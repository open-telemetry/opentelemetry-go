# Copyright The OpenTelemetry Authors
#
# Licensed under the Apache License, Version 2.0 (the "License");
# you may not use this file except in compliance with the License.
# You may obtain a copy of the License at
#
#     http://www.apache.org/licenses/LICENSE-2.0
#
# Unless required by applicable law or agreed to in writing, software
# distributed under the License is distributed on an "AS IS" BASIS,
# WITHOUT WARRANTIES OR CONDITIONS OF ANY KIND, either express or implied.
# See the License for the specific language governing permissions and
# limitations under the License.

module-sets:
  stable-v1:
    version: v1.17.0
    modules:
      - go.opentelemetry.io/otel
      - go.opentelemetry.io/otel/bridge/opentracing
      - go.opentelemetry.io/otel/bridge/opentracing/test
      - go.opentelemetry.io/otel/example/fib
      - go.opentelemetry.io/otel/example/namedtracer
      - go.opentelemetry.io/otel/example/otel-collector
      - go.opentelemetry.io/otel/example/passthrough
      - go.opentelemetry.io/otel/example/zipkin
<<<<<<< HEAD
      - go.opentelemetry.io/otel/exporters/jaeger
=======
      - go.opentelemetry.io/otel/exporters/otlp/internal/retry
>>>>>>> d702e92c
      - go.opentelemetry.io/otel/exporters/otlp/otlptrace
      - go.opentelemetry.io/otel/exporters/otlp/otlptrace/otlptracegrpc
      - go.opentelemetry.io/otel/exporters/otlp/otlptrace/otlptracehttp
      - go.opentelemetry.io/otel/exporters/stdout/stdouttrace
      - go.opentelemetry.io/otel/exporters/zipkin
      - go.opentelemetry.io/otel/metric
      - go.opentelemetry.io/otel/sdk
      - go.opentelemetry.io/otel/trace
  experimental-metrics:
    version: v0.40.0
    modules:
      - go.opentelemetry.io/otel/example/opencensus
      - go.opentelemetry.io/otel/example/prometheus
      - go.opentelemetry.io/otel/exporters/otlp/otlpmetric
      - go.opentelemetry.io/otel/exporters/otlp/otlpmetric/otlpmetricgrpc
      - go.opentelemetry.io/otel/exporters/otlp/otlpmetric/otlpmetrichttp
      - go.opentelemetry.io/otel/exporters/prometheus
      - go.opentelemetry.io/otel/exporters/stdout/stdoutmetric
      - go.opentelemetry.io/otel/sdk/metric
      - go.opentelemetry.io/otel/bridge/opencensus
      - go.opentelemetry.io/otel/bridge/opencensus/test
      - go.opentelemetry.io/otel/example/view
  experimental-schema:
    version: v0.0.5
    modules:
      - go.opentelemetry.io/otel/schema
excluded-modules:
  - go.opentelemetry.io/otel/internal/tools<|MERGE_RESOLUTION|>--- conflicted
+++ resolved
@@ -24,11 +24,6 @@
       - go.opentelemetry.io/otel/example/otel-collector
       - go.opentelemetry.io/otel/example/passthrough
       - go.opentelemetry.io/otel/example/zipkin
-<<<<<<< HEAD
-      - go.opentelemetry.io/otel/exporters/jaeger
-=======
-      - go.opentelemetry.io/otel/exporters/otlp/internal/retry
->>>>>>> d702e92c
       - go.opentelemetry.io/otel/exporters/otlp/otlptrace
       - go.opentelemetry.io/otel/exporters/otlp/otlptrace/otlptracegrpc
       - go.opentelemetry.io/otel/exporters/otlp/otlptrace/otlptracehttp
