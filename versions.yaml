--- conflicted
+++ resolved
@@ -58,12 +58,9 @@
   go.opentelemetry.io/otel/exporters/otlp/otlptrace/otlptracehttp:
     version-refs:
       - ./exporters/otlp/otlptrace/otlptracehttp/internal/version.go
-<<<<<<< HEAD
-  go.opentelemetry.io/otel/exporters/otlp/otlpmetric/otlpmetrichttp:
-    version-refs:
-      - ./exporters/otlp/otlpmetric/otlpmetrichttp/internal/version.go
-=======
   go.opentelemetry.io/otel/exporters/otlp/otlplog/otlploghttp:
     version-refs:
       - ./exporters/otlp/otlplog/otlploghttp/internal/version.go
->>>>>>> 86e673ca
+  go.opentelemetry.io/otel/exporters/otlp/otlpmetric/otlpmetrichttp:
+    version-refs:
+      - ./exporters/otlp/otlpmetric/otlpmetrichttp/internal/version.go