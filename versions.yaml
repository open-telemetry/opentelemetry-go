--- conflicted
+++ resolved
@@ -49,13 +49,9 @@
   go.opentelemetry.io/otel/exporters/prometheus:
     version-refs:
       - ./exporters/prometheus/internal/version.go
-<<<<<<< HEAD
-  go.opentelemetry.io/otel/exporters/otlp/otlptrace/otlptracegrpc:
-    version-refs:
-      - ./exporters/otlp/otlptrace/otlptracegrpc/internal/version.go
-=======
-
   go.opentelemetry.io/otel/exporters/otlp/otlplog/otlploggrpc:
     version-refs:
       - ./exporters/otlp/otlplog/otlploggrpc/internal/version.go
->>>>>>> 5dd35ce8
+  go.opentelemetry.io/otel/exporters/otlp/otlptrace/otlptracegrpc:
+    version-refs:
+      - ./exporters/otlp/otlptrace/otlptracegrpc/internal/version.go