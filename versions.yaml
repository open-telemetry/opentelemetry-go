# Copyright The OpenTelemetry Authors
# SPDX-License-Identifier: Apache-2.0

module-sets:
  stable-v1:
    version: v1.38.0
    modules:
      - go.opentelemetry.io/otel
      - go.opentelemetry.io/otel/bridge/opencensus
      - go.opentelemetry.io/otel/bridge/opencensus/test
      - go.opentelemetry.io/otel/bridge/opentracing
      - go.opentelemetry.io/otel/exporters/otlp/otlpmetric/otlpmetricgrpc
      - go.opentelemetry.io/otel/exporters/otlp/otlpmetric/otlpmetrichttp
      - go.opentelemetry.io/otel/exporters/otlp/otlptrace
      - go.opentelemetry.io/otel/exporters/otlp/otlptrace/otlptracegrpc
      - go.opentelemetry.io/otel/exporters/otlp/otlptrace/otlptracehttp
      - go.opentelemetry.io/otel/exporters/stdout/stdoutmetric
      - go.opentelemetry.io/otel/exporters/stdout/stdouttrace
      - go.opentelemetry.io/otel/exporters/zipkin
      - go.opentelemetry.io/otel/metric
      - go.opentelemetry.io/otel/sdk
      - go.opentelemetry.io/otel/sdk/metric
      - go.opentelemetry.io/otel/trace
  experimental-metrics:
    version: v0.60.0
    modules:
      - go.opentelemetry.io/otel/exporters/prometheus
  experimental-logs:
    version: v0.14.0
    modules:
      - go.opentelemetry.io/otel/log
      - go.opentelemetry.io/otel/log/logtest
      - go.opentelemetry.io/otel/sdk/log
      - go.opentelemetry.io/otel/sdk/log/logtest
      - go.opentelemetry.io/otel/exporters/otlp/otlplog/otlploggrpc
      - go.opentelemetry.io/otel/exporters/otlp/otlplog/otlploghttp
      - go.opentelemetry.io/otel/exporters/stdout/stdoutlog
  experimental-schema:
    version: v0.0.13
    modules:
      - go.opentelemetry.io/otel/schema
excluded-modules:
  - go.opentelemetry.io/otel/internal/tools
  - go.opentelemetry.io/otel/trace/internal/telemetry/test
modules:
  go.opentelemetry.io/otel/exporters/stdout/stdouttrace:
    version-refs:
      - ./exporters/stdout/stdouttrace/internal/version.go
<<<<<<< HEAD
  go.opentelemetry.io/otel/exporters/otlp/otlplog/otlploggrpc:
    version-refs:
      - ./exporters/otlp/otlplog/otlploggrpc/internal/version.go
=======
  go.opentelemetry.io/otel/exporters/prometheus:
    version-refs:
      - ./exporters/prometheus/internal/version.go
>>>>>>> a189c6bb
<|MERGE_RESOLUTION|>--- conflicted
+++ resolved
@@ -46,12 +46,10 @@
   go.opentelemetry.io/otel/exporters/stdout/stdouttrace:
     version-refs:
       - ./exporters/stdout/stdouttrace/internal/version.go
-<<<<<<< HEAD
-  go.opentelemetry.io/otel/exporters/otlp/otlplog/otlploggrpc:
-    version-refs:
-      - ./exporters/otlp/otlplog/otlploggrpc/internal/version.go
-=======
   go.opentelemetry.io/otel/exporters/prometheus:
     version-refs:
       - ./exporters/prometheus/internal/version.go
->>>>>>> a189c6bb
+
+  go.opentelemetry.io/otel/exporters/otlp/otlplog/otlploggrpc:
+    version-refs:
+      - ./exporters/otlp/otlplog/otlploggrpc/internal/version.go