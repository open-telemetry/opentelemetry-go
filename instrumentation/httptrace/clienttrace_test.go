--- conflicted
+++ resolved
@@ -114,9 +114,12 @@
 		}
 		if len(tl.attributes) > 0 {
 			attrs := span.Attributes()
-<<<<<<< HEAD
-			// http.local attribute uses a non-deterministic port.
-			delete(attrs, "http.local")
+			if tl.name == "http.getconn" {
+				// http.local attribute uses a non-deterministic port.
+				local := kv.Key("http.local")
+				assert.Contains(t, attrs, local)
+				delete(attrs, local)
+			}
 			assert.Equal(t, tl.attributes, attrs)
 		}
 	}
@@ -130,27 +133,6 @@
 	(*sr)[span.Name()] = append((*sr)[span.Name()], span)
 }
 
-=======
-			if tl.name == "http.getconn" {
-				// http.local attribute uses a non-deterministic port.
-				local := kv.Key("http.local")
-				assert.Contains(t, attrs, local)
-				delete(attrs, local)
-			}
-			assert.Equal(t, tl.attributes, attrs)
-		}
-	}
-}
-
-type MultiSpanRecorder map[string][]*testtrace.Span
-
-func (sr *MultiSpanRecorder) Reset()                       { (*sr) = MultiSpanRecorder{} }
-func (sr *MultiSpanRecorder) OnStart(span *testtrace.Span) {}
-func (sr *MultiSpanRecorder) OnEnd(span *testtrace.Span) {
-	(*sr)[span.Name()] = append((*sr)[span.Name()], span)
-}
-
->>>>>>> d6bf2fbf
 func TestConcurrentConnectionStart(t *testing.T) {
 	sr := MultiSpanRecorder{}
 	global.SetTraceProvider(
