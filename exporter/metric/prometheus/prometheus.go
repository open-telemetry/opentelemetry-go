--- conflicted
+++ resolved
@@ -79,7 +79,6 @@
 	OnError func(error)
 }
 
-<<<<<<< HEAD
 type MeasureAggregation int
 
 const (
@@ -90,10 +89,6 @@
 // NewRawExporter returns a new prometheus exporter for prometheus metrics
 // for use in a pipeline.
 func NewRawExporter(opts Options) (*Exporter, error) {
-=======
-// NewExporter returns a new prometheus exporter for prometheus metrics.
-func NewExporter(opts Options) (*Exporter, error) {
->>>>>>> 501cd75d
 	if opts.Registry == nil {
 		opts.Registry = prometheus.NewRegistry()
 	}
