// Copyright 2019, OpenTelemetry Authors
//
// Licensed under the Apache License, Version 2.0 (the "License");
// you may not use this file except in compliance with the License.
// You may obtain a copy of the License at
//
//     http://www.apache.org/licenses/LICENSE-2.0
//
// Unless required by applicable law or agreed to in writing, software
// distributed under the License is distributed on an "AS IS" BASIS,
// WITHOUT WARRANTIES OR CONDITIONS OF ANY KIND, either express or implied.
// See the License for the specific language governing permissions and
// limitations under the License.

package stdout // import "go.opentelemetry.io/otel/exporter/metric/stdout"

import (
	"context"
	"encoding/json"
	"fmt"
	"io"
	"os"
	"strings"
	"time"

	"go.opentelemetry.io/otel/api/global"

	export "go.opentelemetry.io/otel/sdk/export/metric"
	"go.opentelemetry.io/otel/sdk/export/metric/aggregator"
	metricsdk "go.opentelemetry.io/otel/sdk/metric"
	"go.opentelemetry.io/otel/sdk/metric/batcher/defaultkeys"
	"go.opentelemetry.io/otel/sdk/metric/controller/push"
	"go.opentelemetry.io/otel/sdk/metric/selector/simple"
)

type Exporter struct {
	options Options
}

var _ export.Exporter = &Exporter{}

// Options are the options to be used when initializing a stdout export.
type Options struct {
	// Writer is the destination.  If not set, os.Stdout is used.
	Writer io.Writer

	// PrettyPrint will pretty the json representation of the span,
	// making it print "pretty". Default is false.
	PrettyPrint bool

	// DoNotPrintTime suppresses timestamp printing.  This is
	// useful to create deterministic test conditions.
	DoNotPrintTime bool

	// Quantiles are the desired aggregation quantiles for measure
	// metric data, used when the configured aggregator supports
	// quantiles.
	//
	// Note: this exporter is meant as a demonstration; a real
	// exporter may wish to configure quantiles on a per-metric
	// basis.
	Quantiles []float64
}

type expoBatch struct {
	Timestamp *time.Time `json:"time,omitempty"`
	Updates   []expoLine `json:"updates"`
}

type expoLine struct {
	Name      string      `json:"name"`
	Min       interface{} `json:"min,omitempty"`
	Max       interface{} `json:"max,omitempty"`
	Sum       interface{} `json:"sum,omitempty"`
	Count     interface{} `json:"count,omitempty"`
	LastValue interface{} `json:"last,omitempty"`

	Quantiles interface{} `json:"quantiles,omitempty"`

	// Note: this is a pointer because omitempty doesn't work when time.IsZero()
	Timestamp *time.Time `json:"time,omitempty"`
}

type expoQuantile struct {
	Q interface{} `json:"q"`
	V interface{} `json:"v"`
}

<<<<<<< HEAD
// NewRawExporter creates a stdout Exporter for use in a pipeline.
func NewRawExporter(options Options) (*Exporter, error) {
	if options.File == nil {
		options.File = os.Stdout
=======
func New(options Options) (*Exporter, error) {
	if options.Writer == nil {
		options.Writer = os.Stdout
>>>>>>> 5eb457a1
	}
	if options.Quantiles == nil {
		options.Quantiles = []float64{0.5, 0.9, 0.99}
	} else {
		for _, q := range options.Quantiles {
			if q < 0 || q > 1 {
				return nil, aggregator.ErrInvalidQuantile
			}
		}
	}
	return &Exporter{
		options: options,
	}, nil
}

// InstallNewPipeline instantiates a NewExportPipeline and registers it globally.
// Typically called as:
// pipeline, err := stdout.InstallNewPipeline(stdout.Options{...})
// if err != nil {
// 	...
// }
// defer pipeline.Stop()
// ... Done
func InstallNewPipeline(options Options) (*push.Controller, error) {
	controller, err := NewExportPipeline(options)
	if err != nil {
		return controller, err
	}
	global.SetMeterProvider(controller)
	return controller, err
}

// NewExportPipeline sets up a complete export pipeline with the recommended setup,
// chaining a NewRawExporter into the recommended selectors and batchers.
func NewExportPipeline(options Options) (*push.Controller, error) {
	selector := simple.NewWithExactMeasure()
	exporter, err := NewRawExporter(options)
	if err != nil {
		return nil, err
	}
	batcher := defaultkeys.New(selector, metricsdk.NewDefaultLabelEncoder(), true)
	pusher := push.New(batcher, exporter, time.Second)
	pusher.Start()

	return pusher, nil
}

func (e *Exporter) Export(_ context.Context, checkpointSet export.CheckpointSet) error {
	// N.B. Only return one aggError, if any occur. They're likely
	// to be duplicates of the same error.
	var aggError error
	var batch expoBatch
	if !e.options.DoNotPrintTime {
		ts := time.Now()
		batch.Timestamp = &ts
	}
	checkpointSet.ForEach(func(record export.Record) {
		desc := record.Descriptor()
		agg := record.Aggregator()
		kind := desc.NumberKind()

		var expose expoLine

		if sum, ok := agg.(aggregator.Sum); ok {
			if value, err := sum.Sum(); err != nil {
				aggError = err
				expose.Sum = "NaN"
			} else {
				expose.Sum = value.AsInterface(kind)
			}
		}

		if mmsc, ok := agg.(aggregator.MinMaxSumCount); ok {
			if count, err := mmsc.Count(); err != nil {
				aggError = err
				expose.Count = "NaN"
			} else {
				expose.Count = count
			}

			if max, err := mmsc.Max(); err != nil {
				if err == aggregator.ErrEmptyDataSet {
					// This is a special case, indicates an aggregator that
					// was checkpointed before its first value was set.
					return
				}

				aggError = err
				expose.Max = "NaN"
			} else {
				expose.Max = max.AsInterface(kind)
			}

			if min, err := mmsc.Min(); err != nil {
				if err == aggregator.ErrEmptyDataSet {
					// This is a special case, indicates an aggregator that
					// was checkpointed before its first value was set.
					return
				}

				aggError = err
				expose.Min = "NaN"
			} else {
				expose.Min = min.AsInterface(kind)
			}

			if dist, ok := agg.(aggregator.Distribution); ok && len(e.options.Quantiles) != 0 {
				summary := make([]expoQuantile, len(e.options.Quantiles))
				expose.Quantiles = summary

				for i, q := range e.options.Quantiles {
					var vstr interface{}
					if value, err := dist.Quantile(q); err != nil {
						aggError = err
						vstr = "NaN"
					} else {
						vstr = value.AsInterface(kind)
					}
					summary[i] = expoQuantile{
						Q: q,
						V: vstr,
					}
				}
			}
		} else if lv, ok := agg.(aggregator.LastValue); ok {
			if value, timestamp, err := lv.LastValue(); err != nil {
				if err == aggregator.ErrNoLastValue {
					// This is a special case, indicates an aggregator that
					// was checkpointed before its first value was set.
					return
				}

				aggError = err
				expose.LastValue = "NaN"
			} else {
				expose.LastValue = value.AsInterface(kind)

				if !e.options.DoNotPrintTime {
					expose.Timestamp = &timestamp
				}
			}
		}

		var sb strings.Builder

		sb.WriteString(desc.Name())

		if labels := record.Labels(); labels.Len() > 0 {
			sb.WriteRune('{')
			sb.WriteString(labels.Encoded())
			sb.WriteRune('}')
		}

		expose.Name = sb.String()

		batch.Updates = append(batch.Updates, expose)
	})

	var data []byte
	var err error
	if e.options.PrettyPrint {
		data, err = json.MarshalIndent(batch, "", "\t")
	} else {
		data, err = json.Marshal(batch)
	}

	if err == nil {
		fmt.Fprintln(e.options.Writer, string(data))
	} else {
		return err
	}

	return aggError
}<|MERGE_RESOLUTION|>--- conflicted
+++ resolved
@@ -86,16 +86,10 @@
 	V interface{} `json:"v"`
 }
 
-<<<<<<< HEAD
 // NewRawExporter creates a stdout Exporter for use in a pipeline.
 func NewRawExporter(options Options) (*Exporter, error) {
-	if options.File == nil {
-		options.File = os.Stdout
-=======
-func New(options Options) (*Exporter, error) {
 	if options.Writer == nil {
 		options.Writer = os.Stdout
->>>>>>> 5eb457a1
 	}
 	if options.Quantiles == nil {
 		options.Quantiles = []float64{0.5, 0.9, 0.99}
