--- conflicted
+++ resolved
@@ -69,13 +69,8 @@
 
 func TestStdoutTimestamp(t *testing.T) {
 	var buf bytes.Buffer
-<<<<<<< HEAD
 	exporter, err := stdout.NewRawExporter(stdout.Options{
-		File:           &buf,
-=======
-	exporter, err := stdout.New(stdout.Options{
 		Writer:         &buf,
->>>>>>> 5eb457a1
 		DoNotPrintTime: false,
 	})
 	if err != nil {
