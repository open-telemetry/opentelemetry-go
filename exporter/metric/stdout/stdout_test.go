package stdout_test

import (
	"bytes"
	"context"
	"encoding/json"
	"strings"
	"testing"
	"time"

	"github.com/stretchr/testify/require"

	"go.opentelemetry.io/otel/api/core"
	"go.opentelemetry.io/otel/api/key"
	"go.opentelemetry.io/otel/exporter/metric/stdout"
	"go.opentelemetry.io/otel/exporter/metric/test"
	export "go.opentelemetry.io/otel/sdk/export/metric"
	"go.opentelemetry.io/otel/sdk/export/metric/aggregator"
	sdk "go.opentelemetry.io/otel/sdk/metric"
	"go.opentelemetry.io/otel/sdk/metric/aggregator/array"
	"go.opentelemetry.io/otel/sdk/metric/aggregator/counter"
	"go.opentelemetry.io/otel/sdk/metric/aggregator/ddsketch"
	"go.opentelemetry.io/otel/sdk/metric/aggregator/gauge"
	"go.opentelemetry.io/otel/sdk/metric/aggregator/maxsumcount"
	aggtest "go.opentelemetry.io/otel/sdk/metric/aggregator/test"
)

type testFixture struct {
	t        *testing.T
	ctx      context.Context
	exporter *stdout.Exporter
	output   *bytes.Buffer
}

func newFixture(t *testing.T, options stdout.Options) testFixture {
	buf := &bytes.Buffer{}
	options.File = buf
	options.DoNotPrintTime = true
	exp, err := stdout.New(options)
	if err != nil {
		t.Fatal("Error building fixture: ", err)
	}
	return testFixture{
		t:        t,
		ctx:      context.Background(),
		exporter: exp,
		output:   buf,
	}
}

func (fix testFixture) Output() string {
	return strings.TrimSpace(fix.output.String())
}

func (fix testFixture) Export(checkpointSet export.CheckpointSet) {
	err := fix.exporter.Export(fix.ctx, checkpointSet)
	if err != nil {
		fix.t.Error("export failed: ", err)
	}
}

func TestStdoutInvalidQuantile(t *testing.T) {
	_, err := stdout.New(stdout.Options{
		Quantiles: []float64{1.1, 0.9},
	})
	require.Error(t, err, "Invalid quantile error expected")
	require.Equal(t, aggregator.ErrInvalidQuantile, err)
}

func TestStdoutTimestamp(t *testing.T) {
	var buf bytes.Buffer
	exporter, err := stdout.New(stdout.Options{
		File:           &buf,
		DoNotPrintTime: false,
	})
	if err != nil {
		t.Fatal("Invalid options: ", err)
	}

	before := time.Now()

	checkpointSet := test.NewCheckpointSet(sdk.NewDefaultLabelEncoder())

	ctx := context.Background()
	desc := export.NewDescriptor("test.name", export.GaugeKind, nil, "", "", core.Int64NumberKind, false)
	gagg := gauge.New()
	aggtest.CheckedUpdate(t, gagg, core.NewInt64Number(321), desc)
	gagg.Checkpoint(ctx, desc)

	checkpointSet.Add(desc, gagg)

	if err := exporter.Export(ctx, checkpointSet); err != nil {
		t.Fatal("Unexpected export error: ", err)
	}

	after := time.Now()

	var printed map[string]interface{}

	if err := json.Unmarshal(buf.Bytes(), &printed); err != nil {
		t.Fatal("JSON parse error: ", err)
	}

	updateTS := printed["time"].(string)
	updateTimestamp, err := time.Parse(time.RFC3339Nano, updateTS)
	if err != nil {
		t.Fatal("JSON parse error: ", updateTS, ": ", err)
	}

	gaugeTS := printed["updates"].([]interface{})[0].(map[string]interface{})["time"].(string)
	gaugeTimestamp, err := time.Parse(time.RFC3339Nano, gaugeTS)
	if err != nil {
		t.Fatal("JSON parse error: ", gaugeTS, ": ", err)
	}

	require.True(t, updateTimestamp.After(before))
	require.True(t, updateTimestamp.Before(after))

	require.True(t, gaugeTimestamp.After(before))
	require.True(t, gaugeTimestamp.Before(after))

	require.True(t, gaugeTimestamp.Before(updateTimestamp))
}

func TestStdoutCounterFormat(t *testing.T) {
	fix := newFixture(t, stdout.Options{})

	checkpointSet := test.NewCheckpointSet(sdk.NewDefaultLabelEncoder())

	desc := export.NewDescriptor("test.name", export.CounterKind, nil, "", "", core.Int64NumberKind, false)
	cagg := counter.New()
	aggtest.CheckedUpdate(fix.t, cagg, core.NewInt64Number(123), desc)
	cagg.Checkpoint(fix.ctx, desc)

	checkpointSet.Add(desc, cagg, key.String("A", "B"), key.String("C", "D"))

	fix.Export(checkpointSet)

	require.Equal(t, `{"updates":[{"name":"test.name{A=B,C=D}","sum":123}]}`, fix.Output())
}

func TestStdoutGaugeFormat(t *testing.T) {
	fix := newFixture(t, stdout.Options{})

	checkpointSet := test.NewCheckpointSet(sdk.NewDefaultLabelEncoder())

	desc := export.NewDescriptor("test.name", export.GaugeKind, nil, "", "", core.Float64NumberKind, false)
	gagg := gauge.New()
	aggtest.CheckedUpdate(fix.t, gagg, core.NewFloat64Number(123.456), desc)
	gagg.Checkpoint(fix.ctx, desc)

	checkpointSet.Add(desc, gagg, key.String("A", "B"), key.String("C", "D"))

	fix.Export(checkpointSet)

	require.Equal(t, `{"updates":[{"name":"test.name{A=B,C=D}","last":123.456}]}`, fix.Output())
}

func TestStdoutMaxSumCount(t *testing.T) {
	fix := newFixture(t, stdout.Options{})

	checkpointSet := test.NewCheckpointSet(sdk.NewDefaultLabelEncoder())

	desc := export.NewDescriptor("test.name", export.MeasureKind, nil, "", "", core.Float64NumberKind, false)
	magg := maxsumcount.New(desc)
	aggtest.CheckedUpdate(fix.t, magg, core.NewFloat64Number(123.456), desc)
	aggtest.CheckedUpdate(fix.t, magg, core.NewFloat64Number(876.543), desc)
	magg.Checkpoint(fix.ctx, desc)

	checkpointSet.Add(desc, magg, key.String("A", "B"), key.String("C", "D"))

	fix.Export(checkpointSet)

	require.Equal(t, `{"updates":[{"name":"test.name{A=B,C=D}","max":876.543,"sum":999.999,"count":2}]}`, fix.Output())
}

func TestStdoutMeasureFormat(t *testing.T) {
	fix := newFixture(t, stdout.Options{
		PrettyPrint: true,
	})

	checkpointSet := test.NewCheckpointSet(sdk.NewDefaultLabelEncoder())

	desc := export.NewDescriptor("test.name", export.MeasureKind, nil, "", "", core.Float64NumberKind, false)
	magg := array.New()

	for i := 0; i < 1000; i++ {
		aggtest.CheckedUpdate(fix.t, magg, core.NewFloat64Number(float64(i)+0.5), desc)
	}

	magg.Checkpoint(fix.ctx, desc)

	checkpointSet.Add(desc, magg, key.String("A", "B"), key.String("C", "D"))

	fix.Export(checkpointSet)

	require.Equal(t, `{
	"updates": [
		{
			"name": "test.name{A=B,C=D}",
			"max": 999.5,
			"sum": 500000,
			"count": 1000,
			"quantiles": [
				{
					"q": 0.5,
					"v": 500.5
				},
				{
					"q": 0.9,
					"v": 900.5
				},
				{
					"q": 0.99,
					"v": 990.5
				}
			]
		}
	]
}`, fix.Output())
}

func TestStdoutEmptyDataSet(t *testing.T) {
	desc := export.NewDescriptor("test.name", export.MeasureKind, nil, "", "", core.Float64NumberKind, false)
	for name, tc := range map[string]export.Aggregator{
		"ddsketch":    ddsketch.New(ddsketch.NewDefaultConfig(), desc),
		"maxsumcount": maxsumcount.New(desc),
	} {
		tc := tc
		t.Run(name, func(t *testing.T) {
			t.Parallel()

<<<<<<< HEAD
			fix := newFixture(t, stdout.Options{})
=======
	checkpointSet := test.NewCheckpointSet(sdk.NewDefaultLabelEncoder())
>>>>>>> 059ca3ef

			checkpointSet := test.NewCheckpointSet(sdk.DefaultLabelEncoder())

			magg := tc
			magg.Checkpoint(fix.ctx, desc)

			checkpointSet.Add(desc, magg)

			fix.Export(checkpointSet)

			require.Equal(t, `{"updates":null}`, fix.Output())
		})
	}
}

func TestStdoutGaugeNotSet(t *testing.T) {
	fix := newFixture(t, stdout.Options{})

	checkpointSet := test.NewCheckpointSet(sdk.NewDefaultLabelEncoder())

	desc := export.NewDescriptor("test.name", export.GaugeKind, nil, "", "", core.Float64NumberKind, false)
	gagg := gauge.New()
	gagg.Checkpoint(fix.ctx, desc)

	checkpointSet.Add(desc, gagg, key.String("A", "B"), key.String("C", "D"))

	fix.Export(checkpointSet)

	require.Equal(t, `{"updates":null}`, fix.Output())
}<|MERGE_RESOLUTION|>--- conflicted
+++ resolved
@@ -230,11 +230,7 @@
 		t.Run(name, func(t *testing.T) {
 			t.Parallel()
 
-<<<<<<< HEAD
 			fix := newFixture(t, stdout.Options{})
-=======
-	checkpointSet := test.NewCheckpointSet(sdk.NewDefaultLabelEncoder())
->>>>>>> 059ca3ef
 
 			checkpointSet := test.NewCheckpointSet(sdk.DefaultLabelEncoder())
 
