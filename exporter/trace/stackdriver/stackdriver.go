// Copyright 2019, OpenTelemetry Authors
//
// Licensed under the Apache License, Version 2.0 (the "License");
// you may not use this file except in compliance with the License.
// You may obtain a copy of the License at
//
//     http://www.apache.org/licenses/LICENSE-2.0
//
// Unless required by applicable law or agreed to in writing, software
// distributed under the License is distributed on an "AS IS" BASIS,
// WITHOUT WARRANTIES OR CONDITIONS OF ANY KIND, either express or implied.
// See the License for the specific language governing permissions and
// limitations under the License.

package stackdriver

import (
	"context"
	"errors"
	"fmt"
	"log"
	"time"

	traceapi "cloud.google.com/go/trace/apiv2"
	"golang.org/x/oauth2/google"
	"google.golang.org/api/option"

<<<<<<< HEAD
	"go.opentelemetry.io/api/key"
	"go.opentelemetry.io/sdk/export"
=======
	"go.opentelemetry.io/otel/api/key"
	"go.opentelemetry.io/otel/sdk/export"
	"go.opentelemetry.io/otel/sdk/trace"
>>>>>>> 8b061a21
)

// Option is function type that is passed to the exporter initialization function.
type Option func(*options)

// options contains options for configuring the exporter.
type options struct {
	// ProjectID is the identifier of the Stackdriver
	// project the user is uploading the stats data to.
	// If not set, this will default to your "Application Default Credentials".
	// For details see: https://developers.google.com/accounts/docs/application-default-credentials.
	//
	// It will be used in the project_id label of a Stackdriver monitored
	// resource if the resource does not inherently belong to a specific
	// project, e.g. on-premise resource like k8s_container or generic_task.
	ProjectID string

	// Location is the identifier of the GCP or AWS cloud region/zone in which
	// the data for a resource is stored.
	// If not set, it will default to the location provided by the metadata server.
	//
	// It will be used in the location label of a Stackdriver monitored resource
	// if the resource does not inherently belong to a specific project, e.g.
	// on-premise resource like k8s_container or generic_task.
	Location string

	// OnError is the hook to be called when there is
	// an error uploading the stats or tracing data.
	// If no custom hook is set, errors are logged.
	// Optional.
	OnError func(err error)

	// MonitoringClientOptions are additional options to be passed
	// to the underlying Stackdriver Monitoring API client.
	// Optional.
	MonitoringClientOptions []option.ClientOption

	// TraceClientOptions are additional options to be passed
	// to the underlying Stackdriver Trace API client.
	// Optional.
	TraceClientOptions []option.ClientOption

<<<<<<< HEAD
=======
	// BatchDelayThreshold determines the max amount of time
	// the exporter can wait before uploading view data or trace spans to
	// the backend.
	// Optional.
	BatchDelayThreshold time.Duration

	// MaxQueueSize is the maximum queue size to buffer spans for delayed processing.
	// See the detailed definition in https://godoc.org/go.opentelemetry.io/otel/sdk/trace#BatchSpanProcessorOptions.
	// Default is 2048. Optional.
	MaxQueueSize int

	// MaxExportBatchSize is the maximum number of spans to process in a single batch.
	// See the detailed definition in https://godoc.org/go.opentelemetry.io/otel/sdk/trace#BatchSpanProcessorOptions.
	// Default is 512. Optional.
	MaxExportBatchSize int

>>>>>>> 8b061a21
	// TraceSpansBufferMaxBytes is the maximum size (in bytes) of spans that
	// will be buffered in memory before being dropped.
	//
	// If unset, a default of 8MB will be used.
	// TraceSpansBufferMaxBytes int

	// DefaultTraceAttributes will be appended to every span that is exported to
	// Stackdriver Trace.
	DefaultTraceAttributes map[string]interface{}

	// Context allows you to provide a custom context for API calls.
	//
	// This context will be used several times: first, to create Stackdriver
	// trace and metric clients, and then every time a new batch of traces or
	// stats needs to be uploaded.
	//
	// Do not set a timeout on this context. Instead, set the Timeout option.
	//
	// If unset, context.Background() will be used.
	Context context.Context

	// SkipCMD enforces to skip all the CreateMetricDescriptor calls.
	// These calls are important in order to configure the unit of the metrics,
	// but in some cases all the exported metrics are builtin (unit is configured)
	// or the unit is not important.
	SkipCMD bool

	// Timeout for all API calls. If not set, defaults to 5 seconds.
	Timeout time.Duration

	// ReportingInterval sets the interval between reporting metrics.
	// If it is set to zero then default value is used.
	ReportingInterval time.Duration

	// NumberOfWorkers sets the number of go rountines that send requests
	// to Stackdriver Monitoring. This is only used for Proto metrics export
	// for now. The minimum number of workers is 1.
	NumberOfWorkers int
}

// WithProjectID sets Google Cloud Platform project as projectID.
// Without using this option, it automatically detects the project ID
// from the default credential detection process.
// Please find the detailed order of the default credentail detection proecess on the doc:
// https://godoc.org/golang.org/x/oauth2/google#FindDefaultCredentials
func WithProjectID(projectID string) func(o *options) {
	return func(o *options) {
		o.ProjectID = projectID
	}
}

// WithOnError sets the hook to be called when there is an error
// occurred on uploading the span data to Stackdriver.
// If no custom hook is set, errors are logged.
func WithOnError(onError func(err error)) func(o *options) {
	return func(o *options) {
		o.OnError = onError
	}
}

// WithTraceClientOptions sets additionial client options for tracing.
func WithTraceClientOptions(opts []option.ClientOption) func(o *options) {
	return func(o *options) {
		o.TraceClientOptions = opts
	}
}

// WithContext sets the context that trace exporter and metric exporter
// relies on.
func WithContext(ctx context.Context) func(o *options) {
	return func(o *options) {
		o.Context = ctx
	}
}

func (o *options) handleError(err error) {
	if o.OnError != nil {
		o.OnError(err)
		return
	}
	log.Printf("Failed to export to Stackdriver: %v", err)
}

// defaultTimeout is used as default when timeout is not set in newContextWithTimout.
const defaultTimeout = 5 * time.Second

// Exporter is a trace exporter that uploads data to Stackdriver.
//
// TODO(yoshifumi): add a metrics exporter once the spec definition
// process and the sampler implementation are done.
type Exporter struct {
	traceExporter *traceExporter
}

// NewExporter creates a new Exporter thats implements trace.Exporter.
//
// TODO(yoshifumi): add a metrics exporter one the spec definition
// process and the sampler implementation are done.
func NewExporter(opts ...Option) (*Exporter, error) {
	o := options{}
	for _, opt := range opts {
		opt(&o)
	}
	if o.ProjectID == "" {
		ctx := o.Context
		if ctx == nil {
			ctx = context.Background()
		}
		creds, err := google.FindDefaultCredentials(ctx, traceapi.DefaultAuthScopes()...)
		if err != nil {
			return nil, fmt.Errorf("Stackdriver: %v", err)
		}
		if creds.ProjectID == "" {
			return nil, errors.New("Stackdriver: no project found with application default credentials")
		}
		o.ProjectID = creds.ProjectID
	}
	te, err := newTraceExporter(&o)
	if err != nil {
		return nil, err
	}

	return &Exporter{
		traceExporter: te,
	}, nil
}

func newContextWithTimeout(ctx context.Context, timeout time.Duration) (context.Context, func()) {
	if ctx == nil {
		ctx = context.Background()
	}
	if timeout <= 0 {
		timeout = defaultTimeout
	}
	return context.WithTimeout(ctx, timeout)
}

// ExportSpan exports a SpanData to Stackdriver Trace.
func (e *Exporter) ExportSpan(ctx context.Context, sd *export.SpanData) {
	if len(e.traceExporter.o.DefaultTraceAttributes) > 0 {
		sd = e.sdWithDefaultTraceAttributes(sd)
	}
	e.traceExporter.ExportSpan(ctx, sd)
}

// ExportSpans exports a slice of SpanData to Stackdriver Trace in batch
func (e *Exporter) ExportSpans(ctx context.Context, sds []*export.SpanData) {
	e.traceExporter.ExportSpans(ctx, sds)
}

func (e *Exporter) sdWithDefaultTraceAttributes(sd *export.SpanData) *export.SpanData {
	newSD := *sd
	for k, v := range e.traceExporter.o.DefaultTraceAttributes {
		switch val := v.(type) {
		case bool:
			newSD.Attributes = append(newSD.Attributes, key.New(k).Bool(val))
		case int64:
			newSD.Attributes = append(newSD.Attributes, key.New(k).Int64(val))
		case float64:
			newSD.Attributes = append(newSD.Attributes, key.New(k).Float64(val))
		case string:
			newSD.Attributes = append(newSD.Attributes, key.New(k).String(val))
		}
	}
	newSD.Attributes = append(newSD.Attributes, sd.Attributes...)
	return &newSD
}<|MERGE_RESOLUTION|>--- conflicted
+++ resolved
@@ -25,14 +25,8 @@
 	"golang.org/x/oauth2/google"
 	"google.golang.org/api/option"
 
-<<<<<<< HEAD
-	"go.opentelemetry.io/api/key"
-	"go.opentelemetry.io/sdk/export"
-=======
 	"go.opentelemetry.io/otel/api/key"
 	"go.opentelemetry.io/otel/sdk/export"
-	"go.opentelemetry.io/otel/sdk/trace"
->>>>>>> 8b061a21
 )
 
 // Option is function type that is passed to the exporter initialization function.
@@ -75,25 +69,6 @@
 	// Optional.
 	TraceClientOptions []option.ClientOption
 
-<<<<<<< HEAD
-=======
-	// BatchDelayThreshold determines the max amount of time
-	// the exporter can wait before uploading view data or trace spans to
-	// the backend.
-	// Optional.
-	BatchDelayThreshold time.Duration
-
-	// MaxQueueSize is the maximum queue size to buffer spans for delayed processing.
-	// See the detailed definition in https://godoc.org/go.opentelemetry.io/otel/sdk/trace#BatchSpanProcessorOptions.
-	// Default is 2048. Optional.
-	MaxQueueSize int
-
-	// MaxExportBatchSize is the maximum number of spans to process in a single batch.
-	// See the detailed definition in https://godoc.org/go.opentelemetry.io/otel/sdk/trace#BatchSpanProcessorOptions.
-	// Default is 512. Optional.
-	MaxExportBatchSize int
-
->>>>>>> 8b061a21
 	// TraceSpansBufferMaxBytes is the maximum size (in bytes) of spans that
 	// will be buffered in memory before being dropped.
 	//
