--- conflicted
+++ resolved
@@ -318,13 +318,6 @@
 
 // WithInstrumentationAttributes sets the instrumentation attributes.
 //
-<<<<<<< HEAD
-// Note that the passed attributes are de-duplicated by WithInstrumentationAttributes.
-func WithInstrumentationAttributes(attr ...attribute.KeyValue) TracerOption {
-	set := attribute.NewSet(attr...)
-	return tracerOptionFunc(func(config TracerConfig) TracerConfig {
-		config.attrs = set
-=======
 // The passed attributes will be de-duplicated.
 //
 // If multiple WithInstrumentationAttributes options are passed the
@@ -337,14 +330,13 @@
 		})
 	}
 
+	newAttrs := attribute.NewSet(attr...)
 	return tracerOptionFunc(func(config TracerConfig) TracerConfig {
-		newAttrs := attribute.NewSet(attr...)
 		if config.attrs.Len() == 0 {
 			config.attrs = newAttrs
 		} else {
 			config.attrs = mergeSets(config.attrs, newAttrs)
 		}
->>>>>>> dcf14aa9
 		return config
 	})
 }
