--- conflicted
+++ resolved
@@ -7,11 +7,7 @@
 require (
 	github.com/google/go-cmp v0.5.8
 	github.com/stretchr/testify v1.7.1
-<<<<<<< HEAD
-	go.opentelemetry.io/otel v1.9.0
-=======
 	go.opentelemetry.io/otel v1.10.0
->>>>>>> 0e6f9c29
 )
 
 require (
