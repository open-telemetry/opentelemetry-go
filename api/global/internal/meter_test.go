--- conflicted
+++ resolved
@@ -252,13 +252,9 @@
 
 	ctx := context.Background()
 	sdk := metrictest.NewProvider()
-<<<<<<< HEAD
-	meter := global.MeterProvider().Meter("test")
+
+	meter := global.Meter("test")
 	counter := Must(meter).NewInt64Counter("test.counter")
-=======
-	meter := global.Meter("test")
-	counter := meter.NewInt64Counter("test.counter")
->>>>>>> ae9033e0
 	boundC := counter.Bind(meter.Labels())
 	global.SetMeterProvider(sdk)
 	boundC.Unbind()
