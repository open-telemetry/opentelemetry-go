--- conflicted
+++ resolved
@@ -203,27 +203,8 @@
 	counter.Add(ctx, 1, labels1)
 
 	in, out := io.Pipe()
-<<<<<<< HEAD
 	pusher, err := stdout.InstallNewPipeline(stdout.Options{
-		File:           out,
-=======
-	// TODO this should equal a stdout.NewPipeline(), use it.
-	// Consider also moving the io.Pipe() and go func() call
-	// below into a test helper somewhere.
-	sdk := func(options stdout.Options) *push.Controller {
-		selector := simple.NewWithInexpensiveMeasure()
-		exporter, err := stdout.New(options)
-		if err != nil {
-			panic(err)
-		}
-		batcher := ungrouped.New(selector, true)
-		pusher := push.New(batcher, exporter, time.Second)
-		pusher.Start()
-
-		return pusher
-	}(stdout.Options{
 		Writer:         out,
->>>>>>> 5eb457a1
 		DoNotPrintTime: true,
 	})
 	if err != nil {
