// Copyright The OpenTelemetry Authors
//
// Licensed under the Apache License, Version 2.0 (the "License");
// you may not use this file except in compliance with the License.
// You may obtain a copy of the License at
//
//     http://www.apache.org/licenses/LICENSE-2.0
//
// Unless required by applicable law or agreed to in writing, software
// distributed under the License is distributed on an "AS IS" BASIS,
// WITHOUT WARRANTIES OR CONDITIONS OF ANY KIND, either express or implied.
// See the License for the specific language governing permissions and
// limitations under the License.

package internal

import (
	"context"
	"sync"
	"sync/atomic"
	"unsafe"

	"go.opentelemetry.io/otel/api/kv"
	"go.opentelemetry.io/otel/api/metric"
	"go.opentelemetry.io/otel/api/metric/registry"
)

// This file contains the forwarding implementation of metric.Provider
// used as the default global instance.  Metric events using instruments
// provided by this implementation are no-ops until the first Meter
// implementation is set as the global provider.
//
// The implementation here uses Mutexes to maintain a list of active
// Meters in the Provider and Instruments in each Meter, under the
// assumption that these interfaces are not performance-critical.
//
// We have the invariant that setDelegate() will be called before a
// new metric.Provider implementation is registered as the global
// provider.  Mutexes in the Provider and Meters ensure that each
// instrument has a delegate before the global provider is set.
//
// Bound instrument operations are implemented by delegating to the
// instrument after it is registered, with a sync.Once initializer to
// protect against races with Release().
//
// Metric uniqueness checking is implemented by calling the exported
// methods of the api/metric/registry package.

type meterProvider struct {
	delegate metric.Provider

	// lock protects `delegate` and `meters`.
	lock sync.Mutex

	// meters maintains a unique entry for every named Meter
	// that has been registered through the global instance.
	meters map[string]*meterEntry
}

type meterImpl struct {
	delegate unsafe.Pointer // (*metric.MeterImpl)

	lock       sync.Mutex
	syncInsts  []*syncImpl
	asyncInsts []*asyncImpl
}

type meterEntry struct {
	unique metric.MeterImpl
	impl   meterImpl
}

type instrument struct {
	descriptor metric.Descriptor
}

type syncImpl struct {
	delegate unsafe.Pointer // (*metric.SyncImpl)

	instrument
}

type asyncImpl struct {
	delegate unsafe.Pointer // (*metric.AsyncImpl)

	instrument

<<<<<<< HEAD
	runner metric.AsyncRunner
=======
	callback func(func(metric.Number, []kv.KeyValue))
>>>>>>> 1301b6f3
}

// SyncImpler is implemented by all of the sync metric
// instruments.
type SyncImpler interface {
	SyncImpl() metric.SyncImpl
}

// AsyncImpler is implemented by all of the async
// metric instruments.
type AsyncImpler interface {
	AsyncImpl() metric.AsyncImpl
}

type syncHandle struct {
	delegate unsafe.Pointer // (*metric.HandleImpl)

	inst   *syncImpl
	labels []kv.KeyValue

	initialize sync.Once
}

var _ metric.Provider = &meterProvider{}
var _ metric.MeterImpl = &meterImpl{}
var _ metric.InstrumentImpl = &syncImpl{}
var _ metric.BoundSyncImpl = &syncHandle{}
var _ metric.AsyncImpl = &asyncImpl{}

func (inst *instrument) Descriptor() metric.Descriptor {
	return inst.descriptor
}

// Provider interface and delegation

func newMeterProvider() *meterProvider {
	return &meterProvider{
		meters: map[string]*meterEntry{},
	}
}

func (p *meterProvider) setDelegate(provider metric.Provider) {
	p.lock.Lock()
	defer p.lock.Unlock()

	p.delegate = provider
	for name, entry := range p.meters {
		entry.impl.setDelegate(name, provider)
	}
	p.meters = nil
}

func (p *meterProvider) Meter(name string) metric.Meter {
	p.lock.Lock()
	defer p.lock.Unlock()

	if p.delegate != nil {
		return p.delegate.Meter(name)
	}

	entry, ok := p.meters[name]
	if !ok {
		entry = &meterEntry{}
		entry.unique = registry.NewUniqueInstrumentMeterImpl(&entry.impl)
		p.meters[name] = entry

	}
	return metric.WrapMeterImpl(entry.unique, name)
}

// Meter interface and delegation

func (m *meterImpl) setDelegate(name string, provider metric.Provider) {
	m.lock.Lock()
	defer m.lock.Unlock()

	d := new(metric.MeterImpl)
	*d = provider.Meter(name).MeterImpl()
	m.delegate = unsafe.Pointer(d)

	for _, inst := range m.syncInsts {
		inst.setDelegate(*d)
	}
	m.syncInsts = nil
	for _, obs := range m.asyncInsts {
		obs.setDelegate(*d)
	}
	m.asyncInsts = nil
}

func (m *meterImpl) NewSyncInstrument(desc metric.Descriptor) (metric.SyncImpl, error) {
	m.lock.Lock()
	defer m.lock.Unlock()

	if meterPtr := (*metric.MeterImpl)(atomic.LoadPointer(&m.delegate)); meterPtr != nil {
		return (*meterPtr).NewSyncInstrument(desc)
	}

	inst := &syncImpl{
		instrument: instrument{
			descriptor: desc,
		},
	}
	m.syncInsts = append(m.syncInsts, inst)
	return inst, nil
}

// Synchronous delegation

func (inst *syncImpl) setDelegate(d metric.MeterImpl) {
	implPtr := new(metric.SyncImpl)

	var err error
	*implPtr, err = d.NewSyncInstrument(inst.descriptor)

	if err != nil {
		// TODO: There is no standard way to deliver this error to the user.
		// See https://github.com/open-telemetry/opentelemetry-go/issues/514
		// Note that the default SDK will not generate any errors yet, this is
		// only for added safety.
		panic(err)
	}

	atomic.StorePointer(&inst.delegate, unsafe.Pointer(implPtr))
}

func (inst *syncImpl) Implementation() interface{} {
	if implPtr := (*metric.SyncImpl)(atomic.LoadPointer(&inst.delegate)); implPtr != nil {
		return (*implPtr).Implementation()
	}
	return inst
}

func (inst *syncImpl) Bind(labels []kv.KeyValue) metric.BoundSyncImpl {
	if implPtr := (*metric.SyncImpl)(atomic.LoadPointer(&inst.delegate)); implPtr != nil {
		return (*implPtr).Bind(labels)
	}
	return &syncHandle{
		inst:   inst,
		labels: labels,
	}
}

func (bound *syncHandle) Unbind() {
	bound.initialize.Do(func() {})

	implPtr := (*metric.BoundSyncImpl)(atomic.LoadPointer(&bound.delegate))

	if implPtr == nil {
		return
	}

	(*implPtr).Unbind()
}

// Async delegation

func (m *meterImpl) NewAsyncInstrument(
	desc metric.Descriptor,
<<<<<<< HEAD
	runner metric.AsyncRunner,
=======
	callback func(func(metric.Number, []kv.KeyValue)),
>>>>>>> 1301b6f3
) (metric.AsyncImpl, error) {

	m.lock.Lock()
	defer m.lock.Unlock()

	if meterPtr := (*metric.MeterImpl)(atomic.LoadPointer(&m.delegate)); meterPtr != nil {
		return (*meterPtr).NewAsyncInstrument(desc, runner)
	}

	inst := &asyncImpl{
		instrument: instrument{
			descriptor: desc,
		},
		runner: runner,
	}
	m.asyncInsts = append(m.asyncInsts, inst)
	return inst, nil
}

func (obs *asyncImpl) Implementation() interface{} {
	if implPtr := (*metric.AsyncImpl)(atomic.LoadPointer(&obs.delegate)); implPtr != nil {
		return (*implPtr).Implementation()
	}
	return obs
}

func (obs *asyncImpl) setDelegate(d metric.MeterImpl) {
	implPtr := new(metric.AsyncImpl)

	var err error
	*implPtr, err = d.NewAsyncInstrument(obs.descriptor, obs.runner)

	if err != nil {
		// TODO: There is no standard way to deliver this error to the user.
		// See https://github.com/open-telemetry/opentelemetry-go/issues/514
		// Note that the default SDK will not generate any errors yet, this is
		// only for added safety.
		panic(err)
	}

	atomic.StorePointer(&obs.delegate, unsafe.Pointer(implPtr))
}

// Metric updates

func (m *meterImpl) RecordBatch(ctx context.Context, labels []kv.KeyValue, measurements ...metric.Measurement) {
	if delegatePtr := (*metric.MeterImpl)(atomic.LoadPointer(&m.delegate)); delegatePtr != nil {
		(*delegatePtr).RecordBatch(ctx, labels, measurements...)
	}
}

func (inst *syncImpl) RecordOne(ctx context.Context, number metric.Number, labels []kv.KeyValue) {
	if instPtr := (*metric.SyncImpl)(atomic.LoadPointer(&inst.delegate)); instPtr != nil {
		(*instPtr).RecordOne(ctx, number, labels)
	}
}

// Bound instrument initialization

func (bound *syncHandle) RecordOne(ctx context.Context, number metric.Number) {
	instPtr := (*metric.SyncImpl)(atomic.LoadPointer(&bound.inst.delegate))
	if instPtr == nil {
		return
	}
	var implPtr *metric.BoundSyncImpl
	bound.initialize.Do(func() {
		implPtr = new(metric.BoundSyncImpl)
		*implPtr = (*instPtr).Bind(bound.labels)
		atomic.StorePointer(&bound.delegate, unsafe.Pointer(implPtr))
	})
	if implPtr == nil {
		implPtr = (*metric.BoundSyncImpl)(atomic.LoadPointer(&bound.delegate))
	}
	// This may still be nil if instrument was created and bound
	// without a delegate, then the instrument was set to have a
	// delegate and unbound.
	if implPtr == nil {
		return
	}
	(*implPtr).RecordOne(ctx, number)
}

func AtomicFieldOffsets() map[string]uintptr {
	return map[string]uintptr{
		"meterProvider.delegate": unsafe.Offsetof(meterProvider{}.delegate),
		"meterImpl.delegate":     unsafe.Offsetof(meterImpl{}.delegate),
		"syncImpl.delegate":      unsafe.Offsetof(syncImpl{}.delegate),
		"asyncImpl.delegate":     unsafe.Offsetof(asyncImpl{}.delegate),
		"syncHandle.delegate":    unsafe.Offsetof(syncHandle{}.delegate),
	}
}<|MERGE_RESOLUTION|>--- conflicted
+++ resolved
@@ -85,11 +85,7 @@
 
 	instrument
 
-<<<<<<< HEAD
 	runner metric.AsyncRunner
-=======
-	callback func(func(metric.Number, []kv.KeyValue))
->>>>>>> 1301b6f3
 }
 
 // SyncImpler is implemented by all of the sync metric
@@ -249,11 +245,7 @@
 
 func (m *meterImpl) NewAsyncInstrument(
 	desc metric.Descriptor,
-<<<<<<< HEAD
 	runner metric.AsyncRunner,
-=======
-	callback func(func(metric.Number, []kv.KeyValue)),
->>>>>>> 1301b6f3
 ) (metric.AsyncImpl, error) {
 
 	m.lock.Lock()
