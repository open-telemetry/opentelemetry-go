// Copyright The OpenTelemetry Authors
//
// Licensed under the Apache License, Version 2.0 (the "License");
// you may not use this file except in compliance with the License.
// You may obtain a copy of the License at
//
//     http://www.apache.org/licenses/LICENSE-2.0
//
// Unless required by applicable law or agreed to in writing, software
// distributed under the License is distributed on an "AS IS" BASIS,
// WITHOUT WARRANTIES OR CONDITIONS OF ANY KIND, either express or implied.
// See the License for the specific language governing permissions and
// limitations under the License.

package kv_test

import (
	"testing"

	"go.opentelemetry.io/otel/api/kv"
)

type test struct{}

var (
	arrayVal    = []string{"one", "two"}
	arrayKeyVal = kv.Array("array", arrayVal)

	boolVal    = true
	boolKeyVal = kv.Bool("bool", boolVal)

	intVal    = int(1)
	intKeyVal = kv.Int("int", intVal)

	int8Val    = int8(1)
	int8KeyVal = kv.Int("int8", int(int8Val))

	int16Val    = int16(1)
	int16KeyVal = kv.Int("int16", int(int16Val))

	int32Val    = int32(1)
	int32KeyVal = kv.Int32("int32", int32Val)

	int64Val    = int64(1)
	int64KeyVal = kv.Int64("int64", int64Val)

	uintVal    = uint(1)
	uintKeyVal = kv.Uint("uint", uintVal)

	uint8Val    = uint8(1)
	uint8KeyVal = kv.Uint("uint8", uint(uint8Val))

	uint16Val    = uint16(1)
	uint16KeyVal = kv.Uint("uint16", uint(uint16Val))

	uint32Val    = uint32(1)
	uint32KeyVal = kv.Uint32("uint32", uint32Val)

	uint64Val    = uint64(1)
	uint64KeyVal = kv.Uint64("uint64", uint64Val)

	float32Val    = float32(1.0)
	float32KeyVal = kv.Float32("float32", float32Val)

	float64Val    = float64(1.0)
	float64KeyVal = kv.Float64("float64", float64Val)

	stringVal    = "string"
	stringKeyVal = kv.String("string", stringVal)

	bytesVal  = []byte("bytes")
	structVal = test{}
)

func BenchmarkArrayKey(b *testing.B) {
	b.ReportAllocs()
	for i := 0; i < b.N; i++ {
		_ = kv.Array("array", arrayVal)
	}
}

func BenchmarkArrayKeyInfer(b *testing.B) {
	b.ReportAllocs()
	for i := 0; i < b.N; i++ {
		_ = kv.Infer("array", arrayVal)
	}
}

func BenchmarkBoolKey(b *testing.B) {
	b.ReportAllocs()
	for i := 0; i < b.N; i++ {
		_ = kv.Bool("bool", boolVal)
	}
}

func BenchmarkBoolKeyInfer(b *testing.B) {
	b.ReportAllocs()
	for i := 0; i < b.N; i++ {
		_ = kv.Infer("bool", boolVal)
	}
}

func BenchmarkIntKey(b *testing.B) {
	b.ReportAllocs()
	for i := 0; i < b.N; i++ {
		_ = kv.Int("int", intVal)
	}
}

func BenchmarkIntKeyInfer(b *testing.B) {
	b.ReportAllocs()
	for i := 0; i < b.N; i++ {
		_ = kv.Infer("int", intVal)
	}
}

func BenchmarkInt8KeyInfer(b *testing.B) {
	b.ReportAllocs()
	for i := 0; i < b.N; i++ {
		_ = kv.Infer("int8", int8Val)
	}
}

func BenchmarkInt16KeyInfer(b *testing.B) {
	b.ReportAllocs()
	for i := 0; i < b.N; i++ {
		_ = kv.Infer("int16", int16Val)
	}
}

func BenchmarkInt32Key(b *testing.B) {
	b.ReportAllocs()
	for i := 0; i < b.N; i++ {
		_ = kv.Int32("int32", int32Val)
	}
}

func BenchmarkInt32KeyInfer(b *testing.B) {
	b.ReportAllocs()
	for i := 0; i < b.N; i++ {
		_ = kv.Infer("int32", int32Val)
	}
}

func BenchmarkInt64Key(b *testing.B) {
	b.ReportAllocs()
	for i := 0; i < b.N; i++ {
		_ = kv.Int64("int64", int64Val)
	}
}

func BenchmarkInt64KeyInfer(b *testing.B) {
	b.ReportAllocs()
	for i := 0; i < b.N; i++ {
		_ = kv.Infer("int64", int64Val)
	}
}

func BenchmarkUintKey(b *testing.B) {
	b.ReportAllocs()
	for i := 0; i < b.N; i++ {
		_ = kv.Uint("uint", uintVal)
	}
}

func BenchmarkUintKeyInfer(b *testing.B) {
	b.ReportAllocs()
	for i := 0; i < b.N; i++ {
		_ = kv.Infer("uint", uintVal)
	}
}

func BenchmarkUint8KeyInfer(b *testing.B) {
	b.ReportAllocs()
	for i := 0; i < b.N; i++ {
		_ = kv.Infer("uint8", uint8Val)
	}
}

func BenchmarkUint16KeyInfer(b *testing.B) {
	b.ReportAllocs()
	for i := 0; i < b.N; i++ {
		_ = kv.Infer("uint16", uint16Val)
	}
}

func BenchmarkUint32Key(b *testing.B) {
	b.ReportAllocs()
	for i := 0; i < b.N; i++ {
		_ = kv.Uint32("uint32", uint32Val)
	}
}

func BenchmarkUint32KeyInfer(b *testing.B) {
	b.ReportAllocs()
	for i := 0; i < b.N; i++ {
		_ = kv.Infer("uint32", uint32Val)
	}
}

func BenchmarkUint64Key(b *testing.B) {
	b.ReportAllocs()
	for i := 0; i < b.N; i++ {
		_ = kv.Uint64("uint64", uint64Val)
	}
}

func BenchmarkUint64KeyInfer(b *testing.B) {
	b.ReportAllocs()
	for i := 0; i < b.N; i++ {
		_ = kv.Infer("uint64", uint64Val)
	}
}

func BenchmarkFloat32Key(b *testing.B) {
	b.ReportAllocs()
	for i := 0; i < b.N; i++ {
		_ = kv.Float32("float32", float32Val)
	}
}

func BenchmarkFloat32KeyInfer(b *testing.B) {
	b.ReportAllocs()
	for i := 0; i < b.N; i++ {
		_ = kv.Infer("float32", float32Val)
	}
}

func BenchmarkFloat64Key(b *testing.B) {
	b.ReportAllocs()
	for i := 0; i < b.N; i++ {
		_ = kv.Float64("float64", float64Val)
	}
}

func BenchmarkFloat64KeyInfer(b *testing.B) {
	b.ReportAllocs()
	for i := 0; i < b.N; i++ {
		_ = kv.Infer("float64", float64Val)
	}
}

func BenchmarkStringKey(b *testing.B) {
	b.ReportAllocs()
	for i := 0; i < b.N; i++ {
		_ = kv.String("string", stringVal)
	}
}

func BenchmarkStringKeyInfer(b *testing.B) {
	b.ReportAllocs()
	for i := 0; i < b.N; i++ {
		_ = kv.Infer("string", stringVal)
	}
}

func BenchmarkBytesKeyInfer(b *testing.B) {
	b.ReportAllocs()
	for i := 0; i < b.N; i++ {
		_ = kv.Infer("bytes", bytesVal)
		// TODO struct json
	}
}

func BenchmarkStructKeyInfer(b *testing.B) {
	b.ReportAllocs()
	for i := 0; i < b.N; i++ {
		_ = kv.Infer("struct", structVal)
	}
}

<<<<<<< HEAD
func BenchmarkEmitArray(b *testing.B) {
	b.ReportAllocs()
	for i := 0; i < b.N; i++ {
		_ = arrayKeyVal.Value.Emit()
=======
func BenchmarkKeyAny(b *testing.B) {
	for i := 0; i < b.N; i++ {
		kv.Any("Attr", int(256))
>>>>>>> 69171671
	}
}

func BenchmarkEmitBool(b *testing.B) {
	b.ReportAllocs()
	for i := 0; i < b.N; i++ {
		_ = boolKeyVal.Value.Emit()
	}
}

func BenchmarkEmitInt(b *testing.B) {
	b.ReportAllocs()
	for i := 0; i < b.N; i++ {
		_ = intKeyVal.Value.Emit()
	}
}

func BenchmarkEmitInt8(b *testing.B) {
	b.ReportAllocs()
	for i := 0; i < b.N; i++ {
		_ = int8KeyVal.Value.Emit()
	}
}

func BenchmarkEmitInt16(b *testing.B) {
	b.ReportAllocs()
	for i := 0; i < b.N; i++ {
		_ = int16KeyVal.Value.Emit()
	}
}

func BenchmarkEmitInt32(b *testing.B) {
	b.ReportAllocs()
	for i := 0; i < b.N; i++ {
		_ = int32KeyVal.Value.Emit()
	}
}

func BenchmarkEmitInt64(b *testing.B) {
	b.ReportAllocs()
	for i := 0; i < b.N; i++ {
<<<<<<< HEAD
		_ = int64KeyVal.Value.Emit()
=======
		sp.SetAttributes(kv.Any("Attr", 1))
>>>>>>> 69171671
	}
}

func BenchmarkEmitUint(b *testing.B) {
	b.ReportAllocs()
	for i := 0; i < b.N; i++ {
		_ = uintKeyVal.Value.Emit()
	}
}

func BenchmarkEmitUint8(b *testing.B) {
	b.ReportAllocs()
	for i := 0; i < b.N; i++ {
		_ = uint8KeyVal.Value.Emit()
	}
}

func BenchmarkEmitUint16(b *testing.B) {
	b.ReportAllocs()
	for i := 0; i < b.N; i++ {
		_ = uint16KeyVal.Value.Emit()
	}
}

func BenchmarkEmitUint32(b *testing.B) {
	b.ReportAllocs()
	for i := 0; i < b.N; i++ {
		_ = uint32KeyVal.Value.Emit()
	}
}

func BenchmarkEmitUint64(b *testing.B) {
	b.ReportAllocs()
	for i := 0; i < b.N; i++ {
		_ = uint64KeyVal.Value.Emit()
	}
}

func BenchmarkEmitFloat32(b *testing.B) {
	b.ReportAllocs()
	for i := 0; i < b.N; i++ {
		_ = float32KeyVal.Value.Emit()
	}
}

func BenchmarkEmitFloat64(b *testing.B) {
	b.ReportAllocs()
	for i := 0; i < b.N; i++ {
		_ = float64KeyVal.Value.Emit()
	}
}

func BenchmarkEmitString(b *testing.B) {
	b.ReportAllocs()
	for i := 0; i < b.N; i++ {
		_ = stringKeyVal.Value.Emit()
	}
}<|MERGE_RESOLUTION|>--- conflicted
+++ resolved
@@ -79,10 +79,10 @@
 	}
 }
 
-func BenchmarkArrayKeyInfer(b *testing.B) {
-	b.ReportAllocs()
-	for i := 0; i < b.N; i++ {
-		_ = kv.Infer("array", arrayVal)
+func BenchmarkArrayKeyAny(b *testing.B) {
+	b.ReportAllocs()
+	for i := 0; i < b.N; i++ {
+		_ = kv.Any("array", arrayVal)
 	}
 }
 
@@ -93,10 +93,10 @@
 	}
 }
 
-func BenchmarkBoolKeyInfer(b *testing.B) {
-	b.ReportAllocs()
-	for i := 0; i < b.N; i++ {
-		_ = kv.Infer("bool", boolVal)
+func BenchmarkBoolKeyAny(b *testing.B) {
+	b.ReportAllocs()
+	for i := 0; i < b.N; i++ {
+		_ = kv.Any("bool", boolVal)
 	}
 }
 
@@ -107,24 +107,24 @@
 	}
 }
 
-func BenchmarkIntKeyInfer(b *testing.B) {
-	b.ReportAllocs()
-	for i := 0; i < b.N; i++ {
-		_ = kv.Infer("int", intVal)
-	}
-}
-
-func BenchmarkInt8KeyInfer(b *testing.B) {
-	b.ReportAllocs()
-	for i := 0; i < b.N; i++ {
-		_ = kv.Infer("int8", int8Val)
-	}
-}
-
-func BenchmarkInt16KeyInfer(b *testing.B) {
-	b.ReportAllocs()
-	for i := 0; i < b.N; i++ {
-		_ = kv.Infer("int16", int16Val)
+func BenchmarkIntKeyAny(b *testing.B) {
+	b.ReportAllocs()
+	for i := 0; i < b.N; i++ {
+		_ = kv.Any("int", intVal)
+	}
+}
+
+func BenchmarkInt8KeyAny(b *testing.B) {
+	b.ReportAllocs()
+	for i := 0; i < b.N; i++ {
+		_ = kv.Any("int8", int8Val)
+	}
+}
+
+func BenchmarkInt16KeyAny(b *testing.B) {
+	b.ReportAllocs()
+	for i := 0; i < b.N; i++ {
+		_ = kv.Any("int16", int16Val)
 	}
 }
 
@@ -135,10 +135,10 @@
 	}
 }
 
-func BenchmarkInt32KeyInfer(b *testing.B) {
-	b.ReportAllocs()
-	for i := 0; i < b.N; i++ {
-		_ = kv.Infer("int32", int32Val)
+func BenchmarkInt32KeyAny(b *testing.B) {
+	b.ReportAllocs()
+	for i := 0; i < b.N; i++ {
+		_ = kv.Any("int32", int32Val)
 	}
 }
 
@@ -149,10 +149,10 @@
 	}
 }
 
-func BenchmarkInt64KeyInfer(b *testing.B) {
-	b.ReportAllocs()
-	for i := 0; i < b.N; i++ {
-		_ = kv.Infer("int64", int64Val)
+func BenchmarkInt64KeyAny(b *testing.B) {
+	b.ReportAllocs()
+	for i := 0; i < b.N; i++ {
+		_ = kv.Any("int64", int64Val)
 	}
 }
 
@@ -163,24 +163,24 @@
 	}
 }
 
-func BenchmarkUintKeyInfer(b *testing.B) {
-	b.ReportAllocs()
-	for i := 0; i < b.N; i++ {
-		_ = kv.Infer("uint", uintVal)
-	}
-}
-
-func BenchmarkUint8KeyInfer(b *testing.B) {
-	b.ReportAllocs()
-	for i := 0; i < b.N; i++ {
-		_ = kv.Infer("uint8", uint8Val)
-	}
-}
-
-func BenchmarkUint16KeyInfer(b *testing.B) {
-	b.ReportAllocs()
-	for i := 0; i < b.N; i++ {
-		_ = kv.Infer("uint16", uint16Val)
+func BenchmarkUintKeyAny(b *testing.B) {
+	b.ReportAllocs()
+	for i := 0; i < b.N; i++ {
+		_ = kv.Any("uint", uintVal)
+	}
+}
+
+func BenchmarkUint8KeyAny(b *testing.B) {
+	b.ReportAllocs()
+	for i := 0; i < b.N; i++ {
+		_ = kv.Any("uint8", uint8Val)
+	}
+}
+
+func BenchmarkUint16KeyAny(b *testing.B) {
+	b.ReportAllocs()
+	for i := 0; i < b.N; i++ {
+		_ = kv.Any("uint16", uint16Val)
 	}
 }
 
@@ -191,10 +191,10 @@
 	}
 }
 
-func BenchmarkUint32KeyInfer(b *testing.B) {
-	b.ReportAllocs()
-	for i := 0; i < b.N; i++ {
-		_ = kv.Infer("uint32", uint32Val)
+func BenchmarkUint32KeyAny(b *testing.B) {
+	b.ReportAllocs()
+	for i := 0; i < b.N; i++ {
+		_ = kv.Any("uint32", uint32Val)
 	}
 }
 
@@ -205,10 +205,10 @@
 	}
 }
 
-func BenchmarkUint64KeyInfer(b *testing.B) {
-	b.ReportAllocs()
-	for i := 0; i < b.N; i++ {
-		_ = kv.Infer("uint64", uint64Val)
+func BenchmarkUint64KeyAny(b *testing.B) {
+	b.ReportAllocs()
+	for i := 0; i < b.N; i++ {
+		_ = kv.Any("uint64", uint64Val)
 	}
 }
 
@@ -219,10 +219,10 @@
 	}
 }
 
-func BenchmarkFloat32KeyInfer(b *testing.B) {
-	b.ReportAllocs()
-	for i := 0; i < b.N; i++ {
-		_ = kv.Infer("float32", float32Val)
+func BenchmarkFloat32KeyAny(b *testing.B) {
+	b.ReportAllocs()
+	for i := 0; i < b.N; i++ {
+		_ = kv.Any("float32", float32Val)
 	}
 }
 
@@ -233,10 +233,10 @@
 	}
 }
 
-func BenchmarkFloat64KeyInfer(b *testing.B) {
-	b.ReportAllocs()
-	for i := 0; i < b.N; i++ {
-		_ = kv.Infer("float64", float64Val)
+func BenchmarkFloat64KeyAny(b *testing.B) {
+	b.ReportAllocs()
+	for i := 0; i < b.N; i++ {
+		_ = kv.Any("float64", float64Val)
 	}
 }
 
@@ -247,38 +247,31 @@
 	}
 }
 
-func BenchmarkStringKeyInfer(b *testing.B) {
-	b.ReportAllocs()
-	for i := 0; i < b.N; i++ {
-		_ = kv.Infer("string", stringVal)
-	}
-}
-
-func BenchmarkBytesKeyInfer(b *testing.B) {
-	b.ReportAllocs()
-	for i := 0; i < b.N; i++ {
-		_ = kv.Infer("bytes", bytesVal)
-		// TODO struct json
-	}
-}
-
-func BenchmarkStructKeyInfer(b *testing.B) {
-	b.ReportAllocs()
-	for i := 0; i < b.N; i++ {
-		_ = kv.Infer("struct", structVal)
-	}
-}
-
-<<<<<<< HEAD
+func BenchmarkStringKeyAny(b *testing.B) {
+	b.ReportAllocs()
+	for i := 0; i < b.N; i++ {
+		_ = kv.Any("string", stringVal)
+	}
+}
+
+func BenchmarkBytesKeyAny(b *testing.B) {
+	b.ReportAllocs()
+	for i := 0; i < b.N; i++ {
+		_ = kv.Any("bytes", bytesVal)
+	}
+}
+
+func BenchmarkStructKeyAny(b *testing.B) {
+	b.ReportAllocs()
+	for i := 0; i < b.N; i++ {
+		_ = kv.Any("struct", structVal)
+	}
+}
+
 func BenchmarkEmitArray(b *testing.B) {
 	b.ReportAllocs()
 	for i := 0; i < b.N; i++ {
 		_ = arrayKeyVal.Value.Emit()
-=======
-func BenchmarkKeyAny(b *testing.B) {
-	for i := 0; i < b.N; i++ {
-		kv.Any("Attr", int(256))
->>>>>>> 69171671
 	}
 }
 
@@ -320,11 +313,7 @@
 func BenchmarkEmitInt64(b *testing.B) {
 	b.ReportAllocs()
 	for i := 0; i < b.N; i++ {
-<<<<<<< HEAD
 		_ = int64KeyVal.Value.Emit()
-=======
-		sp.SetAttributes(kv.Any("Attr", 1))
->>>>>>> 69171671
 	}
 }
 
