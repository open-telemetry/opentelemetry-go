--- conflicted
+++ resolved
@@ -84,27 +84,6 @@
 	return Float64Counter{commonMetric: common}, err
 }
 
-<<<<<<< HEAD
-// WrapInt64GaugeInstrument wraps the instrument in the type-safe
-// wrapper as an integral gauge.
-//
-// It is mostly intended for SDKs.
-func WrapInt64GaugeInstrument(instrument InstrumentImpl, err error) (Int64Gauge, error) {
-	common, err := newCommonMetric(instrument, err)
-	return Int64Gauge{commonMetric: common}, err
-}
-
-// WrapFloat64GaugeInstrument wraps the instrument in the type-safe
-// wrapper as an floating point gauge.
-//
-// It is mostly intended for SDKs.
-func WrapFloat64GaugeInstrument(instrument InstrumentImpl, err error) (Float64Gauge, error) {
-	common, err := newCommonMetric(instrument, err)
-	return Float64Gauge{commonMetric: common}, err
-}
-
-=======
->>>>>>> 9674c81c
 // WrapInt64MeasureInstrument wraps the instrument in the type-safe
 // wrapper as an integral measure.
 //
@@ -181,22 +160,6 @@
 	}
 }
 
-func (mm MeasureConstructorsMustImpl) MustNewInt64Gauge(name string, gos ...GaugeOptionApplier) Int64Gauge {
-	if inst, err := mm.ctors.NewInt64Gauge(name, gos...); err != nil {
-		panic(err)
-	} else {
-		return inst
-	}
-}
-
-func (mm MeasureConstructorsMustImpl) MustNewFloat64Gauge(name string, gos ...GaugeOptionApplier) Float64Gauge {
-	if inst, err := mm.ctors.NewFloat64Gauge(name, gos...); err != nil {
-		panic(err)
-	} else {
-		return inst
-	}
-}
-
 func (mm MeasureConstructorsMustImpl) MustNewInt64Measure(name string, mos ...MeasureOptionApplier) Int64Measure {
 	if inst, err := mm.ctors.NewInt64Measure(name, mos...); err != nil {
 		panic(err)
