// Copyright The OpenTelemetry Authors
//
// Licensed under the Apache License, Version 2.0 (the "License");
// you may not use this file except in compliance with the License.
// You may obtain a copy of the License at
//
//     http://www.apache.org/licenses/LICENSE-2.0
//
// Unless required by applicable law or agreed to in writing, software
// distributed under the License is distributed on an "AS IS" BASIS,
// WITHOUT WARRANTIES OR CONDITIONS OF ANY KIND, either express or implied.
// See the License for the specific language governing permissions and
// limitations under the License.

package metric

import (
	"context"

	"go.opentelemetry.io/otel/api/kv"
)

// MeterImpl is the interface an SDK must implement to supply a Meter
// implementation.
type MeterImpl interface {
	// RecordBatch atomically records a batch of measurements.
	RecordBatch(context.Context, []kv.KeyValue, ...Measurement)

	// NewSyncInstrument returns a newly constructed
	// synchronous instrument implementation or an error, should
	// one occur.
	NewSyncInstrument(descriptor Descriptor) (SyncImpl, error)

	// NewAsyncInstrument returns a newly constructed
	// asynchronous instrument implementation or an error, should
	// one occur.
	NewAsyncInstrument(
		descriptor Descriptor,
<<<<<<< HEAD
		runner AsyncRunner,
=======
		callback func(func(Number, []kv.KeyValue)),
>>>>>>> 1301b6f3
	) (AsyncImpl, error)
}

// InstrumentImpl is a common interface for synchronous and
// asynchronous instruments.
type InstrumentImpl interface {
	// Implementation returns the underlying implementation of the
	// instrument, which allows the implementation to gain access
	// to its own representation especially from a `Measurement`.
	Implementation() interface{}

	// Descriptor returns a copy of the instrument's Descriptor.
	Descriptor() Descriptor
}

// SyncImpl is the implementation-level interface to a generic
// synchronous instrument (e.g., Measure and Counter instruments).
type SyncImpl interface {
	InstrumentImpl

	// Bind creates an implementation-level bound instrument,
	// binding a label set with this instrument implementation.
	Bind(labels []kv.KeyValue) BoundSyncImpl

	// RecordOne captures a single synchronous metric event.
	RecordOne(ctx context.Context, number Number, labels []kv.KeyValue)
}

// BoundSyncImpl is the implementation-level interface to a
// generic bound synchronous instrument
type BoundSyncImpl interface {

	// RecordOne captures a single synchronous metric event.
	RecordOne(ctx context.Context, number Number)

	// Unbind frees the resources associated with this bound instrument. It
	// does not affect the metric this bound instrument was created through.
	Unbind()
}

// AsyncImpl is an implementation-level interface to an
// asynchronous instrument (e.g., Observer instruments).
type AsyncImpl interface {
	InstrumentImpl
}

<<<<<<< HEAD
=======
// Int64ObserverResult is passed to an observer callback to capture
// observations for one asynchronous integer metric instrument.
type Int64ObserverResult struct {
	observe func(Number, []kv.KeyValue)
}

// Float64ObserverResult is passed to an observer callback to capture
// observations for one asynchronous floating point metric instrument.
type Float64ObserverResult struct {
	observe func(Number, []kv.KeyValue)
}

>>>>>>> 1301b6f3
// Configure is a helper that applies all the options to a Config.
func Configure(opts []Option) Config {
	var config Config
	for _, o := range opts {
		o.Apply(&config)
	}
	return config
}

// WrapMeterImpl constructs a `Meter` implementation from a
// `MeterImpl` implementation.
func WrapMeterImpl(impl MeterImpl, libraryName string) Meter {
	return Meter{
		impl:        impl,
		libraryName: libraryName,
	}
}

// MeterImpl returns the underlying MeterImpl of this Meter.
func (m Meter) MeterImpl() MeterImpl {
	return m.impl
}

// newSync constructs one new synchronous instrument.
func (m Meter) newSync(name string, metricKind Kind, numberKind NumberKind, opts []Option) (SyncImpl, error) {
	if m.impl == nil {
		return NoopSync{}, nil
	}
	desc := NewDescriptor(name, metricKind, numberKind, opts...)
	desc.config.LibraryName = m.libraryName
	return m.impl.NewSyncInstrument(desc)
}

// wrapInt64CounterInstrument returns an `Int64Counter` from a
// `SyncImpl`.  An error will be generated if the
// `SyncImpl` is nil (in which case a No-op is substituted),
// otherwise the error passes through.
func wrapInt64CounterInstrument(syncInst SyncImpl, err error) (Int64Counter, error) {
	common, err := checkNewSync(syncInst, err)
	return Int64Counter{syncInstrument: common}, err
}

// wrapFloat64CounterInstrument returns an `Float64Counter` from a
// `SyncImpl`.  An error will be generated if the
// `SyncImpl` is nil (in which case a No-op is substituted),
// otherwise the error passes through.
func wrapFloat64CounterInstrument(syncInst SyncImpl, err error) (Float64Counter, error) {
	common, err := checkNewSync(syncInst, err)
	return Float64Counter{syncInstrument: common}, err
}

// wrapInt64MeasureInstrument returns an `Int64Measure` from a
// `SyncImpl`.  An error will be generated if the
// `SyncImpl` is nil (in which case a No-op is substituted),
// otherwise the error passes through.
func wrapInt64MeasureInstrument(syncInst SyncImpl, err error) (Int64Measure, error) {
	common, err := checkNewSync(syncInst, err)
	return Int64Measure{syncInstrument: common}, err
}

// wrapFloat64MeasureInstrument returns an `Float64Measure` from a
// `SyncImpl`.  An error will be generated if the
// `SyncImpl` is nil (in which case a No-op is substituted),
// otherwise the error passes through.
func wrapFloat64MeasureInstrument(syncInst SyncImpl, err error) (Float64Measure, error) {
	common, err := checkNewSync(syncInst, err)
	return Float64Measure{syncInstrument: common}, err
}

// newAsync constructs one new asynchronous instrument.
<<<<<<< HEAD
func (m Meter) newAsync(name string, mkind Kind, nkind NumberKind, opts []Option, runner AsyncRunner) (AsyncImpl, error) {
=======
func (m Meter) newAsync(name string, mkind Kind, nkind NumberKind, opts []Option, callback func(func(Number, []kv.KeyValue))) (AsyncImpl, error) {
>>>>>>> 1301b6f3
	if m.impl == nil {
		return NoopAsync{}, nil
	}
	desc := NewDescriptor(name, mkind, nkind, opts...)
	desc.config.LibraryName = m.libraryName
	return m.impl.NewAsyncInstrument(desc, runner)
}

// wrapInt64ObserverInstrument returns an `Int64Observer` from a
// `AsyncImpl`.  An error will be generated if the
// `AsyncImpl` is nil (in which case a No-op is substituted),
// otherwise the error passes through.
func wrapInt64ObserverInstrument(asyncInst AsyncImpl, err error) (Int64Observer, error) {
	common, err := checkNewAsync(asyncInst, err)
	return Int64Observer{asyncInstrument: common}, err
}

// wrapFloat64ObserverInstrument returns an `Float64Observer` from a
// `AsyncImpl`.  An error will be generated if the
// `AsyncImpl` is nil (in which case a No-op is substituted),
// otherwise the error passes through.
func wrapFloat64ObserverInstrument(asyncInst AsyncImpl, err error) (Float64Observer, error) {
	common, err := checkNewAsync(asyncInst, err)
	return Float64Observer{asyncInstrument: common}, err
}<|MERGE_RESOLUTION|>--- conflicted
+++ resolved
@@ -36,11 +36,7 @@
 	// one occur.
 	NewAsyncInstrument(
 		descriptor Descriptor,
-<<<<<<< HEAD
 		runner AsyncRunner,
-=======
-		callback func(func(Number, []kv.KeyValue)),
->>>>>>> 1301b6f3
 	) (AsyncImpl, error)
 }
 
@@ -87,21 +83,6 @@
 	InstrumentImpl
 }
 
-<<<<<<< HEAD
-=======
-// Int64ObserverResult is passed to an observer callback to capture
-// observations for one asynchronous integer metric instrument.
-type Int64ObserverResult struct {
-	observe func(Number, []kv.KeyValue)
-}
-
-// Float64ObserverResult is passed to an observer callback to capture
-// observations for one asynchronous floating point metric instrument.
-type Float64ObserverResult struct {
-	observe func(Number, []kv.KeyValue)
-}
-
->>>>>>> 1301b6f3
 // Configure is a helper that applies all the options to a Config.
 func Configure(opts []Option) Config {
 	var config Config
@@ -172,11 +153,7 @@
 }
 
 // newAsync constructs one new asynchronous instrument.
-<<<<<<< HEAD
 func (m Meter) newAsync(name string, mkind Kind, nkind NumberKind, opts []Option, runner AsyncRunner) (AsyncImpl, error) {
-=======
-func (m Meter) newAsync(name string, mkind Kind, nkind NumberKind, opts []Option, callback func(func(Number, []kv.KeyValue))) (AsyncImpl, error) {
->>>>>>> 1301b6f3
 	if m.impl == nil {
 		return NoopAsync{}, nil
 	}
