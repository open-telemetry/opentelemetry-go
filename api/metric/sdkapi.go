--- conflicted
+++ resolved
@@ -88,12 +88,7 @@
 func WrapMeterImpl(impl MeterImpl, instrumentationName string, opts ...MeterOption) Meter {
 	return Meter{
 		impl:    impl,
-<<<<<<< HEAD
 		name:    instrumentationName,
-		version: ConfigureMeter(opts).InstrumentationVersion,
-=======
-		name:    instrumentatioName,
 		version: NewMeterConfig(opts...).InstrumentationVersion,
->>>>>>> 2621bd48
 	}
 }