--- conflicted
+++ resolved
@@ -103,7 +103,7 @@
 		boundInstrument := c.Bind(labels...)
 		boundInstrument.Add(ctx, -742)
 		meter.RecordBatch(ctx, labels, c.Measurement(42))
-		mockTest.CheckSyncBatches(t, ctx, labels, mockSDK, metric.Float64NumberKind, metric.CounterKind, c.SyncImpl(),
+		mockTest.CheckSyncBatches(ctx, t, labels, mockSDK, metric.Float64NumberKind, metric.CounterKind, c.SyncImpl(),
 			1994.1, -742, 42,
 		)
 	})
@@ -116,7 +116,7 @@
 		boundInstrument := c.Bind(labels...)
 		boundInstrument.Add(ctx, 4200)
 		meter.RecordBatch(ctx, labels, c.Measurement(420000))
-		mockTest.CheckSyncBatches(t, ctx, labels, mockSDK, metric.Int64NumberKind, metric.CounterKind, c.SyncImpl(),
+		mockTest.CheckSyncBatches(ctx, t, labels, mockSDK, metric.Int64NumberKind, metric.CounterKind, c.SyncImpl(),
 			42, 4200, 420000,
 		)
 
@@ -130,7 +130,7 @@
 		boundInstrument := c.Bind(labels...)
 		boundInstrument.Add(ctx, -100)
 		meter.RecordBatch(ctx, labels, c.Measurement(42))
-		mockTest.CheckSyncBatches(t, ctx, labels, mockSDK, metric.Int64NumberKind, metric.UpDownCounterKind, c.SyncImpl(),
+		mockTest.CheckSyncBatches(ctx, t, labels, mockSDK, metric.Int64NumberKind, metric.UpDownCounterKind, c.SyncImpl(),
 			100, -100, 42,
 		)
 	})
@@ -143,7 +143,7 @@
 		boundInstrument := c.Bind(labels...)
 		boundInstrument.Add(ctx, -76)
 		meter.RecordBatch(ctx, labels, c.Measurement(-100.1))
-		mockTest.CheckSyncBatches(t, ctx, labels, mockSDK, metric.Float64NumberKind, metric.UpDownCounterKind, c.SyncImpl(),
+		mockTest.CheckSyncBatches(ctx, t, labels, mockSDK, metric.Float64NumberKind, metric.UpDownCounterKind, c.SyncImpl(),
 			100.1, -76, -100.1,
 		)
 	})
@@ -159,7 +159,7 @@
 		boundInstrument := m.Bind(labels...)
 		boundInstrument.Record(ctx, 0)
 		meter.RecordBatch(ctx, labels, m.Measurement(-100.5))
-		mockTest.CheckSyncBatches(t, ctx, labels, mockSDK, metric.Float64NumberKind, metric.ValueRecorderKind, m.SyncImpl(),
+		mockTest.CheckSyncBatches(ctx, t, labels, mockSDK, metric.Float64NumberKind, metric.ValueRecorderKind, m.SyncImpl(),
 			42, 0, -100.5,
 		)
 	})
@@ -172,7 +172,7 @@
 		boundInstrument := m.Bind(labels...)
 		boundInstrument.Record(ctx, 80)
 		meter.RecordBatch(ctx, labels, m.Measurement(0))
-		mockTest.CheckSyncBatches(t, ctx, labels, mockSDK, metric.Int64NumberKind, metric.ValueRecorderKind, m.SyncImpl(),
+		mockTest.CheckSyncBatches(ctx, t, labels, mockSDK, metric.Int64NumberKind, metric.ValueRecorderKind, m.SyncImpl(),
 			173, 80, 0,
 		)
 	})
@@ -247,51 +247,6 @@
 	})
 }
 
-<<<<<<< HEAD
-=======
-func checkSyncBatches(t *testing.T, ctx context.Context, labels []label.KeyValue, mock *mockTest.MeterImpl, nkind metric.NumberKind, mkind metric.Kind, instrument metric.InstrumentImpl, expected ...float64) {
-	t.Helper()
-	if len(mock.MeasurementBatches) != 3 {
-		t.Errorf("Expected 3 recorded measurement batches, got %d", len(mock.MeasurementBatches))
-	}
-	ourInstrument := instrument.Implementation().(*mockTest.Sync)
-	for i, got := range mock.MeasurementBatches {
-		if got.Ctx != ctx {
-			d := func(c context.Context) string {
-				return fmt.Sprintf("(ptr: %p, ctx %#v)", c, c)
-			}
-			t.Errorf("Wrong recorded context in batch %d, expected %s, got %s", i, d(ctx), d(got.Ctx))
-		}
-		if !assert.Equal(t, got.Labels, labels) {
-			t.Errorf("Wrong recorded label set in batch %d, expected %v, got %v", i, labels, got.Labels)
-		}
-		if len(got.Measurements) != 1 {
-			t.Errorf("Expected 1 measurement in batch %d, got %d", i, len(got.Measurements))
-		}
-		minMLen := 1
-		if minMLen > len(got.Measurements) {
-			minMLen = len(got.Measurements)
-		}
-		for j := 0; j < minMLen; j++ {
-			measurement := got.Measurements[j]
-			require.Equal(t, mkind, measurement.Instrument.Descriptor().MetricKind())
-
-			if measurement.Instrument.Implementation() != ourInstrument {
-				d := func(iface interface{}) string {
-					i := iface.(*mockTest.Instrument)
-					return fmt.Sprintf("(ptr: %p, instrument %#v)", i, i)
-				}
-				t.Errorf("Wrong recorded instrument in measurement %d in batch %d, expected %s, got %s", j, i, d(ourInstrument), d(measurement.Instrument.Implementation()))
-			}
-			expect := number(t, nkind, expected[i])
-			if measurement.Number.CompareNumber(nkind, expect) != 0 {
-				t.Errorf("Wrong recorded value in measurement %d in batch %d, expected %s, got %s", j, i, expect.Emit(nkind), measurement.Number.Emit(nkind))
-			}
-		}
-	}
-}
-
->>>>>>> 0ba595bd
 func TestBatchObserverInstruments(t *testing.T) {
 	mockSDK, meter := mockTest.NewMeter()
 
