// Copyright The OpenTelemetry Authors
// SPDX-License-Identifier: Apache-2.0

package baggage // import "go.opentelemetry.io/otel/baggage"

import (
	"errors"
	"fmt"
	"net/url"
	"strings"
	"unicode/utf8"

	"go.opentelemetry.io/otel/internal/baggage"
)

const (
	maxMembers               = 180
	maxBytesPerMembers       = 4096
	maxBytesPerBaggageString = 8192

	listDelimiter     = ","
	keyValueDelimiter = "="
	propertyDelimiter = ";"
)

var (
	errInvalidKey      = errors.New("invalid key")
	errInvalidValue    = errors.New("invalid value")
	errInvalidProperty = errors.New("invalid baggage list-member property")
	errInvalidMember   = errors.New("invalid baggage list-member")
	errMemberNumber    = errors.New("too many list-members in baggage-string")
	errMemberBytes     = errors.New("list-member too large")
	errBaggageBytes    = errors.New("baggage-string too large")
)

// Property is an additional metadata entry for a baggage list-member.
type Property struct {
	key, value string

	// hasValue indicates if a zero-value value means the property does not
	// have a value or if it was the zero-value.
	hasValue bool
}

// NewKeyProperty returns a new Property for key.
//
// If key is invalid, an error will be returned.
func NewKeyProperty(key string) (Property, error) {
	if !validateBaggageName(key) {
		return newInvalidProperty(), fmt.Errorf("%w: %q", errInvalidKey, key)
	}

	p := Property{key: key}
	return p, nil
}

// NewKeyValueProperty returns a new Property for key with value.
//
// The passed key must be percent-encoded.
// The passed value must be percent-encoded as defined in W3C Baggage specification.
//
// Notice: Consider using [NewKeyValuePropertyRaw] instead
// that does not require percent-encoding of the key and the value.
func NewKeyValueProperty(key, value string) (Property, error) {
	if !validateKey(key) {
		return newInvalidProperty(), fmt.Errorf("%w: %q", errInvalidKey, key)
	}
	decodedKey, err := url.PathUnescape(key)
	if err != nil {
		return newInvalidProperty(), fmt.Errorf("%w: %q", errInvalidKey, key)
	}

	if !validateValue(value) {
		return newInvalidProperty(), fmt.Errorf("%w: %q", errInvalidValue, value)
	}
	decodedValue, err := url.PathUnescape(value)
	if err != nil {
		return newInvalidProperty(), fmt.Errorf("%w: %q", errInvalidValue, value)
	}
	return NewKeyValuePropertyRaw(decodedKey, decodedValue)
}

// NewKeyValuePropertyRaw returns a new Property for key with value.
//
// The passed key and value must be valid UTF-8 string.
// However, the specific Propagators that are used to transmit baggage entries across
// component boundaries may impose their own restrictions on Property key.
// For example, the W3C Baggage specification restricts the Property keys to strings that
// satisfy the token definition from RFC7230, Section 3.2.6.
// For maximum compatibility, alpha-numeric value are strongly recommended to be used as Property key.
func NewKeyValuePropertyRaw(key, value string) (Property, error) {
	if !validateBaggageName(key) {
		return newInvalidProperty(), fmt.Errorf("%w: %q", errInvalidKey, key)
	}
	if !validateBaggageValue(value) {
		return newInvalidProperty(), fmt.Errorf("%w: %q", errInvalidValue, value)
	}

	p := Property{
		key:      key,
		value:    value,
		hasValue: true,
	}
	return p, nil
}

func newInvalidProperty() Property {
	return Property{}
}

// parseProperty attempts to decode a Property from the passed string. It
// returns an error if the input is invalid according to the W3C Baggage
// specification.
func parseProperty(property string) (Property, error) {
	if property == "" {
		return newInvalidProperty(), nil
	}

	p, ok := parsePropertyInternal(property)
	if !ok {
		return newInvalidProperty(), fmt.Errorf("%w: %q", errInvalidProperty, property)
	}

	return p, nil
}

// validate ensures p conforms to the W3C Baggage specification, returning an
// error otherwise.
func (p Property) validate() error {
	errFunc := func(err error) error {
		return fmt.Errorf("invalid property: %w", err)
	}

	if !validateBaggageName(p.key) {
		return errFunc(fmt.Errorf("%w: %q", errInvalidKey, p.key))
	}
	if !p.hasValue && p.value != "" {
		return errFunc(errors.New("inconsistent value"))
	}
	if p.hasValue && !validateBaggageValue(p.value) {
		return errFunc(fmt.Errorf("%w: %q", errInvalidValue, p.value))
	}
	return nil
}

// Key returns the Property key.
func (p Property) Key() string {
	return p.key
}

// Value returns the Property value. Additionally, a boolean value is returned
// indicating if the returned value is the empty if the Property has a value
// that is empty or if the value is not set.
func (p Property) Value() (string, bool) {
	return p.value, p.hasValue
}

// String encodes Property into a header string.
func (p Property) String() string {
	if p.hasValue {
		return fmt.Sprintf("%s%s%v", valueEscape(p.key), keyValueDelimiter, valueEscape(p.value))
	}
	return valueEscape(p.key)
}

type properties []Property

func fromInternalProperties(iProps []baggage.Property) properties {
	if len(iProps) == 0 {
		return nil
	}

	props := make(properties, len(iProps))
	for i, p := range iProps {
		props[i] = Property{
			key:      p.Key,
			value:    p.Value,
			hasValue: p.HasValue,
		}
	}
	return props
}

func (p properties) asInternal() []baggage.Property {
	if len(p) == 0 {
		return nil
	}

	iProps := make([]baggage.Property, len(p))
	for i, prop := range p {
		iProps[i] = baggage.Property{
			Key:      prop.key,
			Value:    prop.value,
			HasValue: prop.hasValue,
		}
	}
	return iProps
}

func (p properties) Copy() properties {
	if len(p) == 0 {
		return nil
	}

	props := make(properties, len(p))
	copy(props, p)
	return props
}

// validate ensures each Property in p conforms to the W3C Baggage
// specification, returning an error otherwise.
func (p properties) validate() error {
	for _, prop := range p {
		if err := prop.validate(); err != nil {
			return err
		}
	}
	return nil
}

// String encodes properties into a header string compliant with the W3C Baggage
// specification.
func (p properties) String() string {
	props := make([]string, len(p))
	for i, prop := range p {
		props[i] = prop.String()
	}
	return strings.Join(props, propertyDelimiter)
}

// Member is a list-member of a baggage-string as defined by the W3C Baggage
// specification.
type Member struct {
	key, value string
	properties properties

	// hasData indicates whether the created property contains data or not.
	// Properties that do not contain data are invalid with no other check
	// required.
	hasData bool
}

// NewMember returns a new Member from the passed arguments.
//
// The passed key must be percent-encoded.
// The passed value must be percent-encoded as defined in W3C Baggage specification.
//
// Notice: Consider using [NewMemberRaw] instead
// that does not require percent-encoding of the value.
func NewMember(key, value string, props ...Property) (Member, error) {
	if !validateKey(key) {
		return newInvalidMember(), fmt.Errorf("%w: %q", errInvalidKey, key)
	}
	decodedKey, err := url.PathUnescape(key)
	if err != nil {
		return newInvalidMember(), fmt.Errorf("%w: %q", errInvalidKey, key)
	}

	if !validateValue(value) {
		return newInvalidMember(), fmt.Errorf("%w: %q", errInvalidValue, value)
	}
	decodedValue, err := url.PathUnescape(value)
	if err != nil {
		return newInvalidMember(), fmt.Errorf("%w: %q", errInvalidValue, value)
	}
	return NewMemberRaw(decodedKey, decodedValue, props...)
}

// NewMemberRaw returns a new Member from the passed arguments.
//
// The passed key and value must be valid UTF-8 string.
// However, the specific Propagators that are used to transmit baggage entries across
// component boundaries may impose their own restrictions on baggage key.
// For example, the W3C Baggage specification restricts the baggage keys to strings that
// satisfy the token definition from RFC7230, Section 3.2.6.
// For maximum compatibility, alpha-numeric value are strongly recommended to be used as baggage key.
func NewMemberRaw(key, value string, props ...Property) (Member, error) {
	m := Member{
		key:        key,
		value:      value,
		properties: properties(props).Copy(),
		hasData:    true,
	}
	if err := m.validate(); err != nil {
		return newInvalidMember(), err
	}
	return m, nil
}

func newInvalidMember() Member {
	return Member{}
}

// parseMember attempts to decode a Member from the passed string. It returns
// an error if the input is invalid according to the W3C Baggage
// specification.
func parseMember(member string) (Member, error) {
	if n := len(member); n > maxBytesPerMembers {
		return newInvalidMember(), fmt.Errorf("%w: %d", errMemberBytes, n)
	}

	var props properties
	keyValue, properties, found := strings.Cut(member, propertyDelimiter)
	if found {
		// Parse the member properties.
		for _, pStr := range strings.Split(properties, propertyDelimiter) {
			p, err := parseProperty(pStr)
			if err != nil {
				return newInvalidMember(), err
			}
			props = append(props, p)
		}
	}
	// Parse the member key/value pair.

	// Take into account a value can contain equal signs (=).
	k, v, found := strings.Cut(keyValue, keyValueDelimiter)
	if !found {
		return newInvalidMember(), fmt.Errorf("%w: %q", errInvalidMember, member)
	}
	// "Leading and trailing whitespaces are allowed but MUST be trimmed
	// when converting the header into a data structure."
	key := strings.TrimSpace(k)
	if !validateKey(key) {
		return newInvalidMember(), fmt.Errorf("%w: %q", errInvalidKey, key)
	}

	val := strings.TrimSpace(v)
	if !validateValue(val) {
		return newInvalidMember(), fmt.Errorf("%w: %q", errInvalidValue, v)
	}

	// Decode a percent-encoded key.
	unescapedKey, err := url.PathUnescape(key)
	if err != nil {
		return newInvalidMember(), fmt.Errorf("%w: %v", errInvalidKey, err)
	}

	// Decode a percent-encoded value.
	unescapedValue, err := url.PathUnescape(val)
	if err != nil {
		return newInvalidMember(), fmt.Errorf("%w: %v", errInvalidValue, err)
	}
	return Member{key: unescapedKey, value: unescapedValue, properties: props, hasData: true}, nil
}

// validate ensures m conforms to the W3C Baggage specification.
// A key must be an ASCII string, returning an error otherwise.
func (m Member) validate() error {
	if !m.hasData {
		return fmt.Errorf("%w: %q", errInvalidMember, m)
	}

	if !validateBaggageName(m.key) {
		return fmt.Errorf("%w: %q", errInvalidKey, m.key)
	}
	if !validateBaggageValue(m.value) {
		return fmt.Errorf("%w: %q", errInvalidValue, m.value)
	}
	return m.properties.validate()
}

// Key returns the Member key.
func (m Member) Key() string { return m.key }

// Value returns the Member value.
func (m Member) Value() string { return m.value }

// Properties returns a copy of the Member properties.
func (m Member) Properties() []Property { return m.properties.Copy() }

// String encodes Member into a header string compliant with the W3C Baggage
// specification.
func (m Member) String() string {
<<<<<<< HEAD
	// A key is can be a valid UTF-8 string.
	s := fmt.Sprintf("%s%s%s", valueEscape(m.key), keyValueDelimiter, valueEscape(m.value))
=======
	// A key is just an ASCII string. A value is restricted to be
	// US-ASCII characters excluding CTLs, whitespace,
	// DQUOTE, comma, semicolon, and backslash.
	s := m.key + keyValueDelimiter + valueEscape(m.value)
>>>>>>> 773aec21
	if len(m.properties) > 0 {
		s += propertyDelimiter + m.properties.String()
	}
	return s
}

// Baggage is a list of baggage members representing the baggage-string as
// defined by the W3C Baggage specification.
type Baggage struct { //nolint:golint
	list baggage.List
}

// New returns a new valid Baggage. It returns an error if it results in a
// Baggage exceeding limits set in that specification.
//
// It expects all the provided members to have already been validated.
func New(members ...Member) (Baggage, error) {
	if len(members) == 0 {
		return Baggage{}, nil
	}

	b := make(baggage.List)
	for _, m := range members {
		if !m.hasData {
			return Baggage{}, errInvalidMember
		}

		// OpenTelemetry resolves duplicates by last-one-wins.
		b[m.key] = baggage.Item{
			Value:      m.value,
			Properties: m.properties.asInternal(),
		}
	}

	// Check member numbers after deduplication.
	if len(b) > maxMembers {
		return Baggage{}, errMemberNumber
	}

	bag := Baggage{b}
	if n := len(bag.String()); n > maxBytesPerBaggageString {
		return Baggage{}, fmt.Errorf("%w: %d", errBaggageBytes, n)
	}

	return bag, nil
}

// Parse attempts to decode a baggage-string from the passed string. It
// returns an error if the input is invalid according to the OpenTelemetry Baggage
// specification.
// The OpenTelemetry Baggage specification has less strict requirements than the
// W3C Baggage specification, as it allows UTF-8 characters in keys.
//
// If there are duplicate list-members contained in baggage, the last one
// defined (reading left-to-right) will be the only one kept. This diverges
// from the W3C Baggage specification which allows duplicate list-members, but
// conforms to the OpenTelemetry Baggage specification.
func Parse(bStr string) (Baggage, error) {
	if bStr == "" {
		return Baggage{}, nil
	}

	if n := len(bStr); n > maxBytesPerBaggageString {
		return Baggage{}, fmt.Errorf("%w: %d", errBaggageBytes, n)
	}

	b := make(baggage.List)
	for _, memberStr := range strings.Split(bStr, listDelimiter) {
		m, err := parseMember(memberStr)
		if err != nil {
			return Baggage{}, err
		}
		// OpenTelemetry resolves duplicates by last-one-wins.
		b[m.key] = baggage.Item{
			Value:      m.value,
			Properties: m.properties.asInternal(),
		}
	}

	// OpenTelemetry does not allow for duplicate list-members, but the W3C
	// specification does. Now that we have deduplicated, ensure the baggage
	// does not exceed list-member limits.
	if len(b) > maxMembers {
		return Baggage{}, errMemberNumber
	}

	return Baggage{b}, nil
}

// Member returns the baggage list-member identified by key.
//
// If there is no list-member matching the passed key the returned Member will
// be a zero-value Member.
// The returned member is not validated, as we assume the validation happened
// when it was added to the Baggage.
func (b Baggage) Member(key string) Member {
	v, ok := b.list[key]
	if !ok {
		// We do not need to worry about distinguishing between the situation
		// where a zero-valued Member is included in the Baggage because a
		// zero-valued Member is invalid according to the W3C Baggage
		// specification (it has an empty key).
		return newInvalidMember()
	}

	return Member{
		key:        key,
		value:      v.Value,
		properties: fromInternalProperties(v.Properties),
		hasData:    true,
	}
}

// Members returns all the baggage list-members.
// The order of the returned list-members does not have significance.
//
// The returned members are not validated, as we assume the validation happened
// when they were added to the Baggage.
func (b Baggage) Members() []Member {
	if len(b.list) == 0 {
		return nil
	}

	members := make([]Member, 0, len(b.list))
	for k, v := range b.list {
		members = append(members, Member{
			key:        k,
			value:      v.Value,
			properties: fromInternalProperties(v.Properties),
			hasData:    true,
		})
	}
	return members
}

// SetMember returns a copy the Baggage with the member included. If the
// baggage contains a Member with the same key the existing Member is
// replaced.
//
// If member is invalid according to the W3C Baggage specification, an error
// is returned with the original Baggage.
func (b Baggage) SetMember(member Member) (Baggage, error) {
	if !member.hasData {
		return b, errInvalidMember
	}

	n := len(b.list)
	if _, ok := b.list[member.key]; !ok {
		n++
	}
	list := make(baggage.List, n)

	for k, v := range b.list {
		// Do not copy if we are just going to overwrite.
		if k == member.key {
			continue
		}
		list[k] = v
	}

	list[member.key] = baggage.Item{
		Value:      member.value,
		Properties: member.properties.asInternal(),
	}

	return Baggage{list: list}, nil
}

// DeleteMember returns a copy of the Baggage with the list-member identified
// by key removed.
func (b Baggage) DeleteMember(key string) Baggage {
	n := len(b.list)
	if _, ok := b.list[key]; ok {
		n--
	}
	list := make(baggage.List, n)

	for k, v := range b.list {
		if k == key {
			continue
		}
		list[k] = v
	}

	return Baggage{list: list}
}

// Len returns the number of list-members in the Baggage.
func (b Baggage) Len() int {
	return len(b.list)
}

// String encodes Baggage into a header string compliant with the W3C Baggage
// specification.
func (b Baggage) String() string {
	members := make([]string, 0, len(b.list))
	for k, v := range b.list {
		members = append(members, Member{
			key:        k,
			value:      v.Value,
			properties: fromInternalProperties(v.Properties),
		}.String())
	}
	return strings.Join(members, listDelimiter)
}

// parsePropertyInternal attempts to decode a Property from the passed string.
// It follows the spec at https://www.w3.org/TR/baggage/#definition.
func parsePropertyInternal(s string) (p Property, ok bool) {
	// For the entire function we will use "   key    =    value  " as an example.
	// Attempting to parse the key.
	// First skip spaces at the beginning "<   >key    =    value  " (they could be empty).
	index := skipSpace(s, 0)

	// Parse the key: "   <key>    =    value  ".
	keyStart := index
	keyEnd := index
	for _, c := range s[keyStart:] {
		if !validateKeyChar(c) {
			break
		}
		keyEnd++
	}

	// If we couldn't find any valid key character,
	// it means the key is either empty or invalid.
	if keyStart == keyEnd {
		return
	}

	// Skip spaces after the key: "   key<    >=    value  ".
	index = skipSpace(s, keyEnd)

	if index == len(s) {
		// A key can have no value, like: "   key    ".
		ok = true
		p.key = s[keyStart:keyEnd]
		return
	}

	// If we have not reached the end and we can't find the '=' delimiter,
	// it means the property is invalid.
	if s[index] != keyValueDelimiter[0] {
		return
	}

	// Attempting to parse the value.
	// Match: "   key    =<    >value  ".
	index = skipSpace(s, index+1)

	// Match the value string: "   key    =    <value>  ".
	// A valid property can be: "   key    =".
	// Therefore, we don't have to check if the value is empty.
	valueStart := index
	valueEnd := index
	for _, c := range s[valueStart:] {
		if !validateValueChar(c) {
			break
		}
		valueEnd++
	}

	// Skip all trailing whitespaces: "   key    =    value<  >".
	index = skipSpace(s, valueEnd)

	// If after looking for the value and skipping whitespaces
	// we have not reached the end, it means the property is
	// invalid, something like: "   key    =    value  value1".
	if index != len(s) {
		return
	}

	// Decode a percent-encoded key.
	key, err := url.PathUnescape(s[keyStart:keyEnd])
	if err != nil {
		return
	}

	// Decode a percent-encoded value.
	value, err := url.PathUnescape(s[valueStart:valueEnd])
	if err != nil {
		return
	}

	ok = true
	p.key = key
	p.hasValue = true

	p.value = value
	return
}

func skipSpace(s string, offset int) int {
	i := offset
	for ; i < len(s); i++ {
		c := s[i]
		if c != ' ' && c != '\t' {
			break
		}
	}
	return i
}

var safeKeyCharset = [utf8.RuneSelf]bool{
	// 0x23 to 0x27
	'#':  true,
	'$':  true,
	'%':  true,
	'&':  true,
	'\'': true,

	// 0x30 to 0x39
	'0': true,
	'1': true,
	'2': true,
	'3': true,
	'4': true,
	'5': true,
	'6': true,
	'7': true,
	'8': true,
	'9': true,

	// 0x41 to 0x5a
	'A': true,
	'B': true,
	'C': true,
	'D': true,
	'E': true,
	'F': true,
	'G': true,
	'H': true,
	'I': true,
	'J': true,
	'K': true,
	'L': true,
	'M': true,
	'N': true,
	'O': true,
	'P': true,
	'Q': true,
	'R': true,
	'S': true,
	'T': true,
	'U': true,
	'V': true,
	'W': true,
	'X': true,
	'Y': true,
	'Z': true,

	// 0x5e to 0x7a
	'^': true,
	'_': true,
	'`': true,
	'a': true,
	'b': true,
	'c': true,
	'd': true,
	'e': true,
	'f': true,
	'g': true,
	'h': true,
	'i': true,
	'j': true,
	'k': true,
	'l': true,
	'm': true,
	'n': true,
	'o': true,
	'p': true,
	'q': true,
	'r': true,
	's': true,
	't': true,
	'u': true,
	'v': true,
	'w': true,
	'x': true,
	'y': true,
	'z': true,

	// remainder
	'!': true,
	'*': true,
	'+': true,
	'-': true,
	'.': true,
	'|': true,
	'~': true,
}

// validateBaggageName checks if the string is a valid OpenTelemetry Baggage name.
// Baggage name is a valid UTF-8 string.
func validateBaggageName(s string) bool {
	if len(s) == 0 {
		return false
	}

	return utf8.ValidString(s)
}

// validateBaggageValue checks if the string is a valid OpenTelemetry Baggage value.
// Baggage value is a valid UTF-8 strings.
func validateBaggageValue(s string) bool {
	if len(s) == 0 {
		return false
	}

	return utf8.ValidString(s)
}

func validateKey(s string) bool {
	if len(s) == 0 {
		return false
	}

	for _, c := range s {
		if !validateKeyChar(c) {
			return false
		}
	}

	return true
}

func validateKeyChar(c int32) bool {
	return c >= 0 && c < int32(utf8.RuneSelf) && safeKeyCharset[c]
}

// validateValue checks if the string is a valid W3C Baggage value.
func validateValue(s string) bool {
	for _, c := range s {
		if !validateValueChar(c) {
			return false
		}
	}

	return true
}

var safeValueCharset = [utf8.RuneSelf]bool{
	'!': true, // 0x21

	// 0x23 to 0x2b
	'#':  true,
	'$':  true,
	'%':  true,
	'&':  true,
	'\'': true,
	'(':  true,
	')':  true,
	'*':  true,
	'+':  true,

	// 0x2d to 0x3a
	'-': true,
	'.': true,
	'/': true,
	'0': true,
	'1': true,
	'2': true,
	'3': true,
	'4': true,
	'5': true,
	'6': true,
	'7': true,
	'8': true,
	'9': true,
	':': true,

	// 0x3c to 0x5b
	'<': true, // 0x3C
	'=': true, // 0x3D
	'>': true, // 0x3E
	'?': true, // 0x3F
	'@': true, // 0x40
	'A': true, // 0x41
	'B': true, // 0x42
	'C': true, // 0x43
	'D': true, // 0x44
	'E': true, // 0x45
	'F': true, // 0x46
	'G': true, // 0x47
	'H': true, // 0x48
	'I': true, // 0x49
	'J': true, // 0x4A
	'K': true, // 0x4B
	'L': true, // 0x4C
	'M': true, // 0x4D
	'N': true, // 0x4E
	'O': true, // 0x4F
	'P': true, // 0x50
	'Q': true, // 0x51
	'R': true, // 0x52
	'S': true, // 0x53
	'T': true, // 0x54
	'U': true, // 0x55
	'V': true, // 0x56
	'W': true, // 0x57
	'X': true, // 0x58
	'Y': true, // 0x59
	'Z': true, // 0x5A
	'[': true, // 0x5B

	// 0x5d to 0x7e
	']': true, // 0x5D
	'^': true, // 0x5E
	'_': true, // 0x5F
	'`': true, // 0x60
	'a': true, // 0x61
	'b': true, // 0x62
	'c': true, // 0x63
	'd': true, // 0x64
	'e': true, // 0x65
	'f': true, // 0x66
	'g': true, // 0x67
	'h': true, // 0x68
	'i': true, // 0x69
	'j': true, // 0x6A
	'k': true, // 0x6B
	'l': true, // 0x6C
	'm': true, // 0x6D
	'n': true, // 0x6E
	'o': true, // 0x6F
	'p': true, // 0x70
	'q': true, // 0x71
	'r': true, // 0x72
	's': true, // 0x73
	't': true, // 0x74
	'u': true, // 0x75
	'v': true, // 0x76
	'w': true, // 0x77
	'x': true, // 0x78
	'y': true, // 0x79
	'z': true, // 0x7A
	'{': true, // 0x7B
	'|': true, // 0x7C
	'}': true, // 0x7D
	'~': true, // 0x7E
}

func validateValueChar(c int32) bool {
	return c >= 0 && c < int32(utf8.RuneSelf) && safeValueCharset[c]
}

// valueEscape escapes the string so it can be safely placed inside a baggage value,
// replacing special characters with %XX sequences as needed.
//
// The implementation is based on:
// https://github.com/golang/go/blob/f6509cf5cdbb5787061b784973782933c47f1782/src/net/url/url.go#L285.
func valueEscape(s string) string {
	hexCount := 0
	for i := 0; i < len(s); i++ {
		c := s[i]
		if shouldEscape(c) {
			hexCount++
		}
	}

	if hexCount == 0 {
		return s
	}

	var buf [64]byte
	var t []byte

	required := len(s) + 2*hexCount
	if required <= len(buf) {
		t = buf[:required]
	} else {
		t = make([]byte, required)
	}

	j := 0
	for i := 0; i < len(s); i++ {
		c := s[i]
		if shouldEscape(s[i]) {
			const upperhex = "0123456789ABCDEF"
			t[j] = '%'
			t[j+1] = upperhex[c>>4]
			t[j+2] = upperhex[c&15]
			j += 3
		} else {
			t[j] = c
			j++
		}
	}

	return string(t)
}

// shouldEscape returns true if the specified byte should be escaped when
// appearing in a baggage value string.
func shouldEscape(c byte) bool {
	if c == '%' {
		// The percent character must be encoded so that percent-encoding can work.
		return true
	}
	return !validateValueChar(int32(c))
}<|MERGE_RESOLUTION|>--- conflicted
+++ resolved
@@ -372,15 +372,8 @@
 // String encodes Member into a header string compliant with the W3C Baggage
 // specification.
 func (m Member) String() string {
-<<<<<<< HEAD
 	// A key is can be a valid UTF-8 string.
-	s := fmt.Sprintf("%s%s%s", valueEscape(m.key), keyValueDelimiter, valueEscape(m.value))
-=======
-	// A key is just an ASCII string. A value is restricted to be
-	// US-ASCII characters excluding CTLs, whitespace,
-	// DQUOTE, comma, semicolon, and backslash.
-	s := m.key + keyValueDelimiter + valueEscape(m.value)
->>>>>>> 773aec21
+	s := valueEscape(m.key) + keyValueDelimiter + valueEscape(m.value)
 	if len(m.properties) > 0 {
 		s += propertyDelimiter + m.properties.String()
 	}
