// Copyright The OpenTelemetry Authors
// SPDX-License-Identifier: Apache-2.0

package baggage // import "go.opentelemetry.io/otel/baggage"

import (
	"errors"
	"fmt"
	"net/url"
	"strings"
	"unicode/utf8"

	"go.opentelemetry.io/otel/internal/baggage"
)

const (
	maxMembers               = 180
	maxBytesPerMembers       = 4096
	maxBytesPerBaggageString = 8192

	listDelimiter     = ","
	keyValueDelimiter = "="
	propertyDelimiter = ";"
)

var (
	errInvalidKey      = errors.New("invalid key")
	errInvalidValue    = errors.New("invalid value")
	errInvalidProperty = errors.New("invalid baggage list-member property")
	errInvalidMember   = errors.New("invalid baggage list-member")
	errMemberNumber    = errors.New("too many list-members in baggage-string")
	errMemberBytes     = errors.New("list-member too large")
	errBaggageBytes    = errors.New("baggage-string too large")
)

// Property is an additional metadata entry for a baggage list-member.
type Property struct {
	key, value string

	// hasValue indicates if a zero-value value means the property does not
	// have a value or if it was the zero-value.
	hasValue bool
}

// NewKeyProperty returns a new Property for key.
//
// If key is invalid, an error will be returned.
func NewKeyProperty(key string) (Property, error) {
	if !validateKey(key) {
		return newInvalidProperty(), fmt.Errorf("%w: %q", errInvalidKey, key)
	}

	p := Property{key: key}
	return p, nil
}

// NewKeyValueProperty returns a new Property for key with value.
//
// The passed key must be compliant with W3C Baggage specification.
// The passed value must be percent-encoded as defined in W3C Baggage specification.
//
// Notice: Consider using [NewKeyValuePropertyRaw] instead
// that does not require percent-encoding of the value.
func NewKeyValueProperty(key, value string) (Property, error) {
	if !validateValue(value) {
		return newInvalidProperty(), fmt.Errorf("%w: %q", errInvalidValue, value)
	}
	decodedValue, err := url.PathUnescape(value)
	if err != nil {
		return newInvalidProperty(), fmt.Errorf("%w: %q", errInvalidValue, value)
	}
	return NewKeyValuePropertyRaw(key, decodedValue)
}

// NewKeyValuePropertyRaw returns a new Property for key with value.
//
// The passed key must be compliant with W3C Baggage specification.
func NewKeyValuePropertyRaw(key, value string) (Property, error) {
	if !validateKey(key) {
		return newInvalidProperty(), fmt.Errorf("%w: %q", errInvalidKey, key)
	}

	p := Property{
		key:      key,
		value:    value,
		hasValue: true,
	}
	return p, nil
}

func newInvalidProperty() Property {
	return Property{}
}

// parseProperty attempts to decode a Property from the passed string. It
// returns an error if the input is invalid according to the W3C Baggage
// specification.
func parseProperty(property string) (Property, error) {
	if property == "" {
		return newInvalidProperty(), nil
	}

	p, ok := parsePropertyInternal(property)
	if !ok {
		return newInvalidProperty(), fmt.Errorf("%w: %q", errInvalidProperty, property)
	}

	return p, nil
}

// validate ensures p conforms to the W3C Baggage specification, returning an
// error otherwise.
func (p Property) validate() error {
	errFunc := func(err error) error {
		return fmt.Errorf("invalid property: %w", err)
	}

	if !validateKey(p.key) {
		return errFunc(fmt.Errorf("%w: %q", errInvalidKey, p.key))
	}
	if !p.hasValue && p.value != "" {
		return errFunc(errors.New("inconsistent value"))
	}
	return nil
}

// Key returns the Property key.
func (p Property) Key() string {
	return p.key
}

// Value returns the Property value. Additionally, a boolean value is returned
// indicating if the returned value is the empty if the Property has a value
// that is empty or if the value is not set.
func (p Property) Value() (string, bool) {
	return p.value, p.hasValue
}

// String encodes Property into a header string compliant with the W3C Baggage
// specification.
func (p Property) String() string {
	if p.hasValue {
		return fmt.Sprintf("%s%s%v", p.key, keyValueDelimiter, valueEscape(p.value))
	}
	return p.key
}

type properties []Property

func fromInternalProperties(iProps []baggage.Property) properties {
	if len(iProps) == 0 {
		return nil
	}

	props := make(properties, len(iProps))
	for i, p := range iProps {
		props[i] = Property{
			key:      p.Key,
			value:    p.Value,
			hasValue: p.HasValue,
		}
	}
	return props
}

func (p properties) asInternal() []baggage.Property {
	if len(p) == 0 {
		return nil
	}

	iProps := make([]baggage.Property, len(p))
	for i, prop := range p {
		iProps[i] = baggage.Property{
			Key:      prop.key,
			Value:    prop.value,
			HasValue: prop.hasValue,
		}
	}
	return iProps
}

func (p properties) Copy() properties {
	if len(p) == 0 {
		return nil
	}

	props := make(properties, len(p))
	copy(props, p)
	return props
}

// validate ensures each Property in p conforms to the W3C Baggage
// specification, returning an error otherwise.
func (p properties) validate() error {
	for _, prop := range p {
		if err := prop.validate(); err != nil {
			return err
		}
	}
	return nil
}

// String encodes properties into a header string compliant with the W3C Baggage
// specification.
func (p properties) String() string {
	props := make([]string, len(p))
	for i, prop := range p {
		props[i] = prop.String()
	}
	return strings.Join(props, propertyDelimiter)
}

// Member is a list-member of a baggage-string as defined by the W3C Baggage
// specification.
type Member struct {
	key, value string
	properties properties

	// hasData indicates whether the created property contains data or not.
	// Properties that do not contain data are invalid with no other check
	// required.
	hasData bool
}

// NewMember returns a new Member from the passed arguments.
//
// The passed key must be compliant with W3C Baggage specification.
// The passed value must be percent-encoded as defined in W3C Baggage specification.
//
// Notice: Consider using [NewMemberRaw] instead
// that does not require percent-encoding of the value.
func NewMember(key, value string, props ...Property) (Member, error) {
	if !validateValue(value) {
		return newInvalidMember(), fmt.Errorf("%w: %q", errInvalidValue, value)
	}
	decodedValue, err := url.PathUnescape(value)
	if err != nil {
		return newInvalidMember(), fmt.Errorf("%w: %q", errInvalidValue, value)
	}
	return NewMemberRaw(key, decodedValue, props...)
}

// NewMemberRaw returns a new Member from the passed arguments.
//
// The passed key and value must be valid UTF-8 string.
// However, the specific Propagators that are used to transmit baggage entries across
// component boundaries may impose their own restrictions on baggage key.
// For example, the W3C Baggage specification restricts the baggage keys to strings that
// satisfy the token definition from RFC7230, Section 3.2.6.
// For maximum compatibility, alpha-numeric value are strongly recommended to be used as baggage key.
func NewMemberRaw(key, value string, props ...Property) (Member, error) {
	m := Member{
		key:        key,
		value:      value,
		properties: properties(props).Copy(),
		hasData:    true,
	}
	if err := m.validate(); err != nil {
		return newInvalidMember(), err
	}
	return m, nil
}

func newInvalidMember() Member {
	return Member{}
}

// parseMember attempts to decode a Member from the passed string. It returns
// an error if the input is invalid according to the W3C Baggage
// specification.
func parseMember(member string) (Member, error) {
	if n := len(member); n > maxBytesPerMembers {
		return newInvalidMember(), fmt.Errorf("%w: %d", errMemberBytes, n)
	}

	var props properties
	keyValue, properties, found := strings.Cut(member, propertyDelimiter)
	if found {
		// Parse the member properties.
		for _, pStr := range strings.Split(properties, propertyDelimiter) {
			p, err := parseProperty(pStr)
			if err != nil {
				return newInvalidMember(), err
			}
			props = append(props, p)
		}
	}
	// Parse the member key/value pair.

	// Take into account a value can contain equal signs (=).
	k, v, found := strings.Cut(keyValue, keyValueDelimiter)
	if !found {
		return newInvalidMember(), fmt.Errorf("%w: %q", errInvalidMember, member)
	}
	// "Leading and trailing whitespaces are allowed but MUST be trimmed
	// when converting the header into a data structure."
	key := strings.TrimSpace(k)
	if !validateKey(key) {
		return newInvalidMember(), fmt.Errorf("%w: %q", errInvalidKey, key)
	}

	val := strings.TrimSpace(v)
	if !validateValue(val) {
		return newInvalidMember(), fmt.Errorf("%w: %q", errInvalidValue, v)
	}

	// Decode a percent-encoded value.
	value, err := url.PathUnescape(val)
	if err != nil {
		return newInvalidMember(), fmt.Errorf("%w: %v", errInvalidValue, err)
	}
	return Member{key: key, value: value, properties: props, hasData: true}, nil
}

// validate ensures m conforms to the W3C Baggage specification.
// A key must be an ASCII string, returning an error otherwise.
func (m Member) validate() error {
	if !m.hasData {
		return fmt.Errorf("%w: %q", errInvalidMember, m)
	}

	if !validateBaggageName(m.key) {
		return fmt.Errorf("%w: %q", errInvalidKey, m.key)
	}
	if !validateBaggageValue(m.value) {
		return fmt.Errorf("%w: %q", errInvalidValue, m.value)
	}
	return m.properties.validate()
}

// Key returns the Member key.
func (m Member) Key() string { return m.key }

// Value returns the Member value.
func (m Member) Value() string { return m.value }

// Properties returns a copy of the Member properties.
func (m Member) Properties() []Property { return m.properties.Copy() }

// String encodes Member into a header string compliant with the W3C Baggage
// specification.
func (m Member) String() string {
	// A key is just an ASCII string. A value is restricted to be
	// US-ASCII characters excluding CTLs, whitespace,
	// DQUOTE, comma, semicolon, and backslash.
	s := fmt.Sprintf("%s%s%s", m.key, keyValueDelimiter, valueEscape(m.value))
	if len(m.properties) > 0 {
		s = fmt.Sprintf("%s%s%s", s, propertyDelimiter, m.properties.String())
	}
	return s
}

// Baggage is a list of baggage members representing the baggage-string as
// defined by the W3C Baggage specification.
type Baggage struct { //nolint:golint
	list baggage.List
}

// New returns a new valid Baggage. It returns an error if it results in a
// Baggage exceeding limits set in that specification.
//
// It expects all the provided members to have already been validated.
func New(members ...Member) (Baggage, error) {
	if len(members) == 0 {
		return Baggage{}, nil
	}

	b := make(baggage.List)
	for _, m := range members {
		if !m.hasData {
			return Baggage{}, errInvalidMember
		}

		// OpenTelemetry resolves duplicates by last-one-wins.
		b[m.key] = baggage.Item{
			Value:      m.value,
			Properties: m.properties.asInternal(),
		}
	}

	// Check member numbers after deduplication.
	if len(b) > maxMembers {
		return Baggage{}, errMemberNumber
	}

	bag := Baggage{b}
	if n := len(bag.String()); n > maxBytesPerBaggageString {
		return Baggage{}, fmt.Errorf("%w: %d", errBaggageBytes, n)
	}

	return bag, nil
}

// Parse attempts to decode a baggage-string from the passed string. It
// returns an error if the input is invalid according to the W3C Baggage
// specification.
//
// If there are duplicate list-members contained in baggage, the last one
// defined (reading left-to-right) will be the only one kept. This diverges
// from the W3C Baggage specification which allows duplicate list-members, but
// conforms to the OpenTelemetry Baggage specification.
func Parse(bStr string) (Baggage, error) {
	if bStr == "" {
		return Baggage{}, nil
	}

	if n := len(bStr); n > maxBytesPerBaggageString {
		return Baggage{}, fmt.Errorf("%w: %d", errBaggageBytes, n)
	}

	b := make(baggage.List)
	for _, memberStr := range strings.Split(bStr, listDelimiter) {
		m, err := parseMember(memberStr)
		if err != nil {
			return Baggage{}, err
		}
		// OpenTelemetry resolves duplicates by last-one-wins.
		b[m.key] = baggage.Item{
			Value:      m.value,
			Properties: m.properties.asInternal(),
		}
	}

	// OpenTelemetry does not allow for duplicate list-members, but the W3C
	// specification does. Now that we have deduplicated, ensure the baggage
	// does not exceed list-member limits.
	if len(b) > maxMembers {
		return Baggage{}, errMemberNumber
	}

	return Baggage{b}, nil
}

// Member returns the baggage list-member identified by key.
//
// If there is no list-member matching the passed key the returned Member will
// be a zero-value Member.
// The returned member is not validated, as we assume the validation happened
// when it was added to the Baggage.
func (b Baggage) Member(key string) Member {
	v, ok := b.list[key]
	if !ok {
		// We do not need to worry about distinguishing between the situation
		// where a zero-valued Member is included in the Baggage because a
		// zero-valued Member is invalid according to the W3C Baggage
		// specification (it has an empty key).
		return newInvalidMember()
	}

	return Member{
		key:        key,
		value:      v.Value,
		properties: fromInternalProperties(v.Properties),
		hasData:    true,
	}
}

// Members returns all the baggage list-members.
// The order of the returned list-members does not have significance.
//
// The returned members are not validated, as we assume the validation happened
// when they were added to the Baggage.
func (b Baggage) Members() []Member {
	if len(b.list) == 0 {
		return nil
	}

	members := make([]Member, 0, len(b.list))
	for k, v := range b.list {
		members = append(members, Member{
			key:        k,
			value:      v.Value,
			properties: fromInternalProperties(v.Properties),
			hasData:    true,
		})
	}
	return members
}

// SetMember returns a copy the Baggage with the member included. If the
// baggage contains a Member with the same key the existing Member is
// replaced.
//
// If member is invalid according to the W3C Baggage specification, an error
// is returned with the original Baggage.
func (b Baggage) SetMember(member Member) (Baggage, error) {
	if !member.hasData {
		return b, errInvalidMember
	}

	n := len(b.list)
	if _, ok := b.list[member.key]; !ok {
		n++
	}
	list := make(baggage.List, n)

	for k, v := range b.list {
		// Do not copy if we are just going to overwrite.
		if k == member.key {
			continue
		}
		list[k] = v
	}

	list[member.key] = baggage.Item{
		Value:      member.value,
		Properties: member.properties.asInternal(),
	}

	return Baggage{list: list}, nil
}

// DeleteMember returns a copy of the Baggage with the list-member identified
// by key removed.
func (b Baggage) DeleteMember(key string) Baggage {
	n := len(b.list)
	if _, ok := b.list[key]; ok {
		n--
	}
	list := make(baggage.List, n)

	for k, v := range b.list {
		if k == key {
			continue
		}
		list[k] = v
	}

	return Baggage{list: list}
}

// Len returns the number of list-members in the Baggage.
func (b Baggage) Len() int {
	return len(b.list)
}

// String encodes Baggage into a header string compliant with the W3C Baggage
// specification.
func (b Baggage) String() string {
	members := make([]string, 0, len(b.list))
	for k, v := range b.list {
		members = append(members, Member{
			key:        k,
			value:      v.Value,
			properties: fromInternalProperties(v.Properties),
		}.String())
	}
	return strings.Join(members, listDelimiter)
}

// parsePropertyInternal attempts to decode a Property from the passed string.
// It follows the spec at https://www.w3.org/TR/baggage/#definition.
func parsePropertyInternal(s string) (p Property, ok bool) {
	// For the entire function we will use "   key    =    value  " as an example.
	// Attempting to parse the key.
	// First skip spaces at the beginning "<   >key    =    value  " (they could be empty).
	index := skipSpace(s, 0)

	// Parse the key: "   <key>    =    value  ".
	keyStart := index
	keyEnd := index
	for _, c := range s[keyStart:] {
		if !validateKeyChar(c) {
			break
		}
		keyEnd++
	}

	// If we couldn't find any valid key character,
	// it means the key is either empty or invalid.
	if keyStart == keyEnd {
		return
	}

	// Skip spaces after the key: "   key<    >=    value  ".
	index = skipSpace(s, keyEnd)

	if index == len(s) {
		// A key can have no value, like: "   key    ".
		ok = true
		p.key = s[keyStart:keyEnd]
		return
	}

	// If we have not reached the end and we can't find the '=' delimiter,
	// it means the property is invalid.
	if s[index] != keyValueDelimiter[0] {
		return
	}

	// Attempting to parse the value.
	// Match: "   key    =<    >value  ".
	index = skipSpace(s, index+1)

	// Match the value string: "   key    =    <value>  ".
	// A valid property can be: "   key    =".
	// Therefore, we don't have to check if the value is empty.
	valueStart := index
	valueEnd := index
	for _, c := range s[valueStart:] {
		if !validateValueChar(c) {
			break
		}
		valueEnd++
	}

	// Skip all trailing whitespaces: "   key    =    value<  >".
	index = skipSpace(s, valueEnd)

	// If after looking for the value and skipping whitespaces
	// we have not reached the end, it means the property is
	// invalid, something like: "   key    =    value  value1".
	if index != len(s) {
		return
	}

	// Decode a percent-encoded value.
	value, err := url.PathUnescape(s[valueStart:valueEnd])
	if err != nil {
		return
	}

	ok = true
	p.key = s[keyStart:keyEnd]
	p.hasValue = true

	p.value = value
	return
}

func skipSpace(s string, offset int) int {
	i := offset
	for ; i < len(s); i++ {
		c := s[i]
		if c != ' ' && c != '\t' {
			break
		}
	}
	return i
}

<<<<<<< HEAD
// validateBaggageName checks if the string is a valid OpenTelemetry Baggage name.
// Baggage name is a valid UTF-8 string.
func validateBaggageName(s string) bool {
	if len(s) == 0 {
		return false
	}

	return utf8.ValidString(s)
}

// validateBaggageValue checks if the string is a valid OpenTelemetry Baggage value.
// Baggage value is a valid UTF-8 strings.
func validateBaggageValue(s string) bool {
	return utf8.ValidString(s)
}

// validateKey checks if the string is a valid W3C Baggage key.
=======
var safeKeyCharset = [utf8.RuneSelf]bool{
	// 0x23 to 0x27
	'#':  true,
	'$':  true,
	'%':  true,
	'&':  true,
	'\'': true,

	// 0x30 to 0x39
	'0': true,
	'1': true,
	'2': true,
	'3': true,
	'4': true,
	'5': true,
	'6': true,
	'7': true,
	'8': true,
	'9': true,

	// 0x41 to 0x5a
	'A': true,
	'B': true,
	'C': true,
	'D': true,
	'E': true,
	'F': true,
	'G': true,
	'H': true,
	'I': true,
	'J': true,
	'K': true,
	'L': true,
	'M': true,
	'N': true,
	'O': true,
	'P': true,
	'Q': true,
	'R': true,
	'S': true,
	'T': true,
	'U': true,
	'V': true,
	'W': true,
	'X': true,
	'Y': true,
	'Z': true,

	// 0x5e to 0x7a
	'^': true,
	'_': true,
	'`': true,
	'a': true,
	'b': true,
	'c': true,
	'd': true,
	'e': true,
	'f': true,
	'g': true,
	'h': true,
	'i': true,
	'j': true,
	'k': true,
	'l': true,
	'm': true,
	'n': true,
	'o': true,
	'p': true,
	'q': true,
	'r': true,
	's': true,
	't': true,
	'u': true,
	'v': true,
	'w': true,
	'x': true,
	'y': true,
	'z': true,

	// remainder
	'!': true,
	'*': true,
	'+': true,
	'-': true,
	'.': true,
	'|': true,
	'~': true,
}

>>>>>>> 48f028ff
func validateKey(s string) bool {
	if len(s) == 0 {
		return false
	}

	for _, c := range s {
		if !validateKeyChar(c) {
			return false
		}
	}

	return true
}

func validateKeyChar(c int32) bool {
	return c >= 0 && c <= int32(utf8.RuneSelf) && safeKeyCharset[c]
}

// validateValue checks if the string is a valid W3C Baggage value.
func validateValue(s string) bool {
	for _, c := range s {
		if !validateValueChar(c) {
			return false
		}
	}

	return true
}

var safeValueCharset = [utf8.RuneSelf]bool{
	'!': true, // 0x21

	// 0x23 to 0x2b
	'#':  true,
	'$':  true,
	'%':  true,
	'&':  true,
	'\'': true,
	'(':  true,
	')':  true,
	'*':  true,
	'+':  true,

	// 0x2d to 0x3a
	'-': true,
	'.': true,
	'/': true,
	'0': true,
	'1': true,
	'2': true,
	'3': true,
	'4': true,
	'5': true,
	'6': true,
	'7': true,
	'8': true,
	'9': true,
	':': true,

	// 0x3c to 0x5b
	'<': true, // 0x3C
	'=': true, // 0x3D
	'>': true, // 0x3E
	'?': true, // 0x3F
	'@': true, // 0x40
	'A': true, // 0x41
	'B': true, // 0x42
	'C': true, // 0x43
	'D': true, // 0x44
	'E': true, // 0x45
	'F': true, // 0x46
	'G': true, // 0x47
	'H': true, // 0x48
	'I': true, // 0x49
	'J': true, // 0x4A
	'K': true, // 0x4B
	'L': true, // 0x4C
	'M': true, // 0x4D
	'N': true, // 0x4E
	'O': true, // 0x4F
	'P': true, // 0x50
	'Q': true, // 0x51
	'R': true, // 0x52
	'S': true, // 0x53
	'T': true, // 0x54
	'U': true, // 0x55
	'V': true, // 0x56
	'W': true, // 0x57
	'X': true, // 0x58
	'Y': true, // 0x59
	'Z': true, // 0x5A
	'[': true, // 0x5B

	// 0x5d to 0x7e
	']': true, // 0x5D
	'^': true, // 0x5E
	'_': true, // 0x5F
	'`': true, // 0x60
	'a': true, // 0x61
	'b': true, // 0x62
	'c': true, // 0x63
	'd': true, // 0x64
	'e': true, // 0x65
	'f': true, // 0x66
	'g': true, // 0x67
	'h': true, // 0x68
	'i': true, // 0x69
	'j': true, // 0x6A
	'k': true, // 0x6B
	'l': true, // 0x6C
	'm': true, // 0x6D
	'n': true, // 0x6E
	'o': true, // 0x6F
	'p': true, // 0x70
	'q': true, // 0x71
	'r': true, // 0x72
	's': true, // 0x73
	't': true, // 0x74
	'u': true, // 0x75
	'v': true, // 0x76
	'w': true, // 0x77
	'x': true, // 0x78
	'y': true, // 0x79
	'z': true, // 0x7A
	'{': true, // 0x7B
	'|': true, // 0x7C
	'}': true, // 0x7D
	'~': true, // 0x7E
}

func validateValueChar(c int32) bool {
	return c >= 0 && c <= int32(utf8.RuneSelf) && safeValueCharset[c]
}

// valueEscape escapes the string so it can be safely placed inside a baggage value,
// replacing special characters with %XX sequences as needed.
//
// The implementation is based on:
// https://github.com/golang/go/blob/f6509cf5cdbb5787061b784973782933c47f1782/src/net/url/url.go#L285.
func valueEscape(s string) string {
	hexCount := 0
	for i := 0; i < len(s); i++ {
		c := s[i]
		if shouldEscape(c) {
			hexCount++
		}
	}

	if hexCount == 0 {
		return s
	}

	var buf [64]byte
	var t []byte

	required := len(s) + 2*hexCount
	if required <= len(buf) {
		t = buf[:required]
	} else {
		t = make([]byte, required)
	}

	j := 0
	for i := 0; i < len(s); i++ {
		c := s[i]
		if shouldEscape(s[i]) {
			const upperhex = "0123456789ABCDEF"
			t[j] = '%'
			t[j+1] = upperhex[c>>4]
			t[j+2] = upperhex[c&15]
			j += 3
		} else {
			t[j] = c
			j++
		}
	}

	return string(t)
}

// shouldEscape returns true if the specified byte should be escaped when
// appearing in a baggage value string.
func shouldEscape(c byte) bool {
	if c == '%' {
		// The percent character must be encoded so that percent-encoding can work.
		return true
	}
	return !validateValueChar(int32(c))
}<|MERGE_RESOLUTION|>--- conflicted
+++ resolved
@@ -639,25 +639,6 @@
 	return i
 }
 
-<<<<<<< HEAD
-// validateBaggageName checks if the string is a valid OpenTelemetry Baggage name.
-// Baggage name is a valid UTF-8 string.
-func validateBaggageName(s string) bool {
-	if len(s) == 0 {
-		return false
-	}
-
-	return utf8.ValidString(s)
-}
-
-// validateBaggageValue checks if the string is a valid OpenTelemetry Baggage value.
-// Baggage value is a valid UTF-8 strings.
-func validateBaggageValue(s string) bool {
-	return utf8.ValidString(s)
-}
-
-// validateKey checks if the string is a valid W3C Baggage key.
-=======
 var safeKeyCharset = [utf8.RuneSelf]bool{
 	// 0x23 to 0x27
 	'#':  true,
@@ -747,7 +728,22 @@
 	'~': true,
 }
 
->>>>>>> 48f028ff
+// validateBaggageName checks if the string is a valid OpenTelemetry Baggage name.
+// Baggage name is a valid UTF-8 string.
+func validateBaggageName(s string) bool {
+	if len(s) == 0 {
+		return false
+	}
+
+	return utf8.ValidString(s)
+}
+
+// validateBaggageValue checks if the string is a valid OpenTelemetry Baggage value.
+// Baggage value is a valid UTF-8 strings.
+func validateBaggageValue(s string) bool {
+	return utf8.ValidString(s)
+}
+
 func validateKey(s string) bool {
 	if len(s) == 0 {
 		return false
