--- conflicted
+++ resolved
@@ -197,11 +197,7 @@
 
 func BenchmarkDelegatedErrorHandlerHandle(b *testing.B) {
 	eh := GetErrorHandler()
-<<<<<<< HEAD
-	SetErrorHandler(&errLogger{l: log.New(ioutil.Discard, "", 0)})
-=======
 	SetErrorHandler(&errLogger{l: log.New(io.Discard, "", 0)})
->>>>>>> d96e8d29
 	err := errors.New("benchmark delegated error handler handle")
 
 	b.ReportAllocs()
