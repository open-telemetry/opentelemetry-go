--- conflicted
+++ resolved
@@ -108,13 +108,8 @@
 func GaugeAgg(desc *export.Descriptor, v int64) export.Aggregator {
 	ctx := context.Background()
 	gagg := gauge.New()
-<<<<<<< HEAD
-	_ = gagg.Update(ctx, core.NewInt64Number(v), GaugeDesc)
-	gagg.Checkpoint(ctx, GaugeDesc)
-=======
 	_ = gagg.Update(ctx, core.NewInt64Number(v), desc)
 	gagg.Checkpoint(ctx, desc)
->>>>>>> dfae2acc
 	return gagg
 }
 
