--- conflicted
+++ resolved
@@ -25,12 +25,8 @@
 // config contains configuration options for a MeterProvider.
 type config struct {
 	res     *resource.Resource
-<<<<<<< HEAD
-	readers map[Reader][]View
-=======
 	readers []Reader
-	views   []view.View
->>>>>>> 48a05478
+	views   []View
 }
 
 // readerSignals returns a force-flush and shutdown function for a
@@ -120,17 +116,10 @@
 //
 // By default, if this option is not used, the MeterProvider will perform no
 // operations; no data will be exported without a Reader.
-<<<<<<< HEAD
-func WithReader(r Reader, views ...View) Option {
-	return optionFunc(func(cfg config) config {
-		if cfg.readers == nil {
-			cfg.readers = make(map[Reader][]View)
-=======
 func WithReader(r Reader) Option {
 	return optionFunc(func(cfg config) config {
 		if r == nil {
 			return cfg
->>>>>>> 48a05478
 		}
 		cfg.readers = append(cfg.readers, r)
 		return cfg
@@ -144,7 +133,7 @@
 //
 // By default, if this option is not used, the MeterProvider will use the
 // default view.
-func WithView(views ...view.View) Option {
+func WithView(views ...View) Option {
 	return optionFunc(func(cfg config) config {
 		cfg.views = append(cfg.views, views...)
 		return cfg
