// Copyright The OpenTelemetry Authors
//
// Licensed under the Apache License, Version 2.0 (the "License");
// you may not use this file except in compliance with the License.
// You may obtain a copy of the License at
//
//     http://www.apache.org/licenses/LICENSE-2.0
//
// Unless required by applicable law or agreed to in writing, software
// distributed under the License is distributed on an "AS IS" BASIS,
// WITHOUT WARRANTIES OR CONDITIONS OF ANY KIND, either express or implied.
// See the License for the specific language governing permissions and
// limitations under the License.

package aggregate // import "go.opentelemetry.io/otel/sdk/metric/internal/aggregate"

import (
	"context"
	"sort"
	"sync"
	"time"

	"go.opentelemetry.io/otel/attribute"
	"go.opentelemetry.io/otel/sdk/metric/internal/exemplar"
	"go.opentelemetry.io/otel/sdk/metric/metricdata"
)

type buckets[N int64 | float64] struct {
	attr attribute.Set
	res  exemplar.Reservoir[N]

	counts   []uint64
	count    uint64
	total    N
	min, max N
}

// newBuckets returns buckets with n bins.
func newBuckets[N int64 | float64](n int) *buckets[N] {
	return &buckets[N]{counts: make([]uint64, n)}
}

func (b *buckets[N]) sum(value N) { b.total += value }

func (b *buckets[N]) bin(idx int, value N) {
	b.counts[idx]++
	b.count++
	if value < b.min {
		b.min = value
	} else if value > b.max {
		b.max = value
	}
}

// histValues summarizes a set of measurements as an histValues with
// explicitly defined buckets.
type histValues[N int64 | float64] struct {
	noSum  bool
	bounds []float64

<<<<<<< HEAD
	newRes   func() exemplar.Reservoir[N]
	values   map[attribute.Distinct]*buckets[N]
	valuesMu sync.Mutex
}

func newHistValues[N int64 | float64](bounds []float64, noSum bool, r func() exemplar.Reservoir[N]) *histValues[N] {
=======
	limit    limiter[*buckets[N]]
	values   map[attribute.Set]*buckets[N]
	valuesMu sync.Mutex
}

func newHistValues[N int64 | float64](bounds []float64, noSum bool, limit int) *histValues[N] {
>>>>>>> 237ed379
	// The responsibility of keeping all buckets correctly associated with the
	// passed boundaries is ultimately this type's responsibility. Make a copy
	// here so we can always guarantee this. Or, in the case of failure, have
	// complete control over the fix.
	b := make([]float64, len(bounds))
	copy(b, bounds)
	sort.Float64s(b)
	return &histValues[N]{
		noSum:  noSum,
		bounds: b,
<<<<<<< HEAD
		newRes: r,
		values: make(map[attribute.Distinct]*buckets[N]),
=======
		limit:  newLimiter[*buckets[N]](limit),
		values: make(map[attribute.Set]*buckets[N]),
>>>>>>> 237ed379
	}
}

// Aggregate records the measurement value, scoped by attr, and aggregates it
// into a histogram.
func (s *histValues[N]) measure(ctx context.Context, value N, origAttr, fltrAttr attribute.Set) {
	// This search will return an index in the range [0, len(s.bounds)], where
	// it will return len(s.bounds) if value is greater than the last element
	// of s.bounds. This aligns with the buckets in that the length of buckets
	// is len(s.bounds)+1, with the last bucket representing:
	// (s.bounds[len(s.bounds)-1], +∞).
	idx := sort.SearchFloat64s(s.bounds, float64(value))

	t := now()
	key := fltrAttr.Equivalent()

	s.valuesMu.Lock()
	defer s.valuesMu.Unlock()

<<<<<<< HEAD
	b, ok := s.values[key]
=======
	attr = s.limit.Attributes(attr, s.values)
	b, ok := s.values[attr]
>>>>>>> 237ed379
	if !ok {
		// N+1 buckets. For example:
		//
		//   bounds = [0, 5, 10]
		//
		// Then,
		//
		//   buckets = (-∞, 0], (0, 5.0], (5.0, 10.0], (10.0, +∞)
		b = newBuckets[N](len(s.bounds) + 1)
		b.attr = fltrAttr
		b.res = s.newRes()

		// Ensure min and max are recorded values (not zero), for new buckets.
		b.min, b.max = value, value
		s.values[key] = b
	}
	b.bin(idx, value)
	if !s.noSum {
		b.sum(value)
	}
	b.res.Offer(ctx, t, value, origAttr)
}

// newHistogram returns an Aggregator that summarizes a set of measurements as
// an histogram.
<<<<<<< HEAD
func newHistogram[N int64 | float64](boundaries []float64, noMinMax, noSum bool, r func() exemplar.Reservoir[N]) *histogram[N] {
	return &histogram[N]{
		histValues: newHistValues[N](boundaries, noSum, r),
=======
func newHistogram[N int64 | float64](boundaries []float64, noMinMax, noSum bool, limit int) *histogram[N] {
	return &histogram[N]{
		histValues: newHistValues[N](boundaries, noSum, limit),
>>>>>>> 237ed379
		noMinMax:   noMinMax,
		start:      now(),
	}
}

// histogram summarizes a set of measurements as an histogram with explicitly
// defined buckets.
type histogram[N int64 | float64] struct {
	*histValues[N]

	noMinMax bool
	start    time.Time
}

func (s *histogram[N]) delta(dest *metricdata.Aggregation) int {
	t := now()

	// If *dest is not a metricdata.Histogram, memory reuse is missed. In that
	// case, use the zero-value h and hope for better alignment next cycle.
	h, _ := (*dest).(metricdata.Histogram[N])
	h.Temporality = metricdata.DeltaTemporality

	s.valuesMu.Lock()
	defer s.valuesMu.Unlock()

	// Do not allow modification of our copy of bounds.
	bounds := make([]float64, len(s.bounds))
	copy(bounds, s.bounds)

	n := len(s.values)
	hDPts := reset(h.DataPoints, n, n)

	var i int
	for key, val := range s.values {
		hDPts[i].Attributes = val.attr
		hDPts[i].StartTime = s.start
		hDPts[i].Time = t
		hDPts[i].Count = val.count
		hDPts[i].Bounds = bounds
		hDPts[i].BucketCounts = val.counts

		if !s.noSum {
			hDPts[i].Sum = val.total
		}

		if !s.noMinMax {
			hDPts[i].Min = metricdata.NewExtrema(val.min)
			hDPts[i].Max = metricdata.NewExtrema(val.max)
		}

		val.res.Flush(&hDPts[i].Exemplars, val.attr)

		// Unused attribute sets do not report.
		delete(s.values, key)
		i++
	}
	// The delta collection cycle resets.
	s.start = t

	h.DataPoints = hDPts
	*dest = h

	return n
}

func (s *histogram[N]) cumulative(dest *metricdata.Aggregation) int {
	t := now()

	// If *dest is not a metricdata.Histogram, memory reuse is missed. In that
	// case, use the zero-value h and hope for better alignment next cycle.
	h, _ := (*dest).(metricdata.Histogram[N])
	h.Temporality = metricdata.CumulativeTemporality

	s.valuesMu.Lock()
	defer s.valuesMu.Unlock()

	// Do not allow modification of our copy of bounds.
	bounds := make([]float64, len(s.bounds))
	copy(bounds, s.bounds)

	n := len(s.values)
	hDPts := reset(h.DataPoints, n, n)

	var i int
	for _, val := range s.values {
		// The HistogramDataPoint field values returned need to be copies of
		// the buckets value as we will keep updating them.
		//
		// TODO (#3047): Making copies for bounds and counts incurs a large
		// memory allocation footprint. Alternatives should be explored.
		counts := make([]uint64, len(val.counts))
		copy(counts, val.counts)

		hDPts[i].Attributes = val.attr
		hDPts[i].StartTime = s.start
		hDPts[i].Time = t
		hDPts[i].Count = val.count
		hDPts[i].Bounds = bounds
		hDPts[i].BucketCounts = counts

		if !s.noSum {
			hDPts[i].Sum = val.total
		}

		if !s.noMinMax {
			hDPts[i].Min = metricdata.NewExtrema(val.min)
			hDPts[i].Max = metricdata.NewExtrema(val.max)
		}

		val.res.Collect(&hDPts[i].Exemplars, val.attr)

		i++
		// TODO (#3006): This will use an unbounded amount of memory if there
		// are unbounded number of attribute sets being aggregated. Attribute
		// sets that become "stale" need to be forgotten so this will not
		// overload the system.
	}

	h.DataPoints = hDPts
	*dest = h

	return n
}<|MERGE_RESOLUTION|>--- conflicted
+++ resolved
@@ -26,8 +26,7 @@
 )
 
 type buckets[N int64 | float64] struct {
-	attr attribute.Set
-	res  exemplar.Reservoir[N]
+	res exemplar.Reservoir[N]
 
 	counts   []uint64
 	count    uint64
@@ -58,21 +57,13 @@
 	noSum  bool
 	bounds []float64
 
-<<<<<<< HEAD
 	newRes   func() exemplar.Reservoir[N]
-	values   map[attribute.Distinct]*buckets[N]
-	valuesMu sync.Mutex
-}
-
-func newHistValues[N int64 | float64](bounds []float64, noSum bool, r func() exemplar.Reservoir[N]) *histValues[N] {
-=======
 	limit    limiter[*buckets[N]]
 	values   map[attribute.Set]*buckets[N]
 	valuesMu sync.Mutex
 }
 
-func newHistValues[N int64 | float64](bounds []float64, noSum bool, limit int) *histValues[N] {
->>>>>>> 237ed379
+func newHistValues[N int64 | float64](bounds []float64, noSum bool, limit int, r func() exemplar.Reservoir[N]) *histValues[N] {
 	// The responsibility of keeping all buckets correctly associated with the
 	// passed boundaries is ultimately this type's responsibility. Make a copy
 	// here so we can always guarantee this. Or, in the case of failure, have
@@ -83,13 +74,9 @@
 	return &histValues[N]{
 		noSum:  noSum,
 		bounds: b,
-<<<<<<< HEAD
 		newRes: r,
-		values: make(map[attribute.Distinct]*buckets[N]),
-=======
 		limit:  newLimiter[*buckets[N]](limit),
 		values: make(map[attribute.Set]*buckets[N]),
->>>>>>> 237ed379
 	}
 }
 
@@ -104,17 +91,12 @@
 	idx := sort.SearchFloat64s(s.bounds, float64(value))
 
 	t := now()
-	key := fltrAttr.Equivalent()
 
 	s.valuesMu.Lock()
 	defer s.valuesMu.Unlock()
 
-<<<<<<< HEAD
-	b, ok := s.values[key]
-=======
-	attr = s.limit.Attributes(attr, s.values)
+	attr := s.limit.Attributes(fltrAttr, s.values)
 	b, ok := s.values[attr]
->>>>>>> 237ed379
 	if !ok {
 		// N+1 buckets. For example:
 		//
@@ -124,12 +106,11 @@
 		//
 		//   buckets = (-∞, 0], (0, 5.0], (5.0, 10.0], (10.0, +∞)
 		b = newBuckets[N](len(s.bounds) + 1)
-		b.attr = fltrAttr
 		b.res = s.newRes()
 
 		// Ensure min and max are recorded values (not zero), for new buckets.
 		b.min, b.max = value, value
-		s.values[key] = b
+		s.values[attr] = b
 	}
 	b.bin(idx, value)
 	if !s.noSum {
@@ -140,15 +121,9 @@
 
 // newHistogram returns an Aggregator that summarizes a set of measurements as
 // an histogram.
-<<<<<<< HEAD
-func newHistogram[N int64 | float64](boundaries []float64, noMinMax, noSum bool, r func() exemplar.Reservoir[N]) *histogram[N] {
+func newHistogram[N int64 | float64](boundaries []float64, noMinMax, noSum bool, limit int, r func() exemplar.Reservoir[N]) *histogram[N] {
 	return &histogram[N]{
-		histValues: newHistValues[N](boundaries, noSum, r),
-=======
-func newHistogram[N int64 | float64](boundaries []float64, noMinMax, noSum bool, limit int) *histogram[N] {
-	return &histogram[N]{
-		histValues: newHistValues[N](boundaries, noSum, limit),
->>>>>>> 237ed379
+		histValues: newHistValues[N](boundaries, noSum, limit, r),
 		noMinMax:   noMinMax,
 		start:      now(),
 	}
@@ -182,8 +157,8 @@
 	hDPts := reset(h.DataPoints, n, n)
 
 	var i int
-	for key, val := range s.values {
-		hDPts[i].Attributes = val.attr
+	for attr, val := range s.values {
+		hDPts[i].Attributes = attr
 		hDPts[i].StartTime = s.start
 		hDPts[i].Time = t
 		hDPts[i].Count = val.count
@@ -199,10 +174,10 @@
 			hDPts[i].Max = metricdata.NewExtrema(val.max)
 		}
 
-		val.res.Flush(&hDPts[i].Exemplars, val.attr)
+		val.res.Flush(&hDPts[i].Exemplars, attr)
 
 		// Unused attribute sets do not report.
-		delete(s.values, key)
+		delete(s.values, attr)
 		i++
 	}
 	// The delta collection cycle resets.
@@ -233,7 +208,7 @@
 	hDPts := reset(h.DataPoints, n, n)
 
 	var i int
-	for _, val := range s.values {
+	for attr, val := range s.values {
 		// The HistogramDataPoint field values returned need to be copies of
 		// the buckets value as we will keep updating them.
 		//
@@ -242,7 +217,7 @@
 		counts := make([]uint64, len(val.counts))
 		copy(counts, val.counts)
 
-		hDPts[i].Attributes = val.attr
+		hDPts[i].Attributes = attr
 		hDPts[i].StartTime = s.start
 		hDPts[i].Time = t
 		hDPts[i].Count = val.count
@@ -258,7 +233,7 @@
 			hDPts[i].Max = metricdata.NewExtrema(val.max)
 		}
 
-		val.res.Collect(&hDPts[i].Exemplars, val.attr)
+		val.res.Collect(&hDPts[i].Exemplars, attr)
 
 		i++
 		// TODO (#3006): This will use an unbounded amount of memory if there
