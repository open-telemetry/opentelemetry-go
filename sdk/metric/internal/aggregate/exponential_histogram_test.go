--- conflicted
+++ resolved
@@ -183,15 +183,11 @@
 			restore := withHandler(t)
 			defer restore()
 
-<<<<<<< HEAD
-			h := newExponentialHistogram[int64](4, 20, false, false, dropExemplars[int64])
-=======
-			h := newExponentialHistogram[int64](4, 20, false, false, 0)
->>>>>>> 237ed379
+			h := newExponentialHistogram[int64](4, 20, false, false, 0, dropExemplars[int64])
 			for _, v := range tt.values {
 				h.measure(context.Background(), v, alice, alice)
 			}
-			dp := h.values[alice.Equivalent()]
+			dp := h.values[alice]
 
 			assert.Equal(t, tt.expected.max, dp.max)
 			assert.Equal(t, tt.expected.min, dp.min)
@@ -229,15 +225,11 @@
 			restore := withHandler(t)
 			defer restore()
 
-<<<<<<< HEAD
-			h := newExponentialHistogram[float64](4, 20, false, false, dropExemplars[float64])
-=======
-			h := newExponentialHistogram[float64](4, 20, false, false, 0)
->>>>>>> 237ed379
+			h := newExponentialHistogram[float64](4, 20, false, false, 0, dropExemplars[float64])
 			for _, v := range tt.values {
 				h.measure(context.Background(), v, alice, alice)
 			}
-			dp := h.values[alice.Equivalent()]
+			dp := h.values[alice]
 
 			assert.Equal(t, tt.expected.max, dp.max)
 			assert.Equal(t, tt.expected.min, dp.min)
