// Copyright The OpenTelemetry Authors
//
// Licensed under the Apache License, Version 2.0 (the "License");
// you may not use this file except in compliance with the License.
// You may obtain a copy of the License at
//
//     http://www.apache.org/licenses/LICENSE-2.0
//
// Unless required by applicable law or agreed to in writing, software
// distributed under the License is distributed on an "AS IS" BASIS,
// WITHOUT WARRANTIES OR CONDITIONS OF ANY KIND, either express or implied.
// See the License for the specific language governing permissions and
// limitations under the License.

package aggregate // import "go.opentelemetry.io/otel/sdk/metric/internal/aggregate"

import (
	"context"
	"sync"
	"time"

	"go.opentelemetry.io/otel/attribute"
	"go.opentelemetry.io/otel/sdk/metric/internal/exemplar"
	"go.opentelemetry.io/otel/sdk/metric/metricdata"
)

// datapoint is timestamped measurement data.
type datapoint[N int64 | float64] struct {
	attr      attribute.Set
	timestamp time.Time
	value     N
	res       exemplar.Reservoir[N]
}

<<<<<<< HEAD
func newLastValue[N int64 | float64](r func() exemplar.Reservoir[N]) *lastValue[N] {
	return &lastValue[N]{
		values: make(map[attribute.Distinct]datapoint[N]),
		newRes: r,
=======
func newLastValue[N int64 | float64](limit int) *lastValue[N] {
	return &lastValue[N]{
		limit:  newLimiter[datapoint[N]](limit),
		values: make(map[attribute.Set]datapoint[N]),
>>>>>>> 237ed379
	}
}

// lastValue summarizes a set of measurements as the last one made.
type lastValue[N int64 | float64] struct {
	sync.Mutex

<<<<<<< HEAD
	values map[attribute.Distinct]datapoint[N]
	newRes func() exemplar.Reservoir[N]
=======
	limit  limiter[datapoint[N]]
	values map[attribute.Set]datapoint[N]
>>>>>>> 237ed379
}

func (s *lastValue[N]) measure(ctx context.Context, value N, origAttr, fltrAttr attribute.Set) {
	t := now()
	key := fltrAttr.Equivalent()

	s.Lock()
<<<<<<< HEAD
	defer s.Unlock()

	d, ok := s.values[key]
	if !ok {
		d.attr = fltrAttr
		d.res = s.newRes()
	}

	d.timestamp = t
	d.value = value
	d.res.Offer(ctx, t, value, origAttr)

	s.values[key] = d
=======
	attr = s.limit.Attributes(attr, s.values)
	s.values[attr] = d
	s.Unlock()
>>>>>>> 237ed379
}

func (s *lastValue[N]) computeAggregation(dest *[]metricdata.DataPoint[N]) {
	s.Lock()
	defer s.Unlock()

	n := len(s.values)
	*dest = reset(*dest, n, n)

	var i int
	for key, val := range s.values {
		(*dest)[i].Attributes = val.attr
		// The event time is the only meaningful timestamp, StartTime is
		// ignored.
		(*dest)[i].Time = val.timestamp
		(*dest)[i].Value = val.value
		val.res.Flush(&(*dest)[i].Exemplars, val.attr)
		// Do not report stale values.
		delete(s.values, key)
		i++
	}
}<|MERGE_RESOLUTION|>--- conflicted
+++ resolved
@@ -26,23 +26,16 @@
 
 // datapoint is timestamped measurement data.
 type datapoint[N int64 | float64] struct {
-	attr      attribute.Set
 	timestamp time.Time
 	value     N
 	res       exemplar.Reservoir[N]
 }
 
-<<<<<<< HEAD
-func newLastValue[N int64 | float64](r func() exemplar.Reservoir[N]) *lastValue[N] {
+func newLastValue[N int64 | float64](limit int, r func() exemplar.Reservoir[N]) *lastValue[N] {
 	return &lastValue[N]{
-		values: make(map[attribute.Distinct]datapoint[N]),
 		newRes: r,
-=======
-func newLastValue[N int64 | float64](limit int) *lastValue[N] {
-	return &lastValue[N]{
 		limit:  newLimiter[datapoint[N]](limit),
 		values: make(map[attribute.Set]datapoint[N]),
->>>>>>> 237ed379
 	}
 }
 
@@ -50,26 +43,20 @@
 type lastValue[N int64 | float64] struct {
 	sync.Mutex
 
-<<<<<<< HEAD
-	values map[attribute.Distinct]datapoint[N]
 	newRes func() exemplar.Reservoir[N]
-=======
 	limit  limiter[datapoint[N]]
 	values map[attribute.Set]datapoint[N]
->>>>>>> 237ed379
 }
 
 func (s *lastValue[N]) measure(ctx context.Context, value N, origAttr, fltrAttr attribute.Set) {
 	t := now()
-	key := fltrAttr.Equivalent()
 
 	s.Lock()
-<<<<<<< HEAD
 	defer s.Unlock()
 
-	d, ok := s.values[key]
+	attr := s.limit.Attributes(fltrAttr, s.values)
+	d, ok := s.values[attr]
 	if !ok {
-		d.attr = fltrAttr
 		d.res = s.newRes()
 	}
 
@@ -77,12 +64,7 @@
 	d.value = value
 	d.res.Offer(ctx, t, value, origAttr)
 
-	s.values[key] = d
-=======
-	attr = s.limit.Attributes(attr, s.values)
 	s.values[attr] = d
-	s.Unlock()
->>>>>>> 237ed379
 }
 
 func (s *lastValue[N]) computeAggregation(dest *[]metricdata.DataPoint[N]) {
@@ -93,15 +75,15 @@
 	*dest = reset(*dest, n, n)
 
 	var i int
-	for key, val := range s.values {
-		(*dest)[i].Attributes = val.attr
+	for attr, val := range s.values {
+		(*dest)[i].Attributes = attr
 		// The event time is the only meaningful timestamp, StartTime is
 		// ignored.
 		(*dest)[i].Time = val.timestamp
 		(*dest)[i].Value = val.value
-		val.res.Flush(&(*dest)[i].Exemplars, val.attr)
+		val.res.Flush(&(*dest)[i].Exemplars, attr)
 		// Do not report stale values.
-		delete(s.values, key)
+		delete(s.values, attr)
 		i++
 	}
 }