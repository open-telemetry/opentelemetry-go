--- conflicted
+++ resolved
@@ -45,14 +45,12 @@
 	// Filter is the attribute filter the aggregate function will use on the
 	// input of measurements.
 	Filter attribute.Filter
-<<<<<<< HEAD
 	// ReservoirFunc is the factory function used by aggregate functions to
 	// create new exemplar reservoirs for a new seen attribute set.
 	//
 	// If this is not provided a default factory function that returns an
 	// exemplar.Drop reservoir will be used.
 	ReservoirFunc func() exemplar.Reservoir[N]
-=======
 	// AggregationLimit is the cardinality limit of measurement attributes. Any
 	// measurement for new attributes once the limit has been reached will be
 	// aggregated into a single aggregate for the "otel.metric.overflow"
@@ -61,7 +59,6 @@
 	// If AggregationLimit is less than or equal to zero there will not be an
 	// aggregation limit imposed (i.e. unlimited attribute sets).
 	AggregationLimit int
->>>>>>> 237ed379
 }
 
 func (b Builder[N]) resFunc() func() exemplar.Reservoir[N] {
@@ -93,11 +90,7 @@
 func (b Builder[N]) LastValue() (Measure[N], ComputeAggregation) {
 	// Delta temporality is the only temporality that makes semantic sense for
 	// a last-value aggregate.
-<<<<<<< HEAD
-	lv := newLastValue[N](b.resFunc())
-=======
-	lv := newLastValue[N](b.AggregationLimit)
->>>>>>> 237ed379
+	lv := newLastValue[N](b.AggregationLimit, b.resFunc())
 
 	return b.filter(lv.measure), func(dest *metricdata.Aggregation) int {
 		// Ignore if dest is not a metricdata.Gauge. The chance for memory
@@ -113,11 +106,7 @@
 // PrecomputedSum returns a sum aggregate function input and output. The
 // arguments passed to the input are expected to be the precomputed sum values.
 func (b Builder[N]) PrecomputedSum(monotonic bool) (Measure[N], ComputeAggregation) {
-<<<<<<< HEAD
-	s := newPrecomputedSum[N](monotonic, b.resFunc())
-=======
-	s := newPrecomputedSum[N](monotonic, b.AggregationLimit)
->>>>>>> 237ed379
+	s := newPrecomputedSum[N](monotonic, b.AggregationLimit, b.resFunc())
 	switch b.Temporality {
 	case metricdata.DeltaTemporality:
 		return b.filter(s.measure), s.delta
@@ -128,11 +117,7 @@
 
 // Sum returns a sum aggregate function input and output.
 func (b Builder[N]) Sum(monotonic bool) (Measure[N], ComputeAggregation) {
-<<<<<<< HEAD
-	s := newSum[N](monotonic, b.resFunc())
-=======
-	s := newSum[N](monotonic, b.AggregationLimit)
->>>>>>> 237ed379
+	s := newSum[N](monotonic, b.AggregationLimit, b.resFunc())
 	switch b.Temporality {
 	case metricdata.DeltaTemporality:
 		return b.filter(s.measure), s.delta
@@ -144,11 +129,7 @@
 // ExplicitBucketHistogram returns a histogram aggregate function input and
 // output.
 func (b Builder[N]) ExplicitBucketHistogram(boundaries []float64, noMinMax, noSum bool) (Measure[N], ComputeAggregation) {
-<<<<<<< HEAD
-	h := newHistogram[N](boundaries, noMinMax, noSum, b.resFunc())
-=======
-	h := newHistogram[N](boundaries, noMinMax, noSum, b.AggregationLimit)
->>>>>>> 237ed379
+	h := newHistogram[N](boundaries, noMinMax, noSum, b.AggregationLimit, b.resFunc())
 	switch b.Temporality {
 	case metricdata.DeltaTemporality:
 		return b.filter(h.measure), h.delta
@@ -160,11 +141,7 @@
 // ExponentialBucketHistogram returns a histogram aggregate function input and
 // output.
 func (b Builder[N]) ExponentialBucketHistogram(maxSize, maxScale int32, noMinMax, noSum bool) (Measure[N], ComputeAggregation) {
-<<<<<<< HEAD
-	h := newExponentialHistogram[N](maxSize, maxScale, noMinMax, noSum, b.resFunc())
-=======
-	h := newExponentialHistogram[N](maxSize, maxScale, noMinMax, noSum, b.AggregationLimit)
->>>>>>> 237ed379
+	h := newExponentialHistogram[N](maxSize, maxScale, noMinMax, noSum, b.AggregationLimit, b.resFunc())
 	switch b.Temporality {
 	case metricdata.DeltaTemporality:
 		return b.filter(h.measure), h.delta
