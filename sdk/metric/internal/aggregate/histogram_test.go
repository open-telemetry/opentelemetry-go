// Copyright The OpenTelemetry Authors
//
// Licensed under the Apache License, Version 2.0 (the "License");
// you may not use this file except in compliance with the License.
// You may obtain a copy of the License at
//
//     http://www.apache.org/licenses/LICENSE-2.0
//
// Unless required by applicable law or agreed to in writing, software
// distributed under the License is distributed on an "AS IS" BASIS,
// WITHOUT WARRANTIES OR CONDITIONS OF ANY KIND, either express or implied.
// See the License for the specific language governing permissions and
// limitations under the License.

package aggregate // import "go.opentelemetry.io/otel/sdk/metric/internal/aggregate"

import (
	"context"
	"sort"
	"testing"

	"github.com/stretchr/testify/assert"
	"github.com/stretchr/testify/require"

	"go.opentelemetry.io/otel/attribute"
	"go.opentelemetry.io/otel/sdk/metric/metricdata"
	"go.opentelemetry.io/otel/sdk/metric/metricdata/metricdatatest"
)

var (
	bounds   = []float64{1, 5}
	noMinMax = false
)

func TestHistogram(t *testing.T) {
	t.Cleanup(mockTime(now))

	t.Run("Int64/Delta/Sum", testDeltaHist[int64](conf[int64]{hPt: hPointSummed[int64]}))
	t.Run("Int64/Delta/NoSum", testDeltaHist[int64](conf[int64]{noSum: true, hPt: hPoint[int64]}))
	t.Run("Float64/Delta/Sum", testDeltaHist[float64](conf[float64]{hPt: hPointSummed[float64]}))
	t.Run("Float64/Delta/NoSum", testDeltaHist[float64](conf[float64]{noSum: true, hPt: hPoint[float64]}))

	t.Run("Int64/Cumulative/Sum", testCumulativeHist[int64](conf[int64]{hPt: hPointSummed[int64]}))
	t.Run("Int64/Cumulative/NoSum", testCumulativeHist[int64](conf[int64]{noSum: true, hPt: hPoint[int64]}))
	t.Run("Float64/Cumulative/Sum", testCumulativeHist[float64](conf[float64]{hPt: hPointSummed[float64]}))
	t.Run("Float64/Cumulative/NoSum", testCumulativeHist[float64](conf[float64]{noSum: true, hPt: hPoint[float64]}))
}

type conf[N int64 | float64] struct {
	noSum bool
	hPt   func(attribute.Set, N, uint64) metricdata.HistogramDataPoint[N]
}

func testDeltaHist[N int64 | float64](c conf[N]) func(t *testing.T) {
	in, out := Builder[N]{
		Temporality:      metricdata.DeltaTemporality,
		Filter:           attrFltr,
		AggregationLimit: 3,
	}.ExplicitBucketHistogram(bounds, noMinMax, c.noSum)
	ctx := context.Background()
	return test[N](in, out, []teststep[N]{
		{
			input: []arg[N]{},
			expect: output{
				n: 0,
				agg: metricdata.Histogram[N]{
					Temporality: metricdata.DeltaTemporality,
					DataPoints:  []metricdata.HistogramDataPoint[N]{},
				},
			},
		},
		{
			input: []arg[N]{
				{ctx, 2, alice},
				{ctx, 10, bob},
				{ctx, 2, alice},
				{ctx, 2, alice},
				{ctx, 10, bob},
			},
			expect: output{
				n: 2,
				agg: metricdata.Histogram[N]{
					Temporality: metricdata.DeltaTemporality,
					DataPoints: []metricdata.HistogramDataPoint[N]{
						c.hPt(fltrAlice, 2, 3),
						c.hPt(fltrBob, 10, 2),
					},
				},
			},
		},
		{
			input: []arg[N]{
				{ctx, 10, alice},
				{ctx, 3, bob},
			},
			expect: output{
				n: 2,
				agg: metricdata.Histogram[N]{
					Temporality: metricdata.DeltaTemporality,
					DataPoints: []metricdata.HistogramDataPoint[N]{
						c.hPt(fltrAlice, 10, 1),
						c.hPt(fltrBob, 3, 1),
					},
				},
			},
		},
		{
			input: []arg[N]{},
			// Delta histograms are expected to reset.
			expect: output{
				n: 0,
				agg: metricdata.Histogram[N]{
					Temporality: metricdata.DeltaTemporality,
					DataPoints:  []metricdata.HistogramDataPoint[N]{},
				},
			},
		},
		{
			input: []arg[N]{
				{ctx, 1, alice},
				{ctx, 1, bob},
				// These will exceed cardinality limit.
				{ctx, 1, carol},
				{ctx, 1, dave},
			},
			expect: output{
				n: 3,
				agg: metricdata.Histogram[N]{
					Temporality: metricdata.DeltaTemporality,
					DataPoints: []metricdata.HistogramDataPoint[N]{
						c.hPt(fltrAlice, 1, 1),
						c.hPt(fltrBob, 1, 1),
						c.hPt(overflowSet, 1, 2),
					},
				},
			},
		},
	})
}

func testCumulativeHist[N int64 | float64](c conf[N]) func(t *testing.T) {
	in, out := Builder[N]{
		Temporality:      metricdata.CumulativeTemporality,
		Filter:           attrFltr,
		AggregationLimit: 3,
	}.ExplicitBucketHistogram(bounds, noMinMax, c.noSum)
	ctx := context.Background()
	return test[N](in, out, []teststep[N]{
		{
			input: []arg[N]{},
			expect: output{
				n: 0,
				agg: metricdata.Histogram[N]{
					Temporality: metricdata.CumulativeTemporality,
					DataPoints:  []metricdata.HistogramDataPoint[N]{},
				},
			},
		},
		{
			input: []arg[N]{
				{ctx, 2, alice},
				{ctx, 10, bob},
				{ctx, 2, alice},
				{ctx, 2, alice},
				{ctx, 10, bob},
			},
			expect: output{
				n: 2,
				agg: metricdata.Histogram[N]{
					Temporality: metricdata.CumulativeTemporality,
					DataPoints: []metricdata.HistogramDataPoint[N]{
						c.hPt(fltrAlice, 2, 3),
						c.hPt(fltrBob, 10, 2),
					},
				},
			},
		},
		{
			input: []arg[N]{
				{ctx, 2, alice},
				{ctx, 10, bob},
			},
			expect: output{
				n: 2,
				agg: metricdata.Histogram[N]{
					Temporality: metricdata.CumulativeTemporality,
					DataPoints: []metricdata.HistogramDataPoint[N]{
						c.hPt(fltrAlice, 2, 4),
						c.hPt(fltrBob, 10, 3),
					},
				},
			},
		},
		{
			input: []arg[N]{},
			expect: output{
				n: 2,
				agg: metricdata.Histogram[N]{
					Temporality: metricdata.CumulativeTemporality,
					DataPoints: []metricdata.HistogramDataPoint[N]{
						c.hPt(fltrAlice, 2, 4),
						c.hPt(fltrBob, 10, 3),
					},
				},
			},
		},
		{
			input: []arg[N]{
				// These will exceed cardinality limit.
				{ctx, 1, carol},
				{ctx, 1, dave},
			},
			expect: output{
				n: 3,
				agg: metricdata.Histogram[N]{
					Temporality: metricdata.CumulativeTemporality,
					DataPoints: []metricdata.HistogramDataPoint[N]{
						c.hPt(fltrAlice, 2, 4),
						c.hPt(fltrBob, 10, 3),
						c.hPt(overflowSet, 1, 2),
					},
				},
			},
		},
	})
}

// hPointSummed returns an HistogramDataPoint that started and ended now with
// multi number of measurements values v. It includes a min and max (set to v).
func hPointSummed[N int64 | float64](a attribute.Set, v N, multi uint64) metricdata.HistogramDataPoint[N] {
	idx := sort.SearchFloat64s(bounds, float64(v))
	counts := make([]uint64, len(bounds)+1)
	counts[idx] += multi
	return metricdata.HistogramDataPoint[N]{
		Attributes:   a,
		StartTime:    now(),
		Time:         now(),
		Count:        multi,
		Bounds:       bounds,
		BucketCounts: counts,
		Min:          metricdata.NewExtrema(v),
		Max:          metricdata.NewExtrema(v),
		Sum:          v * N(multi),
	}
}

// hPoint returns an HistogramDataPoint that started and ended now with multi
// number of measurements values v. It includes a min and max (set to v).
func hPoint[N int64 | float64](a attribute.Set, v N, multi uint64) metricdata.HistogramDataPoint[N] {
	idx := sort.SearchFloat64s(bounds, float64(v))
	counts := make([]uint64, len(bounds)+1)
	counts[idx] += multi
	return metricdata.HistogramDataPoint[N]{
		Attributes:   a,
		StartTime:    now(),
		Time:         now(),
		Count:        multi,
		Bounds:       bounds,
		BucketCounts: counts,
		Min:          metricdata.NewExtrema(v),
		Max:          metricdata.NewExtrema(v),
	}
}

func TestBucketsBin(t *testing.T) {
	t.Run("Int64", testBucketsBin[int64]())
	t.Run("Float64", testBucketsBin[float64]())
}

func testBucketsBin[N int64 | float64]() func(t *testing.T) {
	return func(t *testing.T) {
		b := newBuckets[N](3)
		assertB := func(counts []uint64, count uint64, min, max N) {
			t.Helper()
			assert.Equal(t, counts, b.counts)
			assert.Equal(t, count, b.count)
			assert.Equal(t, min, b.min)
			assert.Equal(t, max, b.max)
		}

		assertB([]uint64{0, 0, 0}, 0, 0, 0)
		b.bin(1, 2)
		assertB([]uint64{0, 1, 0}, 1, 0, 2)
		b.bin(0, -1)
		assertB([]uint64{1, 1, 0}, 2, -1, 2)
	}
}

func TestBucketsSum(t *testing.T) {
	t.Run("Int64", testBucketsSum[int64]())
	t.Run("Float64", testBucketsSum[float64]())
}

func testBucketsSum[N int64 | float64]() func(t *testing.T) {
	return func(t *testing.T) {
		b := newBuckets[N](3)

		var want N
		assert.Equal(t, want, b.total)

		b.sum(2)
		want = 2
		assert.Equal(t, want, b.total)

		b.sum(-1)
		want = 1
		assert.Equal(t, want, b.total)
	}
}

func TestHistogramImmutableBounds(t *testing.T) {
	b := []float64{0, 1, 2}
	cpB := make([]float64, len(b))
	copy(cpB, b)

<<<<<<< HEAD
	h := newHistogram[int64](b, false, false, dropExemplars[int64])
=======
	h := newHistogram[int64](b, false, false, 0)
>>>>>>> 237ed379
	require.Equal(t, cpB, h.bounds)

	b[0] = 10
	assert.Equal(t, cpB, h.bounds, "modifying the bounds argument should not change the bounds")

	h.measure(context.Background(), 5, alice, alice)

	var data metricdata.Aggregation = metricdata.Histogram[int64]{}
	h.cumulative(&data)
	hdp := data.(metricdata.Histogram[int64]).DataPoints[0]
	hdp.Bounds[1] = 10
	assert.Equal(t, cpB, h.bounds, "modifying the Aggregation bounds should not change the bounds")
}

func TestCumulativeHistogramImutableCounts(t *testing.T) {
<<<<<<< HEAD
	h := newHistogram[int64](bounds, noMinMax, false, dropExemplars[int64])
	h.measure(context.Background(), 5, alice, alice)
=======
	h := newHistogram[int64](bounds, noMinMax, false, 0)
	h.measure(context.Background(), 5, alice)
>>>>>>> 237ed379

	var data metricdata.Aggregation = metricdata.Histogram[int64]{}
	h.cumulative(&data)
	hdp := data.(metricdata.Histogram[int64]).DataPoints[0]

	key := alice.Equivalent()
	require.Equal(t, hdp.BucketCounts, h.values[key].counts)

	cpCounts := make([]uint64, len(hdp.BucketCounts))
	copy(cpCounts, hdp.BucketCounts)
	hdp.BucketCounts[0] = 10
	assert.Equal(t, cpCounts, h.values[key].counts, "modifying the Aggregator bucket counts should not change the Aggregator")
}

func TestDeltaHistogramReset(t *testing.T) {
	t.Cleanup(mockTime(now))

<<<<<<< HEAD
	h := newHistogram[int64](bounds, noMinMax, false, dropExemplars[int64])
=======
	h := newHistogram[int64](bounds, noMinMax, false, 0)
>>>>>>> 237ed379

	var data metricdata.Aggregation = metricdata.Histogram[int64]{}
	require.Equal(t, 0, h.delta(&data))
	require.Len(t, data.(metricdata.Histogram[int64]).DataPoints, 0)

	h.measure(context.Background(), 1, alice, alice)

	expect := metricdata.Histogram[int64]{Temporality: metricdata.DeltaTemporality}
	expect.DataPoints = []metricdata.HistogramDataPoint[int64]{hPointSummed[int64](alice, 1, 1)}
	h.delta(&data)
	metricdatatest.AssertAggregationsEqual(t, expect, data)

	// The attr set should be forgotten once Aggregations is called.
	expect.DataPoints = nil
	assert.Equal(t, 0, h.delta(&data))
	assert.Len(t, data.(metricdata.Histogram[int64]).DataPoints, 0)

	// Aggregating another set should not affect the original (alice).
	h.measure(context.Background(), 1, bob, bob)
	expect.DataPoints = []metricdata.HistogramDataPoint[int64]{hPointSummed[int64](bob, 1, 1)}
	h.delta(&data)
	metricdatatest.AssertAggregationsEqual(t, expect, data)
}

func BenchmarkHistogram(b *testing.B) {
	b.Run("Int64/Cumulative", benchmarkAggregate(func() (Measure[int64], ComputeAggregation) {
		return Builder[int64]{
			Temporality: metricdata.CumulativeTemporality,
		}.ExplicitBucketHistogram(bounds, noMinMax, false)
	}))
	b.Run("Int64/Delta", benchmarkAggregate(func() (Measure[int64], ComputeAggregation) {
		return Builder[int64]{
			Temporality: metricdata.DeltaTemporality,
		}.ExplicitBucketHistogram(bounds, noMinMax, false)
	}))
	b.Run("Float64/Cumulative", benchmarkAggregate(func() (Measure[float64], ComputeAggregation) {
		return Builder[float64]{
			Temporality: metricdata.CumulativeTemporality,
		}.ExplicitBucketHistogram(bounds, noMinMax, false)
	}))
	b.Run("Float64/Delta", benchmarkAggregate(func() (Measure[float64], ComputeAggregation) {
		return Builder[float64]{
			Temporality: metricdata.DeltaTemporality,
		}.ExplicitBucketHistogram(bounds, noMinMax, false)
	}))
}<|MERGE_RESOLUTION|>--- conflicted
+++ resolved
@@ -313,11 +313,7 @@
 	cpB := make([]float64, len(b))
 	copy(cpB, b)
 
-<<<<<<< HEAD
-	h := newHistogram[int64](b, false, false, dropExemplars[int64])
-=======
-	h := newHistogram[int64](b, false, false, 0)
->>>>>>> 237ed379
+	h := newHistogram[int64](b, false, false, 0, dropExemplars[int64])
 	require.Equal(t, cpB, h.bounds)
 
 	b[0] = 10
@@ -333,35 +329,25 @@
 }
 
 func TestCumulativeHistogramImutableCounts(t *testing.T) {
-<<<<<<< HEAD
-	h := newHistogram[int64](bounds, noMinMax, false, dropExemplars[int64])
+	h := newHistogram[int64](bounds, noMinMax, false, 0, dropExemplars[int64])
 	h.measure(context.Background(), 5, alice, alice)
-=======
-	h := newHistogram[int64](bounds, noMinMax, false, 0)
-	h.measure(context.Background(), 5, alice)
->>>>>>> 237ed379
 
 	var data metricdata.Aggregation = metricdata.Histogram[int64]{}
 	h.cumulative(&data)
 	hdp := data.(metricdata.Histogram[int64]).DataPoints[0]
 
-	key := alice.Equivalent()
-	require.Equal(t, hdp.BucketCounts, h.values[key].counts)
+	require.Equal(t, hdp.BucketCounts, h.values[alice].counts)
 
 	cpCounts := make([]uint64, len(hdp.BucketCounts))
 	copy(cpCounts, hdp.BucketCounts)
 	hdp.BucketCounts[0] = 10
-	assert.Equal(t, cpCounts, h.values[key].counts, "modifying the Aggregator bucket counts should not change the Aggregator")
+	assert.Equal(t, cpCounts, h.values[alice].counts, "modifying the Aggregator bucket counts should not change the Aggregator")
 }
 
 func TestDeltaHistogramReset(t *testing.T) {
 	t.Cleanup(mockTime(now))
 
-<<<<<<< HEAD
-	h := newHistogram[int64](bounds, noMinMax, false, dropExemplars[int64])
-=======
-	h := newHistogram[int64](bounds, noMinMax, false, 0)
->>>>>>> 237ed379
+	h := newHistogram[int64](bounds, noMinMax, false, 0, dropExemplars[int64])
 
 	var data metricdata.Aggregation = metricdata.Histogram[int64]{}
 	require.Equal(t, 0, h.delta(&data))
