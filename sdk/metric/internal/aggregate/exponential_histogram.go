--- conflicted
+++ resolved
@@ -190,15 +190,14 @@
 	return count
 }
 
-<<<<<<< HEAD
 func newExpoBuckets(maxSize int) expoBuckets {
 	return expoBuckets{
 		counts: make([]uint64, maxSize),
 	}
-=======
+}
+ 
 func (p *expoHistogramDataPoint[N]) count() uint64 {
 	return p.posBuckets.count() + p.negBuckets.count() + p.zeroCount
->>>>>>> 85ec5e48
 }
 
 // expoBuckets is a set of buckets in an exponential histogram.
