// Copyright The OpenTelemetry Authors
//
// Licensed under the Apache License, Version 2.0 (the "License");
// you may not use this file except in compliance with the License.
// You may obtain a copy of the License at
//
//     http://www.apache.org/licenses/LICENSE-2.0
//
// Unless required by applicable law or agreed to in writing, software
// distributed under the License is distributed on an "AS IS" BASIS,
// WITHOUT WARRANTIES OR CONDITIONS OF ANY KIND, either express or implied.
// See the License for the specific language governing permissions and
// limitations under the License.

//go:build go1.18
// +build go1.18

package internal // import "go.opentelemetry.io/otel/sdk/metric/internal"

import (
	"go.opentelemetry.io/otel/attribute"
<<<<<<< HEAD
	"go.opentelemetry.io/otel/sdk/metric/export"
=======
	"go.opentelemetry.io/otel/sdk/metric/metricdata"
>>>>>>> 98f88cab
)

// Aggregator forms an aggregation from a collection of recorded measurements.
type Aggregator[N int64 | float64] interface {
	// Aggregate records the measurement, scoped by attr, and aggregates it
	// into an aggregation.
	Aggregate(measurement N, attr attribute.Set)

	// Aggregation returns an Aggregation, for all the aggregated
	// measurements made and ends an aggregation cycle.
<<<<<<< HEAD
	Aggregation() export.Aggregation
=======
	Aggregation() metricdata.Aggregation
>>>>>>> 98f88cab
}<|MERGE_RESOLUTION|>--- conflicted
+++ resolved
@@ -19,11 +19,7 @@
 
 import (
 	"go.opentelemetry.io/otel/attribute"
-<<<<<<< HEAD
-	"go.opentelemetry.io/otel/sdk/metric/export"
-=======
 	"go.opentelemetry.io/otel/sdk/metric/metricdata"
->>>>>>> 98f88cab
 )
 
 // Aggregator forms an aggregation from a collection of recorded measurements.
@@ -34,9 +30,5 @@
 
 	// Aggregation returns an Aggregation, for all the aggregated
 	// measurements made and ends an aggregation cycle.
-<<<<<<< HEAD
-	Aggregation() export.Aggregation
-=======
 	Aggregation() metricdata.Aggregation
->>>>>>> 98f88cab
 }