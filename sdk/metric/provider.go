// Copyright The OpenTelemetry Authors
//
// Licensed under the Apache License, Version 2.0 (the "License");
// you may not use this file except in compliance with the License.
// You may obtain a copy of the License at
//
//     http://www.apache.org/licenses/LICENSE-2.0
//
// Unless required by applicable law or agreed to in writing, software
// distributed under the License is distributed on an "AS IS" BASIS,
// WITHOUT WARRANTIES OR CONDITIONS OF ANY KIND, either express or implied.
// See the License for the specific language governing permissions and
// limitations under the License.

//go:build go1.17
// +build go1.17

package metric // import "go.opentelemetry.io/otel/sdk/metric"

import (
	"context"

	"go.opentelemetry.io/otel/metric"
	"go.opentelemetry.io/otel/sdk/instrumentation"
	"go.opentelemetry.io/otel/sdk/metric/view"
	"go.opentelemetry.io/otel/sdk/resource"
)

// MeterProvider handles the creation and coordination of Meters. All Meters
// created by a MeterProvider will be associated with the same Resource, have
// the same Views applied to them, and have their produced metric telemetry
// passed to the configured Readers.
type MeterProvider struct {
	res *resource.Resource

<<<<<<< HEAD
=======
	meters meterRegistry
	//nolint:structcheck,unused //This will be used by the MP to produce for a reader, and for the Meters to do proper view filtering
>>>>>>> 0c857a3d
	readers map[Reader][]view.View

	forceFlush, shutdown func(context.Context) error
}

// Compile-time check MeterProvider implements metric.MeterProvider.
var _ metric.MeterProvider = (*MeterProvider)(nil)

// NewMeterProvider returns a new and configured MeterProvider.
//
// By default, the returned MeterProvider is configured with the default
// Resource and no Readers. Readers cannot be added after a MeterProvider is
// created. This means the returned MeterProvider, one created with no
// Readers, will be perform no operations.
func NewMeterProvider(options ...Option) *MeterProvider {
	conf := newConfig(options)

	flush, sdown := conf.readerSignals()

	return &MeterProvider{
		res:        conf.res,
		readers:    conf.readers,
		forceFlush: flush,
		shutdown:   sdown,
	}
}

// Meter returns a Meter with the given name and configured with options.
//
// The name should be the name of the instrumentation scope creating
// telemetry. This name may be the same as the instrumented code only if that
// code provides built-in instrumentation.
//
// If name is empty, the default (go.opentelemetry.io/otel/sdk/meter) will be
// used.
//
// Calls to the Meter method after Shutdown has been called will return Meters
// that perform no operations.
//
// This method is safe to call concurrently.
func (mp *MeterProvider) Meter(name string, options ...metric.MeterOption) metric.Meter {
	c := metric.NewMeterConfig(options...)
	return mp.meters.Get(instrumentation.Library{
		Name:      name,
		Version:   c.InstrumentationVersion(),
		SchemaURL: c.SchemaURL(),
	})
}

// ForceFlush flushes all pending telemetry.
//
// This method honors the deadline or cancellation of ctx. An appropriate
// error will be returned in these situations. There is no guaranteed that all
// telemetry be flushed or all resources have been released in these
// situations.
//
// This method is safe to call concurrently.
func (mp *MeterProvider) ForceFlush(ctx context.Context) error {
	if mp.forceFlush != nil {
		return mp.forceFlush(ctx)
	}
	return nil
}

// Shutdown shuts down the MeterProvider flushing all pending telemetry and
// releasing any held computational resources.
//
// This call is idempotent. The first call will perform all flush and
// releasing operations. Subsequent calls will perform no action and will
// return an error stating this.
//
// Measurements made by instruments from meters this MeterProvider created
// will not be exported after Shutdown is called.
//
// This method honors the deadline or cancellation of ctx. An appropriate
// error will be returned in these situations. There is no guaranteed that all
// telemetry be flushed or all resources have been released in these
// situations.
//
// This method is safe to call concurrently.
func (mp *MeterProvider) Shutdown(ctx context.Context) error {
	if mp.shutdown != nil {
		return mp.shutdown(ctx)
	}
	return nil
}<|MERGE_RESOLUTION|>--- conflicted
+++ resolved
@@ -33,11 +33,7 @@
 type MeterProvider struct {
 	res *resource.Resource
 
-<<<<<<< HEAD
-=======
-	meters meterRegistry
-	//nolint:structcheck,unused //This will be used by the MP to produce for a reader, and for the Meters to do proper view filtering
->>>>>>> 0c857a3d
+	meters  meterRegistry
 	readers map[Reader][]view.View
 
 	forceFlush, shutdown func(context.Context) error
