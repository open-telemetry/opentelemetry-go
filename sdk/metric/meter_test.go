--- conflicted
+++ resolved
@@ -480,49 +480,6 @@
 	metricdatatest.AssertEqual(t, want, got, metricdatatest.IgnoreTimestamp())
 }
 
-<<<<<<< HEAD
-var (
-	aiCounter       asyncint64.Counter
-	aiUpDownCounter asyncint64.UpDownCounter
-	aiGauge         asyncint64.Gauge
-
-	afCounter       asyncfloat64.Counter
-	afUpDownCounter asyncfloat64.UpDownCounter
-	afGauge         asyncfloat64.Gauge
-
-	siCounter       syncint64.Counter
-	siUpDownCounter syncint64.UpDownCounter
-	siHistogram     syncint64.Histogram
-
-	sfCounter       syncfloat64.Counter
-	sfUpDownCounter syncfloat64.UpDownCounter
-	sfHistogram     syncfloat64.Histogram
-)
-
-func BenchmarkInstrumentCreation(b *testing.B) {
-	provider := NewMeterProvider(WithReader(NewManualReader()))
-	meter := provider.Meter("BenchmarkInstrumentCreation")
-
-	b.ReportAllocs()
-	b.ResetTimer()
-
-	for n := 0; n < b.N; n++ {
-		aiCounter, _ = meter.AsyncInt64().Counter("async.int64.counter")
-		aiUpDownCounter, _ = meter.AsyncInt64().UpDownCounter("async.int64.up.down.counter")
-		aiGauge, _ = meter.AsyncInt64().Gauge("async.int64.gauge")
-
-		afCounter, _ = meter.AsyncFloat64().Counter("async.float64.counter")
-		afUpDownCounter, _ = meter.AsyncFloat64().UpDownCounter("async.float64.up.down.counter")
-		afGauge, _ = meter.AsyncFloat64().Gauge("async.float64.gauge")
-
-		siCounter, _ = meter.SyncInt64().Counter("sync.int64.counter")
-		siUpDownCounter, _ = meter.SyncInt64().UpDownCounter("sync.int64.up.down.counter")
-		siHistogram, _ = meter.SyncInt64().Histogram("sync.int64.histogram")
-
-		sfCounter, _ = meter.SyncFloat64().Counter("sync.float64.counter")
-		sfUpDownCounter, _ = meter.SyncFloat64().UpDownCounter("sync.float64.up.down.counter")
-		sfHistogram, _ = meter.SyncFloat64().Histogram("sync.float64.histogram")
-=======
 func TestAttributeFilter(t *testing.T) {
 	one := 1.0
 	two := 2.0
@@ -873,6 +830,49 @@
 
 			metricdatatest.AssertEqual(t, tt.wantMetric, m.ScopeMetrics[0].Metrics[0], metricdatatest.IgnoreTimestamp())
 		})
->>>>>>> c21b6b6b
+	}
+}
+
+var (
+	aiCounter       asyncint64.Counter
+	aiUpDownCounter asyncint64.UpDownCounter
+	aiGauge         asyncint64.Gauge
+
+	afCounter       asyncfloat64.Counter
+	afUpDownCounter asyncfloat64.UpDownCounter
+	afGauge         asyncfloat64.Gauge
+
+	siCounter       syncint64.Counter
+	siUpDownCounter syncint64.UpDownCounter
+	siHistogram     syncint64.Histogram
+
+	sfCounter       syncfloat64.Counter
+	sfUpDownCounter syncfloat64.UpDownCounter
+	sfHistogram     syncfloat64.Histogram
+)
+
+func BenchmarkInstrumentCreation(b *testing.B) {
+	provider := NewMeterProvider(WithReader(NewManualReader()))
+	meter := provider.Meter("BenchmarkInstrumentCreation")
+
+	b.ReportAllocs()
+	b.ResetTimer()
+
+	for n := 0; n < b.N; n++ {
+		aiCounter, _ = meter.AsyncInt64().Counter("async.int64.counter")
+		aiUpDownCounter, _ = meter.AsyncInt64().UpDownCounter("async.int64.up.down.counter")
+		aiGauge, _ = meter.AsyncInt64().Gauge("async.int64.gauge")
+
+		afCounter, _ = meter.AsyncFloat64().Counter("async.float64.counter")
+		afUpDownCounter, _ = meter.AsyncFloat64().UpDownCounter("async.float64.up.down.counter")
+		afGauge, _ = meter.AsyncFloat64().Gauge("async.float64.gauge")
+
+		siCounter, _ = meter.SyncInt64().Counter("sync.int64.counter")
+		siUpDownCounter, _ = meter.SyncInt64().UpDownCounter("sync.int64.up.down.counter")
+		siHistogram, _ = meter.SyncInt64().Histogram("sync.int64.histogram")
+
+		sfCounter, _ = meter.SyncFloat64().Counter("sync.float64.counter")
+		sfUpDownCounter, _ = meter.SyncFloat64().UpDownCounter("sync.float64.up.down.counter")
+		sfHistogram, _ = meter.SyncFloat64().Histogram("sync.float64.histogram")
 	}
 }