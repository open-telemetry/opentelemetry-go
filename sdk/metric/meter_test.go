// Copyright The OpenTelemetry Authors
//
// Licensed under the Apache License, Version 2.0 (the "License");
// you may not use this file except in compliance with the License.
// You may obtain a copy of the License at
//
//     http://www.apache.org/licenses/LICENSE-2.0
//
// Unless required by applicable law or agreed to in writing, software
// distributed under the License is distributed on an "AS IS" BASIS,
// WITHOUT WARRANTIES OR CONDITIONS OF ANY KIND, either express or implied.
// See the License for the specific language governing permissions and
// limitations under the License.

package metric

import (
	"context"
	"fmt"
	"strings"
	"sync"
	"testing"

	"github.com/go-logr/logr"
	"github.com/go-logr/logr/testr"
	"github.com/stretchr/testify/assert"
	"github.com/stretchr/testify/require"

	"go.opentelemetry.io/otel"
	"go.opentelemetry.io/otel/attribute"
	"go.opentelemetry.io/otel/metric"
	"go.opentelemetry.io/otel/metric/global"
	"go.opentelemetry.io/otel/metric/instrument"
	"go.opentelemetry.io/otel/sdk/instrumentation"
	"go.opentelemetry.io/otel/sdk/metric/aggregation"
	"go.opentelemetry.io/otel/sdk/metric/metricdata"
	"go.opentelemetry.io/otel/sdk/metric/metricdata/metricdatatest"
	"go.opentelemetry.io/otel/sdk/resource"
)

// A meter should be able to make instruments concurrently.
func TestMeterInstrumentConcurrency(t *testing.T) {
	wg := &sync.WaitGroup{}
	wg.Add(12)

	m := NewMeterProvider().Meter("inst-concurrency")

	go func() {
		_, _ = m.Float64ObservableCounter("AFCounter")
		wg.Done()
	}()
	go func() {
		_, _ = m.Float64ObservableUpDownCounter("AFUpDownCounter")
		wg.Done()
	}()
	go func() {
		_, _ = m.Float64ObservableGauge("AFGauge")
		wg.Done()
	}()
	go func() {
		_, _ = m.Int64ObservableCounter("AICounter")
		wg.Done()
	}()
	go func() {
		_, _ = m.Int64ObservableUpDownCounter("AIUpDownCounter")
		wg.Done()
	}()
	go func() {
		_, _ = m.Int64ObservableGauge("AIGauge")
		wg.Done()
	}()
	go func() {
		_, _ = m.Float64Counter("SFCounter")
		wg.Done()
	}()
	go func() {
		_, _ = m.Float64UpDownCounter("SFUpDownCounter")
		wg.Done()
	}()
	go func() {
		_, _ = m.Float64Histogram("SFHistogram")
		wg.Done()
	}()
	go func() {
		_, _ = m.Int64Counter("SICounter")
		wg.Done()
	}()
	go func() {
		_, _ = m.Int64UpDownCounter("SIUpDownCounter")
		wg.Done()
	}()
	go func() {
		_, _ = m.Int64Histogram("SIHistogram")
		wg.Done()
	}()

	wg.Wait()
}

var emptyCallback metric.Callback = func(context.Context, metric.Observer) error { return nil }

// A Meter Should be able register Callbacks Concurrently.
func TestMeterCallbackCreationConcurrency(t *testing.T) {
	wg := &sync.WaitGroup{}
	wg.Add(2)

	m := NewMeterProvider().Meter("callback-concurrency")

	go func() {
		_, _ = m.RegisterCallback(emptyCallback)
		wg.Done()
	}()
	go func() {
		_, _ = m.RegisterCallback(emptyCallback)
		wg.Done()
	}()
	wg.Wait()
}

func TestNoopCallbackUnregisterConcurrency(t *testing.T) {
	m := NewMeterProvider().Meter("noop-unregister-concurrency")
	reg, err := m.RegisterCallback(emptyCallback)
	require.NoError(t, err)

	wg := &sync.WaitGroup{}
	wg.Add(2)
	go func() {
		_ = reg.Unregister()
		wg.Done()
	}()
	go func() {
		_ = reg.Unregister()
		wg.Done()
	}()
	wg.Wait()
}

func TestCallbackUnregisterConcurrency(t *testing.T) {
	reader := NewManualReader()
	provider := NewMeterProvider(WithReader(reader))
	meter := provider.Meter("unregister-concurrency")

	actr, err := meter.Float64ObservableCounter("counter")
	require.NoError(t, err)

	ag, err := meter.Int64ObservableGauge("gauge")
	require.NoError(t, err)

	regCtr, err := meter.RegisterCallback(emptyCallback, actr)
	require.NoError(t, err)

	regG, err := meter.RegisterCallback(emptyCallback, ag)
	require.NoError(t, err)

	wg := &sync.WaitGroup{}
	wg.Add(2)
	go func() {
		_ = regCtr.Unregister()
		_ = regG.Unregister()
		wg.Done()
	}()
	go func() {
		_ = regCtr.Unregister()
		_ = regG.Unregister()
		wg.Done()
	}()
	wg.Wait()
}

// Instruments should produce correct ResourceMetrics.
func TestMeterCreatesInstruments(t *testing.T) {
	attrs := []attribute.KeyValue{attribute.String("name", "alice")}
	seven := 7.0
	testCases := []struct {
		name string
		fn   func(*testing.T, metric.Meter)
		want metricdata.Metrics
	}{
		{
			name: "ObservableInt64Count",
			fn: func(t *testing.T, m metric.Meter) {
				cback := func(ctx context.Context, o instrument.Int64Observer) error {
					o.Observe(ctx, 4, attrs...)
					return nil
				}
				ctr, err := m.Int64ObservableCounter("aint", instrument.WithInt64Callback(cback))
				assert.NoError(t, err)
				_, err = m.RegisterCallback(func(_ context.Context, o metric.Observer) error {
					o.ObserveInt64(ctr, 3)
					return nil
				}, ctr)
				assert.NoError(t, err)

				// Observed outside of a callback, it should be ignored.
				ctr.Observe(context.Background(), 19)
			},
			want: metricdata.Metrics{
				Name: "aint",
				Data: metricdata.Sum[int64]{
					Temporality: metricdata.CumulativeTemporality,
					IsMonotonic: true,
					DataPoints: []metricdata.DataPoint[int64]{
						{Attributes: attribute.NewSet(attrs...), Value: 4},
						{Value: 3},
					},
				},
			},
		},
		{
			name: "ObservableInt64UpDownCount",
			fn: func(t *testing.T, m metric.Meter) {
				cback := func(ctx context.Context, o instrument.Int64Observer) error {
					o.Observe(ctx, 4, attrs...)
					return nil
				}
				ctr, err := m.Int64ObservableUpDownCounter("aint", instrument.WithInt64Callback(cback))
				assert.NoError(t, err)
				_, err = m.RegisterCallback(func(_ context.Context, o metric.Observer) error {
					o.ObserveInt64(ctr, 11)
					return nil
				}, ctr)
				assert.NoError(t, err)

				// Observed outside of a callback, it should be ignored.
				ctr.Observe(context.Background(), 19)
			},
			want: metricdata.Metrics{
				Name: "aint",
				Data: metricdata.Sum[int64]{
					Temporality: metricdata.CumulativeTemporality,
					IsMonotonic: false,
					DataPoints: []metricdata.DataPoint[int64]{
						{Attributes: attribute.NewSet(attrs...), Value: 4},
						{Value: 11},
					},
				},
			},
		},
		{
			name: "ObservableInt64Gauge",
			fn: func(t *testing.T, m metric.Meter) {
				cback := func(ctx context.Context, o instrument.Int64Observer) error {
					o.Observe(ctx, 4, attrs...)
					return nil
				}
				gauge, err := m.Int64ObservableGauge("agauge", instrument.WithInt64Callback(cback))
				assert.NoError(t, err)
				_, err = m.RegisterCallback(func(_ context.Context, o metric.Observer) error {
					o.ObserveInt64(gauge, 11)
					return nil
				}, gauge)
				assert.NoError(t, err)

				// Observed outside of a callback, it should be ignored.
				gauge.Observe(context.Background(), 19)
			},
			want: metricdata.Metrics{
				Name: "agauge",
				Data: metricdata.Gauge[int64]{
					DataPoints: []metricdata.DataPoint[int64]{
						{Attributes: attribute.NewSet(attrs...), Value: 4},
						{Value: 11},
					},
				},
			},
		},
		{
			name: "ObservableFloat64Count",
			fn: func(t *testing.T, m metric.Meter) {
				cback := func(ctx context.Context, o instrument.Float64Observer) error {
					o.Observe(ctx, 4, attrs...)
					return nil
				}
				ctr, err := m.Float64ObservableCounter("afloat", instrument.WithFloat64Callback(cback))
				assert.NoError(t, err)
				_, err = m.RegisterCallback(func(_ context.Context, o metric.Observer) error {
					o.ObserveFloat64(ctr, 3)
					return nil
				}, ctr)
				assert.NoError(t, err)

				// Observed outside of a callback, it should be ignored.
				ctr.Observe(context.Background(), 19)
			},
			want: metricdata.Metrics{
				Name: "afloat",
				Data: metricdata.Sum[float64]{
					Temporality: metricdata.CumulativeTemporality,
					IsMonotonic: true,
					DataPoints: []metricdata.DataPoint[float64]{
						{Attributes: attribute.NewSet(attrs...), Value: 4},
						{Value: 3},
					},
				},
			},
		},
		{
			name: "ObservableFloat64UpDownCount",
			fn: func(t *testing.T, m metric.Meter) {
				cback := func(ctx context.Context, o instrument.Float64Observer) error {
					o.Observe(ctx, 4, attrs...)
					return nil
				}
				ctr, err := m.Float64ObservableUpDownCounter("afloat", instrument.WithFloat64Callback(cback))
				assert.NoError(t, err)
				_, err = m.RegisterCallback(func(_ context.Context, o metric.Observer) error {
					o.ObserveFloat64(ctr, 11)
					return nil
				}, ctr)
				assert.NoError(t, err)

				// Observed outside of a callback, it should be ignored.
				ctr.Observe(context.Background(), 19)
			},
			want: metricdata.Metrics{
				Name: "afloat",
				Data: metricdata.Sum[float64]{
					Temporality: metricdata.CumulativeTemporality,
					IsMonotonic: false,
					DataPoints: []metricdata.DataPoint[float64]{
						{Attributes: attribute.NewSet(attrs...), Value: 4},
						{Value: 11},
					},
				},
			},
		},
		{
			name: "ObservableFloat64Gauge",
			fn: func(t *testing.T, m metric.Meter) {
				cback := func(ctx context.Context, o instrument.Float64Observer) error {
					o.Observe(ctx, 4, attrs...)
					return nil
				}
				gauge, err := m.Float64ObservableGauge("agauge", instrument.WithFloat64Callback(cback))
				assert.NoError(t, err)
				_, err = m.RegisterCallback(func(_ context.Context, o metric.Observer) error {
					o.ObserveFloat64(gauge, 11)
					return nil
				}, gauge)
				assert.NoError(t, err)

				// Observed outside of a callback, it should be ignored.
				gauge.Observe(context.Background(), 19)
			},
			want: metricdata.Metrics{
				Name: "agauge",
				Data: metricdata.Gauge[float64]{
					DataPoints: []metricdata.DataPoint[float64]{
						{Attributes: attribute.NewSet(attrs...), Value: 4},
						{Value: 11},
					},
				},
			},
		},

		{
			name: "SyncInt64Count",
			fn: func(t *testing.T, m metric.Meter) {
				ctr, err := m.Int64Counter("sint")
				assert.NoError(t, err)

				ctr.Add(context.Background(), 3)
			},
			want: metricdata.Metrics{
				Name: "sint",
				Data: metricdata.Sum[int64]{
					Temporality: metricdata.CumulativeTemporality,
					IsMonotonic: true,
					DataPoints: []metricdata.DataPoint[int64]{
						{Value: 3},
					},
				},
			},
		},
		{
			name: "SyncInt64UpDownCount",
			fn: func(t *testing.T, m metric.Meter) {
				ctr, err := m.Int64UpDownCounter("sint")
				assert.NoError(t, err)

				ctr.Add(context.Background(), 11)
			},
			want: metricdata.Metrics{
				Name: "sint",
				Data: metricdata.Sum[int64]{
					Temporality: metricdata.CumulativeTemporality,
					IsMonotonic: false,
					DataPoints: []metricdata.DataPoint[int64]{
						{Value: 11},
					},
				},
			},
		},
		{
			name: "SyncInt64Histogram",
			fn: func(t *testing.T, m metric.Meter) {
				gauge, err := m.Int64Histogram("histogram")
				assert.NoError(t, err)

				gauge.Record(context.Background(), 7)
			},
			want: metricdata.Metrics{
				Name: "histogram",
				Data: metricdata.Histogram{
					Temporality: metricdata.CumulativeTemporality,
					DataPoints: []metricdata.HistogramDataPoint{
						{
							Attributes:   attribute.Set{},
							Count:        1,
							Bounds:       []float64{0, 5, 10, 25, 50, 75, 100, 250, 500, 750, 1000, 2500, 5000, 7500, 10000},
							BucketCounts: []uint64{0, 0, 1, 0, 0, 0, 0, 0, 0, 0, 0, 0, 0, 0, 0, 0},
							Min:          &seven,
							Max:          &seven,
							Sum:          7.0,
						},
					},
				},
			},
		},
		{
			name: "SyncFloat64Count",
			fn: func(t *testing.T, m metric.Meter) {
				ctr, err := m.Float64Counter("sfloat")
				assert.NoError(t, err)

				ctr.Add(context.Background(), 3)
			},
			want: metricdata.Metrics{
				Name: "sfloat",
				Data: metricdata.Sum[float64]{
					Temporality: metricdata.CumulativeTemporality,
					IsMonotonic: true,
					DataPoints: []metricdata.DataPoint[float64]{
						{Value: 3},
					},
				},
			},
		},
		{
			name: "SyncFloat64UpDownCount",
			fn: func(t *testing.T, m metric.Meter) {
				ctr, err := m.Float64UpDownCounter("sfloat")
				assert.NoError(t, err)

				ctr.Add(context.Background(), 11)
			},
			want: metricdata.Metrics{
				Name: "sfloat",
				Data: metricdata.Sum[float64]{
					Temporality: metricdata.CumulativeTemporality,
					IsMonotonic: false,
					DataPoints: []metricdata.DataPoint[float64]{
						{Value: 11},
					},
				},
			},
		},
		{
			name: "SyncFloat64Histogram",
			fn: func(t *testing.T, m metric.Meter) {
				gauge, err := m.Float64Histogram("histogram")
				assert.NoError(t, err)

				gauge.Record(context.Background(), 7)
			},
			want: metricdata.Metrics{
				Name: "histogram",
				Data: metricdata.Histogram{
					Temporality: metricdata.CumulativeTemporality,
					DataPoints: []metricdata.HistogramDataPoint{
						{
							Attributes:   attribute.Set{},
							Count:        1,
							Bounds:       []float64{0, 5, 10, 25, 50, 75, 100, 250, 500, 750, 1000, 2500, 5000, 7500, 10000},
							BucketCounts: []uint64{0, 0, 1, 0, 0, 0, 0, 0, 0, 0, 0, 0, 0, 0, 0, 0},
							Min:          &seven,
							Max:          &seven,
							Sum:          7.0,
						},
					},
				},
			},
		},
	}

	for _, tt := range testCases {
		t.Run(tt.name, func(t *testing.T) {
			rdr := NewManualReader()
			m := NewMeterProvider(WithReader(rdr)).Meter("testInstruments")

			tt.fn(t, m)

			rm, err := rdr.Collect(context.Background())
			assert.NoError(t, err)

			require.Len(t, rm.ScopeMetrics, 1)
			sm := rm.ScopeMetrics[0]
			require.Len(t, sm.Metrics, 1)
			got := sm.Metrics[0]
			metricdatatest.AssertEqual(t, tt.want, got, metricdatatest.IgnoreTimestamp())
		})
	}
}

func TestRegisterNonSDKObserverErrors(t *testing.T) {
	rdr := NewManualReader()
	mp := NewMeterProvider(WithReader(rdr))
	meter := mp.Meter("scope")

	type obsrv struct{ instrument.Asynchronous }
	o := obsrv{}

	_, err := meter.RegisterCallback(
		func(context.Context, metric.Observer) error { return nil },
		o,
	)
	assert.ErrorContains(
		t,
		err,
		"invalid observable: from different implementation",
		"External instrument registred",
	)
}

func TestMeterMixingOnRegisterErrors(t *testing.T) {
	rdr := NewManualReader()
	mp := NewMeterProvider(WithReader(rdr))

	m1 := mp.Meter("scope1")
	m2 := mp.Meter("scope2")
	iCtr, err := m2.Int64ObservableCounter("int64 ctr")
	require.NoError(t, err)
	fCtr, err := m2.Float64ObservableCounter("float64 ctr")
	require.NoError(t, err)
	_, err = m1.RegisterCallback(
		func(context.Context, metric.Observer) error { return nil },
		iCtr, fCtr,
	)
	assert.ErrorContains(
		t,
		err,
		`invalid registration: observable "int64 ctr" from Meter "scope2", registered with Meter "scope1"`,
		"Instrument registred with non-creation Meter",
	)
	assert.ErrorContains(
		t,
		err,
		`invalid registration: observable "float64 ctr" from Meter "scope2", registered with Meter "scope1"`,
		"Instrument registred with non-creation Meter",
	)
}

func TestCallbackObserverNonRegistered(t *testing.T) {
	rdr := NewManualReader()
	mp := NewMeterProvider(WithReader(rdr))

	m1 := mp.Meter("scope1")
	valid, err := m1.Int64ObservableCounter("ctr")
	require.NoError(t, err)

	m2 := mp.Meter("scope2")
	iCtr, err := m2.Int64ObservableCounter("int64 ctr")
	require.NoError(t, err)
	fCtr, err := m2.Float64ObservableCounter("float64 ctr")
	require.NoError(t, err)

	// Panics if Observe is called.
	type int64Obsrv struct{ instrument.Int64Observer }
	int64Foreign := int64Obsrv{}
	type float64Obsrv struct{ instrument.Float64Observer }
	float64Foreign := float64Obsrv{}

	_, err = m1.RegisterCallback(
		func(_ context.Context, o metric.Observer) error {
			o.ObserveInt64(valid, 1)
			o.ObserveInt64(iCtr, 1)
			o.ObserveFloat64(fCtr, 1)
			o.ObserveInt64(int64Foreign, 1)
			o.ObserveFloat64(float64Foreign, 1)
			return nil
		},
		valid,
	)
	require.NoError(t, err)

	var got metricdata.ResourceMetrics
	assert.NotPanics(t, func() {
		got, err = rdr.Collect(context.Background())
	})

	assert.NoError(t, err)
	want := metricdata.ResourceMetrics{
		Resource: resource.Default(),
		ScopeMetrics: []metricdata.ScopeMetrics{
			{
				Scope: instrumentation.Scope{
					Name: "scope1",
				},
				Metrics: []metricdata.Metrics{
					{
						Name: "ctr",
						Data: metricdata.Sum[int64]{
							Temporality: metricdata.CumulativeTemporality,
							IsMonotonic: true,
							DataPoints: []metricdata.DataPoint[int64]{
								{
									Value: 1,
								},
							},
						},
					},
				},
			},
		},
	}
	metricdatatest.AssertEqual(t, want, got, metricdatatest.IgnoreTimestamp())
}

type logSink struct {
	logr.LogSink

	messages []string
}

func newLogSink(t *testing.T) *logSink {
	return &logSink{LogSink: testr.New(t).GetSink()}
}

func (l *logSink) Info(level int, msg string, keysAndValues ...interface{}) {
	l.messages = append(l.messages, msg)
	l.LogSink.Info(level, msg, keysAndValues...)
}

func (l *logSink) Error(err error, msg string, keysAndValues ...interface{}) {
	l.messages = append(l.messages, fmt.Sprintf("%s: %s", err, msg))
	l.LogSink.Error(err, msg, keysAndValues...)
}

func (l *logSink) String() string {
	out := make([]string, len(l.messages))
	for i := range l.messages {
		out[i] = "\t-" + l.messages[i]
	}
	return strings.Join(out, "\n")
}

func TestGlobalInstRegisterCallback(t *testing.T) {
	l := newLogSink(t)
	otel.SetLogger(logr.New(l))

	const mtrName = "TestGlobalInstRegisterCallback"
	preMtr := global.Meter(mtrName)
	preInt64Ctr, err := preMtr.Int64ObservableCounter("pre.int64.counter")
	require.NoError(t, err)
	preFloat64Ctr, err := preMtr.Float64ObservableCounter("pre.float64.counter")
	require.NoError(t, err)

	rdr := NewManualReader()
	mp := NewMeterProvider(WithReader(rdr), WithResource(resource.Empty()))
	global.SetMeterProvider(mp)

	postMtr := global.Meter(mtrName)
	postInt64Ctr, err := postMtr.Int64ObservableCounter("post.int64.counter")
	require.NoError(t, err)
	postFloat64Ctr, err := postMtr.Float64ObservableCounter("post.float64.counter")
	require.NoError(t, err)

	cb := func(_ context.Context, o metric.Observer) error {
		o.ObserveInt64(preInt64Ctr, 1)
		o.ObserveFloat64(preFloat64Ctr, 2)
		o.ObserveInt64(postInt64Ctr, 3)
		o.ObserveFloat64(postFloat64Ctr, 4)
		return nil
	}

	_, err = preMtr.RegisterCallback(cb, preInt64Ctr, preFloat64Ctr, postInt64Ctr, postFloat64Ctr)
	assert.NoError(t, err)

	_, err = preMtr.RegisterCallback(cb, preInt64Ctr, preFloat64Ctr, postInt64Ctr, postFloat64Ctr)
	assert.NoError(t, err)

	got, err := rdr.Collect(context.Background())
	assert.NoError(t, err)
	assert.Lenf(t, l.messages, 0, "Warnings and errors logged:\n%s", l)
	metricdatatest.AssertEqual(t, metricdata.ResourceMetrics{
		ScopeMetrics: []metricdata.ScopeMetrics{
			{
				Scope: instrumentation.Scope{Name: "TestGlobalInstRegisterCallback"},
				Metrics: []metricdata.Metrics{
					{
						Name: "pre.int64.counter",
						Data: metricdata.Sum[int64]{
							Temporality: metricdata.CumulativeTemporality,
							IsMonotonic: true,
							DataPoints:  []metricdata.DataPoint[int64]{{Value: 1}},
						},
					},
					{
						Name: "pre.float64.counter",
						Data: metricdata.Sum[float64]{
							DataPoints:  []metricdata.DataPoint[float64]{{Value: 2}},
							Temporality: metricdata.CumulativeTemporality,
							IsMonotonic: true,
						},
					},
					{
						Name: "post.int64.counter",
						Data: metricdata.Sum[int64]{
							Temporality: metricdata.CumulativeTemporality,
							IsMonotonic: true,
							DataPoints:  []metricdata.DataPoint[int64]{{Value: 3}},
						},
					},
					{
						Name: "post.float64.counter",
						Data: metricdata.Sum[float64]{
							DataPoints:  []metricdata.DataPoint[float64]{{Value: 4}},
							Temporality: metricdata.CumulativeTemporality,
							IsMonotonic: true,
						},
					},
				},
			},
		},
	}, got, metricdatatest.IgnoreTimestamp())
}

func TestMetersProvideScope(t *testing.T) {
	rdr := NewManualReader()
	mp := NewMeterProvider(WithReader(rdr))

	m1 := mp.Meter("scope1")
	ctr1, err := m1.Float64ObservableCounter("ctr1")
	assert.NoError(t, err)
	_, err = m1.RegisterCallback(func(_ context.Context, o metric.Observer) error {
		o.ObserveFloat64(ctr1, 5)
		return nil
	}, ctr1)
	assert.NoError(t, err)

	m2 := mp.Meter("scope2")
	ctr2, err := m2.Int64ObservableCounter("ctr2")
	assert.NoError(t, err)
	_, err = m2.RegisterCallback(func(_ context.Context, o metric.Observer) error {
		o.ObserveInt64(ctr2, 7)
		return nil
	}, ctr2)
	assert.NoError(t, err)

	want := metricdata.ResourceMetrics{
		Resource: resource.Default(),
		ScopeMetrics: []metricdata.ScopeMetrics{
			{
				Scope: instrumentation.Scope{
					Name: "scope1",
				},
				Metrics: []metricdata.Metrics{
					{
						Name: "ctr1",
						Data: metricdata.Sum[float64]{
							Temporality: metricdata.CumulativeTemporality,
							IsMonotonic: true,
							DataPoints: []metricdata.DataPoint[float64]{
								{
									Value: 5,
								},
							},
						},
					},
				},
			},
			{
				Scope: instrumentation.Scope{
					Name: "scope2",
				},
				Metrics: []metricdata.Metrics{
					{
						Name: "ctr2",
						Data: metricdata.Sum[int64]{
							Temporality: metricdata.CumulativeTemporality,
							IsMonotonic: true,
							DataPoints: []metricdata.DataPoint[int64]{
								{
									Value: 7,
								},
							},
						},
					},
				},
			},
		},
	}

	got, err := rdr.Collect(context.Background())
	assert.NoError(t, err)
	metricdatatest.AssertEqual(t, want, got, metricdatatest.IgnoreTimestamp())
}

func TestUnregisterUnregisters(t *testing.T) {
	r := NewManualReader()
	mp := NewMeterProvider(WithReader(r))
	m := mp.Meter("TestUnregisterUnregisters")

	int64Counter, err := m.Int64ObservableCounter("int64.counter")
	require.NoError(t, err)

	int64UpDownCounter, err := m.Int64ObservableUpDownCounter("int64.up_down_counter")
	require.NoError(t, err)

	int64Gauge, err := m.Int64ObservableGauge("int64.gauge")
	require.NoError(t, err)

	floag64Counter, err := m.Float64ObservableCounter("floag64.counter")
	require.NoError(t, err)

	floag64UpDownCounter, err := m.Float64ObservableUpDownCounter("floag64.up_down_counter")
	require.NoError(t, err)

	floag64Gauge, err := m.Float64ObservableGauge("floag64.gauge")
	require.NoError(t, err)

	var called bool
	reg, err := m.RegisterCallback(
		func(context.Context, metric.Observer) error {
			called = true
			return nil
		},
		int64Counter,
		int64UpDownCounter,
		int64Gauge,
		floag64Counter,
		floag64UpDownCounter,
		floag64Gauge,
	)
	require.NoError(t, err)

	ctx := context.Background()
	_, err = r.Collect(ctx)
	require.NoError(t, err)
	assert.True(t, called, "callback not called for registered callback")

	called = false
	require.NoError(t, reg.Unregister(), "unregister")

	_, err = r.Collect(ctx)
	require.NoError(t, err)
	assert.False(t, called, "callback called for unregistered callback")
}

func TestRegisterCallbackDropAggregations(t *testing.T) {
	aggFn := func(InstrumentKind) aggregation.Aggregation {
		return aggregation.Drop{}
	}
	r := NewManualReader(WithAggregationSelector(aggFn))
	mp := NewMeterProvider(WithReader(r))
	m := mp.Meter("testRegisterCallbackDropAggregations")

	int64Counter, err := m.Int64ObservableCounter("int64.counter")
	require.NoError(t, err)

	int64UpDownCounter, err := m.Int64ObservableUpDownCounter("int64.up_down_counter")
	require.NoError(t, err)

	int64Gauge, err := m.Int64ObservableGauge("int64.gauge")
	require.NoError(t, err)

	floag64Counter, err := m.Float64ObservableCounter("floag64.counter")
	require.NoError(t, err)

	floag64UpDownCounter, err := m.Float64ObservableUpDownCounter("floag64.up_down_counter")
	require.NoError(t, err)

	floag64Gauge, err := m.Float64ObservableGauge("floag64.gauge")
	require.NoError(t, err)

	var called bool
	_, err = m.RegisterCallback(
		func(context.Context, metric.Observer) error {
			called = true
			return nil
		},
		int64Counter,
		int64UpDownCounter,
		int64Gauge,
		floag64Counter,
		floag64UpDownCounter,
		floag64Gauge,
	)
	require.NoError(t, err)

	data, err := r.Collect(context.Background())
	require.NoError(t, err)

	assert.False(t, called, "callback called for all drop instruments")
	assert.Len(t, data.ScopeMetrics, 0, "metrics exported for drop instruments")
}

func TestAttributeFilter(t *testing.T) {
	t.Run("Delta", testAttributeFilter(metricdata.DeltaTemporality))
	t.Run("Cumulative", testAttributeFilter(metricdata.CumulativeTemporality))
}

func testAttributeFilter(temporality metricdata.Temporality) func(*testing.T) {
	one := 1.0
	two := 2.0
	testcases := []struct {
		name       string
		register   func(t *testing.T, mtr metric.Meter) error
		wantMetric metricdata.Metrics
	}{
		{
			name: "ObservableFloat64Counter",
			register: func(t *testing.T, mtr metric.Meter) error {
				ctr, err := mtr.Float64ObservableCounter("afcounter")
				if err != nil {
					return err
				}
<<<<<<< HEAD
				_, err = mtr.RegisterCallback(func(ctx context.Context) error {
					ctr.Observe(ctx, 1.0, attribute.String("foo", "bar"), attribute.Int("version", 1))
					ctr.Observe(ctx, 2.0, attribute.String("foo", "bar"))
					ctr.Observe(ctx, 1.0, attribute.String("foo", "bar"), attribute.Int("version", 2))
=======
				_, err = mtr.RegisterCallback(func(_ context.Context, o metric.Observer) error {
					o.ObserveFloat64(ctr, 1.0, attribute.String("foo", "bar"), attribute.Int("version", 1))
					o.ObserveFloat64(ctr, 2.0, attribute.String("foo", "bar"), attribute.Int("version", 2))
>>>>>>> b1a8002c
					return nil
				}, ctr)
				return err
			},
			wantMetric: metricdata.Metrics{
				Name: "afcounter",
				Data: metricdata.Sum[float64]{
					DataPoints: []metricdata.DataPoint[float64]{
						{
							Attributes: attribute.NewSet(attribute.String("foo", "bar")),
							Value:      4.0,
						},
					},
					Temporality: temporality,
					IsMonotonic: true,
				},
			},
		},
		{
			name: "ObservableFloat64UpDownCounter",
			register: func(t *testing.T, mtr metric.Meter) error {
				ctr, err := mtr.Float64ObservableUpDownCounter("afupdowncounter")
				if err != nil {
					return err
				}
<<<<<<< HEAD
				_, err = mtr.RegisterCallback(func(ctx context.Context) error {
					ctr.Observe(ctx, 1.0, attribute.String("foo", "bar"), attribute.Int("version", 1))
					ctr.Observe(ctx, 2.0, attribute.String("foo", "bar"))
					ctr.Observe(ctx, 1.0, attribute.String("foo", "bar"), attribute.Int("version", 2))
=======
				_, err = mtr.RegisterCallback(func(_ context.Context, o metric.Observer) error {
					o.ObserveFloat64(ctr, 1.0, attribute.String("foo", "bar"), attribute.Int("version", 1))
					o.ObserveFloat64(ctr, 2.0, attribute.String("foo", "bar"), attribute.Int("version", 2))
>>>>>>> b1a8002c
					return nil
				}, ctr)
				return err
			},
			wantMetric: metricdata.Metrics{
				Name: "afupdowncounter",
				Data: metricdata.Sum[float64]{
					DataPoints: []metricdata.DataPoint[float64]{
						{
							Attributes: attribute.NewSet(attribute.String("foo", "bar")),
							Value:      4.0,
						},
					},
					Temporality: temporality,
					IsMonotonic: false,
				},
			},
		},
		{
			name: "ObservableFloat64Gauge",
			register: func(t *testing.T, mtr metric.Meter) error {
				ctr, err := mtr.Float64ObservableGauge("afgauge")
				if err != nil {
					return err
				}
				_, err = mtr.RegisterCallback(func(_ context.Context, o metric.Observer) error {
					o.ObserveFloat64(ctr, 1.0, attribute.String("foo", "bar"), attribute.Int("version", 1))
					o.ObserveFloat64(ctr, 2.0, attribute.String("foo", "bar"), attribute.Int("version", 2))
					return nil
				}, ctr)
				return err
			},
			wantMetric: metricdata.Metrics{
				Name: "afgauge",
				Data: metricdata.Gauge[float64]{
					DataPoints: []metricdata.DataPoint[float64]{
						{
							Attributes: attribute.NewSet(attribute.String("foo", "bar")),
							Value:      2.0,
						},
					},
				},
			},
		},
		{
			name: "ObservableInt64Counter",
			register: func(t *testing.T, mtr metric.Meter) error {
				ctr, err := mtr.Int64ObservableCounter("aicounter")
				if err != nil {
					return err
				}
<<<<<<< HEAD
				_, err = mtr.RegisterCallback(func(ctx context.Context) error {
					ctr.Observe(ctx, 10, attribute.String("foo", "bar"), attribute.Int("version", 1))
					ctr.Observe(ctx, 20, attribute.String("foo", "bar"))
					ctr.Observe(ctx, 10, attribute.String("foo", "bar"), attribute.Int("version", 2))
=======
				_, err = mtr.RegisterCallback(func(_ context.Context, o metric.Observer) error {
					o.ObserveInt64(ctr, 10, attribute.String("foo", "bar"), attribute.Int("version", 1))
					o.ObserveInt64(ctr, 20, attribute.String("foo", "bar"), attribute.Int("version", 2))
>>>>>>> b1a8002c
					return nil
				}, ctr)
				return err
			},
			wantMetric: metricdata.Metrics{
				Name: "aicounter",
				Data: metricdata.Sum[int64]{
					DataPoints: []metricdata.DataPoint[int64]{
						{
							Attributes: attribute.NewSet(attribute.String("foo", "bar")),
							Value:      40,
						},
					},
					Temporality: temporality,
					IsMonotonic: true,
				},
			},
		},
		{
			name: "ObservableInt64UpDownCounter",
			register: func(t *testing.T, mtr metric.Meter) error {
				ctr, err := mtr.Int64ObservableUpDownCounter("aiupdowncounter")
				if err != nil {
					return err
				}
<<<<<<< HEAD
				_, err = mtr.RegisterCallback(func(ctx context.Context) error {
					ctr.Observe(ctx, 10, attribute.String("foo", "bar"), attribute.Int("version", 1))
					ctr.Observe(ctx, 20, attribute.String("foo", "bar"))
					ctr.Observe(ctx, 10, attribute.String("foo", "bar"), attribute.Int("version", 2))
=======
				_, err = mtr.RegisterCallback(func(_ context.Context, o metric.Observer) error {
					o.ObserveInt64(ctr, 10, attribute.String("foo", "bar"), attribute.Int("version", 1))
					o.ObserveInt64(ctr, 20, attribute.String("foo", "bar"), attribute.Int("version", 2))
>>>>>>> b1a8002c
					return nil
				}, ctr)
				return err
			},
			wantMetric: metricdata.Metrics{
				Name: "aiupdowncounter",
				Data: metricdata.Sum[int64]{
					DataPoints: []metricdata.DataPoint[int64]{
						{
							Attributes: attribute.NewSet(attribute.String("foo", "bar")),
							Value:      40,
						},
					},
					Temporality: temporality,
					IsMonotonic: false,
				},
			},
		},
		{
			name: "ObservableInt64Gauge",
			register: func(t *testing.T, mtr metric.Meter) error {
				ctr, err := mtr.Int64ObservableGauge("aigauge")
				if err != nil {
					return err
				}
				_, err = mtr.RegisterCallback(func(_ context.Context, o metric.Observer) error {
					o.ObserveInt64(ctr, 10, attribute.String("foo", "bar"), attribute.Int("version", 1))
					o.ObserveInt64(ctr, 20, attribute.String("foo", "bar"), attribute.Int("version", 2))
					return nil
				}, ctr)
				return err
			},
			wantMetric: metricdata.Metrics{
				Name: "aigauge",
				Data: metricdata.Gauge[int64]{
					DataPoints: []metricdata.DataPoint[int64]{
						{
							Attributes: attribute.NewSet(attribute.String("foo", "bar")),
							Value:      20,
						},
					},
				},
			},
		},
		{
			name: "SyncFloat64Counter",
			register: func(t *testing.T, mtr metric.Meter) error {
				ctr, err := mtr.Float64Counter("sfcounter")
				if err != nil {
					return err
				}

				ctr.Add(context.Background(), 1.0, attribute.String("foo", "bar"), attribute.Int("version", 1))
				ctr.Add(context.Background(), 2.0, attribute.String("foo", "bar"), attribute.Int("version", 2))
				return nil
			},
			wantMetric: metricdata.Metrics{
				Name: "sfcounter",
				Data: metricdata.Sum[float64]{
					DataPoints: []metricdata.DataPoint[float64]{
						{
							Attributes: attribute.NewSet(attribute.String("foo", "bar")),
							Value:      3.0,
						},
					},
					Temporality: temporality,
					IsMonotonic: true,
				},
			},
		},
		{
			name: "SyncFloat64UpDownCounter",
			register: func(t *testing.T, mtr metric.Meter) error {
				ctr, err := mtr.Float64UpDownCounter("sfupdowncounter")
				if err != nil {
					return err
				}

				ctr.Add(context.Background(), 1.0, attribute.String("foo", "bar"), attribute.Int("version", 1))
				ctr.Add(context.Background(), 2.0, attribute.String("foo", "bar"), attribute.Int("version", 2))
				return nil
			},
			wantMetric: metricdata.Metrics{
				Name: "sfupdowncounter",
				Data: metricdata.Sum[float64]{
					DataPoints: []metricdata.DataPoint[float64]{
						{
							Attributes: attribute.NewSet(attribute.String("foo", "bar")),
							Value:      3.0,
						},
					},
					Temporality: temporality,
					IsMonotonic: false,
				},
			},
		},
		{
			name: "SyncFloat64Histogram",
			register: func(t *testing.T, mtr metric.Meter) error {
				ctr, err := mtr.Float64Histogram("sfhistogram")
				if err != nil {
					return err
				}

				ctr.Record(context.Background(), 1.0, attribute.String("foo", "bar"), attribute.Int("version", 1))
				ctr.Record(context.Background(), 2.0, attribute.String("foo", "bar"), attribute.Int("version", 2))
				return nil
			},
			wantMetric: metricdata.Metrics{
				Name: "sfhistogram",
				Data: metricdata.Histogram{
					DataPoints: []metricdata.HistogramDataPoint{
						{
							Attributes:   attribute.NewSet(attribute.String("foo", "bar")),
							Bounds:       []float64{0, 5, 10, 25, 50, 75, 100, 250, 500, 750, 1000, 2500, 5000, 7500, 10000},
							BucketCounts: []uint64{0, 2, 0, 0, 0, 0, 0, 0, 0, 0, 0, 0, 0, 0, 0, 0},
							Count:        2,
							Min:          &one,
							Max:          &two,
							Sum:          3.0,
						},
					},
					Temporality: temporality,
				},
			},
		},
		{
			name: "SyncInt64Counter",
			register: func(t *testing.T, mtr metric.Meter) error {
				ctr, err := mtr.Int64Counter("sicounter")
				if err != nil {
					return err
				}

				ctr.Add(context.Background(), 10, attribute.String("foo", "bar"), attribute.Int("version", 1))
				ctr.Add(context.Background(), 20, attribute.String("foo", "bar"), attribute.Int("version", 2))
				return nil
			},
			wantMetric: metricdata.Metrics{
				Name: "sicounter",
				Data: metricdata.Sum[int64]{
					DataPoints: []metricdata.DataPoint[int64]{
						{
							Attributes: attribute.NewSet(attribute.String("foo", "bar")),
							Value:      30,
						},
					},
					Temporality: temporality,
					IsMonotonic: true,
				},
			},
		},
		{
			name: "SyncInt64UpDownCounter",
			register: func(t *testing.T, mtr metric.Meter) error {
				ctr, err := mtr.Int64UpDownCounter("siupdowncounter")
				if err != nil {
					return err
				}

				ctr.Add(context.Background(), 10, attribute.String("foo", "bar"), attribute.Int("version", 1))
				ctr.Add(context.Background(), 20, attribute.String("foo", "bar"), attribute.Int("version", 2))
				return nil
			},
			wantMetric: metricdata.Metrics{
				Name: "siupdowncounter",
				Data: metricdata.Sum[int64]{
					DataPoints: []metricdata.DataPoint[int64]{
						{
							Attributes: attribute.NewSet(attribute.String("foo", "bar")),
							Value:      30,
						},
					},
					Temporality: temporality,
					IsMonotonic: false,
				},
			},
		},
		{
			name: "SyncInt64Histogram",
			register: func(t *testing.T, mtr metric.Meter) error {
				ctr, err := mtr.Int64Histogram("sihistogram")
				if err != nil {
					return err
				}

				ctr.Record(context.Background(), 1, attribute.String("foo", "bar"), attribute.Int("version", 1))
				ctr.Record(context.Background(), 2, attribute.String("foo", "bar"), attribute.Int("version", 2))
				return nil
			},
			wantMetric: metricdata.Metrics{
				Name: "sihistogram",
				Data: metricdata.Histogram{
					DataPoints: []metricdata.HistogramDataPoint{
						{
							Attributes:   attribute.NewSet(attribute.String("foo", "bar")),
							Bounds:       []float64{0, 5, 10, 25, 50, 75, 100, 250, 500, 750, 1000, 2500, 5000, 7500, 10000},
							BucketCounts: []uint64{0, 2, 0, 0, 0, 0, 0, 0, 0, 0, 0, 0, 0, 0, 0, 0},
							Count:        2,
							Min:          &one,
							Max:          &two,
							Sum:          3.0,
						},
					},
					Temporality: temporality,
				},
			},
		},
	}

	return func(t *testing.T) {
		for _, tt := range testcases {
			t.Run(tt.name, func(t *testing.T) {
				rdr := NewManualReader(WithTemporalitySelector(func(InstrumentKind) metricdata.Temporality {
					return temporality
				}))
				mtr := NewMeterProvider(
					WithReader(rdr),
					WithView(NewView(
						Instrument{Name: "*"},
						Stream{AttributeFilter: func(kv attribute.KeyValue) bool {
							return kv.Key == attribute.Key("foo")
						}},
					)),
				).Meter("TestAttributeFilter")
				require.NoError(t, tt.register(t, mtr))

				m, err := rdr.Collect(context.Background())
				assert.NoError(t, err)

				require.Len(t, m.ScopeMetrics, 1)
				require.Len(t, m.ScopeMetrics[0].Metrics, 1)

				metricdatatest.AssertEqual(t, tt.wantMetric, m.ScopeMetrics[0].Metrics[0], metricdatatest.IgnoreTimestamp())
			})
		}
	}
}

func TestAsynchronousExample(t *testing.T) {
	// This example can be found:
	// https://github.com/open-telemetry/opentelemetry-specification/blob/8b91585e6175dd52b51e1d60bea105041225e35d/specification/metrics/supplementary-guidelines.md#asynchronous-example
	var (
		threadID1 = attribute.Int("tid", 1)
		threadID2 = attribute.Int("tid", 2)
		threadID3 = attribute.Int("tid", 3)

		processID1001 = attribute.String("pid", "1001")

		thread1 = attribute.NewSet(processID1001, threadID1)
		thread2 = attribute.NewSet(processID1001, threadID2)
		thread3 = attribute.NewSet(processID1001, threadID3)

		process1001 = attribute.NewSet(processID1001)
	)

	setup := func(t *testing.T, temp metricdata.Temporality) (map[attribute.Set]int64, func(*testing.T), *metricdata.ScopeMetrics, *int64, *int64, *int64) {
		t.Helper()

		const (
			instName       = "pageFaults"
			filteredStream = "filteredPageFaults"
			scopeName      = "AsynchronousExample"
		)

		selector := func(InstrumentKind) metricdata.Temporality { return temp }
		reader := NewManualReader(WithTemporalitySelector(selector))

		noopFilter := func(kv attribute.KeyValue) bool { return true }
		noFiltered := NewView(Instrument{Name: instName}, Stream{Name: instName, AttributeFilter: noopFilter})

		filter := func(kv attribute.KeyValue) bool { return kv.Key != "tid" }
		filtered := NewView(Instrument{Name: instName}, Stream{Name: filteredStream, AttributeFilter: filter})

		mp := NewMeterProvider(WithReader(reader), WithView(noFiltered, filtered))
		meter := mp.Meter(scopeName)

		observations := make(map[attribute.Set]int64)
		_, err := meter.Int64ObservableCounter(instName, instrument.WithInt64Callback(
			func(ctx context.Context, o instrument.Int64Observer) error {
				for attrSet, val := range observations {
					o.Observe(ctx, val, attrSet.ToSlice()...)
				}
				return nil
			},
		))
		require.NoError(t, err)

		want := &metricdata.ScopeMetrics{
			Scope: instrumentation.Scope{Name: scopeName},
			Metrics: []metricdata.Metrics{
				{
					Name: filteredStream,
					Data: metricdata.Sum[int64]{
						Temporality: temp,
						IsMonotonic: true,
						DataPoints: []metricdata.DataPoint[int64]{
							{Attributes: process1001},
						},
					},
				},
				{
					Name: instName,
					Data: metricdata.Sum[int64]{
						Temporality: temp,
						IsMonotonic: true,
						DataPoints: []metricdata.DataPoint[int64]{
							{Attributes: thread1},
							{Attributes: thread2},
						},
					},
				},
			},
		}
		wantFiltered := &want.Metrics[0].Data.(metricdata.Sum[int64]).DataPoints[0].Value
		wantThread1 := &want.Metrics[1].Data.(metricdata.Sum[int64]).DataPoints[0].Value
		wantThread2 := &want.Metrics[1].Data.(metricdata.Sum[int64]).DataPoints[1].Value

		collect := func(t *testing.T) {
			t.Helper()
			got, err := reader.Collect(context.Background())
			require.NoError(t, err)
			require.Len(t, got.ScopeMetrics, 1)
			metricdatatest.AssertEqual(t, *want, got.ScopeMetrics[0], metricdatatest.IgnoreTimestamp())
		}

		return observations, collect, want, wantFiltered, wantThread1, wantThread2
	}

	t.Run("Cumulative", func(t *testing.T) {
		temporality := metricdata.CumulativeTemporality
		observations, verify, want, wantFiltered, wantThread1, wantThread2 := setup(t, temporality)

		// During the time range (T0, T1]:
		//     pid = 1001, tid = 1, #PF = 50
		//     pid = 1001, tid = 2, #PF = 30
		observations[thread1] = 50
		observations[thread2] = 30

		*wantFiltered = 80
		*wantThread1 = 50
		*wantThread2 = 30

		verify(t)

		// During the time range (T1, T2]:
		//     pid = 1001, tid = 1, #PF = 53
		//     pid = 1001, tid = 2, #PF = 38
		observations[thread1] = 53
		observations[thread2] = 38

		*wantFiltered = 91
		*wantThread1 = 53
		*wantThread2 = 38

		verify(t)

		// During the time range (T2, T3]
		//     pid = 1001, tid = 1, #PF = 56
		//     pid = 1001, tid = 2, #PF = 42
		observations[thread1] = 56
		observations[thread2] = 42

		*wantFiltered = 98
		*wantThread1 = 56
		*wantThread2 = 42

		verify(t)

		// During the time range (T3, T4]:
		//     pid = 1001, tid = 1, #PF = 60
		//     pid = 1001, tid = 2, #PF = 47
		observations[thread1] = 60
		observations[thread2] = 47

		*wantFiltered = 107
		*wantThread1 = 60
		*wantThread2 = 47

		verify(t)

		// During the time range (T4, T5]:
		//     thread 1 died, thread 3 started
		//     pid = 1001, tid = 2, #PF = 53
		//     pid = 1001, tid = 3, #PF = 5
		delete(observations, thread1)
		observations[thread2] = 53
		observations[thread3] = 5

		*wantFiltered = 58
		want.Metrics[1].Data = metricdata.Sum[int64]{
			Temporality: temporality,
			IsMonotonic: true,
			DataPoints: []metricdata.DataPoint[int64]{
				// Thread 1 remains at last measured value.
				{Attributes: thread1, Value: 60},
				{Attributes: thread2, Value: 53},
				{Attributes: thread3, Value: 5},
			},
		}

		verify(t)
	})

	t.Run("Delta", func(t *testing.T) {
		temporality := metricdata.DeltaTemporality
		observations, verify, want, wantFiltered, wantThread1, wantThread2 := setup(t, temporality)

		// During the time range (T0, T1]:
		//     pid = 1001, tid = 1, #PF = 50
		//     pid = 1001, tid = 2, #PF = 30
		observations[thread1] = 50
		observations[thread2] = 30

		*wantFiltered = 80
		*wantThread1 = 50
		*wantThread2 = 30

		verify(t)

		// During the time range (T1, T2]:
		//     pid = 1001, tid = 1, #PF = 53
		//     pid = 1001, tid = 2, #PF = 38
		observations[thread1] = 53
		observations[thread2] = 38

		*wantFiltered = 11
		*wantThread1 = 3
		*wantThread2 = 8

		verify(t)

		// During the time range (T2, T3]
		//     pid = 1001, tid = 1, #PF = 56
		//     pid = 1001, tid = 2, #PF = 42
		observations[thread1] = 56
		observations[thread2] = 42

		*wantFiltered = 7
		*wantThread1 = 3
		*wantThread2 = 4

		verify(t)

		// During the time range (T3, T4]:
		//     pid = 1001, tid = 1, #PF = 60
		//     pid = 1001, tid = 2, #PF = 47
		observations[thread1] = 60
		observations[thread2] = 47

		*wantFiltered = 9
		*wantThread1 = 4
		*wantThread2 = 5

		verify(t)

		// During the time range (T4, T5]:
		//     thread 1 died, thread 3 started
		//     pid = 1001, tid = 2, #PF = 53
		//     pid = 1001, tid = 3, #PF = 5
		delete(observations, thread1)
		observations[thread2] = 53
		observations[thread3] = 5

		*wantFiltered = -49
		want.Metrics[1].Data = metricdata.Sum[int64]{
			Temporality: temporality,
			IsMonotonic: true,
			DataPoints: []metricdata.DataPoint[int64]{
				// Thread 1 remains at last measured value.
				{Attributes: thread1, Value: 0},
				{Attributes: thread2, Value: 6},
				{Attributes: thread3, Value: 5},
			},
		}

		verify(t)
	})
}

var (
	aiCounter       instrument.Int64ObservableCounter
	aiUpDownCounter instrument.Int64ObservableUpDownCounter
	aiGauge         instrument.Int64ObservableGauge

	afCounter       instrument.Float64ObservableCounter
	afUpDownCounter instrument.Float64ObservableUpDownCounter
	afGauge         instrument.Float64ObservableGauge

	siCounter       instrument.Int64Counter
	siUpDownCounter instrument.Int64UpDownCounter
	siHistogram     instrument.Int64Histogram

	sfCounter       instrument.Float64Counter
	sfUpDownCounter instrument.Float64UpDownCounter
	sfHistogram     instrument.Float64Histogram
)

func BenchmarkInstrumentCreation(b *testing.B) {
	provider := NewMeterProvider(WithReader(NewManualReader()))
	meter := provider.Meter("BenchmarkInstrumentCreation")

	b.ReportAllocs()
	b.ResetTimer()

	for n := 0; n < b.N; n++ {
		aiCounter, _ = meter.Int64ObservableCounter("observable.int64.counter")
		aiUpDownCounter, _ = meter.Int64ObservableUpDownCounter("observable.int64.up.down.counter")
		aiGauge, _ = meter.Int64ObservableGauge("observable.int64.gauge")

		afCounter, _ = meter.Float64ObservableCounter("observable.float64.counter")
		afUpDownCounter, _ = meter.Float64ObservableUpDownCounter("observable.float64.up.down.counter")
		afGauge, _ = meter.Float64ObservableGauge("observable.float64.gauge")

		siCounter, _ = meter.Int64Counter("sync.int64.counter")
		siUpDownCounter, _ = meter.Int64UpDownCounter("sync.int64.up.down.counter")
		siHistogram, _ = meter.Int64Histogram("sync.int64.histogram")

		sfCounter, _ = meter.Float64Counter("sync.float64.counter")
		sfUpDownCounter, _ = meter.Float64UpDownCounter("sync.float64.up.down.counter")
		sfHistogram, _ = meter.Float64Histogram("sync.float64.histogram")
	}
}<|MERGE_RESOLUTION|>--- conflicted
+++ resolved
@@ -915,16 +915,10 @@
 				if err != nil {
 					return err
 				}
-<<<<<<< HEAD
-				_, err = mtr.RegisterCallback(func(ctx context.Context) error {
-					ctr.Observe(ctx, 1.0, attribute.String("foo", "bar"), attribute.Int("version", 1))
-					ctr.Observe(ctx, 2.0, attribute.String("foo", "bar"))
-					ctr.Observe(ctx, 1.0, attribute.String("foo", "bar"), attribute.Int("version", 2))
-=======
 				_, err = mtr.RegisterCallback(func(_ context.Context, o metric.Observer) error {
 					o.ObserveFloat64(ctr, 1.0, attribute.String("foo", "bar"), attribute.Int("version", 1))
-					o.ObserveFloat64(ctr, 2.0, attribute.String("foo", "bar"), attribute.Int("version", 2))
->>>>>>> b1a8002c
+					o.ObserveFloat64(ctr, 2.0, attribute.String("foo", "bar"))
+					o.ObserveFloat64(ctr, 1.0, attribute.String("foo", "bar"), attribute.Int("version", 2))
 					return nil
 				}, ctr)
 				return err
@@ -950,16 +944,10 @@
 				if err != nil {
 					return err
 				}
-<<<<<<< HEAD
-				_, err = mtr.RegisterCallback(func(ctx context.Context) error {
-					ctr.Observe(ctx, 1.0, attribute.String("foo", "bar"), attribute.Int("version", 1))
-					ctr.Observe(ctx, 2.0, attribute.String("foo", "bar"))
-					ctr.Observe(ctx, 1.0, attribute.String("foo", "bar"), attribute.Int("version", 2))
-=======
 				_, err = mtr.RegisterCallback(func(_ context.Context, o metric.Observer) error {
 					o.ObserveFloat64(ctr, 1.0, attribute.String("foo", "bar"), attribute.Int("version", 1))
-					o.ObserveFloat64(ctr, 2.0, attribute.String("foo", "bar"), attribute.Int("version", 2))
->>>>>>> b1a8002c
+					o.ObserveFloat64(ctr, 2.0, attribute.String("foo", "bar"))
+					o.ObserveFloat64(ctr, 1.0, attribute.String("foo", "bar"), attribute.Int("version", 2))
 					return nil
 				}, ctr)
 				return err
@@ -1011,16 +999,10 @@
 				if err != nil {
 					return err
 				}
-<<<<<<< HEAD
-				_, err = mtr.RegisterCallback(func(ctx context.Context) error {
-					ctr.Observe(ctx, 10, attribute.String("foo", "bar"), attribute.Int("version", 1))
-					ctr.Observe(ctx, 20, attribute.String("foo", "bar"))
-					ctr.Observe(ctx, 10, attribute.String("foo", "bar"), attribute.Int("version", 2))
-=======
 				_, err = mtr.RegisterCallback(func(_ context.Context, o metric.Observer) error {
 					o.ObserveInt64(ctr, 10, attribute.String("foo", "bar"), attribute.Int("version", 1))
-					o.ObserveInt64(ctr, 20, attribute.String("foo", "bar"), attribute.Int("version", 2))
->>>>>>> b1a8002c
+					o.ObserveInt64(ctr, 20, attribute.String("foo", "bar"))
+					o.ObserveInt64(ctr, 10, attribute.String("foo", "bar"), attribute.Int("version", 2))
 					return nil
 				}, ctr)
 				return err
@@ -1046,16 +1028,10 @@
 				if err != nil {
 					return err
 				}
-<<<<<<< HEAD
-				_, err = mtr.RegisterCallback(func(ctx context.Context) error {
-					ctr.Observe(ctx, 10, attribute.String("foo", "bar"), attribute.Int("version", 1))
-					ctr.Observe(ctx, 20, attribute.String("foo", "bar"))
-					ctr.Observe(ctx, 10, attribute.String("foo", "bar"), attribute.Int("version", 2))
-=======
 				_, err = mtr.RegisterCallback(func(_ context.Context, o metric.Observer) error {
 					o.ObserveInt64(ctr, 10, attribute.String("foo", "bar"), attribute.Int("version", 1))
-					o.ObserveInt64(ctr, 20, attribute.String("foo", "bar"), attribute.Int("version", 2))
->>>>>>> b1a8002c
+					o.ObserveInt64(ctr, 20, attribute.String("foo", "bar"))
+					o.ObserveInt64(ctr, 10, attribute.String("foo", "bar"), attribute.Int("version", 2))
 					return nil
 				}, ctr)
 				return err
