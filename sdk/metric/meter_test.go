--- conflicted
+++ resolved
@@ -97,11 +97,7 @@
 	wg.Wait()
 }
 
-<<<<<<< HEAD
-var emptyCallback metric.Callback = func(context.Context, metric.MultiObserver) error { return nil }
-=======
 var emptyCallback metric.Callback = func(context.Context, metric.Observer) error { return nil }
->>>>>>> 69b18e62
 
 // A Meter Should be able register Callbacks Concurrently.
 func TestMeterCallbackCreationConcurrency(t *testing.T) {
@@ -189,13 +185,8 @@
 				}
 				ctr, err := m.Int64ObservableCounter("aint", instrument.WithInt64Callback(cback))
 				assert.NoError(t, err)
-<<<<<<< HEAD
-				_, err = m.RegisterCallback(func(_ context.Context, o metric.MultiObserver) error {
-					o.Int64(ctr, 3)
-=======
 				_, err = m.RegisterCallback(func(_ context.Context, o metric.Observer) error {
 					o.ObserveInt64(ctr, 3)
->>>>>>> 69b18e62
 					return nil
 				}, ctr)
 				assert.NoError(t, err)
@@ -221,13 +212,8 @@
 				}
 				ctr, err := m.Int64ObservableUpDownCounter("aint", instrument.WithInt64Callback(cback))
 				assert.NoError(t, err)
-<<<<<<< HEAD
-				_, err = m.RegisterCallback(func(_ context.Context, o metric.MultiObserver) error {
-					o.Int64(ctr, 11)
-=======
 				_, err = m.RegisterCallback(func(_ context.Context, o metric.Observer) error {
 					o.ObserveInt64(ctr, 11)
->>>>>>> 69b18e62
 					return nil
 				}, ctr)
 				assert.NoError(t, err)
@@ -253,13 +239,8 @@
 				}
 				gauge, err := m.Int64ObservableGauge("agauge", instrument.WithInt64Callback(cback))
 				assert.NoError(t, err)
-<<<<<<< HEAD
-				_, err = m.RegisterCallback(func(_ context.Context, o metric.MultiObserver) error {
-					o.Int64(gauge, 11)
-=======
 				_, err = m.RegisterCallback(func(_ context.Context, o metric.Observer) error {
 					o.ObserveInt64(gauge, 11)
->>>>>>> 69b18e62
 					return nil
 				}, gauge)
 				assert.NoError(t, err)
@@ -283,13 +264,8 @@
 				}
 				ctr, err := m.Float64ObservableCounter("afloat", instrument.WithFloat64Callback(cback))
 				assert.NoError(t, err)
-<<<<<<< HEAD
-				_, err = m.RegisterCallback(func(_ context.Context, o metric.MultiObserver) error {
-					o.Float64(ctr, 3)
-=======
 				_, err = m.RegisterCallback(func(_ context.Context, o metric.Observer) error {
 					o.ObserveFloat64(ctr, 3)
->>>>>>> 69b18e62
 					return nil
 				}, ctr)
 				assert.NoError(t, err)
@@ -315,13 +291,8 @@
 				}
 				ctr, err := m.Float64ObservableUpDownCounter("afloat", instrument.WithFloat64Callback(cback))
 				assert.NoError(t, err)
-<<<<<<< HEAD
-				_, err = m.RegisterCallback(func(_ context.Context, o metric.MultiObserver) error {
-					o.Float64(ctr, 11)
-=======
 				_, err = m.RegisterCallback(func(_ context.Context, o metric.Observer) error {
 					o.ObserveFloat64(ctr, 11)
->>>>>>> 69b18e62
 					return nil
 				}, ctr)
 				assert.NoError(t, err)
@@ -347,13 +318,8 @@
 				}
 				gauge, err := m.Float64ObservableGauge("agauge", instrument.WithFloat64Callback(cback))
 				assert.NoError(t, err)
-<<<<<<< HEAD
-				_, err = m.RegisterCallback(func(_ context.Context, o metric.MultiObserver) error {
-					o.Float64(gauge, 11)
-=======
 				_, err = m.RegisterCallback(func(_ context.Context, o metric.Observer) error {
 					o.ObserveFloat64(gauge, 11)
->>>>>>> 69b18e62
 					return nil
 				}, gauge)
 				assert.NoError(t, err)
@@ -581,9 +547,9 @@
 	require.NoError(t, err)
 
 	// Panics if Observe is called.
-	type int64Obsrv struct{ instrument.Int64Observer }
+	type int64Obsrv struct{ instrument.Int64Observable }
 	int64Foreign := int64Obsrv{}
-	type float64Obsrv struct{ instrument.Float64Observer }
+	type float64Obsrv struct{ instrument.Float64Observable }
 	float64Foreign := float64Obsrv{}
 
 	_, err = m1.RegisterCallback(
@@ -748,13 +714,8 @@
 	m1 := mp.Meter("scope1")
 	ctr1, err := m1.Float64ObservableCounter("ctr1")
 	assert.NoError(t, err)
-<<<<<<< HEAD
-	_, err = m1.RegisterCallback(func(_ context.Context, o metric.MultiObserver) error {
-		o.Float64(ctr1, 5)
-=======
 	_, err = m1.RegisterCallback(func(_ context.Context, o metric.Observer) error {
 		o.ObserveFloat64(ctr1, 5)
->>>>>>> 69b18e62
 		return nil
 	}, ctr1)
 	assert.NoError(t, err)
@@ -762,13 +723,8 @@
 	m2 := mp.Meter("scope2")
 	ctr2, err := m2.Int64ObservableCounter("ctr2")
 	assert.NoError(t, err)
-<<<<<<< HEAD
-	_, err = m2.RegisterCallback(func(_ context.Context, o metric.MultiObserver) error {
-		o.Int64(ctr2, 7)
-=======
 	_, err = m2.RegisterCallback(func(_ context.Context, o metric.Observer) error {
 		o.ObserveInt64(ctr2, 7)
->>>>>>> 69b18e62
 		return nil
 	}, ctr2)
 	assert.NoError(t, err)
@@ -848,11 +804,7 @@
 
 	var called bool
 	reg, err := m.RegisterCallback(
-<<<<<<< HEAD
-		func(context.Context, metric.MultiObserver) error {
-=======
 		func(context.Context, metric.Observer) error {
->>>>>>> 69b18e62
 			called = true
 			return nil
 		},
@@ -906,11 +858,7 @@
 
 	var called bool
 	_, err = m.RegisterCallback(
-<<<<<<< HEAD
-		func(context.Context, metric.MultiObserver) error {
-=======
 		func(context.Context, metric.Observer) error {
->>>>>>> 69b18e62
 			called = true
 			return nil
 		},
@@ -945,15 +893,9 @@
 				if err != nil {
 					return err
 				}
-<<<<<<< HEAD
-				_, err = mtr.RegisterCallback(func(_ context.Context, o metric.MultiObserver) error {
-					o.Float64(ctr, 1.0, attribute.String("foo", "bar"), attribute.Int("version", 1))
-					o.Float64(ctr, 2.0, attribute.String("foo", "bar"), attribute.Int("version", 2))
-=======
 				_, err = mtr.RegisterCallback(func(_ context.Context, o metric.Observer) error {
 					o.ObserveFloat64(ctr, 1.0, attribute.String("foo", "bar"), attribute.Int("version", 1))
 					o.ObserveFloat64(ctr, 2.0, attribute.String("foo", "bar"), attribute.Int("version", 2))
->>>>>>> 69b18e62
 					return nil
 				}, ctr)
 				return err
@@ -979,15 +921,9 @@
 				if err != nil {
 					return err
 				}
-<<<<<<< HEAD
-				_, err = mtr.RegisterCallback(func(_ context.Context, o metric.MultiObserver) error {
-					o.Float64(ctr, 1.0, attribute.String("foo", "bar"), attribute.Int("version", 1))
-					o.Float64(ctr, 2.0, attribute.String("foo", "bar"), attribute.Int("version", 2))
-=======
 				_, err = mtr.RegisterCallback(func(_ context.Context, o metric.Observer) error {
 					o.ObserveFloat64(ctr, 1.0, attribute.String("foo", "bar"), attribute.Int("version", 1))
 					o.ObserveFloat64(ctr, 2.0, attribute.String("foo", "bar"), attribute.Int("version", 2))
->>>>>>> 69b18e62
 					return nil
 				}, ctr)
 				return err
@@ -1013,15 +949,9 @@
 				if err != nil {
 					return err
 				}
-<<<<<<< HEAD
-				_, err = mtr.RegisterCallback(func(_ context.Context, o metric.MultiObserver) error {
-					o.Float64(ctr, 1.0, attribute.String("foo", "bar"), attribute.Int("version", 1))
-					o.Float64(ctr, 2.0, attribute.String("foo", "bar"), attribute.Int("version", 2))
-=======
 				_, err = mtr.RegisterCallback(func(_ context.Context, o metric.Observer) error {
 					o.ObserveFloat64(ctr, 1.0, attribute.String("foo", "bar"), attribute.Int("version", 1))
 					o.ObserveFloat64(ctr, 2.0, attribute.String("foo", "bar"), attribute.Int("version", 2))
->>>>>>> 69b18e62
 					return nil
 				}, ctr)
 				return err
@@ -1045,15 +975,9 @@
 				if err != nil {
 					return err
 				}
-<<<<<<< HEAD
-				_, err = mtr.RegisterCallback(func(_ context.Context, o metric.MultiObserver) error {
-					o.Int64(ctr, 10, attribute.String("foo", "bar"), attribute.Int("version", 1))
-					o.Int64(ctr, 20, attribute.String("foo", "bar"), attribute.Int("version", 2))
-=======
 				_, err = mtr.RegisterCallback(func(_ context.Context, o metric.Observer) error {
 					o.ObserveInt64(ctr, 10, attribute.String("foo", "bar"), attribute.Int("version", 1))
 					o.ObserveInt64(ctr, 20, attribute.String("foo", "bar"), attribute.Int("version", 2))
->>>>>>> 69b18e62
 					return nil
 				}, ctr)
 				return err
@@ -1079,15 +1003,9 @@
 				if err != nil {
 					return err
 				}
-<<<<<<< HEAD
-				_, err = mtr.RegisterCallback(func(_ context.Context, o metric.MultiObserver) error {
-					o.Int64(ctr, 10, attribute.String("foo", "bar"), attribute.Int("version", 1))
-					o.Int64(ctr, 20, attribute.String("foo", "bar"), attribute.Int("version", 2))
-=======
 				_, err = mtr.RegisterCallback(func(_ context.Context, o metric.Observer) error {
 					o.ObserveInt64(ctr, 10, attribute.String("foo", "bar"), attribute.Int("version", 1))
 					o.ObserveInt64(ctr, 20, attribute.String("foo", "bar"), attribute.Int("version", 2))
->>>>>>> 69b18e62
 					return nil
 				}, ctr)
 				return err
@@ -1113,15 +1031,9 @@
 				if err != nil {
 					return err
 				}
-<<<<<<< HEAD
-				_, err = mtr.RegisterCallback(func(_ context.Context, o metric.MultiObserver) error {
-					o.Int64(ctr, 10, attribute.String("foo", "bar"), attribute.Int("version", 1))
-					o.Int64(ctr, 20, attribute.String("foo", "bar"), attribute.Int("version", 2))
-=======
 				_, err = mtr.RegisterCallback(func(_ context.Context, o metric.Observer) error {
 					o.ObserveInt64(ctr, 10, attribute.String("foo", "bar"), attribute.Int("version", 1))
 					o.ObserveInt64(ctr, 20, attribute.String("foo", "bar"), attribute.Int("version", 2))
->>>>>>> 69b18e62
 					return nil
 				}, ctr)
 				return err
