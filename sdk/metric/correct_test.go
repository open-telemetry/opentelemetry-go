// Copyright The OpenTelemetry Authors
//
// Licensed under the Apache License, Version 2.0 (the "License");
// you may not use this file except in compliance with the License.
// You may obtain a copy of the License at
//
//     http://www.apache.org/licenses/LICENSE-2.0
//
// Unless required by applicable law or agreed to in writing, software
// distributed under the License is distributed on an "AS IS" BASIS,
// WITHOUT WARRANTIES OR CONDITIONS OF ANY KIND, either express or implied.
// See the License for the specific language governing permissions and
// limitations under the License.

package metric_test

import (
	"context"
	"fmt"
	"math"
	"strings"
	"sync/atomic"
	"testing"

	"github.com/stretchr/testify/require"

	"go.opentelemetry.io/otel/api/kv"
	"go.opentelemetry.io/otel/api/label"
	"go.opentelemetry.io/otel/api/metric"
	export "go.opentelemetry.io/otel/sdk/export/metric"
	"go.opentelemetry.io/otel/sdk/export/metric/aggregator"
	metricsdk "go.opentelemetry.io/otel/sdk/metric"
	"go.opentelemetry.io/otel/sdk/metric/aggregator/array"
	"go.opentelemetry.io/otel/sdk/metric/aggregator/sum"
	batchTest "go.opentelemetry.io/otel/sdk/metric/integrator/test"
	"go.opentelemetry.io/otel/sdk/resource"
)

var Must = metric.Must
var testResource = resource.New(kv.String("R", "V"))

type correctnessIntegrator struct {
	newAggCount int64

	t *testing.T

	records []export.Record
}

func newSDK(t *testing.T) (metric.Meter, *metricsdk.Accumulator, *correctnessIntegrator) {
	integrator := &correctnessIntegrator{
		t: t,
	}
	accum := metricsdk.NewAccumulator(integrator, metricsdk.WithResource(testResource))
	meter := metric.WrapMeterImpl(accum, "test")
	return meter, accum, integrator
}

func (cb *correctnessIntegrator) AggregatorFor(descriptor *metric.Descriptor) (agg export.Aggregator) {
	name := descriptor.Name()

	switch {
	case strings.HasSuffix(name, ".counter"):
		agg = sum.New()
	case strings.HasSuffix(name, ".disabled"):
		agg = nil
	default:
		agg = array.New()
	}
	if agg != nil {
		atomic.AddInt64(&cb.newAggCount, 1)
	}
	return
}

func (cb *correctnessIntegrator) CheckpointSet() export.CheckpointSet {
	cb.t.Fatal("Should not be called")
	return nil
}

func (*correctnessIntegrator) FinishedCollection() {
}

func (cb *correctnessIntegrator) Process(_ context.Context, record export.Record) error {
	cb.records = append(cb.records, record)
	return nil
}

func TestInputRangeTestCounter(t *testing.T) {
	ctx := context.Background()
	meter, sdk, integrator := newSDK(t)

	var sdkErr error
	sdk.SetErrorHandler(func(handleErr error) {
		sdkErr = handleErr
	})

	counter := Must(meter).NewInt64Counter("name.counter")

	counter.Add(ctx, -1)
	require.Equal(t, aggregator.ErrNegativeInput, sdkErr)
	sdkErr = nil

	checkpointed := sdk.Collect(ctx)
	require.Equal(t, 0, checkpointed)

	integrator.records = nil
	counter.Add(ctx, 1)
	checkpointed = sdk.Collect(ctx)
	sum, err := integrator.records[0].Aggregator().(aggregator.Sum).Sum()
	require.Equal(t, int64(1), sum.AsInt64())
	require.Equal(t, 1, checkpointed)
	require.Nil(t, err)
	require.Nil(t, sdkErr)
}

func TestInputRangeTestValueRecorder(t *testing.T) {
	ctx := context.Background()
	meter, sdk, integrator := newSDK(t)

	var sdkErr error
	sdk.SetErrorHandler(func(handleErr error) {
		sdkErr = handleErr
	})

	valuerecorder := Must(meter).NewFloat64ValueRecorder("name.valuerecorder")

	valuerecorder.Record(ctx, math.NaN())
	require.Equal(t, aggregator.ErrNaNInput, sdkErr)
	sdkErr = nil

	checkpointed := sdk.Collect(ctx)
	require.Equal(t, 0, checkpointed)

	valuerecorder.Record(ctx, 1)
	valuerecorder.Record(ctx, 2)

	integrator.records = nil
	checkpointed = sdk.Collect(ctx)

	count, err := integrator.records[0].Aggregator().(aggregator.Distribution).Count()
	require.Equal(t, int64(2), count)
	require.Equal(t, 1, checkpointed)
	require.Nil(t, sdkErr)
	require.Nil(t, err)
}

func TestDisabledInstrument(t *testing.T) {
	ctx := context.Background()
	meter, sdk, integrator := newSDK(t)

	valuerecorder := Must(meter).NewFloat64ValueRecorder("name.disabled")

	valuerecorder.Record(ctx, -1)
	checkpointed := sdk.Collect(ctx)

	require.Equal(t, 0, checkpointed)
	require.Equal(t, 0, len(integrator.records))
}

func TestRecordNaN(t *testing.T) {
	ctx := context.Background()
	meter, sdk, _ := newSDK(t)

	var sdkErr error
	sdk.SetErrorHandler(func(handleErr error) {
		sdkErr = handleErr
	})
	c := Must(meter).NewFloat64Counter("sum.name")

	require.Nil(t, sdkErr)
	c.Add(ctx, math.NaN())
	require.Error(t, sdkErr)
}

func TestSDKLabelsDeduplication(t *testing.T) {
	ctx := context.Background()
	meter, sdk, integrator := newSDK(t)

	counter := Must(meter).NewInt64Counter("counter")

	const (
		maxKeys = 21
		keySets = 2
		repeats = 3
	)
	var keysA []kv.Key
	var keysB []kv.Key

	for i := 0; i < maxKeys; i++ {
		keysA = append(keysA, kv.Key(fmt.Sprintf("A%03d", i)))
		keysB = append(keysB, kv.Key(fmt.Sprintf("B%03d", i)))
	}

	var allExpect [][]kv.KeyValue
	for numKeys := 0; numKeys < maxKeys; numKeys++ {

		var kvsA []kv.KeyValue
		var kvsB []kv.KeyValue
		for r := 0; r < repeats; r++ {
			for i := 0; i < numKeys; i++ {
				kvsA = append(kvsA, keysA[i].Int(r))
				kvsB = append(kvsB, keysB[i].Int(r))
			}
		}

		var expectA []kv.KeyValue
		var expectB []kv.KeyValue
		for i := 0; i < numKeys; i++ {
			expectA = append(expectA, keysA[i].Int(repeats-1))
			expectB = append(expectB, keysB[i].Int(repeats-1))
		}

		counter.Add(ctx, 1, kvsA...)
		counter.Add(ctx, 1, kvsA...)
		allExpect = append(allExpect, expectA)

		if numKeys != 0 {
			// In this case A and B sets are the same.
			counter.Add(ctx, 1, kvsB...)
			counter.Add(ctx, 1, kvsB...)
			allExpect = append(allExpect, expectB)
		}

	}

	sdk.Collect(ctx)

	var actual [][]kv.KeyValue
	for _, rec := range integrator.records {
		sum, _ := rec.Aggregator().(aggregator.Sum).Sum()
		require.Equal(t, sum, metric.NewInt64Number(2))

		kvs := rec.Labels().ToSlice()
		actual = append(actual, kvs)
	}

	require.ElementsMatch(t, allExpect, actual)
}

func newSetIter(kvs ...kv.KeyValue) label.Iterator {
	labels := label.NewSet(kvs...)
	return labels.Iter()
}

func TestDefaultLabelEncoder(t *testing.T) {
	encoder := label.DefaultEncoder()

	encoded := encoder.Encode(newSetIter(kv.String("A", "B"), kv.String("C", "D")))
	require.Equal(t, `A=B,C=D`, encoded)

	encoded = encoder.Encode(newSetIter(kv.String("A", "B,c=d"), kv.String(`C\`, "D")))
	require.Equal(t, `A=B\,c\=d,C\\=D`, encoded)

	encoded = encoder.Encode(newSetIter(kv.String(`\`, `=`), kv.String(`,`, `\`)))
	require.Equal(t, `\,=\\,\\=\=`, encoded)

	// Note: the label encoder does not sort or de-dup values,
	// that is done in Labels(...).
	encoded = encoder.Encode(newSetIter(
		kv.Int("I", 1),
		kv.Uint("U", 1),
		kv.Int32("I32", 1),
		kv.Uint32("U32", 1),
		kv.Int64("I64", 1),
		kv.Uint64("U64", 1),
		kv.Float64("F64", 1),
		kv.Float64("F64", 1),
		kv.String("S", "1"),
		kv.Bool("B", true),
	))
	require.Equal(t, "B=true,F64=1,I=1,I32=1,I64=1,S=1,U=1,U32=1,U64=1", encoded)
}

func TestObserverCollection(t *testing.T) {
	ctx := context.Background()
	meter, sdk, integrator := newSDK(t)

	_ = Must(meter).RegisterFloat64ValueObserver("float.valueobserver", func(result metric.Float64ObserverResult) {
		result.Observe(1, kv.String("A", "B"))
		// last value wins
		result.Observe(-1, kv.String("A", "B"))
		result.Observe(-1, kv.String("C", "D"))
	})
	_ = Must(meter).RegisterInt64ValueObserver("int.valueobserver", func(result metric.Int64ObserverResult) {
		result.Observe(-1, kv.String("A", "B"))
		result.Observe(1)
		// last value wins
		result.Observe(1, kv.String("A", "B"))
		result.Observe(1)
	})
	_ = Must(meter).RegisterInt64ValueObserver("empty.valueobserver", func(result metric.Int64ObserverResult) {
	})

	collected := sdk.Collect(ctx)

	require.Equal(t, 4, collected)
	require.Equal(t, 4, len(integrator.records))

	out := batchTest.NewOutput(label.DefaultEncoder())
	for _, rec := range integrator.records {
		_ = out.AddTo(rec)
	}
	require.EqualValues(t, map[string]float64{
<<<<<<< HEAD
		"float.observer/A=B/R=V": -1,
		"float.observer/C=D/R=V": -1,
		"int.observer//R=V":      1,
		"int.observer/A=B/R=V":   1,
=======
		"float.valueobserver/A=B": -1,
		"float.valueobserver/C=D": -1,
		"int.valueobserver/":      1,
		"int.valueobserver/A=B":   1,
>>>>>>> 5a534a0b
	}, out.Map)
}

func TestObserverBatch(t *testing.T) {
	ctx := context.Background()
	meter, sdk, integrator := newSDK(t)

	var floatObs metric.Float64ValueObserver
	var intObs metric.Int64ValueObserver
	var batch = Must(meter).NewBatchObserver(
		func(result metric.BatchObserverResult) {
			result.Observe(
				[]kv.KeyValue{
					kv.String("A", "B"),
				},
				floatObs.Observation(1),
				floatObs.Observation(-1),
				intObs.Observation(-1),
				intObs.Observation(1),
			)
			result.Observe(
				[]kv.KeyValue{
					kv.String("C", "D"),
				},
				floatObs.Observation(-1),
			)
			result.Observe(
				nil,
				intObs.Observation(1),
				intObs.Observation(1),
			)
		})
	floatObs = batch.RegisterFloat64ValueObserver("float.valueobserver")
	intObs = batch.RegisterInt64ValueObserver("int.valueobserver")

	collected := sdk.Collect(ctx)

	require.Equal(t, 4, collected)
	require.Equal(t, 4, len(integrator.records))

	out := batchTest.NewOutput(label.DefaultEncoder())
	for _, rec := range integrator.records {
		_ = out.AddTo(rec)
	}
	require.EqualValues(t, map[string]float64{
<<<<<<< HEAD
		"float.observer/A=B/R=V": -1,
		"float.observer/C=D/R=V": -1,
		"int.observer//R=V":      1,
		"int.observer/A=B/R=V":   1,
=======
		"float.valueobserver/A=B": -1,
		"float.valueobserver/C=D": -1,
		"int.valueobserver/":      1,
		"int.valueobserver/A=B":   1,
>>>>>>> 5a534a0b
	}, out.Map)
}

func TestRecordBatch(t *testing.T) {
	ctx := context.Background()
	meter, sdk, integrator := newSDK(t)

	counter1 := Must(meter).NewInt64Counter("int64.counter")
	counter2 := Must(meter).NewFloat64Counter("float64.counter")
	valuerecorder1 := Must(meter).NewInt64ValueRecorder("int64.valuerecorder")
	valuerecorder2 := Must(meter).NewFloat64ValueRecorder("float64.valuerecorder")

	sdk.RecordBatch(
		ctx,
		[]kv.KeyValue{
			kv.String("A", "B"),
			kv.String("C", "D"),
		},
		counter1.Measurement(1),
		counter2.Measurement(2),
		valuerecorder1.Measurement(3),
		valuerecorder2.Measurement(4),
	)

	sdk.Collect(ctx)

	out := batchTest.NewOutput(label.DefaultEncoder())
	for _, rec := range integrator.records {
		_ = out.AddTo(rec)
	}
	require.EqualValues(t, map[string]float64{
		"int64.counter/A=B,C=D/R=V":         1,
		"float64.counter/A=B,C=D/R=V":       2,
		"int64.valuerecorder/A=B,C=D/R=V":   3,
		"float64.valuerecorder/A=B,C=D/R=V": 4,
	}, out.Map)
}

// TestRecordPersistence ensures that a direct-called instrument that
// is repeatedly used each interval results in a persistent record, so
// that its encoded labels will be cached across collection intervals.
func TestRecordPersistence(t *testing.T) {
	ctx := context.Background()
	meter, sdk, integrator := newSDK(t)

	c := Must(meter).NewFloat64Counter("sum.name")
	b := c.Bind(kv.String("bound", "true"))
	uk := kv.String("bound", "false")

	for i := 0; i < 100; i++ {
		c.Add(ctx, 1, uk)
		b.Add(ctx, 1)
		sdk.Collect(ctx)
	}

	require.Equal(t, int64(2), integrator.newAggCount)
}<|MERGE_RESOLUTION|>--- conflicted
+++ resolved
@@ -302,17 +302,10 @@
 		_ = out.AddTo(rec)
 	}
 	require.EqualValues(t, map[string]float64{
-<<<<<<< HEAD
-		"float.observer/A=B/R=V": -1,
-		"float.observer/C=D/R=V": -1,
-		"int.observer//R=V":      1,
-		"int.observer/A=B/R=V":   1,
-=======
-		"float.valueobserver/A=B": -1,
-		"float.valueobserver/C=D": -1,
-		"int.valueobserver/":      1,
-		"int.valueobserver/A=B":   1,
->>>>>>> 5a534a0b
+		"float.valueobserver/A=B/R=V": -1,
+		"float.valueobserver/C=D/R=V": -1,
+		"int.valueobserver//R=V":      1,
+		"int.valueobserver/A=B/R=V":   1,
 	}, out.Map)
 }
 
@@ -358,17 +351,10 @@
 		_ = out.AddTo(rec)
 	}
 	require.EqualValues(t, map[string]float64{
-<<<<<<< HEAD
-		"float.observer/A=B/R=V": -1,
-		"float.observer/C=D/R=V": -1,
-		"int.observer//R=V":      1,
-		"int.observer/A=B/R=V":   1,
-=======
-		"float.valueobserver/A=B": -1,
-		"float.valueobserver/C=D": -1,
-		"int.valueobserver/":      1,
-		"int.valueobserver/A=B":   1,
->>>>>>> 5a534a0b
+		"float.valueobserver/A=B/R=V": -1,
+		"float.valueobserver/C=D/R=V": -1,
+		"int.valueobserver//R=V":      1,
+		"int.valueobserver/A=B/R=V":   1,
 	}, out.Map)
 }
 
