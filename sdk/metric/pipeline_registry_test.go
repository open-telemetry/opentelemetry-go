// Copyright The OpenTelemetry Authors
//
// Licensed under the Apache License, Version 2.0 (the "License");
// you may not use this file except in compliance with the License.
// You may obtain a copy of the License at
//
//     http://www.apache.org/licenses/LICENSE-2.0
//
// Unless required by applicable law or agreed to in writing, software
// distributed under the License is distributed on an "AS IS" BASIS,
// WITHOUT WARRANTIES OR CONDITIONS OF ANY KIND, either express or implied.
// See the License for the specific language governing permissions and
// limitations under the License.

package metric // import "go.opentelemetry.io/otel/sdk/metric"

import (
	"sync/atomic"
	"testing"

	"github.com/go-logr/logr"
	"github.com/go-logr/logr/testr"
	"github.com/stretchr/testify/assert"
	"github.com/stretchr/testify/require"

	"go.opentelemetry.io/otel"
	"go.opentelemetry.io/otel/attribute"
	"go.opentelemetry.io/otel/sdk/instrumentation"
	"go.opentelemetry.io/otel/sdk/metric/aggregation"
	"go.opentelemetry.io/otel/sdk/metric/internal"
	"go.opentelemetry.io/otel/sdk/metric/view"
	"go.opentelemetry.io/otel/sdk/resource"
)

type invalidAggregation struct {
	aggregation.Aggregation
}

func (invalidAggregation) Copy() aggregation.Aggregation {
	return invalidAggregation{}
}
func (invalidAggregation) Err() error {
	return nil
}

func testCreateAggregators[N int64 | float64](t *testing.T) {
	changeAggView, _ := view.New(
		view.MatchInstrumentName("foo"),
		view.WithSetAggregation(aggregation.ExplicitBucketHistogram{}),
	)
	renameView, _ := view.New(
		view.MatchInstrumentName("foo"),
		view.WithRename("bar"),
	)
	defaultAggView, _ := view.New(
		view.MatchInstrumentName("foo"),
		view.WithSetAggregation(aggregation.Default{}),
	)
	invalidAggView, _ := view.New(
		view.MatchInstrumentName("foo"),
		view.WithSetAggregation(invalidAggregation{}),
	)

	instruments := []instProviderKey{
		{Name: "foo", Kind: view.InstrumentKind(0)}, //Unknown kind
		{Name: "foo", Kind: view.SyncCounter},
		{Name: "foo", Kind: view.SyncUpDownCounter},
		{Name: "foo", Kind: view.SyncHistogram},
		{Name: "foo", Kind: view.AsyncCounter},
		{Name: "foo", Kind: view.AsyncUpDownCounter},
		{Name: "foo", Kind: view.AsyncGauge},
	}

	testcases := []struct {
		name     string
		reader   Reader
		views    []view.View
		inst     instProviderKey
		wantKind internal.Aggregator[N] //Aggregators should match len and types
		wantLen  int
		wantErr  error
	}{
		{
			name:   "drop should return 0 aggregators",
			reader: NewManualReader(WithAggregationSelector(func(ik view.InstrumentKind) aggregation.Aggregation { return aggregation.Drop{} })),
			views:  []view.View{{}},
			inst:   instruments[view.SyncCounter],
		},
		{
			name:     "default agg should use reader",
			reader:   NewManualReader(WithTemporalitySelector(deltaTemporalitySelector)),
			views:    []view.View{defaultAggView},
			inst:     instruments[view.SyncUpDownCounter],
			wantKind: internal.NewDeltaSum[N](false),
			wantLen:  1,
		},
		{
			name:     "default agg should use reader",
			reader:   NewManualReader(WithTemporalitySelector(deltaTemporalitySelector)),
			views:    []view.View{defaultAggView},
			inst:     instruments[view.SyncHistogram],
			wantKind: internal.NewDeltaHistogram[N](aggregation.ExplicitBucketHistogram{}),
			wantLen:  1,
		},
		{
			name:     "default agg should use reader",
			reader:   NewManualReader(WithTemporalitySelector(deltaTemporalitySelector)),
			views:    []view.View{defaultAggView},
			inst:     instruments[view.AsyncCounter],
			wantKind: internal.NewDeltaSum[N](true),
			wantLen:  1,
		},
		{
			name:     "default agg should use reader",
			reader:   NewManualReader(WithTemporalitySelector(deltaTemporalitySelector)),
			views:    []view.View{defaultAggView},
			inst:     instruments[view.AsyncUpDownCounter],
			wantKind: internal.NewDeltaSum[N](false),
			wantLen:  1,
		},
		{
			name:     "default agg should use reader",
			reader:   NewManualReader(WithTemporalitySelector(deltaTemporalitySelector)),
			views:    []view.View{defaultAggView},
			inst:     instruments[view.AsyncGauge],
			wantKind: internal.NewLastValue[N](),
			wantLen:  1,
		},
		{
			name:     "default agg should use reader",
			reader:   NewManualReader(WithTemporalitySelector(deltaTemporalitySelector)),
			views:    []view.View{defaultAggView},
			inst:     instruments[view.SyncCounter],
			wantKind: internal.NewDeltaSum[N](true),
			wantLen:  1,
		},
		{
			name:     "reader should set default agg",
			reader:   NewManualReader(),
			views:    []view.View{{}},
			inst:     instruments[view.SyncUpDownCounter],
			wantKind: internal.NewCumulativeSum[N](false),
			wantLen:  1,
		},
		{
			name:     "reader should set default agg",
			reader:   NewManualReader(),
			views:    []view.View{{}},
			inst:     instruments[view.SyncHistogram],
			wantKind: internal.NewCumulativeHistogram[N](aggregation.ExplicitBucketHistogram{}),
			wantLen:  1,
		},
		{
			name:     "reader should set default agg",
			reader:   NewManualReader(),
			views:    []view.View{{}},
			inst:     instruments[view.AsyncCounter],
			wantKind: internal.NewCumulativeSum[N](true),
			wantLen:  1,
		},
		{
			name:     "reader should set default agg",
			reader:   NewManualReader(),
			views:    []view.View{{}},
			inst:     instruments[view.AsyncUpDownCounter],
			wantKind: internal.NewCumulativeSum[N](false),
			wantLen:  1,
		},
		{
			name:     "reader should set default agg",
			reader:   NewManualReader(),
			views:    []view.View{{}},
			inst:     instruments[view.AsyncGauge],
			wantKind: internal.NewLastValue[N](),
			wantLen:  1,
		},
		{
			name:     "reader should set default agg",
			reader:   NewManualReader(),
			views:    []view.View{{}},
			inst:     instruments[view.SyncCounter],
			wantKind: internal.NewCumulativeSum[N](true),
			wantLen:  1,
		},
		{
			name:     "view should overwrite reader",
			reader:   NewManualReader(),
			views:    []view.View{changeAggView},
			inst:     instruments[view.SyncCounter],
			wantKind: internal.NewCumulativeHistogram[N](aggregation.ExplicitBucketHistogram{}),
			wantLen:  1,
		},
		{
			name:     "multiple views should create multiple aggregators",
			reader:   NewManualReader(),
			views:    []view.View{{}, renameView},
			inst:     instruments[view.SyncCounter],
			wantKind: internal.NewCumulativeSum[N](true),
			wantLen:  2,
		},
		{
			name:    "reader with invalid aggregation should error",
			reader:  NewManualReader(WithAggregationSelector(func(ik view.InstrumentKind) aggregation.Aggregation { return aggregation.Default{} })),
			views:   []view.View{{}},
			inst:    instruments[view.SyncCounter],
			wantErr: errCreatingAggregators,
		},
		{
			name:    "view with invalid aggregation should error",
			reader:  NewManualReader(),
			views:   []view.View{invalidAggView},
			inst:    instruments[view.SyncCounter],
			wantErr: errCreatingAggregators,
		},
	}
	s := instrumentation.Scope{Name: "testCreateAggregators"}
	for _, tt := range testcases {
		t.Run(tt.name, func(t *testing.T) {
<<<<<<< HEAD
			i := newInserter[N](s, newPipeline(nil, tt.reader, tt.views))
			got, err := i.Instrument(tt.inst)
=======
			c := newInstrumentCache[N](nil, nil)
			i := newInserter(newPipeline(nil, tt.reader, tt.views), c)
			got, err := i.Instrument(tt.inst, unit.Dimensionless)
>>>>>>> 29511a00
			assert.ErrorIs(t, err, tt.wantErr)
			require.Len(t, got, tt.wantLen)
			for _, agg := range got {
				assert.IsType(t, tt.wantKind, agg)
			}
		})
	}
}

func testInvalidInstrumentShouldPanic[N int64 | float64]() {
<<<<<<< HEAD
	s := instrumentation.Scope{Name: "testInvalidInstrumentShouldPanic"}
	i := newInserter[N](s, newPipeline(nil, NewManualReader(), []view.View{{}}))
	inst := instProviderKey{
=======
	c := newInstrumentCache[N](nil, nil)
	i := newInserter(newPipeline(nil, NewManualReader(), []view.View{{}}), c)
	inst := view.Instrument{
>>>>>>> 29511a00
		Name: "foo",
		Kind: view.InstrumentKind(255),
	}
	_, _ = i.Instrument(inst)
}

func TestInvalidInstrumentShouldPanic(t *testing.T) {
	assert.Panics(t, testInvalidInstrumentShouldPanic[int64])
	assert.Panics(t, testInvalidInstrumentShouldPanic[float64])
}

func TestCreateAggregators(t *testing.T) {
	t.Run("Int64", testCreateAggregators[int64])
	t.Run("Float64", testCreateAggregators[float64])
}

func TestPipelineRegistryCreateAggregators(t *testing.T) {
	renameView, _ := view.New(
		view.MatchInstrumentName("foo"),
		view.WithRename("bar"),
	)
	testRdr := NewManualReader()
	testRdrHistogram := NewManualReader(WithAggregationSelector(func(ik view.InstrumentKind) aggregation.Aggregation { return aggregation.ExplicitBucketHistogram{} }))

	testCases := []struct {
		name      string
		views     map[Reader][]view.View
		inst      view.Instrument
		wantCount int
	}{
		{
			name: "No views have no aggregators",
			inst: view.Instrument{Name: "foo"},
		},
		{
			name: "1 reader 1 view gets 1 aggregator",
			inst: view.Instrument{Name: "foo"},
			views: map[Reader][]view.View{
				testRdr: {
					{},
				},
			},
			wantCount: 1,
		},
		{
			name: "1 reader 2 views gets 2 aggregator",
			inst: view.Instrument{Name: "foo"},
			views: map[Reader][]view.View{
				testRdr: {
					{},
					renameView,
				},
			},
			wantCount: 2,
		},
		{
			name: "2 readers 1 view each gets 2 aggregators",
			inst: view.Instrument{Name: "foo"},
			views: map[Reader][]view.View{
				testRdr: {
					{},
				},
				testRdrHistogram: {
					{},
				},
			},
			wantCount: 2,
		},
		{
			name: "2 reader 2 views each gets 4 aggregators",
			inst: view.Instrument{Name: "foo"},
			views: map[Reader][]view.View{
				testRdr: {
					{},
					renameView,
				},
				testRdrHistogram: {
					{},
					renameView,
				},
			},
			wantCount: 4,
		},
		{
			name: "An instrument is duplicated in two views share the same aggregator",
			inst: view.Instrument{Name: "foo"},
			views: map[Reader][]view.View{
				testRdr: {
					{},
					{},
				},
			},
			wantCount: 1,
		},
	}

	for _, tt := range testCases {
		t.Run(tt.name, func(t *testing.T) {
			p := newPipelines(resource.Empty(), tt.views)
			testPipelineRegistryResolveIntAggregators(t, p, tt.wantCount)
			p = newPipelines(resource.Empty(), tt.views)
			testPipelineRegistryResolveFloatAggregators(t, p, tt.wantCount)
		})
	}
}

func testPipelineRegistryResolveIntAggregators(t *testing.T, p pipelines, wantCount int) {
	inst := instProviderKey{Name: "foo", Kind: view.SyncCounter}

<<<<<<< HEAD
	s := instrumentation.Scope{Name: "testPipelineRegistryResolveIntAggregators"}
	r := newResolver[int64](s, p)
	aggs, err := r.Aggregators(inst)
=======
	c := newInstrumentCache[int64](nil, nil)
	r := newResolver(p, c)
	aggs, err := r.Aggregators(inst, unit.Dimensionless)
>>>>>>> 29511a00
	assert.NoError(t, err)

	require.Len(t, aggs, wantCount)
}

func testPipelineRegistryResolveFloatAggregators(t *testing.T, p pipelines, wantCount int) {
	inst := instProviderKey{Name: "foo", Kind: view.SyncCounter}

<<<<<<< HEAD
	s := instrumentation.Scope{Name: "testPipelineRegistryResolveFloatAggregators"}
	r := newResolver[float64](s, p)
	aggs, err := r.Aggregators(inst)
=======
	c := newInstrumentCache[float64](nil, nil)
	r := newResolver(p, c)
	aggs, err := r.Aggregators(inst, unit.Dimensionless)
>>>>>>> 29511a00
	assert.NoError(t, err)

	require.Len(t, aggs, wantCount)
}

func TestPipelineRegistryResource(t *testing.T) {
	v, err := view.New(view.MatchInstrumentName("bar"), view.WithRename("foo"))
	require.NoError(t, err)
	views := map[Reader][]view.View{
		NewManualReader(): {{}, v},
	}
	res := resource.NewSchemaless(attribute.String("key", "val"))
	pipes := newPipelines(res, views)
	for _, p := range pipes {
		assert.True(t, res.Equal(p.resource), "resource not set")
	}
}

func TestPipelineRegistryCreateAggregatorsIncompatibleInstrument(t *testing.T) {
	testRdrHistogram := NewManualReader(WithAggregationSelector(func(ik view.InstrumentKind) aggregation.Aggregation { return aggregation.ExplicitBucketHistogram{} }))

	views := map[Reader][]view.View{
		testRdrHistogram: {
			{},
		},
	}
	p := newPipelines(resource.Empty(), views)
	inst := instProviderKey{Name: "foo", Kind: view.AsyncGauge}

<<<<<<< HEAD
	s := instrumentation.Scope{Name: "TestPipelineRegistryCreateAggregatorsIncompatibleInstrument"}
	ri := newResolver[int64](s, p)
	intAggs, err := ri.Aggregators(inst)
=======
	vc := cache[string, instrumentID]{}
	ri := newResolver(p, newInstrumentCache[int64](nil, &vc))
	intAggs, err := ri.Aggregators(inst, unit.Dimensionless)
>>>>>>> 29511a00
	assert.Error(t, err)
	assert.Len(t, intAggs, 0)

	p = newPipelines(resource.Empty(), views)

<<<<<<< HEAD
	rf := newResolver[float64](s, p)
	floatAggs, err := rf.Aggregators(inst)
=======
	rf := newResolver(p, newInstrumentCache[float64](nil, &vc))
	floatAggs, err := rf.Aggregators(inst, unit.Dimensionless)
>>>>>>> 29511a00
	assert.Error(t, err)
	assert.Len(t, floatAggs, 0)
}

type logCounter struct {
	logr.LogSink

	infoN uint32
}

func (l *logCounter) Info(level int, msg string, keysAndValues ...interface{}) {
	atomic.AddUint32(&l.infoN, 1)
	l.LogSink.Info(level, msg, keysAndValues...)
}

func (l *logCounter) InfoN() int {
	return int(atomic.SwapUint32(&l.infoN, 0))
}

func TestResolveAggregatorsDuplicateErrors(t *testing.T) {
	tLog := testr.NewWithOptions(t, testr.Options{Verbosity: 6})
	l := &logCounter{LogSink: tLog.GetSink()}
	otel.SetLogger(logr.New(l))

	renameView, _ := view.New(
		view.MatchInstrumentName("bar"),
		view.WithRename("foo"),
	)
	views := map[Reader][]view.View{
		NewManualReader(): {
			{},
			renameView,
		},
	}

	fooInst := instProviderKey{Name: "foo", Kind: view.SyncCounter}
	barInst := instProviderKey{Name: "bar", Kind: view.SyncCounter}

	p := newPipelines(resource.Empty(), views)

<<<<<<< HEAD
	s := instrumentation.Scope{Name: "TestPipelineRegistryCreateAggregatorsDuplicateErrors"}
	ri := newResolver[int64](s, p)
	intAggs, err := ri.Aggregators(fooInst)
=======
	vc := cache[string, instrumentID]{}
	ri := newResolver(p, newInstrumentCache[int64](nil, &vc))
	intAggs, err := ri.Aggregators(fooInst, unit.Dimensionless)
>>>>>>> 29511a00
	assert.NoError(t, err)
	assert.Equal(t, 0, l.InfoN(), "no info logging should happen")
	assert.Len(t, intAggs, 1)

<<<<<<< HEAD
	// The Rename view should error, because it creates a foo instrument.
	intAggs, err = ri.Aggregators(barInst)
	assert.Error(t, err)
	assert.Len(t, intAggs, 2)

	// Creating a float foo instrument should error because there is an int foo instrument.
	rf := newResolver[float64](s, p)
	floatAggs, err := rf.Aggregators(fooInst)
	assert.Error(t, err)
=======
	// The Rename view should produce the same instrument without an error, the
	// default view should also cause a new aggregator to be returned.
	intAggs, err = ri.Aggregators(barInst, unit.Dimensionless)
	assert.NoError(t, err)
	assert.Equal(t, 0, l.InfoN(), "no info logging should happen")
	assert.Len(t, intAggs, 2)

	// Creating a float foo instrument should log a warning because there is an
	// int foo instrument.
	rf := newResolver(p, newInstrumentCache[float64](nil, &vc))
	floatAggs, err := rf.Aggregators(fooInst, unit.Dimensionless)
	assert.NoError(t, err)
	assert.Equal(t, 1, l.InfoN(), "instrument conflict not logged")
>>>>>>> 29511a00
	assert.Len(t, floatAggs, 1)

	fooInst = instProviderKey{Name: "foo-float", Kind: view.SyncCounter}

<<<<<<< HEAD
	_, err = rf.Aggregators(fooInst)
=======
	floatAggs, err = rf.Aggregators(fooInst, unit.Dimensionless)
>>>>>>> 29511a00
	assert.NoError(t, err)
	assert.Equal(t, 0, l.InfoN(), "no info logging should happen")
	assert.Len(t, floatAggs, 1)

<<<<<<< HEAD
	floatAggs, err = rf.Aggregators(barInst)
	assert.Error(t, err)
=======
	floatAggs, err = rf.Aggregators(barInst, unit.Dimensionless)
	assert.NoError(t, err)
	// Both the rename and default view aggregators created above should now
	// conflict. Therefore, 2 warning messages should be logged.
	assert.Equal(t, 2, l.InfoN(), "instrument conflicts not logged")
>>>>>>> 29511a00
	assert.Len(t, floatAggs, 2)
}

func TestIsAggregatorCompatible(t *testing.T) {
	var undefinedInstrument view.InstrumentKind

	testCases := []struct {
		name string
		kind view.InstrumentKind
		agg  aggregation.Aggregation
		want error
	}{
		{
			name: "SyncCounter and Drop",
			kind: view.SyncCounter,
			agg:  aggregation.Drop{},
		},
		{
			name: "SyncCounter and LastValue",
			kind: view.SyncCounter,
			agg:  aggregation.LastValue{},
			want: errIncompatibleAggregation,
		},
		{
			name: "SyncCounter and Sum",
			kind: view.SyncCounter,
			agg:  aggregation.Sum{},
		},
		{
			name: "SyncCounter and ExplicitBucketHistogram",
			kind: view.SyncCounter,
			agg:  aggregation.ExplicitBucketHistogram{},
		},
		{
			name: "SyncUpDownCounter and Drop",
			kind: view.SyncUpDownCounter,
			agg:  aggregation.Drop{},
		},
		{
			name: "SyncUpDownCounter and LastValue",
			kind: view.SyncUpDownCounter,
			agg:  aggregation.LastValue{},
			want: errIncompatibleAggregation,
		},
		{
			name: "SyncUpDownCounter and Sum",
			kind: view.SyncUpDownCounter,
			agg:  aggregation.Sum{},
		},
		{
			name: "SyncUpDownCounter and ExplicitBucketHistogram",
			kind: view.SyncUpDownCounter,
			agg:  aggregation.ExplicitBucketHistogram{},
			want: errIncompatibleAggregation,
		},
		{
			name: "SyncHistogram and Drop",
			kind: view.SyncHistogram,
			agg:  aggregation.Drop{},
		},
		{
			name: "SyncHistogram and LastValue",
			kind: view.SyncHistogram,
			agg:  aggregation.LastValue{},
			want: errIncompatibleAggregation,
		},
		{
			name: "SyncHistogram and Sum",
			kind: view.SyncHistogram,
			agg:  aggregation.Sum{},
		},
		{
			name: "SyncHistogram and ExplicitBucketHistogram",
			kind: view.SyncHistogram,
			agg:  aggregation.ExplicitBucketHistogram{},
		},
		{
			name: "AsyncCounter and Drop",
			kind: view.AsyncCounter,
			agg:  aggregation.Drop{},
		},
		{
			name: "AsyncCounter and LastValue",
			kind: view.AsyncCounter,
			agg:  aggregation.LastValue{},
			want: errIncompatibleAggregation,
		},
		{
			name: "AsyncCounter and Sum",
			kind: view.AsyncCounter,
			agg:  aggregation.Sum{},
		},
		{
			name: "AsyncCounter and ExplicitBucketHistogram",
			kind: view.AsyncCounter,
			agg:  aggregation.ExplicitBucketHistogram{},
			want: errIncompatibleAggregation,
		},
		{
			name: "AsyncUpDownCounter and Drop",
			kind: view.AsyncUpDownCounter,
			agg:  aggregation.Drop{},
		},
		{
			name: "AsyncUpDownCounter and LastValue",
			kind: view.AsyncUpDownCounter,
			agg:  aggregation.LastValue{},
			want: errIncompatibleAggregation,
		},
		{
			name: "AsyncUpDownCounter and Sum",
			kind: view.AsyncUpDownCounter,
			agg:  aggregation.Sum{},
		},
		{
			name: "AsyncUpDownCounter and ExplicitBucketHistogram",
			kind: view.AsyncUpDownCounter,
			agg:  aggregation.ExplicitBucketHistogram{},
			want: errIncompatibleAggregation,
		},
		{
			name: "AsyncGauge and Drop",
			kind: view.AsyncGauge,
			agg:  aggregation.Drop{},
		},
		{
			name: "AsyncGauge and aggregation.LastValue{}",
			kind: view.AsyncGauge,
			agg:  aggregation.LastValue{},
		},
		{
			name: "AsyncGauge and Sum",
			kind: view.AsyncGauge,
			agg:  aggregation.Sum{},
			want: errIncompatibleAggregation,
		},
		{
			name: "AsyncGauge and ExplicitBucketHistogram",
			kind: view.AsyncGauge,
			agg:  aggregation.ExplicitBucketHistogram{},
			want: errIncompatibleAggregation,
		},
		{
			name: "Default aggregation should error",
			kind: view.SyncCounter,
			agg:  aggregation.Default{},
			want: errUnknownAggregation,
		},
		{
			name: "unknown kind with Sum should error",
			kind: undefinedInstrument,
			agg:  aggregation.Sum{},
			want: errIncompatibleAggregation,
		},
		{
			name: "unknown kind with LastValue should error",
			kind: undefinedInstrument,
			agg:  aggregation.LastValue{},
			want: errIncompatibleAggregation,
		},
		{
			name: "unknown kind with Histogram should error",
			kind: undefinedInstrument,
			agg:  aggregation.ExplicitBucketHistogram{},
			want: errIncompatibleAggregation,
		},
	}

	for _, tt := range testCases {
		t.Run(tt.name, func(t *testing.T) {
			err := isAggregatorCompatible(tt.kind, tt.agg)
			assert.ErrorIs(t, err, tt.want)
		})
	}
}<|MERGE_RESOLUTION|>--- conflicted
+++ resolved
@@ -216,14 +216,9 @@
 	s := instrumentation.Scope{Name: "testCreateAggregators"}
 	for _, tt := range testcases {
 		t.Run(tt.name, func(t *testing.T) {
-<<<<<<< HEAD
-			i := newInserter[N](s, newPipeline(nil, tt.reader, tt.views))
+			c := newInstrumentCache[N](nil, nil)
+			i := newInserter(s, newPipeline(nil, tt.reader, tt.views), c)
 			got, err := i.Instrument(tt.inst)
-=======
-			c := newInstrumentCache[N](nil, nil)
-			i := newInserter(newPipeline(nil, tt.reader, tt.views), c)
-			got, err := i.Instrument(tt.inst, unit.Dimensionless)
->>>>>>> 29511a00
 			assert.ErrorIs(t, err, tt.wantErr)
 			require.Len(t, got, tt.wantLen)
 			for _, agg := range got {
@@ -234,15 +229,10 @@
 }
 
 func testInvalidInstrumentShouldPanic[N int64 | float64]() {
-<<<<<<< HEAD
+	c := newInstrumentCache[N](nil, nil)
 	s := instrumentation.Scope{Name: "testInvalidInstrumentShouldPanic"}
-	i := newInserter[N](s, newPipeline(nil, NewManualReader(), []view.View{{}}))
+	i := newInserter(s, newPipeline(nil, NewManualReader(), []view.View{{}}), c)
 	inst := instProviderKey{
-=======
-	c := newInstrumentCache[N](nil, nil)
-	i := newInserter(newPipeline(nil, NewManualReader(), []view.View{{}}), c)
-	inst := view.Instrument{
->>>>>>> 29511a00
 		Name: "foo",
 		Kind: view.InstrumentKind(255),
 	}
@@ -352,15 +342,10 @@
 func testPipelineRegistryResolveIntAggregators(t *testing.T, p pipelines, wantCount int) {
 	inst := instProviderKey{Name: "foo", Kind: view.SyncCounter}
 
-<<<<<<< HEAD
+	c := newInstrumentCache[int64](nil, nil)
 	s := instrumentation.Scope{Name: "testPipelineRegistryResolveIntAggregators"}
-	r := newResolver[int64](s, p)
+	r := newResolver(s, p, c)
 	aggs, err := r.Aggregators(inst)
-=======
-	c := newInstrumentCache[int64](nil, nil)
-	r := newResolver(p, c)
-	aggs, err := r.Aggregators(inst, unit.Dimensionless)
->>>>>>> 29511a00
 	assert.NoError(t, err)
 
 	require.Len(t, aggs, wantCount)
@@ -369,15 +354,10 @@
 func testPipelineRegistryResolveFloatAggregators(t *testing.T, p pipelines, wantCount int) {
 	inst := instProviderKey{Name: "foo", Kind: view.SyncCounter}
 
-<<<<<<< HEAD
+	c := newInstrumentCache[float64](nil, nil)
 	s := instrumentation.Scope{Name: "testPipelineRegistryResolveFloatAggregators"}
-	r := newResolver[float64](s, p)
+	r := newResolver(s, p, c)
 	aggs, err := r.Aggregators(inst)
-=======
-	c := newInstrumentCache[float64](nil, nil)
-	r := newResolver(p, c)
-	aggs, err := r.Aggregators(inst, unit.Dimensionless)
->>>>>>> 29511a00
 	assert.NoError(t, err)
 
 	require.Len(t, aggs, wantCount)
@@ -407,27 +387,17 @@
 	p := newPipelines(resource.Empty(), views)
 	inst := instProviderKey{Name: "foo", Kind: view.AsyncGauge}
 
-<<<<<<< HEAD
+	vc := cache[string, instrumentID]{}
 	s := instrumentation.Scope{Name: "TestPipelineRegistryCreateAggregatorsIncompatibleInstrument"}
-	ri := newResolver[int64](s, p)
+	ri := newResolver(s, p, newInstrumentCache[int64](nil, &vc))
 	intAggs, err := ri.Aggregators(inst)
-=======
-	vc := cache[string, instrumentID]{}
-	ri := newResolver(p, newInstrumentCache[int64](nil, &vc))
-	intAggs, err := ri.Aggregators(inst, unit.Dimensionless)
->>>>>>> 29511a00
 	assert.Error(t, err)
 	assert.Len(t, intAggs, 0)
 
 	p = newPipelines(resource.Empty(), views)
 
-<<<<<<< HEAD
-	rf := newResolver[float64](s, p)
+	rf := newResolver(s, p, newInstrumentCache[float64](nil, &vc))
 	floatAggs, err := rf.Aggregators(inst)
-=======
-	rf := newResolver(p, newInstrumentCache[float64](nil, &vc))
-	floatAggs, err := rf.Aggregators(inst, unit.Dimensionless)
->>>>>>> 29511a00
 	assert.Error(t, err)
 	assert.Len(t, floatAggs, 0)
 }
@@ -468,67 +438,41 @@
 
 	p := newPipelines(resource.Empty(), views)
 
-<<<<<<< HEAD
+	vc := cache[string, instrumentID]{}
 	s := instrumentation.Scope{Name: "TestPipelineRegistryCreateAggregatorsDuplicateErrors"}
-	ri := newResolver[int64](s, p)
+	ri := newResolver(s, p, newInstrumentCache[int64](nil, &vc))
 	intAggs, err := ri.Aggregators(fooInst)
-=======
-	vc := cache[string, instrumentID]{}
-	ri := newResolver(p, newInstrumentCache[int64](nil, &vc))
-	intAggs, err := ri.Aggregators(fooInst, unit.Dimensionless)
->>>>>>> 29511a00
 	assert.NoError(t, err)
 	assert.Equal(t, 0, l.InfoN(), "no info logging should happen")
 	assert.Len(t, intAggs, 1)
 
-<<<<<<< HEAD
-	// The Rename view should error, because it creates a foo instrument.
-	intAggs, err = ri.Aggregators(barInst)
-	assert.Error(t, err)
-	assert.Len(t, intAggs, 2)
-
-	// Creating a float foo instrument should error because there is an int foo instrument.
-	rf := newResolver[float64](s, p)
-	floatAggs, err := rf.Aggregators(fooInst)
-	assert.Error(t, err)
-=======
 	// The Rename view should produce the same instrument without an error, the
 	// default view should also cause a new aggregator to be returned.
-	intAggs, err = ri.Aggregators(barInst, unit.Dimensionless)
+	intAggs, err = ri.Aggregators(barInst)
 	assert.NoError(t, err)
 	assert.Equal(t, 0, l.InfoN(), "no info logging should happen")
 	assert.Len(t, intAggs, 2)
 
 	// Creating a float foo instrument should log a warning because there is an
 	// int foo instrument.
-	rf := newResolver(p, newInstrumentCache[float64](nil, &vc))
-	floatAggs, err := rf.Aggregators(fooInst, unit.Dimensionless)
+	rf := newResolver(s, p, newInstrumentCache[float64](nil, &vc))
+	floatAggs, err := rf.Aggregators(fooInst)
 	assert.NoError(t, err)
 	assert.Equal(t, 1, l.InfoN(), "instrument conflict not logged")
->>>>>>> 29511a00
 	assert.Len(t, floatAggs, 1)
 
 	fooInst = instProviderKey{Name: "foo-float", Kind: view.SyncCounter}
 
-<<<<<<< HEAD
-	_, err = rf.Aggregators(fooInst)
-=======
-	floatAggs, err = rf.Aggregators(fooInst, unit.Dimensionless)
->>>>>>> 29511a00
+	floatAggs, err = rf.Aggregators(fooInst)
 	assert.NoError(t, err)
 	assert.Equal(t, 0, l.InfoN(), "no info logging should happen")
 	assert.Len(t, floatAggs, 1)
 
-<<<<<<< HEAD
 	floatAggs, err = rf.Aggregators(barInst)
-	assert.Error(t, err)
-=======
-	floatAggs, err = rf.Aggregators(barInst, unit.Dimensionless)
 	assert.NoError(t, err)
 	// Both the rename and default view aggregators created above should now
 	// conflict. Therefore, 2 warning messages should be logged.
 	assert.Equal(t, 2, l.InfoN(), "instrument conflicts not logged")
->>>>>>> 29511a00
 	assert.Len(t, floatAggs, 2)
 }
 
