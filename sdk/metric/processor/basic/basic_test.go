--- conflicted
+++ resolved
@@ -203,14 +203,8 @@
 					// number of Accumulators, unless LastValue aggregation.
 					// If a precomputed sum, we expect cumulative inputs.
 					if mkind.PrecomputedSum() {
-<<<<<<< HEAD
-						if aggTemp == aggregation.DeltaTemporality {
-							panic("Impossible")
-						} else if akind == aggregation.LastValueKind {
-=======
 						require.NotEqual(t, aggTemp, aggregation.DeltaTemporality)
 						if akind == aggregation.LastValueKind {
->>>>>>> d4b1ba17
 							multiplier = cumulativeMultiplier
 						} else {
 							multiplier = cumulativeMultiplier * int64(nAccum)
