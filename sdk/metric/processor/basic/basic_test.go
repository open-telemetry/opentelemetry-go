--- conflicted
+++ resolved
@@ -121,7 +121,7 @@
 
 func testProcessor(
 	t *testing.T,
-	ekind aggregation.Temporality,
+	aggTemp aggregation.Temporality,
 	mkind sdkapi.InstrumentKind,
 	nkind number.Kind,
 	akind aggregation.Kind,
@@ -134,7 +134,7 @@
 	labs2 := []attribute.KeyValue{attribute.String("L2", "V")}
 
 	testBody := func(t *testing.T, hasMemory bool, nAccum, nCheckpoint int) {
-		processor := basic.New(selector, aggregation.ConstantTemporalitySelector(ekind), basic.WithMemory(hasMemory))
+		processor := basic.New(selector, aggregation.ConstantTemporalitySelector(aggTemp), basic.WithMemory(hasMemory))
 
 		instSuffix := fmt.Sprint(".", strings.ToLower(akind.String()))
 
@@ -166,7 +166,7 @@
 				_, canSub := subr.(export.Subtractor)
 
 				// Allow unsupported subraction case only when it is called for.
-				require.True(t, mkind.PrecomputedSum() && ekind == aggregation.DeltaTemporality && !canSub)
+				require.True(t, mkind.PrecomputedSum() && aggTemp == aggregation.DeltaTemporality && !canSub)
 				return
 			} else if err != nil {
 				t.Fatal("unexpected FinishCollection error: ", err)
@@ -190,7 +190,7 @@
 
 				// Test the final checkpoint state.
 				records1 := processorTest.NewOutput(attribute.DefaultEncoder())
-				err = reader.ForEach(aggregation.ConstantTemporalitySelector(ekind), records1.AddRecord)
+				err = reader.ForEach(aggregation.ConstantTemporalitySelector(aggTemp), records1.AddRecord)
 
 				// Test for an allowed error:
 				if err != nil && err != aggregation.ErrNoSubtraction {
@@ -203,7 +203,7 @@
 					// number of Accumulators, unless LastValue aggregation.
 					// If a precomputed sum, we expect cumulative inputs.
 					if mkind.PrecomputedSum() {
-						if ekind == aggregation.DeltaTemporality && akind != aggregation.LastValueKind {
+						if aggTemp == aggregation.DeltaTemporality && akind != aggregation.LastValueKind {
 							multiplier = int64(nAccum)
 						} else if akind == aggregation.LastValueKind {
 							multiplier = cumulativeMultiplier
@@ -211,7 +211,7 @@
 							multiplier = cumulativeMultiplier * int64(nAccum)
 						}
 					} else {
-						if ekind == aggregation.CumulativeTemporality && akind != aggregation.LastValueKind {
+						if aggTemp == aggregation.CumulativeTemporality && akind != aggregation.LastValueKind {
 							multiplier = cumulativeMultiplier * int64(nAccum)
 						} else if akind == aggregation.LastValueKind {
 							multiplier = 1
@@ -223,7 +223,7 @@
 					// Synchronous accumulate results from multiple accumulators,
 					// use that number as the baseline multiplier.
 					multiplier = int64(nAccum)
-					if ekind == aggregation.CumulativeTemporality {
+					if aggTemp == aggregation.CumulativeTemporality {
 						// If a cumulative exporter, include prior checkpoints.
 						multiplier *= cumulativeMultiplier
 					}
@@ -265,13 +265,8 @@
 
 type bogusExporter struct{}
 
-<<<<<<< HEAD
-func (bogusExporter) TemporalityFor(*metric.Descriptor, aggregation.Kind) aggregation.Temporality {
+func (bogusExporter) TemporalityFor(*sdkapi.Descriptor, aggregation.Kind) aggregation.Temporality {
 	return 100
-=======
-func (bogusExporter) ExportKindFor(*sdkapi.Descriptor, aggregation.Kind) export.ExportKind {
-	return 1000000
->>>>>>> 478dc4fe
 }
 
 func (bogusExporter) Export(context.Context, export.Reader) error {
@@ -375,12 +370,12 @@
 }
 
 func TestStatefulNoMemoryCumulative(t *testing.T) {
-	ekindSel := aggregation.CumulativeTemporalitySelector()
+	aggTempSel := aggregation.CumulativeTemporalitySelector()
 
 	desc := metrictest.NewDescriptor("inst.sum", sdkapi.CounterInstrumentKind, number.Int64Kind)
 	selector := processorTest.AggregatorSelector()
 
-	processor := basic.New(selector, ekindSel, basic.WithMemory(false))
+	processor := basic.New(selector, aggTempSel, basic.WithMemory(false))
 	reader := processor.Reader()
 
 	for i := 1; i < 3; i++ {
@@ -390,7 +385,7 @@
 
 		// Verify zero elements
 		records := processorTest.NewOutput(attribute.DefaultEncoder())
-		require.NoError(t, reader.ForEach(ekindSel, records.AddRecord))
+		require.NoError(t, reader.ForEach(aggTempSel, records.AddRecord))
 		require.EqualValues(t, map[string]float64{}, records.Map())
 
 		// Add 10
@@ -400,7 +395,7 @@
 
 		// Verify one element
 		records = processorTest.NewOutput(attribute.DefaultEncoder())
-		require.NoError(t, reader.ForEach(ekindSel, records.AddRecord))
+		require.NoError(t, reader.ForEach(aggTempSel, records.AddRecord))
 		require.EqualValues(t, map[string]float64{
 			"inst.sum/A=B/": float64(i * 10),
 		}, records.Map())
@@ -408,12 +403,12 @@
 }
 
 func TestStatefulNoMemoryDelta(t *testing.T) {
-	ekindSel := aggregation.DeltaTemporalitySelector()
+	aggTempSel := aggregation.DeltaTemporalitySelector()
 
 	desc := metrictest.NewDescriptor("inst.sum", sdkapi.CounterObserverInstrumentKind, number.Int64Kind)
 	selector := processorTest.AggregatorSelector()
 
-	processor := basic.New(selector, ekindSel, basic.WithMemory(false))
+	processor := basic.New(selector, aggTempSel, basic.WithMemory(false))
 	reader := processor.Reader()
 
 	for i := 1; i < 3; i++ {
@@ -423,7 +418,7 @@
 
 		// Verify zero elements
 		records := processorTest.NewOutput(attribute.DefaultEncoder())
-		require.NoError(t, reader.ForEach(ekindSel, records.AddRecord))
+		require.NoError(t, reader.ForEach(aggTempSel, records.AddRecord))
 		require.EqualValues(t, map[string]float64{}, records.Map())
 
 		// Add 10
@@ -433,7 +428,7 @@
 
 		// Verify one element
 		records = processorTest.NewOutput(attribute.DefaultEncoder())
-		require.NoError(t, reader.ForEach(ekindSel, records.AddRecord))
+		require.NoError(t, reader.ForEach(aggTempSel, records.AddRecord))
 		require.EqualValues(t, map[string]float64{
 			"inst.sum/A=B/": 10,
 		}, records.Map())
@@ -441,7 +436,7 @@
 }
 
 func TestMultiObserverSum(t *testing.T) {
-	for _, ekindSel := range []aggregation.TemporalitySelector{
+	for _, aggTempSel := range []aggregation.TemporalitySelector{
 		aggregation.CumulativeTemporalitySelector(),
 		aggregation.DeltaTemporalitySelector(),
 	} {
@@ -449,7 +444,7 @@
 		desc := metrictest.NewDescriptor("observe.sum", sdkapi.CounterObserverInstrumentKind, number.Int64Kind)
 		selector := processorTest.AggregatorSelector()
 
-		processor := basic.New(selector, ekindSel, basic.WithMemory(false))
+		processor := basic.New(selector, aggTempSel, basic.WithMemory(false))
 		reader := processor.Reader()
 
 		for i := 1; i < 3; i++ {
@@ -462,13 +457,13 @@
 
 			// Multiplier is 1 for deltas, otherwise i.
 			multiplier := i
-			if ekindSel.TemporalityFor(&desc, aggregation.SumKind) == aggregation.DeltaTemporality {
+			if aggTempSel.TemporalityFor(&desc, aggregation.SumKind) == aggregation.DeltaTemporality {
 				multiplier = 1
 			}
 
 			// Verify one element
 			records := processorTest.NewOutput(attribute.DefaultEncoder())
-			require.NoError(t, reader.ForEach(ekindSel, records.AddRecord))
+			require.NoError(t, reader.ForEach(aggTempSel, records.AddRecord))
 			require.EqualValues(t, map[string]float64{
 				"observe.sum/A=B/": float64(3 * 10 * multiplier),
 			}, records.Map())
