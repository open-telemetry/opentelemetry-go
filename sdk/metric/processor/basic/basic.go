// Copyright The OpenTelemetry Authors
//
// Licensed under the Apache License, Version 2.0 (the "License");
// you may not use this file except in compliance with the License.
// You may obtain a copy of the License at
//
//     http://www.apache.org/licenses/LICENSE-2.0
//
// Unless required by applicable law or agreed to in writing, software
// distributed under the License is distributed on an "AS IS" BASIS,
// WITHOUT WARRANTIES OR CONDITIONS OF ANY KIND, either express or implied.
// See the License for the specific language governing permissions and
// limitations under the License.

package basic // import "go.opentelemetry.io/otel/sdk/metric/processor/basic"

import (
	"errors"
	"fmt"
	"sync"
	"time"

	"go.opentelemetry.io/otel/attribute"
	"go.opentelemetry.io/otel/metric/sdkapi"
	export "go.opentelemetry.io/otel/sdk/export/metric"
	"go.opentelemetry.io/otel/sdk/export/metric/aggregation"
)

type (
	Processor struct {
		aggregation.TemporalitySelector
		export.AggregatorSelector

		state
	}

	stateKey struct {
		// TODO: This code is organized to support multiple
		// accumulators which could theoretically produce the
		// data for the same instrument, and this code has
		// logic to combine data properly from multiple
		// accumulators.  However, the use of
		// *sdkapi.Descriptor in the stateKey makes such
		// combination impossible, because each accumulator
		// allocates its own instruments.  This can be fixed
		// by using the instrument name and kind instead of
		// the descriptor pointer.  See
		// https://github.com/open-telemetry/opentelemetry-go/issues/862.
		descriptor *sdkapi.Descriptor
		distinct   attribute.Distinct
	}

	stateValue struct {
		// labels corresponds to the stateKey.distinct field.
		labels *attribute.Set

		// updated indicates the last sequence number when this value had
		// Process() called by an accumulator.
		updated int64

		// stateful indicates that a cumulative aggregation is
		// being maintained, taken from the process start time.
		stateful bool

		// currentOwned indicates that "current" was allocated
		// by the processor in order to merge results from
		// multiple Accumulators during a single collection
		// round, which may happen either because:
		// (1) multiple Accumulators output the same Accumulation.
		// (2) one Accumulator is configured with dimensionality reduction.
		currentOwned bool

		// current refers to the output from a single Accumulator
		// (if !currentOwned) or it refers to an Aggregator
		// owned by the processor used to accumulate multiple
		// values in a single collection round.
		current export.Aggregator

		// cumulative, if non-nil, refers to an Aggregator owned
		// by the processor used to store the last cumulative
		// value.
		cumulative export.Aggregator
	}

	state struct {
		config config

		// RWMutex implements locking for the `Reader` interface.
		sync.RWMutex
		values map[stateKey]*stateValue

		processStart  time.Time
		intervalStart time.Time
		intervalEnd   time.Time

		// startedCollection and finishedCollection are the
		// number of StartCollection() and FinishCollection()
		// calls, used to ensure that the sequence of starts
		// and finishes are correctly balanced.

		startedCollection  int64
		finishedCollection int64
	}
)

var _ export.Processor = &Processor{}
var _ export.Checkpointer = &Processor{}
var _ export.Reader = &state{}

// ErrInconsistentState is returned when the sequence of collection's starts and finishes are incorrectly balanced.
var ErrInconsistentState = fmt.Errorf("inconsistent processor state")

// ErrInvalidTemporality is returned for unknown metric.Temporality.
var ErrInvalidTemporality = fmt.Errorf("invalid aggregation temporality")

// New returns a basic Processor that is also a Checkpointer using the provided
// AggregatorSelector to select Aggregators.  The TemporalitySelector
// is consulted to determine the kind(s) of exporter that will consume
// data, so that this Processor can prepare to compute Cumulative Aggregations
// as needed.
func New(aselector export.AggregatorSelector, tselector aggregation.TemporalitySelector, opts ...Option) *Processor {
	return NewFactory(aselector, tselector, opts...).NewCheckpointer().(*Processor)
}

type factory struct {
	aselector export.AggregatorSelector
	tselector aggregation.TemporalitySelector
	config    config
}

func NewFactory(aselector export.AggregatorSelector, tselector aggregation.TemporalitySelector, opts ...Option) export.CheckpointerFactory {
	var config config
	for _, opt := range opts {
		opt.applyProcessor(&config)
	}
	return factory{
		aselector: aselector,
		tselector: tselector,
		config:    config,
	}
}

var _ export.CheckpointerFactory = factory{}

func (f factory) NewCheckpointer() export.Checkpointer {
	now := time.Now()
	p := &Processor{
		AggregatorSelector:  f.aselector,
		TemporalitySelector: f.tselector,
		state: state{
			values:        map[stateKey]*stateValue{},
			processStart:  now,
			intervalStart: now,
			config:        f.config,
		},
	}
	return p

}

// Process implements export.Processor.
func (b *Processor) Process(accum export.Accumulation) error {
	if b.startedCollection != b.finishedCollection+1 {
		return ErrInconsistentState
	}
	desc := accum.Descriptor()
	key := stateKey{
		descriptor: desc,
		distinct:   accum.Labels().Equivalent(),
	}
	agg := accum.Aggregator()

	// Check if there is an existing value.
	value, ok := b.state.values[key]
	if !ok {
		stateful := b.TemporalityFor(desc, agg.Aggregation().Kind()).MemoryRequired(desc.InstrumentKind())

		newValue := &stateValue{
			labels:   accum.Labels(),
			updated:  b.state.finishedCollection,
			stateful: stateful,
			current:  agg,
		}
		if stateful {
			if desc.InstrumentKind().PrecomputedSum() {
				// To convert precomputed sums to
				// deltas requires two aggregators to
				// be allocated, one for the prior
				// value and one for the output delta.
				// This functionality was removed from
<<<<<<< HEAD
				// the basic processor in PR #xxxx.
=======
				// the basic processor in PR #2350.
>>>>>>> d4b1ba17
				return aggregation.ErrNoCumulativeToDelta
			}
			// In this case allocate one aggregator to
			// save the current state.
			b.AggregatorFor(desc, &newValue.cumulative)
		}
		b.state.values[key] = newValue
		return nil
	}

	// Advance the update sequence number.
	sameCollection := b.state.finishedCollection == value.updated
	value.updated = b.state.finishedCollection

	// At this point in the code, we have located an existing
	// value for some stateKey.  This can be because:
	//
	// (a) stateful aggregation is being used, the entry was
	// entered during a prior collection, and this is the first
	// time processing an accumulation for this stateKey in the
	// current collection.  Since this is the first time
	// processing an accumulation for this stateKey during this
	// collection, we don't know yet whether there are multiple
	// accumulators at work.  If there are multiple accumulators,
	// they'll hit case (b) the second time through.
	//
	// (b) multiple accumulators are being used, whether stateful
	// or not.
	//
	// Case (a) occurs when the instrument and the exporter
	// require memory to work correctly, either because the
	// instrument reports a PrecomputedSum to a DeltaExporter or
	// the reverse, a non-PrecomputedSum instrument with a
	// CumulativeExporter.  This logic is encapsulated in
	// Temporality.MemoryRequired(InstrumentKind).
	//
	// Case (b) occurs when the variable `sameCollection` is true,
	// indicating that the stateKey for Accumulation has already
	// been seen in the same collection.  When this happens, it
	// implies that multiple Accumulators are being used, or that
	// a single Accumulator has been configured with a label key
	// filter.

	if !sameCollection {
		if !value.currentOwned {
			// This is the first Accumulation we've seen
			// for this stateKey during this collection.
			// Just keep a reference to the Accumulator's
			// Aggregator.  All the other cases copy
			// Aggregator state.
			value.current = agg
			return nil
		}
		return agg.SynchronizedMove(value.current, desc)
	}

	// If the current is not owned, take ownership of a copy
	// before merging below.
	if !value.currentOwned {
		tmp := value.current
		b.AggregatorSelector.AggregatorFor(desc, &value.current)
		value.currentOwned = true
		if err := tmp.SynchronizedMove(value.current, desc); err != nil {
			return err
		}
	}

	// Combine this Accumulation with the prior Accumulation.
	return value.current.Merge(agg, desc)
}

// Reader returns the associated Reader.  Use the
// Reader Locker interface to synchronize access to this
// object.  The Reader.ForEach() method cannot be called
// concurrently with Process().
func (b *Processor) Reader() export.Reader {
	return &b.state
}

// StartCollection signals to the Processor one or more Accumulators
// will begin calling Process() calls during collection.
func (b *Processor) StartCollection() {
	if b.startedCollection != 0 {
		b.intervalStart = b.intervalEnd
	}
	b.startedCollection++
}

// FinishCollection signals to the Processor that a complete
// collection has finished and that ForEach will be called to access
// the Reader.
func (b *Processor) FinishCollection() error {
	b.intervalEnd = time.Now()
	if b.startedCollection != b.finishedCollection+1 {
		return ErrInconsistentState
	}
	defer func() { b.finishedCollection++ }()

	for key, value := range b.values {
		mkind := key.descriptor.InstrumentKind()
		stale := value.updated != b.finishedCollection
		stateless := !value.stateful

		// The following branch updates stateful aggregators.  Skip
		// these updates if the aggregator is not stateful or if the
		// aggregator is stale.
		if stale || stateless {
			// If this processor does not require memeory,
			// stale, stateless entries can be removed.
			// This implies that they were not updated
			// over the previous full collection interval.
			if stale && stateless && !b.config.Memory {
				delete(b.values, key)
			}
			continue
		}

		// The only kind of aggregators that are not stateless
		// are the ones needing delta to cumulative
		// conversion.  Merge aggregator state in this case.
		if !mkind.PrecomputedSum() {
			// This line is equivalent to:
			// value.cumulative = value.cumulative + value.current
			if err := value.cumulative.Merge(value.current, key.descriptor); err != nil {
				return err
			}
		}
	}
	return nil
}

// ForEach iterates through the Reader, passing an
// export.Record with the appropriate Cumulative or Delta aggregation
// to an exporter.
func (b *state) ForEach(exporter aggregation.TemporalitySelector, f func(export.Record) error) error {
	if b.startedCollection != b.finishedCollection {
		return ErrInconsistentState
	}
	for key, value := range b.values {
		mkind := key.descriptor.InstrumentKind()

		var agg aggregation.Aggregation
		var start time.Time

		aggTemp := exporter.TemporalityFor(key.descriptor, value.current.Aggregation().Kind())

		switch aggTemp {
		case aggregation.CumulativeTemporality:
			// If stateful, the sum has been computed.  If stateless, the
			// input was already cumulative.  Either way, use the checkpointed
			// value:
			if value.stateful {
				agg = value.cumulative.Aggregation()
			} else {
				agg = value.current.Aggregation()
			}
			start = b.processStart

		case aggregation.DeltaTemporality:
			// Precomputed sums are a special case.
			if mkind.PrecomputedSum() {
				// This functionality was removed from
<<<<<<< HEAD
				// the basic processor in PR #xxxx.
=======
				// the basic processor in PR #2350.
>>>>>>> d4b1ba17
				return aggregation.ErrNoCumulativeToDelta
			}
			agg = value.current.Aggregation()
			start = b.intervalStart

		default:
			return fmt.Errorf("%v: %w", aggTemp, ErrInvalidTemporality)
		}

		// If the processor does not have Config.Memory and it was not updated
		// in the prior round, do not visit this value.
		if !b.config.Memory && value.updated != (b.finishedCollection-1) {
			continue
		}

		if err := f(export.NewRecord(
			key.descriptor,
			value.labels,
			agg,
			start,
			b.intervalEnd,
		)); err != nil && !errors.Is(err, aggregation.ErrNoData) {
			return err
		}
	}
	return nil
}<|MERGE_RESOLUTION|>--- conflicted
+++ resolved
@@ -188,11 +188,7 @@
 				// be allocated, one for the prior
 				// value and one for the output delta.
 				// This functionality was removed from
-<<<<<<< HEAD
-				// the basic processor in PR #xxxx.
-=======
 				// the basic processor in PR #2350.
->>>>>>> d4b1ba17
 				return aggregation.ErrNoCumulativeToDelta
 			}
 			// In this case allocate one aggregator to
@@ -355,11 +351,7 @@
 			// Precomputed sums are a special case.
 			if mkind.PrecomputedSum() {
 				// This functionality was removed from
-<<<<<<< HEAD
-				// the basic processor in PR #xxxx.
-=======
 				// the basic processor in PR #2350.
->>>>>>> d4b1ba17
 				return aggregation.ErrNoCumulativeToDelta
 			}
 			agg = value.current.Aggregation()
