--- conflicted
+++ resolved
@@ -76,14 +76,9 @@
 	views  []View
 
 	sync.Mutex
-<<<<<<< HEAD
 	aggregations   map[instrumentation.Scope][]instrumentSync
 	callbacks      []func(context.Context) error
-	multiCallbacks []func(context.Context)
-=======
-	aggregations map[instrumentation.Scope][]instrumentSync
-	callbacks    list.List
->>>>>>> 4014204d
+	multiCallbacks list.List
 }
 
 // addSync adds the instrumentSync to pipeline p with scope. This method is not
@@ -101,7 +96,6 @@
 	p.aggregations[scope] = append(p.aggregations[scope], iSync)
 }
 
-<<<<<<< HEAD
 // addCallback registers a single instrument callback to be run when
 // `produce()` is called.
 func (p *pipeline) addCallback(cback func(context.Context) error) {
@@ -112,22 +106,15 @@
 
 // addMultiCallback registers a multi-instrument callback to be run when
 // `produce()` is called.
-func (p *pipeline) addMultiCallback(callback func(context.Context)) {
+func (p *pipeline) addMultiCallback(c callback) (unregister func()) {
 	p.Lock()
 	defer p.Unlock()
-	p.multiCallbacks = append(p.multiCallbacks, callback)
-=======
-// addCallback registers a callback to be run when `produce()` is called.
-func (p *pipeline) addCallback(c callback) (unregister func()) {
-	p.Lock()
-	defer p.Unlock()
-	e := p.callbacks.PushBack(c)
+	e := p.multiCallbacks.PushBack(c)
 	return func() {
 		p.Lock()
-		p.callbacks.Remove(e)
+		p.multiCallbacks.Remove(e)
 		p.Unlock()
 	}
->>>>>>> 4014204d
 }
 
 // callbackKey is a context key type used to identify context that came from the SDK.
@@ -146,9 +133,6 @@
 
 	p.Lock()
 	defer p.Unlock()
-
-<<<<<<< HEAD
-	ctx = context.WithValue(ctx, produceKey, struct{}{})
 
 	var errs multierror
 	for _, c := range p.callbacks {
@@ -160,10 +144,7 @@
 			return metricdata.ResourceMetrics{}, err
 		}
 	}
-	for _, callback := range p.multiCallbacks {
-=======
-	for e := p.callbacks.Front(); e != nil; e = e.Next() {
->>>>>>> 4014204d
+	for e := p.multiCallbacks.Front(); e != nil; e = e.Next() {
 		// TODO make the callbacks parallel. ( #3034 )
 		f := e.Value.(callback)
 		f(ctx)
@@ -486,21 +467,16 @@
 	return pipes
 }
 
-<<<<<<< HEAD
 func (p pipelines) registerCallback(cback func(context.Context) error) {
 	for _, pipe := range p {
 		pipe.addCallback(cback)
 	}
 }
 
-func (p pipelines) registerMultiCallback(fn func(context.Context)) {
-	for _, pipe := range p {
-		pipe.addMultiCallback(fn)
-=======
-func (p pipelines) registerCallback(c callback) metric.Registration {
+func (p pipelines) registerMultiCallback(c callback) metric.Registration {
 	unregs := make([]func(), len(p))
 	for i, pipe := range p {
-		unregs[i] = pipe.addCallback(c)
+		unregs[i] = pipe.addMultiCallback(c)
 	}
 	return unregisterFuncs(unregs)
 }
@@ -510,7 +486,6 @@
 func (u unregisterFuncs) Unregister() error {
 	for _, f := range u {
 		f()
->>>>>>> 4014204d
 	}
 	return nil
 }
