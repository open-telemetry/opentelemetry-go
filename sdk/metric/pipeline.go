// Copyright The OpenTelemetry Authors
//
// Licensed under the Apache License, Version 2.0 (the "License");
// you may not use this file except in compliance with the License.
// You may obtain a copy of the License at
//
//     http://www.apache.org/licenses/LICENSE-2.0
//
// Unless required by applicable law or agreed to in writing, software
// distributed under the License is distributed on an "AS IS" BASIS,
// WITHOUT WARRANTIES OR CONDITIONS OF ANY KIND, either express or implied.
// See the License for the specific language governing permissions and
// limitations under the License.

package metric // import "go.opentelemetry.io/otel/sdk/metric"

import (
	"context"
	"errors"
	"fmt"
	"strings"
	"sync"

	"go.opentelemetry.io/otel/internal/global"
	"go.opentelemetry.io/otel/metric/unit"
	"go.opentelemetry.io/otel/sdk/instrumentation"
	"go.opentelemetry.io/otel/sdk/metric/aggregation"
	"go.opentelemetry.io/otel/sdk/metric/internal"
	"go.opentelemetry.io/otel/sdk/metric/metricdata"
	"go.opentelemetry.io/otel/sdk/resource"
)

var (
	errCreatingAggregators     = errors.New("could not create all aggregators")
	errIncompatibleAggregation = errors.New("incompatible aggregation")
	errUnknownAggregation      = errors.New("unrecognized aggregation")
	errUnknownTemporality      = errors.New("unrecognized temporality")
)

type aggregator interface {
	Aggregation() metricdata.Aggregation
}

// instrumentSync is a synchronization point between a pipeline and an
// instrument's Aggregators.
type instrumentSync struct {
	name        string
	description string
	unit        unit.Unit
	aggregator  aggregator
}

func newPipeline(res *resource.Resource, reader Reader, views []View) *pipeline {
	if res == nil {
		res = resource.Empty()
	}
	return &pipeline{
		resource:     res,
		reader:       reader,
		views:        views,
		aggregations: make(map[instrumentation.Scope][]instrumentSync),
	}
}

// pipeline connects all of the instruments created by a meter provider to a Reader.
// This is the object that will be `Reader.register()` when a meter provider is created.
//
// As instruments are created the instrument should be checked if it exists in the
// views of a the Reader, and if so each aggregator should be added to the pipeline.
type pipeline struct {
	resource *resource.Resource

	reader Reader
	views  []View

	sync.Mutex
	aggregations map[instrumentation.Scope][]instrumentSync
	callbacks    []func(context.Context)
}

// addSync adds the instrumentSync to pipeline p with scope. This method is not
// idempotent. Duplicate calls will result in duplicate additions, it is the
// callers responsibility to ensure this is called with unique values.
func (p *pipeline) addSync(scope instrumentation.Scope, iSync instrumentSync) {
	p.Lock()
	defer p.Unlock()
	if p.aggregations == nil {
		p.aggregations = map[instrumentation.Scope][]instrumentSync{
			scope: {iSync},
		}
		return
	}
	p.aggregations[scope] = append(p.aggregations[scope], iSync)
}

// addCallback registers a callback to be run when `produce()` is called.
func (p *pipeline) addCallback(callback func(context.Context)) {
	p.Lock()
	defer p.Unlock()
	p.callbacks = append(p.callbacks, callback)
}

// callbackKey is a context key type used to identify context that came from the SDK.
type callbackKey int

// produceKey is the context key to tell if a Observe is called within a callback.
// Its value of zero is arbitrary. If this package defined other context keys,
// they would have different integer values.
const produceKey callbackKey = 0

// produce returns aggregated metrics from a single collection.
//
// This method is safe to call concurrently.
func (p *pipeline) produce(ctx context.Context) (metricdata.ResourceMetrics, error) {
	p.Lock()
	defer p.Unlock()

	ctx = context.WithValue(ctx, produceKey, struct{}{})

	for _, callback := range p.callbacks {
		// TODO make the callbacks parallel. ( #3034 )
		callback(ctx)
		if err := ctx.Err(); err != nil {
			// This means the context expired before we finished running callbacks.
			return metricdata.ResourceMetrics{}, err
		}
	}

	sm := make([]metricdata.ScopeMetrics, 0, len(p.aggregations))
	for scope, instruments := range p.aggregations {
		metrics := make([]metricdata.Metrics, 0, len(instruments))
		for _, inst := range instruments {
			data := inst.aggregator.Aggregation()
			if data != nil {
				metrics = append(metrics, metricdata.Metrics{
					Name:        inst.name,
					Description: inst.description,
					Unit:        inst.unit,
					Data:        data,
				})
			}
		}
		if len(metrics) > 0 {
			sm = append(sm, metricdata.ScopeMetrics{
				Scope:   scope,
				Metrics: metrics,
			})
		}
	}

	return metricdata.ResourceMetrics{
		Resource:     p.resource,
		ScopeMetrics: sm,
	}, nil
}

// inserter facilitates inserting of new instruments into a pipeline.
type inserter[N int64 | float64] struct {
	cache    instrumentCache[N]
	pipeline *pipeline
}

func newInserter[N int64 | float64](p *pipeline, c instrumentCache[N]) *inserter[N] {
	return &inserter[N]{cache: c, pipeline: p}
}

// Instrument inserts the instrument inst with instUnit into a pipeline. All
// views the pipeline contains are matched against, and any matching view that
// creates a unique Aggregator will be inserted into the pipeline and included
// in the returned slice.
//
// The returned Aggregators are ensured to be deduplicated and unique. If
// another view in another pipeline that is cached by this inserter's cache has
// already inserted the same Aggregator for the same instrument, that
// Aggregator instance is returned.
//
// If another instrument has already been inserted by this inserter, or any
// other using the same cache, and it conflicts with the instrument being
// inserted in this call, an Aggregator matching the arguments will still be
// returned but an Info level log message will also be logged to the OTel
// global logger.
//
// If the passed instrument would result in an incompatible Aggregator, an
// error is returned and that Aggregator is not inserted or returned.
//
// If an instrument is determined to use a Drop aggregation, that instrument is
// not inserted nor returned.
func (i *inserter[N]) Instrument(inst Instrument) ([]internal.Aggregator[N], error) {
	var (
		matched bool
		aggs    []internal.Aggregator[N]
	)

	errs := &multierror{wrapped: errCreatingAggregators}
	// The cache will return the same Aggregator instance. Use this fact to
	// compare pointer addresses to deduplicate Aggregators.
	seen := make(map[internal.Aggregator[N]]struct{})
	for _, v := range i.pipeline.views {
		inst, match := v(inst)
		if !match {
			continue
		}
		matched = true

		agg, err := i.cachedAggregator(inst)
		if err != nil {
			errs.append(err)
		}
		if agg == nil { // Drop aggregator.
			continue
		}
		if _, ok := seen[agg]; ok {
			// This aggregator has already been added.
			continue
		}
		seen[agg] = struct{}{}
		aggs = append(aggs, agg)
	}

	if matched {
		return aggs, errs.errorOrNil()
	}

	// Apply implicit default view if no explicit matched.
	agg, err := i.cachedAggregator(Stream{Instrument: inst})
	if err != nil {
		errs.append(err)
	}
	if agg != nil {
		// Ensured to have not seen given matched was false.
		aggs = append(aggs, agg)
	}
	return aggs, errs.errorOrNil()
}

// cachedAggregator returns the appropriate Aggregator for an instrument
// configuration. If the exact instrument has been created within the
// inst.Scope, that Aggregator instance will be returned. Otherwise, a new
// computed Aggregator will be cached and returned.
//
// If the instrument configuration conflicts with an instrument that has
// already been created (e.g. description, unit, data type) a warning will be
// logged at the "Info" level with the global OTel logger. A valid new
// Aggregator for the instrument configuration will still be returned without
// an error.
//
// If the instrument defines an unknown or incompatible aggregation, an error
// is returned.
func (i *inserter[N]) cachedAggregator(inst Stream) (internal.Aggregator[N], error) {
	switch inst.Aggregation.(type) {
	case nil, aggregation.Default:
		// Undefined, nil, means to use the default from the reader.
		inst.Aggregation = i.pipeline.reader.aggregation(inst.Kind)
	}

	if err := isAggregatorCompatible(inst.Kind, inst.Aggregation); err != nil {
		return nil, fmt.Errorf(
			"creating aggregator with instrumentKind: %d, aggregation %v: %w",
			inst.Kind, inst.Aggregation, err,
		)
	}

	id := i.instrumentID(inst)
	// If there is a conflict, the specification says the view should
	// still be applied and a warning should be logged.
	i.logConflict(id)
	return i.cache.LookupAggregator(id, func() (internal.Aggregator[N], error) {
		agg, err := i.aggregator(inst.Aggregation, inst.Kind, id.Temporality, id.Monotonic)
		if err != nil {
			return nil, err
		}
		if agg == nil { // Drop aggregator.
			return nil, nil
		}
		i.pipeline.addSync(inst.Scope, instrumentSync{
			name:        inst.Name,
			description: inst.Description,
			unit:        inst.Unit,
			aggregator:  agg,
		})
		return agg, err
	})
}

// logConflict validates if an instrument with the same name as id has already
// been created. If that instrument conflicts with id, a warning is logged.
func (i *inserter[N]) logConflict(id instrumentID) {
	existing, unique := i.cache.Unique(id)
	if unique {
		return
	}

	global.Info(
		"duplicate metric stream definitions",
		"names", fmt.Sprintf("%q, %q", existing.Name, id.Name),
		"descriptions", fmt.Sprintf("%q, %q", existing.Description, id.Description),
		"units", fmt.Sprintf("%s, %s", existing.Unit, id.Unit),
		"numbers", fmt.Sprintf("%s, %s", existing.Number, id.Number),
		"aggregations", fmt.Sprintf("%s, %s", existing.Aggregation, id.Aggregation),
		"monotonics", fmt.Sprintf("%t, %t", existing.Monotonic, id.Monotonic),
		"temporalities", fmt.Sprintf("%s, %s", existing.Temporality.String(), id.Temporality.String()),
	)
}

func (i *inserter[N]) instrumentID(vi Stream) instrumentID {
	var zero N
	id := instrumentID{
		Name:        vi.Name,
		Description: vi.Description,
		Unit:        vi.Unit,
		Aggregation: fmt.Sprintf("%T", vi.Aggregation),
		Temporality: vi.Temporality,
		Number:      fmt.Sprintf("%T", zero),
	}

	var undefinedTemp metricdata.Temporality
	if id.Temporality == undefinedTemp {
		id.Temporality = i.pipeline.reader.temporality(vi.Kind)
	}

	switch vi.Kind {
	case InstrumentKindAsyncCounter, InstrumentKindSyncCounter, InstrumentKindSyncHistogram:
		id.Monotonic = true
	}

	return id
}

// aggregator returns a new Aggregator matching agg, kind, temporality, and
// monotonic. If the agg is unknown or temporality is invalid, an error is
// returned.
func (i *inserter[N]) aggregator(agg aggregation.Aggregation, kind InstrumentKind, temporality metricdata.Temporality, monotonic bool) (internal.Aggregator[N], error) {
	switch a := agg.(type) {
	case aggregation.Drop:
		return nil, nil
	case aggregation.LastValue:
		return internal.NewLastValue[N](), nil
	case aggregation.Sum:
		switch kind {
		case InstrumentKindAsyncCounter, InstrumentKindAsyncUpDownCounter:
			// Asynchronous counters and up-down-counters are defined to record
			// the absolute value of the count:
			// https://github.com/open-telemetry/opentelemetry-specification/blob/main/specification/metrics/api.md#asynchronous-counter-creation
			switch temporality {
			case metricdata.CumulativeTemporality:
				return internal.NewPrecomputedCumulativeSum[N](monotonic), nil
			case metricdata.DeltaTemporality:
				return internal.NewPrecomputedDeltaSum[N](monotonic), nil
			default:
				return nil, fmt.Errorf("%w: %s(%d)", errUnknownTemporality, temporality.String(), temporality)
			}
		}

		switch temporality {
		case metricdata.CumulativeTemporality:
			return internal.NewCumulativeSum[N](monotonic), nil
		case metricdata.DeltaTemporality:
			return internal.NewDeltaSum[N](monotonic), nil
		default:
			return nil, fmt.Errorf("%w: %s(%d)", errUnknownTemporality, temporality.String(), temporality)
		}
	case aggregation.ExplicitBucketHistogram:
		switch temporality {
		case metricdata.CumulativeTemporality:
			return internal.NewCumulativeHistogram[N](a), nil
		case metricdata.DeltaTemporality:
			return internal.NewDeltaHistogram[N](a), nil
		default:
			return nil, fmt.Errorf("%w: %s(%d)", errUnknownTemporality, temporality.String(), temporality)
		}
	}
	return nil, errUnknownAggregation
}

// isAggregatorCompatible checks if the aggregation can be used by the instrument.
// Current compatibility:
//
// | Instrument Kind      | Drop | LastValue | Sum | Histogram | Exponential Histogram |
// |----------------------|------|-----------|-----|-----------|-----------------------|
// | Sync Counter         | X    |           | X   | X         | X                     |
// | Sync UpDown Counter  | X    |           | X   |           |                       |
// | Sync Histogram       | X    |           | X   | X         | X                     |
// | Async Counter        | X    |           | X   |           |                       |
// | Async UpDown Counter | X    |           | X   |           |                       |
// | Async Gauge          | X    | X         |     |           |                       |.
func isAggregatorCompatible(kind InstrumentKind, agg aggregation.Aggregation) error {
	switch agg.(type) {
	case aggregation.ExplicitBucketHistogram:
		if kind == InstrumentKindSyncCounter || kind == InstrumentKindSyncHistogram {
			return nil
		}
		// TODO: review need for aggregation check after
		// https://github.com/open-telemetry/opentelemetry-specification/issues/2710
		return errIncompatibleAggregation
	case aggregation.Sum:
		switch kind {
		case InstrumentKindAsyncCounter, InstrumentKindAsyncUpDownCounter, InstrumentKindSyncCounter, InstrumentKindSyncHistogram, InstrumentKindSyncUpDownCounter:
			return nil
		default:
			// TODO: review need for aggregation check after
			// https://github.com/open-telemetry/opentelemetry-specification/issues/2710
			return errIncompatibleAggregation
		}
	case aggregation.LastValue:
		if kind == InstrumentKindAsyncGauge {
			return nil
		}
		// TODO: review need for aggregation check after
		// https://github.com/open-telemetry/opentelemetry-specification/issues/2710
		return errIncompatibleAggregation
	case aggregation.Drop:
		return nil
	default:
		// This is used passed checking for default, it should be an error at this point.
		return fmt.Errorf("%w: %v", errUnknownAggregation, agg)
	}
}

// pipelines is the group of pipelines connecting Readers with instrument
// measurement.
type pipelines []*pipeline

<<<<<<< HEAD
func newPipelines(res *resource.Resource, readers map[Reader][]View) pipelines {
=======
func newPipelines(res *resource.Resource, readers []Reader, views []view.View) pipelines {
>>>>>>> 48a05478
	pipes := make([]*pipeline, 0, len(readers))
	for _, r := range readers {
		p := &pipeline{
			resource: res,
			reader:   r,
			views:    views,
		}
		r.register(p)
		pipes = append(pipes, p)
	}
	return pipes
}

// TODO (#3053) Only register callbacks if any instrument matches in a view.
func (p pipelines) registerCallback(fn func(context.Context)) {
	for _, pipe := range p {
		pipe.addCallback(fn)
	}
}

// resolver facilitates resolving Aggregators an instrument needs to aggregate
// measurements with while updating all pipelines that need to pull from those
// aggregations.
type resolver[N int64 | float64] struct {
	inserters []*inserter[N]
}

func newResolver[N int64 | float64](p pipelines, c instrumentCache[N]) resolver[N] {
	in := make([]*inserter[N], len(p))
	for i := range in {
		in[i] = newInserter(p[i], c)
	}
	return resolver[N]{in}
}

// Aggregators returns the Aggregators instrument inst needs to update when it
// makes a measurement.
func (r resolver[N]) Aggregators(inst Instrument) ([]internal.Aggregator[N], error) {
	var aggs []internal.Aggregator[N]

	errs := &multierror{}
	for _, i := range r.inserters {
		a, err := i.Instrument(inst)
		if err != nil {
			errs.append(err)
		}
		aggs = append(aggs, a...)
	}
	return aggs, errs.errorOrNil()
}

type multierror struct {
	wrapped error
	errors  []string
}

func (m *multierror) errorOrNil() error {
	if len(m.errors) == 0 {
		return nil
	}
	return fmt.Errorf("%w: %s", m.wrapped, strings.Join(m.errors, "; "))
}

func (m *multierror) append(err error) {
	m.errors = append(m.errors, err.Error())
}<|MERGE_RESOLUTION|>--- conflicted
+++ resolved
@@ -420,11 +420,7 @@
 // measurement.
 type pipelines []*pipeline
 
-<<<<<<< HEAD
-func newPipelines(res *resource.Resource, readers map[Reader][]View) pipelines {
-=======
-func newPipelines(res *resource.Resource, readers []Reader, views []view.View) pipelines {
->>>>>>> 48a05478
+func newPipelines(res *resource.Resource, readers []Reader, views []View) pipelines {
 	pipes := make([]*pipeline, 0, len(readers))
 	for _, r := range readers {
 		p := &pipeline{
