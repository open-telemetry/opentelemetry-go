// Copyright The OpenTelemetry Authors
//
// Licensed under the Apache License, Version 2.0 (the "License");
// you may not use this file except in compliance with the License.
// You may obtain a copy of the License at
//
//     http://www.apache.org/licenses/LICENSE-2.0
//
// Unless required by applicable law or agreed to in writing, software
// distributed under the License is distributed on an "AS IS" BASIS,
// WITHOUT WARRANTIES OR CONDITIONS OF ANY KIND, either express or implied.
// See the License for the specific language governing permissions and
// limitations under the License.

package metric // import "go.opentelemetry.io/otel/sdk/metric"

import (
	"container/list"
	"context"
	"errors"
	"fmt"
	"strings"
	"sync"
	"sync/atomic"

	"go.opentelemetry.io/otel/internal/global"
	"go.opentelemetry.io/otel/metric"
	"go.opentelemetry.io/otel/metric/embedded"
	"go.opentelemetry.io/otel/sdk/instrumentation"
	"go.opentelemetry.io/otel/sdk/metric/aggregation"
	"go.opentelemetry.io/otel/sdk/metric/internal"
	"go.opentelemetry.io/otel/sdk/metric/internal/aggregate"
	"go.opentelemetry.io/otel/sdk/metric/metricdata"
	"go.opentelemetry.io/otel/sdk/resource"
)

var (
	errCreatingAggregators     = errors.New("could not create all aggregators")
	errIncompatibleAggregation = errors.New("incompatible aggregation")
	errUnknownAggregation      = errors.New("unrecognized aggregation")
)

// instrumentSync is a synchronization point between a pipeline and an
// instrument's aggregate function.
type instrumentSync struct {
	name        string
	description string
	unit        string
	compAgg     aggregate.ComputeAggregation
}

func newPipeline(res *resource.Resource, reader Reader, views []View) *pipeline {
	if res == nil {
		res = resource.Empty()
	}
	return &pipeline{
		resource: res,
		reader:   reader,
		views:    views,
		// aggregations is lazy allocated when needed.
	}
}

// pipeline connects all of the instruments created by a meter provider to a Reader.
// This is the object that will be `Reader.register()` when a meter provider is created.
//
// As instruments are created the instrument should be checked if it exists in
// the views of a the Reader, and if so each aggregate function should be added
// to the pipeline.
type pipeline struct {
	resource *resource.Resource

	reader Reader
	views  []View

	sync.Mutex
	aggregations   map[instrumentation.Scope][]instrumentSync
	callbacks      []func(context.Context) error
	multiCallbacks list.List
}

// addSync adds the instrumentSync to pipeline p with scope. This method is not
// idempotent. Duplicate calls will result in duplicate additions, it is the
// callers responsibility to ensure this is called with unique values.
func (p *pipeline) addSync(scope instrumentation.Scope, iSync instrumentSync) {
	p.Lock()
	defer p.Unlock()
	if p.aggregations == nil {
		p.aggregations = map[instrumentation.Scope][]instrumentSync{
			scope: {iSync},
		}
		return
	}
	p.aggregations[scope] = append(p.aggregations[scope], iSync)
}

// addCallback registers a single instrument callback to be run when
// `produce()` is called.
func (p *pipeline) addCallback(cback func(context.Context) error) {
	p.Lock()
	defer p.Unlock()
	p.callbacks = append(p.callbacks, cback)
}

type multiCallback func(context.Context) error

// addMultiCallback registers a multi-instrument callback to be run when
// `produce()` is called.
func (p *pipeline) addMultiCallback(c multiCallback) (unregister func()) {
	p.Lock()
	defer p.Unlock()
	e := p.multiCallbacks.PushBack(c)
	return func() {
		p.Lock()
		p.multiCallbacks.Remove(e)
		p.Unlock()
	}
}

// produce returns aggregated metrics from a single collection.
//
// This method is safe to call concurrently.
func (p *pipeline) produce(ctx context.Context, rm *metricdata.ResourceMetrics) error {
	p.Lock()
	defer p.Unlock()

	var errs multierror
	for _, c := range p.callbacks {
		// TODO make the callbacks parallel. ( #3034 )
		if err := c(ctx); err != nil {
			errs.append(err)
		}
		if err := ctx.Err(); err != nil {
			rm.Resource = nil
			rm.ScopeMetrics = rm.ScopeMetrics[:0]
			return err
		}
	}
	for e := p.multiCallbacks.Front(); e != nil; e = e.Next() {
		// TODO make the callbacks parallel. ( #3034 )
		f := e.Value.(multiCallback)
		if err := f(ctx); err != nil {
			errs.append(err)
		}
		if err := ctx.Err(); err != nil {
			// This means the context expired before we finished running callbacks.
			rm.Resource = nil
			rm.ScopeMetrics = rm.ScopeMetrics[:0]
			return err
		}
	}

	rm.Resource = p.resource
	rm.ScopeMetrics = internal.ReuseSlice(rm.ScopeMetrics, len(p.aggregations))

	i := 0
	for scope, instruments := range p.aggregations {
		rm.ScopeMetrics[i].Metrics = internal.ReuseSlice(rm.ScopeMetrics[i].Metrics, len(instruments))
		j := 0
		for _, inst := range instruments {
			data := rm.ScopeMetrics[i].Metrics[j].Data
			if n := inst.compAgg(&data); n > 0 {
				rm.ScopeMetrics[i].Metrics[j].Name = inst.name
				rm.ScopeMetrics[i].Metrics[j].Description = inst.description
				rm.ScopeMetrics[i].Metrics[j].Unit = inst.unit
				rm.ScopeMetrics[i].Metrics[j].Data = data
				j++
			}
		}
		rm.ScopeMetrics[i].Metrics = rm.ScopeMetrics[i].Metrics[:j]
		if len(rm.ScopeMetrics[i].Metrics) > 0 {
			rm.ScopeMetrics[i].Scope = scope
			i++
		}
	}

	rm.ScopeMetrics = rm.ScopeMetrics[:i]

	return errs.errorOrNil()
}

// inserter facilitates inserting of new instruments from a single scope into a
// pipeline.
type inserter[N int64 | float64] struct {
	// aggregators is a cache that holds aggregate function inputs whose
	// outputs have been inserted into the underlying reader pipeline. This
	// cache ensures no duplicate aggregate functions are inserted into the
	// reader pipeline and if a new request during an instrument creation asks
	// for the same aggregate function input the same instance is returned.
	aggregators *cache[instID, aggVal[N]]

	// views is a cache that holds instrument identifiers for all the
	// instruments a Meter has created, it is provided from the Meter that owns
	// this inserter. This cache ensures during the creation of instruments
	// with the same name but different options (e.g. description, unit) a
	// warning message is logged.
	views *cache[string, instID]

	pipeline *pipeline
}

func newInserter[N int64 | float64](p *pipeline, vc *cache[string, instID]) *inserter[N] {
	if vc == nil {
		vc = &cache[string, instID]{}
	}
	return &inserter[N]{
		aggregators: &cache[instID, aggVal[N]]{},
		views:       vc,
		pipeline:    p,
	}
}

// Instrument inserts the instrument inst with instUnit into a pipeline. All
// views the pipeline contains are matched against, and any matching view that
// creates a unique aggregate function will have its output inserted into the
// pipeline and its input included in the returned slice.
//
// The returned aggregate function inputs are ensured to be deduplicated and
// unique. If another view in another pipeline that is cached by this
// inserter's cache has already inserted the same aggregate function for the
// same instrument, that functions input instance is returned.
//
// If another instrument has already been inserted by this inserter, or any
// other using the same cache, and it conflicts with the instrument being
// inserted in this call, an aggregate function input matching the arguments
// will still be returned but an Info level log message will also be logged to
// the OTel global logger.
//
// If the passed instrument would result in an incompatible aggregate function,
// an error is returned and that aggregate function output is not inserted nor
// is its input returned.
//
// If an instrument is determined to use a Drop aggregation, that instrument is
// not inserted nor returned.
func (i *inserter[N]) Instrument(inst Instrument) ([]aggregate.Measure[N], error) {
	var (
		matched  bool
		measures []aggregate.Measure[N]
	)

	errs := &multierror{wrapped: errCreatingAggregators}
	seen := make(map[uint64]struct{})
	for _, v := range i.pipeline.views {
		stream, match := v(inst)
		if !match {
			continue
		}
		matched = true

		in, id, err := i.cachedAggregator(inst.Scope, inst.Kind, stream)
		if err != nil {
			errs.append(err)
		}
		if in == nil { // Drop aggregation.
			continue
		}
		if _, ok := seen[id]; ok {
			// This aggregate function has already been added.
			continue
		}
		seen[id] = struct{}{}
		measures = append(measures, in)
	}

	if matched {
		return measures, errs.errorOrNil()
	}

	// Apply implicit default view if no explicit matched.
	stream := Stream{
		Name:        inst.Name,
		Description: inst.Description,
		Unit:        inst.Unit,
	}
	in, _, err := i.cachedAggregator(inst.Scope, inst.Kind, stream)
	if err != nil {
		errs.append(err)
	}
	if in != nil {
		// Ensured to have not seen given matched was false.
		measures = append(measures, in)
	}
	return measures, errs.errorOrNil()
}

var aggIDCount uint64

// aggVal is the cached value in an aggregators cache.
type aggVal[N int64 | float64] struct {
	ID      uint64
	Measure aggregate.Measure[N]
	Err     error
}

// cachedAggregator returns the appropriate aggregate input and output
// functions for an instrument configuration. If the exact instrument has been
// created within the inst.Scope, those aggregate function instances will be
// returned. Otherwise, new computed aggregate functions will be cached and
// returned.
//
// If the instrument configuration conflicts with an instrument that has
// already been created (e.g. description, unit, data type) a warning will be
// logged at the "Info" level with the global OTel logger. Valid new aggregate
// functions for the instrument configuration will still be returned without an
// error.
//
// If the instrument defines an unknown or incompatible aggregation, an error
// is returned.
func (i *inserter[N]) cachedAggregator(scope instrumentation.Scope, kind InstrumentKind, stream Stream) (meas aggregate.Measure[N], aggID uint64, err error) {
	switch stream.Aggregation.(type) {
	case nil, aggregation.Default:
		// Undefined, nil, means to use the default from the reader.
		stream.Aggregation = i.pipeline.reader.aggregation(kind)
	}

	if err := isAggregatorCompatible(kind, stream.Aggregation); err != nil {
		return nil, 0, fmt.Errorf(
			"creating aggregator with instrumentKind: %d, aggregation %v: %w",
			kind, stream.Aggregation, err,
		)
	}

	id := i.instID(kind, stream)
	// If there is a conflict, the specification says the view should
	// still be applied and a warning should be logged.
	i.logConflict(id)
	cv := i.aggregators.Lookup(id, func() aggVal[N] {
		b := aggregate.Builder[N]{
			Temporality: i.pipeline.reader.temporality(kind),
		}
		if len(stream.AllowAttributeKeys) > 0 {
			b.Filter = stream.attributeFilter()
		}
		in, out, err := i.aggregateFunc(b, stream.Aggregation, kind)
		if err != nil {
			return aggVal[N]{0, nil, err}
		}
		if in == nil { // Drop aggregator.
			return aggVal[N]{0, nil, nil}
		}
		i.pipeline.addSync(scope, instrumentSync{
			name:        stream.Name,
			description: stream.Description,
			unit:        stream.Unit,
			compAgg:     out,
		})
		id := atomic.AddUint64(&aggIDCount, 1)
		return aggVal[N]{id, in, err}
	})
	return cv.Measure, cv.ID, cv.Err
}

// logConflict validates if an instrument with the same name as id has already
// been created. If that instrument conflicts with id, a warning is logged.
func (i *inserter[N]) logConflict(id instID) {
	// The API specification defines names as case-insensitive. If there is a
	// different casing of a name it needs to be a conflict.
	name := strings.ToLower(id.Name)
	existing := i.views.Lookup(name, func() instID { return id })
	if id == existing {
		return
	}

	global.Warn(
		"duplicate metric stream definitions",
		"names", fmt.Sprintf("%q, %q", existing.Name, id.Name),
		"descriptions", fmt.Sprintf("%q, %q", existing.Description, id.Description),
		"kinds", fmt.Sprintf("%s, %s", existing.Kind, id.Kind),
		"units", fmt.Sprintf("%s, %s", existing.Unit, id.Unit),
		"numbers", fmt.Sprintf("%s, %s", existing.Number, id.Number),
	)
}

func (i *inserter[N]) instID(kind InstrumentKind, stream Stream) instID {
	var zero N
	return instID{
		Name:        stream.Name,
		Description: stream.Description,
		Unit:        stream.Unit,
		Kind:        kind,
		Number:      fmt.Sprintf("%T", zero),
	}
}

// aggregateFunc returns new aggregate functions matching agg, kind, and
// monotonic. If the agg is unknown or temporality is invalid, an error is
// returned.
func (i *inserter[N]) aggregateFunc(b aggregate.Builder[N], agg aggregation.Aggregation, kind InstrumentKind) (meas aggregate.Measure[N], comp aggregate.ComputeAggregation, err error) {
	switch a := agg.(type) {
	case aggregation.Default:
		return i.aggregateFunc(b, DefaultAggregationSelector(kind), kind)
	case aggregation.Drop:
		// Return nil in and out to signify the drop aggregator.
	case aggregation.LastValue:
		meas, comp = b.LastValue()
	case aggregation.Sum:
		switch kind {
		case InstrumentKindObservableCounter:
			meas, comp = b.PrecomputedSum(true)
		case InstrumentKindObservableUpDownCounter:
			meas, comp = b.PrecomputedSum(false)
		case InstrumentKindCounter, InstrumentKindHistogram:
			meas, comp = b.Sum(true)
		default:
			// InstrumentKindUpDownCounter, InstrumentKindObservableGauge, and
			// instrumentKindUndefined or other invalid instrument kinds.
			meas, comp = b.Sum(false)
		}
	case aggregation.ExplicitBucketHistogram:
<<<<<<< HEAD
		meas, comp = b.ExplicitBucketHistogram(a)
	case aggregation.ExponentialHistogram:
		meas, comp = b.ExponentialBucketHistogram(a)
=======
		var noSum bool
		switch kind {
		case InstrumentKindUpDownCounter, InstrumentKindObservableUpDownCounter, InstrumentKindObservableGauge:
			// The sum should not be collected for any instrument that can make
			// negative measurements:
			// https://github.com/open-telemetry/opentelemetry-specification/blob/v1.21.0/specification/metrics/sdk.md#histogram-aggregations
			noSum = true
		}
		meas, comp = b.ExplicitBucketHistogram(a, noSum)
>>>>>>> e08359f3
	default:
		err = errUnknownAggregation
	}

	return meas, comp, err
}

// isAggregatorCompatible checks if the aggregation can be used by the instrument.
// Current compatibility:
//
// | Instrument Kind          | Drop | LastValue | Sum | Histogram | Exponential Histogram |
// |--------------------------|------|-----------|-----|-----------|-----------------------|
// | Counter                  | ✓    |           | ✓   | ✓         | ✓                     |
// | UpDownCounter            | ✓    |           | ✓   | ✓         |                       |
// | Histogram                | ✓    |           | ✓   | ✓         | ✓                     |
// | Observable Counter       | ✓    |           | ✓   | ✓         |                       |
// | Observable UpDownCounter | ✓    |           | ✓   | ✓         |                       |
// | Observable Gauge         | ✓    | ✓         |     | ✓         |                       |.
func isAggregatorCompatible(kind InstrumentKind, agg aggregation.Aggregation) error {
	switch agg.(type) {
	case aggregation.Default:
		return nil
	case aggregation.ExplicitBucketHistogram:
		switch kind {
		case InstrumentKindCounter,
			InstrumentKindUpDownCounter,
			InstrumentKindHistogram,
			InstrumentKindObservableCounter,
			InstrumentKindObservableUpDownCounter,
			InstrumentKindObservableGauge:
			return nil
		default:
			return errIncompatibleAggregation
		}
<<<<<<< HEAD
		// TODO: review need for aggregation check after
		// https://github.com/open-telemetry/opentelemetry-specification/issues/2710
		return errIncompatibleAggregation
	case aggregation.ExponentialHistogram:
		if kind == InstrumentKindCounter || kind == InstrumentKindHistogram {
			return nil
		}
		// TODO: review need for aggregation check after
		// https://github.com/open-telemetry/opentelemetry-specification/issues/2710
		return errIncompatibleAggregation
=======
>>>>>>> e08359f3
	case aggregation.Sum:
		switch kind {
		case InstrumentKindObservableCounter, InstrumentKindObservableUpDownCounter, InstrumentKindCounter, InstrumentKindHistogram, InstrumentKindUpDownCounter:
			return nil
		default:
			// TODO: review need for aggregation check after
			// https://github.com/open-telemetry/opentelemetry-specification/issues/2710
			return errIncompatibleAggregation
		}
	case aggregation.LastValue:
		if kind == InstrumentKindObservableGauge {
			return nil
		}
		// TODO: review need for aggregation check after
		// https://github.com/open-telemetry/opentelemetry-specification/issues/2710
		return errIncompatibleAggregation
	case aggregation.Drop:
		return nil
	default:
		// This is used passed checking for default, it should be an error at this point.
		return fmt.Errorf("%w: %v", errUnknownAggregation, agg)
	}
}

// pipelines is the group of pipelines connecting Readers with instrument
// measurement.
type pipelines []*pipeline

func newPipelines(res *resource.Resource, readers []Reader, views []View) pipelines {
	pipes := make([]*pipeline, 0, len(readers))
	for _, r := range readers {
		p := newPipeline(res, r, views)
		r.register(p)
		pipes = append(pipes, p)
	}
	return pipes
}

func (p pipelines) registerCallback(cback func(context.Context) error) {
	for _, pipe := range p {
		pipe.addCallback(cback)
	}
}

func (p pipelines) registerMultiCallback(c multiCallback) metric.Registration {
	unregs := make([]func(), len(p))
	for i, pipe := range p {
		unregs[i] = pipe.addMultiCallback(c)
	}
	return unregisterFuncs{f: unregs}
}

type unregisterFuncs struct {
	embedded.Registration
	f []func()
}

func (u unregisterFuncs) Unregister() error {
	for _, f := range u.f {
		f()
	}
	return nil
}

// resolver facilitates resolving aggregate functions an instrument calls to
// aggregate measurements with while updating all pipelines that need to pull
// from those aggregations.
type resolver[N int64 | float64] struct {
	inserters []*inserter[N]
}

func newResolver[N int64 | float64](p pipelines, vc *cache[string, instID]) resolver[N] {
	in := make([]*inserter[N], len(p))
	for i := range in {
		in[i] = newInserter[N](p[i], vc)
	}
	return resolver[N]{in}
}

// Aggregators returns the Aggregators that must be updated by the instrument
// defined by key.
func (r resolver[N]) Aggregators(id Instrument) ([]aggregate.Measure[N], error) {
	var measures []aggregate.Measure[N]

	errs := &multierror{}
	for _, i := range r.inserters {
		in, err := i.Instrument(id)
		if err != nil {
			errs.append(err)
		}
		measures = append(measures, in...)
	}
	return measures, errs.errorOrNil()
}

type multierror struct {
	wrapped error
	errors  []string
}

func (m *multierror) errorOrNil() error {
	if len(m.errors) == 0 {
		return nil
	}
	if m.wrapped == nil {
		return errors.New(strings.Join(m.errors, "; "))
	}
	return fmt.Errorf("%w: %s", m.wrapped, strings.Join(m.errors, "; "))
}

func (m *multierror) append(err error) {
	m.errors = append(m.errors, err.Error())
}<|MERGE_RESOLUTION|>--- conflicted
+++ resolved
@@ -407,11 +407,6 @@
 			meas, comp = b.Sum(false)
 		}
 	case aggregation.ExplicitBucketHistogram:
-<<<<<<< HEAD
-		meas, comp = b.ExplicitBucketHistogram(a)
-	case aggregation.ExponentialHistogram:
-		meas, comp = b.ExponentialBucketHistogram(a)
-=======
 		var noSum bool
 		switch kind {
 		case InstrumentKindUpDownCounter, InstrumentKindObservableUpDownCounter, InstrumentKindObservableGauge:
@@ -421,7 +416,17 @@
 			noSum = true
 		}
 		meas, comp = b.ExplicitBucketHistogram(a, noSum)
->>>>>>> e08359f3
+	case aggregation.ExponentialHistogram:
+		var noSum bool
+		switch kind {
+		case InstrumentKindUpDownCounter, InstrumentKindObservableUpDownCounter, InstrumentKindObservableGauge:
+			// The sum should not be collected for any instrument that can make
+			// negative measurements:
+			// https://github.com/open-telemetry/opentelemetry-specification/blob/v1.21.0/specification/metrics/sdk.md#histogram-aggregations
+			noSum = true
+		}
+		meas, comp = b.ExponentialBucketHistogram(a, noSum)
+
 	default:
 		err = errUnknownAggregation
 	}
@@ -435,16 +440,16 @@
 // | Instrument Kind          | Drop | LastValue | Sum | Histogram | Exponential Histogram |
 // |--------------------------|------|-----------|-----|-----------|-----------------------|
 // | Counter                  | ✓    |           | ✓   | ✓         | ✓                     |
-// | UpDownCounter            | ✓    |           | ✓   | ✓         |                       |
+// | UpDownCounter            | ✓    |           | ✓   | ✓         | ✓                     |
 // | Histogram                | ✓    |           | ✓   | ✓         | ✓                     |
-// | Observable Counter       | ✓    |           | ✓   | ✓         |                       |
-// | Observable UpDownCounter | ✓    |           | ✓   | ✓         |                       |
-// | Observable Gauge         | ✓    | ✓         |     | ✓         |                       |.
+// | Observable Counter       | ✓    |           | ✓   | ✓         | ✓                     |
+// | Observable UpDownCounter | ✓    |           | ✓   | ✓         | ✓                     |
+// | Observable Gauge         | ✓    | ✓         |     | ✓         | ✓                     |.
 func isAggregatorCompatible(kind InstrumentKind, agg aggregation.Aggregation) error {
 	switch agg.(type) {
 	case aggregation.Default:
 		return nil
-	case aggregation.ExplicitBucketHistogram:
+	case aggregation.ExplicitBucketHistogram, aggregation.ExponentialHistogram:
 		switch kind {
 		case InstrumentKindCounter,
 			InstrumentKindUpDownCounter,
@@ -456,19 +461,6 @@
 		default:
 			return errIncompatibleAggregation
 		}
-<<<<<<< HEAD
-		// TODO: review need for aggregation check after
-		// https://github.com/open-telemetry/opentelemetry-specification/issues/2710
-		return errIncompatibleAggregation
-	case aggregation.ExponentialHistogram:
-		if kind == InstrumentKindCounter || kind == InstrumentKindHistogram {
-			return nil
-		}
-		// TODO: review need for aggregation check after
-		// https://github.com/open-telemetry/opentelemetry-specification/issues/2710
-		return errIncompatibleAggregation
-=======
->>>>>>> e08359f3
 	case aggregation.Sum:
 		switch kind {
 		case InstrumentKindObservableCounter, InstrumentKindObservableUpDownCounter, InstrumentKindCounter, InstrumentKindHistogram, InstrumentKindUpDownCounter:
