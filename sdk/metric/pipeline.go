// Copyright The OpenTelemetry Authors
//
// Licensed under the Apache License, Version 2.0 (the "License");
// you may not use this file except in compliance with the License.
// You may obtain a copy of the License at
//
//     http://www.apache.org/licenses/LICENSE-2.0
//
// Unless required by applicable law or agreed to in writing, software
// distributed under the License is distributed on an "AS IS" BASIS,
// WITHOUT WARRANTIES OR CONDITIONS OF ANY KIND, either express or implied.
// See the License for the specific language governing permissions and
// limitations under the License.

package metric // import "go.opentelemetry.io/otel/sdk/metric"

import (
	"context"
	"errors"
	"fmt"
	"strings"
	"sync"

	"go.opentelemetry.io/otel/attribute"
	"go.opentelemetry.io/otel/internal/global"
	"go.opentelemetry.io/otel/metric/unit"
	"go.opentelemetry.io/otel/sdk/instrumentation"
	"go.opentelemetry.io/otel/sdk/metric/aggregation"
	"go.opentelemetry.io/otel/sdk/metric/internal"
	"go.opentelemetry.io/otel/sdk/metric/metricdata"
	"go.opentelemetry.io/otel/sdk/resource"
)

var (
	errCreatingAggregators     = errors.New("could not create all aggregators")
	errIncompatibleAggregation = errors.New("incompatible aggregation")
	errUnknownAggregation      = errors.New("unrecognized aggregation")
	errUnknownTemporality      = errors.New("unrecognized temporality")
)

type aggregator interface {
	Aggregation() metricdata.Aggregation
}

// instrumentSync is a synchronization point between a pipeline and an
// instrument's Aggregators.
type instrumentSync struct {
	name        string
	description string
	unit        unit.Unit
	aggregator  aggregator
}

func newPipeline(res *resource.Resource, reader Reader, views []View) *pipeline {
	if res == nil {
		res = resource.Empty()
	}
	return &pipeline{
		resource:     res,
		reader:       reader,
		views:        views,
		aggregations: make(map[instrumentation.Scope][]instrumentSync),
	}
}

// pipeline connects all of the instruments created by a meter provider to a Reader.
// This is the object that will be `Reader.register()` when a meter provider is created.
//
// As instruments are created the instrument should be checked if it exists in the
// views of a the Reader, and if so each aggregator should be added to the pipeline.
type pipeline struct {
	resource *resource.Resource

	reader Reader
	views  []View

	sync.Mutex
	aggregations map[instrumentation.Scope][]instrumentSync
	callbacks    []func(context.Context)
}

// addSync adds the instrumentSync to pipeline p with scope. This method is not
// idempotent. Duplicate calls will result in duplicate additions, it is the
// callers responsibility to ensure this is called with unique values.
func (p *pipeline) addSync(scope instrumentation.Scope, iSync instrumentSync) {
	p.Lock()
	defer p.Unlock()
	if p.aggregations == nil {
		p.aggregations = map[instrumentation.Scope][]instrumentSync{
			scope: {iSync},
		}
		return
	}
	p.aggregations[scope] = append(p.aggregations[scope], iSync)
}

// addCallback registers a callback to be run when `produce()` is called.
func (p *pipeline) addCallback(callback func(context.Context)) {
	p.Lock()
	defer p.Unlock()
	p.callbacks = append(p.callbacks, callback)
}

// callbackKey is a context key type used to identify context that came from the SDK.
type callbackKey int

// produceKey is the context key to tell if a Observe is called within a callback.
// Its value of zero is arbitrary. If this package defined other context keys,
// they would have different integer values.
const produceKey callbackKey = 0

// produce returns aggregated metrics from a single collection.
//
// This method is safe to call concurrently.
func (p *pipeline) produce(ctx context.Context) (metricdata.ResourceMetrics, error) {
	p.Lock()
	defer p.Unlock()

	ctx = context.WithValue(ctx, produceKey, struct{}{})

	for _, callback := range p.callbacks {
		// TODO make the callbacks parallel. ( #3034 )
		callback(ctx)
		if err := ctx.Err(); err != nil {
			// This means the context expired before we finished running callbacks.
			return metricdata.ResourceMetrics{}, err
		}
	}

	sm := make([]metricdata.ScopeMetrics, 0, len(p.aggregations))
	for scope, instruments := range p.aggregations {
		metrics := make([]metricdata.Metrics, 0, len(instruments))
		for _, inst := range instruments {
			data := inst.aggregator.Aggregation()
			if data != nil {
				metrics = append(metrics, metricdata.Metrics{
					Name:        inst.name,
					Description: inst.description,
					Unit:        inst.unit,
					Data:        data,
				})
			}
		}
		if len(metrics) > 0 {
			sm = append(sm, metricdata.ScopeMetrics{
				Scope:   scope,
				Metrics: metrics,
			})
		}
	}

	return metricdata.ResourceMetrics{
		Resource:     p.resource,
		ScopeMetrics: sm,
	}, nil
}

// inserter facilitates inserting of new instruments into a pipeline.
type inserter[N int64 | float64] struct {
	cache    instrumentCache[N]
	pipeline *pipeline
}

func newInserter[N int64 | float64](p *pipeline, c instrumentCache[N]) *inserter[N] {
	return &inserter[N]{cache: c, pipeline: p}
}

// Instrument inserts the instrument inst with instUnit into a pipeline. All
// views the pipeline contains are matched against, and any matching view that
// creates a unique Aggregator will be inserted into the pipeline and included
// in the returned slice.
//
// The returned Aggregators are ensured to be deduplicated and unique. If
// another view in another pipeline that is cached by this inserter's cache has
// already inserted the same Aggregator for the same instrument, that
// Aggregator instance is returned.
//
// If another instrument has already been inserted by this inserter, or any
// other using the same cache, and it conflicts with the instrument being
// inserted in this call, an Aggregator matching the arguments will still be
// returned but an Info level log message will also be logged to the OTel
// global logger.
//
// If the passed instrument would result in an incompatible Aggregator, an
// error is returned and that Aggregator is not inserted or returned.
//
// If an instrument is determined to use a Drop aggregation, that instrument is
// not inserted nor returned.
func (i *inserter[N]) Instrument(inst Instrument) ([]internal.Aggregator[N], error) {
	var (
		matched bool
		aggs    []internal.Aggregator[N]
	)

	errs := &multierror{wrapped: errCreatingAggregators}
	// The cache will return the same Aggregator instance. Use this fact to
	// compare pointer addresses to deduplicate Aggregators.
	seen := make(map[internal.Aggregator[N]]struct{})
	for _, v := range i.pipeline.views {
		inst, match := v(inst)
		if !match {
			continue
		}
		matched = true

<<<<<<< HEAD
		agg, err := i.cachedAggregator(inst)
=======
		agg, err := i.cachedAggregator(inst, instUnit, v.AttributeFilter())
>>>>>>> c21b6b6b
		if err != nil {
			errs.append(err)
		}
		if agg == nil { // Drop aggregator.
			continue
		}
		if _, ok := seen[agg]; ok {
			// This aggregator has already been added.
			continue
		}
		seen[agg] = struct{}{}
		aggs = append(aggs, agg)
	}

	if matched {
		return aggs, errs.errorOrNil()
	}

	// Apply implicit default view if no explicit matched.
<<<<<<< HEAD
	agg, err := i.cachedAggregator(Stream{Instrument: inst})
=======
	agg, err := i.cachedAggregator(inst, instUnit, nil)
>>>>>>> c21b6b6b
	if err != nil {
		errs.append(err)
	}
	if agg != nil {
		// Ensured to have not seen given matched was false.
		aggs = append(aggs, agg)
	}
	return aggs, errs.errorOrNil()
}

// cachedAggregator returns the appropriate Aggregator for an instrument
// configuration. If the exact instrument has been created within the
// inst.Scope, that Aggregator instance will be returned. Otherwise, a new
// computed Aggregator will be cached and returned.
//
// If the instrument configuration conflicts with an instrument that has
// already been created (e.g. description, unit, data type) a warning will be
// logged at the "Info" level with the global OTel logger. A valid new
// Aggregator for the instrument configuration will still be returned without
// an error.
//
// If the instrument defines an unknown or incompatible aggregation, an error
// is returned.
<<<<<<< HEAD
func (i *inserter[N]) cachedAggregator(inst Stream) (internal.Aggregator[N], error) {
=======
func (i *inserter[N]) cachedAggregator(inst view.Instrument, u unit.Unit, filter func(attribute.Set) attribute.Set) (internal.Aggregator[N], error) {
>>>>>>> c21b6b6b
	switch inst.Aggregation.(type) {
	case nil, aggregation.Default:
		// Undefined, nil, means to use the default from the reader.
		inst.Aggregation = i.pipeline.reader.aggregation(inst.Kind)
	}

	if err := isAggregatorCompatible(inst.Kind, inst.Aggregation); err != nil {
		return nil, fmt.Errorf(
			"creating aggregator with instrumentKind: %d, aggregation %v: %w",
			inst.Kind, inst.Aggregation, err,
		)
	}

	id := i.instrumentID(inst)
	// If there is a conflict, the specification says the view should
	// still be applied and a warning should be logged.
	i.logConflict(id)
	return i.cache.LookupAggregator(id, func() (internal.Aggregator[N], error) {
		agg, err := i.aggregator(inst.Aggregation, inst.Kind, id.Temporality, id.Monotonic)
		if err != nil {
			return nil, err
		}
		if agg == nil { // Drop aggregator.
			return nil, nil
		}
		if filter != nil {
			agg = internal.NewFilter(agg, filter)
		}

		i.pipeline.addSync(inst.Scope, instrumentSync{
			name:        inst.Name,
			description: inst.Description,
			unit:        inst.Unit,
			aggregator:  agg,
		})
		return agg, err
	})
}

// logConflict validates if an instrument with the same name as id has already
// been created. If that instrument conflicts with id, a warning is logged.
func (i *inserter[N]) logConflict(id instrumentID) {
	existing, unique := i.cache.Unique(id)
	if unique {
		return
	}

	global.Info(
		"duplicate metric stream definitions",
		"names", fmt.Sprintf("%q, %q", existing.Name, id.Name),
		"descriptions", fmt.Sprintf("%q, %q", existing.Description, id.Description),
		"units", fmt.Sprintf("%s, %s", existing.Unit, id.Unit),
		"numbers", fmt.Sprintf("%s, %s", existing.Number, id.Number),
		"aggregations", fmt.Sprintf("%s, %s", existing.Aggregation, id.Aggregation),
		"monotonics", fmt.Sprintf("%t, %t", existing.Monotonic, id.Monotonic),
		"temporalities", fmt.Sprintf("%s, %s", existing.Temporality.String(), id.Temporality.String()),
	)
}

func (i *inserter[N]) instrumentID(vi Stream) instrumentID {
	var zero N
	id := instrumentID{
		Name:        vi.Name,
		Description: vi.Description,
		Unit:        vi.Unit,
		Aggregation: fmt.Sprintf("%T", vi.Aggregation),
		Temporality: vi.Temporality,
		Number:      fmt.Sprintf("%T", zero),
	}

	var undefinedTemp metricdata.Temporality
	if id.Temporality == undefinedTemp {
		id.Temporality = i.pipeline.reader.temporality(vi.Kind)
	}

	switch vi.Kind {
	case InstrumentKindAsyncCounter, InstrumentKindSyncCounter, InstrumentKindSyncHistogram:
		id.Monotonic = true
	}

	return id
}

// aggregator returns a new Aggregator matching agg, kind, temporality, and
// monotonic. If the agg is unknown or temporality is invalid, an error is
// returned.
func (i *inserter[N]) aggregator(agg aggregation.Aggregation, kind InstrumentKind, temporality metricdata.Temporality, monotonic bool) (internal.Aggregator[N], error) {
	switch a := agg.(type) {
	case aggregation.Drop:
		return nil, nil
	case aggregation.LastValue:
		return internal.NewLastValue[N](), nil
	case aggregation.Sum:
		switch kind {
		case InstrumentKindAsyncCounter, InstrumentKindAsyncUpDownCounter:
			// Asynchronous counters and up-down-counters are defined to record
			// the absolute value of the count:
			// https://github.com/open-telemetry/opentelemetry-specification/blob/main/specification/metrics/api.md#asynchronous-counter-creation
			switch temporality {
			case metricdata.CumulativeTemporality:
				return internal.NewPrecomputedCumulativeSum[N](monotonic), nil
			case metricdata.DeltaTemporality:
				return internal.NewPrecomputedDeltaSum[N](monotonic), nil
			default:
				return nil, fmt.Errorf("%w: %s(%d)", errUnknownTemporality, temporality.String(), temporality)
			}
		}

		switch temporality {
		case metricdata.CumulativeTemporality:
			return internal.NewCumulativeSum[N](monotonic), nil
		case metricdata.DeltaTemporality:
			return internal.NewDeltaSum[N](monotonic), nil
		default:
			return nil, fmt.Errorf("%w: %s(%d)", errUnknownTemporality, temporality.String(), temporality)
		}
	case aggregation.ExplicitBucketHistogram:
		switch temporality {
		case metricdata.CumulativeTemporality:
			return internal.NewCumulativeHistogram[N](a), nil
		case metricdata.DeltaTemporality:
			return internal.NewDeltaHistogram[N](a), nil
		default:
			return nil, fmt.Errorf("%w: %s(%d)", errUnknownTemporality, temporality.String(), temporality)
		}
	}
	return nil, errUnknownAggregation
}

// isAggregatorCompatible checks if the aggregation can be used by the instrument.
// Current compatibility:
//
// | Instrument Kind      | Drop | LastValue | Sum | Histogram | Exponential Histogram |
// |----------------------|------|-----------|-----|-----------|-----------------------|
// | Sync Counter         | X    |           | X   | X         | X                     |
// | Sync UpDown Counter  | X    |           | X   |           |                       |
// | Sync Histogram       | X    |           | X   | X         | X                     |
// | Async Counter        | X    |           | X   |           |                       |
// | Async UpDown Counter | X    |           | X   |           |                       |
// | Async Gauge          | X    | X         |     |           |                       |.
func isAggregatorCompatible(kind InstrumentKind, agg aggregation.Aggregation) error {
	switch agg.(type) {
	case aggregation.ExplicitBucketHistogram:
		if kind == InstrumentKindSyncCounter || kind == InstrumentKindSyncHistogram {
			return nil
		}
		// TODO: review need for aggregation check after
		// https://github.com/open-telemetry/opentelemetry-specification/issues/2710
		return errIncompatibleAggregation
	case aggregation.Sum:
		switch kind {
		case InstrumentKindAsyncCounter, InstrumentKindAsyncUpDownCounter, InstrumentKindSyncCounter, InstrumentKindSyncHistogram, InstrumentKindSyncUpDownCounter:
			return nil
		default:
			// TODO: review need for aggregation check after
			// https://github.com/open-telemetry/opentelemetry-specification/issues/2710
			return errIncompatibleAggregation
		}
	case aggregation.LastValue:
		if kind == InstrumentKindAsyncGauge {
			return nil
		}
		// TODO: review need for aggregation check after
		// https://github.com/open-telemetry/opentelemetry-specification/issues/2710
		return errIncompatibleAggregation
	case aggregation.Drop:
		return nil
	default:
		// This is used passed checking for default, it should be an error at this point.
		return fmt.Errorf("%w: %v", errUnknownAggregation, agg)
	}
}

// pipelines is the group of pipelines connecting Readers with instrument
// measurement.
type pipelines []*pipeline

func newPipelines(res *resource.Resource, readers []Reader, views []View) pipelines {
	pipes := make([]*pipeline, 0, len(readers))
	for _, r := range readers {
		p := &pipeline{
			resource: res,
			reader:   r,
			views:    views,
		}
		r.register(p)
		pipes = append(pipes, p)
	}
	return pipes
}

// TODO (#3053) Only register callbacks if any instrument matches in a view.
func (p pipelines) registerCallback(fn func(context.Context)) {
	for _, pipe := range p {
		pipe.addCallback(fn)
	}
}

// resolver facilitates resolving Aggregators an instrument needs to aggregate
// measurements with while updating all pipelines that need to pull from those
// aggregations.
type resolver[N int64 | float64] struct {
	inserters []*inserter[N]
}

func newResolver[N int64 | float64](p pipelines, c instrumentCache[N]) resolver[N] {
	in := make([]*inserter[N], len(p))
	for i := range in {
		in[i] = newInserter(p[i], c)
	}
	return resolver[N]{in}
}

// Aggregators returns the Aggregators instrument inst needs to update when it
// makes a measurement.
func (r resolver[N]) Aggregators(inst Instrument) ([]internal.Aggregator[N], error) {
	var aggs []internal.Aggregator[N]

	errs := &multierror{}
	for _, i := range r.inserters {
		a, err := i.Instrument(inst)
		if err != nil {
			errs.append(err)
		}
		aggs = append(aggs, a...)
	}
	return aggs, errs.errorOrNil()
}

type multierror struct {
	wrapped error
	errors  []string
}

func (m *multierror) errorOrNil() error {
	if len(m.errors) == 0 {
		return nil
	}
	return fmt.Errorf("%w: %s", m.wrapped, strings.Join(m.errors, "; "))
}

func (m *multierror) append(err error) {
	m.errors = append(m.errors, err.Error())
}<|MERGE_RESOLUTION|>--- conflicted
+++ resolved
@@ -203,11 +203,7 @@
 		}
 		matched = true
 
-<<<<<<< HEAD
 		agg, err := i.cachedAggregator(inst)
-=======
-		agg, err := i.cachedAggregator(inst, instUnit, v.AttributeFilter())
->>>>>>> c21b6b6b
 		if err != nil {
 			errs.append(err)
 		}
@@ -227,11 +223,7 @@
 	}
 
 	// Apply implicit default view if no explicit matched.
-<<<<<<< HEAD
 	agg, err := i.cachedAggregator(Stream{Instrument: inst})
-=======
-	agg, err := i.cachedAggregator(inst, instUnit, nil)
->>>>>>> c21b6b6b
 	if err != nil {
 		errs.append(err)
 	}
@@ -255,11 +247,7 @@
 //
 // If the instrument defines an unknown or incompatible aggregation, an error
 // is returned.
-<<<<<<< HEAD
 func (i *inserter[N]) cachedAggregator(inst Stream) (internal.Aggregator[N], error) {
-=======
-func (i *inserter[N]) cachedAggregator(inst view.Instrument, u unit.Unit, filter func(attribute.Set) attribute.Set) (internal.Aggregator[N], error) {
->>>>>>> c21b6b6b
 	switch inst.Aggregation.(type) {
 	case nil, aggregation.Default:
 		// Undefined, nil, means to use the default from the reader.
@@ -285,8 +273,11 @@
 		if agg == nil { // Drop aggregator.
 			return nil, nil
 		}
-		if filter != nil {
-			agg = internal.NewFilter(agg, filter)
+		if inst.AttributeFilter != nil {
+			agg = internal.NewFilter(agg, func(s attribute.Set) attribute.Set {
+				s, _ = s.Filter(inst.AttributeFilter)
+				return s
+			})
 		}
 
 		i.pipeline.addSync(inst.Scope, instrumentSync{
