--- conflicted
+++ resolved
@@ -162,14 +162,9 @@
 
 		for _, test := range tests {
 			t.Run(test.name, func(t *testing.T) {
-<<<<<<< HEAD
-				i := newInserter[N](scope, test.pipe)
+				c := newInstrumentCache[N](nil, nil)
+				i := newInserter(scope, test.pipe, c)
 				got, err := i.Instrument(inst)
-=======
-				c := newInstrumentCache[N](nil, nil)
-				i := newInserter(test.pipe, c)
-				got, err := i.Instrument(inst, unit.Dimensionless)
->>>>>>> 29511a00
 				require.NoError(t, err)
 				assert.Len(t, got, 1, "default view not applied")
 
