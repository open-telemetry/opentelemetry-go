// Copyright The OpenTelemetry Authors
//
// Licensed under the Apache License, Version 2.0 (the "License");
// you may not use this file except in compliance with the License.
// You may obtain a copy of the License at
//
//     http://www.apache.org/licenses/LICENSE-2.0
//
// Unless required by applicable law or agreed to in writing, software
// distributed under the License is distributed on an "AS IS" BASIS,
// WITHOUT WARRANTIES OR CONDITIONS OF ANY KIND, either express or implied.
// See the License for the specific language governing permissions and
// limitations under the License.

//go:build go1.17
// +build go1.17

package metric

import (
	"context"
	"fmt"
	"testing"

	"github.com/stretchr/testify/assert"
	"github.com/stretchr/testify/require"

	"go.opentelemetry.io/otel/sdk/metric/aggregation"
	"go.opentelemetry.io/otel/sdk/metric/export"
	"go.opentelemetry.io/otel/sdk/resource"
)

type reader struct {
	producer        producer
	temporalityFunc func(InstrumentKind) Temporality
<<<<<<< HEAD
	collectFunc     func(context.Context) (export.ResourceMetrics, error)
=======
	aggregationFunc AggregationSelector
	collectFunc     func(context.Context) (export.Metrics, error)
>>>>>>> c6526ecd
	forceFlushFunc  func(context.Context) error
	shutdownFunc    func(context.Context) error
}

var _ Reader = (*reader)(nil)

<<<<<<< HEAD
func (r *reader) register(p producer)                         { r.producer = p }
func (r *reader) temporality(kind InstrumentKind) Temporality { return r.temporalityFunc(kind) }
func (r *reader) Collect(ctx context.Context) (export.ResourceMetrics, error) {
	return r.collectFunc(ctx)
}
func (r *reader) ForceFlush(ctx context.Context) error { return r.forceFlushFunc(ctx) }
func (r *reader) Shutdown(ctx context.Context) error   { return r.shutdownFunc(ctx) }
=======
func (r *reader) aggregation(kind InstrumentKind) aggregation.Aggregation { // nolint:revive  // import-shadow for method scoped by type.
	return r.aggregationFunc(kind)
}

func (r *reader) register(p producer)                                 { r.producer = p }
func (r *reader) temporality(kind InstrumentKind) Temporality         { return r.temporalityFunc(kind) }
func (r *reader) Collect(ctx context.Context) (export.Metrics, error) { return r.collectFunc(ctx) }
func (r *reader) ForceFlush(ctx context.Context) error                { return r.forceFlushFunc(ctx) }
func (r *reader) Shutdown(ctx context.Context) error                  { return r.shutdownFunc(ctx) }
>>>>>>> c6526ecd

func TestConfigReaderSignalsEmpty(t *testing.T) {
	f, s := config{}.readerSignals()

	require.NotNil(t, f)
	require.NotNil(t, s)

	ctx := context.Background()
	assert.Nil(t, f(ctx))
	assert.Nil(t, s(ctx))
	assert.ErrorIs(t, s(ctx), ErrReaderShutdown)
}

func TestConfigReaderSignalsForwarded(t *testing.T) {
	var flush, sdown int
	r := &reader{
		forceFlushFunc: func(ctx context.Context) error {
			flush++
			return nil
		},
		shutdownFunc: func(ctx context.Context) error {
			sdown++
			return nil
		},
	}
	c := newConfig([]Option{WithReader(r)})
	f, s := c.readerSignals()

	require.NotNil(t, f)
	require.NotNil(t, s)

	ctx := context.Background()
	assert.NoError(t, f(ctx))
	assert.NoError(t, f(ctx))
	assert.NoError(t, s(ctx))
	assert.ErrorIs(t, s(ctx), ErrReaderShutdown)

	assert.Equal(t, 2, flush, "flush not called 2 times")
	assert.Equal(t, 1, sdown, "shutdown not called 1 time")
}

func TestConfigReaderSignalsForwardedErrors(t *testing.T) {
	r := &reader{
		forceFlushFunc: func(ctx context.Context) error { return assert.AnError },
		shutdownFunc:   func(ctx context.Context) error { return assert.AnError },
	}
	c := newConfig([]Option{WithReader(r)})
	f, s := c.readerSignals()

	require.NotNil(t, f)
	require.NotNil(t, s)

	ctx := context.Background()
	assert.ErrorIs(t, f(ctx), assert.AnError)
	assert.ErrorIs(t, s(ctx), assert.AnError)
	assert.ErrorIs(t, s(ctx), ErrReaderShutdown)
}

func TestUnifyMultiError(t *testing.T) {
	f := func(context.Context) error { return assert.AnError }
	funcs := []func(context.Context) error{f, f, f}
	errs := []error{assert.AnError, assert.AnError, assert.AnError}
	target := fmt.Errorf("%v", errs)
	assert.Equal(t, unify(funcs)(context.Background()), target)
}

func TestWithResource(t *testing.T) {
	res := resource.NewSchemaless()
	c := newConfig([]Option{WithResource(res)})
	assert.Same(t, res, c.res)
}

func TestWithReader(t *testing.T) {
	r := &reader{}
	c := newConfig([]Option{WithReader(r)})
	assert.Contains(t, c.readers, r)
}<|MERGE_RESOLUTION|>--- conflicted
+++ resolved
@@ -33,19 +33,18 @@
 type reader struct {
 	producer        producer
 	temporalityFunc func(InstrumentKind) Temporality
-<<<<<<< HEAD
+	aggregationFunc AggregationSelector
 	collectFunc     func(context.Context) (export.ResourceMetrics, error)
-=======
-	aggregationFunc AggregationSelector
-	collectFunc     func(context.Context) (export.Metrics, error)
->>>>>>> c6526ecd
 	forceFlushFunc  func(context.Context) error
 	shutdownFunc    func(context.Context) error
 }
 
 var _ Reader = (*reader)(nil)
 
-<<<<<<< HEAD
+func (r *reader) aggregation(kind InstrumentKind) aggregation.Aggregation { // nolint:revive  // import-shadow for method scoped by type.
+	return r.aggregationFunc(kind)
+}
+
 func (r *reader) register(p producer)                         { r.producer = p }
 func (r *reader) temporality(kind InstrumentKind) Temporality { return r.temporalityFunc(kind) }
 func (r *reader) Collect(ctx context.Context) (export.ResourceMetrics, error) {
@@ -53,17 +52,6 @@
 }
 func (r *reader) ForceFlush(ctx context.Context) error { return r.forceFlushFunc(ctx) }
 func (r *reader) Shutdown(ctx context.Context) error   { return r.shutdownFunc(ctx) }
-=======
-func (r *reader) aggregation(kind InstrumentKind) aggregation.Aggregation { // nolint:revive  // import-shadow for method scoped by type.
-	return r.aggregationFunc(kind)
-}
-
-func (r *reader) register(p producer)                                 { r.producer = p }
-func (r *reader) temporality(kind InstrumentKind) Temporality         { return r.temporalityFunc(kind) }
-func (r *reader) Collect(ctx context.Context) (export.Metrics, error) { return r.collectFunc(ctx) }
-func (r *reader) ForceFlush(ctx context.Context) error                { return r.forceFlushFunc(ctx) }
-func (r *reader) Shutdown(ctx context.Context) error                  { return r.shutdownFunc(ctx) }
->>>>>>> c6526ecd
 
 func TestConfigReaderSignalsEmpty(t *testing.T) {
 	f, s := config{}.readerSignals()
