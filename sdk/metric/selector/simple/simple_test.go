// Copyright The OpenTelemetry Authors
//
// Licensed under the Apache License, Version 2.0 (the "License");
// you may not use this file except in compliance with the License.
// You may obtain a copy of the License at
//
//     http://www.apache.org/licenses/LICENSE-2.0
//
// Unless required by applicable law or agreed to in writing, software
// distributed under the License is distributed on an "AS IS" BASIS,
// WITHOUT WARRANTIES OR CONDITIONS OF ANY KIND, either express or implied.
// See the License for the specific language governing permissions and
// limitations under the License.

package simple_test

import (
	"testing"

	"github.com/stretchr/testify/require"

	"go.opentelemetry.io/otel/metric"
	"go.opentelemetry.io/otel/metric/metrictest"
	"go.opentelemetry.io/otel/metric/number"
	"go.opentelemetry.io/otel/metric/sdkapi"
	export "go.opentelemetry.io/otel/sdk/export/metric"
	"go.opentelemetry.io/otel/sdk/metric/aggregator/exact"
	"go.opentelemetry.io/otel/sdk/metric/aggregator/histogram"
	"go.opentelemetry.io/otel/sdk/metric/aggregator/lastvalue"
	"go.opentelemetry.io/otel/sdk/metric/aggregator/minmaxsumcount"
	"go.opentelemetry.io/otel/sdk/metric/aggregator/sum"
	"go.opentelemetry.io/otel/sdk/metric/selector/simple"
)

var (
<<<<<<< HEAD
	testCounterDesc           = metrictest.NewDescriptor("counter", sdkapi.CounterInstrumentKind, number.Int64Kind)
	testUpDownCounterDesc     = metrictest.NewDescriptor("updowncounter", sdkapi.UpDownCounterInstrumentKind, number.Int64Kind)
	testSumObserverDesc       = metrictest.NewDescriptor("sumobserver", sdkapi.SumObserverInstrumentKind, number.Int64Kind)
	testUpDownSumObserverDesc = metrictest.NewDescriptor("updownsumobserver", sdkapi.UpDownSumObserverInstrumentKind, number.Int64Kind)
	testValueRecorderDesc     = metrictest.NewDescriptor("valuerecorder", sdkapi.ValueRecorderInstrumentKind, number.Int64Kind)
	testValueObserverDesc     = metrictest.NewDescriptor("valueobserver", sdkapi.ValueObserverInstrumentKind, number.Int64Kind)
=======
	testCounterDesc               = metric.NewDescriptor("counter", sdkapi.CounterInstrumentKind, number.Int64Kind)
	testUpDownCounterDesc         = metric.NewDescriptor("updowncounter", sdkapi.UpDownCounterInstrumentKind, number.Int64Kind)
	testCounterObserverDesc       = metric.NewDescriptor("counterobserver", sdkapi.CounterObserverInstrumentKind, number.Int64Kind)
	testUpDownCounterObserverDesc = metric.NewDescriptor("updowncounterobserver", sdkapi.UpDownCounterObserverInstrumentKind, number.Int64Kind)
	testHistogramDesc             = metric.NewDescriptor("histogram", sdkapi.HistogramInstrumentKind, number.Int64Kind)
	testGaugeObserverDesc         = metric.NewDescriptor("gauge", sdkapi.GaugeObserverInstrumentKind, number.Int64Kind)
>>>>>>> a7b9d021
)

func oneAgg(sel export.AggregatorSelector, desc *metric.Descriptor) export.Aggregator {
	var agg export.Aggregator
	sel.AggregatorFor(desc, &agg)
	return agg
}

func testFixedSelectors(t *testing.T, sel export.AggregatorSelector) {
	require.IsType(t, (*lastvalue.Aggregator)(nil), oneAgg(sel, &testGaugeObserverDesc))
	require.IsType(t, (*sum.Aggregator)(nil), oneAgg(sel, &testCounterDesc))
	require.IsType(t, (*sum.Aggregator)(nil), oneAgg(sel, &testUpDownCounterDesc))
	require.IsType(t, (*sum.Aggregator)(nil), oneAgg(sel, &testCounterObserverDesc))
	require.IsType(t, (*sum.Aggregator)(nil), oneAgg(sel, &testUpDownCounterObserverDesc))
}

func TestInexpensiveDistribution(t *testing.T) {
	inex := simple.NewWithInexpensiveDistribution()
	require.IsType(t, (*minmaxsumcount.Aggregator)(nil), oneAgg(inex, &testHistogramDesc))
	testFixedSelectors(t, inex)
}

func TestExactDistribution(t *testing.T) {
	ex := simple.NewWithExactDistribution()
	require.IsType(t, (*exact.Aggregator)(nil), oneAgg(ex, &testHistogramDesc))
	testFixedSelectors(t, ex)
}

func TestHistogramDistribution(t *testing.T) {
	hist := simple.NewWithHistogramDistribution()
	require.IsType(t, (*histogram.Aggregator)(nil), oneAgg(hist, &testHistogramDesc))
	testFixedSelectors(t, hist)
}<|MERGE_RESOLUTION|>--- conflicted
+++ resolved
@@ -33,21 +33,12 @@
 )
 
 var (
-<<<<<<< HEAD
-	testCounterDesc           = metrictest.NewDescriptor("counter", sdkapi.CounterInstrumentKind, number.Int64Kind)
-	testUpDownCounterDesc     = metrictest.NewDescriptor("updowncounter", sdkapi.UpDownCounterInstrumentKind, number.Int64Kind)
-	testSumObserverDesc       = metrictest.NewDescriptor("sumobserver", sdkapi.SumObserverInstrumentKind, number.Int64Kind)
-	testUpDownSumObserverDesc = metrictest.NewDescriptor("updownsumobserver", sdkapi.UpDownSumObserverInstrumentKind, number.Int64Kind)
-	testValueRecorderDesc     = metrictest.NewDescriptor("valuerecorder", sdkapi.ValueRecorderInstrumentKind, number.Int64Kind)
-	testValueObserverDesc     = metrictest.NewDescriptor("valueobserver", sdkapi.ValueObserverInstrumentKind, number.Int64Kind)
-=======
-	testCounterDesc               = metric.NewDescriptor("counter", sdkapi.CounterInstrumentKind, number.Int64Kind)
-	testUpDownCounterDesc         = metric.NewDescriptor("updowncounter", sdkapi.UpDownCounterInstrumentKind, number.Int64Kind)
-	testCounterObserverDesc       = metric.NewDescriptor("counterobserver", sdkapi.CounterObserverInstrumentKind, number.Int64Kind)
-	testUpDownCounterObserverDesc = metric.NewDescriptor("updowncounterobserver", sdkapi.UpDownCounterObserverInstrumentKind, number.Int64Kind)
-	testHistogramDesc             = metric.NewDescriptor("histogram", sdkapi.HistogramInstrumentKind, number.Int64Kind)
-	testGaugeObserverDesc         = metric.NewDescriptor("gauge", sdkapi.GaugeObserverInstrumentKind, number.Int64Kind)
->>>>>>> a7b9d021
+	testCounterDesc               = metrictest.NewDescriptor("counter", sdkapi.CounterInstrumentKind, number.Int64Kind)
+	testUpDownCounterDesc         = metrictest.NewDescriptor("updowncounter", sdkapi.UpDownCounterInstrumentKind, number.Int64Kind)
+	testCounterObserverDesc       = metrictest.NewDescriptor("counterobserver", sdkapi.CounterObserverInstrumentKind, number.Int64Kind)
+	testUpDownCounterObserverDesc = metrictest.NewDescriptor("updowncounterobserver", sdkapi.UpDownCounterObserverInstrumentKind, number.Int64Kind)
+	testHistogramDesc             = metrictest.NewDescriptor("histogram", sdkapi.HistogramInstrumentKind, number.Int64Kind)
+	testGaugeObserverDesc         = metrictest.NewDescriptor("gauge", sdkapi.GaugeObserverInstrumentKind, number.Int64Kind)
 )
 
 func oneAgg(sel export.AggregatorSelector, desc *metric.Descriptor) export.Aggregator {
