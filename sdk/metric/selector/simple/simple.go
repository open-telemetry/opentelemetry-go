--- conflicted
+++ resolved
@@ -27,16 +27,8 @@
 type (
 	selectorInexpensive struct{}
 	selectorExact       struct{}
-<<<<<<< HEAD
-	selectorSketch      struct {
-		config *ddsketch.Config
-	}
-	selectorHistogram struct {
+	selectorHistogram   struct {
 		options []histogram.Option
-=======
-	selectorHistogram   struct {
-		boundaries []float64
->>>>>>> 4352a7a6
 	}
 )
 
@@ -64,20 +56,11 @@
 	return selectorExact{}
 }
 
-<<<<<<< HEAD
-// NewWithHistogramDistribution returns a simple aggregation selector that uses counter,
-// histogram, and histogram aggregators for the three kinds of metric. This
-// selector uses more memory than the NewWithInexpensiveDistribution because it
-// uses a counter per bucket.
-func NewWithHistogramDistribution(options ...histogram.Option) export.AggregatorSelector {
-	return selectorHistogram{options: options}
-=======
 // NewWithHistogramDistribution returns a simple aggregator selector
 // that uses histogram aggregators for `ValueRecorder` instruments.
 // This selector is a good default choice for most metric exporters.
-func NewWithHistogramDistribution(boundaries []float64) export.AggregatorSelector {
-	return selectorHistogram{boundaries: boundaries}
->>>>>>> 4352a7a6
+func NewWithHistogramDistribution(options ...histogram.Option) export.AggregatorSelector {
+	return selectorHistogram{options: options}
 }
 
 func sumAggs(aggPtrs []*export.Aggregator) {
