// Copyright The OpenTelemetry Authors
//
// Licensed under the Apache License, Version 2.0 (the "License");
// you may not use this file except in compliance with the License.
// You may obtain a copy of the License at
//
//     http://www.apache.org/licenses/LICENSE-2.0
//
// Unless required by applicable law or agreed to in writing, software
// distributed under the License is distributed on an "AS IS" BASIS,
// WITHOUT WARRANTIES OR CONDITIONS OF ANY KIND, either express or implied.
// See the License for the specific language governing permissions and
// limitations under the License.

package metric

import "unsafe"

func AtomicFieldOffsets() map[string]uintptr {
	return map[string]uintptr{
<<<<<<< HEAD
		"record.refMapped.value": unsafe.Offsetof(record{}.refMapped.value),
		"record.modified":        unsafe.Offsetof(record{}.modified),
=======
		"record.refMapped.value":        unsafe.Offsetof(record{}.refMapped.value),
		"record.updateCount":            unsafe.Offsetof(record{}.updateCount),
		"record.labels.cachedEncoderID": unsafe.Offsetof(record{}.labels.cachedEncoded),
>>>>>>> d20fc722
	}
}<|MERGE_RESOLUTION|>--- conflicted
+++ resolved
@@ -18,13 +18,7 @@
 
 func AtomicFieldOffsets() map[string]uintptr {
 	return map[string]uintptr{
-<<<<<<< HEAD
 		"record.refMapped.value": unsafe.Offsetof(record{}.refMapped.value),
-		"record.modified":        unsafe.Offsetof(record{}.modified),
-=======
-		"record.refMapped.value":        unsafe.Offsetof(record{}.refMapped.value),
-		"record.updateCount":            unsafe.Offsetof(record{}.updateCount),
-		"record.labels.cachedEncoderID": unsafe.Offsetof(record{}.labels.cachedEncoded),
->>>>>>> d20fc722
+		"record.updateCount":     unsafe.Offsetof(record{}.updateCount),
 	}
 }