// Copyright The OpenTelemetry Authors
//
// Licensed under the Apache License, Version 2.0 (the "License");
// you may not use this file except in compliance with the License.
// You may obtain a copy of the License at
//
//     http://www.apache.org/licenses/LICENSE-2.0
//
// Unless required by applicable law or agreed to in writing, software
// distributed under the License is distributed on an "AS IS" BASIS,
// WITHOUT WARRANTIES OR CONDITIONS OF ANY KIND, either express or implied.
// See the License for the specific language governing permissions and
// limitations under the License.

// This test is too large for the race detector.  This SDK uses no locks
// that the race detector would help with, anyway.
// +build !race

package metric

import (
	"context"
	"fmt"
	"math"
	"math/rand"
	"runtime"
	"sort"
	"strings"
	"sync"
	"sync/atomic"
	"testing"
	"time"

	"go.opentelemetry.io/otel/api/kv"
	"go.opentelemetry.io/otel/api/metric"
	api "go.opentelemetry.io/otel/api/metric"
	export "go.opentelemetry.io/otel/sdk/export/metric"
	"go.opentelemetry.io/otel/sdk/export/metric/aggregation"
	"go.opentelemetry.io/otel/sdk/metric/integrator/test"
)

const (
	concurrencyPerCPU = 100
	reclaimPeriod     = time.Millisecond * 100
	testRun           = 5 * time.Second
	epsilon           = 1e-10
)

var Must = api.Must

type (
	testFixture struct {
		// stop has to be aligned for 64-bit atomic operations.
		stop     int64
		expected sync.Map
		received sync.Map // Note: doesn't require synchronization
		wg       sync.WaitGroup
		impl     testImpl
		T        *testing.T

		export.AggregationSelector

		lock  sync.Mutex
		lused map[string]bool

		dupCheck  map[testKey]int
		totalDups int64
	}

	testKey struct {
		labels     string
		descriptor *metric.Descriptor
	}

	testImpl struct {
		newInstrument  func(meter api.Meter, name string) SyncImpler
		getUpdateValue func() api.Number
		operate        func(interface{}, context.Context, api.Number, []kv.KeyValue)
		newStore       func() interface{}

		// storeCollect and storeExpect are the same for
		// counters, different for lastValues, to ensure we are
		// testing the timestamps correctly.
		storeCollect func(store interface{}, value api.Number, ts time.Time)
		storeExpect  func(store interface{}, value api.Number)
		readStore    func(store interface{}) api.Number
		equalValues  func(a, b api.Number) bool
	}

	SyncImpler interface {
		SyncImpl() metric.SyncImpl
	}

	// lastValueState supports merging lastValue values, for the case
	// where a race condition causes duplicate records.  We always
	// take the later timestamp.
	lastValueState struct {
		// raw has to be aligned for 64-bit atomic operations.
		raw api.Number
		ts  time.Time
	}
)

func concurrency() int {
	return concurrencyPerCPU * runtime.NumCPU()
}

func canonicalizeLabels(ls []kv.KeyValue) string {
	copy := append(ls[0:0:0], ls...)
	sort.SliceStable(copy, func(i, j int) bool {
		return copy[i].Key < copy[j].Key
	})
	var b strings.Builder
	for _, kv := range copy {
		b.WriteString(string(kv.Key))
		b.WriteString("=")
		b.WriteString(kv.Value.Emit())
		b.WriteString("$")
	}
	return b.String()
}

func getPeriod() time.Duration {
	dur := math.Max(
		float64(reclaimPeriod)/10,
		float64(reclaimPeriod)*(1+0.1*rand.NormFloat64()),
	)
	return time.Duration(dur)
}

func (f *testFixture) someLabels() []kv.KeyValue {
	n := 1 + rand.Intn(3)
	l := make([]kv.KeyValue, n)

	for {
		oused := map[string]bool{}
		for i := 0; i < n; i++ {
			var k string
			for {
				k = fmt.Sprint("k", rand.Intn(1000000000))
				if !oused[k] {
					oused[k] = true
					break
				}
			}
			l[i] = kv.Key(k).String(fmt.Sprint("v", rand.Intn(1000000000)))
		}
		lc := canonicalizeLabels(l)
		f.lock.Lock()
		avail := !f.lused[lc]
		if avail {
			f.lused[lc] = true
			f.lock.Unlock()
			return l
		}
		f.lock.Unlock()
	}
}

func (f *testFixture) startWorker(impl *Accumulator, meter api.Meter, wg *sync.WaitGroup, i int) {
	ctx := context.Background()
	name := fmt.Sprint("test_", i)
	instrument := f.impl.newInstrument(meter, name)
	var descriptor *metric.Descriptor
	if ii, ok := instrument.SyncImpl().(*syncInstrument); ok {
		descriptor = &ii.descriptor
	}
	kvs := f.someLabels()
	clabs := canonicalizeLabels(kvs)
	dur := getPeriod()
	key := testKey{
		labels:     clabs,
		descriptor: descriptor,
	}
	for {
		sleep := time.Duration(rand.ExpFloat64() * float64(dur))
		time.Sleep(sleep)
		value := f.impl.getUpdateValue()
		f.impl.operate(instrument, ctx, value, kvs)

		actual, _ := f.expected.LoadOrStore(key, f.impl.newStore())

		f.impl.storeExpect(actual, value)

		if atomic.LoadInt64(&f.stop) != 0 {
			wg.Done()
			return
		}
	}
}

func (f *testFixture) assertTest(numCollect int) {
	var allErrs []func()
	csize := 0
	f.received.Range(func(key, gstore interface{}) bool {
		csize++
		gvalue := f.impl.readStore(gstore)

		estore, loaded := f.expected.Load(key)
		if !loaded {
			allErrs = append(allErrs, func() {
				f.T.Error("Could not locate expected key: ", key)
			})
			return true
		}
		evalue := f.impl.readStore(estore)

		if !f.impl.equalValues(evalue, gvalue) {
			allErrs = append(allErrs, func() {
				f.T.Error("Expected value mismatch: ",
					evalue, "!=", gvalue, " for ", key)
			})
		}
		return true
	})
	rsize := 0
	f.expected.Range(func(key, value interface{}) bool {
		rsize++
		if _, loaded := f.received.Load(key); !loaded {
			allErrs = append(allErrs, func() {
				f.T.Error("Did not receive expected key: ", key)
			})
		}
		return true
	})
	if rsize != csize {
		f.T.Error("Did not receive the correct set of metrics: Received != Expected", rsize, csize)
	}

	for _, anErr := range allErrs {
		anErr()
	}

	// Note: It's useful to know the test triggers this condition,
	// but we can't assert it.  Infrequently no duplicates are
	// found, and we can't really force a race to happen.
	//
	// fmt.Printf("Test duplicate records seen: %.1f%%\n",
	// 	float64(100*f.totalDups/int64(numCollect*concurrency())))
}

func (f *testFixture) preCollect() {
	// Collect calls Process in a single-threaded context. No need
	// to lock this struct.
	f.dupCheck = map[testKey]int{}
}

func (*testFixture) CheckpointSet() export.CheckpointSet {
	return nil
}

<<<<<<< HEAD
func (*testFixture) FinishedCollection() {
}

=======
>>>>>>> 4e427179
func (f *testFixture) Process(accumulation export.Accumulation) error {
	labels := accumulation.Labels().ToSlice()
	key := testKey{
		labels:     canonicalizeLabels(labels),
		descriptor: accumulation.Descriptor(),
	}
	if f.dupCheck[key] == 0 {
		f.dupCheck[key]++
	} else {
		f.totalDups++
	}

	actual, _ := f.received.LoadOrStore(key, f.impl.newStore())

	agg := accumulation.Aggregator()
	switch accumulation.Descriptor().MetricKind() {
	case metric.CounterKind:
		sum, err := agg.(aggregation.Sum).Sum()
		if err != nil {
			f.T.Fatal("Sum error: ", err)
		}
		f.impl.storeCollect(actual, sum, time.Time{})
	case metric.ValueRecorderKind:
		lv, ts, err := agg.(aggregation.LastValue).LastValue()
		if err != nil && err != aggregation.ErrNoData {
			f.T.Fatal("Last value error: ", err)
		}
		f.impl.storeCollect(actual, lv, ts)
	default:
		panic("Not used in this test")
	}
	return nil
}

func stressTest(t *testing.T, impl testImpl) {
	ctx := context.Background()
	t.Parallel()
	fixture := &testFixture{
		T:                   t,
		impl:                impl,
		lused:               map[string]bool{},
		AggregationSelector: test.AggregationSelector(),
	}
	cc := concurrency()
	sdk := NewAccumulator(fixture)
	meter := metric.WrapMeterImpl(sdk, "stress_test")
	fixture.wg.Add(cc + 1)

	for i := 0; i < cc; i++ {
		go fixture.startWorker(sdk, meter, &fixture.wg, i)
	}

	numCollect := 0

	go func() {
		for {
			time.Sleep(reclaimPeriod)
			fixture.preCollect()
			sdk.Collect(ctx)
			numCollect++
			if atomic.LoadInt64(&fixture.stop) != 0 {
				fixture.wg.Done()
				return
			}
		}
	}()

	time.Sleep(testRun)
	atomic.StoreInt64(&fixture.stop, 1)
	fixture.wg.Wait()
	fixture.preCollect()
	sdk.Collect(ctx)
	numCollect++

	fixture.assertTest(numCollect)
}

func int64sEqual(a, b api.Number) bool {
	return a.AsInt64() == b.AsInt64()
}

func float64sEqual(a, b api.Number) bool {
	diff := math.Abs(a.AsFloat64() - b.AsFloat64())
	return diff < math.Abs(a.AsFloat64())*epsilon
}

// Counters

func intCounterTestImpl() testImpl {
	return testImpl{
		newInstrument: func(meter api.Meter, name string) SyncImpler {
			return Must(meter).NewInt64Counter(name + ".sum")
		},
		getUpdateValue: func() api.Number {
			for {
				x := int64(rand.Intn(100))
				if x != 0 {
					return api.NewInt64Number(x)
				}
			}
		},
		operate: func(inst interface{}, ctx context.Context, value api.Number, labels []kv.KeyValue) {
			counter := inst.(api.Int64Counter)
			counter.Add(ctx, value.AsInt64(), labels...)
		},
		newStore: func() interface{} {
			n := api.NewInt64Number(0)
			return &n
		},
		storeCollect: func(store interface{}, value api.Number, _ time.Time) {
			store.(*api.Number).AddInt64Atomic(value.AsInt64())
		},
		storeExpect: func(store interface{}, value api.Number) {
			store.(*api.Number).AddInt64Atomic(value.AsInt64())
		},
		readStore: func(store interface{}) api.Number {
			return store.(*api.Number).AsNumberAtomic()
		},
		equalValues: int64sEqual,
	}
}

func TestStressInt64Counter(t *testing.T) {
	stressTest(t, intCounterTestImpl())
}

func floatCounterTestImpl() testImpl {
	return testImpl{
		newInstrument: func(meter api.Meter, name string) SyncImpler {
			return Must(meter).NewFloat64Counter(name + ".sum")
		},
		getUpdateValue: func() api.Number {
			for {
				x := rand.Float64()
				if x != 0 {
					return api.NewFloat64Number(x)
				}
			}
		},
		operate: func(inst interface{}, ctx context.Context, value api.Number, labels []kv.KeyValue) {
			counter := inst.(api.Float64Counter)
			counter.Add(ctx, value.AsFloat64(), labels...)
		},
		newStore: func() interface{} {
			n := api.NewFloat64Number(0.0)
			return &n
		},
		storeCollect: func(store interface{}, value api.Number, _ time.Time) {
			store.(*api.Number).AddFloat64Atomic(value.AsFloat64())
		},
		storeExpect: func(store interface{}, value api.Number) {
			store.(*api.Number).AddFloat64Atomic(value.AsFloat64())
		},
		readStore: func(store interface{}) api.Number {
			return store.(*api.Number).AsNumberAtomic()
		},
		equalValues: float64sEqual,
	}
}

func TestStressFloat64Counter(t *testing.T) {
	stressTest(t, floatCounterTestImpl())
}

// LastValue

func intLastValueTestImpl() testImpl {
	return testImpl{
		newInstrument: func(meter api.Meter, name string) SyncImpler {
			return Must(meter).NewInt64ValueRecorder(name + ".lastvalue")
		},
		getUpdateValue: func() api.Number {
			r1 := rand.Int63()
			return api.NewInt64Number(rand.Int63() - r1)
		},
		operate: func(inst interface{}, ctx context.Context, value api.Number, labels []kv.KeyValue) {
			valuerecorder := inst.(api.Int64ValueRecorder)
			valuerecorder.Record(ctx, value.AsInt64(), labels...)
		},
		newStore: func() interface{} {
			return &lastValueState{
				raw: api.NewInt64Number(0),
			}
		},
		storeCollect: func(store interface{}, value api.Number, ts time.Time) {
			gs := store.(*lastValueState)

			if !ts.Before(gs.ts) {
				gs.ts = ts
				gs.raw.SetInt64Atomic(value.AsInt64())
			}
		},
		storeExpect: func(store interface{}, value api.Number) {
			gs := store.(*lastValueState)
			gs.raw.SetInt64Atomic(value.AsInt64())
		},
		readStore: func(store interface{}) api.Number {
			gs := store.(*lastValueState)
			return gs.raw.AsNumberAtomic()
		},
		equalValues: int64sEqual,
	}
}

func TestStressInt64LastValue(t *testing.T) {
	stressTest(t, intLastValueTestImpl())
}

func floatLastValueTestImpl() testImpl {
	return testImpl{
		newInstrument: func(meter api.Meter, name string) SyncImpler {
			return Must(meter).NewFloat64ValueRecorder(name + ".lastvalue")
		},
		getUpdateValue: func() api.Number {
			return api.NewFloat64Number((-0.5 + rand.Float64()) * 100000)
		},
		operate: func(inst interface{}, ctx context.Context, value api.Number, labels []kv.KeyValue) {
			valuerecorder := inst.(api.Float64ValueRecorder)
			valuerecorder.Record(ctx, value.AsFloat64(), labels...)
		},
		newStore: func() interface{} {
			return &lastValueState{
				raw: api.NewFloat64Number(0),
			}
		},
		storeCollect: func(store interface{}, value api.Number, ts time.Time) {
			gs := store.(*lastValueState)

			if !ts.Before(gs.ts) {
				gs.ts = ts
				gs.raw.SetFloat64Atomic(value.AsFloat64())
			}
		},
		storeExpect: func(store interface{}, value api.Number) {
			gs := store.(*lastValueState)
			gs.raw.SetFloat64Atomic(value.AsFloat64())
		},
		readStore: func(store interface{}) api.Number {
			gs := store.(*lastValueState)
			return gs.raw.AsNumberAtomic()
		},
		equalValues: float64sEqual,
	}
}

func TestStressFloat64LastValue(t *testing.T) {
	stressTest(t, floatLastValueTestImpl())
}<|MERGE_RESOLUTION|>--- conflicted
+++ resolved
@@ -249,12 +249,6 @@
 	return nil
 }
 
-<<<<<<< HEAD
-func (*testFixture) FinishedCollection() {
-}
-
-=======
->>>>>>> 4e427179
 func (f *testFixture) Process(accumulation export.Accumulation) error {
 	labels := accumulation.Labels().ToSlice()
 	key := testKey{
