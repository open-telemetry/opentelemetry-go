--- conflicted
+++ resolved
@@ -555,7 +555,6 @@
 	benchmarkBatchRecord8Labels(b, 8)
 }
 
-<<<<<<< HEAD
 // Record creation
 
 func BenchmarkRepeatedDirectCalls(b *testing.B) {
@@ -575,8 +574,11 @@
 	for i := 0; i < b.N; i++ {
 		c.Add(ctx, 1, k)
 		fix.sdk.Collect(ctx)
-=======
+	}
+}
+
 // LabelIterator
+
 func BenchmarkLabelIterator(b *testing.B) {
 	const labelCount = 1024
 	ctx := context.Background()
@@ -608,6 +610,5 @@
 	}
 	if false {
 		fmt.Println(val)
->>>>>>> e5545625
 	}
 }