// Copyright The OpenTelemetry Authors
//
// Licensed under the Apache License, Version 2.0 (the "License");
// you may not use this file except in compliance with the License.
// You may obtain a copy of the License at
//
//     http://www.apache.org/licenses/LICENSE-2.0
//
// Unless required by applicable law or agreed to in writing, software
// distributed under the License is distributed on an "AS IS" BASIS,
// WITHOUT WARRANTIES OR CONDITIONS OF ANY KIND, either express or implied.
// See the License for the specific language governing permissions and
// limitations under the License.

package metric_test

import (
	"context"
	"fmt"
	"math/rand"
	"strings"
	"testing"

	"go.opentelemetry.io/otel/api/core"
	"go.opentelemetry.io/otel/api/key"
	"go.opentelemetry.io/otel/api/metric"
	export "go.opentelemetry.io/otel/sdk/export/metric"
	sdk "go.opentelemetry.io/otel/sdk/metric"
	"go.opentelemetry.io/otel/sdk/metric/aggregator/ddsketch"
	"go.opentelemetry.io/otel/sdk/metric/aggregator/lastvalue"
	"go.opentelemetry.io/otel/sdk/metric/aggregator/minmaxsumcount"
	"go.opentelemetry.io/otel/sdk/metric/aggregator/sum"
)

type processFunc func(context.Context, export.Record) error

type benchFixture struct {
	meter metric.MeterMust
	sdk   *sdk.SDK
	B     *testing.B
	pcb   processFunc
}

func newFixture(b *testing.B) *benchFixture {
	b.ReportAllocs()
	bf := &benchFixture{
		B: b,
	}
<<<<<<< HEAD
	bf.sdk = sdk.New(bf, encoder)
	bf.meter = metric.Must(metric.WrapMeterImpl(bf.sdk, "benchmarks"))
=======
	bf.sdk = sdk.New(bf)
	bf.meter = metric.Must(metric.WrapMeterImpl(bf.sdk))
>>>>>>> d648712c
	return bf
}

func (f *benchFixture) setProcessCallback(cb processFunc) {
	f.pcb = cb
}

func (*benchFixture) AggregatorFor(descriptor *metric.Descriptor) export.Aggregator {
	name := descriptor.Name()
	switch {
	case strings.HasSuffix(name, "counter"):
		return sum.New()
	case strings.HasSuffix(name, "lastvalue"):
		return lastvalue.New()
	default:
		if strings.HasSuffix(descriptor.Name(), "minmaxsumcount") {
			return minmaxsumcount.New(descriptor)
		} else if strings.HasSuffix(descriptor.Name(), "ddsketch") {
			return ddsketch.New(ddsketch.NewDefaultConfig(), descriptor)
		} else if strings.HasSuffix(descriptor.Name(), "array") {
			return ddsketch.New(ddsketch.NewDefaultConfig(), descriptor)
		}
	}
	return nil
}

func (f *benchFixture) Process(ctx context.Context, rec export.Record) error {
	if f.pcb == nil {
		return nil
	}
	return f.pcb(ctx, rec)
}

func (*benchFixture) CheckpointSet() export.CheckpointSet {
	return nil
}

func (*benchFixture) FinishedCollection() {
}

func makeLabelSets(n int) [][]core.KeyValue {
	r := make([][]core.KeyValue, n)

	for i := 0; i < n; i++ {
		r[i] = makeLabels(1)
	}

	return r
}

func makeLabels(n int) []core.KeyValue {
	used := map[string]bool{}
	l := make([]core.KeyValue, n)
	for i := 0; i < n; i++ {
		var k string
		for {
			k = fmt.Sprint("k", rand.Intn(1000000000))
			if !used[k] {
				used[k] = true
				break
			}
		}
		l[i] = key.New(k).String(fmt.Sprint("v", rand.Intn(1000000000)))
	}
	return l
}

func benchmarkLabels(b *testing.B, n int) {
	fix := newFixture(b)
	labs := makeLabels(n)

	b.ResetTimer()

	for i := 0; i < b.N; i++ {
		fix.sdk.Labels(labs...)
	}
}

func BenchmarkLabels_1(b *testing.B) {
	benchmarkLabels(b, 1)
}

func BenchmarkLabels_2(b *testing.B) {
	benchmarkLabels(b, 2)
}

func BenchmarkLabels_4(b *testing.B) {
	benchmarkLabels(b, 4)
}

func BenchmarkLabels_8(b *testing.B) {
	benchmarkLabels(b, 8)
}

func BenchmarkLabels_16(b *testing.B) {
	benchmarkLabels(b, 16)
}

// Note: performance does not depend on label set size for the
// benchmarks below.

func BenchmarkAcquireNewHandle(b *testing.B) {
	fix := newFixture(b)
	labelSets := makeLabelSets(b.N)
	cnt := fix.meter.NewInt64Counter("int64.counter")
	labels := make([]metric.LabelSet, b.N)

	for i := 0; i < b.N; i++ {
		labels[i] = fix.sdk.Labels(labelSets[i]...)
	}

	b.ResetTimer()

	for i := 0; i < b.N; i++ {
		cnt.Bind(labels[i])
	}
}

func BenchmarkAcquireExistingHandle(b *testing.B) {
	fix := newFixture(b)
	labelSets := makeLabelSets(b.N)
	cnt := fix.meter.NewInt64Counter("int64.counter")
	labels := make([]metric.LabelSet, b.N)

	for i := 0; i < b.N; i++ {
		labels[i] = fix.sdk.Labels(labelSets[i]...)
		cnt.Bind(labels[i]).Unbind()
	}

	b.ResetTimer()

	for i := 0; i < b.N; i++ {
		cnt.Bind(labels[i])
	}
}

func BenchmarkAcquireReleaseExistingHandle(b *testing.B) {
	fix := newFixture(b)
	labelSets := makeLabelSets(b.N)
	cnt := fix.meter.NewInt64Counter("int64.counter")
	labels := make([]metric.LabelSet, b.N)

	for i := 0; i < b.N; i++ {
		labels[i] = fix.sdk.Labels(labelSets[i]...)
		cnt.Bind(labels[i]).Unbind()
	}

	b.ResetTimer()

	for i := 0; i < b.N; i++ {
		cnt.Bind(labels[i]).Unbind()
	}
}

// Iterators

var benchmarkIteratorVar core.KeyValue

func benchmarkIterator(b *testing.B, n int) {
	fix := newFixture(b)
	fix.setProcessCallback(func(ctx context.Context, rec export.Record) error {
		var kv core.KeyValue
		li := rec.Labels().Iter()
		fix.B.StartTimer()
		for i := 0; i < fix.B.N; i++ {
			iter := li
			// test getting only the first element
			if iter.Next() {
				kv = iter.Label()
			}
		}
		fix.B.StopTimer()
		benchmarkIteratorVar = kv
		return nil
	})
	labs := fix.sdk.Labels(makeLabels(n)...)
	cnt := fix.meter.NewInt64Counter("int64.counter")
	ctx := context.Background()
	cnt.Add(ctx, 1, labs)

	b.StopTimer()
	b.ResetTimer()
	fix.sdk.Collect(ctx)
}

func BenchmarkIterator_0(b *testing.B) {
	benchmarkIterator(b, 0)
}

func BenchmarkIterator_1(b *testing.B) {
	benchmarkIterator(b, 1)
}

func BenchmarkIterator_2(b *testing.B) {
	benchmarkIterator(b, 2)
}

func BenchmarkIterator_4(b *testing.B) {
	benchmarkIterator(b, 4)
}

func BenchmarkIterator_8(b *testing.B) {
	benchmarkIterator(b, 8)
}

func BenchmarkIterator_16(b *testing.B) {
	benchmarkIterator(b, 16)
}

// Counters

func BenchmarkInt64CounterAdd(b *testing.B) {
	ctx := context.Background()
	fix := newFixture(b)
	labs := fix.sdk.Labels(makeLabels(1)...)
	cnt := fix.meter.NewInt64Counter("int64.counter")

	b.ResetTimer()

	for i := 0; i < b.N; i++ {
		cnt.Add(ctx, 1, labs)
	}
}

func BenchmarkInt64CounterHandleAdd(b *testing.B) {
	ctx := context.Background()
	fix := newFixture(b)
	labs := fix.sdk.Labels(makeLabels(1)...)
	cnt := fix.meter.NewInt64Counter("int64.counter")
	handle := cnt.Bind(labs)

	b.ResetTimer()

	for i := 0; i < b.N; i++ {
		handle.Add(ctx, 1)
	}
}

func BenchmarkFloat64CounterAdd(b *testing.B) {
	ctx := context.Background()
	fix := newFixture(b)
	labs := fix.sdk.Labels(makeLabels(1)...)
	cnt := fix.meter.NewFloat64Counter("float64.counter")

	b.ResetTimer()

	for i := 0; i < b.N; i++ {
		cnt.Add(ctx, 1.1, labs)
	}
}

func BenchmarkFloat64CounterHandleAdd(b *testing.B) {
	ctx := context.Background()
	fix := newFixture(b)
	labs := fix.sdk.Labels(makeLabels(1)...)
	cnt := fix.meter.NewFloat64Counter("float64.counter")
	handle := cnt.Bind(labs)

	b.ResetTimer()

	for i := 0; i < b.N; i++ {
		handle.Add(ctx, 1.1)
	}
}

// LastValue

func BenchmarkInt64LastValueAdd(b *testing.B) {
	ctx := context.Background()
	fix := newFixture(b)
	labs := fix.sdk.Labels(makeLabels(1)...)
	mea := fix.meter.NewInt64Measure("int64.lastvalue")

	b.ResetTimer()

	for i := 0; i < b.N; i++ {
		mea.Record(ctx, int64(i), labs)
	}
}

func BenchmarkInt64LastValueHandleAdd(b *testing.B) {
	ctx := context.Background()
	fix := newFixture(b)
	labs := fix.sdk.Labels(makeLabels(1)...)
	mea := fix.meter.NewInt64Measure("int64.lastvalue")
	handle := mea.Bind(labs)

	b.ResetTimer()

	for i := 0; i < b.N; i++ {
		handle.Record(ctx, int64(i))
	}
}

func BenchmarkFloat64LastValueAdd(b *testing.B) {
	ctx := context.Background()
	fix := newFixture(b)
	labs := fix.sdk.Labels(makeLabels(1)...)
	mea := fix.meter.NewFloat64Measure("float64.lastvalue")

	b.ResetTimer()

	for i := 0; i < b.N; i++ {
		mea.Record(ctx, float64(i), labs)
	}
}

func BenchmarkFloat64LastValueHandleAdd(b *testing.B) {
	ctx := context.Background()
	fix := newFixture(b)
	labs := fix.sdk.Labels(makeLabels(1)...)
	mea := fix.meter.NewFloat64Measure("float64.lastvalue")
	handle := mea.Bind(labs)

	b.ResetTimer()

	for i := 0; i < b.N; i++ {
		handle.Record(ctx, float64(i))
	}
}

// Measures

func benchmarkInt64MeasureAdd(b *testing.B, name string) {
	ctx := context.Background()
	fix := newFixture(b)
	labs := fix.sdk.Labels(makeLabels(1)...)
	mea := fix.meter.NewInt64Measure(name)

	b.ResetTimer()

	for i := 0; i < b.N; i++ {
		mea.Record(ctx, int64(i), labs)
	}
}

func benchmarkInt64MeasureHandleAdd(b *testing.B, name string) {
	ctx := context.Background()
	fix := newFixture(b)
	labs := fix.sdk.Labels(makeLabels(1)...)
	mea := fix.meter.NewInt64Measure(name)
	handle := mea.Bind(labs)

	b.ResetTimer()

	for i := 0; i < b.N; i++ {
		handle.Record(ctx, int64(i))
	}
}

func benchmarkFloat64MeasureAdd(b *testing.B, name string) {
	ctx := context.Background()
	fix := newFixture(b)
	labs := fix.sdk.Labels(makeLabels(1)...)
	mea := fix.meter.NewFloat64Measure(name)

	b.ResetTimer()

	for i := 0; i < b.N; i++ {
		mea.Record(ctx, float64(i), labs)
	}
}

func benchmarkFloat64MeasureHandleAdd(b *testing.B, name string) {
	ctx := context.Background()
	fix := newFixture(b)
	labs := fix.sdk.Labels(makeLabels(1)...)
	mea := fix.meter.NewFloat64Measure(name)
	handle := mea.Bind(labs)

	b.ResetTimer()

	for i := 0; i < b.N; i++ {
		handle.Record(ctx, float64(i))
	}
}

// Observers

func BenchmarkObserverRegistration(b *testing.B) {
	fix := newFixture(b)
	names := make([]string, 0, b.N)
	for i := 0; i < b.N; i++ {
		names = append(names, fmt.Sprintf("test.observer.%d", i))
	}
	cb := func(result metric.Int64ObserverResult) {}

	b.ResetTimer()

	for i := 0; i < b.N; i++ {
		fix.meter.RegisterInt64Observer(names[i], cb)
	}
}

func BenchmarkObserverObservationInt64(b *testing.B) {
	ctx := context.Background()
	fix := newFixture(b)
	labs := fix.sdk.Labels(makeLabels(1)...)
	_ = fix.meter.RegisterInt64Observer("test.observer", func(result metric.Int64ObserverResult) {
		b.StartTimer()
		defer b.StopTimer()
		for i := 0; i < b.N; i++ {
			result.Observe((int64)(i), labs)
		}
	})
	b.StopTimer()
	b.ResetTimer()
	fix.sdk.Collect(ctx)
}

func BenchmarkObserverObservationFloat64(b *testing.B) {
	ctx := context.Background()
	fix := newFixture(b)
	labs := fix.sdk.Labels(makeLabels(1)...)
	_ = fix.meter.RegisterFloat64Observer("test.observer", func(result metric.Float64ObserverResult) {
		b.StartTimer()
		defer b.StopTimer()
		for i := 0; i < b.N; i++ {
			result.Observe((float64)(i), labs)
		}
	})
	b.StopTimer()
	b.ResetTimer()
	fix.sdk.Collect(ctx)
}

// MaxSumCount

func BenchmarkInt64MaxSumCountAdd(b *testing.B) {
	benchmarkInt64MeasureAdd(b, "int64.minmaxsumcount")
}

func BenchmarkInt64MaxSumCountHandleAdd(b *testing.B) {
	benchmarkInt64MeasureHandleAdd(b, "int64.minmaxsumcount")
}

func BenchmarkFloat64MaxSumCountAdd(b *testing.B) {
	benchmarkFloat64MeasureAdd(b, "float64.minmaxsumcount")
}

func BenchmarkFloat64MaxSumCountHandleAdd(b *testing.B) {
	benchmarkFloat64MeasureHandleAdd(b, "float64.minmaxsumcount")
}

// DDSketch

func BenchmarkInt64DDSketchAdd(b *testing.B) {
	benchmarkInt64MeasureAdd(b, "int64.ddsketch")
}

func BenchmarkInt64DDSketchHandleAdd(b *testing.B) {
	benchmarkInt64MeasureHandleAdd(b, "int64.ddsketch")
}

func BenchmarkFloat64DDSketchAdd(b *testing.B) {
	benchmarkFloat64MeasureAdd(b, "float64.ddsketch")
}

func BenchmarkFloat64DDSketchHandleAdd(b *testing.B) {
	benchmarkFloat64MeasureHandleAdd(b, "float64.ddsketch")
}

// Array

func BenchmarkInt64ArrayAdd(b *testing.B) {
	benchmarkInt64MeasureAdd(b, "int64.array")
}

func BenchmarkInt64ArrayHandleAdd(b *testing.B) {
	benchmarkInt64MeasureHandleAdd(b, "int64.array")
}

func BenchmarkFloat64ArrayAdd(b *testing.B) {
	benchmarkFloat64MeasureAdd(b, "float64.array")
}

func BenchmarkFloat64ArrayHandleAdd(b *testing.B) {
	benchmarkFloat64MeasureHandleAdd(b, "float64.array")
}<|MERGE_RESOLUTION|>--- conflicted
+++ resolved
@@ -46,13 +46,9 @@
 	bf := &benchFixture{
 		B: b,
 	}
-<<<<<<< HEAD
-	bf.sdk = sdk.New(bf, encoder)
+
+	bf.sdk = sdk.New(bf)
 	bf.meter = metric.Must(metric.WrapMeterImpl(bf.sdk, "benchmarks"))
-=======
-	bf.sdk = sdk.New(bf)
-	bf.meter = metric.Must(metric.WrapMeterImpl(bf.sdk))
->>>>>>> d648712c
 	return bf
 }
 
