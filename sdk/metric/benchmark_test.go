--- conflicted
+++ resolved
@@ -63,15 +63,11 @@
 	return nil
 }
 
-<<<<<<< HEAD
-func (bf *benchFixture) Process(ctx context.Context, rec export.MetricRecord, agg export.MetricAggregator) {
-}
-
-func (bf *benchFixture) ReadCheckpoint() export.MetricProducer {
+func (bf *benchFixture) Process(ctx context.Context, rec export.Record, agg export.Aggregator) {
+}
+
+func (bf *benchFixture) ReadCheckpoint() export.Producer {
 	return nil
-=======
-func (bf *benchFixture) Export(ctx context.Context, rec export.Record, agg export.Aggregator) {
->>>>>>> 68bd627a
 }
 
 func makeLabels(n int) []core.KeyValue {
