// Copyright The OpenTelemetry Authors
//
// Licensed under the Apache License, Version 2.0 (the "License");
// you may not use this file except in compliance with the License.
// You may obtain a copy of the License at
//
//     http://www.apache.org/licenses/LICENSE-2.0
//
// Unless required by applicable law or agreed to in writing, software
// distributed under the License is distributed on an "AS IS" BASIS,
// WITHOUT WARRANTIES OR CONDITIONS OF ANY KIND, either express or implied.
// See the License for the specific language governing permissions and
// limitations under the License.

package histogram_test

import (
	"context"
	"math"
	"math/rand"
	"sort"
	"testing"

	"github.com/stretchr/testify/require"

	"go.opentelemetry.io/otel/metric"
	"go.opentelemetry.io/otel/metric/number"
	export "go.opentelemetry.io/otel/sdk/export/metric"
	"go.opentelemetry.io/otel/sdk/metric/aggregator/aggregatortest"
	"go.opentelemetry.io/otel/sdk/metric/aggregator/histogram"
)

const count = 100

type policy struct {
	name     string
	absolute bool
	sign     func() int
}

var (
	positiveOnly = policy{
		name:     "absolute",
		absolute: true,
		sign:     func() int { return +1 },
	}
	negativeOnly = policy{
		name:     "negative",
		absolute: false,
		sign:     func() int { return -1 },
	}
	positiveAndNegative = policy{
		name:     "positiveAndNegative",
		absolute: false,
		sign: func() int {
			if rand.Uint32() > math.MaxUint32/2 {
				return -1
			}
			return 1
		},
	}

	testBoundaries = []float64{500, 250, 750}
)

func new2(desc *metric.Descriptor, options ...histogram.Option) (_, _ *histogram.Aggregator) {
	alloc := histogram.New(2, desc, options...)
	return &alloc[0], &alloc[1]
}

func new4(desc *metric.Descriptor, options ...histogram.Option) (_, _, _, _ *histogram.Aggregator) {
	alloc := histogram.New(4, desc, options...)
	return &alloc[0], &alloc[1], &alloc[2], &alloc[3]
}

func checkZero(t *testing.T, agg *histogram.Aggregator, desc *metric.Descriptor) {
	asum, err := agg.Sum()
	require.Equal(t, number.Number(0), asum, "Empty checkpoint sum = 0")
	require.NoError(t, err)

	count, err := agg.Count()
	require.Equal(t, uint64(0), count, "Empty checkpoint count = 0")
	require.NoError(t, err)

	buckets, err := agg.Histogram()
	require.NoError(t, err)

	require.Equal(t, len(buckets.Counts), len(testBoundaries)+1, "There should be b + 1 counts, where b is the number of boundaries")
	for i, bCount := range buckets.Counts {
		require.Equal(t, uint64(0), uint64(bCount), "Bucket #%d must have 0 observed values", i)
	}
}

func TestHistogramAbsolute(t *testing.T) {
	aggregatortest.RunProfiles(t, func(t *testing.T, profile aggregatortest.Profile) {
		testHistogram(t, profile, positiveOnly)
	})
}

func TestHistogramNegativeOnly(t *testing.T) {
	aggregatortest.RunProfiles(t, func(t *testing.T, profile aggregatortest.Profile) {
		testHistogram(t, profile, negativeOnly)
	})
}

func TestHistogramPositiveAndNegative(t *testing.T) {
	aggregatortest.RunProfiles(t, func(t *testing.T, profile aggregatortest.Profile) {
		testHistogram(t, profile, positiveAndNegative)
	})
}

// Validates count, sum and buckets for a given profile and policy
func testHistogram(t *testing.T, profile aggregatortest.Profile, policy policy) {
	descriptor := aggregatortest.NewAggregatorTest(metric.ValueRecorderInstrumentKind, profile.NumberKind)

	agg, ckpt := new2(descriptor, histogram.WithExplicitBoundaries(testBoundaries))

	// This needs to repeat at least 3 times to uncover a failure to reset
	// for the overall sum and count fields, since the third time through
	// is the first time a `histogram.state` object is reused.
	for repeat := 0; repeat < 3; repeat++ {
		all := aggregatortest.NewNumbers(profile.NumberKind)

		for i := 0; i < count; i++ {
			x := profile.Random(policy.sign())
			all.Append(x)
			aggregatortest.CheckedUpdate(t, agg, x, descriptor)
		}

		require.NoError(t, agg.SynchronizedMove(ckpt, descriptor))

<<<<<<< HEAD
	require.Equal(t, len(buckets.Counts), len(testBoundaries)+1, "There should be b + 1 counts, where b is the number of boundaries")
=======
		checkZero(t, agg, descriptor)
>>>>>>> 4352a7a6

		checkHistogram(t, all, profile, ckpt)
	}
}

func TestHistogramInitial(t *testing.T) {
	aggregatortest.RunProfiles(t, func(t *testing.T, profile aggregatortest.Profile) {
		descriptor := aggregatortest.NewAggregatorTest(metric.ValueRecorderInstrumentKind, profile.NumberKind)

		agg := &histogram.New(1, descriptor, histogram.WithExplicitBoundaries(testBoundaries))[0]
		buckets, err := agg.Histogram()

		require.NoError(t, err)
		require.Equal(t, len(buckets.Counts), len(testBoundaries)+1)
		require.Equal(t, len(buckets.Boundaries), len(testBoundaries))
	})
}

func TestHistogramMerge(t *testing.T) {
	aggregatortest.RunProfiles(t, func(t *testing.T, profile aggregatortest.Profile) {
		descriptor := aggregatortest.NewAggregatorTest(metric.ValueRecorderInstrumentKind, profile.NumberKind)

		agg1, agg2, ckpt1, ckpt2 := new4(descriptor, histogram.WithExplicitBoundaries(testBoundaries))

		all := aggregatortest.NewNumbers(profile.NumberKind)

		for i := 0; i < count; i++ {
			x := profile.Random(+1)
			all.Append(x)
			aggregatortest.CheckedUpdate(t, agg1, x, descriptor)
		}
		for i := 0; i < count; i++ {
			x := profile.Random(+1)
			all.Append(x)
			aggregatortest.CheckedUpdate(t, agg2, x, descriptor)
		}

		require.NoError(t, agg1.SynchronizedMove(ckpt1, descriptor))
		require.NoError(t, agg2.SynchronizedMove(ckpt2, descriptor))

		aggregatortest.CheckedMerge(t, ckpt1, ckpt2, descriptor)

<<<<<<< HEAD
		all.Sort()

		asum, err := ckpt1.Sum()
		sum := all.Sum()
		require.InEpsilon(t,
			sum.CoerceToFloat64(profile.NumberKind),
			asum.CoerceToFloat64(profile.NumberKind),
			0.000000001,
			"Same sum - absolute")
		require.NoError(t, err)

		count, err := ckpt1.Count()
		require.Equal(t, all.Count(), count, "Same count - absolute")
		require.NoError(t, err)

		buckets, err := ckpt1.Histogram()
		require.NoError(t, err)

		require.Equal(t, len(buckets.Counts), len(testBoundaries)+1, "There should be b + 1 counts, where b is the number of boundaries")

		counts := calcBuckets(all.Points(), profile)
		for i, v := range counts {
			bCount := uint64(buckets.Counts[i])
			require.Equal(t, v, bCount, "Wrong bucket #%d count: %v != %v", i, counts, buckets.Counts)
		}
=======
		checkHistogram(t, all, profile, ckpt1)
>>>>>>> 4352a7a6
	})
}

func TestHistogramNotSet(t *testing.T) {
	aggregatortest.RunProfiles(t, func(t *testing.T, profile aggregatortest.Profile) {
		descriptor := aggregatortest.NewAggregatorTest(metric.ValueRecorderInstrumentKind, profile.NumberKind)

		agg, ckpt := new2(descriptor, histogram.WithExplicitBoundaries(testBoundaries))

		err := agg.SynchronizedMove(ckpt, descriptor)
		require.NoError(t, err)

		checkZero(t, agg, descriptor)
		checkZero(t, ckpt, descriptor)
	})
}

<<<<<<< HEAD
func calcBuckets(points []number.Number, profile aggregatortest.Profile) []uint64 {
	sortedBoundaries := make([]float64, len(testBoundaries))

	copy(sortedBoundaries, testBoundaries)
=======
// checkHistogram ensures the correct aggregated state between `all`
// (test aggregator) and `agg` (code under test).
func checkHistogram(t *testing.T, all aggregatortest.Numbers, profile aggregatortest.Profile, agg *histogram.Aggregator) {

	all.Sort()

	asum, err := agg.Sum()
	require.NoError(t, err)

	sum := all.Sum()
	require.InEpsilon(t,
		sum.CoerceToFloat64(profile.NumberKind),
		asum.CoerceToFloat64(profile.NumberKind),
		0.000000001)

	count, err := agg.Count()
	require.NoError(t, err)
	require.Equal(t, all.Count(), count)

	buckets, err := agg.Histogram()
	require.NoError(t, err)

	require.Equal(t, len(buckets.Counts), len(boundaries)+1,
		"There should be b + 1 counts, where b is the number of boundaries")

	sortedBoundaries := make([]float64, len(boundaries))
	copy(sortedBoundaries, boundaries)
>>>>>>> 4352a7a6
	sort.Float64s(sortedBoundaries)

	require.EqualValues(t, sortedBoundaries, buckets.Boundaries)

	counts := make([]uint64, len(sortedBoundaries)+1)
	idx := 0
	for _, p := range all.Points() {
		for idx < len(sortedBoundaries) && p.CoerceToFloat64(profile.NumberKind) >= sortedBoundaries[idx] {
			idx++
		}
		counts[idx]++
	}
	for i, v := range counts {
		bCount := uint64(buckets.Counts[i])
		require.Equal(t, v, bCount, "Wrong bucket #%d count: %v != %v", i, counts, buckets.Counts)
	}
}

func TestSynchronizedMoveReset(t *testing.T) {
	aggregatortest.SynchronizedMoveResetTest(
		t,
		metric.ValueRecorderInstrumentKind,
		func(desc *metric.Descriptor) export.Aggregator {
			return &histogram.New(1, desc, histogram.WithExplicitBoundaries(testBoundaries))[0]
		},
	)
}

func TestHistogramDefaultBoundaries(t *testing.T) {
	aggregatortest.RunProfiles(t, func(t *testing.T, profile aggregatortest.Profile) {
		ctx := context.Background()
		descriptor := aggregatortest.NewAggregatorTest(metric.ValueRecorderInstrumentKind, profile.NumberKind)

		agg, ckpt := new2(descriptor)

		bounds := []float64{.005, .01, .025, .05, .1, .25, .5, 1, 2.5, 5, 10} // len 11
		values := append(bounds, 100)                                         // len 12
		expect := []uint64{1, 1, 1, 1, 1, 1, 1, 1, 1, 1, 1, 1}                // len 12

		for _, value := range values {
			var num number.Number

			value -= .001 // Avoid exact boundaries

			if descriptor.NumberKind() == number.Int64Kind {
				value *= 1e6
				num = number.NewInt64Number(int64(value))
			} else {
				num = number.NewFloat64Number(value)
			}

			require.NoError(t, agg.Update(ctx, num, descriptor))
		}

		bucks, err := agg.Histogram()
		require.NoError(t, err)

		// Check for proper lengths, 1 count in each bucket.
		require.Equal(t, len(values), len(bucks.Counts))
		require.Equal(t, len(bounds), len(bucks.Boundaries))
		require.EqualValues(t, expect, bucks.Counts)

		require.Equal(t, expect, bucks.Counts)

		// Move and repeat the test on `ckpt`.
		err = agg.SynchronizedMove(ckpt, descriptor)
		require.NoError(t, err)

		bucks, err = ckpt.Histogram()
		require.NoError(t, err)

		require.Equal(t, len(values), len(bucks.Counts))
		require.Equal(t, len(bounds), len(bucks.Boundaries))
		require.EqualValues(t, expect, bucks.Counts)
	})
}<|MERGE_RESOLUTION|>--- conflicted
+++ resolved
@@ -129,11 +129,7 @@
 
 		require.NoError(t, agg.SynchronizedMove(ckpt, descriptor))
 
-<<<<<<< HEAD
-	require.Equal(t, len(buckets.Counts), len(testBoundaries)+1, "There should be b + 1 counts, where b is the number of boundaries")
-=======
 		checkZero(t, agg, descriptor)
->>>>>>> 4352a7a6
 
 		checkHistogram(t, all, profile, ckpt)
 	}
@@ -176,35 +172,7 @@
 
 		aggregatortest.CheckedMerge(t, ckpt1, ckpt2, descriptor)
 
-<<<<<<< HEAD
-		all.Sort()
-
-		asum, err := ckpt1.Sum()
-		sum := all.Sum()
-		require.InEpsilon(t,
-			sum.CoerceToFloat64(profile.NumberKind),
-			asum.CoerceToFloat64(profile.NumberKind),
-			0.000000001,
-			"Same sum - absolute")
-		require.NoError(t, err)
-
-		count, err := ckpt1.Count()
-		require.Equal(t, all.Count(), count, "Same count - absolute")
-		require.NoError(t, err)
-
-		buckets, err := ckpt1.Histogram()
-		require.NoError(t, err)
-
-		require.Equal(t, len(buckets.Counts), len(testBoundaries)+1, "There should be b + 1 counts, where b is the number of boundaries")
-
-		counts := calcBuckets(all.Points(), profile)
-		for i, v := range counts {
-			bCount := uint64(buckets.Counts[i])
-			require.Equal(t, v, bCount, "Wrong bucket #%d count: %v != %v", i, counts, buckets.Counts)
-		}
-=======
 		checkHistogram(t, all, profile, ckpt1)
->>>>>>> 4352a7a6
 	})
 }
 
@@ -222,12 +190,6 @@
 	})
 }
 
-<<<<<<< HEAD
-func calcBuckets(points []number.Number, profile aggregatortest.Profile) []uint64 {
-	sortedBoundaries := make([]float64, len(testBoundaries))
-
-	copy(sortedBoundaries, testBoundaries)
-=======
 // checkHistogram ensures the correct aggregated state between `all`
 // (test aggregator) and `agg` (code under test).
 func checkHistogram(t *testing.T, all aggregatortest.Numbers, profile aggregatortest.Profile, agg *histogram.Aggregator) {
@@ -250,12 +212,12 @@
 	buckets, err := agg.Histogram()
 	require.NoError(t, err)
 
-	require.Equal(t, len(buckets.Counts), len(boundaries)+1,
+	require.Equal(t, len(buckets.Counts), len(testBoundaries)+1,
 		"There should be b + 1 counts, where b is the number of boundaries")
 
-	sortedBoundaries := make([]float64, len(boundaries))
-	copy(sortedBoundaries, boundaries)
->>>>>>> 4352a7a6
+	sortedBoundaries := make([]float64, len(testBoundaries))
+	copy(sortedBoundaries, testBoundaries)
+
 	sort.Float64s(sortedBoundaries)
 
 	require.EqualValues(t, sortedBoundaries, buckets.Boundaries)
