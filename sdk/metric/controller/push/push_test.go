// Copyright The OpenTelemetry Authors
//
// Licensed under the Apache License, Version 2.0 (the "License");
// you may not use this file except in compliance with the License.
// You may obtain a copy of the License at
//
//     http://www.apache.org/licenses/LICENSE-2.0
//
// Unless required by applicable law or agreed to in writing, software
// distributed under the License is distributed on an "AS IS" BASIS,
// WITHOUT WARRANTIES OR CONDITIONS OF ANY KIND, either express or implied.
// See the License for the specific language governing permissions and
// limitations under the License.

package push_test

import (
	"context"
	"fmt"
	"runtime"
	"sync"
	"testing"
	"time"

	"github.com/stretchr/testify/require"

	"go.opentelemetry.io/otel/api/kv"
	"go.opentelemetry.io/otel/api/label"
	"go.opentelemetry.io/otel/api/metric"
	"go.opentelemetry.io/otel/exporters/metric/test"
	export "go.opentelemetry.io/otel/sdk/export/metric"
	"go.opentelemetry.io/otel/sdk/export/metric/aggregator"
	"go.opentelemetry.io/otel/sdk/metric/aggregator/sum"
	"go.opentelemetry.io/otel/sdk/metric/controller/push"
	controllerTest "go.opentelemetry.io/otel/sdk/metric/controller/test"
	"go.opentelemetry.io/otel/sdk/resource"
)

<<<<<<< HEAD
=======
type testIntegrator struct {
	t             *testing.T
	lock          sync.Mutex
	checkpointSet *test.CheckpointSet
	checkpoints   int
	finishes      int
}

var testResource = resource.New(kv.String("R", "V"))

>>>>>>> 69da3056
type testExporter struct {
	t         *testing.T
	lock      sync.Mutex
	exports   int
	records   []export.Record
	injectErr func(r export.Record) error
}

type testFixture struct {
	checkpointSet *test.CheckpointSet
	exporter      *testExporter
}

type testSelector struct{}

func newFixture(t *testing.T) testFixture {
	checkpointSet := test.NewCheckpointSet(testResource)

	exporter := &testExporter{
		t: t,
	}
	return testFixture{
		checkpointSet: checkpointSet,
		exporter:      exporter,
	}
}

func (testSelector) AggregatorFor(*metric.Descriptor) export.Aggregator {
	return sum.New()
}

<<<<<<< HEAD
func (e *testExporter) Export(_ context.Context, _ *resource.Resource, checkpointSet export.CheckpointSet) error {
=======
func (b *testIntegrator) CheckpointSet() export.CheckpointSet {
	b.lock.Lock()
	defer b.lock.Unlock()
	b.checkpoints++
	return b.checkpointSet
}

func (b *testIntegrator) FinishedCollection() {
	b.lock.Lock()
	defer b.lock.Unlock()
	b.finishes++
}

func (b *testIntegrator) Process(_ context.Context, record export.Record) error {
	b.lock.Lock()
	defer b.lock.Unlock()
	labels := record.Labels().ToSlice()
	b.checkpointSet.Add(record.Descriptor(), record.Aggregator(), labels...)
	return nil
}

func (b *testIntegrator) getCounts() (checkpoints, finishes int) {
	b.lock.Lock()
	defer b.lock.Unlock()
	return b.checkpoints, b.finishes
}

func (e *testExporter) Export(_ context.Context, checkpointSet export.CheckpointSet) error {
>>>>>>> 69da3056
	e.lock.Lock()
	defer e.lock.Unlock()
	e.exports++
	var records []export.Record
	if err := checkpointSet.ForEach(func(r export.Record) error {
		if e.injectErr != nil {
			if err := e.injectErr(r); err != nil {
				return err
			}
		}
		records = append(records, r)
		return nil
	}); err != nil {
		return err
	}
	e.records = records
	return nil
}

func (e *testExporter) resetRecords() ([]export.Record, int) {
	e.lock.Lock()
	defer e.lock.Unlock()
	r := e.records
	e.records = nil
	return r, e.exports
}

func TestPushDoubleStop(t *testing.T) {
	fix := newFixture(t)
	p := push.New(testSelector{}, fix.exporter)
	p.Start()
	p.Stop()
	p.Stop()
}

func TestPushDoubleStart(t *testing.T) {
	fix := newFixture(t)
	p := push.New(testSelector{}, fix.exporter)
	p.Start()
	p.Start()
	p.Stop()
}

func TestPushTicker(t *testing.T) {
	fix := newFixture(t)

	p := push.New(testSelector{}, fix.exporter, push.WithPeriod(time.Second))
	meter := p.Provider().Meter("name")

	mock := controllerTest.NewMockClock()
	p.SetClock(mock)

	ctx := context.Background()

	counter := metric.Must(meter).NewInt64Counter("counter")

	p.Start()

	counter.Add(ctx, 3)

	records, exports := fix.exporter.resetRecords()
	require.Equal(t, 0, exports)
	require.Equal(t, 0, len(records))

	mock.Add(time.Second)
	runtime.Gosched()

	records, exports = fix.exporter.resetRecords()
	require.Equal(t, 1, exports)
	require.Equal(t, 1, len(records))
	require.Equal(t, "counter", records[0].Descriptor().Name())
	require.Equal(t, "R=V", records[0].Resource().Encoded(label.DefaultEncoder()))

	sum, err := records[0].Aggregator().(aggregator.Sum).Sum()
	require.Equal(t, int64(3), sum.AsInt64())
	require.Nil(t, err)

	fix.checkpointSet.Reset()

	counter.Add(ctx, 7)

	mock.Add(time.Second)
	runtime.Gosched()

	records, exports = fix.exporter.resetRecords()
	require.Equal(t, 2, exports)
	require.Equal(t, 1, len(records))
	require.Equal(t, "counter", records[0].Descriptor().Name())
	require.Equal(t, "R=V", records[0].Resource().Encoded(label.DefaultEncoder()))

	sum, err = records[0].Aggregator().(aggregator.Sum).Sum()
	require.Equal(t, int64(7), sum.AsInt64())
	require.Nil(t, err)

	p.Stop()
}

func TestPushExportError(t *testing.T) {
	injector := func(name string, e error) func(r export.Record) error {
		return func(r export.Record) error {
			if r.Descriptor().Name() == name {
				return e
			}
			return nil
		}
	}
	var errAggregator = fmt.Errorf("unexpected error")
	var tests = []struct {
		name                string
		injectedError       error
		expectedDescriptors []string
		expectedError       error
	}{
		{"errNone", nil, []string{"counter1{R=V,X=Y}", "counter2{R=V,}"}, nil},
		{"errNoData", aggregator.ErrNoData, []string{"counter2{R=V,}"}, nil},
		{"errUnexpected", errAggregator, []string{}, errAggregator},
	}
	for _, tt := range tests {
		t.Run(tt.name, func(t *testing.T) {
			fix := newFixture(t)
			fix.exporter.injectErr = injector("counter1", tt.injectedError)

			p := push.New(testSelector{}, fix.exporter, push.WithPeriod(time.Second))

			var err error
			var lock sync.Mutex
			p.SetErrorHandler(func(sdkErr error) {
				lock.Lock()
				defer lock.Unlock()
				err = sdkErr
			})

			mock := controllerTest.NewMockClock()
			p.SetClock(mock)

			ctx := context.Background()

			meter := p.Provider().Meter("name")
			counter1 := metric.Must(meter).NewInt64Counter("counter1")
			counter2 := metric.Must(meter).NewInt64Counter("counter2")

			p.Start()
			runtime.Gosched()

			counter1.Add(ctx, 3, kv.String("X", "Y"))
			counter2.Add(ctx, 5)

			require.Equal(t, 0, fix.exporter.exports)
			require.Nil(t, err)

			mock.Add(time.Second)
			runtime.Gosched()

			records, exports := fix.exporter.resetRecords()
			require.Equal(t, 1, exports)
			lock.Lock()
			if tt.expectedError == nil {
				require.NoError(t, err)
			} else {
				require.Error(t, err)
				require.Equal(t, tt.expectedError, err)
			}
			lock.Unlock()
			require.Equal(t, len(tt.expectedDescriptors), len(records))
			for _, r := range records {
				require.Contains(t, tt.expectedDescriptors,
					fmt.Sprintf("%s{%s,%s}",
						r.Descriptor().Name(),
						r.Resource().Encoded(label.DefaultEncoder()),
						r.Labels().Encoded(label.DefaultEncoder()),
					),
				)
			}

			p.Stop()
		})
	}
}<|MERGE_RESOLUTION|>--- conflicted
+++ resolved
@@ -36,19 +36,8 @@
 	"go.opentelemetry.io/otel/sdk/resource"
 )
 
-<<<<<<< HEAD
-=======
-type testIntegrator struct {
-	t             *testing.T
-	lock          sync.Mutex
-	checkpointSet *test.CheckpointSet
-	checkpoints   int
-	finishes      int
-}
-
 var testResource = resource.New(kv.String("R", "V"))
 
->>>>>>> 69da3056
 type testExporter struct {
 	t         *testing.T
 	lock      sync.Mutex
@@ -80,38 +69,7 @@
 	return sum.New()
 }
 
-<<<<<<< HEAD
-func (e *testExporter) Export(_ context.Context, _ *resource.Resource, checkpointSet export.CheckpointSet) error {
-=======
-func (b *testIntegrator) CheckpointSet() export.CheckpointSet {
-	b.lock.Lock()
-	defer b.lock.Unlock()
-	b.checkpoints++
-	return b.checkpointSet
-}
-
-func (b *testIntegrator) FinishedCollection() {
-	b.lock.Lock()
-	defer b.lock.Unlock()
-	b.finishes++
-}
-
-func (b *testIntegrator) Process(_ context.Context, record export.Record) error {
-	b.lock.Lock()
-	defer b.lock.Unlock()
-	labels := record.Labels().ToSlice()
-	b.checkpointSet.Add(record.Descriptor(), record.Aggregator(), labels...)
-	return nil
-}
-
-func (b *testIntegrator) getCounts() (checkpoints, finishes int) {
-	b.lock.Lock()
-	defer b.lock.Unlock()
-	return b.checkpoints, b.finishes
-}
-
 func (e *testExporter) Export(_ context.Context, checkpointSet export.CheckpointSet) error {
->>>>>>> 69da3056
 	e.lock.Lock()
 	defer e.lock.Unlock()
 	e.exports++
@@ -158,7 +116,12 @@
 func TestPushTicker(t *testing.T) {
 	fix := newFixture(t)
 
-	p := push.New(testSelector{}, fix.exporter, push.WithPeriod(time.Second))
+	p := push.New(
+		testSelector{},
+		fix.exporter,
+		push.WithPeriod(time.Second),
+		push.WithResource(testResource),
+	)
 	meter := p.Provider().Meter("name")
 
 	mock := controllerTest.NewMockClock()
@@ -234,7 +197,12 @@
 			fix := newFixture(t)
 			fix.exporter.injectErr = injector("counter1", tt.injectedError)
 
-			p := push.New(testSelector{}, fix.exporter, push.WithPeriod(time.Second))
+			p := push.New(
+				testSelector{},
+				fix.exporter,
+				push.WithPeriod(time.Second),
+				push.WithResource(testResource),
+			)
 
 			var err error
 			var lock sync.Mutex
