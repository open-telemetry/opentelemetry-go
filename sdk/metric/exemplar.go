--- conflicted
+++ resolved
@@ -66,18 +66,11 @@
 		//   provided, the default size MAY be the number of possible
 		//   concurrent threads (e.g. number of CPUs) to help reduce
 		//   contention. Otherwise, a default size of 1 SHOULD be used.
-<<<<<<< HEAD
 		//
 		// Use runtime.GOMAXPROCS instead of runtime.NumCPU to support
 		// containerized environments that may have less than the total number
 		// of logical CPUs available on the local machine allocated to it.
-		n = runtime.GOMAXPROCS(0)
-		if n < 1 {
-=======
-		n = max(runtime.NumCPU(),
->>>>>>> 2c57091e
-			// Should never be the case, but be defensive.
-			1)
+    n = max(runtime.GOMAXPROCS(0), 1)
 	}
 
 	return exemplar.FixedSizeReservoirProvider(n)
