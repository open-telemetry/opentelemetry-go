// Copyright The OpenTelemetry Authors
//
// Licensed under the Apache License, Version 2.0 (the "License");
// you may not use this file except in compliance with the License.
// You may obtain a copy of the License at
//
//     http://www.apache.org/licenses/LICENSE-2.0
//
// Unless required by applicable law or agreed to in writing, software
// distributed under the License is distributed on an "AS IS" BASIS,
// WITHOUT WARRANTIES OR CONDITIONS OF ANY KIND, either express or implied.
// See the License for the specific language governing permissions and
// limitations under the License.

//go:build go1.17
// +build go1.17

package metric // import "go.opentelemetry.io/otel/sdk/metric/reader"

import (
	"context"
<<<<<<< HEAD
	"sync"
	"testing"
=======
>>>>>>> 3203a045

	"github.com/stretchr/testify/suite"

	"go.opentelemetry.io/otel/sdk/metric/export"
)

<<<<<<< HEAD
type readerFactory func() Reader

func testReaderHarness(t *testing.T, f readerFactory) {
	t.Run("ErrorForNotRegistered", func(t *testing.T) {
		r := f()
		ctx := context.Background()

		_, err := r.Collect(ctx)
		require.ErrorIs(t, err, ErrReaderNotRegistered)

		// Ensure Reader is allowed clean up attempt.
		_ = r.Shutdown(ctx)
	})

	t.Run("Producer", func(t *testing.T) {
		r := f()
		r.register(testProducer{})
		ctx := context.Background()

		m, err := r.Collect(ctx)
		assert.NoError(t, err)
		assert.Equal(t, testMetrics, m)

		// Ensure Reader is allowed clean up attempt.
		_ = r.Shutdown(ctx)
	})

	t.Run("CollectAfterShutdown", func(t *testing.T) {
		r := f()
		r.register(testProducer{})
		require.NoError(t, r.Shutdown(context.Background()))

		m, err := r.Collect(context.Background())
		assert.ErrorIs(t, err, ErrReaderShutdown)
		assert.Equal(t, export.Metrics{}, m)
	})

	t.Run("ShutdownTwice", func(t *testing.T) {
		r := f()
		r.register(testProducer{})
		require.NoError(t, r.Shutdown(context.Background()))

		assert.ErrorIs(t, r.Shutdown(context.Background()), ErrReaderShutdown)
	})

	t.Run("MultipleForceFlush", func(t *testing.T) {
		r := f()
		r.register(testProducer{})
		ctx := context.Background()
		require.NoError(t, r.ForceFlush(ctx))
		assert.NoError(t, r.ForceFlush(ctx))

		// Ensure Reader is allowed clean up attempt.
		_ = r.Shutdown(ctx)
	})

	// Requires the race-detector (a default test option for the project).
	t.Run("MethodConcurrency", func(t *testing.T) {
		// All reader methods should be concurrent-safe.
		r := f()
		r.register(testProducer{})
		ctx := context.Background()

		var wg sync.WaitGroup
		const threads = 2
		for i := 0; i < threads; i++ {
			wg.Add(1)
			go func() {
				defer wg.Done()
				_, _ = r.Collect(ctx)
			}()

			wg.Add(1)
			go func() {
				defer wg.Done()
				_ = r.ForceFlush(ctx)
			}()

			wg.Add(1)
			go func() {
				defer wg.Done()
				_ = r.Shutdown(ctx)
			}()
		}
		wg.Wait()
	})

	t.Run("ShutdownBeforeRegister", func(t *testing.T) {
		r := f()

		ctx := context.Background()
		require.NoError(t, r.Shutdown(ctx))
		// Registering after shutdown should not revert the shutdown.
		r.register(testProducer{})

		m, err := r.Collect(ctx)
		assert.ErrorIs(t, err, ErrReaderShutdown)
		assert.Equal(t, export.Metrics{}, m)
	})
=======
type readerTestSuite struct {
	suite.Suite

	Factory func() Reader
	Reader  Reader
}

func (ts *readerTestSuite) SetupTest() {
	ts.Reader = ts.Factory()
}

func (ts *readerTestSuite) TearDownTest() {
	// Ensure Reader is allowed attempt to clean up.
	_ = ts.Reader.Shutdown(context.Background())
}

func (ts *readerTestSuite) TestErrorForNotRegistered() {
	_, err := ts.Reader.Collect(context.Background())
	ts.ErrorIs(err, ErrReaderNotRegistered)
}

func (ts *readerTestSuite) TestProducer() {
	ts.Reader.register(testProducer{})
	m, err := ts.Reader.Collect(context.Background())
	ts.NoError(err)
	ts.Equal(testMetrics, m)
}

func (ts *readerTestSuite) TestCollectAfterShutdown() {
	ctx := context.Background()
	ts.Reader.register(testProducer{})
	ts.Require().NoError(ts.Reader.Shutdown(ctx))

	m, err := ts.Reader.Collect(ctx)
	ts.ErrorIs(err, ErrReaderShutdown)
	ts.Equal(export.Metrics{}, m)
}

func (ts *readerTestSuite) TestShutdownTwice() {
	ctx := context.Background()
	ts.Reader.register(testProducer{})
	ts.Require().NoError(ts.Reader.Shutdown(ctx))
	ts.ErrorIs(ts.Reader.Shutdown(ctx), ErrReaderShutdown)
}

func (ts *readerTestSuite) TestMultipleForceFlush() {
	ctx := context.Background()
	ts.Reader.register(testProducer{})
	ts.Require().NoError(ts.Reader.ForceFlush(ctx))
	ts.NoError(ts.Reader.ForceFlush(ctx))
>>>>>>> 3203a045
}

var testMetrics = export.Metrics{
	// TODO: test with actual data.
}

type testProducer struct{}

func (p testProducer) produce(context.Context) (export.Metrics, error) {
	return testMetrics, nil
}<|MERGE_RESOLUTION|>--- conflicted
+++ resolved
@@ -19,118 +19,13 @@
 
 import (
 	"context"
-<<<<<<< HEAD
 	"sync"
-	"testing"
-=======
->>>>>>> 3203a045
 
 	"github.com/stretchr/testify/suite"
 
 	"go.opentelemetry.io/otel/sdk/metric/export"
 )
 
-<<<<<<< HEAD
-type readerFactory func() Reader
-
-func testReaderHarness(t *testing.T, f readerFactory) {
-	t.Run("ErrorForNotRegistered", func(t *testing.T) {
-		r := f()
-		ctx := context.Background()
-
-		_, err := r.Collect(ctx)
-		require.ErrorIs(t, err, ErrReaderNotRegistered)
-
-		// Ensure Reader is allowed clean up attempt.
-		_ = r.Shutdown(ctx)
-	})
-
-	t.Run("Producer", func(t *testing.T) {
-		r := f()
-		r.register(testProducer{})
-		ctx := context.Background()
-
-		m, err := r.Collect(ctx)
-		assert.NoError(t, err)
-		assert.Equal(t, testMetrics, m)
-
-		// Ensure Reader is allowed clean up attempt.
-		_ = r.Shutdown(ctx)
-	})
-
-	t.Run("CollectAfterShutdown", func(t *testing.T) {
-		r := f()
-		r.register(testProducer{})
-		require.NoError(t, r.Shutdown(context.Background()))
-
-		m, err := r.Collect(context.Background())
-		assert.ErrorIs(t, err, ErrReaderShutdown)
-		assert.Equal(t, export.Metrics{}, m)
-	})
-
-	t.Run("ShutdownTwice", func(t *testing.T) {
-		r := f()
-		r.register(testProducer{})
-		require.NoError(t, r.Shutdown(context.Background()))
-
-		assert.ErrorIs(t, r.Shutdown(context.Background()), ErrReaderShutdown)
-	})
-
-	t.Run("MultipleForceFlush", func(t *testing.T) {
-		r := f()
-		r.register(testProducer{})
-		ctx := context.Background()
-		require.NoError(t, r.ForceFlush(ctx))
-		assert.NoError(t, r.ForceFlush(ctx))
-
-		// Ensure Reader is allowed clean up attempt.
-		_ = r.Shutdown(ctx)
-	})
-
-	// Requires the race-detector (a default test option for the project).
-	t.Run("MethodConcurrency", func(t *testing.T) {
-		// All reader methods should be concurrent-safe.
-		r := f()
-		r.register(testProducer{})
-		ctx := context.Background()
-
-		var wg sync.WaitGroup
-		const threads = 2
-		for i := 0; i < threads; i++ {
-			wg.Add(1)
-			go func() {
-				defer wg.Done()
-				_, _ = r.Collect(ctx)
-			}()
-
-			wg.Add(1)
-			go func() {
-				defer wg.Done()
-				_ = r.ForceFlush(ctx)
-			}()
-
-			wg.Add(1)
-			go func() {
-				defer wg.Done()
-				_ = r.Shutdown(ctx)
-			}()
-		}
-		wg.Wait()
-	})
-
-	t.Run("ShutdownBeforeRegister", func(t *testing.T) {
-		r := f()
-
-		ctx := context.Background()
-		require.NoError(t, r.Shutdown(ctx))
-		// Registering after shutdown should not revert the shutdown.
-		r.register(testProducer{})
-
-		m, err := r.Collect(ctx)
-		assert.ErrorIs(t, err, ErrReaderShutdown)
-		assert.Equal(t, export.Metrics{}, m)
-	})
-=======
 type readerTestSuite struct {
 	suite.Suite
 
@@ -181,7 +76,48 @@
 	ts.Reader.register(testProducer{})
 	ts.Require().NoError(ts.Reader.ForceFlush(ctx))
 	ts.NoError(ts.Reader.ForceFlush(ctx))
->>>>>>> 3203a045
+}
+
+func (ts *readerTestSuite) TestMethodConcurrency() {
+	// Requires the race-detector (a default test option for the project).
+
+	// All reader methods should be concurrent-safe.
+	ts.Reader.register(testProducer{})
+	ctx := context.Background()
+
+	var wg sync.WaitGroup
+	const threads = 2
+	for i := 0; i < threads; i++ {
+		wg.Add(1)
+		go func() {
+			defer wg.Done()
+			_, _ = ts.Reader.Collect(ctx)
+		}()
+
+		wg.Add(1)
+		go func() {
+			defer wg.Done()
+			_ = ts.Reader.ForceFlush(ctx)
+		}()
+
+		wg.Add(1)
+		go func() {
+			defer wg.Done()
+			_ = ts.Reader.Shutdown(ctx)
+		}()
+	}
+	wg.Wait()
+}
+
+func (ts *readerTestSuite) TestShutdownBeforeRegister() {
+	ctx := context.Background()
+	ts.Require().NoError(ts.Reader.Shutdown(ctx))
+	// Registering after shutdown should not revert the shutdown.
+	ts.Reader.register(testProducer{})
+
+	m, err := ts.Reader.Collect(ctx)
+	ts.ErrorIs(err, ErrReaderShutdown)
+	ts.Equal(export.Metrics{}, m)
 }
 
 var testMetrics = export.Metrics{
