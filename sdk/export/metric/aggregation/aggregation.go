// Copyright The OpenTelemetry Authors
//
// Licensed under the Apache License, Version 2.0 (the "License");
// you may not use this file except in compliance with the License.
// You may obtain a copy of the License at
//
//     http://www.apache.org/licenses/LICENSE-2.0
//
// Unless required by applicable law or agreed to in writing, software
// distributed under the License is distributed on an "AS IS" BASIS,
// WITHOUT WARRANTIES OR CONDITIONS OF ANY KIND, either express or implied.
// See the License for the specific language governing permissions and
// limitations under the License.

package aggregation // import "go.opentelemetry.io/otel/sdk/export/metric/aggregation"

import (
	"fmt"
	"time"

	"go.opentelemetry.io/otel/metric/number"
)

// These interfaces describe the various ways to access state from an
// Aggregation.

type (
	// Aggregation is an interface returned by the Aggregator
	// containing an interval of metric data.
	Aggregation interface {
		// Kind returns a short identifying string to identify
		// the Aggregator that was used to produce the
		// Aggregation (e.g., "Sum").
		Kind() Kind
	}

	// Sum returns an aggregated sum.
	Sum interface {
		Aggregation
		Sum() (number.Number, error)
	}

	// Count returns the number of values that were aggregated.
	Count interface {
		Aggregation
		Count() (uint64, error)
	}

	// Min returns the minimum value over the set of values that were aggregated.
	Min interface {
		Aggregation
		Min() (number.Number, error)
	}

	// Max returns the maximum value over the set of values that were aggregated.
	Max interface {
		Aggregation
		Max() (number.Number, error)
	}

	// LastValue returns the latest value that was aggregated.
	LastValue interface {
		Aggregation
		LastValue() (number.Number, time.Time, error)
	}

	// Buckets represents histogram buckets boundaries and counts.
	//
	// For a Histogram with N defined boundaries, e.g, [x, y, z].
	// There are N+1 counts: [-inf, x), [x, y), [y, z), [z, +inf]
	Buckets struct {
		// Boundaries are floating point numbers, even when
		// aggregating integers.
		Boundaries []float64

		// Counts holds the count in each bucket.
		Counts []uint64
	}

	// Histogram returns the count of events in pre-determined buckets.
	Histogram interface {
		Aggregation
		Count() (uint64, error)
		Sum() (number.Number, error)
		Histogram() (Buckets, error)
	}

	// ExponentialHistogram returns the count of events in
	// exponential-scale buckets defined as a function of a
	// scale parameter.  See a detailed explanation in the
	// OpenTelemetry metrics data model:
	// https://github.com/open-telemetry/opentelemetry-specification/blob/main/specification/metrics/datamodel.md#exponentialhistogram
	ExponentialHistogram interface {
		Aggregation
		Count() (uint64, error)
		Sum() (number.Number, error)
		Scale() (int32, error)
		ZeroCount() (uint64, error)
		Positive() (ExponentialBuckets, error)
		Negative() (ExponentialBuckets, error)
	}

	// ExponentialBuckets describes a range of consecutive
	// buckets, starting at Offset().  This type is used to encode
	// either the positive or negative ranges of an ExponentialHistogram.
	ExponentialBuckets interface {
		Offset() int32
		Len() uint32
		At(uint32) uint64
	}

	// MinMaxSumCount supports the Min, Max, Sum, and Count interfaces.
	MinMaxSumCount interface {
		Aggregation
		Min() (number.Number, error)
		Max() (number.Number, error)
		Sum() (number.Number, error)
		Count() (uint64, error)
	}
)

type (
	// Kind is a short name for the Aggregator that produces an
	// Aggregation, used for descriptive purpose only.  Kind is a
	// string to allow user-defined Aggregators.
	//
	// When deciding how to handle an Aggregation, Exporters are
	// encouraged to decide based on conversion to the above
	// interfaces based on strength, not on Kind value, when
	// deciding how to expose metric data.  This enables
	// user-supplied Aggregators to replace builtin Aggregators.
	//
	// For example, test for a Distribution before testing for a
	// MinMaxSumCount, test for a Histogram before testing for a
	// Sum, and so on.
	Kind string
)

// Kind description constants.
const (
<<<<<<< HEAD
	SumKind                  Kind = "Sum"
	MinMaxSumCountKind       Kind = "MinMaxSumCount"
	HistogramKind            Kind = "Histogram"
	LastValueKind            Kind = "Lastvalue"
	ExactKind                Kind = "Exact"
	ExponentialHistogramKind Kind = "ExponentialHistogram"
=======
	SumKind            Kind = "Sum"
	MinMaxSumCountKind Kind = "MinMaxSumCount"
	HistogramKind      Kind = "Histogram"
	LastValueKind      Kind = "Lastvalue"
>>>>>>> 3811e344
)

// Sentinel errors for Aggregation interface.
var (
	ErrNegativeInput    = fmt.Errorf("negative value is out of range for this instrument")
	ErrNaNInput         = fmt.Errorf("NaN value is an invalid input")
	ErrInconsistentType = fmt.Errorf("inconsistent aggregator types")

	// ErrNoCumulativeToDelta is returned when requesting delta
	// export kind for a precomputed sum instrument.
	ErrNoCumulativeToDelta = fmt.Errorf("cumulative to delta not implemented")

	// ErrNoData is returned when (due to a race with collection)
	// the Aggregator is check-pointed before the first value is set.
	// The aggregator should simply be skipped in this case.
	ErrNoData = fmt.Errorf("no data collected by this aggregator")
)

// String returns the string value of Kind.
func (k Kind) String() string {
	return string(k)
}<|MERGE_RESOLUTION|>--- conflicted
+++ resolved
@@ -138,19 +138,11 @@
 
 // Kind description constants.
 const (
-<<<<<<< HEAD
 	SumKind                  Kind = "Sum"
 	MinMaxSumCountKind       Kind = "MinMaxSumCount"
 	HistogramKind            Kind = "Histogram"
 	LastValueKind            Kind = "Lastvalue"
-	ExactKind                Kind = "Exact"
 	ExponentialHistogramKind Kind = "ExponentialHistogram"
-=======
-	SumKind            Kind = "Sum"
-	MinMaxSumCountKind Kind = "MinMaxSumCount"
-	HistogramKind      Kind = "Histogram"
-	LastValueKind      Kind = "Lastvalue"
->>>>>>> 3811e344
 )
 
 // Sentinel errors for Aggregation interface.
