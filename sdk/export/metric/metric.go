--- conflicted
+++ resolved
@@ -94,11 +94,7 @@
 	// Note: This is context-free because the aggregator should
 	// not relate to the incoming context.  This call should not
 	// block.
-<<<<<<< HEAD
-	AggregatorFor(*otel.Descriptor, ...*Aggregator)
-=======
-	AggregatorFor(descriptor *metric.Descriptor, aggregator ...*Aggregator)
->>>>>>> a12224a4
+	AggregatorFor(descriptor *otel.Descriptor, aggregator ...*Aggregator)
 }
 
 // Checkpointer is the interface used by a Controller to coordinate
@@ -156,11 +152,7 @@
 	//
 	// The Context argument comes from user-level code and could be
 	// inspected for a `correlation.Map` or `trace.SpanContext`.
-<<<<<<< HEAD
-	Update(context.Context, otel.Number, *otel.Descriptor) error
-=======
-	Update(ctx context.Context, number metric.Number, descriptor *metric.Descriptor) error
->>>>>>> a12224a4
+	Update(ctx context.Context, number otel.Number, descriptor *otel.Descriptor) error
 
 	// SynchronizedMove is called during collection to finish one
 	// period of aggregation by atomically saving the
@@ -189,11 +181,7 @@
 	//
 	// The owner of an Aggregator being merged is responsible for
 	// synchronization of both Aggregator states.
-<<<<<<< HEAD
-	Merge(Aggregator, *otel.Descriptor) error
-=======
-	Merge(aggregator Aggregator, descriptor *metric.Descriptor) error
->>>>>>> a12224a4
+	Merge(aggregator Aggregator, descriptor *otel.Descriptor) error
 }
 
 // Subtractor is an optional interface implemented by some
@@ -233,11 +221,7 @@
 	// ExportKindFor should return the correct ExportKind that
 	// should be used when exporting data for the given metric
 	// instrument and Aggregator kind.
-<<<<<<< HEAD
-	ExportKindFor(*otel.Descriptor, aggregation.Kind) ExportKind
-=======
-	ExportKindFor(descriptor *metric.Descriptor, aggregatorKind aggregation.Kind) ExportKind
->>>>>>> a12224a4
+	ExportKindFor(descriptor *otel.Descriptor, aggregatorKind aggregation.Kind) ExportKind
 }
 
 // CheckpointSet allows a controller to access a complete checkpoint of
