// Copyright The OpenTelemetry Authors
//
// Licensed under the Apache License, Version 2.0 (the "License");
// you may not use this file except in compliance with the License.
// You may obtain a copy of the License at
//
//     http://www.apache.org/licenses/LICENSE-2.0
//
// Unless required by applicable law or agreed to in writing, software
// distributed under the License is distributed on an "AS IS" BASIS,
// WITHOUT WARRANTIES OR CONDITIONS OF ANY KIND, either express or implied.
// See the License for the specific language governing permissions and
// limitations under the License.

//go:generate stringer -type=ExporterKind

package metric // import "go.opentelemetry.io/otel/sdk/export/metric"

import (
	"context"
	"sync"
	"time"

	"go.opentelemetry.io/otel/api/label"
	"go.opentelemetry.io/otel/api/metric"
	"go.opentelemetry.io/otel/sdk/export/metric/aggregation"
	"go.opentelemetry.io/otel/sdk/resource"
)

// Integrator is responsible for deciding which kind of aggregation to
// use (via AggregationSelector), gathering exported results from the
// SDK during collection, and deciding over which dimensions to group
// the exported data.
//
// The SDK supports binding only one of these interfaces, as it has
// the sole responsibility of determining which Aggregator to use for
// each record.
//
// The embedded AggregationSelector interface is called (concurrently)
// in instrumentation context to select the appropriate Aggregator for
// an instrument.
//
// The `Process` method is called during collection in a
// single-threaded context from the SDK, after the aggregator is
// checkpointed, allowing the integrator to build the set of metrics
// currently being exported.
type Integrator interface {
	// AggregationSelector is responsible for selecting the
	// concrete type of Aggregator used for a metric in the SDK.
	//
	// This may be a static decision based on fields of the
	// Descriptor, or it could use an external configuration
	// source to customize the treatment of each metric
	// instrument.
	//
	// The result from AggregatorSelector.AggregatorFor should be
	// the same type for a given Descriptor or else nil.  The same
	// type should be returned for a given descriptor, because
	// Aggregators only know how to Merge with their own type.  If
	// the result is nil, the metric instrument will be disabled.
	//
	// Note that the SDK only calls AggregatorFor when new records
	// require an Aggregator. This does not provide a way to
	// disable metrics with active records.
	AggregationSelector

	// Process is called by the SDK once per internal record,
<<<<<<< HEAD
	// passing the Accumulation (a Descriptor, the corresponding
	// Labels and Resource, and the accumulated and checkpointed
	// Aggregator).
	Process(accum Accumulation) error
=======
	// passing the export Record (a Descriptor, the corresponding
	// Labels, and the checkpointed Aggregator).  This call has no
	// Context argument because it is expected to perform only
	// computation.  An SDK is not expected to call exporters from
	// with Process, use a controller for that (see
	// ./controllers/{pull,push}.
	Process(record Record) error
>>>>>>> 9401bd9c
}

// AggregationSelector supports selecting the kind of Aggregator to
// use at runtime for a specific metric instrument.
type AggregationSelector interface {
	// AggregatorFor returns the kind of aggregator suited to the
	// requested export.  Returning `nil` indicates to ignore this
	// metric instrument.  This must return a consistent type to
	// avoid confusion in later stages of the metrics export
	// process, i.e., when Merging multiple aggregators for a
	// specific instrument.
	//
	// Note: This is context-free because the aggregator should
	// not relate to the incoming context.  This call should not
	// block.
	AggregatorFor(*metric.Descriptor) Aggregator
}

// Aggregator implements a specific aggregation behavior, e.g., a
// behavior to track a sequence of updates to an instrument.  Sum-only
// instruments commonly use a simple Sum aggregator, but for the
// distribution instruments (ValueRecorder, ValueObserver) there are a
// number of possible aggregators with different cost and accuracy
// tradeoffs.
//
// Note that any Aggregator may be attached to any instrument--this is
// the result of the OpenTelemetry API/SDK separation.  It is possible
// to attach a Sum aggregator to a ValueRecorder instrument or a
// MinMaxSumCount aggregator to a Counter instrument.
type Aggregator interface {
	// Update receives a new measured value and incorporates it
	// into the aggregation.  Update() calls may arrive
	// concurrently as the SDK does not provide synchronization.
	//
	// Descriptor.NumberKind() should be consulted to determine
	// whether the provided number is an int64 or float64.
	//
	// The Context argument comes from user-level code and could be
	// inspected for distributed or span context.
	Update(context.Context, metric.Number, *metric.Descriptor) error

	// Checkpoint is called during collection to finish one period
	// of aggregation by atomically saving the current value.
	// Checkpoint() is called concurrently with Update().
	// Checkpoint should reset the current state to the empty
	// state, in order to begin computing a new delta for the next
	// collection period.
	//
	// After the checkpoint is taken, the current value may be
	// accessed using by converting to one a suitable interface
	// types in the `aggregator` sub-package.
<<<<<<< HEAD
=======
	//
	// This call has no Context argument because it is expected to
	// perform only computation.
>>>>>>> 9401bd9c
	Checkpoint(*metric.Descriptor)

	// Merge combines the checkpointed state from the argument
	// aggregator into this aggregator's current state.
	// Merge() is called in a single-threaded context, no locking
	// is required.
	Merge(Aggregator, *metric.Descriptor) error

	// Swap exchanges the current and checkpointed state.
	Swap()

	// AccumulatedValue returns the aggregation from the beginning
	// of the collection interval.  It is the caller's
	// responsibility (likely an Integrator) to ensure that the
	// result is meaningful and can be used without
	// synchronization.
	AccumulatedValue() aggregation.Aggregation

	// CheckpointedValue returns the aggregation from the
	// beginning of the process.  It is the caller's
	// responsibility (likely an Integrator) to ensure that the
	// result is meaningful and can be used without
	// synchronization.
	CheckpointedValue() aggregation.Aggregation
}

type Subtractor interface {
	// Subtract is the pposite of Merge.  Not mandatory.
	Subtract(Aggregator, *metric.Descriptor) error
}

// Exporter handles presentation of the checkpoint of aggregate
// metrics.  This is the final stage of a metrics export pipeline,
// where metric data are formatted for a specific system.
type Exporter interface {
	// Export is called immediately after completing a collection
	// pass in the SDK.
	//
	// The Context comes from the controller that initiated
	// collection.
	//
	// The CheckpointSet interface refers to the Integrator that just
	// completed collection.
	Export(context.Context, CheckpointSet) error

	// Kind indicates which kind of aggregation this exporter
	// accepts, whether stateful or not.
	Kind() ExporterKind
}

// CheckpointSet allows a controller to access a complete checkpoint of
// aggregated metrics from the Integrator.  This is passed to the
// Exporter which may then use ForEach to iterate over the collection
// of aggregated metrics.
type CheckpointSet interface {
	// ForEach iterates over aggregated checkpoints for all
	// metrics that were updated during the last collection
	// period. Each aggregated checkpoint returned by the
	// function parameter may return an error.
	// ForEach tolerates ErrNoData silently, as this is
	// expected from the Meter implementation. Any other kind
	// of error will immediately halt ForEach and return
	// the error to the caller.
	ForEach(ExporterKind, func(Record) error) error

	// Locker supports locking the checkpoint set.  Collection
	// into the checkpoint set cannot take place (in case of a
	// stateful integrator) while it is locked.
	//
	// The Integrator attached to the Accumulator MUST be called
	// with the lock held.
	sync.Locker

	// RLock acquires a read lock corresponding to this Locker.
	RLock()
	// RUnlock releases a read lock corresponding to this Locker.
	RUnlock()
}

// Record contains the exported data for a single metric instrument
// and label set.
type Record struct {
	descriptor  *metric.Descriptor
	labels      *label.Set
	resource    *resource.Resource
	aggregation aggregation.Aggregation
	start       time.Time
	end         time.Time
}

// NewRecord allows Integrator implementations to construct export
// records.  The Descriptor, Labels, and Aggregator represent
// aggregate metric events received over a single collection period.
func NewRecord(descriptor *metric.Descriptor, labels *label.Set, resource *resource.Resource, aggregation aggregation.Aggregation, start, end time.Time) Record {
	return Record{
		descriptor:  descriptor,
		labels:      labels,
		resource:    resource,
		aggregation: aggregation,
		start:       start,
		end:         end,
	}
}

// Aggregation returns the aggregation, an interface to the record and
// its aggregator, dependent on the kind of both the input and exporter.
func (r Record) Aggregation() aggregation.Aggregation {
	return r.aggregation
}

// Kind implements aggregation.Aggregation.
func (r Record) Kind() aggregation.Kind {
	return r.aggregation.Kind()
}

// Start is the start time of the interval covered by this aggregation.
func (r Record) Start() time.Time {
	return r.start
}

// End is the end time of the interval covered by this aggregation.
func (r Record) End() time.Time {
	return r.end
}

// Descriptor describes the metric instrument being exported.
func (r Record) Descriptor() *metric.Descriptor {
	return r.descriptor
}

// descriptor describes the labels associated with the instrument and the
// aggregated data.
func (r Record) Labels() *label.Set {
	return r.labels
}

// Resource contains common attributes that apply to this metric event.
func (r Record) Resource() *resource.Resource {
	return r.resource
}

// Accumulation contains the exported data for a single metric instrument
// and label set.
type Accumulation struct {
	descriptor *metric.Descriptor
	labels     *label.Set
	resource   *resource.Resource
	aggregator Aggregator
}

// NewAccumulation allows Integrator implementations to construct export
// records.  The Descriptor, Labels, and Aggregator represent
// aggregate metric events received over a single collection period.
func NewAccumulation(descriptor *metric.Descriptor, labels *label.Set, resource *resource.Resource, aggregator Aggregator) Accumulation {
	return Accumulation{
		descriptor: descriptor,
		labels:     labels,
		resource:   resource,
		aggregator: aggregator,
	}
}

// Aggregator returns the checkpointed aggregator. It is safe to
// access the checkpointed state without locking.
func (r Accumulation) Aggregator() Aggregator {
	return r.aggregator
}

// Descriptor describes the metric instrument being exported.
func (r Accumulation) Descriptor() *metric.Descriptor {
	return r.descriptor
}

// Labels describes the labels associated with the instrument and the
// aggregated data.
func (r Accumulation) Labels() *label.Set {
	return r.labels
}

// Resource contains common attributes that apply to this metric event.
func (r Accumulation) Resource() *resource.Resource {
	return r.resource
}

// ExporterKind indicates the kind of data exported by an exporter.
// These bits may be OR-d together when multiple exporters are in use.
type ExporterKind int

const (
	CumulativeExporter  ExporterKind = 1 // e.g., Prometheus
	DeltaExporter       ExporterKind = 2 // e.g., StatsD
	PassThroughExporter ExporterKind = 4 // e.g., OTLP
)

// Includes tests whether `kind` includes a specific kind of
// exporter.
func (kind ExporterKind) Includes(has ExporterKind) bool {
	return kind&has != 0
}

// MemoryRequired returns whether an exporter of this kind requires
// memory to export correctly.
func (kind ExporterKind) MemoryRequired(desc metric.Descriptor) bool {
	switch desc.MetricKind() {
	case metric.ValueRecorderKind, metric.ValueObserverKind,
		metric.CounterKind, metric.UpDownCounterKind:
		// Delta-oriented instruments:
		return kind.Includes(CumulativeExporter)

	case metric.SumObserverKind, metric.UpDownSumObserverKind:
		// Cumulative-oriented instruments:
		return kind.Includes(DeltaExporter)
	}
	// Something unexpected is happening--we could panic.  This
	// will become an error when the exporter tries to access a
	// checkpoint, presumably, so let it be.
	return false
}<|MERGE_RESOLUTION|>--- conflicted
+++ resolved
@@ -64,21 +64,13 @@
 	// disable metrics with active records.
 	AggregationSelector
 
-	// Process is called by the SDK once per internal record,
-<<<<<<< HEAD
-	// passing the Accumulation (a Descriptor, the corresponding
-	// Labels and Resource, and the accumulated and checkpointed
-	// Aggregator).
-	Process(accum Accumulation) error
-=======
 	// passing the export Record (a Descriptor, the corresponding
 	// Labels, and the checkpointed Aggregator).  This call has no
 	// Context argument because it is expected to perform only
 	// computation.  An SDK is not expected to call exporters from
 	// with Process, use a controller for that (see
 	// ./controllers/{pull,push}.
-	Process(record Record) error
->>>>>>> 9401bd9c
+	Process(accum Accumulation) error
 }
 
 // AggregationSelector supports selecting the kind of Aggregator to
@@ -130,12 +122,9 @@
 	// After the checkpoint is taken, the current value may be
 	// accessed using by converting to one a suitable interface
 	// types in the `aggregator` sub-package.
-<<<<<<< HEAD
-=======
 	//
 	// This call has no Context argument because it is expected to
 	// perform only computation.
->>>>>>> 9401bd9c
 	Checkpoint(*metric.Descriptor)
 
 	// Merge combines the checkpointed state from the argument
