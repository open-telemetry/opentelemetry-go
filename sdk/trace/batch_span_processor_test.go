--- conflicted
+++ resolved
@@ -556,14 +556,11 @@
 	// Cancel the context
 	cancel()
 
-<<<<<<< HEAD
 	bsp := sdktrace.NewBatchSpanProcessor(newIndefiniteExporter(t))
-=======
-	bsp := sdktrace.NewBatchSpanProcessor(indefiniteExporter{})
 	t.Cleanup(func() {
 		assert.NoError(t, bsp.Shutdown(context.Background()))
 	})
->>>>>>> 44d50457
+
 	if got, want := bsp.ForceFlush(ctx), context.Canceled; !errors.Is(got, want) {
 		t.Errorf("expected %q error, got %v", want, got)
 	}
@@ -584,13 +581,6 @@
 	ctx, cancel := context.WithTimeout(context.Background(), time.Millisecond)
 	defer cancel()
 
-<<<<<<< HEAD
-=======
-	bsp := sdktrace.NewBatchSpanProcessor(indefiniteExporter{})
-	t.Cleanup(func() {
-		assert.NoError(t, bsp.Shutdown(context.Background()))
-	})
->>>>>>> 44d50457
 	if got, want := bsp.ForceFlush(ctx), context.DeadlineExceeded; !errors.Is(got, want) {
 		t.Errorf("expected %q error, got %v", want, got)
 	}
