--- conflicted
+++ resolved
@@ -18,13 +18,8 @@
 	"context"
 	"errors"
 	"testing"
-<<<<<<< HEAD
 
 	"github.com/stretchr/testify/assert"
-
-	export "go.opentelemetry.io/otel/sdk/export/trace"
-=======
->>>>>>> c3c4273e
 )
 
 type basicSpanProcesor struct {
