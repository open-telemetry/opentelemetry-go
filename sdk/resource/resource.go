// Copyright The OpenTelemetry Authors
//
// Licensed under the Apache License, Version 2.0 (the "License");
// you may not use this file except in compliance with the License.
// You may obtain a copy of the License at
//
//     http://www.apache.org/licenses/LICENSE-2.0
//
// Unless required by applicable law or agreed to in writing, software
// distributed under the License is distributed on an "AS IS" BASIS,
// WITHOUT WARRANTIES OR CONDITIONS OF ANY KIND, either express or implied.
// See the License for the specific language governing permissions and
// limitations under the License.

package resource // import "go.opentelemetry.io/otel/sdk/resource"

import (
	"context"

	"go.opentelemetry.io/otel"
	"go.opentelemetry.io/otel/attribute"
)

// Resource describes an entity about which identifying information
// and metadata is exposed.  Resource is an immutable object,
// equivalent to a map from key to unique value.
//
// Resources should be passed and stored as pointers
// (`*resource.Resource`).  The `nil` value is equivalent to an empty
// Resource.
type Resource struct {
	attrs attribute.Set
}

var (
	emptyResource Resource

	defaultResource *Resource = func(r *Resource, err error) *Resource {
		if err != nil {
			otel.Handle(err)
		}
		return r
<<<<<<< HEAD
	}(Detect(context.Background(), defaultServiceNameDetector{}, telemetrySDK{}))
=======
	}(Detect(context.Background(), defaultServiceNameDetector{}, FromEnv{}, TelemetrySDK{}))
>>>>>>> 738ef11e
)

// New returns a Resource combined from the builtin detectors and user-provided detectors.
func New(ctx context.Context, opts ...Option) (*Resource, error) {
	opts = append([]Option{WithBuiltinDetectors()}, opts...)
	return NewEmptyResouce(ctx, opts...)
}

// NewEmptyResouce returns a Resource combined from the user-provided detectors.
func NewEmptyResouce(ctx context.Context, opts ...Option) (*Resource, error) {
	cfg := config{}
	for _, opt := range opts {
		opt.Apply(&cfg)
	}

	return Detect(ctx, cfg.detectors...)
}

// NewWithAttributes creates a resource from attrs. If attrs contains
// duplicate keys, the last value will be used. If attrs contains any invalid
// items those items will be dropped.
func NewWithAttributes(attrs ...attribute.KeyValue) *Resource {
	if len(attrs) == 0 {
		return &emptyResource
	}

	// Ensure attributes comply with the specification:
	// https://github.com/open-telemetry/opentelemetry-specification/blob/v1.0.1/specification/common/common.md#attributes
	s, _ := attribute.NewSetWithFiltered(attrs, func(kv attribute.KeyValue) bool {
		return kv.Valid()
	})

	// If attrs only contains invalid entries do not allocate a new resource.
	if s.Len() == 0 {
		return &emptyResource
	}

	return &Resource{s} //nolint
}

// String implements the Stringer interface and provides a
// human-readable form of the resource.
//
// Avoid using this representation as the key in a map of resources,
// use Equivalent() as the key instead.
func (r *Resource) String() string {
	if r == nil {
		return ""
	}
	return r.attrs.Encoded(attribute.DefaultEncoder())
}

// Attributes returns a copy of attributes from the resource in a sorted order.
// To avoid allocating a new slice, use an iterator.
func (r *Resource) Attributes() []attribute.KeyValue {
	if r == nil {
		r = Empty()
	}
	return r.attrs.ToSlice()
}

// Iter returns an interator of the Resource attributes.
// This is ideal to use if you do not want a copy of the attributes.
func (r *Resource) Iter() attribute.Iterator {
	if r == nil {
		r = Empty()
	}
	return r.attrs.Iter()
}

// Equal returns true when a Resource is equivalent to this Resource.
func (r *Resource) Equal(eq *Resource) bool {
	if r == nil {
		r = Empty()
	}
	if eq == nil {
		eq = Empty()
	}
	return r.Equivalent() == eq.Equivalent()
}

// Merge creates a new resource by combining resource a and b.
//
// If there are common keys between resource a and b, then the value
// from resource b will overwrite the value from resource a, even
// if resource b's value is empty.
func Merge(a, b *Resource) *Resource {
	if a == nil && b == nil {
		return Empty()
	}
	if a == nil {
		return b
	}
	if b == nil {
		return a
	}

	// Note: 'b' attributes will overwrite 'a' with last-value-wins in attribute.Key()
	// Meaning this is equivalent to: append(a.Attributes(), b.Attributes()...)
	mi := attribute.NewMergeIterator(b.Set(), a.Set())
	combine := make([]attribute.KeyValue, 0, a.Len()+b.Len())
	for mi.Next() {
		combine = append(combine, mi.Label())
	}
	return NewWithAttributes(combine...)
}

// Empty returns an instance of Resource with no attributes.  It is
// equivalent to a `nil` Resource.
func Empty() *Resource {
	return &emptyResource
}

// Default returns an instance of Resource with a default
// "service.name" and OpenTelemetrySDK attributes
func Default() *Resource {
	return defaultResource
}

// Environment returns an instance of Resource with attributes
// extracted from the OTEL_RESOURCE_ATTRIBUTES environment variable.
func Environment() *Resource {
	detector := &FromEnv{}
	resource, err := detector.Detect(context.Background())
	if err == nil {
		otel.Handle(err)
	}
	return resource
}

// Equivalent returns an object that can be compared for equality
// between two resources.  This value is suitable for use as a key in
// a map.
func (r *Resource) Equivalent() attribute.Distinct {
	return r.Set().Equivalent()
}

// Set returns the equivalent *attribute.Set of this resources attributes.
func (r *Resource) Set() *attribute.Set {
	if r == nil {
		r = Empty()
	}
	return &r.attrs
}

// MarshalJSON encodes the resource attributes as a JSON list of { "Key":
// "...", "Value": ... } pairs in order sorted by key.
func (r *Resource) MarshalJSON() ([]byte, error) {
	if r == nil {
		r = Empty()
	}
	return r.attrs.MarshalJSON()
}

// Len returns the number of unique key-values in this Resource.
func (r *Resource) Len() int {
	if r == nil {
		return 0
	}
	return r.attrs.Len()
}

// Encoded returns an encoded representation of the resource.
func (r *Resource) Encoded(enc attribute.Encoder) string {
	if r == nil {
		return ""
	}
	return r.attrs.Encoded(enc)
}<|MERGE_RESOLUTION|>--- conflicted
+++ resolved
@@ -40,11 +40,7 @@
 			otel.Handle(err)
 		}
 		return r
-<<<<<<< HEAD
-	}(Detect(context.Background(), defaultServiceNameDetector{}, telemetrySDK{}))
-=======
-	}(Detect(context.Background(), defaultServiceNameDetector{}, FromEnv{}, TelemetrySDK{}))
->>>>>>> 738ef11e
+	}(Detect(context.Background(), defaultServiceNameDetector{}, fromEnv{}, telemetrySDK{}))
 )
 
 // New returns a Resource combined from the builtin detectors and user-provided detectors.
@@ -167,7 +163,7 @@
 // Environment returns an instance of Resource with attributes
 // extracted from the OTEL_RESOURCE_ATTRIBUTES environment variable.
 func Environment() *Resource {
-	detector := &FromEnv{}
+	detector := &fromEnv{}
 	resource, err := detector.Detect(context.Background())
 	if err == nil {
 		otel.Handle(err)
