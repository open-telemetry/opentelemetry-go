--- conflicted
+++ resolved
@@ -25,14 +25,9 @@
 	provider             *LoggerProvider
 	instrumentationScope instrumentation.Scope
 
-<<<<<<< HEAD
-	observabilityEnabled bool
-	logCreatedMetric     otelconv.SDKLogCreated
-=======
 	// recCntIncr increments the count of log records created. It will be nil
 	// if observability is disabled.
 	recCntIncr func(context.Context)
->>>>>>> b335c079
 }
 
 func newLogger(p *LoggerProvider, scope instrumentation.Scope) *logger {
@@ -40,17 +35,6 @@
 		provider:             p,
 		instrumentationScope: scope,
 	}
-<<<<<<< HEAD
-	if !x.Observability.Enabled() {
-		return l
-	}
-	l.observabilityEnabled = true
-	mp := otel.GetMeterProvider()
-	m := mp.Meter("go.opentelemetry.io/otel/sdk/log",
-		metric.WithInstrumentationVersion(sdk.Version()),
-		metric.WithSchemaURL(semconv.SchemaURL))
-=======
->>>>>>> b335c079
 
 	var err error
 	l.recCntIncr, err = newRecordCounterIncr()
@@ -122,13 +106,8 @@
 		attributeCountLimit:       l.provider.attributeCountLimit,
 		allowDupKeys:              l.provider.allowDupKeys,
 	}
-<<<<<<< HEAD
-	if l.observabilityEnabled {
-		l.logCreatedMetric.Add(ctx, 1)
-=======
 	if l.recCntIncr != nil {
 		l.recCntIncr(ctx)
->>>>>>> b335c079
 	}
 
 	// This ensures we deduplicate key-value collections in the log body
