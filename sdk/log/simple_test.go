// Copyright The OpenTelemetry Authors
// SPDX-License-Identifier: Apache-2.0

package log_test

import (
	"context"
	"io"
	"strconv"
	"strings"
	"sync"
	"testing"

	"github.com/stretchr/testify/assert"
	"github.com/stretchr/testify/require"

	"go.opentelemetry.io/otel"
	"go.opentelemetry.io/otel/attribute"
	"go.opentelemetry.io/otel/sdk"
	"go.opentelemetry.io/otel/sdk/instrumentation"
	"go.opentelemetry.io/otel/sdk/log"
	"go.opentelemetry.io/otel/sdk/log/internal/observ"
	"go.opentelemetry.io/otel/sdk/metric"
	"go.opentelemetry.io/otel/sdk/metric/metricdata"
	"go.opentelemetry.io/otel/sdk/metric/metricdata/metricdatatest"
	semconv "go.opentelemetry.io/otel/semconv/v1.37.0"
	"go.opentelemetry.io/otel/semconv/v1.37.0/otelconv"
)

type exporter struct {
	records []log.Record

	exportCalled     bool
	shutdownCalled   bool
	forceFlushCalled bool
}

func (e *exporter) Export(_ context.Context, r []log.Record) error {
	e.records = r
	e.exportCalled = true
	return nil
}

func (e *exporter) Shutdown(context.Context) error {
	e.shutdownCalled = true
	return nil
}

func (e *exporter) ForceFlush(context.Context) error {
	e.forceFlushCalled = true
	return nil
}

<<<<<<< HEAD
func TestSimpleProcessorEnabled(t *testing.T) {
	e := log.NewSimpleProcessor(nil)
	enabled := e.Enabled(t.Context(), log.EnabledParameters{})
	assert.True(t, enabled, "Enabled should return true")
=======
var _ log.Exporter = (*failingTestExporter)(nil)

type failingTestExporter struct {
	exporter
}

func (f *failingTestExporter) Export(ctx context.Context, r []log.Record) error {
	_ = f.exporter.Export(ctx, r)
	return assert.AnError
>>>>>>> ee3dfef4
}

func TestSimpleProcessorOnEmit(t *testing.T) {
	e := new(exporter)
	s := log.NewSimpleProcessor(e)

	r := new(log.Record)
	r.SetSeverityText("test")
	_ = s.OnEmit(t.Context(), r)

	require.True(t, e.exportCalled, "exporter Export not called")
	assert.Equal(t, []log.Record{*r}, e.records)
}

func TestSimpleProcessorShutdown(t *testing.T) {
	e := new(exporter)
	s := log.NewSimpleProcessor(e)
	_ = s.Shutdown(t.Context())
	require.True(t, e.shutdownCalled, "exporter Shutdown not called")
}

func TestSimpleProcessorForceFlush(t *testing.T) {
	e := new(exporter)
	s := log.NewSimpleProcessor(e)
	_ = s.ForceFlush(t.Context())
	require.True(t, e.forceFlushCalled, "exporter ForceFlush not called")
}

type writerExporter struct {
	io.Writer
}

func (e *writerExporter) Export(_ context.Context, records []log.Record) error {
	for _, r := range records {
		_, _ = io.WriteString(e.Writer, r.Body().String())
	}
	return nil
}

func (*writerExporter) Shutdown(context.Context) error {
	return nil
}

func (*writerExporter) ForceFlush(context.Context) error {
	return nil
}

func TestSimpleProcessorEmpty(t *testing.T) {
	assert.NotPanics(t, func() {
		var s log.SimpleProcessor
		ctx := t.Context()
		record := new(log.Record)
		assert.NoError(t, s.OnEmit(ctx, record), "OnEmit")
		assert.NoError(t, s.ForceFlush(ctx), "ForceFlush")
		assert.NoError(t, s.Shutdown(ctx), "Shutdown")
	})
}

func TestSimpleProcessorConcurrentSafe(t *testing.T) {
	const goRoutineN = 10

	var wg sync.WaitGroup
	wg.Add(goRoutineN)

	r := new(log.Record)
	r.SetSeverityText("test")
	ctx := t.Context()
	e := &writerExporter{new(strings.Builder)}
	s := log.NewSimpleProcessor(e)
	for range goRoutineN {
		go func() {
			defer wg.Done()

			_ = s.OnEmit(ctx, r)
			_ = s.Shutdown(ctx)
			_ = s.ForceFlush(ctx)
		}()
	}

	wg.Wait()
}

func BenchmarkSimpleProcessorOnEmit(b *testing.B) {
	r := new(log.Record)
	r.SetSeverityText("test")
	ctx := b.Context()
	s := log.NewSimpleProcessor(nil)

	b.ReportAllocs()
	b.ResetTimer()
	b.RunParallel(func(pb *testing.PB) {
		var out error

		for pb.Next() {
			out = s.OnEmit(ctx, r)
		}

		_ = out
	})
}

func BenchmarkSimpleProcessorObservability(b *testing.B) {
	run := func(b *testing.B) {
		slp := log.NewSimpleProcessor(&failingTestExporter{exporter: exporter{}})
		record := new(log.Record)
		record.SetSeverityText("test")

		ctx := b.Context()
		b.ReportAllocs()
		b.ResetTimer()

		var err error
		for b.Loop() {
			err = slp.OnEmit(ctx, record)
		}
		_ = err
	}

	b.Run("Observability", func(b *testing.B) {
		b.Setenv("OTEL_GO_X_OBSERVABILITY", "true")
		run(b)
	})
	b.Run("NoObservability", run)
}

func TestSimpleLogProcessorObservability(t *testing.T) {
	testcases := []struct {
		name          string
		enabled       bool
		exporter      log.Exporter
		wantErr       error
		assertMetrics func(t *testing.T, rm metricdata.ResourceMetrics)
	}{
		{
			name:     "disabled",
			enabled:  false,
			exporter: new(exporter),
			assertMetrics: func(t *testing.T, rm metricdata.ResourceMetrics) {
				assert.Empty(t, rm.ScopeMetrics)
			},
		},
		{
			name:     "enabled",
			enabled:  true,
			exporter: new(exporter),
			assertMetrics: func(t *testing.T, rm metricdata.ResourceMetrics) {
				assert.Len(t, rm.ScopeMetrics, 1)
				sm := rm.ScopeMetrics[0]

				p := otelconv.SDKProcessorLogProcessed{}

				want := metricdata.ScopeMetrics{
					Scope: instrumentation.Scope{
						Name:      observ.ScopeName,
						Version:   sdk.Version(),
						SchemaURL: semconv.SchemaURL,
					},
					Metrics: []metricdata.Metrics{
						{
							Name:        p.Name(),
							Description: p.Description(),
							Unit:        p.Unit(),
							Data: metricdata.Sum[int64]{
								DataPoints: []metricdata.DataPoint[int64]{
									{
										Value: 1,
										Attributes: attribute.NewSet(
											observ.GetSLPComponentName(0),
											semconv.OTelComponentTypeKey.String(
												string(otelconv.ComponentTypeSimpleLogProcessor),
											),
										),
									},
								},
								Temporality: metricdata.CumulativeTemporality,
								IsMonotonic: true,
							},
						},
					},
				}

				metricdatatest.AssertEqual(
					t,
					want,
					sm,
					metricdatatest.IgnoreExemplars(),
					metricdatatest.IgnoreTimestamp(),
				)
			},
		},
		{
			name:    "Enable Exporter error",
			enabled: true,
			wantErr: assert.AnError,
			exporter: &failingTestExporter{
				exporter: exporter{},
			},
			assertMetrics: func(t *testing.T, rm metricdata.ResourceMetrics) {
				assert.Len(t, rm.ScopeMetrics, 1)
				sm := rm.ScopeMetrics[0]
				p := otelconv.SDKProcessorLogProcessed{}

				want := metricdata.ScopeMetrics{
					Scope: instrumentation.Scope{
						Name:      "go.opentelemetry.io/otel/sdk/log/internal/observ",
						Version:   sdk.Version(),
						SchemaURL: semconv.SchemaURL,
					},
					Metrics: []metricdata.Metrics{
						{
							Name:        p.Name(),
							Description: p.Description(),
							Unit:        p.Unit(),
							Data: metricdata.Sum[int64]{
								DataPoints: []metricdata.DataPoint[int64]{
									{
										Value: 1,
										Attributes: attribute.NewSet(
											observ.GetSLPComponentName(0),
											semconv.OTelComponentTypeKey.String(
												string(otelconv.ComponentTypeSimpleLogProcessor),
											),
											semconv.ErrorTypeKey.String("*errors.errorString"),
										),
									},
								},
								Temporality: metricdata.CumulativeTemporality,
								IsMonotonic: true,
							},
						},
					},
				}

				metricdatatest.AssertEqual(
					t,
					want,
					sm,
					metricdatatest.IgnoreTimestamp(),
					metricdatatest.IgnoreExemplars(),
				)
			},
		},
	}

	for _, tc := range testcases {
		t.Run(tc.name, func(t *testing.T) {
			t.Setenv("OTEL_GO_X_OBSERVABILITY", strconv.FormatBool(tc.enabled))

			original := otel.GetMeterProvider()
			t.Cleanup(func() {
				otel.SetMeterProvider(original)
			})

			r := metric.NewManualReader()
			mp := metric.NewMeterProvider(metric.WithReader(r))
			otel.SetMeterProvider(mp)

			slp := log.NewSimpleProcessor(tc.exporter)
			record := new(log.Record)
			record.SetSeverityText("test")
			err := slp.OnEmit(t.Context(), record)
			require.ErrorIs(t, err, tc.wantErr)
			var rm metricdata.ResourceMetrics
			require.NoError(t, r.Collect(t.Context(), &rm))
			tc.assertMetrics(t, rm)
			observ.SetSimpleProcessorID(0)
		})
	}
}<|MERGE_RESOLUTION|>--- conflicted
+++ resolved
@@ -50,23 +50,22 @@
 	e.forceFlushCalled = true
 	return nil
 }
-
-<<<<<<< HEAD
+  
+var _ log.Exporter = (*failingTestExporter)(nil)
+
+type failingTestExporter struct {
+	exporter
+}
+
+func (f *failingTestExporter) Export(ctx context.Context, r []log.Record) error {
+	_ = f.exporter.Export(ctx, r)
+	return assert.AnError
+}
+
 func TestSimpleProcessorEnabled(t *testing.T) {
 	e := log.NewSimpleProcessor(nil)
 	enabled := e.Enabled(t.Context(), log.EnabledParameters{})
 	assert.True(t, enabled, "Enabled should return true")
-=======
-var _ log.Exporter = (*failingTestExporter)(nil)
-
-type failingTestExporter struct {
-	exporter
-}
-
-func (f *failingTestExporter) Export(ctx context.Context, r []log.Record) error {
-	_ = f.exporter.Export(ctx, r)
-	return assert.AnError
->>>>>>> ee3dfef4
 }
 
 func TestSimpleProcessorOnEmit(t *testing.T) {
