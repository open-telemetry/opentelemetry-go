--- conflicted
+++ resolved
@@ -5,13 +5,10 @@
 
 import (
 	"context"
-<<<<<<< HEAD
-=======
 	"errors"
 	"fmt"
 	"sync"
 	"sync/atomic"
->>>>>>> 616741aa
 	"time"
 
 	"go.opentelemetry.io/otel"
@@ -156,44 +153,6 @@
 	}
 }
 
-<<<<<<< HEAD
-// chunker wraps an Exporter's Export method so it is called with
-// appropriately sized export payloads and timeouts. Any payload larger than a
-// defined size is chunked into smaller payloads and exported sequentially. The
-// entire export (all chunks) needs to complete within the defined timeout,
-// otherwise the export is canceled.
-type chunker struct {
-	Exporter
-
-	// Size is the maximum batch Size exported.
-	//
-	// If Size is less than or equal to 0 no chunking will be done.
-	Size int
-	// Timeout is the maximum time an entire export (all batches) is attempted.
-	//
-	// If Timeout is less than or equal to 0 no timeout will be used.
-	Timeout time.Duration
-}
-
-func (c chunker) Export(ctx context.Context, records []Record) error {
-	if c.Timeout > 0 {
-		var cancel context.CancelFunc
-		ctx, cancel = context.WithTimeout(ctx, c.Timeout)
-		defer cancel()
-	}
-
-	if c.Size <= 0 {
-		return c.Exporter.Export(ctx, records)
-	}
-
-	n := len(records)
-	for i, j := 0, min(c.Size, n); i < n; i, j = i+c.Size, min(j+c.Size, n) {
-		if err := c.Exporter.Export(ctx, records[i:j]); err != nil {
-			return err
-		}
-	}
-	return nil
-=======
 type bufferedExporter struct {
 	Exporter
 
@@ -298,5 +257,4 @@
 		return errors.Join(ctx.Err(), e.Shutdown(ctx))
 	}
 	return e.Exporter.Shutdown(ctx)
->>>>>>> 616741aa
 }