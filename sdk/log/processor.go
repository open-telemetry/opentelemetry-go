--- conflicted
+++ resolved
@@ -33,12 +33,8 @@
 	// Notice that [Record] is not concurrent safe. Therefore, asynchronous
 	// processing may cause race conditions. Use [Record.Clone]
 	// to create a copy that shares no state with the original.
-<<<<<<< HEAD
-	OnEmit(ctx context.Context, record Record) error
+	OnEmit(ctx context.Context, record *Record) error
 
-=======
-	OnEmit(ctx context.Context, record *Record) error
->>>>>>> d7372079
 	// Enabled returns whether the Processor will process for the given context
 	// and record.
 	//
