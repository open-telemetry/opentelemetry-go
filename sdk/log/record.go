--- conflicted
+++ resolved
@@ -203,21 +203,14 @@
 	if n == 0 {
 		// Avoid the more complex duplicate map lookups below.
 		var drop int
-<<<<<<< HEAD
-		attrs = dedup(attrs)
-		r.setDropped(0)
-
-		attrs, drop = head(attrs, r.attributeCountLimit)
-=======
+
 		if !r.allowDupKeys {
-			attrs, drop = dedup(attrs)
-			r.setDropped(drop)
+			attrs = dedup(attrs)
+			r.setDropped(0)
 		}
 
 		attrs, drop := head(attrs, r.attributeCountLimit)
-		r.addDropped(drop)
->>>>>>> c8de7aa7
-
+    
 		r.addDropped(drop)
 		r.addAttrs(attrs)
 		return
@@ -228,7 +221,7 @@
 		rIndex := r.attrIndex()
 		defer putIndex(rIndex)
 
-<<<<<<< HEAD
+
 	// Unique attrs that need to be added to r. This uses the same underlying
 	// array as attrs.
 	//
@@ -255,37 +248,9 @@
 			logKeyValuePairDropped()
 			if idx < 0 {
 				r.front[-(idx + 1)] = a
-=======
-		// Unique attrs that need to be added to r. This uses the same underlying
-		// array as attrs.
-		//
-		// Note, do not iterate attrs twice by just calling dedup(attrs) here.
-		unique := attrs[:0]
-		// Used to find duplicates within attrs itself. The index value is the
-		// index of the element in unique.
-		uIndex := getIndex()
-		defer putIndex(uIndex)
-
-		// Deduplicate attrs within the scope of all existing attributes.
-		for _, a := range attrs {
-			// Last-value-wins for any duplicates in attrs.
-			idx, found := uIndex[a.Key]
-			if found {
-				r.addDropped(1)
-				unique[idx] = a
-				continue
-			}
-
-			idx, found = rIndex[a.Key]
-			if found {
-				// New attrs overwrite any existing with the same key.
-				r.addDropped(1)
-				if idx < 0 {
-					r.front[-(idx + 1)] = a
-				} else {
+      }else {
 					r.back[idx] = a
 				}
->>>>>>> c8de7aa7
 			} else {
 				// Unique attribute.
 				unique = append(unique, a)
@@ -350,16 +315,13 @@
 // SetAttributes sets (and overrides) attributes to the log record.
 func (r *Record) SetAttributes(attrs ...log.KeyValue) {
 	var drop int
-<<<<<<< HEAD
-	attrs = dedup(attrs)
+  
 	r.setDropped(0)
-=======
-	r.setDropped(0)
+  
 	if !r.allowDupKeys {
-		attrs, drop = dedup(attrs)
-		r.setDropped(drop)
-	}
->>>>>>> c8de7aa7
+		attrs = dedup(attrs)
+		r.setDropped(0)
+	}
 
 	attrs, drop = head(attrs, r.attributeCountLimit)
 	r.addDropped(drop)
@@ -487,21 +449,15 @@
 		}
 		val = log.SliceValue(sl...)
 	case log.KindMap:
-<<<<<<< HEAD
-		// Deduplicate then truncate. Do not do at the same time to avoid
-		// wasted truncation operations.
-		kvs := dedup(val.AsMap())
-
-=======
+
 		kvs := val.AsMap()
 		if !r.allowDupKeys {
 			// Deduplicate then truncate. Do not do at the same time to avoid
 			// wasted truncation operations.
 			var dropped int
-			kvs, dropped = dedup(kvs)
-			r.addDropped(dropped)
-		}
->>>>>>> c8de7aa7
+			kvs = dedup(kvs)
+		}
+
 		for i := range kvs {
 			kvs[i] = r.applyAttrLimits(kvs[i])
 		}
