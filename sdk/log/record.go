// Copyright The OpenTelemetry Authors
// SPDX-License-Identifier: Apache-2.0

package log // import "go.opentelemetry.io/otel/sdk/log"

import (
	"slices"
	"strings"
	"sync"
	"time"
	"unicode/utf8"

	"go.opentelemetry.io/otel/internal/global"
	"go.opentelemetry.io/otel/log"
	"go.opentelemetry.io/otel/sdk/instrumentation"
	"go.opentelemetry.io/otel/sdk/resource"
	"go.opentelemetry.io/otel/trace"
)

// attributesInlineCount is the number of attributes that are efficiently
// stored in an array within a Record. This value is borrowed from slog which
// performed a quantitative survey of log library use and found this value to
// cover 95% of all use-cases (https://go.dev/blog/slog#performance).
const attributesInlineCount = 5

var logAttrDropped = sync.OnceFunc(func() {
	global.Warn("limit reached: dropping log Record attributes")
})

// indexPool is a pool of index maps used for de-duplication.
var indexPool = sync.Pool{
	New: func() any { return make(map[string]int) },
}

func getIndex() map[string]int {
	return indexPool.Get().(map[string]int)
}

func putIndex(index map[string]int) {
	clear(index)
	indexPool.Put(index)
}

// Record is a log record emitted by the Logger.
type Record struct {
	// Do not embed the log.Record. Attributes need to be overwrite-able and
	// deep-copying needs to be possible.

	timestamp         time.Time
	observedTimestamp time.Time
	severity          log.Severity
	severityText      string
	body              log.Value

	// The fields below are for optimizing the implementation of Attributes and
	// AddAttributes. This design is borrowed from the slog Record type:
	// https://cs.opensource.google/go/go/+/refs/tags/go1.22.0:src/log/slog/record.go;l=20

	// Allocation optimization: an inline array sized to hold
	// the majority of log calls (based on examination of open-source
	// code). It holds the start of the list of attributes.
	front [attributesInlineCount]log.KeyValue

	// The number of attributes in front.
	nFront int

	// The list of attributes except for those in front.
	// Invariants:
	//   - len(back) > 0 if nFront == len(front)
	//   - Unused array elements are zero-ed. Used to detect mistakes.
	back []log.KeyValue

	// dropped is the count of attributes that have been dropped when limits
	// were reached.
	dropped int

	traceID    trace.TraceID
	spanID     trace.SpanID
	traceFlags trace.TraceFlags

	// resource represents the entity that collected the log.
	resource *resource.Resource

	// scope is the Scope that the Logger was created with.
	scope *instrumentation.Scope

	attributeValueLengthLimit int
	attributeCountLimit       int
}

func (r *Record) addDropped(n int) {
	logAttrDropped()
	r.dropped += n
}

func (r *Record) setDropped(n int) {
	logAttrDropped()
	r.dropped = n
}

// Timestamp returns the time when the log record occurred.
func (r *Record) Timestamp() time.Time {
	return r.timestamp
}

// SetTimestamp sets the time when the log record occurred.
func (r *Record) SetTimestamp(t time.Time) {
	r.timestamp = t
}

// ObservedTimestamp returns the time when the log record was observed.
func (r *Record) ObservedTimestamp() time.Time {
	return r.observedTimestamp
}

// SetObservedTimestamp sets the time when the log record was observed.
func (r *Record) SetObservedTimestamp(t time.Time) {
	r.observedTimestamp = t
}

// Severity returns the severity of the log record.
func (r *Record) Severity() log.Severity {
	return r.severity
}

// SetSeverity sets the severity level of the log record.
func (r *Record) SetSeverity(level log.Severity) {
	r.severity = level
}

// SeverityText returns severity (also known as log level) text. This is the
// original string representation of the severity as it is known at the source.
func (r *Record) SeverityText() string {
	return r.severityText
}

// SetSeverityText sets severity (also known as log level) text. This is the
// original string representation of the severity as it is known at the source.
func (r *Record) SetSeverityText(text string) {
	r.severityText = text
}

// Body returns the body of the log record.
func (r *Record) Body() log.Value {
	return r.body
}

// SetBody sets the body of the log record.
func (r *Record) SetBody(v log.Value) {
	r.body = v
}

// WalkAttributes walks all attributes the log record holds by calling f for
// each on each [log.KeyValue] in the [Record]. Iteration stops if f returns false.
func (r *Record) WalkAttributes(f func(log.KeyValue) bool) {
	for i := 0; i < r.nFront; i++ {
		if !f(r.front[i]) {
			return
		}
	}
	for _, a := range r.back {
		if !f(a) {
			return
		}
	}
}

// AddAttributes adds attributes to the log record.
func (r *Record) AddAttributes(attrs ...log.KeyValue) {
	n := r.AttributesLen()
	if n == 0 {
<<<<<<< HEAD
		// Avoid the more complex duplicate map lookups bellow.
=======
		// Avoid the more complex duplicate map lookups below.
		attrs, r.dropped = dedup(attrs)

>>>>>>> 62cd846d
		var drop int
		attrs, drop = dedup(attrs)
		r.setDropped(drop)

		attrs, drop = head(attrs, r.attributeCountLimit)
		r.addDropped(drop)

		r.addAttrs(attrs)
		return
	}

	// Used to find duplicates between attrs and existing attributes in r.
	rIndex := r.attrIndex()
	defer putIndex(rIndex)

	// Unique attrs that need to be added to r. This uses the same underlying
	// array as attrs.
	//
	// Note, do not iterate attrs twice by just calling dedup(attrs) here.
	unique := attrs[:0]
	// Used to find duplicates within attrs itself. The index value is the
	// index of the element in unique.
	uIndex := getIndex()
	defer putIndex(uIndex)

	// Deduplicate attrs within the scope of all existing attributes.
	for _, a := range attrs {
		// Last-value-wins for any duplicates in attrs.
		idx, found := uIndex[a.Key]
		if found {
			r.addDropped(1)
			unique[idx] = a
			continue
		}

		idx, found = rIndex[a.Key]
		if found {
			// New attrs overwrite any existing with the same key.
			r.addDropped(1)
			if idx < 0 {
				r.front[-(idx + 1)] = a
			} else {
				r.back[idx] = a
			}
		} else {
			// Unique attribute.
			unique = append(unique, a)
			uIndex[a.Key] = len(unique) - 1
		}
	}
	attrs = unique

	if r.attributeCountLimit > 0 && n+len(attrs) > r.attributeCountLimit {
		// Truncate the now unique attributes to comply with limit.
		//
		// Do not use head(attrs, r.attributeCountLimit - n) here. If
		// (r.attributeCountLimit - n) <= 0 attrs needs to be emptied.
		last := max(0, (r.attributeCountLimit - n))
		r.addDropped(len(attrs) - last)
		attrs = attrs[:last]
	}

	r.addAttrs(attrs)
}

// attrIndex returns an index map for all attributes in the Record r. The index
// maps the attribute key to location the attribute is stored. If the value is
// < 0 then -(value + 1) (e.g. -1 -> 0, -2 -> 1, -3 -> 2) represents the index
// in r.nFront. Otherwise, the index is the exact index of r.back.
//
// The returned index is taken from the indexPool. It is the callers
// responsibility to return the index to that pool (putIndex) when done.
func (r *Record) attrIndex() map[string]int {
	index := getIndex()
	for i := 0; i < r.nFront; i++ {
		key := r.front[i].Key
		index[key] = -i - 1 // stored in front: negative index.
	}
	for i := 0; i < len(r.back); i++ {
		key := r.back[i].Key
		index[key] = i // stored in back: positive index.
	}
	return index
}

// addAttrs adds attrs to the Record r. This does not validate any limits or
// duplication of attributes, these tasks are left to the caller to handle
// prior to calling.
func (r *Record) addAttrs(attrs []log.KeyValue) {
	var i int
	for i = 0; i < len(attrs) && r.nFront < len(r.front); i++ {
		a := attrs[i]
		r.front[r.nFront] = r.applyAttrLimits(a)
		r.nFront++
	}

	for j, a := range attrs[i:] {
		attrs[i+j] = r.applyAttrLimits(a)
	}
	r.back = slices.Grow(r.back, len(attrs[i:]))
	r.back = append(r.back, attrs[i:]...)
}

// SetAttributes sets (and overrides) attributes to the log record.
func (r *Record) SetAttributes(attrs ...log.KeyValue) {
	// TODO: apply truncation to string and []string values.
	// TODO: deduplicate map values.
	var drop int
	attrs, drop = dedup(attrs)
	r.setDropped(drop)

	attrs, drop = head(attrs, r.attributeCountLimit)
	r.addDropped(drop)

	r.nFront = 0
	var i int
	for i = 0; i < len(attrs) && r.nFront < len(r.front); i++ {
		a := attrs[i]
		r.front[r.nFront] = r.applyAttrLimits(a)
		r.nFront++
	}

	r.back = slices.Clone(attrs[i:])
	for i, a := range r.back {
		r.back[i] = r.applyAttrLimits(a)
	}
}

// head returns the first n values of kvs along with the number of elements
// dropped. If n is less than or equal to zero, kvs is returned with 0.
func head(kvs []log.KeyValue, n int) (out []log.KeyValue, dropped int) {
	if n > 0 && len(kvs) > n {
		return kvs[:n], len(kvs) - n
	}
	return kvs, 0
}

// dedup deduplicates kvs front-to-back with the last value saved.
func dedup(kvs []log.KeyValue) (unique []log.KeyValue, dropped int) {
	index := getIndex()
	defer putIndex(index)

	unique = kvs[:0] // Use the same underlying array as kvs.
	for _, a := range kvs {
		idx, found := index[a.Key]
		if found {
			dropped++
			unique[idx] = a
		} else {
			unique = append(unique, a)
			index[a.Key] = len(unique) - 1
		}
	}
	return unique, dropped
}

// AttributesLen returns the number of attributes in the log record.
func (r *Record) AttributesLen() int {
	return r.nFront + len(r.back)
}

// DroppedAttributes returns the number of attributes dropped due to limits
// being reached.
func (r *Record) DroppedAttributes() int {
	return r.dropped
}

// TraceID returns the trace ID or empty array.
func (r *Record) TraceID() trace.TraceID {
	return r.traceID
}

// SetTraceID sets the trace ID.
func (r *Record) SetTraceID(id trace.TraceID) {
	r.traceID = id
}

// SpanID returns the span ID or empty array.
func (r *Record) SpanID() trace.SpanID {
	return r.spanID
}

// SetSpanID sets the span ID.
func (r *Record) SetSpanID(id trace.SpanID) {
	r.spanID = id
}

// TraceFlags returns the trace flags.
func (r *Record) TraceFlags() trace.TraceFlags {
	return r.traceFlags
}

// SetTraceFlags sets the trace flags.
func (r *Record) SetTraceFlags(flags trace.TraceFlags) {
	r.traceFlags = flags
}

// Resource returns the entity that collected the log.
func (r *Record) Resource() resource.Resource {
	if r.resource == nil {
		return *resource.Empty()
	}
	return *r.resource
}

// InstrumentationScope returns the scope that the Logger was created with.
func (r *Record) InstrumentationScope() instrumentation.Scope {
	if r.scope == nil {
		return instrumentation.Scope{}
	}
	return *r.scope
}

// Clone returns a copy of the record with no shared state. The original record
// and the clone can both be modified without interfering with each other.
func (r *Record) Clone() Record {
	res := *r
	res.back = slices.Clone(r.back)
	return res
}

func (r Record) applyAttrLimits(attr log.KeyValue) log.KeyValue {
	attr.Value = r.applyValueLimits(attr.Value)
	return attr
}

func (r Record) applyValueLimits(val log.Value) log.Value {
	switch val.Kind() {
	case log.KindString:
		s := val.AsString()
		if len(s) > r.attributeValueLengthLimit {
			val = log.StringValue(truncate(s, r.attributeValueLengthLimit))
		}
	case log.KindSlice:
		sl := val.AsSlice()
		for i := range sl {
			sl[i] = r.applyValueLimits(sl[i])
		}
		val = log.SliceValue(sl...)
	case log.KindMap:
		// Deduplicate then truncate. Do not do at the same time to avoid
		// wasted truncation operations.
		kvs, dropped := dedup(val.AsMap())
		r.addDropped(dropped)
		for i := range kvs {
			kvs[i] = r.applyAttrLimits(kvs[i])
		}
		val = log.MapValue(kvs...)
	}
	return val
}

// truncate returns a copy of str truncated to have a length of at most n
// characters. If the length of str is less than n, str itself is returned.
//
// The truncate of str ensures that no valid UTF-8 code point is split. The
// copy returned will be less than n if a characters straddles the length
// limit.
//
// No truncation is performed if n is less than zero.
func truncate(str string, n int) string {
	if n < 0 {
		return str
	}

	// cut returns a copy of the s truncated to not exceed a length of n. If
	// invalid UTF-8 is encountered, s is returned with false. Otherwise, the
	// truncated copy will be returned with true.
	cut := func(s string) (string, bool) {
		var i int
		for i = 0; i < n; {
			r, size := utf8.DecodeRuneInString(s[i:])
			if r == utf8.RuneError {
				return s, false
			}
			if i+size > n {
				break
			}
			i += size
		}
		return s[:i], true
	}

	cp, ok := cut(str)
	if !ok {
		cp, _ = cut(strings.ToValidUTF8(str, ""))
	}
	return cp
}<|MERGE_RESOLUTION|>--- conflicted
+++ resolved
@@ -169,13 +169,7 @@
 func (r *Record) AddAttributes(attrs ...log.KeyValue) {
 	n := r.AttributesLen()
 	if n == 0 {
-<<<<<<< HEAD
-		// Avoid the more complex duplicate map lookups bellow.
-=======
 		// Avoid the more complex duplicate map lookups below.
-		attrs, r.dropped = dedup(attrs)
-
->>>>>>> 62cd846d
 		var drop int
 		attrs, drop = dedup(attrs)
 		r.setDropped(drop)
