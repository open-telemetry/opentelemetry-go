--- conflicted
+++ resolved
@@ -36,13 +36,7 @@
 // NewBatchingProcessor decorates the provided exporter
 // so that the log records are batched before exporting.
 //
-<<<<<<< HEAD
 // All of the exporter's methods are called synchronously.
-=======
-// All of the exporter's methods are called from a single dedicated
-// background goroutine. Therefore, the exporter does not need to
-// be concurrent safe.
->>>>>>> a5172ab4
 func NewBatchingProcessor(exporter Exporter, opts ...BatchingOption) *BatchingProcessor {
 	if exporter == nil {
 		// Do not panic on nil export.
