// Copyright The OpenTelemetry Authors
// SPDX-License-Identifier: Apache-2.0

package log // import "go.opentelemetry.io/otel/sdk/log"

import (
	"container/ring"
	"context"
	"errors"
<<<<<<< HEAD
	"slices"
=======
>>>>>>> 616741aa
	"sync"
	"sync/atomic"
	"time"

	"go.opentelemetry.io/otel/internal/global"
)

const (
	dfltMaxQSize        = 2048
	dfltExpInterval     = time.Second
	dfltExpTimeout      = 30 * time.Second
	dfltExpMaxBatchSize = 512

	envarMaxQSize        = "OTEL_BLRP_MAX_QUEUE_SIZE"
	envarExpInterval     = "OTEL_BLRP_SCHEDULE_DELAY"
	envarExpTimeout      = "OTEL_BLRP_EXPORT_TIMEOUT"
	envarExpMaxBatchSize = "OTEL_BLRP_MAX_EXPORT_BATCH_SIZE"
)

// Compile-time check BatchingProcessor implements Processor.
var _ Processor = (*BatchingProcessor)(nil)

// BatchingProcessor is a processor that exports batches of log records.
type BatchingProcessor struct {
<<<<<<< HEAD
	exportCh   chan exportData
	exportDone chan struct{}
	exporter   Exporter

	batch *batch

	ctx      context.Context
	cancel   context.CancelFunc
	pollDone chan struct{}
	stopped  atomic.Bool
=======
	// exporter is the bufferedExporter all batches are exported with.
	exporter *bufferedExporter

	// q is the active queue of records that have not yet been exported.
	q *queue
	// batchSize is the minimum number of Records needed before an export is
	// triggered (unless the interval expires).
	batchSize int

	// pollTrigger triggers the poll goroutine to flush a batch from the queue.
	// This is sent to when it is known that the queue contains at least one
	// complete batch.
	//
	// When a send is made to the channel, the poll loop will be reset after
	// the flush. If there is still enough Records in the queue for another
	// batch the reset of the poll loop will automatically re-trigger itself.
	// There is no need for the original sender to monitor and resend.
	pollTrigger chan struct{}
	// pollKill kills the poll goroutine. This is only expected to be closed
	// once by the Shutdown method.
	pollKill chan struct{}
	// pollDone signals the poll goroutine has completed.
	pollDone chan struct{}

	// stopped holds the stopped state of the BatchingProcessor.
	stopped atomic.Bool
>>>>>>> 616741aa
}

// NewBatchingProcessor decorates the provided exporter
// so that the log records are batched before exporting.
//
// All of the exporter's methods are called synchronously.
func NewBatchingProcessor(exporter Exporter, opts ...BatchingOption) *BatchingProcessor {
	cfg := newBatchingConfig(opts)

	if exporter == nil {
		// Do not panic on nil export.
		exporter = defaultNoopExporter
	}
<<<<<<< HEAD
	cfg := newBatchingConfig(opts)

	expCh := make(chan exportData, 2)
	exp := chunker{
		Exporter: exporter,
		Size:     cfg.expMaxBatchSize.Value,
		Timeout:  cfg.expTimeout.Value,
	}

	ctx, cancel := context.WithCancel(context.Background())

	b := &BatchingProcessor{
		exporter:   exp,
		exportCh:   expCh,
		exportDone: exportSync(expCh, exp),
		batch:      newBatch(cfg.maxQSize.Value),
		ctx:        ctx,
		cancel:     cancel,
	}

	b.pollDone = b.poll(cfg.expInterval.Value)
	return b
}

var (
	errElapsed = errors.New("interval elapsed")

	// Used for testing.
	ctxWithDeadlineCause = context.WithDeadlineCause
)

func (b *BatchingProcessor) poll(interval time.Duration) (done chan struct{}) {
	done = make(chan struct{})

	start := time.Now()
	go func() {
		defer func() { close(b.pollDone) }()
		for {
			// Wait until an interval has passed or the parent context stopped.
			deadline := start.Add(interval)
			// Use a custom error for the deadline to distinguish between a
			// parent context deadline being reached and a child context one.
			ctx, cancel := ctxWithDeadlineCause(b.ctx, deadline, errElapsed)
			<-ctx.Done()
			cancel() // Release any resource held by ctx.

			if !errors.Is(context.Cause(ctx), errElapsed) {
				// Parent context done.
				return
			}

			var records []Record
			records, start = b.batch.FlushStale(start)
			b.enqueue(b.ctx, records, nil)
		}
	}()
	return done
}

// enqueue attempts to enqueue an export. If the exportCh is full, the export
// will be dropped and an error logged.
func (b *BatchingProcessor) enqueue(ctx context.Context, r []Record, rCh chan error) {
	select {
	case b.exportCh <- exportData{ctx, r, rCh}:
	default:
		// Export chan full. Do not block.
		err := errors.New("export overflow")
		global.Error(err, "dropping log batch", "dropped", len(r))
=======
	// Order is important here. Wrap the timeoutExporter with the chuncker to
	// ensure each export completes in timeout (instead of all chuncked
	// exports).
	exporter = newTimeoutExporter(exporter, cfg.expTimeout.Value)
	// Use a chunkExporter to ensure ForceFlush and Shutdown calls are batched
	// appropriately on export.
	exporter = newChunkExporter(exporter, cfg.expMaxBatchSize.Value)

	b := &BatchingProcessor{
		// TODO: explore making the size of this configurable.
		exporter: newBufferedExporter(exporter, 1),

		q:           newQueue(cfg.maxQSize.Value),
		batchSize:   cfg.expMaxBatchSize.Value,
		pollTrigger: make(chan struct{}, 1),
		pollKill:    make(chan struct{}),
>>>>>>> 616741aa
	}
	b.pollDone = b.poll(cfg.expInterval.Value)
	return b
}

// poll spawns a goroutine to handle interval polling and batch exporting. The
// returned done chan is closed when the spawned goroutine completes.
func (b *BatchingProcessor) poll(interval time.Duration) (done chan struct{}) {
	done = make(chan struct{})
	go func() {
		defer close(done)

		for {
			// TODO: add interval polling.
			select {
			case <-b.pollTrigger:
			case <-b.pollKill:
				return
			}

			// TODO: sync.Pool to hold these.
			buf := make([]Record, b.batchSize)
			qLen := b.q.TryFlush(buf, func(r []Record) bool {
				return b.exporter.EnqueueExport(context.Background(), r)
			})
			if qLen >= b.batchSize {
				select {
				case b.pollTrigger <- struct{}{}:
				default:
					// Another flush signal already received.
				}
			}
		}
	}()
	return done
}

// OnEmit batches provided log record.
func (b *BatchingProcessor) OnEmit(_ context.Context, r Record) error {
	if b.stopped.Load() {
		return nil
	}
<<<<<<< HEAD
	if flushed := b.batch.Append(r); flushed != nil {
		b.enqueue(b.ctx, flushed, nil)
=======
	if n := b.q.Enqueue(r); n >= b.batchSize {
		select {
		case b.pollTrigger <- struct{}{}:
		default:
			// Flush chan full. The poll goroutine will handle this by
			// re-sending any trigger until the queue has less than batchSize
			// records.
		}
>>>>>>> 616741aa
	}
	return nil
}

// Enabled returns if b is enabled.
func (b *BatchingProcessor) Enabled(context.Context, Record) bool {
	return !b.stopped.Load()
}

// Shutdown flushes queued log records and shuts down the decorated exporter.
func (b *BatchingProcessor) Shutdown(ctx context.Context) error {
	if b.stopped.Swap(true) {
		return nil
	}

<<<<<<< HEAD
	resp := make(chan error, 1)
	b.enqueue(ctx, b.batch.Flush(), resp)

	// Close poller.
	b.cancel()
	<-b.pollDone

	// Wait for response before closing exporter.
	var err error
	select {
	case err = <-resp:
		close(resp)
	case <-ctx.Done():
		// Out of time. Ignore flush response.
		close(b.exportCh)
		return errors.Join(ctx.Err(), b.exporter.Shutdown(ctx))
	}

	// Close exporter.
	close(b.exportCh)
	select {
	case <-b.exportDone:
	case <-ctx.Done():
		err = errors.Join(err, ctx.Err())
	}
=======
	// Stop the poll goroutine.
	close(b.pollKill)
	select {
	case <-b.pollDone:
	case <-ctx.Done():
		// Out of time. Do not close b.exportCh, it is not certain if the poll
		// goroutine will try to send to it still.
		return errors.Join(ctx.Err(), b.exporter.Shutdown(ctx))
	}

	// Flush remaining queued before exporter shutdown.
	//
	// Given the poll goroutine has stopped we know no more data will be
	// queued. This ensures concurrent calls to ForceFlush do not panic because
	// they are flusing to a shut down exporter.
	err := b.exporter.Export(ctx, b.q.Flush())
>>>>>>> 616741aa
	return errors.Join(err, b.exporter.Shutdown(ctx))
}

// ForceFlush flushes queued log records and flushes the decorated exporter.
func (b *BatchingProcessor) ForceFlush(ctx context.Context) error {
	if b.stopped.Load() {
		return nil
	}
<<<<<<< HEAD
	resp := make(chan error, 1)
	defer func() { close(resp) }()
	b.enqueue(ctx, b.batch.Flush(), resp)

	var err error
	select {
	case err = <-resp:
	case <-ctx.Done():
		return ctx.Err()
	}
	return errors.Join(err, b.exporter.ForceFlush(ctx))
}

// batch holds a batch of logging records.
type batch struct {
	sync.Mutex

	data []Record
	// oldest is the timestamp of when the first Record in the batch was
	// received.
	oldest time.Time
}

func newBatch(n int) *batch {
	return &batch{data: make([]Record, 0, n)}
}

// Append adds r to the batch. If adding r fills the batch, the batch is
// flushed and its contents returned.
func (b *batch) Append(r Record) []Record {
	b.Lock()
	defer b.Unlock()

	b.data = append(b.data, r)
	if len(b.data) == 1 {
		b.oldest = time.Now()
	}
	if len(b.data) == cap(b.data) {
		return b.flush()
	}
	return nil
=======
	err := b.exporter.Export(ctx, b.q.Flush())
	return errors.Join(err, b.exporter.ForceFlush(ctx))
}

// queue holds a queue of logging records.
type queue struct {
	sync.Mutex

	cap, len    int
	read, write *ring.Ring
}

func newQueue(size int) *queue {
	r := ring.New(size)
	return &queue{
		cap:   size,
		read:  r,
		write: r,
	}
}

// Enqueue adds r to the queue. The queue size, including the addition of r, is
// returned.
func (q *queue) Enqueue(r Record) int {
	q.Lock()
	defer q.Unlock()

	q.write.Value = r
	q.write = q.write.Next()

	q.len++
	if q.len > q.cap {
		// Overflow. Advance read to be the new "oldest".
		q.len = q.cap
		q.read = q.read.Next()
	}
	return q.len
}

// TryFlush attempts to flush up to len(buf) Records. The available Records
// will be assigned into buf and passed to flush. If flush fails, returning
// false, the Records will not be removed from the queue. If flush succeeds,
// returning true, the flushed Records are removed from the queue. The number
// of Records remaining in the queue are returned.
func (q *queue) TryFlush(buf []Record, flush func([]Record) bool) int {
	q.Lock()
	defer q.Unlock()

	origRead := q.read

	n := min(len(buf), q.len)
	for i := 0; i < n; i++ {
		buf[i] = q.read.Value.(Record)
		q.read = q.read.Next()
	}

	if flush(buf[:n]) {
		q.len -= n
	} else {
		q.read = origRead
	}
	return q.len
}

func (q *queue) Flush() []Record {
	q.Lock()
	defer q.Unlock()

	out := make([]Record, q.len)
	for i := range out {
		out[i] = q.read.Value.(Record)
		q.read = q.read.Next()
	}
	q.len = 0

	return out
>>>>>>> 616741aa
}

// Flush returns and clears the contents of the batch.
func (b *batch) Flush() []Record {
	b.Lock()
	defer b.Unlock()

	return b.flush()
}

// Flush flushes batch b if it is older than timestamp.
//
// If the batch is flushed, the flushed records along with the estimated start
// time (i.e. now) of the next batch is returned.
//
// If the batch is not flushed, because the batch is empty or it is younger
// than timestamp, the returned time will be the start time of the still held
// batch. This time will be the estimated start time (i.e. now) in the case
// where the batch is empty.
func (b *batch) FlushStale(timestamp time.Time) ([]Record, time.Time) {
	b.Lock()
	defer b.Unlock()

	if len(b.data) == 0 {
		return nil, time.Now()
	}

	if b.oldest.After(timestamp) {
		// Not stale.
		return nil, b.oldest
	}

	return b.flush(), time.Now()
}

func (b *batch) flush() []Record {
	clone := slices.Clone(b.data)
	b.data = b.data[:0]
	b.oldest = time.Time{}
	return clone
}

type batchingConfig struct {
	maxQSize        setting[int]
	expInterval     setting[time.Duration]
	expTimeout      setting[time.Duration]
	expMaxBatchSize setting[int]
}

func newBatchingConfig(options []BatchingOption) batchingConfig {
	var c batchingConfig
	for _, o := range options {
		c = o.apply(c)
	}

	c.maxQSize = c.maxQSize.Resolve(
		clearLessThanOne[int](),
		getenv[int](envarMaxQSize),
		clearLessThanOne[int](),
		fallback[int](dfltMaxQSize),
	)
	c.expInterval = c.expInterval.Resolve(
		clearLessThanOne[time.Duration](),
		getenv[time.Duration](envarExpInterval),
		clearLessThanOne[time.Duration](),
		fallback[time.Duration](dfltExpInterval),
	)
	c.expTimeout = c.expTimeout.Resolve(
		clearLessThanOne[time.Duration](),
		getenv[time.Duration](envarExpTimeout),
		clearLessThanOne[time.Duration](),
		fallback[time.Duration](dfltExpTimeout),
	)
	c.expMaxBatchSize = c.expMaxBatchSize.Resolve(
		clearLessThanOne[int](),
		getenv[int](envarExpMaxBatchSize),
		clearLessThanOne[int](),
		fallback[int](dfltExpMaxBatchSize),
	)

	return c
}

// BatchingOption applies a configuration to a [BatchingProcessor].
type BatchingOption interface {
	apply(batchingConfig) batchingConfig
}

type batchingOptionFunc func(batchingConfig) batchingConfig

func (fn batchingOptionFunc) apply(c batchingConfig) batchingConfig {
	return fn(c)
}

// WithMaxQueueSize sets the maximum queue size used by the Batcher.
// After the size is reached log records are dropped.
//
// If the OTEL_BLRP_MAX_QUEUE_SIZE environment variable is set,
// and this option is not passed, that variable value will be used.
//
// By default, if an environment variable is not set, and this option is not
// passed, 2048 will be used.
// The default value is also used when the provided value is less than one.
func WithMaxQueueSize(size int) BatchingOption {
	return batchingOptionFunc(func(cfg batchingConfig) batchingConfig {
		cfg.maxQSize = newSetting(size)
		return cfg
	})
}

// WithExportInterval sets the maximum duration between batched exports.
//
// If the OTEL_BLRP_SCHEDULE_DELAY environment variable is set,
// and this option is not passed, that variable value will be used.
//
// By default, if an environment variable is not set, and this option is not
// passed, 1s will be used.
// The default value is also used when the provided value is less than one.
func WithExportInterval(d time.Duration) BatchingOption {
	return batchingOptionFunc(func(cfg batchingConfig) batchingConfig {
		cfg.expInterval = newSetting(d)
		return cfg
	})
}

// WithExportTimeout sets the duration after which a batched export is canceled.
//
// If the OTEL_BLRP_EXPORT_TIMEOUT environment variable is set,
// and this option is not passed, that variable value will be used.
//
// By default, if an environment variable is not set, and this option is not
// passed, 30s will be used.
// The default value is also used when the provided value is less than one.
func WithExportTimeout(d time.Duration) BatchingOption {
	return batchingOptionFunc(func(cfg batchingConfig) batchingConfig {
		cfg.expTimeout = newSetting(d)
		return cfg
	})
}

// WithExportMaxBatchSize sets the maximum batch size of every export.
// A batch will be split into multiple exports to not exceed this size.
//
// If the OTEL_BLRP_MAX_EXPORT_BATCH_SIZE environment variable is set,
// and this option is not passed, that variable value will be used.
//
// By default, if an environment variable is not set, and this option is not
// passed, 512 will be used.
// The default value is also used when the provided value is less than one.
func WithExportMaxBatchSize(size int) BatchingOption {
	return batchingOptionFunc(func(cfg batchingConfig) batchingConfig {
		cfg.expMaxBatchSize = newSetting(size)
		return cfg
	})
}<|MERGE_RESOLUTION|>--- conflicted
+++ resolved
@@ -7,15 +7,9 @@
 	"container/ring"
 	"context"
 	"errors"
-<<<<<<< HEAD
-	"slices"
-=======
->>>>>>> 616741aa
 	"sync"
 	"sync/atomic"
 	"time"
-
-	"go.opentelemetry.io/otel/internal/global"
 )
 
 const (
@@ -35,18 +29,6 @@
 
 // BatchingProcessor is a processor that exports batches of log records.
 type BatchingProcessor struct {
-<<<<<<< HEAD
-	exportCh   chan exportData
-	exportDone chan struct{}
-	exporter   Exporter
-
-	batch *batch
-
-	ctx      context.Context
-	cancel   context.CancelFunc
-	pollDone chan struct{}
-	stopped  atomic.Bool
-=======
 	// exporter is the bufferedExporter all batches are exported with.
 	exporter *bufferedExporter
 
@@ -73,7 +55,6 @@
 
 	// stopped holds the stopped state of the BatchingProcessor.
 	stopped atomic.Bool
->>>>>>> 616741aa
 }
 
 // NewBatchingProcessor decorates the provided exporter
@@ -87,76 +68,6 @@
 		// Do not panic on nil export.
 		exporter = defaultNoopExporter
 	}
-<<<<<<< HEAD
-	cfg := newBatchingConfig(opts)
-
-	expCh := make(chan exportData, 2)
-	exp := chunker{
-		Exporter: exporter,
-		Size:     cfg.expMaxBatchSize.Value,
-		Timeout:  cfg.expTimeout.Value,
-	}
-
-	ctx, cancel := context.WithCancel(context.Background())
-
-	b := &BatchingProcessor{
-		exporter:   exp,
-		exportCh:   expCh,
-		exportDone: exportSync(expCh, exp),
-		batch:      newBatch(cfg.maxQSize.Value),
-		ctx:        ctx,
-		cancel:     cancel,
-	}
-
-	b.pollDone = b.poll(cfg.expInterval.Value)
-	return b
-}
-
-var (
-	errElapsed = errors.New("interval elapsed")
-
-	// Used for testing.
-	ctxWithDeadlineCause = context.WithDeadlineCause
-)
-
-func (b *BatchingProcessor) poll(interval time.Duration) (done chan struct{}) {
-	done = make(chan struct{})
-
-	start := time.Now()
-	go func() {
-		defer func() { close(b.pollDone) }()
-		for {
-			// Wait until an interval has passed or the parent context stopped.
-			deadline := start.Add(interval)
-			// Use a custom error for the deadline to distinguish between a
-			// parent context deadline being reached and a child context one.
-			ctx, cancel := ctxWithDeadlineCause(b.ctx, deadline, errElapsed)
-			<-ctx.Done()
-			cancel() // Release any resource held by ctx.
-
-			if !errors.Is(context.Cause(ctx), errElapsed) {
-				// Parent context done.
-				return
-			}
-
-			var records []Record
-			records, start = b.batch.FlushStale(start)
-			b.enqueue(b.ctx, records, nil)
-		}
-	}()
-	return done
-}
-
-// enqueue attempts to enqueue an export. If the exportCh is full, the export
-// will be dropped and an error logged.
-func (b *BatchingProcessor) enqueue(ctx context.Context, r []Record, rCh chan error) {
-	select {
-	case b.exportCh <- exportData{ctx, r, rCh}:
-	default:
-		// Export chan full. Do not block.
-		err := errors.New("export overflow")
-		global.Error(err, "dropping log batch", "dropped", len(r))
-=======
 	// Order is important here. Wrap the timeoutExporter with the chuncker to
 	// ensure each export completes in timeout (instead of all chuncked
 	// exports).
@@ -173,7 +84,6 @@
 		batchSize:   cfg.expMaxBatchSize.Value,
 		pollTrigger: make(chan struct{}, 1),
 		pollKill:    make(chan struct{}),
->>>>>>> 616741aa
 	}
 	b.pollDone = b.poll(cfg.expInterval.Value)
 	return b
@@ -216,10 +126,6 @@
 	if b.stopped.Load() {
 		return nil
 	}
-<<<<<<< HEAD
-	if flushed := b.batch.Append(r); flushed != nil {
-		b.enqueue(b.ctx, flushed, nil)
-=======
 	if n := b.q.Enqueue(r); n >= b.batchSize {
 		select {
 		case b.pollTrigger <- struct{}{}:
@@ -228,7 +134,6 @@
 			// re-sending any trigger until the queue has less than batchSize
 			// records.
 		}
->>>>>>> 616741aa
 	}
 	return nil
 }
@@ -244,33 +149,6 @@
 		return nil
 	}
 
-<<<<<<< HEAD
-	resp := make(chan error, 1)
-	b.enqueue(ctx, b.batch.Flush(), resp)
-
-	// Close poller.
-	b.cancel()
-	<-b.pollDone
-
-	// Wait for response before closing exporter.
-	var err error
-	select {
-	case err = <-resp:
-		close(resp)
-	case <-ctx.Done():
-		// Out of time. Ignore flush response.
-		close(b.exportCh)
-		return errors.Join(ctx.Err(), b.exporter.Shutdown(ctx))
-	}
-
-	// Close exporter.
-	close(b.exportCh)
-	select {
-	case <-b.exportDone:
-	case <-ctx.Done():
-		err = errors.Join(err, ctx.Err())
-	}
-=======
 	// Stop the poll goroutine.
 	close(b.pollKill)
 	select {
@@ -287,7 +165,6 @@
 	// queued. This ensures concurrent calls to ForceFlush do not panic because
 	// they are flusing to a shut down exporter.
 	err := b.exporter.Export(ctx, b.q.Flush())
->>>>>>> 616741aa
 	return errors.Join(err, b.exporter.Shutdown(ctx))
 }
 
@@ -296,49 +173,6 @@
 	if b.stopped.Load() {
 		return nil
 	}
-<<<<<<< HEAD
-	resp := make(chan error, 1)
-	defer func() { close(resp) }()
-	b.enqueue(ctx, b.batch.Flush(), resp)
-
-	var err error
-	select {
-	case err = <-resp:
-	case <-ctx.Done():
-		return ctx.Err()
-	}
-	return errors.Join(err, b.exporter.ForceFlush(ctx))
-}
-
-// batch holds a batch of logging records.
-type batch struct {
-	sync.Mutex
-
-	data []Record
-	// oldest is the timestamp of when the first Record in the batch was
-	// received.
-	oldest time.Time
-}
-
-func newBatch(n int) *batch {
-	return &batch{data: make([]Record, 0, n)}
-}
-
-// Append adds r to the batch. If adding r fills the batch, the batch is
-// flushed and its contents returned.
-func (b *batch) Append(r Record) []Record {
-	b.Lock()
-	defer b.Unlock()
-
-	b.data = append(b.data, r)
-	if len(b.data) == 1 {
-		b.oldest = time.Now()
-	}
-	if len(b.data) == cap(b.data) {
-		return b.flush()
-	}
-	return nil
-=======
 	err := b.exporter.Export(ctx, b.q.Flush())
 	return errors.Join(err, b.exporter.ForceFlush(ctx))
 }
@@ -415,47 +249,6 @@
 	q.len = 0
 
 	return out
->>>>>>> 616741aa
-}
-
-// Flush returns and clears the contents of the batch.
-func (b *batch) Flush() []Record {
-	b.Lock()
-	defer b.Unlock()
-
-	return b.flush()
-}
-
-// Flush flushes batch b if it is older than timestamp.
-//
-// If the batch is flushed, the flushed records along with the estimated start
-// time (i.e. now) of the next batch is returned.
-//
-// If the batch is not flushed, because the batch is empty or it is younger
-// than timestamp, the returned time will be the start time of the still held
-// batch. This time will be the estimated start time (i.e. now) in the case
-// where the batch is empty.
-func (b *batch) FlushStale(timestamp time.Time) ([]Record, time.Time) {
-	b.Lock()
-	defer b.Unlock()
-
-	if len(b.data) == 0 {
-		return nil, time.Now()
-	}
-
-	if b.oldest.After(timestamp) {
-		// Not stale.
-		return nil, b.oldest
-	}
-
-	return b.flush(), time.Now()
-}
-
-func (b *batch) flush() []Record {
-	clone := slices.Clone(b.data)
-	b.data = b.data[:0]
-	b.oldest = time.Time{}
-	return clone
 }
 
 type batchingConfig struct {
