--- conflicted
+++ resolved
@@ -20,13 +20,8 @@
 
 // Bool creates a KeyValue instance with a BOOL Value.
 //
-<<<<<<< HEAD
-// If creating both a key and value at the same time use the provided
-// convenience function instead -- attribute.Bool(name, value).
-=======
 // If creating both a key and value at the same time, use the provided
 // convenience function instead -- Bool(name, value).
->>>>>>> 1cb5cdca
 func (k Key) Bool(v bool) KeyValue {
 	return KeyValue{
 		Key:   k,
@@ -34,11 +29,10 @@
 	}
 }
 
-<<<<<<< HEAD
 // BoolSlice creates a KeyValue instance with a BOOLSLICE Value.
 //
-// If creating both a key and value at the same time use the provided
-// convenience function instead -- attribute.BoolSlice(name, value).
+// If creating both a key and value at the same time, use the provided
+// convenience function instead -- BoolSlice(name, value).
 func (k Key) BoolSlice(v []bool) KeyValue {
 	return KeyValue{
 		Key:   k,
@@ -48,14 +42,8 @@
 
 // Int creates a KeyValue instance with an INT64 Value.
 //
-// If creating both a key and value at the same time use the provided
-// convenience function instead -- attribute.Int(name, value).
-=======
-// Int creates a KeyValue instance with an INT64 Value.
-//
 // If creating both a key and value at the same time, use the provided
 // convenience function instead -- Int(name, value).
->>>>>>> 1cb5cdca
 func (k Key) Int(v int) KeyValue {
 	return KeyValue{
 		Key:   k,
@@ -63,11 +51,10 @@
 	}
 }
 
-<<<<<<< HEAD
 // IntSlice creates a KeyValue instance with an INT64SLICE Value.
 //
-// If creating both a key and value at the same time use the provided
-// convenience function instead -- attribute.IntSlice(name, value).
+// If creating both a key and value at the same time, use the provided
+// convenience function instead -- IntSlice(name, value).
 func (k Key) IntSlice(v []int) KeyValue {
 	return KeyValue{
 		Key:   k,
@@ -77,14 +64,8 @@
 
 // Int64 creates a KeyValue instance with an INT64 Value.
 //
-// If creating both a key and value at the same time use the provided
-// convenience function instead -- attribute.Int64(name, value).
-=======
-// Int64 creates a KeyValue instance with an INT64 Value.
-//
 // If creating both a key and value at the same time, use the provided
 // convenience function instead -- Int64(name, value).
->>>>>>> 1cb5cdca
 func (k Key) Int64(v int64) KeyValue {
 	return KeyValue{
 		Key:   k,
@@ -94,8 +75,8 @@
 
 // Int64Slice creates a KeyValue instance with an INT64SLICE Value.
 //
-// If creating both a key and value at the same time use the provided
-// convenience function instead -- attribute.Int64Slice(name, value).
+// If creating both a key and value at the same time, use the provided
+// convenience function instead -- Int64Slice(name, value).
 func (k Key) Int64Slice(v []int64) KeyValue {
 	return KeyValue{
 		Key:   k,
@@ -105,13 +86,8 @@
 
 // Float64 creates a KeyValue instance with a FLOAT64 Value.
 //
-<<<<<<< HEAD
-// If creating both a key and value at the same time use the provided
-// convenience function instead -- attribute.Float64(name, value).
-=======
 // If creating both a key and value at the same time, use the provided
 // convenience function instead -- Float64(name, value).
->>>>>>> 1cb5cdca
 func (k Key) Float64(v float64) KeyValue {
 	return KeyValue{
 		Key:   k,
@@ -121,8 +97,8 @@
 
 // Float64Slice creates a KeyValue instance with a FLOAT64SLICE Value.
 //
-// If creating both a key and value at the same time use the provided
-// convenience function instead -- attribute.Float64Slice(name, value).
+// If creating both a key and value at the same time, use the provided
+// convenience function instead -- Float64(name, value).
 func (k Key) Float64Slice(v []float64) KeyValue {
 	return KeyValue{
 		Key:   k,
@@ -132,13 +108,8 @@
 
 // String creates a KeyValue instance with a STRING Value.
 //
-<<<<<<< HEAD
-// If creating both a key and value at the same time use the provided
-// convenience function instead -- attribute.String(name, value).
-=======
 // If creating both a key and value at the same time, use the provided
 // convenience function instead -- String(name, value).
->>>>>>> 1cb5cdca
 func (k Key) String(v string) KeyValue {
 	return KeyValue{
 		Key:   k,
@@ -146,11 +117,10 @@
 	}
 }
 
-<<<<<<< HEAD
 // StringSlice creates a KeyValue instance with a STRINGSLICE Value.
 //
-// If creating both a key and value at the same time use the provided
-// convenience function instead -- attribute.StringSlice(name, value).
+// If creating both a key and value at the same time, use the provided
+// convenience function instead -- StringSlice(name, value).
 func (k Key) StringSlice(v []string) KeyValue {
 	return KeyValue{
 		Key:   k,
@@ -158,10 +128,10 @@
 	}
 }
 
-// Array creates a KeyValue instance with a ARRAY Value.
+// Array creates a KeyValue instance with an ARRAY Value.
 //
-// If creating both a key and value at the same time use the provided
-// convenience function instead -- attribute.Array(name, value).
+// If creating both a key and value at the same time, use the provided
+// convenience function instead -- Array(name, value).
 //
 // Deprecated: Use the typed *Slice methods instead.
 func (k Key) Array(v interface{}) KeyValue {
@@ -171,19 +141,6 @@
 	}
 }
 
-=======
-// Array creates a KeyValue instance with an ARRAY Value.
-//
-// If creating both a key and value at the same time, use the provided
-// convenience function instead -- Array(name, value).
-func (k Key) Array(v interface{}) KeyValue {
-	return KeyValue{
-		Key:   k,
-		Value: ArrayValue(v),
-	}
-}
-
->>>>>>> 1cb5cdca
 // Defined returns true for non-empty keys.
 func (k Key) Defined() bool {
 	return len(k) != 0
