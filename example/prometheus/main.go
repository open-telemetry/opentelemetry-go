// Copyright The OpenTelemetry Authors
//
// Licensed under the Apache License, Version 2.0 (the "License");
// you may not use this file except in compliance with the License.
// You may obtain a copy of the License at
//
//     http://www.apache.org/licenses/LICENSE-2.0
//
// Unless required by applicable law or agreed to in writing, software
// distributed under the License is distributed on an "AS IS" BASIS,
// WITHOUT WARRANTIES OR CONDITIONS OF ANY KIND, either express or implied.
// See the License for the specific language governing permissions and
// limitations under the License.

package main

import (
	"context"
	"fmt"
	"log"
	"math/rand"
	"net/http"
	"os"
	"os/signal"
	"time"

	"github.com/prometheus/client_golang/prometheus/promhttp"

	"go.opentelemetry.io/otel/attribute"
	"go.opentelemetry.io/otel/exporters/prometheus"
	api "go.opentelemetry.io/otel/metric"
	"go.opentelemetry.io/otel/metric/instrument"
	"go.opentelemetry.io/otel/sdk/metric"
)

func main() {
	rng := rand.New(rand.NewSource(time.Now().UnixNano()))
	ctx := context.Background()

	// The exporter embeds a default OpenTelemetry Reader and
	// implements prometheus.Collector, allowing it to be used as
	// both a Reader and Collector.
	exporter, err := prometheus.New()
	if err != nil {
		log.Fatal(err)
	}
	provider := metric.NewMeterProvider(metric.WithReader(exporter))
	meter := provider.Meter("github.com/open-telemetry/opentelemetry-go/example/prometheus")

	// Start the prometheus HTTP server and pass the exporter Collector to it
	go serveMetrics()

	attrs := []attribute.KeyValue{
		attribute.Key("A").String("B"),
		attribute.Key("C").String("D"),
	}

	// This is the equivalent of prometheus.NewCounterVec
	counter := meter.Float64Counter("foo", instrument.WithDescription("a simple counter"))
	counter.Add(ctx, 5, attrs...)

<<<<<<< HEAD
	gauge := meter.Float64ObservableGauge("bar", instrument.WithDescription("a fun little gauge"))
	_ = meter.RegisterCallback(func(_ context.Context, o api.Observer) error {
		n := -10. + rand.Float64()*(90.) // [-10, 100)
=======
	gauge, err := meter.Float64ObservableGauge("bar", instrument.WithDescription("a fun little gauge"))
	if err != nil {
		log.Fatal(err)
	}
	_, err = meter.RegisterCallback(func(_ context.Context, o api.Observer) error {
		n := -10. + rng.Float64()*(90.) // [-10, 100)
>>>>>>> 80f187fd
		o.ObserveFloat64(gauge, n, attrs...)
		return nil
	}, gauge)

	// This is the equivalent of prometheus.NewHistogramVec
	histogram := meter.Float64Histogram("baz", instrument.WithDescription("a very nice histogram"))
	histogram.Record(ctx, 23, attrs...)
	histogram.Record(ctx, 7, attrs...)
	histogram.Record(ctx, 101, attrs...)
	histogram.Record(ctx, 105, attrs...)

	ctx, _ = signal.NotifyContext(ctx, os.Interrupt)
	<-ctx.Done()
}

func serveMetrics() {
	log.Printf("serving metrics at localhost:2223/metrics")
	http.Handle("/metrics", promhttp.Handler())
	err := http.ListenAndServe(":2223", nil)
	if err != nil {
		fmt.Printf("error serving http: %v", err)
		return
	}
}<|MERGE_RESOLUTION|>--- conflicted
+++ resolved
@@ -59,18 +59,9 @@
 	counter := meter.Float64Counter("foo", instrument.WithDescription("a simple counter"))
 	counter.Add(ctx, 5, attrs...)
 
-<<<<<<< HEAD
 	gauge := meter.Float64ObservableGauge("bar", instrument.WithDescription("a fun little gauge"))
 	_ = meter.RegisterCallback(func(_ context.Context, o api.Observer) error {
-		n := -10. + rand.Float64()*(90.) // [-10, 100)
-=======
-	gauge, err := meter.Float64ObservableGauge("bar", instrument.WithDescription("a fun little gauge"))
-	if err != nil {
-		log.Fatal(err)
-	}
-	_, err = meter.RegisterCallback(func(_ context.Context, o api.Observer) error {
 		n := -10. + rng.Float64()*(90.) // [-10, 100)
->>>>>>> 80f187fd
 		o.ObserveFloat64(gauge, n, attrs...)
 		return nil
 	}, gauge)
