--- conflicted
+++ resolved
@@ -9,15 +9,9 @@
 )
 
 require (
-<<<<<<< HEAD
-	go.opentelemetry.io/otel v1.9.0
-	go.opentelemetry.io/otel/exporters/jaeger v1.9.0
-	go.opentelemetry.io/otel/sdk v1.9.0
-=======
 	go.opentelemetry.io/otel v1.10.0
 	go.opentelemetry.io/otel/exporters/jaeger v1.10.0
 	go.opentelemetry.io/otel/sdk v1.10.0
->>>>>>> 0e6f9c29
 )
 
 require (
@@ -25,11 +19,7 @@
 	github.com/go-logr/logr v1.2.3 // indirect
 	github.com/go-logr/stdr v1.2.2 // indirect
 	github.com/stretchr/objx v0.4.0 // indirect
-<<<<<<< HEAD
-	go.opentelemetry.io/otel/trace v1.9.0 // indirect
-=======
 	go.opentelemetry.io/otel/trace v1.10.0 // indirect
->>>>>>> 0e6f9c29
 	golang.org/x/sys v0.0.0-20210423185535-09eb48e85fd7 // indirect
 )
 
