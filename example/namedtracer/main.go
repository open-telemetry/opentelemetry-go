// Copyright The OpenTelemetry Authors
//
// Licensed under the Apache License, Version 2.0 (the "License");
// you may not use this file except in compliance with the License.
// You may obtain a copy of the License at
//
//     http://www.apache.org/licenses/LICENSE-2.0
//
// Unless required by applicable law or agreed to in writing, software
// distributed under the License is distributed on an "AS IS" BASIS,
// WITHOUT WARRANTIES OR CONDITIONS OF ANY KIND, either express or implied.
// See the License for the specific language governing permissions and
// limitations under the License.

package main

import (
	"context"
	"log"

	"go.opentelemetry.io/otel/api/correlation"
	"go.opentelemetry.io/otel/api/global"
	"go.opentelemetry.io/otel/api/trace"
	"go.opentelemetry.io/otel/example/namedtracer/foo"
	"go.opentelemetry.io/otel/exporters/stdout"
	"go.opentelemetry.io/otel/label"
	sdktrace "go.opentelemetry.io/otel/sdk/trace"
)

var (
	fooKey     = label.Key("ex.com/foo")
	barKey     = label.Key("ex.com/bar")
	anotherKey = label.Key("ex.com/another")
)

var tp *sdktrace.Provider

// initTracer creates and registers trace provider instance.
func initTracer() {
	var err error
	exp, err := stdout.NewExporter(stdout.WithPrettyPrint())
	if err != nil {
		log.Panicf("failed to initialize stdout exporter %v\n", err)
		return
	}
<<<<<<< HEAD
	tp = sdktrace.NewProvider(
		sdktrace.WithConfig(
			sdktrace.Config{
				DefaultSampler: sdktrace.AlwaysSample(),
			},
		),
		sdktrace.WithBatcher(exp),
	)
	global.SetTraceProvider(tp)
=======
	tp, err = sdktrace.NewProvider(sdktrace.WithBatcher(exp),
		sdktrace.WithConfig(sdktrace.Config{DefaultSampler: sdktrace.AlwaysSample()}))
	if err != nil {
		log.Panicf("failed to initialize trace provider %v\n", err)
	}
	global.SetTracerProvider(tp)
>>>>>>> d143b8fb
}

func main() {
	// initialize trace provider.
	initTracer()

	// Create a named tracer with package path as its name.
	tracer := tp.Tracer("example/namedtracer/main")
	ctx := context.Background()

	ctx = correlation.NewContext(ctx,
		fooKey.String("foo1"),
		barKey.String("bar1"),
	)

	var span trace.Span
	ctx, span = tracer.Start(ctx, "operation")
	defer span.End()
	span.AddEvent(ctx, "Nice operation!", label.Int("bogons", 100))
	span.SetAttributes(anotherKey.String("yes"))
	if err := foo.SubOperation(ctx); err != nil {
		panic(err)
	}
}<|MERGE_RESOLUTION|>--- conflicted
+++ resolved
@@ -43,7 +43,6 @@
 		log.Panicf("failed to initialize stdout exporter %v\n", err)
 		return
 	}
-<<<<<<< HEAD
 	tp = sdktrace.NewProvider(
 		sdktrace.WithConfig(
 			sdktrace.Config{
@@ -52,15 +51,7 @@
 		),
 		sdktrace.WithBatcher(exp),
 	)
-	global.SetTraceProvider(tp)
-=======
-	tp, err = sdktrace.NewProvider(sdktrace.WithBatcher(exp),
-		sdktrace.WithConfig(sdktrace.Config{DefaultSampler: sdktrace.AlwaysSample()}))
-	if err != nil {
-		log.Panicf("failed to initialize trace provider %v\n", err)
-	}
 	global.SetTracerProvider(tp)
->>>>>>> d143b8fb
 }
 
 func main() {
