--- conflicted
+++ resolved
@@ -20,12 +20,8 @@
 	github.com/go-logr/logr v1.2.4 // indirect
 	github.com/go-logr/stdr v1.2.2 // indirect
 	github.com/openzipkin/zipkin-go v0.4.2 // indirect
-<<<<<<< HEAD
-	go.opentelemetry.io/otel/metric v1.18.0 // indirect
+	go.opentelemetry.io/otel/metric v1.19.0-rc.1 // indirect
 	go.opentelemetry.io/otel/schema v0.0.6 // indirect
-=======
-	go.opentelemetry.io/otel/metric v1.19.0-rc.1 // indirect
->>>>>>> 2ee71fdd
 	golang.org/x/sys v0.12.0 // indirect
 )
 
