--- conflicted
+++ resolved
@@ -4,21 +4,16 @@
 package main
 
 import (
-<<<<<<< HEAD
+	"fmt"
+	"io"
+	"log/slog"
+	"math/rand"
+	"net/http"
+	"os"
+	"strconv"
+
 	// TODO: https://github.com/open-telemetry/opentelemetry-go/issues/5801
 	// "go.opentelemetry.io/contrib/bridges/otelslog".
-	"log/slog"
-	"os"
-
-=======
-	"fmt"
-	"io"
-	"math/rand"
-	"net/http"
-	"strconv"
-
-	"go.opentelemetry.io/contrib/bridges/otelslog"
->>>>>>> 97ee172f
 	"go.opentelemetry.io/otel"
 	"go.opentelemetry.io/otel/attribute"
 	"go.opentelemetry.io/otel/metric"
