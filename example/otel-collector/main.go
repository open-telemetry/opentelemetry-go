// Copyright The OpenTelemetry Authors
//
// Licensed under the Apache License, Version 2.0 (the "License");
// you may not use this file except in compliance with the License.
// You may obtain a copy of the License at
//
//     http://www.apache.org/licenses/LICENSE-2.0
//
// Unless required by applicable law or agreed to in writing, software
// distributed under the License is distributed on an "AS IS" BASIS,
// WITHOUT WARRANTIES OR CONDITIONS OF ANY KIND, either express or implied.
// See the License for the specific language governing permissions and
// limitations under the License.

// Example using the OTLP exporter + collector + third-party backends. For
// information about using the exporter, see:
// https://pkg.go.dev/go.opentelemetry.io/otel/exporters/otlp?tab=doc#example-package-Insecure
package main

import (
	"context"
	"fmt"
	"log"
	"time"

	"google.golang.org/grpc"

	"go.opentelemetry.io/otel/api/global"
	"go.opentelemetry.io/otel/api/metric"
	apitrace "go.opentelemetry.io/otel/api/trace"
	"go.opentelemetry.io/otel/exporters/otlp"
	"go.opentelemetry.io/otel/label"
	"go.opentelemetry.io/otel/sdk/metric/controller/push"
	"go.opentelemetry.io/otel/sdk/metric/processor/basic"
	"go.opentelemetry.io/otel/sdk/metric/selector/simple"
	"go.opentelemetry.io/otel/sdk/resource"
	sdktrace "go.opentelemetry.io/otel/sdk/trace"
	"go.opentelemetry.io/otel/semconv"
)

// Initializes an OTLP exporter, and configures the corresponding trace and
// metric providers.
func initProvider() (*otlp.Exporter, *push.Controller) {

	// If the OpenTelemetry Collector is running on a local cluster (minikube or
	// microk8s), it should be accessible through the NodePort service at the
	// `localhost:30080` address. Otherwise, replace `localhost` with the
	// address of your cluster. If you run the app inside k8s, then you can
	// probably connect directly to the service through dns
	exp, err := otlp.NewExporter(
		otlp.WithInsecure(),
		otlp.WithAddress("localhost:30080"),
		otlp.WithGRPCDialOption(grpc.WithBlock()), // useful for testing
	)
	handleErr(err, "failed to create exporter")

<<<<<<< HEAD
	traceProvider := sdktrace.NewProvider(
=======
	tracerProvider, err := sdktrace.NewProvider(
>>>>>>> d143b8fb
		sdktrace.WithConfig(sdktrace.Config{DefaultSampler: sdktrace.AlwaysSample()}),
		sdktrace.WithResource(resource.New(
			// the service name used to display traces in backends
			semconv.ServiceNameKey.String("test-service"),
		)),
		sdktrace.WithBatcher(exp),
	)

	pusher := push.New(
		basic.New(
			simple.NewWithExactDistribution(),
			exp,
		),
		exp,
		push.WithPeriod(2*time.Second),
	)

	global.SetTracerProvider(tracerProvider)
	global.SetMeterProvider(pusher.Provider())
	pusher.Start()

	return exp, pusher
}

func main() {
	log.Printf("Waiting for connection...")

	exp, pusher := initProvider()
	defer func() { handleErr(exp.Stop(), "failed to stop exporter") }()
	defer pusher.Stop() // pushes any last exports to the receiver

	tracer := global.Tracer("test-tracer")
	meter := global.Meter("test-meter")

	// labels represent additional key-value descriptors that can be bound to a
	// metric observer or recorder.
	commonLabels := []label.KeyValue{
		label.String("labelA", "chocolate"),
		label.String("labelB", "raspberry"),
		label.String("labelC", "vanilla"),
	}

	// Recorder metric example
	valuerecorder := metric.Must(meter).
		NewFloat64Counter(
			"an_important_metric",
			metric.WithDescription("Measures the cumulative epicness of the app"),
		).Bind(commonLabels...)
	defer valuerecorder.Unbind()

	// work begins
	ctx, span := tracer.Start(
		context.Background(),
		"CollectorExporter-Example",
		apitrace.WithAttributes(commonLabels...))
	for i := 0; i < 10; i++ {
		_, iSpan := tracer.Start(ctx, fmt.Sprintf("Sample-%d", i))
		log.Printf("Doing really hard work (%d / 10)\n", i+1)
		valuerecorder.Add(ctx, 1.0)

		<-time.After(time.Second)
		iSpan.End()
	}

	log.Printf("Done!")
	span.End()
}

func handleErr(err error, message string) {
	if err != nil {
		log.Fatalf("%s: %v", message, err)
	}
}<|MERGE_RESOLUTION|>--- conflicted
+++ resolved
@@ -54,11 +54,7 @@
 	)
 	handleErr(err, "failed to create exporter")
 
-<<<<<<< HEAD
-	traceProvider := sdktrace.NewProvider(
-=======
-	tracerProvider, err := sdktrace.NewProvider(
->>>>>>> d143b8fb
+	tracerProvider := sdktrace.NewProvider(
 		sdktrace.WithConfig(sdktrace.Config{DefaultSampler: sdktrace.AlwaysSample()}),
 		sdktrace.WithResource(resource.New(
 			// the service name used to display traces in backends
