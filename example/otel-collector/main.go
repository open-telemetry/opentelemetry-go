--- conflicted
+++ resolved
@@ -93,12 +93,7 @@
 		handleErr(tracerProvider.Shutdown(ctx), "failed to shutdown TracerProvider")
 
 		// Push any last metric events to the exporter.
-		pusher.Stop()
-		handleErr(exp.Shutdown(ctx), "failed to stop exporter")
-<<<<<<< HEAD
 		handleErr(cont.Stop(context.Background()), "failed to stop controller")
-=======
->>>>>>> 8d809814
 	}
 }
 
