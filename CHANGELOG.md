# Changelog

All notable changes to this project will be documented in this file.

The format is based on [Keep a Changelog](https://keepachangelog.com/en/1.0.0/).

This project adheres to [Semantic Versioning](https://semver.org/spec/v2.0.0.html).

## [Unreleased]

### Added

- Add temporality selector functions `DeltaTemporalitySelector`, `CumulativeTemporalitySelector`, `LowMemoryTemporalitySelector` to `go.opentelemetry.io/otel/sdk/metric`. (#7434)
- Add `WithInstrumentationAttributeSet` option to `go.opentelemetry.io/otel/log`, `go.opentelemetry.io/otel/metric`, and `go.opentelemetry.io/otel/trace` packages.
  This provides a concurrent-safe and performant alternative to `WithInstrumentationAttributes` by accepting a pre-constructed `attribute.Set`. (#7287)
- Greatly reduce the cost of recording metrics in `go.opentelemetry.io/otel/sdk/metric` using hashing for map keys. (#7175)
- Add experimental observability for the prometheus exporter in `go.opentelemetry.io/otel/exporters/prometheus`.
  Check the `go.opentelemetry.io/otel/exporters/prometheus/internal/x` package documentation for more information. (#7345)
- Add experimental observability metrics in `go.opentelemetry.io/otel/exporters/otlp/otlplog/otlploggrpc`. (#7353)
- Add experimental observability metrics in `go.opentelemetry.io/otel/exporters/otlp/otlptrace/otlptracegrpc`. (#7459)

### Fixed

- Fix `WithInstrumentationAttributes` options in `go.opentelemetry.io/otel/trace`, `go.opentelemetry.io/otel/metric`, and `go.opentelemetry.io/otel/log` to properly merge attributes when passed multiple times instead of replacing them. Attributes with duplicate keys will use the last value passed. (#7300)
- The equality of `attribute.Set` when using the `Equal` method is not affected by the user overriding the empty set pointed to by `attribute.EmptySet` in `go.opentelemetry.io/otel/attribute`. (#7357)
- Return partial OTLP export errors to the caller in `go.opentelemetry.io/otel/exporters/otlp/otlplog/otlploggrpc`. (#7372)
- Return partial OTLP export errors to the caller in `go.opentelemetry.io/otel/exporters/otlp/otlplog/otlploghttp`. (#7372)
- Return partial OTLP export errors to the caller in `go.opentelemetry.io/otel/exporters/otlp/otlpmetric/otlpmetricgrpc`. (#7372)
- Return partial OTLP export errors to the caller in `go.opentelemetry.io/otel/exporters/otlp/otlpmetric/otlpmetrichttp`. (#7372)
- Return partial OTLP export errors to the caller in `go.opentelemetry.io/otel/exporters/otlp/otlptrace/otlptracegrpc`. (#7372)
- Return partial OTLP export errors to the caller in `go.opentelemetry.io/otel/exporters/otlp/otlptrace/otlptracehttp`. (#7372)

### Removed

- Drop support for [Go 1.23]. (#7274)

### Changed

- Rename the `OTEL_GO_X_SELF_OBSERVABILITY` environment variable to `OTEL_GO_X_OBSERVABILITY` in `go.opentelemetry.io/otel/sdk/trace`, `go.opentelemetry.io/otel/sdk/log`, and `go.opentelemetry.io/otel/exporters/stdout/stdouttrace`. (#7302)
- Improve performance of histogram `Record` in `go.opentelemetry.io/otel/sdk/metric` when min and max are disabled using `NoMinMax`. (#7306)
- `WithInstrumentationAttributes` in `go.opentelemetry.io/otel/trace` synchronously de-duplicates the passed attributes instead of delegating it to the returned `TracerOption`. (#7266)
- `WithInstrumentationAttributes` in `go.opentelemetry.io/otel/meter` synchronously de-duplicates the passed attributes instead of delegating it to the returned `MeterOption`. (#7266)
- `WithInstrumentationAttributes` in `go.opentelemetry.io/otel/log` synchronously de-duplicates the passed attributes instead of delegating it to the returned `LoggerOption`. (#7266)
- `Distinct` in `go.opentelemetry.io/otel/attribute` is no longer guaranteed to uniquely identify an attribute set. Collisions between `Distinct` values for different Sets are possible with extremely high cardinality (billions of series per instrument), but are highly unlikely. (#7175)
<<<<<<< HEAD
- Improve error handling for dropped data during translation by using `prometheus.NewInvalidMetric` in `go.opentelemetry.io/otel/exporters/prometheus`. **Breaking Change:** Previously, these cases were only logged and scrapes succeeded. Now, when translation would drop data (e.g., invalid label/value), the exporter emits a `NewInvalidMetric`, and Prometheus scrapes **fail with HTTP 500** by default. To preserve the prior behavior (scrapes succeed while errors are logged), configure your Prometheus HTTP handler with: `promhttp.HandlerOpts{ ErrorHandling: promhttp.ContinueOnError }`. (#7363)
=======
- The default `TranslationStrategy` in `go.opentelemetry.io/exporters/prometheus` is changed from `otlptranslator.NoUTF8EscapingWithSuffixes` to `otlptranslator.UnderscoreEscapingWithSuffixes`. (#7421)
- The `ErrorType` function in `go.opentelemetry.io/otel/semconv/v1.37.0` now handles custom error types.
  If an error implements an `ErrorType() string` method, the return value of that method will be used as the error type. (#7442)
- Improve performance of concurrent measurements in `go.opentelemetry.io/otel/sdk/metric`. (#7427)
>>>>>>> 04ea40e4

<!-- Released section -->
<!-- Don't change this section unless doing release -->

## [1.38.0/0.60.0/0.14.0/0.0.13] 2025-08-29

This release is the last to support [Go 1.23].
The next release will require at least [Go 1.24].

### Added

- Add native histogram exemplar support in `go.opentelemetry.io/otel/exporters/prometheus`. (#6772)
- Add template attribute functions to the `go.opentelmetry.io/otel/semconv/v1.34.0` package. (#6939)
  - `ContainerLabel`
  - `DBOperationParameter`
  - `DBSystemParameter`
  - `HTTPRequestHeader`
  - `HTTPResponseHeader`
  - `K8SCronJobAnnotation`
  - `K8SCronJobLabel`
  - `K8SDaemonSetAnnotation`
  - `K8SDaemonSetLabel`
  - `K8SDeploymentAnnotation`
  - `K8SDeploymentLabel`
  - `K8SJobAnnotation`
  - `K8SJobLabel`
  - `K8SNamespaceAnnotation`
  - `K8SNamespaceLabel`
  - `K8SNodeAnnotation`
  - `K8SNodeLabel`
  - `K8SPodAnnotation`
  - `K8SPodLabel`
  - `K8SReplicaSetAnnotation`
  - `K8SReplicaSetLabel`
  - `K8SStatefulSetAnnotation`
  - `K8SStatefulSetLabel`
  - `ProcessEnvironmentVariable`
  - `RPCConnectRPCRequestMetadata`
  - `RPCConnectRPCResponseMetadata`
  - `RPCGRPCRequestMetadata`
  - `RPCGRPCResponseMetadata`
- Add `ErrorType` attribute helper function to the `go.opentelmetry.io/otel/semconv/v1.34.0` package. (#6962)
- Add `WithAllowKeyDuplication` in `go.opentelemetry.io/otel/sdk/log` which can be used to disable deduplication for log records. (#6968)
- Add `WithCardinalityLimit` option to configure the cardinality limit in `go.opentelemetry.io/otel/sdk/metric`. (#6996, #7065, #7081, #7164, #7165, #7179)
- Add `Clone` method to `Record` in `go.opentelemetry.io/otel/log` that returns a copy of the record with no shared state. (#7001)
- Add experimental self-observability span and batch span processor metrics in `go.opentelemetry.io/otel/sdk/trace`.
  Check the `go.opentelemetry.io/otel/sdk/trace/internal/x` package documentation for more information. (#7027, #6393, #7209)
- The `go.opentelemetry.io/otel/semconv/v1.36.0` package.
  The package contains semantic conventions from the `v1.36.0` version of the OpenTelemetry Semantic Conventions.
  See the [migration documentation](./semconv/v1.36.0/MIGRATION.md) for information on how to upgrade from `go.opentelemetry.io/otel/semconv/v1.34.0.`(#7032, #7041)
- Add support for configuring Prometheus name translation using `WithTranslationStrategy` option in `go.opentelemetry.io/otel/exporters/prometheus`. The current default translation strategy when UTF-8 mode is enabled is `NoUTF8EscapingWithSuffixes`, but a future release will change the default strategy to `UnderscoreEscapingWithSuffixes` for compliance with the specification. (#7111)
- Add experimental self-observability log metrics in `go.opentelemetry.io/otel/sdk/log`.
  Check the `go.opentelemetry.io/otel/sdk/log/internal/x` package documentation for more information. (#7121)
- Add experimental self-observability trace exporter metrics in `go.opentelemetry.io/otel/exporters/stdout/stdouttrace`.
  Check the `go.opentelemetry.io/otel/exporters/stdout/stdouttrace/internal/x` package documentation for more information. (#7133)
- Support testing of [Go 1.25]. (#7187)
- The `go.opentelemetry.io/otel/semconv/v1.37.0` package.
  The package contains semantic conventions from the `v1.37.0` version of the OpenTelemetry Semantic Conventions.
  See the [migration documentation](./semconv/v1.37.0/MIGRATION.md) for information on how to upgrade from `go.opentelemetry.io/otel/semconv/v1.36.0.`(#7254)

### Changed

- Optimize `TraceIDFromHex` and `SpanIDFromHex` in `go.opentelemetry.io/otel/sdk/trace`. (#6791)
- Change `AssertEqual` in `go.opentelemetry.io/otel/log/logtest` to accept `TestingT` in order to support benchmarks and fuzz tests. (#6908)
- Change `DefaultExemplarReservoirProviderSelector` in `go.opentelemetry.io/otel/sdk/metric` to use `runtime.GOMAXPROCS(0)` instead of `runtime.NumCPU()` for the `FixedSizeReservoirProvider` default size. (#7094)

### Fixed

- `SetBody` method of `Record` in `go.opentelemetry.io/otel/sdk/log` now deduplicates key-value collections (`log.Value` of `log.KindMap` from `go.opentelemetry.io/otel/log`). (#7002)
- Fix `go.opentelemetry.io/otel/exporters/prometheus` to not append a suffix if it's already present in metric name. (#7088)
- Fix the `go.opentelemetry.io/otel/exporters/stdout/stdouttrace` self-observability component type and name. (#7195)
- Fix partial export count metric in `go.opentelemetry.io/otel/exporters/stdout/stdouttrace`. (#7199)

### Deprecated

- Deprecate `WithoutUnits` and `WithoutCounterSuffixes` options, preferring `WithTranslationStrategy` instead. (#7111)
- Deprecate support for `OTEL_GO_X_CARDINALITY_LIMIT` environment variable in `go.opentelemetry.io/otel/sdk/metric`. Use `WithCardinalityLimit` option instead. (#7166)

## [0.59.1] 2025-07-21

### Changed

- Retract `v0.59.0` release of `go.opentelemetry.io/otel/exporters/prometheus` module which appends incorrect unit suffixes. (#7046)
- Change `go.opentelemetry.io/otel/exporters/prometheus` to no longer deduplicate suffixes when UTF8 is enabled.
  It is recommended to disable unit and counter suffixes in the exporter, and manually add suffixes if you rely on the existing behavior. (#7044)

### Fixed

- Fix `go.opentelemetry.io/otel/exporters/prometheus` to properly handle unit suffixes when the unit is in brackets.
  E.g. `{spans}`. (#7044)

## [1.37.0/0.59.0/0.13.0] 2025-06-25

### Added

- The `go.opentelemetry.io/otel/semconv/v1.33.0` package.
  The package contains semantic conventions from the `v1.33.0` version of the OpenTelemetry Semantic Conventions.
  See the [migration documentation](./semconv/v1.33.0/MIGRATION.md) for information on how to upgrade from `go.opentelemetry.io/otel/semconv/v1.32.0.`(#6799)
- The `go.opentelemetry.io/otel/semconv/v1.34.0` package.
  The package contains semantic conventions from the `v1.34.0` version of the OpenTelemetry Semantic Conventions. (#6812)
- Add metric's schema URL as `otel_scope_schema_url` label in `go.opentelemetry.io/otel/exporters/prometheus`. (#5947)
- Add metric's scope attributes as `otel_scope_[attribute]` labels in `go.opentelemetry.io/otel/exporters/prometheus`. (#5947)
- Add `EventName` to `EnabledParameters` in `go.opentelemetry.io/otel/log`. (#6825)
- Add `EventName` to `EnabledParameters` in `go.opentelemetry.io/otel/sdk/log`. (#6825)
- Changed handling of `go.opentelemetry.io/otel/exporters/prometheus` metric renaming to add unit suffixes when it doesn't match one of the pre-defined values in the unit suffix map. (#6839)

### Changed

- The semantic conventions have been upgraded from `v1.26.0` to `v1.34.0` in `go.opentelemetry.io/otel/bridge/opentracing`. (#6827)
- The semantic conventions have been upgraded from `v1.26.0` to `v1.34.0` in `go.opentelemetry.io/otel/exporters/zipkin`. (#6829)
- The semantic conventions have been upgraded from `v1.26.0` to `v1.34.0` in `go.opentelemetry.io/otel/metric`. (#6832)
- The semantic conventions have been upgraded from `v1.26.0` to `v1.34.0` in `go.opentelemetry.io/otel/sdk/resource`. (#6834)
- The semantic conventions have been upgraded from `v1.26.0` to `v1.34.0` in `go.opentelemetry.io/otel/sdk/trace`. (#6835)
- The semantic conventions have been upgraded from `v1.26.0` to `v1.34.0` in `go.opentelemetry.io/otel/trace`. (#6836)
- `Record.Resource` now returns `*resource.Resource` instead of `resource.Resource` in `go.opentelemetry.io/otel/sdk/log`. (#6864)
- Retry now shows error cause for context timeout in `go.opentelemetry.io/otel/exporters/otlp/otlptrace/otlptracegrpc`, `go.opentelemetry.io/otel/exporters/otlp/otlpmetric/otlpmetricgrpc`, `go.opentelemetry.io/otel/exporters/otlp/otlplog/otlploggrpc`, `go.opentelemetry.io/otel/exporters/otlp/otlptrace/otlptracehttp`, `go.opentelemetry.io/otel/exporters/otlp/otlpmetric/otlpmetrichttp`, `go.opentelemetry.io/otel/exporters/otlp/otlplog/otlploghttp`. (#6898)

### Fixed

- Stop stripping trailing slashes from configured endpoint URL in `go.opentelemetry.io/otel/exporters/otlp/otlptrace/otlptracegrpc`. (#6710)
- Stop stripping trailing slashes from configured endpoint URL in `go.opentelemetry.io/otel/exporters/otlp/otlptrace/otlptracehttp`. (#6710)
- Stop stripping trailing slashes from configured endpoint URL in `go.opentelemetry.io/otel/exporters/otlp/otlpmetric/otlpmetricgrpc`. (#6710)
- Stop stripping trailing slashes from configured endpoint URL in `go.opentelemetry.io/otel/exporters/otlp/otlpmetric/otlpmetrichttp`. (#6710)
- Validate exponential histogram scale range for Prometheus compatibility in `go.opentelemetry.io/otel/exporters/prometheus`. (#6822)
- Context cancellation during metric pipeline produce does not corrupt data in `go.opentelemetry.io/otel/sdk/metric`. (#6914)

### Removed

- `go.opentelemetry.io/otel/exporters/prometheus` no longer exports `otel_scope_info` metric. (#6770)

## [0.12.2] 2025-05-22

### Fixed

- Retract `v0.12.0` release of `go.opentelemetry.io/otel/exporters/otlp/otlplog/otlploggrpc` module that contains invalid dependencies. (#6804)
- Retract `v0.12.0` release of `go.opentelemetry.io/otel/exporters/otlp/otlplog/otlploghttp` module that contains invalid dependencies. (#6804)
- Retract `v0.12.0` release of `go.opentelemetry.io/otel/exporters/stdout/stdoutlog` module that contains invalid dependencies. (#6804)

## [0.12.1] 2025-05-21

### Fixes

- Use the proper dependency version of `go.opentelemetry.io/otel/sdk/log/logtest` in `go.opentelemetry.io/otel/exporters/otlp/otlplog/otlploggrpc`. (#6800)
- Use the proper dependency version of `go.opentelemetry.io/otel/sdk/log/logtest` in `go.opentelemetry.io/otel/exporters/otlp/otlplog/otlploghttp`. (#6800)
- Use the proper dependency version of `go.opentelemetry.io/otel/sdk/log/logtest` in `go.opentelemetry.io/otel/exporters/stdout/stdoutlog`. (#6800)

## [1.36.0/0.58.0/0.12.0] 2025-05-20

### Added

- Add exponential histogram support in `go.opentelemetry.io/otel/exporters/prometheus`. (#6421)
- The `go.opentelemetry.io/otel/semconv/v1.31.0` package.
  The package contains semantic conventions from the `v1.31.0` version of the OpenTelemetry Semantic Conventions.
  See the [migration documentation](./semconv/v1.31.0/MIGRATION.md) for information on how to upgrade from `go.opentelemetry.io/otel/semconv/v1.30.0`. (#6479)
- Add `Recording`, `Scope`, and `Record` types in `go.opentelemetry.io/otel/log/logtest`. (#6507)
- Add `WithHTTPClient` option to configure the `http.Client` used by `go.opentelemetry.io/otel/exporters/otlp/otlptrace/otlptracehttp`. (#6751)
- Add `WithHTTPClient` option to configure the `http.Client` used by `go.opentelemetry.io/otel/exporters/otlp/otlpmetric/otlpmetrichttp`. (#6752)
- Add `WithHTTPClient` option to configure the `http.Client` used by `go.opentelemetry.io/otel/exporters/otlp/otlplog/otlploghttp`. (#6688)
- Add `ValuesGetter` in `go.opentelemetry.io/otel/propagation`, a `TextMapCarrier` that supports retrieving multiple values for a single key. (#5973)
- Add `Values` method to `HeaderCarrier` to implement the new `ValuesGetter` interface in `go.opentelemetry.io/otel/propagation`. (#5973)
- Update `Baggage` in `go.opentelemetry.io/otel/propagation` to retrieve multiple values for a key when the carrier implements `ValuesGetter`. (#5973)
- Add `AssertEqual` function in `go.opentelemetry.io/otel/log/logtest`. (#6662)
- The `go.opentelemetry.io/otel/semconv/v1.32.0` package.
  The package contains semantic conventions from the `v1.32.0` version of the OpenTelemetry Semantic Conventions.
  See the [migration documentation](./semconv/v1.32.0/MIGRATION.md) for information on how to upgrade from `go.opentelemetry.io/otel/semconv/v1.31.0`(#6782)
- Add `Transform` option in `go.opentelemetry.io/otel/log/logtest`. (#6794)
- Add `Desc` option in `go.opentelemetry.io/otel/log/logtest`. (#6796)

### Removed

- Drop support for [Go 1.22]. (#6381, #6418)
- Remove `Resource` field from `EnabledParameters` in `go.opentelemetry.io/otel/sdk/log`. (#6494)
- Remove `RecordFactory` type from `go.opentelemetry.io/otel/log/logtest`. (#6492)
- Remove `ScopeRecords`, `EmittedRecord`, and `RecordFactory` types from `go.opentelemetry.io/otel/log/logtest`. (#6507)
- Remove `AssertRecordEqual` function in `go.opentelemetry.io/otel/log/logtest`, use `AssertEqual` instead. (#6662)

### Changed

- ⚠️ Update `github.com/prometheus/client_golang` to `v1.21.1`, which changes the `NameValidationScheme` to `UTF8Validation`.
  This allows metrics names to keep original delimiters (e.g. `.`), rather than replacing with underscores.
  This can be reverted by setting `github.com/prometheus/common/model.NameValidationScheme` to `LegacyValidation` in `github.com/prometheus/common/model`. (#6433)
- Initialize map with `len(keys)` in `NewAllowKeysFilter` and `NewDenyKeysFilter` to avoid unnecessary allocations in `go.opentelemetry.io/otel/attribute`. (#6455)
- `go.opentelemetry.io/otel/log/logtest` is now a separate Go module. (#6465)
- `go.opentelemetry.io/otel/sdk/log/logtest` is now a separate Go module. (#6466)
- `Recorder` in `go.opentelemetry.io/otel/log/logtest` no longer separately stores records emitted by loggers with the same instrumentation scope. (#6507)
- Improve performance of `BatchProcessor` in `go.opentelemetry.io/otel/sdk/log` by not exporting when exporter cannot accept more. (#6569, #6641)

### Deprecated

- Deprecate support for `model.LegacyValidation` for `go.opentelemetry.io/otel/exporters/prometheus`. (#6449)

### Fixes

- Stop percent encoding header environment variables in `go.opentelemetry.io/otel/exporters/otlp/otlplog/otlploggrpc` and `go.opentelemetry.io/otel/exporters/otlp/otlplog/otlploghttp`. (#6392)
- Ensure the `noopSpan.tracerProvider` method is not inlined in `go.opentelemetry.io/otel/trace` so the `go.opentelemetry.io/auto` instrumentation can instrument non-recording spans. (#6456)
- Use a `sync.Pool` instead of allocating `metricdata.ResourceMetrics` in `go.opentelemetry.io/otel/exporters/prometheus`. (#6472)

## [1.35.0/0.57.0/0.11.0] 2025-03-05

This release is the last to support [Go 1.22].
The next release will require at least [Go 1.23].

### Added

- Add `ValueFromAttribute` and `KeyValueFromAttribute` in `go.opentelemetry.io/otel/log`. (#6180)
- Add `EventName` and `SetEventName` to `Record` in `go.opentelemetry.io/otel/log`. (#6187)
- Add `EventName` to `RecordFactory` in `go.opentelemetry.io/otel/log/logtest`. (#6187)
- `AssertRecordEqual` in `go.opentelemetry.io/otel/log/logtest` checks `Record.EventName`. (#6187)
- Add `EventName` and `SetEventName` to `Record` in `go.opentelemetry.io/otel/sdk/log`. (#6193)
- Add `EventName` to `RecordFactory` in `go.opentelemetry.io/otel/sdk/log/logtest`. (#6193)
- Emit `Record.EventName` field in `go.opentelemetry.io/otel/exporters/otlp/otlplog/otlploggrpc`. (#6211)
- Emit `Record.EventName` field in `go.opentelemetry.io/otel/exporters/otlp/otlplog/otlploghttp`. (#6211)
- Emit `Record.EventName` field in `go.opentelemetry.io/otel/exporters/stdout/stdoutlog` (#6210)
- The `go.opentelemetry.io/otel/semconv/v1.28.0` package.
  The package contains semantic conventions from the `v1.28.0` version of the OpenTelemetry Semantic Conventions.
  See the [migration documentation](./semconv/v1.28.0/MIGRATION.md) for information on how to upgrade from `go.opentelemetry.io/otel/semconv/v1.27.0`(#6236)
- The `go.opentelemetry.io/otel/semconv/v1.30.0` package.
  The package contains semantic conventions from the `v1.30.0` version of the OpenTelemetry Semantic Conventions.
  See the [migration documentation](./semconv/v1.30.0/MIGRATION.md) for information on how to upgrade from `go.opentelemetry.io/otel/semconv/v1.28.0`(#6240)
- Document the pitfalls of using `Resource` as a comparable type.
  `Resource.Equal` and `Resource.Equivalent` should be used instead. (#6272)
- Support [Go 1.24]. (#6304)
- Add `FilterProcessor` and `EnabledParameters` in `go.opentelemetry.io/otel/sdk/log`.
  It replaces `go.opentelemetry.io/otel/sdk/log/internal/x.FilterProcessor`.
  Compared to previous version it additionally gives the possibility to filter by resource and instrumentation scope. (#6317)

### Changed

- Update `github.com/prometheus/common` to `v0.62.0`, which changes the `NameValidationScheme` to `NoEscaping`.
  This allows metrics names to keep original delimiters (e.g. `.`), rather than replacing with underscores.
  This is controlled by the `Content-Type` header, or can be reverted by setting `NameValidationScheme` to `LegacyValidation` in `github.com/prometheus/common/model`. (#6198)

### Fixes

- Eliminate goroutine leak for the processor returned by `NewSimpleSpanProcessor` in `go.opentelemetry.io/otel/sdk/trace` when `Shutdown` is called and the passed `ctx` is canceled and `SpanExporter.Shutdown` has not returned. (#6368)
- Eliminate goroutine leak for the processor returned by `NewBatchSpanProcessor` in `go.opentelemetry.io/otel/sdk/trace` when `ForceFlush` is called and the passed `ctx` is canceled and `SpanExporter.Export` has not returned. (#6369)

## [1.34.0/0.56.0/0.10.0] 2025-01-17

### Changed

- Remove the notices from `Logger` to make the whole Logs API user-facing in `go.opentelemetry.io/otel/log`. (#6167)

### Fixed

- Relax minimum Go version to 1.22.0 in various modules. (#6073)
- The `Type` name logged for the `go.opentelemetry.io/otel/exporters/otlp/otlptrace/otlptracegrpc` client is corrected from `otlphttpgrpc` to `otlptracegrpc`. (#6143)
- The `Type` name logged for the `go.opentelemetry.io/otel/exporters/otlp/otlptrace/otlphttpgrpc` client is corrected from `otlphttphttp` to `otlptracehttp`. (#6143)

## [1.33.0/0.55.0/0.9.0/0.0.12] 2024-12-12

### Added

- Add `Reset` method to `SpanRecorder` in `go.opentelemetry.io/otel/sdk/trace/tracetest`. (#5994)
- Add `EnabledInstrument` interface in `go.opentelemetry.io/otel/sdk/metric/internal/x`.
  This is an experimental interface that is implemented by synchronous instruments provided by `go.opentelemetry.io/otel/sdk/metric`.
  Users can use it to avoid performing computationally expensive operations when recording measurements.
  It does not fall within the scope of the OpenTelemetry Go versioning and stability [policy](./VERSIONING.md) and it may be changed in backwards incompatible ways or removed in feature releases. (#6016)

### Changed

- The default global API now supports full auto-instrumentation from the `go.opentelemetry.io/auto` package.
  See that package for more information. (#5920)
- Propagate non-retryable error messages to client in `go.opentelemetry.io/otel/exporters/otlp/otlplog/otlploghttp`. (#5929)
- Propagate non-retryable error messages to client in `go.opentelemetry.io/otel/exporters/otlp/otlptrace/otlptracehttp`. (#5929)
- Propagate non-retryable error messages to client in `go.opentelemetry.io/otel/exporters/otlp/otlpmetric/otlpmetrichttp`. (#5929)
- Performance improvements for attribute value `AsStringSlice`, `AsFloat64Slice`, `AsInt64Slice`, `AsBoolSlice`. (#6011)
- Change `EnabledParameters` to have a `Severity` field instead of a getter and setter in `go.opentelemetry.io/otel/log`. (#6009)

### Fixed

- Fix inconsistent request body closing in `go.opentelemetry.io/otel/exporters/otlp/otlplog/otlploghttp`. (#5954)
- Fix inconsistent request body closing in `go.opentelemetry.io/otel/exporters/otlp/otlptrace/otlptracehttp`. (#5954)
- Fix inconsistent request body closing in `go.opentelemetry.io/otel/exporters/otlp/otlpmetric/otlpmetrichttp`. (#5954)
- Fix invalid exemplar keys in `go.opentelemetry.io/otel/exporters/prometheus`. (#5995)
- Fix attribute value truncation in `go.opentelemetry.io/otel/sdk/trace`. (#5997)
- Fix attribute value truncation in `go.opentelemetry.io/otel/sdk/log`. (#6032)

## [1.32.0/0.54.0/0.8.0/0.0.11] 2024-11-08

### Added

- Add `go.opentelemetry.io/otel/sdk/metric/exemplar.AlwaysOffFilter`, which can be used to disable exemplar recording. (#5850)
- Add `go.opentelemetry.io/otel/sdk/metric.WithExemplarFilter`, which can be used to configure the exemplar filter used by the metrics SDK. (#5850)
- Add `ExemplarReservoirProviderSelector` and `DefaultExemplarReservoirProviderSelector` to `go.opentelemetry.io/otel/sdk/metric`, which defines the exemplar reservoir to use based on the aggregation of the metric. (#5861)
- Add `ExemplarReservoirProviderSelector` to `go.opentelemetry.io/otel/sdk/metric.Stream` to allow using views to configure the exemplar reservoir to use for a metric. (#5861)
- Add `ReservoirProvider`, `HistogramReservoirProvider` and `FixedSizeReservoirProvider` to `go.opentelemetry.io/otel/sdk/metric/exemplar` to make it convenient to use providers of Reservoirs. (#5861)
- The `go.opentelemetry.io/otel/semconv/v1.27.0` package.
  The package contains semantic conventions from the `v1.27.0` version of the OpenTelemetry Semantic Conventions. (#5894)
- Add `Attributes attribute.Set` field to `Scope` in `go.opentelemetry.io/otel/sdk/instrumentation`. (#5903)
- Add `Attributes attribute.Set` field to `ScopeRecords` in `go.opentelemetry.io/otel/log/logtest`. (#5927)
- `go.opentelemetry.io/otel/exporters/otlp/otlptrace/otlptracegrpc` adds instrumentation scope attributes. (#5934)
- `go.opentelemetry.io/otel/exporters/otlp/otlptrace/otlptracehttp` adds instrumentation scope attributes. (#5934)
- `go.opentelemetry.io/otel/exporters/otlp/otlpmetric/otlpmetricgrpc` adds instrumentation scope attributes. (#5935)
- `go.opentelemetry.io/otel/exporters/otlp/otlpmetric/otlpmetrichttp` adds instrumentation scope attributes. (#5935)
- `go.opentelemetry.io/otel/exporters/otlp/otlplog/otlploggrpc` adds instrumentation scope attributes. (#5933)
- `go.opentelemetry.io/otel/exporters/otlp/otlplog/otlploghttp` adds instrumentation scope attributes. (#5933)
- `go.opentelemetry.io/otel/exporters/prometheus` adds instrumentation scope attributes in `otel_scope_info` metric as labels. (#5932)

### Changed

- Support scope attributes and make them as identifying for `Tracer` in `go.opentelemetry.io/otel` and `go.opentelemetry.io/otel/sdk/trace`. (#5924)
- Support scope attributes and make them as identifying for `Meter` in `go.opentelemetry.io/otel` and `go.opentelemetry.io/otel/sdk/metric`. (#5926)
- Support scope attributes and make them as identifying for `Logger` in `go.opentelemetry.io/otel` and `go.opentelemetry.io/otel/sdk/log`. (#5925)
- Make schema URL and scope attributes as identifying for `Tracer` in `go.opentelemetry.io/otel/bridge/opentracing`. (#5931)
- Clear unneeded slice elements to allow GC to collect the objects in `go.opentelemetry.io/otel/sdk/metric` and `go.opentelemetry.io/otel/sdk/trace`. (#5804)

### Fixed

- Global MeterProvider registration unwraps global instrument Observers, the undocumented Unwrap() methods are now private. (#5881)
- `go.opentelemetry.io/otel/exporters/otlp/otlpmetric/otlpmetricgrpc` now keeps the metadata already present in the context when `WithHeaders` is used. (#5892)
- `go.opentelemetry.io/otel/exporters/otlp/otlplog/otlploggrpc` now keeps the metadata already present in the context when `WithHeaders` is used. (#5911)
- `go.opentelemetry.io/otel/exporters/otlp/otlptrace/otlptracegrpc` now keeps the metadata already present in the context when `WithHeaders` is used. (#5915)
- Fix `go.opentelemetry.io/otel/exporters/prometheus` trying to add exemplars to Gauge metrics, which is unsupported. (#5912)
- Fix `WithEndpointURL` to always use a secure connection when an https URL is passed in `go.opentelemetry.io/otel/exporters/otlp/otlpmetric/otlpmetricgrpc`. (#5944)
- Fix `WithEndpointURL` to always use a secure connection when an https URL is passed in `go.opentelemetry.io/otel/exporters/otlp/otlpmetric/otlpmetrichttp`. (#5944)
- Fix `WithEndpointURL` to always use a secure connection when an https URL is passed in `go.opentelemetry.io/otel/exporters/otlp/otlptrace/otlptracegrpc`. (#5944)
- Fix `WithEndpointURL` to always use a secure connection when an https URL is passed in `go.opentelemetry.io/otel/exporters/otlp/otlptrace/otlptracehttp`. (#5944)
- Fix incorrect metrics generated from callbacks when multiple readers are used in `go.opentelemetry.io/otel/sdk/metric`. (#5900)

### Removed

- Remove all examples under `go.opentelemetry.io/otel/example` as they are moved to [Contrib repository](https://github.com/open-telemetry/opentelemetry-go-contrib/tree/main/examples). (#5930)

## [1.31.0/0.53.0/0.7.0/0.0.10] 2024-10-11

### Added

- Add `go.opentelemetry.io/otel/sdk/metric/exemplar` package which includes `Exemplar`, `Filter`, `TraceBasedFilter`, `AlwaysOnFilter`, `HistogramReservoir`, `FixedSizeReservoir`, `Reservoir`, `Value` and `ValueType` types. These will be used for configuring the exemplar reservoir for the metrics sdk. (#5747, #5862)
- Add `WithExportBufferSize` option to log batch processor.(#5877)

### Changed

- Enable exemplars by default in `go.opentelemetry.io/otel/sdk/metric`. Exemplars can be disabled by setting `OTEL_METRICS_EXEMPLAR_FILTER=always_off` (#5778)
- `Logger.Enabled` in `go.opentelemetry.io/otel/log` now accepts a newly introduced `EnabledParameters` type instead of `Record`. (#5791)
- `FilterProcessor.Enabled` in `go.opentelemetry.io/otel/sdk/log/internal/x` now accepts `EnabledParameters` instead of `Record`. (#5791)
- The `Record` type in `go.opentelemetry.io/otel/log` is no longer comparable. (#5847)
- Performance improvements for the trace SDK `SetAttributes` method in `Span`. (#5864)
- Reduce memory allocations for the `Event` and `Link` lists in `Span`. (#5858)
- Performance improvements for the trace SDK `AddEvent`, `AddLink`, `RecordError` and `End` methods in `Span`. (#5874)

### Deprecated

- Deprecate all examples under `go.opentelemetry.io/otel/example` as they are moved to [Contrib repository](https://github.com/open-telemetry/opentelemetry-go-contrib/tree/main/examples). (#5854)

### Fixed

- The race condition for multiple `FixedSize` exemplar reservoirs identified in #5814 is resolved. (#5819)
- Fix log records duplication in case of heterogeneous resource attributes by correctly mapping each log record to it's resource and scope. (#5803)
- Fix timer channel drain to avoid hanging on Go 1.23. (#5868)
- Fix delegation for global meter providers, and panic when calling otel.SetMeterProvider. (#5827)
- Change the `reflect.TypeOf` to use a nil pointer to not allocate on the heap unless necessary. (#5827)

## [1.30.0/0.52.0/0.6.0/0.0.9] 2024-09-09

### Added

- Support `OTEL_EXPORTER_OTLP_LOGS_INSECURE` and `OTEL_EXPORTER_OTLP_INSECURE` environments in `go.opentelemetry.io/otel/exporters/otlp/otlplog/otlploggrpc`. (#5739)
- The `WithResource` option for `NewMeterProvider` now merges the provided resources with the ones from environment variables. (#5773)
- The `WithResource` option for `NewLoggerProvider` now merges the provided resources with the ones from environment variables. (#5773)
- Add UTF-8 support to `go.opentelemetry.io/otel/exporters/prometheus`. (#5755)

### Fixed

- Fix memory leak in the global `MeterProvider` when identical instruments are repeatedly created. (#5754)
- Fix panic on instruments creation when setting meter provider. (#5758)
- Fix an issue where `SetMeterProvider` in `go.opentelemetry.io/otel` might miss the delegation for instruments and registries. (#5780)

### Removed

- Drop support for [Go 1.21]. (#5736, #5740, #5800)

## [1.29.0/0.51.0/0.5.0] 2024-08-23

This release is the last to support [Go 1.21].
The next release will require at least [Go 1.22].

### Added

- Add MacOS ARM64 platform to the compatibility testing suite. (#5577)
- Add `InstrumentationScope` field to `SpanStub` in `go.opentelemetry.io/otel/sdk/trace/tracetest`, as a replacement for the deprecated `InstrumentationLibrary`. (#5627)
- Make the initial release of `go.opentelemetry.io/otel/exporters/otlp/otlplog/otlploggrpc`.
  This new module contains an OTLP exporter that transmits log telemetry using gRPC.
  This module is unstable and breaking changes may be introduced.
  See our [versioning policy](VERSIONING.md) for more information about these stability guarantees. (#5629)
- Add `Walk` function to `TraceState` in `go.opentelemetry.io/otel/trace` to iterate all the key-value pairs. (#5651)
- Bridge the trace state in `go.opentelemetry.io/otel/bridge/opencensus`. (#5651)
- Zero value of `SimpleProcessor` in `go.opentelemetry.io/otel/sdk/log` no longer panics. (#5665)
- The `FilterProcessor` interface type is added in `go.opentelemetry.io/otel/sdk/log/internal/x`.
  This is an optional and experimental interface that log `Processor`s can implement to instruct the `Logger` if a `Record` will be processed or not.
  It replaces the existing `Enabled` method that is removed from the `Processor` interface itself.
  It does not fall within the scope of the OpenTelemetry Go versioning and stability [policy](./VERSIONING.md) and it may be changed in backwards incompatible ways or removed in feature releases. (#5692)
- Support [Go 1.23]. (#5720)

### Changed

- `NewMemberRaw`, `NewKeyProperty` and `NewKeyValuePropertyRaw` in `go.opentelemetry.io/otel/baggage` allow UTF-8 string in key. (#5132)
- `Processor.OnEmit` in `go.opentelemetry.io/otel/sdk/log` now accepts a pointer to `Record` instead of a value so that the record modifications done in a processor are propagated to subsequent registered processors. (#5636)
- `SimpleProcessor.Enabled` in `go.opentelemetry.io/otel/sdk/log` now returns `false` if the exporter is `nil`. (#5665)
- Update the concurrency requirements of `Exporter` in `go.opentelemetry.io/otel/sdk/log`. (#5666)
- `SimpleProcessor` in `go.opentelemetry.io/otel/sdk/log` synchronizes `OnEmit` calls. (#5666)
- The `Processor` interface in `go.opentelemetry.io/otel/sdk/log` no longer includes the `Enabled` method.
  See the `FilterProcessor` interface type added in `go.opentelemetry.io/otel/sdk/log/internal/x` to continue providing this functionality. (#5692)
- The `SimpleProcessor` type in `go.opentelemetry.io/otel/sdk/log` is no longer comparable. (#5693)
- The `BatchProcessor` type in `go.opentelemetry.io/otel/sdk/log` is no longer comparable. (#5693)

### Fixed

- Correct comments for the priority of the `WithEndpoint` and `WithEndpointURL` options and their corresponding environment variables in `go.opentelemetry.io/otel/exporters/otlp/otlptrace/otlptracehttp`. (#5584)
- Pass the underlying error rather than a generic retry-able failure in `go.opentelemetry.io/otel/exporters/otlp/otlpmetric/otlpmetrichttp`, `go.opentelemetry.io/otel/exporters/otlp/otlplog/otlploghttp` and `go.opentelemetry.io/otel/exporters/otlp/otlptrace/otlptracehttp`. (#5541)
- Correct the `Tracer`, `Meter`, and `Logger` names used in `go.opentelemetry.io/otel/example/dice`. (#5612)
- Correct the `Tracer` names used in `go.opentelemetry.io/otel/example/namedtracer`. (#5612)
- Correct the `Tracer` name used in `go.opentelemetry.io/otel/example/opencensus`. (#5612)
- Correct the `Tracer` and `Meter` names used in `go.opentelemetry.io/otel/example/otel-collector`. (#5612)
- Correct the `Tracer` names used in `go.opentelemetry.io/otel/example/passthrough`. (#5612)
- Correct the `Meter` name used in `go.opentelemetry.io/otel/example/prometheus`. (#5612)
- Correct the `Tracer` names used in `go.opentelemetry.io/otel/example/zipkin`. (#5612)
- Correct comments for the priority of the `WithEndpoint` and `WithEndpointURL` options and their corresponding environment variables in `go.opentelemetry.io/otel/exporters/otlp/otlpmetric/otlpmetricgrpc` and `go.opentelemetry.io/otel/exporters/otlp/otlpmetric/otlpmetrichttp`. (#5641)
- Correct comments for the priority of the `WithEndpoint` and `WithEndpointURL` options and their corresponding environment variables in `go.opentelemetry.io/otel/exporters/otlp/otlplog/otlploghttp`. (#5650)
- Stop percent encoding header environment variables in `go.opentelemetry.io/otel/exporters/otlp/otlptrace/otlptracegrpc`, `go.opentelemetry.io/otel/exporters/otlp/otlptrace/otlptracehttp`, `go.opentelemetry.io/otel/exporters/otlp/otlpmetric/otlpmetricgrpc` and `go.opentelemetry.io/otel/exporters/otlp/otlpmetric/otlpmetrichttp` (#5705)
- Remove invalid environment variable header keys in `go.opentelemetry.io/otel/exporters/otlp/otlptrace/otlptracegrpc`, `go.opentelemetry.io/otel/exporters/otlp/otlptrace/otlptracehttp`, `go.opentelemetry.io/otel/exporters/otlp/otlpmetric/otlpmetricgrpc` and `go.opentelemetry.io/otel/exporters/otlp/otlpmetric/otlpmetrichttp` (#5705)

### Removed

- The `Enabled` method of the `SimpleProcessor` in `go.opentelemetry.io/otel/sdk/log` is removed. (#5692)
- The `Enabled` method of the `BatchProcessor` in `go.opentelemetry.io/otel/sdk/log` is removed. (#5692)

## [1.28.0/0.50.0/0.4.0] 2024-07-02

### Added

- The `IsEmpty` method is added to the `Instrument` type in `go.opentelemetry.io/otel/sdk/metric`.
  This method is used to check if an `Instrument` instance is a zero-value. (#5431)
- Store and provide the emitted `context.Context` in `ScopeRecords` of `go.opentelemetry.io/otel/sdk/log/logtest`. (#5468)
- The `go.opentelemetry.io/otel/semconv/v1.26.0` package.
  The package contains semantic conventions from the `v1.26.0` version of the OpenTelemetry Semantic Conventions. (#5476)
- The `AssertRecordEqual` method to `go.opentelemetry.io/otel/log/logtest` to allow comparison of two log records in tests. (#5499)
- The `WithHeaders` option to `go.opentelemetry.io/otel/exporters/zipkin` to allow configuring custom http headers while exporting spans. (#5530)

### Changed

- `Tracer.Start` in `go.opentelemetry.io/otel/trace/noop` no longer allocates a span for empty span context. (#5457)
- Upgrade `go.opentelemetry.io/otel/semconv/v1.25.0` to `go.opentelemetry.io/otel/semconv/v1.26.0` in `go.opentelemetry.io/otel/example/otel-collector`. (#5490)
- Upgrade `go.opentelemetry.io/otel/semconv/v1.25.0` to `go.opentelemetry.io/otel/semconv/v1.26.0` in `go.opentelemetry.io/otel/example/zipkin`. (#5490)
- Upgrade `go.opentelemetry.io/otel/semconv/v1.25.0` to `go.opentelemetry.io/otel/semconv/v1.26.0` in `go.opentelemetry.io/otel/exporters/zipkin`. (#5490)
  - The exporter no longer exports the deprecated "otel.library.name" or "otel.library.version" attributes.
- Upgrade `go.opentelemetry.io/otel/semconv/v1.25.0` to `go.opentelemetry.io/otel/semconv/v1.26.0` in `go.opentelemetry.io/otel/sdk/resource`. (#5490)
- Upgrade `go.opentelemetry.io/otel/semconv/v1.25.0` to `go.opentelemetry.io/otel/semconv/v1.26.0` in `go.opentelemetry.io/otel/sdk/trace`. (#5490)
- `SimpleProcessor.OnEmit` in `go.opentelemetry.io/otel/sdk/log` no longer allocates a slice which makes it possible to have a zero-allocation log processing using `SimpleProcessor`. (#5493)
- Use non-generic functions in the `Start` method of `"go.opentelemetry.io/otel/sdk/trace".Trace` to reduce memory allocation. (#5497)
- `service.instance.id` is populated for a `Resource` created with `"go.opentelemetry.io/otel/sdk/resource".Default` with a default value when `OTEL_GO_X_RESOURCE` is set. (#5520)
- Improve performance of metric instruments in `go.opentelemetry.io/otel/sdk/metric` by removing unnecessary calls to `time.Now`. (#5545)

### Fixed

- Log a warning to the OpenTelemetry internal logger when a `Record` in `go.opentelemetry.io/otel/sdk/log` drops an attribute due to a limit being reached. (#5376)
- Identify the `Tracer` returned from the global `TracerProvider` in `go.opentelemetry.io/otel/global` with its schema URL. (#5426)
- Identify the `Meter` returned from the global `MeterProvider` in `go.opentelemetry.io/otel/global` with its schema URL. (#5426)
- Log a warning to the OpenTelemetry internal logger when a `Span` in `go.opentelemetry.io/otel/sdk/trace` drops an attribute, event, or link due to a limit being reached. (#5434)
- Document instrument name requirements in `go.opentelemetry.io/otel/metric`. (#5435)
- Prevent random number generation data-race for experimental rand exemplars in `go.opentelemetry.io/otel/sdk/metric`. (#5456)
- Fix counting number of dropped attributes of `Record` in `go.opentelemetry.io/otel/sdk/log`. (#5464)
- Fix panic in baggage creation when a member contains `0x80` char in key or value. (#5494)
- Correct comments for the priority of the `WithEndpoint` and `WithEndpointURL` options and their corresponding environment variables in `go.opentelemetry.io/otel/exporters/otlp/otlptrace/otlptracegrpc`. (#5508)
- Retry trace and span ID generation if it generated an invalid one in `go.opentelemetry.io/otel/sdk/trace`. (#5514)
- Fix stale timestamps reported by the last-value aggregation. (#5517)
- Indicate the `Exporter` in `go.opentelemetry.io/otel/exporters/otlp/otlplog/otlploghttp` must be created by the `New` method. (#5521)
- Improved performance in all `{Bool,Int64,Float64,String}SliceValue` functions of `go.opentelemetry.io/attributes` by reducing the number of allocations. (#5549)
- Replace invalid percent-encoded octet sequences with replacement char in `go.opentelemetry.io/otel/baggage`. (#5528)

## [1.27.0/0.49.0/0.3.0] 2024-05-21

### Added

- Add example for `go.opentelemetry.io/otel/exporters/stdout/stdoutlog`. (#5242)
- Add `RecordFactory` in `go.opentelemetry.io/otel/sdk/log/logtest` to facilitate testing exporter and processor implementations. (#5258)
- Add `RecordFactory` in `go.opentelemetry.io/otel/log/logtest` to facilitate testing bridge implementations. (#5263)
- The count of dropped records from the `BatchProcessor` in `go.opentelemetry.io/otel/sdk/log` is logged. (#5276)
- Add metrics in the `otel-collector` example. (#5283)
- Add the synchronous gauge instrument to `go.opentelemetry.io/otel/metric`. (#5304)
  - An `int64` or `float64` synchronous gauge instrument can now be created from a `Meter`.
  - All implementations of the API (`go.opentelemetry.io/otel/metric/noop`, `go.opentelemetry.io/otel/sdk/metric`) are updated to support this instrument.
- Add logs to `go.opentelemetry.io/otel/example/dice`. (#5349)

### Changed

- The `Shutdown` method of `Exporter` in `go.opentelemetry.io/otel/exporters/stdout/stdouttrace` ignores the context cancellation and always returns `nil`. (#5189)
- The `ForceFlush` and `Shutdown` methods of the exporter returned by `New` in `go.opentelemetry.io/otel/exporters/stdout/stdoutmetric` ignore the context cancellation and always return `nil`. (#5189)
- Apply the value length limits to `Record` attributes in `go.opentelemetry.io/otel/sdk/log`. (#5230)
- De-duplicate map attributes added to a `Record` in `go.opentelemetry.io/otel/sdk/log`. (#5230)
- `go.opentelemetry.io/otel/exporters/stdout/stdoutlog` won't print timestamps when `WithoutTimestamps` option is set. (#5241)
- The `go.opentelemetry.io/otel/exporters/stdout/stdoutlog` exporter won't print `AttributeValueLengthLimit` and `AttributeCountLimit` fields now, instead it prints the `DroppedAttributes` field. (#5272)
- Improved performance in the `Stringer` implementation of `go.opentelemetry.io/otel/baggage.Member` by reducing the number of allocations. (#5286)
- Set the start time for last-value aggregates in `go.opentelemetry.io/otel/sdk/metric`. (#5305)
- The `Span` in `go.opentelemetry.io/otel/sdk/trace` will record links without span context if either non-empty `TraceState` or attributes are provided. (#5315)
- Upgrade all dependencies of `go.opentelemetry.io/otel/semconv/v1.24.0` to `go.opentelemetry.io/otel/semconv/v1.25.0`. (#5374)

### Fixed

- Comparison of unordered maps for `go.opentelemetry.io/otel/log.KeyValue` and `go.opentelemetry.io/otel/log.Value`. (#5306)
- Fix the empty output of `go.opentelemetry.io/otel/log.Value` in `go.opentelemetry.io/otel/exporters/stdout/stdoutlog`. (#5311)
- Split the behavior of `Recorder` in `go.opentelemetry.io/otel/log/logtest` so it behaves as a `LoggerProvider` only. (#5365)
- Fix wrong package name of the error message when parsing endpoint URL in `go.opentelemetry.io/otel/exporters/otlp/otlplog/otlploghttp`. (#5371)
- Identify the `Logger` returned from the global `LoggerProvider` in `go.opentelemetry.io/otel/log/global` with its schema URL. (#5375)

## [1.26.0/0.48.0/0.2.0-alpha] 2024-04-24

### Added

- Add `Recorder` in `go.opentelemetry.io/otel/log/logtest` to facilitate testing the log bridge implementations. (#5134)
- Add span flags to OTLP spans and links exported by `go.opentelemetry.io/otel/exporters/otlp/otlptrace`. (#5194)
- Make the initial alpha release of `go.opentelemetry.io/otel/sdk/log`.
  This new module contains the Go implementation of the OpenTelemetry Logs SDK.
  This module is unstable and breaking changes may be introduced.
  See our [versioning policy](VERSIONING.md) for more information about these stability guarantees. (#5240)
- Make the initial alpha release of `go.opentelemetry.io/otel/exporters/otlp/otlplog/otlploghttp`.
  This new module contains an OTLP exporter that transmits log telemetry using HTTP.
  This module is unstable and breaking changes may be introduced.
  See our [versioning policy](VERSIONING.md) for more information about these stability guarantees. (#5240)
- Make the initial alpha release of `go.opentelemetry.io/otel/exporters/stdout/stdoutlog`.
  This new module contains an exporter prints log records to STDOUT.
  This module is unstable and breaking changes may be introduced.
  See our [versioning policy](VERSIONING.md) for more information about these stability guarantees. (#5240)
- The `go.opentelemetry.io/otel/semconv/v1.25.0` package.
  The package contains semantic conventions from the `v1.25.0` version of the OpenTelemetry Semantic Conventions. (#5254)

### Changed

- Update `go.opentelemetry.io/proto/otlp` from v1.1.0 to v1.2.0. (#5177)
- Improve performance of baggage member character validation in `go.opentelemetry.io/otel/baggage`. (#5214)
- The `otel-collector` example now uses docker compose to bring up services instead of kubernetes. (#5244)

### Fixed

- Slice attribute values in `go.opentelemetry.io/otel/attribute` are now emitted as their JSON representation. (#5159)

## [1.25.0/0.47.0/0.0.8/0.1.0-alpha] 2024-04-05

### Added

- Add `WithProxy` option in `go.opentelemetry.io/otel/exporters/otlp/otlpmetric/otlpmetrichttp`. (#4906)
- Add `WithProxy` option in `go.opentelemetry.io/otel/exporters/otlp/otlpmetric/otlptracehttp`. (#4906)
- Add `AddLink` method to the `Span` interface in `go.opentelemetry.io/otel/trace`. (#5032)
- The `Enabled` method is added to the `Logger` interface in `go.opentelemetry.io/otel/log`.
  This method is used to notify users if a log record will be emitted or not. (#5071)
- Add `SeverityUndefined` `const` to `go.opentelemetry.io/otel/log`.
  This value represents an unset severity level. (#5072)
- Add `Empty` function in `go.opentelemetry.io/otel/log` to return a `KeyValue` for an empty value. (#5076)
- Add `go.opentelemetry.io/otel/log/global` to manage the global `LoggerProvider`.
  This package is provided with the anticipation that all functionality will be migrate to `go.opentelemetry.io/otel` when `go.opentelemetry.io/otel/log` stabilizes.
  At which point, users will be required to migrage their code, and this package will be deprecated then removed. (#5085)
- Add support for `Summary` metrics in the `go.opentelemetry.io/otel/exporters/otlp/otlpmetric/otlpmetrichttp` and `go.opentelemetry.io/otel/exporters/otlp/otlpmetric/otlpmetricgrpc` exporters. (#5100)
- Add `otel.scope.name` and `otel.scope.version` tags to spans exported by `go.opentelemetry.io/otel/exporters/zipkin`. (#5108)
- Add support for `AddLink` to `go.opentelemetry.io/otel/bridge/opencensus`. (#5116)
- Add `String` method to `Value` and `KeyValue` in `go.opentelemetry.io/otel/log`. (#5117)
- Add Exemplar support to `go.opentelemetry.io/otel/exporters/prometheus`. (#5111)
- Add metric semantic conventions to `go.opentelemetry.io/otel/semconv/v1.24.0`. Future `semconv` packages will include metric semantic conventions as well. (#4528)

### Changed

- `SpanFromContext` and `SpanContextFromContext` in `go.opentelemetry.io/otel/trace` no longer make a heap allocation when the passed context has no span. (#5049)
- `go.opentelemetry.io/otel/exporters/otlp/otlptrace/otlptracegrpc` and `go.opentelemetry.io/otel/exporters/otlp/otlpmetric/otlpmetricgrpc` now create a gRPC client in idle mode and with "dns" as the default resolver using [`grpc.NewClient`](https://pkg.go.dev/google.golang.org/grpc#NewClient). (#5151)
  Because of that `WithDialOption` ignores [`grpc.WithBlock`](https://pkg.go.dev/google.golang.org/grpc#WithBlock), [`grpc.WithTimeout`](https://pkg.go.dev/google.golang.org/grpc#WithTimeout), and [`grpc.WithReturnConnectionError`](https://pkg.go.dev/google.golang.org/grpc#WithReturnConnectionError).
  Notice that [`grpc.DialContext`](https://pkg.go.dev/google.golang.org/grpc#DialContext) which was used before is now deprecated.

### Fixed

- Clarify the documentation about equivalence guarantees for the `Set` and `Distinct` types in `go.opentelemetry.io/otel/attribute`. (#5027)
- Prevent default `ErrorHandler` self-delegation. (#5137)
- Update all dependencies to address [GO-2024-2687]. (#5139)

### Removed

- Drop support for [Go 1.20]. (#4967)

### Deprecated

- Deprecate `go.opentelemetry.io/otel/attribute.Sortable` type. (#4734)
- Deprecate `go.opentelemetry.io/otel/attribute.NewSetWithSortable` function. (#4734)
- Deprecate `go.opentelemetry.io/otel/attribute.NewSetWithSortableFiltered` function. (#4734)

## [1.24.0/0.46.0/0.0.1-alpha] 2024-02-23

This release is the last to support [Go 1.20].
The next release will require at least [Go 1.21].

### Added

- Support [Go 1.22]. (#4890)
- Add exemplar support to `go.opentelemetry.io/otel/exporters/otlp/otlpmetric/otlpmetricgrpc`. (#4900)
- Add exemplar support to `go.opentelemetry.io/otel/exporters/otlp/otlpmetric/otlpmetrichttp`. (#4900)
- The `go.opentelemetry.io/otel/log` module is added.
  This module includes OpenTelemetry Go's implementation of the Logs Bridge API.
  This module is in an alpha state, it is subject to breaking changes.
  See our [versioning policy](./VERSIONING.md) for more info. (#4961)
- Add ARM64 platform to the compatibility testing suite. (#4994)

### Fixed

- Fix registration of multiple callbacks when using the global meter provider from `go.opentelemetry.io/otel`. (#4945)
- Fix negative buckets in output of exponential histograms. (#4956)

## [1.23.1] 2024-02-07

### Fixed

- Register all callbacks passed during observable instrument creation instead of just the last one multiple times in `go.opentelemetry.io/otel/sdk/metric`. (#4888)

## [1.23.0] 2024-02-06

This release contains the first stable, `v1`, release of the following modules:

- `go.opentelemetry.io/otel/bridge/opencensus`
- `go.opentelemetry.io/otel/bridge/opencensus/test`
- `go.opentelemetry.io/otel/example/opencensus`
- `go.opentelemetry.io/otel/exporters/otlp/otlpmetric/otlpmetricgrpc`
- `go.opentelemetry.io/otel/exporters/otlp/otlpmetric/otlpmetrichttp`
- `go.opentelemetry.io/otel/exporters/stdout/stdoutmetric`

See our [versioning policy](VERSIONING.md) for more information about these stability guarantees.

### Added

- Add `WithEndpointURL` option to the `exporters/otlp/otlpmetric/otlpmetricgrpc`, `exporters/otlp/otlpmetric/otlpmetrichttp`, `exporters/otlp/otlptrace/otlptracegrpc` and `exporters/otlp/otlptrace/otlptracehttp` packages. (#4808)
- Experimental exemplar exporting is added to the metric SDK.
  See [metric documentation](./sdk/metric/internal/x/README.md#exemplars) for more information about this feature and how to enable it. (#4871)
- `ErrSchemaURLConflict` is added to `go.opentelemetry.io/otel/sdk/resource`.
  This error is returned when a merge of two `Resource`s with different (non-empty) schema URL is attempted. (#4876)

### Changed

- The `Merge` and `New` functions in `go.opentelemetry.io/otel/sdk/resource` now returns a partial result if there is a schema URL merge conflict.
  Instead of returning `nil` when two `Resource`s with different (non-empty) schema URLs are merged the merged `Resource`, along with the new `ErrSchemaURLConflict` error, is returned.
  It is up to the user to decide if they want to use the returned `Resource` or not.
  It may have desired attributes overwritten or include stale semantic conventions. (#4876)

### Fixed

- Fix `ContainerID` resource detection on systemd when cgroup path has a colon. (#4449)
- Fix `go.opentelemetry.io/otel/sdk/metric` to cache instruments to avoid leaking memory when the same instrument is created multiple times. (#4820)
- Fix missing `Mix` and `Max` values for `go.opentelemetry.io/otel/exporters/stdout/stdoutmetric` by introducing `MarshalText` and `MarshalJSON` for the `Extrema` type in `go.opentelemetry.io/sdk/metric/metricdata`. (#4827)

## [1.23.0-rc.1] 2024-01-18

This is a release candidate for the v1.23.0 release.
That release is expected to include the `v1` release of the following modules:

- `go.opentelemetry.io/otel/bridge/opencensus`
- `go.opentelemetry.io/otel/bridge/opencensus/test`
- `go.opentelemetry.io/otel/example/opencensus`
- `go.opentelemetry.io/otel/exporters/otlp/otlpmetric/otlpmetricgrpc`
- `go.opentelemetry.io/otel/exporters/otlp/otlpmetric/otlpmetrichttp`
- `go.opentelemetry.io/otel/exporters/stdout/stdoutmetric`

See our [versioning policy](VERSIONING.md) for more information about these stability guarantees.

## [1.22.0/0.45.0] 2024-01-17

### Added

- The `go.opentelemetry.io/otel/semconv/v1.22.0` package.
  The package contains semantic conventions from the `v1.22.0` version of the OpenTelemetry Semantic Conventions. (#4735)
- The `go.opentelemetry.io/otel/semconv/v1.23.0` package.
  The package contains semantic conventions from the `v1.23.0` version of the OpenTelemetry Semantic Conventions. (#4746)
- The `go.opentelemetry.io/otel/semconv/v1.23.1` package.
  The package contains semantic conventions from the `v1.23.1` version of the OpenTelemetry Semantic Conventions. (#4749)
- The `go.opentelemetry.io/otel/semconv/v1.24.0` package.
  The package contains semantic conventions from the `v1.24.0` version of the OpenTelemetry Semantic Conventions. (#4770)
- Add `WithResourceAsConstantLabels` option to apply resource attributes for every metric emitted by the Prometheus exporter. (#4733)
- Experimental cardinality limiting is added to the metric SDK.
  See [metric documentation](./sdk/metric/internal/x/README.md#cardinality-limit) for more information about this feature and how to enable it. (#4457)
- Add `NewMemberRaw` and `NewKeyValuePropertyRaw` in `go.opentelemetry.io/otel/baggage`. (#4804)

### Changed

- Upgrade all use of `go.opentelemetry.io/otel/semconv` to use `v1.24.0`. (#4754)
- Update transformations in `go.opentelemetry.io/otel/exporters/zipkin` to follow `v1.24.0` version of the OpenTelemetry specification. (#4754)
- Record synchronous measurements when the passed context is canceled instead of dropping in `go.opentelemetry.io/otel/sdk/metric`.
  If you do not want to make a measurement when the context is cancelled, you need to handle it yourself (e.g  `if ctx.Err() != nil`). (#4671)
- Improve `go.opentelemetry.io/otel/trace.TraceState`'s performance. (#4722)
- Improve `go.opentelemetry.io/otel/propagation.TraceContext`'s performance. (#4721)
- Improve `go.opentelemetry.io/otel/baggage` performance. (#4743)
- Improve performance of the `(*Set).Filter` method in `go.opentelemetry.io/otel/attribute` when the passed filter does not filter out any attributes from the set. (#4774)
- `Member.String` in `go.opentelemetry.io/otel/baggage` percent-encodes only when necessary. (#4775)
- Improve `go.opentelemetry.io/otel/trace.Span`'s performance when adding multiple attributes. (#4818)
- `Property.Value` in `go.opentelemetry.io/otel/baggage` now returns a raw string instead of a percent-encoded value. (#4804)

### Fixed

- Fix `Parse` in `go.opentelemetry.io/otel/baggage` to validate member value before percent-decoding. (#4755)
- Fix whitespace encoding of `Member.String` in `go.opentelemetry.io/otel/baggage`. (#4756)
- Fix observable not registered error when the asynchronous instrument has a drop aggregation in `go.opentelemetry.io/otel/sdk/metric`. (#4772)
- Fix baggage item key so that it is not canonicalized in `go.opentelemetry.io/otel/bridge/opentracing`. (#4776)
- Fix `go.opentelemetry.io/otel/bridge/opentracing` to properly handle baggage values that requires escaping during propagation. (#4804)
- Fix a bug where using multiple readers resulted in incorrect asynchronous counter values in `go.opentelemetry.io/otel/sdk/metric`. (#4742)

## [1.21.0/0.44.0] 2023-11-16

### Removed

- Remove the deprecated `go.opentelemetry.io/otel/bridge/opencensus.NewTracer`. (#4706)
- Remove the deprecated `go.opentelemetry.io/otel/exporters/otlp/otlpmetric` module. (#4707)
- Remove the deprecated `go.opentelemetry.io/otel/example/view` module. (#4708)
- Remove the deprecated `go.opentelemetry.io/otel/example/fib` module. (#4723)

### Fixed

- Do not parse non-protobuf responses in `go.opentelemetry.io/otel/exporters/otlp/otlpmetric/otlpmetrichttp`. (#4719)
- Do not parse non-protobuf responses in `go.opentelemetry.io/otel/exporters/otlp/otlptrace/otlptracehttp`. (#4719)

## [1.20.0/0.43.0] 2023-11-10

This release brings a breaking change for custom trace API implementations. Some interfaces (`TracerProvider`, `Tracer`, `Span`) now embed the `go.opentelemetry.io/otel/trace/embedded` types. Implementers need to update their implementations based on what they want the default behavior to be. See the "API Implementations" section of the [trace API] package documentation for more information about how to accomplish this.

### Added

- Add `go.opentelemetry.io/otel/bridge/opencensus.InstallTraceBridge`, which installs the OpenCensus trace bridge, and replaces `opencensus.NewTracer`. (#4567)
- Add scope version to trace and metric bridges in `go.opentelemetry.io/otel/bridge/opencensus`. (#4584)
- Add the `go.opentelemetry.io/otel/trace/embedded` package to be embedded in the exported trace API interfaces. (#4620)
- Add the `go.opentelemetry.io/otel/trace/noop` package as a default no-op implementation of the trace API. (#4620)
- Add context propagation in `go.opentelemetry.io/otel/example/dice`. (#4644)
- Add view configuration to `go.opentelemetry.io/otel/example/prometheus`. (#4649)
- Add `go.opentelemetry.io/otel/metric.WithExplicitBucketBoundaries`, which allows defining default explicit bucket boundaries when creating histogram instruments. (#4603)
- Add `Version` function in `go.opentelemetry.io/otel/exporters/otlp/otlpmetric/otlpmetricgrpc`. (#4660)
- Add `Version` function in `go.opentelemetry.io/otel/exporters/otlp/otlpmetric/otlpmetrichttp`. (#4660)
- Add Summary, SummaryDataPoint, and QuantileValue to `go.opentelemetry.io/sdk/metric/metricdata`. (#4622)
- `go.opentelemetry.io/otel/bridge/opencensus.NewMetricProducer` now supports exemplars from OpenCensus. (#4585)
- Add support for `WithExplicitBucketBoundaries` in `go.opentelemetry.io/otel/sdk/metric`. (#4605)
- Add support for Summary metrics in `go.opentelemetry.io/otel/bridge/opencensus`. (#4668)

### Deprecated

- Deprecate `go.opentelemetry.io/otel/bridge/opencensus.NewTracer` in favor of `opencensus.InstallTraceBridge`. (#4567)
- Deprecate `go.opentelemetry.io/otel/example/fib` package is in favor of `go.opentelemetry.io/otel/example/dice`. (#4618)
- Deprecate `go.opentelemetry.io/otel/trace.NewNoopTracerProvider`.
  Use the added `NewTracerProvider` function in `go.opentelemetry.io/otel/trace/noop` instead. (#4620)
- Deprecate `go.opentelemetry.io/otel/example/view` package in favor of `go.opentelemetry.io/otel/example/prometheus`. (#4649)
- Deprecate `go.opentelemetry.io/otel/exporters/otlp/otlpmetric`. (#4693)

### Changed

- `go.opentelemetry.io/otel/bridge/opencensus.NewMetricProducer` returns a `*MetricProducer` struct instead of the metric.Producer interface. (#4583)
- The `TracerProvider` in `go.opentelemetry.io/otel/trace` now embeds the `go.opentelemetry.io/otel/trace/embedded.TracerProvider` type.
  This extends the `TracerProvider` interface and is is a breaking change for any existing implementation.
  Implementers need to update their implementations based on what they want the default behavior of the interface to be.
  See the "API Implementations" section of the `go.opentelemetry.io/otel/trace` package documentation for more information about how to accomplish this. (#4620)
- The `Tracer` in `go.opentelemetry.io/otel/trace` now embeds the `go.opentelemetry.io/otel/trace/embedded.Tracer` type.
  This extends the `Tracer` interface and is is a breaking change for any existing implementation.
  Implementers need to update their implementations based on what they want the default behavior of the interface to be.
  See the "API Implementations" section of the `go.opentelemetry.io/otel/trace` package documentation for more information about how to accomplish this. (#4620)
- The `Span` in `go.opentelemetry.io/otel/trace` now embeds the `go.opentelemetry.io/otel/trace/embedded.Span` type.
  This extends the `Span` interface and is is a breaking change for any existing implementation.
  Implementers need to update their implementations based on what they want the default behavior of the interface to be.
  See the "API Implementations" section of the `go.opentelemetry.io/otel/trace` package documentation for more information about how to accomplish this. (#4620)
- `go.opentelemetry.io/otel/exporters/otlp/otlpmetric/otlpmetricgrpc` does no longer depend on `go.opentelemetry.io/otel/exporters/otlp/otlpmetric`. (#4660)
- `go.opentelemetry.io/otel/exporters/otlp/otlpmetric/otlpmetrichttp` does no longer depend on `go.opentelemetry.io/otel/exporters/otlp/otlpmetric`. (#4660)
- Retry for `502 Bad Gateway` and `504 Gateway Timeout` HTTP statuses in `go.opentelemetry.io/otel/exporters/otlp/otlpmetric/otlpmetrichttp`. (#4670)
- Retry for `502 Bad Gateway` and `504 Gateway Timeout` HTTP statuses in `go.opentelemetry.io/otel/exporters/otlp/otlptrace/otlptracehttp`. (#4670)
- Retry for `RESOURCE_EXHAUSTED` only if RetryInfo is returned in `go.opentelemetry.io/otel/exporters/otlp/otlpmetric/otlpmetricgrpc`. (#4669)
- Retry for `RESOURCE_EXHAUSTED` only if RetryInfo is returned in `go.opentelemetry.io/otel/exporters/otlp/otlptrace/otlptracegrpc`. (#4669)
- Retry temporary HTTP request failures in `go.opentelemetry.io/otel/exporters/otlp/otlpmetric/otlpmetrichttp`. (#4679)
- Retry temporary HTTP request failures in `go.opentelemetry.io/otel/exporters/otlp/otlptrace/otlptracehttp`. (#4679)

### Fixed

- Fix improper parsing of characters such us `+`, `/` by `Parse` in `go.opentelemetry.io/otel/baggage` as they were rendered as a whitespace. (#4667)
- Fix improper parsing of characters such us `+`, `/` passed via `OTEL_RESOURCE_ATTRIBUTES` in `go.opentelemetry.io/otel/sdk/resource` as they were rendered as a whitespace. (#4699)
- Fix improper parsing of characters such us `+`, `/` passed via `OTEL_EXPORTER_OTLP_HEADERS` and `OTEL_EXPORTER_OTLP_METRICS_HEADERS` in `go.opentelemetry.io/otel/exporters/otlp/otlpmetric/otlpmetricgrpc` as they were rendered as a whitespace. (#4699)
- Fix improper parsing of characters such us `+`, `/` passed via `OTEL_EXPORTER_OTLP_HEADERS` and `OTEL_EXPORTER_OTLP_METRICS_HEADERS` in `go.opentelemetry.io/otel/exporters/otlp/otlpmetric/otlpmetrichttp` as they were rendered as a whitespace. (#4699)
- Fix improper parsing of characters such us `+`, `/` passed via `OTEL_EXPORTER_OTLP_HEADERS` and `OTEL_EXPORTER_OTLP_TRACES_HEADERS` in `go.opentelemetry.io/otel/exporters/otlp/otlpmetric/otlptracegrpc` as they were rendered as a whitespace. (#4699)
- Fix improper parsing of characters such us `+`, `/` passed via `OTEL_EXPORTER_OTLP_HEADERS` and `OTEL_EXPORTER_OTLP_TRACES_HEADERS` in `go.opentelemetry.io/otel/exporters/otlp/otlpmetric/otlptracehttp` as they were rendered as a whitespace. (#4699)
- In `go.opentelemetry.op/otel/exporters/prometheus`, the exporter no longer `Collect`s metrics after `Shutdown` is invoked. (#4648)
- Fix documentation for `WithCompressor` in `go.opentelemetry.io/otel/exporters/otlp/otlptrace/otlptracegrpc`. (#4695)
- Fix documentation for `WithCompressor` in `go.opentelemetry.io/otel/exporters/otlp/otlpmetric/otlpmetricgrpc`. (#4695)

## [1.19.0/0.42.0/0.0.7] 2023-09-28

This release contains the first stable release of the OpenTelemetry Go [metric SDK].
Our project stability guarantees now apply to the `go.opentelemetry.io/otel/sdk/metric` package.
See our [versioning policy](VERSIONING.md) for more information about these stability guarantees.

### Added

- Add the "Roll the dice" getting started application example in `go.opentelemetry.io/otel/example/dice`. (#4539)
- The `WithWriter` and `WithPrettyPrint` options to `go.opentelemetry.io/otel/exporters/stdout/stdoutmetric` to set a custom `io.Writer`, and allow displaying the output in human-readable JSON. (#4507)

### Changed

- Allow '/' characters in metric instrument names. (#4501)
- The exporter in `go.opentelemetry.io/otel/exporters/stdout/stdoutmetric` does not prettify its output by default anymore. (#4507)
- Upgrade `gopkg.io/yaml` from `v2` to `v3` in `go.opentelemetry.io/otel/schema`. (#4535)

### Fixed

- In `go.opentelemetry.op/otel/exporters/prometheus`, don't try to create the Prometheus metric on every `Collect` if we know the scope is invalid. (#4499)

### Removed

- Remove `"go.opentelemetry.io/otel/bridge/opencensus".NewMetricExporter`, which is replaced by `NewMetricProducer`. (#4566)

## [1.19.0-rc.1/0.42.0-rc.1] 2023-09-14

This is a release candidate for the v1.19.0/v0.42.0 release.
That release is expected to include the `v1` release of the OpenTelemetry Go metric SDK and will provide stability guarantees of that SDK.
See our [versioning policy](VERSIONING.md) for more information about these stability guarantees.

### Changed

- Allow '/' characters in metric instrument names. (#4501)

### Fixed

- In `go.opentelemetry.op/otel/exporters/prometheus`, don't try to create the prometheus metric on every `Collect` if we know the scope is invalid. (#4499)

## [1.18.0/0.41.0/0.0.6] 2023-09-12

This release drops the compatibility guarantee of [Go 1.19].

### Added

- Add `WithProducer` option in `go.opentelemetry.op/otel/exporters/prometheus` to restore the ability to register producers on the prometheus exporter's manual reader. (#4473)
- Add `IgnoreValue` option in `go.opentelemetry.io/otel/sdk/metric/metricdata/metricdatatest` to allow ignoring values when comparing metrics. (#4447)

### Changed

- Use a `TestingT` interface instead of `*testing.T` struct in `go.opentelemetry.io/otel/sdk/metric/metricdata/metricdatatest`. (#4483)

### Deprecated

- The `NewMetricExporter` in `go.opentelemetry.io/otel/bridge/opencensus` was deprecated in `v0.35.0` (#3541).
  The deprecation notice format for the function has been corrected to trigger Go documentation and build tooling. (#4470)

### Removed

- Removed the deprecated `go.opentelemetry.io/otel/exporters/jaeger` package. (#4467)
- Removed the deprecated `go.opentelemetry.io/otel/example/jaeger` package. (#4467)
- Removed the deprecated `go.opentelemetry.io/otel/sdk/metric/aggregation` package. (#4468)
- Removed the deprecated internal packages in `go.opentelemetry.io/otel/exporters/otlp` and its sub-packages. (#4469)
- Dropped guaranteed support for versions of Go less than 1.20. (#4481)

## [1.17.0/0.40.0/0.0.5] 2023-08-28

### Added

- Export the `ManualReader` struct in `go.opentelemetry.io/otel/sdk/metric`. (#4244)
- Export the `PeriodicReader` struct in `go.opentelemetry.io/otel/sdk/metric`. (#4244)
- Add support for exponential histogram aggregations.
  A histogram can be configured as an exponential histogram using a view with `"go.opentelemetry.io/otel/sdk/metric".ExponentialHistogram` as the aggregation. (#4245)
- Export the `Exporter` struct in `go.opentelemetry.io/otel/exporters/otlp/otlpmetric/otlpmetricgrpc`. (#4272)
- Export the `Exporter` struct in `go.opentelemetry.io/otel/exporters/otlp/otlpmetric/otlpmetrichttp`. (#4272)
- The exporters in `go.opentelemetry.io/otel/exporters/otlp/otlpmetric` now support the `OTEL_EXPORTER_OTLP_METRICS_TEMPORALITY_PREFERENCE` environment variable. (#4287)
- Add `WithoutCounterSuffixes` option in `go.opentelemetry.io/otel/exporters/prometheus` to disable addition of `_total` suffixes. (#4306)
- Add info and debug logging to the metric SDK in `go.opentelemetry.io/otel/sdk/metric`. (#4315)
- The `go.opentelemetry.io/otel/semconv/v1.21.0` package.
  The package contains semantic conventions from the `v1.21.0` version of the OpenTelemetry Semantic Conventions. (#4362)
- Accept 201 to 299 HTTP status as success in `go.opentelemetry.io/otel/exporters/otlp/otlpmetric/otlpmetrichttp` and `go.opentelemetry.io/otel/exporters/otlp/otlptrace/otlptracehttp`. (#4365)
- Document the `Temporality` and `Aggregation` methods of the `"go.opentelemetry.io/otel/sdk/metric".Exporter"` need to be concurrent safe. (#4381)
- Expand the set of units supported by the Prometheus exporter, and don't add unit suffixes if they are already present in `go.opentelemetry.op/otel/exporters/prometheus` (#4374)
- Move the `Aggregation` interface and its implementations from `go.opentelemetry.io/otel/sdk/metric/aggregation` to `go.opentelemetry.io/otel/sdk/metric`. (#4435)
- The exporters in `go.opentelemetry.io/otel/exporters/otlp/otlpmetric` now support the `OTEL_EXPORTER_OTLP_METRICS_DEFAULT_HISTOGRAM_AGGREGATION` environment variable. (#4437)
- Add the `NewAllowKeysFilter` and `NewDenyKeysFilter` functions to `go.opentelemetry.io/otel/attribute` to allow convenient creation of allow-keys and deny-keys filters. (#4444)
- Support Go 1.21. (#4463)

### Changed

- Starting from `v1.21.0` of semantic conventions, `go.opentelemetry.io/otel/semconv/{version}/httpconv` and `go.opentelemetry.io/otel/semconv/{version}/netconv` packages will no longer be published. (#4145)
- Log duplicate instrument conflict at a warning level instead of info in `go.opentelemetry.io/otel/sdk/metric`. (#4202)
- Return an error on the creation of new instruments in `go.opentelemetry.io/otel/sdk/metric` if their name doesn't pass regexp validation. (#4210)
- `NewManualReader` in `go.opentelemetry.io/otel/sdk/metric` returns `*ManualReader` instead of `Reader`. (#4244)
- `NewPeriodicReader` in `go.opentelemetry.io/otel/sdk/metric` returns `*PeriodicReader` instead of `Reader`. (#4244)
- Count the Collect time in the `PeriodicReader` timeout in `go.opentelemetry.io/otel/sdk/metric`. (#4221)
- The function `New` in `go.opentelemetry.io/otel/exporters/otlp/otlpmetric/otlpmetricgrpc` returns `*Exporter` instead of `"go.opentelemetry.io/otel/sdk/metric".Exporter`. (#4272)
- The function `New` in `go.opentelemetry.io/otel/exporters/otlp/otlpmetric/otlpmetrichttp` returns `*Exporter` instead of `"go.opentelemetry.io/otel/sdk/metric".Exporter`. (#4272)
- If an attribute set is omitted from an async callback, the previous value will no longer be exported in `go.opentelemetry.io/otel/sdk/metric`. (#4290)
- If an attribute set is observed multiple times in an async callback in `go.opentelemetry.io/otel/sdk/metric`, the values will be summed instead of the last observation winning. (#4289)
- Allow the explicit bucket histogram aggregation to be used for the up-down counter, observable counter, observable up-down counter, and observable gauge in the `go.opentelemetry.io/otel/sdk/metric` package. (#4332)
- Restrict `Meter`s in `go.opentelemetry.io/otel/sdk/metric` to only register and collect instruments it created. (#4333)
- `PeriodicReader.Shutdown` and `PeriodicReader.ForceFlush` in `go.opentelemetry.io/otel/sdk/metric` now apply the periodic reader's timeout to the operation if the user provided context does not contain a deadline. (#4356, #4377)
- Upgrade all use of `go.opentelemetry.io/otel/semconv` to use `v1.21.0`. (#4408)
- Increase instrument name maximum length from 63 to 255 characters in `go.opentelemetry.io/otel/sdk/metric`. (#4434)
- Add `go.opentelemetry.op/otel/sdk/metric.WithProducer` as an `Option` for `"go.opentelemetry.io/otel/sdk/metric".NewManualReader` and `"go.opentelemetry.io/otel/sdk/metric".NewPeriodicReader`. (#4346)

### Removed

- Remove `Reader.RegisterProducer` in `go.opentelemetry.io/otel/metric`.
  Use the added `WithProducer` option instead. (#4346)
- Remove `Reader.ForceFlush` in `go.opentelemetry.io/otel/metric`.
  Notice that `PeriodicReader.ForceFlush` is still available. (#4375)

### Fixed

- Correctly format log messages from the `go.opentelemetry.io/otel/exporters/zipkin` exporter. (#4143)
- Log an error for calls to `NewView` in `go.opentelemetry.io/otel/sdk/metric` that have empty criteria. (#4307)
- Fix `"go.opentelemetry.io/otel/sdk/resource".WithHostID()` to not set an empty `host.id`. (#4317)
- Use the instrument identifying fields to cache aggregators and determine duplicate instrument registrations in `go.opentelemetry.io/otel/sdk/metric`. (#4337)
- Detect duplicate instruments for case-insensitive names in `go.opentelemetry.io/otel/sdk/metric`. (#4338)
- The `ManualReader` will not panic if `AggregationSelector` returns `nil` in `go.opentelemetry.io/otel/sdk/metric`. (#4350)
- If a `Reader`'s `AggregationSelector` returns `nil` or `DefaultAggregation` the pipeline will use the default aggregation. (#4350)
- Log a suggested view that fixes instrument conflicts in `go.opentelemetry.io/otel/sdk/metric`. (#4349)
- Fix possible panic, deadlock and race condition in batch span processor in `go.opentelemetry.io/otel/sdk/trace`. (#4353)
- Improve context cancellation handling in batch span processor's `ForceFlush` in  `go.opentelemetry.io/otel/sdk/trace`. (#4369)
- Decouple `go.opentelemetry.io/otel/exporters/otlp/otlptrace/internal` from `go.opentelemetry.io/otel/exporters/otlp/internal` using gotmpl. (#4397, #3846)
- Decouple `go.opentelemetry.io/otel/exporters/otlp/otlpmetric/otlpmetricgrpc/internal` from `go.opentelemetry.io/otel/exporters/otlp/internal` and `go.opentelemetry.io/otel/exporters/otlp/otlpmetric/internal` using gotmpl. (#4404, #3846)
- Decouple `go.opentelemetry.io/otel/exporters/otlp/otlpmetric/otlpmetrichttp/internal` from `go.opentelemetry.io/otel/exporters/otlp/internal` and `go.opentelemetry.io/otel/exporters/otlp/otlpmetric/internal` using gotmpl. (#4407, #3846)
- Decouple `go.opentelemetry.io/otel/exporters/otlp/otlptrace/otlptracegrpc/internal` from `go.opentelemetry.io/otel/exporters/otlp/internal` and `go.opentelemetry.io/otel/exporters/otlp/otlptrace/internal` using gotmpl. (#4400, #3846)
- Decouple `go.opentelemetry.io/otel/exporters/otlp/otlptrace/otlptracehttp/internal` from `go.opentelemetry.io/otel/exporters/otlp/internal` and `go.opentelemetry.io/otel/exporters/otlp/otlptrace/internal` using gotmpl. (#4401, #3846)
- Do not block the metric SDK when OTLP metric exports are blocked in `go.opentelemetry.io/otel/exporters/otlp/otlpmetric/otlpmetricgrpc` and `go.opentelemetry.io/otel/exporters/otlp/otlpmetric/otlpmetrichttp`. (#3925, #4395)
- Do not append `_total` if the counter already has that suffix for the Prometheus exproter in `go.opentelemetry.io/otel/exporter/prometheus`. (#4373)
- Fix resource detection data race in `go.opentelemetry.io/otel/sdk/resource`. (#4409)
- Use the first-seen instrument name during instrument name conflicts in `go.opentelemetry.io/otel/sdk/metric`. (#4428)

### Deprecated

- The `go.opentelemetry.io/otel/exporters/jaeger` package is deprecated.
  OpenTelemetry dropped support for Jaeger exporter in July 2023.
  Use `go.opentelemetry.io/otel/exporters/otlp/otlptrace/otlptracehttp`
  or `go.opentelemetry.io/otel/exporters/otlp/otlptrace/otlptracegrpc` instead. (#4423)
- The `go.opentelemetry.io/otel/example/jaeger` package is deprecated. (#4423)
- The `go.opentelemetry.io/otel/exporters/otlp/otlpmetric/internal` package is deprecated. (#4420)
- The `go.opentelemetry.io/otel/exporters/otlp/otlpmetric/internal/oconf` package is deprecated. (#4420)
- The `go.opentelemetry.io/otel/exporters/otlp/otlpmetric/internal/otest` package is deprecated. (#4420)
- The `go.opentelemetry.io/otel/exporters/otlp/otlpmetric/internal/transform` package is deprecated. (#4420)
- The `go.opentelemetry.io/otel/exporters/otlp/internal` package is deprecated. (#4421)
- The `go.opentelemetry.io/otel/exporters/otlp/internal/envconfig` package is deprecated. (#4421)
- The `go.opentelemetry.io/otel/exporters/otlp/internal/retry` package is deprecated. (#4421)
- The `go.opentelemetry.io/otel/exporters/otlp/otlptrace/internal` package is deprecated. (#4425)
- The `go.opentelemetry.io/otel/exporters/otlp/otlptrace/internal/envconfig` package is deprecated. (#4425)
- The `go.opentelemetry.io/otel/exporters/otlp/otlptrace/internal/otlpconfig` package is deprecated. (#4425)
- The `go.opentelemetry.io/otel/exporters/otlp/otlptrace/internal/otlptracetest` package is deprecated. (#4425)
- The `go.opentelemetry.io/otel/exporters/otlp/otlptrace/internal/retry` package is deprecated. (#4425)
- The `go.opentelemetry.io/otel/sdk/metric/aggregation` package is deprecated.
  Use the aggregation types added to `go.opentelemetry.io/otel/sdk/metric` instead. (#4435)

## [1.16.0/0.39.0] 2023-05-18

This release contains the first stable release of the OpenTelemetry Go [metric API].
Our project stability guarantees now apply to the `go.opentelemetry.io/otel/metric` package.
See our [versioning policy](VERSIONING.md) for more information about these stability guarantees.

### Added

- The `go.opentelemetry.io/otel/semconv/v1.19.0` package.
  The package contains semantic conventions from the `v1.19.0` version of the OpenTelemetry specification. (#3848)
- The `go.opentelemetry.io/otel/semconv/v1.20.0` package.
  The package contains semantic conventions from the `v1.20.0` version of the OpenTelemetry specification. (#4078)
- The Exponential Histogram data types in `go.opentelemetry.io/otel/sdk/metric/metricdata`. (#4165)
- OTLP metrics exporter now supports the Exponential Histogram Data Type. (#4222)
- Fix serialization of `time.Time` zero values in `go.opentelemetry.io/otel/exporters/otlp/otlpmetric/otlpmetricgrpc` and `go.opentelemetry.io/otel/exporters/otlp/otlpmetric/otlpmetrichttp` packages. (#4271)

### Changed

- Use `strings.Cut()` instead of `string.SplitN()` for better readability and memory use. (#4049)
- `MeterProvider` returns noop meters once it has been shutdown. (#4154)

### Removed

- The deprecated `go.opentelemetry.io/otel/metric/instrument` package is removed.
  Use `go.opentelemetry.io/otel/metric` instead. (#4055)

### Fixed

- Fix build for BSD based systems in `go.opentelemetry.io/otel/sdk/resource`. (#4077)

## [1.16.0-rc.1/0.39.0-rc.1] 2023-05-03

This is a release candidate for the v1.16.0/v0.39.0 release.
That release is expected to include the `v1` release of the OpenTelemetry Go metric API and will provide stability guarantees of that API.
See our [versioning policy](VERSIONING.md) for more information about these stability guarantees.

### Added

- Support global `MeterProvider` in `go.opentelemetry.io/otel`. (#4039)
  - Use `Meter` for a `metric.Meter` from the global `metric.MeterProvider`.
  - Use `GetMeterProivder` for a global `metric.MeterProvider`.
  - Use `SetMeterProivder` to set the global `metric.MeterProvider`.

### Changed

- Move the `go.opentelemetry.io/otel/metric` module to the `stable-v1` module set.
  This stages the metric API to be released as a stable module. (#4038)

### Removed

- The `go.opentelemetry.io/otel/metric/global` package is removed.
  Use `go.opentelemetry.io/otel` instead. (#4039)

## [1.15.1/0.38.1] 2023-05-02

### Fixed

- Remove unused imports from `sdk/resource/host_id_bsd.go` which caused build failures. (#4040, #4041)

## [1.15.0/0.38.0] 2023-04-27

### Added

- The `go.opentelemetry.io/otel/metric/embedded` package. (#3916)
- The `Version` function to `go.opentelemetry.io/otel/sdk` to return the SDK version. (#3949)
- Add a `WithNamespace` option to `go.opentelemetry.io/otel/exporters/prometheus` to allow users to prefix metrics with a namespace. (#3970)
- The following configuration types were added to `go.opentelemetry.io/otel/metric/instrument` to be used in the configuration of measurement methods. (#3971)
  - The `AddConfig` used to hold configuration for addition measurements
    - `NewAddConfig` used to create a new `AddConfig`
    - `AddOption` used to configure an `AddConfig`
  - The `RecordConfig` used to hold configuration for recorded measurements
    - `NewRecordConfig` used to create a new `RecordConfig`
    - `RecordOption` used to configure a `RecordConfig`
  - The `ObserveConfig` used to hold configuration for observed measurements
    - `NewObserveConfig` used to create a new `ObserveConfig`
    - `ObserveOption` used to configure an `ObserveConfig`
- `WithAttributeSet` and `WithAttributes` are added to `go.opentelemetry.io/otel/metric/instrument`.
  They return an option used during a measurement that defines the attribute Set associated with the measurement. (#3971)
- The `Version` function to `go.opentelemetry.io/otel/exporters/otlp/otlpmetric` to return the OTLP metrics client version. (#3956)
- The `Version` function to `go.opentelemetry.io/otel/exporters/otlp/otlptrace` to return the OTLP trace client version. (#3956)

### Changed

- The `Extrema` in `go.opentelemetry.io/otel/sdk/metric/metricdata` is redefined with a generic argument of `[N int64 | float64]`. (#3870)
- Update all exported interfaces from `go.opentelemetry.io/otel/metric` to embed their corresponding interface from `go.opentelemetry.io/otel/metric/embedded`.
  This adds an implementation requirement to set the interface default behavior for unimplemented methods. (#3916)
- Move No-Op implementation from `go.opentelemetry.io/otel/metric` into its own package `go.opentelemetry.io/otel/metric/noop`. (#3941)
  - `metric.NewNoopMeterProvider` is replaced with `noop.NewMeterProvider`
- Add all the methods from `"go.opentelemetry.io/otel/trace".SpanContext` to `bridgeSpanContext` by embedding `otel.SpanContext` in `bridgeSpanContext`. (#3966)
- Wrap `UploadMetrics` error in `go.opentelemetry.io/otel/exporters/otlp/otlpmetric/` to improve error message when encountering generic grpc errors. (#3974)
- The measurement methods for all instruments in `go.opentelemetry.io/otel/metric/instrument` accept an option instead of the variadic `"go.opentelemetry.io/otel/attribute".KeyValue`. (#3971)
  - The `Int64Counter.Add` method now accepts `...AddOption`
  - The `Float64Counter.Add` method now accepts `...AddOption`
  - The `Int64UpDownCounter.Add` method now accepts `...AddOption`
  - The `Float64UpDownCounter.Add` method now accepts `...AddOption`
  - The `Int64Histogram.Record` method now accepts `...RecordOption`
  - The `Float64Histogram.Record` method now accepts `...RecordOption`
  - The `Int64Observer.Observe` method now accepts `...ObserveOption`
  - The `Float64Observer.Observe` method now accepts `...ObserveOption`
- The `Observer` methods in `go.opentelemetry.io/otel/metric` accept an option instead of the variadic `"go.opentelemetry.io/otel/attribute".KeyValue`. (#3971)
  - The `Observer.ObserveInt64` method now accepts `...ObserveOption`
  - The `Observer.ObserveFloat64` method now accepts `...ObserveOption`
- Move global metric back to `go.opentelemetry.io/otel/metric/global` from `go.opentelemetry.io/otel`. (#3986)

### Fixed

- `TracerProvider` allows calling `Tracer()` while it's shutting down.
  It used to deadlock. (#3924)
- Use the SDK version for the Telemetry SDK resource detector in `go.opentelemetry.io/otel/sdk/resource`. (#3949)
- Fix a data race in `SpanProcessor` returned by `NewSimpleSpanProcessor` in `go.opentelemetry.io/otel/sdk/trace`. (#3951)
- Automatically figure out the default aggregation with `aggregation.Default`. (#3967)

### Deprecated

- The `go.opentelemetry.io/otel/metric/instrument` package is deprecated.
  Use the equivalent types added to `go.opentelemetry.io/otel/metric` instead. (#4018)

## [1.15.0-rc.2/0.38.0-rc.2] 2023-03-23

This is a release candidate for the v1.15.0/v0.38.0 release.
That release will include the `v1` release of the OpenTelemetry Go metric API and will provide stability guarantees of that API.
See our [versioning policy](VERSIONING.md) for more information about these stability guarantees.

### Added

- The `WithHostID` option to `go.opentelemetry.io/otel/sdk/resource`. (#3812)
- The `WithoutTimestamps` option to `go.opentelemetry.io/otel/exporters/stdout/stdoutmetric` to sets all timestamps to zero. (#3828)
- The new `Exemplar` type is added to `go.opentelemetry.io/otel/sdk/metric/metricdata`.
  Both the `DataPoint` and `HistogramDataPoint` types from that package have a new field of `Exemplars` containing the sampled exemplars for their timeseries. (#3849)
- Configuration for each metric instrument in `go.opentelemetry.io/otel/sdk/metric/instrument`. (#3895)
- The internal logging introduces a warning level verbosity equal to `V(1)`. (#3900)
- Added a log message warning about usage of `SimpleSpanProcessor` in production environments. (#3854)

### Changed

- Optimize memory allocation when creation a new `Set` using `NewSet` or `NewSetWithFiltered` in `go.opentelemetry.io/otel/attribute`. (#3832)
- Optimize memory allocation when creation new metric instruments in `go.opentelemetry.io/otel/sdk/metric`. (#3832)
- Avoid creating new objects on all calls to `WithDeferredSetup` and `SkipContextSetup` in OpenTracing bridge. (#3833)
- The `New` and `Detect` functions from `go.opentelemetry.io/otel/sdk/resource` return errors that wrap underlying errors instead of just containing the underlying error strings. (#3844)
- Both the `Histogram` and `HistogramDataPoint` are redefined with a generic argument of `[N int64 | float64]` in `go.opentelemetry.io/otel/sdk/metric/metricdata`. (#3849)
- The metric `Export` interface from `go.opentelemetry.io/otel/sdk/metric` accepts a `*ResourceMetrics` instead of `ResourceMetrics`. (#3853)
- Rename `Asynchronous` to `Observable` in `go.opentelemetry.io/otel/metric/instrument`. (#3892)
- Rename `Int64ObserverOption` to `Int64ObservableOption` in `go.opentelemetry.io/otel/metric/instrument`. (#3895)
- Rename `Float64ObserverOption` to `Float64ObservableOption` in `go.opentelemetry.io/otel/metric/instrument`. (#3895)
- The internal logging changes the verbosity level of info to `V(4)`, the verbosity level of debug to `V(8)`. (#3900)

### Fixed

- `TracerProvider` consistently doesn't allow to register a `SpanProcessor` after shutdown. (#3845)

### Removed

- The deprecated `go.opentelemetry.io/otel/metric/global` package is removed. (#3829)
- The unneeded `Synchronous` interface in `go.opentelemetry.io/otel/metric/instrument` was removed. (#3892)
- The `Float64ObserverConfig` and `NewFloat64ObserverConfig` in `go.opentelemetry.io/otel/sdk/metric/instrument`.
  Use the added `float64` instrument configuration instead. (#3895)
- The `Int64ObserverConfig` and `NewInt64ObserverConfig` in `go.opentelemetry.io/otel/sdk/metric/instrument`.
  Use the added `int64` instrument configuration instead. (#3895)
- The `NewNoopMeter` function in `go.opentelemetry.io/otel/metric`, use `NewMeterProvider().Meter("")` instead. (#3893)

## [1.15.0-rc.1/0.38.0-rc.1] 2023-03-01

This is a release candidate for the v1.15.0/v0.38.0 release.
That release will include the `v1` release of the OpenTelemetry Go metric API and will provide stability guarantees of that API.
See our [versioning policy](VERSIONING.md) for more information about these stability guarantees.

This release drops the compatibility guarantee of [Go 1.18].

### Added

- Support global `MeterProvider` in `go.opentelemetry.io/otel`. (#3818)
  - Use `Meter` for a `metric.Meter` from the global `metric.MeterProvider`.
  - Use `GetMeterProivder` for a global `metric.MeterProvider`.
  - Use `SetMeterProivder` to set the global `metric.MeterProvider`.

### Changed

- Dropped compatibility testing for [Go 1.18].
  The project no longer guarantees support for this version of Go. (#3813)

### Fixed

- Handle empty environment variable as it they were not set. (#3764)
- Clarify the `httpconv` and `netconv` packages in `go.opentelemetry.io/otel/semconv/*` provide tracing semantic conventions. (#3823)
- Fix race conditions in `go.opentelemetry.io/otel/exporters/metric/prometheus` that could cause a panic. (#3899)
- Fix sending nil `scopeInfo` to metrics channel in `go.opentelemetry.io/otel/exporters/metric/prometheus` that could cause a panic in `github.com/prometheus/client_golang/prometheus`. (#3899)

### Deprecated

- The `go.opentelemetry.io/otel/metric/global` package is deprecated.
  Use `go.opentelemetry.io/otel` instead. (#3818)

### Removed

- The deprecated `go.opentelemetry.io/otel/metric/unit` package is removed. (#3814)

## [1.14.0/0.37.0/0.0.4] 2023-02-27

This release is the last to support [Go 1.18].
The next release will require at least [Go 1.19].

### Added

- The `event` type semantic conventions are added to `go.opentelemetry.io/otel/semconv/v1.17.0`. (#3697)
- Support [Go 1.20]. (#3693)
- The `go.opentelemetry.io/otel/semconv/v1.18.0` package.
  The package contains semantic conventions from the `v1.18.0` version of the OpenTelemetry specification. (#3719)
  - The following `const` renames from `go.opentelemetry.io/otel/semconv/v1.17.0` are included:
    - `OtelScopeNameKey` -> `OTelScopeNameKey`
    - `OtelScopeVersionKey` -> `OTelScopeVersionKey`
    - `OtelLibraryNameKey` -> `OTelLibraryNameKey`
    - `OtelLibraryVersionKey` -> `OTelLibraryVersionKey`
    - `OtelStatusCodeKey` -> `OTelStatusCodeKey`
    - `OtelStatusDescriptionKey` -> `OTelStatusDescriptionKey`
    - `OtelStatusCodeOk` -> `OTelStatusCodeOk`
    - `OtelStatusCodeError` -> `OTelStatusCodeError`
  - The following `func` renames from `go.opentelemetry.io/otel/semconv/v1.17.0` are included:
    - `OtelScopeName` -> `OTelScopeName`
    - `OtelScopeVersion` -> `OTelScopeVersion`
    - `OtelLibraryName` -> `OTelLibraryName`
    - `OtelLibraryVersion` -> `OTelLibraryVersion`
    - `OtelStatusDescription` -> `OTelStatusDescription`
- A `IsSampled` method is added to the `SpanContext` implementation in `go.opentelemetry.io/otel/bridge/opentracing` to expose the span sampled state.
  See the [README](./bridge/opentracing/README.md) for more information. (#3570)
- The `WithInstrumentationAttributes` option to `go.opentelemetry.io/otel/metric`. (#3738)
- The `WithInstrumentationAttributes` option to `go.opentelemetry.io/otel/trace`. (#3739)
- The following environment variables are supported by the periodic `Reader` in `go.opentelemetry.io/otel/sdk/metric`. (#3763)
  - `OTEL_METRIC_EXPORT_INTERVAL` sets the time between collections and exports.
  - `OTEL_METRIC_EXPORT_TIMEOUT` sets the timeout an export is attempted.

### Changed

- Fall-back to `TextMapCarrier` when it's not `HttpHeader`s in `go.opentelemetry.io/otel/bridge/opentracing`. (#3679)
- The `Collect` method of the `"go.opentelemetry.io/otel/sdk/metric".Reader` interface is updated to accept the `metricdata.ResourceMetrics` value the collection will be made into.
  This change is made to enable memory reuse by SDK users. (#3732)
- The `WithUnit` option in `go.opentelemetry.io/otel/sdk/metric/instrument` is updated to accept a `string` for the unit value. (#3776)

### Fixed

- Ensure `go.opentelemetry.io/otel` does not use generics. (#3723, #3725)
- Multi-reader `MeterProvider`s now export metrics for all readers, instead of just the first reader. (#3720, #3724)
- Remove use of deprecated `"math/rand".Seed` in `go.opentelemetry.io/otel/example/prometheus`. (#3733)
- Do not silently drop unknown schema data with `Parse` in  `go.opentelemetry.io/otel/schema/v1.1`. (#3743)
- Data race issue in OTLP exporter retry mechanism. (#3755, #3756)
- Wrapping empty errors when exporting in `go.opentelemetry.io/otel/sdk/metric`. (#3698, #3772)
- Incorrect "all" and "resource" definition for schema files in `go.opentelemetry.io/otel/schema/v1.1`. (#3777)

### Deprecated

- The `go.opentelemetry.io/otel/metric/unit` package is deprecated.
  Use the equivalent unit string instead. (#3776)
  - Use `"1"` instead of `unit.Dimensionless`
  - Use `"By"` instead of `unit.Bytes`
  - Use `"ms"` instead of `unit.Milliseconds`

## [1.13.0/0.36.0] 2023-02-07

### Added

- Attribute `KeyValue` creations functions to `go.opentelemetry.io/otel/semconv/v1.17.0` for all non-enum semantic conventions.
  These functions ensure semantic convention type correctness. (#3675)

### Fixed

- Removed the `http.target` attribute from being added by `ServerRequest` in the following packages. (#3687)
  - `go.opentelemetry.io/otel/semconv/v1.13.0/httpconv`
  - `go.opentelemetry.io/otel/semconv/v1.14.0/httpconv`
  - `go.opentelemetry.io/otel/semconv/v1.15.0/httpconv`
  - `go.opentelemetry.io/otel/semconv/v1.16.0/httpconv`
  - `go.opentelemetry.io/otel/semconv/v1.17.0/httpconv`

### Removed

- The deprecated `go.opentelemetry.io/otel/metric/instrument/asyncfloat64` package is removed. (#3631)
- The deprecated `go.opentelemetry.io/otel/metric/instrument/asyncint64` package is removed. (#3631)
- The deprecated `go.opentelemetry.io/otel/metric/instrument/syncfloat64` package is removed. (#3631)
- The deprecated `go.opentelemetry.io/otel/metric/instrument/syncint64` package is removed. (#3631)

## [1.12.0/0.35.0] 2023-01-28

### Added

- The `WithInt64Callback` option to `go.opentelemetry.io/otel/metric/instrument`.
  This options is used to configure `int64` Observer callbacks during their creation. (#3507)
- The `WithFloat64Callback` option to `go.opentelemetry.io/otel/metric/instrument`.
  This options is used to configure `float64` Observer callbacks during their creation. (#3507)
- The `Producer` interface and `Reader.RegisterProducer(Producer)` to `go.opentelemetry.io/otel/sdk/metric`.
  These additions are used to enable external metric Producers. (#3524)
- The `Callback` function type to `go.opentelemetry.io/otel/metric`.
  This new named function type is registered with a `Meter`. (#3564)
- The `go.opentelemetry.io/otel/semconv/v1.13.0` package.
  The package contains semantic conventions from the `v1.13.0` version of the OpenTelemetry specification. (#3499)
  - The `EndUserAttributesFromHTTPRequest` function in `go.opentelemetry.io/otel/semconv/v1.12.0` is merged into `ClientRequest` and `ServerRequest` in `go.opentelemetry.io/otel/semconv/v1.13.0/httpconv`.
  - The `HTTPAttributesFromHTTPStatusCode` function in `go.opentelemetry.io/otel/semconv/v1.12.0` is merged into `ClientResponse` in `go.opentelemetry.io/otel/semconv/v1.13.0/httpconv`.
  - The `HTTPClientAttributesFromHTTPRequest` function in `go.opentelemetry.io/otel/semconv/v1.12.0` is replaced by `ClientRequest` in `go.opentelemetry.io/otel/semconv/v1.13.0/httpconv`.
  - The `HTTPServerAttributesFromHTTPRequest` function in `go.opentelemetry.io/otel/semconv/v1.12.0` is replaced by `ServerRequest` in `go.opentelemetry.io/otel/semconv/v1.13.0/httpconv`.
  - The `HTTPServerMetricAttributesFromHTTPRequest` function in `go.opentelemetry.io/otel/semconv/v1.12.0` is replaced by `ServerRequest` in `go.opentelemetry.io/otel/semconv/v1.13.0/httpconv`.
  - The `NetAttributesFromHTTPRequest` function in `go.opentelemetry.io/otel/semconv/v1.12.0` is split into `Transport` in `go.opentelemetry.io/otel/semconv/v1.13.0/netconv` and `ClientRequest` or `ServerRequest` in `go.opentelemetry.io/otel/semconv/v1.13.0/httpconv`.
  - The `SpanStatusFromHTTPStatusCode` function in `go.opentelemetry.io/otel/semconv/v1.12.0` is replaced by `ClientStatus` in `go.opentelemetry.io/otel/semconv/v1.13.0/httpconv`.
  - The `SpanStatusFromHTTPStatusCodeAndSpanKind` function in `go.opentelemetry.io/otel/semconv/v1.12.0` is split into `ClientStatus` and `ServerStatus` in `go.opentelemetry.io/otel/semconv/v1.13.0/httpconv`.
  - The `Client` function is included in `go.opentelemetry.io/otel/semconv/v1.13.0/netconv` to generate attributes for a `net.Conn`.
  - The `Server` function is included in `go.opentelemetry.io/otel/semconv/v1.13.0/netconv` to generate attributes for a `net.Listener`.
- The `go.opentelemetry.io/otel/semconv/v1.14.0` package.
  The package contains semantic conventions from the `v1.14.0` version of the OpenTelemetry specification. (#3566)
- The `go.opentelemetry.io/otel/semconv/v1.15.0` package.
  The package contains semantic conventions from the `v1.15.0` version of the OpenTelemetry specification. (#3578)
- The `go.opentelemetry.io/otel/semconv/v1.16.0` package.
  The package contains semantic conventions from the `v1.16.0` version of the OpenTelemetry specification. (#3579)
- Metric instruments to `go.opentelemetry.io/otel/metric/instrument`.
  These instruments are use as replacements of the deprecated `go.opentelemetry.io/otel/metric/instrument/{asyncfloat64,asyncint64,syncfloat64,syncint64}` packages.(#3575, #3586)
  - `Float64ObservableCounter` replaces the `asyncfloat64.Counter`
  - `Float64ObservableUpDownCounter` replaces the `asyncfloat64.UpDownCounter`
  - `Float64ObservableGauge` replaces the `asyncfloat64.Gauge`
  - `Int64ObservableCounter` replaces the `asyncint64.Counter`
  - `Int64ObservableUpDownCounter` replaces the `asyncint64.UpDownCounter`
  - `Int64ObservableGauge` replaces the `asyncint64.Gauge`
  - `Float64Counter` replaces the `syncfloat64.Counter`
  - `Float64UpDownCounter` replaces the `syncfloat64.UpDownCounter`
  - `Float64Histogram` replaces the `syncfloat64.Histogram`
  - `Int64Counter` replaces the `syncint64.Counter`
  - `Int64UpDownCounter` replaces the `syncint64.UpDownCounter`
  - `Int64Histogram` replaces the `syncint64.Histogram`
- `NewTracerProvider` to `go.opentelemetry.io/otel/bridge/opentracing`.
  This is used to create `WrapperTracer` instances from a `TracerProvider`. (#3116)
- The `Extrema` type to `go.opentelemetry.io/otel/sdk/metric/metricdata`.
  This type is used to represent min/max values and still be able to distinguish unset and zero values. (#3487)
- The `go.opentelemetry.io/otel/semconv/v1.17.0` package.
  The package contains semantic conventions from the `v1.17.0` version of the OpenTelemetry specification. (#3599)

### Changed

- Jaeger and Zipkin exporter use `github.com/go-logr/logr` as the logging interface, and add the `WithLogr` option. (#3497, #3500)
- Instrument configuration in `go.opentelemetry.io/otel/metric/instrument` is split into specific options and configuration based on the instrument type. (#3507)
  - Use the added `Int64Option` type to configure instruments from `go.opentelemetry.io/otel/metric/instrument/syncint64`.
  - Use the added `Float64Option` type to configure instruments from `go.opentelemetry.io/otel/metric/instrument/syncfloat64`.
  - Use the added `Int64ObserverOption` type to configure instruments from `go.opentelemetry.io/otel/metric/instrument/asyncint64`.
  - Use the added `Float64ObserverOption` type to configure instruments from `go.opentelemetry.io/otel/metric/instrument/asyncfloat64`.
- Return a `Registration` from the `RegisterCallback` method of a `Meter` in the `go.opentelemetry.io/otel/metric` package.
  This `Registration` can be used to unregister callbacks. (#3522)
- Global error handler uses an atomic value instead of a mutex. (#3543)
- Add `NewMetricProducer` to `go.opentelemetry.io/otel/bridge/opencensus`, which can be used to pass OpenCensus metrics to an OpenTelemetry Reader. (#3541)
- Global logger uses an atomic value instead of a mutex. (#3545)
- The `Shutdown` method of the `"go.opentelemetry.io/otel/sdk/trace".TracerProvider` releases all computational resources when called the first time. (#3551)
- The `Sampler` returned from `TraceIDRatioBased` `go.opentelemetry.io/otel/sdk/trace` now uses the rightmost bits for sampling decisions.
  This fixes random sampling when using ID generators like `xray.IDGenerator` and increasing parity with other language implementations. (#3557)
- Errors from `go.opentelemetry.io/otel/exporters/otlp/otlptrace` exporters are wrapped in errors identifying their signal name.
  Existing users of the exporters attempting to identify specific errors will need to use `errors.Unwrap()` to get the underlying error. (#3516)
- Exporters from `go.opentelemetry.io/otel/exporters/otlp` will print the final retryable error message when attempts to retry time out. (#3514)
- The instrument kind names in `go.opentelemetry.io/otel/sdk/metric` are updated to match the API. (#3562)
  - `InstrumentKindSyncCounter` is renamed to `InstrumentKindCounter`
  - `InstrumentKindSyncUpDownCounter` is renamed to `InstrumentKindUpDownCounter`
  - `InstrumentKindSyncHistogram` is renamed to `InstrumentKindHistogram`
  - `InstrumentKindAsyncCounter` is renamed to `InstrumentKindObservableCounter`
  - `InstrumentKindAsyncUpDownCounter` is renamed to `InstrumentKindObservableUpDownCounter`
  - `InstrumentKindAsyncGauge` is renamed to `InstrumentKindObservableGauge`
- The `RegisterCallback` method of the `Meter` in `go.opentelemetry.io/otel/metric` changed.
  - The named `Callback` replaces the inline function parameter. (#3564)
  - `Callback` is required to return an error. (#3576)
  - `Callback` accepts the added `Observer` parameter added.
    This new parameter is used by `Callback` implementations to observe values for asynchronous instruments instead of calling the `Observe` method of the instrument directly. (#3584)
  - The slice of `instrument.Asynchronous` is now passed as a variadic argument. (#3587)
- The exporter from `go.opentelemetry.io/otel/exporters/zipkin` is updated to use the `v1.16.0` version of semantic conventions.
  This means it no longer uses the removed `net.peer.ip` or `http.host` attributes to determine the remote endpoint.
  Instead it uses the `net.sock.peer` attributes. (#3581)
- The `Min` and `Max` fields of the `HistogramDataPoint` in `go.opentelemetry.io/otel/sdk/metric/metricdata` are now defined with the added `Extrema` type instead of a `*float64`. (#3487)

### Fixed

- Asynchronous instruments that use sum aggregators and attribute filters correctly add values from equivalent attribute sets that have been filtered. (#3439, #3549)
- The `RegisterCallback` method of the `Meter` from `go.opentelemetry.io/otel/sdk/metric` only registers a callback for instruments created by that meter.
  Trying to register a callback with instruments from a different meter will result in an error being returned. (#3584)

### Deprecated

- The `NewMetricExporter` in `go.opentelemetry.io/otel/bridge/opencensus` is deprecated.
  Use `NewMetricProducer` instead. (#3541)
- The `go.opentelemetry.io/otel/metric/instrument/asyncfloat64` package is deprecated.
  Use the instruments from `go.opentelemetry.io/otel/metric/instrument` instead. (#3575)
- The `go.opentelemetry.io/otel/metric/instrument/asyncint64` package is deprecated.
  Use the instruments from `go.opentelemetry.io/otel/metric/instrument` instead. (#3575)
- The `go.opentelemetry.io/otel/metric/instrument/syncfloat64` package is deprecated.
  Use the instruments from `go.opentelemetry.io/otel/metric/instrument` instead. (#3575)
- The `go.opentelemetry.io/otel/metric/instrument/syncint64` package is deprecated.
  Use the instruments from `go.opentelemetry.io/otel/metric/instrument` instead. (#3575)
- The `NewWrappedTracerProvider` in `go.opentelemetry.io/otel/bridge/opentracing` is now deprecated.
  Use `NewTracerProvider` instead. (#3116)

### Removed

- The deprecated `go.opentelemetry.io/otel/sdk/metric/view` package is removed. (#3520)
- The `InstrumentProvider` from `go.opentelemetry.io/otel/sdk/metric/asyncint64` is removed.
  Use the new creation methods of the `Meter` in `go.opentelemetry.io/otel/sdk/metric` instead. (#3530)
  - The `Counter` method is replaced by `Meter.Int64ObservableCounter`
  - The `UpDownCounter` method is replaced by `Meter.Int64ObservableUpDownCounter`
  - The `Gauge` method is replaced by `Meter.Int64ObservableGauge`
- The `InstrumentProvider` from `go.opentelemetry.io/otel/sdk/metric/asyncfloat64` is removed.
  Use the new creation methods of the `Meter` in `go.opentelemetry.io/otel/sdk/metric` instead. (#3530)
  - The `Counter` method is replaced by `Meter.Float64ObservableCounter`
  - The `UpDownCounter` method is replaced by `Meter.Float64ObservableUpDownCounter`
  - The `Gauge` method is replaced by `Meter.Float64ObservableGauge`
- The `InstrumentProvider` from `go.opentelemetry.io/otel/sdk/metric/syncint64` is removed.
  Use the new creation methods of the `Meter` in `go.opentelemetry.io/otel/sdk/metric` instead. (#3530)
  - The `Counter` method is replaced by `Meter.Int64Counter`
  - The `UpDownCounter` method is replaced by `Meter.Int64UpDownCounter`
  - The `Histogram` method is replaced by `Meter.Int64Histogram`
- The `InstrumentProvider` from `go.opentelemetry.io/otel/sdk/metric/syncfloat64` is removed.
  Use the new creation methods of the `Meter` in `go.opentelemetry.io/otel/sdk/metric` instead. (#3530)
  - The `Counter` method is replaced by `Meter.Float64Counter`
  - The `UpDownCounter` method is replaced by `Meter.Float64UpDownCounter`
  - The `Histogram` method is replaced by `Meter.Float64Histogram`

## [1.11.2/0.34.0] 2022-12-05

### Added

- The `WithView` `Option` is added to the `go.opentelemetry.io/otel/sdk/metric` package.
   This option is used to configure the view(s) a `MeterProvider` will use for all `Reader`s that are registered with it. (#3387)
- Add Instrumentation Scope and Version as info metric and label in Prometheus exporter.
  This can be disabled using the `WithoutScopeInfo()` option added to that package.(#3273, #3357)
- OTLP exporters now recognize: (#3363)
  - `OTEL_EXPORTER_OTLP_INSECURE`
  - `OTEL_EXPORTER_OTLP_TRACES_INSECURE`
  - `OTEL_EXPORTER_OTLP_METRICS_INSECURE`
  - `OTEL_EXPORTER_OTLP_CLIENT_KEY`
  - `OTEL_EXPORTER_OTLP_TRACES_CLIENT_KEY`
  - `OTEL_EXPORTER_OTLP_METRICS_CLIENT_KEY`
  - `OTEL_EXPORTER_OTLP_CLIENT_CERTIFICATE`
  - `OTEL_EXPORTER_OTLP_TRACES_CLIENT_CERTIFICATE`
  - `OTEL_EXPORTER_OTLP_METRICS_CLIENT_CERTIFICATE`
- The `View` type and related `NewView` function to create a view according to the OpenTelemetry specification are added to `go.opentelemetry.io/otel/sdk/metric`.
  These additions are replacements for the `View` type and `New` function from `go.opentelemetry.io/otel/sdk/metric/view`. (#3459)
- The `Instrument` and `InstrumentKind` type are added to `go.opentelemetry.io/otel/sdk/metric`.
  These additions are replacements for the `Instrument` and `InstrumentKind` types from `go.opentelemetry.io/otel/sdk/metric/view`. (#3459)
- The `Stream` type is added to `go.opentelemetry.io/otel/sdk/metric` to define a metric data stream a view will produce. (#3459)
- The `AssertHasAttributes` allows instrument authors to test that datapoints returned have appropriate attributes. (#3487)

### Changed

- The `"go.opentelemetry.io/otel/sdk/metric".WithReader` option no longer accepts views to associate with the `Reader`.
   Instead, views are now registered directly with the `MeterProvider` via the new `WithView` option.
   The views registered with the `MeterProvider` apply to all `Reader`s. (#3387)
- The `Temporality(view.InstrumentKind) metricdata.Temporality` and `Aggregation(view.InstrumentKind) aggregation.Aggregation` methods are added to the `"go.opentelemetry.io/otel/sdk/metric".Exporter` interface. (#3260)
- The `Temporality(view.InstrumentKind) metricdata.Temporality` and `Aggregation(view.InstrumentKind) aggregation.Aggregation` methods are added to the `"go.opentelemetry.io/otel/exporters/otlp/otlpmetric".Client` interface. (#3260)
- The `WithTemporalitySelector` and `WithAggregationSelector` `ReaderOption`s have been changed to `ManualReaderOption`s in the `go.opentelemetry.io/otel/sdk/metric` package. (#3260)
- The periodic reader in the `go.opentelemetry.io/otel/sdk/metric` package now uses the temporality and aggregation selectors from its configured exporter instead of accepting them as options. (#3260)

### Fixed

- The `go.opentelemetry.io/otel/exporters/prometheus` exporter fixes duplicated `_total` suffixes. (#3369)
- Remove comparable requirement for `Reader`s. (#3387)
- Cumulative metrics from the OpenCensus bridge (`go.opentelemetry.io/otel/bridge/opencensus`) are defined as monotonic sums, instead of non-monotonic. (#3389)
- Asynchronous counters (`Counter` and `UpDownCounter`) from the metric SDK now produce delta sums when configured with delta temporality. (#3398)
- Exported `Status` codes in the `go.opentelemetry.io/otel/exporters/zipkin` exporter are now exported as all upper case values. (#3340)
- `Aggregation`s from `go.opentelemetry.io/otel/sdk/metric` with no data are not exported. (#3394, #3436)
- Re-enabled Attribute Filters in the Metric SDK. (#3396)
- Asynchronous callbacks are only called if they are registered with at least one instrument that does not use drop aggregation. (#3408)
- Do not report empty partial-success responses in the `go.opentelemetry.io/otel/exporters/otlp` exporters. (#3438, #3432)
- Handle partial success responses in `go.opentelemetry.io/otel/exporters/otlp/otlpmetric` exporters. (#3162, #3440)
- Prevent duplicate Prometheus description, unit, and type. (#3469)
- Prevents panic when using incorrect `attribute.Value.As[Type]Slice()`. (#3489)

### Removed

- The `go.opentelemetry.io/otel/exporters/otlp/otlpmetric.Client` interface is removed. (#3486)
- The `go.opentelemetry.io/otel/exporters/otlp/otlpmetric.New` function is removed. Use the `otlpmetric[http|grpc].New` directly. (#3486)

### Deprecated

- The `go.opentelemetry.io/otel/sdk/metric/view` package is deprecated.
  Use `Instrument`, `InstrumentKind`, `View`, and `NewView` in `go.opentelemetry.io/otel/sdk/metric` instead. (#3476)

## [1.11.1/0.33.0] 2022-10-19

### Added

- The Prometheus exporter in `go.opentelemetry.io/otel/exporters/prometheus` registers with a Prometheus registerer on creation.
   By default, it will register with the default Prometheus registerer.
   A non-default registerer can be used by passing the `WithRegisterer` option. (#3239)
- Added the `WithAggregationSelector` option to the `go.opentelemetry.io/otel/exporters/prometheus` package to change the default `AggregationSelector` used. (#3341)
- The Prometheus exporter in `go.opentelemetry.io/otel/exporters/prometheus` converts the `Resource` associated with metric exports into a `target_info` metric. (#3285)

### Changed

- The `"go.opentelemetry.io/otel/exporters/prometheus".New` function is updated to return an error.
   It will return an error if the exporter fails to register with Prometheus. (#3239)

### Fixed

- The URL-encoded values from the `OTEL_RESOURCE_ATTRIBUTES` environment variable are decoded. (#2963)
- The `baggage.NewMember` function decodes the `value` parameter instead of directly using it.
   This fixes the implementation to be compliant with the W3C specification. (#3226)
- Slice attributes of the `attribute` package are now comparable based on their value, not instance. (#3108 #3252)
- The `Shutdown` and `ForceFlush` methods of the `"go.opentelemetry.io/otel/sdk/trace".TraceProvider` no longer return an error when no processor is registered. (#3268)
- The Prometheus exporter in `go.opentelemetry.io/otel/exporters/prometheus` cumulatively sums histogram buckets. (#3281)
- The sum of each histogram data point is now uniquely exported by the `go.opentelemetry.io/otel/exporters/otlpmetric` exporters. (#3284, #3293)
- Recorded values for asynchronous counters (`Counter` and `UpDownCounter`) are interpreted as exact, not incremental, sum values by the metric SDK. (#3350, #3278)
- `UpDownCounters` are now correctly output as Prometheus gauges in the `go.opentelemetry.io/otel/exporters/prometheus` exporter. (#3358)
- The Prometheus exporter in `go.opentelemetry.io/otel/exporters/prometheus` no longer describes the metrics it will send to Prometheus on startup.
   Instead the exporter is defined as an "unchecked" collector for Prometheus.
   This fixes the `reader is not registered` warning currently emitted on startup. (#3291 #3342)
- The `go.opentelemetry.io/otel/exporters/prometheus` exporter now correctly adds `_total` suffixes to counter metrics. (#3360)
- The `go.opentelemetry.io/otel/exporters/prometheus` exporter now adds a unit suffix to metric names.
   This can be disabled using the `WithoutUnits()` option added to that package. (#3352)

## [1.11.0/0.32.3] 2022-10-12

### Added

- Add default User-Agent header to OTLP exporter requests (`go.opentelemetry.io/otel/exporters/otlptrace/otlptracegrpc` and `go.opentelemetry.io/otel/exporters/otlptrace/otlptracehttp`). (#3261)

### Changed

- `span.SetStatus` has been updated such that calls that lower the status are now no-ops. (#3214)
- Upgrade `golang.org/x/sys/unix` from `v0.0.0-20210423185535-09eb48e85fd7` to `v0.0.0-20220919091848-fb04ddd9f9c8`.
  This addresses [GO-2022-0493](https://pkg.go.dev/vuln/GO-2022-0493). (#3235)

## [0.32.2] Metric SDK (Alpha) - 2022-10-11

### Added

- Added an example of using metric views to customize instruments. (#3177)
- Add default User-Agent header to OTLP exporter requests (`go.opentelemetry.io/otel/exporters/otlpmetric/otlpmetricgrpc` and `go.opentelemetry.io/otel/exporters/otlpmetric/otlpmetrichttp`). (#3261)

### Changed

- Flush pending measurements with the `PeriodicReader` in the `go.opentelemetry.io/otel/sdk/metric` when `ForceFlush` or `Shutdown` are called. (#3220)
- Update histogram default bounds to match the requirements of the latest specification. (#3222)
- Encode the HTTP status code in the OpenTracing bridge (`go.opentelemetry.io/otel/bridge/opentracing`) as an integer.  (#3265)

### Fixed

- Use default view if instrument does not match any registered view of a reader. (#3224, #3237)
- Return the same instrument every time a user makes the exact same instrument creation call. (#3229, #3251)
- Return the existing instrument when a view transforms a creation call to match an existing instrument. (#3240, #3251)
- Log a warning when a conflicting instrument (e.g. description, unit, data-type) is created instead of returning an error. (#3251)
- The OpenCensus bridge no longer sends empty batches of metrics. (#3263)

## [0.32.1] Metric SDK (Alpha) - 2022-09-22

### Changed

- The Prometheus exporter sanitizes OpenTelemetry instrument names when exporting.
   Invalid characters are replaced with `_`. (#3212)

### Added

- The metric portion of the OpenCensus bridge (`go.opentelemetry.io/otel/bridge/opencensus`) has been reintroduced. (#3192)
- The OpenCensus bridge example (`go.opentelemetry.io/otel/example/opencensus`) has been reintroduced. (#3206)

### Fixed

- Updated go.mods to point to valid versions of the sdk. (#3216)
- Set the `MeterProvider` resource on all exported metric data. (#3218)

## [0.32.0] Revised Metric SDK (Alpha) - 2022-09-18

### Changed

- The metric SDK in `go.opentelemetry.io/otel/sdk/metric` is completely refactored to comply with the OpenTelemetry specification.
  Please see the package documentation for how the new SDK is initialized and configured. (#3175)
- Update the minimum supported go version to go1.18. Removes support for go1.17 (#3179)

### Removed

- The metric portion of the OpenCensus bridge (`go.opentelemetry.io/otel/bridge/opencensus`) has been removed.
  A new bridge compliant with the revised metric SDK will be added back in a future release. (#3175)
- The `go.opentelemetry.io/otel/sdk/metric/aggregator/aggregatortest` package is removed, see the new metric SDK. (#3175)
- The `go.opentelemetry.io/otel/sdk/metric/aggregator/histogram` package is removed, see the new metric SDK. (#3175)
- The `go.opentelemetry.io/otel/sdk/metric/aggregator/lastvalue` package is removed, see the new metric SDK. (#3175)
- The `go.opentelemetry.io/otel/sdk/metric/aggregator/sum` package is removed, see the new metric SDK. (#3175)
- The `go.opentelemetry.io/otel/sdk/metric/aggregator` package is removed, see the new metric SDK. (#3175)
- The `go.opentelemetry.io/otel/sdk/metric/controller/basic` package is removed, see the new metric SDK. (#3175)
- The `go.opentelemetry.io/otel/sdk/metric/controller/controllertest` package is removed, see the new metric SDK. (#3175)
- The `go.opentelemetry.io/otel/sdk/metric/controller/time` package is removed, see the new metric SDK. (#3175)
- The `go.opentelemetry.io/otel/sdk/metric/export/aggregation` package is removed, see the new metric SDK. (#3175)
- The `go.opentelemetry.io/otel/sdk/metric/export` package is removed, see the new metric SDK. (#3175)
- The `go.opentelemetry.io/otel/sdk/metric/metrictest` package is removed.
  A replacement package that supports the new metric SDK will be added back in a future release. (#3175)
- The `go.opentelemetry.io/otel/sdk/metric/number` package is removed, see the new metric SDK. (#3175)
- The `go.opentelemetry.io/otel/sdk/metric/processor/basic` package is removed, see the new metric SDK. (#3175)
- The `go.opentelemetry.io/otel/sdk/metric/processor/processortest` package is removed, see the new metric SDK. (#3175)
- The `go.opentelemetry.io/otel/sdk/metric/processor/reducer` package is removed, see the new metric SDK. (#3175)
- The `go.opentelemetry.io/otel/sdk/metric/registry` package is removed, see the new metric SDK. (#3175)
- The `go.opentelemetry.io/otel/sdk/metric/sdkapi` package is removed, see the new metric SDK. (#3175)
- The `go.opentelemetry.io/otel/sdk/metric/selector/simple` package is removed, see the new metric SDK. (#3175)
- The `"go.opentelemetry.io/otel/sdk/metric".ErrUninitializedInstrument` variable was removed. (#3175)
- The `"go.opentelemetry.io/otel/sdk/metric".ErrBadInstrument` variable was removed. (#3175)
- The `"go.opentelemetry.io/otel/sdk/metric".Accumulator` type was removed, see the `MeterProvider`in the new metric SDK. (#3175)
- The `"go.opentelemetry.io/otel/sdk/metric".NewAccumulator` function was removed, see `NewMeterProvider`in the new metric SDK. (#3175)
- The deprecated `"go.opentelemetry.io/otel/sdk/metric".AtomicFieldOffsets` function was removed. (#3175)

## [1.10.0] - 2022-09-09

### Added

- Support Go 1.19. (#3077)
  Include compatibility testing and document support. (#3077)
- Support the OTLP ExportTracePartialSuccess response; these are passed to the registered error handler. (#3106)
- Upgrade go.opentelemetry.io/proto/otlp from v0.18.0 to v0.19.0 (#3107)

### Changed

- Fix misidentification of OpenTelemetry `SpanKind` in OpenTracing bridge (`go.opentelemetry.io/otel/bridge/opentracing`).  (#3096)
- Attempting to start a span with a nil `context` will no longer cause a panic. (#3110)
- All exporters will be shutdown even if one reports an error (#3091)
- Ensure valid UTF-8 when truncating over-length attribute values. (#3156)

## [1.9.0/0.0.3] - 2022-08-01

### Added

- Add support for Schema Files format 1.1.x (metric "split" transform) with the new `go.opentelemetry.io/otel/schema/v1.1` package. (#2999)
- Add the `go.opentelemetry.io/otel/semconv/v1.11.0` package.
  The package contains semantic conventions from the `v1.11.0` version of the OpenTelemetry specification. (#3009)
- Add the `go.opentelemetry.io/otel/semconv/v1.12.0` package.
  The package contains semantic conventions from the `v1.12.0` version of the OpenTelemetry specification. (#3010)
- Add the `http.method` attribute to HTTP server metric from all `go.opentelemetry.io/otel/semconv/*` packages. (#3018)

### Fixed

- Invalid warning for context setup being deferred in `go.opentelemetry.io/otel/bridge/opentracing` package. (#3029)

## [1.8.0/0.31.0] - 2022-07-08

### Added

- Add support for `opentracing.TextMap` format in the `Inject` and `Extract` methods
of the `"go.opentelemetry.io/otel/bridge/opentracing".BridgeTracer` type. (#2911)

### Changed

- The `crosslink` make target has been updated to use the `go.opentelemetry.io/build-tools/crosslink` package. (#2886)
- In the `go.opentelemetry.io/otel/sdk/instrumentation` package rename `Library` to `Scope` and alias `Library` as `Scope` (#2976)
- Move metric no-op implementation form `nonrecording` to `metric` package. (#2866)

### Removed

- Support for go1.16. Support is now only for go1.17 and go1.18 (#2917)

### Deprecated

- The `Library` struct in the `go.opentelemetry.io/otel/sdk/instrumentation` package is deprecated.
  Use the equivalent `Scope` struct instead. (#2977)
- The `ReadOnlySpan.InstrumentationLibrary` method from the `go.opentelemetry.io/otel/sdk/trace` package is deprecated.
  Use the equivalent `ReadOnlySpan.InstrumentationScope` method instead. (#2977)

## [1.7.0/0.30.0] - 2022-04-28

### Added

- Add the `go.opentelemetry.io/otel/semconv/v1.8.0` package.
  The package contains semantic conventions from the `v1.8.0` version of the OpenTelemetry specification. (#2763)
- Add the `go.opentelemetry.io/otel/semconv/v1.9.0` package.
  The package contains semantic conventions from the `v1.9.0` version of the OpenTelemetry specification. (#2792)
- Add the `go.opentelemetry.io/otel/semconv/v1.10.0` package.
  The package contains semantic conventions from the `v1.10.0` version of the OpenTelemetry specification. (#2842)
- Added an in-memory exporter to metrictest to aid testing with a full SDK. (#2776)

### Fixed

- Globally delegated instruments are unwrapped before delegating asynchronous callbacks. (#2784)
- Remove import of `testing` package in non-tests builds of the `go.opentelemetry.io/otel` package. (#2786)

### Changed

- The `WithLabelEncoder` option from the `go.opentelemetry.io/otel/exporters/stdout/stdoutmetric` package is renamed to `WithAttributeEncoder`. (#2790)
- The `LabelFilterSelector` interface from `go.opentelemetry.io/otel/sdk/metric/processor/reducer` is renamed to `AttributeFilterSelector`.
  The method included in the renamed interface also changed from `LabelFilterFor` to `AttributeFilterFor`. (#2790)
- The `Metadata.Labels` method from the `go.opentelemetry.io/otel/sdk/metric/export` package is renamed to `Metadata.Attributes`.
  Consequentially, the `Record` type from the same package also has had the embedded method renamed. (#2790)

### Deprecated

- The `Iterator.Label` method in the `go.opentelemetry.io/otel/attribute` package is deprecated.
  Use the equivalent `Iterator.Attribute` method instead. (#2790)
- The `Iterator.IndexedLabel` method in the `go.opentelemetry.io/otel/attribute` package is deprecated.
  Use the equivalent `Iterator.IndexedAttribute` method instead. (#2790)
- The `MergeIterator.Label` method in the `go.opentelemetry.io/otel/attribute` package is deprecated.
  Use the equivalent `MergeIterator.Attribute` method instead. (#2790)

### Removed

- Removed the `Batch` type from the `go.opentelemetry.io/otel/sdk/metric/metrictest` package. (#2864)
- Removed the `Measurement` type from the `go.opentelemetry.io/otel/sdk/metric/metrictest` package. (#2864)

## [0.29.0] - 2022-04-11

### Added

- The metrics global package was added back into several test files. (#2764)
- The `Meter` function is added back to the `go.opentelemetry.io/otel/metric/global` package.
  This function is a convenience function equivalent to calling `global.MeterProvider().Meter(...)`. (#2750)

### Removed

- Removed module the `go.opentelemetry.io/otel/sdk/export/metric`.
  Use the `go.opentelemetry.io/otel/sdk/metric` module instead. (#2720)

### Changed

- Don't panic anymore when setting a global MeterProvider to itself. (#2749)
- Upgrade `go.opentelemetry.io/proto/otlp` in `go.opentelemetry.io/otel/exporters/otlp/otlpmetric` from `v0.12.1` to `v0.15.0`.
  This replaces the use of the now deprecated `InstrumentationLibrary` and `InstrumentationLibraryMetrics` types and fields in the proto library with the equivalent `InstrumentationScope` and `ScopeMetrics`. (#2748)

## [1.6.3] - 2022-04-07

### Fixed

- Allow non-comparable global `MeterProvider`, `TracerProvider`, and `TextMapPropagator` types to be set. (#2772, #2773)

## [1.6.2] - 2022-04-06

### Changed

- Don't panic anymore when setting a global TracerProvider or TextMapPropagator to itself. (#2749)
- Upgrade `go.opentelemetry.io/proto/otlp` in `go.opentelemetry.io/otel/exporters/otlp/otlptrace` from `v0.12.1` to `v0.15.0`.
  This replaces the use of the now deprecated `InstrumentationLibrary` and `InstrumentationLibrarySpans` types and fields in the proto library with the equivalent `InstrumentationScope` and `ScopeSpans`. (#2748)

## [1.6.1] - 2022-03-28

### Fixed

- The `go.opentelemetry.io/otel/schema/*` packages now use the correct schema URL for their `SchemaURL` constant.
  Instead of using `"https://opentelemetry.io/schemas/v<version>"` they now use the correct URL without a `v` prefix, `"https://opentelemetry.io/schemas/<version>"`. (#2743, #2744)

### Security

- Upgrade `go.opentelemetry.io/proto/otlp` from `v0.12.0` to `v0.12.1`.
  This includes an indirect upgrade of `github.com/grpc-ecosystem/grpc-gateway` which resolves [a vulnerability](https://nvd.nist.gov/vuln/detail/CVE-2019-11254) from `gopkg.in/yaml.v2` in version `v2.2.3`. (#2724, #2728)

## [1.6.0/0.28.0] - 2022-03-23

### ⚠️ Notice ⚠️

This update is a breaking change of the unstable Metrics API.
Code instrumented with the `go.opentelemetry.io/otel/metric` will need to be modified.

### Added

- Add metrics exponential histogram support.
  New mapping functions have been made available in `sdk/metric/aggregator/exponential/mapping` for other OpenTelemetry projects to take dependencies on. (#2502)
- Add Go 1.18 to our compatibility tests. (#2679)
- Allow configuring the Sampler with the `OTEL_TRACES_SAMPLER` and `OTEL_TRACES_SAMPLER_ARG` environment variables. (#2305, #2517)
- Add the `metric/global` for obtaining and setting the global `MeterProvider`. (#2660)

### Changed

- The metrics API has been significantly changed to match the revised OpenTelemetry specification.
  High-level changes include:

  - Synchronous and asynchronous instruments are now handled by independent `InstrumentProvider`s.
    These `InstrumentProvider`s are managed with a `Meter`.
  - Synchronous and asynchronous instruments are grouped into their own packages based on value types.
  - Asynchronous callbacks can now be registered with a `Meter`.

  Be sure to check out the metric module documentation for more information on how to use the revised API. (#2587, #2660)

### Fixed

- Fallback to general attribute limits when span specific ones are not set in the environment. (#2675, #2677)

## [1.5.0] - 2022-03-16

### Added

- Log the Exporters configuration in the TracerProviders message. (#2578)
- Added support to configure the span limits with environment variables.
  The following environment variables are supported. (#2606, #2637)
  - `OTEL_SPAN_ATTRIBUTE_VALUE_LENGTH_LIMIT`
  - `OTEL_SPAN_ATTRIBUTE_COUNT_LIMIT`
  - `OTEL_SPAN_EVENT_COUNT_LIMIT`
  - `OTEL_EVENT_ATTRIBUTE_COUNT_LIMIT`
  - `OTEL_SPAN_LINK_COUNT_LIMIT`
  - `OTEL_LINK_ATTRIBUTE_COUNT_LIMIT`

  If the provided environment variables are invalid (negative), the default values would be used.
- Rename the `gc` runtime name to `go` (#2560)
- Add resource container ID detection. (#2418)
- Add span attribute value length limit.
  The new `AttributeValueLengthLimit` field is added to the `"go.opentelemetry.io/otel/sdk/trace".SpanLimits` type to configure this limit for a `TracerProvider`.
  The default limit for this resource is "unlimited". (#2637)
- Add the `WithRawSpanLimits` option to `go.opentelemetry.io/otel/sdk/trace`.
  This option replaces the `WithSpanLimits` option.
  Zero or negative values will not be changed to the default value like `WithSpanLimits` does.
  Setting a limit to zero will effectively disable the related resource it limits and setting to a negative value will mean that resource is unlimited.
  Consequentially, limits should be constructed using `NewSpanLimits` and updated accordingly. (#2637)

### Changed

- Drop oldest tracestate `Member` when capacity is reached. (#2592)
- Add event and link drop counts to the exported data from the `oltptrace` exporter. (#2601)
- Unify path cleaning functionally in the `otlpmetric` and `otlptrace` configuration. (#2639)
- Change the debug message from the `sdk/trace.BatchSpanProcessor` to reflect the count is cumulative. (#2640)
- Introduce new internal `envconfig` package for OTLP exporters. (#2608)
- If `http.Request.Host` is empty, fall back to use `URL.Host` when populating `http.host` in the `semconv` packages. (#2661)

### Fixed

- Remove the OTLP trace exporter limit of SpanEvents when exporting. (#2616)
- Default to port `4318` instead of `4317` for the `otlpmetrichttp` and `otlptracehttp` client. (#2614, #2625)
- Unlimited span limits are now supported (negative values). (#2636, #2637)

### Deprecated

- Deprecated `"go.opentelemetry.io/otel/sdk/trace".WithSpanLimits`.
  Use `WithRawSpanLimits` instead.
  That option allows setting unlimited and zero limits, this option does not.
  This option will be kept until the next major version incremented release. (#2637)

## [1.4.1] - 2022-02-16

### Fixed

- Fix race condition in reading the dropped spans number for the `BatchSpanProcessor`. (#2615)

## [1.4.0] - 2022-02-11

### Added

- Use `OTEL_EXPORTER_ZIPKIN_ENDPOINT` environment variable to specify zipkin collector endpoint. (#2490)
- Log the configuration of `TracerProvider`s, and `Tracer`s for debugging.
  To enable use a logger with Verbosity (V level) `>=1`. (#2500)
- Added support to configure the batch span-processor with environment variables.
  The following environment variables are used. (#2515)
  - `OTEL_BSP_SCHEDULE_DELAY`
  - `OTEL_BSP_EXPORT_TIMEOUT`
  - `OTEL_BSP_MAX_QUEUE_SIZE`.
  - `OTEL_BSP_MAX_EXPORT_BATCH_SIZE`

### Changed

- Zipkin exporter exports `Resource` attributes in the `Tags` field. (#2589)

### Deprecated

- Deprecate module the `go.opentelemetry.io/otel/sdk/export/metric`.
  Use the `go.opentelemetry.io/otel/sdk/metric` module instead. (#2382)
- Deprecate `"go.opentelemetry.io/otel/sdk/metric".AtomicFieldOffsets`. (#2445)

### Fixed

- Fixed the instrument kind for noop async instruments to correctly report an implementation. (#2461)
- Fix UDP packets overflowing with Jaeger payloads. (#2489, #2512)
- Change the `otlpmetric.Client` interface's `UploadMetrics` method to accept a single `ResourceMetrics` instead of a slice of them. (#2491)
- Specify explicit buckets in Prometheus example, fixing issue where example only has `+inf` bucket. (#2419, #2493)
- W3C baggage will now decode urlescaped values. (#2529)
- Baggage members are now only validated once, when calling `NewMember` and not also when adding it to the baggage itself. (#2522)
- The order attributes are dropped from spans in the `go.opentelemetry.io/otel/sdk/trace` package when capacity is reached is fixed to be in compliance with the OpenTelemetry specification.
  Instead of dropping the least-recently-used attribute, the last added attribute is dropped.
  This drop order still only applies to attributes with unique keys not already contained in the span.
  If an attribute is added with a key already contained in the span, that attribute is updated to the new value being added. (#2576)

### Removed

- Updated `go.opentelemetry.io/proto/otlp` from `v0.11.0` to `v0.12.0`. This version removes a number of deprecated methods. (#2546)
  - [`Metric.GetIntGauge()`](https://pkg.go.dev/go.opentelemetry.io/proto/otlp@v0.11.0/metrics/v1#Metric.GetIntGauge)
  - [`Metric.GetIntHistogram()`](https://pkg.go.dev/go.opentelemetry.io/proto/otlp@v0.11.0/metrics/v1#Metric.GetIntHistogram)
  - [`Metric.GetIntSum()`](https://pkg.go.dev/go.opentelemetry.io/proto/otlp@v0.11.0/metrics/v1#Metric.GetIntSum)

## [1.3.0] - 2021-12-10

### ⚠️ Notice ⚠️

We have updated the project minimum supported Go version to 1.16

### Added

- Added an internal Logger.
  This can be used by the SDK and API to provide users with feedback of the internal state.
  To enable verbose logs configure the logger which will print V(1) logs. For debugging information configure to print V(5) logs. (#2343)
- Add the `WithRetry` `Option` and the `RetryConfig` type to the `go.opentelemetry.io/otel/exporter/otel/otlpmetric/otlpmetrichttp` package to specify retry behavior consistently. (#2425)
- Add `SpanStatusFromHTTPStatusCodeAndSpanKind` to all `semconv` packages to return a span status code similar to `SpanStatusFromHTTPStatusCode`, but exclude `4XX` HTTP errors as span errors if the span is of server kind. (#2296)

### Changed

- The `"go.opentelemetry.io/otel/exporter/otel/otlptrace/otlptracegrpc".Client` now uses the underlying gRPC `ClientConn` to handle name resolution, TCP connection establishment (with retries and backoff) and TLS handshakes, and handling errors on established connections by re-resolving the name and reconnecting. (#2329)
- The `"go.opentelemetry.io/otel/exporter/otel/otlpmetric/otlpmetricgrpc".Client` now uses the underlying gRPC `ClientConn` to handle name resolution, TCP connection establishment (with retries and backoff) and TLS handshakes, and handling errors on established connections by re-resolving the name and reconnecting. (#2425)
- The `"go.opentelemetry.io/otel/exporter/otel/otlpmetric/otlpmetricgrpc".RetrySettings` type is renamed to `RetryConfig`. (#2425)
- The `go.opentelemetry.io/otel/exporter/otel/*` gRPC exporters now default to using the host's root CA set if none are provided by the user and `WithInsecure` is not specified. (#2432)
- Change `resource.Default` to be evaluated the first time it is called, rather than on import. This allows the caller the option to update `OTEL_RESOURCE_ATTRIBUTES` first, such as with `os.Setenv`. (#2371)

### Fixed

- The `go.opentelemetry.io/otel/exporter/otel/*` exporters are updated to handle per-signal and universal endpoints according to the OpenTelemetry specification.
  Any per-signal endpoint set via an `OTEL_EXPORTER_OTLP_<signal>_ENDPOINT` environment variable is now used without modification of the path.
  When `OTEL_EXPORTER_OTLP_ENDPOINT` is set, if it contains a path, that path is used as a base path which per-signal paths are appended to. (#2433)
- Basic metric controller updated to use sync.Map to avoid blocking calls (#2381)
- The `go.opentelemetry.io/otel/exporter/jaeger` correctly sets the `otel.status_code` value to be a string of `ERROR` or `OK` instead of an integer code. (#2439, #2440)

### Deprecated

- Deprecated the `"go.opentelemetry.io/otel/exporter/otel/otlpmetric/otlpmetrichttp".WithMaxAttempts` `Option`, use the new `WithRetry` `Option` instead. (#2425)
- Deprecated the `"go.opentelemetry.io/otel/exporter/otel/otlpmetric/otlpmetrichttp".WithBackoff` `Option`, use the new `WithRetry` `Option` instead. (#2425)

### Removed

- Remove the metric Processor's ability to convert cumulative to delta aggregation temporality. (#2350)
- Remove the metric Bound Instruments interface and implementations. (#2399)
- Remove the metric MinMaxSumCount kind aggregation and the corresponding OTLP export path. (#2423)
- Metric SDK removes the "exact" aggregator for histogram instruments, as it performed a non-standard aggregation for OTLP export (creating repeated Gauge points) and worked its way into a number of confusing examples. (#2348)

## [1.2.0] - 2021-11-12

### Changed

- Metric SDK `export.ExportKind`, `export.ExportKindSelector` types have been renamed to `aggregation.Temporality` and `aggregation.TemporalitySelector` respectively to keep in line with current specification and protocol along with built-in selectors (e.g., `aggregation.CumulativeTemporalitySelector`, ...). (#2274)
- The Metric `Exporter` interface now requires a `TemporalitySelector` method instead of an `ExportKindSelector`. (#2274)
- Metrics API cleanup. The `metric/sdkapi` package has been created to relocate the API-to-SDK interface:
  - The following interface types simply moved from `metric` to `metric/sdkapi`: `Descriptor`, `MeterImpl`, `InstrumentImpl`, `SyncImpl`, `BoundSyncImpl`, `AsyncImpl`, `AsyncRunner`, `AsyncSingleRunner`, and `AsyncBatchRunner`
  - The following struct types moved and are replaced with type aliases, since they are exposed to the user: `Observation`, `Measurement`.
  - The No-op implementations of sync and async instruments are no longer exported, new functions `sdkapi.NewNoopAsyncInstrument()` and `sdkapi.NewNoopSyncInstrument()` are provided instead. (#2271)
- Update the SDK `BatchSpanProcessor` to export all queued spans when `ForceFlush` is called. (#2080, #2335)

### Added

- Add the `"go.opentelemetry.io/otel/exporters/otlp/otlpmetric/otlpmetricgrpc".WithGRPCConn` option so the exporter can reuse an existing gRPC connection. (#2002)
- Added a new `schema` module to help parse Schema Files in OTEP 0152 format. (#2267)
- Added a new `MapCarrier` to the `go.opentelemetry.io/otel/propagation` package to hold propagated cross-cutting concerns as a `map[string]string` held in memory. (#2334)

## [1.1.0] - 2021-10-27

### Added

- Add the `"go.opentelemetry.io/otel/exporters/otlp/otlptrace/otlptracegrpc".WithGRPCConn` option so the exporter can reuse an existing gRPC connection. (#2002)
- Add the `go.opentelemetry.io/otel/semconv/v1.7.0` package.
  The package contains semantic conventions from the `v1.7.0` version of the OpenTelemetry specification. (#2320)
- Add the `go.opentelemetry.io/otel/semconv/v1.6.1` package.
  The package contains semantic conventions from the `v1.6.1` version of the OpenTelemetry specification. (#2321)
- Add the `go.opentelemetry.io/otel/semconv/v1.5.0` package.
  The package contains semantic conventions from the `v1.5.0` version of the OpenTelemetry specification. (#2322)
  - When upgrading from the `semconv/v1.4.0` package note the following name changes:
    - `K8SReplicasetUIDKey` -> `K8SReplicaSetUIDKey`
    - `K8SReplicasetNameKey` -> `K8SReplicaSetNameKey`
    - `K8SStatefulsetUIDKey` -> `K8SStatefulSetUIDKey`
    - `k8SStatefulsetNameKey` -> `K8SStatefulSetNameKey`
    - `K8SDaemonsetUIDKey` -> `K8SDaemonSetUIDKey`
    - `K8SDaemonsetNameKey` -> `K8SDaemonSetNameKey`

### Changed

- Links added to a span will be dropped by the SDK if they contain an invalid span context (#2275).

### Fixed

- The `"go.opentelemetry.io/otel/semconv/v1.4.0".HTTPServerAttributesFromHTTPRequest` now correctly only sets the HTTP client IP attribute even if the connection was routed with proxies and there are multiple addresses in the `X-Forwarded-For` header. (#2282, #2284)
- The `"go.opentelemetry.io/otel/semconv/v1.4.0".NetAttributesFromHTTPRequest` function correctly handles IPv6 addresses as IP addresses and sets the correct net peer IP instead of the net peer hostname attribute. (#2283, #2285)
- The simple span processor shutdown method deterministically returns the exporter error status if it simultaneously finishes when the deadline is reached. (#2290, #2289)

## [1.0.1] - 2021-10-01

### Fixed

- json stdout exporter no longer crashes due to concurrency bug. (#2265)

## [Metrics 0.24.0] - 2021-10-01

### Changed

- NoopMeterProvider is now private and NewNoopMeterProvider must be used to obtain a noopMeterProvider. (#2237)
- The Metric SDK `Export()` function takes a new two-level reader interface for iterating over results one instrumentation library at a time. (#2197)
  - The former `"go.opentelemetry.io/otel/sdk/export/metric".CheckpointSet` is renamed `Reader`.
  - The new interface is named `"go.opentelemetry.io/otel/sdk/export/metric".InstrumentationLibraryReader`.

## [1.0.0] - 2021-09-20

This is the first stable release for the project.
This release includes an API and SDK for the tracing signal that will comply with the stability guarantees defined by the projects [versioning policy](./VERSIONING.md).

### Added

- OTLP trace exporter now sets the `SchemaURL` field in the exported telemetry if the Tracer has `WithSchemaURL` option. (#2242)

### Fixed

- Slice-valued attributes can correctly be used as map keys. (#2223)

### Removed

- Removed the `"go.opentelemetry.io/otel/exporters/zipkin".WithSDKOptions` function. (#2248)
- Removed the deprecated package `go.opentelemetry.io/otel/oteltest`. (#2234)
- Removed the deprecated package `go.opentelemetry.io/otel/bridge/opencensus/utils`. (#2233)
- Removed deprecated functions, types, and methods from `go.opentelemetry.io/otel/attribute` package.
  Use the typed functions and methods added to the package instead. (#2235)
  - The `Key.Array` method is removed.
  - The `Array` function is removed.
  - The `Any` function is removed.
  - The `ArrayValue` function is removed.
  - The `AsArray` function is removed.

## [1.0.0-RC3] - 2021-09-02

### Added

- Added `ErrorHandlerFunc` to use a function as an `"go.opentelemetry.io/otel".ErrorHandler`. (#2149)
- Added `"go.opentelemetry.io/otel/trace".WithStackTrace` option to add a stack trace when using `span.RecordError` or when panic is handled in `span.End`. (#2163)
- Added typed slice attribute types and functionality to the `go.opentelemetry.io/otel/attribute` package to replace the existing array type and functions. (#2162)
  - `BoolSlice`, `IntSlice`, `Int64Slice`, `Float64Slice`, and `StringSlice` replace the use of the `Array` function in the package.
- Added the `go.opentelemetry.io/otel/example/fib` example package.
  Included is an example application that computes Fibonacci numbers. (#2203)

### Changed

- Metric instruments have been renamed to match the (feature-frozen) metric API specification:
  - ValueRecorder becomes Histogram
  - ValueObserver becomes Gauge
  - SumObserver becomes CounterObserver
  - UpDownSumObserver becomes UpDownCounterObserver
  The API exported from this project is still considered experimental. (#2202)
- Metric SDK/API implementation type `InstrumentKind` moves into `sdkapi` sub-package. (#2091)
- The Metrics SDK export record no longer contains a Resource pointer, the SDK `"go.opentelemetry.io/otel/sdk/trace/export/metric".Exporter.Export()` function for push-based exporters now takes a single Resource argument, pull-based exporters use `"go.opentelemetry.io/otel/sdk/metric/controller/basic".Controller.Resource()`. (#2120)
- The JSON output of the `go.opentelemetry.io/otel/exporters/stdout/stdouttrace` is harmonized now such that the output is "plain" JSON objects after each other of the form `{ ... } { ... } { ... }`. Earlier the JSON objects describing a span were wrapped in a slice for each `Exporter.ExportSpans` call, like `[ { ... } ][ { ... } { ... } ]`. Outputting JSON object directly after each other is consistent with JSON loggers, and a bit easier to parse and read. (#2196)
- Update the `NewTracerConfig`, `NewSpanStartConfig`, `NewSpanEndConfig`, and `NewEventConfig` function in the `go.opentelemetry.io/otel/trace` package to return their respective configurations as structs instead of pointers to the struct. (#2212)

### Deprecated

- The `go.opentelemetry.io/otel/bridge/opencensus/utils` package is deprecated.
  All functionality from this package now exists in the `go.opentelemetry.io/otel/bridge/opencensus` package.
  The functions from that package should be used instead. (#2166)
- The `"go.opentelemetry.io/otel/attribute".Array` function and the related `ARRAY` value type is deprecated.
  Use the typed `*Slice` functions and types added to the package instead. (#2162)
- The `"go.opentelemetry.io/otel/attribute".Any` function is deprecated.
  Use the typed functions instead. (#2181)
- The `go.opentelemetry.io/otel/oteltest` package is deprecated.
  The `"go.opentelemetry.io/otel/sdk/trace/tracetest".SpanRecorder` can be registered with the default SDK (`go.opentelemetry.io/otel/sdk/trace`) as a `SpanProcessor` and used as a replacement for this deprecated package. (#2188)

### Removed

- Removed metrics test package `go.opentelemetry.io/otel/sdk/export/metric/metrictest`. (#2105)

### Fixed

- The `fromEnv` detector no longer throws an error when `OTEL_RESOURCE_ATTRIBUTES` environment variable is not set or empty. (#2138)
- Setting the global `ErrorHandler` with `"go.opentelemetry.io/otel".SetErrorHandler` multiple times is now supported. (#2160, #2140)
- The `"go.opentelemetry.io/otel/attribute".Any` function now supports `int32` values. (#2169)
- Multiple calls to `"go.opentelemetry.io/otel/sdk/metric/controller/basic".WithResource()` are handled correctly, and when no resources are provided `"go.opentelemetry.io/otel/sdk/resource".Default()` is used. (#2120)
- The `WithoutTimestamps` option for the `go.opentelemetry.io/otel/exporters/stdout/stdouttrace` exporter causes the exporter to correctly omit timestamps. (#2195)
- Fixed typos in resources.go. (#2201)

## [1.0.0-RC2] - 2021-07-26

### Added

- Added `WithOSDescription` resource configuration option to set OS (Operating System) description resource attribute (`os.description`). (#1840)
- Added `WithOS` resource configuration option to set all OS (Operating System) resource attributes at once. (#1840)
- Added the `WithRetry` option to the `go.opentelemetry.io/otel/exporters/otlp/otlptrace/otlptracehttp` package.
  This option is a replacement for the removed `WithMaxAttempts` and `WithBackoff` options. (#2095)
- Added API `LinkFromContext` to return Link which encapsulates SpanContext from provided context and also encapsulates attributes. (#2115)
- Added a new `Link` type under the SDK `otel/sdk/trace` package that counts the number of attributes that were dropped for surpassing the `AttributePerLinkCountLimit` configured in the Span's `SpanLimits`.
  This new type replaces the equal-named API `Link` type found in the `otel/trace` package for most usages within the SDK.
  For example, instances of this type are now returned by the `Links()` function of `ReadOnlySpan`s provided in places like the `OnEnd` function of `SpanProcessor` implementations. (#2118)
- Added the `SpanRecorder` type to the `go.opentelemetry.io/otel/skd/trace/tracetest` package.
  This type can be used with the default SDK as a `SpanProcessor` during testing. (#2132)

### Changed

- The `SpanModels` function is now exported from the `go.opentelemetry.io/otel/exporters/zipkin` package to convert OpenTelemetry spans into Zipkin model spans. (#2027)
- Rename the `"go.opentelemetry.io/otel/exporters/otlp/otlptrace/otlptracegrpc".RetrySettings` to `RetryConfig`. (#2095)

### Deprecated

- The `TextMapCarrier` and `TextMapPropagator` from the `go.opentelemetry.io/otel/oteltest` package and their associated creation functions (`TextMapCarrier`, `NewTextMapPropagator`) are deprecated. (#2114)
- The `Harness` type from the `go.opentelemetry.io/otel/oteltest` package and its associated creation function, `NewHarness` are deprecated and will be removed in the next release. (#2123)
- The `TraceStateFromKeyValues` function from the `go.opentelemetry.io/otel/oteltest` package is deprecated.
  Use the `trace.ParseTraceState` function instead. (#2122)

### Removed

- Removed the deprecated package `go.opentelemetry.io/otel/exporters/trace/jaeger`. (#2020)
- Removed the deprecated package `go.opentelemetry.io/otel/exporters/trace/zipkin`. (#2020)
- Removed the `"go.opentelemetry.io/otel/sdk/resource".WithBuiltinDetectors` function.
  The explicit `With*` options for every built-in detector should be used instead. (#2026 #2097)
- Removed the `WithMaxAttempts` and `WithBackoff` options from the `go.opentelemetry.io/otel/exporters/otlp/otlptrace/otlptracehttp` package.
  The retry logic of the package has been updated to match the `otlptracegrpc` package and accordingly a `WithRetry` option is added that should be used instead. (#2095)
- Removed `DroppedAttributeCount` field from `otel/trace.Link` struct. (#2118)

### Fixed

- When using WithNewRoot, don't use the parent context for making sampling decisions. (#2032)
- `oteltest.Tracer` now creates a valid `SpanContext` when using `WithNewRoot`. (#2073)
- OS type detector now sets the correct `dragonflybsd` value for DragonFly BSD. (#2092)
- The OTel span status is correctly transformed into the OTLP status in the `go.opentelemetry.io/otel/exporters/otlp/otlptrace` package.
  This fix will by default set the status to `Unset` if it is not explicitly set to `Ok` or `Error`. (#2099 #2102)
- The `Inject` method for the `"go.opentelemetry.io/otel/propagation".TraceContext` type no longer injects empty `tracestate` values. (#2108)
- Use `6831` as default Jaeger agent port instead of `6832`. (#2131)

## [Experimental Metrics v0.22.0] - 2021-07-19

### Added

- Adds HTTP support for OTLP metrics exporter. (#2022)

### Removed

- Removed the deprecated package `go.opentelemetry.io/otel/exporters/metric/prometheus`. (#2020)

## [1.0.0-RC1] / 0.21.0 - 2021-06-18

With this release we are introducing a split in module versions.  The tracing API and SDK are entering the `v1.0.0` Release Candidate phase with `v1.0.0-RC1`
while the experimental metrics API and SDK continue with `v0.x` releases at `v0.21.0`.  Modules at major version 1 or greater will not depend on modules
with major version 0.

### Added

- Adds `otlpgrpc.WithRetry`option for configuring the retry policy for transient errors on the otlp/gRPC exporter. (#1832)
  - The following status codes are defined as transient errors:
      | gRPC Status Code | Description |
      | ---------------- | ----------- |
      | 1  | Cancelled |
      | 4  | Deadline Exceeded |
      | 8  | Resource Exhausted |
      | 10 | Aborted |
      | 10 | Out of Range |
      | 14 | Unavailable |
      | 15 | Data Loss |
- Added `Status` type to the `go.opentelemetry.io/otel/sdk/trace` package to represent the status of a span. (#1874)
- Added `SpanStub` type and its associated functions to the `go.opentelemetry.io/otel/sdk/trace/tracetest` package.
  This type can be used as a testing replacement for the `SpanSnapshot` that was removed from the `go.opentelemetry.io/otel/sdk/trace` package. (#1873)
- Adds support for scheme in `OTEL_EXPORTER_OTLP_ENDPOINT` according to the spec. (#1886)
- Adds `trace.WithSchemaURL` option for configuring the tracer with a Schema URL. (#1889)
- Added an example of using OpenTelemetry Go as a trace context forwarder. (#1912)
- `ParseTraceState` is added to the `go.opentelemetry.io/otel/trace` package.
  It can be used to decode a `TraceState` from a `tracestate` header string value. (#1937)
- Added `Len` method to the `TraceState` type in the `go.opentelemetry.io/otel/trace` package.
  This method returns the number of list-members the `TraceState` holds. (#1937)
- Creates package `go.opentelemetry.io/otel/exporters/otlp/otlptrace` that defines a trace exporter that uses a `otlptrace.Client` to send data.
  Creates package `go.opentelemetry.io/otel/exporters/otlp/otlptrace/otlptracegrpc` implementing a gRPC `otlptrace.Client` and offers convenience functions, `NewExportPipeline` and `InstallNewPipeline`, to setup and install a `otlptrace.Exporter` in tracing .(#1922)
- Added `Baggage`, `Member`, and `Property` types to the `go.opentelemetry.io/otel/baggage` package along with their related functions. (#1967)
- Added `ContextWithBaggage`, `ContextWithoutBaggage`, and `FromContext` functions to the `go.opentelemetry.io/otel/baggage` package.
  These functions replace the `Set`, `Value`, `ContextWithValue`, `ContextWithoutValue`, and `ContextWithEmpty` functions from that package and directly work with the new `Baggage` type. (#1967)
- The `OTEL_SERVICE_NAME` environment variable is the preferred source for `service.name`, used by the environment resource detector if a service name is present both there and in `OTEL_RESOURCE_ATTRIBUTES`. (#1969)
- Creates package `go.opentelemetry.io/otel/exporters/otlp/otlptrace/otlptracehttp` implementing an HTTP `otlptrace.Client` and offers convenience functions, `NewExportPipeline` and `InstallNewPipeline`, to setup and install a `otlptrace.Exporter` in tracing. (#1963)
- Changes `go.opentelemetry.io/otel/sdk/resource.NewWithAttributes` to require a schema URL. The old function is still available as `resource.NewSchemaless`. This is a breaking change. (#1938)
- Several builtin resource detectors now correctly populate the schema URL. (#1938)
- Creates package `go.opentelemetry.io/otel/exporters/otlp/otlpmetric` that defines a metrics exporter that uses a `otlpmetric.Client` to send data.
- Creates package `go.opentelemetry.io/otel/exporters/otlp/otlpmetric/otlpmetricgrpc` implementing a gRPC `otlpmetric.Client` and offers convenience functions, `New` and `NewUnstarted`, to create an `otlpmetric.Exporter`.(#1991)
- Added `go.opentelemetry.io/otel/exporters/stdout/stdouttrace` exporter. (#2005)
- Added `go.opentelemetry.io/otel/exporters/stdout/stdoutmetric` exporter. (#2005)
- Added a `TracerProvider()` method to the `"go.opentelemetry.io/otel/trace".Span` interface. This can be used to obtain a `TracerProvider` from a given span that utilizes the same trace processing pipeline.  (#2009)

### Changed

- Make `NewSplitDriver` from `go.opentelemetry.io/otel/exporters/otlp` take variadic arguments instead of a `SplitConfig` item.
  `NewSplitDriver` now automatically implements an internal `noopDriver` for `SplitConfig` fields that are not initialized. (#1798)
- `resource.New()` now creates a Resource without builtin detectors. Previous behavior is now achieved by using `WithBuiltinDetectors` Option. (#1810)
- Move the `Event` type from the `go.opentelemetry.io/otel` package to the `go.opentelemetry.io/otel/sdk/trace` package. (#1846)
- CI builds validate against last two versions of Go, dropping 1.14 and adding 1.16. (#1865)
- BatchSpanProcessor now report export failures when calling `ForceFlush()` method. (#1860)
- `Set.Encoded(Encoder)` no longer caches the result of an encoding. (#1855)
- Renamed `CloudZoneKey` to `CloudAvailabilityZoneKey` in Resource semantic conventions according to spec. (#1871)
- The `StatusCode` and `StatusMessage` methods of the `ReadOnlySpan` interface and the `Span` produced by the `go.opentelemetry.io/otel/sdk/trace` package have been replaced with a single `Status` method.
  This method returns the status of a span using the new `Status` type. (#1874)
- Updated `ExportSpans` method of the`SpanExporter` interface type to accept `ReadOnlySpan`s instead of the removed `SpanSnapshot`.
  This brings the export interface into compliance with the specification in that it now accepts an explicitly immutable type instead of just an implied one. (#1873)
- Unembed `SpanContext` in `Link`. (#1877)
- Generate Semantic conventions from the specification YAML. (#1891)
- Spans created by the global `Tracer` obtained from `go.opentelemetry.io/otel`, prior to a functioning `TracerProvider` being set, now propagate the span context from their parent if one exists. (#1901)
- The `"go.opentelemetry.io/otel".Tracer` function now accepts tracer options. (#1902)
- Move the `go.opentelemetry.io/otel/unit` package to `go.opentelemetry.io/otel/metric/unit`. (#1903)
- Changed `go.opentelemetry.io/otel/trace.TracerConfig` to conform to the [Contributing guidelines](CONTRIBUTING.md#config.) (#1921)
- Changed `go.opentelemetry.io/otel/trace.SpanConfig` to conform to the [Contributing guidelines](CONTRIBUTING.md#config). (#1921)
- Changed `span.End()` now only accepts Options that are allowed at `End()`. (#1921)
- Changed `go.opentelemetry.io/otel/metric.InstrumentConfig` to conform to the [Contributing guidelines](CONTRIBUTING.md#config). (#1921)
- Changed `go.opentelemetry.io/otel/metric.MeterConfig` to conform to the [Contributing guidelines](CONTRIBUTING.md#config). (#1921)
- Refactored option types according to the contribution style guide. (#1882)
- Move the `go.opentelemetry.io/otel/trace.TraceStateFromKeyValues` function to the `go.opentelemetry.io/otel/oteltest` package.
  This function is preserved for testing purposes where it may be useful to create a `TraceState` from `attribute.KeyValue`s, but it is not intended for production use.
  The new `ParseTraceState` function should be used to create a `TraceState`. (#1931)
- Updated `MarshalJSON` method of the `go.opentelemetry.io/otel/trace.TraceState` type to marshal the type into the string representation of the `TraceState`. (#1931)
- The `TraceState.Delete` method from the `go.opentelemetry.io/otel/trace` package no longer returns an error in addition to a `TraceState`. (#1931)
- Updated `Get` method of the `TraceState` type from the `go.opentelemetry.io/otel/trace` package to accept a `string` instead of an `attribute.Key` type. (#1931)
- Updated `Insert` method of the `TraceState` type from the `go.opentelemetry.io/otel/trace` package to accept a pair of `string`s instead of an `attribute.KeyValue` type. (#1931)
- Updated `Delete` method of the `TraceState` type from the `go.opentelemetry.io/otel/trace` package to accept a `string` instead of an `attribute.Key` type. (#1931)
- Renamed `NewExporter` to `New` in the `go.opentelemetry.io/otel/exporters/stdout` package. (#1985)
- Renamed `NewExporter` to `New` in the `go.opentelemetry.io/otel/exporters/metric/prometheus` package. (#1985)
- Renamed `NewExporter` to `New` in the `go.opentelemetry.io/otel/exporters/trace/jaeger` package. (#1985)
- Renamed `NewExporter` to `New` in the `go.opentelemetry.io/otel/exporters/trace/zipkin` package. (#1985)
- Renamed `NewExporter` to `New` in the `go.opentelemetry.io/otel/exporters/otlp` package. (#1985)
- Renamed `NewUnstartedExporter` to `NewUnstarted` in the `go.opentelemetry.io/otel/exporters/otlp` package. (#1985)
- The `go.opentelemetry.io/otel/semconv` package has been moved to `go.opentelemetry.io/otel/semconv/v1.4.0` to allow for multiple [telemetry schema](https://github.com/open-telemetry/oteps/blob/main/text/0152-telemetry-schemas.md) versions to be used concurrently. (#1987)
- Metrics test helpers in `go.opentelemetry.io/otel/oteltest` have been moved to `go.opentelemetry.io/otel/metric/metrictest`. (#1988)

### Deprecated

- The `go.opentelemetry.io/otel/exporters/metric/prometheus` is deprecated, use `go.opentelemetry.io/otel/exporters/prometheus` instead. (#1993)
- The `go.opentelemetry.io/otel/exporters/trace/jaeger` is deprecated, use `go.opentelemetry.io/otel/exporters/jaeger` instead. (#1993)
- The `go.opentelemetry.io/otel/exporters/trace/zipkin` is deprecated, use `go.opentelemetry.io/otel/exporters/zipkin` instead. (#1993)

### Removed

- Removed `resource.WithoutBuiltin()`. Use `resource.New()`. (#1810)
- Unexported types `resource.FromEnv`, `resource.Host`, and `resource.TelemetrySDK`, Use the corresponding `With*()` to use individually. (#1810)
- Removed the `Tracer` and `IsRecording` method from the `ReadOnlySpan` in the `go.opentelemetry.io/otel/sdk/trace`.
  The `Tracer` method is not a required to be included in this interface and given the mutable nature of the tracer that is associated with a span, this method is not appropriate.
  The `IsRecording` method returns if the span is recording or not.
  A read-only span value does not need to know if updates to it will be recorded or not.
  By definition, it cannot be updated so there is no point in communicating if an update is recorded. (#1873)
- Removed the `SpanSnapshot` type from the `go.opentelemetry.io/otel/sdk/trace` package.
  The use of this type has been replaced with the use of the explicitly immutable `ReadOnlySpan` type.
  When a concrete representation of a read-only span is needed for testing, the newly added `SpanStub` in the `go.opentelemetry.io/otel/sdk/trace/tracetest` package should be used. (#1873)
- Removed the `Tracer` method from the `Span` interface in the `go.opentelemetry.io/otel/trace` package.
  Using the same tracer that created a span introduces the error where an instrumentation library's `Tracer` is used by other code instead of their own.
  The `"go.opentelemetry.io/otel".Tracer` function or a `TracerProvider` should be used to acquire a library specific `Tracer` instead. (#1900)
  - The `TracerProvider()` method on the `Span` interface may also be used to obtain a `TracerProvider` using the same trace processing pipeline. (#2009)
- The `http.url` attribute generated by `HTTPClientAttributesFromHTTPRequest` will no longer include username or password information. (#1919)
- Removed `IsEmpty` method of the `TraceState` type in the `go.opentelemetry.io/otel/trace` package in favor of using the added `TraceState.Len` method. (#1931)
- Removed `Set`, `Value`, `ContextWithValue`, `ContextWithoutValue`, and `ContextWithEmpty` functions in the `go.opentelemetry.io/otel/baggage` package.
  Handling of baggage is now done using the added `Baggage` type and related context functions (`ContextWithBaggage`, `ContextWithoutBaggage`, and `FromContext`) in that package. (#1967)
- The `InstallNewPipeline` and `NewExportPipeline` creation functions in all the exporters (prometheus, otlp, stdout, jaeger, and zipkin) have been removed.
  These functions were deemed premature attempts to provide convenience that did not achieve this aim. (#1985)
- The `go.opentelemetry.io/otel/exporters/otlp` exporter has been removed.  Use `go.opentelemetry.io/otel/exporters/otlp/otlptrace` instead. (#1990)
- The `go.opentelemetry.io/otel/exporters/stdout` exporter has been removed.  Use `go.opentelemetry.io/otel/exporters/stdout/stdouttrace` or `go.opentelemetry.io/otel/exporters/stdout/stdoutmetric` instead. (#2005)

### Fixed

- Only report errors from the `"go.opentelemetry.io/otel/sdk/resource".Environment` function when they are not `nil`. (#1850, #1851)
- The `Shutdown` method of the simple `SpanProcessor` in the `go.opentelemetry.io/otel/sdk/trace` package now honors the context deadline or cancellation. (#1616, #1856)
- BatchSpanProcessor now drops span batches that failed to be exported. (#1860)
- Use `http://localhost:14268/api/traces` as default Jaeger collector endpoint instead of `http://localhost:14250`. (#1898)
- Allow trailing and leading whitespace in the parsing of a `tracestate` header. (#1931)
- Add logic to determine if the channel is closed to fix Jaeger exporter test panic with close closed channel. (#1870, #1973)
- Avoid transport security when OTLP endpoint is a Unix socket. (#2001)

### Security

## [0.20.0] - 2021-04-23

### Added

- The OTLP exporter now has two new convenience functions, `NewExportPipeline` and `InstallNewPipeline`, setup and install the exporter in tracing and metrics pipelines. (#1373)
- Adds semantic conventions for exceptions. (#1492)
- Added Jaeger Environment variables: `OTEL_EXPORTER_JAEGER_AGENT_HOST`, `OTEL_EXPORTER_JAEGER_AGENT_PORT`
  These environment variables can be used to override Jaeger agent hostname and port (#1752)
- Option `ExportTimeout` was added to batch span processor. (#1755)
- `trace.TraceFlags` is now a defined type over `byte` and `WithSampled(bool) TraceFlags` and `IsSampled() bool` methods have been added to it. (#1770)
- The `Event` and `Link` struct types from the `go.opentelemetry.io/otel` package now include a `DroppedAttributeCount` field to record the number of attributes that were not recorded due to configured limits being reached. (#1771)
- The Jaeger exporter now reports dropped attributes for a Span event in the exported log. (#1771)
- Adds test to check BatchSpanProcessor ignores `OnEnd` and `ForceFlush` post `Shutdown`. (#1772)
- Extract resource attributes from the `OTEL_RESOURCE_ATTRIBUTES` environment variable and merge them with the `resource.Default` resource as well as resources provided to the `TracerProvider` and metric `Controller`. (#1785)
- Added `WithOSType` resource configuration option to set OS (Operating System) type resource attribute (`os.type`). (#1788)
- Added `WithProcess*` resource configuration options to set Process resource attributes. (#1788)
  - `process.pid`
  - `process.executable.name`
  - `process.executable.path`
  - `process.command_args`
  - `process.owner`
  - `process.runtime.name`
  - `process.runtime.version`
  - `process.runtime.description`
- Adds `k8s.node.name` and `k8s.node.uid` attribute keys to the `semconv` package. (#1789)
- Added support for configuring OTLP/HTTP and OTLP/gRPC Endpoints, TLS Certificates, Headers, Compression and Timeout via Environment Variables. (#1758, #1769 and #1811)
  - `OTEL_EXPORTER_OTLP_ENDPOINT`
  - `OTEL_EXPORTER_OTLP_TRACES_ENDPOINT`
  - `OTEL_EXPORTER_OTLP_METRICS_ENDPOINT`
  - `OTEL_EXPORTER_OTLP_HEADERS`
  - `OTEL_EXPORTER_OTLP_TRACES_HEADERS`
  - `OTEL_EXPORTER_OTLP_METRICS_HEADERS`
  - `OTEL_EXPORTER_OTLP_COMPRESSION`
  - `OTEL_EXPORTER_OTLP_TRACES_COMPRESSION`
  - `OTEL_EXPORTER_OTLP_METRICS_COMPRESSION`
  - `OTEL_EXPORTER_OTLP_TIMEOUT`
  - `OTEL_EXPORTER_OTLP_TRACES_TIMEOUT`
  - `OTEL_EXPORTER_OTLP_METRICS_TIMEOUT`
  - `OTEL_EXPORTER_OTLP_CERTIFICATE`
  - `OTEL_EXPORTER_OTLP_TRACES_CERTIFICATE`
  - `OTEL_EXPORTER_OTLP_METRICS_CERTIFICATE`
- Adds `otlpgrpc.WithTimeout` option for configuring timeout to the otlp/gRPC exporter. (#1821)
- Adds `jaeger.WithMaxPacketSize` option for configuring maximum UDP packet size used when connecting to the Jaeger agent. (#1853)

### Fixed

- The `Span.IsRecording` implementation from `go.opentelemetry.io/otel/sdk/trace` always returns false when not being sampled. (#1750)
- The Jaeger exporter now correctly sets tags for the Span status code and message.
  This means it uses the correct tag keys (`"otel.status_code"`, `"otel.status_description"`) and does not set the status message as a tag unless it is set on the span. (#1761)
- The Jaeger exporter now correctly records Span event's names using the `"event"` key for a tag.
  Additionally, this tag is overridden, as specified in the OTel specification, if the event contains an attribute with that key. (#1768)
- Zipkin Exporter: Ensure mapping between OTel and Zipkin span data complies with the specification. (#1688)
- Fixed typo for default service name in Jaeger Exporter. (#1797)
- Fix flaky OTLP for the reconnnection of the client connection. (#1527, #1814)
- Fix Jaeger exporter dropping of span batches that exceed the UDP packet size limit.
  Instead, the exporter now splits the batch into smaller sendable batches. (#1828)

### Changed

- Span `RecordError` now records an `exception` event to comply with the semantic convention specification. (#1492)
- Jaeger exporter was updated to use thrift v0.14.1. (#1712)
- Migrate from using internally built and maintained version of the OTLP to the one hosted at `go.opentelemetry.io/proto/otlp`. (#1713)
- Migrate from using `github.com/gogo/protobuf` to `google.golang.org/protobuf` to match `go.opentelemetry.io/proto/otlp`. (#1713)
- The storage of a local or remote Span in a `context.Context` using its SpanContext is unified to store just the current Span.
  The Span's SpanContext can now self-identify as being remote or not.
  This means that `"go.opentelemetry.io/otel/trace".ContextWithRemoteSpanContext` will now overwrite any existing current Span, not just existing remote Spans, and make it the current Span in a `context.Context`. (#1731)
- Improve OTLP/gRPC exporter connection errors. (#1737)
- Information about a parent span context in a `"go.opentelemetry.io/otel/export/trace".SpanSnapshot` is unified in a new `Parent` field.
  The existing `ParentSpanID` and `HasRemoteParent` fields are removed in favor of this. (#1748)
- The `ParentContext` field of the `"go.opentelemetry.io/otel/sdk/trace".SamplingParameters` is updated to hold a `context.Context` containing the parent span.
  This changes it to make `SamplingParameters` conform with the OpenTelemetry specification. (#1749)
- Updated Jaeger Environment Variables: `JAEGER_ENDPOINT`, `JAEGER_USER`, `JAEGER_PASSWORD`
  to `OTEL_EXPORTER_JAEGER_ENDPOINT`, `OTEL_EXPORTER_JAEGER_USER`, `OTEL_EXPORTER_JAEGER_PASSWORD` in compliance with OTel specification. (#1752)
- Modify `BatchSpanProcessor.ForceFlush` to abort after timeout/cancellation. (#1757)
- The `DroppedAttributeCount` field of the `Span` in the `go.opentelemetry.io/otel` package now only represents the number of attributes dropped for the span itself.
  It no longer is a conglomerate of itself, events, and link attributes that have been dropped. (#1771)
- Make `ExportSpans` in Jaeger Exporter honor context deadline. (#1773)
- Modify Zipkin Exporter default service name, use default resource's serviceName instead of empty. (#1777)
- The `go.opentelemetry.io/otel/sdk/export/trace` package is merged into the `go.opentelemetry.io/otel/sdk/trace` package. (#1778)
- The prometheus.InstallNewPipeline example is moved from comment to example test (#1796)
- The convenience functions for the stdout exporter have been updated to return the `TracerProvider` implementation and enable the shutdown of the exporter. (#1800)
- Replace the flush function returned from the Jaeger exporter's convenience creation functions (`InstallNewPipeline` and `NewExportPipeline`) with the `TracerProvider` implementation they create.
  This enables the caller to shutdown and flush using the related `TracerProvider` methods. (#1822)
- Updated the Jaeger exporter to have a default endpoint, `http://localhost:14250`, for the collector. (#1824)
- Changed the function `WithCollectorEndpoint` in the Jaeger exporter to no longer accept an endpoint as an argument.
  The endpoint can be passed with the `CollectorEndpointOption` using the `WithEndpoint` function or by setting the `OTEL_EXPORTER_JAEGER_ENDPOINT` environment variable value appropriately. (#1824)
- The Jaeger exporter no longer batches exported spans itself, instead it relies on the SDK's `BatchSpanProcessor` for this functionality. (#1830)
- The Jaeger exporter creation functions (`NewRawExporter`, `NewExportPipeline`, and `InstallNewPipeline`) no longer accept the removed `Option` type as a variadic argument. (#1830)

### Removed

- Removed Jaeger Environment variables: `JAEGER_SERVICE_NAME`, `JAEGER_DISABLED`, `JAEGER_TAGS`
  These environment variables will no longer be used to override values of the Jaeger exporter (#1752)
- No longer set the links for a `Span` in `go.opentelemetry.io/otel/sdk/trace` that is configured to be a new root.
  This is unspecified behavior that the OpenTelemetry community plans to standardize in the future.
  To prevent backwards incompatible changes when it is specified, these links are removed. (#1726)
- Setting error status while recording error with Span from oteltest package. (#1729)
- The concept of a remote and local Span stored in a context is unified to just the current Span.
  Because of this `"go.opentelemetry.io/otel/trace".RemoteSpanContextFromContext` is removed as it is no longer needed.
  Instead, `"go.opentelemetry.io/otel/trace".SpanContextFromContext` can be used to return the current Span.
  If needed, that Span's `SpanContext.IsRemote()` can then be used to determine if it is remote or not. (#1731)
- The `HasRemoteParent` field of the `"go.opentelemetry.io/otel/sdk/trace".SamplingParameters` is removed.
  This field is redundant to the information returned from the `Remote` method of the `SpanContext` held in the `ParentContext` field. (#1749)
- The `trace.FlagsDebug` and `trace.FlagsDeferred` constants have been removed and will be localized to the B3 propagator. (#1770)
- Remove `Process` configuration, `WithProcessFromEnv` and `ProcessFromEnv`, and type from the Jaeger exporter package.
  The information that could be configured in the `Process` struct should be configured in a `Resource` instead. (#1776, #1804)
- Remove the `WithDisabled` option from the Jaeger exporter.
  To disable the exporter unregister it from the `TracerProvider` or use a no-operation `TracerProvider`. (#1806)
- Removed the functions `CollectorEndpointFromEnv` and `WithCollectorEndpointOptionFromEnv` from the Jaeger exporter.
  These functions for retrieving specific environment variable values are redundant of other internal functions and
  are not intended for end user use. (#1824)
- Removed the Jaeger exporter `WithSDKOptions` `Option`.
  This option was used to set SDK options for the exporter creation convenience functions.
  These functions are provided as a way to easily setup or install the exporter with what are deemed reasonable SDK settings for common use cases.
  If the SDK needs to be configured differently, the `NewRawExporter` function and direct setup of the SDK with the desired settings should be used. (#1825)
- The `WithBufferMaxCount` and `WithBatchMaxCount` `Option`s from the Jaeger exporter are removed.
  The exporter no longer batches exports, instead relying on the SDK's `BatchSpanProcessor` for this functionality. (#1830)
- The Jaeger exporter `Option` type is removed.
  The type is no longer used by the exporter to configure anything.
  All the previous configurations these options provided were duplicates of SDK configuration.
  They have been removed in favor of using the SDK configuration and focuses the exporter configuration to be only about the endpoints it will send telemetry to. (#1830)

## [0.19.0] - 2021-03-18

### Added

- Added `Marshaler` config option to `otlphttp` to enable otlp over json or protobufs. (#1586)
- A `ForceFlush` method to the `"go.opentelemetry.io/otel/sdk/trace".TracerProvider` to flush all registered `SpanProcessor`s. (#1608)
- Added `WithSampler` and `WithSpanLimits` to tracer provider. (#1633, #1702)
- `"go.opentelemetry.io/otel/trace".SpanContext` now has a `remote` property, and `IsRemote()` predicate, that is true when the `SpanContext` has been extracted from remote context data. (#1701)
- A `Valid` method to the `"go.opentelemetry.io/otel/attribute".KeyValue` type. (#1703)

### Changed

- `trace.SpanContext` is now immutable and has no exported fields. (#1573)
  - `trace.NewSpanContext()` can be used in conjunction with the `trace.SpanContextConfig` struct to initialize a new `SpanContext` where all values are known.
- Update the `ForceFlush` method signature to the `"go.opentelemetry.io/otel/sdk/trace".SpanProcessor` to accept a `context.Context` and return an error. (#1608)
- Update the `Shutdown` method to the `"go.opentelemetry.io/otel/sdk/trace".TracerProvider` return an error on shutdown failure. (#1608)
- The SimpleSpanProcessor will now shut down the enclosed `SpanExporter` and gracefully ignore subsequent calls to `OnEnd` after `Shutdown` is called. (#1612)
- `"go.opentelemetry.io/sdk/metric/controller.basic".WithPusher` is replaced with `WithExporter` to provide consistent naming across project. (#1656)
- Added non-empty string check for trace `Attribute` keys. (#1659)
- Add `description` to SpanStatus only when `StatusCode` is set to error. (#1662)
- Jaeger exporter falls back to `resource.Default`'s `service.name` if the exported Span does not have one. (#1673)
- Jaeger exporter populates Jaeger's Span Process from Resource. (#1673)
- Renamed the `LabelSet` method of `"go.opentelemetry.io/otel/sdk/resource".Resource` to `Set`. (#1692)
- Changed `WithSDK` to `WithSDKOptions` to accept variadic arguments of `TracerProviderOption` type in `go.opentelemetry.io/otel/exporters/trace/jaeger` package. (#1693)
- Changed `WithSDK` to `WithSDKOptions` to accept variadic arguments of `TracerProviderOption` type in `go.opentelemetry.io/otel/exporters/trace/zipkin` package. (#1693)

### Removed

- Removed `serviceName` parameter from Zipkin exporter and uses resource instead. (#1549)
- Removed `WithConfig` from tracer provider to avoid overriding configuration. (#1633)
- Removed the exported `SimpleSpanProcessor` and `BatchSpanProcessor` structs.
   These are now returned as a SpanProcessor interface from their respective constructors. (#1638)
- Removed `WithRecord()` from `trace.SpanOption` when creating a span. (#1660)
- Removed setting status to `Error` while recording an error as a span event in `RecordError`. (#1663)
- Removed `jaeger.WithProcess` configuration option. (#1673)
- Removed `ApplyConfig` method from `"go.opentelemetry.io/otel/sdk/trace".TracerProvider` and the now unneeded `Config` struct. (#1693)

### Fixed

- Jaeger Exporter: Ensure mapping between OTEL and Jaeger span data complies with the specification. (#1626)
- `SamplingResult.TraceState` is correctly propagated to a newly created span's `SpanContext`. (#1655)
- The `otel-collector` example now correctly flushes metric events prior to shutting down the exporter. (#1678)
- Do not set span status message in `SpanStatusFromHTTPStatusCode` if it can be inferred from `http.status_code`. (#1681)
- Synchronization issues in global trace delegate implementation. (#1686)
- Reduced excess memory usage by global `TracerProvider`. (#1687)

## [0.18.0] - 2021-03-03

### Added

- Added `resource.Default()` for use with meter and tracer providers. (#1507)
- `AttributePerEventCountLimit` and `AttributePerLinkCountLimit` for `SpanLimits`. (#1535)
- Added `Keys()` method to `propagation.TextMapCarrier` and `propagation.HeaderCarrier` to adapt `http.Header` to this interface. (#1544)
- Added `code` attributes to `go.opentelemetry.io/otel/semconv` package. (#1558)
- Compatibility testing suite in the CI system for the following systems. (#1567)
   | OS      | Go Version | Architecture |
   | ------- | ---------- | ------------ |
   | Ubuntu  | 1.15       | amd64        |
   | Ubuntu  | 1.14       | amd64        |
   | Ubuntu  | 1.15       | 386          |
   | Ubuntu  | 1.14       | 386          |
   | MacOS   | 1.15       | amd64        |
   | MacOS   | 1.14       | amd64        |
   | Windows | 1.15       | amd64        |
   | Windows | 1.14       | amd64        |
   | Windows | 1.15       | 386          |
   | Windows | 1.14       | 386          |

### Changed

- Replaced interface `oteltest.SpanRecorder` with its existing implementation
  `StandardSpanRecorder`. (#1542)
- Default span limit values to 128. (#1535)
- Rename `MaxEventsPerSpan`, `MaxAttributesPerSpan` and `MaxLinksPerSpan` to `EventCountLimit`, `AttributeCountLimit` and `LinkCountLimit`, and move these fields into `SpanLimits`. (#1535)
- Renamed the `otel/label` package to `otel/attribute`. (#1541)
- Vendor the Jaeger exporter's dependency on Apache Thrift. (#1551)
- Parallelize the CI linting and testing. (#1567)
- Stagger timestamps in exact aggregator tests. (#1569)
- Changed all examples to use `WithBatchTimeout(5 * time.Second)` rather than `WithBatchTimeout(5)`. (#1621)
- Prevent end-users from implementing some interfaces (#1575)

  ```
      "otel/exporters/otlp/otlphttp".Option
      "otel/exporters/stdout".Option
      "otel/oteltest".Option
      "otel/trace".TracerOption
      "otel/trace".SpanOption
      "otel/trace".EventOption
      "otel/trace".LifeCycleOption
      "otel/trace".InstrumentationOption
      "otel/sdk/resource".Option
      "otel/sdk/trace".ParentBasedSamplerOption
      "otel/sdk/trace".ReadOnlySpan
      "otel/sdk/trace".ReadWriteSpan
  ```

### Removed

- Removed attempt to resample spans upon changing the span name with `span.SetName()`. (#1545)
- The `test-benchmark` is no longer a dependency of the `precommit` make target. (#1567)
- Removed the `test-386` make target.
   This was replaced with a full compatibility testing suite (i.e. multi OS/arch) in the CI system. (#1567)

### Fixed

- The sequential timing check of timestamps in the stdout exporter are now setup explicitly to be sequential (#1571). (#1572)
- Windows build of Jaeger tests now compiles with OS specific functions (#1576). (#1577)
- The sequential timing check of timestamps of go.opentelemetry.io/otel/sdk/metric/aggregator/lastvalue are now setup explicitly to be sequential (#1578). (#1579)
- Validate tracestate header keys with vendors according to the W3C TraceContext specification (#1475). (#1581)
- The OTLP exporter includes related labels for translations of a GaugeArray (#1563). (#1570)

## [0.17.0] - 2021-02-12

### Changed

- Rename project default branch from `master` to `main`. (#1505)
- Reverse order in which `Resource` attributes are merged, per change in spec. (#1501)
- Add tooling to maintain "replace" directives in go.mod files automatically. (#1528)
- Create new modules: otel/metric, otel/trace, otel/oteltest, otel/sdk/export/metric, otel/sdk/metric (#1528)
- Move metric-related public global APIs from otel to otel/metric/global. (#1528)

## Fixed

- Fixed otlpgrpc reconnection issue.
- The example code in the README.md of `go.opentelemetry.io/otel/exporters/otlp` is moved to a compiled example test and used the new `WithAddress` instead of `WithEndpoint`. (#1513)
- The otel-collector example now uses the default OTLP receiver port of the collector.

## [0.16.0] - 2021-01-13

### Added

- Add the `ReadOnlySpan` and `ReadWriteSpan` interfaces to provide better control for accessing span data. (#1360)
- `NewGRPCDriver` function returns a `ProtocolDriver` that maintains a single gRPC connection to the collector. (#1369)
- Added documentation about the project's versioning policy. (#1388)
- Added `NewSplitDriver` for OTLP exporter that allows sending traces and metrics to different endpoints. (#1418)
- Added codeql workflow to GitHub Actions (#1428)
- Added Gosec workflow to GitHub Actions (#1429)
- Add new HTTP driver for OTLP exporter in `exporters/otlp/otlphttp`. Currently it only supports the binary protobuf payloads. (#1420)
- Add an OpenCensus exporter bridge. (#1444)

### Changed

- Rename `internal/testing` to `internal/internaltest`. (#1449)
- Rename `export.SpanData` to `export.SpanSnapshot` and use it only for exporting spans. (#1360)
- Store the parent's full `SpanContext` rather than just its span ID in the `span` struct. (#1360)
- Improve span duration accuracy. (#1360)
- Migrated CI/CD from CircleCI to GitHub Actions (#1382)
- Remove duplicate checkout from GitHub Actions workflow (#1407)
- Metric `array` aggregator renamed `exact` to match its `aggregation.Kind` (#1412)
- Metric `exact` aggregator includes per-point timestamps (#1412)
- Metric stdout exporter uses MinMaxSumCount aggregator for ValueRecorder instruments (#1412)
- `NewExporter` from `exporters/otlp` now takes a `ProtocolDriver` as a parameter. (#1369)
- Many OTLP Exporter options became gRPC ProtocolDriver options. (#1369)
- Unify endpoint API that related to OTel exporter. (#1401)
- Optimize metric histogram aggregator to reuse its slice of buckets. (#1435)
- Metric aggregator Count() and histogram Bucket.Counts are consistently `uint64`. (1430)
- Histogram aggregator accepts functional options, uses default boundaries if none given. (#1434)
- `SamplingResult` now passed a `Tracestate` from the parent `SpanContext` (#1432)
- Moved gRPC driver for OTLP exporter to `exporters/otlp/otlpgrpc`. (#1420)
- The `TraceContext` propagator now correctly propagates `TraceState` through the `SpanContext`. (#1447)
- Metric Push and Pull Controller components are combined into a single "basic" Controller:
  - `WithExporter()` and `Start()` to configure Push behavior
  - `Start()` is optional; use `Collect()` and `ForEach()` for Pull behavior
  - `Start()` and `Stop()` accept Context. (#1378)
- The `Event` type is moved from the `otel/sdk/export/trace` package to the `otel/trace` API package. (#1452)

### Removed

- Remove `errUninitializedSpan` as its only usage is now obsolete. (#1360)
- Remove Metric export functionality related to quantiles and summary data points: this is not specified (#1412)
- Remove DDSketch metric aggregator; our intention is to re-introduce this as an option of the histogram aggregator after [new OTLP histogram data types](https://github.com/open-telemetry/opentelemetry-proto/pull/226) are released (#1412)

### Fixed

- `BatchSpanProcessor.Shutdown()` will now shutdown underlying `export.SpanExporter`. (#1443)

## [0.15.0] - 2020-12-10

### Added

- The `WithIDGenerator` `TracerProviderOption` is added to the `go.opentelemetry.io/otel/trace` package to configure an `IDGenerator` for the `TracerProvider`. (#1363)

### Changed

- The Zipkin exporter now uses the Span status code to determine. (#1328)
- `NewExporter` and `Start` functions in `go.opentelemetry.io/otel/exporters/otlp` now receive `context.Context` as a first parameter. (#1357)
- Move the OpenCensus example into `example` directory. (#1359)
- Moved the SDK's `internal.IDGenerator` interface in to the `sdk/trace` package to enable support for externally-defined ID generators. (#1363)
- Bump `github.com/google/go-cmp` from 0.5.3 to 0.5.4 (#1374)
- Bump `github.com/golangci/golangci-lint` in `/internal/tools` (#1375)

### Fixed

- Metric SDK `SumObserver` and `UpDownSumObserver` instruments correctness fixes. (#1381)

## [0.14.0] - 2020-11-19

### Added

- An `EventOption` and the related `NewEventConfig` function are added to the `go.opentelemetry.io/otel` package to configure Span events. (#1254)
- A `TextMapPropagator` and associated `TextMapCarrier` are added to the `go.opentelemetry.io/otel/oteltest` package to test `TextMap` type propagators and their use. (#1259)
- `SpanContextFromContext` returns `SpanContext` from context. (#1255)
- `TraceState` has been added to `SpanContext`. (#1340)
- `DeploymentEnvironmentKey` added to `go.opentelemetry.io/otel/semconv` package. (#1323)
- Add an OpenCensus to OpenTelemetry tracing bridge. (#1305)
- Add a parent context argument to `SpanProcessor.OnStart` to follow the specification. (#1333)
- Add missing tests for `sdk/trace/attributes_map.go`. (#1337)

### Changed

- Move the `go.opentelemetry.io/otel/api/trace` package into `go.opentelemetry.io/otel/trace` with the following changes. (#1229) (#1307)
  - `ID` has been renamed to `TraceID`.
  - `IDFromHex` has been renamed to `TraceIDFromHex`.
  - `EmptySpanContext` is removed.
- Move the `go.opentelemetry.io/otel/api/trace/tracetest` package into `go.opentelemetry.io/otel/oteltest`. (#1229)
- OTLP Exporter updates:
  - supports OTLP v0.6.0 (#1230, #1354)
  - supports configurable aggregation temporality (default: Cumulative, optional: Stateless). (#1296)
- The Sampler is now called on local child spans. (#1233)
- The `Kind` type from the `go.opentelemetry.io/otel/api/metric` package was renamed to `InstrumentKind` to more specifically describe what it is and avoid semantic ambiguity. (#1240)
- The `MetricKind` method of the `Descriptor` type in the `go.opentelemetry.io/otel/api/metric` package was renamed to `Descriptor.InstrumentKind`.
   This matches the returned type and fixes misuse of the term metric. (#1240)
- Move test harness from the `go.opentelemetry.io/otel/api/apitest` package into `go.opentelemetry.io/otel/oteltest`. (#1241)
- Move the `go.opentelemetry.io/otel/api/metric/metrictest` package into `go.opentelemetry.io/oteltest` as part of #964. (#1252)
- Move the `go.opentelemetry.io/otel/api/metric` package into `go.opentelemetry.io/otel/metric` as part of #1303. (#1321)
- Move the `go.opentelemetry.io/otel/api/metric/registry` package into `go.opentelemetry.io/otel/metric/registry` as a part of #1303. (#1316)
- Move the `Number` type (together with related functions) from `go.opentelemetry.io/otel/api/metric` package into `go.opentelemetry.io/otel/metric/number` as a part of #1303. (#1316)
- The function signature of the Span `AddEvent` method in `go.opentelemetry.io/otel` is updated to no longer take an unused context and instead take a required name and a variable number of `EventOption`s. (#1254)
- The function signature of the Span `RecordError` method in `go.opentelemetry.io/otel` is updated to no longer take an unused context and instead take a required error value and a variable number of `EventOption`s. (#1254)
- Move the `go.opentelemetry.io/otel/api/global` package to `go.opentelemetry.io/otel`. (#1262) (#1330)
- Move the `Version` function from `go.opentelemetry.io/otel/sdk` to `go.opentelemetry.io/otel`. (#1330)
- Rename correlation context header from `"otcorrelations"` to `"baggage"` to match the OpenTelemetry specification. (#1267)
- Fix `Code.UnmarshalJSON` to work with valid JSON only. (#1276)
- The `resource.New()` method changes signature to support builtin attributes and functional options, including `telemetry.sdk.*` and
  `host.name` semantic conventions; the former method is renamed `resource.NewWithAttributes`. (#1235)
- The Prometheus exporter now exports non-monotonic counters (i.e. `UpDownCounter`s) as gauges. (#1210)
- Correct the `Span.End` method documentation in the `otel` API to state updates are not allowed on a span after it has ended. (#1310)
- Updated span collection limits for attribute, event and link counts to 1000 (#1318)
- Renamed `semconv.HTTPUrlKey` to `semconv.HTTPURLKey`. (#1338)

### Removed

- The `ErrInvalidHexID`, `ErrInvalidTraceIDLength`, `ErrInvalidSpanIDLength`, `ErrInvalidSpanIDLength`, or `ErrNilSpanID` from the `go.opentelemetry.io/otel` package are unexported now. (#1243)
- The `AddEventWithTimestamp` method on the `Span` interface in `go.opentelemetry.io/otel` is removed due to its redundancy.
   It is replaced by using the `AddEvent` method with a `WithTimestamp` option. (#1254)
- The `MockSpan` and `MockTracer` types are removed from `go.opentelemetry.io/otel/oteltest`.
   `Tracer` and `Span` from the same module should be used in their place instead. (#1306)
- `WorkerCount` option is removed from `go.opentelemetry.io/otel/exporters/otlp`. (#1350)
- Remove the following labels types: INT32, UINT32, UINT64 and FLOAT32. (#1314)

### Fixed

- Rename `MergeItererator` to `MergeIterator` in the `go.opentelemetry.io/otel/label` package. (#1244)
- The `go.opentelemetry.io/otel/api/global` packages global TextMapPropagator now delegates functionality to a globally set delegate for all previously returned propagators. (#1258)
- Fix condition in `label.Any`. (#1299)
- Fix global `TracerProvider` to pass options to its configured provider. (#1329)
- Fix missing handler for `ExactKind` aggregator in OTLP metrics transformer (#1309)

## [0.13.0] - 2020-10-08

### Added

- OTLP Metric exporter supports Histogram aggregation. (#1209)
- The `Code` struct from the `go.opentelemetry.io/otel/codes` package now supports JSON marshaling and unmarshaling as well as implements the `Stringer` interface. (#1214)
- A Baggage API to implement the OpenTelemetry specification. (#1217)
- Add Shutdown method to sdk/trace/provider, shutdown processors in the order they were registered. (#1227)

### Changed

- Set default propagator to no-op propagator. (#1184)
- The `HTTPSupplier`, `HTTPExtractor`, `HTTPInjector`, and `HTTPPropagator` from the `go.opentelemetry.io/otel/api/propagation` package were replaced with unified `TextMapCarrier` and `TextMapPropagator` in the `go.opentelemetry.io/otel/propagation` package. (#1212) (#1325)
- The `New` function from the `go.opentelemetry.io/otel/api/propagation` package was replaced with `NewCompositeTextMapPropagator` in the `go.opentelemetry.io/otel` package. (#1212)
- The status codes of the `go.opentelemetry.io/otel/codes` package have been updated to match the latest OpenTelemetry specification.
   They now are `Unset`, `Error`, and `Ok`.
   They no longer track the gRPC codes. (#1214)
- The `StatusCode` field of the `SpanData` struct in the `go.opentelemetry.io/otel/sdk/export/trace` package now uses the codes package from this package instead of the gRPC project. (#1214)
- Move the `go.opentelemetry.io/otel/api/baggage` package into `go.opentelemetry.io/otel/baggage`. (#1217) (#1325)
- A `Shutdown` method of `SpanProcessor` and all its implementations receives a context and returns an error. (#1264)

### Fixed

- Copies of data from arrays and slices passed to `go.opentelemetry.io/otel/label.ArrayValue()` are now used in the returned `Value` instead of using the mutable data itself. (#1226)

### Removed

- The `ExtractHTTP` and `InjectHTTP` functions from the `go.opentelemetry.io/otel/api/propagation` package were removed. (#1212)
- The `Propagators` interface from the `go.opentelemetry.io/otel/api/propagation` package was removed to conform to the OpenTelemetry specification.
   The explicit `TextMapPropagator` type can be used in its place as this is the `Propagator` type the specification defines. (#1212)
- The `SetAttribute` method of the `Span` from the `go.opentelemetry.io/otel/api/trace` package was removed given its redundancy with the `SetAttributes` method. (#1216)
- The internal implementation of Baggage storage is removed in favor of using the new Baggage API functionality. (#1217)
- Remove duplicate hostname key `HostHostNameKey` in Resource semantic conventions. (#1219)
- Nested array/slice support has been removed. (#1226)

## [0.12.0] - 2020-09-24

### Added

- A `SpanConfigure` function in `go.opentelemetry.io/otel/api/trace` to create a new `SpanConfig` from `SpanOption`s. (#1108)
- In the `go.opentelemetry.io/otel/api/trace` package, `NewTracerConfig` was added to construct new `TracerConfig`s.
   This addition was made to conform with our project option conventions. (#1155)
- Instrumentation library information was added to the Zipkin exporter. (#1119)
- The `SpanProcessor` interface now has a `ForceFlush()` method. (#1166)
- More semantic conventions for k8s as resource attributes. (#1167)

### Changed

- Add reconnecting udp connection type to Jaeger exporter.
   This change adds a new optional implementation of the udp conn interface used to detect changes to an agent's host dns record.
   It then adopts the new destination address to ensure the exporter doesn't get stuck. This change was ported from jaegertracing/jaeger-client-go#520. (#1063)
- Replace `StartOption` and `EndOption` in `go.opentelemetry.io/otel/api/trace` with `SpanOption`.
   This change is matched by replacing the `StartConfig` and `EndConfig` with a unified `SpanConfig`. (#1108)
- Replace the `LinkedTo` span option in `go.opentelemetry.io/otel/api/trace` with `WithLinks`.
   This is be more consistent with our other option patterns, i.e. passing the item to be configured directly instead of its component parts, and provides a cleaner function signature. (#1108)
- The `go.opentelemetry.io/otel/api/trace` `TracerOption` was changed to an interface to conform to project option conventions. (#1109)
- Move the `B3` and `TraceContext` from within the `go.opentelemetry.io/otel/api/trace` package to their own `go.opentelemetry.io/otel/propagators` package.
    This removal of the propagators is reflective of the OpenTelemetry specification for these propagators as well as cleans up the `go.opentelemetry.io/otel/api/trace` API. (#1118)
- Rename Jaeger tags used for instrumentation library information to reflect changes in OpenTelemetry specification. (#1119)
- Rename `ProbabilitySampler` to `TraceIDRatioBased` and change semantics to ignore parent span sampling status. (#1115)
- Move `tools` package under `internal`. (#1141)
- Move `go.opentelemetry.io/otel/api/correlation` package to `go.opentelemetry.io/otel/api/baggage`. (#1142)
   The `correlation.CorrelationContext` propagator has been renamed `baggage.Baggage`.  Other exported functions and types are unchanged.
- Rename `ParentOrElse` sampler to `ParentBased` and allow setting samplers depending on parent span. (#1153)
- In the `go.opentelemetry.io/otel/api/trace` package, `SpanConfigure` was renamed to `NewSpanConfig`. (#1155)
- Change `dependabot.yml` to add a `Skip Changelog` label to dependabot-sourced PRs. (#1161)
- The [configuration style guide](https://github.com/open-telemetry/opentelemetry-go/blob/master/CONTRIBUTING.md#config) has been updated to
   recommend the use of `newConfig()` instead of `configure()`. (#1163)
- The `otlp.Config` type has been unexported and changed to `otlp.config`, along with its initializer. (#1163)
- Ensure exported interface types include parameter names and update the
   Style Guide to reflect this styling rule. (#1172)
- Don't consider unset environment variable for resource detection to be an error. (#1170)
- Rename `go.opentelemetry.io/otel/api/metric.ConfigureInstrument` to `NewInstrumentConfig` and
  `go.opentelemetry.io/otel/api/metric.ConfigureMeter` to `NewMeterConfig`.
- ValueObserver instruments use LastValue aggregator by default. (#1165)
- OTLP Metric exporter supports LastValue aggregation. (#1165)
- Move the `go.opentelemetry.io/otel/api/unit` package to `go.opentelemetry.io/otel/unit`. (#1185)
- Rename `Provider` to `MeterProvider` in the `go.opentelemetry.io/otel/api/metric` package. (#1190)
- Rename `NoopProvider` to `NoopMeterProvider` in the `go.opentelemetry.io/otel/api/metric` package. (#1190)
- Rename `NewProvider` to `NewMeterProvider` in the `go.opentelemetry.io/otel/api/metric/metrictest` package. (#1190)
- Rename `Provider` to `MeterProvider` in the `go.opentelemetry.io/otel/api/metric/registry` package. (#1190)
- Rename `NewProvider` to `NewMeterProvider` in the `go.opentelemetry.io/otel/api/metri/registryc` package. (#1190)
- Rename `Provider` to `TracerProvider` in the `go.opentelemetry.io/otel/api/trace` package. (#1190)
- Rename `NoopProvider` to `NoopTracerProvider` in the `go.opentelemetry.io/otel/api/trace` package. (#1190)
- Rename `Provider` to `TracerProvider` in the `go.opentelemetry.io/otel/api/trace/tracetest` package. (#1190)
- Rename `NewProvider` to `NewTracerProvider` in the `go.opentelemetry.io/otel/api/trace/tracetest` package. (#1190)
- Rename `WrapperProvider` to `WrapperTracerProvider` in the `go.opentelemetry.io/otel/bridge/opentracing` package. (#1190)
- Rename `NewWrapperProvider` to `NewWrapperTracerProvider` in the `go.opentelemetry.io/otel/bridge/opentracing` package. (#1190)
- Rename `Provider` method of the pull controller to `MeterProvider` in the `go.opentelemetry.io/otel/sdk/metric/controller/pull` package. (#1190)
- Rename `Provider` method of the push controller to `MeterProvider` in the `go.opentelemetry.io/otel/sdk/metric/controller/push` package. (#1190)
- Rename `ProviderOptions` to `TracerProviderConfig` in the `go.opentelemetry.io/otel/sdk/trace` package. (#1190)
- Rename `ProviderOption` to `TracerProviderOption` in the `go.opentelemetry.io/otel/sdk/trace` package. (#1190)
- Rename `Provider` to `TracerProvider` in the `go.opentelemetry.io/otel/sdk/trace` package. (#1190)
- Rename `NewProvider` to `NewTracerProvider` in the `go.opentelemetry.io/otel/sdk/trace` package. (#1190)
- Renamed `SamplingDecision` values to comply with OpenTelemetry specification change. (#1192)
- Renamed Zipkin attribute names from `ot.status_code & ot.status_description` to `otel.status_code & otel.status_description`. (#1201)
- The default SDK now invokes registered `SpanProcessor`s in the order they were registered with the `TracerProvider`. (#1195)
- Add test of spans being processed by the `SpanProcessor`s in the order they were registered. (#1203)

### Removed

- Remove the B3 propagator from `go.opentelemetry.io/otel/propagators`. It is now located in the
   `go.opentelemetry.io/contrib/propagators/` module. (#1191)
- Remove the semantic convention for HTTP status text, `HTTPStatusTextKey` from package `go.opentelemetry.io/otel/semconv`. (#1194)

### Fixed

- Zipkin example no longer mentions `ParentSampler`, corrected to `ParentBased`. (#1171)
- Fix missing shutdown processor in otel-collector example. (#1186)
- Fix missing shutdown processor in basic and namedtracer examples. (#1197)

## [0.11.0] - 2020-08-24

### Added

- Support for exporting array-valued attributes via OTLP. (#992)
- `Noop` and `InMemory` `SpanBatcher` implementations to help with testing integrations. (#994)
- Support for filtering metric label sets. (#1047)
- A dimensionality-reducing metric Processor. (#1057)
- Integration tests for more OTel Collector Attribute types. (#1062)
- A new `WithSpanProcessor` `ProviderOption` is added to the `go.opentelemetry.io/otel/sdk/trace` package to create a `Provider` and automatically register the `SpanProcessor`. (#1078)

### Changed

- Rename `sdk/metric/processor/test` to `sdk/metric/processor/processortest`. (#1049)
- Rename `sdk/metric/controller/test` to `sdk/metric/controller/controllertest`. (#1049)
- Rename `api/testharness` to `api/apitest`. (#1049)
- Rename `api/trace/testtrace` to `api/trace/tracetest`. (#1049)
- Change Metric Processor to merge multiple observations. (#1024)
- The `go.opentelemetry.io/otel/bridge/opentracing` bridge package has been made into its own module.
   This removes the package dependencies of this bridge from the rest of the OpenTelemetry based project. (#1038)
- Renamed `go.opentelemetry.io/otel/api/standard` package to `go.opentelemetry.io/otel/semconv` to avoid the ambiguous and generic name `standard` and better describe the package as containing OpenTelemetry semantic conventions. (#1016)
- The environment variable used for resource detection has been changed from `OTEL_RESOURCE_LABELS` to `OTEL_RESOURCE_ATTRIBUTES` (#1042)
- Replace `WithSyncer` with `WithBatcher` in examples. (#1044)
- Replace the `google.golang.org/grpc/codes` dependency in the API with an equivalent `go.opentelemetry.io/otel/codes` package. (#1046)
- Merge the `go.opentelemetry.io/otel/api/label` and `go.opentelemetry.io/otel/api/kv` into the new `go.opentelemetry.io/otel/label` package. (#1060)
- Unify Callback Function Naming.
   Rename `*Callback` with `*Func`. (#1061)
- CI builds validate against last two versions of Go, dropping 1.13 and adding 1.15. (#1064)
- The `go.opentelemetry.io/otel/sdk/export/trace` interfaces `SpanSyncer` and `SpanBatcher` have been replaced with a specification compliant `Exporter` interface.
   This interface still supports the export of `SpanData`, but only as a slice.
   Implementation are also required now to return any error from `ExportSpans` if one occurs as well as implement a `Shutdown` method for exporter clean-up. (#1078)
- The `go.opentelemetry.io/otel/sdk/trace` `NewBatchSpanProcessor` function no longer returns an error.
   If a `nil` exporter is passed as an argument to this function, instead of it returning an error, it now returns a `BatchSpanProcessor` that handles the export of `SpanData` by not taking any action. (#1078)
- The `go.opentelemetry.io/otel/sdk/trace` `NewProvider` function to create a `Provider` no longer returns an error, instead only a `*Provider`.
   This change is related to `NewBatchSpanProcessor` not returning an error which was the only error this function would return. (#1078)

### Removed

- Duplicate, unused API sampler interface. (#999)
   Use the [`Sampler` interface](https://github.com/open-telemetry/opentelemetry-go/blob/v0.11.0/sdk/trace/sampling.go) provided by the SDK instead.
- The `grpctrace` instrumentation was moved to the `go.opentelemetry.io/contrib` repository and out of this repository.
   This move includes moving the `grpc` example to the `go.opentelemetry.io/contrib` as well. (#1027)
- The `WithSpan` method of the `Tracer` interface.
   The functionality this method provided was limited compared to what a user can provide themselves.
   It was removed with the understanding that if there is sufficient user need it can be added back based on actual user usage. (#1043)
- The `RegisterSpanProcessor` and `UnregisterSpanProcessor` functions.
   These were holdovers from an approach prior to the TracerProvider design. They were not used anymore. (#1077)
- The `oterror` package. (#1026)
- The `othttp` and `httptrace` instrumentations were moved to `go.opentelemetry.io/contrib`. (#1032)

### Fixed

- The `semconv.HTTPServerMetricAttributesFromHTTPRequest()` function no longer generates the high-cardinality `http.request.content.length` label. (#1031)
- Correct instrumentation version tag in Jaeger exporter. (#1037)
- The SDK span will now set an error event if the `End` method is called during a panic (i.e. it was deferred). (#1043)
- Move internally generated protobuf code from the `go.opentelemetry.io/otel` to the OTLP exporter to reduce dependency overhead. (#1050)
- The `otel-collector` example referenced outdated collector processors. (#1006)

## [0.10.0] - 2020-07-29

This release migrates the default OpenTelemetry SDK into its own Go module, decoupling the SDK from the API and reducing dependencies for instrumentation packages.

### Added

- The Zipkin exporter now has `NewExportPipeline` and `InstallNewPipeline` constructor functions to match the common pattern.
    These function build a new exporter with default SDK options and register the exporter with the `global` package respectively. (#944)
- Add propagator option for gRPC instrumentation. (#986)
- The `testtrace` package now tracks the `trace.SpanKind` for each span. (#987)

### Changed

- Replace the `RegisterGlobal` `Option` in the Jaeger exporter with an `InstallNewPipeline` constructor function.
   This matches the other exporter constructor patterns and will register a new exporter after building it with default configuration. (#944)
- The trace (`go.opentelemetry.io/otel/exporters/trace/stdout`) and metric (`go.opentelemetry.io/otel/exporters/metric/stdout`) `stdout` exporters are now merged into a single exporter at `go.opentelemetry.io/otel/exporters/stdout`.
   This new exporter was made into its own Go module to follow the pattern of all exporters and decouple it from the `go.opentelemetry.io/otel` module. (#956, #963)
- Move the `go.opentelemetry.io/otel/exporters/test` test package to `go.opentelemetry.io/otel/sdk/export/metric/metrictest`. (#962)
- The `go.opentelemetry.io/otel/api/kv/value` package was merged into the parent `go.opentelemetry.io/otel/api/kv` package. (#968)
  - `value.Bool` was replaced with `kv.BoolValue`.
  - `value.Int64` was replaced with `kv.Int64Value`.
  - `value.Uint64` was replaced with `kv.Uint64Value`.
  - `value.Float64` was replaced with `kv.Float64Value`.
  - `value.Int32` was replaced with `kv.Int32Value`.
  - `value.Uint32` was replaced with `kv.Uint32Value`.
  - `value.Float32` was replaced with `kv.Float32Value`.
  - `value.String` was replaced with `kv.StringValue`.
  - `value.Int` was replaced with `kv.IntValue`.
  - `value.Uint` was replaced with `kv.UintValue`.
  - `value.Array` was replaced with `kv.ArrayValue`.
- Rename `Infer` to `Any` in the `go.opentelemetry.io/otel/api/kv` package. (#972)
- Change `othttp` to use the `httpsnoop` package to wrap the `ResponseWriter` so that optional interfaces (`http.Hijacker`, `http.Flusher`, etc.) that are implemented by the original `ResponseWriter`are also implemented by the wrapped `ResponseWriter`. (#979)
- Rename `go.opentelemetry.io/otel/sdk/metric/aggregator/test` package to `go.opentelemetry.io/otel/sdk/metric/aggregator/aggregatortest`. (#980)
- Make the SDK into its own Go module called `go.opentelemetry.io/otel/sdk`. (#985)
- Changed the default trace `Sampler` from `AlwaysOn` to `ParentOrElse(AlwaysOn)`. (#989)

### Removed

- The `IndexedAttribute` function from the `go.opentelemetry.io/otel/api/label` package was removed in favor of `IndexedLabel` which it was synonymous with. (#970)

### Fixed

- Bump github.com/golangci/golangci-lint from 1.28.3 to 1.29.0 in /tools. (#953)
- Bump github.com/google/go-cmp from 0.5.0 to 0.5.1. (#957)
- Use `global.Handle` for span export errors in the OTLP exporter. (#946)
- Correct Go language formatting in the README documentation. (#961)
- Remove default SDK dependencies from the `go.opentelemetry.io/otel/api` package. (#977)
- Remove default SDK dependencies from the `go.opentelemetry.io/otel/instrumentation` package. (#983)
- Move documented examples for `go.opentelemetry.io/otel/instrumentation/grpctrace` interceptors into Go example tests. (#984)

## [0.9.0] - 2020-07-20

### Added

- A new Resource Detector interface is included to allow resources to be automatically detected and included. (#939)
- A Detector to automatically detect resources from an environment variable. (#939)
- Github action to generate protobuf Go bindings locally in `internal/opentelemetry-proto-gen`. (#938)
- OTLP .proto files from `open-telemetry/opentelemetry-proto` imported as a git submodule under `internal/opentelemetry-proto`.
   References to `github.com/open-telemetry/opentelemetry-proto` changed to `go.opentelemetry.io/otel/internal/opentelemetry-proto-gen`. (#942)

### Changed

- Non-nil value `struct`s for key-value pairs will be marshalled using JSON rather than `Sprintf`. (#948)

### Removed

- Removed dependency on `github.com/open-telemetry/opentelemetry-collector`. (#943)

## [0.8.0] - 2020-07-09

### Added

- The `B3Encoding` type to represent the B3 encoding(s) the B3 propagator can inject.
   A value for HTTP supported encodings (Multiple Header: `MultipleHeader`, Single Header: `SingleHeader`) are included. (#882)
- The `FlagsDeferred` trace flag to indicate if the trace sampling decision has been deferred. (#882)
- The `FlagsDebug` trace flag to indicate if the trace is a debug trace. (#882)
- Add `peer.service` semantic attribute. (#898)
- Add database-specific semantic attributes. (#899)
- Add semantic convention for `faas.coldstart` and `container.id`. (#909)
- Add http content size semantic conventions. (#905)
- Include `http.request_content_length` in HTTP request basic attributes. (#905)
- Add semantic conventions for operating system process resource attribute keys. (#919)
- The Jaeger exporter now has a `WithBatchMaxCount` option to specify the maximum number of spans sent in a batch. (#931)

### Changed

- Update `CONTRIBUTING.md` to ask for updates to `CHANGELOG.md` with each pull request. (#879)
- Use lowercase header names for B3 Multiple Headers. (#881)
- The B3 propagator `SingleHeader` field has been replaced with `InjectEncoding`.
   This new field can be set to combinations of the `B3Encoding` bitmasks and will inject trace information in these encodings.
   If no encoding is set, the propagator will default to `MultipleHeader` encoding. (#882)
- The B3 propagator now extracts from either HTTP encoding of B3 (Single Header or Multiple Header) based on what is contained in the header.
   Preference is given to Single Header encoding with Multiple Header being the fallback if Single Header is not found or is invalid.
   This behavior change is made to dynamically support all correctly encoded traces received instead of having to guess the expected encoding prior to receiving. (#882)
- Extend semantic conventions for RPC. (#900)
- To match constant naming conventions in the `api/standard` package, the `FaaS*` key names are appended with a suffix of `Key`. (#920)
  - `"api/standard".FaaSName` -> `FaaSNameKey`
  - `"api/standard".FaaSID` -> `FaaSIDKey`
  - `"api/standard".FaaSVersion` -> `FaaSVersionKey`
  - `"api/standard".FaaSInstance` -> `FaaSInstanceKey`

### Removed

- The `FlagsUnused` trace flag is removed.
   The purpose of this flag was to act as the inverse of `FlagsSampled`, the inverse of `FlagsSampled` is used instead. (#882)
- The B3 header constants (`B3SingleHeader`, `B3DebugFlagHeader`, `B3TraceIDHeader`, `B3SpanIDHeader`, `B3SampledHeader`, `B3ParentSpanIDHeader`) are removed.
   If B3 header keys are needed [the authoritative OpenZipkin package constants](https://pkg.go.dev/github.com/openzipkin/zipkin-go@v0.2.2/propagation/b3?tab=doc#pkg-constants) should be used instead. (#882)

### Fixed

- The B3 Single Header name is now correctly `b3` instead of the previous `X-B3`. (#881)
- The B3 propagator now correctly supports sampling only values (`b3: 0`, `b3: 1`, or `b3: d`) for a Single B3 Header. (#882)
- The B3 propagator now propagates the debug flag.
   This removes the behavior of changing the debug flag into a set sampling bit.
   Instead, this now follow the B3 specification and omits the `X-B3-Sampling` header. (#882)
- The B3 propagator now tracks "unset" sampling state (meaning "defer the decision") and does not set the `X-B3-Sampling` header when injecting. (#882)
- Bump github.com/itchyny/gojq from 0.10.3 to 0.10.4 in /tools. (#883)
- Bump github.com/opentracing/opentracing-go from v1.1.1-0.20190913142402-a7454ce5950e to v1.2.0. (#885)
- The tracing time conversion for OTLP spans is now correctly set to `UnixNano`. (#896)
- Ensure span status is not set to `Unknown` when no HTTP status code is provided as it is assumed to be `200 OK`. (#908)
- Ensure `httptrace.clientTracer` closes `http.headers` span. (#912)
- Prometheus exporter will not apply stale updates or forget inactive metrics. (#903)
- Add test for api.standard `HTTPClientAttributesFromHTTPRequest`. (#905)
- Bump github.com/golangci/golangci-lint from 1.27.0 to 1.28.1 in /tools. (#901, #913)
- Update otel-collector example to use the v0.5.0 collector. (#915)
- The `grpctrace` instrumentation uses a span name conforming to the OpenTelemetry semantic conventions (does not contain a leading slash (`/`)). (#922)
- The `grpctrace` instrumentation includes an `rpc.method` attribute now set to the gRPC method name. (#900, #922)
- The `grpctrace` instrumentation `rpc.service` attribute now contains the package name if one exists.
   This is in accordance with OpenTelemetry semantic conventions. (#922)
- Correlation Context extractor will no longer insert an empty map into the returned context when no valid values are extracted. (#923)
- Bump google.golang.org/api from 0.28.0 to 0.29.0 in /exporters/trace/jaeger. (#925)
- Bump github.com/itchyny/gojq from 0.10.4 to 0.11.0 in /tools. (#926)
- Bump github.com/golangci/golangci-lint from 1.28.1 to 1.28.2 in /tools. (#930)

## [0.7.0] - 2020-06-26

This release implements the v0.5.0 version of the OpenTelemetry specification.

### Added

- The othttp instrumentation now includes default metrics. (#861)
- This CHANGELOG file to track all changes in the project going forward.
- Support for array type attributes. (#798)
- Apply transitive dependabot go.mod dependency updates as part of a new automatic Github workflow. (#844)
- Timestamps are now passed to exporters for each export. (#835)
- Add new `Accumulation` type to metric SDK to transport telemetry from `Accumulator`s to `Processor`s.
   This replaces the prior `Record` `struct` use for this purpose. (#835)
- New dependabot integration to automate package upgrades. (#814)
- `Meter` and `Tracer` implementations accept instrumentation version version as an optional argument.
   This instrumentation version is passed on to exporters. (#811) (#805) (#802)
- The OTLP exporter includes the instrumentation version in telemetry it exports. (#811)
- Environment variables for Jaeger exporter are supported. (#796)
- New `aggregation.Kind` in the export metric API. (#808)
- New example that uses OTLP and the collector. (#790)
- Handle errors in the span `SetName` during span initialization. (#791)
- Default service config to enable retries for retry-able failed requests in the OTLP exporter and an option to override this default. (#777)
- New `go.opentelemetry.io/otel/api/oterror` package to uniformly support error handling and definitions for the project. (#778)
- New `global` default implementation of the `go.opentelemetry.io/otel/api/oterror.Handler` interface to be used to handle errors prior to an user defined `Handler`.
   There is also functionality for the user to register their `Handler` as well as a convenience function `Handle` to handle an error with this global `Handler`(#778)
- Options to specify propagators for httptrace and grpctrace instrumentation. (#784)
- The required `application/json` header for the Zipkin exporter is included in all exports. (#774)
- Integrate HTTP semantics helpers from the contrib repository into the `api/standard` package. #769

### Changed

- Rename `Integrator` to `Processor` in the metric SDK. (#863)
- Rename `AggregationSelector` to `AggregatorSelector`. (#859)
- Rename `SynchronizedCopy` to `SynchronizedMove`. (#858)
- Rename `simple` integrator to `basic` integrator. (#857)
- Merge otlp collector examples. (#841)
- Change the metric SDK to support cumulative, delta, and pass-through exporters directly.
   With these changes, cumulative and delta specific exporters are able to request the correct kind of aggregation from the SDK. (#840)
- The `Aggregator.Checkpoint` API is renamed to `SynchronizedCopy` and adds an argument, a different `Aggregator` into which the copy is stored. (#812)
- The `export.Aggregator` contract is that `Update()` and `SynchronizedCopy()` are synchronized with each other.
   All the aggregation interfaces (`Sum`, `LastValue`, ...) are not meant to be synchronized, as the caller is expected to synchronize aggregators at a higher level after the `Accumulator`.
   Some of the `Aggregators` used unnecessary locking and that has been cleaned up. (#812)
- Use of `metric.Number` was replaced by `int64` now that we use `sync.Mutex` in the `MinMaxSumCount` and `Histogram` `Aggregators`. (#812)
- Replace `AlwaysParentSample` with `ParentSample(fallback)` to match the OpenTelemetry v0.5.0 specification. (#810)
- Rename `sdk/export/metric/aggregator` to `sdk/export/metric/aggregation`. #808
- Send configured headers with every request in the OTLP exporter, instead of just on connection creation. (#806)
- Update error handling for any one off error handlers, replacing, instead, with the `global.Handle` function. (#791)
- Rename `plugin` directory to `instrumentation` to match the OpenTelemetry specification. (#779)
- Makes the argument order to Histogram and DDSketch `New()` consistent. (#781)

### Removed

- `Uint64NumberKind` and related functions from the API. (#864)
- Context arguments from `Aggregator.Checkpoint` and `Integrator.Process` as they were unused. (#803)
- `SpanID` is no longer included in parameters for sampling decision to match the OpenTelemetry specification. (#775)

### Fixed

- Upgrade OTLP exporter to opentelemetry-proto matching the opentelemetry-collector v0.4.0 release. (#866)
- Allow changes to `go.sum` and `go.mod` when running dependabot tidy-up. (#871)
- Bump github.com/stretchr/testify from 1.4.0 to 1.6.1. (#824)
- Bump github.com/prometheus/client_golang from 1.7.0 to 1.7.1 in /exporters/metric/prometheus. (#867)
- Bump google.golang.org/grpc from 1.29.1 to 1.30.0 in /exporters/trace/jaeger. (#853)
- Bump google.golang.org/grpc from 1.29.1 to 1.30.0 in /exporters/trace/zipkin. (#854)
- Bumps github.com/golang/protobuf from 1.3.2 to 1.4.2 (#848)
- Bump github.com/stretchr/testify from 1.4.0 to 1.6.1 in /exporters/otlp (#817)
- Bump github.com/golangci/golangci-lint from 1.25.1 to 1.27.0 in /tools (#828)
- Bump github.com/prometheus/client_golang from 1.5.0 to 1.7.0 in /exporters/metric/prometheus (#838)
- Bump github.com/stretchr/testify from 1.4.0 to 1.6.1 in /exporters/trace/jaeger (#829)
- Bump github.com/benbjohnson/clock from 1.0.0 to 1.0.3 (#815)
- Bump github.com/stretchr/testify from 1.4.0 to 1.6.1 in /exporters/trace/zipkin (#823)
- Bump github.com/itchyny/gojq from 0.10.1 to 0.10.3 in /tools (#830)
- Bump github.com/stretchr/testify from 1.4.0 to 1.6.1 in /exporters/metric/prometheus (#822)
- Bump google.golang.org/grpc from 1.27.1 to 1.29.1 in /exporters/trace/zipkin (#820)
- Bump google.golang.org/grpc from 1.27.1 to 1.29.1 in /exporters/trace/jaeger (#831)
- Bump github.com/google/go-cmp from 0.4.0 to 0.5.0 (#836)
- Bump github.com/google/go-cmp from 0.4.0 to 0.5.0 in /exporters/trace/jaeger (#837)
- Bump github.com/google/go-cmp from 0.4.0 to 0.5.0 in /exporters/otlp (#839)
- Bump google.golang.org/api from 0.20.0 to 0.28.0 in /exporters/trace/jaeger (#843)
- Set span status from HTTP status code in the othttp instrumentation. (#832)
- Fixed typo in push controller comment. (#834)
- The `Aggregator` testing has been updated and cleaned. (#812)
- `metric.Number(0)` expressions are replaced by `0` where possible. (#812)
- Fixed `global` `handler_test.go` test failure. #804
- Fixed `BatchSpanProcessor.Shutdown` to wait until all spans are processed. (#766)
- Fixed OTLP example's accidental early close of exporter. (#807)
- Ensure zipkin exporter reads and closes response body. (#788)
- Update instrumentation to use `api/standard` keys instead of custom keys. (#782)
- Clean up tools and RELEASING documentation. (#762)

## [0.6.0] - 2020-05-21

### Added

- Support for `Resource`s in the prometheus exporter. (#757)
- New pull controller. (#751)
- New `UpDownSumObserver` instrument. (#750)
- OpenTelemetry collector demo. (#711)
- New `SumObserver` instrument. (#747)
- New `UpDownCounter` instrument. (#745)
- New timeout `Option` and configuration function `WithTimeout` to the push controller. (#742)
- New `api/standards` package to implement semantic conventions and standard key-value generation. (#731)

### Changed

- Rename `Register*` functions in the metric API to `New*` for all `Observer` instruments. (#761)
- Use `[]float64` for histogram boundaries, not `[]metric.Number`. (#758)
- Change OTLP example to use exporter as a trace `Syncer` instead of as an unneeded `Batcher`. (#756)
- Replace `WithResourceAttributes()` with `WithResource()` in the trace SDK. (#754)
- The prometheus exporter now uses the new pull controller. (#751)
- Rename `ScheduleDelayMillis` to `BatchTimeout` in the trace `BatchSpanProcessor`.(#752)
- Support use of synchronous instruments in asynchronous callbacks (#725)
- Move `Resource` from the `Export` method parameter into the metric export `Record`. (#739)
- Rename `Observer` instrument to `ValueObserver`. (#734)
- The push controller now has a method (`Provider()`) to return a `metric.Provider` instead of the old `Meter` method that acted as a `metric.Provider`. (#738)
- Replace `Measure` instrument by `ValueRecorder` instrument. (#732)
- Rename correlation context header from `"Correlation-Context"` to `"otcorrelations"` to match the OpenTelemetry specification. (#727)

### Fixed

- Ensure gRPC `ClientStream` override methods do not panic in grpctrace package. (#755)
- Disable parts of `BatchSpanProcessor` test until a fix is found. (#743)
- Fix `string` case in `kv` `Infer` function. (#746)
- Fix panic in grpctrace client interceptors. (#740)
- Refactor the `api/metrics` push controller and add `CheckpointSet` synchronization. (#737)
- Rewrite span batch process queue batching logic. (#719)
- Remove the push controller named Meter map. (#738)
- Fix Histogram aggregator initial state (fix #735). (#736)
- Ensure golang alpine image is running `golang-1.14` for examples. (#733)
- Added test for grpctrace `UnaryInterceptorClient`. (#695)
- Rearrange `api/metric` code layout. (#724)

## [0.5.0] - 2020-05-13

### Added

- Batch `Observer` callback support. (#717)
- Alias `api` types to root package of project. (#696)
- Create basic `othttp.Transport` for simple client instrumentation. (#678)
- `SetAttribute(string, interface{})` to the trace API. (#674)
- Jaeger exporter option that allows user to specify custom http client. (#671)
- `Stringer` and `Infer` methods to `key`s. (#662)

### Changed

- Rename `NewKey` in the `kv` package to just `Key`. (#721)
- Move `core` and `key` to `kv` package. (#720)
- Make the metric API `Meter` a `struct` so the abstract `MeterImpl` can be passed and simplify implementation. (#709)
- Rename SDK `Batcher` to `Integrator` to match draft OpenTelemetry SDK specification. (#710)
- Rename SDK `Ungrouped` integrator to `simple.Integrator` to match draft OpenTelemetry SDK specification. (#710)
- Rename SDK `SDK` `struct` to `Accumulator` to match draft OpenTelemetry SDK specification. (#710)
- Move `Number` from `core` to `api/metric` package. (#706)
- Move `SpanContext` from `core` to `trace` package. (#692)
- Change traceparent header from `Traceparent` to `traceparent` to implement the W3C specification. (#681)

### Fixed

- Update tooling to run generators in all submodules. (#705)
- gRPC interceptor regexp to match methods without a service name. (#683)
- Use a `const` for padding 64-bit B3 trace IDs. (#701)
- Update `mockZipkin` listen address from `:0` to `127.0.0.1:0`. (#700)
- Left-pad 64-bit B3 trace IDs with zero. (#698)
- Propagate at least the first W3C tracestate header. (#694)
- Remove internal `StateLocker` implementation. (#688)
- Increase instance size CI system uses. (#690)
- Add a `key` benchmark and use reflection in `key.Infer()`. (#679)
- Fix internal `global` test by using `global.Meter` with `RecordBatch()`. (#680)
- Reimplement histogram using mutex instead of `StateLocker`. (#669)
- Switch `MinMaxSumCount` to a mutex lock implementation instead of `StateLocker`. (#667)
- Update documentation to not include any references to `WithKeys`. (#672)
- Correct misspelling. (#668)
- Fix clobbering of the span context if extraction fails. (#656)
- Bump `golangci-lint` and work around the corrupting bug. (#666) (#670)

## [0.4.3] - 2020-04-24

### Added

- `Dockerfile` and `docker-compose.yml` to run example code. (#635)
- New `grpctrace` package that provides gRPC client and server interceptors for both unary and stream connections. (#621)
- New `api/label` package, providing common label set implementation. (#651)
- Support for JSON marshaling of `Resources`. (#654)
- `TraceID` and `SpanID` implementations for `Stringer` interface. (#642)
- `RemoteAddrKey` in the othttp plugin to include the HTTP client address in top-level spans. (#627)
- `WithSpanFormatter` option to the othttp plugin. (#617)
- Updated README to include section for compatible libraries and include reference to the contrib repository. (#612)
- The prometheus exporter now supports exporting histograms. (#601)
- A `String` method to the `Resource` to return a hashable identifier for a now unique resource. (#613)
- An `Iter` method to the `Resource` to return an array `AttributeIterator`. (#613)
- An `Equal` method to the `Resource` test the equivalence of resources. (#613)
- An iterable structure (`AttributeIterator`) for `Resource` attributes.

### Changed

- zipkin export's `NewExporter` now requires a `serviceName` argument to ensure this needed values is provided. (#644)
- Pass `Resources` through the metrics export pipeline. (#659)

### Removed

- `WithKeys` option from the metric API. (#639)

### Fixed

- Use the `label.Set.Equivalent` value instead of an encoding in the batcher. (#658)
- Correct typo `trace.Exporter` to `trace.SpanSyncer` in comments. (#653)
- Use type names for return values in jaeger exporter. (#648)
- Increase the visibility of the `api/key` package by updating comments and fixing usages locally. (#650)
- `Checkpoint` only after `Update`; Keep records in the `sync.Map` longer. (#647)
- Do not cache `reflect.ValueOf()` in metric Labels. (#649)
- Batch metrics exported from the OTLP exporter based on `Resource` and labels. (#626)
- Add error wrapping to the prometheus exporter. (#631)
- Update the OTLP exporter batching of traces to use a unique `string` representation of an associated `Resource` as the batching key. (#623)
- Update OTLP `SpanData` transform to only include the `ParentSpanID` if one exists. (#614)
- Update `Resource` internal representation to uniquely and reliably identify resources. (#613)
- Check return value from `CheckpointSet.ForEach` in prometheus exporter. (#622)
- Ensure spans created by httptrace client tracer reflect operation structure. (#618)
- Create a new recorder rather than reuse when multiple observations in same epoch for asynchronous instruments. #610
- The default port the OTLP exporter uses to connect to the OpenTelemetry collector is updated to match the one the collector listens on by default. (#611)

## [0.4.2] - 2020-03-31

### Fixed

- Fix `pre_release.sh` to update version in `sdk/opentelemetry.go`. (#607)
- Fix time conversion from internal to OTLP in OTLP exporter. (#606)

## [0.4.1] - 2020-03-31

### Fixed

- Update `tag.sh` to create signed tags. (#604)

## [0.4.0] - 2020-03-30

### Added

- New API package `api/metric/registry` that exposes a `MeterImpl` wrapper for use by SDKs to generate unique instruments. (#580)
- Script to verify examples after a new release. (#579)

### Removed

- The dogstatsd exporter due to lack of support.
   This additionally removes support for statsd. (#591)
- `LabelSet` from the metric API.
   This is replaced by a `[]core.KeyValue` slice. (#595)
- `Labels` from the metric API's `Meter` interface. (#595)

### Changed

- The metric `export.Labels` became an interface which the SDK implements and the `export` package provides a simple, immutable implementation of this interface intended for testing purposes. (#574)
- Renamed `internal/metric.Meter` to `MeterImpl`. (#580)
- Renamed `api/global/internal.obsImpl` to `asyncImpl`. (#580)

### Fixed

- Corrected missing return in mock span. (#582)
- Update License header for all source files to match CNCF guidelines and include a test to ensure it is present. (#586) (#596)
- Update to v0.3.0 of the OTLP in the OTLP exporter. (#588)
- Update pre-release script to be compatible between GNU and BSD based systems. (#592)
- Add a `RecordBatch` benchmark. (#594)
- Moved span transforms of the OTLP exporter to the internal package. (#593)
- Build both go-1.13 and go-1.14 in circleci to test for all supported versions of Go. (#569)
- Removed unneeded allocation on empty labels in OLTP exporter. (#597)
- Update `BatchedSpanProcessor` to process the queue until no data but respect max batch size. (#599)
- Update project documentation godoc.org links to pkg.go.dev. (#602)

## [0.3.0] - 2020-03-21

This is a first official beta release, which provides almost fully complete metrics, tracing, and context propagation functionality.
There is still a possibility of breaking changes.

### Added

- Add `Observer` metric instrument. (#474)
- Add global `Propagators` functionality to enable deferred initialization for propagators registered before the first Meter SDK is installed. (#494)
- Simplified export setup pipeline for the jaeger exporter to match other exporters. (#459)
- The zipkin trace exporter. (#495)
- The OTLP exporter to export metric and trace telemetry to the OpenTelemetry collector. (#497) (#544) (#545)
- Add `StatusMessage` field to the trace `Span`. (#524)
- Context propagation in OpenTracing bridge in terms of OpenTelemetry context propagation. (#525)
- The `Resource` type was added to the SDK. (#528)
- The global API now supports a `Tracer` and `Meter` function as shortcuts to getting a global `*Provider` and calling these methods directly. (#538)
- The metric API now defines a generic `MeterImpl` interface to support general purpose `Meter` construction.
   Additionally, `SyncImpl` and `AsyncImpl` are added to support general purpose instrument construction. (#560)
- A metric `Kind` is added to represent the `MeasureKind`, `ObserverKind`, and `CounterKind`. (#560)
- Scripts to better automate the release process. (#576)

### Changed

- Default to to use `AlwaysSampler` instead of `ProbabilitySampler` to match OpenTelemetry specification. (#506)
- Renamed `AlwaysSampleSampler` to `AlwaysOnSampler` in the trace API. (#511)
- Renamed `NeverSampleSampler` to `AlwaysOffSampler` in the trace API. (#511)
- The `Status` field of the `Span` was changed to `StatusCode` to disambiguate with the added `StatusMessage`. (#524)
- Updated the trace `Sampler` interface conform to the OpenTelemetry specification. (#531)
- Rename metric API `Options` to `Config`. (#541)
- Rename metric `Counter` aggregator to be `Sum`. (#541)
- Unify metric options into `Option` from instrument specific options. (#541)
- The trace API's `TraceProvider` now support `Resource`s. (#545)
- Correct error in zipkin module name. (#548)
- The jaeger trace exporter now supports `Resource`s. (#551)
- Metric SDK now supports `Resource`s.
   The `WithResource` option was added to configure a `Resource` on creation and the `Resource` method was added to the metric `Descriptor` to return the associated `Resource`. (#552)
- Replace `ErrNoLastValue` and `ErrEmptyDataSet` by `ErrNoData` in the metric SDK. (#557)
- The stdout trace exporter now supports `Resource`s. (#558)
- The metric `Descriptor` is now included at the API instead of the SDK. (#560)
- Replace `Ordered` with an iterator in `export.Labels`. (#567)

### Removed

- The vendor specific Stackdriver. It is now hosted on 3rd party vendor infrastructure. (#452)
- The `Unregister` method for metric observers as it is not in the OpenTelemetry specification. (#560)
- `GetDescriptor` from the metric SDK. (#575)
- The `Gauge` instrument from the metric API. (#537)

### Fixed

- Make histogram aggregator checkpoint consistent. (#438)
- Update README with import instructions and how to build and test. (#505)
- The default label encoding was updated to be unique. (#508)
- Use `NewRoot` in the othttp plugin for public endpoints. (#513)
- Fix data race in `BatchedSpanProcessor`. (#518)
- Skip test-386 for Mac OS 10.15.x (Catalina and upwards). #521
- Use a variable-size array to represent ordered labels in maps. (#523)
- Update the OTLP protobuf and update changed import path. (#532)
- Use `StateLocker` implementation in `MinMaxSumCount`. (#546)
- Eliminate goroutine leak in histogram stress test. (#547)
- Update OTLP exporter with latest protobuf. (#550)
- Add filters to the othttp plugin. (#556)
- Provide an implementation of the `Header*` filters that do not depend on Go 1.14. (#565)
- Encode labels once during checkpoint.
   The checkpoint function is executed in a single thread so we can do the encoding lazily before passing the encoded version of labels to the exporter.
   This is a cheap and quick way to avoid encoding the labels on every collection interval. (#572)
- Run coverage over all packages in `COVERAGE_MOD_DIR`. (#573)

## [0.2.3] - 2020-03-04

### Added

- `RecordError` method on `Span`s in the trace API to Simplify adding error events to spans. (#473)
- Configurable push frequency for exporters setup pipeline. (#504)

### Changed

- Rename the `exporter` directory to `exporters`.
   The `go.opentelemetry.io/otel/exporter/trace/jaeger` package was mistakenly released with a `v1.0.0` tag instead of `v0.1.0`.
   This resulted in all subsequent releases not becoming the default latest.
   A consequence of this was that all `go get`s pulled in the incompatible `v0.1.0` release of that package when pulling in more recent packages from other otel packages.
   Renaming the `exporter` directory to `exporters` fixes this issue by renaming the package and therefore clearing any existing dependency tags.
   Consequentially, this action also renames *all* exporter packages. (#502)

### Removed

- The `CorrelationContextHeader` constant in the `correlation` package is no longer exported. (#503)

## [0.2.2] - 2020-02-27

### Added

- `HTTPSupplier` interface in the propagation API to specify methods to retrieve and store a single value for a key to be associated with a carrier. (#467)
- `HTTPExtractor` interface in the propagation API to extract information from an `HTTPSupplier` into a context. (#467)
- `HTTPInjector` interface in the propagation API to inject information into an `HTTPSupplier.` (#467)
- `Config` and configuring `Option` to the propagator API. (#467)
- `Propagators` interface in the propagation API to contain the set of injectors and extractors for all supported carrier formats. (#467)
- `HTTPPropagator` interface in the propagation API to inject and extract from an `HTTPSupplier.` (#467)
- `WithInjectors` and `WithExtractors` functions to the propagator API to configure injectors and extractors to use. (#467)
- `ExtractHTTP` and `InjectHTTP` functions to apply configured HTTP extractors and injectors to a passed context. (#467)
- Histogram aggregator. (#433)
- `DefaultPropagator` function and have it return `trace.TraceContext` as the default context propagator. (#456)
- `AlwaysParentSample` sampler to the trace API. (#455)
- `WithNewRoot` option function to the trace API to specify the created span should be considered a root span. (#451)

### Changed

- Renamed `WithMap` to `ContextWithMap` in the correlation package. (#481)
- Renamed `FromContext` to `MapFromContext` in the correlation package. (#481)
- Move correlation context propagation to correlation package. (#479)
- Do not default to putting remote span context into links. (#480)
- `Tracer.WithSpan` updated to accept `StartOptions`. (#472)
- Renamed `MetricKind` to `Kind` to not stutter in the type usage. (#432)
- Renamed the `export` package to `metric` to match directory structure. (#432)
- Rename the `api/distributedcontext` package to `api/correlation`. (#444)
- Rename the `api/propagators` package to `api/propagation`. (#444)
- Move the propagators from the `propagators` package into the `trace` API package. (#444)
- Update `Float64Gauge`, `Int64Gauge`, `Float64Counter`, `Int64Counter`, `Float64Measure`, and `Int64Measure` metric methods to use value receivers instead of pointers. (#462)
- Moved all dependencies of tools package to a tools directory. (#466)

### Removed

- Binary propagators. (#467)
- NOOP propagator. (#467)

### Fixed

- Upgraded `github.com/golangci/golangci-lint` from `v1.21.0` to `v1.23.6` in `tools/`. (#492)
- Fix a possible nil-dereference crash (#478)
- Correct comments for `InstallNewPipeline` in the stdout exporter. (#483)
- Correct comments for `InstallNewPipeline` in the dogstatsd exporter. (#484)
- Correct comments for `InstallNewPipeline` in the prometheus exporter. (#482)
- Initialize `onError` based on `Config` in prometheus exporter. (#486)
- Correct module name in prometheus exporter README. (#475)
- Removed tracer name prefix from span names. (#430)
- Fix `aggregator_test.go` import package comment. (#431)
- Improved detail in stdout exporter. (#436)
- Fix a dependency issue (generate target should depend on stringer, not lint target) in Makefile. (#442)
- Reorders the Makefile targets within `precommit` target so we generate files and build the code before doing linting, so we can get much nicer errors about syntax errors from the compiler. (#442)
- Reword function documentation in gRPC plugin. (#446)
- Send the `span.kind` tag to Jaeger from the jaeger exporter. (#441)
- Fix `metadataSupplier` in the jaeger exporter to overwrite the header if existing instead of appending to it. (#441)
- Upgraded to Go 1.13 in CI. (#465)
- Correct opentelemetry.io URL in trace SDK documentation. (#464)
- Refactored reference counting logic in SDK determination of stale records. (#468)
- Add call to `runtime.Gosched` in instrument `acquireHandle` logic to not block the collector. (#469)

## [0.2.1.1] - 2020-01-13

### Fixed

- Use stateful batcher on Prometheus exporter fixing regression introduced in #395. (#428)

## [0.2.1] - 2020-01-08

### Added

- Global meter forwarding implementation.
   This enables deferred initialization for metric instruments registered before the first Meter SDK is installed. (#392)
- Global trace forwarding implementation.
   This enables deferred initialization for tracers registered before the first Trace SDK is installed. (#406)
- Standardize export pipeline creation in all exporters. (#395)
- A testing, organization, and comments for 64-bit field alignment. (#418)
- Script to tag all modules in the project. (#414)

### Changed

- Renamed `propagation` package to `propagators`. (#362)
- Renamed `B3Propagator` propagator to `B3`. (#362)
- Renamed `TextFormatPropagator` propagator to `TextFormat`. (#362)
- Renamed `BinaryPropagator` propagator to `Binary`. (#362)
- Renamed `BinaryFormatPropagator` propagator to `BinaryFormat`. (#362)
- Renamed `NoopTextFormatPropagator` propagator to `NoopTextFormat`. (#362)
- Renamed `TraceContextPropagator` propagator to `TraceContext`. (#362)
- Renamed `SpanOption` to `StartOption` in the trace API. (#369)
- Renamed `StartOptions` to `StartConfig` in the trace API. (#369)
- Renamed `EndOptions` to `EndConfig` in the trace API. (#369)
- `Number` now has a pointer receiver for its methods. (#375)
- Renamed `CurrentSpan` to `SpanFromContext` in the trace API. (#379)
- Renamed `SetCurrentSpan` to `ContextWithSpan` in the trace API. (#379)
- Renamed `Message` in Event to `Name` in the trace API. (#389)
- Prometheus exporter no longer aggregates metrics, instead it only exports them. (#385)
- Renamed `HandleImpl` to `BoundInstrumentImpl` in the metric API. (#400)
- Renamed `Float64CounterHandle` to `Float64CounterBoundInstrument` in the metric API. (#400)
- Renamed `Int64CounterHandle` to `Int64CounterBoundInstrument` in the metric API. (#400)
- Renamed `Float64GaugeHandle` to `Float64GaugeBoundInstrument` in the metric API. (#400)
- Renamed `Int64GaugeHandle` to `Int64GaugeBoundInstrument` in the metric API. (#400)
- Renamed `Float64MeasureHandle` to `Float64MeasureBoundInstrument` in the metric API. (#400)
- Renamed `Int64MeasureHandle` to `Int64MeasureBoundInstrument` in the metric API. (#400)
- Renamed `Release` method for bound instruments in the metric API to `Unbind`. (#400)
- Renamed `AcquireHandle` method for bound instruments in the metric API to `Bind`. (#400)
- Renamed the `File` option in the stdout exporter to `Writer`. (#404)
- Renamed all `Options` to `Config` for all metric exports where this wasn't already the case.

### Fixed

- Aggregator import path corrected. (#421)
- Correct links in README. (#368)
- The README was updated to match latest code changes in its examples. (#374)
- Don't capitalize error statements. (#375)
- Fix ignored errors. (#375)
- Fix ambiguous variable naming. (#375)
- Removed unnecessary type casting. (#375)
- Use named parameters. (#375)
- Updated release schedule. (#378)
- Correct http-stackdriver example module name. (#394)
- Removed the `http.request` span in `httptrace` package. (#397)
- Add comments in the metrics SDK (#399)
- Initialize checkpoint when creating ddsketch aggregator to prevent panic when merging into a empty one. (#402) (#403)
- Add documentation of compatible exporters in the README. (#405)
- Typo fix. (#408)
- Simplify span check logic in SDK tracer implementation. (#419)

## [0.2.0] - 2019-12-03

### Added

- Unary gRPC tracing example. (#351)
- Prometheus exporter. (#334)
- Dogstatsd metrics exporter. (#326)

### Changed

- Rename `MaxSumCount` aggregation to `MinMaxSumCount` and add the `Min` interface for this aggregation. (#352)
- Rename `GetMeter` to `Meter`. (#357)
- Rename `HTTPTraceContextPropagator` to `TraceContextPropagator`. (#355)
- Rename `HTTPB3Propagator` to `B3Propagator`. (#355)
- Rename `HTTPTraceContextPropagator` to `TraceContextPropagator`. (#355)
- Move `/global` package to `/api/global`. (#356)
- Rename `GetTracer` to `Tracer`. (#347)

### Removed

- `SetAttribute` from the `Span` interface in the trace API. (#361)
- `AddLink` from the `Span` interface in the trace API. (#349)
- `Link` from the `Span` interface in the trace API. (#349)

### Fixed

- Exclude example directories from coverage report. (#365)
- Lint make target now implements automatic fixes with `golangci-lint` before a second run to report the remaining issues. (#360)
- Drop `GO111MODULE` environment variable in Makefile as Go 1.13 is the project specified minimum version and this is environment variable is not needed for that version of Go. (#359)
- Run the race checker for all test. (#354)
- Redundant commands in the Makefile are removed. (#354)
- Split the `generate` and `lint` targets of the Makefile. (#354)
- Renames `circle-ci` target to more generic `ci` in Makefile. (#354)
- Add example Prometheus binary to gitignore. (#358)
- Support negative numbers with the `MaxSumCount`. (#335)
- Resolve race conditions in `push_test.go` identified in #339. (#340)
- Use `/usr/bin/env bash` as a shebang in scripts rather than `/bin/bash`. (#336)
- Trace benchmark now tests both `AlwaysSample` and `NeverSample`.
   Previously it was testing `AlwaysSample` twice. (#325)
- Trace benchmark now uses a `[]byte` for `TraceID` to fix failing test. (#325)
- Added a trace benchmark to test variadic functions in `setAttribute` vs `setAttributes` (#325)
- The `defaultkeys` batcher was only using the encoded label set as its map key while building a checkpoint.
   This allowed distinct label sets through, but any metrics sharing a label set could be overwritten or merged incorrectly.
   This was corrected. (#333)

## [0.1.2] - 2019-11-18

### Fixed

- Optimized the `simplelru` map for attributes to reduce the number of allocations. (#328)
- Removed unnecessary unslicing of parameters that are already a slice. (#324)

## [0.1.1] - 2019-11-18

This release contains a Metrics SDK with stdout exporter and supports basic aggregations such as counter, gauges, array, maxsumcount, and ddsketch.

### Added

- Metrics stdout export pipeline. (#265)
- Array aggregation for raw measure metrics. (#282)
- The core.Value now have a `MarshalJSON` method. (#281)

### Removed

- `WithService`, `WithResources`, and `WithComponent` methods of tracers. (#314)
- Prefix slash in `Tracer.Start()` for the Jaeger example. (#292)

### Changed

- Allocation in LabelSet construction to reduce GC overhead. (#318)
- `trace.WithAttributes` to append values instead of replacing (#315)
- Use a formula for tolerance in sampling tests. (#298)
- Move export types into trace and metric-specific sub-directories. (#289)
- `SpanKind` back to being based on an `int` type. (#288)

### Fixed

- URL to OpenTelemetry website in README. (#323)
- Name of othttp default tracer. (#321)
- `ExportSpans` for the stackdriver exporter now handles `nil` context. (#294)
- CI modules cache to correctly restore/save from/to the cache. (#316)
- Fix metric SDK race condition between `LoadOrStore` and the assignment `rec.recorder = i.meter.exporter.AggregatorFor(rec)`. (#293)
- README now reflects the new code structure introduced with these changes. (#291)
- Make the basic example work. (#279)

## [0.1.0] - 2019-11-04

This is the first release of open-telemetry go library.
It contains api and sdk for trace and meter.

### Added

- Initial OpenTelemetry trace and metric API prototypes.
- Initial OpenTelemetry trace, metric, and export SDK packages.
- A wireframe bridge to support compatibility with OpenTracing.
- Example code for a basic, http-stackdriver, http, jaeger, and named tracer setup.
- Exporters for Jaeger, Stackdriver, and stdout.
- Propagators for binary, B3, and trace-context protocols.
- Project information and guidelines in the form of a README and CONTRIBUTING.
- Tools to build the project and a Makefile to automate the process.
- Apache-2.0 license.
- CircleCI build CI manifest files.
- CODEOWNERS file to track owners of this project.

[Unreleased]: https://github.com/open-telemetry/opentelemetry-go/compare/v1.38.0...HEAD
[1.38.0/0.60.0/0.14.0/0.0.13]: https://github.com/open-telemetry/opentelemetry-go/releases/tag/v1.38.0
[0.59.1]: https://github.com/open-telemetry/opentelemetry-go/releases/tag/exporters/prometheus/v0.59.1
[1.37.0/0.59.0/0.13.0]: https://github.com/open-telemetry/opentelemetry-go/releases/tag/v1.37.0
[0.12.2]: https://github.com/open-telemetry/opentelemetry-go/releases/tag/log/v0.12.2
[0.12.1]: https://github.com/open-telemetry/opentelemetry-go/releases/tag/log/v0.12.1
[1.36.0/0.58.0/0.12.0]: https://github.com/open-telemetry/opentelemetry-go/releases/tag/v1.36.0
[1.35.0/0.57.0/0.11.0]: https://github.com/open-telemetry/opentelemetry-go/releases/tag/v1.35.0
[1.34.0/0.56.0/0.10.0]: https://github.com/open-telemetry/opentelemetry-go/releases/tag/v1.34.0
[1.33.0/0.55.0/0.9.0/0.0.12]: https://github.com/open-telemetry/opentelemetry-go/releases/tag/v1.33.0
[1.32.0/0.54.0/0.8.0/0.0.11]: https://github.com/open-telemetry/opentelemetry-go/releases/tag/v1.32.0
[1.31.0/0.53.0/0.7.0/0.0.10]: https://github.com/open-telemetry/opentelemetry-go/releases/tag/v1.31.0
[1.30.0/0.52.0/0.6.0/0.0.9]: https://github.com/open-telemetry/opentelemetry-go/releases/tag/v1.30.0
[1.29.0/0.51.0/0.5.0]: https://github.com/open-telemetry/opentelemetry-go/releases/tag/v1.29.0
[1.28.0/0.50.0/0.4.0]: https://github.com/open-telemetry/opentelemetry-go/releases/tag/v1.28.0
[1.27.0/0.49.0/0.3.0]: https://github.com/open-telemetry/opentelemetry-go/releases/tag/v1.27.0
[1.26.0/0.48.0/0.2.0-alpha]: https://github.com/open-telemetry/opentelemetry-go/releases/tag/v1.26.0
[1.25.0/0.47.0/0.0.8/0.1.0-alpha]: https://github.com/open-telemetry/opentelemetry-go/releases/tag/v1.25.0
[1.24.0/0.46.0/0.0.1-alpha]: https://github.com/open-telemetry/opentelemetry-go/releases/tag/v1.24.0
[1.23.1]: https://github.com/open-telemetry/opentelemetry-go/releases/tag/v1.23.1
[1.23.0]: https://github.com/open-telemetry/opentelemetry-go/releases/tag/v1.23.0
[1.23.0-rc.1]: https://github.com/open-telemetry/opentelemetry-go/releases/tag/v1.23.0-rc.1
[1.22.0/0.45.0]: https://github.com/open-telemetry/opentelemetry-go/releases/tag/v1.22.0
[1.21.0/0.44.0]: https://github.com/open-telemetry/opentelemetry-go/releases/tag/v1.21.0
[1.20.0/0.43.0]: https://github.com/open-telemetry/opentelemetry-go/releases/tag/v1.20.0
[1.19.0/0.42.0/0.0.7]: https://github.com/open-telemetry/opentelemetry-go/releases/tag/v1.19.0
[1.19.0-rc.1/0.42.0-rc.1]: https://github.com/open-telemetry/opentelemetry-go/releases/tag/v1.19.0-rc.1
[1.18.0/0.41.0/0.0.6]: https://github.com/open-telemetry/opentelemetry-go/releases/tag/v1.18.0
[1.17.0/0.40.0/0.0.5]: https://github.com/open-telemetry/opentelemetry-go/releases/tag/v1.17.0
[1.16.0/0.39.0]: https://github.com/open-telemetry/opentelemetry-go/releases/tag/v1.16.0
[1.16.0-rc.1/0.39.0-rc.1]: https://github.com/open-telemetry/opentelemetry-go/releases/tag/v1.16.0-rc.1
[1.15.1/0.38.1]: https://github.com/open-telemetry/opentelemetry-go/releases/tag/v1.15.1
[1.15.0/0.38.0]: https://github.com/open-telemetry/opentelemetry-go/releases/tag/v1.15.0
[1.15.0-rc.2/0.38.0-rc.2]: https://github.com/open-telemetry/opentelemetry-go/releases/tag/v1.15.0-rc.2
[1.15.0-rc.1/0.38.0-rc.1]: https://github.com/open-telemetry/opentelemetry-go/releases/tag/v1.15.0-rc.1
[1.14.0/0.37.0/0.0.4]: https://github.com/open-telemetry/opentelemetry-go/releases/tag/v1.14.0
[1.13.0/0.36.0]: https://github.com/open-telemetry/opentelemetry-go/releases/tag/v1.13.0
[1.12.0/0.35.0]: https://github.com/open-telemetry/opentelemetry-go/releases/tag/v1.12.0
[1.11.2/0.34.0]: https://github.com/open-telemetry/opentelemetry-go/releases/tag/v1.11.2
[1.11.1/0.33.0]: https://github.com/open-telemetry/opentelemetry-go/releases/tag/v1.11.1
[1.11.0/0.32.3]: https://github.com/open-telemetry/opentelemetry-go/releases/tag/v1.11.0
[0.32.2]: https://github.com/open-telemetry/opentelemetry-go/releases/tag/sdk/metric/v0.32.2
[0.32.1]: https://github.com/open-telemetry/opentelemetry-go/releases/tag/sdk/metric/v0.32.1
[0.32.0]: https://github.com/open-telemetry/opentelemetry-go/releases/tag/sdk/metric/v0.32.0
[1.10.0]: https://github.com/open-telemetry/opentelemetry-go/releases/tag/v1.10.0
[1.9.0/0.0.3]: https://github.com/open-telemetry/opentelemetry-go/releases/tag/v1.9.0
[1.8.0/0.31.0]: https://github.com/open-telemetry/opentelemetry-go/releases/tag/v1.8.0
[1.7.0/0.30.0]: https://github.com/open-telemetry/opentelemetry-go/releases/tag/v1.7.0
[0.29.0]: https://github.com/open-telemetry/opentelemetry-go/releases/tag/metric/v0.29.0
[1.6.3]: https://github.com/open-telemetry/opentelemetry-go/releases/tag/v1.6.3
[1.6.2]: https://github.com/open-telemetry/opentelemetry-go/releases/tag/v1.6.2
[1.6.1]: https://github.com/open-telemetry/opentelemetry-go/releases/tag/v1.6.1
[1.6.0/0.28.0]: https://github.com/open-telemetry/opentelemetry-go/releases/tag/v1.6.0
[1.5.0]: https://github.com/open-telemetry/opentelemetry-go/releases/tag/v1.5.0
[1.4.1]: https://github.com/open-telemetry/opentelemetry-go/releases/tag/v1.4.1
[1.4.0]: https://github.com/open-telemetry/opentelemetry-go/releases/tag/v1.4.0
[1.3.0]: https://github.com/open-telemetry/opentelemetry-go/releases/tag/v1.3.0
[1.2.0]: https://github.com/open-telemetry/opentelemetry-go/releases/tag/v1.2.0
[1.1.0]: https://github.com/open-telemetry/opentelemetry-go/releases/tag/v1.1.0
[1.0.1]: https://github.com/open-telemetry/opentelemetry-go/releases/tag/v1.0.1
[Metrics 0.24.0]: https://github.com/open-telemetry/opentelemetry-go/releases/tag/metric/v0.24.0
[1.0.0]: https://github.com/open-telemetry/opentelemetry-go/releases/tag/v1.0.0
[1.0.0-RC3]: https://github.com/open-telemetry/opentelemetry-go/releases/tag/v1.0.0-RC3
[1.0.0-RC2]: https://github.com/open-telemetry/opentelemetry-go/releases/tag/v1.0.0-RC2
[Experimental Metrics v0.22.0]: https://github.com/open-telemetry/opentelemetry-go/releases/tag/metric/v0.22.0
[1.0.0-RC1]: https://github.com/open-telemetry/opentelemetry-go/releases/tag/v1.0.0-RC1
[0.20.0]: https://github.com/open-telemetry/opentelemetry-go/releases/tag/v0.20.0
[0.19.0]: https://github.com/open-telemetry/opentelemetry-go/releases/tag/v0.19.0
[0.18.0]: https://github.com/open-telemetry/opentelemetry-go/releases/tag/v0.18.0
[0.17.0]: https://github.com/open-telemetry/opentelemetry-go/releases/tag/v0.17.0
[0.16.0]: https://github.com/open-telemetry/opentelemetry-go/releases/tag/v0.16.0
[0.15.0]: https://github.com/open-telemetry/opentelemetry-go/releases/tag/v0.15.0
[0.14.0]: https://github.com/open-telemetry/opentelemetry-go/releases/tag/v0.14.0
[0.13.0]: https://github.com/open-telemetry/opentelemetry-go/releases/tag/v0.13.0
[0.12.0]: https://github.com/open-telemetry/opentelemetry-go/releases/tag/v0.12.0
[0.11.0]: https://github.com/open-telemetry/opentelemetry-go/releases/tag/v0.11.0
[0.10.0]: https://github.com/open-telemetry/opentelemetry-go/releases/tag/v0.10.0
[0.9.0]: https://github.com/open-telemetry/opentelemetry-go/releases/tag/v0.9.0
[0.8.0]: https://github.com/open-telemetry/opentelemetry-go/releases/tag/v0.8.0
[0.7.0]: https://github.com/open-telemetry/opentelemetry-go/releases/tag/v0.7.0
[0.6.0]: https://github.com/open-telemetry/opentelemetry-go/releases/tag/v0.6.0
[0.5.0]: https://github.com/open-telemetry/opentelemetry-go/releases/tag/v0.5.0
[0.4.3]: https://github.com/open-telemetry/opentelemetry-go/releases/tag/v0.4.3
[0.4.2]: https://github.com/open-telemetry/opentelemetry-go/releases/tag/v0.4.2
[0.4.1]: https://github.com/open-telemetry/opentelemetry-go/releases/tag/v0.4.1
[0.4.0]: https://github.com/open-telemetry/opentelemetry-go/releases/tag/v0.4.0
[0.3.0]: https://github.com/open-telemetry/opentelemetry-go/releases/tag/v0.3.0
[0.2.3]: https://github.com/open-telemetry/opentelemetry-go/releases/tag/v0.2.3
[0.2.2]: https://github.com/open-telemetry/opentelemetry-go/releases/tag/v0.2.2
[0.2.1.1]: https://github.com/open-telemetry/opentelemetry-go/releases/tag/v0.2.1.1
[0.2.1]: https://github.com/open-telemetry/opentelemetry-go/releases/tag/v0.2.1
[0.2.0]: https://github.com/open-telemetry/opentelemetry-go/releases/tag/v0.2.0
[0.1.2]: https://github.com/open-telemetry/opentelemetry-go/releases/tag/v0.1.2
[0.1.1]: https://github.com/open-telemetry/opentelemetry-go/releases/tag/v0.1.1
[0.1.0]: https://github.com/open-telemetry/opentelemetry-go/releases/tag/v0.1.0

<!-- Released section ended -->

[Go 1.25]: https://go.dev/doc/go1.25
[Go 1.24]: https://go.dev/doc/go1.24
[Go 1.23]: https://go.dev/doc/go1.23
[Go 1.22]: https://go.dev/doc/go1.22
[Go 1.21]: https://go.dev/doc/go1.21
[Go 1.20]: https://go.dev/doc/go1.20
[Go 1.19]: https://go.dev/doc/go1.19
[Go 1.18]: https://go.dev/doc/go1.18

[metric API]:https://pkg.go.dev/go.opentelemetry.io/otel/metric
[metric SDK]:https://pkg.go.dev/go.opentelemetry.io/otel/sdk/metric
[trace API]:https://pkg.go.dev/go.opentelemetry.io/otel/trace

[GO-2024-2687]: https://pkg.go.dev/vuln/GO-2024-2687<|MERGE_RESOLUTION|>--- conflicted
+++ resolved
@@ -42,14 +42,14 @@
 - `WithInstrumentationAttributes` in `go.opentelemetry.io/otel/meter` synchronously de-duplicates the passed attributes instead of delegating it to the returned `MeterOption`. (#7266)
 - `WithInstrumentationAttributes` in `go.opentelemetry.io/otel/log` synchronously de-duplicates the passed attributes instead of delegating it to the returned `LoggerOption`. (#7266)
 - `Distinct` in `go.opentelemetry.io/otel/attribute` is no longer guaranteed to uniquely identify an attribute set. Collisions between `Distinct` values for different Sets are possible with extremely high cardinality (billions of series per instrument), but are highly unlikely. (#7175)
-<<<<<<< HEAD
-- Improve error handling for dropped data during translation by using `prometheus.NewInvalidMetric` in `go.opentelemetry.io/otel/exporters/prometheus`. **Breaking Change:** Previously, these cases were only logged and scrapes succeeded. Now, when translation would drop data (e.g., invalid label/value), the exporter emits a `NewInvalidMetric`, and Prometheus scrapes **fail with HTTP 500** by default. To preserve the prior behavior (scrapes succeed while errors are logged), configure your Prometheus HTTP handler with: `promhttp.HandlerOpts{ ErrorHandling: promhttp.ContinueOnError }`. (#7363)
-=======
+- Improve error handling for dropped data during translation by using `prometheus.NewInvalidMetric` in `go.opentelemetry.io/otel/exporters/prometheus`.
+  **Breaking Change:** Previously, these cases were only logged and scrapes succeeded.
+  Now, when translation would drop data (e.g., invalid label/value), the exporter emits a `NewInvalidMetric`, and Prometheus scrapes **fail with HTTP 500** by default.
+  To preserve the prior behavior (scrapes succeed while errors are logged), configure your Prometheus HTTP handler with: `promhttp.HandlerOpts{ ErrorHandling: promhttp.ContinueOnError }`. (#7363)
 - The default `TranslationStrategy` in `go.opentelemetry.io/exporters/prometheus` is changed from `otlptranslator.NoUTF8EscapingWithSuffixes` to `otlptranslator.UnderscoreEscapingWithSuffixes`. (#7421)
 - The `ErrorType` function in `go.opentelemetry.io/otel/semconv/v1.37.0` now handles custom error types.
   If an error implements an `ErrorType() string` method, the return value of that method will be used as the error type. (#7442)
 - Improve performance of concurrent measurements in `go.opentelemetry.io/otel/sdk/metric`. (#7427)
->>>>>>> 04ea40e4
 
 <!-- Released section -->
 <!-- Don't change this section unless doing release -->
