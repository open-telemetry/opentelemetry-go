# Changelog

All notable changes to this project will be documented in this file.

The format is based on [Keep a Changelog](https://keepachangelog.com/en/1.0.0/).

This project adheres to [Semantic Versioning](https://semver.org/spec/v2.0.0.html).

## [Unreleased]

### Added

- AttributePerEventCountLimit and AttributePerLinkCountLimit for SpanLimits. (#1535)

### Changed

- Replaced interface `oteltest.SpanRecorder` with its existing implementation
  `StandardSpanRecorder` (#1542).
<<<<<<< HEAD
- Default span limit values to 128. (#1535)
- Rename MaxEventsPerSpan, MaxAttributesPerSpan and MaxLinksPerSpan to EventCountLimit, AttributeCountLimit and LinkCountLimit, and move these fieds into SpanLimits. (#1535)
=======
- Renamed the `otel/label` package to `otel/attribute`. (#1541)
>>>>>>> ecf65d79

### Added

- Added `resource.Default()` for use with meter and tracer providers. (#1507)
- Added `Keys()` method to `propagation.TextMapCarrier` and `propagation.HeaderCarrier` to adapt `http.Header` to this interface. (#1544)

### Removed

- Removed attempt to resample spans upon changing the span name with `span.SetName()`. (#1545)

## [0.17.0] - 2020-02-12

### Changed

- Rename project default branch from `master` to `main`. (#1505)
- Reverse order in which `Resource` attributes are merged, per change in spec. (#1501)
- Add tooling to maintain "replace" directives in go.mod files automatically. (#1528)
- Create new modules: otel/metric, otel/trace, otel/oteltest, otel/sdk/export/metric, otel/sdk/metric (#1528)
- Move metric-related public global APIs from otel to otel/metric/global. (#1528)

## Fixed

- Fixed otlpgrpc reconnection issue.

## [0.16.0] - 2020-01-13

### Added

- Add the `ReadOnlySpan` and `ReadWriteSpan` interfaces to provide better control for accessing span data. (#1360)
- `NewGRPCDriver` function returns a `ProtocolDriver` that maintains a single gRPC connection to the collector. (#1369)
- Added documentation about the project's versioning policy. (#1388)
- Added `NewSplitDriver` for OTLP exporter that allows sending traces and metrics to different endpoints. (#1418)
- Added codeql worfklow to GitHub Actions (#1428)
- Added Gosec workflow to GitHub Actions (#1429)
- Add new HTTP driver for OTLP exporter in `exporters/otlp/otlphttp`. Currently it only supports the binary protobuf payloads. (#1420)

### Changed

- Rename `internal/testing` to `internal/internaltest`. (#1449)
- Rename `export.SpanData` to `export.SpanSnapshot` and use it only for exporting spans. (#1360)
- Store the parent's full `SpanContext` rather than just its span ID in the `span` struct. (#1360)
- Improve span duration accuracy. (#1360)
- Migrated CI/CD from CircleCI to GitHub Actions (#1382)
- Remove duplicate checkout from GitHub Actions workflow (#1407)
- Metric `array` aggregator renamed `exact` to match its `aggregation.Kind` (#1412)
- Metric `exact` aggregator includes per-point timestamps (#1412)
- Metric stdout exporter uses MinMaxSumCount aggregator for ValueRecorder instruments (#1412)
- `NewExporter` from `exporters/otlp` now takes a `ProtocolDriver` as a parameter. (#1369)
- Many OTLP Exporter options became gRPC ProtocolDriver options. (#1369)
- Unify endpoint API that related to OTel exporter. (#1401)
- Optimize metric histogram aggregator to re-use its slice of buckets. (#1435)
- Metric aggregator Count() and histogram Bucket.Counts are consistently `uint64`. (1430)
- Histogram aggregator accepts functional options, uses default boundaries if none given. (#1434)
- `SamplingResult` now passed a `Tracestate` from the parent `SpanContext` (#1432)
- Moved gRPC driver for OTLP exporter to `exporters/otlp/otlpgrpc`. (#1420)
- The `TraceContext` propagator now correctly propagates `TraceState` through the `SpanContext`. (#1447)
- Metric Push and Pull Controller components are combined into a single "basic" Controller:
  - `WithExporter()` and `Start()` to configure Push behavior
  - `Start()` is optional; use `Collect()` and `ForEach()` for Pull behavior
  - `Start()` and `Stop()` accept Context. (#1378)
- The `Event` type is moved from the `otel/sdk/export/trace` package to the `otel/trace` API package. (#1452)

### Removed

- Remove `errUninitializedSpan` as its only usage is now obsolete. (#1360)
- Remove Metric export functionality related to quantiles and summary data points: this is not specified (#1412)
- Remove DDSketch metric aggregator; our intention is to re-introduce this as an option of the histogram aggregator after [new OTLP histogram data types](https://github.com/open-telemetry/opentelemetry-proto/pull/226) are released (#1412)

### Fixed

- `BatchSpanProcessor.Shutdown()` will now shutdown underlying `export.SpanExporter`. (#1443)

## [0.15.0] - 2020-12-10

### Added

- The `WithIDGenerator` `TracerProviderOption` is added to the `go.opentelemetry.io/otel/trace` package to configure an `IDGenerator` for the `TracerProvider`. (#1363)

### Changed

- The Zipkin exporter now uses the Span status code to determine. (#1328)
- `NewExporter` and `Start` functions in `go.opentelemetry.io/otel/exporters/otlp` now receive `context.Context` as a first parameter. (#1357)
- Move the OpenCensus example into `example` directory. (#1359)
- Moved the SDK's `internal.IDGenerator` interface in to the `sdk/trace` package to enable support for externally-defined ID generators. (#1363)
- Bump `github.com/google/go-cmp` from 0.5.3 to 0.5.4 (#1374)
- Bump `github.com/golangci/golangci-lint` in `/internal/tools` (#1375)

### Fixed

- Metric SDK `SumObserver` and `UpDownSumObserver` instruments correctness fixes. (#1381)

## [0.14.0] - 2020-11-19

### Added

- An `EventOption` and the related `NewEventConfig` function are added to the `go.opentelemetry.io/otel` package to configure Span events. (#1254)
- A `TextMapPropagator` and associated `TextMapCarrier` are added to the `go.opentelemetry.io/otel/oteltest` package to test `TextMap` type propagators and their use. (#1259)
- `SpanContextFromContext` returns `SpanContext` from context. (#1255)
- `TraceState` has been added to `SpanContext`. (#1340)
- `DeploymentEnvironmentKey` added to `go.opentelemetry.io/otel/semconv` package. (#1323)
- Add an OpenCensus to OpenTelemetry tracing bridge. (#1305)
- Add a parent context argument to `SpanProcessor.OnStart` to follow the specification. (#1333)
- Add missing tests for `sdk/trace/attributes_map.go`. (#1337)

### Changed

- Move the `go.opentelemetry.io/otel/api/trace` package into `go.opentelemetry.io/otel/trace` with the following changes. (#1229) (#1307)
  - `ID` has been renamed to `TraceID`.
  - `IDFromHex` has been renamed to `TraceIDFromHex`.
  - `EmptySpanContext` is removed.
- Move the `go.opentelemetry.io/otel/api/trace/tracetest` package into `go.opentelemetry.io/otel/oteltest`. (#1229)
- OTLP Exporter updates:
  - supports OTLP v0.6.0 (#1230, #1354)
  - supports configurable aggregation temporality (default: Cumulative, optional: Stateless). (#1296)
- The Sampler is now called on local child spans. (#1233)
- The `Kind` type from the `go.opentelemetry.io/otel/api/metric` package was renamed to `InstrumentKind` to more specifically describe what it is and avoid semantic ambiguity. (#1240)
- The `MetricKind` method of the `Descriptor` type in the `go.opentelemetry.io/otel/api/metric` package was renamed to `Descriptor.InstrumentKind`.
   This matches the returned type and fixes misuse of the term metric. (#1240)
- Move test harness from the `go.opentelemetry.io/otel/api/apitest` package into `go.opentelemetry.io/otel/oteltest`. (#1241)
- Move the `go.opentelemetry.io/otel/api/metric/metrictest` package into `go.opentelemetry.io/oteltest` as part of #964. (#1252)
- Move the `go.opentelemetry.io/otel/api/metric` package into `go.opentelemetry.io/otel/metric` as part of #1303. (#1321)
- Move the `go.opentelemetry.io/otel/api/metric/registry` package into `go.opentelemetry.io/otel/metric/registry` as a part of #1303. (#1316)
- Move the `Number` type (together with related functions) from `go.opentelemetry.io/otel/api/metric` package into `go.opentelemetry.io/otel/metric/number` as a part of #1303. (#1316)
- The function signature of the Span `AddEvent` method in `go.opentelemetry.io/otel` is updated to no longer take an unused context and instead take a required name and a variable number of `EventOption`s. (#1254)
- The function signature of the Span `RecordError` method in `go.opentelemetry.io/otel` is updated to no longer take an unused context and instead take a required error value and a variable number of `EventOption`s. (#1254)
- Move the `go.opentelemetry.io/otel/api/global` package to `go.opentelemetry.io/otel`. (#1262) (#1330)
- Move the `Version` function from `go.opentelemetry.io/otel/sdk` to `go.opentelemetry.io/otel`. (#1330)
- Rename correlation context header from `"otcorrelations"` to `"baggage"` to match the OpenTelemetry specification. (#1267)
- Fix `Code.UnmarshalJSON` to work with valid JSON only. (#1276)
- The `resource.New()` method changes signature to support builtin attributes and functional options, including `telemetry.sdk.*` and
  `host.name` semantic conventions; the former method is renamed `resource.NewWithAttributes`. (#1235)
- The Prometheus exporter now exports non-monotonic counters (i.e. `UpDownCounter`s) as gauges. (#1210)
- Correct the `Span.End` method documentation in the `otel` API to state updates are not allowed on a span after it has ended. (#1310)
- Updated span collection limits for attribute, event and link counts to 1000 (#1318)
- Renamed `semconv.HTTPUrlKey` to `semconv.HTTPURLKey`. (#1338)

### Removed

- The `ErrInvalidHexID`, `ErrInvalidTraceIDLength`, `ErrInvalidSpanIDLength`, `ErrInvalidSpanIDLength`, or `ErrNilSpanID` from the `go.opentelemetry.io/otel` package are unexported now. (#1243)
- The `AddEventWithTimestamp` method on the `Span` interface in `go.opentelemetry.io/otel` is removed due to its redundancy.
   It is replaced by using the `AddEvent` method with a `WithTimestamp` option. (#1254)
- The `MockSpan` and `MockTracer` types are removed from `go.opentelemetry.io/otel/oteltest`.
   `Tracer` and `Span` from the same module should be used in their place instead. (#1306)
- `WorkerCount` option is removed from `go.opentelemetry.io/otel/exporters/otlp`. (#1350)
- Remove the following labels types: INT32, UINT32, UINT64 and FLOAT32. (#1314)

### Fixed

- Rename `MergeItererator` to `MergeIterator` in the `go.opentelemetry.io/otel/label` package. (#1244)
- The `go.opentelemetry.io/otel/api/global` packages global TextMapPropagator now delegates functionality to a globally set delegate for all previously returned propagators. (#1258)
- Fix condition in `label.Any`. (#1299)
- Fix global `TracerProvider` to pass options to its configured provider. (#1329)
- Fix missing handler for `ExactKind` aggregator in OTLP metrics transformer (#1309)

## [0.13.0] - 2020-10-08

### Added

- OTLP Metric exporter supports Histogram aggregation. (#1209)
- The `Code` struct from the `go.opentelemetry.io/otel/codes` package now supports JSON marshaling and unmarshaling as well as implements the `Stringer` interface. (#1214)
- A Baggage API to implement the OpenTelemetry specification. (#1217)
- Add Shutdown method to sdk/trace/provider, shutdown processors in the order they were registered. (#1227)

### Changed

- Set default propagator to no-op propagator. (#1184)
- The `HTTPSupplier`, `HTTPExtractor`, `HTTPInjector`, and `HTTPPropagator` from the `go.opentelemetry.io/otel/api/propagation` package were replaced with unified `TextMapCarrier` and `TextMapPropagator` in the `go.opentelemetry.io/otel/propagation` package. (#1212) (#1325)
- The `New` function from the `go.opentelemetry.io/otel/api/propagation` package was replaced with `NewCompositeTextMapPropagator` in the `go.opentelemetry.io/otel` package. (#1212)
- The status codes of the `go.opentelemetry.io/otel/codes` package have been updated to match the latest OpenTelemetry specification.
   They now are `Unset`, `Error`, and `Ok`.
   They no longer track the gRPC codes. (#1214)
- The `StatusCode` field of the `SpanData` struct in the `go.opentelemetry.io/otel/sdk/export/trace` package now uses the codes package from this package instead of the gRPC project. (#1214)
- Move the `go.opentelemetry.io/otel/api/baggage` package into `go.opentelemetry.io/otel/baggage`. (#1217) (#1325)
- A `Shutdown` method of `SpanProcessor` and all its implementations receives a context and returns an error. (#1264)

### Fixed

- Copies of data from arrays and slices passed to `go.opentelemetry.io/otel/label.ArrayValue()` are now used in the returned `Value` instead of using the mutable data itself. (#1226)

### Removed

- The `ExtractHTTP` and `InjectHTTP` functions from the `go.opentelemetry.io/otel/api/propagation` package were removed. (#1212)
- The `Propagators` interface from the `go.opentelemetry.io/otel/api/propagation` package was removed to conform to the OpenTelemetry specification.
   The explicit `TextMapPropagator` type can be used in its place as this is the `Propagator` type the specification defines. (#1212)
- The `SetAttribute` method of the `Span` from the `go.opentelemetry.io/otel/api/trace` package was removed given its redundancy with the `SetAttributes` method. (#1216)
- The internal implementation of Baggage storage is removed in favor of using the new Baggage API functionality. (#1217)
- Remove duplicate hostname key `HostHostNameKey` in Resource semantic conventions. (#1219)
- Nested array/slice support has been removed. (#1226)

## [0.12.0] - 2020-09-24

### Added

- A `SpanConfigure` function in `go.opentelemetry.io/otel/api/trace` to create a new `SpanConfig` from `SpanOption`s. (#1108)
- In the `go.opentelemetry.io/otel/api/trace` package, `NewTracerConfig` was added to construct new `TracerConfig`s.
   This addition was made to conform with our project option conventions. (#1155)
- Instrumentation library information was added to the Zipkin exporter. (#1119)
- The `SpanProcessor` interface now has a `ForceFlush()` method. (#1166)
- More semantic conventions for k8s as resource attributes. (#1167)

### Changed

- Add reconnecting udp connection type to Jaeger exporter.
   This change adds a new optional implementation of the udp conn interface used to detect changes to an agent's host dns record.
   It then adopts the new destination address to ensure the exporter doesn't get stuck. This change was ported from jaegertracing/jaeger-client-go#520. (#1063)
- Replace `StartOption` and `EndOption` in `go.opentelemetry.io/otel/api/trace` with `SpanOption`.
   This change is matched by replacing the `StartConfig` and `EndConfig` with a unified `SpanConfig`. (#1108)
- Replace the `LinkedTo` span option in `go.opentelemetry.io/otel/api/trace` with `WithLinks`.
   This is be more consistent with our other option patterns, i.e. passing the item to be configured directly instead of its component parts, and provides a cleaner function signature. (#1108)
- The `go.opentelemetry.io/otel/api/trace` `TracerOption` was changed to an interface to conform to project option conventions. (#1109)
- Move the `B3` and `TraceContext` from within the `go.opentelemetry.io/otel/api/trace` package to their own `go.opentelemetry.io/otel/propagators` package.
    This removal of the propagators is reflective of the OpenTelemetry specification for these propagators as well as cleans up the `go.opentelemetry.io/otel/api/trace` API. (#1118)
- Rename Jaeger tags used for instrumentation library information to reflect changes in OpenTelemetry specification. (#1119)
- Rename `ProbabilitySampler` to `TraceIDRatioBased` and change semantics to ignore parent span sampling status. (#1115)
- Move `tools` package under `internal`. (#1141)
- Move `go.opentelemetry.io/otel/api/correlation` package to `go.opentelemetry.io/otel/api/baggage`. (#1142)
   The `correlation.CorrelationContext` propagator has been renamed `baggage.Baggage`.  Other exported functions and types are unchanged.
- Rename `ParentOrElse` sampler to `ParentBased` and allow setting samplers depending on parent span. (#1153)
- In the `go.opentelemetry.io/otel/api/trace` package, `SpanConfigure` was renamed to `NewSpanConfig`. (#1155)
- Change `dependabot.yml` to add a `Skip Changelog` label to dependabot-sourced PRs. (#1161)
- The [configuration style guide](https://github.com/open-telemetry/opentelemetry-go/blob/master/CONTRIBUTING.md#config) has been updated to
   recommend the use of `newConfig()` instead of `configure()`. (#1163)
- The `otlp.Config` type has been unexported and changed to `otlp.config`, along with its initializer. (#1163)
- Ensure exported interface types include parameter names and update the
   Style Guide to reflect this styling rule. (#1172)
- Don't consider unset environment variable for resource detection to be an error. (#1170)
- Rename `go.opentelemetry.io/otel/api/metric.ConfigureInstrument` to `NewInstrumentConfig` and
  `go.opentelemetry.io/otel/api/metric.ConfigureMeter` to `NewMeterConfig`.
- ValueObserver instruments use LastValue aggregator by default. (#1165)
- OTLP Metric exporter supports LastValue aggregation. (#1165)
- Move the `go.opentelemetry.io/otel/api/unit` package to `go.opentelemetry.io/otel/unit`. (#1185)
- Rename `Provider` to `MeterProvider` in the `go.opentelemetry.io/otel/api/metric` package. (#1190)
- Rename `NoopProvider` to `NoopMeterProvider` in the `go.opentelemetry.io/otel/api/metric` package. (#1190)
- Rename `NewProvider` to `NewMeterProvider` in the `go.opentelemetry.io/otel/api/metric/metrictest` package. (#1190)
- Rename `Provider` to `MeterProvider` in the `go.opentelemetry.io/otel/api/metric/registry` package. (#1190)
- Rename `NewProvider` to `NewMeterProvider` in the `go.opentelemetry.io/otel/api/metri/registryc` package. (#1190)
- Rename `Provider` to `TracerProvider` in the `go.opentelemetry.io/otel/api/trace` package. (#1190)
- Rename `NoopProvider` to `NoopTracerProvider` in the `go.opentelemetry.io/otel/api/trace` package. (#1190)
- Rename `Provider` to `TracerProvider` in the `go.opentelemetry.io/otel/api/trace/tracetest` package. (#1190)
- Rename `NewProvider` to `NewTracerProvider` in the `go.opentelemetry.io/otel/api/trace/tracetest` package. (#1190)
- Rename `WrapperProvider` to `WrapperTracerProvider` in the `go.opentelemetry.io/otel/bridge/opentracing` package. (#1190)
- Rename `NewWrapperProvider` to `NewWrapperTracerProvider` in the `go.opentelemetry.io/otel/bridge/opentracing` package. (#1190)
- Rename `Provider` method of the pull controller to `MeterProvider` in the `go.opentelemetry.io/otel/sdk/metric/controller/pull` package. (#1190)
- Rename `Provider` method of the push controller to `MeterProvider` in the `go.opentelemetry.io/otel/sdk/metric/controller/push` package. (#1190)
- Rename `ProviderOptions` to `TracerProviderConfig` in the `go.opentelemetry.io/otel/sdk/trace` package. (#1190)
- Rename `ProviderOption` to `TracerProviderOption` in the `go.opentelemetry.io/otel/sdk/trace` package. (#1190)
- Rename `Provider` to `TracerProvider` in the `go.opentelemetry.io/otel/sdk/trace` package. (#1190)
- Rename `NewProvider` to `NewTracerProvider` in the `go.opentelemetry.io/otel/sdk/trace` package. (#1190)
- Renamed `SamplingDecision` values to comply with OpenTelemetry specification change. (#1192)
- Renamed Zipkin attribute names from `ot.status_code & ot.status_description` to `otel.status_code & otel.status_description`. (#1201)
- The default SDK now invokes registered `SpanProcessor`s in the order they were registered with the `TracerProvider`. (#1195)
- Add test of spans being processed by the `SpanProcessor`s in the order they were registered. (#1203)

### Removed

- Remove the B3 propagator from `go.opentelemetry.io/otel/propagators`. It is now located in the
   `go.opentelemetry.io/contrib/propagators/` module. (#1191)
- Remove the semantic convention for HTTP status text, `HTTPStatusTextKey` from package `go.opentelemetry.io/otel/semconv`. (#1194)

### Fixed

- Zipkin example no longer mentions `ParentSampler`, corrected to `ParentBased`. (#1171)
- Fix missing shutdown processor in otel-collector example. (#1186)
- Fix missing shutdown processor in basic and namedtracer examples. (#1197)

## [0.11.0] - 2020-08-24

### Added

- Support for exporting array-valued attributes via OTLP. (#992)
- `Noop` and `InMemory` `SpanBatcher` implementations to help with testing integrations. (#994)
- Support for filtering metric label sets. (#1047)
- A dimensionality-reducing metric Processor. (#1057)
- Integration tests for more OTel Collector Attribute types. (#1062)
- A new `WithSpanProcessor` `ProviderOption` is added to the `go.opentelemetry.io/otel/sdk/trace` package to create a `Provider` and automatically register the `SpanProcessor`. (#1078)

### Changed

- Rename `sdk/metric/processor/test` to `sdk/metric/processor/processortest`. (#1049)
- Rename `sdk/metric/controller/test` to `sdk/metric/controller/controllertest`. (#1049)
- Rename `api/testharness` to `api/apitest`. (#1049)
- Rename `api/trace/testtrace` to `api/trace/tracetest`. (#1049)
- Change Metric Processor to merge multiple observations. (#1024)
- The `go.opentelemetry.io/otel/bridge/opentracing` bridge package has been made into its own module.
   This removes the package dependencies of this bridge from the rest of the OpenTelemetry based project. (#1038)
- Renamed `go.opentelemetry.io/otel/api/standard` package to `go.opentelemetry.io/otel/semconv` to avoid the ambiguous and generic name `standard` and better describe the package as containing OpenTelemetry semantic conventions. (#1016)
- The environment variable used for resource detection has been changed from `OTEL_RESOURCE_LABELS` to `OTEL_RESOURCE_ATTRIBUTES` (#1042)
- Replace `WithSyncer` with `WithBatcher` in examples. (#1044)
- Replace the `google.golang.org/grpc/codes` dependency in the API with an equivalent `go.opentelemetry.io/otel/codes` package. (#1046)
- Merge the `go.opentelemetry.io/otel/api/label` and `go.opentelemetry.io/otel/api/kv` into the new `go.opentelemetry.io/otel/label` package. (#1060)
- Unify Callback Function Naming.
   Rename `*Callback` with `*Func`. (#1061)
- CI builds validate against last two versions of Go, dropping 1.13 and adding 1.15. (#1064)
- The `go.opentelemetry.io/otel/sdk/export/trace` interfaces `SpanSyncer` and `SpanBatcher` have been replaced with a specification compliant `Exporter` interface.
   This interface still supports the export of `SpanData`, but only as a slice.
   Implementation are also required now to return any error from `ExportSpans` if one occurs as well as implement a `Shutdown` method for exporter clean-up. (#1078)
- The `go.opentelemetry.io/otel/sdk/trace` `NewBatchSpanProcessor` function no longer returns an error.
   If a `nil` exporter is passed as an argument to this function, instead of it returning an error, it now returns a `BatchSpanProcessor` that handles the export of `SpanData` by not taking any action. (#1078)
- The `go.opentelemetry.io/otel/sdk/trace` `NewProvider` function to create a `Provider` no longer returns an error, instead only a `*Provider`.
   This change is related to `NewBatchSpanProcessor` not returning an error which was the only error this function would return. (#1078)

### Removed

- Duplicate, unused API sampler interface. (#999)
   Use the [`Sampler` interface](https://github.com/open-telemetry/opentelemetry-go/blob/v0.11.0/sdk/trace/sampling.go) provided by the SDK instead.
- The `grpctrace` instrumentation was moved to the `go.opentelemetry.io/contrib` repository and out of this repository.
   This move includes moving the `grpc` example to the `go.opentelemetry.io/contrib` as well. (#1027)
- The `WithSpan` method of the `Tracer` interface.
   The functionality this method provided was limited compared to what a user can provide themselves.
   It was removed with the understanding that if there is sufficient user need it can be added back based on actual user usage. (#1043)
- The `RegisterSpanProcessor` and `UnregisterSpanProcessor` functions.
   These were holdovers from an approach prior to the TracerProvider design. They were not used anymore. (#1077)
- The `oterror` package. (#1026)
- The `othttp` and `httptrace` instrumentations were moved to `go.opentelemetry.io/contrib`. (#1032)

### Fixed

- The `semconv.HTTPServerMetricAttributesFromHTTPRequest()` function no longer generates the high-cardinality `http.request.content.length` label. (#1031)
- Correct instrumentation version tag in Jaeger exporter. (#1037)
- The SDK span will now set an error event if the `End` method is called during a panic (i.e. it was deferred). (#1043)
- Move internally generated protobuf code from the `go.opentelemetry.io/otel` to the OTLP exporter to reduce dependency overhead. (#1050)
- The `otel-collector` example referenced outdated collector processors. (#1006)

## [0.10.0] - 2020-07-29

This release migrates the default OpenTelemetry SDK into its own Go module, decoupling the SDK from the API and reducing dependencies for instrumentation packages.

### Added

- The Zipkin exporter now has `NewExportPipeline` and `InstallNewPipeline` constructor functions to match the common pattern.
    These function build a new exporter with default SDK options and register the exporter with the `global` package respectively. (#944)
- Add propagator option for gRPC instrumentation. (#986)
- The `testtrace` package now tracks the `trace.SpanKind` for each span. (#987)

### Changed

- Replace the `RegisterGlobal` `Option` in the Jaeger exporter with an `InstallNewPipeline` constructor function.
   This matches the other exporter constructor patterns and will register a new exporter after building it with default configuration. (#944)
- The trace (`go.opentelemetry.io/otel/exporters/trace/stdout`) and metric (`go.opentelemetry.io/otel/exporters/metric/stdout`) `stdout` exporters are now merged into a single exporter at `go.opentelemetry.io/otel/exporters/stdout`.
   This new exporter was made into its own Go module to follow the pattern of all exporters and decouple it from the `go.opentelemetry.io/otel` module. (#956, #963)
- Move the `go.opentelemetry.io/otel/exporters/test` test package to `go.opentelemetry.io/otel/sdk/export/metric/metrictest`. (#962)
- The `go.opentelemetry.io/otel/api/kv/value` package was merged into the parent `go.opentelemetry.io/otel/api/kv` package. (#968)
  - `value.Bool` was replaced with `kv.BoolValue`.
  - `value.Int64` was replaced with `kv.Int64Value`.
  - `value.Uint64` was replaced with `kv.Uint64Value`.
  - `value.Float64` was replaced with `kv.Float64Value`.
  - `value.Int32` was replaced with `kv.Int32Value`.
  - `value.Uint32` was replaced with `kv.Uint32Value`.
  - `value.Float32` was replaced with `kv.Float32Value`.
  - `value.String` was replaced with `kv.StringValue`.
  - `value.Int` was replaced with `kv.IntValue`.
  - `value.Uint` was replaced with `kv.UintValue`.
  - `value.Array` was replaced with `kv.ArrayValue`.
- Rename `Infer` to `Any` in the `go.opentelemetry.io/otel/api/kv` package. (#972)
- Change `othttp` to use the `httpsnoop` package to wrap the `ResponseWriter` so that optional interfaces (`http.Hijacker`, `http.Flusher`, etc.) that are implemented by the original `ResponseWriter`are also implemented by the wrapped `ResponseWriter`. (#979)
- Rename `go.opentelemetry.io/otel/sdk/metric/aggregator/test` package to `go.opentelemetry.io/otel/sdk/metric/aggregator/aggregatortest`. (#980)
- Make the SDK into its own Go module called `go.opentelemetry.io/otel/sdk`. (#985)
- Changed the default trace `Sampler` from `AlwaysOn` to `ParentOrElse(AlwaysOn)`. (#989)

### Removed

- The `IndexedAttribute` function from the `go.opentelemetry.io/otel/api/label` package was removed in favor of `IndexedLabel` which it was synonymous with. (#970)

### Fixed

- Bump github.com/golangci/golangci-lint from 1.28.3 to 1.29.0 in /tools. (#953)
- Bump github.com/google/go-cmp from 0.5.0 to 0.5.1. (#957)
- Use `global.Handle` for span export errors in the OTLP exporter. (#946)
- Correct Go language formatting in the README documentation. (#961)
- Remove default SDK dependencies from the `go.opentelemetry.io/otel/api` package. (#977)
- Remove default SDK dependencies from the `go.opentelemetry.io/otel/instrumentation` package. (#983)
- Move documented examples for `go.opentelemetry.io/otel/instrumentation/grpctrace` interceptors into Go example tests. (#984)

## [0.9.0] - 2020-07-20

### Added

- A new Resource Detector interface is included to allow resources to be automatically detected and included. (#939)
- A Detector to automatically detect resources from an environment variable. (#939)
- Github action to generate protobuf Go bindings locally in `internal/opentelemetry-proto-gen`. (#938)
- OTLP .proto files from `open-telemetry/opentelemetry-proto` imported as a git submodule under `internal/opentelemetry-proto`.
   References to `github.com/open-telemetry/opentelemetry-proto` changed to `go.opentelemetry.io/otel/internal/opentelemetry-proto-gen`. (#942)

### Changed

- Non-nil value `struct`s for key-value pairs will be marshalled using JSON rather than `Sprintf`. (#948)

### Removed

- Removed dependency on `github.com/open-telemetry/opentelemetry-collector`. (#943)

## [0.8.0] - 2020-07-09

### Added

- The `B3Encoding` type to represent the B3 encoding(s) the B3 propagator can inject.
   A value for HTTP supported encodings (Multiple Header: `MultipleHeader`, Single Header: `SingleHeader`) are included. (#882)
- The `FlagsDeferred` trace flag to indicate if the trace sampling decision has been deferred. (#882)
- The `FlagsDebug` trace flag to indicate if the trace is a debug trace. (#882)
- Add `peer.service` semantic attribute. (#898)
- Add database-specific semantic attributes. (#899)
- Add semantic convention for `faas.coldstart` and `container.id`. (#909)
- Add http content size semantic conventions. (#905)
- Include `http.request_content_length` in HTTP request basic attributes. (#905)
- Add semantic conventions for operating system process resource attribute keys. (#919)
- The Jaeger exporter now has a `WithBatchMaxCount` option to specify the maximum number of spans sent in a batch. (#931)

### Changed

- Update `CONTRIBUTING.md` to ask for updates to `CHANGELOG.md` with each pull request. (#879)
- Use lowercase header names for B3 Multiple Headers. (#881)
- The B3 propagator `SingleHeader` field has been replaced with `InjectEncoding`.
   This new field can be set to combinations of the `B3Encoding` bitmasks and will inject trace information in these encodings.
   If no encoding is set, the propagator will default to `MultipleHeader` encoding. (#882)
- The B3 propagator now extracts from either HTTP encoding of B3 (Single Header or Multiple Header) based on what is contained in the header.
   Preference is given to Single Header encoding with Multiple Header being the fallback if Single Header is not found or is invalid.
   This behavior change is made to dynamically support all correctly encoded traces received instead of having to guess the expected encoding prior to receiving. (#882)
- Extend semantic conventions for RPC. (#900)
- To match constant naming conventions in the `api/standard` package, the `FaaS*` key names are appended with a suffix of `Key`. (#920)
  - `"api/standard".FaaSName` -> `FaaSNameKey`
  - `"api/standard".FaaSID` -> `FaaSIDKey`
  - `"api/standard".FaaSVersion` -> `FaaSVersionKey`
  - `"api/standard".FaaSInstance` -> `FaaSInstanceKey`

### Removed

- The `FlagsUnused` trace flag is removed.
   The purpose of this flag was to act as the inverse of `FlagsSampled`, the inverse of `FlagsSampled` is used instead. (#882)
- The B3 header constants (`B3SingleHeader`, `B3DebugFlagHeader`, `B3TraceIDHeader`, `B3SpanIDHeader`, `B3SampledHeader`, `B3ParentSpanIDHeader`) are removed.
   If B3 header keys are needed [the authoritative OpenZipkin package constants](https://pkg.go.dev/github.com/openzipkin/zipkin-go@v0.2.2/propagation/b3?tab=doc#pkg-constants) should be used instead. (#882)

### Fixed

- The B3 Single Header name is now correctly `b3` instead of the previous `X-B3`. (#881)
- The B3 propagator now correctly supports sampling only values (`b3: 0`, `b3: 1`, or `b3: d`) for a Single B3 Header. (#882)
- The B3 propagator now propagates the debug flag.
   This removes the behavior of changing the debug flag into a set sampling bit.
   Instead, this now follow the B3 specification and omits the `X-B3-Sampling` header. (#882)
- The B3 propagator now tracks "unset" sampling state (meaning "defer the decision") and does not set the `X-B3-Sampling` header when injecting. (#882)
- Bump github.com/itchyny/gojq from 0.10.3 to 0.10.4 in /tools. (#883)
- Bump github.com/opentracing/opentracing-go from v1.1.1-0.20190913142402-a7454ce5950e to v1.2.0. (#885)
- The tracing time conversion for OTLP spans is now correctly set to `UnixNano`. (#896)
- Ensure span status is not set to `Unknown` when no HTTP status code is provided as it is assumed to be `200 OK`. (#908)
- Ensure `httptrace.clientTracer` closes `http.headers` span. (#912)
- Prometheus exporter will not apply stale updates or forget inactive metrics. (#903)
- Add test for api.standard `HTTPClientAttributesFromHTTPRequest`. (#905)
- Bump github.com/golangci/golangci-lint from 1.27.0 to 1.28.1 in /tools. (#901, #913)
- Update otel-colector example to use the v0.5.0 collector. (#915)
- The `grpctrace` instrumentation uses a span name conforming to the OpenTelemetry semantic conventions (does not contain a leading slash (`/`)). (#922)
- The `grpctrace` instrumentation includes an `rpc.method` attribute now set to the gRPC method name. (#900, #922)
- The `grpctrace` instrumentation `rpc.service` attribute now contains the package name if one exists.
   This is in accordance with OpenTelemetry semantic conventions. (#922)
- Correlation Context extractor will no longer insert an empty map into the returned context when no valid values are extracted. (#923)
- Bump google.golang.org/api from 0.28.0 to 0.29.0 in /exporters/trace/jaeger. (#925)
- Bump github.com/itchyny/gojq from 0.10.4 to 0.11.0 in /tools. (#926)
- Bump github.com/golangci/golangci-lint from 1.28.1 to 1.28.2 in /tools. (#930)

## [0.7.0] - 2020-06-26

This release implements the v0.5.0 version of the OpenTelemetry specification.

### Added

- The othttp instrumentation now includes default metrics. (#861)
- This CHANGELOG file to track all changes in the project going forward.
- Support for array type attributes. (#798)
- Apply transitive dependabot go.mod dependency updates as part of a new automatic Github workflow. (#844)
- Timestamps are now passed to exporters for each export. (#835)
- Add new `Accumulation` type to metric SDK to transport telemetry from `Accumulator`s to `Processor`s.
   This replaces the prior `Record` `struct` use for this purpose. (#835)
- New dependabot integration to automate package upgrades. (#814)
- `Meter` and `Tracer` implementations accept instrumentation version version as an optional argument.
   This instrumentation version is passed on to exporters. (#811) (#805) (#802)
- The OTLP exporter includes the instrumentation version in telemetry it exports. (#811)
- Environment variables for Jaeger exporter are supported. (#796)
- New `aggregation.Kind` in the export metric API. (#808)
- New example that uses OTLP and the collector. (#790)
- Handle errors in the span `SetName` during span initialization. (#791)
- Default service config to enable retries for retry-able failed requests in the OTLP exporter and an option to override this default. (#777)
- New `go.opentelemetry.io/otel/api/oterror` package to uniformly support error handling and definitions for the project. (#778)
- New `global` default implementation of the `go.opentelemetry.io/otel/api/oterror.Handler` interface to be used to handle errors prior to an user defined `Handler`.
   There is also functionality for the user to register their `Handler` as well as a convenience function `Handle` to handle an error with this global `Handler`(#778)
- Options to specify propagators for httptrace and grpctrace instrumentation. (#784)
- The required `application/json` header for the Zipkin exporter is included in all exports. (#774)
- Integrate HTTP semantics helpers from the contrib repository into the `api/standard` package. #769

### Changed

- Rename `Integrator` to `Processor` in the metric SDK. (#863)
- Rename `AggregationSelector` to `AggregatorSelector`. (#859)
- Rename `SynchronizedCopy` to `SynchronizedMove`. (#858)
- Rename `simple` integrator to `basic` integrator. (#857)
- Merge otlp collector examples. (#841)
- Change the metric SDK to support cumulative, delta, and pass-through exporters directly.
   With these changes, cumulative and delta specific exporters are able to request the correct kind of aggregation from the SDK. (#840)
- The `Aggregator.Checkpoint` API is renamed to `SynchronizedCopy` and adds an argument, a different `Aggregator` into which the copy is stored. (#812)
- The `export.Aggregator` contract is that `Update()` and `SynchronizedCopy()` are synchronized with each other.
   All the aggregation interfaces (`Sum`, `LastValue`, ...) are not meant to be synchronized, as the caller is expected to synchronize aggregators at a higher level after the `Accumulator`.
   Some of the `Aggregators` used unnecessary locking and that has been cleaned up. (#812)
- Use of `metric.Number` was replaced by `int64` now that we use `sync.Mutex` in the `MinMaxSumCount` and `Histogram` `Aggregators`. (#812)
- Replace `AlwaysParentSample` with `ParentSample(fallback)` to match the OpenTelemetry v0.5.0 specification. (#810)
- Rename `sdk/export/metric/aggregator` to `sdk/export/metric/aggregation`. #808
- Send configured headers with every request in the OTLP exporter, instead of just on connection creation. (#806)
- Update error handling for any one off error handlers, replacing, instead, with the `global.Handle` function. (#791)
- Rename `plugin` directory to `instrumentation` to match the OpenTelemetry specification. (#779)
- Makes the argument order to Histogram and DDSketch `New()` consistent. (#781)

### Removed

- `Uint64NumberKind` and related functions from the API. (#864)
- Context arguments from `Aggregator.Checkpoint` and `Integrator.Process` as they were unused. (#803)
- `SpanID` is no longer included in parameters for sampling decision to match the OpenTelemetry specification. (#775)

### Fixed

- Upgrade OTLP exporter to opentelemetry-proto matching the opentelemetry-collector v0.4.0 release. (#866)
- Allow changes to `go.sum` and `go.mod` when running dependabot tidy-up. (#871)
- Bump github.com/stretchr/testify from 1.4.0 to 1.6.1. (#824)
- Bump github.com/prometheus/client_golang from 1.7.0 to 1.7.1 in /exporters/metric/prometheus. (#867)
- Bump google.golang.org/grpc from 1.29.1 to 1.30.0 in /exporters/trace/jaeger. (#853)
- Bump google.golang.org/grpc from 1.29.1 to 1.30.0 in /exporters/trace/zipkin. (#854)
- Bumps github.com/golang/protobuf from 1.3.2 to 1.4.2 (#848)
- Bump github.com/stretchr/testify from 1.4.0 to 1.6.1 in /exporters/otlp (#817)
- Bump github.com/golangci/golangci-lint from 1.25.1 to 1.27.0 in /tools (#828)
- Bump github.com/prometheus/client_golang from 1.5.0 to 1.7.0 in /exporters/metric/prometheus (#838)
- Bump github.com/stretchr/testify from 1.4.0 to 1.6.1 in /exporters/trace/jaeger (#829)
- Bump github.com/benbjohnson/clock from 1.0.0 to 1.0.3 (#815)
- Bump github.com/stretchr/testify from 1.4.0 to 1.6.1 in /exporters/trace/zipkin (#823)
- Bump github.com/itchyny/gojq from 0.10.1 to 0.10.3 in /tools (#830)
- Bump github.com/stretchr/testify from 1.4.0 to 1.6.1 in /exporters/metric/prometheus (#822)
- Bump google.golang.org/grpc from 1.27.1 to 1.29.1 in /exporters/trace/zipkin (#820)
- Bump google.golang.org/grpc from 1.27.1 to 1.29.1 in /exporters/trace/jaeger (#831)
- Bump github.com/google/go-cmp from 0.4.0 to 0.5.0 (#836)
- Bump github.com/google/go-cmp from 0.4.0 to 0.5.0 in /exporters/trace/jaeger (#837)
- Bump github.com/google/go-cmp from 0.4.0 to 0.5.0 in /exporters/otlp (#839)
- Bump google.golang.org/api from 0.20.0 to 0.28.0 in /exporters/trace/jaeger (#843)
- Set span status from HTTP status code in the othttp instrumentation. (#832)
- Fixed typo in push controller comment. (#834)
- The `Aggregator` testing has been updated and cleaned. (#812)
- `metric.Number(0)` expressions are replaced by `0` where possible. (#812)
- Fixed `global` `handler_test.go` test failure. #804
- Fixed `BatchSpanProcessor.Shutdown` to wait until all spans are processed. (#766)
- Fixed OTLP example's accidental early close of exporter. (#807)
- Ensure zipkin exporter reads and closes response body. (#788)
- Update instrumentation to use `api/standard` keys instead of custom keys. (#782)
- Clean up tools and RELEASING documentation. (#762)

## [0.6.0] - 2020-05-21

### Added

- Support for `Resource`s in the prometheus exporter. (#757)
- New pull controller. (#751)
- New `UpDownSumObserver` instrument. (#750)
- OpenTelemetry collector demo. (#711)
- New `SumObserver` instrument. (#747)
- New `UpDownCounter` instrument. (#745)
- New timeout `Option` and configuration function `WithTimeout` to the push controller. (#742)
- New `api/standards` package to implement semantic conventions and standard key-value generation. (#731)

### Changed

- Rename `Register*` functions in the metric API to `New*` for all `Observer` instruments. (#761)
- Use `[]float64` for histogram boundaries, not `[]metric.Number`. (#758)
- Change OTLP example to use exporter as a trace `Syncer` instead of as an unneeded `Batcher`. (#756)
- Replace `WithResourceAttributes()` with `WithResource()` in the trace SDK. (#754)
- The prometheus exporter now uses the new pull controller. (#751)
- Rename `ScheduleDelayMillis` to `BatchTimeout` in the trace `BatchSpanProcessor`.(#752)
- Support use of synchronous instruments in asynchronous callbacks (#725)
- Move `Resource` from the `Export` method parameter into the metric export `Record`. (#739)
- Rename `Observer` instrument to `ValueObserver`. (#734)
- The push controller now has a method (`Provider()`) to return a `metric.Provider` instead of the old `Meter` method that acted as a `metric.Provider`. (#738)
- Replace `Measure` instrument by `ValueRecorder` instrument. (#732)
- Rename correlation context header from `"Correlation-Context"` to `"otcorrelations"` to match the OpenTelemetry specification. 727)

### Fixed

- Ensure gRPC `ClientStream` override methods do not panic in grpctrace package. (#755)
- Disable parts of `BatchSpanProcessor` test until a fix is found. (#743)
- Fix `string` case in `kv` `Infer` function. (#746)
- Fix panic in grpctrace client interceptors. (#740)
- Refactor the `api/metrics` push controller and add `CheckpointSet` synchronization. (#737)
- Rewrite span batch process queue batching logic. (#719)
- Remove the push controller named Meter map. (#738)
- Fix Histogram aggregator initial state (fix #735). (#736)
- Ensure golang alpine image is running `golang-1.14` for examples. (#733)
- Added test for grpctrace `UnaryInterceptorClient`. (#695)
- Rearrange `api/metric` code layout. (#724)

## [0.5.0] - 2020-05-13

### Added

- Batch `Observer` callback support. (#717)
- Alias `api` types to root package of project. (#696)
- Create basic `othttp.Transport` for simple client instrumentation. (#678)
- `SetAttribute(string, interface{})` to the trace API. (#674)
- Jaeger exporter option that allows user to specify custom http client. (#671)
- `Stringer` and `Infer` methods to `key`s. (#662)

### Changed

- Rename `NewKey` in the `kv` package to just `Key`. (#721)
- Move `core` and `key` to `kv` package. (#720)
- Make the metric API `Meter` a `struct` so the abstract `MeterImpl` can be passed and simplify implementation. (#709)
- Rename SDK `Batcher` to `Integrator` to match draft OpenTelemetry SDK specification. (#710)
- Rename SDK `Ungrouped` integrator to `simple.Integrator` to match draft OpenTelemetry SDK specification. (#710)
- Rename SDK `SDK` `struct` to `Accumulator` to match draft OpenTelemetry SDK specification. (#710)
- Move `Number` from `core` to `api/metric` package. (#706)
- Move `SpanContext` from `core` to `trace` package. (#692)
- Change traceparent header from `Traceparent` to `traceparent` to implement the W3C specification. (#681)

### Fixed

- Update tooling to run generators in all submodules. (#705)
- gRPC interceptor regexp to match methods without a service name. (#683)
- Use a `const` for padding 64-bit B3 trace IDs. (#701)
- Update `mockZipkin` listen address from `:0` to `127.0.0.1:0`. (#700)
- Left-pad 64-bit B3 trace IDs with zero. (#698)
- Propagate at least the first W3C tracestate header. (#694)
- Remove internal `StateLocker` implementation. (#688)
- Increase instance size CI system uses. (#690)
- Add a `key` benchmark and use reflection in `key.Infer()`. (#679)
- Fix internal `global` test by using `global.Meter` with `RecordBatch()`. (#680)
- Reimplement histogram using mutex instead of `StateLocker`. (#669)
- Switch `MinMaxSumCount` to a mutex lock implementation instead of `StateLocker`. (#667)
- Update documentation to not include any references to `WithKeys`. (#672)
- Correct misspelling. (#668)
- Fix clobbering of the span context if extraction fails. (#656)
- Bump `golangci-lint` and work around the corrupting bug. (#666) (#670)

## [0.4.3] - 2020-04-24

### Added

- `Dockerfile` and `docker-compose.yml` to run example code. (#635)
- New `grpctrace` package that provides gRPC client and server interceptors for both unary and stream connections. (#621)
- New `api/label` package, providing common label set implementation. (#651)
- Support for JSON marshaling of `Resources`. (#654)
- `TraceID` and `SpanID` implementations for `Stringer` interface. (#642)
- `RemoteAddrKey` in the othttp plugin to include the HTTP client address in top-level spans. (#627)
- `WithSpanFormatter` option to the othttp plugin. (#617)
- Updated README to include section for compatible libraries and include reference to the contrib repository. (#612)
- The prometheus exporter now supports exporting histograms. (#601)
- A `String` method to the `Resource` to return a hashable identifier for a now unique resource. (#613)
- An `Iter` method to the `Resource` to return an array `AttributeIterator`. (#613)
- An `Equal` method to the `Resource` test the equivalence of resources. (#613)
- An iterable structure (`AttributeIterator`) for `Resource` attributes.

### Changed

- zipkin export's `NewExporter` now requires a `serviceName` argument to ensure this needed values is provided. (#644)
- Pass `Resources` through the metrics export pipeline. (#659)

### Removed

- `WithKeys` option from the metric API. (#639)

### Fixed

- Use the `label.Set.Equivalent` value instead of an encoding in the batcher. (#658)
- Correct typo `trace.Exporter` to `trace.SpanSyncer` in comments. (#653)
- Use type names for return values in jaeger exporter. (#648)
- Increase the visibility of the `api/key` package by updating comments and fixing usages locally. (#650)
- `Checkpoint` only after `Update`; Keep records in the `sync.Map` longer. (#647)
- Do not cache `reflect.ValueOf()` in metric Labels. (#649)
- Batch metrics exported from the OTLP exporter based on `Resource` and labels. (#626)
- Add error wrapping to the prometheus exporter. (#631)
- Update the OTLP exporter batching of traces to use a unique `string` representation of an associated `Resource` as the batching key. (#623)
- Update OTLP `SpanData` transform to only include the `ParentSpanID` if one exists. (#614)
- Update `Resource` internal representation to uniquely and reliably identify resources. (#613)
- Check return value from `CheckpointSet.ForEach` in prometheus exporter. (#622)
- Ensure spans created by httptrace client tracer reflect operation structure. (#618)
- Create a new recorder rather than reuse when multiple observations in same epoch for asynchronous instruments. #610
- The default port the OTLP exporter uses to connect to the OpenTelemetry collector is updated to match the one the collector listens on by default. (#611)


## [0.4.2] - 2020-03-31

### Fixed

- Fix `pre_release.sh` to update version in `sdk/opentelemetry.go`. (#607)
- Fix time conversion from internal to OTLP in OTLP exporter. (#606)

## [0.4.1] - 2020-03-31

### Fixed

- Update `tag.sh` to create signed tags. (#604)

## [0.4.0] - 2020-03-30

### Added

- New API package `api/metric/registry` that exposes a `MeterImpl` wrapper for use by SDKs to generate unique instruments. (#580)
- Script to verify examples after a new release. (#579)

### Removed

- The dogstatsd exporter due to lack of support.
   This additionally removes support for statsd. (#591)
- `LabelSet` from the metric API.
   This is replaced by a `[]core.KeyValue` slice. (#595)
- `Labels` from the metric API's `Meter` interface. (#595)

### Changed

- The metric `export.Labels` became an interface which the SDK implements and the `export` package provides a simple, immutable implementation of this interface intended for testing purposes. (#574)
- Renamed `internal/metric.Meter` to `MeterImpl`. (#580)
- Renamed `api/global/internal.obsImpl` to `asyncImpl`. (#580)

### Fixed

- Corrected missing return in mock span. (#582)
- Update License header for all source files to match CNCF guidelines and include a test to ensure it is present. (#586) (#596)
- Update to v0.3.0 of the OTLP in the OTLP exporter. (#588)
- Update pre-release script to be compatible between GNU and BSD based systems. (#592)
- Add a `RecordBatch` benchmark. (#594)
- Moved span transforms of the OTLP exporter to the internal package. (#593)
- Build both go-1.13 and go-1.14 in circleci to test for all supported versions of Go. (#569)
- Removed unneeded allocation on empty labels in OLTP exporter. (#597)
- Update `BatchedSpanProcessor` to process the queue until no data but respect max batch size. (#599)
- Update project documentation godoc.org links to pkg.go.dev. (#602)

## [0.3.0] - 2020-03-21

This is a first official beta release, which provides almost fully complete metrics, tracing, and context propagation functionality.
There is still a possibility of breaking changes.

### Added

- Add `Observer` metric instrument. (#474)
- Add global `Propagators` functionality to enable deferred initialization for propagators registered before the first Meter SDK is installed. (#494)
- Simplified export setup pipeline for the jaeger exporter to match other exporters. (#459)
- The zipkin trace exporter. (#495)
- The OTLP exporter to export metric and trace telemetry to the OpenTelemetry collector. (#497) (#544) (#545)
- The `StatusMessage` field was add to the trace `Span`. (#524)
- Context propagation in OpenTracing bridge in terms of OpenTelemetry context propagation. (#525)
- The `Resource` type was added to the SDK. (#528)
- The global API now supports a `Tracer` and `Meter` function as shortcuts to getting a global `*Provider` and calling these methods directly. (#538)
- The metric API now defines a generic `MeterImpl` interface to support general purpose `Meter` construction.
   Additionally, `SyncImpl` and `AsyncImpl` are added to support general purpose instrument construction. (#560)
- A metric `Kind` is added to represent the `MeasureKind`, `ObserverKind`, and `CounterKind`. (#560)
- Scripts to better automate the release process. (#576)

### Changed

- Default to to use `AlwaysSampler` instead of `ProbabilitySampler` to match OpenTelemetry specification. (#506)
- Renamed `AlwaysSampleSampler` to `AlwaysOnSampler` in the trace API. (#511)
- Renamed `NeverSampleSampler` to `AlwaysOffSampler` in the trace API. (#511)
- The `Status` field of the `Span` was changed to `StatusCode` to disambiguate with the added `StatusMessage`. (#524)
- Updated the trace `Sampler` interface conform to the OpenTelemetry specification. (#531)
- Rename metric API `Options` to `Config`. (#541)
- Rename metric `Counter` aggregator to be `Sum`. (#541)
- Unify metric options into `Option` from instrument specific options. (#541)
- The trace API's `TraceProvider` now support `Resource`s. (#545)
- Correct error in zipkin module name. (#548)
- The jaeger trace exporter now supports `Resource`s. (#551)
- Metric SDK now supports `Resource`s.
   The `WithResource` option was added to configure a `Resource` on creation and the `Resource` method was added to the metric `Descriptor` to return the associated `Resource`. (#552)
- Replace `ErrNoLastValue` and `ErrEmptyDataSet` by `ErrNoData` in the metric SDK. (#557)
- The stdout trace exporter now supports `Resource`s. (#558)
- The metric `Descriptor` is now included at the API instead of the SDK. (#560)
- Replace `Ordered` with an iterator in `export.Labels`. (#567)

### Removed

- The vendor specific Stackdriver. It is now hosted on 3rd party vendor infrastructure. (#452)
- The `Unregister` method for metric observers as it is not in the OpenTelemetry specification. (#560)
- `GetDescriptor` from the metric SDK. (#575)
- The `Gauge` instrument from the metric API. (#537)

### Fixed

- Make histogram aggregator checkpoint consistent. (#438)
- Update README with import instructions and how to build and test. (#505)
- The default label encoding was updated to be unique. (#508)
- Use `NewRoot` in the othttp plugin for public endpoints. (#513)
- Fix data race in `BatchedSpanProcessor`. (#518)
- Skip test-386 for Mac OS 10.15.x (Catalina and upwards). #521
- Use a variable-size array to represent ordered labels in maps. (#523)
- Update the OTLP protobuf and update changed import path. (#532)
- Use `StateLocker` implementation in `MinMaxSumCount`. (#546)
- Eliminate goroutine leak in histogram stress test. (#547)
- Update OTLP exporter with latest protobuf. (#550)
- Add filters to the othttp plugin. (#556)
- Provide an implementation of the `Header*` filters that do not depend on Go 1.14. (#565)
- Encode labels once during checkpoint.
   The checkpoint function is executed in a single thread so we can do the encoding lazily before passing the encoded version of labels to the exporter.
   This is a cheap and quick way to avoid encoding the labels on every collection interval. (#572)
- Run coverage over all packages in `COVERAGE_MOD_DIR`. (#573)

## [0.2.3] - 2020-03-04

### Added

- `RecordError` method on `Span`s in the trace API to Simplify adding error events to spans. (#473)
- Configurable push frequency for exporters setup pipeline. (#504)

### Changed

- Rename the `exporter` directory to `exporters`.
   The `go.opentelemetry.io/otel/exporter/trace/jaeger` package was mistakenly released with a `v1.0.0` tag instead of `v0.1.0`.
   This resulted in all subsequent releases not becoming the default latest.
   A consequence of this was that all `go get`s pulled in the incompatible `v0.1.0` release of that package when pulling in more recent packages from other otel packages.
   Renaming the `exporter` directory to `exporters` fixes this issue by renaming the package and therefore clearing any existing dependency tags.
   Consequentially, this action also renames *all* exporter packages. (#502)

### Removed

- The `CorrelationContextHeader` constant in the `correlation` package is no longer exported. (#503)

## [0.2.2] - 2020-02-27

### Added

- `HTTPSupplier` interface in the propagation API to specify methods to retrieve and store a single value for a key to be associated with a carrier. (#467)
- `HTTPExtractor` interface in the propagation API to extract information from an `HTTPSupplier` into a context. (#467)
- `HTTPInjector` interface in the propagation API to inject information into an `HTTPSupplier.` (#467)
- `Config` and configuring `Option` to the propagator API. (#467)
- `Propagators` interface in the propagation API to contain the set of injectors and extractors for all supported carrier formats. (#467)
- `HTTPPropagator` interface in the propagation API to inject and extract from an `HTTPSupplier.` (#467)
- `WithInjectors` and `WithExtractors` functions to the propagator API to configure injectors and extractors to use. (#467)
- `ExtractHTTP` and `InjectHTTP` functions to apply configured HTTP extractors and injectors to a passed context. (#467)
- Histogram aggregator. (#433)
- `DefaultPropagator` function and have it return `trace.TraceContext` as the default context propagator. (#456)
- `AlwaysParentSample` sampler to the trace API. (#455)
- `WithNewRoot` option function to the trace API to specify the created span should be considered a root span. (#451)


### Changed

- Renamed `WithMap` to `ContextWithMap` in the correlation package. (#481)
- Renamed `FromContext` to `MapFromContext` in the correlation package. (#481)
- Move correlation context propagation to correlation package. (#479)
- Do not default to putting remote span context into links. (#480)
- Propagators extrac
- `Tracer.WithSpan` updated to accept `StartOptions`. (#472)
- Renamed `MetricKind` to `Kind` to not stutter in the type usage. (#432)
- Renamed the `export` package to `metric` to match directory structure. (#432)
- Rename the `api/distributedcontext` package to `api/correlation`. (#444)
- Rename the `api/propagators` package to `api/propagation`. (#444)
- Move the propagators from the `propagators` package into the `trace` API package. (#444)
- Update `Float64Gauge`, `Int64Gauge`, `Float64Counter`, `Int64Counter`, `Float64Measure`, and `Int64Measure` metric methods to use value receivers instead of pointers. (#462)
- Moved all dependencies of tools package to a tools directory. (#466)

### Removed

- Binary propagators. (#467)
- NOOP propagator. (#467)

### Fixed

- Upgraded `github.com/golangci/golangci-lint` from `v1.21.0` to `v1.23.6` in `tools/`. (#492)
- Fix a possible nil-dereference crash (#478)
- Correct comments for `InstallNewPipeline` in the stdout exporter. (#483)
- Correct comments for `InstallNewPipeline` in the dogstatsd exporter. (#484)
- Correct comments for `InstallNewPipeline` in the prometheus exporter. (#482)
- Initialize `onError` based on `Config` in prometheus exporter. (#486)
- Correct module name in prometheus exporter README. (#475)
- Removed tracer name prefix from span names. (#430)
- Fix `aggregator_test.go` import package comment. (#431)
- Improved detail in stdout exporter. (#436)
- Fix a dependency issue (generate target should depend on stringer, not lint target) in Makefile. (#442)
- Reorders the Makefile targets within `precommit` target so we generate files and build the code before doing linting, so we can get much nicer errors about syntax errors from the compiler. (#442)
- Reword function documentation in gRPC plugin. (#446)
- Send the `span.kind` tag to Jaeger from the jaeger exporter. (#441)
- Fix `metadataSupplier` in the jaeger exporter to overwrite the header if existing instead of appending to it. (#441)
- Upgraded to Go 1.13 in CI. (#465)
- Correct opentelemetry.io URL in trace SDK documentation. (#464)
- Refactored reference counting logic in SDK determination of stale records. (#468)
- Add call to `runtime.Gosched` in instrument `acquireHandle` logic to not block the collector. (#469)

## [0.2.1.1] - 2020-01-13

### Fixed

- Use stateful batcher on Prometheus exporter fixing regresion introduced in #395. (#428)

## [0.2.1] - 2020-01-08

### Added

- Global meter forwarding implementation.
   This enables deferred initialization for metric instruments registered before the first Meter SDK is installed. (#392)
- Global trace forwarding implementation.
   This enables deferred initialization for tracers registered before the first Trace SDK is installed. (#406)
- Standardize export pipeline creation in all exporters. (#395)
- A testing, organization, and comments for 64-bit field alignment. (#418)
- Script to tag all modules in the project. (#414)

### Changed

- Renamed `propagation` package to `propagators`. (#362)
- Renamed `B3Propagator` propagator to `B3`. (#362)
- Renamed `TextFormatPropagator` propagator to `TextFormat`. (#362)
- Renamed `BinaryPropagator` propagator to `Binary`. (#362)
- Renamed `BinaryFormatPropagator` propagator to `BinaryFormat`. (#362)
- Renamed `NoopTextFormatPropagator` propagator to `NoopTextFormat`. (#362)
- Renamed `TraceContextPropagator` propagator to `TraceContext`. (#362)
- Renamed `SpanOption` to `StartOption` in the trace API. (#369)
- Renamed `StartOptions` to `StartConfig` in the trace API. (#369)
- Renamed `EndOptions` to `EndConfig` in the trace API. (#369)
- `Number` now has a pointer receiver for its methods. (#375)
- Renamed `CurrentSpan` to `SpanFromContext` in the trace API. (#379)
- Renamed `SetCurrentSpan` to `ContextWithSpan` in the trace API. (#379)
- Renamed `Message` in Event to `Name` in the trace API. (#389)
- Prometheus exporter no longer aggregates metrics, instead it only exports them. (#385)
- Renamed `HandleImpl` to `BoundInstrumentImpl` in the metric API. (#400)
- Renamed `Float64CounterHandle` to `Float64CounterBoundInstrument` in the metric API. (#400)
- Renamed `Int64CounterHandle` to `Int64CounterBoundInstrument` in the metric API. (#400)
- Renamed `Float64GaugeHandle` to `Float64GaugeBoundInstrument` in the metric API. (#400)
- Renamed `Int64GaugeHandle` to `Int64GaugeBoundInstrument` in the metric API. (#400)
- Renamed `Float64MeasureHandle` to `Float64MeasureBoundInstrument` in the metric API. (#400)
- Renamed `Int64MeasureHandle` to `Int64MeasureBoundInstrument` in the metric API. (#400)
- Renamed `Release` method for bound instruments in the metric API to `Unbind`. (#400)
- Renamed `AcquireHandle` method for bound instruments in the metric API to `Bind`. (#400)
- Renamed the `File` option in the stdout exporter to `Writer`. (#404)
- Renamed all `Options` to `Config` for all metric exports where this wasn't already the case.

### Fixed

- Aggregator import path corrected. (#421)
- Correct links in README. (#368)
- The README was updated to match latest code changes in its examples. (#374)
- Don't capitalize error statements. (#375)
- Fix ignored errors. (#375)
- Fix ambiguous variable naming. (#375)
- Removed unnecessary type casting. (#375)
- Use named parameters. (#375)
- Updated release schedule. (#378)
- Correct http-stackdriver example module name. (#394)
- Removed the `http.request` span in `httptrace` package. (#397)
- Add comments in the metrics SDK (#399)
- Initialize checkpoint when creating ddsketch aggregator to prevent panic when merging into a empty one. (#402) (#403)
- Add documentation of compatible exporters in the README. (#405)
- Typo fix. (#408)
- Simplify span check logic in SDK tracer implementation. (#419)

## [0.2.0] - 2019-12-03

### Added

- Unary gRPC tracing example. (#351)
- Prometheus exporter. (#334)
- Dogstatsd metrics exporter. (#326)

### Changed

- Rename `MaxSumCount` aggregation to `MinMaxSumCount` and add the `Min` interface for this aggregation. (#352)
- Rename `GetMeter` to `Meter`. (#357)
- Rename `HTTPTraceContextPropagator` to `TraceContextPropagator`. (#355)
- Rename `HTTPB3Propagator` to `B3Propagator`. (#355)
- Rename `HTTPTraceContextPropagator` to `TraceContextPropagator`. (#355)
- Move `/global` package to `/api/global`. (#356)
- Rename `GetTracer` to `Tracer`. (#347)

### Removed

- `SetAttribute` from the `Span` interface in the trace API. (#361)
- `AddLink` from the `Span` interface in the trace API. (#349)
- `Link` from the `Span` interface in the trace API. (#349)

### Fixed

- Exclude example directories from coverage report. (#365)
- Lint make target now implements automatic fixes with `golangci-lint` before a second run to report the remaining issues. (#360)
- Drop `GO111MODULE` environment variable in Makefile as Go 1.13 is the project specified minimum version and this is environment variable is not needed for that version of Go. (#359)
- Run the race checker for all test. (#354)
- Redundant commands in the Makefile are removed. (#354)
- Split the `generate` and `lint` targets of the Makefile. (#354)
- Renames `circle-ci` target to more generic `ci` in Makefile. (#354)
- Add example Prometheus binary to gitignore. (#358)
- Support negative numbers with the `MaxSumCount`. (#335)
- Resolve race conditions in `push_test.go` identified in #339. (#340)
- Use `/usr/bin/env bash` as a shebang in scripts rather than `/bin/bash`. (#336)
- Trace benchmark now tests both `AlwaysSample` and `NeverSample`.
   Previously it was testing `AlwaysSample` twice. (#325)
- Trace benchmark now uses a `[]byte` for `TraceID` to fix failing test. (#325)
- Added a trace benchmark to test variadic functions in `setAttribute` vs `setAttributes` (#325)
- The `defaultkeys` batcher was only using the encoded label set as its map key while building a checkpoint.
   This allowed distinct label sets through, but any metrics sharing a label set could be overwritten or merged incorrectly.
   This was corrected. (#333)


## [0.1.2] - 2019-11-18

### Fixed

- Optimized the `simplelru` map for attributes to reduce the number of allocations. (#328)
- Removed unnecessary unslicing of parameters that are already a slice. (#324)

## [0.1.1] - 2019-11-18

This release contains a Metrics SDK with stdout exporter and supports basic aggregations such as counter, gauges, array, maxsumcount, and ddsketch.

### Added

- Metrics stdout export pipeline. (#265)
- Array aggregation for raw measure metrics. (#282)
- The core.Value now have a `MarshalJSON` method. (#281)

### Removed

- `WithService`, `WithResources`, and `WithComponent` methods of tracers. (#314)
- Prefix slash in `Tracer.Start()` for the Jaeger example. (#292)

### Changed

- Allocation in LabelSet construction to reduce GC overhead. (#318)
- `trace.WithAttributes` to append values instead of replacing (#315)
- Use a formula for tolerance in sampling tests. (#298)
- Move export types into trace and metric-specific sub-directories. (#289)
- `SpanKind` back to being based on an `int` type. (#288)

### Fixed

- URL to OpenTelemetry website in README. (#323)
- Name of othttp default tracer. (#321)
- `ExportSpans` for the stackdriver exporter now handles `nil` context. (#294)
- CI modules cache to correctly restore/save from/to the cache. (#316)
- Fix metric SDK race condition between `LoadOrStore` and the assignment `rec.recorder = i.meter.exporter.AggregatorFor(rec)`. (#293)
- README now reflects the new code structure introduced with these changes. (#291)
- Make the basic example work. (#279)

## [0.1.0] - 2019-11-04

This is the first release of open-telemetry go library.
It contains api and sdk for trace and meter.

### Added

- Initial OpenTelemetry trace and metric API prototypes.
- Initial OpenTelemetry trace, metric, and export SDK packages.
- A wireframe bridge to support compatibility with OpenTracing.
- Example code for a basic, http-stackdriver, http, jaeger, and named tracer setup.
- Exporters for Jaeger, Stackdriver, and stdout.
- Propagators for binary, B3, and trace-context protocols.
- Project information and guidelines in the form of a README and CONTRIBUTING.
- Tools to build the project and a Makefile to automate the process.
- Apache-2.0 license.
- CircleCI build CI manifest files.
- CODEOWNERS file to track owners of this project.


[Unreleased]: https://github.com/open-telemetry/opentelemetry-go/compare/v0.17.0...HEAD
[0.17.0]: https://github.com/open-telemetry/opentelemetry-go/releases/tag/v0.17.0
[0.16.0]: https://github.com/open-telemetry/opentelemetry-go/releases/tag/v0.16.0
[0.15.0]: https://github.com/open-telemetry/opentelemetry-go/releases/tag/v0.15.0
[0.14.0]: https://github.com/open-telemetry/opentelemetry-go/releases/tag/v0.14.0
[0.13.0]: https://github.com/open-telemetry/opentelemetry-go/releases/tag/v0.13.0
[0.12.0]: https://github.com/open-telemetry/opentelemetry-go/releases/tag/v0.12.0
[0.11.0]: https://github.com/open-telemetry/opentelemetry-go/releases/tag/v0.11.0
[0.10.0]: https://github.com/open-telemetry/opentelemetry-go/releases/tag/v0.10.0
[0.9.0]: https://github.com/open-telemetry/opentelemetry-go/releases/tag/v0.9.0
[0.8.0]: https://github.com/open-telemetry/opentelemetry-go/releases/tag/v0.8.0
[0.7.0]: https://github.com/open-telemetry/opentelemetry-go/releases/tag/v0.7.0
[0.6.0]: https://github.com/open-telemetry/opentelemetry-go/releases/tag/v0.6.0
[0.5.0]: https://github.com/open-telemetry/opentelemetry-go/releases/tag/v0.5.0
[0.4.3]: https://github.com/open-telemetry/opentelemetry-go/releases/tag/v0.4.3
[0.4.2]: https://github.com/open-telemetry/opentelemetry-go/releases/tag/v0.4.2
[0.4.1]: https://github.com/open-telemetry/opentelemetry-go/releases/tag/v0.4.1
[0.4.0]: https://github.com/open-telemetry/opentelemetry-go/releases/tag/v0.4.0
[0.3.0]: https://github.com/open-telemetry/opentelemetry-go/releases/tag/v0.3.0
[0.2.3]: https://github.com/open-telemetry/opentelemetry-go/releases/tag/v0.2.3
[0.2.2]: https://github.com/open-telemetry/opentelemetry-go/releases/tag/v0.2.2
[0.2.1.1]: https://github.com/open-telemetry/opentelemetry-go/releases/tag/v0.2.1.1
[0.2.1]: https://github.com/open-telemetry/opentelemetry-go/releases/tag/v0.2.1
[0.2.0]: https://github.com/open-telemetry/opentelemetry-go/releases/tag/v0.2.0
[0.1.2]: https://github.com/open-telemetry/opentelemetry-go/releases/tag/v0.1.2
[0.1.1]: https://github.com/open-telemetry/opentelemetry-go/releases/tag/v0.1.1
[0.1.0]: https://github.com/open-telemetry/opentelemetry-go/releases/tag/v0.1.0<|MERGE_RESOLUTION|>--- conflicted
+++ resolved
@@ -16,12 +16,9 @@
 
 - Replaced interface `oteltest.SpanRecorder` with its existing implementation
   `StandardSpanRecorder` (#1542).
-<<<<<<< HEAD
 - Default span limit values to 128. (#1535)
 - Rename MaxEventsPerSpan, MaxAttributesPerSpan and MaxLinksPerSpan to EventCountLimit, AttributeCountLimit and LinkCountLimit, and move these fieds into SpanLimits. (#1535)
-=======
 - Renamed the `otel/label` package to `otel/attribute`. (#1541)
->>>>>>> ecf65d79
 
 ### Added
 
