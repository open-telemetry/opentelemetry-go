--- conflicted
+++ resolved
@@ -14,11 +14,8 @@
 
 ### Fixed
 
-<<<<<<< HEAD
+- Fix `ContainerID` resource detection on systemd when cgroup path has a colon. (#4449)
 - Fix `go.opentelemetry.io/otel/sdk/metric` to cache instruments to avoid leaking memory when the same instrument is created multiple times. (#4820)
-=======
-- Fix `ContainerID` resource detection on systemd when cgroup path has a colon. (#4449)
->>>>>>> cef39a1e
 
 ## [1.23.0-rc.1] 2024-01-18
 
