--- conflicted
+++ resolved
@@ -8,15 +8,13 @@
 
 ## [Unreleased]
 
-<<<<<<< HEAD
 ### Added
 
 - Add OTEL_EXPORTER_OTLP_LOGS_INSECURE and OTEL_EXPORTER_OTLP_INSECURE grpc exporter env options. (#5719)
-=======
+
 ### Fixed
 
 - Fix memory leak in the global `MeterProvider` when identical instruments are repeatedly created. (#5754)
->>>>>>> e47618fc
 
 ### Removed
 
