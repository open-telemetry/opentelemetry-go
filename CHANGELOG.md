--- conflicted
+++ resolved
@@ -18,13 +18,11 @@
 
 ### Changed
 
-<<<<<<< HEAD
 - Instrument configuration in `go.opentelemetry.io/otel/metric/instrument` is split into specific options and confguration based on the instrument type. (#3507)
   - Use the added `Int64Option` type to configure instruments from `go.opentelemetry.io/otel/metric/instrument/syncint64`.
   - Use the added `Float64Option` type to configure instruments from `go.opentelemetry.io/otel/metric/instrument/syncfloat64`.
   - Use the added `Int64ObserverOption` type to configure instruments from `go.opentelemetry.io/otel/metric/instrument/asyncint64`.
   - Use the added `Float64ObserverOption` type to configure instruments from `go.opentelemetry.io/otel/metric/instrument/asyncfloat64`.
-=======
 - The `InstrumentProvider` from `go.opentelemetry.io/otel/sdk/metric/asyncint64` is removed.
   Use the new creation methods of the `Meter` in `go.opentelemetry.io/otel/sdk/metric` instead. (#3530)
   - The `Counter` method is replaced by `Meter.Int64ObservableCounter`
@@ -45,7 +43,6 @@
   - The `Counter` method is replaced by `Meter.Float64Counter`
   - The `UpDownCounter` method is replaced by `Meter.Float64UpDownCounter`
   - The `Histogram` method is replaced by `Meter.Float64Histogram`
->>>>>>> a54167d2
 - Global error handler uses an atomic value instead of a mutex. (#3543)
 - Add `Producer` interface and `Reader.RegisterProducer(Producer)` to `go.opentelemetry.io/otel/sdk/metric` to enable external metric Producers. (#3524)
 - Add `NewMetricProducer` to `go.opentelemetry.io/otel/bridge/opencensus`, which can be used to pass OpenCensus metrics to an OpenTelemetry Reader. (#3541)
