--- conflicted
+++ resolved
@@ -32,11 +32,8 @@
 - Cumulative metrics from the OpenCensus bridge (`go.opentelemetry.io/otel/bridge/opencensus`) are defined as monotonic sums, instead of non-monotonic. (#3389)
 - Asynchronous counters (`Counter` and `UpDownCounter`) from the metric SDK now produce delta sums when configured with delta temporality. (#3398)
 - Exported `Status` codes in the `go.opentelemetry.io/otel/exporters/zipkin` exporter are now exported as all upper case values. (#3340)
-<<<<<<< HEAD
 - Reenabled Attribute Filters in the Metric SDK. (#3396)
-=======
 - Do not report empty partial-success responses in the `go.opentelemetry.io/otel/exporters/otlp` exporters. (#3438, #3432)
->>>>>>> b5b68524
 
 ## [1.11.1/0.33.0] 2022-10-19
 
