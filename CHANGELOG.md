--- conflicted
+++ resolved
@@ -44,10 +44,7 @@
 - `traceIDRatioSampler` (given by `TraceIDRatioBased(float64)`) now uses the rightmost bits for sampling decisions,
   fixing random sampling when using ID generators like `xray.IDGenerator`
   and increasing parity with other language implementations. (#3557)
-<<<<<<< HEAD
-- OTLP exporter for traces and metrics will print the final retryable error message
-  when attempts to retry time out. (#3514)
-=======
+- The OTLP exporter for traces and metrics will print the final retryable error message when attempts to retry time out. (#3514)
 - The instrument kind names in `go.opentelemetry.io/otel/sdk/metric` are updated to match the API. (#3562)
   - `InstrumentKindSyncCounter` is renamed to `InstrumentKindCounter`
   - `InstrumentKindSyncUpDownCounter` is renamed to `InstrumentKindUpDownCounter`
@@ -55,7 +52,6 @@
   - `InstrumentKindAsyncCounter` is renamed to `InstrumentKindObservableCounter`
   - `InstrumentKindAsyncUpDownCounter` is renamed to `InstrumentKindObservableUpDownCounter`
   - `InstrumentKindAsyncGauge` is renamed to `InstrumentKindObservableGauge`
->>>>>>> 46075163
 
 ### Deprecated
 
