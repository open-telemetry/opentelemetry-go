--- conflicted
+++ resolved
@@ -14,11 +14,8 @@
 
 ### Removed
 
-<<<<<<< HEAD
 - Removed the deprecated package `go.opentelemetry.io/otel/oteltest`. (#2234)
-=======
 - Removed the deprecated package `go.opentelemetry.io/otel/bridge/opencensus/utils`. (#2233)
->>>>>>> 486afd34
 
 ## [1.0.0-RC3] - 2021-09-02
 
