# Changelog

All notable changes to this project will be documented in this file.

The format is based on [Keep a Changelog](https://keepachangelog.com/en/1.0.0/).

This project adheres to [Semantic Versioning](https://semver.org/spec/v2.0.0.html).

## [Unreleased]

### Added

- Added Jaeger Environment variables: `OTEL_EXPORTER_JAEGER_AGENT_HOST`, `OTEL_EXPORTER_JAEGER_AGENT_PORT`
  These environment variables can be used to override Jaeger agent hostname and port (#1752)
- The OTLP exporter now has two new convenience functions, `NewExportPipeline` and `InstallNewPipeline`, setup and install the exporter in tracing and metrics pipelines. (#1373)
- Adds test to check BatchSpanProcessor ignores `OnEnd` and `ForceFlush` post `Shutdown`. (#1772)
- Option `ExportTimeout` was added to batch span processor. (#1755)
- Adds semantic conventions for exceptions. (#1492)
- Added support for configuring OTLP/HTTP and OTLP/gRPC Endpoints, TLS Certificates, Headers, Compression and Timeout via Environment Variables. (#1758, #1769 and #1811)
  - `OTEL_EXPORTER_OTLP_ENDPOINT`
  - `OTEL_EXPORTER_OTLP_TRACES_ENDPOINT`
  - `OTEL_EXPORTER_OTLP_METRICS_ENDPOINT`
  - `OTEL_EXPORTER_OTLP_HEADERS`
  - `OTEL_EXPORTER_OTLP_TRACES_HEADERS`
  - `OTEL_EXPORTER_OTLP_METRICS_HEADERS`
  - `OTEL_EXPORTER_OTLP_COMPRESSION`
  - `OTEL_EXPORTER_OTLP_TRACES_COMPRESSION`
  - `OTEL_EXPORTER_OTLP_METRICS_COMPRESSION`
  - `OTEL_EXPORTER_OTLP_TIMEOUT`
  - `OTEL_EXPORTER_OTLP_TRACES_TIMEOUT`
  - `OTEL_EXPORTER_OTLP_METRICS_TIMEOUT`
  - `OTEL_EXPORTER_OTLP_CERTIFICATE`
  - `OTEL_EXPORTER_OTLP_TRACES_CERTIFICATE`
  - `OTEL_EXPORTER_OTLP_METRICS_CERTIFICATE`
- `trace.TraceFlags` is now a defined type over `byte` and `WithSampled(bool) TraceFlags` and `IsSampled() bool` methods have been added to it. (#1770)
- The `Event` and `Link` struct types from the `go.opentelemetry.io/otel` package now include a `DroppedAttributeCount` field to record the number of attributes that were not recorded due to configured limits being reached. (#1771)
- The Jaeger exporter now reports dropped attributes for a Span event in the exported log. (#1771)
- Adds `k8s.node.name` and `k8s.node.uid` attribute keys to the `semconv` package. (#1789)

### Fixed

- The `Span.IsRecording` implementation from `go.opentelemetry.io/otel/sdk/trace` always returns false when not being sampled. (#1750)
- The Jaeger exporter now correctly sets tags for the Span status code and message.
  This means it uses the correct tag keys (`"otel.status_code"`, `"otel.status_description"`) and does not set the status message as a tag unless it is set on the span. (#1761)
- The Jaeger exporter now correctly records Span event's names using the `"event"` key for a tag.
  Additionally, this tag is overridden, as specified in the OTel specification, if the event contains an attribute with that key. (#1768)
- Zipkin Exporter: Ensure mapping between OTel and Zipkin span data complies with the specification. (#1688)
- Fixed typo for default service name in Jaeger Exporter. (#1797)
- Fix flaky OTLP for the reconnnection of the client connection. (#1527, TBD)

### Changed

- Modify Zipkin Exporter default service name, use default resouce's serviceName instead of empty. (#1777)
- Updated Jaeger Environment Variables: `JAEGER_ENDPOINT`, `JAEGER_USER`, `JAEGER_PASSWORD`
  to `OTEL_EXPORTER_JAEGER_ENDPOINT`, `OTEL_EXPORTER_JAEGER_USER`, `OTEL_EXPORTER_JAEGER_PASSWORD` 
  in compliance with OTel spec (#1752)
- Span `RecordError` now records an `exception` event to comply with the semantic convention specification. (#1492)
- Jaeger exporter was updated to use thrift v0.14.1. (#1712)
- Migrate from using internally built and maintained version of the OTLP to the one hosted at `go.opentelemetry.io/proto/otlp`. (#1713)
- Migrate from using `github.com/gogo/protobuf` to `google.golang.org/protobuf` to match `go.opentelemetry.io/proto/otlp`. (#1713)
- The storage of a local or remote Span in a `context.Context` using its SpanContext is unified to store just the current Span.
  The Span's SpanContext can now self-identify as being remote or not.
  This means that `"go.opentelemetry.io/otel/trace".ContextWithRemoteSpanContext` will now overwrite any existing current Span, not just existing remote Spans, and make it the current Span in a `context.Context`. (#1731)
- Information about a parent span context in a `"go.opentelemetry.io/otel/export/trace".SpanSnapshot` is unified in a new `Parent` field.
  The existing `ParentSpanID` and `HasRemoteParent` fields are removed in favor of this. (#1748)
- The `ParentContext` field of the `"go.opentelemetry.io/otel/sdk/trace".SamplingParameters` is updated to hold a `context.Context` containing the parent span.
  This changes it to make `SamplingParameters` conform with the OpenTelemetry specification. (#1749)
- Modify `BatchSpanProcessor.ForceFlush` to abort after timeout/cancellation. (#1757)
- Improve OTLP/gRPC exporter connection errors. (#1737)
- The `DroppedAttributeCount` field of the `Span` in the `go.opentelemetry.io/otel` package now only represents the number of attributes dropped for the span itself.
  It no longer is a conglomerate of itself, events, and link attributes that have been dropped. (#1771)
- Make `ExportSpans` in Jaeger Exporter honor context deadline. (#1773)
- The `go.opentelemetry.io/otel/sdk/export/trace` package is merged into the `go.opentelemetry.io/otel/sdk/trace` package. (#1778)
<<<<<<< HEAD
- Make `NewSplitDriver` from `go.opentelemetry.io/otel/exporters/otlp` take variadic arguments instead of a `SplitConfig` item. 
  `NewSplitDriver` now automically implements an internal `noopDriver` for `SplitConfig` fields that are not initialized. (#1798)
=======
- The prometheus.InstallNewPipeline example is moved from comment to example test (#1796)
- Convenience functions for stdout exporter have been updated to return the `TracerProvider` implementation and enable the shutdown of the exporter. (#1800)
>>>>>>> 6867faa0

### Removed

- Removed Jaeger Environment variables: `JAEGER_SERVICE_NAME`, `JAEGER_DISABLED`, `JAEGER_TAGS`
  These environment variables will no longer be used to override values of the Jaeger exporter (#1752)
- No longer set the links for a `Span` in `go.opentelemetry.io/otel/sdk/trace` that is configured to be a new root.
  This is unspecified behavior that the OpenTelemetry community plans to standardize in the future.
  To prevent backwards incompatible changes when it is specified, these links are removed. (#1726)
- Setting error status while recording error with Span from oteltest package. (#1729)
- The concept of a remote and local Span stored in a context is unified to just the current Span.
  Because of this `"go.opentelemetry.io/otel/trace".RemoteSpanContextFromContext` is removed as it is no longer needed.
  Instead, `"go.opentelemetry.io/otel/trace".SpanContextFromContex` can be used to return the current Span.
  If needed, that Span's `SpanContext.IsRemote()` can then be used to determine if it is remote or not. (#1731)
- The `HasRemoteParent` field of the `"go.opentelemetry.io/otel/sdk/trace".SamplingParameters` is removed.
  This field is redundant to the information returned from the `Remote` method of the `SpanContext` held in the `ParentContext` field. (#1749)
- The `trace.FlagsDebug` and `trace.FlagsDeferred` constants have been removed and will be localized to the B3 propagator. (#1770)
- Remove `Process` configuration, `WithProcessFromEnv` and `ProcessFromEnv`, and type from the Jaeger exporter package.
  The information that could be configured in the `Process` struct should be configured in a `Resource` instead. (#1776, #1804)

## [0.19.0] - 2021-03-18

### Added

- Added `Marshaler` config option to `otlphttp` to enable otlp over json or protobufs. (#1586)
- A `ForceFlush` method to the `"go.opentelemetry.io/otel/sdk/trace".TracerProvider` to flush all registered `SpanProcessor`s. (#1608)
- Added `WithSampler` and `WithSpanLimits` to tracer provider. (#1633, #1702)
- `"go.opentelemetry.io/otel/trace".SpanContext` now has a `remote` property, and `IsRemote()` predicate, that is true when the `SpanContext` has been extracted from remote context data. (#1701)
- A `Valid` method to the `"go.opentelemetry.io/otel/attribute".KeyValue` type. (#1703)

### Changed

- `trace.SpanContext` is now immutable and has no exported fields. (#1573)
  - `trace.NewSpanContext()` can be used in conjunction with the `trace.SpanContextConfig` struct to initialize a new `SpanContext` where all values are known.
- Update the `ForceFlush` method signature to the `"go.opentelemetry.io/otel/sdk/trace".SpanProcessor` to accept a `context.Context` and return an error. (#1608)
- Update the `Shutdown` method to the `"go.opentelemetry.io/otel/sdk/trace".TracerProvider` return an error on shutdown failure. (#1608)
- The SimpleSpanProcessor will now shut down the enclosed `SpanExporter` and gracefully ignore subsequent calls to `OnEnd` after `Shutdown` is called. (#1612)
- `"go.opentelemetry.io/sdk/metric/controller.basic".WithPusher` is replaced with `WithExporter` to provide consistent naming across project. (#1656)
- Added non-empty string check for trace `Attribute` keys. (#1659)
- Add `description` to SpanStatus only when `StatusCode` is set to error. (#1662)
- Jaeger exporter falls back to `resource.Default`'s `service.name` if the exported Span does not have one. (#1673)
- Jaeger exporter populates Jaeger's Span Process from Resource. (#1673)
- Renamed the `LabelSet` method of `"go.opentelemetry.io/otel/sdk/resource".Resource` to `Set`. (#1692)
- Changed `WithSDK` to `WithSDKOptions` to accept variadic arguments of `TracerProviderOption` type in `go.opentelemetry.io/otel/exporters/trace/jaeger` package. (#1693)
- Changed `WithSDK` to `WithSDKOptions` to accept variadic arguments of `TracerProviderOption` type in `go.opentelemetry.io/otel/exporters/trace/zipkin` package. (#1693)

### Removed

- Removed `serviceName` parameter from Zipkin exporter and uses resource instead. (#1549)
- Removed `WithConfig` from tracer provider to avoid overriding configuration. (#1633)
- Removed the exported `SimpleSpanProcessor` and `BatchSpanProcessor` structs.
   These are now returned as a SpanProcessor interface from their respective constructors. (#1638)
- Removed `WithRecord()` from `trace.SpanOption` when creating a span. (#1660)
- Removed setting status to `Error` while recording an error as a span event in `RecordError`. (#1663)
- Removed `jaeger.WithProcess` configuration option. (#1673)
- Removed `ApplyConfig` method from `"go.opentelemetry.io/otel/sdk/trace".TracerProvider` and the now unneeded `Config` struct. (#1693)

### Fixed

- Jaeger Exporter: Ensure mapping between OTEL and Jaeger span data complies with the specification. (#1626)
- `SamplingResult.TraceState` is correctly propagated to a newly created span's `SpanContext`. (#1655)
- The `otel-collector` example now correctly flushes metric events prior to shutting down the exporter. (#1678)
- Do not set span status message in `SpanStatusFromHTTPStatusCode` if it can be inferred from `http.status_code`. (#1681)
- Synchronization issues in global trace delegate implementation. (#1686)
- Reduced excess memory usage by global `TracerProvider`. (#1687)

## [0.18.0] - 2021-03-03

### Added

- Added `resource.Default()` for use with meter and tracer providers. (#1507)
- `AttributePerEventCountLimit` and `AttributePerLinkCountLimit` for `SpanLimits`. (#1535)
- Added `Keys()` method to `propagation.TextMapCarrier` and `propagation.HeaderCarrier` to adapt `http.Header` to this interface. (#1544)
- Added `code` attributes to `go.opentelemetry.io/otel/semconv` package. (#1558)
- Compatibility testing suite in the CI system for the following systems. (#1567)
   | OS      | Go Version | Architecture |
   | ------- | ---------- | ------------ |
   | Ubuntu  | 1.15       | amd64        |
   | Ubuntu  | 1.14       | amd64        |
   | Ubuntu  | 1.15       | 386          |
   | Ubuntu  | 1.14       | 386          |
   | MacOS   | 1.15       | amd64        |
   | MacOS   | 1.14       | amd64        |
   | Windows | 1.15       | amd64        |
   | Windows | 1.14       | amd64        |
   | Windows | 1.15       | 386          |
   | Windows | 1.14       | 386          |

### Changed

- Replaced interface `oteltest.SpanRecorder` with its existing implementation
  `StandardSpanRecorder`. (#1542)
- Default span limit values to 128. (#1535)
- Rename `MaxEventsPerSpan`, `MaxAttributesPerSpan` and `MaxLinksPerSpan` to `EventCountLimit`, `AttributeCountLimit` and `LinkCountLimit`, and move these fields into `SpanLimits`. (#1535)
- Renamed the `otel/label` package to `otel/attribute`. (#1541)
- Vendor the Jaeger exporter's dependency on Apache Thrift. (#1551)
- Parallelize the CI linting and testing. (#1567)
- Stagger timestamps in exact aggregator tests. (#1569)
- Changed all examples to use `WithBatchTimeout(5 * time.Second)` rather than `WithBatchTimeout(5)`. (#1621)
- Prevent end-users from implementing some interfaces (#1575)
```
      "otel/exporters/otlp/otlphttp".Option
      "otel/exporters/stdout".Option
      "otel/oteltest".Option
      "otel/trace".TracerOption
      "otel/trace".SpanOption
      "otel/trace".EventOption
      "otel/trace".LifeCycleOption
      "otel/trace".InstrumentationOption
      "otel/sdk/resource".Option
      "otel/sdk/trace".ParentBasedSamplerOption
      "otel/sdk/trace".ReadOnlySpan
      "otel/sdk/trace".ReadWriteSpan
```
### Removed

- Removed attempt to resample spans upon changing the span name with `span.SetName()`. (#1545)
- The `test-benchmark` is no longer a dependency of the `precommit` make target. (#1567)
- Removed the `test-386` make target.
   This was replaced with a full compatibility testing suite (i.e. multi OS/arch) in the CI system. (#1567)

### Fixed

- The sequential timing check of timestamps in the stdout exporter are now setup explicitly to be sequential (#1571). (#1572)
- Windows build of Jaeger tests now compiles with OS specific functions (#1576). (#1577)
- The sequential timing check of timestamps of go.opentelemetry.io/otel/sdk/metric/aggregator/lastvalue are now setup explicitly to be sequential (#1578). (#1579)
- Validate tracestate header keys with vendors according to the W3C TraceContext specification (#1475). (#1581)
- The OTLP exporter includes related labels for translations of a GaugeArray (#1563). (#1570)

## [0.17.0] - 2021-02-12

### Changed

- Rename project default branch from `master` to `main`. (#1505)
- Reverse order in which `Resource` attributes are merged, per change in spec. (#1501)
- Add tooling to maintain "replace" directives in go.mod files automatically. (#1528)
- Create new modules: otel/metric, otel/trace, otel/oteltest, otel/sdk/export/metric, otel/sdk/metric (#1528)
- Move metric-related public global APIs from otel to otel/metric/global. (#1528)

## Fixed

- Fixed otlpgrpc reconnection issue.
- The example code in the README.md of `go.opentelemetry.io/otel/exporters/otlp` is moved to a compiled example test and used the new `WithAddress` instead of `WithEndpoint`. (#1513)
- The otel-collector example now uses the default OTLP receiver port of the collector.

## [0.16.0] - 2021-01-13

### Added

- Add the `ReadOnlySpan` and `ReadWriteSpan` interfaces to provide better control for accessing span data. (#1360)
- `NewGRPCDriver` function returns a `ProtocolDriver` that maintains a single gRPC connection to the collector. (#1369)
- Added documentation about the project's versioning policy. (#1388)
- Added `NewSplitDriver` for OTLP exporter that allows sending traces and metrics to different endpoints. (#1418)
- Added codeql worfklow to GitHub Actions (#1428)
- Added Gosec workflow to GitHub Actions (#1429)
- Add new HTTP driver for OTLP exporter in `exporters/otlp/otlphttp`. Currently it only supports the binary protobuf payloads. (#1420)
- Add an OpenCensus exporter bridge. (#1444)

### Changed

- Rename `internal/testing` to `internal/internaltest`. (#1449)
- Rename `export.SpanData` to `export.SpanSnapshot` and use it only for exporting spans. (#1360)
- Store the parent's full `SpanContext` rather than just its span ID in the `span` struct. (#1360)
- Improve span duration accuracy. (#1360)
- Migrated CI/CD from CircleCI to GitHub Actions (#1382)
- Remove duplicate checkout from GitHub Actions workflow (#1407)
- Metric `array` aggregator renamed `exact` to match its `aggregation.Kind` (#1412)
- Metric `exact` aggregator includes per-point timestamps (#1412)
- Metric stdout exporter uses MinMaxSumCount aggregator for ValueRecorder instruments (#1412)
- `NewExporter` from `exporters/otlp` now takes a `ProtocolDriver` as a parameter. (#1369)
- Many OTLP Exporter options became gRPC ProtocolDriver options. (#1369)
- Unify endpoint API that related to OTel exporter. (#1401)
- Optimize metric histogram aggregator to re-use its slice of buckets. (#1435)
- Metric aggregator Count() and histogram Bucket.Counts are consistently `uint64`. (1430)
- Histogram aggregator accepts functional options, uses default boundaries if none given. (#1434)
- `SamplingResult` now passed a `Tracestate` from the parent `SpanContext` (#1432)
- Moved gRPC driver for OTLP exporter to `exporters/otlp/otlpgrpc`. (#1420)
- The `TraceContext` propagator now correctly propagates `TraceState` through the `SpanContext`. (#1447)
- Metric Push and Pull Controller components are combined into a single "basic" Controller:
  - `WithExporter()` and `Start()` to configure Push behavior
  - `Start()` is optional; use `Collect()` and `ForEach()` for Pull behavior
  - `Start()` and `Stop()` accept Context. (#1378)
- The `Event` type is moved from the `otel/sdk/export/trace` package to the `otel/trace` API package. (#1452)

### Removed

- Remove `errUninitializedSpan` as its only usage is now obsolete. (#1360)
- Remove Metric export functionality related to quantiles and summary data points: this is not specified (#1412)
- Remove DDSketch metric aggregator; our intention is to re-introduce this as an option of the histogram aggregator after [new OTLP histogram data types](https://github.com/open-telemetry/opentelemetry-proto/pull/226) are released (#1412)

### Fixed

- `BatchSpanProcessor.Shutdown()` will now shutdown underlying `export.SpanExporter`. (#1443)

## [0.15.0] - 2020-12-10

### Added

- The `WithIDGenerator` `TracerProviderOption` is added to the `go.opentelemetry.io/otel/trace` package to configure an `IDGenerator` for the `TracerProvider`. (#1363)

### Changed

- The Zipkin exporter now uses the Span status code to determine. (#1328)
- `NewExporter` and `Start` functions in `go.opentelemetry.io/otel/exporters/otlp` now receive `context.Context` as a first parameter. (#1357)
- Move the OpenCensus example into `example` directory. (#1359)
- Moved the SDK's `internal.IDGenerator` interface in to the `sdk/trace` package to enable support for externally-defined ID generators. (#1363)
- Bump `github.com/google/go-cmp` from 0.5.3 to 0.5.4 (#1374)
- Bump `github.com/golangci/golangci-lint` in `/internal/tools` (#1375)

### Fixed

- Metric SDK `SumObserver` and `UpDownSumObserver` instruments correctness fixes. (#1381)

## [0.14.0] - 2020-11-19

### Added

- An `EventOption` and the related `NewEventConfig` function are added to the `go.opentelemetry.io/otel` package to configure Span events. (#1254)
- A `TextMapPropagator` and associated `TextMapCarrier` are added to the `go.opentelemetry.io/otel/oteltest` package to test `TextMap` type propagators and their use. (#1259)
- `SpanContextFromContext` returns `SpanContext` from context. (#1255)
- `TraceState` has been added to `SpanContext`. (#1340)
- `DeploymentEnvironmentKey` added to `go.opentelemetry.io/otel/semconv` package. (#1323)
- Add an OpenCensus to OpenTelemetry tracing bridge. (#1305)
- Add a parent context argument to `SpanProcessor.OnStart` to follow the specification. (#1333)
- Add missing tests for `sdk/trace/attributes_map.go`. (#1337)

### Changed

- Move the `go.opentelemetry.io/otel/api/trace` package into `go.opentelemetry.io/otel/trace` with the following changes. (#1229) (#1307)
  - `ID` has been renamed to `TraceID`.
  - `IDFromHex` has been renamed to `TraceIDFromHex`.
  - `EmptySpanContext` is removed.
- Move the `go.opentelemetry.io/otel/api/trace/tracetest` package into `go.opentelemetry.io/otel/oteltest`. (#1229)
- OTLP Exporter updates:
  - supports OTLP v0.6.0 (#1230, #1354)
  - supports configurable aggregation temporality (default: Cumulative, optional: Stateless). (#1296)
- The Sampler is now called on local child spans. (#1233)
- The `Kind` type from the `go.opentelemetry.io/otel/api/metric` package was renamed to `InstrumentKind` to more specifically describe what it is and avoid semantic ambiguity. (#1240)
- The `MetricKind` method of the `Descriptor` type in the `go.opentelemetry.io/otel/api/metric` package was renamed to `Descriptor.InstrumentKind`.
   This matches the returned type and fixes misuse of the term metric. (#1240)
- Move test harness from the `go.opentelemetry.io/otel/api/apitest` package into `go.opentelemetry.io/otel/oteltest`. (#1241)
- Move the `go.opentelemetry.io/otel/api/metric/metrictest` package into `go.opentelemetry.io/oteltest` as part of #964. (#1252)
- Move the `go.opentelemetry.io/otel/api/metric` package into `go.opentelemetry.io/otel/metric` as part of #1303. (#1321)
- Move the `go.opentelemetry.io/otel/api/metric/registry` package into `go.opentelemetry.io/otel/metric/registry` as a part of #1303. (#1316)
- Move the `Number` type (together with related functions) from `go.opentelemetry.io/otel/api/metric` package into `go.opentelemetry.io/otel/metric/number` as a part of #1303. (#1316)
- The function signature of the Span `AddEvent` method in `go.opentelemetry.io/otel` is updated to no longer take an unused context and instead take a required name and a variable number of `EventOption`s. (#1254)
- The function signature of the Span `RecordError` method in `go.opentelemetry.io/otel` is updated to no longer take an unused context and instead take a required error value and a variable number of `EventOption`s. (#1254)
- Move the `go.opentelemetry.io/otel/api/global` package to `go.opentelemetry.io/otel`. (#1262) (#1330)
- Move the `Version` function from `go.opentelemetry.io/otel/sdk` to `go.opentelemetry.io/otel`. (#1330)
- Rename correlation context header from `"otcorrelations"` to `"baggage"` to match the OpenTelemetry specification. (#1267)
- Fix `Code.UnmarshalJSON` to work with valid JSON only. (#1276)
- The `resource.New()` method changes signature to support builtin attributes and functional options, including `telemetry.sdk.*` and
  `host.name` semantic conventions; the former method is renamed `resource.NewWithAttributes`. (#1235)
- The Prometheus exporter now exports non-monotonic counters (i.e. `UpDownCounter`s) as gauges. (#1210)
- Correct the `Span.End` method documentation in the `otel` API to state updates are not allowed on a span after it has ended. (#1310)
- Updated span collection limits for attribute, event and link counts to 1000 (#1318)
- Renamed `semconv.HTTPUrlKey` to `semconv.HTTPURLKey`. (#1338)

### Removed

- The `ErrInvalidHexID`, `ErrInvalidTraceIDLength`, `ErrInvalidSpanIDLength`, `ErrInvalidSpanIDLength`, or `ErrNilSpanID` from the `go.opentelemetry.io/otel` package are unexported now. (#1243)
- The `AddEventWithTimestamp` method on the `Span` interface in `go.opentelemetry.io/otel` is removed due to its redundancy.
   It is replaced by using the `AddEvent` method with a `WithTimestamp` option. (#1254)
- The `MockSpan` and `MockTracer` types are removed from `go.opentelemetry.io/otel/oteltest`.
   `Tracer` and `Span` from the same module should be used in their place instead. (#1306)
- `WorkerCount` option is removed from `go.opentelemetry.io/otel/exporters/otlp`. (#1350)
- Remove the following labels types: INT32, UINT32, UINT64 and FLOAT32. (#1314)

### Fixed

- Rename `MergeItererator` to `MergeIterator` in the `go.opentelemetry.io/otel/label` package. (#1244)
- The `go.opentelemetry.io/otel/api/global` packages global TextMapPropagator now delegates functionality to a globally set delegate for all previously returned propagators. (#1258)
- Fix condition in `label.Any`. (#1299)
- Fix global `TracerProvider` to pass options to its configured provider. (#1329)
- Fix missing handler for `ExactKind` aggregator in OTLP metrics transformer (#1309)

## [0.13.0] - 2020-10-08

### Added

- OTLP Metric exporter supports Histogram aggregation. (#1209)
- The `Code` struct from the `go.opentelemetry.io/otel/codes` package now supports JSON marshaling and unmarshaling as well as implements the `Stringer` interface. (#1214)
- A Baggage API to implement the OpenTelemetry specification. (#1217)
- Add Shutdown method to sdk/trace/provider, shutdown processors in the order they were registered. (#1227)

### Changed

- Set default propagator to no-op propagator. (#1184)
- The `HTTPSupplier`, `HTTPExtractor`, `HTTPInjector`, and `HTTPPropagator` from the `go.opentelemetry.io/otel/api/propagation` package were replaced with unified `TextMapCarrier` and `TextMapPropagator` in the `go.opentelemetry.io/otel/propagation` package. (#1212) (#1325)
- The `New` function from the `go.opentelemetry.io/otel/api/propagation` package was replaced with `NewCompositeTextMapPropagator` in the `go.opentelemetry.io/otel` package. (#1212)
- The status codes of the `go.opentelemetry.io/otel/codes` package have been updated to match the latest OpenTelemetry specification.
   They now are `Unset`, `Error`, and `Ok`.
   They no longer track the gRPC codes. (#1214)
- The `StatusCode` field of the `SpanData` struct in the `go.opentelemetry.io/otel/sdk/export/trace` package now uses the codes package from this package instead of the gRPC project. (#1214)
- Move the `go.opentelemetry.io/otel/api/baggage` package into `go.opentelemetry.io/otel/baggage`. (#1217) (#1325)
- A `Shutdown` method of `SpanProcessor` and all its implementations receives a context and returns an error. (#1264)

### Fixed

- Copies of data from arrays and slices passed to `go.opentelemetry.io/otel/label.ArrayValue()` are now used in the returned `Value` instead of using the mutable data itself. (#1226)

### Removed

- The `ExtractHTTP` and `InjectHTTP` functions from the `go.opentelemetry.io/otel/api/propagation` package were removed. (#1212)
- The `Propagators` interface from the `go.opentelemetry.io/otel/api/propagation` package was removed to conform to the OpenTelemetry specification.
   The explicit `TextMapPropagator` type can be used in its place as this is the `Propagator` type the specification defines. (#1212)
- The `SetAttribute` method of the `Span` from the `go.opentelemetry.io/otel/api/trace` package was removed given its redundancy with the `SetAttributes` method. (#1216)
- The internal implementation of Baggage storage is removed in favor of using the new Baggage API functionality. (#1217)
- Remove duplicate hostname key `HostHostNameKey` in Resource semantic conventions. (#1219)
- Nested array/slice support has been removed. (#1226)

## [0.12.0] - 2020-09-24

### Added

- A `SpanConfigure` function in `go.opentelemetry.io/otel/api/trace` to create a new `SpanConfig` from `SpanOption`s. (#1108)
- In the `go.opentelemetry.io/otel/api/trace` package, `NewTracerConfig` was added to construct new `TracerConfig`s.
   This addition was made to conform with our project option conventions. (#1155)
- Instrumentation library information was added to the Zipkin exporter. (#1119)
- The `SpanProcessor` interface now has a `ForceFlush()` method. (#1166)
- More semantic conventions for k8s as resource attributes. (#1167)

### Changed

- Add reconnecting udp connection type to Jaeger exporter.
   This change adds a new optional implementation of the udp conn interface used to detect changes to an agent's host dns record.
   It then adopts the new destination address to ensure the exporter doesn't get stuck. This change was ported from jaegertracing/jaeger-client-go#520. (#1063)
- Replace `StartOption` and `EndOption` in `go.opentelemetry.io/otel/api/trace` with `SpanOption`.
   This change is matched by replacing the `StartConfig` and `EndConfig` with a unified `SpanConfig`. (#1108)
- Replace the `LinkedTo` span option in `go.opentelemetry.io/otel/api/trace` with `WithLinks`.
   This is be more consistent with our other option patterns, i.e. passing the item to be configured directly instead of its component parts, and provides a cleaner function signature. (#1108)
- The `go.opentelemetry.io/otel/api/trace` `TracerOption` was changed to an interface to conform to project option conventions. (#1109)
- Move the `B3` and `TraceContext` from within the `go.opentelemetry.io/otel/api/trace` package to their own `go.opentelemetry.io/otel/propagators` package.
    This removal of the propagators is reflective of the OpenTelemetry specification for these propagators as well as cleans up the `go.opentelemetry.io/otel/api/trace` API. (#1118)
- Rename Jaeger tags used for instrumentation library information to reflect changes in OpenTelemetry specification. (#1119)
- Rename `ProbabilitySampler` to `TraceIDRatioBased` and change semantics to ignore parent span sampling status. (#1115)
- Move `tools` package under `internal`. (#1141)
- Move `go.opentelemetry.io/otel/api/correlation` package to `go.opentelemetry.io/otel/api/baggage`. (#1142)
   The `correlation.CorrelationContext` propagator has been renamed `baggage.Baggage`.  Other exported functions and types are unchanged.
- Rename `ParentOrElse` sampler to `ParentBased` and allow setting samplers depending on parent span. (#1153)
- In the `go.opentelemetry.io/otel/api/trace` package, `SpanConfigure` was renamed to `NewSpanConfig`. (#1155)
- Change `dependabot.yml` to add a `Skip Changelog` label to dependabot-sourced PRs. (#1161)
- The [configuration style guide](https://github.com/open-telemetry/opentelemetry-go/blob/master/CONTRIBUTING.md#config) has been updated to
   recommend the use of `newConfig()` instead of `configure()`. (#1163)
- The `otlp.Config` type has been unexported and changed to `otlp.config`, along with its initializer. (#1163)
- Ensure exported interface types include parameter names and update the
   Style Guide to reflect this styling rule. (#1172)
- Don't consider unset environment variable for resource detection to be an error. (#1170)
- Rename `go.opentelemetry.io/otel/api/metric.ConfigureInstrument` to `NewInstrumentConfig` and
  `go.opentelemetry.io/otel/api/metric.ConfigureMeter` to `NewMeterConfig`.
- ValueObserver instruments use LastValue aggregator by default. (#1165)
- OTLP Metric exporter supports LastValue aggregation. (#1165)
- Move the `go.opentelemetry.io/otel/api/unit` package to `go.opentelemetry.io/otel/unit`. (#1185)
- Rename `Provider` to `MeterProvider` in the `go.opentelemetry.io/otel/api/metric` package. (#1190)
- Rename `NoopProvider` to `NoopMeterProvider` in the `go.opentelemetry.io/otel/api/metric` package. (#1190)
- Rename `NewProvider` to `NewMeterProvider` in the `go.opentelemetry.io/otel/api/metric/metrictest` package. (#1190)
- Rename `Provider` to `MeterProvider` in the `go.opentelemetry.io/otel/api/metric/registry` package. (#1190)
- Rename `NewProvider` to `NewMeterProvider` in the `go.opentelemetry.io/otel/api/metri/registryc` package. (#1190)
- Rename `Provider` to `TracerProvider` in the `go.opentelemetry.io/otel/api/trace` package. (#1190)
- Rename `NoopProvider` to `NoopTracerProvider` in the `go.opentelemetry.io/otel/api/trace` package. (#1190)
- Rename `Provider` to `TracerProvider` in the `go.opentelemetry.io/otel/api/trace/tracetest` package. (#1190)
- Rename `NewProvider` to `NewTracerProvider` in the `go.opentelemetry.io/otel/api/trace/tracetest` package. (#1190)
- Rename `WrapperProvider` to `WrapperTracerProvider` in the `go.opentelemetry.io/otel/bridge/opentracing` package. (#1190)
- Rename `NewWrapperProvider` to `NewWrapperTracerProvider` in the `go.opentelemetry.io/otel/bridge/opentracing` package. (#1190)
- Rename `Provider` method of the pull controller to `MeterProvider` in the `go.opentelemetry.io/otel/sdk/metric/controller/pull` package. (#1190)
- Rename `Provider` method of the push controller to `MeterProvider` in the `go.opentelemetry.io/otel/sdk/metric/controller/push` package. (#1190)
- Rename `ProviderOptions` to `TracerProviderConfig` in the `go.opentelemetry.io/otel/sdk/trace` package. (#1190)
- Rename `ProviderOption` to `TracerProviderOption` in the `go.opentelemetry.io/otel/sdk/trace` package. (#1190)
- Rename `Provider` to `TracerProvider` in the `go.opentelemetry.io/otel/sdk/trace` package. (#1190)
- Rename `NewProvider` to `NewTracerProvider` in the `go.opentelemetry.io/otel/sdk/trace` package. (#1190)
- Renamed `SamplingDecision` values to comply with OpenTelemetry specification change. (#1192)
- Renamed Zipkin attribute names from `ot.status_code & ot.status_description` to `otel.status_code & otel.status_description`. (#1201)
- The default SDK now invokes registered `SpanProcessor`s in the order they were registered with the `TracerProvider`. (#1195)
- Add test of spans being processed by the `SpanProcessor`s in the order they were registered. (#1203)

### Removed

- Remove the B3 propagator from `go.opentelemetry.io/otel/propagators`. It is now located in the
   `go.opentelemetry.io/contrib/propagators/` module. (#1191)
- Remove the semantic convention for HTTP status text, `HTTPStatusTextKey` from package `go.opentelemetry.io/otel/semconv`. (#1194)

### Fixed

- Zipkin example no longer mentions `ParentSampler`, corrected to `ParentBased`. (#1171)
- Fix missing shutdown processor in otel-collector example. (#1186)
- Fix missing shutdown processor in basic and namedtracer examples. (#1197)

## [0.11.0] - 2020-08-24

### Added

- Support for exporting array-valued attributes via OTLP. (#992)
- `Noop` and `InMemory` `SpanBatcher` implementations to help with testing integrations. (#994)
- Support for filtering metric label sets. (#1047)
- A dimensionality-reducing metric Processor. (#1057)
- Integration tests for more OTel Collector Attribute types. (#1062)
- A new `WithSpanProcessor` `ProviderOption` is added to the `go.opentelemetry.io/otel/sdk/trace` package to create a `Provider` and automatically register the `SpanProcessor`. (#1078)

### Changed

- Rename `sdk/metric/processor/test` to `sdk/metric/processor/processortest`. (#1049)
- Rename `sdk/metric/controller/test` to `sdk/metric/controller/controllertest`. (#1049)
- Rename `api/testharness` to `api/apitest`. (#1049)
- Rename `api/trace/testtrace` to `api/trace/tracetest`. (#1049)
- Change Metric Processor to merge multiple observations. (#1024)
- The `go.opentelemetry.io/otel/bridge/opentracing` bridge package has been made into its own module.
   This removes the package dependencies of this bridge from the rest of the OpenTelemetry based project. (#1038)
- Renamed `go.opentelemetry.io/otel/api/standard` package to `go.opentelemetry.io/otel/semconv` to avoid the ambiguous and generic name `standard` and better describe the package as containing OpenTelemetry semantic conventions. (#1016)
- The environment variable used for resource detection has been changed from `OTEL_RESOURCE_LABELS` to `OTEL_RESOURCE_ATTRIBUTES` (#1042)
- Replace `WithSyncer` with `WithBatcher` in examples. (#1044)
- Replace the `google.golang.org/grpc/codes` dependency in the API with an equivalent `go.opentelemetry.io/otel/codes` package. (#1046)
- Merge the `go.opentelemetry.io/otel/api/label` and `go.opentelemetry.io/otel/api/kv` into the new `go.opentelemetry.io/otel/label` package. (#1060)
- Unify Callback Function Naming.
   Rename `*Callback` with `*Func`. (#1061)
- CI builds validate against last two versions of Go, dropping 1.13 and adding 1.15. (#1064)
- The `go.opentelemetry.io/otel/sdk/export/trace` interfaces `SpanSyncer` and `SpanBatcher` have been replaced with a specification compliant `Exporter` interface.
   This interface still supports the export of `SpanData`, but only as a slice.
   Implementation are also required now to return any error from `ExportSpans` if one occurs as well as implement a `Shutdown` method for exporter clean-up. (#1078)
- The `go.opentelemetry.io/otel/sdk/trace` `NewBatchSpanProcessor` function no longer returns an error.
   If a `nil` exporter is passed as an argument to this function, instead of it returning an error, it now returns a `BatchSpanProcessor` that handles the export of `SpanData` by not taking any action. (#1078)
- The `go.opentelemetry.io/otel/sdk/trace` `NewProvider` function to create a `Provider` no longer returns an error, instead only a `*Provider`.
   This change is related to `NewBatchSpanProcessor` not returning an error which was the only error this function would return. (#1078)

### Removed

- Duplicate, unused API sampler interface. (#999)
   Use the [`Sampler` interface](https://github.com/open-telemetry/opentelemetry-go/blob/v0.11.0/sdk/trace/sampling.go) provided by the SDK instead.
- The `grpctrace` instrumentation was moved to the `go.opentelemetry.io/contrib` repository and out of this repository.
   This move includes moving the `grpc` example to the `go.opentelemetry.io/contrib` as well. (#1027)
- The `WithSpan` method of the `Tracer` interface.
   The functionality this method provided was limited compared to what a user can provide themselves.
   It was removed with the understanding that if there is sufficient user need it can be added back based on actual user usage. (#1043)
- The `RegisterSpanProcessor` and `UnregisterSpanProcessor` functions.
   These were holdovers from an approach prior to the TracerProvider design. They were not used anymore. (#1077)
- The `oterror` package. (#1026)
- The `othttp` and `httptrace` instrumentations were moved to `go.opentelemetry.io/contrib`. (#1032)

### Fixed

- The `semconv.HTTPServerMetricAttributesFromHTTPRequest()` function no longer generates the high-cardinality `http.request.content.length` label. (#1031)
- Correct instrumentation version tag in Jaeger exporter. (#1037)
- The SDK span will now set an error event if the `End` method is called during a panic (i.e. it was deferred). (#1043)
- Move internally generated protobuf code from the `go.opentelemetry.io/otel` to the OTLP exporter to reduce dependency overhead. (#1050)
- The `otel-collector` example referenced outdated collector processors. (#1006)

## [0.10.0] - 2020-07-29

This release migrates the default OpenTelemetry SDK into its own Go module, decoupling the SDK from the API and reducing dependencies for instrumentation packages.

### Added

- The Zipkin exporter now has `NewExportPipeline` and `InstallNewPipeline` constructor functions to match the common pattern.
    These function build a new exporter with default SDK options and register the exporter with the `global` package respectively. (#944)
- Add propagator option for gRPC instrumentation. (#986)
- The `testtrace` package now tracks the `trace.SpanKind` for each span. (#987)

### Changed

- Replace the `RegisterGlobal` `Option` in the Jaeger exporter with an `InstallNewPipeline` constructor function.
   This matches the other exporter constructor patterns and will register a new exporter after building it with default configuration. (#944)
- The trace (`go.opentelemetry.io/otel/exporters/trace/stdout`) and metric (`go.opentelemetry.io/otel/exporters/metric/stdout`) `stdout` exporters are now merged into a single exporter at `go.opentelemetry.io/otel/exporters/stdout`.
   This new exporter was made into its own Go module to follow the pattern of all exporters and decouple it from the `go.opentelemetry.io/otel` module. (#956, #963)
- Move the `go.opentelemetry.io/otel/exporters/test` test package to `go.opentelemetry.io/otel/sdk/export/metric/metrictest`. (#962)
- The `go.opentelemetry.io/otel/api/kv/value` package was merged into the parent `go.opentelemetry.io/otel/api/kv` package. (#968)
  - `value.Bool` was replaced with `kv.BoolValue`.
  - `value.Int64` was replaced with `kv.Int64Value`.
  - `value.Uint64` was replaced with `kv.Uint64Value`.
  - `value.Float64` was replaced with `kv.Float64Value`.
  - `value.Int32` was replaced with `kv.Int32Value`.
  - `value.Uint32` was replaced with `kv.Uint32Value`.
  - `value.Float32` was replaced with `kv.Float32Value`.
  - `value.String` was replaced with `kv.StringValue`.
  - `value.Int` was replaced with `kv.IntValue`.
  - `value.Uint` was replaced with `kv.UintValue`.
  - `value.Array` was replaced with `kv.ArrayValue`.
- Rename `Infer` to `Any` in the `go.opentelemetry.io/otel/api/kv` package. (#972)
- Change `othttp` to use the `httpsnoop` package to wrap the `ResponseWriter` so that optional interfaces (`http.Hijacker`, `http.Flusher`, etc.) that are implemented by the original `ResponseWriter`are also implemented by the wrapped `ResponseWriter`. (#979)
- Rename `go.opentelemetry.io/otel/sdk/metric/aggregator/test` package to `go.opentelemetry.io/otel/sdk/metric/aggregator/aggregatortest`. (#980)
- Make the SDK into its own Go module called `go.opentelemetry.io/otel/sdk`. (#985)
- Changed the default trace `Sampler` from `AlwaysOn` to `ParentOrElse(AlwaysOn)`. (#989)

### Removed

- The `IndexedAttribute` function from the `go.opentelemetry.io/otel/api/label` package was removed in favor of `IndexedLabel` which it was synonymous with. (#970)

### Fixed

- Bump github.com/golangci/golangci-lint from 1.28.3 to 1.29.0 in /tools. (#953)
- Bump github.com/google/go-cmp from 0.5.0 to 0.5.1. (#957)
- Use `global.Handle` for span export errors in the OTLP exporter. (#946)
- Correct Go language formatting in the README documentation. (#961)
- Remove default SDK dependencies from the `go.opentelemetry.io/otel/api` package. (#977)
- Remove default SDK dependencies from the `go.opentelemetry.io/otel/instrumentation` package. (#983)
- Move documented examples for `go.opentelemetry.io/otel/instrumentation/grpctrace` interceptors into Go example tests. (#984)

## [0.9.0] - 2020-07-20

### Added

- A new Resource Detector interface is included to allow resources to be automatically detected and included. (#939)
- A Detector to automatically detect resources from an environment variable. (#939)
- Github action to generate protobuf Go bindings locally in `internal/opentelemetry-proto-gen`. (#938)
- OTLP .proto files from `open-telemetry/opentelemetry-proto` imported as a git submodule under `internal/opentelemetry-proto`.
   References to `github.com/open-telemetry/opentelemetry-proto` changed to `go.opentelemetry.io/otel/internal/opentelemetry-proto-gen`. (#942)

### Changed

- Non-nil value `struct`s for key-value pairs will be marshalled using JSON rather than `Sprintf`. (#948)

### Removed

- Removed dependency on `github.com/open-telemetry/opentelemetry-collector`. (#943)

## [0.8.0] - 2020-07-09

### Added

- The `B3Encoding` type to represent the B3 encoding(s) the B3 propagator can inject.
   A value for HTTP supported encodings (Multiple Header: `MultipleHeader`, Single Header: `SingleHeader`) are included. (#882)
- The `FlagsDeferred` trace flag to indicate if the trace sampling decision has been deferred. (#882)
- The `FlagsDebug` trace flag to indicate if the trace is a debug trace. (#882)
- Add `peer.service` semantic attribute. (#898)
- Add database-specific semantic attributes. (#899)
- Add semantic convention for `faas.coldstart` and `container.id`. (#909)
- Add http content size semantic conventions. (#905)
- Include `http.request_content_length` in HTTP request basic attributes. (#905)
- Add semantic conventions for operating system process resource attribute keys. (#919)
- The Jaeger exporter now has a `WithBatchMaxCount` option to specify the maximum number of spans sent in a batch. (#931)

### Changed

- Update `CONTRIBUTING.md` to ask for updates to `CHANGELOG.md` with each pull request. (#879)
- Use lowercase header names for B3 Multiple Headers. (#881)
- The B3 propagator `SingleHeader` field has been replaced with `InjectEncoding`.
   This new field can be set to combinations of the `B3Encoding` bitmasks and will inject trace information in these encodings.
   If no encoding is set, the propagator will default to `MultipleHeader` encoding. (#882)
- The B3 propagator now extracts from either HTTP encoding of B3 (Single Header or Multiple Header) based on what is contained in the header.
   Preference is given to Single Header encoding with Multiple Header being the fallback if Single Header is not found or is invalid.
   This behavior change is made to dynamically support all correctly encoded traces received instead of having to guess the expected encoding prior to receiving. (#882)
- Extend semantic conventions for RPC. (#900)
- To match constant naming conventions in the `api/standard` package, the `FaaS*` key names are appended with a suffix of `Key`. (#920)
  - `"api/standard".FaaSName` -> `FaaSNameKey`
  - `"api/standard".FaaSID` -> `FaaSIDKey`
  - `"api/standard".FaaSVersion` -> `FaaSVersionKey`
  - `"api/standard".FaaSInstance` -> `FaaSInstanceKey`

### Removed

- The `FlagsUnused` trace flag is removed.
   The purpose of this flag was to act as the inverse of `FlagsSampled`, the inverse of `FlagsSampled` is used instead. (#882)
- The B3 header constants (`B3SingleHeader`, `B3DebugFlagHeader`, `B3TraceIDHeader`, `B3SpanIDHeader`, `B3SampledHeader`, `B3ParentSpanIDHeader`) are removed.
   If B3 header keys are needed [the authoritative OpenZipkin package constants](https://pkg.go.dev/github.com/openzipkin/zipkin-go@v0.2.2/propagation/b3?tab=doc#pkg-constants) should be used instead. (#882)

### Fixed

- The B3 Single Header name is now correctly `b3` instead of the previous `X-B3`. (#881)
- The B3 propagator now correctly supports sampling only values (`b3: 0`, `b3: 1`, or `b3: d`) for a Single B3 Header. (#882)
- The B3 propagator now propagates the debug flag.
   This removes the behavior of changing the debug flag into a set sampling bit.
   Instead, this now follow the B3 specification and omits the `X-B3-Sampling` header. (#882)
- The B3 propagator now tracks "unset" sampling state (meaning "defer the decision") and does not set the `X-B3-Sampling` header when injecting. (#882)
- Bump github.com/itchyny/gojq from 0.10.3 to 0.10.4 in /tools. (#883)
- Bump github.com/opentracing/opentracing-go from v1.1.1-0.20190913142402-a7454ce5950e to v1.2.0. (#885)
- The tracing time conversion for OTLP spans is now correctly set to `UnixNano`. (#896)
- Ensure span status is not set to `Unknown` when no HTTP status code is provided as it is assumed to be `200 OK`. (#908)
- Ensure `httptrace.clientTracer` closes `http.headers` span. (#912)
- Prometheus exporter will not apply stale updates or forget inactive metrics. (#903)
- Add test for api.standard `HTTPClientAttributesFromHTTPRequest`. (#905)
- Bump github.com/golangci/golangci-lint from 1.27.0 to 1.28.1 in /tools. (#901, #913)
- Update otel-colector example to use the v0.5.0 collector. (#915)
- The `grpctrace` instrumentation uses a span name conforming to the OpenTelemetry semantic conventions (does not contain a leading slash (`/`)). (#922)
- The `grpctrace` instrumentation includes an `rpc.method` attribute now set to the gRPC method name. (#900, #922)
- The `grpctrace` instrumentation `rpc.service` attribute now contains the package name if one exists.
   This is in accordance with OpenTelemetry semantic conventions. (#922)
- Correlation Context extractor will no longer insert an empty map into the returned context when no valid values are extracted. (#923)
- Bump google.golang.org/api from 0.28.0 to 0.29.0 in /exporters/trace/jaeger. (#925)
- Bump github.com/itchyny/gojq from 0.10.4 to 0.11.0 in /tools. (#926)
- Bump github.com/golangci/golangci-lint from 1.28.1 to 1.28.2 in /tools. (#930)

## [0.7.0] - 2020-06-26

This release implements the v0.5.0 version of the OpenTelemetry specification.

### Added

- The othttp instrumentation now includes default metrics. (#861)
- This CHANGELOG file to track all changes in the project going forward.
- Support for array type attributes. (#798)
- Apply transitive dependabot go.mod dependency updates as part of a new automatic Github workflow. (#844)
- Timestamps are now passed to exporters for each export. (#835)
- Add new `Accumulation` type to metric SDK to transport telemetry from `Accumulator`s to `Processor`s.
   This replaces the prior `Record` `struct` use for this purpose. (#835)
- New dependabot integration to automate package upgrades. (#814)
- `Meter` and `Tracer` implementations accept instrumentation version version as an optional argument.
   This instrumentation version is passed on to exporters. (#811) (#805) (#802)
- The OTLP exporter includes the instrumentation version in telemetry it exports. (#811)
- Environment variables for Jaeger exporter are supported. (#796)
- New `aggregation.Kind` in the export metric API. (#808)
- New example that uses OTLP and the collector. (#790)
- Handle errors in the span `SetName` during span initialization. (#791)
- Default service config to enable retries for retry-able failed requests in the OTLP exporter and an option to override this default. (#777)
- New `go.opentelemetry.io/otel/api/oterror` package to uniformly support error handling and definitions for the project. (#778)
- New `global` default implementation of the `go.opentelemetry.io/otel/api/oterror.Handler` interface to be used to handle errors prior to an user defined `Handler`.
   There is also functionality for the user to register their `Handler` as well as a convenience function `Handle` to handle an error with this global `Handler`(#778)
- Options to specify propagators for httptrace and grpctrace instrumentation. (#784)
- The required `application/json` header for the Zipkin exporter is included in all exports. (#774)
- Integrate HTTP semantics helpers from the contrib repository into the `api/standard` package. #769

### Changed

- Rename `Integrator` to `Processor` in the metric SDK. (#863)
- Rename `AggregationSelector` to `AggregatorSelector`. (#859)
- Rename `SynchronizedCopy` to `SynchronizedMove`. (#858)
- Rename `simple` integrator to `basic` integrator. (#857)
- Merge otlp collector examples. (#841)
- Change the metric SDK to support cumulative, delta, and pass-through exporters directly.
   With these changes, cumulative and delta specific exporters are able to request the correct kind of aggregation from the SDK. (#840)
- The `Aggregator.Checkpoint` API is renamed to `SynchronizedCopy` and adds an argument, a different `Aggregator` into which the copy is stored. (#812)
- The `export.Aggregator` contract is that `Update()` and `SynchronizedCopy()` are synchronized with each other.
   All the aggregation interfaces (`Sum`, `LastValue`, ...) are not meant to be synchronized, as the caller is expected to synchronize aggregators at a higher level after the `Accumulator`.
   Some of the `Aggregators` used unnecessary locking and that has been cleaned up. (#812)
- Use of `metric.Number` was replaced by `int64` now that we use `sync.Mutex` in the `MinMaxSumCount` and `Histogram` `Aggregators`. (#812)
- Replace `AlwaysParentSample` with `ParentSample(fallback)` to match the OpenTelemetry v0.5.0 specification. (#810)
- Rename `sdk/export/metric/aggregator` to `sdk/export/metric/aggregation`. #808
- Send configured headers with every request in the OTLP exporter, instead of just on connection creation. (#806)
- Update error handling for any one off error handlers, replacing, instead, with the `global.Handle` function. (#791)
- Rename `plugin` directory to `instrumentation` to match the OpenTelemetry specification. (#779)
- Makes the argument order to Histogram and DDSketch `New()` consistent. (#781)

### Removed

- `Uint64NumberKind` and related functions from the API. (#864)
- Context arguments from `Aggregator.Checkpoint` and `Integrator.Process` as they were unused. (#803)
- `SpanID` is no longer included in parameters for sampling decision to match the OpenTelemetry specification. (#775)

### Fixed

- Upgrade OTLP exporter to opentelemetry-proto matching the opentelemetry-collector v0.4.0 release. (#866)
- Allow changes to `go.sum` and `go.mod` when running dependabot tidy-up. (#871)
- Bump github.com/stretchr/testify from 1.4.0 to 1.6.1. (#824)
- Bump github.com/prometheus/client_golang from 1.7.0 to 1.7.1 in /exporters/metric/prometheus. (#867)
- Bump google.golang.org/grpc from 1.29.1 to 1.30.0 in /exporters/trace/jaeger. (#853)
- Bump google.golang.org/grpc from 1.29.1 to 1.30.0 in /exporters/trace/zipkin. (#854)
- Bumps github.com/golang/protobuf from 1.3.2 to 1.4.2 (#848)
- Bump github.com/stretchr/testify from 1.4.0 to 1.6.1 in /exporters/otlp (#817)
- Bump github.com/golangci/golangci-lint from 1.25.1 to 1.27.0 in /tools (#828)
- Bump github.com/prometheus/client_golang from 1.5.0 to 1.7.0 in /exporters/metric/prometheus (#838)
- Bump github.com/stretchr/testify from 1.4.0 to 1.6.1 in /exporters/trace/jaeger (#829)
- Bump github.com/benbjohnson/clock from 1.0.0 to 1.0.3 (#815)
- Bump github.com/stretchr/testify from 1.4.0 to 1.6.1 in /exporters/trace/zipkin (#823)
- Bump github.com/itchyny/gojq from 0.10.1 to 0.10.3 in /tools (#830)
- Bump github.com/stretchr/testify from 1.4.0 to 1.6.1 in /exporters/metric/prometheus (#822)
- Bump google.golang.org/grpc from 1.27.1 to 1.29.1 in /exporters/trace/zipkin (#820)
- Bump google.golang.org/grpc from 1.27.1 to 1.29.1 in /exporters/trace/jaeger (#831)
- Bump github.com/google/go-cmp from 0.4.0 to 0.5.0 (#836)
- Bump github.com/google/go-cmp from 0.4.0 to 0.5.0 in /exporters/trace/jaeger (#837)
- Bump github.com/google/go-cmp from 0.4.0 to 0.5.0 in /exporters/otlp (#839)
- Bump google.golang.org/api from 0.20.0 to 0.28.0 in /exporters/trace/jaeger (#843)
- Set span status from HTTP status code in the othttp instrumentation. (#832)
- Fixed typo in push controller comment. (#834)
- The `Aggregator` testing has been updated and cleaned. (#812)
- `metric.Number(0)` expressions are replaced by `0` where possible. (#812)
- Fixed `global` `handler_test.go` test failure. #804
- Fixed `BatchSpanProcessor.Shutdown` to wait until all spans are processed. (#766)
- Fixed OTLP example's accidental early close of exporter. (#807)
- Ensure zipkin exporter reads and closes response body. (#788)
- Update instrumentation to use `api/standard` keys instead of custom keys. (#782)
- Clean up tools and RELEASING documentation. (#762)

## [0.6.0] - 2020-05-21

### Added

- Support for `Resource`s in the prometheus exporter. (#757)
- New pull controller. (#751)
- New `UpDownSumObserver` instrument. (#750)
- OpenTelemetry collector demo. (#711)
- New `SumObserver` instrument. (#747)
- New `UpDownCounter` instrument. (#745)
- New timeout `Option` and configuration function `WithTimeout` to the push controller. (#742)
- New `api/standards` package to implement semantic conventions and standard key-value generation. (#731)

### Changed

- Rename `Register*` functions in the metric API to `New*` for all `Observer` instruments. (#761)
- Use `[]float64` for histogram boundaries, not `[]metric.Number`. (#758)
- Change OTLP example to use exporter as a trace `Syncer` instead of as an unneeded `Batcher`. (#756)
- Replace `WithResourceAttributes()` with `WithResource()` in the trace SDK. (#754)
- The prometheus exporter now uses the new pull controller. (#751)
- Rename `ScheduleDelayMillis` to `BatchTimeout` in the trace `BatchSpanProcessor`.(#752)
- Support use of synchronous instruments in asynchronous callbacks (#725)
- Move `Resource` from the `Export` method parameter into the metric export `Record`. (#739)
- Rename `Observer` instrument to `ValueObserver`. (#734)
- The push controller now has a method (`Provider()`) to return a `metric.Provider` instead of the old `Meter` method that acted as a `metric.Provider`. (#738)
- Replace `Measure` instrument by `ValueRecorder` instrument. (#732)
- Rename correlation context header from `"Correlation-Context"` to `"otcorrelations"` to match the OpenTelemetry specification. 727)

### Fixed

- Ensure gRPC `ClientStream` override methods do not panic in grpctrace package. (#755)
- Disable parts of `BatchSpanProcessor` test until a fix is found. (#743)
- Fix `string` case in `kv` `Infer` function. (#746)
- Fix panic in grpctrace client interceptors. (#740)
- Refactor the `api/metrics` push controller and add `CheckpointSet` synchronization. (#737)
- Rewrite span batch process queue batching logic. (#719)
- Remove the push controller named Meter map. (#738)
- Fix Histogram aggregator initial state (fix #735). (#736)
- Ensure golang alpine image is running `golang-1.14` for examples. (#733)
- Added test for grpctrace `UnaryInterceptorClient`. (#695)
- Rearrange `api/metric` code layout. (#724)

## [0.5.0] - 2020-05-13

### Added

- Batch `Observer` callback support. (#717)
- Alias `api` types to root package of project. (#696)
- Create basic `othttp.Transport` for simple client instrumentation. (#678)
- `SetAttribute(string, interface{})` to the trace API. (#674)
- Jaeger exporter option that allows user to specify custom http client. (#671)
- `Stringer` and `Infer` methods to `key`s. (#662)

### Changed

- Rename `NewKey` in the `kv` package to just `Key`. (#721)
- Move `core` and `key` to `kv` package. (#720)
- Make the metric API `Meter` a `struct` so the abstract `MeterImpl` can be passed and simplify implementation. (#709)
- Rename SDK `Batcher` to `Integrator` to match draft OpenTelemetry SDK specification. (#710)
- Rename SDK `Ungrouped` integrator to `simple.Integrator` to match draft OpenTelemetry SDK specification. (#710)
- Rename SDK `SDK` `struct` to `Accumulator` to match draft OpenTelemetry SDK specification. (#710)
- Move `Number` from `core` to `api/metric` package. (#706)
- Move `SpanContext` from `core` to `trace` package. (#692)
- Change traceparent header from `Traceparent` to `traceparent` to implement the W3C specification. (#681)

### Fixed

- Update tooling to run generators in all submodules. (#705)
- gRPC interceptor regexp to match methods without a service name. (#683)
- Use a `const` for padding 64-bit B3 trace IDs. (#701)
- Update `mockZipkin` listen address from `:0` to `127.0.0.1:0`. (#700)
- Left-pad 64-bit B3 trace IDs with zero. (#698)
- Propagate at least the first W3C tracestate header. (#694)
- Remove internal `StateLocker` implementation. (#688)
- Increase instance size CI system uses. (#690)
- Add a `key` benchmark and use reflection in `key.Infer()`. (#679)
- Fix internal `global` test by using `global.Meter` with `RecordBatch()`. (#680)
- Reimplement histogram using mutex instead of `StateLocker`. (#669)
- Switch `MinMaxSumCount` to a mutex lock implementation instead of `StateLocker`. (#667)
- Update documentation to not include any references to `WithKeys`. (#672)
- Correct misspelling. (#668)
- Fix clobbering of the span context if extraction fails. (#656)
- Bump `golangci-lint` and work around the corrupting bug. (#666) (#670)

## [0.4.3] - 2020-04-24

### Added

- `Dockerfile` and `docker-compose.yml` to run example code. (#635)
- New `grpctrace` package that provides gRPC client and server interceptors for both unary and stream connections. (#621)
- New `api/label` package, providing common label set implementation. (#651)
- Support for JSON marshaling of `Resources`. (#654)
- `TraceID` and `SpanID` implementations for `Stringer` interface. (#642)
- `RemoteAddrKey` in the othttp plugin to include the HTTP client address in top-level spans. (#627)
- `WithSpanFormatter` option to the othttp plugin. (#617)
- Updated README to include section for compatible libraries and include reference to the contrib repository. (#612)
- The prometheus exporter now supports exporting histograms. (#601)
- A `String` method to the `Resource` to return a hashable identifier for a now unique resource. (#613)
- An `Iter` method to the `Resource` to return an array `AttributeIterator`. (#613)
- An `Equal` method to the `Resource` test the equivalence of resources. (#613)
- An iterable structure (`AttributeIterator`) for `Resource` attributes.

### Changed

- zipkin export's `NewExporter` now requires a `serviceName` argument to ensure this needed values is provided. (#644)
- Pass `Resources` through the metrics export pipeline. (#659)

### Removed

- `WithKeys` option from the metric API. (#639)

### Fixed

- Use the `label.Set.Equivalent` value instead of an encoding in the batcher. (#658)
- Correct typo `trace.Exporter` to `trace.SpanSyncer` in comments. (#653)
- Use type names for return values in jaeger exporter. (#648)
- Increase the visibility of the `api/key` package by updating comments and fixing usages locally. (#650)
- `Checkpoint` only after `Update`; Keep records in the `sync.Map` longer. (#647)
- Do not cache `reflect.ValueOf()` in metric Labels. (#649)
- Batch metrics exported from the OTLP exporter based on `Resource` and labels. (#626)
- Add error wrapping to the prometheus exporter. (#631)
- Update the OTLP exporter batching of traces to use a unique `string` representation of an associated `Resource` as the batching key. (#623)
- Update OTLP `SpanData` transform to only include the `ParentSpanID` if one exists. (#614)
- Update `Resource` internal representation to uniquely and reliably identify resources. (#613)
- Check return value from `CheckpointSet.ForEach` in prometheus exporter. (#622)
- Ensure spans created by httptrace client tracer reflect operation structure. (#618)
- Create a new recorder rather than reuse when multiple observations in same epoch for asynchronous instruments. #610
- The default port the OTLP exporter uses to connect to the OpenTelemetry collector is updated to match the one the collector listens on by default. (#611)


## [0.4.2] - 2020-03-31

### Fixed

- Fix `pre_release.sh` to update version in `sdk/opentelemetry.go`. (#607)
- Fix time conversion from internal to OTLP in OTLP exporter. (#606)

## [0.4.1] - 2020-03-31

### Fixed

- Update `tag.sh` to create signed tags. (#604)

## [0.4.0] - 2020-03-30

### Added

- New API package `api/metric/registry` that exposes a `MeterImpl` wrapper for use by SDKs to generate unique instruments. (#580)
- Script to verify examples after a new release. (#579)

### Removed

- The dogstatsd exporter due to lack of support.
   This additionally removes support for statsd. (#591)
- `LabelSet` from the metric API.
   This is replaced by a `[]core.KeyValue` slice. (#595)
- `Labels` from the metric API's `Meter` interface. (#595)

### Changed

- The metric `export.Labels` became an interface which the SDK implements and the `export` package provides a simple, immutable implementation of this interface intended for testing purposes. (#574)
- Renamed `internal/metric.Meter` to `MeterImpl`. (#580)
- Renamed `api/global/internal.obsImpl` to `asyncImpl`. (#580)

### Fixed

- Corrected missing return in mock span. (#582)
- Update License header for all source files to match CNCF guidelines and include a test to ensure it is present. (#586) (#596)
- Update to v0.3.0 of the OTLP in the OTLP exporter. (#588)
- Update pre-release script to be compatible between GNU and BSD based systems. (#592)
- Add a `RecordBatch` benchmark. (#594)
- Moved span transforms of the OTLP exporter to the internal package. (#593)
- Build both go-1.13 and go-1.14 in circleci to test for all supported versions of Go. (#569)
- Removed unneeded allocation on empty labels in OLTP exporter. (#597)
- Update `BatchedSpanProcessor` to process the queue until no data but respect max batch size. (#599)
- Update project documentation godoc.org links to pkg.go.dev. (#602)

## [0.3.0] - 2020-03-21

This is a first official beta release, which provides almost fully complete metrics, tracing, and context propagation functionality.
There is still a possibility of breaking changes.

### Added

- Add `Observer` metric instrument. (#474)
- Add global `Propagators` functionality to enable deferred initialization for propagators registered before the first Meter SDK is installed. (#494)
- Simplified export setup pipeline for the jaeger exporter to match other exporters. (#459)
- The zipkin trace exporter. (#495)
- The OTLP exporter to export metric and trace telemetry to the OpenTelemetry collector. (#497) (#544) (#545)
- The `StatusMessage` field was add to the trace `Span`. (#524)
- Context propagation in OpenTracing bridge in terms of OpenTelemetry context propagation. (#525)
- The `Resource` type was added to the SDK. (#528)
- The global API now supports a `Tracer` and `Meter` function as shortcuts to getting a global `*Provider` and calling these methods directly. (#538)
- The metric API now defines a generic `MeterImpl` interface to support general purpose `Meter` construction.
   Additionally, `SyncImpl` and `AsyncImpl` are added to support general purpose instrument construction. (#560)
- A metric `Kind` is added to represent the `MeasureKind`, `ObserverKind`, and `CounterKind`. (#560)
- Scripts to better automate the release process. (#576)

### Changed

- Default to to use `AlwaysSampler` instead of `ProbabilitySampler` to match OpenTelemetry specification. (#506)
- Renamed `AlwaysSampleSampler` to `AlwaysOnSampler` in the trace API. (#511)
- Renamed `NeverSampleSampler` to `AlwaysOffSampler` in the trace API. (#511)
- The `Status` field of the `Span` was changed to `StatusCode` to disambiguate with the added `StatusMessage`. (#524)
- Updated the trace `Sampler` interface conform to the OpenTelemetry specification. (#531)
- Rename metric API `Options` to `Config`. (#541)
- Rename metric `Counter` aggregator to be `Sum`. (#541)
- Unify metric options into `Option` from instrument specific options. (#541)
- The trace API's `TraceProvider` now support `Resource`s. (#545)
- Correct error in zipkin module name. (#548)
- The jaeger trace exporter now supports `Resource`s. (#551)
- Metric SDK now supports `Resource`s.
   The `WithResource` option was added to configure a `Resource` on creation and the `Resource` method was added to the metric `Descriptor` to return the associated `Resource`. (#552)
- Replace `ErrNoLastValue` and `ErrEmptyDataSet` by `ErrNoData` in the metric SDK. (#557)
- The stdout trace exporter now supports `Resource`s. (#558)
- The metric `Descriptor` is now included at the API instead of the SDK. (#560)
- Replace `Ordered` with an iterator in `export.Labels`. (#567)

### Removed

- The vendor specific Stackdriver. It is now hosted on 3rd party vendor infrastructure. (#452)
- The `Unregister` method for metric observers as it is not in the OpenTelemetry specification. (#560)
- `GetDescriptor` from the metric SDK. (#575)
- The `Gauge` instrument from the metric API. (#537)

### Fixed

- Make histogram aggregator checkpoint consistent. (#438)
- Update README with import instructions and how to build and test. (#505)
- The default label encoding was updated to be unique. (#508)
- Use `NewRoot` in the othttp plugin for public endpoints. (#513)
- Fix data race in `BatchedSpanProcessor`. (#518)
- Skip test-386 for Mac OS 10.15.x (Catalina and upwards). #521
- Use a variable-size array to represent ordered labels in maps. (#523)
- Update the OTLP protobuf and update changed import path. (#532)
- Use `StateLocker` implementation in `MinMaxSumCount`. (#546)
- Eliminate goroutine leak in histogram stress test. (#547)
- Update OTLP exporter with latest protobuf. (#550)
- Add filters to the othttp plugin. (#556)
- Provide an implementation of the `Header*` filters that do not depend on Go 1.14. (#565)
- Encode labels once during checkpoint.
   The checkpoint function is executed in a single thread so we can do the encoding lazily before passing the encoded version of labels to the exporter.
   This is a cheap and quick way to avoid encoding the labels on every collection interval. (#572)
- Run coverage over all packages in `COVERAGE_MOD_DIR`. (#573)

## [0.2.3] - 2020-03-04

### Added

- `RecordError` method on `Span`s in the trace API to Simplify adding error events to spans. (#473)
- Configurable push frequency for exporters setup pipeline. (#504)

### Changed

- Rename the `exporter` directory to `exporters`.
   The `go.opentelemetry.io/otel/exporter/trace/jaeger` package was mistakenly released with a `v1.0.0` tag instead of `v0.1.0`.
   This resulted in all subsequent releases not becoming the default latest.
   A consequence of this was that all `go get`s pulled in the incompatible `v0.1.0` release of that package when pulling in more recent packages from other otel packages.
   Renaming the `exporter` directory to `exporters` fixes this issue by renaming the package and therefore clearing any existing dependency tags.
   Consequentially, this action also renames *all* exporter packages. (#502)

### Removed

- The `CorrelationContextHeader` constant in the `correlation` package is no longer exported. (#503)

## [0.2.2] - 2020-02-27

### Added

- `HTTPSupplier` interface in the propagation API to specify methods to retrieve and store a single value for a key to be associated with a carrier. (#467)
- `HTTPExtractor` interface in the propagation API to extract information from an `HTTPSupplier` into a context. (#467)
- `HTTPInjector` interface in the propagation API to inject information into an `HTTPSupplier.` (#467)
- `Config` and configuring `Option` to the propagator API. (#467)
- `Propagators` interface in the propagation API to contain the set of injectors and extractors for all supported carrier formats. (#467)
- `HTTPPropagator` interface in the propagation API to inject and extract from an `HTTPSupplier.` (#467)
- `WithInjectors` and `WithExtractors` functions to the propagator API to configure injectors and extractors to use. (#467)
- `ExtractHTTP` and `InjectHTTP` functions to apply configured HTTP extractors and injectors to a passed context. (#467)
- Histogram aggregator. (#433)
- `DefaultPropagator` function and have it return `trace.TraceContext` as the default context propagator. (#456)
- `AlwaysParentSample` sampler to the trace API. (#455)
- `WithNewRoot` option function to the trace API to specify the created span should be considered a root span. (#451)


### Changed

- Renamed `WithMap` to `ContextWithMap` in the correlation package. (#481)
- Renamed `FromContext` to `MapFromContext` in the correlation package. (#481)
- Move correlation context propagation to correlation package. (#479)
- Do not default to putting remote span context into links. (#480)
- Propagators extrac
- `Tracer.WithSpan` updated to accept `StartOptions`. (#472)
- Renamed `MetricKind` to `Kind` to not stutter in the type usage. (#432)
- Renamed the `export` package to `metric` to match directory structure. (#432)
- Rename the `api/distributedcontext` package to `api/correlation`. (#444)
- Rename the `api/propagators` package to `api/propagation`. (#444)
- Move the propagators from the `propagators` package into the `trace` API package. (#444)
- Update `Float64Gauge`, `Int64Gauge`, `Float64Counter`, `Int64Counter`, `Float64Measure`, and `Int64Measure` metric methods to use value receivers instead of pointers. (#462)
- Moved all dependencies of tools package to a tools directory. (#466)

### Removed

- Binary propagators. (#467)
- NOOP propagator. (#467)

### Fixed

- Upgraded `github.com/golangci/golangci-lint` from `v1.21.0` to `v1.23.6` in `tools/`. (#492)
- Fix a possible nil-dereference crash (#478)
- Correct comments for `InstallNewPipeline` in the stdout exporter. (#483)
- Correct comments for `InstallNewPipeline` in the dogstatsd exporter. (#484)
- Correct comments for `InstallNewPipeline` in the prometheus exporter. (#482)
- Initialize `onError` based on `Config` in prometheus exporter. (#486)
- Correct module name in prometheus exporter README. (#475)
- Removed tracer name prefix from span names. (#430)
- Fix `aggregator_test.go` import package comment. (#431)
- Improved detail in stdout exporter. (#436)
- Fix a dependency issue (generate target should depend on stringer, not lint target) in Makefile. (#442)
- Reorders the Makefile targets within `precommit` target so we generate files and build the code before doing linting, so we can get much nicer errors about syntax errors from the compiler. (#442)
- Reword function documentation in gRPC plugin. (#446)
- Send the `span.kind` tag to Jaeger from the jaeger exporter. (#441)
- Fix `metadataSupplier` in the jaeger exporter to overwrite the header if existing instead of appending to it. (#441)
- Upgraded to Go 1.13 in CI. (#465)
- Correct opentelemetry.io URL in trace SDK documentation. (#464)
- Refactored reference counting logic in SDK determination of stale records. (#468)
- Add call to `runtime.Gosched` in instrument `acquireHandle` logic to not block the collector. (#469)

## [0.2.1.1] - 2020-01-13

### Fixed

- Use stateful batcher on Prometheus exporter fixing regresion introduced in #395. (#428)

## [0.2.1] - 2020-01-08

### Added

- Global meter forwarding implementation.
   This enables deferred initialization for metric instruments registered before the first Meter SDK is installed. (#392)
- Global trace forwarding implementation.
   This enables deferred initialization for tracers registered before the first Trace SDK is installed. (#406)
- Standardize export pipeline creation in all exporters. (#395)
- A testing, organization, and comments for 64-bit field alignment. (#418)
- Script to tag all modules in the project. (#414)

### Changed

- Renamed `propagation` package to `propagators`. (#362)
- Renamed `B3Propagator` propagator to `B3`. (#362)
- Renamed `TextFormatPropagator` propagator to `TextFormat`. (#362)
- Renamed `BinaryPropagator` propagator to `Binary`. (#362)
- Renamed `BinaryFormatPropagator` propagator to `BinaryFormat`. (#362)
- Renamed `NoopTextFormatPropagator` propagator to `NoopTextFormat`. (#362)
- Renamed `TraceContextPropagator` propagator to `TraceContext`. (#362)
- Renamed `SpanOption` to `StartOption` in the trace API. (#369)
- Renamed `StartOptions` to `StartConfig` in the trace API. (#369)
- Renamed `EndOptions` to `EndConfig` in the trace API. (#369)
- `Number` now has a pointer receiver for its methods. (#375)
- Renamed `CurrentSpan` to `SpanFromContext` in the trace API. (#379)
- Renamed `SetCurrentSpan` to `ContextWithSpan` in the trace API. (#379)
- Renamed `Message` in Event to `Name` in the trace API. (#389)
- Prometheus exporter no longer aggregates metrics, instead it only exports them. (#385)
- Renamed `HandleImpl` to `BoundInstrumentImpl` in the metric API. (#400)
- Renamed `Float64CounterHandle` to `Float64CounterBoundInstrument` in the metric API. (#400)
- Renamed `Int64CounterHandle` to `Int64CounterBoundInstrument` in the metric API. (#400)
- Renamed `Float64GaugeHandle` to `Float64GaugeBoundInstrument` in the metric API. (#400)
- Renamed `Int64GaugeHandle` to `Int64GaugeBoundInstrument` in the metric API. (#400)
- Renamed `Float64MeasureHandle` to `Float64MeasureBoundInstrument` in the metric API. (#400)
- Renamed `Int64MeasureHandle` to `Int64MeasureBoundInstrument` in the metric API. (#400)
- Renamed `Release` method for bound instruments in the metric API to `Unbind`. (#400)
- Renamed `AcquireHandle` method for bound instruments in the metric API to `Bind`. (#400)
- Renamed the `File` option in the stdout exporter to `Writer`. (#404)
- Renamed all `Options` to `Config` for all metric exports where this wasn't already the case.

### Fixed

- Aggregator import path corrected. (#421)
- Correct links in README. (#368)
- The README was updated to match latest code changes in its examples. (#374)
- Don't capitalize error statements. (#375)
- Fix ignored errors. (#375)
- Fix ambiguous variable naming. (#375)
- Removed unnecessary type casting. (#375)
- Use named parameters. (#375)
- Updated release schedule. (#378)
- Correct http-stackdriver example module name. (#394)
- Removed the `http.request` span in `httptrace` package. (#397)
- Add comments in the metrics SDK (#399)
- Initialize checkpoint when creating ddsketch aggregator to prevent panic when merging into a empty one. (#402) (#403)
- Add documentation of compatible exporters in the README. (#405)
- Typo fix. (#408)
- Simplify span check logic in SDK tracer implementation. (#419)

## [0.2.0] - 2019-12-03

### Added

- Unary gRPC tracing example. (#351)
- Prometheus exporter. (#334)
- Dogstatsd metrics exporter. (#326)

### Changed

- Rename `MaxSumCount` aggregation to `MinMaxSumCount` and add the `Min` interface for this aggregation. (#352)
- Rename `GetMeter` to `Meter`. (#357)
- Rename `HTTPTraceContextPropagator` to `TraceContextPropagator`. (#355)
- Rename `HTTPB3Propagator` to `B3Propagator`. (#355)
- Rename `HTTPTraceContextPropagator` to `TraceContextPropagator`. (#355)
- Move `/global` package to `/api/global`. (#356)
- Rename `GetTracer` to `Tracer`. (#347)

### Removed

- `SetAttribute` from the `Span` interface in the trace API. (#361)
- `AddLink` from the `Span` interface in the trace API. (#349)
- `Link` from the `Span` interface in the trace API. (#349)

### Fixed

- Exclude example directories from coverage report. (#365)
- Lint make target now implements automatic fixes with `golangci-lint` before a second run to report the remaining issues. (#360)
- Drop `GO111MODULE` environment variable in Makefile as Go 1.13 is the project specified minimum version and this is environment variable is not needed for that version of Go. (#359)
- Run the race checker for all test. (#354)
- Redundant commands in the Makefile are removed. (#354)
- Split the `generate` and `lint` targets of the Makefile. (#354)
- Renames `circle-ci` target to more generic `ci` in Makefile. (#354)
- Add example Prometheus binary to gitignore. (#358)
- Support negative numbers with the `MaxSumCount`. (#335)
- Resolve race conditions in `push_test.go` identified in #339. (#340)
- Use `/usr/bin/env bash` as a shebang in scripts rather than `/bin/bash`. (#336)
- Trace benchmark now tests both `AlwaysSample` and `NeverSample`.
   Previously it was testing `AlwaysSample` twice. (#325)
- Trace benchmark now uses a `[]byte` for `TraceID` to fix failing test. (#325)
- Added a trace benchmark to test variadic functions in `setAttribute` vs `setAttributes` (#325)
- The `defaultkeys` batcher was only using the encoded label set as its map key while building a checkpoint.
   This allowed distinct label sets through, but any metrics sharing a label set could be overwritten or merged incorrectly.
   This was corrected. (#333)


## [0.1.2] - 2019-11-18

### Fixed

- Optimized the `simplelru` map for attributes to reduce the number of allocations. (#328)
- Removed unnecessary unslicing of parameters that are already a slice. (#324)

## [0.1.1] - 2019-11-18

This release contains a Metrics SDK with stdout exporter and supports basic aggregations such as counter, gauges, array, maxsumcount, and ddsketch.

### Added

- Metrics stdout export pipeline. (#265)
- Array aggregation for raw measure metrics. (#282)
- The core.Value now have a `MarshalJSON` method. (#281)

### Removed

- `WithService`, `WithResources`, and `WithComponent` methods of tracers. (#314)
- Prefix slash in `Tracer.Start()` for the Jaeger example. (#292)

### Changed

- Allocation in LabelSet construction to reduce GC overhead. (#318)
- `trace.WithAttributes` to append values instead of replacing (#315)
- Use a formula for tolerance in sampling tests. (#298)
- Move export types into trace and metric-specific sub-directories. (#289)
- `SpanKind` back to being based on an `int` type. (#288)

### Fixed

- URL to OpenTelemetry website in README. (#323)
- Name of othttp default tracer. (#321)
- `ExportSpans` for the stackdriver exporter now handles `nil` context. (#294)
- CI modules cache to correctly restore/save from/to the cache. (#316)
- Fix metric SDK race condition between `LoadOrStore` and the assignment `rec.recorder = i.meter.exporter.AggregatorFor(rec)`. (#293)
- README now reflects the new code structure introduced with these changes. (#291)
- Make the basic example work. (#279)

## [0.1.0] - 2019-11-04

This is the first release of open-telemetry go library.
It contains api and sdk for trace and meter.

### Added

- Initial OpenTelemetry trace and metric API prototypes.
- Initial OpenTelemetry trace, metric, and export SDK packages.
- A wireframe bridge to support compatibility with OpenTracing.
- Example code for a basic, http-stackdriver, http, jaeger, and named tracer setup.
- Exporters for Jaeger, Stackdriver, and stdout.
- Propagators for binary, B3, and trace-context protocols.
- Project information and guidelines in the form of a README and CONTRIBUTING.
- Tools to build the project and a Makefile to automate the process.
- Apache-2.0 license.
- CircleCI build CI manifest files.
- CODEOWNERS file to track owners of this project.


[Unreleased]: https://github.com/open-telemetry/opentelemetry-go/compare/v0.19.0...HEAD
[0.19.0]: https://github.com/open-telemetry/opentelemetry-go/releases/tag/v0.19.0
[0.18.0]: https://github.com/open-telemetry/opentelemetry-go/releases/tag/v0.18.0
[0.17.0]: https://github.com/open-telemetry/opentelemetry-go/releases/tag/v0.17.0
[0.16.0]: https://github.com/open-telemetry/opentelemetry-go/releases/tag/v0.16.0
[0.15.0]: https://github.com/open-telemetry/opentelemetry-go/releases/tag/v0.15.0
[0.14.0]: https://github.com/open-telemetry/opentelemetry-go/releases/tag/v0.14.0
[0.13.0]: https://github.com/open-telemetry/opentelemetry-go/releases/tag/v0.13.0
[0.12.0]: https://github.com/open-telemetry/opentelemetry-go/releases/tag/v0.12.0
[0.11.0]: https://github.com/open-telemetry/opentelemetry-go/releases/tag/v0.11.0
[0.10.0]: https://github.com/open-telemetry/opentelemetry-go/releases/tag/v0.10.0
[0.9.0]: https://github.com/open-telemetry/opentelemetry-go/releases/tag/v0.9.0
[0.8.0]: https://github.com/open-telemetry/opentelemetry-go/releases/tag/v0.8.0
[0.7.0]: https://github.com/open-telemetry/opentelemetry-go/releases/tag/v0.7.0
[0.6.0]: https://github.com/open-telemetry/opentelemetry-go/releases/tag/v0.6.0
[0.5.0]: https://github.com/open-telemetry/opentelemetry-go/releases/tag/v0.5.0
[0.4.3]: https://github.com/open-telemetry/opentelemetry-go/releases/tag/v0.4.3
[0.4.2]: https://github.com/open-telemetry/opentelemetry-go/releases/tag/v0.4.2
[0.4.1]: https://github.com/open-telemetry/opentelemetry-go/releases/tag/v0.4.1
[0.4.0]: https://github.com/open-telemetry/opentelemetry-go/releases/tag/v0.4.0
[0.3.0]: https://github.com/open-telemetry/opentelemetry-go/releases/tag/v0.3.0
[0.2.3]: https://github.com/open-telemetry/opentelemetry-go/releases/tag/v0.2.3
[0.2.2]: https://github.com/open-telemetry/opentelemetry-go/releases/tag/v0.2.2
[0.2.1.1]: https://github.com/open-telemetry/opentelemetry-go/releases/tag/v0.2.1.1
[0.2.1]: https://github.com/open-telemetry/opentelemetry-go/releases/tag/v0.2.1
[0.2.0]: https://github.com/open-telemetry/opentelemetry-go/releases/tag/v0.2.0
[0.1.2]: https://github.com/open-telemetry/opentelemetry-go/releases/tag/v0.1.2
[0.1.1]: https://github.com/open-telemetry/opentelemetry-go/releases/tag/v0.1.1
[0.1.0]: https://github.com/open-telemetry/opentelemetry-go/releases/tag/v0.1.0<|MERGE_RESOLUTION|>--- conflicted
+++ resolved
@@ -71,13 +71,10 @@
   It no longer is a conglomerate of itself, events, and link attributes that have been dropped. (#1771)
 - Make `ExportSpans` in Jaeger Exporter honor context deadline. (#1773)
 - The `go.opentelemetry.io/otel/sdk/export/trace` package is merged into the `go.opentelemetry.io/otel/sdk/trace` package. (#1778)
-<<<<<<< HEAD
 - Make `NewSplitDriver` from `go.opentelemetry.io/otel/exporters/otlp` take variadic arguments instead of a `SplitConfig` item. 
   `NewSplitDriver` now automically implements an internal `noopDriver` for `SplitConfig` fields that are not initialized. (#1798)
-=======
 - The prometheus.InstallNewPipeline example is moved from comment to example test (#1796)
 - Convenience functions for stdout exporter have been updated to return the `TracerProvider` implementation and enable the shutdown of the exporter. (#1800)
->>>>>>> 6867faa0
 
 ### Removed
 
