--- conflicted
+++ resolved
@@ -14,11 +14,8 @@
   This prevents scrape failures when the Prometheus exporter is misconfigured to get data from the Prometheus bridge. (#7688)
 - Improve performance of concurrent histogram measurements in `go.opentelemetry.io/otel/sdk/metric`. (#7474)
 - Add experimental observability metrics in `go.opentelemetry.io/otel/exporters/stdout/stdoutmetric`. (#7492)
-<<<<<<< HEAD
+- Improve the concurrent performance of `HistogramReservoir` in `go.opentelemetry.io/otel/sdk/metric/exemplar` by 4x. (#7443)
 - Improve performance of concurrent synchronous gauge measurements in `go.opentelemetry.io/otel/sdk/metric`. (#7478)
-=======
-- Improve the concurrent performance of `HistogramReservoir` in `go.opentelemetry.io/otel/sdk/metric/exemplar` by 4x. (#7443)
->>>>>>> 19a5a681
 
 <!-- Released section -->
 <!-- Don't change this section unless doing release -->
