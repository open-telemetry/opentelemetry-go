# Changelog

All notable changes to this project will be documented in this file.

The format is based on [Keep a Changelog](https://keepachangelog.com/en/1.0.0/).

This project adheres to [Semantic Versioning](https://semver.org/spec/v2.0.0.html).

## [Unreleased]

### Added

- The `go.opentelemetry.io/otel/semconv/v1.26.0` package.
  The package contains semantic conventions from the `v1.26.0` version of the OpenTelemetry Semantic Conventions. (#5476)
- The `IsEmpty` method is added to the `Instrument` type in `go.opentelemetry.io/otel/sdk/metric`.
  This method is used to check if an `Instrument` instance is a zero-value. (#5431)
- Store and provide the emitted `context.Context` in `ScopeRecords` of `go.opentelemetry.io/otel/sdk/log/logtest`. (#5468)
<<<<<<< HEAD
- The `AssertRecordEqual` method to `go.opentelemetry.io/otel/log/logtest` to allow comparison of two log records in tests. (#5499)
=======
- `SimpleProcessor.OnEmit` in `go.opentelemetry.io/otel/sdk/log` no longer allocates a slice which makes it possible to have a zero-allocation log processing using `SimpleProcessor`. (#5493)
>>>>>>> 722fbae3

### Changed

- `Tracer.Start` in `go.opentelemetry.io/otel/trace/noop` no longer allocates a span for empty span context. (#5457)
- Upgrade `go.opentelemetry.io/otel/semconv/v1.25.0` to `go.opentelemetry.io/otel/semconv/v1.26.0` in `go.opentelemetry.io/otel/example/otel-collector`. (#5490)
- Upgrade `go.opentelemetry.io/otel/semconv/v1.25.0` to `go.opentelemetry.io/otel/semconv/v1.26.0` in `go.opentelemetry.io/otel/example/zipkin`. (#5490)
- Upgrade `go.opentelemetry.io/otel/semconv/v1.25.0` to `go.opentelemetry.io/otel/semconv/v1.26.0` in `go.opentelemetry.io/otel/exporters/zipkin`. (#5490)
  - The exporter no longer exports the deprecated "otel.library.name" or "otel.library.version" attributes.
- Upgrade `go.opentelemetry.io/otel/semconv/v1.25.0` to `go.opentelemetry.io/otel/semconv/v1.26.0` in `go.opentelemetry.io/otel/sdk/resource`. (#5490)
- Upgrade `go.opentelemetry.io/otel/semconv/v1.25.0` to `go.opentelemetry.io/otel/semconv/v1.26.0` in `go.opentelemetry.io/otel/sdk/trace`. (#5490)

### Fixed

- Log a warning to the OpenTelemetry internal logger when a `Record` in `go.opentelemetry.io/otel/sdk/log` drops an attribute due to a limit being reached. (#5376)
- Identify the `Tracer` returned from the global `TracerProvider` in `go.opentelemetry.io/otel/global` with its schema URL. (#5426)
- Identify the `Meter` returned from the global `MeterProvider` in `go.opentelemetry.io/otel/global` with its schema URL. (#5426)
- Log a warning to the OpenTelemetry internal logger when a `Span` in `go.opentelemetry.io/otel/sdk/trace` drops an attribute, event, or link due to a limit being reached. (#5434)
- Document instrument name requirements in `go.opentelemetry.io/otel/metric`. (#5435)
- Prevent random number generation data-race for experimental rand exemplars in `go.opentelemetry.io/otel/sdk/metric`. (#5456)
- Fix counting number of dropped attributes of `Record` in `go.opentelemetry.io/otel/sdk/log`. (#5464)

## [1.27.0/0.49.0/0.3.0] 2024-05-21

### Added

- Add example for `go.opentelemetry.io/otel/exporters/stdout/stdoutlog`. (#5242)
- Add `RecordFactory` in `go.opentelemetry.io/otel/sdk/log/logtest` to facilitate testing exporter and processor implementations. (#5258)
- Add `RecordFactory` in `go.opentelemetry.io/otel/log/logtest` to facilitate testing bridge implementations. (#5263)
- The count of dropped records from the `BatchProcessor` in `go.opentelemetry.io/otel/sdk/log` is logged. (#5276)
- Add metrics in the `otel-collector` example. (#5283)
- Add the synchronous gauge instrument to `go.opentelemetry.io/otel/metric`. (#5304)
  - An `int64` or `float64` synchronous gauge instrument can now be created from a `Meter`.
  - All implementations of the API (`go.opentelemetry.io/otel/metric/noop`, `go.opentelemetry.io/otel/sdk/metric`) are updated to support this instrument.
- Add logs to `go.opentelemetry.io/otel/example/dice`. (#5349)

### Changed

- The `Shutdown` method of `Exporter` in `go.opentelemetry.io/otel/exporters/stdout/stdouttrace` ignores the context cancellation and always returns `nil`. (#5189)
- The `ForceFlush` and `Shutdown` methods of the exporter returned by `New` in `go.opentelemetry.io/otel/exporters/stdout/stdoutmetric` ignore the context cancellation and always return `nil`. (#5189)
- Apply the value length limits to `Record` attributes in `go.opentelemetry.io/otel/sdk/log`. (#5230)
- De-duplicate map attributes added to a `Record` in `go.opentelemetry.io/otel/sdk/log`. (#5230)
- `go.opentelemetry.io/otel/exporters/stdout/stdoutlog` won't print timestamps when `WithoutTimestamps` option is set. (#5241)
- The `go.opentelemetry.io/otel/exporters/stdout/stdoutlog` exporter won't print `AttributeValueLengthLimit` and `AttributeCountLimit` fields now, instead it prints the `DroppedAttributes` field. (#5272)
- Improved performance in the `Stringer` implementation of `go.opentelemetry.io/otel/baggage.Member` by reducing the number of allocations. (#5286)
- Set the start time for last-value aggregates in `go.opentelemetry.io/otel/sdk/metric`. (#5305)
- The `Span` in `go.opentelemetry.io/otel/sdk/trace` will record links without span context if either non-empty `TraceState` or attributes are provided. (#5315)
- Upgrade all dependencies of `go.opentelemetry.io/otel/semconv/v1.24.0` to `go.opentelemetry.io/otel/semconv/v1.25.0`. (#5374)

### Fixed

- Comparison of unordered maps for `go.opentelemetry.io/otel/log.KeyValue` and `go.opentelemetry.io/otel/log.Value`. (#5306)
- Fix the empty output of `go.opentelemetry.io/otel/log.Value` in `go.opentelemetry.io/otel/exporters/stdout/stdoutlog`. (#5311)
- Split the behavior of `Recorder` in `go.opentelemetry.io/otel/log/logtest` so it behaves as a `LoggerProvider` only. (#5365)
- Fix wrong package name of the error message when parsing endpoint URL in `go.opentelemetry.io/otel/exporters/otlp/otlplog/otlploghttp`. (#5371)
- Identify the `Logger` returned from the global `LoggerProvider` in `go.opentelemetry.io/otel/log/global` with its schema URL. (#5375)

## [1.26.0/0.48.0/0.2.0-alpha] 2024-04-24

### Added

- Add `Recorder` in `go.opentelemetry.io/otel/log/logtest` to facilitate testing the log bridge implementations. (#5134)
- Add span flags to OTLP spans and links exported by `go.opentelemetry.io/otel/exporters/otlp/otlptrace`. (#5194)
- Make the initial alpha release of `go.opentelemetry.io/otel/sdk/log`.
  This new module contains the Go implementation of the OpenTelemetry Logs SDK.
  This module is unstable and breaking changes may be introduced.
  See our [versioning policy](VERSIONING.md) for more information about these stability guarantees. (#5240)
- Make the initial alpha release of `go.opentelemetry.io/otel/exporters/otlp/otlplog/otlploghttp`.
  This new module contains an OTLP exporter that transmits log telemetry using HTTP.
  This module is unstable and breaking changes may be introduced.
  See our [versioning policy](VERSIONING.md) for more information about these stability guarantees. (#5240)
- Make the initial alpha release of `go.opentelemetry.io/otel/exporters/stdout/stdoutlog`.
  This new module contains an exporter prints log records to STDOUT.
  This module is unstable and breaking changes may be introduced.
  See our [versioning policy](VERSIONING.md) for more information about these stability guarantees. (#5240)
- The `go.opentelemetry.io/otel/semconv/v1.25.0` package.
  The package contains semantic conventions from the `v1.25.0` version of the OpenTelemetry Semantic Conventions. (#5254)

### Changed

- Update `go.opentelemetry.io/proto/otlp` from v1.1.0 to v1.2.0. (#5177)
- Improve performance of baggage member character validation in `go.opentelemetry.io/otel/baggage`. (#5214)
- The `otel-collector` example now uses docker compose to bring up services instead of kubernetes. (#5244)

### Fixed

- Slice attribute values in `go.opentelemetry.io/otel/attribute` are now emitted as their JSON representation. (#5159)

## [1.25.0/0.47.0/0.0.8/0.1.0-alpha] 2024-04-05

### Added

- Add `WithProxy` option in `go.opentelemetry.io/otel/exporters/otlp/otlpmetric/otlpmetrichttp`. (#4906)
- Add `WithProxy` option in `go.opentelemetry.io/otel/exporters/otlp/otlpmetric/otlptracehttp`. (#4906)
- Add `AddLink` method to the `Span` interface in `go.opentelemetry.io/otel/trace`. (#5032)
- The `Enabled` method is added to the `Logger` interface in `go.opentelemetry.io/otel/log`.
  This method is used to notify users if a log record will be emitted or not. (#5071)
- Add `SeverityUndefined` `const` to `go.opentelemetry.io/otel/log`.
  This value represents an unset severity level. (#5072)
- Add `Empty` function in `go.opentelemetry.io/otel/log` to return a `KeyValue` for an empty value. (#5076)
- Add `go.opentelemetry.io/otel/log/global` to manage the global `LoggerProvider`.
  This package is provided with the anticipation that all functionality will be migrate to `go.opentelemetry.io/otel` when `go.opentelemetry.io/otel/log` stabilizes.
  At which point, users will be required to migrage their code, and this package will be deprecated then removed. (#5085)
- Add support for `Summary` metrics in the `go.opentelemetry.io/otel/exporters/otlp/otlpmetric/otlpmetrichttp` and `go.opentelemetry.io/otel/exporters/otlp/otlpmetric/otlpmetricgrpc` exporters. (#5100)
- Add `otel.scope.name` and `otel.scope.version` tags to spans exported by `go.opentelemetry.io/otel/exporters/zipkin`. (#5108)
- Add support for `AddLink` to `go.opentelemetry.io/otel/bridge/opencensus`. (#5116)
- Add `String` method to `Value` and `KeyValue` in `go.opentelemetry.io/otel/log`. (#5117)
- Add Exemplar support to `go.opentelemetry.io/otel/exporters/prometheus`. (#5111)
- Add metric semantic conventions to `go.opentelemetry.io/otel/semconv/v1.24.0`. Future `semconv` packages will include metric semantic conventions as well. (#4528)

### Changed

- `SpanFromContext` and `SpanContextFromContext` in `go.opentelemetry.io/otel/trace` no longer make a heap allocation when the passed context has no span. (#5049)
- `go.opentelemetry.io/otel/exporters/otlp/otlptrace/otlptracegrpc` and `go.opentelemetry.io/otel/exporters/otlp/otlpmetric/otlpmetricgrpc` now create a gRPC client in idle mode and with "dns" as the default resolver using [`grpc.NewClient`](https://pkg.go.dev/google.golang.org/grpc#NewClient). (#5151)
  Because of that `WithDialOption` ignores [`grpc.WithBlock`](https://pkg.go.dev/google.golang.org/grpc#WithBlock), [`grpc.WithTimeout`](https://pkg.go.dev/google.golang.org/grpc#WithTimeout), and [`grpc.WithReturnConnectionError`](https://pkg.go.dev/google.golang.org/grpc#WithReturnConnectionError).
  Notice that [`grpc.DialContext`](https://pkg.go.dev/google.golang.org/grpc#DialContext) which was used before is now deprecated.

### Fixed

- Clarify the documentation about equivalence guarantees for the `Set` and `Distinct` types in `go.opentelemetry.io/otel/attribute`. (#5027)
- Prevent default `ErrorHandler` self-delegation. (#5137)
- Update all dependencies to address [GO-2024-2687]. (#5139)

### Removed

- Drop support for [Go 1.20]. (#4967)

### Deprecated

- Deprecate `go.opentelemetry.io/otel/attribute.Sortable` type. (#4734)
- Deprecate `go.opentelemetry.io/otel/attribute.NewSetWithSortable` function. (#4734)
- Deprecate `go.opentelemetry.io/otel/attribute.NewSetWithSortableFiltered` function. (#4734)

## [1.24.0/0.46.0/0.0.1-alpha] 2024-02-23

This release is the last to support [Go 1.20].
The next release will require at least [Go 1.21].

### Added

- Support [Go 1.22]. (#4890)
- Add exemplar support to `go.opentelemetry.io/otel/exporters/otlp/otlpmetric/otlpmetricgrpc`. (#4900)
- Add exemplar support to `go.opentelemetry.io/otel/exporters/otlp/otlpmetric/otlpmetrichttp`. (#4900)
- The `go.opentelemetry.io/otel/log` module is added.
  This module includes OpenTelemetry Go's implementation of the Logs Bridge API.
  This module is in an alpha state, it is subject to breaking changes.
  See our [versioning policy](./VERSIONING.md) for more info. (#4961)
- ARM64 platform to the compatibility testing suite. (#4994)

### Fixed

- Fix registration of multiple callbacks when using the global meter provider from `go.opentelemetry.io/otel`. (#4945)
- Fix negative buckets in output of exponential histograms. (#4956)

## [1.23.1] 2024-02-07

### Fixed

- Register all callbacks passed during observable instrument creation instead of just the last one multiple times in `go.opentelemetry.io/otel/sdk/metric`. (#4888)

## [1.23.0] 2024-02-06

This release contains the first stable, `v1`, release of the following modules:

- `go.opentelemetry.io/otel/bridge/opencensus`
- `go.opentelemetry.io/otel/bridge/opencensus/test`
- `go.opentelemetry.io/otel/example/opencensus`
- `go.opentelemetry.io/otel/exporters/otlp/otlpmetric/otlpmetricgrpc`
- `go.opentelemetry.io/otel/exporters/otlp/otlpmetric/otlpmetrichttp`
- `go.opentelemetry.io/otel/exporters/stdout/stdoutmetric`

See our [versioning policy](VERSIONING.md) for more information about these stability guarantees.

### Added

- Add `WithEndpointURL` option to the `exporters/otlp/otlpmetric/otlpmetricgrpc`, `exporters/otlp/otlpmetric/otlpmetrichttp`, `exporters/otlp/otlptrace/otlptracegrpc` and `exporters/otlp/otlptrace/otlptracehttp` packages. (#4808)
- Experimental exemplar exporting is added to the metric SDK.
  See [metric documentation](./sdk/metric/internal/x/README.md#exemplars) for more information about this feature and how to enable it. (#4871)
- `ErrSchemaURLConflict` is added to `go.opentelemetry.io/otel/sdk/resource`.
  This error is returned when a merge of two `Resource`s with different (non-empty) schema URL is attempted. (#4876)

### Changed

- The `Merge` and `New` functions in `go.opentelemetry.io/otel/sdk/resource` now returns a partial result if there is a schema URL merge conflict.
  Instead of returning `nil` when two `Resource`s with different (non-empty) schema URLs are merged the merged `Resource`, along with the new `ErrSchemaURLConflict` error, is returned.
  It is up to the user to decide if they want to use the returned `Resource` or not.
  It may have desired attributes overwritten or include stale semantic conventions. (#4876)

### Fixed

- Fix `ContainerID` resource detection on systemd when cgroup path has a colon. (#4449)
- Fix `go.opentelemetry.io/otel/sdk/metric` to cache instruments to avoid leaking memory when the same instrument is created multiple times. (#4820)
- Fix missing `Mix` and `Max` values for `go.opentelemetry.io/otel/exporters/stdout/stdoutmetric` by introducing `MarshalText` and `MarshalJSON` for the `Extrema` type in `go.opentelemetry.io/sdk/metric/metricdata`. (#4827)

## [1.23.0-rc.1] 2024-01-18

This is a release candidate for the v1.23.0 release.
That release is expected to include the `v1` release of the following modules:

- `go.opentelemetry.io/otel/bridge/opencensus`
- `go.opentelemetry.io/otel/bridge/opencensus/test`
- `go.opentelemetry.io/otel/example/opencensus`
- `go.opentelemetry.io/otel/exporters/otlp/otlpmetric/otlpmetricgrpc`
- `go.opentelemetry.io/otel/exporters/otlp/otlpmetric/otlpmetrichttp`
- `go.opentelemetry.io/otel/exporters/stdout/stdoutmetric`

See our [versioning policy](VERSIONING.md) for more information about these stability guarantees.

## [1.22.0/0.45.0] 2024-01-17

### Added

- The `go.opentelemetry.io/otel/semconv/v1.22.0` package.
  The package contains semantic conventions from the `v1.22.0` version of the OpenTelemetry Semantic Conventions. (#4735)
- The `go.opentelemetry.io/otel/semconv/v1.23.0` package.
  The package contains semantic conventions from the `v1.23.0` version of the OpenTelemetry Semantic Conventions. (#4746)
- The `go.opentelemetry.io/otel/semconv/v1.23.1` package.
  The package contains semantic conventions from the `v1.23.1` version of the OpenTelemetry Semantic Conventions. (#4749)
- The `go.opentelemetry.io/otel/semconv/v1.24.0` package.
  The package contains semantic conventions from the `v1.24.0` version of the OpenTelemetry Semantic Conventions. (#4770)
- Add `WithResourceAsConstantLabels` option to apply resource attributes for every metric emitted by the Prometheus exporter. (#4733)
- Experimental cardinality limiting is added to the metric SDK.
  See [metric documentation](./sdk/metric/internal/x/README.md#cardinality-limit) for more information about this feature and how to enable it. (#4457)
- Add `NewMemberRaw` and `NewKeyValuePropertyRaw` in `go.opentelemetry.io/otel/baggage`. (#4804)

### Changed

- Upgrade all use of `go.opentelemetry.io/otel/semconv` to use `v1.24.0`. (#4754)
- Update transformations in `go.opentelemetry.io/otel/exporters/zipkin` to follow `v1.24.0` version of the OpenTelemetry specification. (#4754)
- Record synchronous measurements when the passed context is canceled instead of dropping in `go.opentelemetry.io/otel/sdk/metric`.
  If you do not want to make a measurement when the context is cancelled, you need to handle it yourself (e.g  `if ctx.Err() != nil`). (#4671)
- Improve `go.opentelemetry.io/otel/trace.TraceState`'s performance. (#4722)
- Improve `go.opentelemetry.io/otel/propagation.TraceContext`'s performance. (#4721)
- Improve `go.opentelemetry.io/otel/baggage` performance. (#4743)
- Improve performance of the `(*Set).Filter` method in `go.opentelemetry.io/otel/attribute` when the passed filter does not filter out any attributes from the set. (#4774)
- `Member.String` in `go.opentelemetry.io/otel/baggage` percent-encodes only when necessary. (#4775)
- Improve `go.opentelemetry.io/otel/trace.Span`'s performance when adding multiple attributes. (#4818)
- `Property.Value` in `go.opentelemetry.io/otel/baggage` now returns a raw string instead of a percent-encoded value. (#4804)

### Fixed

- Fix `Parse` in `go.opentelemetry.io/otel/baggage` to validate member value before percent-decoding. (#4755)
- Fix whitespace encoding of `Member.String` in `go.opentelemetry.io/otel/baggage`. (#4756)
- Fix observable not registered error when the asynchronous instrument has a drop aggregation in `go.opentelemetry.io/otel/sdk/metric`. (#4772)
- Fix baggage item key so that it is not canonicalized in `go.opentelemetry.io/otel/bridge/opentracing`. (#4776)
- Fix `go.opentelemetry.io/otel/bridge/opentracing` to properly handle baggage values that requires escaping during propagation. (#4804)
- Fix a bug where using multiple readers resulted in incorrect asynchronous counter values in `go.opentelemetry.io/otel/sdk/metric`. (#4742)

## [1.21.0/0.44.0] 2023-11-16

### Removed

- Remove the deprecated `go.opentelemetry.io/otel/bridge/opencensus.NewTracer`. (#4706)
- Remove the deprecated `go.opentelemetry.io/otel/exporters/otlp/otlpmetric` module. (#4707)
- Remove the deprecated `go.opentelemetry.io/otel/example/view` module. (#4708)
- Remove the deprecated `go.opentelemetry.io/otel/example/fib` module. (#4723)

### Fixed

- Do not parse non-protobuf responses in `go.opentelemetry.io/otel/exporters/otlp/otlpmetric/otlpmetrichttp`. (#4719)
- Do not parse non-protobuf responses in `go.opentelemetry.io/otel/exporters/otlp/otlptrace/otlptracehttp`. (#4719)

## [1.20.0/0.43.0] 2023-11-10

This release brings a breaking change for custom trace API implementations. Some interfaces (`TracerProvider`, `Tracer`, `Span`) now embed the `go.opentelemetry.io/otel/trace/embedded` types. Implementers need to update their implementations based on what they want the default behavior to be. See the "API Implementations" section of the [trace API] package documentation for more information about how to accomplish this.

### Added

- Add `go.opentelemetry.io/otel/bridge/opencensus.InstallTraceBridge`, which installs the OpenCensus trace bridge, and replaces `opencensus.NewTracer`. (#4567)
- Add scope version to trace and metric bridges in `go.opentelemetry.io/otel/bridge/opencensus`. (#4584)
- Add the `go.opentelemetry.io/otel/trace/embedded` package to be embedded in the exported trace API interfaces. (#4620)
- Add the `go.opentelemetry.io/otel/trace/noop` package as a default no-op implementation of the trace API. (#4620)
- Add context propagation in `go.opentelemetry.io/otel/example/dice`. (#4644)
- Add view configuration to `go.opentelemetry.io/otel/example/prometheus`. (#4649)
- Add `go.opentelemetry.io/otel/metric.WithExplicitBucketBoundaries`, which allows defining default explicit bucket boundaries when creating histogram instruments. (#4603)
- Add `Version` function in `go.opentelemetry.io/otel/exporters/otlp/otlpmetric/otlpmetricgrpc`. (#4660)
- Add `Version` function in `go.opentelemetry.io/otel/exporters/otlp/otlpmetric/otlpmetrichttp`. (#4660)
- Add Summary, SummaryDataPoint, and QuantileValue to `go.opentelemetry.io/sdk/metric/metricdata`. (#4622)
- `go.opentelemetry.io/otel/bridge/opencensus.NewMetricProducer` now supports exemplars from OpenCensus. (#4585)
- Add support for `WithExplicitBucketBoundaries` in `go.opentelemetry.io/otel/sdk/metric`. (#4605)
- Add support for Summary metrics in `go.opentelemetry.io/otel/bridge/opencensus`. (#4668)

### Deprecated

- Deprecate `go.opentelemetry.io/otel/bridge/opencensus.NewTracer` in favor of `opencensus.InstallTraceBridge`. (#4567)
- Deprecate `go.opentelemetry.io/otel/example/fib` package is in favor of `go.opentelemetry.io/otel/example/dice`. (#4618)
- Deprecate `go.opentelemetry.io/otel/trace.NewNoopTracerProvider`.
  Use the added `NewTracerProvider` function in `go.opentelemetry.io/otel/trace/noop` instead. (#4620)
- Deprecate `go.opentelemetry.io/otel/example/view` package in favor of `go.opentelemetry.io/otel/example/prometheus`. (#4649)
- Deprecate `go.opentelemetry.io/otel/exporters/otlp/otlpmetric`. (#4693)

### Changed

- `go.opentelemetry.io/otel/bridge/opencensus.NewMetricProducer` returns a `*MetricProducer` struct instead of the metric.Producer interface. (#4583)
- The `TracerProvider` in `go.opentelemetry.io/otel/trace` now embeds the `go.opentelemetry.io/otel/trace/embedded.TracerProvider` type.
  This extends the `TracerProvider` interface and is is a breaking change for any existing implementation.
  Implementers need to update their implementations based on what they want the default behavior of the interface to be.
  See the "API Implementations" section of the `go.opentelemetry.io/otel/trace` package documentation for more information about how to accomplish this. (#4620)
- The `Tracer` in `go.opentelemetry.io/otel/trace` now embeds the `go.opentelemetry.io/otel/trace/embedded.Tracer` type.
  This extends the `Tracer` interface and is is a breaking change for any existing implementation.
  Implementers need to update their implementations based on what they want the default behavior of the interface to be.
  See the "API Implementations" section of the `go.opentelemetry.io/otel/trace` package documentation for more information about how to accomplish this. (#4620)
- The `Span` in `go.opentelemetry.io/otel/trace` now embeds the `go.opentelemetry.io/otel/trace/embedded.Span` type.
  This extends the `Span` interface and is is a breaking change for any existing implementation.
  Implementers need to update their implementations based on what they want the default behavior of the interface to be.
  See the "API Implementations" section of the `go.opentelemetry.io/otel/trace` package documentation for more information about how to accomplish this. (#4620)
- `go.opentelemetry.io/otel/exporters/otlp/otlpmetric/otlpmetricgrpc` does no longer depend on `go.opentelemetry.io/otel/exporters/otlp/otlpmetric`. (#4660)
- `go.opentelemetry.io/otel/exporters/otlp/otlpmetric/otlpmetrichttp` does no longer depend on `go.opentelemetry.io/otel/exporters/otlp/otlpmetric`. (#4660)
- Retry for `502 Bad Gateway` and `504 Gateway Timeout` HTTP statuses in `go.opentelemetry.io/otel/exporters/otlp/otlpmetric/otlpmetrichttp`. (#4670)
- Retry for `502 Bad Gateway` and `504 Gateway Timeout` HTTP statuses in `go.opentelemetry.io/otel/exporters/otlp/otlptrace/otlptracehttp`. (#4670)
- Retry for `RESOURCE_EXHAUSTED` only if RetryInfo is returned in `go.opentelemetry.io/otel/exporters/otlp/otlpmetric/otlpmetricgrpc`. (#4669)
- Retry for `RESOURCE_EXHAUSTED` only if RetryInfo is returned in `go.opentelemetry.io/otel/exporters/otlp/otlptrace/otlptracegrpc`. (#4669)
- Retry temporary HTTP request failures in `go.opentelemetry.io/otel/exporters/otlp/otlpmetric/otlpmetrichttp`. (#4679)
- Retry temporary HTTP request failures in `go.opentelemetry.io/otel/exporters/otlp/otlptrace/otlptracehttp`. (#4679)

### Fixed

- Fix improper parsing of characters such us `+`, `/` by `Parse` in `go.opentelemetry.io/otel/baggage` as they were rendered as a whitespace. (#4667)
- Fix improper parsing of characters such us `+`, `/` passed via `OTEL_RESOURCE_ATTRIBUTES` in `go.opentelemetry.io/otel/sdk/resource` as they were rendered as a whitespace. (#4699)
- Fix improper parsing of characters such us `+`, `/` passed via `OTEL_EXPORTER_OTLP_HEADERS` and `OTEL_EXPORTER_OTLP_METRICS_HEADERS` in `go.opentelemetry.io/otel/exporters/otlp/otlpmetric/otlpmetricgrpc` as they were rendered as a whitespace. (#4699)
- Fix improper parsing of characters such us `+`, `/` passed via `OTEL_EXPORTER_OTLP_HEADERS` and `OTEL_EXPORTER_OTLP_METRICS_HEADERS` in `go.opentelemetry.io/otel/exporters/otlp/otlpmetric/otlpmetrichttp` as they were rendered as a whitespace. (#4699)
- Fix improper parsing of characters such us `+`, `/` passed via `OTEL_EXPORTER_OTLP_HEADERS` and `OTEL_EXPORTER_OTLP_TRACES_HEADERS` in `go.opentelemetry.io/otel/exporters/otlp/otlpmetric/otlptracegrpc` as they were rendered as a whitespace. (#4699)
- Fix improper parsing of characters such us `+`, `/` passed via `OTEL_EXPORTER_OTLP_HEADERS` and `OTEL_EXPORTER_OTLP_TRACES_HEADERS` in `go.opentelemetry.io/otel/exporters/otlp/otlpmetric/otlptracehttp` as they were rendered as a whitespace. (#4699)
- In `go.opentelemetry.op/otel/exporters/prometheus`, the exporter no longer `Collect`s metrics after `Shutdown` is invoked. (#4648)
- Fix documentation for `WithCompressor` in `go.opentelemetry.io/otel/exporters/otlp/otlptrace/otlptracegrpc`. (#4695)
- Fix documentation for `WithCompressor` in `go.opentelemetry.io/otel/exporters/otlp/otlpmetric/otlpmetricgrpc`. (#4695)

## [1.19.0/0.42.0/0.0.7] 2023-09-28

This release contains the first stable release of the OpenTelemetry Go [metric SDK].
Our project stability guarantees now apply to the `go.opentelemetry.io/otel/sdk/metric` package.
See our [versioning policy](VERSIONING.md) for more information about these stability guarantees.

### Added

- Add the "Roll the dice" getting started application example in `go.opentelemetry.io/otel/example/dice`. (#4539)
- The `WithWriter` and `WithPrettyPrint` options to `go.opentelemetry.io/otel/exporters/stdout/stdoutmetric` to set a custom `io.Writer`, and allow displaying the output in human-readable JSON. (#4507)

### Changed

- Allow '/' characters in metric instrument names. (#4501)
- The exporter in `go.opentelemetry.io/otel/exporters/stdout/stdoutmetric` does not prettify its output by default anymore. (#4507)
- Upgrade `gopkg.io/yaml` from `v2` to `v3` in `go.opentelemetry.io/otel/schema`. (#4535)

### Fixed

- In `go.opentelemetry.op/otel/exporters/prometheus`, don't try to create the Prometheus metric on every `Collect` if we know the scope is invalid. (#4499)

### Removed

- Remove `"go.opentelemetry.io/otel/bridge/opencensus".NewMetricExporter`, which is replaced by `NewMetricProducer`. (#4566)

## [1.19.0-rc.1/0.42.0-rc.1] 2023-09-14

This is a release candidate for the v1.19.0/v0.42.0 release.
That release is expected to include the `v1` release of the OpenTelemetry Go metric SDK and will provide stability guarantees of that SDK.
See our [versioning policy](VERSIONING.md) for more information about these stability guarantees.

### Changed

- Allow '/' characters in metric instrument names. (#4501)

### Fixed

- In `go.opentelemetry.op/otel/exporters/prometheus`, don't try to create the prometheus metric on every `Collect` if we know the scope is invalid. (#4499)

## [1.18.0/0.41.0/0.0.6] 2023-09-12

This release drops the compatibility guarantee of [Go 1.19].

### Added

- Add `WithProducer` option in `go.opentelemetry.op/otel/exporters/prometheus` to restore the ability to register producers on the prometheus exporter's manual reader. (#4473)
- Add `IgnoreValue` option in `go.opentelemetry.io/otel/sdk/metric/metricdata/metricdatatest` to allow ignoring values when comparing metrics. (#4447)

### Changed

- Use a `TestingT` interface instead of `*testing.T` struct in `go.opentelemetry.io/otel/sdk/metric/metricdata/metricdatatest`. (#4483)

### Deprecated

- The `NewMetricExporter` in `go.opentelemetry.io/otel/bridge/opencensus` was deprecated in `v0.35.0` (#3541).
  The deprecation notice format for the function has been corrected to trigger Go documentation and build tooling. (#4470)

### Removed

- Removed the deprecated `go.opentelemetry.io/otel/exporters/jaeger` package. (#4467)
- Removed the deprecated `go.opentelemetry.io/otel/example/jaeger` package. (#4467)
- Removed the deprecated `go.opentelemetry.io/otel/sdk/metric/aggregation` package. (#4468)
- Removed the deprecated internal packages in `go.opentelemetry.io/otel/exporters/otlp` and its sub-packages. (#4469)
- Dropped guaranteed support for versions of Go less than 1.20. (#4481)

## [1.17.0/0.40.0/0.0.5] 2023-08-28

### Added

- Export the `ManualReader` struct in `go.opentelemetry.io/otel/sdk/metric`. (#4244)
- Export the `PeriodicReader` struct in `go.opentelemetry.io/otel/sdk/metric`. (#4244)
- Add support for exponential histogram aggregations.
  A histogram can be configured as an exponential histogram using a view with `"go.opentelemetry.io/otel/sdk/metric".ExponentialHistogram` as the aggregation. (#4245)
- Export the `Exporter` struct in `go.opentelemetry.io/otel/exporters/otlp/otlpmetric/otlpmetricgrpc`. (#4272)
- Export the `Exporter` struct in `go.opentelemetry.io/otel/exporters/otlp/otlpmetric/otlpmetrichttp`. (#4272)
- The exporters in `go.opentelemetry.io/otel/exporters/otlp/otlpmetric` now support the `OTEL_EXPORTER_OTLP_METRICS_TEMPORALITY_PREFERENCE` environment variable. (#4287)
- Add `WithoutCounterSuffixes` option in `go.opentelemetry.io/otel/exporters/prometheus` to disable addition of `_total` suffixes. (#4306)
- Add info and debug logging to the metric SDK in `go.opentelemetry.io/otel/sdk/metric`. (#4315)
- The `go.opentelemetry.io/otel/semconv/v1.21.0` package.
  The package contains semantic conventions from the `v1.21.0` version of the OpenTelemetry Semantic Conventions. (#4362)
- Accept 201 to 299 HTTP status as success in `go.opentelemetry.io/otel/exporters/otlp/otlpmetric/otlpmetrichttp` and `go.opentelemetry.io/otel/exporters/otlp/otlptrace/otlptracehttp`. (#4365)
- Document the `Temporality` and `Aggregation` methods of the `"go.opentelemetry.io/otel/sdk/metric".Exporter"` need to be concurrent safe. (#4381)
- Expand the set of units supported by the Prometheus exporter, and don't add unit suffixes if they are already present in `go.opentelemetry.op/otel/exporters/prometheus` (#4374)
- Move the `Aggregation` interface and its implementations from `go.opentelemetry.io/otel/sdk/metric/aggregation` to `go.opentelemetry.io/otel/sdk/metric`. (#4435)
- The exporters in `go.opentelemetry.io/otel/exporters/otlp/otlpmetric` now support the `OTEL_EXPORTER_OTLP_METRICS_DEFAULT_HISTOGRAM_AGGREGATION` environment variable. (#4437)
- Add the `NewAllowKeysFilter` and `NewDenyKeysFilter` functions to `go.opentelemetry.io/otel/attribute` to allow convenient creation of allow-keys and deny-keys filters. (#4444)
- Support Go 1.21. (#4463)

### Changed

- Starting from `v1.21.0` of semantic conventions, `go.opentelemetry.io/otel/semconv/{version}/httpconv` and `go.opentelemetry.io/otel/semconv/{version}/netconv` packages will no longer be published. (#4145)
- Log duplicate instrument conflict at a warning level instead of info in `go.opentelemetry.io/otel/sdk/metric`. (#4202)
- Return an error on the creation of new instruments in `go.opentelemetry.io/otel/sdk/metric` if their name doesn't pass regexp validation. (#4210)
- `NewManualReader` in `go.opentelemetry.io/otel/sdk/metric` returns `*ManualReader` instead of `Reader`. (#4244)
- `NewPeriodicReader` in `go.opentelemetry.io/otel/sdk/metric` returns `*PeriodicReader` instead of `Reader`. (#4244)
- Count the Collect time in the `PeriodicReader` timeout in `go.opentelemetry.io/otel/sdk/metric`. (#4221)
- The function `New` in `go.opentelemetry.io/otel/exporters/otlp/otlpmetric/otlpmetricgrpc` returns `*Exporter` instead of `"go.opentelemetry.io/otel/sdk/metric".Exporter`. (#4272)
- The function `New` in `go.opentelemetry.io/otel/exporters/otlp/otlpmetric/otlpmetrichttp` returns `*Exporter` instead of `"go.opentelemetry.io/otel/sdk/metric".Exporter`. (#4272)
- If an attribute set is omitted from an async callback, the previous value will no longer be exported in `go.opentelemetry.io/otel/sdk/metric`. (#4290)
- If an attribute set is observed multiple times in an async callback in `go.opentelemetry.io/otel/sdk/metric`, the values will be summed instead of the last observation winning. (#4289)
- Allow the explicit bucket histogram aggregation to be used for the up-down counter, observable counter, observable up-down counter, and observable gauge in the `go.opentelemetry.io/otel/sdk/metric` package. (#4332)
- Restrict `Meter`s in `go.opentelemetry.io/otel/sdk/metric` to only register and collect instruments it created. (#4333)
- `PeriodicReader.Shutdown` and `PeriodicReader.ForceFlush` in `go.opentelemetry.io/otel/sdk/metric` now apply the periodic reader's timeout to the operation if the user provided context does not contain a deadline. (#4356, #4377)
- Upgrade all use of `go.opentelemetry.io/otel/semconv` to use `v1.21.0`. (#4408)
- Increase instrument name maximum length from 63 to 255 characters in `go.opentelemetry.io/otel/sdk/metric`. (#4434)
- Add `go.opentelemetry.op/otel/sdk/metric.WithProducer` as an `Option` for `"go.opentelemetry.io/otel/sdk/metric".NewManualReader` and `"go.opentelemetry.io/otel/sdk/metric".NewPeriodicReader`. (#4346)

### Removed

- Remove `Reader.RegisterProducer` in `go.opentelemetry.io/otel/metric`.
  Use the added `WithProducer` option instead. (#4346)
- Remove `Reader.ForceFlush` in `go.opentelemetry.io/otel/metric`.
  Notice that `PeriodicReader.ForceFlush` is still available. (#4375)

### Fixed

- Correctly format log messages from the `go.opentelemetry.io/otel/exporters/zipkin` exporter. (#4143)
- Log an error for calls to `NewView` in `go.opentelemetry.io/otel/sdk/metric` that have empty criteria. (#4307)
- Fix `"go.opentelemetry.io/otel/sdk/resource".WithHostID()` to not set an empty `host.id`. (#4317)
- Use the instrument identifying fields to cache aggregators and determine duplicate instrument registrations in `go.opentelemetry.io/otel/sdk/metric`. (#4337)
- Detect duplicate instruments for case-insensitive names in `go.opentelemetry.io/otel/sdk/metric`. (#4338)
- The `ManualReader` will not panic if `AggregationSelector` returns `nil` in `go.opentelemetry.io/otel/sdk/metric`. (#4350)
- If a `Reader`'s `AggregationSelector` returns `nil` or `DefaultAggregation` the pipeline will use the default aggregation. (#4350)
- Log a suggested view that fixes instrument conflicts in `go.opentelemetry.io/otel/sdk/metric`. (#4349)
- Fix possible panic, deadlock and race condition in batch span processor in `go.opentelemetry.io/otel/sdk/trace`. (#4353)
- Improve context cancellation handling in batch span processor's `ForceFlush` in  `go.opentelemetry.io/otel/sdk/trace`. (#4369)
- Decouple `go.opentelemetry.io/otel/exporters/otlp/otlptrace/internal` from `go.opentelemetry.io/otel/exporters/otlp/internal` using gotmpl. (#4397, #3846)
- Decouple `go.opentelemetry.io/otel/exporters/otlp/otlpmetric/otlpmetricgrpc/internal` from `go.opentelemetry.io/otel/exporters/otlp/internal` and `go.opentelemetry.io/otel/exporters/otlp/otlpmetric/internal` using gotmpl. (#4404, #3846)
- Decouple `go.opentelemetry.io/otel/exporters/otlp/otlpmetric/otlpmetrichttp/internal` from `go.opentelemetry.io/otel/exporters/otlp/internal` and `go.opentelemetry.io/otel/exporters/otlp/otlpmetric/internal` using gotmpl. (#4407, #3846)
- Decouple `go.opentelemetry.io/otel/exporters/otlp/otlptrace/otlptracegrpc/internal` from `go.opentelemetry.io/otel/exporters/otlp/internal` and `go.opentelemetry.io/otel/exporters/otlp/otlptrace/internal` using gotmpl. (#4400, #3846)
- Decouple `go.opentelemetry.io/otel/exporters/otlp/otlptrace/otlptracehttp/internal` from `go.opentelemetry.io/otel/exporters/otlp/internal` and `go.opentelemetry.io/otel/exporters/otlp/otlptrace/internal` using gotmpl. (#4401, #3846)
- Do not block the metric SDK when OTLP metric exports are blocked in `go.opentelemetry.io/otel/exporters/otlp/otlpmetric/otlpmetricgrpc` and `go.opentelemetry.io/otel/exporters/otlp/otlpmetric/otlpmetrichttp`. (#3925, #4395)
- Do not append `_total` if the counter already has that suffix for the Prometheus exproter in `go.opentelemetry.io/otel/exporter/prometheus`. (#4373)
- Fix resource detection data race in `go.opentelemetry.io/otel/sdk/resource`. (#4409)
- Use the first-seen instrument name during instrument name conflicts in `go.opentelemetry.io/otel/sdk/metric`. (#4428)

### Deprecated

- The `go.opentelemetry.io/otel/exporters/jaeger` package is deprecated.
  OpenTelemetry dropped support for Jaeger exporter in July 2023.
  Use `go.opentelemetry.io/otel/exporters/otlp/otlptrace/otlptracehttp`
  or `go.opentelemetry.io/otel/exporters/otlp/otlptrace/otlptracegrpc` instead. (#4423)
- The `go.opentelemetry.io/otel/example/jaeger` package is deprecated. (#4423)
- The `go.opentelemetry.io/otel/exporters/otlp/otlpmetric/internal` package is deprecated. (#4420)
- The `go.opentelemetry.io/otel/exporters/otlp/otlpmetric/internal/oconf` package is deprecated. (#4420)
- The `go.opentelemetry.io/otel/exporters/otlp/otlpmetric/internal/otest` package is deprecated. (#4420)
- The `go.opentelemetry.io/otel/exporters/otlp/otlpmetric/internal/transform` package is deprecated. (#4420)
- The `go.opentelemetry.io/otel/exporters/otlp/internal` package is deprecated. (#4421)
- The `go.opentelemetry.io/otel/exporters/otlp/internal/envconfig` package is deprecated. (#4421)
- The `go.opentelemetry.io/otel/exporters/otlp/internal/retry` package is deprecated. (#4421)
- The `go.opentelemetry.io/otel/exporters/otlp/otlptrace/internal` package is deprecated. (#4425)
- The `go.opentelemetry.io/otel/exporters/otlp/otlptrace/internal/envconfig` package is deprecated. (#4425)
- The `go.opentelemetry.io/otel/exporters/otlp/otlptrace/internal/otlpconfig` package is deprecated. (#4425)
- The `go.opentelemetry.io/otel/exporters/otlp/otlptrace/internal/otlptracetest` package is deprecated. (#4425)
- The `go.opentelemetry.io/otel/exporters/otlp/otlptrace/internal/retry` package is deprecated. (#4425)
- The `go.opentelemetry.io/otel/sdk/metric/aggregation` package is deprecated.
  Use the aggregation types added to `go.opentelemetry.io/otel/sdk/metric` instead. (#4435)

## [1.16.0/0.39.0] 2023-05-18

This release contains the first stable release of the OpenTelemetry Go [metric API].
Our project stability guarantees now apply to the `go.opentelemetry.io/otel/metric` package.
See our [versioning policy](VERSIONING.md) for more information about these stability guarantees.

### Added

- The `go.opentelemetry.io/otel/semconv/v1.19.0` package.
  The package contains semantic conventions from the `v1.19.0` version of the OpenTelemetry specification. (#3848)
- The `go.opentelemetry.io/otel/semconv/v1.20.0` package.
  The package contains semantic conventions from the `v1.20.0` version of the OpenTelemetry specification. (#4078)
- The Exponential Histogram data types in `go.opentelemetry.io/otel/sdk/metric/metricdata`. (#4165)
- OTLP metrics exporter now supports the Exponential Histogram Data Type. (#4222)
- Fix serialization of `time.Time` zero values in `go.opentelemetry.io/otel/exporters/otlp/otlpmetric/otlpmetricgrpc` and `go.opentelemetry.io/otel/exporters/otlp/otlpmetric/otlpmetrichttp` packages. (#4271)

### Changed

- Use `strings.Cut()` instead of `string.SplitN()` for better readability and memory use. (#4049)
- `MeterProvider` returns noop meters once it has been shutdown. (#4154)

### Removed

- The deprecated `go.opentelemetry.io/otel/metric/instrument` package is removed.
  Use `go.opentelemetry.io/otel/metric` instead. (#4055)

### Fixed

- Fix build for BSD based systems in `go.opentelemetry.io/otel/sdk/resource`. (#4077)

## [1.16.0-rc.1/0.39.0-rc.1] 2023-05-03

This is a release candidate for the v1.16.0/v0.39.0 release.
That release is expected to include the `v1` release of the OpenTelemetry Go metric API and will provide stability guarantees of that API.
See our [versioning policy](VERSIONING.md) for more information about these stability guarantees.

### Added

- Support global `MeterProvider` in `go.opentelemetry.io/otel`. (#4039)
  - Use `Meter` for a `metric.Meter` from the global `metric.MeterProvider`.
  - Use `GetMeterProivder` for a global `metric.MeterProvider`.
  - Use `SetMeterProivder` to set the global `metric.MeterProvider`.

### Changed

- Move the `go.opentelemetry.io/otel/metric` module to the `stable-v1` module set.
  This stages the metric API to be released as a stable module. (#4038)

### Removed

- The `go.opentelemetry.io/otel/metric/global` package is removed.
  Use `go.opentelemetry.io/otel` instead. (#4039)

## [1.15.1/0.38.1] 2023-05-02

### Fixed

- Remove unused imports from `sdk/resource/host_id_bsd.go` which caused build failures. (#4040, #4041)

## [1.15.0/0.38.0] 2023-04-27

### Added

- The `go.opentelemetry.io/otel/metric/embedded` package. (#3916)
- The `Version` function to `go.opentelemetry.io/otel/sdk` to return the SDK version. (#3949)
- Add a `WithNamespace` option to `go.opentelemetry.io/otel/exporters/prometheus` to allow users to prefix metrics with a namespace. (#3970)
- The following configuration types were added to `go.opentelemetry.io/otel/metric/instrument` to be used in the configuration of measurement methods. (#3971)
  - The `AddConfig` used to hold configuration for addition measurements
    - `NewAddConfig` used to create a new `AddConfig`
    - `AddOption` used to configure an `AddConfig`
  - The `RecordConfig` used to hold configuration for recorded measurements
    - `NewRecordConfig` used to create a new `RecordConfig`
    - `RecordOption` used to configure a `RecordConfig`
  - The `ObserveConfig` used to hold configuration for observed measurements
    - `NewObserveConfig` used to create a new `ObserveConfig`
    - `ObserveOption` used to configure an `ObserveConfig`
- `WithAttributeSet` and `WithAttributes` are added to `go.opentelemetry.io/otel/metric/instrument`.
  They return an option used during a measurement that defines the attribute Set associated with the measurement. (#3971)
- The `Version` function to `go.opentelemetry.io/otel/exporters/otlp/otlpmetric` to return the OTLP metrics client version. (#3956)
- The `Version` function to `go.opentelemetry.io/otel/exporters/otlp/otlptrace` to return the OTLP trace client version. (#3956)

### Changed

- The `Extrema` in `go.opentelemetry.io/otel/sdk/metric/metricdata` is redefined with a generic argument of `[N int64 | float64]`. (#3870)
- Update all exported interfaces from `go.opentelemetry.io/otel/metric` to embed their corresponding interface from `go.opentelemetry.io/otel/metric/embedded`.
  This adds an implementation requirement to set the interface default behavior for unimplemented methods. (#3916)
- Move No-Op implementation from `go.opentelemetry.io/otel/metric` into its own package `go.opentelemetry.io/otel/metric/noop`. (#3941)
  - `metric.NewNoopMeterProvider` is replaced with `noop.NewMeterProvider`
- Add all the methods from `"go.opentelemetry.io/otel/trace".SpanContext` to `bridgeSpanContext` by embedding `otel.SpanContext` in `bridgeSpanContext`. (#3966)
- Wrap `UploadMetrics` error in `go.opentelemetry.io/otel/exporters/otlp/otlpmetric/` to improve error message when encountering generic grpc errors. (#3974)
- The measurement methods for all instruments in `go.opentelemetry.io/otel/metric/instrument` accept an option instead of the variadic `"go.opentelemetry.io/otel/attribute".KeyValue`. (#3971)
  - The `Int64Counter.Add` method now accepts `...AddOption`
  - The `Float64Counter.Add` method now accepts `...AddOption`
  - The `Int64UpDownCounter.Add` method now accepts `...AddOption`
  - The `Float64UpDownCounter.Add` method now accepts `...AddOption`
  - The `Int64Histogram.Record` method now accepts `...RecordOption`
  - The `Float64Histogram.Record` method now accepts `...RecordOption`
  - The `Int64Observer.Observe` method now accepts `...ObserveOption`
  - The `Float64Observer.Observe` method now accepts `...ObserveOption`
- The `Observer` methods in `go.opentelemetry.io/otel/metric` accept an option instead of the variadic `"go.opentelemetry.io/otel/attribute".KeyValue`. (#3971)
  - The `Observer.ObserveInt64` method now accepts `...ObserveOption`
  - The `Observer.ObserveFloat64` method now accepts `...ObserveOption`
- Move global metric back to `go.opentelemetry.io/otel/metric/global` from `go.opentelemetry.io/otel`. (#3986)

### Fixed

- `TracerProvider` allows calling `Tracer()` while it's shutting down.
  It used to deadlock. (#3924)
- Use the SDK version for the Telemetry SDK resource detector in `go.opentelemetry.io/otel/sdk/resource`. (#3949)
- Fix a data race in `SpanProcessor` returned by `NewSimpleSpanProcessor` in `go.opentelemetry.io/otel/sdk/trace`. (#3951)
- Automatically figure out the default aggregation with `aggregation.Default`. (#3967)

### Deprecated

- The `go.opentelemetry.io/otel/metric/instrument` package is deprecated.
  Use the equivalent types added to `go.opentelemetry.io/otel/metric` instead. (#4018)

## [1.15.0-rc.2/0.38.0-rc.2] 2023-03-23

This is a release candidate for the v1.15.0/v0.38.0 release.
That release will include the `v1` release of the OpenTelemetry Go metric API and will provide stability guarantees of that API.
See our [versioning policy](VERSIONING.md) for more information about these stability guarantees.

### Added

- The `WithHostID` option to `go.opentelemetry.io/otel/sdk/resource`. (#3812)
- The `WithoutTimestamps` option to `go.opentelemetry.io/otel/exporters/stdout/stdoutmetric` to sets all timestamps to zero. (#3828)
- The new `Exemplar` type is added to `go.opentelemetry.io/otel/sdk/metric/metricdata`.
  Both the `DataPoint` and `HistogramDataPoint` types from that package have a new field of `Exemplars` containing the sampled exemplars for their timeseries. (#3849)
- Configuration for each metric instrument in `go.opentelemetry.io/otel/sdk/metric/instrument`. (#3895)
- The internal logging introduces a warning level verbosity equal to `V(1)`. (#3900)
- Added a log message warning about usage of `SimpleSpanProcessor` in production environments. (#3854)

### Changed

- Optimize memory allocation when creation a new `Set` using `NewSet` or `NewSetWithFiltered` in `go.opentelemetry.io/otel/attribute`. (#3832)
- Optimize memory allocation when creation new metric instruments in `go.opentelemetry.io/otel/sdk/metric`. (#3832)
- Avoid creating new objects on all calls to `WithDeferredSetup` and `SkipContextSetup` in OpenTracing bridge. (#3833)
- The `New` and `Detect` functions from `go.opentelemetry.io/otel/sdk/resource` return errors that wrap underlying errors instead of just containing the underlying error strings. (#3844)
- Both the `Histogram` and `HistogramDataPoint` are redefined with a generic argument of `[N int64 | float64]` in `go.opentelemetry.io/otel/sdk/metric/metricdata`. (#3849)
- The metric `Export` interface from `go.opentelemetry.io/otel/sdk/metric` accepts a `*ResourceMetrics` instead of `ResourceMetrics`. (#3853)
- Rename `Asynchronous` to `Observable` in `go.opentelemetry.io/otel/metric/instrument`. (#3892)
- Rename `Int64ObserverOption` to `Int64ObservableOption` in `go.opentelemetry.io/otel/metric/instrument`. (#3895)
- Rename `Float64ObserverOption` to `Float64ObservableOption` in `go.opentelemetry.io/otel/metric/instrument`. (#3895)
- The internal logging changes the verbosity level of info to `V(4)`, the verbosity level of debug to `V(8)`. (#3900)

### Fixed

- `TracerProvider` consistently doesn't allow to register a `SpanProcessor` after shutdown. (#3845)

### Removed

- The deprecated `go.opentelemetry.io/otel/metric/global` package is removed. (#3829)
- The unneeded `Synchronous` interface in `go.opentelemetry.io/otel/metric/instrument` was removed. (#3892)
- The `Float64ObserverConfig` and `NewFloat64ObserverConfig` in `go.opentelemetry.io/otel/sdk/metric/instrument`.
  Use the added `float64` instrument configuration instead. (#3895)
- The `Int64ObserverConfig` and `NewInt64ObserverConfig` in `go.opentelemetry.io/otel/sdk/metric/instrument`.
  Use the added `int64` instrument configuration instead. (#3895)
- The `NewNoopMeter` function in `go.opentelemetry.io/otel/metric`, use `NewMeterProvider().Meter("")` instead. (#3893)

## [1.15.0-rc.1/0.38.0-rc.1] 2023-03-01

This is a release candidate for the v1.15.0/v0.38.0 release.
That release will include the `v1` release of the OpenTelemetry Go metric API and will provide stability guarantees of that API.
See our [versioning policy](VERSIONING.md) for more information about these stability guarantees.

This release drops the compatibility guarantee of [Go 1.18].

### Added

- Support global `MeterProvider` in `go.opentelemetry.io/otel`. (#3818)
  - Use `Meter` for a `metric.Meter` from the global `metric.MeterProvider`.
  - Use `GetMeterProivder` for a global `metric.MeterProvider`.
  - Use `SetMeterProivder` to set the global `metric.MeterProvider`.

### Changed

- Dropped compatibility testing for [Go 1.18].
  The project no longer guarantees support for this version of Go. (#3813)

### Fixed

- Handle empty environment variable as it they were not set. (#3764)
- Clarify the `httpconv` and `netconv` packages in `go.opentelemetry.io/otel/semconv/*` provide tracing semantic conventions. (#3823)
- Fix race conditions in `go.opentelemetry.io/otel/exporters/metric/prometheus` that could cause a panic. (#3899)
- Fix sending nil `scopeInfo` to metrics channel in `go.opentelemetry.io/otel/exporters/metric/prometheus` that could cause a panic in `github.com/prometheus/client_golang/prometheus`. (#3899)

### Deprecated

- The `go.opentelemetry.io/otel/metric/global` package is deprecated.
  Use `go.opentelemetry.io/otel` instead. (#3818)

### Removed

- The deprecated `go.opentelemetry.io/otel/metric/unit` package is removed. (#3814)

## [1.14.0/0.37.0/0.0.4] 2023-02-27

This release is the last to support [Go 1.18].
The next release will require at least [Go 1.19].

### Added

- The `event` type semantic conventions are added to `go.opentelemetry.io/otel/semconv/v1.17.0`. (#3697)
- Support [Go 1.20]. (#3693)
- The `go.opentelemetry.io/otel/semconv/v1.18.0` package.
  The package contains semantic conventions from the `v1.18.0` version of the OpenTelemetry specification. (#3719)
  - The following `const` renames from `go.opentelemetry.io/otel/semconv/v1.17.0` are included:
    - `OtelScopeNameKey` -> `OTelScopeNameKey`
    - `OtelScopeVersionKey` -> `OTelScopeVersionKey`
    - `OtelLibraryNameKey` -> `OTelLibraryNameKey`
    - `OtelLibraryVersionKey` -> `OTelLibraryVersionKey`
    - `OtelStatusCodeKey` -> `OTelStatusCodeKey`
    - `OtelStatusDescriptionKey` -> `OTelStatusDescriptionKey`
    - `OtelStatusCodeOk` -> `OTelStatusCodeOk`
    - `OtelStatusCodeError` -> `OTelStatusCodeError`
  - The following `func` renames from `go.opentelemetry.io/otel/semconv/v1.17.0` are included:
    - `OtelScopeName` -> `OTelScopeName`
    - `OtelScopeVersion` -> `OTelScopeVersion`
    - `OtelLibraryName` -> `OTelLibraryName`
    - `OtelLibraryVersion` -> `OTelLibraryVersion`
    - `OtelStatusDescription` -> `OTelStatusDescription`
- A `IsSampled` method is added to the `SpanContext` implementation in `go.opentelemetry.io/otel/bridge/opentracing` to expose the span sampled state.
  See the [README](./bridge/opentracing/README.md) for more information. (#3570)
- The `WithInstrumentationAttributes` option to `go.opentelemetry.io/otel/metric`. (#3738)
- The `WithInstrumentationAttributes` option to `go.opentelemetry.io/otel/trace`. (#3739)
- The following environment variables are supported by the periodic `Reader` in `go.opentelemetry.io/otel/sdk/metric`. (#3763)
  - `OTEL_METRIC_EXPORT_INTERVAL` sets the time between collections and exports.
  - `OTEL_METRIC_EXPORT_TIMEOUT` sets the timeout an export is attempted.

### Changed

- Fall-back to `TextMapCarrier` when it's not `HttpHeader`s in `go.opentelemetry.io/otel/bridge/opentracing`. (#3679)
- The `Collect` method of the `"go.opentelemetry.io/otel/sdk/metric".Reader` interface is updated to accept the `metricdata.ResourceMetrics` value the collection will be made into.
  This change is made to enable memory reuse by SDK users. (#3732)
- The `WithUnit` option in `go.opentelemetry.io/otel/sdk/metric/instrument` is updated to accept a `string` for the unit value. (#3776)

### Fixed

- Ensure `go.opentelemetry.io/otel` does not use generics. (#3723, #3725)
- Multi-reader `MeterProvider`s now export metrics for all readers, instead of just the first reader. (#3720, #3724)
- Remove use of deprecated `"math/rand".Seed` in `go.opentelemetry.io/otel/example/prometheus`. (#3733)
- Do not silently drop unknown schema data with `Parse` in  `go.opentelemetry.io/otel/schema/v1.1`. (#3743)
- Data race issue in OTLP exporter retry mechanism. (#3755, #3756)
- Wrapping empty errors when exporting in `go.opentelemetry.io/otel/sdk/metric`. (#3698, #3772)
- Incorrect "all" and "resource" definition for schema files in `go.opentelemetry.io/otel/schema/v1.1`. (#3777)

### Deprecated

- The `go.opentelemetry.io/otel/metric/unit` package is deprecated.
  Use the equivalent unit string instead. (#3776)
  - Use `"1"` instead of `unit.Dimensionless`
  - Use `"By"` instead of `unit.Bytes`
  - Use `"ms"` instead of `unit.Milliseconds`

## [1.13.0/0.36.0] 2023-02-07

### Added

- Attribute `KeyValue` creations functions to `go.opentelemetry.io/otel/semconv/v1.17.0` for all non-enum semantic conventions.
  These functions ensure semantic convention type correctness. (#3675)

### Fixed

- Removed the `http.target` attribute from being added by `ServerRequest` in the following packages. (#3687)
  - `go.opentelemetry.io/otel/semconv/v1.13.0/httpconv`
  - `go.opentelemetry.io/otel/semconv/v1.14.0/httpconv`
  - `go.opentelemetry.io/otel/semconv/v1.15.0/httpconv`
  - `go.opentelemetry.io/otel/semconv/v1.16.0/httpconv`
  - `go.opentelemetry.io/otel/semconv/v1.17.0/httpconv`

### Removed

- The deprecated `go.opentelemetry.io/otel/metric/instrument/asyncfloat64` package is removed. (#3631)
- The deprecated `go.opentelemetry.io/otel/metric/instrument/asyncint64` package is removed. (#3631)
- The deprecated `go.opentelemetry.io/otel/metric/instrument/syncfloat64` package is removed. (#3631)
- The deprecated `go.opentelemetry.io/otel/metric/instrument/syncint64` package is removed. (#3631)

## [1.12.0/0.35.0] 2023-01-28

### Added

- The `WithInt64Callback` option to `go.opentelemetry.io/otel/metric/instrument`.
  This options is used to configure `int64` Observer callbacks during their creation. (#3507)
- The `WithFloat64Callback` option to `go.opentelemetry.io/otel/metric/instrument`.
  This options is used to configure `float64` Observer callbacks during their creation. (#3507)
- The `Producer` interface and `Reader.RegisterProducer(Producer)` to `go.opentelemetry.io/otel/sdk/metric`.
  These additions are used to enable external metric Producers. (#3524)
- The `Callback` function type to `go.opentelemetry.io/otel/metric`.
  This new named function type is registered with a `Meter`. (#3564)
- The `go.opentelemetry.io/otel/semconv/v1.13.0` package.
  The package contains semantic conventions from the `v1.13.0` version of the OpenTelemetry specification. (#3499)
  - The `EndUserAttributesFromHTTPRequest` function in `go.opentelemetry.io/otel/semconv/v1.12.0` is merged into `ClientRequest` and `ServerRequest` in `go.opentelemetry.io/otel/semconv/v1.13.0/httpconv`.
  - The `HTTPAttributesFromHTTPStatusCode` function in `go.opentelemetry.io/otel/semconv/v1.12.0` is merged into `ClientResponse` in `go.opentelemetry.io/otel/semconv/v1.13.0/httpconv`.
  - The `HTTPClientAttributesFromHTTPRequest` function in `go.opentelemetry.io/otel/semconv/v1.12.0` is replaced by `ClientRequest` in `go.opentelemetry.io/otel/semconv/v1.13.0/httpconv`.
  - The `HTTPServerAttributesFromHTTPRequest` function in `go.opentelemetry.io/otel/semconv/v1.12.0` is replaced by `ServerRequest` in `go.opentelemetry.io/otel/semconv/v1.13.0/httpconv`.
  - The `HTTPServerMetricAttributesFromHTTPRequest` function in `go.opentelemetry.io/otel/semconv/v1.12.0` is replaced by `ServerRequest` in `go.opentelemetry.io/otel/semconv/v1.13.0/httpconv`.
  - The `NetAttributesFromHTTPRequest` function in `go.opentelemetry.io/otel/semconv/v1.12.0` is split into `Transport` in `go.opentelemetry.io/otel/semconv/v1.13.0/netconv` and `ClientRequest` or `ServerRequest` in `go.opentelemetry.io/otel/semconv/v1.13.0/httpconv`.
  - The `SpanStatusFromHTTPStatusCode` function in `go.opentelemetry.io/otel/semconv/v1.12.0` is replaced by `ClientStatus` in `go.opentelemetry.io/otel/semconv/v1.13.0/httpconv`.
  - The `SpanStatusFromHTTPStatusCodeAndSpanKind` function in `go.opentelemetry.io/otel/semconv/v1.12.0` is split into `ClientStatus` and `ServerStatus` in `go.opentelemetry.io/otel/semconv/v1.13.0/httpconv`.
  - The `Client` function is included in `go.opentelemetry.io/otel/semconv/v1.13.0/netconv` to generate attributes for a `net.Conn`.
  - The `Server` function is included in `go.opentelemetry.io/otel/semconv/v1.13.0/netconv` to generate attributes for a `net.Listener`.
- The `go.opentelemetry.io/otel/semconv/v1.14.0` package.
  The package contains semantic conventions from the `v1.14.0` version of the OpenTelemetry specification. (#3566)
- The `go.opentelemetry.io/otel/semconv/v1.15.0` package.
  The package contains semantic conventions from the `v1.15.0` version of the OpenTelemetry specification. (#3578)
- The `go.opentelemetry.io/otel/semconv/v1.16.0` package.
  The package contains semantic conventions from the `v1.16.0` version of the OpenTelemetry specification. (#3579)
- Metric instruments to `go.opentelemetry.io/otel/metric/instrument`.
  These instruments are use as replacements of the deprecated `go.opentelemetry.io/otel/metric/instrument/{asyncfloat64,asyncint64,syncfloat64,syncint64}` packages.(#3575, #3586)
  - `Float64ObservableCounter` replaces the `asyncfloat64.Counter`
  - `Float64ObservableUpDownCounter` replaces the `asyncfloat64.UpDownCounter`
  - `Float64ObservableGauge` replaces the `asyncfloat64.Gauge`
  - `Int64ObservableCounter` replaces the `asyncint64.Counter`
  - `Int64ObservableUpDownCounter` replaces the `asyncint64.UpDownCounter`
  - `Int64ObservableGauge` replaces the `asyncint64.Gauge`
  - `Float64Counter` replaces the `syncfloat64.Counter`
  - `Float64UpDownCounter` replaces the `syncfloat64.UpDownCounter`
  - `Float64Histogram` replaces the `syncfloat64.Histogram`
  - `Int64Counter` replaces the `syncint64.Counter`
  - `Int64UpDownCounter` replaces the `syncint64.UpDownCounter`
  - `Int64Histogram` replaces the `syncint64.Histogram`
- `NewTracerProvider` to `go.opentelemetry.io/otel/bridge/opentracing`.
  This is used to create `WrapperTracer` instances from a `TracerProvider`. (#3116)
- The `Extrema` type to `go.opentelemetry.io/otel/sdk/metric/metricdata`.
  This type is used to represent min/max values and still be able to distinguish unset and zero values. (#3487)
- The `go.opentelemetry.io/otel/semconv/v1.17.0` package.
  The package contains semantic conventions from the `v1.17.0` version of the OpenTelemetry specification. (#3599)

### Changed

- Jaeger and Zipkin exporter use `github.com/go-logr/logr` as the logging interface, and add the `WithLogr` option. (#3497, #3500)
- Instrument configuration in `go.opentelemetry.io/otel/metric/instrument` is split into specific options and configuration based on the instrument type. (#3507)
  - Use the added `Int64Option` type to configure instruments from `go.opentelemetry.io/otel/metric/instrument/syncint64`.
  - Use the added `Float64Option` type to configure instruments from `go.opentelemetry.io/otel/metric/instrument/syncfloat64`.
  - Use the added `Int64ObserverOption` type to configure instruments from `go.opentelemetry.io/otel/metric/instrument/asyncint64`.
  - Use the added `Float64ObserverOption` type to configure instruments from `go.opentelemetry.io/otel/metric/instrument/asyncfloat64`.
- Return a `Registration` from the `RegisterCallback` method of a `Meter` in the `go.opentelemetry.io/otel/metric` package.
  This `Registration` can be used to unregister callbacks. (#3522)
- Global error handler uses an atomic value instead of a mutex. (#3543)
- Add `NewMetricProducer` to `go.opentelemetry.io/otel/bridge/opencensus`, which can be used to pass OpenCensus metrics to an OpenTelemetry Reader. (#3541)
- Global logger uses an atomic value instead of a mutex. (#3545)
- The `Shutdown` method of the `"go.opentelemetry.io/otel/sdk/trace".TracerProvider` releases all computational resources when called the first time. (#3551)
- The `Sampler` returned from `TraceIDRatioBased` `go.opentelemetry.io/otel/sdk/trace` now uses the rightmost bits for sampling decisions.
  This fixes random sampling when using ID generators like `xray.IDGenerator` and increasing parity with other language implementations. (#3557)
- Errors from `go.opentelemetry.io/otel/exporters/otlp/otlptrace` exporters are wrapped in errors identifying their signal name.
  Existing users of the exporters attempting to identify specific errors will need to use `errors.Unwrap()` to get the underlying error. (#3516)
- Exporters from `go.opentelemetry.io/otel/exporters/otlp` will print the final retryable error message when attempts to retry time out. (#3514)
- The instrument kind names in `go.opentelemetry.io/otel/sdk/metric` are updated to match the API. (#3562)
  - `InstrumentKindSyncCounter` is renamed to `InstrumentKindCounter`
  - `InstrumentKindSyncUpDownCounter` is renamed to `InstrumentKindUpDownCounter`
  - `InstrumentKindSyncHistogram` is renamed to `InstrumentKindHistogram`
  - `InstrumentKindAsyncCounter` is renamed to `InstrumentKindObservableCounter`
  - `InstrumentKindAsyncUpDownCounter` is renamed to `InstrumentKindObservableUpDownCounter`
  - `InstrumentKindAsyncGauge` is renamed to `InstrumentKindObservableGauge`
- The `RegisterCallback` method of the `Meter` in `go.opentelemetry.io/otel/metric` changed.
  - The named `Callback` replaces the inline function parameter. (#3564)
  - `Callback` is required to return an error. (#3576)
  - `Callback` accepts the added `Observer` parameter added.
    This new parameter is used by `Callback` implementations to observe values for asynchronous instruments instead of calling the `Observe` method of the instrument directly. (#3584)
  - The slice of `instrument.Asynchronous` is now passed as a variadic argument. (#3587)
- The exporter from `go.opentelemetry.io/otel/exporters/zipkin` is updated to use the `v1.16.0` version of semantic conventions.
  This means it no longer uses the removed `net.peer.ip` or `http.host` attributes to determine the remote endpoint.
  Instead it uses the `net.sock.peer` attributes. (#3581)
- The `Min` and `Max` fields of the `HistogramDataPoint` in `go.opentelemetry.io/otel/sdk/metric/metricdata` are now defined with the added `Extrema` type instead of a `*float64`. (#3487)

### Fixed

- Asynchronous instruments that use sum aggregators and attribute filters correctly add values from equivalent attribute sets that have been filtered. (#3439, #3549)
- The `RegisterCallback` method of the `Meter` from `go.opentelemetry.io/otel/sdk/metric` only registers a callback for instruments created by that meter.
  Trying to register a callback with instruments from a different meter will result in an error being returned. (#3584)

### Deprecated

- The `NewMetricExporter` in `go.opentelemetry.io/otel/bridge/opencensus` is deprecated.
  Use `NewMetricProducer` instead. (#3541)
- The `go.opentelemetry.io/otel/metric/instrument/asyncfloat64` package is deprecated.
  Use the instruments from `go.opentelemetry.io/otel/metric/instrument` instead. (#3575)
- The `go.opentelemetry.io/otel/metric/instrument/asyncint64` package is deprecated.
  Use the instruments from `go.opentelemetry.io/otel/metric/instrument` instead. (#3575)
- The `go.opentelemetry.io/otel/metric/instrument/syncfloat64` package is deprecated.
  Use the instruments from `go.opentelemetry.io/otel/metric/instrument` instead. (#3575)
- The `go.opentelemetry.io/otel/metric/instrument/syncint64` package is deprecated.
  Use the instruments from `go.opentelemetry.io/otel/metric/instrument` instead. (#3575)
- The `NewWrappedTracerProvider` in `go.opentelemetry.io/otel/bridge/opentracing` is now deprecated.
  Use `NewTracerProvider` instead. (#3116)

### Removed

- The deprecated `go.opentelemetry.io/otel/sdk/metric/view` package is removed. (#3520)
- The `InstrumentProvider` from `go.opentelemetry.io/otel/sdk/metric/asyncint64` is removed.
  Use the new creation methods of the `Meter` in `go.opentelemetry.io/otel/sdk/metric` instead. (#3530)
  - The `Counter` method is replaced by `Meter.Int64ObservableCounter`
  - The `UpDownCounter` method is replaced by `Meter.Int64ObservableUpDownCounter`
  - The `Gauge` method is replaced by `Meter.Int64ObservableGauge`
- The `InstrumentProvider` from `go.opentelemetry.io/otel/sdk/metric/asyncfloat64` is removed.
  Use the new creation methods of the `Meter` in `go.opentelemetry.io/otel/sdk/metric` instead. (#3530)
  - The `Counter` method is replaced by `Meter.Float64ObservableCounter`
  - The `UpDownCounter` method is replaced by `Meter.Float64ObservableUpDownCounter`
  - The `Gauge` method is replaced by `Meter.Float64ObservableGauge`
- The `InstrumentProvider` from `go.opentelemetry.io/otel/sdk/metric/syncint64` is removed.
  Use the new creation methods of the `Meter` in `go.opentelemetry.io/otel/sdk/metric` instead. (#3530)
  - The `Counter` method is replaced by `Meter.Int64Counter`
  - The `UpDownCounter` method is replaced by `Meter.Int64UpDownCounter`
  - The `Histogram` method is replaced by `Meter.Int64Histogram`
- The `InstrumentProvider` from `go.opentelemetry.io/otel/sdk/metric/syncfloat64` is removed.
  Use the new creation methods of the `Meter` in `go.opentelemetry.io/otel/sdk/metric` instead. (#3530)
  - The `Counter` method is replaced by `Meter.Float64Counter`
  - The `UpDownCounter` method is replaced by `Meter.Float64UpDownCounter`
  - The `Histogram` method is replaced by `Meter.Float64Histogram`

## [1.11.2/0.34.0] 2022-12-05

### Added

- The `WithView` `Option` is added to the `go.opentelemetry.io/otel/sdk/metric` package.
   This option is used to configure the view(s) a `MeterProvider` will use for all `Reader`s that are registered with it. (#3387)
- Add Instrumentation Scope and Version as info metric and label in Prometheus exporter.
  This can be disabled using the `WithoutScopeInfo()` option added to that package.(#3273, #3357)
- OTLP exporters now recognize: (#3363)
  - `OTEL_EXPORTER_OTLP_INSECURE`
  - `OTEL_EXPORTER_OTLP_TRACES_INSECURE`
  - `OTEL_EXPORTER_OTLP_METRICS_INSECURE`
  - `OTEL_EXPORTER_OTLP_CLIENT_KEY`
  - `OTEL_EXPORTER_OTLP_TRACES_CLIENT_KEY`
  - `OTEL_EXPORTER_OTLP_METRICS_CLIENT_KEY`
  - `OTEL_EXPORTER_OTLP_CLIENT_CERTIFICATE`
  - `OTEL_EXPORTER_OTLP_TRACES_CLIENT_CERTIFICATE`
  - `OTEL_EXPORTER_OTLP_METRICS_CLIENT_CERTIFICATE`
- The `View` type and related `NewView` function to create a view according to the OpenTelemetry specification are added to `go.opentelemetry.io/otel/sdk/metric`.
  These additions are replacements for the `View` type and `New` function from `go.opentelemetry.io/otel/sdk/metric/view`. (#3459)
- The `Instrument` and `InstrumentKind` type are added to `go.opentelemetry.io/otel/sdk/metric`.
  These additions are replacements for the `Instrument` and `InstrumentKind` types from `go.opentelemetry.io/otel/sdk/metric/view`. (#3459)
- The `Stream` type is added to `go.opentelemetry.io/otel/sdk/metric` to define a metric data stream a view will produce. (#3459)
- The `AssertHasAttributes` allows instrument authors to test that datapoints returned have appropriate attributes. (#3487)

### Changed

- The `"go.opentelemetry.io/otel/sdk/metric".WithReader` option no longer accepts views to associate with the `Reader`.
   Instead, views are now registered directly with the `MeterProvider` via the new `WithView` option.
   The views registered with the `MeterProvider` apply to all `Reader`s. (#3387)
- The `Temporality(view.InstrumentKind) metricdata.Temporality` and `Aggregation(view.InstrumentKind) aggregation.Aggregation` methods are added to the `"go.opentelemetry.io/otel/sdk/metric".Exporter` interface. (#3260)
- The `Temporality(view.InstrumentKind) metricdata.Temporality` and `Aggregation(view.InstrumentKind) aggregation.Aggregation` methods are added to the `"go.opentelemetry.io/otel/exporters/otlp/otlpmetric".Client` interface. (#3260)
- The `WithTemporalitySelector` and `WithAggregationSelector` `ReaderOption`s have been changed to `ManualReaderOption`s in the `go.opentelemetry.io/otel/sdk/metric` package. (#3260)
- The periodic reader in the `go.opentelemetry.io/otel/sdk/metric` package now uses the temporality and aggregation selectors from its configured exporter instead of accepting them as options. (#3260)

### Fixed

- The `go.opentelemetry.io/otel/exporters/prometheus` exporter fixes duplicated `_total` suffixes. (#3369)
- Remove comparable requirement for `Reader`s. (#3387)
- Cumulative metrics from the OpenCensus bridge (`go.opentelemetry.io/otel/bridge/opencensus`) are defined as monotonic sums, instead of non-monotonic. (#3389)
- Asynchronous counters (`Counter` and `UpDownCounter`) from the metric SDK now produce delta sums when configured with delta temporality. (#3398)
- Exported `Status` codes in the `go.opentelemetry.io/otel/exporters/zipkin` exporter are now exported as all upper case values. (#3340)
- `Aggregation`s from `go.opentelemetry.io/otel/sdk/metric` with no data are not exported. (#3394, #3436)
- Re-enabled Attribute Filters in the Metric SDK. (#3396)
- Asynchronous callbacks are only called if they are registered with at least one instrument that does not use drop aggregation. (#3408)
- Do not report empty partial-success responses in the `go.opentelemetry.io/otel/exporters/otlp` exporters. (#3438, #3432)
- Handle partial success responses in `go.opentelemetry.io/otel/exporters/otlp/otlpmetric` exporters. (#3162, #3440)
- Prevent duplicate Prometheus description, unit, and type. (#3469)
- Prevents panic when using incorrect `attribute.Value.As[Type]Slice()`. (#3489)

### Removed

- The `go.opentelemetry.io/otel/exporters/otlp/otlpmetric.Client` interface is removed. (#3486)
- The `go.opentelemetry.io/otel/exporters/otlp/otlpmetric.New` function is removed. Use the `otlpmetric[http|grpc].New` directly. (#3486)

### Deprecated

- The `go.opentelemetry.io/otel/sdk/metric/view` package is deprecated.
  Use `Instrument`, `InstrumentKind`, `View`, and `NewView` in `go.opentelemetry.io/otel/sdk/metric` instead. (#3476)

## [1.11.1/0.33.0] 2022-10-19

### Added

- The Prometheus exporter in `go.opentelemetry.io/otel/exporters/prometheus` registers with a Prometheus registerer on creation.
   By default, it will register with the default Prometheus registerer.
   A non-default registerer can be used by passing the `WithRegisterer` option. (#3239)
- Added the `WithAggregationSelector` option to the `go.opentelemetry.io/otel/exporters/prometheus` package to change the default `AggregationSelector` used. (#3341)
- The Prometheus exporter in `go.opentelemetry.io/otel/exporters/prometheus` converts the `Resource` associated with metric exports into a `target_info` metric. (#3285)

### Changed

- The `"go.opentelemetry.io/otel/exporters/prometheus".New` function is updated to return an error.
   It will return an error if the exporter fails to register with Prometheus. (#3239)

### Fixed

- The URL-encoded values from the `OTEL_RESOURCE_ATTRIBUTES` environment variable are decoded. (#2963)
- The `baggage.NewMember` function decodes the `value` parameter instead of directly using it.
   This fixes the implementation to be compliant with the W3C specification. (#3226)
- Slice attributes of the `attribute` package are now comparable based on their value, not instance. (#3108 #3252)
- The `Shutdown` and `ForceFlush` methods of the `"go.opentelemetry.io/otel/sdk/trace".TraceProvider` no longer return an error when no processor is registered. (#3268)
- The Prometheus exporter in `go.opentelemetry.io/otel/exporters/prometheus` cumulatively sums histogram buckets. (#3281)
- The sum of each histogram data point is now uniquely exported by the `go.opentelemetry.io/otel/exporters/otlpmetric` exporters. (#3284, #3293)
- Recorded values for asynchronous counters (`Counter` and `UpDownCounter`) are interpreted as exact, not incremental, sum values by the metric SDK. (#3350, #3278)
- `UpDownCounters` are now correctly output as Prometheus gauges in the `go.opentelemetry.io/otel/exporters/prometheus` exporter. (#3358)
- The Prometheus exporter in `go.opentelemetry.io/otel/exporters/prometheus` no longer describes the metrics it will send to Prometheus on startup.
   Instead the exporter is defined as an "unchecked" collector for Prometheus.
   This fixes the `reader is not registered` warning currently emitted on startup. (#3291 #3342)
- The `go.opentelemetry.io/otel/exporters/prometheus` exporter now correctly adds `_total` suffixes to counter metrics. (#3360)
- The `go.opentelemetry.io/otel/exporters/prometheus` exporter now adds a unit suffix to metric names.
   This can be disabled using the `WithoutUnits()` option added to that package. (#3352)

## [1.11.0/0.32.3] 2022-10-12

### Added

- Add default User-Agent header to OTLP exporter requests (`go.opentelemetry.io/otel/exporters/otlptrace/otlptracegrpc` and `go.opentelemetry.io/otel/exporters/otlptrace/otlptracehttp`). (#3261)

### Changed

- `span.SetStatus` has been updated such that calls that lower the status are now no-ops. (#3214)
- Upgrade `golang.org/x/sys/unix` from `v0.0.0-20210423185535-09eb48e85fd7` to `v0.0.0-20220919091848-fb04ddd9f9c8`.
  This addresses [GO-2022-0493](https://pkg.go.dev/vuln/GO-2022-0493). (#3235)

## [0.32.2] Metric SDK (Alpha) - 2022-10-11

### Added

- Added an example of using metric views to customize instruments. (#3177)
- Add default User-Agent header to OTLP exporter requests (`go.opentelemetry.io/otel/exporters/otlpmetric/otlpmetricgrpc` and `go.opentelemetry.io/otel/exporters/otlpmetric/otlpmetrichttp`). (#3261)

### Changed

- Flush pending measurements with the `PeriodicReader` in the `go.opentelemetry.io/otel/sdk/metric` when `ForceFlush` or `Shutdown` are called. (#3220)
- Update histogram default bounds to match the requirements of the latest specification. (#3222)
- Encode the HTTP status code in the OpenTracing bridge (`go.opentelemetry.io/otel/bridge/opentracing`) as an integer.  (#3265)

### Fixed

- Use default view if instrument does not match any registered view of a reader. (#3224, #3237)
- Return the same instrument every time a user makes the exact same instrument creation call. (#3229, #3251)
- Return the existing instrument when a view transforms a creation call to match an existing instrument. (#3240, #3251)
- Log a warning when a conflicting instrument (e.g. description, unit, data-type) is created instead of returning an error. (#3251)
- The OpenCensus bridge no longer sends empty batches of metrics. (#3263)

## [0.32.1] Metric SDK (Alpha) - 2022-09-22

### Changed

- The Prometheus exporter sanitizes OpenTelemetry instrument names when exporting.
   Invalid characters are replaced with `_`. (#3212)

### Added

- The metric portion of the OpenCensus bridge (`go.opentelemetry.io/otel/bridge/opencensus`) has been reintroduced. (#3192)
- The OpenCensus bridge example (`go.opentelemetry.io/otel/example/opencensus`) has been reintroduced. (#3206)

### Fixed

- Updated go.mods to point to valid versions of the sdk. (#3216)
- Set the `MeterProvider` resource on all exported metric data. (#3218)

## [0.32.0] Revised Metric SDK (Alpha) - 2022-09-18

### Changed

- The metric SDK in `go.opentelemetry.io/otel/sdk/metric` is completely refactored to comply with the OpenTelemetry specification.
  Please see the package documentation for how the new SDK is initialized and configured. (#3175)
- Update the minimum supported go version to go1.18. Removes support for go1.17 (#3179)

### Removed

- The metric portion of the OpenCensus bridge (`go.opentelemetry.io/otel/bridge/opencensus`) has been removed.
  A new bridge compliant with the revised metric SDK will be added back in a future release. (#3175)
- The `go.opentelemetry.io/otel/sdk/metric/aggregator/aggregatortest` package is removed, see the new metric SDK. (#3175)
- The `go.opentelemetry.io/otel/sdk/metric/aggregator/histogram` package is removed, see the new metric SDK. (#3175)
- The `go.opentelemetry.io/otel/sdk/metric/aggregator/lastvalue` package is removed, see the new metric SDK. (#3175)
- The `go.opentelemetry.io/otel/sdk/metric/aggregator/sum` package is removed, see the new metric SDK. (#3175)
- The `go.opentelemetry.io/otel/sdk/metric/aggregator` package is removed, see the new metric SDK. (#3175)
- The `go.opentelemetry.io/otel/sdk/metric/controller/basic` package is removed, see the new metric SDK. (#3175)
- The `go.opentelemetry.io/otel/sdk/metric/controller/controllertest` package is removed, see the new metric SDK. (#3175)
- The `go.opentelemetry.io/otel/sdk/metric/controller/time` package is removed, see the new metric SDK. (#3175)
- The `go.opentelemetry.io/otel/sdk/metric/export/aggregation` package is removed, see the new metric SDK. (#3175)
- The `go.opentelemetry.io/otel/sdk/metric/export` package is removed, see the new metric SDK. (#3175)
- The `go.opentelemetry.io/otel/sdk/metric/metrictest` package is removed.
  A replacement package that supports the new metric SDK will be added back in a future release. (#3175)
- The `go.opentelemetry.io/otel/sdk/metric/number` package is removed, see the new metric SDK. (#3175)
- The `go.opentelemetry.io/otel/sdk/metric/processor/basic` package is removed, see the new metric SDK. (#3175)
- The `go.opentelemetry.io/otel/sdk/metric/processor/processortest` package is removed, see the new metric SDK. (#3175)
- The `go.opentelemetry.io/otel/sdk/metric/processor/reducer` package is removed, see the new metric SDK. (#3175)
- The `go.opentelemetry.io/otel/sdk/metric/registry` package is removed, see the new metric SDK. (#3175)
- The `go.opentelemetry.io/otel/sdk/metric/sdkapi` package is removed, see the new metric SDK. (#3175)
- The `go.opentelemetry.io/otel/sdk/metric/selector/simple` package is removed, see the new metric SDK. (#3175)
- The `"go.opentelemetry.io/otel/sdk/metric".ErrUninitializedInstrument` variable was removed. (#3175)
- The `"go.opentelemetry.io/otel/sdk/metric".ErrBadInstrument` variable was removed. (#3175)
- The `"go.opentelemetry.io/otel/sdk/metric".Accumulator` type was removed, see the `MeterProvider`in the new metric SDK. (#3175)
- The `"go.opentelemetry.io/otel/sdk/metric".NewAccumulator` function was removed, see `NewMeterProvider`in the new metric SDK. (#3175)
- The deprecated `"go.opentelemetry.io/otel/sdk/metric".AtomicFieldOffsets` function was removed. (#3175)

## [1.10.0] - 2022-09-09

### Added

- Support Go 1.19. (#3077)
  Include compatibility testing and document support. (#3077)
- Support the OTLP ExportTracePartialSuccess response; these are passed to the registered error handler. (#3106)
- Upgrade go.opentelemetry.io/proto/otlp from v0.18.0 to v0.19.0 (#3107)

### Changed

- Fix misidentification of OpenTelemetry `SpanKind` in OpenTracing bridge (`go.opentelemetry.io/otel/bridge/opentracing`).  (#3096)
- Attempting to start a span with a nil `context` will no longer cause a panic. (#3110)
- All exporters will be shutdown even if one reports an error (#3091)
- Ensure valid UTF-8 when truncating over-length attribute values. (#3156)

## [1.9.0/0.0.3] - 2022-08-01

### Added

- Add support for Schema Files format 1.1.x (metric "split" transform) with the new `go.opentelemetry.io/otel/schema/v1.1` package. (#2999)
- Add the `go.opentelemetry.io/otel/semconv/v1.11.0` package.
  The package contains semantic conventions from the `v1.11.0` version of the OpenTelemetry specification. (#3009)
- Add the `go.opentelemetry.io/otel/semconv/v1.12.0` package.
  The package contains semantic conventions from the `v1.12.0` version of the OpenTelemetry specification. (#3010)
- Add the `http.method` attribute to HTTP server metric from all `go.opentelemetry.io/otel/semconv/*` packages. (#3018)

### Fixed

- Invalid warning for context setup being deferred in `go.opentelemetry.io/otel/bridge/opentracing` package. (#3029)

## [1.8.0/0.31.0] - 2022-07-08

### Added

- Add support for `opentracing.TextMap` format in the `Inject` and `Extract` methods
of the `"go.opentelemetry.io/otel/bridge/opentracing".BridgeTracer` type. (#2911)

### Changed

- The `crosslink` make target has been updated to use the `go.opentelemetry.io/build-tools/crosslink` package. (#2886)
- In the `go.opentelemetry.io/otel/sdk/instrumentation` package rename `Library` to `Scope` and alias `Library` as `Scope` (#2976)
- Move metric no-op implementation form `nonrecording` to `metric` package. (#2866)

### Removed

- Support for go1.16. Support is now only for go1.17 and go1.18 (#2917)

### Deprecated

- The `Library` struct in the `go.opentelemetry.io/otel/sdk/instrumentation` package is deprecated.
  Use the equivalent `Scope` struct instead. (#2977)
- The `ReadOnlySpan.InstrumentationLibrary` method from the `go.opentelemetry.io/otel/sdk/trace` package is deprecated.
  Use the equivalent `ReadOnlySpan.InstrumentationScope` method instead. (#2977)

## [1.7.0/0.30.0] - 2022-04-28

### Added

- Add the `go.opentelemetry.io/otel/semconv/v1.8.0` package.
  The package contains semantic conventions from the `v1.8.0` version of the OpenTelemetry specification. (#2763)
- Add the `go.opentelemetry.io/otel/semconv/v1.9.0` package.
  The package contains semantic conventions from the `v1.9.0` version of the OpenTelemetry specification. (#2792)
- Add the `go.opentelemetry.io/otel/semconv/v1.10.0` package.
  The package contains semantic conventions from the `v1.10.0` version of the OpenTelemetry specification. (#2842)
- Added an in-memory exporter to metrictest to aid testing with a full SDK. (#2776)

### Fixed

- Globally delegated instruments are unwrapped before delegating asynchronous callbacks. (#2784)
- Remove import of `testing` package in non-tests builds of the `go.opentelemetry.io/otel` package. (#2786)

### Changed

- The `WithLabelEncoder` option from the `go.opentelemetry.io/otel/exporters/stdout/stdoutmetric` package is renamed to `WithAttributeEncoder`. (#2790)
- The `LabelFilterSelector` interface from `go.opentelemetry.io/otel/sdk/metric/processor/reducer` is renamed to `AttributeFilterSelector`.
  The method included in the renamed interface also changed from `LabelFilterFor` to `AttributeFilterFor`. (#2790)
- The `Metadata.Labels` method from the `go.opentelemetry.io/otel/sdk/metric/export` package is renamed to `Metadata.Attributes`.
  Consequentially, the `Record` type from the same package also has had the embedded method renamed. (#2790)

### Deprecated

- The `Iterator.Label` method in the `go.opentelemetry.io/otel/attribute` package is deprecated.
  Use the equivalent `Iterator.Attribute` method instead. (#2790)
- The `Iterator.IndexedLabel` method in the `go.opentelemetry.io/otel/attribute` package is deprecated.
  Use the equivalent `Iterator.IndexedAttribute` method instead. (#2790)
- The `MergeIterator.Label` method in the `go.opentelemetry.io/otel/attribute` package is deprecated.
  Use the equivalent `MergeIterator.Attribute` method instead. (#2790)

### Removed

- Removed the `Batch` type from the `go.opentelemetry.io/otel/sdk/metric/metrictest` package. (#2864)
- Removed the `Measurement` type from the `go.opentelemetry.io/otel/sdk/metric/metrictest` package. (#2864)

## [0.29.0] - 2022-04-11

### Added

- The metrics global package was added back into several test files. (#2764)
- The `Meter` function is added back to the `go.opentelemetry.io/otel/metric/global` package.
  This function is a convenience function equivalent to calling `global.MeterProvider().Meter(...)`. (#2750)

### Removed

- Removed module the `go.opentelemetry.io/otel/sdk/export/metric`.
  Use the `go.opentelemetry.io/otel/sdk/metric` module instead. (#2720)

### Changed

- Don't panic anymore when setting a global MeterProvider to itself. (#2749)
- Upgrade `go.opentelemetry.io/proto/otlp` in `go.opentelemetry.io/otel/exporters/otlp/otlpmetric` from `v0.12.1` to `v0.15.0`.
  This replaces the use of the now deprecated `InstrumentationLibrary` and `InstrumentationLibraryMetrics` types and fields in the proto library with the equivalent `InstrumentationScope` and `ScopeMetrics`. (#2748)

## [1.6.3] - 2022-04-07

### Fixed

- Allow non-comparable global `MeterProvider`, `TracerProvider`, and `TextMapPropagator` types to be set. (#2772, #2773)

## [1.6.2] - 2022-04-06

### Changed

- Don't panic anymore when setting a global TracerProvider or TextMapPropagator to itself. (#2749)
- Upgrade `go.opentelemetry.io/proto/otlp` in `go.opentelemetry.io/otel/exporters/otlp/otlptrace` from `v0.12.1` to `v0.15.0`.
  This replaces the use of the now deprecated `InstrumentationLibrary` and `InstrumentationLibrarySpans` types and fields in the proto library with the equivalent `InstrumentationScope` and `ScopeSpans`. (#2748)

## [1.6.1] - 2022-03-28

### Fixed

- The `go.opentelemetry.io/otel/schema/*` packages now use the correct schema URL for their `SchemaURL` constant.
  Instead of using `"https://opentelemetry.io/schemas/v<version>"` they now use the correct URL without a `v` prefix, `"https://opentelemetry.io/schemas/<version>"`. (#2743, #2744)

### Security

- Upgrade `go.opentelemetry.io/proto/otlp` from `v0.12.0` to `v0.12.1`.
  This includes an indirect upgrade of `github.com/grpc-ecosystem/grpc-gateway` which resolves [a vulnerability](https://nvd.nist.gov/vuln/detail/CVE-2019-11254) from `gopkg.in/yaml.v2` in version `v2.2.3`. (#2724, #2728)

## [1.6.0/0.28.0] - 2022-03-23

### ⚠️ Notice ⚠️

This update is a breaking change of the unstable Metrics API.
Code instrumented with the `go.opentelemetry.io/otel/metric` will need to be modified.

### Added

- Add metrics exponential histogram support.
  New mapping functions have been made available in `sdk/metric/aggregator/exponential/mapping` for other OpenTelemetry projects to take dependencies on. (#2502)
- Add Go 1.18 to our compatibility tests. (#2679)
- Allow configuring the Sampler with the `OTEL_TRACES_SAMPLER` and `OTEL_TRACES_SAMPLER_ARG` environment variables. (#2305, #2517)
- Add the `metric/global` for obtaining and setting the global `MeterProvider`. (#2660)

### Changed

- The metrics API has been significantly changed to match the revised OpenTelemetry specification.
  High-level changes include:

  - Synchronous and asynchronous instruments are now handled by independent `InstrumentProvider`s.
    These `InstrumentProvider`s are managed with a `Meter`.
  - Synchronous and asynchronous instruments are grouped into their own packages based on value types.
  - Asynchronous callbacks can now be registered with a `Meter`.

  Be sure to check out the metric module documentation for more information on how to use the revised API. (#2587, #2660)

### Fixed

- Fallback to general attribute limits when span specific ones are not set in the environment. (#2675, #2677)

## [1.5.0] - 2022-03-16

### Added

- Log the Exporters configuration in the TracerProviders message. (#2578)
- Added support to configure the span limits with environment variables.
  The following environment variables are supported. (#2606, #2637)
  - `OTEL_SPAN_ATTRIBUTE_VALUE_LENGTH_LIMIT`
  - `OTEL_SPAN_ATTRIBUTE_COUNT_LIMIT`
  - `OTEL_SPAN_EVENT_COUNT_LIMIT`
  - `OTEL_EVENT_ATTRIBUTE_COUNT_LIMIT`
  - `OTEL_SPAN_LINK_COUNT_LIMIT`
  - `OTEL_LINK_ATTRIBUTE_COUNT_LIMIT`

  If the provided environment variables are invalid (negative), the default values would be used.
- Rename the `gc` runtime name to `go` (#2560)
- Add resource container ID detection. (#2418)
- Add span attribute value length limit.
  The new `AttributeValueLengthLimit` field is added to the `"go.opentelemetry.io/otel/sdk/trace".SpanLimits` type to configure this limit for a `TracerProvider`.
  The default limit for this resource is "unlimited". (#2637)
- Add the `WithRawSpanLimits` option to `go.opentelemetry.io/otel/sdk/trace`.
  This option replaces the `WithSpanLimits` option.
  Zero or negative values will not be changed to the default value like `WithSpanLimits` does.
  Setting a limit to zero will effectively disable the related resource it limits and setting to a negative value will mean that resource is unlimited.
  Consequentially, limits should be constructed using `NewSpanLimits` and updated accordingly. (#2637)

### Changed

- Drop oldest tracestate `Member` when capacity is reached. (#2592)
- Add event and link drop counts to the exported data from the `oltptrace` exporter. (#2601)
- Unify path cleaning functionally in the `otlpmetric` and `otlptrace` configuration. (#2639)
- Change the debug message from the `sdk/trace.BatchSpanProcessor` to reflect the count is cumulative. (#2640)
- Introduce new internal `envconfig` package for OTLP exporters. (#2608)
- If `http.Request.Host` is empty, fall back to use `URL.Host` when populating `http.host` in the `semconv` packages. (#2661)

### Fixed

- Remove the OTLP trace exporter limit of SpanEvents when exporting. (#2616)
- Default to port `4318` instead of `4317` for the `otlpmetrichttp` and `otlptracehttp` client. (#2614, #2625)
- Unlimited span limits are now supported (negative values). (#2636, #2637)

### Deprecated

- Deprecated `"go.opentelemetry.io/otel/sdk/trace".WithSpanLimits`.
  Use `WithRawSpanLimits` instead.
  That option allows setting unlimited and zero limits, this option does not.
  This option will be kept until the next major version incremented release. (#2637)

## [1.4.1] - 2022-02-16

### Fixed

- Fix race condition in reading the dropped spans number for the `BatchSpanProcessor`. (#2615)

## [1.4.0] - 2022-02-11

### Added

- Use `OTEL_EXPORTER_ZIPKIN_ENDPOINT` environment variable to specify zipkin collector endpoint. (#2490)
- Log the configuration of `TracerProvider`s, and `Tracer`s for debugging.
  To enable use a logger with Verbosity (V level) `>=1`. (#2500)
- Added support to configure the batch span-processor with environment variables.
  The following environment variables are used. (#2515)
  - `OTEL_BSP_SCHEDULE_DELAY`
  - `OTEL_BSP_EXPORT_TIMEOUT`
  - `OTEL_BSP_MAX_QUEUE_SIZE`.
  - `OTEL_BSP_MAX_EXPORT_BATCH_SIZE`

### Changed

- Zipkin exporter exports `Resource` attributes in the `Tags` field. (#2589)

### Deprecated

- Deprecate module the `go.opentelemetry.io/otel/sdk/export/metric`.
  Use the `go.opentelemetry.io/otel/sdk/metric` module instead. (#2382)
- Deprecate `"go.opentelemetry.io/otel/sdk/metric".AtomicFieldOffsets`. (#2445)

### Fixed

- Fixed the instrument kind for noop async instruments to correctly report an implementation. (#2461)
- Fix UDP packets overflowing with Jaeger payloads. (#2489, #2512)
- Change the `otlpmetric.Client` interface's `UploadMetrics` method to accept a single `ResourceMetrics` instead of a slice of them. (#2491)
- Specify explicit buckets in Prometheus example, fixing issue where example only has `+inf` bucket. (#2419, #2493)
- W3C baggage will now decode urlescaped values. (#2529)
- Baggage members are now only validated once, when calling `NewMember` and not also when adding it to the baggage itself. (#2522)
- The order attributes are dropped from spans in the `go.opentelemetry.io/otel/sdk/trace` package when capacity is reached is fixed to be in compliance with the OpenTelemetry specification.
  Instead of dropping the least-recently-used attribute, the last added attribute is dropped.
  This drop order still only applies to attributes with unique keys not already contained in the span.
  If an attribute is added with a key already contained in the span, that attribute is updated to the new value being added. (#2576)

### Removed

- Updated `go.opentelemetry.io/proto/otlp` from `v0.11.0` to `v0.12.0`. This version removes a number of deprecated methods. (#2546)
  - [`Metric.GetIntGauge()`](https://pkg.go.dev/go.opentelemetry.io/proto/otlp@v0.11.0/metrics/v1#Metric.GetIntGauge)
  - [`Metric.GetIntHistogram()`](https://pkg.go.dev/go.opentelemetry.io/proto/otlp@v0.11.0/metrics/v1#Metric.GetIntHistogram)
  - [`Metric.GetIntSum()`](https://pkg.go.dev/go.opentelemetry.io/proto/otlp@v0.11.0/metrics/v1#Metric.GetIntSum)

## [1.3.0] - 2021-12-10

### ⚠️ Notice ⚠️

We have updated the project minimum supported Go version to 1.16

### Added

- Added an internal Logger.
  This can be used by the SDK and API to provide users with feedback of the internal state.
  To enable verbose logs configure the logger which will print V(1) logs. For debugging information configure to print V(5) logs. (#2343)
- Add the `WithRetry` `Option` and the `RetryConfig` type to the `go.opentelemetry.io/otel/exporter/otel/otlpmetric/otlpmetrichttp` package to specify retry behavior consistently. (#2425)
- Add `SpanStatusFromHTTPStatusCodeAndSpanKind` to all `semconv` packages to return a span status code similar to `SpanStatusFromHTTPStatusCode`, but exclude `4XX` HTTP errors as span errors if the span is of server kind. (#2296)

### Changed

- The `"go.opentelemetry.io/otel/exporter/otel/otlptrace/otlptracegrpc".Client` now uses the underlying gRPC `ClientConn` to handle name resolution, TCP connection establishment (with retries and backoff) and TLS handshakes, and handling errors on established connections by re-resolving the name and reconnecting. (#2329)
- The `"go.opentelemetry.io/otel/exporter/otel/otlpmetric/otlpmetricgrpc".Client` now uses the underlying gRPC `ClientConn` to handle name resolution, TCP connection establishment (with retries and backoff) and TLS handshakes, and handling errors on established connections by re-resolving the name and reconnecting. (#2425)
- The `"go.opentelemetry.io/otel/exporter/otel/otlpmetric/otlpmetricgrpc".RetrySettings` type is renamed to `RetryConfig`. (#2425)
- The `go.opentelemetry.io/otel/exporter/otel/*` gRPC exporters now default to using the host's root CA set if none are provided by the user and `WithInsecure` is not specified. (#2432)
- Change `resource.Default` to be evaluated the first time it is called, rather than on import. This allows the caller the option to update `OTEL_RESOURCE_ATTRIBUTES` first, such as with `os.Setenv`. (#2371)

### Fixed

- The `go.opentelemetry.io/otel/exporter/otel/*` exporters are updated to handle per-signal and universal endpoints according to the OpenTelemetry specification.
  Any per-signal endpoint set via an `OTEL_EXPORTER_OTLP_<signal>_ENDPOINT` environment variable is now used without modification of the path.
  When `OTEL_EXPORTER_OTLP_ENDPOINT` is set, if it contains a path, that path is used as a base path which per-signal paths are appended to. (#2433)
- Basic metric controller updated to use sync.Map to avoid blocking calls (#2381)
- The `go.opentelemetry.io/otel/exporter/jaeger` correctly sets the `otel.status_code` value to be a string of `ERROR` or `OK` instead of an integer code. (#2439, #2440)

### Deprecated

- Deprecated the `"go.opentelemetry.io/otel/exporter/otel/otlpmetric/otlpmetrichttp".WithMaxAttempts` `Option`, use the new `WithRetry` `Option` instead. (#2425)
- Deprecated the `"go.opentelemetry.io/otel/exporter/otel/otlpmetric/otlpmetrichttp".WithBackoff` `Option`, use the new `WithRetry` `Option` instead. (#2425)

### Removed

- Remove the metric Processor's ability to convert cumulative to delta aggregation temporality. (#2350)
- Remove the metric Bound Instruments interface and implementations. (#2399)
- Remove the metric MinMaxSumCount kind aggregation and the corresponding OTLP export path. (#2423)
- Metric SDK removes the "exact" aggregator for histogram instruments, as it performed a non-standard aggregation for OTLP export (creating repeated Gauge points) and worked its way into a number of confusing examples. (#2348)

## [1.2.0] - 2021-11-12

### Changed

- Metric SDK `export.ExportKind`, `export.ExportKindSelector` types have been renamed to `aggregation.Temporality` and `aggregation.TemporalitySelector` respectively to keep in line with current specification and protocol along with built-in selectors (e.g., `aggregation.CumulativeTemporalitySelector`, ...). (#2274)
- The Metric `Exporter` interface now requires a `TemporalitySelector` method instead of an `ExportKindSelector`. (#2274)
- Metrics API cleanup. The `metric/sdkapi` package has been created to relocate the API-to-SDK interface:
  - The following interface types simply moved from `metric` to `metric/sdkapi`: `Descriptor`, `MeterImpl`, `InstrumentImpl`, `SyncImpl`, `BoundSyncImpl`, `AsyncImpl`, `AsyncRunner`, `AsyncSingleRunner`, and `AsyncBatchRunner`
  - The following struct types moved and are replaced with type aliases, since they are exposed to the user: `Observation`, `Measurement`.
  - The No-op implementations of sync and async instruments are no longer exported, new functions `sdkapi.NewNoopAsyncInstrument()` and `sdkapi.NewNoopSyncInstrument()` are provided instead. (#2271)
- Update the SDK `BatchSpanProcessor` to export all queued spans when `ForceFlush` is called. (#2080, #2335)

### Added

- Add the `"go.opentelemetry.io/otel/exporters/otlp/otlpmetric/otlpmetricgrpc".WithGRPCConn` option so the exporter can reuse an existing gRPC connection. (#2002)
- Added a new `schema` module to help parse Schema Files in OTEP 0152 format. (#2267)
- Added a new `MapCarrier` to the `go.opentelemetry.io/otel/propagation` package to hold propagated cross-cutting concerns as a `map[string]string` held in memory. (#2334)

## [1.1.0] - 2021-10-27

### Added

- Add the `"go.opentelemetry.io/otel/exporters/otlp/otlptrace/otlptracegrpc".WithGRPCConn` option so the exporter can reuse an existing gRPC connection. (#2002)
- Add the `go.opentelemetry.io/otel/semconv/v1.7.0` package.
  The package contains semantic conventions from the `v1.7.0` version of the OpenTelemetry specification. (#2320)
- Add the `go.opentelemetry.io/otel/semconv/v1.6.1` package.
  The package contains semantic conventions from the `v1.6.1` version of the OpenTelemetry specification. (#2321)
- Add the `go.opentelemetry.io/otel/semconv/v1.5.0` package.
  The package contains semantic conventions from the `v1.5.0` version of the OpenTelemetry specification. (#2322)
  - When upgrading from the `semconv/v1.4.0` package note the following name changes:
    - `K8SReplicasetUIDKey` -> `K8SReplicaSetUIDKey`
    - `K8SReplicasetNameKey` -> `K8SReplicaSetNameKey`
    - `K8SStatefulsetUIDKey` -> `K8SStatefulSetUIDKey`
    - `k8SStatefulsetNameKey` -> `K8SStatefulSetNameKey`
    - `K8SDaemonsetUIDKey` -> `K8SDaemonSetUIDKey`
    - `K8SDaemonsetNameKey` -> `K8SDaemonSetNameKey`

### Changed

- Links added to a span will be dropped by the SDK if they contain an invalid span context (#2275).

### Fixed

- The `"go.opentelemetry.io/otel/semconv/v1.4.0".HTTPServerAttributesFromHTTPRequest` now correctly only sets the HTTP client IP attribute even if the connection was routed with proxies and there are multiple addresses in the `X-Forwarded-For` header. (#2282, #2284)
- The `"go.opentelemetry.io/otel/semconv/v1.4.0".NetAttributesFromHTTPRequest` function correctly handles IPv6 addresses as IP addresses and sets the correct net peer IP instead of the net peer hostname attribute. (#2283, #2285)
- The simple span processor shutdown method deterministically returns the exporter error status if it simultaneously finishes when the deadline is reached. (#2290, #2289)

## [1.0.1] - 2021-10-01

### Fixed

- json stdout exporter no longer crashes due to concurrency bug. (#2265)

## [Metrics 0.24.0] - 2021-10-01

### Changed

- NoopMeterProvider is now private and NewNoopMeterProvider must be used to obtain a noopMeterProvider. (#2237)
- The Metric SDK `Export()` function takes a new two-level reader interface for iterating over results one instrumentation library at a time. (#2197)
  - The former `"go.opentelemetry.io/otel/sdk/export/metric".CheckpointSet` is renamed `Reader`.
  - The new interface is named `"go.opentelemetry.io/otel/sdk/export/metric".InstrumentationLibraryReader`.

## [1.0.0] - 2021-09-20

This is the first stable release for the project.
This release includes an API and SDK for the tracing signal that will comply with the stability guarantees defined by the projects [versioning policy](./VERSIONING.md).

### Added

- OTLP trace exporter now sets the `SchemaURL` field in the exported telemetry if the Tracer has `WithSchemaURL` option. (#2242)

### Fixed

- Slice-valued attributes can correctly be used as map keys. (#2223)

### Removed

- Removed the `"go.opentelemetry.io/otel/exporters/zipkin".WithSDKOptions` function. (#2248)
- Removed the deprecated package `go.opentelemetry.io/otel/oteltest`. (#2234)
- Removed the deprecated package `go.opentelemetry.io/otel/bridge/opencensus/utils`. (#2233)
- Removed deprecated functions, types, and methods from `go.opentelemetry.io/otel/attribute` package.
  Use the typed functions and methods added to the package instead. (#2235)
  - The `Key.Array` method is removed.
  - The `Array` function is removed.
  - The `Any` function is removed.
  - The `ArrayValue` function is removed.
  - The `AsArray` function is removed.

## [1.0.0-RC3] - 2021-09-02

### Added

- Added `ErrorHandlerFunc` to use a function as an `"go.opentelemetry.io/otel".ErrorHandler`. (#2149)
- Added `"go.opentelemetry.io/otel/trace".WithStackTrace` option to add a stack trace when using `span.RecordError` or when panic is handled in `span.End`. (#2163)
- Added typed slice attribute types and functionality to the `go.opentelemetry.io/otel/attribute` package to replace the existing array type and functions. (#2162)
  - `BoolSlice`, `IntSlice`, `Int64Slice`, `Float64Slice`, and `StringSlice` replace the use of the `Array` function in the package.
- Added the `go.opentelemetry.io/otel/example/fib` example package.
  Included is an example application that computes Fibonacci numbers. (#2203)

### Changed

- Metric instruments have been renamed to match the (feature-frozen) metric API specification:
  - ValueRecorder becomes Histogram
  - ValueObserver becomes Gauge
  - SumObserver becomes CounterObserver
  - UpDownSumObserver becomes UpDownCounterObserver
  The API exported from this project is still considered experimental. (#2202)
- Metric SDK/API implementation type `InstrumentKind` moves into `sdkapi` sub-package. (#2091)
- The Metrics SDK export record no longer contains a Resource pointer, the SDK `"go.opentelemetry.io/otel/sdk/trace/export/metric".Exporter.Export()` function for push-based exporters now takes a single Resource argument, pull-based exporters use `"go.opentelemetry.io/otel/sdk/metric/controller/basic".Controller.Resource()`. (#2120)
- The JSON output of the `go.opentelemetry.io/otel/exporters/stdout/stdouttrace` is harmonized now such that the output is "plain" JSON objects after each other of the form `{ ... } { ... } { ... }`. Earlier the JSON objects describing a span were wrapped in a slice for each `Exporter.ExportSpans` call, like `[ { ... } ][ { ... } { ... } ]`. Outputting JSON object directly after each other is consistent with JSON loggers, and a bit easier to parse and read. (#2196)
- Update the `NewTracerConfig`, `NewSpanStartConfig`, `NewSpanEndConfig`, and `NewEventConfig` function in the `go.opentelemetry.io/otel/trace` package to return their respective configurations as structs instead of pointers to the struct. (#2212)

### Deprecated

- The `go.opentelemetry.io/otel/bridge/opencensus/utils` package is deprecated.
  All functionality from this package now exists in the `go.opentelemetry.io/otel/bridge/opencensus` package.
  The functions from that package should be used instead. (#2166)
- The `"go.opentelemetry.io/otel/attribute".Array` function and the related `ARRAY` value type is deprecated.
  Use the typed `*Slice` functions and types added to the package instead. (#2162)
- The `"go.opentelemetry.io/otel/attribute".Any` function is deprecated.
  Use the typed functions instead. (#2181)
- The `go.opentelemetry.io/otel/oteltest` package is deprecated.
  The `"go.opentelemetry.io/otel/sdk/trace/tracetest".SpanRecorder` can be registered with the default SDK (`go.opentelemetry.io/otel/sdk/trace`) as a `SpanProcessor` and used as a replacement for this deprecated package. (#2188)

### Removed

- Removed metrics test package `go.opentelemetry.io/otel/sdk/export/metric/metrictest`. (#2105)

### Fixed

- The `fromEnv` detector no longer throws an error when `OTEL_RESOURCE_ATTRIBUTES` environment variable is not set or empty. (#2138)
- Setting the global `ErrorHandler` with `"go.opentelemetry.io/otel".SetErrorHandler` multiple times is now supported. (#2160, #2140)
- The `"go.opentelemetry.io/otel/attribute".Any` function now supports `int32` values. (#2169)
- Multiple calls to `"go.opentelemetry.io/otel/sdk/metric/controller/basic".WithResource()` are handled correctly, and when no resources are provided `"go.opentelemetry.io/otel/sdk/resource".Default()` is used. (#2120)
- The `WithoutTimestamps` option for the `go.opentelemetry.io/otel/exporters/stdout/stdouttrace` exporter causes the exporter to correctly omit timestamps. (#2195)
- Fixed typos in resources.go. (#2201)

## [1.0.0-RC2] - 2021-07-26

### Added

- Added `WithOSDescription` resource configuration option to set OS (Operating System) description resource attribute (`os.description`). (#1840)
- Added `WithOS` resource configuration option to set all OS (Operating System) resource attributes at once. (#1840)
- Added the `WithRetry` option to the `go.opentelemetry.io/otel/exporters/otlp/otlptrace/otlptracehttp` package.
  This option is a replacement for the removed `WithMaxAttempts` and `WithBackoff` options. (#2095)
- Added API `LinkFromContext` to return Link which encapsulates SpanContext from provided context and also encapsulates attributes. (#2115)
- Added a new `Link` type under the SDK `otel/sdk/trace` package that counts the number of attributes that were dropped for surpassing the `AttributePerLinkCountLimit` configured in the Span's `SpanLimits`.
  This new type replaces the equal-named API `Link` type found in the `otel/trace` package for most usages within the SDK.
  For example, instances of this type are now returned by the `Links()` function of `ReadOnlySpan`s provided in places like the `OnEnd` function of `SpanProcessor` implementations. (#2118)
- Added the `SpanRecorder` type to the `go.opentelemetry.io/otel/skd/trace/tracetest` package.
  This type can be used with the default SDK as a `SpanProcessor` during testing. (#2132)

### Changed

- The `SpanModels` function is now exported from the `go.opentelemetry.io/otel/exporters/zipkin` package to convert OpenTelemetry spans into Zipkin model spans. (#2027)
- Rename the `"go.opentelemetry.io/otel/exporters/otlp/otlptrace/otlptracegrpc".RetrySettings` to `RetryConfig`. (#2095)

### Deprecated

- The `TextMapCarrier` and `TextMapPropagator` from the `go.opentelemetry.io/otel/oteltest` package and their associated creation functions (`TextMapCarrier`, `NewTextMapPropagator`) are deprecated. (#2114)
- The `Harness` type from the `go.opentelemetry.io/otel/oteltest` package and its associated creation function, `NewHarness` are deprecated and will be removed in the next release. (#2123)
- The `TraceStateFromKeyValues` function from the `go.opentelemetry.io/otel/oteltest` package is deprecated.
  Use the `trace.ParseTraceState` function instead. (#2122)

### Removed

- Removed the deprecated package `go.opentelemetry.io/otel/exporters/trace/jaeger`. (#2020)
- Removed the deprecated package `go.opentelemetry.io/otel/exporters/trace/zipkin`. (#2020)
- Removed the `"go.opentelemetry.io/otel/sdk/resource".WithBuiltinDetectors` function.
  The explicit `With*` options for every built-in detector should be used instead. (#2026 #2097)
- Removed the `WithMaxAttempts` and `WithBackoff` options from the `go.opentelemetry.io/otel/exporters/otlp/otlptrace/otlptracehttp` package.
  The retry logic of the package has been updated to match the `otlptracegrpc` package and accordingly a `WithRetry` option is added that should be used instead. (#2095)
- Removed `DroppedAttributeCount` field from `otel/trace.Link` struct. (#2118)

### Fixed

- When using WithNewRoot, don't use the parent context for making sampling decisions. (#2032)
- `oteltest.Tracer` now creates a valid `SpanContext` when using `WithNewRoot`. (#2073)
- OS type detector now sets the correct `dragonflybsd` value for DragonFly BSD. (#2092)
- The OTel span status is correctly transformed into the OTLP status in the `go.opentelemetry.io/otel/exporters/otlp/otlptrace` package.
  This fix will by default set the status to `Unset` if it is not explicitly set to `Ok` or `Error`. (#2099 #2102)
- The `Inject` method for the `"go.opentelemetry.io/otel/propagation".TraceContext` type no longer injects empty `tracestate` values. (#2108)
- Use `6831` as default Jaeger agent port instead of `6832`. (#2131)

## [Experimental Metrics v0.22.0] - 2021-07-19

### Added

- Adds HTTP support for OTLP metrics exporter. (#2022)

### Removed

- Removed the deprecated package `go.opentelemetry.io/otel/exporters/metric/prometheus`. (#2020)

## [1.0.0-RC1] / 0.21.0 - 2021-06-18

With this release we are introducing a split in module versions.  The tracing API and SDK are entering the `v1.0.0` Release Candidate phase with `v1.0.0-RC1`
while the experimental metrics API and SDK continue with `v0.x` releases at `v0.21.0`.  Modules at major version 1 or greater will not depend on modules
with major version 0.

### Added

- Adds `otlpgrpc.WithRetry`option for configuring the retry policy for transient errors on the otlp/gRPC exporter. (#1832)
  - The following status codes are defined as transient errors:
      | gRPC Status Code | Description |
      | ---------------- | ----------- |
      | 1  | Cancelled |
      | 4  | Deadline Exceeded |
      | 8  | Resource Exhausted |
      | 10 | Aborted |
      | 10 | Out of Range |
      | 14 | Unavailable |
      | 15 | Data Loss |
- Added `Status` type to the `go.opentelemetry.io/otel/sdk/trace` package to represent the status of a span. (#1874)
- Added `SpanStub` type and its associated functions to the `go.opentelemetry.io/otel/sdk/trace/tracetest` package.
  This type can be used as a testing replacement for the `SpanSnapshot` that was removed from the `go.opentelemetry.io/otel/sdk/trace` package. (#1873)
- Adds support for scheme in `OTEL_EXPORTER_OTLP_ENDPOINT` according to the spec. (#1886)
- Adds `trace.WithSchemaURL` option for configuring the tracer with a Schema URL. (#1889)
- Added an example of using OpenTelemetry Go as a trace context forwarder. (#1912)
- `ParseTraceState` is added to the `go.opentelemetry.io/otel/trace` package.
  It can be used to decode a `TraceState` from a `tracestate` header string value. (#1937)
- Added `Len` method to the `TraceState` type in the `go.opentelemetry.io/otel/trace` package.
  This method returns the number of list-members the `TraceState` holds. (#1937)
- Creates package `go.opentelemetry.io/otel/exporters/otlp/otlptrace` that defines a trace exporter that uses a `otlptrace.Client` to send data.
  Creates package `go.opentelemetry.io/otel/exporters/otlp/otlptrace/otlptracegrpc` implementing a gRPC `otlptrace.Client` and offers convenience functions, `NewExportPipeline` and `InstallNewPipeline`, to setup and install a `otlptrace.Exporter` in tracing .(#1922)
- Added `Baggage`, `Member`, and `Property` types to the `go.opentelemetry.io/otel/baggage` package along with their related functions. (#1967)
- Added `ContextWithBaggage`, `ContextWithoutBaggage`, and `FromContext` functions to the `go.opentelemetry.io/otel/baggage` package.
  These functions replace the `Set`, `Value`, `ContextWithValue`, `ContextWithoutValue`, and `ContextWithEmpty` functions from that package and directly work with the new `Baggage` type. (#1967)
- The `OTEL_SERVICE_NAME` environment variable is the preferred source for `service.name`, used by the environment resource detector if a service name is present both there and in `OTEL_RESOURCE_ATTRIBUTES`. (#1969)
- Creates package `go.opentelemetry.io/otel/exporters/otlp/otlptrace/otlptracehttp` implementing an HTTP `otlptrace.Client` and offers convenience functions, `NewExportPipeline` and `InstallNewPipeline`, to setup and install a `otlptrace.Exporter` in tracing. (#1963)
- Changes `go.opentelemetry.io/otel/sdk/resource.NewWithAttributes` to require a schema URL. The old function is still available as `resource.NewSchemaless`. This is a breaking change. (#1938)
- Several builtin resource detectors now correctly populate the schema URL. (#1938)
- Creates package `go.opentelemetry.io/otel/exporters/otlp/otlpmetric` that defines a metrics exporter that uses a `otlpmetric.Client` to send data.
- Creates package `go.opentelemetry.io/otel/exporters/otlp/otlpmetric/otlpmetricgrpc` implementing a gRPC `otlpmetric.Client` and offers convenience functions, `New` and `NewUnstarted`, to create an `otlpmetric.Exporter`.(#1991)
- Added `go.opentelemetry.io/otel/exporters/stdout/stdouttrace` exporter. (#2005)
- Added `go.opentelemetry.io/otel/exporters/stdout/stdoutmetric` exporter. (#2005)
- Added a `TracerProvider()` method to the `"go.opentelemetry.io/otel/trace".Span` interface. This can be used to obtain a `TracerProvider` from a given span that utilizes the same trace processing pipeline.  (#2009)

### Changed

- Make `NewSplitDriver` from `go.opentelemetry.io/otel/exporters/otlp` take variadic arguments instead of a `SplitConfig` item.
  `NewSplitDriver` now automatically implements an internal `noopDriver` for `SplitConfig` fields that are not initialized. (#1798)
- `resource.New()` now creates a Resource without builtin detectors. Previous behavior is now achieved by using `WithBuiltinDetectors` Option. (#1810)
- Move the `Event` type from the `go.opentelemetry.io/otel` package to the `go.opentelemetry.io/otel/sdk/trace` package. (#1846)
- CI builds validate against last two versions of Go, dropping 1.14 and adding 1.16. (#1865)
- BatchSpanProcessor now report export failures when calling `ForceFlush()` method. (#1860)
- `Set.Encoded(Encoder)` no longer caches the result of an encoding. (#1855)
- Renamed `CloudZoneKey` to `CloudAvailabilityZoneKey` in Resource semantic conventions according to spec. (#1871)
- The `StatusCode` and `StatusMessage` methods of the `ReadOnlySpan` interface and the `Span` produced by the `go.opentelemetry.io/otel/sdk/trace` package have been replaced with a single `Status` method.
  This method returns the status of a span using the new `Status` type. (#1874)
- Updated `ExportSpans` method of the`SpanExporter` interface type to accept `ReadOnlySpan`s instead of the removed `SpanSnapshot`.
  This brings the export interface into compliance with the specification in that it now accepts an explicitly immutable type instead of just an implied one. (#1873)
- Unembed `SpanContext` in `Link`. (#1877)
- Generate Semantic conventions from the specification YAML. (#1891)
- Spans created by the global `Tracer` obtained from `go.opentelemetry.io/otel`, prior to a functioning `TracerProvider` being set, now propagate the span context from their parent if one exists. (#1901)
- The `"go.opentelemetry.io/otel".Tracer` function now accepts tracer options. (#1902)
- Move the `go.opentelemetry.io/otel/unit` package to `go.opentelemetry.io/otel/metric/unit`. (#1903)
- Changed `go.opentelemetry.io/otel/trace.TracerConfig` to conform to the [Contributing guidelines](CONTRIBUTING.md#config.) (#1921)
- Changed `go.opentelemetry.io/otel/trace.SpanConfig` to conform to the [Contributing guidelines](CONTRIBUTING.md#config). (#1921)
- Changed `span.End()` now only accepts Options that are allowed at `End()`. (#1921)
- Changed `go.opentelemetry.io/otel/metric.InstrumentConfig` to conform to the [Contributing guidelines](CONTRIBUTING.md#config). (#1921)
- Changed `go.opentelemetry.io/otel/metric.MeterConfig` to conform to the [Contributing guidelines](CONTRIBUTING.md#config). (#1921)
- Refactored option types according to the contribution style guide. (#1882)
- Move the `go.opentelemetry.io/otel/trace.TraceStateFromKeyValues` function to the `go.opentelemetry.io/otel/oteltest` package.
  This function is preserved for testing purposes where it may be useful to create a `TraceState` from `attribute.KeyValue`s, but it is not intended for production use.
  The new `ParseTraceState` function should be used to create a `TraceState`. (#1931)
- Updated `MarshalJSON` method of the `go.opentelemetry.io/otel/trace.TraceState` type to marshal the type into the string representation of the `TraceState`. (#1931)
- The `TraceState.Delete` method from the `go.opentelemetry.io/otel/trace` package no longer returns an error in addition to a `TraceState`. (#1931)
- Updated `Get` method of the `TraceState` type from the `go.opentelemetry.io/otel/trace` package to accept a `string` instead of an `attribute.Key` type. (#1931)
- Updated `Insert` method of the `TraceState` type from the `go.opentelemetry.io/otel/trace` package to accept a pair of `string`s instead of an `attribute.KeyValue` type. (#1931)
- Updated `Delete` method of the `TraceState` type from the `go.opentelemetry.io/otel/trace` package to accept a `string` instead of an `attribute.Key` type. (#1931)
- Renamed `NewExporter` to `New` in the `go.opentelemetry.io/otel/exporters/stdout` package. (#1985)
- Renamed `NewExporter` to `New` in the `go.opentelemetry.io/otel/exporters/metric/prometheus` package. (#1985)
- Renamed `NewExporter` to `New` in the `go.opentelemetry.io/otel/exporters/trace/jaeger` package. (#1985)
- Renamed `NewExporter` to `New` in the `go.opentelemetry.io/otel/exporters/trace/zipkin` package. (#1985)
- Renamed `NewExporter` to `New` in the `go.opentelemetry.io/otel/exporters/otlp` package. (#1985)
- Renamed `NewUnstartedExporter` to `NewUnstarted` in the `go.opentelemetry.io/otel/exporters/otlp` package. (#1985)
- The `go.opentelemetry.io/otel/semconv` package has been moved to `go.opentelemetry.io/otel/semconv/v1.4.0` to allow for multiple [telemetry schema](https://github.com/open-telemetry/oteps/blob/main/text/0152-telemetry-schemas.md) versions to be used concurrently. (#1987)
- Metrics test helpers in `go.opentelemetry.io/otel/oteltest` have been moved to `go.opentelemetry.io/otel/metric/metrictest`. (#1988)

### Deprecated

- The `go.opentelemetry.io/otel/exporters/metric/prometheus` is deprecated, use `go.opentelemetry.io/otel/exporters/prometheus` instead. (#1993)
- The `go.opentelemetry.io/otel/exporters/trace/jaeger` is deprecated, use `go.opentelemetry.io/otel/exporters/jaeger` instead. (#1993)
- The `go.opentelemetry.io/otel/exporters/trace/zipkin` is deprecated, use `go.opentelemetry.io/otel/exporters/zipkin` instead. (#1993)

### Removed

- Removed `resource.WithoutBuiltin()`. Use `resource.New()`. (#1810)
- Unexported types `resource.FromEnv`, `resource.Host`, and `resource.TelemetrySDK`, Use the corresponding `With*()` to use individually. (#1810)
- Removed the `Tracer` and `IsRecording` method from the `ReadOnlySpan` in the `go.opentelemetry.io/otel/sdk/trace`.
  The `Tracer` method is not a required to be included in this interface and given the mutable nature of the tracer that is associated with a span, this method is not appropriate.
  The `IsRecording` method returns if the span is recording or not.
  A read-only span value does not need to know if updates to it will be recorded or not.
  By definition, it cannot be updated so there is no point in communicating if an update is recorded. (#1873)
- Removed the `SpanSnapshot` type from the `go.opentelemetry.io/otel/sdk/trace` package.
  The use of this type has been replaced with the use of the explicitly immutable `ReadOnlySpan` type.
  When a concrete representation of a read-only span is needed for testing, the newly added `SpanStub` in the `go.opentelemetry.io/otel/sdk/trace/tracetest` package should be used. (#1873)
- Removed the `Tracer` method from the `Span` interface in the `go.opentelemetry.io/otel/trace` package.
  Using the same tracer that created a span introduces the error where an instrumentation library's `Tracer` is used by other code instead of their own.
  The `"go.opentelemetry.io/otel".Tracer` function or a `TracerProvider` should be used to acquire a library specific `Tracer` instead. (#1900)
  - The `TracerProvider()` method on the `Span` interface may also be used to obtain a `TracerProvider` using the same trace processing pipeline. (#2009)
- The `http.url` attribute generated by `HTTPClientAttributesFromHTTPRequest` will no longer include username or password information. (#1919)
- Removed `IsEmpty` method of the `TraceState` type in the `go.opentelemetry.io/otel/trace` package in favor of using the added `TraceState.Len` method. (#1931)
- Removed `Set`, `Value`, `ContextWithValue`, `ContextWithoutValue`, and `ContextWithEmpty` functions in the `go.opentelemetry.io/otel/baggage` package.
  Handling of baggage is now done using the added `Baggage` type and related context functions (`ContextWithBaggage`, `ContextWithoutBaggage`, and `FromContext`) in that package. (#1967)
- The `InstallNewPipeline` and `NewExportPipeline` creation functions in all the exporters (prometheus, otlp, stdout, jaeger, and zipkin) have been removed.
  These functions were deemed premature attempts to provide convenience that did not achieve this aim. (#1985)
- The `go.opentelemetry.io/otel/exporters/otlp` exporter has been removed.  Use `go.opentelemetry.io/otel/exporters/otlp/otlptrace` instead. (#1990)
- The `go.opentelemetry.io/otel/exporters/stdout` exporter has been removed.  Use `go.opentelemetry.io/otel/exporters/stdout/stdouttrace` or `go.opentelemetry.io/otel/exporters/stdout/stdoutmetric` instead. (#2005)

### Fixed

- Only report errors from the `"go.opentelemetry.io/otel/sdk/resource".Environment` function when they are not `nil`. (#1850, #1851)
- The `Shutdown` method of the simple `SpanProcessor` in the `go.opentelemetry.io/otel/sdk/trace` package now honors the context deadline or cancellation. (#1616, #1856)
- BatchSpanProcessor now drops span batches that failed to be exported. (#1860)
- Use `http://localhost:14268/api/traces` as default Jaeger collector endpoint instead of `http://localhost:14250`. (#1898)
- Allow trailing and leading whitespace in the parsing of a `tracestate` header. (#1931)
- Add logic to determine if the channel is closed to fix Jaeger exporter test panic with close closed channel. (#1870, #1973)
- Avoid transport security when OTLP endpoint is a Unix socket. (#2001)

### Security

## [0.20.0] - 2021-04-23

### Added

- The OTLP exporter now has two new convenience functions, `NewExportPipeline` and `InstallNewPipeline`, setup and install the exporter in tracing and metrics pipelines. (#1373)
- Adds semantic conventions for exceptions. (#1492)
- Added Jaeger Environment variables: `OTEL_EXPORTER_JAEGER_AGENT_HOST`, `OTEL_EXPORTER_JAEGER_AGENT_PORT`
  These environment variables can be used to override Jaeger agent hostname and port (#1752)
- Option `ExportTimeout` was added to batch span processor. (#1755)
- `trace.TraceFlags` is now a defined type over `byte` and `WithSampled(bool) TraceFlags` and `IsSampled() bool` methods have been added to it. (#1770)
- The `Event` and `Link` struct types from the `go.opentelemetry.io/otel` package now include a `DroppedAttributeCount` field to record the number of attributes that were not recorded due to configured limits being reached. (#1771)
- The Jaeger exporter now reports dropped attributes for a Span event in the exported log. (#1771)
- Adds test to check BatchSpanProcessor ignores `OnEnd` and `ForceFlush` post `Shutdown`. (#1772)
- Extract resource attributes from the `OTEL_RESOURCE_ATTRIBUTES` environment variable and merge them with the `resource.Default` resource as well as resources provided to the `TracerProvider` and metric `Controller`. (#1785)
- Added `WithOSType` resource configuration option to set OS (Operating System) type resource attribute (`os.type`). (#1788)
- Added `WithProcess*` resource configuration options to set Process resource attributes. (#1788)
  - `process.pid`
  - `process.executable.name`
  - `process.executable.path`
  - `process.command_args`
  - `process.owner`
  - `process.runtime.name`
  - `process.runtime.version`
  - `process.runtime.description`
- Adds `k8s.node.name` and `k8s.node.uid` attribute keys to the `semconv` package. (#1789)
- Added support for configuring OTLP/HTTP and OTLP/gRPC Endpoints, TLS Certificates, Headers, Compression and Timeout via Environment Variables. (#1758, #1769 and #1811)
  - `OTEL_EXPORTER_OTLP_ENDPOINT`
  - `OTEL_EXPORTER_OTLP_TRACES_ENDPOINT`
  - `OTEL_EXPORTER_OTLP_METRICS_ENDPOINT`
  - `OTEL_EXPORTER_OTLP_HEADERS`
  - `OTEL_EXPORTER_OTLP_TRACES_HEADERS`
  - `OTEL_EXPORTER_OTLP_METRICS_HEADERS`
  - `OTEL_EXPORTER_OTLP_COMPRESSION`
  - `OTEL_EXPORTER_OTLP_TRACES_COMPRESSION`
  - `OTEL_EXPORTER_OTLP_METRICS_COMPRESSION`
  - `OTEL_EXPORTER_OTLP_TIMEOUT`
  - `OTEL_EXPORTER_OTLP_TRACES_TIMEOUT`
  - `OTEL_EXPORTER_OTLP_METRICS_TIMEOUT`
  - `OTEL_EXPORTER_OTLP_CERTIFICATE`
  - `OTEL_EXPORTER_OTLP_TRACES_CERTIFICATE`
  - `OTEL_EXPORTER_OTLP_METRICS_CERTIFICATE`
- Adds `otlpgrpc.WithTimeout` option for configuring timeout to the otlp/gRPC exporter. (#1821)
- Adds `jaeger.WithMaxPacketSize` option for configuring maximum UDP packet size used when connecting to the Jaeger agent. (#1853)

### Fixed

- The `Span.IsRecording` implementation from `go.opentelemetry.io/otel/sdk/trace` always returns false when not being sampled. (#1750)
- The Jaeger exporter now correctly sets tags for the Span status code and message.
  This means it uses the correct tag keys (`"otel.status_code"`, `"otel.status_description"`) and does not set the status message as a tag unless it is set on the span. (#1761)
- The Jaeger exporter now correctly records Span event's names using the `"event"` key for a tag.
  Additionally, this tag is overridden, as specified in the OTel specification, if the event contains an attribute with that key. (#1768)
- Zipkin Exporter: Ensure mapping between OTel and Zipkin span data complies with the specification. (#1688)
- Fixed typo for default service name in Jaeger Exporter. (#1797)
- Fix flaky OTLP for the reconnnection of the client connection. (#1527, #1814)
- Fix Jaeger exporter dropping of span batches that exceed the UDP packet size limit.
  Instead, the exporter now splits the batch into smaller sendable batches. (#1828)

### Changed

- Span `RecordError` now records an `exception` event to comply with the semantic convention specification. (#1492)
- Jaeger exporter was updated to use thrift v0.14.1. (#1712)
- Migrate from using internally built and maintained version of the OTLP to the one hosted at `go.opentelemetry.io/proto/otlp`. (#1713)
- Migrate from using `github.com/gogo/protobuf` to `google.golang.org/protobuf` to match `go.opentelemetry.io/proto/otlp`. (#1713)
- The storage of a local or remote Span in a `context.Context` using its SpanContext is unified to store just the current Span.
  The Span's SpanContext can now self-identify as being remote or not.
  This means that `"go.opentelemetry.io/otel/trace".ContextWithRemoteSpanContext` will now overwrite any existing current Span, not just existing remote Spans, and make it the current Span in a `context.Context`. (#1731)
- Improve OTLP/gRPC exporter connection errors. (#1737)
- Information about a parent span context in a `"go.opentelemetry.io/otel/export/trace".SpanSnapshot` is unified in a new `Parent` field.
  The existing `ParentSpanID` and `HasRemoteParent` fields are removed in favor of this. (#1748)
- The `ParentContext` field of the `"go.opentelemetry.io/otel/sdk/trace".SamplingParameters` is updated to hold a `context.Context` containing the parent span.
  This changes it to make `SamplingParameters` conform with the OpenTelemetry specification. (#1749)
- Updated Jaeger Environment Variables: `JAEGER_ENDPOINT`, `JAEGER_USER`, `JAEGER_PASSWORD`
  to `OTEL_EXPORTER_JAEGER_ENDPOINT`, `OTEL_EXPORTER_JAEGER_USER`, `OTEL_EXPORTER_JAEGER_PASSWORD` in compliance with OTel specification. (#1752)
- Modify `BatchSpanProcessor.ForceFlush` to abort after timeout/cancellation. (#1757)
- The `DroppedAttributeCount` field of the `Span` in the `go.opentelemetry.io/otel` package now only represents the number of attributes dropped for the span itself.
  It no longer is a conglomerate of itself, events, and link attributes that have been dropped. (#1771)
- Make `ExportSpans` in Jaeger Exporter honor context deadline. (#1773)
- Modify Zipkin Exporter default service name, use default resource's serviceName instead of empty. (#1777)
- The `go.opentelemetry.io/otel/sdk/export/trace` package is merged into the `go.opentelemetry.io/otel/sdk/trace` package. (#1778)
- The prometheus.InstallNewPipeline example is moved from comment to example test (#1796)
- The convenience functions for the stdout exporter have been updated to return the `TracerProvider` implementation and enable the shutdown of the exporter. (#1800)
- Replace the flush function returned from the Jaeger exporter's convenience creation functions (`InstallNewPipeline` and `NewExportPipeline`) with the `TracerProvider` implementation they create.
  This enables the caller to shutdown and flush using the related `TracerProvider` methods. (#1822)
- Updated the Jaeger exporter to have a default endpoint, `http://localhost:14250`, for the collector. (#1824)
- Changed the function `WithCollectorEndpoint` in the Jaeger exporter to no longer accept an endpoint as an argument.
  The endpoint can be passed with the `CollectorEndpointOption` using the `WithEndpoint` function or by setting the `OTEL_EXPORTER_JAEGER_ENDPOINT` environment variable value appropriately. (#1824)
- The Jaeger exporter no longer batches exported spans itself, instead it relies on the SDK's `BatchSpanProcessor` for this functionality. (#1830)
- The Jaeger exporter creation functions (`NewRawExporter`, `NewExportPipeline`, and `InstallNewPipeline`) no longer accept the removed `Option` type as a variadic argument. (#1830)

### Removed

- Removed Jaeger Environment variables: `JAEGER_SERVICE_NAME`, `JAEGER_DISABLED`, `JAEGER_TAGS`
  These environment variables will no longer be used to override values of the Jaeger exporter (#1752)
- No longer set the links for a `Span` in `go.opentelemetry.io/otel/sdk/trace` that is configured to be a new root.
  This is unspecified behavior that the OpenTelemetry community plans to standardize in the future.
  To prevent backwards incompatible changes when it is specified, these links are removed. (#1726)
- Setting error status while recording error with Span from oteltest package. (#1729)
- The concept of a remote and local Span stored in a context is unified to just the current Span.
  Because of this `"go.opentelemetry.io/otel/trace".RemoteSpanContextFromContext` is removed as it is no longer needed.
  Instead, `"go.opentelemetry.io/otel/trace".SpanContextFromContex` can be used to return the current Span.
  If needed, that Span's `SpanContext.IsRemote()` can then be used to determine if it is remote or not. (#1731)
- The `HasRemoteParent` field of the `"go.opentelemetry.io/otel/sdk/trace".SamplingParameters` is removed.
  This field is redundant to the information returned from the `Remote` method of the `SpanContext` held in the `ParentContext` field. (#1749)
- The `trace.FlagsDebug` and `trace.FlagsDeferred` constants have been removed and will be localized to the B3 propagator. (#1770)
- Remove `Process` configuration, `WithProcessFromEnv` and `ProcessFromEnv`, and type from the Jaeger exporter package.
  The information that could be configured in the `Process` struct should be configured in a `Resource` instead. (#1776, #1804)
- Remove the `WithDisabled` option from the Jaeger exporter.
  To disable the exporter unregister it from the `TracerProvider` or use a no-operation `TracerProvider`. (#1806)
- Removed the functions `CollectorEndpointFromEnv` and `WithCollectorEndpointOptionFromEnv` from the Jaeger exporter.
  These functions for retrieving specific environment variable values are redundant of other internal functions and
  are not intended for end user use. (#1824)
- Removed the Jaeger exporter `WithSDKOptions` `Option`.
  This option was used to set SDK options for the exporter creation convenience functions.
  These functions are provided as a way to easily setup or install the exporter with what are deemed reasonable SDK settings for common use cases.
  If the SDK needs to be configured differently, the `NewRawExporter` function and direct setup of the SDK with the desired settings should be used. (#1825)
- The `WithBufferMaxCount` and `WithBatchMaxCount` `Option`s from the Jaeger exporter are removed.
  The exporter no longer batches exports, instead relying on the SDK's `BatchSpanProcessor` for this functionality. (#1830)
- The Jaeger exporter `Option` type is removed.
  The type is no longer used by the exporter to configure anything.
  All the previous configurations these options provided were duplicates of SDK configuration.
  They have been removed in favor of using the SDK configuration and focuses the exporter configuration to be only about the endpoints it will send telemetry to. (#1830)

## [0.19.0] - 2021-03-18

### Added

- Added `Marshaler` config option to `otlphttp` to enable otlp over json or protobufs. (#1586)
- A `ForceFlush` method to the `"go.opentelemetry.io/otel/sdk/trace".TracerProvider` to flush all registered `SpanProcessor`s. (#1608)
- Added `WithSampler` and `WithSpanLimits` to tracer provider. (#1633, #1702)
- `"go.opentelemetry.io/otel/trace".SpanContext` now has a `remote` property, and `IsRemote()` predicate, that is true when the `SpanContext` has been extracted from remote context data. (#1701)
- A `Valid` method to the `"go.opentelemetry.io/otel/attribute".KeyValue` type. (#1703)

### Changed

- `trace.SpanContext` is now immutable and has no exported fields. (#1573)
  - `trace.NewSpanContext()` can be used in conjunction with the `trace.SpanContextConfig` struct to initialize a new `SpanContext` where all values are known.
- Update the `ForceFlush` method signature to the `"go.opentelemetry.io/otel/sdk/trace".SpanProcessor` to accept a `context.Context` and return an error. (#1608)
- Update the `Shutdown` method to the `"go.opentelemetry.io/otel/sdk/trace".TracerProvider` return an error on shutdown failure. (#1608)
- The SimpleSpanProcessor will now shut down the enclosed `SpanExporter` and gracefully ignore subsequent calls to `OnEnd` after `Shutdown` is called. (#1612)
- `"go.opentelemetry.io/sdk/metric/controller.basic".WithPusher` is replaced with `WithExporter` to provide consistent naming across project. (#1656)
- Added non-empty string check for trace `Attribute` keys. (#1659)
- Add `description` to SpanStatus only when `StatusCode` is set to error. (#1662)
- Jaeger exporter falls back to `resource.Default`'s `service.name` if the exported Span does not have one. (#1673)
- Jaeger exporter populates Jaeger's Span Process from Resource. (#1673)
- Renamed the `LabelSet` method of `"go.opentelemetry.io/otel/sdk/resource".Resource` to `Set`. (#1692)
- Changed `WithSDK` to `WithSDKOptions` to accept variadic arguments of `TracerProviderOption` type in `go.opentelemetry.io/otel/exporters/trace/jaeger` package. (#1693)
- Changed `WithSDK` to `WithSDKOptions` to accept variadic arguments of `TracerProviderOption` type in `go.opentelemetry.io/otel/exporters/trace/zipkin` package. (#1693)

### Removed

- Removed `serviceName` parameter from Zipkin exporter and uses resource instead. (#1549)
- Removed `WithConfig` from tracer provider to avoid overriding configuration. (#1633)
- Removed the exported `SimpleSpanProcessor` and `BatchSpanProcessor` structs.
   These are now returned as a SpanProcessor interface from their respective constructors. (#1638)
- Removed `WithRecord()` from `trace.SpanOption` when creating a span. (#1660)
- Removed setting status to `Error` while recording an error as a span event in `RecordError`. (#1663)
- Removed `jaeger.WithProcess` configuration option. (#1673)
- Removed `ApplyConfig` method from `"go.opentelemetry.io/otel/sdk/trace".TracerProvider` and the now unneeded `Config` struct. (#1693)

### Fixed

- Jaeger Exporter: Ensure mapping between OTEL and Jaeger span data complies with the specification. (#1626)
- `SamplingResult.TraceState` is correctly propagated to a newly created span's `SpanContext`. (#1655)
- The `otel-collector` example now correctly flushes metric events prior to shutting down the exporter. (#1678)
- Do not set span status message in `SpanStatusFromHTTPStatusCode` if it can be inferred from `http.status_code`. (#1681)
- Synchronization issues in global trace delegate implementation. (#1686)
- Reduced excess memory usage by global `TracerProvider`. (#1687)

## [0.18.0] - 2021-03-03

### Added

- Added `resource.Default()` for use with meter and tracer providers. (#1507)
- `AttributePerEventCountLimit` and `AttributePerLinkCountLimit` for `SpanLimits`. (#1535)
- Added `Keys()` method to `propagation.TextMapCarrier` and `propagation.HeaderCarrier` to adapt `http.Header` to this interface. (#1544)
- Added `code` attributes to `go.opentelemetry.io/otel/semconv` package. (#1558)
- Compatibility testing suite in the CI system for the following systems. (#1567)
   | OS      | Go Version | Architecture |
   | ------- | ---------- | ------------ |
   | Ubuntu  | 1.15       | amd64        |
   | Ubuntu  | 1.14       | amd64        |
   | Ubuntu  | 1.15       | 386          |
   | Ubuntu  | 1.14       | 386          |
   | MacOS   | 1.15       | amd64        |
   | MacOS   | 1.14       | amd64        |
   | Windows | 1.15       | amd64        |
   | Windows | 1.14       | amd64        |
   | Windows | 1.15       | 386          |
   | Windows | 1.14       | 386          |

### Changed

- Replaced interface `oteltest.SpanRecorder` with its existing implementation
  `StandardSpanRecorder`. (#1542)
- Default span limit values to 128. (#1535)
- Rename `MaxEventsPerSpan`, `MaxAttributesPerSpan` and `MaxLinksPerSpan` to `EventCountLimit`, `AttributeCountLimit` and `LinkCountLimit`, and move these fields into `SpanLimits`. (#1535)
- Renamed the `otel/label` package to `otel/attribute`. (#1541)
- Vendor the Jaeger exporter's dependency on Apache Thrift. (#1551)
- Parallelize the CI linting and testing. (#1567)
- Stagger timestamps in exact aggregator tests. (#1569)
- Changed all examples to use `WithBatchTimeout(5 * time.Second)` rather than `WithBatchTimeout(5)`. (#1621)
- Prevent end-users from implementing some interfaces (#1575)

  ```
      "otel/exporters/otlp/otlphttp".Option
      "otel/exporters/stdout".Option
      "otel/oteltest".Option
      "otel/trace".TracerOption
      "otel/trace".SpanOption
      "otel/trace".EventOption
      "otel/trace".LifeCycleOption
      "otel/trace".InstrumentationOption
      "otel/sdk/resource".Option
      "otel/sdk/trace".ParentBasedSamplerOption
      "otel/sdk/trace".ReadOnlySpan
      "otel/sdk/trace".ReadWriteSpan
  ```

### Removed

- Removed attempt to resample spans upon changing the span name with `span.SetName()`. (#1545)
- The `test-benchmark` is no longer a dependency of the `precommit` make target. (#1567)
- Removed the `test-386` make target.
   This was replaced with a full compatibility testing suite (i.e. multi OS/arch) in the CI system. (#1567)

### Fixed

- The sequential timing check of timestamps in the stdout exporter are now setup explicitly to be sequential (#1571). (#1572)
- Windows build of Jaeger tests now compiles with OS specific functions (#1576). (#1577)
- The sequential timing check of timestamps of go.opentelemetry.io/otel/sdk/metric/aggregator/lastvalue are now setup explicitly to be sequential (#1578). (#1579)
- Validate tracestate header keys with vendors according to the W3C TraceContext specification (#1475). (#1581)
- The OTLP exporter includes related labels for translations of a GaugeArray (#1563). (#1570)

## [0.17.0] - 2021-02-12

### Changed

- Rename project default branch from `master` to `main`. (#1505)
- Reverse order in which `Resource` attributes are merged, per change in spec. (#1501)
- Add tooling to maintain "replace" directives in go.mod files automatically. (#1528)
- Create new modules: otel/metric, otel/trace, otel/oteltest, otel/sdk/export/metric, otel/sdk/metric (#1528)
- Move metric-related public global APIs from otel to otel/metric/global. (#1528)

## Fixed

- Fixed otlpgrpc reconnection issue.
- The example code in the README.md of `go.opentelemetry.io/otel/exporters/otlp` is moved to a compiled example test and used the new `WithAddress` instead of `WithEndpoint`. (#1513)
- The otel-collector example now uses the default OTLP receiver port of the collector.

## [0.16.0] - 2021-01-13

### Added

- Add the `ReadOnlySpan` and `ReadWriteSpan` interfaces to provide better control for accessing span data. (#1360)
- `NewGRPCDriver` function returns a `ProtocolDriver` that maintains a single gRPC connection to the collector. (#1369)
- Added documentation about the project's versioning policy. (#1388)
- Added `NewSplitDriver` for OTLP exporter that allows sending traces and metrics to different endpoints. (#1418)
- Added codeql workflow to GitHub Actions (#1428)
- Added Gosec workflow to GitHub Actions (#1429)
- Add new HTTP driver for OTLP exporter in `exporters/otlp/otlphttp`. Currently it only supports the binary protobuf payloads. (#1420)
- Add an OpenCensus exporter bridge. (#1444)

### Changed

- Rename `internal/testing` to `internal/internaltest`. (#1449)
- Rename `export.SpanData` to `export.SpanSnapshot` and use it only for exporting spans. (#1360)
- Store the parent's full `SpanContext` rather than just its span ID in the `span` struct. (#1360)
- Improve span duration accuracy. (#1360)
- Migrated CI/CD from CircleCI to GitHub Actions (#1382)
- Remove duplicate checkout from GitHub Actions workflow (#1407)
- Metric `array` aggregator renamed `exact` to match its `aggregation.Kind` (#1412)
- Metric `exact` aggregator includes per-point timestamps (#1412)
- Metric stdout exporter uses MinMaxSumCount aggregator for ValueRecorder instruments (#1412)
- `NewExporter` from `exporters/otlp` now takes a `ProtocolDriver` as a parameter. (#1369)
- Many OTLP Exporter options became gRPC ProtocolDriver options. (#1369)
- Unify endpoint API that related to OTel exporter. (#1401)
- Optimize metric histogram aggregator to reuse its slice of buckets. (#1435)
- Metric aggregator Count() and histogram Bucket.Counts are consistently `uint64`. (1430)
- Histogram aggregator accepts functional options, uses default boundaries if none given. (#1434)
- `SamplingResult` now passed a `Tracestate` from the parent `SpanContext` (#1432)
- Moved gRPC driver for OTLP exporter to `exporters/otlp/otlpgrpc`. (#1420)
- The `TraceContext` propagator now correctly propagates `TraceState` through the `SpanContext`. (#1447)
- Metric Push and Pull Controller components are combined into a single "basic" Controller:
  - `WithExporter()` and `Start()` to configure Push behavior
  - `Start()` is optional; use `Collect()` and `ForEach()` for Pull behavior
  - `Start()` and `Stop()` accept Context. (#1378)
- The `Event` type is moved from the `otel/sdk/export/trace` package to the `otel/trace` API package. (#1452)

### Removed

- Remove `errUninitializedSpan` as its only usage is now obsolete. (#1360)
- Remove Metric export functionality related to quantiles and summary data points: this is not specified (#1412)
- Remove DDSketch metric aggregator; our intention is to re-introduce this as an option of the histogram aggregator after [new OTLP histogram data types](https://github.com/open-telemetry/opentelemetry-proto/pull/226) are released (#1412)

### Fixed

- `BatchSpanProcessor.Shutdown()` will now shutdown underlying `export.SpanExporter`. (#1443)

## [0.15.0] - 2020-12-10

### Added

- The `WithIDGenerator` `TracerProviderOption` is added to the `go.opentelemetry.io/otel/trace` package to configure an `IDGenerator` for the `TracerProvider`. (#1363)

### Changed

- The Zipkin exporter now uses the Span status code to determine. (#1328)
- `NewExporter` and `Start` functions in `go.opentelemetry.io/otel/exporters/otlp` now receive `context.Context` as a first parameter. (#1357)
- Move the OpenCensus example into `example` directory. (#1359)
- Moved the SDK's `internal.IDGenerator` interface in to the `sdk/trace` package to enable support for externally-defined ID generators. (#1363)
- Bump `github.com/google/go-cmp` from 0.5.3 to 0.5.4 (#1374)
- Bump `github.com/golangci/golangci-lint` in `/internal/tools` (#1375)

### Fixed

- Metric SDK `SumObserver` and `UpDownSumObserver` instruments correctness fixes. (#1381)

## [0.14.0] - 2020-11-19

### Added

- An `EventOption` and the related `NewEventConfig` function are added to the `go.opentelemetry.io/otel` package to configure Span events. (#1254)
- A `TextMapPropagator` and associated `TextMapCarrier` are added to the `go.opentelemetry.io/otel/oteltest` package to test `TextMap` type propagators and their use. (#1259)
- `SpanContextFromContext` returns `SpanContext` from context. (#1255)
- `TraceState` has been added to `SpanContext`. (#1340)
- `DeploymentEnvironmentKey` added to `go.opentelemetry.io/otel/semconv` package. (#1323)
- Add an OpenCensus to OpenTelemetry tracing bridge. (#1305)
- Add a parent context argument to `SpanProcessor.OnStart` to follow the specification. (#1333)
- Add missing tests for `sdk/trace/attributes_map.go`. (#1337)

### Changed

- Move the `go.opentelemetry.io/otel/api/trace` package into `go.opentelemetry.io/otel/trace` with the following changes. (#1229) (#1307)
  - `ID` has been renamed to `TraceID`.
  - `IDFromHex` has been renamed to `TraceIDFromHex`.
  - `EmptySpanContext` is removed.
- Move the `go.opentelemetry.io/otel/api/trace/tracetest` package into `go.opentelemetry.io/otel/oteltest`. (#1229)
- OTLP Exporter updates:
  - supports OTLP v0.6.0 (#1230, #1354)
  - supports configurable aggregation temporality (default: Cumulative, optional: Stateless). (#1296)
- The Sampler is now called on local child spans. (#1233)
- The `Kind` type from the `go.opentelemetry.io/otel/api/metric` package was renamed to `InstrumentKind` to more specifically describe what it is and avoid semantic ambiguity. (#1240)
- The `MetricKind` method of the `Descriptor` type in the `go.opentelemetry.io/otel/api/metric` package was renamed to `Descriptor.InstrumentKind`.
   This matches the returned type and fixes misuse of the term metric. (#1240)
- Move test harness from the `go.opentelemetry.io/otel/api/apitest` package into `go.opentelemetry.io/otel/oteltest`. (#1241)
- Move the `go.opentelemetry.io/otel/api/metric/metrictest` package into `go.opentelemetry.io/oteltest` as part of #964. (#1252)
- Move the `go.opentelemetry.io/otel/api/metric` package into `go.opentelemetry.io/otel/metric` as part of #1303. (#1321)
- Move the `go.opentelemetry.io/otel/api/metric/registry` package into `go.opentelemetry.io/otel/metric/registry` as a part of #1303. (#1316)
- Move the `Number` type (together with related functions) from `go.opentelemetry.io/otel/api/metric` package into `go.opentelemetry.io/otel/metric/number` as a part of #1303. (#1316)
- The function signature of the Span `AddEvent` method in `go.opentelemetry.io/otel` is updated to no longer take an unused context and instead take a required name and a variable number of `EventOption`s. (#1254)
- The function signature of the Span `RecordError` method in `go.opentelemetry.io/otel` is updated to no longer take an unused context and instead take a required error value and a variable number of `EventOption`s. (#1254)
- Move the `go.opentelemetry.io/otel/api/global` package to `go.opentelemetry.io/otel`. (#1262) (#1330)
- Move the `Version` function from `go.opentelemetry.io/otel/sdk` to `go.opentelemetry.io/otel`. (#1330)
- Rename correlation context header from `"otcorrelations"` to `"baggage"` to match the OpenTelemetry specification. (#1267)
- Fix `Code.UnmarshalJSON` to work with valid JSON only. (#1276)
- The `resource.New()` method changes signature to support builtin attributes and functional options, including `telemetry.sdk.*` and
  `host.name` semantic conventions; the former method is renamed `resource.NewWithAttributes`. (#1235)
- The Prometheus exporter now exports non-monotonic counters (i.e. `UpDownCounter`s) as gauges. (#1210)
- Correct the `Span.End` method documentation in the `otel` API to state updates are not allowed on a span after it has ended. (#1310)
- Updated span collection limits for attribute, event and link counts to 1000 (#1318)
- Renamed `semconv.HTTPUrlKey` to `semconv.HTTPURLKey`. (#1338)

### Removed

- The `ErrInvalidHexID`, `ErrInvalidTraceIDLength`, `ErrInvalidSpanIDLength`, `ErrInvalidSpanIDLength`, or `ErrNilSpanID` from the `go.opentelemetry.io/otel` package are unexported now. (#1243)
- The `AddEventWithTimestamp` method on the `Span` interface in `go.opentelemetry.io/otel` is removed due to its redundancy.
   It is replaced by using the `AddEvent` method with a `WithTimestamp` option. (#1254)
- The `MockSpan` and `MockTracer` types are removed from `go.opentelemetry.io/otel/oteltest`.
   `Tracer` and `Span` from the same module should be used in their place instead. (#1306)
- `WorkerCount` option is removed from `go.opentelemetry.io/otel/exporters/otlp`. (#1350)
- Remove the following labels types: INT32, UINT32, UINT64 and FLOAT32. (#1314)

### Fixed

- Rename `MergeItererator` to `MergeIterator` in the `go.opentelemetry.io/otel/label` package. (#1244)
- The `go.opentelemetry.io/otel/api/global` packages global TextMapPropagator now delegates functionality to a globally set delegate for all previously returned propagators. (#1258)
- Fix condition in `label.Any`. (#1299)
- Fix global `TracerProvider` to pass options to its configured provider. (#1329)
- Fix missing handler for `ExactKind` aggregator in OTLP metrics transformer (#1309)

## [0.13.0] - 2020-10-08

### Added

- OTLP Metric exporter supports Histogram aggregation. (#1209)
- The `Code` struct from the `go.opentelemetry.io/otel/codes` package now supports JSON marshaling and unmarshaling as well as implements the `Stringer` interface. (#1214)
- A Baggage API to implement the OpenTelemetry specification. (#1217)
- Add Shutdown method to sdk/trace/provider, shutdown processors in the order they were registered. (#1227)

### Changed

- Set default propagator to no-op propagator. (#1184)
- The `HTTPSupplier`, `HTTPExtractor`, `HTTPInjector`, and `HTTPPropagator` from the `go.opentelemetry.io/otel/api/propagation` package were replaced with unified `TextMapCarrier` and `TextMapPropagator` in the `go.opentelemetry.io/otel/propagation` package. (#1212) (#1325)
- The `New` function from the `go.opentelemetry.io/otel/api/propagation` package was replaced with `NewCompositeTextMapPropagator` in the `go.opentelemetry.io/otel` package. (#1212)
- The status codes of the `go.opentelemetry.io/otel/codes` package have been updated to match the latest OpenTelemetry specification.
   They now are `Unset`, `Error`, and `Ok`.
   They no longer track the gRPC codes. (#1214)
- The `StatusCode` field of the `SpanData` struct in the `go.opentelemetry.io/otel/sdk/export/trace` package now uses the codes package from this package instead of the gRPC project. (#1214)
- Move the `go.opentelemetry.io/otel/api/baggage` package into `go.opentelemetry.io/otel/baggage`. (#1217) (#1325)
- A `Shutdown` method of `SpanProcessor` and all its implementations receives a context and returns an error. (#1264)

### Fixed

- Copies of data from arrays and slices passed to `go.opentelemetry.io/otel/label.ArrayValue()` are now used in the returned `Value` instead of using the mutable data itself. (#1226)

### Removed

- The `ExtractHTTP` and `InjectHTTP` functions from the `go.opentelemetry.io/otel/api/propagation` package were removed. (#1212)
- The `Propagators` interface from the `go.opentelemetry.io/otel/api/propagation` package was removed to conform to the OpenTelemetry specification.
   The explicit `TextMapPropagator` type can be used in its place as this is the `Propagator` type the specification defines. (#1212)
- The `SetAttribute` method of the `Span` from the `go.opentelemetry.io/otel/api/trace` package was removed given its redundancy with the `SetAttributes` method. (#1216)
- The internal implementation of Baggage storage is removed in favor of using the new Baggage API functionality. (#1217)
- Remove duplicate hostname key `HostHostNameKey` in Resource semantic conventions. (#1219)
- Nested array/slice support has been removed. (#1226)

## [0.12.0] - 2020-09-24

### Added

- A `SpanConfigure` function in `go.opentelemetry.io/otel/api/trace` to create a new `SpanConfig` from `SpanOption`s. (#1108)
- In the `go.opentelemetry.io/otel/api/trace` package, `NewTracerConfig` was added to construct new `TracerConfig`s.
   This addition was made to conform with our project option conventions. (#1155)
- Instrumentation library information was added to the Zipkin exporter. (#1119)
- The `SpanProcessor` interface now has a `ForceFlush()` method. (#1166)
- More semantic conventions for k8s as resource attributes. (#1167)

### Changed

- Add reconnecting udp connection type to Jaeger exporter.
   This change adds a new optional implementation of the udp conn interface used to detect changes to an agent's host dns record.
   It then adopts the new destination address to ensure the exporter doesn't get stuck. This change was ported from jaegertracing/jaeger-client-go#520. (#1063)
- Replace `StartOption` and `EndOption` in `go.opentelemetry.io/otel/api/trace` with `SpanOption`.
   This change is matched by replacing the `StartConfig` and `EndConfig` with a unified `SpanConfig`. (#1108)
- Replace the `LinkedTo` span option in `go.opentelemetry.io/otel/api/trace` with `WithLinks`.
   This is be more consistent with our other option patterns, i.e. passing the item to be configured directly instead of its component parts, and provides a cleaner function signature. (#1108)
- The `go.opentelemetry.io/otel/api/trace` `TracerOption` was changed to an interface to conform to project option conventions. (#1109)
- Move the `B3` and `TraceContext` from within the `go.opentelemetry.io/otel/api/trace` package to their own `go.opentelemetry.io/otel/propagators` package.
    This removal of the propagators is reflective of the OpenTelemetry specification for these propagators as well as cleans up the `go.opentelemetry.io/otel/api/trace` API. (#1118)
- Rename Jaeger tags used for instrumentation library information to reflect changes in OpenTelemetry specification. (#1119)
- Rename `ProbabilitySampler` to `TraceIDRatioBased` and change semantics to ignore parent span sampling status. (#1115)
- Move `tools` package under `internal`. (#1141)
- Move `go.opentelemetry.io/otel/api/correlation` package to `go.opentelemetry.io/otel/api/baggage`. (#1142)
   The `correlation.CorrelationContext` propagator has been renamed `baggage.Baggage`.  Other exported functions and types are unchanged.
- Rename `ParentOrElse` sampler to `ParentBased` and allow setting samplers depending on parent span. (#1153)
- In the `go.opentelemetry.io/otel/api/trace` package, `SpanConfigure` was renamed to `NewSpanConfig`. (#1155)
- Change `dependabot.yml` to add a `Skip Changelog` label to dependabot-sourced PRs. (#1161)
- The [configuration style guide](https://github.com/open-telemetry/opentelemetry-go/blob/master/CONTRIBUTING.md#config) has been updated to
   recommend the use of `newConfig()` instead of `configure()`. (#1163)
- The `otlp.Config` type has been unexported and changed to `otlp.config`, along with its initializer. (#1163)
- Ensure exported interface types include parameter names and update the
   Style Guide to reflect this styling rule. (#1172)
- Don't consider unset environment variable for resource detection to be an error. (#1170)
- Rename `go.opentelemetry.io/otel/api/metric.ConfigureInstrument` to `NewInstrumentConfig` and
  `go.opentelemetry.io/otel/api/metric.ConfigureMeter` to `NewMeterConfig`.
- ValueObserver instruments use LastValue aggregator by default. (#1165)
- OTLP Metric exporter supports LastValue aggregation. (#1165)
- Move the `go.opentelemetry.io/otel/api/unit` package to `go.opentelemetry.io/otel/unit`. (#1185)
- Rename `Provider` to `MeterProvider` in the `go.opentelemetry.io/otel/api/metric` package. (#1190)
- Rename `NoopProvider` to `NoopMeterProvider` in the `go.opentelemetry.io/otel/api/metric` package. (#1190)
- Rename `NewProvider` to `NewMeterProvider` in the `go.opentelemetry.io/otel/api/metric/metrictest` package. (#1190)
- Rename `Provider` to `MeterProvider` in the `go.opentelemetry.io/otel/api/metric/registry` package. (#1190)
- Rename `NewProvider` to `NewMeterProvider` in the `go.opentelemetry.io/otel/api/metri/registryc` package. (#1190)
- Rename `Provider` to `TracerProvider` in the `go.opentelemetry.io/otel/api/trace` package. (#1190)
- Rename `NoopProvider` to `NoopTracerProvider` in the `go.opentelemetry.io/otel/api/trace` package. (#1190)
- Rename `Provider` to `TracerProvider` in the `go.opentelemetry.io/otel/api/trace/tracetest` package. (#1190)
- Rename `NewProvider` to `NewTracerProvider` in the `go.opentelemetry.io/otel/api/trace/tracetest` package. (#1190)
- Rename `WrapperProvider` to `WrapperTracerProvider` in the `go.opentelemetry.io/otel/bridge/opentracing` package. (#1190)
- Rename `NewWrapperProvider` to `NewWrapperTracerProvider` in the `go.opentelemetry.io/otel/bridge/opentracing` package. (#1190)
- Rename `Provider` method of the pull controller to `MeterProvider` in the `go.opentelemetry.io/otel/sdk/metric/controller/pull` package. (#1190)
- Rename `Provider` method of the push controller to `MeterProvider` in the `go.opentelemetry.io/otel/sdk/metric/controller/push` package. (#1190)
- Rename `ProviderOptions` to `TracerProviderConfig` in the `go.opentelemetry.io/otel/sdk/trace` package. (#1190)
- Rename `ProviderOption` to `TracerProviderOption` in the `go.opentelemetry.io/otel/sdk/trace` package. (#1190)
- Rename `Provider` to `TracerProvider` in the `go.opentelemetry.io/otel/sdk/trace` package. (#1190)
- Rename `NewProvider` to `NewTracerProvider` in the `go.opentelemetry.io/otel/sdk/trace` package. (#1190)
- Renamed `SamplingDecision` values to comply with OpenTelemetry specification change. (#1192)
- Renamed Zipkin attribute names from `ot.status_code & ot.status_description` to `otel.status_code & otel.status_description`. (#1201)
- The default SDK now invokes registered `SpanProcessor`s in the order they were registered with the `TracerProvider`. (#1195)
- Add test of spans being processed by the `SpanProcessor`s in the order they were registered. (#1203)

### Removed

- Remove the B3 propagator from `go.opentelemetry.io/otel/propagators`. It is now located in the
   `go.opentelemetry.io/contrib/propagators/` module. (#1191)
- Remove the semantic convention for HTTP status text, `HTTPStatusTextKey` from package `go.opentelemetry.io/otel/semconv`. (#1194)

### Fixed

- Zipkin example no longer mentions `ParentSampler`, corrected to `ParentBased`. (#1171)
- Fix missing shutdown processor in otel-collector example. (#1186)
- Fix missing shutdown processor in basic and namedtracer examples. (#1197)

## [0.11.0] - 2020-08-24

### Added

- Support for exporting array-valued attributes via OTLP. (#992)
- `Noop` and `InMemory` `SpanBatcher` implementations to help with testing integrations. (#994)
- Support for filtering metric label sets. (#1047)
- A dimensionality-reducing metric Processor. (#1057)
- Integration tests for more OTel Collector Attribute types. (#1062)
- A new `WithSpanProcessor` `ProviderOption` is added to the `go.opentelemetry.io/otel/sdk/trace` package to create a `Provider` and automatically register the `SpanProcessor`. (#1078)

### Changed

- Rename `sdk/metric/processor/test` to `sdk/metric/processor/processortest`. (#1049)
- Rename `sdk/metric/controller/test` to `sdk/metric/controller/controllertest`. (#1049)
- Rename `api/testharness` to `api/apitest`. (#1049)
- Rename `api/trace/testtrace` to `api/trace/tracetest`. (#1049)
- Change Metric Processor to merge multiple observations. (#1024)
- The `go.opentelemetry.io/otel/bridge/opentracing` bridge package has been made into its own module.
   This removes the package dependencies of this bridge from the rest of the OpenTelemetry based project. (#1038)
- Renamed `go.opentelemetry.io/otel/api/standard` package to `go.opentelemetry.io/otel/semconv` to avoid the ambiguous and generic name `standard` and better describe the package as containing OpenTelemetry semantic conventions. (#1016)
- The environment variable used for resource detection has been changed from `OTEL_RESOURCE_LABELS` to `OTEL_RESOURCE_ATTRIBUTES` (#1042)
- Replace `WithSyncer` with `WithBatcher` in examples. (#1044)
- Replace the `google.golang.org/grpc/codes` dependency in the API with an equivalent `go.opentelemetry.io/otel/codes` package. (#1046)
- Merge the `go.opentelemetry.io/otel/api/label` and `go.opentelemetry.io/otel/api/kv` into the new `go.opentelemetry.io/otel/label` package. (#1060)
- Unify Callback Function Naming.
   Rename `*Callback` with `*Func`. (#1061)
- CI builds validate against last two versions of Go, dropping 1.13 and adding 1.15. (#1064)
- The `go.opentelemetry.io/otel/sdk/export/trace` interfaces `SpanSyncer` and `SpanBatcher` have been replaced with a specification compliant `Exporter` interface.
   This interface still supports the export of `SpanData`, but only as a slice.
   Implementation are also required now to return any error from `ExportSpans` if one occurs as well as implement a `Shutdown` method for exporter clean-up. (#1078)
- The `go.opentelemetry.io/otel/sdk/trace` `NewBatchSpanProcessor` function no longer returns an error.
   If a `nil` exporter is passed as an argument to this function, instead of it returning an error, it now returns a `BatchSpanProcessor` that handles the export of `SpanData` by not taking any action. (#1078)
- The `go.opentelemetry.io/otel/sdk/trace` `NewProvider` function to create a `Provider` no longer returns an error, instead only a `*Provider`.
   This change is related to `NewBatchSpanProcessor` not returning an error which was the only error this function would return. (#1078)

### Removed

- Duplicate, unused API sampler interface. (#999)
   Use the [`Sampler` interface](https://github.com/open-telemetry/opentelemetry-go/blob/v0.11.0/sdk/trace/sampling.go) provided by the SDK instead.
- The `grpctrace` instrumentation was moved to the `go.opentelemetry.io/contrib` repository and out of this repository.
   This move includes moving the `grpc` example to the `go.opentelemetry.io/contrib` as well. (#1027)
- The `WithSpan` method of the `Tracer` interface.
   The functionality this method provided was limited compared to what a user can provide themselves.
   It was removed with the understanding that if there is sufficient user need it can be added back based on actual user usage. (#1043)
- The `RegisterSpanProcessor` and `UnregisterSpanProcessor` functions.
   These were holdovers from an approach prior to the TracerProvider design. They were not used anymore. (#1077)
- The `oterror` package. (#1026)
- The `othttp` and `httptrace` instrumentations were moved to `go.opentelemetry.io/contrib`. (#1032)

### Fixed

- The `semconv.HTTPServerMetricAttributesFromHTTPRequest()` function no longer generates the high-cardinality `http.request.content.length` label. (#1031)
- Correct instrumentation version tag in Jaeger exporter. (#1037)
- The SDK span will now set an error event if the `End` method is called during a panic (i.e. it was deferred). (#1043)
- Move internally generated protobuf code from the `go.opentelemetry.io/otel` to the OTLP exporter to reduce dependency overhead. (#1050)
- The `otel-collector` example referenced outdated collector processors. (#1006)

## [0.10.0] - 2020-07-29

This release migrates the default OpenTelemetry SDK into its own Go module, decoupling the SDK from the API and reducing dependencies for instrumentation packages.

### Added

- The Zipkin exporter now has `NewExportPipeline` and `InstallNewPipeline` constructor functions to match the common pattern.
    These function build a new exporter with default SDK options and register the exporter with the `global` package respectively. (#944)
- Add propagator option for gRPC instrumentation. (#986)
- The `testtrace` package now tracks the `trace.SpanKind` for each span. (#987)

### Changed

- Replace the `RegisterGlobal` `Option` in the Jaeger exporter with an `InstallNewPipeline` constructor function.
   This matches the other exporter constructor patterns and will register a new exporter after building it with default configuration. (#944)
- The trace (`go.opentelemetry.io/otel/exporters/trace/stdout`) and metric (`go.opentelemetry.io/otel/exporters/metric/stdout`) `stdout` exporters are now merged into a single exporter at `go.opentelemetry.io/otel/exporters/stdout`.
   This new exporter was made into its own Go module to follow the pattern of all exporters and decouple it from the `go.opentelemetry.io/otel` module. (#956, #963)
- Move the `go.opentelemetry.io/otel/exporters/test` test package to `go.opentelemetry.io/otel/sdk/export/metric/metrictest`. (#962)
- The `go.opentelemetry.io/otel/api/kv/value` package was merged into the parent `go.opentelemetry.io/otel/api/kv` package. (#968)
  - `value.Bool` was replaced with `kv.BoolValue`.
  - `value.Int64` was replaced with `kv.Int64Value`.
  - `value.Uint64` was replaced with `kv.Uint64Value`.
  - `value.Float64` was replaced with `kv.Float64Value`.
  - `value.Int32` was replaced with `kv.Int32Value`.
  - `value.Uint32` was replaced with `kv.Uint32Value`.
  - `value.Float32` was replaced with `kv.Float32Value`.
  - `value.String` was replaced with `kv.StringValue`.
  - `value.Int` was replaced with `kv.IntValue`.
  - `value.Uint` was replaced with `kv.UintValue`.
  - `value.Array` was replaced with `kv.ArrayValue`.
- Rename `Infer` to `Any` in the `go.opentelemetry.io/otel/api/kv` package. (#972)
- Change `othttp` to use the `httpsnoop` package to wrap the `ResponseWriter` so that optional interfaces (`http.Hijacker`, `http.Flusher`, etc.) that are implemented by the original `ResponseWriter`are also implemented by the wrapped `ResponseWriter`. (#979)
- Rename `go.opentelemetry.io/otel/sdk/metric/aggregator/test` package to `go.opentelemetry.io/otel/sdk/metric/aggregator/aggregatortest`. (#980)
- Make the SDK into its own Go module called `go.opentelemetry.io/otel/sdk`. (#985)
- Changed the default trace `Sampler` from `AlwaysOn` to `ParentOrElse(AlwaysOn)`. (#989)

### Removed

- The `IndexedAttribute` function from the `go.opentelemetry.io/otel/api/label` package was removed in favor of `IndexedLabel` which it was synonymous with. (#970)

### Fixed

- Bump github.com/golangci/golangci-lint from 1.28.3 to 1.29.0 in /tools. (#953)
- Bump github.com/google/go-cmp from 0.5.0 to 0.5.1. (#957)
- Use `global.Handle` for span export errors in the OTLP exporter. (#946)
- Correct Go language formatting in the README documentation. (#961)
- Remove default SDK dependencies from the `go.opentelemetry.io/otel/api` package. (#977)
- Remove default SDK dependencies from the `go.opentelemetry.io/otel/instrumentation` package. (#983)
- Move documented examples for `go.opentelemetry.io/otel/instrumentation/grpctrace` interceptors into Go example tests. (#984)

## [0.9.0] - 2020-07-20

### Added

- A new Resource Detector interface is included to allow resources to be automatically detected and included. (#939)
- A Detector to automatically detect resources from an environment variable. (#939)
- Github action to generate protobuf Go bindings locally in `internal/opentelemetry-proto-gen`. (#938)
- OTLP .proto files from `open-telemetry/opentelemetry-proto` imported as a git submodule under `internal/opentelemetry-proto`.
   References to `github.com/open-telemetry/opentelemetry-proto` changed to `go.opentelemetry.io/otel/internal/opentelemetry-proto-gen`. (#942)

### Changed

- Non-nil value `struct`s for key-value pairs will be marshalled using JSON rather than `Sprintf`. (#948)

### Removed

- Removed dependency on `github.com/open-telemetry/opentelemetry-collector`. (#943)

## [0.8.0] - 2020-07-09

### Added

- The `B3Encoding` type to represent the B3 encoding(s) the B3 propagator can inject.
   A value for HTTP supported encodings (Multiple Header: `MultipleHeader`, Single Header: `SingleHeader`) are included. (#882)
- The `FlagsDeferred` trace flag to indicate if the trace sampling decision has been deferred. (#882)
- The `FlagsDebug` trace flag to indicate if the trace is a debug trace. (#882)
- Add `peer.service` semantic attribute. (#898)
- Add database-specific semantic attributes. (#899)
- Add semantic convention for `faas.coldstart` and `container.id`. (#909)
- Add http content size semantic conventions. (#905)
- Include `http.request_content_length` in HTTP request basic attributes. (#905)
- Add semantic conventions for operating system process resource attribute keys. (#919)
- The Jaeger exporter now has a `WithBatchMaxCount` option to specify the maximum number of spans sent in a batch. (#931)

### Changed

- Update `CONTRIBUTING.md` to ask for updates to `CHANGELOG.md` with each pull request. (#879)
- Use lowercase header names for B3 Multiple Headers. (#881)
- The B3 propagator `SingleHeader` field has been replaced with `InjectEncoding`.
   This new field can be set to combinations of the `B3Encoding` bitmasks and will inject trace information in these encodings.
   If no encoding is set, the propagator will default to `MultipleHeader` encoding. (#882)
- The B3 propagator now extracts from either HTTP encoding of B3 (Single Header or Multiple Header) based on what is contained in the header.
   Preference is given to Single Header encoding with Multiple Header being the fallback if Single Header is not found or is invalid.
   This behavior change is made to dynamically support all correctly encoded traces received instead of having to guess the expected encoding prior to receiving. (#882)
- Extend semantic conventions for RPC. (#900)
- To match constant naming conventions in the `api/standard` package, the `FaaS*` key names are appended with a suffix of `Key`. (#920)
  - `"api/standard".FaaSName` -> `FaaSNameKey`
  - `"api/standard".FaaSID` -> `FaaSIDKey`
  - `"api/standard".FaaSVersion` -> `FaaSVersionKey`
  - `"api/standard".FaaSInstance` -> `FaaSInstanceKey`

### Removed

- The `FlagsUnused` trace flag is removed.
   The purpose of this flag was to act as the inverse of `FlagsSampled`, the inverse of `FlagsSampled` is used instead. (#882)
- The B3 header constants (`B3SingleHeader`, `B3DebugFlagHeader`, `B3TraceIDHeader`, `B3SpanIDHeader`, `B3SampledHeader`, `B3ParentSpanIDHeader`) are removed.
   If B3 header keys are needed [the authoritative OpenZipkin package constants](https://pkg.go.dev/github.com/openzipkin/zipkin-go@v0.2.2/propagation/b3?tab=doc#pkg-constants) should be used instead. (#882)

### Fixed

- The B3 Single Header name is now correctly `b3` instead of the previous `X-B3`. (#881)
- The B3 propagator now correctly supports sampling only values (`b3: 0`, `b3: 1`, or `b3: d`) for a Single B3 Header. (#882)
- The B3 propagator now propagates the debug flag.
   This removes the behavior of changing the debug flag into a set sampling bit.
   Instead, this now follow the B3 specification and omits the `X-B3-Sampling` header. (#882)
- The B3 propagator now tracks "unset" sampling state (meaning "defer the decision") and does not set the `X-B3-Sampling` header when injecting. (#882)
- Bump github.com/itchyny/gojq from 0.10.3 to 0.10.4 in /tools. (#883)
- Bump github.com/opentracing/opentracing-go from v1.1.1-0.20190913142402-a7454ce5950e to v1.2.0. (#885)
- The tracing time conversion for OTLP spans is now correctly set to `UnixNano`. (#896)
- Ensure span status is not set to `Unknown` when no HTTP status code is provided as it is assumed to be `200 OK`. (#908)
- Ensure `httptrace.clientTracer` closes `http.headers` span. (#912)
- Prometheus exporter will not apply stale updates or forget inactive metrics. (#903)
- Add test for api.standard `HTTPClientAttributesFromHTTPRequest`. (#905)
- Bump github.com/golangci/golangci-lint from 1.27.0 to 1.28.1 in /tools. (#901, #913)
- Update otel-colector example to use the v0.5.0 collector. (#915)
- The `grpctrace` instrumentation uses a span name conforming to the OpenTelemetry semantic conventions (does not contain a leading slash (`/`)). (#922)
- The `grpctrace` instrumentation includes an `rpc.method` attribute now set to the gRPC method name. (#900, #922)
- The `grpctrace` instrumentation `rpc.service` attribute now contains the package name if one exists.
   This is in accordance with OpenTelemetry semantic conventions. (#922)
- Correlation Context extractor will no longer insert an empty map into the returned context when no valid values are extracted. (#923)
- Bump google.golang.org/api from 0.28.0 to 0.29.0 in /exporters/trace/jaeger. (#925)
- Bump github.com/itchyny/gojq from 0.10.4 to 0.11.0 in /tools. (#926)
- Bump github.com/golangci/golangci-lint from 1.28.1 to 1.28.2 in /tools. (#930)

## [0.7.0] - 2020-06-26

This release implements the v0.5.0 version of the OpenTelemetry specification.

### Added

- The othttp instrumentation now includes default metrics. (#861)
- This CHANGELOG file to track all changes in the project going forward.
- Support for array type attributes. (#798)
- Apply transitive dependabot go.mod dependency updates as part of a new automatic Github workflow. (#844)
- Timestamps are now passed to exporters for each export. (#835)
- Add new `Accumulation` type to metric SDK to transport telemetry from `Accumulator`s to `Processor`s.
   This replaces the prior `Record` `struct` use for this purpose. (#835)
- New dependabot integration to automate package upgrades. (#814)
- `Meter` and `Tracer` implementations accept instrumentation version version as an optional argument.
   This instrumentation version is passed on to exporters. (#811) (#805) (#802)
- The OTLP exporter includes the instrumentation version in telemetry it exports. (#811)
- Environment variables for Jaeger exporter are supported. (#796)
- New `aggregation.Kind` in the export metric API. (#808)
- New example that uses OTLP and the collector. (#790)
- Handle errors in the span `SetName` during span initialization. (#791)
- Default service config to enable retries for retry-able failed requests in the OTLP exporter and an option to override this default. (#777)
- New `go.opentelemetry.io/otel/api/oterror` package to uniformly support error handling and definitions for the project. (#778)
- New `global` default implementation of the `go.opentelemetry.io/otel/api/oterror.Handler` interface to be used to handle errors prior to an user defined `Handler`.
   There is also functionality for the user to register their `Handler` as well as a convenience function `Handle` to handle an error with this global `Handler`(#778)
- Options to specify propagators for httptrace and grpctrace instrumentation. (#784)
- The required `application/json` header for the Zipkin exporter is included in all exports. (#774)
- Integrate HTTP semantics helpers from the contrib repository into the `api/standard` package. #769

### Changed

- Rename `Integrator` to `Processor` in the metric SDK. (#863)
- Rename `AggregationSelector` to `AggregatorSelector`. (#859)
- Rename `SynchronizedCopy` to `SynchronizedMove`. (#858)
- Rename `simple` integrator to `basic` integrator. (#857)
- Merge otlp collector examples. (#841)
- Change the metric SDK to support cumulative, delta, and pass-through exporters directly.
   With these changes, cumulative and delta specific exporters are able to request the correct kind of aggregation from the SDK. (#840)
- The `Aggregator.Checkpoint` API is renamed to `SynchronizedCopy` and adds an argument, a different `Aggregator` into which the copy is stored. (#812)
- The `export.Aggregator` contract is that `Update()` and `SynchronizedCopy()` are synchronized with each other.
   All the aggregation interfaces (`Sum`, `LastValue`, ...) are not meant to be synchronized, as the caller is expected to synchronize aggregators at a higher level after the `Accumulator`.
   Some of the `Aggregators` used unnecessary locking and that has been cleaned up. (#812)
- Use of `metric.Number` was replaced by `int64` now that we use `sync.Mutex` in the `MinMaxSumCount` and `Histogram` `Aggregators`. (#812)
- Replace `AlwaysParentSample` with `ParentSample(fallback)` to match the OpenTelemetry v0.5.0 specification. (#810)
- Rename `sdk/export/metric/aggregator` to `sdk/export/metric/aggregation`. #808
- Send configured headers with every request in the OTLP exporter, instead of just on connection creation. (#806)
- Update error handling for any one off error handlers, replacing, instead, with the `global.Handle` function. (#791)
- Rename `plugin` directory to `instrumentation` to match the OpenTelemetry specification. (#779)
- Makes the argument order to Histogram and DDSketch `New()` consistent. (#781)

### Removed

- `Uint64NumberKind` and related functions from the API. (#864)
- Context arguments from `Aggregator.Checkpoint` and `Integrator.Process` as they were unused. (#803)
- `SpanID` is no longer included in parameters for sampling decision to match the OpenTelemetry specification. (#775)

### Fixed

- Upgrade OTLP exporter to opentelemetry-proto matching the opentelemetry-collector v0.4.0 release. (#866)
- Allow changes to `go.sum` and `go.mod` when running dependabot tidy-up. (#871)
- Bump github.com/stretchr/testify from 1.4.0 to 1.6.1. (#824)
- Bump github.com/prometheus/client_golang from 1.7.0 to 1.7.1 in /exporters/metric/prometheus. (#867)
- Bump google.golang.org/grpc from 1.29.1 to 1.30.0 in /exporters/trace/jaeger. (#853)
- Bump google.golang.org/grpc from 1.29.1 to 1.30.0 in /exporters/trace/zipkin. (#854)
- Bumps github.com/golang/protobuf from 1.3.2 to 1.4.2 (#848)
- Bump github.com/stretchr/testify from 1.4.0 to 1.6.1 in /exporters/otlp (#817)
- Bump github.com/golangci/golangci-lint from 1.25.1 to 1.27.0 in /tools (#828)
- Bump github.com/prometheus/client_golang from 1.5.0 to 1.7.0 in /exporters/metric/prometheus (#838)
- Bump github.com/stretchr/testify from 1.4.0 to 1.6.1 in /exporters/trace/jaeger (#829)
- Bump github.com/benbjohnson/clock from 1.0.0 to 1.0.3 (#815)
- Bump github.com/stretchr/testify from 1.4.0 to 1.6.1 in /exporters/trace/zipkin (#823)
- Bump github.com/itchyny/gojq from 0.10.1 to 0.10.3 in /tools (#830)
- Bump github.com/stretchr/testify from 1.4.0 to 1.6.1 in /exporters/metric/prometheus (#822)
- Bump google.golang.org/grpc from 1.27.1 to 1.29.1 in /exporters/trace/zipkin (#820)
- Bump google.golang.org/grpc from 1.27.1 to 1.29.1 in /exporters/trace/jaeger (#831)
- Bump github.com/google/go-cmp from 0.4.0 to 0.5.0 (#836)
- Bump github.com/google/go-cmp from 0.4.0 to 0.5.0 in /exporters/trace/jaeger (#837)
- Bump github.com/google/go-cmp from 0.4.0 to 0.5.0 in /exporters/otlp (#839)
- Bump google.golang.org/api from 0.20.0 to 0.28.0 in /exporters/trace/jaeger (#843)
- Set span status from HTTP status code in the othttp instrumentation. (#832)
- Fixed typo in push controller comment. (#834)
- The `Aggregator` testing has been updated and cleaned. (#812)
- `metric.Number(0)` expressions are replaced by `0` where possible. (#812)
- Fixed `global` `handler_test.go` test failure. #804
- Fixed `BatchSpanProcessor.Shutdown` to wait until all spans are processed. (#766)
- Fixed OTLP example's accidental early close of exporter. (#807)
- Ensure zipkin exporter reads and closes response body. (#788)
- Update instrumentation to use `api/standard` keys instead of custom keys. (#782)
- Clean up tools and RELEASING documentation. (#762)

## [0.6.0] - 2020-05-21

### Added

- Support for `Resource`s in the prometheus exporter. (#757)
- New pull controller. (#751)
- New `UpDownSumObserver` instrument. (#750)
- OpenTelemetry collector demo. (#711)
- New `SumObserver` instrument. (#747)
- New `UpDownCounter` instrument. (#745)
- New timeout `Option` and configuration function `WithTimeout` to the push controller. (#742)
- New `api/standards` package to implement semantic conventions and standard key-value generation. (#731)

### Changed

- Rename `Register*` functions in the metric API to `New*` for all `Observer` instruments. (#761)
- Use `[]float64` for histogram boundaries, not `[]metric.Number`. (#758)
- Change OTLP example to use exporter as a trace `Syncer` instead of as an unneeded `Batcher`. (#756)
- Replace `WithResourceAttributes()` with `WithResource()` in the trace SDK. (#754)
- The prometheus exporter now uses the new pull controller. (#751)
- Rename `ScheduleDelayMillis` to `BatchTimeout` in the trace `BatchSpanProcessor`.(#752)
- Support use of synchronous instruments in asynchronous callbacks (#725)
- Move `Resource` from the `Export` method parameter into the metric export `Record`. (#739)
- Rename `Observer` instrument to `ValueObserver`. (#734)
- The push controller now has a method (`Provider()`) to return a `metric.Provider` instead of the old `Meter` method that acted as a `metric.Provider`. (#738)
- Replace `Measure` instrument by `ValueRecorder` instrument. (#732)
- Rename correlation context header from `"Correlation-Context"` to `"otcorrelations"` to match the OpenTelemetry specification. (#727)

### Fixed

- Ensure gRPC `ClientStream` override methods do not panic in grpctrace package. (#755)
- Disable parts of `BatchSpanProcessor` test until a fix is found. (#743)
- Fix `string` case in `kv` `Infer` function. (#746)
- Fix panic in grpctrace client interceptors. (#740)
- Refactor the `api/metrics` push controller and add `CheckpointSet` synchronization. (#737)
- Rewrite span batch process queue batching logic. (#719)
- Remove the push controller named Meter map. (#738)
- Fix Histogram aggregator initial state (fix #735). (#736)
- Ensure golang alpine image is running `golang-1.14` for examples. (#733)
- Added test for grpctrace `UnaryInterceptorClient`. (#695)
- Rearrange `api/metric` code layout. (#724)

## [0.5.0] - 2020-05-13

### Added

- Batch `Observer` callback support. (#717)
- Alias `api` types to root package of project. (#696)
- Create basic `othttp.Transport` for simple client instrumentation. (#678)
- `SetAttribute(string, interface{})` to the trace API. (#674)
- Jaeger exporter option that allows user to specify custom http client. (#671)
- `Stringer` and `Infer` methods to `key`s. (#662)

### Changed

- Rename `NewKey` in the `kv` package to just `Key`. (#721)
- Move `core` and `key` to `kv` package. (#720)
- Make the metric API `Meter` a `struct` so the abstract `MeterImpl` can be passed and simplify implementation. (#709)
- Rename SDK `Batcher` to `Integrator` to match draft OpenTelemetry SDK specification. (#710)
- Rename SDK `Ungrouped` integrator to `simple.Integrator` to match draft OpenTelemetry SDK specification. (#710)
- Rename SDK `SDK` `struct` to `Accumulator` to match draft OpenTelemetry SDK specification. (#710)
- Move `Number` from `core` to `api/metric` package. (#706)
- Move `SpanContext` from `core` to `trace` package. (#692)
- Change traceparent header from `Traceparent` to `traceparent` to implement the W3C specification. (#681)

### Fixed

- Update tooling to run generators in all submodules. (#705)
- gRPC interceptor regexp to match methods without a service name. (#683)
- Use a `const` for padding 64-bit B3 trace IDs. (#701)
- Update `mockZipkin` listen address from `:0` to `127.0.0.1:0`. (#700)
- Left-pad 64-bit B3 trace IDs with zero. (#698)
- Propagate at least the first W3C tracestate header. (#694)
- Remove internal `StateLocker` implementation. (#688)
- Increase instance size CI system uses. (#690)
- Add a `key` benchmark and use reflection in `key.Infer()`. (#679)
- Fix internal `global` test by using `global.Meter` with `RecordBatch()`. (#680)
- Reimplement histogram using mutex instead of `StateLocker`. (#669)
- Switch `MinMaxSumCount` to a mutex lock implementation instead of `StateLocker`. (#667)
- Update documentation to not include any references to `WithKeys`. (#672)
- Correct misspelling. (#668)
- Fix clobbering of the span context if extraction fails. (#656)
- Bump `golangci-lint` and work around the corrupting bug. (#666) (#670)

## [0.4.3] - 2020-04-24

### Added

- `Dockerfile` and `docker-compose.yml` to run example code. (#635)
- New `grpctrace` package that provides gRPC client and server interceptors for both unary and stream connections. (#621)
- New `api/label` package, providing common label set implementation. (#651)
- Support for JSON marshaling of `Resources`. (#654)
- `TraceID` and `SpanID` implementations for `Stringer` interface. (#642)
- `RemoteAddrKey` in the othttp plugin to include the HTTP client address in top-level spans. (#627)
- `WithSpanFormatter` option to the othttp plugin. (#617)
- Updated README to include section for compatible libraries and include reference to the contrib repository. (#612)
- The prometheus exporter now supports exporting histograms. (#601)
- A `String` method to the `Resource` to return a hashable identifier for a now unique resource. (#613)
- An `Iter` method to the `Resource` to return an array `AttributeIterator`. (#613)
- An `Equal` method to the `Resource` test the equivalence of resources. (#613)
- An iterable structure (`AttributeIterator`) for `Resource` attributes.

### Changed

- zipkin export's `NewExporter` now requires a `serviceName` argument to ensure this needed values is provided. (#644)
- Pass `Resources` through the metrics export pipeline. (#659)

### Removed

- `WithKeys` option from the metric API. (#639)

### Fixed

- Use the `label.Set.Equivalent` value instead of an encoding in the batcher. (#658)
- Correct typo `trace.Exporter` to `trace.SpanSyncer` in comments. (#653)
- Use type names for return values in jaeger exporter. (#648)
- Increase the visibility of the `api/key` package by updating comments and fixing usages locally. (#650)
- `Checkpoint` only after `Update`; Keep records in the `sync.Map` longer. (#647)
- Do not cache `reflect.ValueOf()` in metric Labels. (#649)
- Batch metrics exported from the OTLP exporter based on `Resource` and labels. (#626)
- Add error wrapping to the prometheus exporter. (#631)
- Update the OTLP exporter batching of traces to use a unique `string` representation of an associated `Resource` as the batching key. (#623)
- Update OTLP `SpanData` transform to only include the `ParentSpanID` if one exists. (#614)
- Update `Resource` internal representation to uniquely and reliably identify resources. (#613)
- Check return value from `CheckpointSet.ForEach` in prometheus exporter. (#622)
- Ensure spans created by httptrace client tracer reflect operation structure. (#618)
- Create a new recorder rather than reuse when multiple observations in same epoch for asynchronous instruments. #610
- The default port the OTLP exporter uses to connect to the OpenTelemetry collector is updated to match the one the collector listens on by default. (#611)

## [0.4.2] - 2020-03-31

### Fixed

- Fix `pre_release.sh` to update version in `sdk/opentelemetry.go`. (#607)
- Fix time conversion from internal to OTLP in OTLP exporter. (#606)

## [0.4.1] - 2020-03-31

### Fixed

- Update `tag.sh` to create signed tags. (#604)

## [0.4.0] - 2020-03-30

### Added

- New API package `api/metric/registry` that exposes a `MeterImpl` wrapper for use by SDKs to generate unique instruments. (#580)
- Script to verify examples after a new release. (#579)

### Removed

- The dogstatsd exporter due to lack of support.
   This additionally removes support for statsd. (#591)
- `LabelSet` from the metric API.
   This is replaced by a `[]core.KeyValue` slice. (#595)
- `Labels` from the metric API's `Meter` interface. (#595)

### Changed

- The metric `export.Labels` became an interface which the SDK implements and the `export` package provides a simple, immutable implementation of this interface intended for testing purposes. (#574)
- Renamed `internal/metric.Meter` to `MeterImpl`. (#580)
- Renamed `api/global/internal.obsImpl` to `asyncImpl`. (#580)

### Fixed

- Corrected missing return in mock span. (#582)
- Update License header for all source files to match CNCF guidelines and include a test to ensure it is present. (#586) (#596)
- Update to v0.3.0 of the OTLP in the OTLP exporter. (#588)
- Update pre-release script to be compatible between GNU and BSD based systems. (#592)
- Add a `RecordBatch` benchmark. (#594)
- Moved span transforms of the OTLP exporter to the internal package. (#593)
- Build both go-1.13 and go-1.14 in circleci to test for all supported versions of Go. (#569)
- Removed unneeded allocation on empty labels in OLTP exporter. (#597)
- Update `BatchedSpanProcessor` to process the queue until no data but respect max batch size. (#599)
- Update project documentation godoc.org links to pkg.go.dev. (#602)

## [0.3.0] - 2020-03-21

This is a first official beta release, which provides almost fully complete metrics, tracing, and context propagation functionality.
There is still a possibility of breaking changes.

### Added

- Add `Observer` metric instrument. (#474)
- Add global `Propagators` functionality to enable deferred initialization for propagators registered before the first Meter SDK is installed. (#494)
- Simplified export setup pipeline for the jaeger exporter to match other exporters. (#459)
- The zipkin trace exporter. (#495)
- The OTLP exporter to export metric and trace telemetry to the OpenTelemetry collector. (#497) (#544) (#545)
- Add `StatusMessage` field to the trace `Span`. (#524)
- Context propagation in OpenTracing bridge in terms of OpenTelemetry context propagation. (#525)
- The `Resource` type was added to the SDK. (#528)
- The global API now supports a `Tracer` and `Meter` function as shortcuts to getting a global `*Provider` and calling these methods directly. (#538)
- The metric API now defines a generic `MeterImpl` interface to support general purpose `Meter` construction.
   Additionally, `SyncImpl` and `AsyncImpl` are added to support general purpose instrument construction. (#560)
- A metric `Kind` is added to represent the `MeasureKind`, `ObserverKind`, and `CounterKind`. (#560)
- Scripts to better automate the release process. (#576)

### Changed

- Default to to use `AlwaysSampler` instead of `ProbabilitySampler` to match OpenTelemetry specification. (#506)
- Renamed `AlwaysSampleSampler` to `AlwaysOnSampler` in the trace API. (#511)
- Renamed `NeverSampleSampler` to `AlwaysOffSampler` in the trace API. (#511)
- The `Status` field of the `Span` was changed to `StatusCode` to disambiguate with the added `StatusMessage`. (#524)
- Updated the trace `Sampler` interface conform to the OpenTelemetry specification. (#531)
- Rename metric API `Options` to `Config`. (#541)
- Rename metric `Counter` aggregator to be `Sum`. (#541)
- Unify metric options into `Option` from instrument specific options. (#541)
- The trace API's `TraceProvider` now support `Resource`s. (#545)
- Correct error in zipkin module name. (#548)
- The jaeger trace exporter now supports `Resource`s. (#551)
- Metric SDK now supports `Resource`s.
   The `WithResource` option was added to configure a `Resource` on creation and the `Resource` method was added to the metric `Descriptor` to return the associated `Resource`. (#552)
- Replace `ErrNoLastValue` and `ErrEmptyDataSet` by `ErrNoData` in the metric SDK. (#557)
- The stdout trace exporter now supports `Resource`s. (#558)
- The metric `Descriptor` is now included at the API instead of the SDK. (#560)
- Replace `Ordered` with an iterator in `export.Labels`. (#567)

### Removed

- The vendor specific Stackdriver. It is now hosted on 3rd party vendor infrastructure. (#452)
- The `Unregister` method for metric observers as it is not in the OpenTelemetry specification. (#560)
- `GetDescriptor` from the metric SDK. (#575)
- The `Gauge` instrument from the metric API. (#537)

### Fixed

- Make histogram aggregator checkpoint consistent. (#438)
- Update README with import instructions and how to build and test. (#505)
- The default label encoding was updated to be unique. (#508)
- Use `NewRoot` in the othttp plugin for public endpoints. (#513)
- Fix data race in `BatchedSpanProcessor`. (#518)
- Skip test-386 for Mac OS 10.15.x (Catalina and upwards). #521
- Use a variable-size array to represent ordered labels in maps. (#523)
- Update the OTLP protobuf and update changed import path. (#532)
- Use `StateLocker` implementation in `MinMaxSumCount`. (#546)
- Eliminate goroutine leak in histogram stress test. (#547)
- Update OTLP exporter with latest protobuf. (#550)
- Add filters to the othttp plugin. (#556)
- Provide an implementation of the `Header*` filters that do not depend on Go 1.14. (#565)
- Encode labels once during checkpoint.
   The checkpoint function is executed in a single thread so we can do the encoding lazily before passing the encoded version of labels to the exporter.
   This is a cheap and quick way to avoid encoding the labels on every collection interval. (#572)
- Run coverage over all packages in `COVERAGE_MOD_DIR`. (#573)

## [0.2.3] - 2020-03-04

### Added

- `RecordError` method on `Span`s in the trace API to Simplify adding error events to spans. (#473)
- Configurable push frequency for exporters setup pipeline. (#504)

### Changed

- Rename the `exporter` directory to `exporters`.
   The `go.opentelemetry.io/otel/exporter/trace/jaeger` package was mistakenly released with a `v1.0.0` tag instead of `v0.1.0`.
   This resulted in all subsequent releases not becoming the default latest.
   A consequence of this was that all `go get`s pulled in the incompatible `v0.1.0` release of that package when pulling in more recent packages from other otel packages.
   Renaming the `exporter` directory to `exporters` fixes this issue by renaming the package and therefore clearing any existing dependency tags.
   Consequentially, this action also renames *all* exporter packages. (#502)

### Removed

- The `CorrelationContextHeader` constant in the `correlation` package is no longer exported. (#503)

## [0.2.2] - 2020-02-27

### Added

- `HTTPSupplier` interface in the propagation API to specify methods to retrieve and store a single value for a key to be associated with a carrier. (#467)
- `HTTPExtractor` interface in the propagation API to extract information from an `HTTPSupplier` into a context. (#467)
- `HTTPInjector` interface in the propagation API to inject information into an `HTTPSupplier.` (#467)
- `Config` and configuring `Option` to the propagator API. (#467)
- `Propagators` interface in the propagation API to contain the set of injectors and extractors for all supported carrier formats. (#467)
- `HTTPPropagator` interface in the propagation API to inject and extract from an `HTTPSupplier.` (#467)
- `WithInjectors` and `WithExtractors` functions to the propagator API to configure injectors and extractors to use. (#467)
- `ExtractHTTP` and `InjectHTTP` functions to apply configured HTTP extractors and injectors to a passed context. (#467)
- Histogram aggregator. (#433)
- `DefaultPropagator` function and have it return `trace.TraceContext` as the default context propagator. (#456)
- `AlwaysParentSample` sampler to the trace API. (#455)
- `WithNewRoot` option function to the trace API to specify the created span should be considered a root span. (#451)

### Changed

- Renamed `WithMap` to `ContextWithMap` in the correlation package. (#481)
- Renamed `FromContext` to `MapFromContext` in the correlation package. (#481)
- Move correlation context propagation to correlation package. (#479)
- Do not default to putting remote span context into links. (#480)
- `Tracer.WithSpan` updated to accept `StartOptions`. (#472)
- Renamed `MetricKind` to `Kind` to not stutter in the type usage. (#432)
- Renamed the `export` package to `metric` to match directory structure. (#432)
- Rename the `api/distributedcontext` package to `api/correlation`. (#444)
- Rename the `api/propagators` package to `api/propagation`. (#444)
- Move the propagators from the `propagators` package into the `trace` API package. (#444)
- Update `Float64Gauge`, `Int64Gauge`, `Float64Counter`, `Int64Counter`, `Float64Measure`, and `Int64Measure` metric methods to use value receivers instead of pointers. (#462)
- Moved all dependencies of tools package to a tools directory. (#466)

### Removed

- Binary propagators. (#467)
- NOOP propagator. (#467)

### Fixed

- Upgraded `github.com/golangci/golangci-lint` from `v1.21.0` to `v1.23.6` in `tools/`. (#492)
- Fix a possible nil-dereference crash (#478)
- Correct comments for `InstallNewPipeline` in the stdout exporter. (#483)
- Correct comments for `InstallNewPipeline` in the dogstatsd exporter. (#484)
- Correct comments for `InstallNewPipeline` in the prometheus exporter. (#482)
- Initialize `onError` based on `Config` in prometheus exporter. (#486)
- Correct module name in prometheus exporter README. (#475)
- Removed tracer name prefix from span names. (#430)
- Fix `aggregator_test.go` import package comment. (#431)
- Improved detail in stdout exporter. (#436)
- Fix a dependency issue (generate target should depend on stringer, not lint target) in Makefile. (#442)
- Reorders the Makefile targets within `precommit` target so we generate files and build the code before doing linting, so we can get much nicer errors about syntax errors from the compiler. (#442)
- Reword function documentation in gRPC plugin. (#446)
- Send the `span.kind` tag to Jaeger from the jaeger exporter. (#441)
- Fix `metadataSupplier` in the jaeger exporter to overwrite the header if existing instead of appending to it. (#441)
- Upgraded to Go 1.13 in CI. (#465)
- Correct opentelemetry.io URL in trace SDK documentation. (#464)
- Refactored reference counting logic in SDK determination of stale records. (#468)
- Add call to `runtime.Gosched` in instrument `acquireHandle` logic to not block the collector. (#469)

## [0.2.1.1] - 2020-01-13

### Fixed

- Use stateful batcher on Prometheus exporter fixing regression introduced in #395. (#428)

## [0.2.1] - 2020-01-08

### Added

- Global meter forwarding implementation.
   This enables deferred initialization for metric instruments registered before the first Meter SDK is installed. (#392)
- Global trace forwarding implementation.
   This enables deferred initialization for tracers registered before the first Trace SDK is installed. (#406)
- Standardize export pipeline creation in all exporters. (#395)
- A testing, organization, and comments for 64-bit field alignment. (#418)
- Script to tag all modules in the project. (#414)

### Changed

- Renamed `propagation` package to `propagators`. (#362)
- Renamed `B3Propagator` propagator to `B3`. (#362)
- Renamed `TextFormatPropagator` propagator to `TextFormat`. (#362)
- Renamed `BinaryPropagator` propagator to `Binary`. (#362)
- Renamed `BinaryFormatPropagator` propagator to `BinaryFormat`. (#362)
- Renamed `NoopTextFormatPropagator` propagator to `NoopTextFormat`. (#362)
- Renamed `TraceContextPropagator` propagator to `TraceContext`. (#362)
- Renamed `SpanOption` to `StartOption` in the trace API. (#369)
- Renamed `StartOptions` to `StartConfig` in the trace API. (#369)
- Renamed `EndOptions` to `EndConfig` in the trace API. (#369)
- `Number` now has a pointer receiver for its methods. (#375)
- Renamed `CurrentSpan` to `SpanFromContext` in the trace API. (#379)
- Renamed `SetCurrentSpan` to `ContextWithSpan` in the trace API. (#379)
- Renamed `Message` in Event to `Name` in the trace API. (#389)
- Prometheus exporter no longer aggregates metrics, instead it only exports them. (#385)
- Renamed `HandleImpl` to `BoundInstrumentImpl` in the metric API. (#400)
- Renamed `Float64CounterHandle` to `Float64CounterBoundInstrument` in the metric API. (#400)
- Renamed `Int64CounterHandle` to `Int64CounterBoundInstrument` in the metric API. (#400)
- Renamed `Float64GaugeHandle` to `Float64GaugeBoundInstrument` in the metric API. (#400)
- Renamed `Int64GaugeHandle` to `Int64GaugeBoundInstrument` in the metric API. (#400)
- Renamed `Float64MeasureHandle` to `Float64MeasureBoundInstrument` in the metric API. (#400)
- Renamed `Int64MeasureHandle` to `Int64MeasureBoundInstrument` in the metric API. (#400)
- Renamed `Release` method for bound instruments in the metric API to `Unbind`. (#400)
- Renamed `AcquireHandle` method for bound instruments in the metric API to `Bind`. (#400)
- Renamed the `File` option in the stdout exporter to `Writer`. (#404)
- Renamed all `Options` to `Config` for all metric exports where this wasn't already the case.

### Fixed

- Aggregator import path corrected. (#421)
- Correct links in README. (#368)
- The README was updated to match latest code changes in its examples. (#374)
- Don't capitalize error statements. (#375)
- Fix ignored errors. (#375)
- Fix ambiguous variable naming. (#375)
- Removed unnecessary type casting. (#375)
- Use named parameters. (#375)
- Updated release schedule. (#378)
- Correct http-stackdriver example module name. (#394)
- Removed the `http.request` span in `httptrace` package. (#397)
- Add comments in the metrics SDK (#399)
- Initialize checkpoint when creating ddsketch aggregator to prevent panic when merging into a empty one. (#402) (#403)
- Add documentation of compatible exporters in the README. (#405)
- Typo fix. (#408)
- Simplify span check logic in SDK tracer implementation. (#419)

## [0.2.0] - 2019-12-03

### Added

- Unary gRPC tracing example. (#351)
- Prometheus exporter. (#334)
- Dogstatsd metrics exporter. (#326)

### Changed

- Rename `MaxSumCount` aggregation to `MinMaxSumCount` and add the `Min` interface for this aggregation. (#352)
- Rename `GetMeter` to `Meter`. (#357)
- Rename `HTTPTraceContextPropagator` to `TraceContextPropagator`. (#355)
- Rename `HTTPB3Propagator` to `B3Propagator`. (#355)
- Rename `HTTPTraceContextPropagator` to `TraceContextPropagator`. (#355)
- Move `/global` package to `/api/global`. (#356)
- Rename `GetTracer` to `Tracer`. (#347)

### Removed

- `SetAttribute` from the `Span` interface in the trace API. (#361)
- `AddLink` from the `Span` interface in the trace API. (#349)
- `Link` from the `Span` interface in the trace API. (#349)

### Fixed

- Exclude example directories from coverage report. (#365)
- Lint make target now implements automatic fixes with `golangci-lint` before a second run to report the remaining issues. (#360)
- Drop `GO111MODULE` environment variable in Makefile as Go 1.13 is the project specified minimum version and this is environment variable is not needed for that version of Go. (#359)
- Run the race checker for all test. (#354)
- Redundant commands in the Makefile are removed. (#354)
- Split the `generate` and `lint` targets of the Makefile. (#354)
- Renames `circle-ci` target to more generic `ci` in Makefile. (#354)
- Add example Prometheus binary to gitignore. (#358)
- Support negative numbers with the `MaxSumCount`. (#335)
- Resolve race conditions in `push_test.go` identified in #339. (#340)
- Use `/usr/bin/env bash` as a shebang in scripts rather than `/bin/bash`. (#336)
- Trace benchmark now tests both `AlwaysSample` and `NeverSample`.
   Previously it was testing `AlwaysSample` twice. (#325)
- Trace benchmark now uses a `[]byte` for `TraceID` to fix failing test. (#325)
- Added a trace benchmark to test variadic functions in `setAttribute` vs `setAttributes` (#325)
- The `defaultkeys` batcher was only using the encoded label set as its map key while building a checkpoint.
   This allowed distinct label sets through, but any metrics sharing a label set could be overwritten or merged incorrectly.
   This was corrected. (#333)

## [0.1.2] - 2019-11-18

### Fixed

- Optimized the `simplelru` map for attributes to reduce the number of allocations. (#328)
- Removed unnecessary unslicing of parameters that are already a slice. (#324)

## [0.1.1] - 2019-11-18

This release contains a Metrics SDK with stdout exporter and supports basic aggregations such as counter, gauges, array, maxsumcount, and ddsketch.

### Added

- Metrics stdout export pipeline. (#265)
- Array aggregation for raw measure metrics. (#282)
- The core.Value now have a `MarshalJSON` method. (#281)

### Removed

- `WithService`, `WithResources`, and `WithComponent` methods of tracers. (#314)
- Prefix slash in `Tracer.Start()` for the Jaeger example. (#292)

### Changed

- Allocation in LabelSet construction to reduce GC overhead. (#318)
- `trace.WithAttributes` to append values instead of replacing (#315)
- Use a formula for tolerance in sampling tests. (#298)
- Move export types into trace and metric-specific sub-directories. (#289)
- `SpanKind` back to being based on an `int` type. (#288)

### Fixed

- URL to OpenTelemetry website in README. (#323)
- Name of othttp default tracer. (#321)
- `ExportSpans` for the stackdriver exporter now handles `nil` context. (#294)
- CI modules cache to correctly restore/save from/to the cache. (#316)
- Fix metric SDK race condition between `LoadOrStore` and the assignment `rec.recorder = i.meter.exporter.AggregatorFor(rec)`. (#293)
- README now reflects the new code structure introduced with these changes. (#291)
- Make the basic example work. (#279)

## [0.1.0] - 2019-11-04

This is the first release of open-telemetry go library.
It contains api and sdk for trace and meter.

### Added

- Initial OpenTelemetry trace and metric API prototypes.
- Initial OpenTelemetry trace, metric, and export SDK packages.
- A wireframe bridge to support compatibility with OpenTracing.
- Example code for a basic, http-stackdriver, http, jaeger, and named tracer setup.
- Exporters for Jaeger, Stackdriver, and stdout.
- Propagators for binary, B3, and trace-context protocols.
- Project information and guidelines in the form of a README and CONTRIBUTING.
- Tools to build the project and a Makefile to automate the process.
- Apache-2.0 license.
- CircleCI build CI manifest files.
- CODEOWNERS file to track owners of this project.

[Unreleased]: https://github.com/open-telemetry/opentelemetry-go/compare/v1.27.0...HEAD
[1.27.0/0.49.0/0.3.0]: https://github.com/open-telemetry/opentelemetry-go/releases/tag/v1.27.0
[1.26.0/0.48.0/0.2.0-alpha]: https://github.com/open-telemetry/opentelemetry-go/releases/tag/v1.26.0
[1.25.0/0.47.0/0.0.8/0.1.0-alpha]: https://github.com/open-telemetry/opentelemetry-go/releases/tag/v1.25.0
[1.24.0/0.46.0/0.0.1-alpha]: https://github.com/open-telemetry/opentelemetry-go/releases/tag/v1.24.0
[1.23.1]: https://github.com/open-telemetry/opentelemetry-go/releases/tag/v1.23.1
[1.23.0]: https://github.com/open-telemetry/opentelemetry-go/releases/tag/v1.23.0
[1.23.0-rc.1]: https://github.com/open-telemetry/opentelemetry-go/releases/tag/v1.23.0-rc.1
[1.22.0/0.45.0]: https://github.com/open-telemetry/opentelemetry-go/releases/tag/v1.22.0
[1.21.0/0.44.0]: https://github.com/open-telemetry/opentelemetry-go/releases/tag/v1.21.0
[1.20.0/0.43.0]: https://github.com/open-telemetry/opentelemetry-go/releases/tag/v1.20.0
[1.19.0/0.42.0/0.0.7]: https://github.com/open-telemetry/opentelemetry-go/releases/tag/v1.19.0
[1.19.0-rc.1/0.42.0-rc.1]: https://github.com/open-telemetry/opentelemetry-go/releases/tag/v1.19.0-rc.1
[1.18.0/0.41.0/0.0.6]: https://github.com/open-telemetry/opentelemetry-go/releases/tag/v1.18.0
[1.17.0/0.40.0/0.0.5]: https://github.com/open-telemetry/opentelemetry-go/releases/tag/v1.17.0
[1.16.0/0.39.0]: https://github.com/open-telemetry/opentelemetry-go/releases/tag/v1.16.0
[1.16.0-rc.1/0.39.0-rc.1]: https://github.com/open-telemetry/opentelemetry-go/releases/tag/v1.16.0-rc.1
[1.15.1/0.38.1]: https://github.com/open-telemetry/opentelemetry-go/releases/tag/v1.15.1
[1.15.0/0.38.0]: https://github.com/open-telemetry/opentelemetry-go/releases/tag/v1.15.0
[1.15.0-rc.2/0.38.0-rc.2]: https://github.com/open-telemetry/opentelemetry-go/releases/tag/v1.15.0-rc.2
[1.15.0-rc.1/0.38.0-rc.1]: https://github.com/open-telemetry/opentelemetry-go/releases/tag/v1.15.0-rc.1
[1.14.0/0.37.0/0.0.4]: https://github.com/open-telemetry/opentelemetry-go/releases/tag/v1.14.0
[1.13.0/0.36.0]: https://github.com/open-telemetry/opentelemetry-go/releases/tag/v1.13.0
[1.12.0/0.35.0]: https://github.com/open-telemetry/opentelemetry-go/releases/tag/v1.12.0
[1.11.2/0.34.0]: https://github.com/open-telemetry/opentelemetry-go/releases/tag/v1.11.2
[1.11.1/0.33.0]: https://github.com/open-telemetry/opentelemetry-go/releases/tag/v1.11.1
[1.11.0/0.32.3]: https://github.com/open-telemetry/opentelemetry-go/releases/tag/v1.11.0
[0.32.2]: https://github.com/open-telemetry/opentelemetry-go/releases/tag/sdk/metric/v0.32.2
[0.32.1]: https://github.com/open-telemetry/opentelemetry-go/releases/tag/sdk/metric/v0.32.1
[0.32.0]: https://github.com/open-telemetry/opentelemetry-go/releases/tag/sdk/metric/v0.32.0
[1.10.0]: https://github.com/open-telemetry/opentelemetry-go/releases/tag/v1.10.0
[1.9.0/0.0.3]: https://github.com/open-telemetry/opentelemetry-go/releases/tag/v1.9.0
[1.8.0/0.31.0]: https://github.com/open-telemetry/opentelemetry-go/releases/tag/v1.8.0
[1.7.0/0.30.0]: https://github.com/open-telemetry/opentelemetry-go/releases/tag/v1.7.0
[0.29.0]: https://github.com/open-telemetry/opentelemetry-go/releases/tag/metric/v0.29.0
[1.6.3]: https://github.com/open-telemetry/opentelemetry-go/releases/tag/v1.6.3
[1.6.2]: https://github.com/open-telemetry/opentelemetry-go/releases/tag/v1.6.2
[1.6.1]: https://github.com/open-telemetry/opentelemetry-go/releases/tag/v1.6.1
[1.6.0/0.28.0]: https://github.com/open-telemetry/opentelemetry-go/releases/tag/v1.6.0
[1.5.0]: https://github.com/open-telemetry/opentelemetry-go/releases/tag/v1.5.0
[1.4.1]: https://github.com/open-telemetry/opentelemetry-go/releases/tag/v1.4.1
[1.4.0]: https://github.com/open-telemetry/opentelemetry-go/releases/tag/v1.4.0
[1.3.0]: https://github.com/open-telemetry/opentelemetry-go/releases/tag/v1.3.0
[1.2.0]: https://github.com/open-telemetry/opentelemetry-go/releases/tag/v1.2.0
[1.1.0]: https://github.com/open-telemetry/opentelemetry-go/releases/tag/v1.1.0
[1.0.1]: https://github.com/open-telemetry/opentelemetry-go/releases/tag/v1.0.1
[Metrics 0.24.0]: https://github.com/open-telemetry/opentelemetry-go/releases/tag/metric/v0.24.0
[1.0.0]: https://github.com/open-telemetry/opentelemetry-go/releases/tag/v1.0.0
[1.0.0-RC3]: https://github.com/open-telemetry/opentelemetry-go/releases/tag/v1.0.0-RC3
[1.0.0-RC2]: https://github.com/open-telemetry/opentelemetry-go/releases/tag/v1.0.0-RC2
[Experimental Metrics v0.22.0]: https://github.com/open-telemetry/opentelemetry-go/releases/tag/metric/v0.22.0
[1.0.0-RC1]: https://github.com/open-telemetry/opentelemetry-go/releases/tag/v1.0.0-RC1
[0.20.0]: https://github.com/open-telemetry/opentelemetry-go/releases/tag/v0.20.0
[0.19.0]: https://github.com/open-telemetry/opentelemetry-go/releases/tag/v0.19.0
[0.18.0]: https://github.com/open-telemetry/opentelemetry-go/releases/tag/v0.18.0
[0.17.0]: https://github.com/open-telemetry/opentelemetry-go/releases/tag/v0.17.0
[0.16.0]: https://github.com/open-telemetry/opentelemetry-go/releases/tag/v0.16.0
[0.15.0]: https://github.com/open-telemetry/opentelemetry-go/releases/tag/v0.15.0
[0.14.0]: https://github.com/open-telemetry/opentelemetry-go/releases/tag/v0.14.0
[0.13.0]: https://github.com/open-telemetry/opentelemetry-go/releases/tag/v0.13.0
[0.12.0]: https://github.com/open-telemetry/opentelemetry-go/releases/tag/v0.12.0
[0.11.0]: https://github.com/open-telemetry/opentelemetry-go/releases/tag/v0.11.0
[0.10.0]: https://github.com/open-telemetry/opentelemetry-go/releases/tag/v0.10.0
[0.9.0]: https://github.com/open-telemetry/opentelemetry-go/releases/tag/v0.9.0
[0.8.0]: https://github.com/open-telemetry/opentelemetry-go/releases/tag/v0.8.0
[0.7.0]: https://github.com/open-telemetry/opentelemetry-go/releases/tag/v0.7.0
[0.6.0]: https://github.com/open-telemetry/opentelemetry-go/releases/tag/v0.6.0
[0.5.0]: https://github.com/open-telemetry/opentelemetry-go/releases/tag/v0.5.0
[0.4.3]: https://github.com/open-telemetry/opentelemetry-go/releases/tag/v0.4.3
[0.4.2]: https://github.com/open-telemetry/opentelemetry-go/releases/tag/v0.4.2
[0.4.1]: https://github.com/open-telemetry/opentelemetry-go/releases/tag/v0.4.1
[0.4.0]: https://github.com/open-telemetry/opentelemetry-go/releases/tag/v0.4.0
[0.3.0]: https://github.com/open-telemetry/opentelemetry-go/releases/tag/v0.3.0
[0.2.3]: https://github.com/open-telemetry/opentelemetry-go/releases/tag/v0.2.3
[0.2.2]: https://github.com/open-telemetry/opentelemetry-go/releases/tag/v0.2.2
[0.2.1.1]: https://github.com/open-telemetry/opentelemetry-go/releases/tag/v0.2.1.1
[0.2.1]: https://github.com/open-telemetry/opentelemetry-go/releases/tag/v0.2.1
[0.2.0]: https://github.com/open-telemetry/opentelemetry-go/releases/tag/v0.2.0
[0.1.2]: https://github.com/open-telemetry/opentelemetry-go/releases/tag/v0.1.2
[0.1.1]: https://github.com/open-telemetry/opentelemetry-go/releases/tag/v0.1.1
[0.1.0]: https://github.com/open-telemetry/opentelemetry-go/releases/tag/v0.1.0

[Go 1.22]: https://go.dev/doc/go1.22
[Go 1.21]: https://go.dev/doc/go1.21
[Go 1.20]: https://go.dev/doc/go1.20
[Go 1.19]: https://go.dev/doc/go1.19
[Go 1.18]: https://go.dev/doc/go1.18

[metric API]:https://pkg.go.dev/go.opentelemetry.io/otel/metric
[metric SDK]:https://pkg.go.dev/go.opentelemetry.io/otel/sdk/metric
[trace API]:https://pkg.go.dev/go.opentelemetry.io/otel/trace

[GO-2024-2687]: https://pkg.go.dev/vuln/GO-2024-2687<|MERGE_RESOLUTION|>--- conflicted
+++ resolved
@@ -15,11 +15,8 @@
 - The `IsEmpty` method is added to the `Instrument` type in `go.opentelemetry.io/otel/sdk/metric`.
   This method is used to check if an `Instrument` instance is a zero-value. (#5431)
 - Store and provide the emitted `context.Context` in `ScopeRecords` of `go.opentelemetry.io/otel/sdk/log/logtest`. (#5468)
-<<<<<<< HEAD
+- `SimpleProcessor.OnEmit` in `go.opentelemetry.io/otel/sdk/log` no longer allocates a slice which makes it possible to have a zero-allocation log processing using `SimpleProcessor`. (#5493)
 - The `AssertRecordEqual` method to `go.opentelemetry.io/otel/log/logtest` to allow comparison of two log records in tests. (#5499)
-=======
-- `SimpleProcessor.OnEmit` in `go.opentelemetry.io/otel/sdk/log` no longer allocates a slice which makes it possible to have a zero-allocation log processing using `SimpleProcessor`. (#5493)
->>>>>>> 722fbae3
 
 ### Changed
 
