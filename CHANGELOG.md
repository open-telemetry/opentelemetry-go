# Changelog

All notable changes to this project will be documented in this file.

The format is based on [Keep a Changelog](https://keepachangelog.com/en/1.0.0/).

This project adheres to [Semantic Versioning](https://semver.org/spec/v2.0.0.html).

## [Unreleased]

<!-- Released section -->
<!-- Don't change this section unless doing release -->

## [1.35.0/0.57.0/0.11.0] 2025-03-05

This release is the last to support [Go 1.22].
The next release will require at least [Go 1.23].

### Added

- Add `ValueFromAttribute` and `KeyValueFromAttribute` in `go.opentelemetry.io/otel/log`. (#6180)
- Add `EventName` and `SetEventName` to `Record` in `go.opentelemetry.io/otel/log`. (#6187)
- Add `EventName` to `RecordFactory` in `go.opentelemetry.io/otel/log/logtest`. (#6187)
- `AssertRecordEqual` in `go.opentelemetry.io/otel/log/logtest` checks `Record.EventName`. (#6187)
- Add `EventName` and `SetEventName` to `Record` in `go.opentelemetry.io/otel/sdk/log`. (#6193)
- Add `EventName` to `RecordFactory` in `go.opentelemetry.io/otel/sdk/log/logtest`. (#6193)
- Emit `Record.EventName` field in `go.opentelemetry.io/otel/exporters/otlp/otlplog/otlploggrpc`. (#6211)
- Emit `Record.EventName` field in `go.opentelemetry.io/otel/exporters/otlp/otlplog/otlploghttp`. (#6211)
- Emit `Record.EventName` field in `go.opentelemetry.io/otel/exporters/stdout/stdoutlog` (#6210)
- The `go.opentelemetry.io/otel/semconv/v1.28.0` package.
  The package contains semantic conventions from the `v1.28.0` version of the OpenTelemetry Semantic Conventions.
  See the [migration documentation](./semconv/v1.28.0/MIGRATION.md) for information on how to upgrade from `go.opentelemetry.io/otel/semconv/v1.27.0`(#6236)
- The `go.opentelemetry.io/otel/semconv/v1.30.0` package.
  The package contains semantic conventions from the `v1.30.0` version of the OpenTelemetry Semantic Conventions.
  See the [migration documentation](./semconv/v1.30.0/MIGRATION.md) for information on how to upgrade from `go.opentelemetry.io/otel/semconv/v1.28.0`(#6240)
- Document the pitfalls of using `Resource` as a comparable type.
  `Resource.Equal` and `Resource.Equivalent` should be used instead. (#6272)
- Support [Go 1.24]. (#6304)
- Add `FilterProcessor` and `EnabledParameters` in `go.opentelemetry.io/otel/sdk/log`.
  It replaces `go.opentelemetry.io/otel/sdk/log/internal/x.FilterProcessor`.
  Compared to previous version it additionally gives the possibility to filter by resource and instrumentation scope. (#6317)

### Changed

- Update `github.com/prometheus/common` to `v0.62.0`, which changes the `NameValidationScheme` to `NoEscaping`.
  This allows metrics names to keep original delimiters (e.g. `.`), rather than replacing with underscores.
  This is controlled by the `Content-Type` header, or can be reverted by setting `NameValidationScheme` to `LegacyValidation` in `github.com/prometheus/common/model`. (#6198)

### Fixes

<<<<<<< HEAD
- Eliminate goroutine leak for the processor returned by `NewSimpleSpanProcessor` when `Shutdown` is called and the passed `ctx` is canceled and `SpanExporter.Shutdown` has not returned. (#6368)

### Removed

- Drop support for [Go 1.22]. (#6381)

<!-- Released section -->
<!-- Don't change this section unless doing release -->
=======
- Eliminate goroutine leak for the processor returned by `NewSimpleSpanProcessor` in `go.opentelemetry.io/otel/sdk/trace` when `Shutdown` is called and the passed `ctx` is canceled and `SpanExporter.Shutdown` has not returned. (#6368)
- Eliminate goroutine leak for the processor returned by `NewBatchSpanProcessor` in `go.opentelemetry.io/otel/sdk/trace` when `ForceFlush` is called and the passed `ctx` is canceled and `SpanExporter.Export` has not returned. (#6369)
>>>>>>> 5ba5e7a4

## [1.34.0/0.56.0/0.10.0] 2025-01-17

### Changed

- Remove the notices from `Logger` to make the whole Logs API user-facing in `go.opentelemetry.io/otel/log`. (#6167)

### Fixed

- Relax minimum Go version to 1.22.0 in various modules. (#6073)
- The `Type` name logged for the `go.opentelemetry.io/otel/exporters/otlp/otlptrace/otlptracegrpc` client is corrected from `otlphttpgrpc` to `otlptracegrpc`. (#6143)
- The `Type` name logged for the `go.opentelemetry.io/otel/exporters/otlp/otlptrace/otlphttpgrpc` client is corrected from `otlphttphttp` to `otlptracehttp`. (#6143)

## [1.33.0/0.55.0/0.9.0/0.0.12] 2024-12-12

### Added

- Add `Reset` method to `SpanRecorder` in `go.opentelemetry.io/otel/sdk/trace/tracetest`. (#5994)
- Add `EnabledInstrument` interface in `go.opentelemetry.io/otel/sdk/metric/internal/x`.
  This is an experimental interface that is implemented by synchronous instruments provided by `go.opentelemetry.io/otel/sdk/metric`.
  Users can use it to avoid performing computationally expensive operations when recording measurements.
  It does not fall within the scope of the OpenTelemetry Go versioning and stability [policy](./VERSIONING.md) and it may be changed in backwards incompatible ways or removed in feature releases. (#6016)

### Changed

- The default global API now supports full auto-instrumentation from the `go.opentelemetry.io/auto` package.
  See that package for more information. (#5920)
- Propagate non-retryable error messages to client in `go.opentelemetry.io/otel/exporters/otlp/otlplog/otlploghttp`. (#5929)
- Propagate non-retryable error messages to client in `go.opentelemetry.io/otel/exporters/otlp/otlptrace/otlptracehttp`. (#5929)
- Propagate non-retryable error messages to client in `go.opentelemetry.io/otel/exporters/otlp/otlpmetric/otlpmetrichttp`. (#5929)
- Performance improvements for attribute value `AsStringSlice`, `AsFloat64Slice`, `AsInt64Slice`, `AsBoolSlice`. (#6011)
- Change `EnabledParameters` to have a `Severity` field instead of a getter and setter in `go.opentelemetry.io/otel/log`. (#6009)

### Fixed

- Fix inconsistent request body closing in `go.opentelemetry.io/otel/exporters/otlp/otlplog/otlploghttp`. (#5954)
- Fix inconsistent request body closing in `go.opentelemetry.io/otel/exporters/otlp/otlptrace/otlptracehttp`. (#5954)
- Fix inconsistent request body closing in `go.opentelemetry.io/otel/exporters/otlp/otlpmetric/otlpmetrichttp`. (#5954)
- Fix invalid exemplar keys in `go.opentelemetry.io/otel/exporters/prometheus`. (#5995)
- Fix attribute value truncation in `go.opentelemetry.io/otel/sdk/trace`. (#5997)
- Fix attribute value truncation in `go.opentelemetry.io/otel/sdk/log`. (#6032)

## [1.32.0/0.54.0/0.8.0/0.0.11] 2024-11-08

### Added

- Add `go.opentelemetry.io/otel/sdk/metric/exemplar.AlwaysOffFilter`, which can be used to disable exemplar recording. (#5850)
- Add `go.opentelemetry.io/otel/sdk/metric.WithExemplarFilter`, which can be used to configure the exemplar filter used by the metrics SDK. (#5850)
- Add `ExemplarReservoirProviderSelector` and `DefaultExemplarReservoirProviderSelector` to `go.opentelemetry.io/otel/sdk/metric`, which defines the exemplar reservoir to use based on the aggregation of the metric. (#5861)
- Add `ExemplarReservoirProviderSelector` to `go.opentelemetry.io/otel/sdk/metric.Stream` to allow using views to configure the exemplar reservoir to use for a metric. (#5861)
- Add `ReservoirProvider`, `HistogramReservoirProvider` and `FixedSizeReservoirProvider` to `go.opentelemetry.io/otel/sdk/metric/exemplar` to make it convenient to use providers of Reservoirs. (#5861)
- The `go.opentelemetry.io/otel/semconv/v1.27.0` package.
  The package contains semantic conventions from the `v1.27.0` version of the OpenTelemetry Semantic Conventions. (#5894)
- Add `Attributes attribute.Set` field to `Scope` in `go.opentelemetry.io/otel/sdk/instrumentation`. (#5903)
- Add `Attributes attribute.Set` field to `ScopeRecords` in `go.opentelemetry.io/otel/log/logtest`. (#5927)
- `go.opentelemetry.io/otel/exporters/otlp/otlptrace/otlptracegrpc` adds instrumentation scope attributes. (#5934)
- `go.opentelemetry.io/otel/exporters/otlp/otlptrace/otlptracehttp` adds instrumentation scope attributes. (#5934)
- `go.opentelemetry.io/otel/exporters/otlp/otlpmetric/otlpmetricgrpc` adds instrumentation scope attributes. (#5935)
- `go.opentelemetry.io/otel/exporters/otlp/otlpmetric/otlpmetrichttp` adds instrumentation scope attributes. (#5935)
- `go.opentelemetry.io/otel/exporters/otlp/otlplog/otlploggrpc` adds instrumentation scope attributes. (#5933)
- `go.opentelemetry.io/otel/exporters/otlp/otlplog/otlploghttp` adds instrumentation scope attributes. (#5933)
- `go.opentelemetry.io/otel/exporters/prometheus` adds instrumentation scope attributes in `otel_scope_info` metric as labels. (#5932)

### Changed

- Support scope attributes and make them as identifying for `Tracer` in `go.opentelemetry.io/otel` and `go.opentelemetry.io/otel/sdk/trace`. (#5924)
- Support scope attributes and make them as identifying for `Meter` in `go.opentelemetry.io/otel` and `go.opentelemetry.io/otel/sdk/metric`. (#5926)
- Support scope attributes and make them as identifying for `Logger` in `go.opentelemetry.io/otel` and `go.opentelemetry.io/otel/sdk/log`. (#5925)
- Make schema URL and scope attributes as identifying for `Tracer` in `go.opentelemetry.io/otel/bridge/opentracing`. (#5931)
- Clear unneeded slice elements to allow GC to collect the objects in `go.opentelemetry.io/otel/sdk/metric` and `go.opentelemetry.io/otel/sdk/trace`. (#5804)

### Fixed

- Global MeterProvider registration unwraps global instrument Observers, the undocumented Unwrap() methods are now private. (#5881)
- `go.opentelemetry.io/otel/exporters/otlp/otlpmetric/otlpmetricgrpc` now keeps the metadata already present in the context when `WithHeaders` is used. (#5892)
- `go.opentelemetry.io/otel/exporters/otlp/otlplog/otlploggrpc` now keeps the metadata already present in the context when `WithHeaders` is used. (#5911)
- `go.opentelemetry.io/otel/exporters/otlp/otlptrace/otlptracegrpc` now keeps the metadata already present in the context when `WithHeaders` is used. (#5915)
- Fix `go.opentelemetry.io/otel/exporters/prometheus` trying to add exemplars to Gauge metrics, which is unsupported. (#5912)
- Fix `WithEndpointURL` to always use a secure connection when an https URL is passed in `go.opentelemetry.io/otel/exporters/otlp/otlpmetric/otlpmetricgrpc`. (#5944)
- Fix `WithEndpointURL` to always use a secure connection when an https URL is passed in `go.opentelemetry.io/otel/exporters/otlp/otlpmetric/otlpmetrichttp`. (#5944)
- Fix `WithEndpointURL` to always use a secure connection when an https URL is passed in `go.opentelemetry.io/otel/exporters/otlp/otlptrace/otlptracegrpc`. (#5944)
- Fix `WithEndpointURL` to always use a secure connection when an https URL is passed in `go.opentelemetry.io/otel/exporters/otlp/otlptrace/otlptracehttp`. (#5944)
- Fix incorrect metrics generated from callbacks when multiple readers are used in `go.opentelemetry.io/otel/sdk/metric`. (#5900)

### Removed

- Remove all examples under `go.opentelemetry.io/otel/example` as they are moved to [Contrib repository](https://github.com/open-telemetry/opentelemetry-go-contrib/tree/main/examples). (#5930)

## [1.31.0/0.53.0/0.7.0/0.0.10] 2024-10-11

### Added

- Add `go.opentelemetry.io/otel/sdk/metric/exemplar` package which includes `Exemplar`, `Filter`, `TraceBasedFilter`, `AlwaysOnFilter`, `HistogramReservoir`, `FixedSizeReservoir`, `Reservoir`, `Value` and `ValueType` types. These will be used for configuring the exemplar reservoir for the metrics sdk. (#5747, #5862)
- Add `WithExportBufferSize` option to log batch processor.(#5877)

### Changed

- Enable exemplars by default in `go.opentelemetry.io/otel/sdk/metric`. Exemplars can be disabled by setting `OTEL_METRICS_EXEMPLAR_FILTER=always_off` (#5778)
- `Logger.Enabled` in `go.opentelemetry.io/otel/log` now accepts a newly introduced `EnabledParameters` type instead of `Record`. (#5791)
- `FilterProcessor.Enabled` in `go.opentelemetry.io/otel/sdk/log/internal/x` now accepts `EnabledParameters` instead of `Record`. (#5791)
- The `Record` type in `go.opentelemetry.io/otel/log` is no longer comparable. (#5847)
- Performance improvements for the trace SDK `SetAttributes` method in `Span`. (#5864)
- Reduce memory allocations for the `Event` and `Link` lists in `Span`. (#5858)
- Performance improvements for the trace SDK `AddEvent`, `AddLink`, `RecordError` and `End` methods in `Span`. (#5874)

### Deprecated

- Deprecate all examples under `go.opentelemetry.io/otel/example` as they are moved to [Contrib repository](https://github.com/open-telemetry/opentelemetry-go-contrib/tree/main/examples). (#5854)

### Fixed

- The race condition for multiple `FixedSize` exemplar reservoirs identified in #5814 is resolved. (#5819)
- Fix log records duplication in case of heterogeneous resource attributes by correctly mapping each log record to it's resource and scope. (#5803)
- Fix timer channel drain to avoid hanging on Go 1.23. (#5868)
- Fix delegation for global meter providers, and panic when calling otel.SetMeterProvider. (#5827)
- Change the `reflect.TypeOf` to use a nil pointer to not allocate on the heap unless necessary. (#5827)

## [1.30.0/0.52.0/0.6.0/0.0.9] 2024-09-09

### Added

- Support `OTEL_EXPORTER_OTLP_LOGS_INSECURE` and `OTEL_EXPORTER_OTLP_INSECURE` environments in `go.opentelemetry.io/otel/exporters/otlp/otlplog/otlploggrpc`. (#5739)
- The `WithResource` option for `NewMeterProvider` now merges the provided resources with the ones from environment variables. (#5773)
- The `WithResource` option for `NewLoggerProvider` now merges the provided resources with the ones from environment variables. (#5773)
- Add UTF-8 support to `go.opentelemetry.io/otel/exporters/prometheus`. (#5755)

### Fixed

- Fix memory leak in the global `MeterProvider` when identical instruments are repeatedly created. (#5754)
- Fix panic on instruments creation when setting meter provider. (#5758)
- Fix an issue where `SetMeterProvider` in `go.opentelemetry.io/otel` might miss the delegation for instruments and registries. (#5780)

### Removed

- Drop support for [Go 1.21]. (#5736, #5740, #5800)

## [1.29.0/0.51.0/0.5.0] 2024-08-23

This release is the last to support [Go 1.21].
The next release will require at least [Go 1.22].

### Added

- Add MacOS ARM64 platform to the compatibility testing suite. (#5577)
- Add `InstrumentationScope` field to `SpanStub` in `go.opentelemetry.io/otel/sdk/trace/tracetest`, as a replacement for the deprecated `InstrumentationLibrary`. (#5627)
- Make the initial release of `go.opentelemetry.io/otel/exporters/otlp/otlplog/otlploggrpc`.
  This new module contains an OTLP exporter that transmits log telemetry using gRPC.
  This module is unstable and breaking changes may be introduced.
  See our [versioning policy](VERSIONING.md) for more information about these stability guarantees. (#5629)
- Add `Walk` function to `TraceState` in `go.opentelemetry.io/otel/trace` to iterate all the key-value pairs. (#5651)
- Bridge the trace state in `go.opentelemetry.io/otel/bridge/opencensus`. (#5651)
- Zero value of `SimpleProcessor` in `go.opentelemetry.io/otel/sdk/log` no longer panics. (#5665)
- The `FilterProcessor` interface type is added in `go.opentelemetry.io/otel/sdk/log/internal/x`.
  This is an optional and experimental interface that log `Processor`s can implement to instruct the `Logger` if a `Record` will be processed or not.
  It replaces the existing `Enabled` method that is removed from the `Processor` interface itself.
  It does not fall within the scope of the OpenTelemetry Go versioning and stability [policy](./VERSIONING.md) and it may be changed in backwards incompatible ways or removed in feature releases. (#5692)
- Support [Go 1.23]. (#5720)

### Changed

- `NewMemberRaw`, `NewKeyProperty` and `NewKeyValuePropertyRaw` in `go.opentelemetry.io/otel/baggage` allow UTF-8 string in key. (#5132)
- `Processor.OnEmit` in `go.opentelemetry.io/otel/sdk/log` now accepts a pointer to `Record` instead of a value so that the record modifications done in a processor are propagated to subsequent registered processors. (#5636)
- `SimpleProcessor.Enabled` in `go.opentelemetry.io/otel/sdk/log` now returns `false` if the exporter is `nil`. (#5665)
- Update the concurrency requirements of `Exporter` in `go.opentelemetry.io/otel/sdk/log`. (#5666)
- `SimpleProcessor` in `go.opentelemetry.io/otel/sdk/log` synchronizes `OnEmit` calls. (#5666)
- The `Processor` interface in `go.opentelemetry.io/otel/sdk/log` no longer includes the `Enabled` method.
  See the `FilterProcessor` interface type added in `go.opentelemetry.io/otel/sdk/log/internal/x` to continue providing this functionality. (#5692)
- The `SimpleProcessor` type in `go.opentelemetry.io/otel/sdk/log` is no longer comparable. (#5693)
- The `BatchProcessor` type in `go.opentelemetry.io/otel/sdk/log` is no longer comparable. (#5693)

### Fixed

- Correct comments for the priority of the `WithEndpoint` and `WithEndpointURL` options and their corresponding environment variables in `go.opentelemetry.io/otel/exporters/otlp/otlptrace/otlptracehttp`. (#5584)
- Pass the underlying error rather than a generic retry-able failure in `go.opentelemetry.io/otel/exporters/otlp/otlpmetric/otlpmetrichttp`, `go.opentelemetry.io/otel/exporters/otlp/otlplog/otlploghttp` and `go.opentelemetry.io/otel/exporters/otlp/otlptrace/otlptracehttp`. (#5541)
- Correct the `Tracer`, `Meter`, and `Logger` names used in `go.opentelemetry.io/otel/example/dice`. (#5612)
- Correct the `Tracer` names used in `go.opentelemetry.io/otel/example/namedtracer`. (#5612)
- Correct the `Tracer` name used in `go.opentelemetry.io/otel/example/opencensus`. (#5612)
- Correct the `Tracer` and `Meter` names used in `go.opentelemetry.io/otel/example/otel-collector`. (#5612)
- Correct the `Tracer` names used in `go.opentelemetry.io/otel/example/passthrough`. (#5612)
- Correct the `Meter` name used in `go.opentelemetry.io/otel/example/prometheus`. (#5612)
- Correct the `Tracer` names used in `go.opentelemetry.io/otel/example/zipkin`. (#5612)
- Correct comments for the priority of the `WithEndpoint` and `WithEndpointURL` options and their corresponding environment variables in `go.opentelemetry.io/otel/exporters/otlp/otlpmetric/otlpmetricgrpc` and `go.opentelemetry.io/otel/exporters/otlp/otlpmetric/otlpmetrichttp`. (#5641)
- Correct comments for the priority of the `WithEndpoint` and `WithEndpointURL` options and their corresponding environment variables in `go.opentelemetry.io/otel/exporters/otlp/otlplog/otlploghttp`. (#5650)
- Stop percent encoding header environment variables in `go.opentelemetry.io/otel/exporters/otlp/otlptrace/otlptracegrpc`, `go.opentelemetry.io/otel/exporters/otlp/otlptrace/otlptracehttp`, `go.opentelemetry.io/otel/exporters/otlp/otlpmetric/otlpmetricgrpc` and `go.opentelemetry.io/otel/exporters/otlp/otlpmetric/otlpmetrichttp` (#5705)
- Remove invalid environment variable header keys in `go.opentelemetry.io/otel/exporters/otlp/otlptrace/otlptracegrpc`, `go.opentelemetry.io/otel/exporters/otlp/otlptrace/otlptracehttp`, `go.opentelemetry.io/otel/exporters/otlp/otlpmetric/otlpmetricgrpc` and `go.opentelemetry.io/otel/exporters/otlp/otlpmetric/otlpmetrichttp` (#5705)

### Removed

- The `Enabled` method of the `SimpleProcessor` in `go.opentelemetry.io/otel/sdk/log` is removed. (#5692)
- The `Enabled` method of the `BatchProcessor` in `go.opentelemetry.io/otel/sdk/log` is removed. (#5692)

## [1.28.0/0.50.0/0.4.0] 2024-07-02

### Added

- The `IsEmpty` method is added to the `Instrument` type in `go.opentelemetry.io/otel/sdk/metric`.
  This method is used to check if an `Instrument` instance is a zero-value. (#5431)
- Store and provide the emitted `context.Context` in `ScopeRecords` of `go.opentelemetry.io/otel/sdk/log/logtest`. (#5468)
- The `go.opentelemetry.io/otel/semconv/v1.26.0` package.
  The package contains semantic conventions from the `v1.26.0` version of the OpenTelemetry Semantic Conventions. (#5476)
- The `AssertRecordEqual` method to `go.opentelemetry.io/otel/log/logtest` to allow comparison of two log records in tests. (#5499)
- The `WithHeaders` option to `go.opentelemetry.io/otel/exporters/zipkin` to allow configuring custom http headers while exporting spans. (#5530)

### Changed

- `Tracer.Start` in `go.opentelemetry.io/otel/trace/noop` no longer allocates a span for empty span context. (#5457)
- Upgrade `go.opentelemetry.io/otel/semconv/v1.25.0` to `go.opentelemetry.io/otel/semconv/v1.26.0` in `go.opentelemetry.io/otel/example/otel-collector`. (#5490)
- Upgrade `go.opentelemetry.io/otel/semconv/v1.25.0` to `go.opentelemetry.io/otel/semconv/v1.26.0` in `go.opentelemetry.io/otel/example/zipkin`. (#5490)
- Upgrade `go.opentelemetry.io/otel/semconv/v1.25.0` to `go.opentelemetry.io/otel/semconv/v1.26.0` in `go.opentelemetry.io/otel/exporters/zipkin`. (#5490)
  - The exporter no longer exports the deprecated "otel.library.name" or "otel.library.version" attributes.
- Upgrade `go.opentelemetry.io/otel/semconv/v1.25.0` to `go.opentelemetry.io/otel/semconv/v1.26.0` in `go.opentelemetry.io/otel/sdk/resource`. (#5490)
- Upgrade `go.opentelemetry.io/otel/semconv/v1.25.0` to `go.opentelemetry.io/otel/semconv/v1.26.0` in `go.opentelemetry.io/otel/sdk/trace`. (#5490)
- `SimpleProcessor.OnEmit` in `go.opentelemetry.io/otel/sdk/log` no longer allocates a slice which makes it possible to have a zero-allocation log processing using `SimpleProcessor`. (#5493)
- Use non-generic functions in the `Start` method of `"go.opentelemetry.io/otel/sdk/trace".Trace` to reduce memory allocation. (#5497)
- `service.instance.id` is populated for a `Resource` created with `"go.opentelemetry.io/otel/sdk/resource".Default` with a default value when `OTEL_GO_X_RESOURCE` is set. (#5520)
- Improve performance of metric instruments in `go.opentelemetry.io/otel/sdk/metric` by removing unnecessary calls to `time.Now`. (#5545)

### Fixed

- Log a warning to the OpenTelemetry internal logger when a `Record` in `go.opentelemetry.io/otel/sdk/log` drops an attribute due to a limit being reached. (#5376)
- Identify the `Tracer` returned from the global `TracerProvider` in `go.opentelemetry.io/otel/global` with its schema URL. (#5426)
- Identify the `Meter` returned from the global `MeterProvider` in `go.opentelemetry.io/otel/global` with its schema URL. (#5426)
- Log a warning to the OpenTelemetry internal logger when a `Span` in `go.opentelemetry.io/otel/sdk/trace` drops an attribute, event, or link due to a limit being reached. (#5434)
- Document instrument name requirements in `go.opentelemetry.io/otel/metric`. (#5435)
- Prevent random number generation data-race for experimental rand exemplars in `go.opentelemetry.io/otel/sdk/metric`. (#5456)
- Fix counting number of dropped attributes of `Record` in `go.opentelemetry.io/otel/sdk/log`. (#5464)
- Fix panic in baggage creation when a member contains `0x80` char in key or value. (#5494)
- Correct comments for the priority of the `WithEndpoint` and `WithEndpointURL` options and their corresponding environment variables in `go.opentelemetry.io/otel/exporters/otlp/otlptrace/otlptracegrpc`. (#5508)
- Retry trace and span ID generation if it generated an invalid one in `go.opentelemetry.io/otel/sdk/trace`. (#5514)
- Fix stale timestamps reported by the last-value aggregation. (#5517)
- Indicate the `Exporter` in `go.opentelemetry.io/otel/exporters/otlp/otlplog/otlploghttp` must be created by the `New` method. (#5521)
- Improved performance in all `{Bool,Int64,Float64,String}SliceValue` functions of `go.opentelemetry.io/attributes` by reducing the number of allocations. (#5549)
- Replace invalid percent-encoded octet sequences with replacement char in `go.opentelemetry.io/otel/baggage`. (#5528)

## [1.27.0/0.49.0/0.3.0] 2024-05-21

### Added

- Add example for `go.opentelemetry.io/otel/exporters/stdout/stdoutlog`. (#5242)
- Add `RecordFactory` in `go.opentelemetry.io/otel/sdk/log/logtest` to facilitate testing exporter and processor implementations. (#5258)
- Add `RecordFactory` in `go.opentelemetry.io/otel/log/logtest` to facilitate testing bridge implementations. (#5263)
- The count of dropped records from the `BatchProcessor` in `go.opentelemetry.io/otel/sdk/log` is logged. (#5276)
- Add metrics in the `otel-collector` example. (#5283)
- Add the synchronous gauge instrument to `go.opentelemetry.io/otel/metric`. (#5304)
  - An `int64` or `float64` synchronous gauge instrument can now be created from a `Meter`.
  - All implementations of the API (`go.opentelemetry.io/otel/metric/noop`, `go.opentelemetry.io/otel/sdk/metric`) are updated to support this instrument.
- Add logs to `go.opentelemetry.io/otel/example/dice`. (#5349)

### Changed

- The `Shutdown` method of `Exporter` in `go.opentelemetry.io/otel/exporters/stdout/stdouttrace` ignores the context cancellation and always returns `nil`. (#5189)
- The `ForceFlush` and `Shutdown` methods of the exporter returned by `New` in `go.opentelemetry.io/otel/exporters/stdout/stdoutmetric` ignore the context cancellation and always return `nil`. (#5189)
- Apply the value length limits to `Record` attributes in `go.opentelemetry.io/otel/sdk/log`. (#5230)
- De-duplicate map attributes added to a `Record` in `go.opentelemetry.io/otel/sdk/log`. (#5230)
- `go.opentelemetry.io/otel/exporters/stdout/stdoutlog` won't print timestamps when `WithoutTimestamps` option is set. (#5241)
- The `go.opentelemetry.io/otel/exporters/stdout/stdoutlog` exporter won't print `AttributeValueLengthLimit` and `AttributeCountLimit` fields now, instead it prints the `DroppedAttributes` field. (#5272)
- Improved performance in the `Stringer` implementation of `go.opentelemetry.io/otel/baggage.Member` by reducing the number of allocations. (#5286)
- Set the start time for last-value aggregates in `go.opentelemetry.io/otel/sdk/metric`. (#5305)
- The `Span` in `go.opentelemetry.io/otel/sdk/trace` will record links without span context if either non-empty `TraceState` or attributes are provided. (#5315)
- Upgrade all dependencies of `go.opentelemetry.io/otel/semconv/v1.24.0` to `go.opentelemetry.io/otel/semconv/v1.25.0`. (#5374)

### Fixed

- Comparison of unordered maps for `go.opentelemetry.io/otel/log.KeyValue` and `go.opentelemetry.io/otel/log.Value`. (#5306)
- Fix the empty output of `go.opentelemetry.io/otel/log.Value` in `go.opentelemetry.io/otel/exporters/stdout/stdoutlog`. (#5311)
- Split the behavior of `Recorder` in `go.opentelemetry.io/otel/log/logtest` so it behaves as a `LoggerProvider` only. (#5365)
- Fix wrong package name of the error message when parsing endpoint URL in `go.opentelemetry.io/otel/exporters/otlp/otlplog/otlploghttp`. (#5371)
- Identify the `Logger` returned from the global `LoggerProvider` in `go.opentelemetry.io/otel/log/global` with its schema URL. (#5375)

## [1.26.0/0.48.0/0.2.0-alpha] 2024-04-24

### Added

- Add `Recorder` in `go.opentelemetry.io/otel/log/logtest` to facilitate testing the log bridge implementations. (#5134)
- Add span flags to OTLP spans and links exported by `go.opentelemetry.io/otel/exporters/otlp/otlptrace`. (#5194)
- Make the initial alpha release of `go.opentelemetry.io/otel/sdk/log`.
  This new module contains the Go implementation of the OpenTelemetry Logs SDK.
  This module is unstable and breaking changes may be introduced.
  See our [versioning policy](VERSIONING.md) for more information about these stability guarantees. (#5240)
- Make the initial alpha release of `go.opentelemetry.io/otel/exporters/otlp/otlplog/otlploghttp`.
  This new module contains an OTLP exporter that transmits log telemetry using HTTP.
  This module is unstable and breaking changes may be introduced.
  See our [versioning policy](VERSIONING.md) for more information about these stability guarantees. (#5240)
- Make the initial alpha release of `go.opentelemetry.io/otel/exporters/stdout/stdoutlog`.
  This new module contains an exporter prints log records to STDOUT.
  This module is unstable and breaking changes may be introduced.
  See our [versioning policy](VERSIONING.md) for more information about these stability guarantees. (#5240)
- The `go.opentelemetry.io/otel/semconv/v1.25.0` package.
  The package contains semantic conventions from the `v1.25.0` version of the OpenTelemetry Semantic Conventions. (#5254)

### Changed

- Update `go.opentelemetry.io/proto/otlp` from v1.1.0 to v1.2.0. (#5177)
- Improve performance of baggage member character validation in `go.opentelemetry.io/otel/baggage`. (#5214)
- The `otel-collector` example now uses docker compose to bring up services instead of kubernetes. (#5244)

### Fixed

- Slice attribute values in `go.opentelemetry.io/otel/attribute` are now emitted as their JSON representation. (#5159)

## [1.25.0/0.47.0/0.0.8/0.1.0-alpha] 2024-04-05

### Added

- Add `WithProxy` option in `go.opentelemetry.io/otel/exporters/otlp/otlpmetric/otlpmetrichttp`. (#4906)
- Add `WithProxy` option in `go.opentelemetry.io/otel/exporters/otlp/otlpmetric/otlptracehttp`. (#4906)
- Add `AddLink` method to the `Span` interface in `go.opentelemetry.io/otel/trace`. (#5032)
- The `Enabled` method is added to the `Logger` interface in `go.opentelemetry.io/otel/log`.
  This method is used to notify users if a log record will be emitted or not. (#5071)
- Add `SeverityUndefined` `const` to `go.opentelemetry.io/otel/log`.
  This value represents an unset severity level. (#5072)
- Add `Empty` function in `go.opentelemetry.io/otel/log` to return a `KeyValue` for an empty value. (#5076)
- Add `go.opentelemetry.io/otel/log/global` to manage the global `LoggerProvider`.
  This package is provided with the anticipation that all functionality will be migrate to `go.opentelemetry.io/otel` when `go.opentelemetry.io/otel/log` stabilizes.
  At which point, users will be required to migrage their code, and this package will be deprecated then removed. (#5085)
- Add support for `Summary` metrics in the `go.opentelemetry.io/otel/exporters/otlp/otlpmetric/otlpmetrichttp` and `go.opentelemetry.io/otel/exporters/otlp/otlpmetric/otlpmetricgrpc` exporters. (#5100)
- Add `otel.scope.name` and `otel.scope.version` tags to spans exported by `go.opentelemetry.io/otel/exporters/zipkin`. (#5108)
- Add support for `AddLink` to `go.opentelemetry.io/otel/bridge/opencensus`. (#5116)
- Add `String` method to `Value` and `KeyValue` in `go.opentelemetry.io/otel/log`. (#5117)
- Add Exemplar support to `go.opentelemetry.io/otel/exporters/prometheus`. (#5111)
- Add metric semantic conventions to `go.opentelemetry.io/otel/semconv/v1.24.0`. Future `semconv` packages will include metric semantic conventions as well. (#4528)

### Changed

- `SpanFromContext` and `SpanContextFromContext` in `go.opentelemetry.io/otel/trace` no longer make a heap allocation when the passed context has no span. (#5049)
- `go.opentelemetry.io/otel/exporters/otlp/otlptrace/otlptracegrpc` and `go.opentelemetry.io/otel/exporters/otlp/otlpmetric/otlpmetricgrpc` now create a gRPC client in idle mode and with "dns" as the default resolver using [`grpc.NewClient`](https://pkg.go.dev/google.golang.org/grpc#NewClient). (#5151)
  Because of that `WithDialOption` ignores [`grpc.WithBlock`](https://pkg.go.dev/google.golang.org/grpc#WithBlock), [`grpc.WithTimeout`](https://pkg.go.dev/google.golang.org/grpc#WithTimeout), and [`grpc.WithReturnConnectionError`](https://pkg.go.dev/google.golang.org/grpc#WithReturnConnectionError).
  Notice that [`grpc.DialContext`](https://pkg.go.dev/google.golang.org/grpc#DialContext) which was used before is now deprecated.

### Fixed

- Clarify the documentation about equivalence guarantees for the `Set` and `Distinct` types in `go.opentelemetry.io/otel/attribute`. (#5027)
- Prevent default `ErrorHandler` self-delegation. (#5137)
- Update all dependencies to address [GO-2024-2687]. (#5139)

### Removed

- Drop support for [Go 1.20]. (#4967)

### Deprecated

- Deprecate `go.opentelemetry.io/otel/attribute.Sortable` type. (#4734)
- Deprecate `go.opentelemetry.io/otel/attribute.NewSetWithSortable` function. (#4734)
- Deprecate `go.opentelemetry.io/otel/attribute.NewSetWithSortableFiltered` function. (#4734)

## [1.24.0/0.46.0/0.0.1-alpha] 2024-02-23

This release is the last to support [Go 1.20].
The next release will require at least [Go 1.21].

### Added

- Support [Go 1.22]. (#4890)
- Add exemplar support to `go.opentelemetry.io/otel/exporters/otlp/otlpmetric/otlpmetricgrpc`. (#4900)
- Add exemplar support to `go.opentelemetry.io/otel/exporters/otlp/otlpmetric/otlpmetrichttp`. (#4900)
- The `go.opentelemetry.io/otel/log` module is added.
  This module includes OpenTelemetry Go's implementation of the Logs Bridge API.
  This module is in an alpha state, it is subject to breaking changes.
  See our [versioning policy](./VERSIONING.md) for more info. (#4961)
- Add ARM64 platform to the compatibility testing suite. (#4994)

### Fixed

- Fix registration of multiple callbacks when using the global meter provider from `go.opentelemetry.io/otel`. (#4945)
- Fix negative buckets in output of exponential histograms. (#4956)

## [1.23.1] 2024-02-07

### Fixed

- Register all callbacks passed during observable instrument creation instead of just the last one multiple times in `go.opentelemetry.io/otel/sdk/metric`. (#4888)

## [1.23.0] 2024-02-06

This release contains the first stable, `v1`, release of the following modules:

- `go.opentelemetry.io/otel/bridge/opencensus`
- `go.opentelemetry.io/otel/bridge/opencensus/test`
- `go.opentelemetry.io/otel/example/opencensus`
- `go.opentelemetry.io/otel/exporters/otlp/otlpmetric/otlpmetricgrpc`
- `go.opentelemetry.io/otel/exporters/otlp/otlpmetric/otlpmetrichttp`
- `go.opentelemetry.io/otel/exporters/stdout/stdoutmetric`

See our [versioning policy](VERSIONING.md) for more information about these stability guarantees.

### Added

- Add `WithEndpointURL` option to the `exporters/otlp/otlpmetric/otlpmetricgrpc`, `exporters/otlp/otlpmetric/otlpmetrichttp`, `exporters/otlp/otlptrace/otlptracegrpc` and `exporters/otlp/otlptrace/otlptracehttp` packages. (#4808)
- Experimental exemplar exporting is added to the metric SDK.
  See [metric documentation](./sdk/metric/internal/x/README.md#exemplars) for more information about this feature and how to enable it. (#4871)
- `ErrSchemaURLConflict` is added to `go.opentelemetry.io/otel/sdk/resource`.
  This error is returned when a merge of two `Resource`s with different (non-empty) schema URL is attempted. (#4876)

### Changed

- The `Merge` and `New` functions in `go.opentelemetry.io/otel/sdk/resource` now returns a partial result if there is a schema URL merge conflict.
  Instead of returning `nil` when two `Resource`s with different (non-empty) schema URLs are merged the merged `Resource`, along with the new `ErrSchemaURLConflict` error, is returned.
  It is up to the user to decide if they want to use the returned `Resource` or not.
  It may have desired attributes overwritten or include stale semantic conventions. (#4876)

### Fixed

- Fix `ContainerID` resource detection on systemd when cgroup path has a colon. (#4449)
- Fix `go.opentelemetry.io/otel/sdk/metric` to cache instruments to avoid leaking memory when the same instrument is created multiple times. (#4820)
- Fix missing `Mix` and `Max` values for `go.opentelemetry.io/otel/exporters/stdout/stdoutmetric` by introducing `MarshalText` and `MarshalJSON` for the `Extrema` type in `go.opentelemetry.io/sdk/metric/metricdata`. (#4827)

## [1.23.0-rc.1] 2024-01-18

This is a release candidate for the v1.23.0 release.
That release is expected to include the `v1` release of the following modules:

- `go.opentelemetry.io/otel/bridge/opencensus`
- `go.opentelemetry.io/otel/bridge/opencensus/test`
- `go.opentelemetry.io/otel/example/opencensus`
- `go.opentelemetry.io/otel/exporters/otlp/otlpmetric/otlpmetricgrpc`
- `go.opentelemetry.io/otel/exporters/otlp/otlpmetric/otlpmetrichttp`
- `go.opentelemetry.io/otel/exporters/stdout/stdoutmetric`

See our [versioning policy](VERSIONING.md) for more information about these stability guarantees.

## [1.22.0/0.45.0] 2024-01-17

### Added

- The `go.opentelemetry.io/otel/semconv/v1.22.0` package.
  The package contains semantic conventions from the `v1.22.0` version of the OpenTelemetry Semantic Conventions. (#4735)
- The `go.opentelemetry.io/otel/semconv/v1.23.0` package.
  The package contains semantic conventions from the `v1.23.0` version of the OpenTelemetry Semantic Conventions. (#4746)
- The `go.opentelemetry.io/otel/semconv/v1.23.1` package.
  The package contains semantic conventions from the `v1.23.1` version of the OpenTelemetry Semantic Conventions. (#4749)
- The `go.opentelemetry.io/otel/semconv/v1.24.0` package.
  The package contains semantic conventions from the `v1.24.0` version of the OpenTelemetry Semantic Conventions. (#4770)
- Add `WithResourceAsConstantLabels` option to apply resource attributes for every metric emitted by the Prometheus exporter. (#4733)
- Experimental cardinality limiting is added to the metric SDK.
  See [metric documentation](./sdk/metric/internal/x/README.md#cardinality-limit) for more information about this feature and how to enable it. (#4457)
- Add `NewMemberRaw` and `NewKeyValuePropertyRaw` in `go.opentelemetry.io/otel/baggage`. (#4804)

### Changed

- Upgrade all use of `go.opentelemetry.io/otel/semconv` to use `v1.24.0`. (#4754)
- Update transformations in `go.opentelemetry.io/otel/exporters/zipkin` to follow `v1.24.0` version of the OpenTelemetry specification. (#4754)
- Record synchronous measurements when the passed context is canceled instead of dropping in `go.opentelemetry.io/otel/sdk/metric`.
  If you do not want to make a measurement when the context is cancelled, you need to handle it yourself (e.g  `if ctx.Err() != nil`). (#4671)
- Improve `go.opentelemetry.io/otel/trace.TraceState`'s performance. (#4722)
- Improve `go.opentelemetry.io/otel/propagation.TraceContext`'s performance. (#4721)
- Improve `go.opentelemetry.io/otel/baggage` performance. (#4743)
- Improve performance of the `(*Set).Filter` method in `go.opentelemetry.io/otel/attribute` when the passed filter does not filter out any attributes from the set. (#4774)
- `Member.String` in `go.opentelemetry.io/otel/baggage` percent-encodes only when necessary. (#4775)
- Improve `go.opentelemetry.io/otel/trace.Span`'s performance when adding multiple attributes. (#4818)
- `Property.Value` in `go.opentelemetry.io/otel/baggage` now returns a raw string instead of a percent-encoded value. (#4804)

### Fixed

- Fix `Parse` in `go.opentelemetry.io/otel/baggage` to validate member value before percent-decoding. (#4755)
- Fix whitespace encoding of `Member.String` in `go.opentelemetry.io/otel/baggage`. (#4756)
- Fix observable not registered error when the asynchronous instrument has a drop aggregation in `go.opentelemetry.io/otel/sdk/metric`. (#4772)
- Fix baggage item key so that it is not canonicalized in `go.opentelemetry.io/otel/bridge/opentracing`. (#4776)
- Fix `go.opentelemetry.io/otel/bridge/opentracing` to properly handle baggage values that requires escaping during propagation. (#4804)
- Fix a bug where using multiple readers resulted in incorrect asynchronous counter values in `go.opentelemetry.io/otel/sdk/metric`. (#4742)

## [1.21.0/0.44.0] 2023-11-16

### Removed

- Remove the deprecated `go.opentelemetry.io/otel/bridge/opencensus.NewTracer`. (#4706)
- Remove the deprecated `go.opentelemetry.io/otel/exporters/otlp/otlpmetric` module. (#4707)
- Remove the deprecated `go.opentelemetry.io/otel/example/view` module. (#4708)
- Remove the deprecated `go.opentelemetry.io/otel/example/fib` module. (#4723)

### Fixed

- Do not parse non-protobuf responses in `go.opentelemetry.io/otel/exporters/otlp/otlpmetric/otlpmetrichttp`. (#4719)
- Do not parse non-protobuf responses in `go.opentelemetry.io/otel/exporters/otlp/otlptrace/otlptracehttp`. (#4719)

## [1.20.0/0.43.0] 2023-11-10

This release brings a breaking change for custom trace API implementations. Some interfaces (`TracerProvider`, `Tracer`, `Span`) now embed the `go.opentelemetry.io/otel/trace/embedded` types. Implementers need to update their implementations based on what they want the default behavior to be. See the "API Implementations" section of the [trace API] package documentation for more information about how to accomplish this.

### Added

- Add `go.opentelemetry.io/otel/bridge/opencensus.InstallTraceBridge`, which installs the OpenCensus trace bridge, and replaces `opencensus.NewTracer`. (#4567)
- Add scope version to trace and metric bridges in `go.opentelemetry.io/otel/bridge/opencensus`. (#4584)
- Add the `go.opentelemetry.io/otel/trace/embedded` package to be embedded in the exported trace API interfaces. (#4620)
- Add the `go.opentelemetry.io/otel/trace/noop` package as a default no-op implementation of the trace API. (#4620)
- Add context propagation in `go.opentelemetry.io/otel/example/dice`. (#4644)
- Add view configuration to `go.opentelemetry.io/otel/example/prometheus`. (#4649)
- Add `go.opentelemetry.io/otel/metric.WithExplicitBucketBoundaries`, which allows defining default explicit bucket boundaries when creating histogram instruments. (#4603)
- Add `Version` function in `go.opentelemetry.io/otel/exporters/otlp/otlpmetric/otlpmetricgrpc`. (#4660)
- Add `Version` function in `go.opentelemetry.io/otel/exporters/otlp/otlpmetric/otlpmetrichttp`. (#4660)
- Add Summary, SummaryDataPoint, and QuantileValue to `go.opentelemetry.io/sdk/metric/metricdata`. (#4622)
- `go.opentelemetry.io/otel/bridge/opencensus.NewMetricProducer` now supports exemplars from OpenCensus. (#4585)
- Add support for `WithExplicitBucketBoundaries` in `go.opentelemetry.io/otel/sdk/metric`. (#4605)
- Add support for Summary metrics in `go.opentelemetry.io/otel/bridge/opencensus`. (#4668)

### Deprecated

- Deprecate `go.opentelemetry.io/otel/bridge/opencensus.NewTracer` in favor of `opencensus.InstallTraceBridge`. (#4567)
- Deprecate `go.opentelemetry.io/otel/example/fib` package is in favor of `go.opentelemetry.io/otel/example/dice`. (#4618)
- Deprecate `go.opentelemetry.io/otel/trace.NewNoopTracerProvider`.
  Use the added `NewTracerProvider` function in `go.opentelemetry.io/otel/trace/noop` instead. (#4620)
- Deprecate `go.opentelemetry.io/otel/example/view` package in favor of `go.opentelemetry.io/otel/example/prometheus`. (#4649)
- Deprecate `go.opentelemetry.io/otel/exporters/otlp/otlpmetric`. (#4693)

### Changed

- `go.opentelemetry.io/otel/bridge/opencensus.NewMetricProducer` returns a `*MetricProducer` struct instead of the metric.Producer interface. (#4583)
- The `TracerProvider` in `go.opentelemetry.io/otel/trace` now embeds the `go.opentelemetry.io/otel/trace/embedded.TracerProvider` type.
  This extends the `TracerProvider` interface and is is a breaking change for any existing implementation.
  Implementers need to update their implementations based on what they want the default behavior of the interface to be.
  See the "API Implementations" section of the `go.opentelemetry.io/otel/trace` package documentation for more information about how to accomplish this. (#4620)
- The `Tracer` in `go.opentelemetry.io/otel/trace` now embeds the `go.opentelemetry.io/otel/trace/embedded.Tracer` type.
  This extends the `Tracer` interface and is is a breaking change for any existing implementation.
  Implementers need to update their implementations based on what they want the default behavior of the interface to be.
  See the "API Implementations" section of the `go.opentelemetry.io/otel/trace` package documentation for more information about how to accomplish this. (#4620)
- The `Span` in `go.opentelemetry.io/otel/trace` now embeds the `go.opentelemetry.io/otel/trace/embedded.Span` type.
  This extends the `Span` interface and is is a breaking change for any existing implementation.
  Implementers need to update their implementations based on what they want the default behavior of the interface to be.
  See the "API Implementations" section of the `go.opentelemetry.io/otel/trace` package documentation for more information about how to accomplish this. (#4620)
- `go.opentelemetry.io/otel/exporters/otlp/otlpmetric/otlpmetricgrpc` does no longer depend on `go.opentelemetry.io/otel/exporters/otlp/otlpmetric`. (#4660)
- `go.opentelemetry.io/otel/exporters/otlp/otlpmetric/otlpmetrichttp` does no longer depend on `go.opentelemetry.io/otel/exporters/otlp/otlpmetric`. (#4660)
- Retry for `502 Bad Gateway` and `504 Gateway Timeout` HTTP statuses in `go.opentelemetry.io/otel/exporters/otlp/otlpmetric/otlpmetrichttp`. (#4670)
- Retry for `502 Bad Gateway` and `504 Gateway Timeout` HTTP statuses in `go.opentelemetry.io/otel/exporters/otlp/otlptrace/otlptracehttp`. (#4670)
- Retry for `RESOURCE_EXHAUSTED` only if RetryInfo is returned in `go.opentelemetry.io/otel/exporters/otlp/otlpmetric/otlpmetricgrpc`. (#4669)
- Retry for `RESOURCE_EXHAUSTED` only if RetryInfo is returned in `go.opentelemetry.io/otel/exporters/otlp/otlptrace/otlptracegrpc`. (#4669)
- Retry temporary HTTP request failures in `go.opentelemetry.io/otel/exporters/otlp/otlpmetric/otlpmetrichttp`. (#4679)
- Retry temporary HTTP request failures in `go.opentelemetry.io/otel/exporters/otlp/otlptrace/otlptracehttp`. (#4679)

### Fixed

- Fix improper parsing of characters such us `+`, `/` by `Parse` in `go.opentelemetry.io/otel/baggage` as they were rendered as a whitespace. (#4667)
- Fix improper parsing of characters such us `+`, `/` passed via `OTEL_RESOURCE_ATTRIBUTES` in `go.opentelemetry.io/otel/sdk/resource` as they were rendered as a whitespace. (#4699)
- Fix improper parsing of characters such us `+`, `/` passed via `OTEL_EXPORTER_OTLP_HEADERS` and `OTEL_EXPORTER_OTLP_METRICS_HEADERS` in `go.opentelemetry.io/otel/exporters/otlp/otlpmetric/otlpmetricgrpc` as they were rendered as a whitespace. (#4699)
- Fix improper parsing of characters such us `+`, `/` passed via `OTEL_EXPORTER_OTLP_HEADERS` and `OTEL_EXPORTER_OTLP_METRICS_HEADERS` in `go.opentelemetry.io/otel/exporters/otlp/otlpmetric/otlpmetrichttp` as they were rendered as a whitespace. (#4699)
- Fix improper parsing of characters such us `+`, `/` passed via `OTEL_EXPORTER_OTLP_HEADERS` and `OTEL_EXPORTER_OTLP_TRACES_HEADERS` in `go.opentelemetry.io/otel/exporters/otlp/otlpmetric/otlptracegrpc` as they were rendered as a whitespace. (#4699)
- Fix improper parsing of characters such us `+`, `/` passed via `OTEL_EXPORTER_OTLP_HEADERS` and `OTEL_EXPORTER_OTLP_TRACES_HEADERS` in `go.opentelemetry.io/otel/exporters/otlp/otlpmetric/otlptracehttp` as they were rendered as a whitespace. (#4699)
- In `go.opentelemetry.op/otel/exporters/prometheus`, the exporter no longer `Collect`s metrics after `Shutdown` is invoked. (#4648)
- Fix documentation for `WithCompressor` in `go.opentelemetry.io/otel/exporters/otlp/otlptrace/otlptracegrpc`. (#4695)
- Fix documentation for `WithCompressor` in `go.opentelemetry.io/otel/exporters/otlp/otlpmetric/otlpmetricgrpc`. (#4695)

## [1.19.0/0.42.0/0.0.7] 2023-09-28

This release contains the first stable release of the OpenTelemetry Go [metric SDK].
Our project stability guarantees now apply to the `go.opentelemetry.io/otel/sdk/metric` package.
See our [versioning policy](VERSIONING.md) for more information about these stability guarantees.

### Added

- Add the "Roll the dice" getting started application example in `go.opentelemetry.io/otel/example/dice`. (#4539)
- The `WithWriter` and `WithPrettyPrint` options to `go.opentelemetry.io/otel/exporters/stdout/stdoutmetric` to set a custom `io.Writer`, and allow displaying the output in human-readable JSON. (#4507)

### Changed

- Allow '/' characters in metric instrument names. (#4501)
- The exporter in `go.opentelemetry.io/otel/exporters/stdout/stdoutmetric` does not prettify its output by default anymore. (#4507)
- Upgrade `gopkg.io/yaml` from `v2` to `v3` in `go.opentelemetry.io/otel/schema`. (#4535)

### Fixed

- In `go.opentelemetry.op/otel/exporters/prometheus`, don't try to create the Prometheus metric on every `Collect` if we know the scope is invalid. (#4499)

### Removed

- Remove `"go.opentelemetry.io/otel/bridge/opencensus".NewMetricExporter`, which is replaced by `NewMetricProducer`. (#4566)

## [1.19.0-rc.1/0.42.0-rc.1] 2023-09-14

This is a release candidate for the v1.19.0/v0.42.0 release.
That release is expected to include the `v1` release of the OpenTelemetry Go metric SDK and will provide stability guarantees of that SDK.
See our [versioning policy](VERSIONING.md) for more information about these stability guarantees.

### Changed

- Allow '/' characters in metric instrument names. (#4501)

### Fixed

- In `go.opentelemetry.op/otel/exporters/prometheus`, don't try to create the prometheus metric on every `Collect` if we know the scope is invalid. (#4499)

## [1.18.0/0.41.0/0.0.6] 2023-09-12

This release drops the compatibility guarantee of [Go 1.19].

### Added

- Add `WithProducer` option in `go.opentelemetry.op/otel/exporters/prometheus` to restore the ability to register producers on the prometheus exporter's manual reader. (#4473)
- Add `IgnoreValue` option in `go.opentelemetry.io/otel/sdk/metric/metricdata/metricdatatest` to allow ignoring values when comparing metrics. (#4447)

### Changed

- Use a `TestingT` interface instead of `*testing.T` struct in `go.opentelemetry.io/otel/sdk/metric/metricdata/metricdatatest`. (#4483)

### Deprecated

- The `NewMetricExporter` in `go.opentelemetry.io/otel/bridge/opencensus` was deprecated in `v0.35.0` (#3541).
  The deprecation notice format for the function has been corrected to trigger Go documentation and build tooling. (#4470)

### Removed

- Removed the deprecated `go.opentelemetry.io/otel/exporters/jaeger` package. (#4467)
- Removed the deprecated `go.opentelemetry.io/otel/example/jaeger` package. (#4467)
- Removed the deprecated `go.opentelemetry.io/otel/sdk/metric/aggregation` package. (#4468)
- Removed the deprecated internal packages in `go.opentelemetry.io/otel/exporters/otlp` and its sub-packages. (#4469)
- Dropped guaranteed support for versions of Go less than 1.20. (#4481)

## [1.17.0/0.40.0/0.0.5] 2023-08-28

### Added

- Export the `ManualReader` struct in `go.opentelemetry.io/otel/sdk/metric`. (#4244)
- Export the `PeriodicReader` struct in `go.opentelemetry.io/otel/sdk/metric`. (#4244)
- Add support for exponential histogram aggregations.
  A histogram can be configured as an exponential histogram using a view with `"go.opentelemetry.io/otel/sdk/metric".ExponentialHistogram` as the aggregation. (#4245)
- Export the `Exporter` struct in `go.opentelemetry.io/otel/exporters/otlp/otlpmetric/otlpmetricgrpc`. (#4272)
- Export the `Exporter` struct in `go.opentelemetry.io/otel/exporters/otlp/otlpmetric/otlpmetrichttp`. (#4272)
- The exporters in `go.opentelemetry.io/otel/exporters/otlp/otlpmetric` now support the `OTEL_EXPORTER_OTLP_METRICS_TEMPORALITY_PREFERENCE` environment variable. (#4287)
- Add `WithoutCounterSuffixes` option in `go.opentelemetry.io/otel/exporters/prometheus` to disable addition of `_total` suffixes. (#4306)
- Add info and debug logging to the metric SDK in `go.opentelemetry.io/otel/sdk/metric`. (#4315)
- The `go.opentelemetry.io/otel/semconv/v1.21.0` package.
  The package contains semantic conventions from the `v1.21.0` version of the OpenTelemetry Semantic Conventions. (#4362)
- Accept 201 to 299 HTTP status as success in `go.opentelemetry.io/otel/exporters/otlp/otlpmetric/otlpmetrichttp` and `go.opentelemetry.io/otel/exporters/otlp/otlptrace/otlptracehttp`. (#4365)
- Document the `Temporality` and `Aggregation` methods of the `"go.opentelemetry.io/otel/sdk/metric".Exporter"` need to be concurrent safe. (#4381)
- Expand the set of units supported by the Prometheus exporter, and don't add unit suffixes if they are already present in `go.opentelemetry.op/otel/exporters/prometheus` (#4374)
- Move the `Aggregation` interface and its implementations from `go.opentelemetry.io/otel/sdk/metric/aggregation` to `go.opentelemetry.io/otel/sdk/metric`. (#4435)
- The exporters in `go.opentelemetry.io/otel/exporters/otlp/otlpmetric` now support the `OTEL_EXPORTER_OTLP_METRICS_DEFAULT_HISTOGRAM_AGGREGATION` environment variable. (#4437)
- Add the `NewAllowKeysFilter` and `NewDenyKeysFilter` functions to `go.opentelemetry.io/otel/attribute` to allow convenient creation of allow-keys and deny-keys filters. (#4444)
- Support Go 1.21. (#4463)

### Changed

- Starting from `v1.21.0` of semantic conventions, `go.opentelemetry.io/otel/semconv/{version}/httpconv` and `go.opentelemetry.io/otel/semconv/{version}/netconv` packages will no longer be published. (#4145)
- Log duplicate instrument conflict at a warning level instead of info in `go.opentelemetry.io/otel/sdk/metric`. (#4202)
- Return an error on the creation of new instruments in `go.opentelemetry.io/otel/sdk/metric` if their name doesn't pass regexp validation. (#4210)
- `NewManualReader` in `go.opentelemetry.io/otel/sdk/metric` returns `*ManualReader` instead of `Reader`. (#4244)
- `NewPeriodicReader` in `go.opentelemetry.io/otel/sdk/metric` returns `*PeriodicReader` instead of `Reader`. (#4244)
- Count the Collect time in the `PeriodicReader` timeout in `go.opentelemetry.io/otel/sdk/metric`. (#4221)
- The function `New` in `go.opentelemetry.io/otel/exporters/otlp/otlpmetric/otlpmetricgrpc` returns `*Exporter` instead of `"go.opentelemetry.io/otel/sdk/metric".Exporter`. (#4272)
- The function `New` in `go.opentelemetry.io/otel/exporters/otlp/otlpmetric/otlpmetrichttp` returns `*Exporter` instead of `"go.opentelemetry.io/otel/sdk/metric".Exporter`. (#4272)
- If an attribute set is omitted from an async callback, the previous value will no longer be exported in `go.opentelemetry.io/otel/sdk/metric`. (#4290)
- If an attribute set is observed multiple times in an async callback in `go.opentelemetry.io/otel/sdk/metric`, the values will be summed instead of the last observation winning. (#4289)
- Allow the explicit bucket histogram aggregation to be used for the up-down counter, observable counter, observable up-down counter, and observable gauge in the `go.opentelemetry.io/otel/sdk/metric` package. (#4332)
- Restrict `Meter`s in `go.opentelemetry.io/otel/sdk/metric` to only register and collect instruments it created. (#4333)
- `PeriodicReader.Shutdown` and `PeriodicReader.ForceFlush` in `go.opentelemetry.io/otel/sdk/metric` now apply the periodic reader's timeout to the operation if the user provided context does not contain a deadline. (#4356, #4377)
- Upgrade all use of `go.opentelemetry.io/otel/semconv` to use `v1.21.0`. (#4408)
- Increase instrument name maximum length from 63 to 255 characters in `go.opentelemetry.io/otel/sdk/metric`. (#4434)
- Add `go.opentelemetry.op/otel/sdk/metric.WithProducer` as an `Option` for `"go.opentelemetry.io/otel/sdk/metric".NewManualReader` and `"go.opentelemetry.io/otel/sdk/metric".NewPeriodicReader`. (#4346)

### Removed

- Remove `Reader.RegisterProducer` in `go.opentelemetry.io/otel/metric`.
  Use the added `WithProducer` option instead. (#4346)
- Remove `Reader.ForceFlush` in `go.opentelemetry.io/otel/metric`.
  Notice that `PeriodicReader.ForceFlush` is still available. (#4375)

### Fixed

- Correctly format log messages from the `go.opentelemetry.io/otel/exporters/zipkin` exporter. (#4143)
- Log an error for calls to `NewView` in `go.opentelemetry.io/otel/sdk/metric` that have empty criteria. (#4307)
- Fix `"go.opentelemetry.io/otel/sdk/resource".WithHostID()` to not set an empty `host.id`. (#4317)
- Use the instrument identifying fields to cache aggregators and determine duplicate instrument registrations in `go.opentelemetry.io/otel/sdk/metric`. (#4337)
- Detect duplicate instruments for case-insensitive names in `go.opentelemetry.io/otel/sdk/metric`. (#4338)
- The `ManualReader` will not panic if `AggregationSelector` returns `nil` in `go.opentelemetry.io/otel/sdk/metric`. (#4350)
- If a `Reader`'s `AggregationSelector` returns `nil` or `DefaultAggregation` the pipeline will use the default aggregation. (#4350)
- Log a suggested view that fixes instrument conflicts in `go.opentelemetry.io/otel/sdk/metric`. (#4349)
- Fix possible panic, deadlock and race condition in batch span processor in `go.opentelemetry.io/otel/sdk/trace`. (#4353)
- Improve context cancellation handling in batch span processor's `ForceFlush` in  `go.opentelemetry.io/otel/sdk/trace`. (#4369)
- Decouple `go.opentelemetry.io/otel/exporters/otlp/otlptrace/internal` from `go.opentelemetry.io/otel/exporters/otlp/internal` using gotmpl. (#4397, #3846)
- Decouple `go.opentelemetry.io/otel/exporters/otlp/otlpmetric/otlpmetricgrpc/internal` from `go.opentelemetry.io/otel/exporters/otlp/internal` and `go.opentelemetry.io/otel/exporters/otlp/otlpmetric/internal` using gotmpl. (#4404, #3846)
- Decouple `go.opentelemetry.io/otel/exporters/otlp/otlpmetric/otlpmetrichttp/internal` from `go.opentelemetry.io/otel/exporters/otlp/internal` and `go.opentelemetry.io/otel/exporters/otlp/otlpmetric/internal` using gotmpl. (#4407, #3846)
- Decouple `go.opentelemetry.io/otel/exporters/otlp/otlptrace/otlptracegrpc/internal` from `go.opentelemetry.io/otel/exporters/otlp/internal` and `go.opentelemetry.io/otel/exporters/otlp/otlptrace/internal` using gotmpl. (#4400, #3846)
- Decouple `go.opentelemetry.io/otel/exporters/otlp/otlptrace/otlptracehttp/internal` from `go.opentelemetry.io/otel/exporters/otlp/internal` and `go.opentelemetry.io/otel/exporters/otlp/otlptrace/internal` using gotmpl. (#4401, #3846)
- Do not block the metric SDK when OTLP metric exports are blocked in `go.opentelemetry.io/otel/exporters/otlp/otlpmetric/otlpmetricgrpc` and `go.opentelemetry.io/otel/exporters/otlp/otlpmetric/otlpmetrichttp`. (#3925, #4395)
- Do not append `_total` if the counter already has that suffix for the Prometheus exproter in `go.opentelemetry.io/otel/exporter/prometheus`. (#4373)
- Fix resource detection data race in `go.opentelemetry.io/otel/sdk/resource`. (#4409)
- Use the first-seen instrument name during instrument name conflicts in `go.opentelemetry.io/otel/sdk/metric`. (#4428)

### Deprecated

- The `go.opentelemetry.io/otel/exporters/jaeger` package is deprecated.
  OpenTelemetry dropped support for Jaeger exporter in July 2023.
  Use `go.opentelemetry.io/otel/exporters/otlp/otlptrace/otlptracehttp`
  or `go.opentelemetry.io/otel/exporters/otlp/otlptrace/otlptracegrpc` instead. (#4423)
- The `go.opentelemetry.io/otel/example/jaeger` package is deprecated. (#4423)
- The `go.opentelemetry.io/otel/exporters/otlp/otlpmetric/internal` package is deprecated. (#4420)
- The `go.opentelemetry.io/otel/exporters/otlp/otlpmetric/internal/oconf` package is deprecated. (#4420)
- The `go.opentelemetry.io/otel/exporters/otlp/otlpmetric/internal/otest` package is deprecated. (#4420)
- The `go.opentelemetry.io/otel/exporters/otlp/otlpmetric/internal/transform` package is deprecated. (#4420)
- The `go.opentelemetry.io/otel/exporters/otlp/internal` package is deprecated. (#4421)
- The `go.opentelemetry.io/otel/exporters/otlp/internal/envconfig` package is deprecated. (#4421)
- The `go.opentelemetry.io/otel/exporters/otlp/internal/retry` package is deprecated. (#4421)
- The `go.opentelemetry.io/otel/exporters/otlp/otlptrace/internal` package is deprecated. (#4425)
- The `go.opentelemetry.io/otel/exporters/otlp/otlptrace/internal/envconfig` package is deprecated. (#4425)
- The `go.opentelemetry.io/otel/exporters/otlp/otlptrace/internal/otlpconfig` package is deprecated. (#4425)
- The `go.opentelemetry.io/otel/exporters/otlp/otlptrace/internal/otlptracetest` package is deprecated. (#4425)
- The `go.opentelemetry.io/otel/exporters/otlp/otlptrace/internal/retry` package is deprecated. (#4425)
- The `go.opentelemetry.io/otel/sdk/metric/aggregation` package is deprecated.
  Use the aggregation types added to `go.opentelemetry.io/otel/sdk/metric` instead. (#4435)

## [1.16.0/0.39.0] 2023-05-18

This release contains the first stable release of the OpenTelemetry Go [metric API].
Our project stability guarantees now apply to the `go.opentelemetry.io/otel/metric` package.
See our [versioning policy](VERSIONING.md) for more information about these stability guarantees.

### Added

- The `go.opentelemetry.io/otel/semconv/v1.19.0` package.
  The package contains semantic conventions from the `v1.19.0` version of the OpenTelemetry specification. (#3848)
- The `go.opentelemetry.io/otel/semconv/v1.20.0` package.
  The package contains semantic conventions from the `v1.20.0` version of the OpenTelemetry specification. (#4078)
- The Exponential Histogram data types in `go.opentelemetry.io/otel/sdk/metric/metricdata`. (#4165)
- OTLP metrics exporter now supports the Exponential Histogram Data Type. (#4222)
- Fix serialization of `time.Time` zero values in `go.opentelemetry.io/otel/exporters/otlp/otlpmetric/otlpmetricgrpc` and `go.opentelemetry.io/otel/exporters/otlp/otlpmetric/otlpmetrichttp` packages. (#4271)

### Changed

- Use `strings.Cut()` instead of `string.SplitN()` for better readability and memory use. (#4049)
- `MeterProvider` returns noop meters once it has been shutdown. (#4154)

### Removed

- The deprecated `go.opentelemetry.io/otel/metric/instrument` package is removed.
  Use `go.opentelemetry.io/otel/metric` instead. (#4055)

### Fixed

- Fix build for BSD based systems in `go.opentelemetry.io/otel/sdk/resource`. (#4077)

## [1.16.0-rc.1/0.39.0-rc.1] 2023-05-03

This is a release candidate for the v1.16.0/v0.39.0 release.
That release is expected to include the `v1` release of the OpenTelemetry Go metric API and will provide stability guarantees of that API.
See our [versioning policy](VERSIONING.md) for more information about these stability guarantees.

### Added

- Support global `MeterProvider` in `go.opentelemetry.io/otel`. (#4039)
  - Use `Meter` for a `metric.Meter` from the global `metric.MeterProvider`.
  - Use `GetMeterProivder` for a global `metric.MeterProvider`.
  - Use `SetMeterProivder` to set the global `metric.MeterProvider`.

### Changed

- Move the `go.opentelemetry.io/otel/metric` module to the `stable-v1` module set.
  This stages the metric API to be released as a stable module. (#4038)

### Removed

- The `go.opentelemetry.io/otel/metric/global` package is removed.
  Use `go.opentelemetry.io/otel` instead. (#4039)

## [1.15.1/0.38.1] 2023-05-02

### Fixed

- Remove unused imports from `sdk/resource/host_id_bsd.go` which caused build failures. (#4040, #4041)

## [1.15.0/0.38.0] 2023-04-27

### Added

- The `go.opentelemetry.io/otel/metric/embedded` package. (#3916)
- The `Version` function to `go.opentelemetry.io/otel/sdk` to return the SDK version. (#3949)
- Add a `WithNamespace` option to `go.opentelemetry.io/otel/exporters/prometheus` to allow users to prefix metrics with a namespace. (#3970)
- The following configuration types were added to `go.opentelemetry.io/otel/metric/instrument` to be used in the configuration of measurement methods. (#3971)
  - The `AddConfig` used to hold configuration for addition measurements
    - `NewAddConfig` used to create a new `AddConfig`
    - `AddOption` used to configure an `AddConfig`
  - The `RecordConfig` used to hold configuration for recorded measurements
    - `NewRecordConfig` used to create a new `RecordConfig`
    - `RecordOption` used to configure a `RecordConfig`
  - The `ObserveConfig` used to hold configuration for observed measurements
    - `NewObserveConfig` used to create a new `ObserveConfig`
    - `ObserveOption` used to configure an `ObserveConfig`
- `WithAttributeSet` and `WithAttributes` are added to `go.opentelemetry.io/otel/metric/instrument`.
  They return an option used during a measurement that defines the attribute Set associated with the measurement. (#3971)
- The `Version` function to `go.opentelemetry.io/otel/exporters/otlp/otlpmetric` to return the OTLP metrics client version. (#3956)
- The `Version` function to `go.opentelemetry.io/otel/exporters/otlp/otlptrace` to return the OTLP trace client version. (#3956)

### Changed

- The `Extrema` in `go.opentelemetry.io/otel/sdk/metric/metricdata` is redefined with a generic argument of `[N int64 | float64]`. (#3870)
- Update all exported interfaces from `go.opentelemetry.io/otel/metric` to embed their corresponding interface from `go.opentelemetry.io/otel/metric/embedded`.
  This adds an implementation requirement to set the interface default behavior for unimplemented methods. (#3916)
- Move No-Op implementation from `go.opentelemetry.io/otel/metric` into its own package `go.opentelemetry.io/otel/metric/noop`. (#3941)
  - `metric.NewNoopMeterProvider` is replaced with `noop.NewMeterProvider`
- Add all the methods from `"go.opentelemetry.io/otel/trace".SpanContext` to `bridgeSpanContext` by embedding `otel.SpanContext` in `bridgeSpanContext`. (#3966)
- Wrap `UploadMetrics` error in `go.opentelemetry.io/otel/exporters/otlp/otlpmetric/` to improve error message when encountering generic grpc errors. (#3974)
- The measurement methods for all instruments in `go.opentelemetry.io/otel/metric/instrument` accept an option instead of the variadic `"go.opentelemetry.io/otel/attribute".KeyValue`. (#3971)
  - The `Int64Counter.Add` method now accepts `...AddOption`
  - The `Float64Counter.Add` method now accepts `...AddOption`
  - The `Int64UpDownCounter.Add` method now accepts `...AddOption`
  - The `Float64UpDownCounter.Add` method now accepts `...AddOption`
  - The `Int64Histogram.Record` method now accepts `...RecordOption`
  - The `Float64Histogram.Record` method now accepts `...RecordOption`
  - The `Int64Observer.Observe` method now accepts `...ObserveOption`
  - The `Float64Observer.Observe` method now accepts `...ObserveOption`
- The `Observer` methods in `go.opentelemetry.io/otel/metric` accept an option instead of the variadic `"go.opentelemetry.io/otel/attribute".KeyValue`. (#3971)
  - The `Observer.ObserveInt64` method now accepts `...ObserveOption`
  - The `Observer.ObserveFloat64` method now accepts `...ObserveOption`
- Move global metric back to `go.opentelemetry.io/otel/metric/global` from `go.opentelemetry.io/otel`. (#3986)

### Fixed

- `TracerProvider` allows calling `Tracer()` while it's shutting down.
  It used to deadlock. (#3924)
- Use the SDK version for the Telemetry SDK resource detector in `go.opentelemetry.io/otel/sdk/resource`. (#3949)
- Fix a data race in `SpanProcessor` returned by `NewSimpleSpanProcessor` in `go.opentelemetry.io/otel/sdk/trace`. (#3951)
- Automatically figure out the default aggregation with `aggregation.Default`. (#3967)

### Deprecated

- The `go.opentelemetry.io/otel/metric/instrument` package is deprecated.
  Use the equivalent types added to `go.opentelemetry.io/otel/metric` instead. (#4018)

## [1.15.0-rc.2/0.38.0-rc.2] 2023-03-23

This is a release candidate for the v1.15.0/v0.38.0 release.
That release will include the `v1` release of the OpenTelemetry Go metric API and will provide stability guarantees of that API.
See our [versioning policy](VERSIONING.md) for more information about these stability guarantees.

### Added

- The `WithHostID` option to `go.opentelemetry.io/otel/sdk/resource`. (#3812)
- The `WithoutTimestamps` option to `go.opentelemetry.io/otel/exporters/stdout/stdoutmetric` to sets all timestamps to zero. (#3828)
- The new `Exemplar` type is added to `go.opentelemetry.io/otel/sdk/metric/metricdata`.
  Both the `DataPoint` and `HistogramDataPoint` types from that package have a new field of `Exemplars` containing the sampled exemplars for their timeseries. (#3849)
- Configuration for each metric instrument in `go.opentelemetry.io/otel/sdk/metric/instrument`. (#3895)
- The internal logging introduces a warning level verbosity equal to `V(1)`. (#3900)
- Added a log message warning about usage of `SimpleSpanProcessor` in production environments. (#3854)

### Changed

- Optimize memory allocation when creation a new `Set` using `NewSet` or `NewSetWithFiltered` in `go.opentelemetry.io/otel/attribute`. (#3832)
- Optimize memory allocation when creation new metric instruments in `go.opentelemetry.io/otel/sdk/metric`. (#3832)
- Avoid creating new objects on all calls to `WithDeferredSetup` and `SkipContextSetup` in OpenTracing bridge. (#3833)
- The `New` and `Detect` functions from `go.opentelemetry.io/otel/sdk/resource` return errors that wrap underlying errors instead of just containing the underlying error strings. (#3844)
- Both the `Histogram` and `HistogramDataPoint` are redefined with a generic argument of `[N int64 | float64]` in `go.opentelemetry.io/otel/sdk/metric/metricdata`. (#3849)
- The metric `Export` interface from `go.opentelemetry.io/otel/sdk/metric` accepts a `*ResourceMetrics` instead of `ResourceMetrics`. (#3853)
- Rename `Asynchronous` to `Observable` in `go.opentelemetry.io/otel/metric/instrument`. (#3892)
- Rename `Int64ObserverOption` to `Int64ObservableOption` in `go.opentelemetry.io/otel/metric/instrument`. (#3895)
- Rename `Float64ObserverOption` to `Float64ObservableOption` in `go.opentelemetry.io/otel/metric/instrument`. (#3895)
- The internal logging changes the verbosity level of info to `V(4)`, the verbosity level of debug to `V(8)`. (#3900)

### Fixed

- `TracerProvider` consistently doesn't allow to register a `SpanProcessor` after shutdown. (#3845)

### Removed

- The deprecated `go.opentelemetry.io/otel/metric/global` package is removed. (#3829)
- The unneeded `Synchronous` interface in `go.opentelemetry.io/otel/metric/instrument` was removed. (#3892)
- The `Float64ObserverConfig` and `NewFloat64ObserverConfig` in `go.opentelemetry.io/otel/sdk/metric/instrument`.
  Use the added `float64` instrument configuration instead. (#3895)
- The `Int64ObserverConfig` and `NewInt64ObserverConfig` in `go.opentelemetry.io/otel/sdk/metric/instrument`.
  Use the added `int64` instrument configuration instead. (#3895)
- The `NewNoopMeter` function in `go.opentelemetry.io/otel/metric`, use `NewMeterProvider().Meter("")` instead. (#3893)

## [1.15.0-rc.1/0.38.0-rc.1] 2023-03-01

This is a release candidate for the v1.15.0/v0.38.0 release.
That release will include the `v1` release of the OpenTelemetry Go metric API and will provide stability guarantees of that API.
See our [versioning policy](VERSIONING.md) for more information about these stability guarantees.

This release drops the compatibility guarantee of [Go 1.18].

### Added

- Support global `MeterProvider` in `go.opentelemetry.io/otel`. (#3818)
  - Use `Meter` for a `metric.Meter` from the global `metric.MeterProvider`.
  - Use `GetMeterProivder` for a global `metric.MeterProvider`.
  - Use `SetMeterProivder` to set the global `metric.MeterProvider`.

### Changed

- Dropped compatibility testing for [Go 1.18].
  The project no longer guarantees support for this version of Go. (#3813)

### Fixed

- Handle empty environment variable as it they were not set. (#3764)
- Clarify the `httpconv` and `netconv` packages in `go.opentelemetry.io/otel/semconv/*` provide tracing semantic conventions. (#3823)
- Fix race conditions in `go.opentelemetry.io/otel/exporters/metric/prometheus` that could cause a panic. (#3899)
- Fix sending nil `scopeInfo` to metrics channel in `go.opentelemetry.io/otel/exporters/metric/prometheus` that could cause a panic in `github.com/prometheus/client_golang/prometheus`. (#3899)

### Deprecated

- The `go.opentelemetry.io/otel/metric/global` package is deprecated.
  Use `go.opentelemetry.io/otel` instead. (#3818)

### Removed

- The deprecated `go.opentelemetry.io/otel/metric/unit` package is removed. (#3814)

## [1.14.0/0.37.0/0.0.4] 2023-02-27

This release is the last to support [Go 1.18].
The next release will require at least [Go 1.19].

### Added

- The `event` type semantic conventions are added to `go.opentelemetry.io/otel/semconv/v1.17.0`. (#3697)
- Support [Go 1.20]. (#3693)
- The `go.opentelemetry.io/otel/semconv/v1.18.0` package.
  The package contains semantic conventions from the `v1.18.0` version of the OpenTelemetry specification. (#3719)
  - The following `const` renames from `go.opentelemetry.io/otel/semconv/v1.17.0` are included:
    - `OtelScopeNameKey` -> `OTelScopeNameKey`
    - `OtelScopeVersionKey` -> `OTelScopeVersionKey`
    - `OtelLibraryNameKey` -> `OTelLibraryNameKey`
    - `OtelLibraryVersionKey` -> `OTelLibraryVersionKey`
    - `OtelStatusCodeKey` -> `OTelStatusCodeKey`
    - `OtelStatusDescriptionKey` -> `OTelStatusDescriptionKey`
    - `OtelStatusCodeOk` -> `OTelStatusCodeOk`
    - `OtelStatusCodeError` -> `OTelStatusCodeError`
  - The following `func` renames from `go.opentelemetry.io/otel/semconv/v1.17.0` are included:
    - `OtelScopeName` -> `OTelScopeName`
    - `OtelScopeVersion` -> `OTelScopeVersion`
    - `OtelLibraryName` -> `OTelLibraryName`
    - `OtelLibraryVersion` -> `OTelLibraryVersion`
    - `OtelStatusDescription` -> `OTelStatusDescription`
- A `IsSampled` method is added to the `SpanContext` implementation in `go.opentelemetry.io/otel/bridge/opentracing` to expose the span sampled state.
  See the [README](./bridge/opentracing/README.md) for more information. (#3570)
- The `WithInstrumentationAttributes` option to `go.opentelemetry.io/otel/metric`. (#3738)
- The `WithInstrumentationAttributes` option to `go.opentelemetry.io/otel/trace`. (#3739)
- The following environment variables are supported by the periodic `Reader` in `go.opentelemetry.io/otel/sdk/metric`. (#3763)
  - `OTEL_METRIC_EXPORT_INTERVAL` sets the time between collections and exports.
  - `OTEL_METRIC_EXPORT_TIMEOUT` sets the timeout an export is attempted.

### Changed

- Fall-back to `TextMapCarrier` when it's not `HttpHeader`s in `go.opentelemetry.io/otel/bridge/opentracing`. (#3679)
- The `Collect` method of the `"go.opentelemetry.io/otel/sdk/metric".Reader` interface is updated to accept the `metricdata.ResourceMetrics` value the collection will be made into.
  This change is made to enable memory reuse by SDK users. (#3732)
- The `WithUnit` option in `go.opentelemetry.io/otel/sdk/metric/instrument` is updated to accept a `string` for the unit value. (#3776)

### Fixed

- Ensure `go.opentelemetry.io/otel` does not use generics. (#3723, #3725)
- Multi-reader `MeterProvider`s now export metrics for all readers, instead of just the first reader. (#3720, #3724)
- Remove use of deprecated `"math/rand".Seed` in `go.opentelemetry.io/otel/example/prometheus`. (#3733)
- Do not silently drop unknown schema data with `Parse` in  `go.opentelemetry.io/otel/schema/v1.1`. (#3743)
- Data race issue in OTLP exporter retry mechanism. (#3755, #3756)
- Wrapping empty errors when exporting in `go.opentelemetry.io/otel/sdk/metric`. (#3698, #3772)
- Incorrect "all" and "resource" definition for schema files in `go.opentelemetry.io/otel/schema/v1.1`. (#3777)

### Deprecated

- The `go.opentelemetry.io/otel/metric/unit` package is deprecated.
  Use the equivalent unit string instead. (#3776)
  - Use `"1"` instead of `unit.Dimensionless`
  - Use `"By"` instead of `unit.Bytes`
  - Use `"ms"` instead of `unit.Milliseconds`

## [1.13.0/0.36.0] 2023-02-07

### Added

- Attribute `KeyValue` creations functions to `go.opentelemetry.io/otel/semconv/v1.17.0` for all non-enum semantic conventions.
  These functions ensure semantic convention type correctness. (#3675)

### Fixed

- Removed the `http.target` attribute from being added by `ServerRequest` in the following packages. (#3687)
  - `go.opentelemetry.io/otel/semconv/v1.13.0/httpconv`
  - `go.opentelemetry.io/otel/semconv/v1.14.0/httpconv`
  - `go.opentelemetry.io/otel/semconv/v1.15.0/httpconv`
  - `go.opentelemetry.io/otel/semconv/v1.16.0/httpconv`
  - `go.opentelemetry.io/otel/semconv/v1.17.0/httpconv`

### Removed

- The deprecated `go.opentelemetry.io/otel/metric/instrument/asyncfloat64` package is removed. (#3631)
- The deprecated `go.opentelemetry.io/otel/metric/instrument/asyncint64` package is removed. (#3631)
- The deprecated `go.opentelemetry.io/otel/metric/instrument/syncfloat64` package is removed. (#3631)
- The deprecated `go.opentelemetry.io/otel/metric/instrument/syncint64` package is removed. (#3631)

## [1.12.0/0.35.0] 2023-01-28

### Added

- The `WithInt64Callback` option to `go.opentelemetry.io/otel/metric/instrument`.
  This options is used to configure `int64` Observer callbacks during their creation. (#3507)
- The `WithFloat64Callback` option to `go.opentelemetry.io/otel/metric/instrument`.
  This options is used to configure `float64` Observer callbacks during their creation. (#3507)
- The `Producer` interface and `Reader.RegisterProducer(Producer)` to `go.opentelemetry.io/otel/sdk/metric`.
  These additions are used to enable external metric Producers. (#3524)
- The `Callback` function type to `go.opentelemetry.io/otel/metric`.
  This new named function type is registered with a `Meter`. (#3564)
- The `go.opentelemetry.io/otel/semconv/v1.13.0` package.
  The package contains semantic conventions from the `v1.13.0` version of the OpenTelemetry specification. (#3499)
  - The `EndUserAttributesFromHTTPRequest` function in `go.opentelemetry.io/otel/semconv/v1.12.0` is merged into `ClientRequest` and `ServerRequest` in `go.opentelemetry.io/otel/semconv/v1.13.0/httpconv`.
  - The `HTTPAttributesFromHTTPStatusCode` function in `go.opentelemetry.io/otel/semconv/v1.12.0` is merged into `ClientResponse` in `go.opentelemetry.io/otel/semconv/v1.13.0/httpconv`.
  - The `HTTPClientAttributesFromHTTPRequest` function in `go.opentelemetry.io/otel/semconv/v1.12.0` is replaced by `ClientRequest` in `go.opentelemetry.io/otel/semconv/v1.13.0/httpconv`.
  - The `HTTPServerAttributesFromHTTPRequest` function in `go.opentelemetry.io/otel/semconv/v1.12.0` is replaced by `ServerRequest` in `go.opentelemetry.io/otel/semconv/v1.13.0/httpconv`.
  - The `HTTPServerMetricAttributesFromHTTPRequest` function in `go.opentelemetry.io/otel/semconv/v1.12.0` is replaced by `ServerRequest` in `go.opentelemetry.io/otel/semconv/v1.13.0/httpconv`.
  - The `NetAttributesFromHTTPRequest` function in `go.opentelemetry.io/otel/semconv/v1.12.0` is split into `Transport` in `go.opentelemetry.io/otel/semconv/v1.13.0/netconv` and `ClientRequest` or `ServerRequest` in `go.opentelemetry.io/otel/semconv/v1.13.0/httpconv`.
  - The `SpanStatusFromHTTPStatusCode` function in `go.opentelemetry.io/otel/semconv/v1.12.0` is replaced by `ClientStatus` in `go.opentelemetry.io/otel/semconv/v1.13.0/httpconv`.
  - The `SpanStatusFromHTTPStatusCodeAndSpanKind` function in `go.opentelemetry.io/otel/semconv/v1.12.0` is split into `ClientStatus` and `ServerStatus` in `go.opentelemetry.io/otel/semconv/v1.13.0/httpconv`.
  - The `Client` function is included in `go.opentelemetry.io/otel/semconv/v1.13.0/netconv` to generate attributes for a `net.Conn`.
  - The `Server` function is included in `go.opentelemetry.io/otel/semconv/v1.13.0/netconv` to generate attributes for a `net.Listener`.
- The `go.opentelemetry.io/otel/semconv/v1.14.0` package.
  The package contains semantic conventions from the `v1.14.0` version of the OpenTelemetry specification. (#3566)
- The `go.opentelemetry.io/otel/semconv/v1.15.0` package.
  The package contains semantic conventions from the `v1.15.0` version of the OpenTelemetry specification. (#3578)
- The `go.opentelemetry.io/otel/semconv/v1.16.0` package.
  The package contains semantic conventions from the `v1.16.0` version of the OpenTelemetry specification. (#3579)
- Metric instruments to `go.opentelemetry.io/otel/metric/instrument`.
  These instruments are use as replacements of the deprecated `go.opentelemetry.io/otel/metric/instrument/{asyncfloat64,asyncint64,syncfloat64,syncint64}` packages.(#3575, #3586)
  - `Float64ObservableCounter` replaces the `asyncfloat64.Counter`
  - `Float64ObservableUpDownCounter` replaces the `asyncfloat64.UpDownCounter`
  - `Float64ObservableGauge` replaces the `asyncfloat64.Gauge`
  - `Int64ObservableCounter` replaces the `asyncint64.Counter`
  - `Int64ObservableUpDownCounter` replaces the `asyncint64.UpDownCounter`
  - `Int64ObservableGauge` replaces the `asyncint64.Gauge`
  - `Float64Counter` replaces the `syncfloat64.Counter`
  - `Float64UpDownCounter` replaces the `syncfloat64.UpDownCounter`
  - `Float64Histogram` replaces the `syncfloat64.Histogram`
  - `Int64Counter` replaces the `syncint64.Counter`
  - `Int64UpDownCounter` replaces the `syncint64.UpDownCounter`
  - `Int64Histogram` replaces the `syncint64.Histogram`
- `NewTracerProvider` to `go.opentelemetry.io/otel/bridge/opentracing`.
  This is used to create `WrapperTracer` instances from a `TracerProvider`. (#3116)
- The `Extrema` type to `go.opentelemetry.io/otel/sdk/metric/metricdata`.
  This type is used to represent min/max values and still be able to distinguish unset and zero values. (#3487)
- The `go.opentelemetry.io/otel/semconv/v1.17.0` package.
  The package contains semantic conventions from the `v1.17.0` version of the OpenTelemetry specification. (#3599)

### Changed

- Jaeger and Zipkin exporter use `github.com/go-logr/logr` as the logging interface, and add the `WithLogr` option. (#3497, #3500)
- Instrument configuration in `go.opentelemetry.io/otel/metric/instrument` is split into specific options and configuration based on the instrument type. (#3507)
  - Use the added `Int64Option` type to configure instruments from `go.opentelemetry.io/otel/metric/instrument/syncint64`.
  - Use the added `Float64Option` type to configure instruments from `go.opentelemetry.io/otel/metric/instrument/syncfloat64`.
  - Use the added `Int64ObserverOption` type to configure instruments from `go.opentelemetry.io/otel/metric/instrument/asyncint64`.
  - Use the added `Float64ObserverOption` type to configure instruments from `go.opentelemetry.io/otel/metric/instrument/asyncfloat64`.
- Return a `Registration` from the `RegisterCallback` method of a `Meter` in the `go.opentelemetry.io/otel/metric` package.
  This `Registration` can be used to unregister callbacks. (#3522)
- Global error handler uses an atomic value instead of a mutex. (#3543)
- Add `NewMetricProducer` to `go.opentelemetry.io/otel/bridge/opencensus`, which can be used to pass OpenCensus metrics to an OpenTelemetry Reader. (#3541)
- Global logger uses an atomic value instead of a mutex. (#3545)
- The `Shutdown` method of the `"go.opentelemetry.io/otel/sdk/trace".TracerProvider` releases all computational resources when called the first time. (#3551)
- The `Sampler` returned from `TraceIDRatioBased` `go.opentelemetry.io/otel/sdk/trace` now uses the rightmost bits for sampling decisions.
  This fixes random sampling when using ID generators like `xray.IDGenerator` and increasing parity with other language implementations. (#3557)
- Errors from `go.opentelemetry.io/otel/exporters/otlp/otlptrace` exporters are wrapped in errors identifying their signal name.
  Existing users of the exporters attempting to identify specific errors will need to use `errors.Unwrap()` to get the underlying error. (#3516)
- Exporters from `go.opentelemetry.io/otel/exporters/otlp` will print the final retryable error message when attempts to retry time out. (#3514)
- The instrument kind names in `go.opentelemetry.io/otel/sdk/metric` are updated to match the API. (#3562)
  - `InstrumentKindSyncCounter` is renamed to `InstrumentKindCounter`
  - `InstrumentKindSyncUpDownCounter` is renamed to `InstrumentKindUpDownCounter`
  - `InstrumentKindSyncHistogram` is renamed to `InstrumentKindHistogram`
  - `InstrumentKindAsyncCounter` is renamed to `InstrumentKindObservableCounter`
  - `InstrumentKindAsyncUpDownCounter` is renamed to `InstrumentKindObservableUpDownCounter`
  - `InstrumentKindAsyncGauge` is renamed to `InstrumentKindObservableGauge`
- The `RegisterCallback` method of the `Meter` in `go.opentelemetry.io/otel/metric` changed.
  - The named `Callback` replaces the inline function parameter. (#3564)
  - `Callback` is required to return an error. (#3576)
  - `Callback` accepts the added `Observer` parameter added.
    This new parameter is used by `Callback` implementations to observe values for asynchronous instruments instead of calling the `Observe` method of the instrument directly. (#3584)
  - The slice of `instrument.Asynchronous` is now passed as a variadic argument. (#3587)
- The exporter from `go.opentelemetry.io/otel/exporters/zipkin` is updated to use the `v1.16.0` version of semantic conventions.
  This means it no longer uses the removed `net.peer.ip` or `http.host` attributes to determine the remote endpoint.
  Instead it uses the `net.sock.peer` attributes. (#3581)
- The `Min` and `Max` fields of the `HistogramDataPoint` in `go.opentelemetry.io/otel/sdk/metric/metricdata` are now defined with the added `Extrema` type instead of a `*float64`. (#3487)

### Fixed

- Asynchronous instruments that use sum aggregators and attribute filters correctly add values from equivalent attribute sets that have been filtered. (#3439, #3549)
- The `RegisterCallback` method of the `Meter` from `go.opentelemetry.io/otel/sdk/metric` only registers a callback for instruments created by that meter.
  Trying to register a callback with instruments from a different meter will result in an error being returned. (#3584)

### Deprecated

- The `NewMetricExporter` in `go.opentelemetry.io/otel/bridge/opencensus` is deprecated.
  Use `NewMetricProducer` instead. (#3541)
- The `go.opentelemetry.io/otel/metric/instrument/asyncfloat64` package is deprecated.
  Use the instruments from `go.opentelemetry.io/otel/metric/instrument` instead. (#3575)
- The `go.opentelemetry.io/otel/metric/instrument/asyncint64` package is deprecated.
  Use the instruments from `go.opentelemetry.io/otel/metric/instrument` instead. (#3575)
- The `go.opentelemetry.io/otel/metric/instrument/syncfloat64` package is deprecated.
  Use the instruments from `go.opentelemetry.io/otel/metric/instrument` instead. (#3575)
- The `go.opentelemetry.io/otel/metric/instrument/syncint64` package is deprecated.
  Use the instruments from `go.opentelemetry.io/otel/metric/instrument` instead. (#3575)
- The `NewWrappedTracerProvider` in `go.opentelemetry.io/otel/bridge/opentracing` is now deprecated.
  Use `NewTracerProvider` instead. (#3116)

### Removed

- The deprecated `go.opentelemetry.io/otel/sdk/metric/view` package is removed. (#3520)
- The `InstrumentProvider` from `go.opentelemetry.io/otel/sdk/metric/asyncint64` is removed.
  Use the new creation methods of the `Meter` in `go.opentelemetry.io/otel/sdk/metric` instead. (#3530)
  - The `Counter` method is replaced by `Meter.Int64ObservableCounter`
  - The `UpDownCounter` method is replaced by `Meter.Int64ObservableUpDownCounter`
  - The `Gauge` method is replaced by `Meter.Int64ObservableGauge`
- The `InstrumentProvider` from `go.opentelemetry.io/otel/sdk/metric/asyncfloat64` is removed.
  Use the new creation methods of the `Meter` in `go.opentelemetry.io/otel/sdk/metric` instead. (#3530)
  - The `Counter` method is replaced by `Meter.Float64ObservableCounter`
  - The `UpDownCounter` method is replaced by `Meter.Float64ObservableUpDownCounter`
  - The `Gauge` method is replaced by `Meter.Float64ObservableGauge`
- The `InstrumentProvider` from `go.opentelemetry.io/otel/sdk/metric/syncint64` is removed.
  Use the new creation methods of the `Meter` in `go.opentelemetry.io/otel/sdk/metric` instead. (#3530)
  - The `Counter` method is replaced by `Meter.Int64Counter`
  - The `UpDownCounter` method is replaced by `Meter.Int64UpDownCounter`
  - The `Histogram` method is replaced by `Meter.Int64Histogram`
- The `InstrumentProvider` from `go.opentelemetry.io/otel/sdk/metric/syncfloat64` is removed.
  Use the new creation methods of the `Meter` in `go.opentelemetry.io/otel/sdk/metric` instead. (#3530)
  - The `Counter` method is replaced by `Meter.Float64Counter`
  - The `UpDownCounter` method is replaced by `Meter.Float64UpDownCounter`
  - The `Histogram` method is replaced by `Meter.Float64Histogram`

## [1.11.2/0.34.0] 2022-12-05

### Added

- The `WithView` `Option` is added to the `go.opentelemetry.io/otel/sdk/metric` package.
   This option is used to configure the view(s) a `MeterProvider` will use for all `Reader`s that are registered with it. (#3387)
- Add Instrumentation Scope and Version as info metric and label in Prometheus exporter.
  This can be disabled using the `WithoutScopeInfo()` option added to that package.(#3273, #3357)
- OTLP exporters now recognize: (#3363)
  - `OTEL_EXPORTER_OTLP_INSECURE`
  - `OTEL_EXPORTER_OTLP_TRACES_INSECURE`
  - `OTEL_EXPORTER_OTLP_METRICS_INSECURE`
  - `OTEL_EXPORTER_OTLP_CLIENT_KEY`
  - `OTEL_EXPORTER_OTLP_TRACES_CLIENT_KEY`
  - `OTEL_EXPORTER_OTLP_METRICS_CLIENT_KEY`
  - `OTEL_EXPORTER_OTLP_CLIENT_CERTIFICATE`
  - `OTEL_EXPORTER_OTLP_TRACES_CLIENT_CERTIFICATE`
  - `OTEL_EXPORTER_OTLP_METRICS_CLIENT_CERTIFICATE`
- The `View` type and related `NewView` function to create a view according to the OpenTelemetry specification are added to `go.opentelemetry.io/otel/sdk/metric`.
  These additions are replacements for the `View` type and `New` function from `go.opentelemetry.io/otel/sdk/metric/view`. (#3459)
- The `Instrument` and `InstrumentKind` type are added to `go.opentelemetry.io/otel/sdk/metric`.
  These additions are replacements for the `Instrument` and `InstrumentKind` types from `go.opentelemetry.io/otel/sdk/metric/view`. (#3459)
- The `Stream` type is added to `go.opentelemetry.io/otel/sdk/metric` to define a metric data stream a view will produce. (#3459)
- The `AssertHasAttributes` allows instrument authors to test that datapoints returned have appropriate attributes. (#3487)

### Changed

- The `"go.opentelemetry.io/otel/sdk/metric".WithReader` option no longer accepts views to associate with the `Reader`.
   Instead, views are now registered directly with the `MeterProvider` via the new `WithView` option.
   The views registered with the `MeterProvider` apply to all `Reader`s. (#3387)
- The `Temporality(view.InstrumentKind) metricdata.Temporality` and `Aggregation(view.InstrumentKind) aggregation.Aggregation` methods are added to the `"go.opentelemetry.io/otel/sdk/metric".Exporter` interface. (#3260)
- The `Temporality(view.InstrumentKind) metricdata.Temporality` and `Aggregation(view.InstrumentKind) aggregation.Aggregation` methods are added to the `"go.opentelemetry.io/otel/exporters/otlp/otlpmetric".Client` interface. (#3260)
- The `WithTemporalitySelector` and `WithAggregationSelector` `ReaderOption`s have been changed to `ManualReaderOption`s in the `go.opentelemetry.io/otel/sdk/metric` package. (#3260)
- The periodic reader in the `go.opentelemetry.io/otel/sdk/metric` package now uses the temporality and aggregation selectors from its configured exporter instead of accepting them as options. (#3260)

### Fixed

- The `go.opentelemetry.io/otel/exporters/prometheus` exporter fixes duplicated `_total` suffixes. (#3369)
- Remove comparable requirement for `Reader`s. (#3387)
- Cumulative metrics from the OpenCensus bridge (`go.opentelemetry.io/otel/bridge/opencensus`) are defined as monotonic sums, instead of non-monotonic. (#3389)
- Asynchronous counters (`Counter` and `UpDownCounter`) from the metric SDK now produce delta sums when configured with delta temporality. (#3398)
- Exported `Status` codes in the `go.opentelemetry.io/otel/exporters/zipkin` exporter are now exported as all upper case values. (#3340)
- `Aggregation`s from `go.opentelemetry.io/otel/sdk/metric` with no data are not exported. (#3394, #3436)
- Re-enabled Attribute Filters in the Metric SDK. (#3396)
- Asynchronous callbacks are only called if they are registered with at least one instrument that does not use drop aggregation. (#3408)
- Do not report empty partial-success responses in the `go.opentelemetry.io/otel/exporters/otlp` exporters. (#3438, #3432)
- Handle partial success responses in `go.opentelemetry.io/otel/exporters/otlp/otlpmetric` exporters. (#3162, #3440)
- Prevent duplicate Prometheus description, unit, and type. (#3469)
- Prevents panic when using incorrect `attribute.Value.As[Type]Slice()`. (#3489)

### Removed

- The `go.opentelemetry.io/otel/exporters/otlp/otlpmetric.Client` interface is removed. (#3486)
- The `go.opentelemetry.io/otel/exporters/otlp/otlpmetric.New` function is removed. Use the `otlpmetric[http|grpc].New` directly. (#3486)

### Deprecated

- The `go.opentelemetry.io/otel/sdk/metric/view` package is deprecated.
  Use `Instrument`, `InstrumentKind`, `View`, and `NewView` in `go.opentelemetry.io/otel/sdk/metric` instead. (#3476)

## [1.11.1/0.33.0] 2022-10-19

### Added

- The Prometheus exporter in `go.opentelemetry.io/otel/exporters/prometheus` registers with a Prometheus registerer on creation.
   By default, it will register with the default Prometheus registerer.
   A non-default registerer can be used by passing the `WithRegisterer` option. (#3239)
- Added the `WithAggregationSelector` option to the `go.opentelemetry.io/otel/exporters/prometheus` package to change the default `AggregationSelector` used. (#3341)
- The Prometheus exporter in `go.opentelemetry.io/otel/exporters/prometheus` converts the `Resource` associated with metric exports into a `target_info` metric. (#3285)

### Changed

- The `"go.opentelemetry.io/otel/exporters/prometheus".New` function is updated to return an error.
   It will return an error if the exporter fails to register with Prometheus. (#3239)

### Fixed

- The URL-encoded values from the `OTEL_RESOURCE_ATTRIBUTES` environment variable are decoded. (#2963)
- The `baggage.NewMember` function decodes the `value` parameter instead of directly using it.
   This fixes the implementation to be compliant with the W3C specification. (#3226)
- Slice attributes of the `attribute` package are now comparable based on their value, not instance. (#3108 #3252)
- The `Shutdown` and `ForceFlush` methods of the `"go.opentelemetry.io/otel/sdk/trace".TraceProvider` no longer return an error when no processor is registered. (#3268)
- The Prometheus exporter in `go.opentelemetry.io/otel/exporters/prometheus` cumulatively sums histogram buckets. (#3281)
- The sum of each histogram data point is now uniquely exported by the `go.opentelemetry.io/otel/exporters/otlpmetric` exporters. (#3284, #3293)
- Recorded values for asynchronous counters (`Counter` and `UpDownCounter`) are interpreted as exact, not incremental, sum values by the metric SDK. (#3350, #3278)
- `UpDownCounters` are now correctly output as Prometheus gauges in the `go.opentelemetry.io/otel/exporters/prometheus` exporter. (#3358)
- The Prometheus exporter in `go.opentelemetry.io/otel/exporters/prometheus` no longer describes the metrics it will send to Prometheus on startup.
   Instead the exporter is defined as an "unchecked" collector for Prometheus.
   This fixes the `reader is not registered` warning currently emitted on startup. (#3291 #3342)
- The `go.opentelemetry.io/otel/exporters/prometheus` exporter now correctly adds `_total` suffixes to counter metrics. (#3360)
- The `go.opentelemetry.io/otel/exporters/prometheus` exporter now adds a unit suffix to metric names.
   This can be disabled using the `WithoutUnits()` option added to that package. (#3352)

## [1.11.0/0.32.3] 2022-10-12

### Added

- Add default User-Agent header to OTLP exporter requests (`go.opentelemetry.io/otel/exporters/otlptrace/otlptracegrpc` and `go.opentelemetry.io/otel/exporters/otlptrace/otlptracehttp`). (#3261)

### Changed

- `span.SetStatus` has been updated such that calls that lower the status are now no-ops. (#3214)
- Upgrade `golang.org/x/sys/unix` from `v0.0.0-20210423185535-09eb48e85fd7` to `v0.0.0-20220919091848-fb04ddd9f9c8`.
  This addresses [GO-2022-0493](https://pkg.go.dev/vuln/GO-2022-0493). (#3235)

## [0.32.2] Metric SDK (Alpha) - 2022-10-11

### Added

- Added an example of using metric views to customize instruments. (#3177)
- Add default User-Agent header to OTLP exporter requests (`go.opentelemetry.io/otel/exporters/otlpmetric/otlpmetricgrpc` and `go.opentelemetry.io/otel/exporters/otlpmetric/otlpmetrichttp`). (#3261)

### Changed

- Flush pending measurements with the `PeriodicReader` in the `go.opentelemetry.io/otel/sdk/metric` when `ForceFlush` or `Shutdown` are called. (#3220)
- Update histogram default bounds to match the requirements of the latest specification. (#3222)
- Encode the HTTP status code in the OpenTracing bridge (`go.opentelemetry.io/otel/bridge/opentracing`) as an integer.  (#3265)

### Fixed

- Use default view if instrument does not match any registered view of a reader. (#3224, #3237)
- Return the same instrument every time a user makes the exact same instrument creation call. (#3229, #3251)
- Return the existing instrument when a view transforms a creation call to match an existing instrument. (#3240, #3251)
- Log a warning when a conflicting instrument (e.g. description, unit, data-type) is created instead of returning an error. (#3251)
- The OpenCensus bridge no longer sends empty batches of metrics. (#3263)

## [0.32.1] Metric SDK (Alpha) - 2022-09-22

### Changed

- The Prometheus exporter sanitizes OpenTelemetry instrument names when exporting.
   Invalid characters are replaced with `_`. (#3212)

### Added

- The metric portion of the OpenCensus bridge (`go.opentelemetry.io/otel/bridge/opencensus`) has been reintroduced. (#3192)
- The OpenCensus bridge example (`go.opentelemetry.io/otel/example/opencensus`) has been reintroduced. (#3206)

### Fixed

- Updated go.mods to point to valid versions of the sdk. (#3216)
- Set the `MeterProvider` resource on all exported metric data. (#3218)

## [0.32.0] Revised Metric SDK (Alpha) - 2022-09-18

### Changed

- The metric SDK in `go.opentelemetry.io/otel/sdk/metric` is completely refactored to comply with the OpenTelemetry specification.
  Please see the package documentation for how the new SDK is initialized and configured. (#3175)
- Update the minimum supported go version to go1.18. Removes support for go1.17 (#3179)

### Removed

- The metric portion of the OpenCensus bridge (`go.opentelemetry.io/otel/bridge/opencensus`) has been removed.
  A new bridge compliant with the revised metric SDK will be added back in a future release. (#3175)
- The `go.opentelemetry.io/otel/sdk/metric/aggregator/aggregatortest` package is removed, see the new metric SDK. (#3175)
- The `go.opentelemetry.io/otel/sdk/metric/aggregator/histogram` package is removed, see the new metric SDK. (#3175)
- The `go.opentelemetry.io/otel/sdk/metric/aggregator/lastvalue` package is removed, see the new metric SDK. (#3175)
- The `go.opentelemetry.io/otel/sdk/metric/aggregator/sum` package is removed, see the new metric SDK. (#3175)
- The `go.opentelemetry.io/otel/sdk/metric/aggregator` package is removed, see the new metric SDK. (#3175)
- The `go.opentelemetry.io/otel/sdk/metric/controller/basic` package is removed, see the new metric SDK. (#3175)
- The `go.opentelemetry.io/otel/sdk/metric/controller/controllertest` package is removed, see the new metric SDK. (#3175)
- The `go.opentelemetry.io/otel/sdk/metric/controller/time` package is removed, see the new metric SDK. (#3175)
- The `go.opentelemetry.io/otel/sdk/metric/export/aggregation` package is removed, see the new metric SDK. (#3175)
- The `go.opentelemetry.io/otel/sdk/metric/export` package is removed, see the new metric SDK. (#3175)
- The `go.opentelemetry.io/otel/sdk/metric/metrictest` package is removed.
  A replacement package that supports the new metric SDK will be added back in a future release. (#3175)
- The `go.opentelemetry.io/otel/sdk/metric/number` package is removed, see the new metric SDK. (#3175)
- The `go.opentelemetry.io/otel/sdk/metric/processor/basic` package is removed, see the new metric SDK. (#3175)
- The `go.opentelemetry.io/otel/sdk/metric/processor/processortest` package is removed, see the new metric SDK. (#3175)
- The `go.opentelemetry.io/otel/sdk/metric/processor/reducer` package is removed, see the new metric SDK. (#3175)
- The `go.opentelemetry.io/otel/sdk/metric/registry` package is removed, see the new metric SDK. (#3175)
- The `go.opentelemetry.io/otel/sdk/metric/sdkapi` package is removed, see the new metric SDK. (#3175)
- The `go.opentelemetry.io/otel/sdk/metric/selector/simple` package is removed, see the new metric SDK. (#3175)
- The `"go.opentelemetry.io/otel/sdk/metric".ErrUninitializedInstrument` variable was removed. (#3175)
- The `"go.opentelemetry.io/otel/sdk/metric".ErrBadInstrument` variable was removed. (#3175)
- The `"go.opentelemetry.io/otel/sdk/metric".Accumulator` type was removed, see the `MeterProvider`in the new metric SDK. (#3175)
- The `"go.opentelemetry.io/otel/sdk/metric".NewAccumulator` function was removed, see `NewMeterProvider`in the new metric SDK. (#3175)
- The deprecated `"go.opentelemetry.io/otel/sdk/metric".AtomicFieldOffsets` function was removed. (#3175)

## [1.10.0] - 2022-09-09

### Added

- Support Go 1.19. (#3077)
  Include compatibility testing and document support. (#3077)
- Support the OTLP ExportTracePartialSuccess response; these are passed to the registered error handler. (#3106)
- Upgrade go.opentelemetry.io/proto/otlp from v0.18.0 to v0.19.0 (#3107)

### Changed

- Fix misidentification of OpenTelemetry `SpanKind` in OpenTracing bridge (`go.opentelemetry.io/otel/bridge/opentracing`).  (#3096)
- Attempting to start a span with a nil `context` will no longer cause a panic. (#3110)
- All exporters will be shutdown even if one reports an error (#3091)
- Ensure valid UTF-8 when truncating over-length attribute values. (#3156)

## [1.9.0/0.0.3] - 2022-08-01

### Added

- Add support for Schema Files format 1.1.x (metric "split" transform) with the new `go.opentelemetry.io/otel/schema/v1.1` package. (#2999)
- Add the `go.opentelemetry.io/otel/semconv/v1.11.0` package.
  The package contains semantic conventions from the `v1.11.0` version of the OpenTelemetry specification. (#3009)
- Add the `go.opentelemetry.io/otel/semconv/v1.12.0` package.
  The package contains semantic conventions from the `v1.12.0` version of the OpenTelemetry specification. (#3010)
- Add the `http.method` attribute to HTTP server metric from all `go.opentelemetry.io/otel/semconv/*` packages. (#3018)

### Fixed

- Invalid warning for context setup being deferred in `go.opentelemetry.io/otel/bridge/opentracing` package. (#3029)

## [1.8.0/0.31.0] - 2022-07-08

### Added

- Add support for `opentracing.TextMap` format in the `Inject` and `Extract` methods
of the `"go.opentelemetry.io/otel/bridge/opentracing".BridgeTracer` type. (#2911)

### Changed

- The `crosslink` make target has been updated to use the `go.opentelemetry.io/build-tools/crosslink` package. (#2886)
- In the `go.opentelemetry.io/otel/sdk/instrumentation` package rename `Library` to `Scope` and alias `Library` as `Scope` (#2976)
- Move metric no-op implementation form `nonrecording` to `metric` package. (#2866)

### Removed

- Support for go1.16. Support is now only for go1.17 and go1.18 (#2917)

### Deprecated

- The `Library` struct in the `go.opentelemetry.io/otel/sdk/instrumentation` package is deprecated.
  Use the equivalent `Scope` struct instead. (#2977)
- The `ReadOnlySpan.InstrumentationLibrary` method from the `go.opentelemetry.io/otel/sdk/trace` package is deprecated.
  Use the equivalent `ReadOnlySpan.InstrumentationScope` method instead. (#2977)

## [1.7.0/0.30.0] - 2022-04-28

### Added

- Add the `go.opentelemetry.io/otel/semconv/v1.8.0` package.
  The package contains semantic conventions from the `v1.8.0` version of the OpenTelemetry specification. (#2763)
- Add the `go.opentelemetry.io/otel/semconv/v1.9.0` package.
  The package contains semantic conventions from the `v1.9.0` version of the OpenTelemetry specification. (#2792)
- Add the `go.opentelemetry.io/otel/semconv/v1.10.0` package.
  The package contains semantic conventions from the `v1.10.0` version of the OpenTelemetry specification. (#2842)
- Added an in-memory exporter to metrictest to aid testing with a full SDK. (#2776)

### Fixed

- Globally delegated instruments are unwrapped before delegating asynchronous callbacks. (#2784)
- Remove import of `testing` package in non-tests builds of the `go.opentelemetry.io/otel` package. (#2786)

### Changed

- The `WithLabelEncoder` option from the `go.opentelemetry.io/otel/exporters/stdout/stdoutmetric` package is renamed to `WithAttributeEncoder`. (#2790)
- The `LabelFilterSelector` interface from `go.opentelemetry.io/otel/sdk/metric/processor/reducer` is renamed to `AttributeFilterSelector`.
  The method included in the renamed interface also changed from `LabelFilterFor` to `AttributeFilterFor`. (#2790)
- The `Metadata.Labels` method from the `go.opentelemetry.io/otel/sdk/metric/export` package is renamed to `Metadata.Attributes`.
  Consequentially, the `Record` type from the same package also has had the embedded method renamed. (#2790)

### Deprecated

- The `Iterator.Label` method in the `go.opentelemetry.io/otel/attribute` package is deprecated.
  Use the equivalent `Iterator.Attribute` method instead. (#2790)
- The `Iterator.IndexedLabel` method in the `go.opentelemetry.io/otel/attribute` package is deprecated.
  Use the equivalent `Iterator.IndexedAttribute` method instead. (#2790)
- The `MergeIterator.Label` method in the `go.opentelemetry.io/otel/attribute` package is deprecated.
  Use the equivalent `MergeIterator.Attribute` method instead. (#2790)

### Removed

- Removed the `Batch` type from the `go.opentelemetry.io/otel/sdk/metric/metrictest` package. (#2864)
- Removed the `Measurement` type from the `go.opentelemetry.io/otel/sdk/metric/metrictest` package. (#2864)

## [0.29.0] - 2022-04-11

### Added

- The metrics global package was added back into several test files. (#2764)
- The `Meter` function is added back to the `go.opentelemetry.io/otel/metric/global` package.
  This function is a convenience function equivalent to calling `global.MeterProvider().Meter(...)`. (#2750)

### Removed

- Removed module the `go.opentelemetry.io/otel/sdk/export/metric`.
  Use the `go.opentelemetry.io/otel/sdk/metric` module instead. (#2720)

### Changed

- Don't panic anymore when setting a global MeterProvider to itself. (#2749)
- Upgrade `go.opentelemetry.io/proto/otlp` in `go.opentelemetry.io/otel/exporters/otlp/otlpmetric` from `v0.12.1` to `v0.15.0`.
  This replaces the use of the now deprecated `InstrumentationLibrary` and `InstrumentationLibraryMetrics` types and fields in the proto library with the equivalent `InstrumentationScope` and `ScopeMetrics`. (#2748)

## [1.6.3] - 2022-04-07

### Fixed

- Allow non-comparable global `MeterProvider`, `TracerProvider`, and `TextMapPropagator` types to be set. (#2772, #2773)

## [1.6.2] - 2022-04-06

### Changed

- Don't panic anymore when setting a global TracerProvider or TextMapPropagator to itself. (#2749)
- Upgrade `go.opentelemetry.io/proto/otlp` in `go.opentelemetry.io/otel/exporters/otlp/otlptrace` from `v0.12.1` to `v0.15.0`.
  This replaces the use of the now deprecated `InstrumentationLibrary` and `InstrumentationLibrarySpans` types and fields in the proto library with the equivalent `InstrumentationScope` and `ScopeSpans`. (#2748)

## [1.6.1] - 2022-03-28

### Fixed

- The `go.opentelemetry.io/otel/schema/*` packages now use the correct schema URL for their `SchemaURL` constant.
  Instead of using `"https://opentelemetry.io/schemas/v<version>"` they now use the correct URL without a `v` prefix, `"https://opentelemetry.io/schemas/<version>"`. (#2743, #2744)

### Security

- Upgrade `go.opentelemetry.io/proto/otlp` from `v0.12.0` to `v0.12.1`.
  This includes an indirect upgrade of `github.com/grpc-ecosystem/grpc-gateway` which resolves [a vulnerability](https://nvd.nist.gov/vuln/detail/CVE-2019-11254) from `gopkg.in/yaml.v2` in version `v2.2.3`. (#2724, #2728)

## [1.6.0/0.28.0] - 2022-03-23

### ⚠️ Notice ⚠️

This update is a breaking change of the unstable Metrics API.
Code instrumented with the `go.opentelemetry.io/otel/metric` will need to be modified.

### Added

- Add metrics exponential histogram support.
  New mapping functions have been made available in `sdk/metric/aggregator/exponential/mapping` for other OpenTelemetry projects to take dependencies on. (#2502)
- Add Go 1.18 to our compatibility tests. (#2679)
- Allow configuring the Sampler with the `OTEL_TRACES_SAMPLER` and `OTEL_TRACES_SAMPLER_ARG` environment variables. (#2305, #2517)
- Add the `metric/global` for obtaining and setting the global `MeterProvider`. (#2660)

### Changed

- The metrics API has been significantly changed to match the revised OpenTelemetry specification.
  High-level changes include:

  - Synchronous and asynchronous instruments are now handled by independent `InstrumentProvider`s.
    These `InstrumentProvider`s are managed with a `Meter`.
  - Synchronous and asynchronous instruments are grouped into their own packages based on value types.
  - Asynchronous callbacks can now be registered with a `Meter`.

  Be sure to check out the metric module documentation for more information on how to use the revised API. (#2587, #2660)

### Fixed

- Fallback to general attribute limits when span specific ones are not set in the environment. (#2675, #2677)

## [1.5.0] - 2022-03-16

### Added

- Log the Exporters configuration in the TracerProviders message. (#2578)
- Added support to configure the span limits with environment variables.
  The following environment variables are supported. (#2606, #2637)
  - `OTEL_SPAN_ATTRIBUTE_VALUE_LENGTH_LIMIT`
  - `OTEL_SPAN_ATTRIBUTE_COUNT_LIMIT`
  - `OTEL_SPAN_EVENT_COUNT_LIMIT`
  - `OTEL_EVENT_ATTRIBUTE_COUNT_LIMIT`
  - `OTEL_SPAN_LINK_COUNT_LIMIT`
  - `OTEL_LINK_ATTRIBUTE_COUNT_LIMIT`

  If the provided environment variables are invalid (negative), the default values would be used.
- Rename the `gc` runtime name to `go` (#2560)
- Add resource container ID detection. (#2418)
- Add span attribute value length limit.
  The new `AttributeValueLengthLimit` field is added to the `"go.opentelemetry.io/otel/sdk/trace".SpanLimits` type to configure this limit for a `TracerProvider`.
  The default limit for this resource is "unlimited". (#2637)
- Add the `WithRawSpanLimits` option to `go.opentelemetry.io/otel/sdk/trace`.
  This option replaces the `WithSpanLimits` option.
  Zero or negative values will not be changed to the default value like `WithSpanLimits` does.
  Setting a limit to zero will effectively disable the related resource it limits and setting to a negative value will mean that resource is unlimited.
  Consequentially, limits should be constructed using `NewSpanLimits` and updated accordingly. (#2637)

### Changed

- Drop oldest tracestate `Member` when capacity is reached. (#2592)
- Add event and link drop counts to the exported data from the `oltptrace` exporter. (#2601)
- Unify path cleaning functionally in the `otlpmetric` and `otlptrace` configuration. (#2639)
- Change the debug message from the `sdk/trace.BatchSpanProcessor` to reflect the count is cumulative. (#2640)
- Introduce new internal `envconfig` package for OTLP exporters. (#2608)
- If `http.Request.Host` is empty, fall back to use `URL.Host` when populating `http.host` in the `semconv` packages. (#2661)

### Fixed

- Remove the OTLP trace exporter limit of SpanEvents when exporting. (#2616)
- Default to port `4318` instead of `4317` for the `otlpmetrichttp` and `otlptracehttp` client. (#2614, #2625)
- Unlimited span limits are now supported (negative values). (#2636, #2637)

### Deprecated

- Deprecated `"go.opentelemetry.io/otel/sdk/trace".WithSpanLimits`.
  Use `WithRawSpanLimits` instead.
  That option allows setting unlimited and zero limits, this option does not.
  This option will be kept until the next major version incremented release. (#2637)

## [1.4.1] - 2022-02-16

### Fixed

- Fix race condition in reading the dropped spans number for the `BatchSpanProcessor`. (#2615)

## [1.4.0] - 2022-02-11

### Added

- Use `OTEL_EXPORTER_ZIPKIN_ENDPOINT` environment variable to specify zipkin collector endpoint. (#2490)
- Log the configuration of `TracerProvider`s, and `Tracer`s for debugging.
  To enable use a logger with Verbosity (V level) `>=1`. (#2500)
- Added support to configure the batch span-processor with environment variables.
  The following environment variables are used. (#2515)
  - `OTEL_BSP_SCHEDULE_DELAY`
  - `OTEL_BSP_EXPORT_TIMEOUT`
  - `OTEL_BSP_MAX_QUEUE_SIZE`.
  - `OTEL_BSP_MAX_EXPORT_BATCH_SIZE`

### Changed

- Zipkin exporter exports `Resource` attributes in the `Tags` field. (#2589)

### Deprecated

- Deprecate module the `go.opentelemetry.io/otel/sdk/export/metric`.
  Use the `go.opentelemetry.io/otel/sdk/metric` module instead. (#2382)
- Deprecate `"go.opentelemetry.io/otel/sdk/metric".AtomicFieldOffsets`. (#2445)

### Fixed

- Fixed the instrument kind for noop async instruments to correctly report an implementation. (#2461)
- Fix UDP packets overflowing with Jaeger payloads. (#2489, #2512)
- Change the `otlpmetric.Client` interface's `UploadMetrics` method to accept a single `ResourceMetrics` instead of a slice of them. (#2491)
- Specify explicit buckets in Prometheus example, fixing issue where example only has `+inf` bucket. (#2419, #2493)
- W3C baggage will now decode urlescaped values. (#2529)
- Baggage members are now only validated once, when calling `NewMember` and not also when adding it to the baggage itself. (#2522)
- The order attributes are dropped from spans in the `go.opentelemetry.io/otel/sdk/trace` package when capacity is reached is fixed to be in compliance with the OpenTelemetry specification.
  Instead of dropping the least-recently-used attribute, the last added attribute is dropped.
  This drop order still only applies to attributes with unique keys not already contained in the span.
  If an attribute is added with a key already contained in the span, that attribute is updated to the new value being added. (#2576)

### Removed

- Updated `go.opentelemetry.io/proto/otlp` from `v0.11.0` to `v0.12.0`. This version removes a number of deprecated methods. (#2546)
  - [`Metric.GetIntGauge()`](https://pkg.go.dev/go.opentelemetry.io/proto/otlp@v0.11.0/metrics/v1#Metric.GetIntGauge)
  - [`Metric.GetIntHistogram()`](https://pkg.go.dev/go.opentelemetry.io/proto/otlp@v0.11.0/metrics/v1#Metric.GetIntHistogram)
  - [`Metric.GetIntSum()`](https://pkg.go.dev/go.opentelemetry.io/proto/otlp@v0.11.0/metrics/v1#Metric.GetIntSum)

## [1.3.0] - 2021-12-10

### ⚠️ Notice ⚠️

We have updated the project minimum supported Go version to 1.16

### Added

- Added an internal Logger.
  This can be used by the SDK and API to provide users with feedback of the internal state.
  To enable verbose logs configure the logger which will print V(1) logs. For debugging information configure to print V(5) logs. (#2343)
- Add the `WithRetry` `Option` and the `RetryConfig` type to the `go.opentelemetry.io/otel/exporter/otel/otlpmetric/otlpmetrichttp` package to specify retry behavior consistently. (#2425)
- Add `SpanStatusFromHTTPStatusCodeAndSpanKind` to all `semconv` packages to return a span status code similar to `SpanStatusFromHTTPStatusCode`, but exclude `4XX` HTTP errors as span errors if the span is of server kind. (#2296)

### Changed

- The `"go.opentelemetry.io/otel/exporter/otel/otlptrace/otlptracegrpc".Client` now uses the underlying gRPC `ClientConn` to handle name resolution, TCP connection establishment (with retries and backoff) and TLS handshakes, and handling errors on established connections by re-resolving the name and reconnecting. (#2329)
- The `"go.opentelemetry.io/otel/exporter/otel/otlpmetric/otlpmetricgrpc".Client` now uses the underlying gRPC `ClientConn` to handle name resolution, TCP connection establishment (with retries and backoff) and TLS handshakes, and handling errors on established connections by re-resolving the name and reconnecting. (#2425)
- The `"go.opentelemetry.io/otel/exporter/otel/otlpmetric/otlpmetricgrpc".RetrySettings` type is renamed to `RetryConfig`. (#2425)
- The `go.opentelemetry.io/otel/exporter/otel/*` gRPC exporters now default to using the host's root CA set if none are provided by the user and `WithInsecure` is not specified. (#2432)
- Change `resource.Default` to be evaluated the first time it is called, rather than on import. This allows the caller the option to update `OTEL_RESOURCE_ATTRIBUTES` first, such as with `os.Setenv`. (#2371)

### Fixed

- The `go.opentelemetry.io/otel/exporter/otel/*` exporters are updated to handle per-signal and universal endpoints according to the OpenTelemetry specification.
  Any per-signal endpoint set via an `OTEL_EXPORTER_OTLP_<signal>_ENDPOINT` environment variable is now used without modification of the path.
  When `OTEL_EXPORTER_OTLP_ENDPOINT` is set, if it contains a path, that path is used as a base path which per-signal paths are appended to. (#2433)
- Basic metric controller updated to use sync.Map to avoid blocking calls (#2381)
- The `go.opentelemetry.io/otel/exporter/jaeger` correctly sets the `otel.status_code` value to be a string of `ERROR` or `OK` instead of an integer code. (#2439, #2440)

### Deprecated

- Deprecated the `"go.opentelemetry.io/otel/exporter/otel/otlpmetric/otlpmetrichttp".WithMaxAttempts` `Option`, use the new `WithRetry` `Option` instead. (#2425)
- Deprecated the `"go.opentelemetry.io/otel/exporter/otel/otlpmetric/otlpmetrichttp".WithBackoff` `Option`, use the new `WithRetry` `Option` instead. (#2425)

### Removed

- Remove the metric Processor's ability to convert cumulative to delta aggregation temporality. (#2350)
- Remove the metric Bound Instruments interface and implementations. (#2399)
- Remove the metric MinMaxSumCount kind aggregation and the corresponding OTLP export path. (#2423)
- Metric SDK removes the "exact" aggregator for histogram instruments, as it performed a non-standard aggregation for OTLP export (creating repeated Gauge points) and worked its way into a number of confusing examples. (#2348)

## [1.2.0] - 2021-11-12

### Changed

- Metric SDK `export.ExportKind`, `export.ExportKindSelector` types have been renamed to `aggregation.Temporality` and `aggregation.TemporalitySelector` respectively to keep in line with current specification and protocol along with built-in selectors (e.g., `aggregation.CumulativeTemporalitySelector`, ...). (#2274)
- The Metric `Exporter` interface now requires a `TemporalitySelector` method instead of an `ExportKindSelector`. (#2274)
- Metrics API cleanup. The `metric/sdkapi` package has been created to relocate the API-to-SDK interface:
  - The following interface types simply moved from `metric` to `metric/sdkapi`: `Descriptor`, `MeterImpl`, `InstrumentImpl`, `SyncImpl`, `BoundSyncImpl`, `AsyncImpl`, `AsyncRunner`, `AsyncSingleRunner`, and `AsyncBatchRunner`
  - The following struct types moved and are replaced with type aliases, since they are exposed to the user: `Observation`, `Measurement`.
  - The No-op implementations of sync and async instruments are no longer exported, new functions `sdkapi.NewNoopAsyncInstrument()` and `sdkapi.NewNoopSyncInstrument()` are provided instead. (#2271)
- Update the SDK `BatchSpanProcessor` to export all queued spans when `ForceFlush` is called. (#2080, #2335)

### Added

- Add the `"go.opentelemetry.io/otel/exporters/otlp/otlpmetric/otlpmetricgrpc".WithGRPCConn` option so the exporter can reuse an existing gRPC connection. (#2002)
- Added a new `schema` module to help parse Schema Files in OTEP 0152 format. (#2267)
- Added a new `MapCarrier` to the `go.opentelemetry.io/otel/propagation` package to hold propagated cross-cutting concerns as a `map[string]string` held in memory. (#2334)

## [1.1.0] - 2021-10-27

### Added

- Add the `"go.opentelemetry.io/otel/exporters/otlp/otlptrace/otlptracegrpc".WithGRPCConn` option so the exporter can reuse an existing gRPC connection. (#2002)
- Add the `go.opentelemetry.io/otel/semconv/v1.7.0` package.
  The package contains semantic conventions from the `v1.7.0` version of the OpenTelemetry specification. (#2320)
- Add the `go.opentelemetry.io/otel/semconv/v1.6.1` package.
  The package contains semantic conventions from the `v1.6.1` version of the OpenTelemetry specification. (#2321)
- Add the `go.opentelemetry.io/otel/semconv/v1.5.0` package.
  The package contains semantic conventions from the `v1.5.0` version of the OpenTelemetry specification. (#2322)
  - When upgrading from the `semconv/v1.4.0` package note the following name changes:
    - `K8SReplicasetUIDKey` -> `K8SReplicaSetUIDKey`
    - `K8SReplicasetNameKey` -> `K8SReplicaSetNameKey`
    - `K8SStatefulsetUIDKey` -> `K8SStatefulSetUIDKey`
    - `k8SStatefulsetNameKey` -> `K8SStatefulSetNameKey`
    - `K8SDaemonsetUIDKey` -> `K8SDaemonSetUIDKey`
    - `K8SDaemonsetNameKey` -> `K8SDaemonSetNameKey`

### Changed

- Links added to a span will be dropped by the SDK if they contain an invalid span context (#2275).

### Fixed

- The `"go.opentelemetry.io/otel/semconv/v1.4.0".HTTPServerAttributesFromHTTPRequest` now correctly only sets the HTTP client IP attribute even if the connection was routed with proxies and there are multiple addresses in the `X-Forwarded-For` header. (#2282, #2284)
- The `"go.opentelemetry.io/otel/semconv/v1.4.0".NetAttributesFromHTTPRequest` function correctly handles IPv6 addresses as IP addresses and sets the correct net peer IP instead of the net peer hostname attribute. (#2283, #2285)
- The simple span processor shutdown method deterministically returns the exporter error status if it simultaneously finishes when the deadline is reached. (#2290, #2289)

## [1.0.1] - 2021-10-01

### Fixed

- json stdout exporter no longer crashes due to concurrency bug. (#2265)

## [Metrics 0.24.0] - 2021-10-01

### Changed

- NoopMeterProvider is now private and NewNoopMeterProvider must be used to obtain a noopMeterProvider. (#2237)
- The Metric SDK `Export()` function takes a new two-level reader interface for iterating over results one instrumentation library at a time. (#2197)
  - The former `"go.opentelemetry.io/otel/sdk/export/metric".CheckpointSet` is renamed `Reader`.
  - The new interface is named `"go.opentelemetry.io/otel/sdk/export/metric".InstrumentationLibraryReader`.

## [1.0.0] - 2021-09-20

This is the first stable release for the project.
This release includes an API and SDK for the tracing signal that will comply with the stability guarantees defined by the projects [versioning policy](./VERSIONING.md).

### Added

- OTLP trace exporter now sets the `SchemaURL` field in the exported telemetry if the Tracer has `WithSchemaURL` option. (#2242)

### Fixed

- Slice-valued attributes can correctly be used as map keys. (#2223)

### Removed

- Removed the `"go.opentelemetry.io/otel/exporters/zipkin".WithSDKOptions` function. (#2248)
- Removed the deprecated package `go.opentelemetry.io/otel/oteltest`. (#2234)
- Removed the deprecated package `go.opentelemetry.io/otel/bridge/opencensus/utils`. (#2233)
- Removed deprecated functions, types, and methods from `go.opentelemetry.io/otel/attribute` package.
  Use the typed functions and methods added to the package instead. (#2235)
  - The `Key.Array` method is removed.
  - The `Array` function is removed.
  - The `Any` function is removed.
  - The `ArrayValue` function is removed.
  - The `AsArray` function is removed.

## [1.0.0-RC3] - 2021-09-02

### Added

- Added `ErrorHandlerFunc` to use a function as an `"go.opentelemetry.io/otel".ErrorHandler`. (#2149)
- Added `"go.opentelemetry.io/otel/trace".WithStackTrace` option to add a stack trace when using `span.RecordError` or when panic is handled in `span.End`. (#2163)
- Added typed slice attribute types and functionality to the `go.opentelemetry.io/otel/attribute` package to replace the existing array type and functions. (#2162)
  - `BoolSlice`, `IntSlice`, `Int64Slice`, `Float64Slice`, and `StringSlice` replace the use of the `Array` function in the package.
- Added the `go.opentelemetry.io/otel/example/fib` example package.
  Included is an example application that computes Fibonacci numbers. (#2203)

### Changed

- Metric instruments have been renamed to match the (feature-frozen) metric API specification:
  - ValueRecorder becomes Histogram
  - ValueObserver becomes Gauge
  - SumObserver becomes CounterObserver
  - UpDownSumObserver becomes UpDownCounterObserver
  The API exported from this project is still considered experimental. (#2202)
- Metric SDK/API implementation type `InstrumentKind` moves into `sdkapi` sub-package. (#2091)
- The Metrics SDK export record no longer contains a Resource pointer, the SDK `"go.opentelemetry.io/otel/sdk/trace/export/metric".Exporter.Export()` function for push-based exporters now takes a single Resource argument, pull-based exporters use `"go.opentelemetry.io/otel/sdk/metric/controller/basic".Controller.Resource()`. (#2120)
- The JSON output of the `go.opentelemetry.io/otel/exporters/stdout/stdouttrace` is harmonized now such that the output is "plain" JSON objects after each other of the form `{ ... } { ... } { ... }`. Earlier the JSON objects describing a span were wrapped in a slice for each `Exporter.ExportSpans` call, like `[ { ... } ][ { ... } { ... } ]`. Outputting JSON object directly after each other is consistent with JSON loggers, and a bit easier to parse and read. (#2196)
- Update the `NewTracerConfig`, `NewSpanStartConfig`, `NewSpanEndConfig`, and `NewEventConfig` function in the `go.opentelemetry.io/otel/trace` package to return their respective configurations as structs instead of pointers to the struct. (#2212)

### Deprecated

- The `go.opentelemetry.io/otel/bridge/opencensus/utils` package is deprecated.
  All functionality from this package now exists in the `go.opentelemetry.io/otel/bridge/opencensus` package.
  The functions from that package should be used instead. (#2166)
- The `"go.opentelemetry.io/otel/attribute".Array` function and the related `ARRAY` value type is deprecated.
  Use the typed `*Slice` functions and types added to the package instead. (#2162)
- The `"go.opentelemetry.io/otel/attribute".Any` function is deprecated.
  Use the typed functions instead. (#2181)
- The `go.opentelemetry.io/otel/oteltest` package is deprecated.
  The `"go.opentelemetry.io/otel/sdk/trace/tracetest".SpanRecorder` can be registered with the default SDK (`go.opentelemetry.io/otel/sdk/trace`) as a `SpanProcessor` and used as a replacement for this deprecated package. (#2188)

### Removed

- Removed metrics test package `go.opentelemetry.io/otel/sdk/export/metric/metrictest`. (#2105)

### Fixed

- The `fromEnv` detector no longer throws an error when `OTEL_RESOURCE_ATTRIBUTES` environment variable is not set or empty. (#2138)
- Setting the global `ErrorHandler` with `"go.opentelemetry.io/otel".SetErrorHandler` multiple times is now supported. (#2160, #2140)
- The `"go.opentelemetry.io/otel/attribute".Any` function now supports `int32` values. (#2169)
- Multiple calls to `"go.opentelemetry.io/otel/sdk/metric/controller/basic".WithResource()` are handled correctly, and when no resources are provided `"go.opentelemetry.io/otel/sdk/resource".Default()` is used. (#2120)
- The `WithoutTimestamps` option for the `go.opentelemetry.io/otel/exporters/stdout/stdouttrace` exporter causes the exporter to correctly omit timestamps. (#2195)
- Fixed typos in resources.go. (#2201)

## [1.0.0-RC2] - 2021-07-26

### Added

- Added `WithOSDescription` resource configuration option to set OS (Operating System) description resource attribute (`os.description`). (#1840)
- Added `WithOS` resource configuration option to set all OS (Operating System) resource attributes at once. (#1840)
- Added the `WithRetry` option to the `go.opentelemetry.io/otel/exporters/otlp/otlptrace/otlptracehttp` package.
  This option is a replacement for the removed `WithMaxAttempts` and `WithBackoff` options. (#2095)
- Added API `LinkFromContext` to return Link which encapsulates SpanContext from provided context and also encapsulates attributes. (#2115)
- Added a new `Link` type under the SDK `otel/sdk/trace` package that counts the number of attributes that were dropped for surpassing the `AttributePerLinkCountLimit` configured in the Span's `SpanLimits`.
  This new type replaces the equal-named API `Link` type found in the `otel/trace` package for most usages within the SDK.
  For example, instances of this type are now returned by the `Links()` function of `ReadOnlySpan`s provided in places like the `OnEnd` function of `SpanProcessor` implementations. (#2118)
- Added the `SpanRecorder` type to the `go.opentelemetry.io/otel/skd/trace/tracetest` package.
  This type can be used with the default SDK as a `SpanProcessor` during testing. (#2132)

### Changed

- The `SpanModels` function is now exported from the `go.opentelemetry.io/otel/exporters/zipkin` package to convert OpenTelemetry spans into Zipkin model spans. (#2027)
- Rename the `"go.opentelemetry.io/otel/exporters/otlp/otlptrace/otlptracegrpc".RetrySettings` to `RetryConfig`. (#2095)

### Deprecated

- The `TextMapCarrier` and `TextMapPropagator` from the `go.opentelemetry.io/otel/oteltest` package and their associated creation functions (`TextMapCarrier`, `NewTextMapPropagator`) are deprecated. (#2114)
- The `Harness` type from the `go.opentelemetry.io/otel/oteltest` package and its associated creation function, `NewHarness` are deprecated and will be removed in the next release. (#2123)
- The `TraceStateFromKeyValues` function from the `go.opentelemetry.io/otel/oteltest` package is deprecated.
  Use the `trace.ParseTraceState` function instead. (#2122)

### Removed

- Removed the deprecated package `go.opentelemetry.io/otel/exporters/trace/jaeger`. (#2020)
- Removed the deprecated package `go.opentelemetry.io/otel/exporters/trace/zipkin`. (#2020)
- Removed the `"go.opentelemetry.io/otel/sdk/resource".WithBuiltinDetectors` function.
  The explicit `With*` options for every built-in detector should be used instead. (#2026 #2097)
- Removed the `WithMaxAttempts` and `WithBackoff` options from the `go.opentelemetry.io/otel/exporters/otlp/otlptrace/otlptracehttp` package.
  The retry logic of the package has been updated to match the `otlptracegrpc` package and accordingly a `WithRetry` option is added that should be used instead. (#2095)
- Removed `DroppedAttributeCount` field from `otel/trace.Link` struct. (#2118)

### Fixed

- When using WithNewRoot, don't use the parent context for making sampling decisions. (#2032)
- `oteltest.Tracer` now creates a valid `SpanContext` when using `WithNewRoot`. (#2073)
- OS type detector now sets the correct `dragonflybsd` value for DragonFly BSD. (#2092)
- The OTel span status is correctly transformed into the OTLP status in the `go.opentelemetry.io/otel/exporters/otlp/otlptrace` package.
  This fix will by default set the status to `Unset` if it is not explicitly set to `Ok` or `Error`. (#2099 #2102)
- The `Inject` method for the `"go.opentelemetry.io/otel/propagation".TraceContext` type no longer injects empty `tracestate` values. (#2108)
- Use `6831` as default Jaeger agent port instead of `6832`. (#2131)

## [Experimental Metrics v0.22.0] - 2021-07-19

### Added

- Adds HTTP support for OTLP metrics exporter. (#2022)

### Removed

- Removed the deprecated package `go.opentelemetry.io/otel/exporters/metric/prometheus`. (#2020)

## [1.0.0-RC1] / 0.21.0 - 2021-06-18

With this release we are introducing a split in module versions.  The tracing API and SDK are entering the `v1.0.0` Release Candidate phase with `v1.0.0-RC1`
while the experimental metrics API and SDK continue with `v0.x` releases at `v0.21.0`.  Modules at major version 1 or greater will not depend on modules
with major version 0.

### Added

- Adds `otlpgrpc.WithRetry`option for configuring the retry policy for transient errors on the otlp/gRPC exporter. (#1832)
  - The following status codes are defined as transient errors:
      | gRPC Status Code | Description |
      | ---------------- | ----------- |
      | 1  | Cancelled |
      | 4  | Deadline Exceeded |
      | 8  | Resource Exhausted |
      | 10 | Aborted |
      | 10 | Out of Range |
      | 14 | Unavailable |
      | 15 | Data Loss |
- Added `Status` type to the `go.opentelemetry.io/otel/sdk/trace` package to represent the status of a span. (#1874)
- Added `SpanStub` type and its associated functions to the `go.opentelemetry.io/otel/sdk/trace/tracetest` package.
  This type can be used as a testing replacement for the `SpanSnapshot` that was removed from the `go.opentelemetry.io/otel/sdk/trace` package. (#1873)
- Adds support for scheme in `OTEL_EXPORTER_OTLP_ENDPOINT` according to the spec. (#1886)
- Adds `trace.WithSchemaURL` option for configuring the tracer with a Schema URL. (#1889)
- Added an example of using OpenTelemetry Go as a trace context forwarder. (#1912)
- `ParseTraceState` is added to the `go.opentelemetry.io/otel/trace` package.
  It can be used to decode a `TraceState` from a `tracestate` header string value. (#1937)
- Added `Len` method to the `TraceState` type in the `go.opentelemetry.io/otel/trace` package.
  This method returns the number of list-members the `TraceState` holds. (#1937)
- Creates package `go.opentelemetry.io/otel/exporters/otlp/otlptrace` that defines a trace exporter that uses a `otlptrace.Client` to send data.
  Creates package `go.opentelemetry.io/otel/exporters/otlp/otlptrace/otlptracegrpc` implementing a gRPC `otlptrace.Client` and offers convenience functions, `NewExportPipeline` and `InstallNewPipeline`, to setup and install a `otlptrace.Exporter` in tracing .(#1922)
- Added `Baggage`, `Member`, and `Property` types to the `go.opentelemetry.io/otel/baggage` package along with their related functions. (#1967)
- Added `ContextWithBaggage`, `ContextWithoutBaggage`, and `FromContext` functions to the `go.opentelemetry.io/otel/baggage` package.
  These functions replace the `Set`, `Value`, `ContextWithValue`, `ContextWithoutValue`, and `ContextWithEmpty` functions from that package and directly work with the new `Baggage` type. (#1967)
- The `OTEL_SERVICE_NAME` environment variable is the preferred source for `service.name`, used by the environment resource detector if a service name is present both there and in `OTEL_RESOURCE_ATTRIBUTES`. (#1969)
- Creates package `go.opentelemetry.io/otel/exporters/otlp/otlptrace/otlptracehttp` implementing an HTTP `otlptrace.Client` and offers convenience functions, `NewExportPipeline` and `InstallNewPipeline`, to setup and install a `otlptrace.Exporter` in tracing. (#1963)
- Changes `go.opentelemetry.io/otel/sdk/resource.NewWithAttributes` to require a schema URL. The old function is still available as `resource.NewSchemaless`. This is a breaking change. (#1938)
- Several builtin resource detectors now correctly populate the schema URL. (#1938)
- Creates package `go.opentelemetry.io/otel/exporters/otlp/otlpmetric` that defines a metrics exporter that uses a `otlpmetric.Client` to send data.
- Creates package `go.opentelemetry.io/otel/exporters/otlp/otlpmetric/otlpmetricgrpc` implementing a gRPC `otlpmetric.Client` and offers convenience functions, `New` and `NewUnstarted`, to create an `otlpmetric.Exporter`.(#1991)
- Added `go.opentelemetry.io/otel/exporters/stdout/stdouttrace` exporter. (#2005)
- Added `go.opentelemetry.io/otel/exporters/stdout/stdoutmetric` exporter. (#2005)
- Added a `TracerProvider()` method to the `"go.opentelemetry.io/otel/trace".Span` interface. This can be used to obtain a `TracerProvider` from a given span that utilizes the same trace processing pipeline.  (#2009)

### Changed

- Make `NewSplitDriver` from `go.opentelemetry.io/otel/exporters/otlp` take variadic arguments instead of a `SplitConfig` item.
  `NewSplitDriver` now automatically implements an internal `noopDriver` for `SplitConfig` fields that are not initialized. (#1798)
- `resource.New()` now creates a Resource without builtin detectors. Previous behavior is now achieved by using `WithBuiltinDetectors` Option. (#1810)
- Move the `Event` type from the `go.opentelemetry.io/otel` package to the `go.opentelemetry.io/otel/sdk/trace` package. (#1846)
- CI builds validate against last two versions of Go, dropping 1.14 and adding 1.16. (#1865)
- BatchSpanProcessor now report export failures when calling `ForceFlush()` method. (#1860)
- `Set.Encoded(Encoder)` no longer caches the result of an encoding. (#1855)
- Renamed `CloudZoneKey` to `CloudAvailabilityZoneKey` in Resource semantic conventions according to spec. (#1871)
- The `StatusCode` and `StatusMessage` methods of the `ReadOnlySpan` interface and the `Span` produced by the `go.opentelemetry.io/otel/sdk/trace` package have been replaced with a single `Status` method.
  This method returns the status of a span using the new `Status` type. (#1874)
- Updated `ExportSpans` method of the`SpanExporter` interface type to accept `ReadOnlySpan`s instead of the removed `SpanSnapshot`.
  This brings the export interface into compliance with the specification in that it now accepts an explicitly immutable type instead of just an implied one. (#1873)
- Unembed `SpanContext` in `Link`. (#1877)
- Generate Semantic conventions from the specification YAML. (#1891)
- Spans created by the global `Tracer` obtained from `go.opentelemetry.io/otel`, prior to a functioning `TracerProvider` being set, now propagate the span context from their parent if one exists. (#1901)
- The `"go.opentelemetry.io/otel".Tracer` function now accepts tracer options. (#1902)
- Move the `go.opentelemetry.io/otel/unit` package to `go.opentelemetry.io/otel/metric/unit`. (#1903)
- Changed `go.opentelemetry.io/otel/trace.TracerConfig` to conform to the [Contributing guidelines](CONTRIBUTING.md#config.) (#1921)
- Changed `go.opentelemetry.io/otel/trace.SpanConfig` to conform to the [Contributing guidelines](CONTRIBUTING.md#config). (#1921)
- Changed `span.End()` now only accepts Options that are allowed at `End()`. (#1921)
- Changed `go.opentelemetry.io/otel/metric.InstrumentConfig` to conform to the [Contributing guidelines](CONTRIBUTING.md#config). (#1921)
- Changed `go.opentelemetry.io/otel/metric.MeterConfig` to conform to the [Contributing guidelines](CONTRIBUTING.md#config). (#1921)
- Refactored option types according to the contribution style guide. (#1882)
- Move the `go.opentelemetry.io/otel/trace.TraceStateFromKeyValues` function to the `go.opentelemetry.io/otel/oteltest` package.
  This function is preserved for testing purposes where it may be useful to create a `TraceState` from `attribute.KeyValue`s, but it is not intended for production use.
  The new `ParseTraceState` function should be used to create a `TraceState`. (#1931)
- Updated `MarshalJSON` method of the `go.opentelemetry.io/otel/trace.TraceState` type to marshal the type into the string representation of the `TraceState`. (#1931)
- The `TraceState.Delete` method from the `go.opentelemetry.io/otel/trace` package no longer returns an error in addition to a `TraceState`. (#1931)
- Updated `Get` method of the `TraceState` type from the `go.opentelemetry.io/otel/trace` package to accept a `string` instead of an `attribute.Key` type. (#1931)
- Updated `Insert` method of the `TraceState` type from the `go.opentelemetry.io/otel/trace` package to accept a pair of `string`s instead of an `attribute.KeyValue` type. (#1931)
- Updated `Delete` method of the `TraceState` type from the `go.opentelemetry.io/otel/trace` package to accept a `string` instead of an `attribute.Key` type. (#1931)
- Renamed `NewExporter` to `New` in the `go.opentelemetry.io/otel/exporters/stdout` package. (#1985)
- Renamed `NewExporter` to `New` in the `go.opentelemetry.io/otel/exporters/metric/prometheus` package. (#1985)
- Renamed `NewExporter` to `New` in the `go.opentelemetry.io/otel/exporters/trace/jaeger` package. (#1985)
- Renamed `NewExporter` to `New` in the `go.opentelemetry.io/otel/exporters/trace/zipkin` package. (#1985)
- Renamed `NewExporter` to `New` in the `go.opentelemetry.io/otel/exporters/otlp` package. (#1985)
- Renamed `NewUnstartedExporter` to `NewUnstarted` in the `go.opentelemetry.io/otel/exporters/otlp` package. (#1985)
- The `go.opentelemetry.io/otel/semconv` package has been moved to `go.opentelemetry.io/otel/semconv/v1.4.0` to allow for multiple [telemetry schema](https://github.com/open-telemetry/oteps/blob/main/text/0152-telemetry-schemas.md) versions to be used concurrently. (#1987)
- Metrics test helpers in `go.opentelemetry.io/otel/oteltest` have been moved to `go.opentelemetry.io/otel/metric/metrictest`. (#1988)

### Deprecated

- The `go.opentelemetry.io/otel/exporters/metric/prometheus` is deprecated, use `go.opentelemetry.io/otel/exporters/prometheus` instead. (#1993)
- The `go.opentelemetry.io/otel/exporters/trace/jaeger` is deprecated, use `go.opentelemetry.io/otel/exporters/jaeger` instead. (#1993)
- The `go.opentelemetry.io/otel/exporters/trace/zipkin` is deprecated, use `go.opentelemetry.io/otel/exporters/zipkin` instead. (#1993)

### Removed

- Removed `resource.WithoutBuiltin()`. Use `resource.New()`. (#1810)
- Unexported types `resource.FromEnv`, `resource.Host`, and `resource.TelemetrySDK`, Use the corresponding `With*()` to use individually. (#1810)
- Removed the `Tracer` and `IsRecording` method from the `ReadOnlySpan` in the `go.opentelemetry.io/otel/sdk/trace`.
  The `Tracer` method is not a required to be included in this interface and given the mutable nature of the tracer that is associated with a span, this method is not appropriate.
  The `IsRecording` method returns if the span is recording or not.
  A read-only span value does not need to know if updates to it will be recorded or not.
  By definition, it cannot be updated so there is no point in communicating if an update is recorded. (#1873)
- Removed the `SpanSnapshot` type from the `go.opentelemetry.io/otel/sdk/trace` package.
  The use of this type has been replaced with the use of the explicitly immutable `ReadOnlySpan` type.
  When a concrete representation of a read-only span is needed for testing, the newly added `SpanStub` in the `go.opentelemetry.io/otel/sdk/trace/tracetest` package should be used. (#1873)
- Removed the `Tracer` method from the `Span` interface in the `go.opentelemetry.io/otel/trace` package.
  Using the same tracer that created a span introduces the error where an instrumentation library's `Tracer` is used by other code instead of their own.
  The `"go.opentelemetry.io/otel".Tracer` function or a `TracerProvider` should be used to acquire a library specific `Tracer` instead. (#1900)
  - The `TracerProvider()` method on the `Span` interface may also be used to obtain a `TracerProvider` using the same trace processing pipeline. (#2009)
- The `http.url` attribute generated by `HTTPClientAttributesFromHTTPRequest` will no longer include username or password information. (#1919)
- Removed `IsEmpty` method of the `TraceState` type in the `go.opentelemetry.io/otel/trace` package in favor of using the added `TraceState.Len` method. (#1931)
- Removed `Set`, `Value`, `ContextWithValue`, `ContextWithoutValue`, and `ContextWithEmpty` functions in the `go.opentelemetry.io/otel/baggage` package.
  Handling of baggage is now done using the added `Baggage` type and related context functions (`ContextWithBaggage`, `ContextWithoutBaggage`, and `FromContext`) in that package. (#1967)
- The `InstallNewPipeline` and `NewExportPipeline` creation functions in all the exporters (prometheus, otlp, stdout, jaeger, and zipkin) have been removed.
  These functions were deemed premature attempts to provide convenience that did not achieve this aim. (#1985)
- The `go.opentelemetry.io/otel/exporters/otlp` exporter has been removed.  Use `go.opentelemetry.io/otel/exporters/otlp/otlptrace` instead. (#1990)
- The `go.opentelemetry.io/otel/exporters/stdout` exporter has been removed.  Use `go.opentelemetry.io/otel/exporters/stdout/stdouttrace` or `go.opentelemetry.io/otel/exporters/stdout/stdoutmetric` instead. (#2005)

### Fixed

- Only report errors from the `"go.opentelemetry.io/otel/sdk/resource".Environment` function when they are not `nil`. (#1850, #1851)
- The `Shutdown` method of the simple `SpanProcessor` in the `go.opentelemetry.io/otel/sdk/trace` package now honors the context deadline or cancellation. (#1616, #1856)
- BatchSpanProcessor now drops span batches that failed to be exported. (#1860)
- Use `http://localhost:14268/api/traces` as default Jaeger collector endpoint instead of `http://localhost:14250`. (#1898)
- Allow trailing and leading whitespace in the parsing of a `tracestate` header. (#1931)
- Add logic to determine if the channel is closed to fix Jaeger exporter test panic with close closed channel. (#1870, #1973)
- Avoid transport security when OTLP endpoint is a Unix socket. (#2001)

### Security

## [0.20.0] - 2021-04-23

### Added

- The OTLP exporter now has two new convenience functions, `NewExportPipeline` and `InstallNewPipeline`, setup and install the exporter in tracing and metrics pipelines. (#1373)
- Adds semantic conventions for exceptions. (#1492)
- Added Jaeger Environment variables: `OTEL_EXPORTER_JAEGER_AGENT_HOST`, `OTEL_EXPORTER_JAEGER_AGENT_PORT`
  These environment variables can be used to override Jaeger agent hostname and port (#1752)
- Option `ExportTimeout` was added to batch span processor. (#1755)
- `trace.TraceFlags` is now a defined type over `byte` and `WithSampled(bool) TraceFlags` and `IsSampled() bool` methods have been added to it. (#1770)
- The `Event` and `Link` struct types from the `go.opentelemetry.io/otel` package now include a `DroppedAttributeCount` field to record the number of attributes that were not recorded due to configured limits being reached. (#1771)
- The Jaeger exporter now reports dropped attributes for a Span event in the exported log. (#1771)
- Adds test to check BatchSpanProcessor ignores `OnEnd` and `ForceFlush` post `Shutdown`. (#1772)
- Extract resource attributes from the `OTEL_RESOURCE_ATTRIBUTES` environment variable and merge them with the `resource.Default` resource as well as resources provided to the `TracerProvider` and metric `Controller`. (#1785)
- Added `WithOSType` resource configuration option to set OS (Operating System) type resource attribute (`os.type`). (#1788)
- Added `WithProcess*` resource configuration options to set Process resource attributes. (#1788)
  - `process.pid`
  - `process.executable.name`
  - `process.executable.path`
  - `process.command_args`
  - `process.owner`
  - `process.runtime.name`
  - `process.runtime.version`
  - `process.runtime.description`
- Adds `k8s.node.name` and `k8s.node.uid` attribute keys to the `semconv` package. (#1789)
- Added support for configuring OTLP/HTTP and OTLP/gRPC Endpoints, TLS Certificates, Headers, Compression and Timeout via Environment Variables. (#1758, #1769 and #1811)
  - `OTEL_EXPORTER_OTLP_ENDPOINT`
  - `OTEL_EXPORTER_OTLP_TRACES_ENDPOINT`
  - `OTEL_EXPORTER_OTLP_METRICS_ENDPOINT`
  - `OTEL_EXPORTER_OTLP_HEADERS`
  - `OTEL_EXPORTER_OTLP_TRACES_HEADERS`
  - `OTEL_EXPORTER_OTLP_METRICS_HEADERS`
  - `OTEL_EXPORTER_OTLP_COMPRESSION`
  - `OTEL_EXPORTER_OTLP_TRACES_COMPRESSION`
  - `OTEL_EXPORTER_OTLP_METRICS_COMPRESSION`
  - `OTEL_EXPORTER_OTLP_TIMEOUT`
  - `OTEL_EXPORTER_OTLP_TRACES_TIMEOUT`
  - `OTEL_EXPORTER_OTLP_METRICS_TIMEOUT`
  - `OTEL_EXPORTER_OTLP_CERTIFICATE`
  - `OTEL_EXPORTER_OTLP_TRACES_CERTIFICATE`
  - `OTEL_EXPORTER_OTLP_METRICS_CERTIFICATE`
- Adds `otlpgrpc.WithTimeout` option for configuring timeout to the otlp/gRPC exporter. (#1821)
- Adds `jaeger.WithMaxPacketSize` option for configuring maximum UDP packet size used when connecting to the Jaeger agent. (#1853)

### Fixed

- The `Span.IsRecording` implementation from `go.opentelemetry.io/otel/sdk/trace` always returns false when not being sampled. (#1750)
- The Jaeger exporter now correctly sets tags for the Span status code and message.
  This means it uses the correct tag keys (`"otel.status_code"`, `"otel.status_description"`) and does not set the status message as a tag unless it is set on the span. (#1761)
- The Jaeger exporter now correctly records Span event's names using the `"event"` key for a tag.
  Additionally, this tag is overridden, as specified in the OTel specification, if the event contains an attribute with that key. (#1768)
- Zipkin Exporter: Ensure mapping between OTel and Zipkin span data complies with the specification. (#1688)
- Fixed typo for default service name in Jaeger Exporter. (#1797)
- Fix flaky OTLP for the reconnnection of the client connection. (#1527, #1814)
- Fix Jaeger exporter dropping of span batches that exceed the UDP packet size limit.
  Instead, the exporter now splits the batch into smaller sendable batches. (#1828)

### Changed

- Span `RecordError` now records an `exception` event to comply with the semantic convention specification. (#1492)
- Jaeger exporter was updated to use thrift v0.14.1. (#1712)
- Migrate from using internally built and maintained version of the OTLP to the one hosted at `go.opentelemetry.io/proto/otlp`. (#1713)
- Migrate from using `github.com/gogo/protobuf` to `google.golang.org/protobuf` to match `go.opentelemetry.io/proto/otlp`. (#1713)
- The storage of a local or remote Span in a `context.Context` using its SpanContext is unified to store just the current Span.
  The Span's SpanContext can now self-identify as being remote or not.
  This means that `"go.opentelemetry.io/otel/trace".ContextWithRemoteSpanContext` will now overwrite any existing current Span, not just existing remote Spans, and make it the current Span in a `context.Context`. (#1731)
- Improve OTLP/gRPC exporter connection errors. (#1737)
- Information about a parent span context in a `"go.opentelemetry.io/otel/export/trace".SpanSnapshot` is unified in a new `Parent` field.
  The existing `ParentSpanID` and `HasRemoteParent` fields are removed in favor of this. (#1748)
- The `ParentContext` field of the `"go.opentelemetry.io/otel/sdk/trace".SamplingParameters` is updated to hold a `context.Context` containing the parent span.
  This changes it to make `SamplingParameters` conform with the OpenTelemetry specification. (#1749)
- Updated Jaeger Environment Variables: `JAEGER_ENDPOINT`, `JAEGER_USER`, `JAEGER_PASSWORD`
  to `OTEL_EXPORTER_JAEGER_ENDPOINT`, `OTEL_EXPORTER_JAEGER_USER`, `OTEL_EXPORTER_JAEGER_PASSWORD` in compliance with OTel specification. (#1752)
- Modify `BatchSpanProcessor.ForceFlush` to abort after timeout/cancellation. (#1757)
- The `DroppedAttributeCount` field of the `Span` in the `go.opentelemetry.io/otel` package now only represents the number of attributes dropped for the span itself.
  It no longer is a conglomerate of itself, events, and link attributes that have been dropped. (#1771)
- Make `ExportSpans` in Jaeger Exporter honor context deadline. (#1773)
- Modify Zipkin Exporter default service name, use default resource's serviceName instead of empty. (#1777)
- The `go.opentelemetry.io/otel/sdk/export/trace` package is merged into the `go.opentelemetry.io/otel/sdk/trace` package. (#1778)
- The prometheus.InstallNewPipeline example is moved from comment to example test (#1796)
- The convenience functions for the stdout exporter have been updated to return the `TracerProvider` implementation and enable the shutdown of the exporter. (#1800)
- Replace the flush function returned from the Jaeger exporter's convenience creation functions (`InstallNewPipeline` and `NewExportPipeline`) with the `TracerProvider` implementation they create.
  This enables the caller to shutdown and flush using the related `TracerProvider` methods. (#1822)
- Updated the Jaeger exporter to have a default endpoint, `http://localhost:14250`, for the collector. (#1824)
- Changed the function `WithCollectorEndpoint` in the Jaeger exporter to no longer accept an endpoint as an argument.
  The endpoint can be passed with the `CollectorEndpointOption` using the `WithEndpoint` function or by setting the `OTEL_EXPORTER_JAEGER_ENDPOINT` environment variable value appropriately. (#1824)
- The Jaeger exporter no longer batches exported spans itself, instead it relies on the SDK's `BatchSpanProcessor` for this functionality. (#1830)
- The Jaeger exporter creation functions (`NewRawExporter`, `NewExportPipeline`, and `InstallNewPipeline`) no longer accept the removed `Option` type as a variadic argument. (#1830)

### Removed

- Removed Jaeger Environment variables: `JAEGER_SERVICE_NAME`, `JAEGER_DISABLED`, `JAEGER_TAGS`
  These environment variables will no longer be used to override values of the Jaeger exporter (#1752)
- No longer set the links for a `Span` in `go.opentelemetry.io/otel/sdk/trace` that is configured to be a new root.
  This is unspecified behavior that the OpenTelemetry community plans to standardize in the future.
  To prevent backwards incompatible changes when it is specified, these links are removed. (#1726)
- Setting error status while recording error with Span from oteltest package. (#1729)
- The concept of a remote and local Span stored in a context is unified to just the current Span.
  Because of this `"go.opentelemetry.io/otel/trace".RemoteSpanContextFromContext` is removed as it is no longer needed.
  Instead, `"go.opentelemetry.io/otel/trace".SpanContextFromContext` can be used to return the current Span.
  If needed, that Span's `SpanContext.IsRemote()` can then be used to determine if it is remote or not. (#1731)
- The `HasRemoteParent` field of the `"go.opentelemetry.io/otel/sdk/trace".SamplingParameters` is removed.
  This field is redundant to the information returned from the `Remote` method of the `SpanContext` held in the `ParentContext` field. (#1749)
- The `trace.FlagsDebug` and `trace.FlagsDeferred` constants have been removed and will be localized to the B3 propagator. (#1770)
- Remove `Process` configuration, `WithProcessFromEnv` and `ProcessFromEnv`, and type from the Jaeger exporter package.
  The information that could be configured in the `Process` struct should be configured in a `Resource` instead. (#1776, #1804)
- Remove the `WithDisabled` option from the Jaeger exporter.
  To disable the exporter unregister it from the `TracerProvider` or use a no-operation `TracerProvider`. (#1806)
- Removed the functions `CollectorEndpointFromEnv` and `WithCollectorEndpointOptionFromEnv` from the Jaeger exporter.
  These functions for retrieving specific environment variable values are redundant of other internal functions and
  are not intended for end user use. (#1824)
- Removed the Jaeger exporter `WithSDKOptions` `Option`.
  This option was used to set SDK options for the exporter creation convenience functions.
  These functions are provided as a way to easily setup or install the exporter with what are deemed reasonable SDK settings for common use cases.
  If the SDK needs to be configured differently, the `NewRawExporter` function and direct setup of the SDK with the desired settings should be used. (#1825)
- The `WithBufferMaxCount` and `WithBatchMaxCount` `Option`s from the Jaeger exporter are removed.
  The exporter no longer batches exports, instead relying on the SDK's `BatchSpanProcessor` for this functionality. (#1830)
- The Jaeger exporter `Option` type is removed.
  The type is no longer used by the exporter to configure anything.
  All the previous configurations these options provided were duplicates of SDK configuration.
  They have been removed in favor of using the SDK configuration and focuses the exporter configuration to be only about the endpoints it will send telemetry to. (#1830)

## [0.19.0] - 2021-03-18

### Added

- Added `Marshaler` config option to `otlphttp` to enable otlp over json or protobufs. (#1586)
- A `ForceFlush` method to the `"go.opentelemetry.io/otel/sdk/trace".TracerProvider` to flush all registered `SpanProcessor`s. (#1608)
- Added `WithSampler` and `WithSpanLimits` to tracer provider. (#1633, #1702)
- `"go.opentelemetry.io/otel/trace".SpanContext` now has a `remote` property, and `IsRemote()` predicate, that is true when the `SpanContext` has been extracted from remote context data. (#1701)
- A `Valid` method to the `"go.opentelemetry.io/otel/attribute".KeyValue` type. (#1703)

### Changed

- `trace.SpanContext` is now immutable and has no exported fields. (#1573)
  - `trace.NewSpanContext()` can be used in conjunction with the `trace.SpanContextConfig` struct to initialize a new `SpanContext` where all values are known.
- Update the `ForceFlush` method signature to the `"go.opentelemetry.io/otel/sdk/trace".SpanProcessor` to accept a `context.Context` and return an error. (#1608)
- Update the `Shutdown` method to the `"go.opentelemetry.io/otel/sdk/trace".TracerProvider` return an error on shutdown failure. (#1608)
- The SimpleSpanProcessor will now shut down the enclosed `SpanExporter` and gracefully ignore subsequent calls to `OnEnd` after `Shutdown` is called. (#1612)
- `"go.opentelemetry.io/sdk/metric/controller.basic".WithPusher` is replaced with `WithExporter` to provide consistent naming across project. (#1656)
- Added non-empty string check for trace `Attribute` keys. (#1659)
- Add `description` to SpanStatus only when `StatusCode` is set to error. (#1662)
- Jaeger exporter falls back to `resource.Default`'s `service.name` if the exported Span does not have one. (#1673)
- Jaeger exporter populates Jaeger's Span Process from Resource. (#1673)
- Renamed the `LabelSet` method of `"go.opentelemetry.io/otel/sdk/resource".Resource` to `Set`. (#1692)
- Changed `WithSDK` to `WithSDKOptions` to accept variadic arguments of `TracerProviderOption` type in `go.opentelemetry.io/otel/exporters/trace/jaeger` package. (#1693)
- Changed `WithSDK` to `WithSDKOptions` to accept variadic arguments of `TracerProviderOption` type in `go.opentelemetry.io/otel/exporters/trace/zipkin` package. (#1693)

### Removed

- Removed `serviceName` parameter from Zipkin exporter and uses resource instead. (#1549)
- Removed `WithConfig` from tracer provider to avoid overriding configuration. (#1633)
- Removed the exported `SimpleSpanProcessor` and `BatchSpanProcessor` structs.
   These are now returned as a SpanProcessor interface from their respective constructors. (#1638)
- Removed `WithRecord()` from `trace.SpanOption` when creating a span. (#1660)
- Removed setting status to `Error` while recording an error as a span event in `RecordError`. (#1663)
- Removed `jaeger.WithProcess` configuration option. (#1673)
- Removed `ApplyConfig` method from `"go.opentelemetry.io/otel/sdk/trace".TracerProvider` and the now unneeded `Config` struct. (#1693)

### Fixed

- Jaeger Exporter: Ensure mapping between OTEL and Jaeger span data complies with the specification. (#1626)
- `SamplingResult.TraceState` is correctly propagated to a newly created span's `SpanContext`. (#1655)
- The `otel-collector` example now correctly flushes metric events prior to shutting down the exporter. (#1678)
- Do not set span status message in `SpanStatusFromHTTPStatusCode` if it can be inferred from `http.status_code`. (#1681)
- Synchronization issues in global trace delegate implementation. (#1686)
- Reduced excess memory usage by global `TracerProvider`. (#1687)

## [0.18.0] - 2021-03-03

### Added

- Added `resource.Default()` for use with meter and tracer providers. (#1507)
- `AttributePerEventCountLimit` and `AttributePerLinkCountLimit` for `SpanLimits`. (#1535)
- Added `Keys()` method to `propagation.TextMapCarrier` and `propagation.HeaderCarrier` to adapt `http.Header` to this interface. (#1544)
- Added `code` attributes to `go.opentelemetry.io/otel/semconv` package. (#1558)
- Compatibility testing suite in the CI system for the following systems. (#1567)
   | OS      | Go Version | Architecture |
   | ------- | ---------- | ------------ |
   | Ubuntu  | 1.15       | amd64        |
   | Ubuntu  | 1.14       | amd64        |
   | Ubuntu  | 1.15       | 386          |
   | Ubuntu  | 1.14       | 386          |
   | MacOS   | 1.15       | amd64        |
   | MacOS   | 1.14       | amd64        |
   | Windows | 1.15       | amd64        |
   | Windows | 1.14       | amd64        |
   | Windows | 1.15       | 386          |
   | Windows | 1.14       | 386          |

### Changed

- Replaced interface `oteltest.SpanRecorder` with its existing implementation
  `StandardSpanRecorder`. (#1542)
- Default span limit values to 128. (#1535)
- Rename `MaxEventsPerSpan`, `MaxAttributesPerSpan` and `MaxLinksPerSpan` to `EventCountLimit`, `AttributeCountLimit` and `LinkCountLimit`, and move these fields into `SpanLimits`. (#1535)
- Renamed the `otel/label` package to `otel/attribute`. (#1541)
- Vendor the Jaeger exporter's dependency on Apache Thrift. (#1551)
- Parallelize the CI linting and testing. (#1567)
- Stagger timestamps in exact aggregator tests. (#1569)
- Changed all examples to use `WithBatchTimeout(5 * time.Second)` rather than `WithBatchTimeout(5)`. (#1621)
- Prevent end-users from implementing some interfaces (#1575)

  ```
      "otel/exporters/otlp/otlphttp".Option
      "otel/exporters/stdout".Option
      "otel/oteltest".Option
      "otel/trace".TracerOption
      "otel/trace".SpanOption
      "otel/trace".EventOption
      "otel/trace".LifeCycleOption
      "otel/trace".InstrumentationOption
      "otel/sdk/resource".Option
      "otel/sdk/trace".ParentBasedSamplerOption
      "otel/sdk/trace".ReadOnlySpan
      "otel/sdk/trace".ReadWriteSpan
  ```

### Removed

- Removed attempt to resample spans upon changing the span name with `span.SetName()`. (#1545)
- The `test-benchmark` is no longer a dependency of the `precommit` make target. (#1567)
- Removed the `test-386` make target.
   This was replaced with a full compatibility testing suite (i.e. multi OS/arch) in the CI system. (#1567)

### Fixed

- The sequential timing check of timestamps in the stdout exporter are now setup explicitly to be sequential (#1571). (#1572)
- Windows build of Jaeger tests now compiles with OS specific functions (#1576). (#1577)
- The sequential timing check of timestamps of go.opentelemetry.io/otel/sdk/metric/aggregator/lastvalue are now setup explicitly to be sequential (#1578). (#1579)
- Validate tracestate header keys with vendors according to the W3C TraceContext specification (#1475). (#1581)
- The OTLP exporter includes related labels for translations of a GaugeArray (#1563). (#1570)

## [0.17.0] - 2021-02-12

### Changed

- Rename project default branch from `master` to `main`. (#1505)
- Reverse order in which `Resource` attributes are merged, per change in spec. (#1501)
- Add tooling to maintain "replace" directives in go.mod files automatically. (#1528)
- Create new modules: otel/metric, otel/trace, otel/oteltest, otel/sdk/export/metric, otel/sdk/metric (#1528)
- Move metric-related public global APIs from otel to otel/metric/global. (#1528)

## Fixed

- Fixed otlpgrpc reconnection issue.
- The example code in the README.md of `go.opentelemetry.io/otel/exporters/otlp` is moved to a compiled example test and used the new `WithAddress` instead of `WithEndpoint`. (#1513)
- The otel-collector example now uses the default OTLP receiver port of the collector.

## [0.16.0] - 2021-01-13

### Added

- Add the `ReadOnlySpan` and `ReadWriteSpan` interfaces to provide better control for accessing span data. (#1360)
- `NewGRPCDriver` function returns a `ProtocolDriver` that maintains a single gRPC connection to the collector. (#1369)
- Added documentation about the project's versioning policy. (#1388)
- Added `NewSplitDriver` for OTLP exporter that allows sending traces and metrics to different endpoints. (#1418)
- Added codeql workflow to GitHub Actions (#1428)
- Added Gosec workflow to GitHub Actions (#1429)
- Add new HTTP driver for OTLP exporter in `exporters/otlp/otlphttp`. Currently it only supports the binary protobuf payloads. (#1420)
- Add an OpenCensus exporter bridge. (#1444)

### Changed

- Rename `internal/testing` to `internal/internaltest`. (#1449)
- Rename `export.SpanData` to `export.SpanSnapshot` and use it only for exporting spans. (#1360)
- Store the parent's full `SpanContext` rather than just its span ID in the `span` struct. (#1360)
- Improve span duration accuracy. (#1360)
- Migrated CI/CD from CircleCI to GitHub Actions (#1382)
- Remove duplicate checkout from GitHub Actions workflow (#1407)
- Metric `array` aggregator renamed `exact` to match its `aggregation.Kind` (#1412)
- Metric `exact` aggregator includes per-point timestamps (#1412)
- Metric stdout exporter uses MinMaxSumCount aggregator for ValueRecorder instruments (#1412)
- `NewExporter` from `exporters/otlp` now takes a `ProtocolDriver` as a parameter. (#1369)
- Many OTLP Exporter options became gRPC ProtocolDriver options. (#1369)
- Unify endpoint API that related to OTel exporter. (#1401)
- Optimize metric histogram aggregator to reuse its slice of buckets. (#1435)
- Metric aggregator Count() and histogram Bucket.Counts are consistently `uint64`. (1430)
- Histogram aggregator accepts functional options, uses default boundaries if none given. (#1434)
- `SamplingResult` now passed a `Tracestate` from the parent `SpanContext` (#1432)
- Moved gRPC driver for OTLP exporter to `exporters/otlp/otlpgrpc`. (#1420)
- The `TraceContext` propagator now correctly propagates `TraceState` through the `SpanContext`. (#1447)
- Metric Push and Pull Controller components are combined into a single "basic" Controller:
  - `WithExporter()` and `Start()` to configure Push behavior
  - `Start()` is optional; use `Collect()` and `ForEach()` for Pull behavior
  - `Start()` and `Stop()` accept Context. (#1378)
- The `Event` type is moved from the `otel/sdk/export/trace` package to the `otel/trace` API package. (#1452)

### Removed

- Remove `errUninitializedSpan` as its only usage is now obsolete. (#1360)
- Remove Metric export functionality related to quantiles and summary data points: this is not specified (#1412)
- Remove DDSketch metric aggregator; our intention is to re-introduce this as an option of the histogram aggregator after [new OTLP histogram data types](https://github.com/open-telemetry/opentelemetry-proto/pull/226) are released (#1412)

### Fixed

- `BatchSpanProcessor.Shutdown()` will now shutdown underlying `export.SpanExporter`. (#1443)

## [0.15.0] - 2020-12-10

### Added

- The `WithIDGenerator` `TracerProviderOption` is added to the `go.opentelemetry.io/otel/trace` package to configure an `IDGenerator` for the `TracerProvider`. (#1363)

### Changed

- The Zipkin exporter now uses the Span status code to determine. (#1328)
- `NewExporter` and `Start` functions in `go.opentelemetry.io/otel/exporters/otlp` now receive `context.Context` as a first parameter. (#1357)
- Move the OpenCensus example into `example` directory. (#1359)
- Moved the SDK's `internal.IDGenerator` interface in to the `sdk/trace` package to enable support for externally-defined ID generators. (#1363)
- Bump `github.com/google/go-cmp` from 0.5.3 to 0.5.4 (#1374)
- Bump `github.com/golangci/golangci-lint` in `/internal/tools` (#1375)

### Fixed

- Metric SDK `SumObserver` and `UpDownSumObserver` instruments correctness fixes. (#1381)

## [0.14.0] - 2020-11-19

### Added

- An `EventOption` and the related `NewEventConfig` function are added to the `go.opentelemetry.io/otel` package to configure Span events. (#1254)
- A `TextMapPropagator` and associated `TextMapCarrier` are added to the `go.opentelemetry.io/otel/oteltest` package to test `TextMap` type propagators and their use. (#1259)
- `SpanContextFromContext` returns `SpanContext` from context. (#1255)
- `TraceState` has been added to `SpanContext`. (#1340)
- `DeploymentEnvironmentKey` added to `go.opentelemetry.io/otel/semconv` package. (#1323)
- Add an OpenCensus to OpenTelemetry tracing bridge. (#1305)
- Add a parent context argument to `SpanProcessor.OnStart` to follow the specification. (#1333)
- Add missing tests for `sdk/trace/attributes_map.go`. (#1337)

### Changed

- Move the `go.opentelemetry.io/otel/api/trace` package into `go.opentelemetry.io/otel/trace` with the following changes. (#1229) (#1307)
  - `ID` has been renamed to `TraceID`.
  - `IDFromHex` has been renamed to `TraceIDFromHex`.
  - `EmptySpanContext` is removed.
- Move the `go.opentelemetry.io/otel/api/trace/tracetest` package into `go.opentelemetry.io/otel/oteltest`. (#1229)
- OTLP Exporter updates:
  - supports OTLP v0.6.0 (#1230, #1354)
  - supports configurable aggregation temporality (default: Cumulative, optional: Stateless). (#1296)
- The Sampler is now called on local child spans. (#1233)
- The `Kind` type from the `go.opentelemetry.io/otel/api/metric` package was renamed to `InstrumentKind` to more specifically describe what it is and avoid semantic ambiguity. (#1240)
- The `MetricKind` method of the `Descriptor` type in the `go.opentelemetry.io/otel/api/metric` package was renamed to `Descriptor.InstrumentKind`.
   This matches the returned type and fixes misuse of the term metric. (#1240)
- Move test harness from the `go.opentelemetry.io/otel/api/apitest` package into `go.opentelemetry.io/otel/oteltest`. (#1241)
- Move the `go.opentelemetry.io/otel/api/metric/metrictest` package into `go.opentelemetry.io/oteltest` as part of #964. (#1252)
- Move the `go.opentelemetry.io/otel/api/metric` package into `go.opentelemetry.io/otel/metric` as part of #1303. (#1321)
- Move the `go.opentelemetry.io/otel/api/metric/registry` package into `go.opentelemetry.io/otel/metric/registry` as a part of #1303. (#1316)
- Move the `Number` type (together with related functions) from `go.opentelemetry.io/otel/api/metric` package into `go.opentelemetry.io/otel/metric/number` as a part of #1303. (#1316)
- The function signature of the Span `AddEvent` method in `go.opentelemetry.io/otel` is updated to no longer take an unused context and instead take a required name and a variable number of `EventOption`s. (#1254)
- The function signature of the Span `RecordError` method in `go.opentelemetry.io/otel` is updated to no longer take an unused context and instead take a required error value and a variable number of `EventOption`s. (#1254)
- Move the `go.opentelemetry.io/otel/api/global` package to `go.opentelemetry.io/otel`. (#1262) (#1330)
- Move the `Version` function from `go.opentelemetry.io/otel/sdk` to `go.opentelemetry.io/otel`. (#1330)
- Rename correlation context header from `"otcorrelations"` to `"baggage"` to match the OpenTelemetry specification. (#1267)
- Fix `Code.UnmarshalJSON` to work with valid JSON only. (#1276)
- The `resource.New()` method changes signature to support builtin attributes and functional options, including `telemetry.sdk.*` and
  `host.name` semantic conventions; the former method is renamed `resource.NewWithAttributes`. (#1235)
- The Prometheus exporter now exports non-monotonic counters (i.e. `UpDownCounter`s) as gauges. (#1210)
- Correct the `Span.End` method documentation in the `otel` API to state updates are not allowed on a span after it has ended. (#1310)
- Updated span collection limits for attribute, event and link counts to 1000 (#1318)
- Renamed `semconv.HTTPUrlKey` to `semconv.HTTPURLKey`. (#1338)

### Removed

- The `ErrInvalidHexID`, `ErrInvalidTraceIDLength`, `ErrInvalidSpanIDLength`, `ErrInvalidSpanIDLength`, or `ErrNilSpanID` from the `go.opentelemetry.io/otel` package are unexported now. (#1243)
- The `AddEventWithTimestamp` method on the `Span` interface in `go.opentelemetry.io/otel` is removed due to its redundancy.
   It is replaced by using the `AddEvent` method with a `WithTimestamp` option. (#1254)
- The `MockSpan` and `MockTracer` types are removed from `go.opentelemetry.io/otel/oteltest`.
   `Tracer` and `Span` from the same module should be used in their place instead. (#1306)
- `WorkerCount` option is removed from `go.opentelemetry.io/otel/exporters/otlp`. (#1350)
- Remove the following labels types: INT32, UINT32, UINT64 and FLOAT32. (#1314)

### Fixed

- Rename `MergeItererator` to `MergeIterator` in the `go.opentelemetry.io/otel/label` package. (#1244)
- The `go.opentelemetry.io/otel/api/global` packages global TextMapPropagator now delegates functionality to a globally set delegate for all previously returned propagators. (#1258)
- Fix condition in `label.Any`. (#1299)
- Fix global `TracerProvider` to pass options to its configured provider. (#1329)
- Fix missing handler for `ExactKind` aggregator in OTLP metrics transformer (#1309)

## [0.13.0] - 2020-10-08

### Added

- OTLP Metric exporter supports Histogram aggregation. (#1209)
- The `Code` struct from the `go.opentelemetry.io/otel/codes` package now supports JSON marshaling and unmarshaling as well as implements the `Stringer` interface. (#1214)
- A Baggage API to implement the OpenTelemetry specification. (#1217)
- Add Shutdown method to sdk/trace/provider, shutdown processors in the order they were registered. (#1227)

### Changed

- Set default propagator to no-op propagator. (#1184)
- The `HTTPSupplier`, `HTTPExtractor`, `HTTPInjector`, and `HTTPPropagator` from the `go.opentelemetry.io/otel/api/propagation` package were replaced with unified `TextMapCarrier` and `TextMapPropagator` in the `go.opentelemetry.io/otel/propagation` package. (#1212) (#1325)
- The `New` function from the `go.opentelemetry.io/otel/api/propagation` package was replaced with `NewCompositeTextMapPropagator` in the `go.opentelemetry.io/otel` package. (#1212)
- The status codes of the `go.opentelemetry.io/otel/codes` package have been updated to match the latest OpenTelemetry specification.
   They now are `Unset`, `Error`, and `Ok`.
   They no longer track the gRPC codes. (#1214)
- The `StatusCode` field of the `SpanData` struct in the `go.opentelemetry.io/otel/sdk/export/trace` package now uses the codes package from this package instead of the gRPC project. (#1214)
- Move the `go.opentelemetry.io/otel/api/baggage` package into `go.opentelemetry.io/otel/baggage`. (#1217) (#1325)
- A `Shutdown` method of `SpanProcessor` and all its implementations receives a context and returns an error. (#1264)

### Fixed

- Copies of data from arrays and slices passed to `go.opentelemetry.io/otel/label.ArrayValue()` are now used in the returned `Value` instead of using the mutable data itself. (#1226)

### Removed

- The `ExtractHTTP` and `InjectHTTP` functions from the `go.opentelemetry.io/otel/api/propagation` package were removed. (#1212)
- The `Propagators` interface from the `go.opentelemetry.io/otel/api/propagation` package was removed to conform to the OpenTelemetry specification.
   The explicit `TextMapPropagator` type can be used in its place as this is the `Propagator` type the specification defines. (#1212)
- The `SetAttribute` method of the `Span` from the `go.opentelemetry.io/otel/api/trace` package was removed given its redundancy with the `SetAttributes` method. (#1216)
- The internal implementation of Baggage storage is removed in favor of using the new Baggage API functionality. (#1217)
- Remove duplicate hostname key `HostHostNameKey` in Resource semantic conventions. (#1219)
- Nested array/slice support has been removed. (#1226)

## [0.12.0] - 2020-09-24

### Added

- A `SpanConfigure` function in `go.opentelemetry.io/otel/api/trace` to create a new `SpanConfig` from `SpanOption`s. (#1108)
- In the `go.opentelemetry.io/otel/api/trace` package, `NewTracerConfig` was added to construct new `TracerConfig`s.
   This addition was made to conform with our project option conventions. (#1155)
- Instrumentation library information was added to the Zipkin exporter. (#1119)
- The `SpanProcessor` interface now has a `ForceFlush()` method. (#1166)
- More semantic conventions for k8s as resource attributes. (#1167)

### Changed

- Add reconnecting udp connection type to Jaeger exporter.
   This change adds a new optional implementation of the udp conn interface used to detect changes to an agent's host dns record.
   It then adopts the new destination address to ensure the exporter doesn't get stuck. This change was ported from jaegertracing/jaeger-client-go#520. (#1063)
- Replace `StartOption` and `EndOption` in `go.opentelemetry.io/otel/api/trace` with `SpanOption`.
   This change is matched by replacing the `StartConfig` and `EndConfig` with a unified `SpanConfig`. (#1108)
- Replace the `LinkedTo` span option in `go.opentelemetry.io/otel/api/trace` with `WithLinks`.
   This is be more consistent with our other option patterns, i.e. passing the item to be configured directly instead of its component parts, and provides a cleaner function signature. (#1108)
- The `go.opentelemetry.io/otel/api/trace` `TracerOption` was changed to an interface to conform to project option conventions. (#1109)
- Move the `B3` and `TraceContext` from within the `go.opentelemetry.io/otel/api/trace` package to their own `go.opentelemetry.io/otel/propagators` package.
    This removal of the propagators is reflective of the OpenTelemetry specification for these propagators as well as cleans up the `go.opentelemetry.io/otel/api/trace` API. (#1118)
- Rename Jaeger tags used for instrumentation library information to reflect changes in OpenTelemetry specification. (#1119)
- Rename `ProbabilitySampler` to `TraceIDRatioBased` and change semantics to ignore parent span sampling status. (#1115)
- Move `tools` package under `internal`. (#1141)
- Move `go.opentelemetry.io/otel/api/correlation` package to `go.opentelemetry.io/otel/api/baggage`. (#1142)
   The `correlation.CorrelationContext` propagator has been renamed `baggage.Baggage`.  Other exported functions and types are unchanged.
- Rename `ParentOrElse` sampler to `ParentBased` and allow setting samplers depending on parent span. (#1153)
- In the `go.opentelemetry.io/otel/api/trace` package, `SpanConfigure` was renamed to `NewSpanConfig`. (#1155)
- Change `dependabot.yml` to add a `Skip Changelog` label to dependabot-sourced PRs. (#1161)
- The [configuration style guide](https://github.com/open-telemetry/opentelemetry-go/blob/master/CONTRIBUTING.md#config) has been updated to
   recommend the use of `newConfig()` instead of `configure()`. (#1163)
- The `otlp.Config` type has been unexported and changed to `otlp.config`, along with its initializer. (#1163)
- Ensure exported interface types include parameter names and update the
   Style Guide to reflect this styling rule. (#1172)
- Don't consider unset environment variable for resource detection to be an error. (#1170)
- Rename `go.opentelemetry.io/otel/api/metric.ConfigureInstrument` to `NewInstrumentConfig` and
  `go.opentelemetry.io/otel/api/metric.ConfigureMeter` to `NewMeterConfig`.
- ValueObserver instruments use LastValue aggregator by default. (#1165)
- OTLP Metric exporter supports LastValue aggregation. (#1165)
- Move the `go.opentelemetry.io/otel/api/unit` package to `go.opentelemetry.io/otel/unit`. (#1185)
- Rename `Provider` to `MeterProvider` in the `go.opentelemetry.io/otel/api/metric` package. (#1190)
- Rename `NoopProvider` to `NoopMeterProvider` in the `go.opentelemetry.io/otel/api/metric` package. (#1190)
- Rename `NewProvider` to `NewMeterProvider` in the `go.opentelemetry.io/otel/api/metric/metrictest` package. (#1190)
- Rename `Provider` to `MeterProvider` in the `go.opentelemetry.io/otel/api/metric/registry` package. (#1190)
- Rename `NewProvider` to `NewMeterProvider` in the `go.opentelemetry.io/otel/api/metri/registryc` package. (#1190)
- Rename `Provider` to `TracerProvider` in the `go.opentelemetry.io/otel/api/trace` package. (#1190)
- Rename `NoopProvider` to `NoopTracerProvider` in the `go.opentelemetry.io/otel/api/trace` package. (#1190)
- Rename `Provider` to `TracerProvider` in the `go.opentelemetry.io/otel/api/trace/tracetest` package. (#1190)
- Rename `NewProvider` to `NewTracerProvider` in the `go.opentelemetry.io/otel/api/trace/tracetest` package. (#1190)
- Rename `WrapperProvider` to `WrapperTracerProvider` in the `go.opentelemetry.io/otel/bridge/opentracing` package. (#1190)
- Rename `NewWrapperProvider` to `NewWrapperTracerProvider` in the `go.opentelemetry.io/otel/bridge/opentracing` package. (#1190)
- Rename `Provider` method of the pull controller to `MeterProvider` in the `go.opentelemetry.io/otel/sdk/metric/controller/pull` package. (#1190)
- Rename `Provider` method of the push controller to `MeterProvider` in the `go.opentelemetry.io/otel/sdk/metric/controller/push` package. (#1190)
- Rename `ProviderOptions` to `TracerProviderConfig` in the `go.opentelemetry.io/otel/sdk/trace` package. (#1190)
- Rename `ProviderOption` to `TracerProviderOption` in the `go.opentelemetry.io/otel/sdk/trace` package. (#1190)
- Rename `Provider` to `TracerProvider` in the `go.opentelemetry.io/otel/sdk/trace` package. (#1190)
- Rename `NewProvider` to `NewTracerProvider` in the `go.opentelemetry.io/otel/sdk/trace` package. (#1190)
- Renamed `SamplingDecision` values to comply with OpenTelemetry specification change. (#1192)
- Renamed Zipkin attribute names from `ot.status_code & ot.status_description` to `otel.status_code & otel.status_description`. (#1201)
- The default SDK now invokes registered `SpanProcessor`s in the order they were registered with the `TracerProvider`. (#1195)
- Add test of spans being processed by the `SpanProcessor`s in the order they were registered. (#1203)

### Removed

- Remove the B3 propagator from `go.opentelemetry.io/otel/propagators`. It is now located in the
   `go.opentelemetry.io/contrib/propagators/` module. (#1191)
- Remove the semantic convention for HTTP status text, `HTTPStatusTextKey` from package `go.opentelemetry.io/otel/semconv`. (#1194)

### Fixed

- Zipkin example no longer mentions `ParentSampler`, corrected to `ParentBased`. (#1171)
- Fix missing shutdown processor in otel-collector example. (#1186)
- Fix missing shutdown processor in basic and namedtracer examples. (#1197)

## [0.11.0] - 2020-08-24

### Added

- Support for exporting array-valued attributes via OTLP. (#992)
- `Noop` and `InMemory` `SpanBatcher` implementations to help with testing integrations. (#994)
- Support for filtering metric label sets. (#1047)
- A dimensionality-reducing metric Processor. (#1057)
- Integration tests for more OTel Collector Attribute types. (#1062)
- A new `WithSpanProcessor` `ProviderOption` is added to the `go.opentelemetry.io/otel/sdk/trace` package to create a `Provider` and automatically register the `SpanProcessor`. (#1078)

### Changed

- Rename `sdk/metric/processor/test` to `sdk/metric/processor/processortest`. (#1049)
- Rename `sdk/metric/controller/test` to `sdk/metric/controller/controllertest`. (#1049)
- Rename `api/testharness` to `api/apitest`. (#1049)
- Rename `api/trace/testtrace` to `api/trace/tracetest`. (#1049)
- Change Metric Processor to merge multiple observations. (#1024)
- The `go.opentelemetry.io/otel/bridge/opentracing` bridge package has been made into its own module.
   This removes the package dependencies of this bridge from the rest of the OpenTelemetry based project. (#1038)
- Renamed `go.opentelemetry.io/otel/api/standard` package to `go.opentelemetry.io/otel/semconv` to avoid the ambiguous and generic name `standard` and better describe the package as containing OpenTelemetry semantic conventions. (#1016)
- The environment variable used for resource detection has been changed from `OTEL_RESOURCE_LABELS` to `OTEL_RESOURCE_ATTRIBUTES` (#1042)
- Replace `WithSyncer` with `WithBatcher` in examples. (#1044)
- Replace the `google.golang.org/grpc/codes` dependency in the API with an equivalent `go.opentelemetry.io/otel/codes` package. (#1046)
- Merge the `go.opentelemetry.io/otel/api/label` and `go.opentelemetry.io/otel/api/kv` into the new `go.opentelemetry.io/otel/label` package. (#1060)
- Unify Callback Function Naming.
   Rename `*Callback` with `*Func`. (#1061)
- CI builds validate against last two versions of Go, dropping 1.13 and adding 1.15. (#1064)
- The `go.opentelemetry.io/otel/sdk/export/trace` interfaces `SpanSyncer` and `SpanBatcher` have been replaced with a specification compliant `Exporter` interface.
   This interface still supports the export of `SpanData`, but only as a slice.
   Implementation are also required now to return any error from `ExportSpans` if one occurs as well as implement a `Shutdown` method for exporter clean-up. (#1078)
- The `go.opentelemetry.io/otel/sdk/trace` `NewBatchSpanProcessor` function no longer returns an error.
   If a `nil` exporter is passed as an argument to this function, instead of it returning an error, it now returns a `BatchSpanProcessor` that handles the export of `SpanData` by not taking any action. (#1078)
- The `go.opentelemetry.io/otel/sdk/trace` `NewProvider` function to create a `Provider` no longer returns an error, instead only a `*Provider`.
   This change is related to `NewBatchSpanProcessor` not returning an error which was the only error this function would return. (#1078)

### Removed

- Duplicate, unused API sampler interface. (#999)
   Use the [`Sampler` interface](https://github.com/open-telemetry/opentelemetry-go/blob/v0.11.0/sdk/trace/sampling.go) provided by the SDK instead.
- The `grpctrace` instrumentation was moved to the `go.opentelemetry.io/contrib` repository and out of this repository.
   This move includes moving the `grpc` example to the `go.opentelemetry.io/contrib` as well. (#1027)
- The `WithSpan` method of the `Tracer` interface.
   The functionality this method provided was limited compared to what a user can provide themselves.
   It was removed with the understanding that if there is sufficient user need it can be added back based on actual user usage. (#1043)
- The `RegisterSpanProcessor` and `UnregisterSpanProcessor` functions.
   These were holdovers from an approach prior to the TracerProvider design. They were not used anymore. (#1077)
- The `oterror` package. (#1026)
- The `othttp` and `httptrace` instrumentations were moved to `go.opentelemetry.io/contrib`. (#1032)

### Fixed

- The `semconv.HTTPServerMetricAttributesFromHTTPRequest()` function no longer generates the high-cardinality `http.request.content.length` label. (#1031)
- Correct instrumentation version tag in Jaeger exporter. (#1037)
- The SDK span will now set an error event if the `End` method is called during a panic (i.e. it was deferred). (#1043)
- Move internally generated protobuf code from the `go.opentelemetry.io/otel` to the OTLP exporter to reduce dependency overhead. (#1050)
- The `otel-collector` example referenced outdated collector processors. (#1006)

## [0.10.0] - 2020-07-29

This release migrates the default OpenTelemetry SDK into its own Go module, decoupling the SDK from the API and reducing dependencies for instrumentation packages.

### Added

- The Zipkin exporter now has `NewExportPipeline` and `InstallNewPipeline` constructor functions to match the common pattern.
    These function build a new exporter with default SDK options and register the exporter with the `global` package respectively. (#944)
- Add propagator option for gRPC instrumentation. (#986)
- The `testtrace` package now tracks the `trace.SpanKind` for each span. (#987)

### Changed

- Replace the `RegisterGlobal` `Option` in the Jaeger exporter with an `InstallNewPipeline` constructor function.
   This matches the other exporter constructor patterns and will register a new exporter after building it with default configuration. (#944)
- The trace (`go.opentelemetry.io/otel/exporters/trace/stdout`) and metric (`go.opentelemetry.io/otel/exporters/metric/stdout`) `stdout` exporters are now merged into a single exporter at `go.opentelemetry.io/otel/exporters/stdout`.
   This new exporter was made into its own Go module to follow the pattern of all exporters and decouple it from the `go.opentelemetry.io/otel` module. (#956, #963)
- Move the `go.opentelemetry.io/otel/exporters/test` test package to `go.opentelemetry.io/otel/sdk/export/metric/metrictest`. (#962)
- The `go.opentelemetry.io/otel/api/kv/value` package was merged into the parent `go.opentelemetry.io/otel/api/kv` package. (#968)
  - `value.Bool` was replaced with `kv.BoolValue`.
  - `value.Int64` was replaced with `kv.Int64Value`.
  - `value.Uint64` was replaced with `kv.Uint64Value`.
  - `value.Float64` was replaced with `kv.Float64Value`.
  - `value.Int32` was replaced with `kv.Int32Value`.
  - `value.Uint32` was replaced with `kv.Uint32Value`.
  - `value.Float32` was replaced with `kv.Float32Value`.
  - `value.String` was replaced with `kv.StringValue`.
  - `value.Int` was replaced with `kv.IntValue`.
  - `value.Uint` was replaced with `kv.UintValue`.
  - `value.Array` was replaced with `kv.ArrayValue`.
- Rename `Infer` to `Any` in the `go.opentelemetry.io/otel/api/kv` package. (#972)
- Change `othttp` to use the `httpsnoop` package to wrap the `ResponseWriter` so that optional interfaces (`http.Hijacker`, `http.Flusher`, etc.) that are implemented by the original `ResponseWriter`are also implemented by the wrapped `ResponseWriter`. (#979)
- Rename `go.opentelemetry.io/otel/sdk/metric/aggregator/test` package to `go.opentelemetry.io/otel/sdk/metric/aggregator/aggregatortest`. (#980)
- Make the SDK into its own Go module called `go.opentelemetry.io/otel/sdk`. (#985)
- Changed the default trace `Sampler` from `AlwaysOn` to `ParentOrElse(AlwaysOn)`. (#989)

### Removed

- The `IndexedAttribute` function from the `go.opentelemetry.io/otel/api/label` package was removed in favor of `IndexedLabel` which it was synonymous with. (#970)

### Fixed

- Bump github.com/golangci/golangci-lint from 1.28.3 to 1.29.0 in /tools. (#953)
- Bump github.com/google/go-cmp from 0.5.0 to 0.5.1. (#957)
- Use `global.Handle` for span export errors in the OTLP exporter. (#946)
- Correct Go language formatting in the README documentation. (#961)
- Remove default SDK dependencies from the `go.opentelemetry.io/otel/api` package. (#977)
- Remove default SDK dependencies from the `go.opentelemetry.io/otel/instrumentation` package. (#983)
- Move documented examples for `go.opentelemetry.io/otel/instrumentation/grpctrace` interceptors into Go example tests. (#984)

## [0.9.0] - 2020-07-20

### Added

- A new Resource Detector interface is included to allow resources to be automatically detected and included. (#939)
- A Detector to automatically detect resources from an environment variable. (#939)
- Github action to generate protobuf Go bindings locally in `internal/opentelemetry-proto-gen`. (#938)
- OTLP .proto files from `open-telemetry/opentelemetry-proto` imported as a git submodule under `internal/opentelemetry-proto`.
   References to `github.com/open-telemetry/opentelemetry-proto` changed to `go.opentelemetry.io/otel/internal/opentelemetry-proto-gen`. (#942)

### Changed

- Non-nil value `struct`s for key-value pairs will be marshalled using JSON rather than `Sprintf`. (#948)

### Removed

- Removed dependency on `github.com/open-telemetry/opentelemetry-collector`. (#943)

## [0.8.0] - 2020-07-09

### Added

- The `B3Encoding` type to represent the B3 encoding(s) the B3 propagator can inject.
   A value for HTTP supported encodings (Multiple Header: `MultipleHeader`, Single Header: `SingleHeader`) are included. (#882)
- The `FlagsDeferred` trace flag to indicate if the trace sampling decision has been deferred. (#882)
- The `FlagsDebug` trace flag to indicate if the trace is a debug trace. (#882)
- Add `peer.service` semantic attribute. (#898)
- Add database-specific semantic attributes. (#899)
- Add semantic convention for `faas.coldstart` and `container.id`. (#909)
- Add http content size semantic conventions. (#905)
- Include `http.request_content_length` in HTTP request basic attributes. (#905)
- Add semantic conventions for operating system process resource attribute keys. (#919)
- The Jaeger exporter now has a `WithBatchMaxCount` option to specify the maximum number of spans sent in a batch. (#931)

### Changed

- Update `CONTRIBUTING.md` to ask for updates to `CHANGELOG.md` with each pull request. (#879)
- Use lowercase header names for B3 Multiple Headers. (#881)
- The B3 propagator `SingleHeader` field has been replaced with `InjectEncoding`.
   This new field can be set to combinations of the `B3Encoding` bitmasks and will inject trace information in these encodings.
   If no encoding is set, the propagator will default to `MultipleHeader` encoding. (#882)
- The B3 propagator now extracts from either HTTP encoding of B3 (Single Header or Multiple Header) based on what is contained in the header.
   Preference is given to Single Header encoding with Multiple Header being the fallback if Single Header is not found or is invalid.
   This behavior change is made to dynamically support all correctly encoded traces received instead of having to guess the expected encoding prior to receiving. (#882)
- Extend semantic conventions for RPC. (#900)
- To match constant naming conventions in the `api/standard` package, the `FaaS*` key names are appended with a suffix of `Key`. (#920)
  - `"api/standard".FaaSName` -> `FaaSNameKey`
  - `"api/standard".FaaSID` -> `FaaSIDKey`
  - `"api/standard".FaaSVersion` -> `FaaSVersionKey`
  - `"api/standard".FaaSInstance` -> `FaaSInstanceKey`

### Removed

- The `FlagsUnused` trace flag is removed.
   The purpose of this flag was to act as the inverse of `FlagsSampled`, the inverse of `FlagsSampled` is used instead. (#882)
- The B3 header constants (`B3SingleHeader`, `B3DebugFlagHeader`, `B3TraceIDHeader`, `B3SpanIDHeader`, `B3SampledHeader`, `B3ParentSpanIDHeader`) are removed.
   If B3 header keys are needed [the authoritative OpenZipkin package constants](https://pkg.go.dev/github.com/openzipkin/zipkin-go@v0.2.2/propagation/b3?tab=doc#pkg-constants) should be used instead. (#882)

### Fixed

- The B3 Single Header name is now correctly `b3` instead of the previous `X-B3`. (#881)
- The B3 propagator now correctly supports sampling only values (`b3: 0`, `b3: 1`, or `b3: d`) for a Single B3 Header. (#882)
- The B3 propagator now propagates the debug flag.
   This removes the behavior of changing the debug flag into a set sampling bit.
   Instead, this now follow the B3 specification and omits the `X-B3-Sampling` header. (#882)
- The B3 propagator now tracks "unset" sampling state (meaning "defer the decision") and does not set the `X-B3-Sampling` header when injecting. (#882)
- Bump github.com/itchyny/gojq from 0.10.3 to 0.10.4 in /tools. (#883)
- Bump github.com/opentracing/opentracing-go from v1.1.1-0.20190913142402-a7454ce5950e to v1.2.0. (#885)
- The tracing time conversion for OTLP spans is now correctly set to `UnixNano`. (#896)
- Ensure span status is not set to `Unknown` when no HTTP status code is provided as it is assumed to be `200 OK`. (#908)
- Ensure `httptrace.clientTracer` closes `http.headers` span. (#912)
- Prometheus exporter will not apply stale updates or forget inactive metrics. (#903)
- Add test for api.standard `HTTPClientAttributesFromHTTPRequest`. (#905)
- Bump github.com/golangci/golangci-lint from 1.27.0 to 1.28.1 in /tools. (#901, #913)
- Update otel-collector example to use the v0.5.0 collector. (#915)
- The `grpctrace` instrumentation uses a span name conforming to the OpenTelemetry semantic conventions (does not contain a leading slash (`/`)). (#922)
- The `grpctrace` instrumentation includes an `rpc.method` attribute now set to the gRPC method name. (#900, #922)
- The `grpctrace` instrumentation `rpc.service` attribute now contains the package name if one exists.
   This is in accordance with OpenTelemetry semantic conventions. (#922)
- Correlation Context extractor will no longer insert an empty map into the returned context when no valid values are extracted. (#923)
- Bump google.golang.org/api from 0.28.0 to 0.29.0 in /exporters/trace/jaeger. (#925)
- Bump github.com/itchyny/gojq from 0.10.4 to 0.11.0 in /tools. (#926)
- Bump github.com/golangci/golangci-lint from 1.28.1 to 1.28.2 in /tools. (#930)

## [0.7.0] - 2020-06-26

This release implements the v0.5.0 version of the OpenTelemetry specification.

### Added

- The othttp instrumentation now includes default metrics. (#861)
- This CHANGELOG file to track all changes in the project going forward.
- Support for array type attributes. (#798)
- Apply transitive dependabot go.mod dependency updates as part of a new automatic Github workflow. (#844)
- Timestamps are now passed to exporters for each export. (#835)
- Add new `Accumulation` type to metric SDK to transport telemetry from `Accumulator`s to `Processor`s.
   This replaces the prior `Record` `struct` use for this purpose. (#835)
- New dependabot integration to automate package upgrades. (#814)
- `Meter` and `Tracer` implementations accept instrumentation version version as an optional argument.
   This instrumentation version is passed on to exporters. (#811) (#805) (#802)
- The OTLP exporter includes the instrumentation version in telemetry it exports. (#811)
- Environment variables for Jaeger exporter are supported. (#796)
- New `aggregation.Kind` in the export metric API. (#808)
- New example that uses OTLP and the collector. (#790)
- Handle errors in the span `SetName` during span initialization. (#791)
- Default service config to enable retries for retry-able failed requests in the OTLP exporter and an option to override this default. (#777)
- New `go.opentelemetry.io/otel/api/oterror` package to uniformly support error handling and definitions for the project. (#778)
- New `global` default implementation of the `go.opentelemetry.io/otel/api/oterror.Handler` interface to be used to handle errors prior to an user defined `Handler`.
   There is also functionality for the user to register their `Handler` as well as a convenience function `Handle` to handle an error with this global `Handler`(#778)
- Options to specify propagators for httptrace and grpctrace instrumentation. (#784)
- The required `application/json` header for the Zipkin exporter is included in all exports. (#774)
- Integrate HTTP semantics helpers from the contrib repository into the `api/standard` package. #769

### Changed

- Rename `Integrator` to `Processor` in the metric SDK. (#863)
- Rename `AggregationSelector` to `AggregatorSelector`. (#859)
- Rename `SynchronizedCopy` to `SynchronizedMove`. (#858)
- Rename `simple` integrator to `basic` integrator. (#857)
- Merge otlp collector examples. (#841)
- Change the metric SDK to support cumulative, delta, and pass-through exporters directly.
   With these changes, cumulative and delta specific exporters are able to request the correct kind of aggregation from the SDK. (#840)
- The `Aggregator.Checkpoint` API is renamed to `SynchronizedCopy` and adds an argument, a different `Aggregator` into which the copy is stored. (#812)
- The `export.Aggregator` contract is that `Update()` and `SynchronizedCopy()` are synchronized with each other.
   All the aggregation interfaces (`Sum`, `LastValue`, ...) are not meant to be synchronized, as the caller is expected to synchronize aggregators at a higher level after the `Accumulator`.
   Some of the `Aggregators` used unnecessary locking and that has been cleaned up. (#812)
- Use of `metric.Number` was replaced by `int64` now that we use `sync.Mutex` in the `MinMaxSumCount` and `Histogram` `Aggregators`. (#812)
- Replace `AlwaysParentSample` with `ParentSample(fallback)` to match the OpenTelemetry v0.5.0 specification. (#810)
- Rename `sdk/export/metric/aggregator` to `sdk/export/metric/aggregation`. #808
- Send configured headers with every request in the OTLP exporter, instead of just on connection creation. (#806)
- Update error handling for any one off error handlers, replacing, instead, with the `global.Handle` function. (#791)
- Rename `plugin` directory to `instrumentation` to match the OpenTelemetry specification. (#779)
- Makes the argument order to Histogram and DDSketch `New()` consistent. (#781)

### Removed

- `Uint64NumberKind` and related functions from the API. (#864)
- Context arguments from `Aggregator.Checkpoint` and `Integrator.Process` as they were unused. (#803)
- `SpanID` is no longer included in parameters for sampling decision to match the OpenTelemetry specification. (#775)

### Fixed

- Upgrade OTLP exporter to opentelemetry-proto matching the opentelemetry-collector v0.4.0 release. (#866)
- Allow changes to `go.sum` and `go.mod` when running dependabot tidy-up. (#871)
- Bump github.com/stretchr/testify from 1.4.0 to 1.6.1. (#824)
- Bump github.com/prometheus/client_golang from 1.7.0 to 1.7.1 in /exporters/metric/prometheus. (#867)
- Bump google.golang.org/grpc from 1.29.1 to 1.30.0 in /exporters/trace/jaeger. (#853)
- Bump google.golang.org/grpc from 1.29.1 to 1.30.0 in /exporters/trace/zipkin. (#854)
- Bumps github.com/golang/protobuf from 1.3.2 to 1.4.2 (#848)
- Bump github.com/stretchr/testify from 1.4.0 to 1.6.1 in /exporters/otlp (#817)
- Bump github.com/golangci/golangci-lint from 1.25.1 to 1.27.0 in /tools (#828)
- Bump github.com/prometheus/client_golang from 1.5.0 to 1.7.0 in /exporters/metric/prometheus (#838)
- Bump github.com/stretchr/testify from 1.4.0 to 1.6.1 in /exporters/trace/jaeger (#829)
- Bump github.com/benbjohnson/clock from 1.0.0 to 1.0.3 (#815)
- Bump github.com/stretchr/testify from 1.4.0 to 1.6.1 in /exporters/trace/zipkin (#823)
- Bump github.com/itchyny/gojq from 0.10.1 to 0.10.3 in /tools (#830)
- Bump github.com/stretchr/testify from 1.4.0 to 1.6.1 in /exporters/metric/prometheus (#822)
- Bump google.golang.org/grpc from 1.27.1 to 1.29.1 in /exporters/trace/zipkin (#820)
- Bump google.golang.org/grpc from 1.27.1 to 1.29.1 in /exporters/trace/jaeger (#831)
- Bump github.com/google/go-cmp from 0.4.0 to 0.5.0 (#836)
- Bump github.com/google/go-cmp from 0.4.0 to 0.5.0 in /exporters/trace/jaeger (#837)
- Bump github.com/google/go-cmp from 0.4.0 to 0.5.0 in /exporters/otlp (#839)
- Bump google.golang.org/api from 0.20.0 to 0.28.0 in /exporters/trace/jaeger (#843)
- Set span status from HTTP status code in the othttp instrumentation. (#832)
- Fixed typo in push controller comment. (#834)
- The `Aggregator` testing has been updated and cleaned. (#812)
- `metric.Number(0)` expressions are replaced by `0` where possible. (#812)
- Fixed `global` `handler_test.go` test failure. #804
- Fixed `BatchSpanProcessor.Shutdown` to wait until all spans are processed. (#766)
- Fixed OTLP example's accidental early close of exporter. (#807)
- Ensure zipkin exporter reads and closes response body. (#788)
- Update instrumentation to use `api/standard` keys instead of custom keys. (#782)
- Clean up tools and RELEASING documentation. (#762)

## [0.6.0] - 2020-05-21

### Added

- Support for `Resource`s in the prometheus exporter. (#757)
- New pull controller. (#751)
- New `UpDownSumObserver` instrument. (#750)
- OpenTelemetry collector demo. (#711)
- New `SumObserver` instrument. (#747)
- New `UpDownCounter` instrument. (#745)
- New timeout `Option` and configuration function `WithTimeout` to the push controller. (#742)
- New `api/standards` package to implement semantic conventions and standard key-value generation. (#731)

### Changed

- Rename `Register*` functions in the metric API to `New*` for all `Observer` instruments. (#761)
- Use `[]float64` for histogram boundaries, not `[]metric.Number`. (#758)
- Change OTLP example to use exporter as a trace `Syncer` instead of as an unneeded `Batcher`. (#756)
- Replace `WithResourceAttributes()` with `WithResource()` in the trace SDK. (#754)
- The prometheus exporter now uses the new pull controller. (#751)
- Rename `ScheduleDelayMillis` to `BatchTimeout` in the trace `BatchSpanProcessor`.(#752)
- Support use of synchronous instruments in asynchronous callbacks (#725)
- Move `Resource` from the `Export` method parameter into the metric export `Record`. (#739)
- Rename `Observer` instrument to `ValueObserver`. (#734)
- The push controller now has a method (`Provider()`) to return a `metric.Provider` instead of the old `Meter` method that acted as a `metric.Provider`. (#738)
- Replace `Measure` instrument by `ValueRecorder` instrument. (#732)
- Rename correlation context header from `"Correlation-Context"` to `"otcorrelations"` to match the OpenTelemetry specification. (#727)

### Fixed

- Ensure gRPC `ClientStream` override methods do not panic in grpctrace package. (#755)
- Disable parts of `BatchSpanProcessor` test until a fix is found. (#743)
- Fix `string` case in `kv` `Infer` function. (#746)
- Fix panic in grpctrace client interceptors. (#740)
- Refactor the `api/metrics` push controller and add `CheckpointSet` synchronization. (#737)
- Rewrite span batch process queue batching logic. (#719)
- Remove the push controller named Meter map. (#738)
- Fix Histogram aggregator initial state (fix #735). (#736)
- Ensure golang alpine image is running `golang-1.14` for examples. (#733)
- Added test for grpctrace `UnaryInterceptorClient`. (#695)
- Rearrange `api/metric` code layout. (#724)

## [0.5.0] - 2020-05-13

### Added

- Batch `Observer` callback support. (#717)
- Alias `api` types to root package of project. (#696)
- Create basic `othttp.Transport` for simple client instrumentation. (#678)
- `SetAttribute(string, interface{})` to the trace API. (#674)
- Jaeger exporter option that allows user to specify custom http client. (#671)
- `Stringer` and `Infer` methods to `key`s. (#662)

### Changed

- Rename `NewKey` in the `kv` package to just `Key`. (#721)
- Move `core` and `key` to `kv` package. (#720)
- Make the metric API `Meter` a `struct` so the abstract `MeterImpl` can be passed and simplify implementation. (#709)
- Rename SDK `Batcher` to `Integrator` to match draft OpenTelemetry SDK specification. (#710)
- Rename SDK `Ungrouped` integrator to `simple.Integrator` to match draft OpenTelemetry SDK specification. (#710)
- Rename SDK `SDK` `struct` to `Accumulator` to match draft OpenTelemetry SDK specification. (#710)
- Move `Number` from `core` to `api/metric` package. (#706)
- Move `SpanContext` from `core` to `trace` package. (#692)
- Change traceparent header from `Traceparent` to `traceparent` to implement the W3C specification. (#681)

### Fixed

- Update tooling to run generators in all submodules. (#705)
- gRPC interceptor regexp to match methods without a service name. (#683)
- Use a `const` for padding 64-bit B3 trace IDs. (#701)
- Update `mockZipkin` listen address from `:0` to `127.0.0.1:0`. (#700)
- Left-pad 64-bit B3 trace IDs with zero. (#698)
- Propagate at least the first W3C tracestate header. (#694)
- Remove internal `StateLocker` implementation. (#688)
- Increase instance size CI system uses. (#690)
- Add a `key` benchmark and use reflection in `key.Infer()`. (#679)
- Fix internal `global` test by using `global.Meter` with `RecordBatch()`. (#680)
- Reimplement histogram using mutex instead of `StateLocker`. (#669)
- Switch `MinMaxSumCount` to a mutex lock implementation instead of `StateLocker`. (#667)
- Update documentation to not include any references to `WithKeys`. (#672)
- Correct misspelling. (#668)
- Fix clobbering of the span context if extraction fails. (#656)
- Bump `golangci-lint` and work around the corrupting bug. (#666) (#670)

## [0.4.3] - 2020-04-24

### Added

- `Dockerfile` and `docker-compose.yml` to run example code. (#635)
- New `grpctrace` package that provides gRPC client and server interceptors for both unary and stream connections. (#621)
- New `api/label` package, providing common label set implementation. (#651)
- Support for JSON marshaling of `Resources`. (#654)
- `TraceID` and `SpanID` implementations for `Stringer` interface. (#642)
- `RemoteAddrKey` in the othttp plugin to include the HTTP client address in top-level spans. (#627)
- `WithSpanFormatter` option to the othttp plugin. (#617)
- Updated README to include section for compatible libraries and include reference to the contrib repository. (#612)
- The prometheus exporter now supports exporting histograms. (#601)
- A `String` method to the `Resource` to return a hashable identifier for a now unique resource. (#613)
- An `Iter` method to the `Resource` to return an array `AttributeIterator`. (#613)
- An `Equal` method to the `Resource` test the equivalence of resources. (#613)
- An iterable structure (`AttributeIterator`) for `Resource` attributes.

### Changed

- zipkin export's `NewExporter` now requires a `serviceName` argument to ensure this needed values is provided. (#644)
- Pass `Resources` through the metrics export pipeline. (#659)

### Removed

- `WithKeys` option from the metric API. (#639)

### Fixed

- Use the `label.Set.Equivalent` value instead of an encoding in the batcher. (#658)
- Correct typo `trace.Exporter` to `trace.SpanSyncer` in comments. (#653)
- Use type names for return values in jaeger exporter. (#648)
- Increase the visibility of the `api/key` package by updating comments and fixing usages locally. (#650)
- `Checkpoint` only after `Update`; Keep records in the `sync.Map` longer. (#647)
- Do not cache `reflect.ValueOf()` in metric Labels. (#649)
- Batch metrics exported from the OTLP exporter based on `Resource` and labels. (#626)
- Add error wrapping to the prometheus exporter. (#631)
- Update the OTLP exporter batching of traces to use a unique `string` representation of an associated `Resource` as the batching key. (#623)
- Update OTLP `SpanData` transform to only include the `ParentSpanID` if one exists. (#614)
- Update `Resource` internal representation to uniquely and reliably identify resources. (#613)
- Check return value from `CheckpointSet.ForEach` in prometheus exporter. (#622)
- Ensure spans created by httptrace client tracer reflect operation structure. (#618)
- Create a new recorder rather than reuse when multiple observations in same epoch for asynchronous instruments. #610
- The default port the OTLP exporter uses to connect to the OpenTelemetry collector is updated to match the one the collector listens on by default. (#611)

## [0.4.2] - 2020-03-31

### Fixed

- Fix `pre_release.sh` to update version in `sdk/opentelemetry.go`. (#607)
- Fix time conversion from internal to OTLP in OTLP exporter. (#606)

## [0.4.1] - 2020-03-31

### Fixed

- Update `tag.sh` to create signed tags. (#604)

## [0.4.0] - 2020-03-30

### Added

- New API package `api/metric/registry` that exposes a `MeterImpl` wrapper for use by SDKs to generate unique instruments. (#580)
- Script to verify examples after a new release. (#579)

### Removed

- The dogstatsd exporter due to lack of support.
   This additionally removes support for statsd. (#591)
- `LabelSet` from the metric API.
   This is replaced by a `[]core.KeyValue` slice. (#595)
- `Labels` from the metric API's `Meter` interface. (#595)

### Changed

- The metric `export.Labels` became an interface which the SDK implements and the `export` package provides a simple, immutable implementation of this interface intended for testing purposes. (#574)
- Renamed `internal/metric.Meter` to `MeterImpl`. (#580)
- Renamed `api/global/internal.obsImpl` to `asyncImpl`. (#580)

### Fixed

- Corrected missing return in mock span. (#582)
- Update License header for all source files to match CNCF guidelines and include a test to ensure it is present. (#586) (#596)
- Update to v0.3.0 of the OTLP in the OTLP exporter. (#588)
- Update pre-release script to be compatible between GNU and BSD based systems. (#592)
- Add a `RecordBatch` benchmark. (#594)
- Moved span transforms of the OTLP exporter to the internal package. (#593)
- Build both go-1.13 and go-1.14 in circleci to test for all supported versions of Go. (#569)
- Removed unneeded allocation on empty labels in OLTP exporter. (#597)
- Update `BatchedSpanProcessor` to process the queue until no data but respect max batch size. (#599)
- Update project documentation godoc.org links to pkg.go.dev. (#602)

## [0.3.0] - 2020-03-21

This is a first official beta release, which provides almost fully complete metrics, tracing, and context propagation functionality.
There is still a possibility of breaking changes.

### Added

- Add `Observer` metric instrument. (#474)
- Add global `Propagators` functionality to enable deferred initialization for propagators registered before the first Meter SDK is installed. (#494)
- Simplified export setup pipeline for the jaeger exporter to match other exporters. (#459)
- The zipkin trace exporter. (#495)
- The OTLP exporter to export metric and trace telemetry to the OpenTelemetry collector. (#497) (#544) (#545)
- Add `StatusMessage` field to the trace `Span`. (#524)
- Context propagation in OpenTracing bridge in terms of OpenTelemetry context propagation. (#525)
- The `Resource` type was added to the SDK. (#528)
- The global API now supports a `Tracer` and `Meter` function as shortcuts to getting a global `*Provider` and calling these methods directly. (#538)
- The metric API now defines a generic `MeterImpl` interface to support general purpose `Meter` construction.
   Additionally, `SyncImpl` and `AsyncImpl` are added to support general purpose instrument construction. (#560)
- A metric `Kind` is added to represent the `MeasureKind`, `ObserverKind`, and `CounterKind`. (#560)
- Scripts to better automate the release process. (#576)

### Changed

- Default to to use `AlwaysSampler` instead of `ProbabilitySampler` to match OpenTelemetry specification. (#506)
- Renamed `AlwaysSampleSampler` to `AlwaysOnSampler` in the trace API. (#511)
- Renamed `NeverSampleSampler` to `AlwaysOffSampler` in the trace API. (#511)
- The `Status` field of the `Span` was changed to `StatusCode` to disambiguate with the added `StatusMessage`. (#524)
- Updated the trace `Sampler` interface conform to the OpenTelemetry specification. (#531)
- Rename metric API `Options` to `Config`. (#541)
- Rename metric `Counter` aggregator to be `Sum`. (#541)
- Unify metric options into `Option` from instrument specific options. (#541)
- The trace API's `TraceProvider` now support `Resource`s. (#545)
- Correct error in zipkin module name. (#548)
- The jaeger trace exporter now supports `Resource`s. (#551)
- Metric SDK now supports `Resource`s.
   The `WithResource` option was added to configure a `Resource` on creation and the `Resource` method was added to the metric `Descriptor` to return the associated `Resource`. (#552)
- Replace `ErrNoLastValue` and `ErrEmptyDataSet` by `ErrNoData` in the metric SDK. (#557)
- The stdout trace exporter now supports `Resource`s. (#558)
- The metric `Descriptor` is now included at the API instead of the SDK. (#560)
- Replace `Ordered` with an iterator in `export.Labels`. (#567)

### Removed

- The vendor specific Stackdriver. It is now hosted on 3rd party vendor infrastructure. (#452)
- The `Unregister` method for metric observers as it is not in the OpenTelemetry specification. (#560)
- `GetDescriptor` from the metric SDK. (#575)
- The `Gauge` instrument from the metric API. (#537)

### Fixed

- Make histogram aggregator checkpoint consistent. (#438)
- Update README with import instructions and how to build and test. (#505)
- The default label encoding was updated to be unique. (#508)
- Use `NewRoot` in the othttp plugin for public endpoints. (#513)
- Fix data race in `BatchedSpanProcessor`. (#518)
- Skip test-386 for Mac OS 10.15.x (Catalina and upwards). #521
- Use a variable-size array to represent ordered labels in maps. (#523)
- Update the OTLP protobuf and update changed import path. (#532)
- Use `StateLocker` implementation in `MinMaxSumCount`. (#546)
- Eliminate goroutine leak in histogram stress test. (#547)
- Update OTLP exporter with latest protobuf. (#550)
- Add filters to the othttp plugin. (#556)
- Provide an implementation of the `Header*` filters that do not depend on Go 1.14. (#565)
- Encode labels once during checkpoint.
   The checkpoint function is executed in a single thread so we can do the encoding lazily before passing the encoded version of labels to the exporter.
   This is a cheap and quick way to avoid encoding the labels on every collection interval. (#572)
- Run coverage over all packages in `COVERAGE_MOD_DIR`. (#573)

## [0.2.3] - 2020-03-04

### Added

- `RecordError` method on `Span`s in the trace API to Simplify adding error events to spans. (#473)
- Configurable push frequency for exporters setup pipeline. (#504)

### Changed

- Rename the `exporter` directory to `exporters`.
   The `go.opentelemetry.io/otel/exporter/trace/jaeger` package was mistakenly released with a `v1.0.0` tag instead of `v0.1.0`.
   This resulted in all subsequent releases not becoming the default latest.
   A consequence of this was that all `go get`s pulled in the incompatible `v0.1.0` release of that package when pulling in more recent packages from other otel packages.
   Renaming the `exporter` directory to `exporters` fixes this issue by renaming the package and therefore clearing any existing dependency tags.
   Consequentially, this action also renames *all* exporter packages. (#502)

### Removed

- The `CorrelationContextHeader` constant in the `correlation` package is no longer exported. (#503)

## [0.2.2] - 2020-02-27

### Added

- `HTTPSupplier` interface in the propagation API to specify methods to retrieve and store a single value for a key to be associated with a carrier. (#467)
- `HTTPExtractor` interface in the propagation API to extract information from an `HTTPSupplier` into a context. (#467)
- `HTTPInjector` interface in the propagation API to inject information into an `HTTPSupplier.` (#467)
- `Config` and configuring `Option` to the propagator API. (#467)
- `Propagators` interface in the propagation API to contain the set of injectors and extractors for all supported carrier formats. (#467)
- `HTTPPropagator` interface in the propagation API to inject and extract from an `HTTPSupplier.` (#467)
- `WithInjectors` and `WithExtractors` functions to the propagator API to configure injectors and extractors to use. (#467)
- `ExtractHTTP` and `InjectHTTP` functions to apply configured HTTP extractors and injectors to a passed context. (#467)
- Histogram aggregator. (#433)
- `DefaultPropagator` function and have it return `trace.TraceContext` as the default context propagator. (#456)
- `AlwaysParentSample` sampler to the trace API. (#455)
- `WithNewRoot` option function to the trace API to specify the created span should be considered a root span. (#451)

### Changed

- Renamed `WithMap` to `ContextWithMap` in the correlation package. (#481)
- Renamed `FromContext` to `MapFromContext` in the correlation package. (#481)
- Move correlation context propagation to correlation package. (#479)
- Do not default to putting remote span context into links. (#480)
- `Tracer.WithSpan` updated to accept `StartOptions`. (#472)
- Renamed `MetricKind` to `Kind` to not stutter in the type usage. (#432)
- Renamed the `export` package to `metric` to match directory structure. (#432)
- Rename the `api/distributedcontext` package to `api/correlation`. (#444)
- Rename the `api/propagators` package to `api/propagation`. (#444)
- Move the propagators from the `propagators` package into the `trace` API package. (#444)
- Update `Float64Gauge`, `Int64Gauge`, `Float64Counter`, `Int64Counter`, `Float64Measure`, and `Int64Measure` metric methods to use value receivers instead of pointers. (#462)
- Moved all dependencies of tools package to a tools directory. (#466)

### Removed

- Binary propagators. (#467)
- NOOP propagator. (#467)

### Fixed

- Upgraded `github.com/golangci/golangci-lint` from `v1.21.0` to `v1.23.6` in `tools/`. (#492)
- Fix a possible nil-dereference crash (#478)
- Correct comments for `InstallNewPipeline` in the stdout exporter. (#483)
- Correct comments for `InstallNewPipeline` in the dogstatsd exporter. (#484)
- Correct comments for `InstallNewPipeline` in the prometheus exporter. (#482)
- Initialize `onError` based on `Config` in prometheus exporter. (#486)
- Correct module name in prometheus exporter README. (#475)
- Removed tracer name prefix from span names. (#430)
- Fix `aggregator_test.go` import package comment. (#431)
- Improved detail in stdout exporter. (#436)
- Fix a dependency issue (generate target should depend on stringer, not lint target) in Makefile. (#442)
- Reorders the Makefile targets within `precommit` target so we generate files and build the code before doing linting, so we can get much nicer errors about syntax errors from the compiler. (#442)
- Reword function documentation in gRPC plugin. (#446)
- Send the `span.kind` tag to Jaeger from the jaeger exporter. (#441)
- Fix `metadataSupplier` in the jaeger exporter to overwrite the header if existing instead of appending to it. (#441)
- Upgraded to Go 1.13 in CI. (#465)
- Correct opentelemetry.io URL in trace SDK documentation. (#464)
- Refactored reference counting logic in SDK determination of stale records. (#468)
- Add call to `runtime.Gosched` in instrument `acquireHandle` logic to not block the collector. (#469)

## [0.2.1.1] - 2020-01-13

### Fixed

- Use stateful batcher on Prometheus exporter fixing regression introduced in #395. (#428)

## [0.2.1] - 2020-01-08

### Added

- Global meter forwarding implementation.
   This enables deferred initialization for metric instruments registered before the first Meter SDK is installed. (#392)
- Global trace forwarding implementation.
   This enables deferred initialization for tracers registered before the first Trace SDK is installed. (#406)
- Standardize export pipeline creation in all exporters. (#395)
- A testing, organization, and comments for 64-bit field alignment. (#418)
- Script to tag all modules in the project. (#414)

### Changed

- Renamed `propagation` package to `propagators`. (#362)
- Renamed `B3Propagator` propagator to `B3`. (#362)
- Renamed `TextFormatPropagator` propagator to `TextFormat`. (#362)
- Renamed `BinaryPropagator` propagator to `Binary`. (#362)
- Renamed `BinaryFormatPropagator` propagator to `BinaryFormat`. (#362)
- Renamed `NoopTextFormatPropagator` propagator to `NoopTextFormat`. (#362)
- Renamed `TraceContextPropagator` propagator to `TraceContext`. (#362)
- Renamed `SpanOption` to `StartOption` in the trace API. (#369)
- Renamed `StartOptions` to `StartConfig` in the trace API. (#369)
- Renamed `EndOptions` to `EndConfig` in the trace API. (#369)
- `Number` now has a pointer receiver for its methods. (#375)
- Renamed `CurrentSpan` to `SpanFromContext` in the trace API. (#379)
- Renamed `SetCurrentSpan` to `ContextWithSpan` in the trace API. (#379)
- Renamed `Message` in Event to `Name` in the trace API. (#389)
- Prometheus exporter no longer aggregates metrics, instead it only exports them. (#385)
- Renamed `HandleImpl` to `BoundInstrumentImpl` in the metric API. (#400)
- Renamed `Float64CounterHandle` to `Float64CounterBoundInstrument` in the metric API. (#400)
- Renamed `Int64CounterHandle` to `Int64CounterBoundInstrument` in the metric API. (#400)
- Renamed `Float64GaugeHandle` to `Float64GaugeBoundInstrument` in the metric API. (#400)
- Renamed `Int64GaugeHandle` to `Int64GaugeBoundInstrument` in the metric API. (#400)
- Renamed `Float64MeasureHandle` to `Float64MeasureBoundInstrument` in the metric API. (#400)
- Renamed `Int64MeasureHandle` to `Int64MeasureBoundInstrument` in the metric API. (#400)
- Renamed `Release` method for bound instruments in the metric API to `Unbind`. (#400)
- Renamed `AcquireHandle` method for bound instruments in the metric API to `Bind`. (#400)
- Renamed the `File` option in the stdout exporter to `Writer`. (#404)
- Renamed all `Options` to `Config` for all metric exports where this wasn't already the case.

### Fixed

- Aggregator import path corrected. (#421)
- Correct links in README. (#368)
- The README was updated to match latest code changes in its examples. (#374)
- Don't capitalize error statements. (#375)
- Fix ignored errors. (#375)
- Fix ambiguous variable naming. (#375)
- Removed unnecessary type casting. (#375)
- Use named parameters. (#375)
- Updated release schedule. (#378)
- Correct http-stackdriver example module name. (#394)
- Removed the `http.request` span in `httptrace` package. (#397)
- Add comments in the metrics SDK (#399)
- Initialize checkpoint when creating ddsketch aggregator to prevent panic when merging into a empty one. (#402) (#403)
- Add documentation of compatible exporters in the README. (#405)
- Typo fix. (#408)
- Simplify span check logic in SDK tracer implementation. (#419)

## [0.2.0] - 2019-12-03

### Added

- Unary gRPC tracing example. (#351)
- Prometheus exporter. (#334)
- Dogstatsd metrics exporter. (#326)

### Changed

- Rename `MaxSumCount` aggregation to `MinMaxSumCount` and add the `Min` interface for this aggregation. (#352)
- Rename `GetMeter` to `Meter`. (#357)
- Rename `HTTPTraceContextPropagator` to `TraceContextPropagator`. (#355)
- Rename `HTTPB3Propagator` to `B3Propagator`. (#355)
- Rename `HTTPTraceContextPropagator` to `TraceContextPropagator`. (#355)
- Move `/global` package to `/api/global`. (#356)
- Rename `GetTracer` to `Tracer`. (#347)

### Removed

- `SetAttribute` from the `Span` interface in the trace API. (#361)
- `AddLink` from the `Span` interface in the trace API. (#349)
- `Link` from the `Span` interface in the trace API. (#349)

### Fixed

- Exclude example directories from coverage report. (#365)
- Lint make target now implements automatic fixes with `golangci-lint` before a second run to report the remaining issues. (#360)
- Drop `GO111MODULE` environment variable in Makefile as Go 1.13 is the project specified minimum version and this is environment variable is not needed for that version of Go. (#359)
- Run the race checker for all test. (#354)
- Redundant commands in the Makefile are removed. (#354)
- Split the `generate` and `lint` targets of the Makefile. (#354)
- Renames `circle-ci` target to more generic `ci` in Makefile. (#354)
- Add example Prometheus binary to gitignore. (#358)
- Support negative numbers with the `MaxSumCount`. (#335)
- Resolve race conditions in `push_test.go` identified in #339. (#340)
- Use `/usr/bin/env bash` as a shebang in scripts rather than `/bin/bash`. (#336)
- Trace benchmark now tests both `AlwaysSample` and `NeverSample`.
   Previously it was testing `AlwaysSample` twice. (#325)
- Trace benchmark now uses a `[]byte` for `TraceID` to fix failing test. (#325)
- Added a trace benchmark to test variadic functions in `setAttribute` vs `setAttributes` (#325)
- The `defaultkeys` batcher was only using the encoded label set as its map key while building a checkpoint.
   This allowed distinct label sets through, but any metrics sharing a label set could be overwritten or merged incorrectly.
   This was corrected. (#333)

## [0.1.2] - 2019-11-18

### Fixed

- Optimized the `simplelru` map for attributes to reduce the number of allocations. (#328)
- Removed unnecessary unslicing of parameters that are already a slice. (#324)

## [0.1.1] - 2019-11-18

This release contains a Metrics SDK with stdout exporter and supports basic aggregations such as counter, gauges, array, maxsumcount, and ddsketch.

### Added

- Metrics stdout export pipeline. (#265)
- Array aggregation for raw measure metrics. (#282)
- The core.Value now have a `MarshalJSON` method. (#281)

### Removed

- `WithService`, `WithResources`, and `WithComponent` methods of tracers. (#314)
- Prefix slash in `Tracer.Start()` for the Jaeger example. (#292)

### Changed

- Allocation in LabelSet construction to reduce GC overhead. (#318)
- `trace.WithAttributes` to append values instead of replacing (#315)
- Use a formula for tolerance in sampling tests. (#298)
- Move export types into trace and metric-specific sub-directories. (#289)
- `SpanKind` back to being based on an `int` type. (#288)

### Fixed

- URL to OpenTelemetry website in README. (#323)
- Name of othttp default tracer. (#321)
- `ExportSpans` for the stackdriver exporter now handles `nil` context. (#294)
- CI modules cache to correctly restore/save from/to the cache. (#316)
- Fix metric SDK race condition between `LoadOrStore` and the assignment `rec.recorder = i.meter.exporter.AggregatorFor(rec)`. (#293)
- README now reflects the new code structure introduced with these changes. (#291)
- Make the basic example work. (#279)

## [0.1.0] - 2019-11-04

This is the first release of open-telemetry go library.
It contains api and sdk for trace and meter.

### Added

- Initial OpenTelemetry trace and metric API prototypes.
- Initial OpenTelemetry trace, metric, and export SDK packages.
- A wireframe bridge to support compatibility with OpenTracing.
- Example code for a basic, http-stackdriver, http, jaeger, and named tracer setup.
- Exporters for Jaeger, Stackdriver, and stdout.
- Propagators for binary, B3, and trace-context protocols.
- Project information and guidelines in the form of a README and CONTRIBUTING.
- Tools to build the project and a Makefile to automate the process.
- Apache-2.0 license.
- CircleCI build CI manifest files.
- CODEOWNERS file to track owners of this project.

[Unreleased]: https://github.com/open-telemetry/opentelemetry-go/compare/v1.35.0...HEAD
[1.35.0/0.57.0/0.11.0]: https://github.com/open-telemetry/opentelemetry-go/releases/tag/v1.35.0
[1.34.0/0.56.0/0.10.0]: https://github.com/open-telemetry/opentelemetry-go/releases/tag/v1.34.0
[1.33.0/0.55.0/0.9.0/0.0.12]: https://github.com/open-telemetry/opentelemetry-go/releases/tag/v1.33.0
[1.32.0/0.54.0/0.8.0/0.0.11]: https://github.com/open-telemetry/opentelemetry-go/releases/tag/v1.32.0
[1.31.0/0.53.0/0.7.0/0.0.10]: https://github.com/open-telemetry/opentelemetry-go/releases/tag/v1.31.0
[1.30.0/0.52.0/0.6.0/0.0.9]: https://github.com/open-telemetry/opentelemetry-go/releases/tag/v1.30.0
[1.29.0/0.51.0/0.5.0]: https://github.com/open-telemetry/opentelemetry-go/releases/tag/v1.29.0
[1.28.0/0.50.0/0.4.0]: https://github.com/open-telemetry/opentelemetry-go/releases/tag/v1.28.0
[1.27.0/0.49.0/0.3.0]: https://github.com/open-telemetry/opentelemetry-go/releases/tag/v1.27.0
[1.26.0/0.48.0/0.2.0-alpha]: https://github.com/open-telemetry/opentelemetry-go/releases/tag/v1.26.0
[1.25.0/0.47.0/0.0.8/0.1.0-alpha]: https://github.com/open-telemetry/opentelemetry-go/releases/tag/v1.25.0
[1.24.0/0.46.0/0.0.1-alpha]: https://github.com/open-telemetry/opentelemetry-go/releases/tag/v1.24.0
[1.23.1]: https://github.com/open-telemetry/opentelemetry-go/releases/tag/v1.23.1
[1.23.0]: https://github.com/open-telemetry/opentelemetry-go/releases/tag/v1.23.0
[1.23.0-rc.1]: https://github.com/open-telemetry/opentelemetry-go/releases/tag/v1.23.0-rc.1
[1.22.0/0.45.0]: https://github.com/open-telemetry/opentelemetry-go/releases/tag/v1.22.0
[1.21.0/0.44.0]: https://github.com/open-telemetry/opentelemetry-go/releases/tag/v1.21.0
[1.20.0/0.43.0]: https://github.com/open-telemetry/opentelemetry-go/releases/tag/v1.20.0
[1.19.0/0.42.0/0.0.7]: https://github.com/open-telemetry/opentelemetry-go/releases/tag/v1.19.0
[1.19.0-rc.1/0.42.0-rc.1]: https://github.com/open-telemetry/opentelemetry-go/releases/tag/v1.19.0-rc.1
[1.18.0/0.41.0/0.0.6]: https://github.com/open-telemetry/opentelemetry-go/releases/tag/v1.18.0
[1.17.0/0.40.0/0.0.5]: https://github.com/open-telemetry/opentelemetry-go/releases/tag/v1.17.0
[1.16.0/0.39.0]: https://github.com/open-telemetry/opentelemetry-go/releases/tag/v1.16.0
[1.16.0-rc.1/0.39.0-rc.1]: https://github.com/open-telemetry/opentelemetry-go/releases/tag/v1.16.0-rc.1
[1.15.1/0.38.1]: https://github.com/open-telemetry/opentelemetry-go/releases/tag/v1.15.1
[1.15.0/0.38.0]: https://github.com/open-telemetry/opentelemetry-go/releases/tag/v1.15.0
[1.15.0-rc.2/0.38.0-rc.2]: https://github.com/open-telemetry/opentelemetry-go/releases/tag/v1.15.0-rc.2
[1.15.0-rc.1/0.38.0-rc.1]: https://github.com/open-telemetry/opentelemetry-go/releases/tag/v1.15.0-rc.1
[1.14.0/0.37.0/0.0.4]: https://github.com/open-telemetry/opentelemetry-go/releases/tag/v1.14.0
[1.13.0/0.36.0]: https://github.com/open-telemetry/opentelemetry-go/releases/tag/v1.13.0
[1.12.0/0.35.0]: https://github.com/open-telemetry/opentelemetry-go/releases/tag/v1.12.0
[1.11.2/0.34.0]: https://github.com/open-telemetry/opentelemetry-go/releases/tag/v1.11.2
[1.11.1/0.33.0]: https://github.com/open-telemetry/opentelemetry-go/releases/tag/v1.11.1
[1.11.0/0.32.3]: https://github.com/open-telemetry/opentelemetry-go/releases/tag/v1.11.0
[0.32.2]: https://github.com/open-telemetry/opentelemetry-go/releases/tag/sdk/metric/v0.32.2
[0.32.1]: https://github.com/open-telemetry/opentelemetry-go/releases/tag/sdk/metric/v0.32.1
[0.32.0]: https://github.com/open-telemetry/opentelemetry-go/releases/tag/sdk/metric/v0.32.0
[1.10.0]: https://github.com/open-telemetry/opentelemetry-go/releases/tag/v1.10.0
[1.9.0/0.0.3]: https://github.com/open-telemetry/opentelemetry-go/releases/tag/v1.9.0
[1.8.0/0.31.0]: https://github.com/open-telemetry/opentelemetry-go/releases/tag/v1.8.0
[1.7.0/0.30.0]: https://github.com/open-telemetry/opentelemetry-go/releases/tag/v1.7.0
[0.29.0]: https://github.com/open-telemetry/opentelemetry-go/releases/tag/metric/v0.29.0
[1.6.3]: https://github.com/open-telemetry/opentelemetry-go/releases/tag/v1.6.3
[1.6.2]: https://github.com/open-telemetry/opentelemetry-go/releases/tag/v1.6.2
[1.6.1]: https://github.com/open-telemetry/opentelemetry-go/releases/tag/v1.6.1
[1.6.0/0.28.0]: https://github.com/open-telemetry/opentelemetry-go/releases/tag/v1.6.0
[1.5.0]: https://github.com/open-telemetry/opentelemetry-go/releases/tag/v1.5.0
[1.4.1]: https://github.com/open-telemetry/opentelemetry-go/releases/tag/v1.4.1
[1.4.0]: https://github.com/open-telemetry/opentelemetry-go/releases/tag/v1.4.0
[1.3.0]: https://github.com/open-telemetry/opentelemetry-go/releases/tag/v1.3.0
[1.2.0]: https://github.com/open-telemetry/opentelemetry-go/releases/tag/v1.2.0
[1.1.0]: https://github.com/open-telemetry/opentelemetry-go/releases/tag/v1.1.0
[1.0.1]: https://github.com/open-telemetry/opentelemetry-go/releases/tag/v1.0.1
[Metrics 0.24.0]: https://github.com/open-telemetry/opentelemetry-go/releases/tag/metric/v0.24.0
[1.0.0]: https://github.com/open-telemetry/opentelemetry-go/releases/tag/v1.0.0
[1.0.0-RC3]: https://github.com/open-telemetry/opentelemetry-go/releases/tag/v1.0.0-RC3
[1.0.0-RC2]: https://github.com/open-telemetry/opentelemetry-go/releases/tag/v1.0.0-RC2
[Experimental Metrics v0.22.0]: https://github.com/open-telemetry/opentelemetry-go/releases/tag/metric/v0.22.0
[1.0.0-RC1]: https://github.com/open-telemetry/opentelemetry-go/releases/tag/v1.0.0-RC1
[0.20.0]: https://github.com/open-telemetry/opentelemetry-go/releases/tag/v0.20.0
[0.19.0]: https://github.com/open-telemetry/opentelemetry-go/releases/tag/v0.19.0
[0.18.0]: https://github.com/open-telemetry/opentelemetry-go/releases/tag/v0.18.0
[0.17.0]: https://github.com/open-telemetry/opentelemetry-go/releases/tag/v0.17.0
[0.16.0]: https://github.com/open-telemetry/opentelemetry-go/releases/tag/v0.16.0
[0.15.0]: https://github.com/open-telemetry/opentelemetry-go/releases/tag/v0.15.0
[0.14.0]: https://github.com/open-telemetry/opentelemetry-go/releases/tag/v0.14.0
[0.13.0]: https://github.com/open-telemetry/opentelemetry-go/releases/tag/v0.13.0
[0.12.0]: https://github.com/open-telemetry/opentelemetry-go/releases/tag/v0.12.0
[0.11.0]: https://github.com/open-telemetry/opentelemetry-go/releases/tag/v0.11.0
[0.10.0]: https://github.com/open-telemetry/opentelemetry-go/releases/tag/v0.10.0
[0.9.0]: https://github.com/open-telemetry/opentelemetry-go/releases/tag/v0.9.0
[0.8.0]: https://github.com/open-telemetry/opentelemetry-go/releases/tag/v0.8.0
[0.7.0]: https://github.com/open-telemetry/opentelemetry-go/releases/tag/v0.7.0
[0.6.0]: https://github.com/open-telemetry/opentelemetry-go/releases/tag/v0.6.0
[0.5.0]: https://github.com/open-telemetry/opentelemetry-go/releases/tag/v0.5.0
[0.4.3]: https://github.com/open-telemetry/opentelemetry-go/releases/tag/v0.4.3
[0.4.2]: https://github.com/open-telemetry/opentelemetry-go/releases/tag/v0.4.2
[0.4.1]: https://github.com/open-telemetry/opentelemetry-go/releases/tag/v0.4.1
[0.4.0]: https://github.com/open-telemetry/opentelemetry-go/releases/tag/v0.4.0
[0.3.0]: https://github.com/open-telemetry/opentelemetry-go/releases/tag/v0.3.0
[0.2.3]: https://github.com/open-telemetry/opentelemetry-go/releases/tag/v0.2.3
[0.2.2]: https://github.com/open-telemetry/opentelemetry-go/releases/tag/v0.2.2
[0.2.1.1]: https://github.com/open-telemetry/opentelemetry-go/releases/tag/v0.2.1.1
[0.2.1]: https://github.com/open-telemetry/opentelemetry-go/releases/tag/v0.2.1
[0.2.0]: https://github.com/open-telemetry/opentelemetry-go/releases/tag/v0.2.0
[0.1.2]: https://github.com/open-telemetry/opentelemetry-go/releases/tag/v0.1.2
[0.1.1]: https://github.com/open-telemetry/opentelemetry-go/releases/tag/v0.1.1
[0.1.0]: https://github.com/open-telemetry/opentelemetry-go/releases/tag/v0.1.0

<!-- Released section ended -->

[Go 1.24]: https://go.dev/doc/go1.24
[Go 1.23]: https://go.dev/doc/go1.23
[Go 1.22]: https://go.dev/doc/go1.22
[Go 1.21]: https://go.dev/doc/go1.21
[Go 1.20]: https://go.dev/doc/go1.20
[Go 1.19]: https://go.dev/doc/go1.19
[Go 1.18]: https://go.dev/doc/go1.18

[metric API]:https://pkg.go.dev/go.opentelemetry.io/otel/metric
[metric SDK]:https://pkg.go.dev/go.opentelemetry.io/otel/sdk/metric
[trace API]:https://pkg.go.dev/go.opentelemetry.io/otel/trace

[GO-2024-2687]: https://pkg.go.dev/vuln/GO-2024-2687<|MERGE_RESOLUTION|>--- conflicted
+++ resolved
@@ -7,6 +7,10 @@
 This project adheres to [Semantic Versioning](https://semver.org/spec/v2.0.0.html).
 
 ## [Unreleased]
+
+### Removed
+
+- Drop support for [Go 1.22]. (#6381)
 
 <!-- Released section -->
 <!-- Don't change this section unless doing release -->
@@ -48,19 +52,8 @@
 
 ### Fixes
 
-<<<<<<< HEAD
-- Eliminate goroutine leak for the processor returned by `NewSimpleSpanProcessor` when `Shutdown` is called and the passed `ctx` is canceled and `SpanExporter.Shutdown` has not returned. (#6368)
-
-### Removed
-
-- Drop support for [Go 1.22]. (#6381)
-
-<!-- Released section -->
-<!-- Don't change this section unless doing release -->
-=======
 - Eliminate goroutine leak for the processor returned by `NewSimpleSpanProcessor` in `go.opentelemetry.io/otel/sdk/trace` when `Shutdown` is called and the passed `ctx` is canceled and `SpanExporter.Shutdown` has not returned. (#6368)
 - Eliminate goroutine leak for the processor returned by `NewBatchSpanProcessor` in `go.opentelemetry.io/otel/sdk/trace` when `ForceFlush` is called and the passed `ctx` is canceled and `SpanExporter.Export` has not returned. (#6369)
->>>>>>> 5ba5e7a4
 
 ## [1.34.0/0.56.0/0.10.0] 2025-01-17
 
