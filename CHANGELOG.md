--- conflicted
+++ resolved
@@ -10,16 +10,13 @@
 
 ### Added
 
-<<<<<<< HEAD
 - The `B3Encoding` type to represent the B3 encoding(s) the B3 propagator can inject.
    A value for HTTP supported encodings (Multiple Header: `MultipleHeader`, Single Header: `SingleHeader`) are included. (#882)
 - The `FlagsDeferred` trace flag to indicate if the trace sampling decision has been deferred. (#882)
 - The `FlagsDebug` trace flag to indicate if the trace is a debug trace. (#882)
-=======
 - Add `peer.service` semantic attribute. (#898)
 - Add database-specific semantic attributes. (#899)
 - Add semantic convention for `faas.coldstart` and `container.id`. (#909)
->>>>>>> 808345cb
 
 ### Changed
 
@@ -40,16 +37,13 @@
 ### Fixed
 
 - The B3 Single Header name is now correctly `b3` instead of the previous `X-B3`. (#881)
-<<<<<<< HEAD
 - The B3 propagator now correctly supports sampling only values (`b3: 0`, `b3: 1`, or `b3: d`) for a Single B3 Header. (#882)
 - The B3 propagator now propagates the debug flag.
    This removes the behavior of changing the debug flag into a set sampling bit.
    Instead, this now follow the B3 specification and omits the `X-B3-Sampling` header. (#882)
 - The B3 propagator now tracks "unset" sampling state (meaning "defer the decision") and does not set the `X-B3-Sampling` header when injecting. (#882)
-=======
 - Ensure span status is not set to `Unknown` when no HTTP status code is provided as it is assumed to be `200 OK`. (#908)
 - Ensure `httptrace.clientTracer` closes `http.headers` span. (#912)
->>>>>>> 808345cb
 
 ## [0.7.0] - 2020-06-26
 
