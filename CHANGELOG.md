--- conflicted
+++ resolved
@@ -14,17 +14,10 @@
   This `Registration` can be used to unregister callbacks. (#3522)
 - Add `Producer` interface and `Reader.RegisterProducer(Producer)` to `go.opentelemetry.io/otel/sdk/metric` to enable external metric Producers. (#3524)
 
-<<<<<<< HEAD
-### Removed
-
-- The deprecated `go.opentelemetry.io/otel/sdk/metric/view` package is removed. (#3520)
-
 ### Fixed
 
 - Asynchronous instruments that use sum aggregators and attribute filters correctly add values from equivalent attribute sets that have been filtered. (#3439, #3549)
 
-=======
->>>>>>> a54167d2
 ### Changed
 
 - The `InstrumentProvider` from `go.opentelemetry.io/otel/sdk/metric/asyncint64` is removed.
