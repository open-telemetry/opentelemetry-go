--- conflicted
+++ resolved
@@ -40,13 +40,9 @@
 - Prevent random number generation data-race for experimental rand exemplars in `go.opentelemetry.io/otel/sdk/metric`. (#5456)
 - Fix counting number of dropped attributes of `Record` in `go.opentelemetry.io/otel/sdk/log`. (#5464)
 - Fix panic in baggage creation when a member contains 0x80 char in key or value. (#5494)
-<<<<<<< HEAD
 - Correct comments for the priority of the `WithEndpoint` and `WithEndpointURL` options and their corresponding environment variables in `go.opentelemetry.io/otel/exporters/otlp/otlptrace/otlptracegrpc`. (#5508)
+- Fix stale timestamps reported by the lastvalue aggregation. (#5517)
 - Indicate the `Exporter` in `go.opentelemetry.io/otel/exporters/otlp/otlplog/otlploghttp` must be created by the `New` method. (#5521)
-=======
-- Correct comments for the priority of the `WithEndpoint` and `WithEndpointURL` options and their coresponding environment variables in  in `go.opentelemetry.io/otel/exporters/otlp/otlptrace/otlptracegrpc`. (#5508)
-- Fix stale timestamps reported by the lastvalue aggregation. (#5517)
->>>>>>> 773aec21
 
 ## [1.27.0/0.49.0/0.3.0] 2024-05-21
 
