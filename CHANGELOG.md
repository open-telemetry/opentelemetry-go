# Changelog

All notable changes to this project will be documented in this file.

The format is based on [Keep a Changelog](https://keepachangelog.com/en/1.0.0/).

This project adheres to [Semantic Versioning](https://semver.org/spec/v2.0.0.html).

## [Unreleased]

### Removed

- Drop support for [Go 1.22]. (#6381, #6418)
<<<<<<< HEAD
- Remove `RecordFactory` type from  `go.opentelemetry.io/otel/log/logtest`. (#6492)
=======
- Remove `Resource` field from `EnabledParameters` in `go.opentelemetry.io/otel/sdk/log`. (#6494)
>>>>>>> 796596ab

### Changed

- ⚠️ Update `github.com/prometheus/client_golang` to `v1.21.1`, which changes the `NameValidationScheme` to `UTF8Validation`.
  This allows metrics names to keep original delimiters (e.g. `.`), rather than replacing with underscores.
  This can be reverted by setting `github.com/prometheus/common/model.NameValidationScheme` to `LegacyValidation` in `github.com/prometheus/common/model`. (#6433)
- Initialize map with `len(keys)` in `NewAllowKeysFilter` and `NewDenyKeysFilter` to avoid unnecessary allocations in `go.opentelemetry.io/otel/attribute`. (#6455)
- `go.opentelemetry.io/otel/log/logtest` is now a separate Go module. (#6465)
- `go.opentelemetry.io/otel/sdk/log/logtest` is now a separate Go module. (#6466)

### Fixes

- Stop percent encoding header environment variables in `go.opentelemetry.io/otel/exporters/otlp/otlplog/otlploggrpc` and `go.opentelemetry.io/otel/exporters/otlp/otlplog/otlploghttp`. (#6392)
- Ensure the `noopSpan.tracerProvider` method is not inlined in `go.opentelemetry.io/otel/trace` so the `go.opentelemetry.io/auto` instrumentation can instrument non-recording spans. (#6456)
- Use a `sync.Pool` instead of allocating `metricdata.ResourceMetrics` in `go.opentelemetry.io/otel/exporters/prometheus`. (#6472)

<!-- Released section -->
<!-- Don't change this section unless doing release -->

## [1.35.0/0.57.0/0.11.0] 2025-03-05

This release is the last to support [Go 1.22].
The next release will require at least [Go 1.23].

### Added

- Add `ValueFromAttribute` and `KeyValueFromAttribute` in `go.opentelemetry.io/otel/log`. (#6180)
- Add `EventName` and `SetEventName` to `Record` in `go.opentelemetry.io/otel/log`. (#6187)
- Add `EventName` to `RecordFactory` in `go.opentelemetry.io/otel/log/logtest`. (#6187)
- `AssertRecordEqual` in `go.opentelemetry.io/otel/log/logtest` checks `Record.EventName`. (#6187)
- Add `EventName` and `SetEventName` to `Record` in `go.opentelemetry.io/otel/sdk/log`. (#6193)
- Add `EventName` to `RecordFactory` in `go.opentelemetry.io/otel/sdk/log/logtest`. (#6193)
- Emit `Record.EventName` field in `go.opentelemetry.io/otel/exporters/otlp/otlplog/otlploggrpc`. (#6211)
- Emit `Record.EventName` field in `go.opentelemetry.io/otel/exporters/otlp/otlplog/otlploghttp`. (#6211)
- Emit `Record.EventName` field in `go.opentelemetry.io/otel/exporters/stdout/stdoutlog` (#6210)
- The `go.opentelemetry.io/otel/semconv/v1.28.0` package.
  The package contains semantic conventions from the `v1.28.0` version of the OpenTelemetry Semantic Conventions.
  See the [migration documentation](./semconv/v1.28.0/MIGRATION.md) for information on how to upgrade from `go.opentelemetry.io/otel/semconv/v1.27.0`(#6236)
- The `go.opentelemetry.io/otel/semconv/v1.30.0` package.
  The package contains semantic conventions from the `v1.30.0` version of the OpenTelemetry Semantic Conventions.
  See the [migration documentation](./semconv/v1.30.0/MIGRATION.md) for information on how to upgrade from `go.opentelemetry.io/otel/semconv/v1.28.0`(#6240)
- Document the pitfalls of using `Resource` as a comparable type.
  `Resource.Equal` and `Resource.Equivalent` should be used instead. (#6272)
- Support [Go 1.24]. (#6304)
- Add `FilterProcessor` and `EnabledParameters` in `go.opentelemetry.io/otel/sdk/log`.
  It replaces `go.opentelemetry.io/otel/sdk/log/internal/x.FilterProcessor`.
  Compared to previous version it additionally gives the possibility to filter by resource and instrumentation scope. (#6317)

### Changed

- Update `github.com/prometheus/common` to `v0.62.0`, which changes the `NameValidationScheme` to `NoEscaping`.
  This allows metrics names to keep original delimiters (e.g. `.`), rather than replacing with underscores.
  This is controlled by the `Content-Type` header, or can be reverted by setting `NameValidationScheme` to `LegacyValidation` in `github.com/prometheus/common/model`. (#6198)

### Fixes

- Eliminate goroutine leak for the processor returned by `NewSimpleSpanProcessor` in `go.opentelemetry.io/otel/sdk/trace` when `Shutdown` is called and the passed `ctx` is canceled and `SpanExporter.Shutdown` has not returned. (#6368)
- Eliminate goroutine leak for the processor returned by `NewBatchSpanProcessor` in `go.opentelemetry.io/otel/sdk/trace` when `ForceFlush` is called and the passed `ctx` is canceled and `SpanExporter.Export` has not returned. (#6369)

## [1.34.0/0.56.0/0.10.0] 2025-01-17

### Changed

- Remove the notices from `Logger` to make the whole Logs API user-facing in `go.opentelemetry.io/otel/log`. (#6167)

### Fixed

- Relax minimum Go version to 1.22.0 in various modules. (#6073)
- The `Type` name logged for the `go.opentelemetry.io/otel/exporters/otlp/otlptrace/otlptracegrpc` client is corrected from `otlphttpgrpc` to `otlptracegrpc`. (#6143)
- The `Type` name logged for the `go.opentelemetry.io/otel/exporters/otlp/otlptrace/otlphttpgrpc` client is corrected from `otlphttphttp` to `otlptracehttp`. (#6143)

## [1.33.0/0.55.0/0.9.0/0.0.12] 2024-12-12

### Added

- Add `Reset` method to `SpanRecorder` in `go.opentelemetry.io/otel/sdk/trace/tracetest`. (#5994)
- Add `EnabledInstrument` interface in `go.opentelemetry.io/otel/sdk/metric/internal/x`.
  This is an experimental interface that is implemented by synchronous instruments provided by `go.opentelemetry.io/otel/sdk/metric`.
  Users can use it to avoid performing computationally expensive operations when recording measurements.
  It does not fall within the scope of the OpenTelemetry Go versioning and stability [policy](./VERSIONING.md) and it may be changed in backwards incompatible ways or removed in feature releases. (#6016)

### Changed

- The default global API now supports full auto-instrumentation from the `go.opentelemetry.io/auto` package.
  See that package for more information. (#5920)
- Propagate non-retryable error messages to client in `go.opentelemetry.io/otel/exporters/otlp/otlplog/otlploghttp`. (#5929)
- Propagate non-retryable error messages to client in `go.opentelemetry.io/otel/exporters/otlp/otlptrace/otlptracehttp`. (#5929)
- Propagate non-retryable error messages to client in `go.opentelemetry.io/otel/exporters/otlp/otlpmetric/otlpmetrichttp`. (#5929)
- Performance improvements for attribute value `AsStringSlice`, `AsFloat64Slice`, `AsInt64Slice`, `AsBoolSlice`. (#6011)
- Change `EnabledParameters` to have a `Severity` field instead of a getter and setter in `go.opentelemetry.io/otel/log`. (#6009)

### Fixed

- Fix inconsistent request body closing in `go.opentelemetry.io/otel/exporters/otlp/otlplog/otlploghttp`. (#5954)
- Fix inconsistent request body closing in `go.opentelemetry.io/otel/exporters/otlp/otlptrace/otlptracehttp`. (#5954)
- Fix inconsistent request body closing in `go.opentelemetry.io/otel/exporters/otlp/otlpmetric/otlpmetrichttp`. (#5954)
- Fix invalid exemplar keys in `go.opentelemetry.io/otel/exporters/prometheus`. (#5995)
- Fix attribute value truncation in `go.opentelemetry.io/otel/sdk/trace`. (#5997)
- Fix attribute value truncation in `go.opentelemetry.io/otel/sdk/log`. (#6032)

## [1.32.0/0.54.0/0.8.0/0.0.11] 2024-11-08

### Added

- Add `go.opentelemetry.io/otel/sdk/metric/exemplar.AlwaysOffFilter`, which can be used to disable exemplar recording. (#5850)
- Add `go.opentelemetry.io/otel/sdk/metric.WithExemplarFilter`, which can be used to configure the exemplar filter used by the metrics SDK. (#5850)
- Add `ExemplarReservoirProviderSelector` and `DefaultExemplarReservoirProviderSelector` to `go.opentelemetry.io/otel/sdk/metric`, which defines the exemplar reservoir to use based on the aggregation of the metric. (#5861)
- Add `ExemplarReservoirProviderSelector` to `go.opentelemetry.io/otel/sdk/metric.Stream` to allow using views to configure the exemplar reservoir to use for a metric. (#5861)
- Add `ReservoirProvider`, `HistogramReservoirProvider` and `FixedSizeReservoirProvider` to `go.opentelemetry.io/otel/sdk/metric/exemplar` to make it convenient to use providers of Reservoirs. (#5861)
- The `go.opentelemetry.io/otel/semconv/v1.27.0` package.
  The package contains semantic conventions from the `v1.27.0` version of the OpenTelemetry Semantic Conventions. (#5894)
- Add `Attributes attribute.Set` field to `Scope` in `go.opentelemetry.io/otel/sdk/instrumentation`. (#5903)
- Add `Attributes attribute.Set` field to `ScopeRecords` in `go.opentelemetry.io/otel/log/logtest`. (#5927)
- `go.opentelemetry.io/otel/exporters/otlp/otlptrace/otlptracegrpc` adds instrumentation scope attributes. (#5934)
- `go.opentelemetry.io/otel/exporters/otlp/otlptrace/otlptracehttp` adds instrumentation scope attributes. (#5934)
- `go.opentelemetry.io/otel/exporters/otlp/otlpmetric/otlpmetricgrpc` adds instrumentation scope attributes. (#5935)
- `go.opentelemetry.io/otel/exporters/otlp/otlpmetric/otlpmetrichttp` adds instrumentation scope attributes. (#5935)
- `go.opentelemetry.io/otel/exporters/otlp/otlplog/otlploggrpc` adds instrumentation scope attributes. (#5933)
- `go.opentelemetry.io/otel/exporters/otlp/otlplog/otlploghttp` adds instrumentation scope attributes. (#5933)
- `go.opentelemetry.io/otel/exporters/prometheus` adds instrumentation scope attributes in `otel_scope_info` metric as labels. (#5932)

### Changed

- Support scope attributes and make them as identifying for `Tracer` in `go.opentelemetry.io/otel` and `go.opentelemetry.io/otel/sdk/trace`. (#5924)
- Support scope attributes and make them as identifying for `Meter` in `go.opentelemetry.io/otel` and `go.opentelemetry.io/otel/sdk/metric`. (#5926)
- Support scope attributes and make them as identifying for `Logger` in `go.opentelemetry.io/otel` and `go.opentelemetry.io/otel/sdk/log`. (#5925)
- Make schema URL and scope attributes as identifying for `Tracer` in `go.opentelemetry.io/otel/bridge/opentracing`. (#5931)
- Clear unneeded slice elements to allow GC to collect the objects in `go.opentelemetry.io/otel/sdk/metric` and `go.opentelemetry.io/otel/sdk/trace`. (#5804)

### Fixed

- Global MeterProvider registration unwraps global instrument Observers, the undocumented Unwrap() methods are now private. (#5881)
- `go.opentelemetry.io/otel/exporters/otlp/otlpmetric/otlpmetricgrpc` now keeps the metadata already present in the context when `WithHeaders` is used. (#5892)
- `go.opentelemetry.io/otel/exporters/otlp/otlplog/otlploggrpc` now keeps the metadata already present in the context when `WithHeaders` is used. (#5911)
- `go.opentelemetry.io/otel/exporters/otlp/otlptrace/otlptracegrpc` now keeps the metadata already present in the context when `WithHeaders` is used. (#5915)
- Fix `go.opentelemetry.io/otel/exporters/prometheus` trying to add exemplars to Gauge metrics, which is unsupported. (#5912)
- Fix `WithEndpointURL` to always use a secure connection when an https URL is passed in `go.opentelemetry.io/otel/exporters/otlp/otlpmetric/otlpmetricgrpc`. (#5944)
- Fix `WithEndpointURL` to always use a secure connection when an https URL is passed in `go.opentelemetry.io/otel/exporters/otlp/otlpmetric/otlpmetrichttp`. (#5944)
- Fix `WithEndpointURL` to always use a secure connection when an https URL is passed in `go.opentelemetry.io/otel/exporters/otlp/otlptrace/otlptracegrpc`. (#5944)
- Fix `WithEndpointURL` to always use a secure connection when an https URL is passed in `go.opentelemetry.io/otel/exporters/otlp/otlptrace/otlptracehttp`. (#5944)
- Fix incorrect metrics generated from callbacks when multiple readers are used in `go.opentelemetry.io/otel/sdk/metric`. (#5900)

### Removed

- Remove all examples under `go.opentelemetry.io/otel/example` as they are moved to [Contrib repository](https://github.com/open-telemetry/opentelemetry-go-contrib/tree/main/examples). (#5930)

## [1.31.0/0.53.0/0.7.0/0.0.10] 2024-10-11

### Added

- Add `go.opentelemetry.io/otel/sdk/metric/exemplar` package which includes `Exemplar`, `Filter`, `TraceBasedFilter`, `AlwaysOnFilter`, `HistogramReservoir`, `FixedSizeReservoir`, `Reservoir`, `Value` and `ValueType` types. These will be used for configuring the exemplar reservoir for the metrics sdk. (#5747, #5862)
- Add `WithExportBufferSize` option to log batch processor.(#5877)

### Changed

- Enable exemplars by default in `go.opentelemetry.io/otel/sdk/metric`. Exemplars can be disabled by setting `OTEL_METRICS_EXEMPLAR_FILTER=always_off` (#5778)
- `Logger.Enabled` in `go.opentelemetry.io/otel/log` now accepts a newly introduced `EnabledParameters` type instead of `Record`. (#5791)
- `FilterProcessor.Enabled` in `go.opentelemetry.io/otel/sdk/log/internal/x` now accepts `EnabledParameters` instead of `Record`. (#5791)
- The `Record` type in `go.opentelemetry.io/otel/log` is no longer comparable. (#5847)
- Performance improvements for the trace SDK `SetAttributes` method in `Span`. (#5864)
- Reduce memory allocations for the `Event` and `Link` lists in `Span`. (#5858)
- Performance improvements for the trace SDK `AddEvent`, `AddLink`, `RecordError` and `End` methods in `Span`. (#5874)

### Deprecated

- Deprecate all examples under `go.opentelemetry.io/otel/example` as they are moved to [Contrib repository](https://github.com/open-telemetry/opentelemetry-go-contrib/tree/main/examples). (#5854)

### Fixed

- The race condition for multiple `FixedSize` exemplar reservoirs identified in #5814 is resolved. (#5819)
- Fix log records duplication in case of heterogeneous resource attributes by correctly mapping each log record to it's resource and scope. (#5803)
- Fix timer channel drain to avoid hanging on Go 1.23. (#5868)
- Fix delegation for global meter providers, and panic when calling otel.SetMeterProvider. (#5827)
- Change the `reflect.TypeOf` to use a nil pointer to not allocate on the heap unless necessary. (#5827)

## [1.30.0/0.52.0/0.6.0/0.0.9] 2024-09-09

### Added

- Support `OTEL_EXPORTER_OTLP_LOGS_INSECURE` and `OTEL_EXPORTER_OTLP_INSECURE` environments in `go.opentelemetry.io/otel/exporters/otlp/otlplog/otlploggrpc`. (#5739)
- The `WithResource` option for `NewMeterProvider` now merges the provided resources with the ones from environment variables. (#5773)
- The `WithResource` option for `NewLoggerProvider` now merges the provided resources with the ones from environment variables. (#5773)
- Add UTF-8 support to `go.opentelemetry.io/otel/exporters/prometheus`. (#5755)

### Fixed

- Fix memory leak in the global `MeterProvider` when identical instruments are repeatedly created. (#5754)
- Fix panic on instruments creation when setting meter provider. (#5758)
- Fix an issue where `SetMeterProvider` in `go.opentelemetry.io/otel` might miss the delegation for instruments and registries. (#5780)

### Removed

- Drop support for [Go 1.21]. (#5736, #5740, #5800)

## [1.29.0/0.51.0/0.5.0] 2024-08-23

This release is the last to support [Go 1.21].
The next release will require at least [Go 1.22].

### Added

- Add MacOS ARM64 platform to the compatibility testing suite. (#5577)
- Add `InstrumentationScope` field to `SpanStub` in `go.opentelemetry.io/otel/sdk/trace/tracetest`, as a replacement for the deprecated `InstrumentationLibrary`. (#5627)
- Make the initial release of `go.opentelemetry.io/otel/exporters/otlp/otlplog/otlploggrpc`.
  This new module contains an OTLP exporter that transmits log telemetry using gRPC.
  This module is unstable and breaking changes may be introduced.
  See our [versioning policy](VERSIONING.md) for more information about these stability guarantees. (#5629)
- Add `Walk` function to `TraceState` in `go.opentelemetry.io/otel/trace` to iterate all the key-value pairs. (#5651)
- Bridge the trace state in `go.opentelemetry.io/otel/bridge/opencensus`. (#5651)
- Zero value of `SimpleProcessor` in `go.opentelemetry.io/otel/sdk/log` no longer panics. (#5665)
- The `FilterProcessor` interface type is added in `go.opentelemetry.io/otel/sdk/log/internal/x`.
  This is an optional and experimental interface that log `Processor`s can implement to instruct the `Logger` if a `Record` will be processed or not.
  It replaces the existing `Enabled` method that is removed from the `Processor` interface itself.
  It does not fall within the scope of the OpenTelemetry Go versioning and stability [policy](./VERSIONING.md) and it may be changed in backwards incompatible ways or removed in feature releases. (#5692)
- Support [Go 1.23]. (#5720)

### Changed

- `NewMemberRaw`, `NewKeyProperty` and `NewKeyValuePropertyRaw` in `go.opentelemetry.io/otel/baggage` allow UTF-8 string in key. (#5132)
- `Processor.OnEmit` in `go.opentelemetry.io/otel/sdk/log` now accepts a pointer to `Record` instead of a value so that the record modifications done in a processor are propagated to subsequent registered processors. (#5636)
- `SimpleProcessor.Enabled` in `go.opentelemetry.io/otel/sdk/log` now returns `false` if the exporter is `nil`. (#5665)
- Update the concurrency requirements of `Exporter` in `go.opentelemetry.io/otel/sdk/log`. (#5666)
- `SimpleProcessor` in `go.opentelemetry.io/otel/sdk/log` synchronizes `OnEmit` calls. (#5666)
- The `Processor` interface in `go.opentelemetry.io/otel/sdk/log` no longer includes the `Enabled` method.
  See the `FilterProcessor` interface type added in `go.opentelemetry.io/otel/sdk/log/internal/x` to continue providing this functionality. (#5692)
- The `SimpleProcessor` type in `go.opentelemetry.io/otel/sdk/log` is no longer comparable. (#5693)
- The `BatchProcessor` type in `go.opentelemetry.io/otel/sdk/log` is no longer comparable. (#5693)

### Fixed

- Correct comments for the priority of the `WithEndpoint` and `WithEndpointURL` options and their corresponding environment variables in `go.opentelemetry.io/otel/exporters/otlp/otlptrace/otlptracehttp`. (#5584)
- Pass the underlying error rather than a generic retry-able failure in `go.opentelemetry.io/otel/exporters/otlp/otlpmetric/otlpmetrichttp`, `go.opentelemetry.io/otel/exporters/otlp/otlplog/otlploghttp` and `go.opentelemetry.io/otel/exporters/otlp/otlptrace/otlptracehttp`. (#5541)
- Correct the `Tracer`, `Meter`, and `Logger` names used in `go.opentelemetry.io/otel/example/dice`. (#5612)
- Correct the `Tracer` names used in `go.opentelemetry.io/otel/example/namedtracer`. (#5612)
- Correct the `Tracer` name used in `go.opentelemetry.io/otel/example/opencensus`. (#5612)
- Correct the `Tracer` and `Meter` names used in `go.opentelemetry.io/otel/example/otel-collector`. (#5612)
- Correct the `Tracer` names used in `go.opentelemetry.io/otel/example/passthrough`. (#5612)
- Correct the `Meter` name used in `go.opentelemetry.io/otel/example/prometheus`. (#5612)
- Correct the `Tracer` names used in `go.opentelemetry.io/otel/example/zipkin`. (#5612)
- Correct comments for the priority of the `WithEndpoint` and `WithEndpointURL` options and their corresponding environment variables in `go.opentelemetry.io/otel/exporters/otlp/otlpmetric/otlpmetricgrpc` and `go.opentelemetry.io/otel/exporters/otlp/otlpmetric/otlpmetrichttp`. (#5641)
- Correct comments for the priority of the `WithEndpoint` and `WithEndpointURL` options and their corresponding environment variables in `go.opentelemetry.io/otel/exporters/otlp/otlplog/otlploghttp`. (#5650)
- Stop percent encoding header environment variables in `go.opentelemetry.io/otel/exporters/otlp/otlptrace/otlptracegrpc`, `go.opentelemetry.io/otel/exporters/otlp/otlptrace/otlptracehttp`, `go.opentelemetry.io/otel/exporters/otlp/otlpmetric/otlpmetricgrpc` and `go.opentelemetry.io/otel/exporters/otlp/otlpmetric/otlpmetrichttp` (#5705)
- Remove invalid environment variable header keys in `go.opentelemetry.io/otel/exporters/otlp/otlptrace/otlptracegrpc`, `go.opentelemetry.io/otel/exporters/otlp/otlptrace/otlptracehttp`, `go.opentelemetry.io/otel/exporters/otlp/otlpmetric/otlpmetricgrpc` and `go.opentelemetry.io/otel/exporters/otlp/otlpmetric/otlpmetrichttp` (#5705)

### Removed

- The `Enabled` method of the `SimpleProcessor` in `go.opentelemetry.io/otel/sdk/log` is removed. (#5692)
- The `Enabled` method of the `BatchProcessor` in `go.opentelemetry.io/otel/sdk/log` is removed. (#5692)

## [1.28.0/0.50.0/0.4.0] 2024-07-02

### Added

- The `IsEmpty` method is added to the `Instrument` type in `go.opentelemetry.io/otel/sdk/metric`.
  This method is used to check if an `Instrument` instance is a zero-value. (#5431)
- Store and provide the emitted `context.Context` in `ScopeRecords` of `go.opentelemetry.io/otel/sdk/log/logtest`. (#5468)
- The `go.opentelemetry.io/otel/semconv/v1.26.0` package.
  The package contains semantic conventions from the `v1.26.0` version of the OpenTelemetry Semantic Conventions. (#5476)
- The `AssertRecordEqual` method to `go.opentelemetry.io/otel/log/logtest` to allow comparison of two log records in tests. (#5499)
- The `WithHeaders` option to `go.opentelemetry.io/otel/exporters/zipkin` to allow configuring custom http headers while exporting spans. (#5530)

### Changed

- `Tracer.Start` in `go.opentelemetry.io/otel/trace/noop` no longer allocates a span for empty span context. (#5457)
- Upgrade `go.opentelemetry.io/otel/semconv/v1.25.0` to `go.opentelemetry.io/otel/semconv/v1.26.0` in `go.opentelemetry.io/otel/example/otel-collector`. (#5490)
- Upgrade `go.opentelemetry.io/otel/semconv/v1.25.0` to `go.opentelemetry.io/otel/semconv/v1.26.0` in `go.opentelemetry.io/otel/example/zipkin`. (#5490)
- Upgrade `go.opentelemetry.io/otel/semconv/v1.25.0` to `go.opentelemetry.io/otel/semconv/v1.26.0` in `go.opentelemetry.io/otel/exporters/zipkin`. (#5490)
  - The exporter no longer exports the deprecated "otel.library.name" or "otel.library.version" attributes.
- Upgrade `go.opentelemetry.io/otel/semconv/v1.25.0` to `go.opentelemetry.io/otel/semconv/v1.26.0` in `go.opentelemetry.io/otel/sdk/resource`. (#5490)
- Upgrade `go.opentelemetry.io/otel/semconv/v1.25.0` to `go.opentelemetry.io/otel/semconv/v1.26.0` in `go.opentelemetry.io/otel/sdk/trace`. (#5490)
- `SimpleProcessor.OnEmit` in `go.opentelemetry.io/otel/sdk/log` no longer allocates a slice which makes it possible to have a zero-allocation log processing using `SimpleProcessor`. (#5493)
- Use non-generic functions in the `Start` method of `"go.opentelemetry.io/otel/sdk/trace".Trace` to reduce memory allocation. (#5497)
- `service.instance.id` is populated for a `Resource` created with `"go.opentelemetry.io/otel/sdk/resource".Default` with a default value when `OTEL_GO_X_RESOURCE` is set. (#5520)
- Improve performance of metric instruments in `go.opentelemetry.io/otel/sdk/metric` by removing unnecessary calls to `time.Now`. (#5545)

### Fixed

- Log a warning to the OpenTelemetry internal logger when a `Record` in `go.opentelemetry.io/otel/sdk/log` drops an attribute due to a limit being reached. (#5376)
- Identify the `Tracer` returned from the global `TracerProvider` in `go.opentelemetry.io/otel/global` with its schema URL. (#5426)
- Identify the `Meter` returned from the global `MeterProvider` in `go.opentelemetry.io/otel/global` with its schema URL. (#5426)
- Log a warning to the OpenTelemetry internal logger when a `Span` in `go.opentelemetry.io/otel/sdk/trace` drops an attribute, event, or link due to a limit being reached. (#5434)
- Document instrument name requirements in `go.opentelemetry.io/otel/metric`. (#5435)
- Prevent random number generation data-race for experimental rand exemplars in `go.opentelemetry.io/otel/sdk/metric`. (#5456)
- Fix counting number of dropped attributes of `Record` in `go.opentelemetry.io/otel/sdk/log`. (#5464)
- Fix panic in baggage creation when a member contains `0x80` char in key or value. (#5494)
- Correct comments for the priority of the `WithEndpoint` and `WithEndpointURL` options and their corresponding environment variables in `go.opentelemetry.io/otel/exporters/otlp/otlptrace/otlptracegrpc`. (#5508)
- Retry trace and span ID generation if it generated an invalid one in `go.opentelemetry.io/otel/sdk/trace`. (#5514)
- Fix stale timestamps reported by the last-value aggregation. (#5517)
- Indicate the `Exporter` in `go.opentelemetry.io/otel/exporters/otlp/otlplog/otlploghttp` must be created by the `New` method. (#5521)
- Improved performance in all `{Bool,Int64,Float64,String}SliceValue` functions of `go.opentelemetry.io/attributes` by reducing the number of allocations. (#5549)
- Replace invalid percent-encoded octet sequences with replacement char in `go.opentelemetry.io/otel/baggage`. (#5528)

## [1.27.0/0.49.0/0.3.0] 2024-05-21

### Added

- Add example for `go.opentelemetry.io/otel/exporters/stdout/stdoutlog`. (#5242)
- Add `RecordFactory` in `go.opentelemetry.io/otel/sdk/log/logtest` to facilitate testing exporter and processor implementations. (#5258)
- Add `RecordFactory` in `go.opentelemetry.io/otel/log/logtest` to facilitate testing bridge implementations. (#5263)
- The count of dropped records from the `BatchProcessor` in `go.opentelemetry.io/otel/sdk/log` is logged. (#5276)
- Add metrics in the `otel-collector` example. (#5283)
- Add the synchronous gauge instrument to `go.opentelemetry.io/otel/metric`. (#5304)
  - An `int64` or `float64` synchronous gauge instrument can now be created from a `Meter`.
  - All implementations of the API (`go.opentelemetry.io/otel/metric/noop`, `go.opentelemetry.io/otel/sdk/metric`) are updated to support this instrument.
- Add logs to `go.opentelemetry.io/otel/example/dice`. (#5349)

### Changed

- The `Shutdown` method of `Exporter` in `go.opentelemetry.io/otel/exporters/stdout/stdouttrace` ignores the context cancellation and always returns `nil`. (#5189)
- The `ForceFlush` and `Shutdown` methods of the exporter returned by `New` in `go.opentelemetry.io/otel/exporters/stdout/stdoutmetric` ignore the context cancellation and always return `nil`. (#5189)
- Apply the value length limits to `Record` attributes in `go.opentelemetry.io/otel/sdk/log`. (#5230)
- De-duplicate map attributes added to a `Record` in `go.opentelemetry.io/otel/sdk/log`. (#5230)
- `go.opentelemetry.io/otel/exporters/stdout/stdoutlog` won't print timestamps when `WithoutTimestamps` option is set. (#5241)
- The `go.opentelemetry.io/otel/exporters/stdout/stdoutlog` exporter won't print `AttributeValueLengthLimit` and `AttributeCountLimit` fields now, instead it prints the `DroppedAttributes` field. (#5272)
- Improved performance in the `Stringer` implementation of `go.opentelemetry.io/otel/baggage.Member` by reducing the number of allocations. (#5286)
- Set the start time for last-value aggregates in `go.opentelemetry.io/otel/sdk/metric`. (#5305)
- The `Span` in `go.opentelemetry.io/otel/sdk/trace` will record links without span context if either non-empty `TraceState` or attributes are provided. (#5315)
- Upgrade all dependencies of `go.opentelemetry.io/otel/semconv/v1.24.0` to `go.opentelemetry.io/otel/semconv/v1.25.0`. (#5374)

### Fixed

- Comparison of unordered maps for `go.opentelemetry.io/otel/log.KeyValue` and `go.opentelemetry.io/otel/log.Value`. (#5306)
- Fix the empty output of `go.opentelemetry.io/otel/log.Value` in `go.opentelemetry.io/otel/exporters/stdout/stdoutlog`. (#5311)
- Split the behavior of `Recorder` in `go.opentelemetry.io/otel/log/logtest` so it behaves as a `LoggerProvider` only. (#5365)
- Fix wrong package name of the error message when parsing endpoint URL in `go.opentelemetry.io/otel/exporters/otlp/otlplog/otlploghttp`. (#5371)
- Identify the `Logger` returned from the global `LoggerProvider` in `go.opentelemetry.io/otel/log/global` with its schema URL. (#5375)

## [1.26.0/0.48.0/0.2.0-alpha] 2024-04-24

### Added

- Add `Recorder` in `go.opentelemetry.io/otel/log/logtest` to facilitate testing the log bridge implementations. (#5134)
- Add span flags to OTLP spans and links exported by `go.opentelemetry.io/otel/exporters/otlp/otlptrace`. (#5194)
- Make the initial alpha release of `go.opentelemetry.io/otel/sdk/log`.
  This new module contains the Go implementation of the OpenTelemetry Logs SDK.
  This module is unstable and breaking changes may be introduced.
  See our [versioning policy](VERSIONING.md) for more information about these stability guarantees. (#5240)
- Make the initial alpha release of `go.opentelemetry.io/otel/exporters/otlp/otlplog/otlploghttp`.
  This new module contains an OTLP exporter that transmits log telemetry using HTTP.
  This module is unstable and breaking changes may be introduced.
  See our [versioning policy](VERSIONING.md) for more information about these stability guarantees. (#5240)
- Make the initial alpha release of `go.opentelemetry.io/otel/exporters/stdout/stdoutlog`.
  This new module contains an exporter prints log records to STDOUT.
  This module is unstable and breaking changes may be introduced.
  See our [versioning policy](VERSIONING.md) for more information about these stability guarantees. (#5240)
- The `go.opentelemetry.io/otel/semconv/v1.25.0` package.
  The package contains semantic conventions from the `v1.25.0` version of the OpenTelemetry Semantic Conventions. (#5254)

### Changed

- Update `go.opentelemetry.io/proto/otlp` from v1.1.0 to v1.2.0. (#5177)
- Improve performance of baggage member character validation in `go.opentelemetry.io/otel/baggage`. (#5214)
- The `otel-collector` example now uses docker compose to bring up services instead of kubernetes. (#5244)

### Fixed

- Slice attribute values in `go.opentelemetry.io/otel/attribute` are now emitted as their JSON representation. (#5159)

## [1.25.0/0.47.0/0.0.8/0.1.0-alpha] 2024-04-05

### Added

- Add `WithProxy` option in `go.opentelemetry.io/otel/exporters/otlp/otlpmetric/otlpmetrichttp`. (#4906)
- Add `WithProxy` option in `go.opentelemetry.io/otel/exporters/otlp/otlpmetric/otlptracehttp`. (#4906)
- Add `AddLink` method to the `Span` interface in `go.opentelemetry.io/otel/trace`. (#5032)
- The `Enabled` method is added to the `Logger` interface in `go.opentelemetry.io/otel/log`.
  This method is used to notify users if a log record will be emitted or not. (#5071)
- Add `SeverityUndefined` `const` to `go.opentelemetry.io/otel/log`.
  This value represents an unset severity level. (#5072)
- Add `Empty` function in `go.opentelemetry.io/otel/log` to return a `KeyValue` for an empty value. (#5076)
- Add `go.opentelemetry.io/otel/log/global` to manage the global `LoggerProvider`.
  This package is provided with the anticipation that all functionality will be migrate to `go.opentelemetry.io/otel` when `go.opentelemetry.io/otel/log` stabilizes.
  At which point, users will be required to migrage their code, and this package will be deprecated then removed. (#5085)
- Add support for `Summary` metrics in the `go.opentelemetry.io/otel/exporters/otlp/otlpmetric/otlpmetrichttp` and `go.opentelemetry.io/otel/exporters/otlp/otlpmetric/otlpmetricgrpc` exporters. (#5100)
- Add `otel.scope.name` and `otel.scope.version` tags to spans exported by `go.opentelemetry.io/otel/exporters/zipkin`. (#5108)
- Add support for `AddLink` to `go.opentelemetry.io/otel/bridge/opencensus`. (#5116)
- Add `String` method to `Value` and `KeyValue` in `go.opentelemetry.io/otel/log`. (#5117)
- Add Exemplar support to `go.opentelemetry.io/otel/exporters/prometheus`. (#5111)
- Add metric semantic conventions to `go.opentelemetry.io/otel/semconv/v1.24.0`. Future `semconv` packages will include metric semantic conventions as well. (#4528)

### Changed

- `SpanFromContext` and `SpanContextFromContext` in `go.opentelemetry.io/otel/trace` no longer make a heap allocation when the passed context has no span. (#5049)
- `go.opentelemetry.io/otel/exporters/otlp/otlptrace/otlptracegrpc` and `go.opentelemetry.io/otel/exporters/otlp/otlpmetric/otlpmetricgrpc` now create a gRPC client in idle mode and with "dns" as the default resolver using [`grpc.NewClient`](https://pkg.go.dev/google.golang.org/grpc#NewClient). (#5151)
  Because of that `WithDialOption` ignores [`grpc.WithBlock`](https://pkg.go.dev/google.golang.org/grpc#WithBlock), [`grpc.WithTimeout`](https://pkg.go.dev/google.golang.org/grpc#WithTimeout), and [`grpc.WithReturnConnectionError`](https://pkg.go.dev/google.golang.org/grpc#WithReturnConnectionError).
  Notice that [`grpc.DialContext`](https://pkg.go.dev/google.golang.org/grpc#DialContext) which was used before is now deprecated.

### Fixed

- Clarify the documentation about equivalence guarantees for the `Set` and `Distinct` types in `go.opentelemetry.io/otel/attribute`. (#5027)
- Prevent default `ErrorHandler` self-delegation. (#5137)
- Update all dependencies to address [GO-2024-2687]. (#5139)

### Removed

- Drop support for [Go 1.20]. (#4967)

### Deprecated

- Deprecate `go.opentelemetry.io/otel/attribute.Sortable` type. (#4734)
- Deprecate `go.opentelemetry.io/otel/attribute.NewSetWithSortable` function. (#4734)
- Deprecate `go.opentelemetry.io/otel/attribute.NewSetWithSortableFiltered` function. (#4734)

## [1.24.0/0.46.0/0.0.1-alpha] 2024-02-23

This release is the last to support [Go 1.20].
The next release will require at least [Go 1.21].

### Added

- Support [Go 1.22]. (#4890)
- Add exemplar support to `go.opentelemetry.io/otel/exporters/otlp/otlpmetric/otlpmetricgrpc`. (#4900)
- Add exemplar support to `go.opentelemetry.io/otel/exporters/otlp/otlpmetric/otlpmetrichttp`. (#4900)
- The `go.opentelemetry.io/otel/log` module is added.
  This module includes OpenTelemetry Go's implementation of the Logs Bridge API.
  This module is in an alpha state, it is subject to breaking changes.
  See our [versioning policy](./VERSIONING.md) for more info. (#4961)
- Add ARM64 platform to the compatibility testing suite. (#4994)

### Fixed

- Fix registration of multiple callbacks when using the global meter provider from `go.opentelemetry.io/otel`. (#4945)
- Fix negative buckets in output of exponential histograms. (#4956)

## [1.23.1] 2024-02-07

### Fixed

- Register all callbacks passed during observable instrument creation instead of just the last one multiple times in `go.opentelemetry.io/otel/sdk/metric`. (#4888)

## [1.23.0] 2024-02-06

This release contains the first stable, `v1`, release of the following modules:

- `go.opentelemetry.io/otel/bridge/opencensus`
- `go.opentelemetry.io/otel/bridge/opencensus/test`
- `go.opentelemetry.io/otel/example/opencensus`
- `go.opentelemetry.io/otel/exporters/otlp/otlpmetric/otlpmetricgrpc`
- `go.opentelemetry.io/otel/exporters/otlp/otlpmetric/otlpmetrichttp`
- `go.opentelemetry.io/otel/exporters/stdout/stdoutmetric`

See our [versioning policy](VERSIONING.md) for more information about these stability guarantees.

### Added

- Add `WithEndpointURL` option to the `exporters/otlp/otlpmetric/otlpmetricgrpc`, `exporters/otlp/otlpmetric/otlpmetrichttp`, `exporters/otlp/otlptrace/otlptracegrpc` and `exporters/otlp/otlptrace/otlptracehttp` packages. (#4808)
- Experimental exemplar exporting is added to the metric SDK.
  See [metric documentation](./sdk/metric/internal/x/README.md#exemplars) for more information about this feature and how to enable it. (#4871)
- `ErrSchemaURLConflict` is added to `go.opentelemetry.io/otel/sdk/resource`.
  This error is returned when a merge of two `Resource`s with different (non-empty) schema URL is attempted. (#4876)

### Changed

- The `Merge` and `New` functions in `go.opentelemetry.io/otel/sdk/resource` now returns a partial result if there is a schema URL merge conflict.
  Instead of returning `nil` when two `Resource`s with different (non-empty) schema URLs are merged the merged `Resource`, along with the new `ErrSchemaURLConflict` error, is returned.
  It is up to the user to decide if they want to use the returned `Resource` or not.
  It may have desired attributes overwritten or include stale semantic conventions. (#4876)

### Fixed

- Fix `ContainerID` resource detection on systemd when cgroup path has a colon. (#4449)
- Fix `go.opentelemetry.io/otel/sdk/metric` to cache instruments to avoid leaking memory when the same instrument is created multiple times. (#4820)
- Fix missing `Mix` and `Max` values for `go.opentelemetry.io/otel/exporters/stdout/stdoutmetric` by introducing `MarshalText` and `MarshalJSON` for the `Extrema` type in `go.opentelemetry.io/sdk/metric/metricdata`. (#4827)

## [1.23.0-rc.1] 2024-01-18

This is a release candidate for the v1.23.0 release.
That release is expected to include the `v1` release of the following modules:

- `go.opentelemetry.io/otel/bridge/opencensus`
- `go.opentelemetry.io/otel/bridge/opencensus/test`
- `go.opentelemetry.io/otel/example/opencensus`
- `go.opentelemetry.io/otel/exporters/otlp/otlpmetric/otlpmetricgrpc`
- `go.opentelemetry.io/otel/exporters/otlp/otlpmetric/otlpmetrichttp`
- `go.opentelemetry.io/otel/exporters/stdout/stdoutmetric`

See our [versioning policy](VERSIONING.md) for more information about these stability guarantees.

## [1.22.0/0.45.0] 2024-01-17

### Added

- The `go.opentelemetry.io/otel/semconv/v1.22.0` package.
  The package contains semantic conventions from the `v1.22.0` version of the OpenTelemetry Semantic Conventions. (#4735)
- The `go.opentelemetry.io/otel/semconv/v1.23.0` package.
  The package contains semantic conventions from the `v1.23.0` version of the OpenTelemetry Semantic Conventions. (#4746)
- The `go.opentelemetry.io/otel/semconv/v1.23.1` package.
  The package contains semantic conventions from the `v1.23.1` version of the OpenTelemetry Semantic Conventions. (#4749)
- The `go.opentelemetry.io/otel/semconv/v1.24.0` package.
  The package contains semantic conventions from the `v1.24.0` version of the OpenTelemetry Semantic Conventions. (#4770)
- Add `WithResourceAsConstantLabels` option to apply resource attributes for every metric emitted by the Prometheus exporter. (#4733)
- Experimental cardinality limiting is added to the metric SDK.
  See [metric documentation](./sdk/metric/internal/x/README.md#cardinality-limit) for more information about this feature and how to enable it. (#4457)
- Add `NewMemberRaw` and `NewKeyValuePropertyRaw` in `go.opentelemetry.io/otel/baggage`. (#4804)

### Changed

- Upgrade all use of `go.opentelemetry.io/otel/semconv` to use `v1.24.0`. (#4754)
- Update transformations in `go.opentelemetry.io/otel/exporters/zipkin` to follow `v1.24.0` version of the OpenTelemetry specification. (#4754)
- Record synchronous measurements when the passed context is canceled instead of dropping in `go.opentelemetry.io/otel/sdk/metric`.
  If you do not want to make a measurement when the context is cancelled, you need to handle it yourself (e.g  `if ctx.Err() != nil`). (#4671)
- Improve `go.opentelemetry.io/otel/trace.TraceState`'s performance. (#4722)
- Improve `go.opentelemetry.io/otel/propagation.TraceContext`'s performance. (#4721)
- Improve `go.opentelemetry.io/otel/baggage` performance. (#4743)
- Improve performance of the `(*Set).Filter` method in `go.opentelemetry.io/otel/attribute` when the passed filter does not filter out any attributes from the set. (#4774)
- `Member.String` in `go.opentelemetry.io/otel/baggage` percent-encodes only when necessary. (#4775)
- Improve `go.opentelemetry.io/otel/trace.Span`'s performance when adding multiple attributes. (#4818)
- `Property.Value` in `go.opentelemetry.io/otel/baggage` now returns a raw string instead of a percent-encoded value. (#4804)

### Fixed

- Fix `Parse` in `go.opentelemetry.io/otel/baggage` to validate member value before percent-decoding. (#4755)
- Fix whitespace encoding of `Member.String` in `go.opentelemetry.io/otel/baggage`. (#4756)
- Fix observable not registered error when the asynchronous instrument has a drop aggregation in `go.opentelemetry.io/otel/sdk/metric`. (#4772)
- Fix baggage item key so that it is not canonicalized in `go.opentelemetry.io/otel/bridge/opentracing`. (#4776)
- Fix `go.opentelemetry.io/otel/bridge/opentracing` to properly handle baggage values that requires escaping during propagation. (#4804)
- Fix a bug where using multiple readers resulted in incorrect asynchronous counter values in `go.opentelemetry.io/otel/sdk/metric`. (#4742)

## [1.21.0/0.44.0] 2023-11-16

### Removed

- Remove the deprecated `go.opentelemetry.io/otel/bridge/opencensus.NewTracer`. (#4706)
- Remove the deprecated `go.opentelemetry.io/otel/exporters/otlp/otlpmetric` module. (#4707)
- Remove the deprecated `go.opentelemetry.io/otel/example/view` module. (#4708)
- Remove the deprecated `go.opentelemetry.io/otel/example/fib` module. (#4723)

### Fixed

- Do not parse non-protobuf responses in `go.opentelemetry.io/otel/exporters/otlp/otlpmetric/otlpmetrichttp`. (#4719)
- Do not parse non-protobuf responses in `go.opentelemetry.io/otel/exporters/otlp/otlptrace/otlptracehttp`. (#4719)

## [1.20.0/0.43.0] 2023-11-10

This release brings a breaking change for custom trace API implementations. Some interfaces (`TracerProvider`, `Tracer`, `Span`) now embed the `go.opentelemetry.io/otel/trace/embedded` types. Implementers need to update their implementations based on what they want the default behavior to be. See the "API Implementations" section of the [trace API] package documentation for more information about how to accomplish this.

### Added

- Add `go.opentelemetry.io/otel/bridge/opencensus.InstallTraceBridge`, which installs the OpenCensus trace bridge, and replaces `opencensus.NewTracer`. (#4567)
- Add scope version to trace and metric bridges in `go.opentelemetry.io/otel/bridge/opencensus`. (#4584)
- Add the `go.opentelemetry.io/otel/trace/embedded` package to be embedded in the exported trace API interfaces. (#4620)
- Add the `go.opentelemetry.io/otel/trace/noop` package as a default no-op implementation of the trace API. (#4620)
- Add context propagation in `go.opentelemetry.io/otel/example/dice`. (#4644)
- Add view configuration to `go.opentelemetry.io/otel/example/prometheus`. (#4649)
- Add `go.opentelemetry.io/otel/metric.WithExplicitBucketBoundaries`, which allows defining default explicit bucket boundaries when creating histogram instruments. (#4603)
- Add `Version` function in `go.opentelemetry.io/otel/exporters/otlp/otlpmetric/otlpmetricgrpc`. (#4660)
- Add `Version` function in `go.opentelemetry.io/otel/exporters/otlp/otlpmetric/otlpmetrichttp`. (#4660)
- Add Summary, SummaryDataPoint, and QuantileValue to `go.opentelemetry.io/sdk/metric/metricdata`. (#4622)
- `go.opentelemetry.io/otel/bridge/opencensus.NewMetricProducer` now supports exemplars from OpenCensus. (#4585)
- Add support for `WithExplicitBucketBoundaries` in `go.opentelemetry.io/otel/sdk/metric`. (#4605)
- Add support for Summary metrics in `go.opentelemetry.io/otel/bridge/opencensus`. (#4668)

### Deprecated

- Deprecate `go.opentelemetry.io/otel/bridge/opencensus.NewTracer` in favor of `opencensus.InstallTraceBridge`. (#4567)
- Deprecate `go.opentelemetry.io/otel/example/fib` package is in favor of `go.opentelemetry.io/otel/example/dice`. (#4618)
- Deprecate `go.opentelemetry.io/otel/trace.NewNoopTracerProvider`.
  Use the added `NewTracerProvider` function in `go.opentelemetry.io/otel/trace/noop` instead. (#4620)
- Deprecate `go.opentelemetry.io/otel/example/view` package in favor of `go.opentelemetry.io/otel/example/prometheus`. (#4649)
- Deprecate `go.opentelemetry.io/otel/exporters/otlp/otlpmetric`. (#4693)

### Changed

- `go.opentelemetry.io/otel/bridge/opencensus.NewMetricProducer` returns a `*MetricProducer` struct instead of the metric.Producer interface. (#4583)
- The `TracerProvider` in `go.opentelemetry.io/otel/trace` now embeds the `go.opentelemetry.io/otel/trace/embedded.TracerProvider` type.
  This extends the `TracerProvider` interface and is is a breaking change for any existing implementation.
  Implementers need to update their implementations based on what they want the default behavior of the interface to be.
  See the "API Implementations" section of the `go.opentelemetry.io/otel/trace` package documentation for more information about how to accomplish this. (#4620)
- The `Tracer` in `go.opentelemetry.io/otel/trace` now embeds the `go.opentelemetry.io/otel/trace/embedded.Tracer` type.
  This extends the `Tracer` interface and is is a breaking change for any existing implementation.
  Implementers need to update their implementations based on what they want the default behavior of the interface to be.
  See the "API Implementations" section of the `go.opentelemetry.io/otel/trace` package documentation for more information about how to accomplish this. (#4620)
- The `Span` in `go.opentelemetry.io/otel/trace` now embeds the `go.opentelemetry.io/otel/trace/embedded.Span` type.
  This extends the `Span` interface and is is a breaking change for any existing implementation.
  Implementers need to update their implementations based on what they want the default behavior of the interface to be.
  See the "API Implementations" section of the `go.opentelemetry.io/otel/trace` package documentation for more information about how to accomplish this. (#4620)
- `go.opentelemetry.io/otel/exporters/otlp/otlpmetric/otlpmetricgrpc` does no longer depend on `go.opentelemetry.io/otel/exporters/otlp/otlpmetric`. (#4660)
- `go.opentelemetry.io/otel/exporters/otlp/otlpmetric/otlpmetrichttp` does no longer depend on `go.opentelemetry.io/otel/exporters/otlp/otlpmetric`. (#4660)
- Retry for `502 Bad Gateway` and `504 Gateway Timeout` HTTP statuses in `go.opentelemetry.io/otel/exporters/otlp/otlpmetric/otlpmetrichttp`. (#4670)
- Retry for `502 Bad Gateway` and `504 Gateway Timeout` HTTP statuses in `go.opentelemetry.io/otel/exporters/otlp/otlptrace/otlptracehttp`. (#4670)
- Retry for `RESOURCE_EXHAUSTED` only if RetryInfo is returned in `go.opentelemetry.io/otel/exporters/otlp/otlpmetric/otlpmetricgrpc`. (#4669)
- Retry for `RESOURCE_EXHAUSTED` only if RetryInfo is returned in `go.opentelemetry.io/otel/exporters/otlp/otlptrace/otlptracegrpc`. (#4669)
- Retry temporary HTTP request failures in `go.opentelemetry.io/otel/exporters/otlp/otlpmetric/otlpmetrichttp`. (#4679)
- Retry temporary HTTP request failures in `go.opentelemetry.io/otel/exporters/otlp/otlptrace/otlptracehttp`. (#4679)

### Fixed

- Fix improper parsing of characters such us `+`, `/` by `Parse` in `go.opentelemetry.io/otel/baggage` as they were rendered as a whitespace. (#4667)
- Fix improper parsing of characters such us `+`, `/` passed via `OTEL_RESOURCE_ATTRIBUTES` in `go.opentelemetry.io/otel/sdk/resource` as they were rendered as a whitespace. (#4699)
- Fix improper parsing of characters such us `+`, `/` passed via `OTEL_EXPORTER_OTLP_HEADERS` and `OTEL_EXPORTER_OTLP_METRICS_HEADERS` in `go.opentelemetry.io/otel/exporters/otlp/otlpmetric/otlpmetricgrpc` as they were rendered as a whitespace. (#4699)
- Fix improper parsing of characters such us `+`, `/` passed via `OTEL_EXPORTER_OTLP_HEADERS` and `OTEL_EXPORTER_OTLP_METRICS_HEADERS` in `go.opentelemetry.io/otel/exporters/otlp/otlpmetric/otlpmetrichttp` as they were rendered as a whitespace. (#4699)
- Fix improper parsing of characters such us `+`, `/` passed via `OTEL_EXPORTER_OTLP_HEADERS` and `OTEL_EXPORTER_OTLP_TRACES_HEADERS` in `go.opentelemetry.io/otel/exporters/otlp/otlpmetric/otlptracegrpc` as they were rendered as a whitespace. (#4699)
- Fix improper parsing of characters such us `+`, `/` passed via `OTEL_EXPORTER_OTLP_HEADERS` and `OTEL_EXPORTER_OTLP_TRACES_HEADERS` in `go.opentelemetry.io/otel/exporters/otlp/otlpmetric/otlptracehttp` as they were rendered as a whitespace. (#4699)
- In `go.opentelemetry.op/otel/exporters/prometheus`, the exporter no longer `Collect`s metrics after `Shutdown` is invoked. (#4648)
- Fix documentation for `WithCompressor` in `go.opentelemetry.io/otel/exporters/otlp/otlptrace/otlptracegrpc`. (#4695)
- Fix documentation for `WithCompressor` in `go.opentelemetry.io/otel/exporters/otlp/otlpmetric/otlpmetricgrpc`. (#4695)

## [1.19.0/0.42.0/0.0.7] 2023-09-28

This release contains the first stable release of the OpenTelemetry Go [metric SDK].
Our project stability guarantees now apply to the `go.opentelemetry.io/otel/sdk/metric` package.
See our [versioning policy](VERSIONING.md) for more information about these stability guarantees.

### Added

- Add the "Roll the dice" getting started application example in `go.opentelemetry.io/otel/example/dice`. (#4539)
- The `WithWriter` and `WithPrettyPrint` options to `go.opentelemetry.io/otel/exporters/stdout/stdoutmetric` to set a custom `io.Writer`, and allow displaying the output in human-readable JSON. (#4507)

### Changed

- Allow '/' characters in metric instrument names. (#4501)
- The exporter in `go.opentelemetry.io/otel/exporters/stdout/stdoutmetric` does not prettify its output by default anymore. (#4507)
- Upgrade `gopkg.io/yaml` from `v2` to `v3` in `go.opentelemetry.io/otel/schema`. (#4535)

### Fixed

- In `go.opentelemetry.op/otel/exporters/prometheus`, don't try to create the Prometheus metric on every `Collect` if we know the scope is invalid. (#4499)

### Removed

- Remove `"go.opentelemetry.io/otel/bridge/opencensus".NewMetricExporter`, which is replaced by `NewMetricProducer`. (#4566)

## [1.19.0-rc.1/0.42.0-rc.1] 2023-09-14

This is a release candidate for the v1.19.0/v0.42.0 release.
That release is expected to include the `v1` release of the OpenTelemetry Go metric SDK and will provide stability guarantees of that SDK.
See our [versioning policy](VERSIONING.md) for more information about these stability guarantees.

### Changed

- Allow '/' characters in metric instrument names. (#4501)

### Fixed

- In `go.opentelemetry.op/otel/exporters/prometheus`, don't try to create the prometheus metric on every `Collect` if we know the scope is invalid. (#4499)

## [1.18.0/0.41.0/0.0.6] 2023-09-12

This release drops the compatibility guarantee of [Go 1.19].

### Added

- Add `WithProducer` option in `go.opentelemetry.op/otel/exporters/prometheus` to restore the ability to register producers on the prometheus exporter's manual reader. (#4473)
- Add `IgnoreValue` option in `go.opentelemetry.io/otel/sdk/metric/metricdata/metricdatatest` to allow ignoring values when comparing metrics. (#4447)

### Changed

- Use a `TestingT` interface instead of `*testing.T` struct in `go.opentelemetry.io/otel/sdk/metric/metricdata/metricdatatest`. (#4483)

### Deprecated

- The `NewMetricExporter` in `go.opentelemetry.io/otel/bridge/opencensus` was deprecated in `v0.35.0` (#3541).
  The deprecation notice format for the function has been corrected to trigger Go documentation and build tooling. (#4470)

### Removed

- Removed the deprecated `go.opentelemetry.io/otel/exporters/jaeger` package. (#4467)
- Removed the deprecated `go.opentelemetry.io/otel/example/jaeger` package. (#4467)
- Removed the deprecated `go.opentelemetry.io/otel/sdk/metric/aggregation` package. (#4468)
- Removed the deprecated internal packages in `go.opentelemetry.io/otel/exporters/otlp` and its sub-packages. (#4469)
- Dropped guaranteed support for versions of Go less than 1.20. (#4481)

## [1.17.0/0.40.0/0.0.5] 2023-08-28

### Added

- Export the `ManualReader` struct in `go.opentelemetry.io/otel/sdk/metric`. (#4244)
- Export the `PeriodicReader` struct in `go.opentelemetry.io/otel/sdk/metric`. (#4244)
- Add support for exponential histogram aggregations.
  A histogram can be configured as an exponential histogram using a view with `"go.opentelemetry.io/otel/sdk/metric".ExponentialHistogram` as the aggregation. (#4245)
- Export the `Exporter` struct in `go.opentelemetry.io/otel/exporters/otlp/otlpmetric/otlpmetricgrpc`. (#4272)
- Export the `Exporter` struct in `go.opentelemetry.io/otel/exporters/otlp/otlpmetric/otlpmetrichttp`. (#4272)
- The exporters in `go.opentelemetry.io/otel/exporters/otlp/otlpmetric` now support the `OTEL_EXPORTER_OTLP_METRICS_TEMPORALITY_PREFERENCE` environment variable. (#4287)
- Add `WithoutCounterSuffixes` option in `go.opentelemetry.io/otel/exporters/prometheus` to disable addition of `_total` suffixes. (#4306)
- Add info and debug logging to the metric SDK in `go.opentelemetry.io/otel/sdk/metric`. (#4315)
- The `go.opentelemetry.io/otel/semconv/v1.21.0` package.
  The package contains semantic conventions from the `v1.21.0` version of the OpenTelemetry Semantic Conventions. (#4362)
- Accept 201 to 299 HTTP status as success in `go.opentelemetry.io/otel/exporters/otlp/otlpmetric/otlpmetrichttp` and `go.opentelemetry.io/otel/exporters/otlp/otlptrace/otlptracehttp`. (#4365)
- Document the `Temporality` and `Aggregation` methods of the `"go.opentelemetry.io/otel/sdk/metric".Exporter"` need to be concurrent safe. (#4381)
- Expand the set of units supported by the Prometheus exporter, and don't add unit suffixes if they are already present in `go.opentelemetry.op/otel/exporters/prometheus` (#4374)
- Move the `Aggregation` interface and its implementations from `go.opentelemetry.io/otel/sdk/metric/aggregation` to `go.opentelemetry.io/otel/sdk/metric`. (#4435)
- The exporters in `go.opentelemetry.io/otel/exporters/otlp/otlpmetric` now support the `OTEL_EXPORTER_OTLP_METRICS_DEFAULT_HISTOGRAM_AGGREGATION` environment variable. (#4437)
- Add the `NewAllowKeysFilter` and `NewDenyKeysFilter` functions to `go.opentelemetry.io/otel/attribute` to allow convenient creation of allow-keys and deny-keys filters. (#4444)
- Support Go 1.21. (#4463)

### Changed

- Starting from `v1.21.0` of semantic conventions, `go.opentelemetry.io/otel/semconv/{version}/httpconv` and `go.opentelemetry.io/otel/semconv/{version}/netconv` packages will no longer be published. (#4145)
- Log duplicate instrument conflict at a warning level instead of info in `go.opentelemetry.io/otel/sdk/metric`. (#4202)
- Return an error on the creation of new instruments in `go.opentelemetry.io/otel/sdk/metric` if their name doesn't pass regexp validation. (#4210)
- `NewManualReader` in `go.opentelemetry.io/otel/sdk/metric` returns `*ManualReader` instead of `Reader`. (#4244)
- `NewPeriodicReader` in `go.opentelemetry.io/otel/sdk/metric` returns `*PeriodicReader` instead of `Reader`. (#4244)
- Count the Collect time in the `PeriodicReader` timeout in `go.opentelemetry.io/otel/sdk/metric`. (#4221)
- The function `New` in `go.opentelemetry.io/otel/exporters/otlp/otlpmetric/otlpmetricgrpc` returns `*Exporter` instead of `"go.opentelemetry.io/otel/sdk/metric".Exporter`. (#4272)
- The function `New` in `go.opentelemetry.io/otel/exporters/otlp/otlpmetric/otlpmetrichttp` returns `*Exporter` instead of `"go.opentelemetry.io/otel/sdk/metric".Exporter`. (#4272)
- If an attribute set is omitted from an async callback, the previous value will no longer be exported in `go.opentelemetry.io/otel/sdk/metric`. (#4290)
- If an attribute set is observed multiple times in an async callback in `go.opentelemetry.io/otel/sdk/metric`, the values will be summed instead of the last observation winning. (#4289)
- Allow the explicit bucket histogram aggregation to be used for the up-down counter, observable counter, observable up-down counter, and observable gauge in the `go.opentelemetry.io/otel/sdk/metric` package. (#4332)
- Restrict `Meter`s in `go.opentelemetry.io/otel/sdk/metric` to only register and collect instruments it created. (#4333)
- `PeriodicReader.Shutdown` and `PeriodicReader.ForceFlush` in `go.opentelemetry.io/otel/sdk/metric` now apply the periodic reader's timeout to the operation if the user provided context does not contain a deadline. (#4356, #4377)
- Upgrade all use of `go.opentelemetry.io/otel/semconv` to use `v1.21.0`. (#4408)
- Increase instrument name maximum length from 63 to 255 characters in `go.opentelemetry.io/otel/sdk/metric`. (#4434)
- Add `go.opentelemetry.op/otel/sdk/metric.WithProducer` as an `Option` for `"go.opentelemetry.io/otel/sdk/metric".NewManualReader` and `"go.opentelemetry.io/otel/sdk/metric".NewPeriodicReader`. (#4346)

### Removed

- Remove `Reader.RegisterProducer` in `go.opentelemetry.io/otel/metric`.
  Use the added `WithProducer` option instead. (#4346)
- Remove `Reader.ForceFlush` in `go.opentelemetry.io/otel/metric`.
  Notice that `PeriodicReader.ForceFlush` is still available. (#4375)

### Fixed

- Correctly format log messages from the `go.opentelemetry.io/otel/exporters/zipkin` exporter. (#4143)
- Log an error for calls to `NewView` in `go.opentelemetry.io/otel/sdk/metric` that have empty criteria. (#4307)
- Fix `"go.opentelemetry.io/otel/sdk/resource".WithHostID()` to not set an empty `host.id`. (#4317)
- Use the instrument identifying fields to cache aggregators and determine duplicate instrument registrations in `go.opentelemetry.io/otel/sdk/metric`. (#4337)
- Detect duplicate instruments for case-insensitive names in `go.opentelemetry.io/otel/sdk/metric`. (#4338)
- The `ManualReader` will not panic if `AggregationSelector` returns `nil` in `go.opentelemetry.io/otel/sdk/metric`. (#4350)
- If a `Reader`'s `AggregationSelector` returns `nil` or `DefaultAggregation` the pipeline will use the default aggregation. (#4350)
- Log a suggested view that fixes instrument conflicts in `go.opentelemetry.io/otel/sdk/metric`. (#4349)
- Fix possible panic, deadlock and race condition in batch span processor in `go.opentelemetry.io/otel/sdk/trace`. (#4353)
- Improve context cancellation handling in batch span processor's `ForceFlush` in  `go.opentelemetry.io/otel/sdk/trace`. (#4369)
- Decouple `go.opentelemetry.io/otel/exporters/otlp/otlptrace/internal` from `go.opentelemetry.io/otel/exporters/otlp/internal` using gotmpl. (#4397, #3846)
- Decouple `go.opentelemetry.io/otel/exporters/otlp/otlpmetric/otlpmetricgrpc/internal` from `go.opentelemetry.io/otel/exporters/otlp/internal` and `go.opentelemetry.io/otel/exporters/otlp/otlpmetric/internal` using gotmpl. (#4404, #3846)
- Decouple `go.opentelemetry.io/otel/exporters/otlp/otlpmetric/otlpmetrichttp/internal` from `go.opentelemetry.io/otel/exporters/otlp/internal` and `go.opentelemetry.io/otel/exporters/otlp/otlpmetric/internal` using gotmpl. (#4407, #3846)
- Decouple `go.opentelemetry.io/otel/exporters/otlp/otlptrace/otlptracegrpc/internal` from `go.opentelemetry.io/otel/exporters/otlp/internal` and `go.opentelemetry.io/otel/exporters/otlp/otlptrace/internal` using gotmpl. (#4400, #3846)
- Decouple `go.opentelemetry.io/otel/exporters/otlp/otlptrace/otlptracehttp/internal` from `go.opentelemetry.io/otel/exporters/otlp/internal` and `go.opentelemetry.io/otel/exporters/otlp/otlptrace/internal` using gotmpl. (#4401, #3846)
- Do not block the metric SDK when OTLP metric exports are blocked in `go.opentelemetry.io/otel/exporters/otlp/otlpmetric/otlpmetricgrpc` and `go.opentelemetry.io/otel/exporters/otlp/otlpmetric/otlpmetrichttp`. (#3925, #4395)
- Do not append `_total` if the counter already has that suffix for the Prometheus exproter in `go.opentelemetry.io/otel/exporter/prometheus`. (#4373)
- Fix resource detection data race in `go.opentelemetry.io/otel/sdk/resource`. (#4409)
- Use the first-seen instrument name during instrument name conflicts in `go.opentelemetry.io/otel/sdk/metric`. (#4428)

### Deprecated

- The `go.opentelemetry.io/otel/exporters/jaeger` package is deprecated.
  OpenTelemetry dropped support for Jaeger exporter in July 2023.
  Use `go.opentelemetry.io/otel/exporters/otlp/otlptrace/otlptracehttp`
  or `go.opentelemetry.io/otel/exporters/otlp/otlptrace/otlptracegrpc` instead. (#4423)
- The `go.opentelemetry.io/otel/example/jaeger` package is deprecated. (#4423)
- The `go.opentelemetry.io/otel/exporters/otlp/otlpmetric/internal` package is deprecated. (#4420)
- The `go.opentelemetry.io/otel/exporters/otlp/otlpmetric/internal/oconf` package is deprecated. (#4420)
- The `go.opentelemetry.io/otel/exporters/otlp/otlpmetric/internal/otest` package is deprecated. (#4420)
- The `go.opentelemetry.io/otel/exporters/otlp/otlpmetric/internal/transform` package is deprecated. (#4420)
- The `go.opentelemetry.io/otel/exporters/otlp/internal` package is deprecated. (#4421)
- The `go.opentelemetry.io/otel/exporters/otlp/internal/envconfig` package is deprecated. (#4421)
- The `go.opentelemetry.io/otel/exporters/otlp/internal/retry` package is deprecated. (#4421)
- The `go.opentelemetry.io/otel/exporters/otlp/otlptrace/internal` package is deprecated. (#4425)
- The `go.opentelemetry.io/otel/exporters/otlp/otlptrace/internal/envconfig` package is deprecated. (#4425)
- The `go.opentelemetry.io/otel/exporters/otlp/otlptrace/internal/otlpconfig` package is deprecated. (#4425)
- The `go.opentelemetry.io/otel/exporters/otlp/otlptrace/internal/otlptracetest` package is deprecated. (#4425)
- The `go.opentelemetry.io/otel/exporters/otlp/otlptrace/internal/retry` package is deprecated. (#4425)
- The `go.opentelemetry.io/otel/sdk/metric/aggregation` package is deprecated.
  Use the aggregation types added to `go.opentelemetry.io/otel/sdk/metric` instead. (#4435)

## [1.16.0/0.39.0] 2023-05-18

This release contains the first stable release of the OpenTelemetry Go [metric API].
Our project stability guarantees now apply to the `go.opentelemetry.io/otel/metric` package.
See our [versioning policy](VERSIONING.md) for more information about these stability guarantees.

### Added

- The `go.opentelemetry.io/otel/semconv/v1.19.0` package.
  The package contains semantic conventions from the `v1.19.0` version of the OpenTelemetry specification. (#3848)
- The `go.opentelemetry.io/otel/semconv/v1.20.0` package.
  The package contains semantic conventions from the `v1.20.0` version of the OpenTelemetry specification. (#4078)
- The Exponential Histogram data types in `go.opentelemetry.io/otel/sdk/metric/metricdata`. (#4165)
- OTLP metrics exporter now supports the Exponential Histogram Data Type. (#4222)
- Fix serialization of `time.Time` zero values in `go.opentelemetry.io/otel/exporters/otlp/otlpmetric/otlpmetricgrpc` and `go.opentelemetry.io/otel/exporters/otlp/otlpmetric/otlpmetrichttp` packages. (#4271)

### Changed

- Use `strings.Cut()` instead of `string.SplitN()` for better readability and memory use. (#4049)
- `MeterProvider` returns noop meters once it has been shutdown. (#4154)

### Removed

- The deprecated `go.opentelemetry.io/otel/metric/instrument` package is removed.
  Use `go.opentelemetry.io/otel/metric` instead. (#4055)

### Fixed

- Fix build for BSD based systems in `go.opentelemetry.io/otel/sdk/resource`. (#4077)

## [1.16.0-rc.1/0.39.0-rc.1] 2023-05-03

This is a release candidate for the v1.16.0/v0.39.0 release.
That release is expected to include the `v1` release of the OpenTelemetry Go metric API and will provide stability guarantees of that API.
See our [versioning policy](VERSIONING.md) for more information about these stability guarantees.

### Added

- Support global `MeterProvider` in `go.opentelemetry.io/otel`. (#4039)
  - Use `Meter` for a `metric.Meter` from the global `metric.MeterProvider`.
  - Use `GetMeterProivder` for a global `metric.MeterProvider`.
  - Use `SetMeterProivder` to set the global `metric.MeterProvider`.

### Changed

- Move the `go.opentelemetry.io/otel/metric` module to the `stable-v1` module set.
  This stages the metric API to be released as a stable module. (#4038)

### Removed

- The `go.opentelemetry.io/otel/metric/global` package is removed.
  Use `go.opentelemetry.io/otel` instead. (#4039)

## [1.15.1/0.38.1] 2023-05-02

### Fixed

- Remove unused imports from `sdk/resource/host_id_bsd.go` which caused build failures. (#4040, #4041)

## [1.15.0/0.38.0] 2023-04-27

### Added

- The `go.opentelemetry.io/otel/metric/embedded` package. (#3916)
- The `Version` function to `go.opentelemetry.io/otel/sdk` to return the SDK version. (#3949)
- Add a `WithNamespace` option to `go.opentelemetry.io/otel/exporters/prometheus` to allow users to prefix metrics with a namespace. (#3970)
- The following configuration types were added to `go.opentelemetry.io/otel/metric/instrument` to be used in the configuration of measurement methods. (#3971)
  - The `AddConfig` used to hold configuration for addition measurements
    - `NewAddConfig` used to create a new `AddConfig`
    - `AddOption` used to configure an `AddConfig`
  - The `RecordConfig` used to hold configuration for recorded measurements
    - `NewRecordConfig` used to create a new `RecordConfig`
    - `RecordOption` used to configure a `RecordConfig`
  - The `ObserveConfig` used to hold configuration for observed measurements
    - `NewObserveConfig` used to create a new `ObserveConfig`
    - `ObserveOption` used to configure an `ObserveConfig`
- `WithAttributeSet` and `WithAttributes` are added to `go.opentelemetry.io/otel/metric/instrument`.
  They return an option used during a measurement that defines the attribute Set associated with the measurement. (#3971)
- The `Version` function to `go.opentelemetry.io/otel/exporters/otlp/otlpmetric` to return the OTLP metrics client version. (#3956)
- The `Version` function to `go.opentelemetry.io/otel/exporters/otlp/otlptrace` to return the OTLP trace client version. (#3956)

### Changed

- The `Extrema` in `go.opentelemetry.io/otel/sdk/metric/metricdata` is redefined with a generic argument of `[N int64 | float64]`. (#3870)
- Update all exported interfaces from `go.opentelemetry.io/otel/metric` to embed their corresponding interface from `go.opentelemetry.io/otel/metric/embedded`.
  This adds an implementation requirement to set the interface default behavior for unimplemented methods. (#3916)
- Move No-Op implementation from `go.opentelemetry.io/otel/metric` into its own package `go.opentelemetry.io/otel/metric/noop`. (#3941)
  - `metric.NewNoopMeterProvider` is replaced with `noop.NewMeterProvider`
- Add all the methods from `"go.opentelemetry.io/otel/trace".SpanContext` to `bridgeSpanContext` by embedding `otel.SpanContext` in `bridgeSpanContext`. (#3966)
- Wrap `UploadMetrics` error in `go.opentelemetry.io/otel/exporters/otlp/otlpmetric/` to improve error message when encountering generic grpc errors. (#3974)
- The measurement methods for all instruments in `go.opentelemetry.io/otel/metric/instrument` accept an option instead of the variadic `"go.opentelemetry.io/otel/attribute".KeyValue`. (#3971)
  - The `Int64Counter.Add` method now accepts `...AddOption`
  - The `Float64Counter.Add` method now accepts `...AddOption`
  - The `Int64UpDownCounter.Add` method now accepts `...AddOption`
  - The `Float64UpDownCounter.Add` method now accepts `...AddOption`
  - The `Int64Histogram.Record` method now accepts `...RecordOption`
  - The `Float64Histogram.Record` method now accepts `...RecordOption`
  - The `Int64Observer.Observe` method now accepts `...ObserveOption`
  - The `Float64Observer.Observe` method now accepts `...ObserveOption`
- The `Observer` methods in `go.opentelemetry.io/otel/metric` accept an option instead of the variadic `"go.opentelemetry.io/otel/attribute".KeyValue`. (#3971)
  - The `Observer.ObserveInt64` method now accepts `...ObserveOption`
  - The `Observer.ObserveFloat64` method now accepts `...ObserveOption`
- Move global metric back to `go.opentelemetry.io/otel/metric/global` from `go.opentelemetry.io/otel`. (#3986)

### Fixed

- `TracerProvider` allows calling `Tracer()` while it's shutting down.
  It used to deadlock. (#3924)
- Use the SDK version for the Telemetry SDK resource detector in `go.opentelemetry.io/otel/sdk/resource`. (#3949)
- Fix a data race in `SpanProcessor` returned by `NewSimpleSpanProcessor` in `go.opentelemetry.io/otel/sdk/trace`. (#3951)
- Automatically figure out the default aggregation with `aggregation.Default`. (#3967)

### Deprecated

- The `go.opentelemetry.io/otel/metric/instrument` package is deprecated.
  Use the equivalent types added to `go.opentelemetry.io/otel/metric` instead. (#4018)

## [1.15.0-rc.2/0.38.0-rc.2] 2023-03-23

This is a release candidate for the v1.15.0/v0.38.0 release.
That release will include the `v1` release of the OpenTelemetry Go metric API and will provide stability guarantees of that API.
See our [versioning policy](VERSIONING.md) for more information about these stability guarantees.

### Added

- The `WithHostID` option to `go.opentelemetry.io/otel/sdk/resource`. (#3812)
- The `WithoutTimestamps` option to `go.opentelemetry.io/otel/exporters/stdout/stdoutmetric` to sets all timestamps to zero. (#3828)
- The new `Exemplar` type is added to `go.opentelemetry.io/otel/sdk/metric/metricdata`.
  Both the `DataPoint` and `HistogramDataPoint` types from that package have a new field of `Exemplars` containing the sampled exemplars for their timeseries. (#3849)
- Configuration for each metric instrument in `go.opentelemetry.io/otel/sdk/metric/instrument`. (#3895)
- The internal logging introduces a warning level verbosity equal to `V(1)`. (#3900)
- Added a log message warning about usage of `SimpleSpanProcessor` in production environments. (#3854)

### Changed

- Optimize memory allocation when creation a new `Set` using `NewSet` or `NewSetWithFiltered` in `go.opentelemetry.io/otel/attribute`. (#3832)
- Optimize memory allocation when creation new metric instruments in `go.opentelemetry.io/otel/sdk/metric`. (#3832)
- Avoid creating new objects on all calls to `WithDeferredSetup` and `SkipContextSetup` in OpenTracing bridge. (#3833)
- The `New` and `Detect` functions from `go.opentelemetry.io/otel/sdk/resource` return errors that wrap underlying errors instead of just containing the underlying error strings. (#3844)
- Both the `Histogram` and `HistogramDataPoint` are redefined with a generic argument of `[N int64 | float64]` in `go.opentelemetry.io/otel/sdk/metric/metricdata`. (#3849)
- The metric `Export` interface from `go.opentelemetry.io/otel/sdk/metric` accepts a `*ResourceMetrics` instead of `ResourceMetrics`. (#3853)
- Rename `Asynchronous` to `Observable` in `go.opentelemetry.io/otel/metric/instrument`. (#3892)
- Rename `Int64ObserverOption` to `Int64ObservableOption` in `go.opentelemetry.io/otel/metric/instrument`. (#3895)
- Rename `Float64ObserverOption` to `Float64ObservableOption` in `go.opentelemetry.io/otel/metric/instrument`. (#3895)
- The internal logging changes the verbosity level of info to `V(4)`, the verbosity level of debug to `V(8)`. (#3900)

### Fixed

- `TracerProvider` consistently doesn't allow to register a `SpanProcessor` after shutdown. (#3845)

### Removed

- The deprecated `go.opentelemetry.io/otel/metric/global` package is removed. (#3829)
- The unneeded `Synchronous` interface in `go.opentelemetry.io/otel/metric/instrument` was removed. (#3892)
- The `Float64ObserverConfig` and `NewFloat64ObserverConfig` in `go.opentelemetry.io/otel/sdk/metric/instrument`.
  Use the added `float64` instrument configuration instead. (#3895)
- The `Int64ObserverConfig` and `NewInt64ObserverConfig` in `go.opentelemetry.io/otel/sdk/metric/instrument`.
  Use the added `int64` instrument configuration instead. (#3895)
- The `NewNoopMeter` function in `go.opentelemetry.io/otel/metric`, use `NewMeterProvider().Meter("")` instead. (#3893)

## [1.15.0-rc.1/0.38.0-rc.1] 2023-03-01

This is a release candidate for the v1.15.0/v0.38.0 release.
That release will include the `v1` release of the OpenTelemetry Go metric API and will provide stability guarantees of that API.
See our [versioning policy](VERSIONING.md) for more information about these stability guarantees.

This release drops the compatibility guarantee of [Go 1.18].

### Added

- Support global `MeterProvider` in `go.opentelemetry.io/otel`. (#3818)
  - Use `Meter` for a `metric.Meter` from the global `metric.MeterProvider`.
  - Use `GetMeterProivder` for a global `metric.MeterProvider`.
  - Use `SetMeterProivder` to set the global `metric.MeterProvider`.

### Changed

- Dropped compatibility testing for [Go 1.18].
  The project no longer guarantees support for this version of Go. (#3813)

### Fixed

- Handle empty environment variable as it they were not set. (#3764)
- Clarify the `httpconv` and `netconv` packages in `go.opentelemetry.io/otel/semconv/*` provide tracing semantic conventions. (#3823)
- Fix race conditions in `go.opentelemetry.io/otel/exporters/metric/prometheus` that could cause a panic. (#3899)
- Fix sending nil `scopeInfo` to metrics channel in `go.opentelemetry.io/otel/exporters/metric/prometheus` that could cause a panic in `github.com/prometheus/client_golang/prometheus`. (#3899)

### Deprecated

- The `go.opentelemetry.io/otel/metric/global` package is deprecated.
  Use `go.opentelemetry.io/otel` instead. (#3818)

### Removed

- The deprecated `go.opentelemetry.io/otel/metric/unit` package is removed. (#3814)

## [1.14.0/0.37.0/0.0.4] 2023-02-27

This release is the last to support [Go 1.18].
The next release will require at least [Go 1.19].

### Added

- The `event` type semantic conventions are added to `go.opentelemetry.io/otel/semconv/v1.17.0`. (#3697)
- Support [Go 1.20]. (#3693)
- The `go.opentelemetry.io/otel/semconv/v1.18.0` package.
  The package contains semantic conventions from the `v1.18.0` version of the OpenTelemetry specification. (#3719)
  - The following `const` renames from `go.opentelemetry.io/otel/semconv/v1.17.0` are included:
    - `OtelScopeNameKey` -> `OTelScopeNameKey`
    - `OtelScopeVersionKey` -> `OTelScopeVersionKey`
    - `OtelLibraryNameKey` -> `OTelLibraryNameKey`
    - `OtelLibraryVersionKey` -> `OTelLibraryVersionKey`
    - `OtelStatusCodeKey` -> `OTelStatusCodeKey`
    - `OtelStatusDescriptionKey` -> `OTelStatusDescriptionKey`
    - `OtelStatusCodeOk` -> `OTelStatusCodeOk`
    - `OtelStatusCodeError` -> `OTelStatusCodeError`
  - The following `func` renames from `go.opentelemetry.io/otel/semconv/v1.17.0` are included:
    - `OtelScopeName` -> `OTelScopeName`
    - `OtelScopeVersion` -> `OTelScopeVersion`
    - `OtelLibraryName` -> `OTelLibraryName`
    - `OtelLibraryVersion` -> `OTelLibraryVersion`
    - `OtelStatusDescription` -> `OTelStatusDescription`
- A `IsSampled` method is added to the `SpanContext` implementation in `go.opentelemetry.io/otel/bridge/opentracing` to expose the span sampled state.
  See the [README](./bridge/opentracing/README.md) for more information. (#3570)
- The `WithInstrumentationAttributes` option to `go.opentelemetry.io/otel/metric`. (#3738)
- The `WithInstrumentationAttributes` option to `go.opentelemetry.io/otel/trace`. (#3739)
- The following environment variables are supported by the periodic `Reader` in `go.opentelemetry.io/otel/sdk/metric`. (#3763)
  - `OTEL_METRIC_EXPORT_INTERVAL` sets the time between collections and exports.
  - `OTEL_METRIC_EXPORT_TIMEOUT` sets the timeout an export is attempted.

### Changed

- Fall-back to `TextMapCarrier` when it's not `HttpHeader`s in `go.opentelemetry.io/otel/bridge/opentracing`. (#3679)
- The `Collect` method of the `"go.opentelemetry.io/otel/sdk/metric".Reader` interface is updated to accept the `metricdata.ResourceMetrics` value the collection will be made into.
  This change is made to enable memory reuse by SDK users. (#3732)
- The `WithUnit` option in `go.opentelemetry.io/otel/sdk/metric/instrument` is updated to accept a `string` for the unit value. (#3776)

### Fixed

- Ensure `go.opentelemetry.io/otel` does not use generics. (#3723, #3725)
- Multi-reader `MeterProvider`s now export metrics for all readers, instead of just the first reader. (#3720, #3724)
- Remove use of deprecated `"math/rand".Seed` in `go.opentelemetry.io/otel/example/prometheus`. (#3733)
- Do not silently drop unknown schema data with `Parse` in  `go.opentelemetry.io/otel/schema/v1.1`. (#3743)
- Data race issue in OTLP exporter retry mechanism. (#3755, #3756)
- Wrapping empty errors when exporting in `go.opentelemetry.io/otel/sdk/metric`. (#3698, #3772)
- Incorrect "all" and "resource" definition for schema files in `go.opentelemetry.io/otel/schema/v1.1`. (#3777)

### Deprecated

- The `go.opentelemetry.io/otel/metric/unit` package is deprecated.
  Use the equivalent unit string instead. (#3776)
  - Use `"1"` instead of `unit.Dimensionless`
  - Use `"By"` instead of `unit.Bytes`
  - Use `"ms"` instead of `unit.Milliseconds`

## [1.13.0/0.36.0] 2023-02-07

### Added

- Attribute `KeyValue` creations functions to `go.opentelemetry.io/otel/semconv/v1.17.0` for all non-enum semantic conventions.
  These functions ensure semantic convention type correctness. (#3675)

### Fixed

- Removed the `http.target` attribute from being added by `ServerRequest` in the following packages. (#3687)
  - `go.opentelemetry.io/otel/semconv/v1.13.0/httpconv`
  - `go.opentelemetry.io/otel/semconv/v1.14.0/httpconv`
  - `go.opentelemetry.io/otel/semconv/v1.15.0/httpconv`
  - `go.opentelemetry.io/otel/semconv/v1.16.0/httpconv`
  - `go.opentelemetry.io/otel/semconv/v1.17.0/httpconv`

### Removed

- The deprecated `go.opentelemetry.io/otel/metric/instrument/asyncfloat64` package is removed. (#3631)
- The deprecated `go.opentelemetry.io/otel/metric/instrument/asyncint64` package is removed. (#3631)
- The deprecated `go.opentelemetry.io/otel/metric/instrument/syncfloat64` package is removed. (#3631)
- The deprecated `go.opentelemetry.io/otel/metric/instrument/syncint64` package is removed. (#3631)

## [1.12.0/0.35.0] 2023-01-28

### Added

- The `WithInt64Callback` option to `go.opentelemetry.io/otel/metric/instrument`.
  This options is used to configure `int64` Observer callbacks during their creation. (#3507)
- The `WithFloat64Callback` option to `go.opentelemetry.io/otel/metric/instrument`.
  This options is used to configure `float64` Observer callbacks during their creation. (#3507)
- The `Producer` interface and `Reader.RegisterProducer(Producer)` to `go.opentelemetry.io/otel/sdk/metric`.
  These additions are used to enable external metric Producers. (#3524)
- The `Callback` function type to `go.opentelemetry.io/otel/metric`.
  This new named function type is registered with a `Meter`. (#3564)
- The `go.opentelemetry.io/otel/semconv/v1.13.0` package.
  The package contains semantic conventions from the `v1.13.0` version of the OpenTelemetry specification. (#3499)
  - The `EndUserAttributesFromHTTPRequest` function in `go.opentelemetry.io/otel/semconv/v1.12.0` is merged into `ClientRequest` and `ServerRequest` in `go.opentelemetry.io/otel/semconv/v1.13.0/httpconv`.
  - The `HTTPAttributesFromHTTPStatusCode` function in `go.opentelemetry.io/otel/semconv/v1.12.0` is merged into `ClientResponse` in `go.opentelemetry.io/otel/semconv/v1.13.0/httpconv`.
  - The `HTTPClientAttributesFromHTTPRequest` function in `go.opentelemetry.io/otel/semconv/v1.12.0` is replaced by `ClientRequest` in `go.opentelemetry.io/otel/semconv/v1.13.0/httpconv`.
  - The `HTTPServerAttributesFromHTTPRequest` function in `go.opentelemetry.io/otel/semconv/v1.12.0` is replaced by `ServerRequest` in `go.opentelemetry.io/otel/semconv/v1.13.0/httpconv`.
  - The `HTTPServerMetricAttributesFromHTTPRequest` function in `go.opentelemetry.io/otel/semconv/v1.12.0` is replaced by `ServerRequest` in `go.opentelemetry.io/otel/semconv/v1.13.0/httpconv`.
  - The `NetAttributesFromHTTPRequest` function in `go.opentelemetry.io/otel/semconv/v1.12.0` is split into `Transport` in `go.opentelemetry.io/otel/semconv/v1.13.0/netconv` and `ClientRequest` or `ServerRequest` in `go.opentelemetry.io/otel/semconv/v1.13.0/httpconv`.
  - The `SpanStatusFromHTTPStatusCode` function in `go.opentelemetry.io/otel/semconv/v1.12.0` is replaced by `ClientStatus` in `go.opentelemetry.io/otel/semconv/v1.13.0/httpconv`.
  - The `SpanStatusFromHTTPStatusCodeAndSpanKind` function in `go.opentelemetry.io/otel/semconv/v1.12.0` is split into `ClientStatus` and `ServerStatus` in `go.opentelemetry.io/otel/semconv/v1.13.0/httpconv`.
  - The `Client` function is included in `go.opentelemetry.io/otel/semconv/v1.13.0/netconv` to generate attributes for a `net.Conn`.
  - The `Server` function is included in `go.opentelemetry.io/otel/semconv/v1.13.0/netconv` to generate attributes for a `net.Listener`.
- The `go.opentelemetry.io/otel/semconv/v1.14.0` package.
  The package contains semantic conventions from the `v1.14.0` version of the OpenTelemetry specification. (#3566)
- The `go.opentelemetry.io/otel/semconv/v1.15.0` package.
  The package contains semantic conventions from the `v1.15.0` version of the OpenTelemetry specification. (#3578)
- The `go.opentelemetry.io/otel/semconv/v1.16.0` package.
  The package contains semantic conventions from the `v1.16.0` version of the OpenTelemetry specification. (#3579)
- Metric instruments to `go.opentelemetry.io/otel/metric/instrument`.
  These instruments are use as replacements of the deprecated `go.opentelemetry.io/otel/metric/instrument/{asyncfloat64,asyncint64,syncfloat64,syncint64}` packages.(#3575, #3586)
  - `Float64ObservableCounter` replaces the `asyncfloat64.Counter`
  - `Float64ObservableUpDownCounter` replaces the `asyncfloat64.UpDownCounter`
  - `Float64ObservableGauge` replaces the `asyncfloat64.Gauge`
  - `Int64ObservableCounter` replaces the `asyncint64.Counter`
  - `Int64ObservableUpDownCounter` replaces the `asyncint64.UpDownCounter`
  - `Int64ObservableGauge` replaces the `asyncint64.Gauge`
  - `Float64Counter` replaces the `syncfloat64.Counter`
  - `Float64UpDownCounter` replaces the `syncfloat64.UpDownCounter`
  - `Float64Histogram` replaces the `syncfloat64.Histogram`
  - `Int64Counter` replaces the `syncint64.Counter`
  - `Int64UpDownCounter` replaces the `syncint64.UpDownCounter`
  - `Int64Histogram` replaces the `syncint64.Histogram`
- `NewTracerProvider` to `go.opentelemetry.io/otel/bridge/opentracing`.
  This is used to create `WrapperTracer` instances from a `TracerProvider`. (#3116)
- The `Extrema` type to `go.opentelemetry.io/otel/sdk/metric/metricdata`.
  This type is used to represent min/max values and still be able to distinguish unset and zero values. (#3487)
- The `go.opentelemetry.io/otel/semconv/v1.17.0` package.
  The package contains semantic conventions from the `v1.17.0` version of the OpenTelemetry specification. (#3599)

### Changed

- Jaeger and Zipkin exporter use `github.com/go-logr/logr` as the logging interface, and add the `WithLogr` option. (#3497, #3500)
- Instrument configuration in `go.opentelemetry.io/otel/metric/instrument` is split into specific options and configuration based on the instrument type. (#3507)
  - Use the added `Int64Option` type to configure instruments from `go.opentelemetry.io/otel/metric/instrument/syncint64`.
  - Use the added `Float64Option` type to configure instruments from `go.opentelemetry.io/otel/metric/instrument/syncfloat64`.
  - Use the added `Int64ObserverOption` type to configure instruments from `go.opentelemetry.io/otel/metric/instrument/asyncint64`.
  - Use the added `Float64ObserverOption` type to configure instruments from `go.opentelemetry.io/otel/metric/instrument/asyncfloat64`.
- Return a `Registration` from the `RegisterCallback` method of a `Meter` in the `go.opentelemetry.io/otel/metric` package.
  This `Registration` can be used to unregister callbacks. (#3522)
- Global error handler uses an atomic value instead of a mutex. (#3543)
- Add `NewMetricProducer` to `go.opentelemetry.io/otel/bridge/opencensus`, which can be used to pass OpenCensus metrics to an OpenTelemetry Reader. (#3541)
- Global logger uses an atomic value instead of a mutex. (#3545)
- The `Shutdown` method of the `"go.opentelemetry.io/otel/sdk/trace".TracerProvider` releases all computational resources when called the first time. (#3551)
- The `Sampler` returned from `TraceIDRatioBased` `go.opentelemetry.io/otel/sdk/trace` now uses the rightmost bits for sampling decisions.
  This fixes random sampling when using ID generators like `xray.IDGenerator` and increasing parity with other language implementations. (#3557)
- Errors from `go.opentelemetry.io/otel/exporters/otlp/otlptrace` exporters are wrapped in errors identifying their signal name.
  Existing users of the exporters attempting to identify specific errors will need to use `errors.Unwrap()` to get the underlying error. (#3516)
- Exporters from `go.opentelemetry.io/otel/exporters/otlp` will print the final retryable error message when attempts to retry time out. (#3514)
- The instrument kind names in `go.opentelemetry.io/otel/sdk/metric` are updated to match the API. (#3562)
  - `InstrumentKindSyncCounter` is renamed to `InstrumentKindCounter`
  - `InstrumentKindSyncUpDownCounter` is renamed to `InstrumentKindUpDownCounter`
  - `InstrumentKindSyncHistogram` is renamed to `InstrumentKindHistogram`
  - `InstrumentKindAsyncCounter` is renamed to `InstrumentKindObservableCounter`
  - `InstrumentKindAsyncUpDownCounter` is renamed to `InstrumentKindObservableUpDownCounter`
  - `InstrumentKindAsyncGauge` is renamed to `InstrumentKindObservableGauge`
- The `RegisterCallback` method of the `Meter` in `go.opentelemetry.io/otel/metric` changed.
  - The named `Callback` replaces the inline function parameter. (#3564)
  - `Callback` is required to return an error. (#3576)
  - `Callback` accepts the added `Observer` parameter added.
    This new parameter is used by `Callback` implementations to observe values for asynchronous instruments instead of calling the `Observe` method of the instrument directly. (#3584)
  - The slice of `instrument.Asynchronous` is now passed as a variadic argument. (#3587)
- The exporter from `go.opentelemetry.io/otel/exporters/zipkin` is updated to use the `v1.16.0` version of semantic conventions.
  This means it no longer uses the removed `net.peer.ip` or `http.host` attributes to determine the remote endpoint.
  Instead it uses the `net.sock.peer` attributes. (#3581)
- The `Min` and `Max` fields of the `HistogramDataPoint` in `go.opentelemetry.io/otel/sdk/metric/metricdata` are now defined with the added `Extrema` type instead of a `*float64`. (#3487)

### Fixed

- Asynchronous instruments that use sum aggregators and attribute filters correctly add values from equivalent attribute sets that have been filtered. (#3439, #3549)
- The `RegisterCallback` method of the `Meter` from `go.opentelemetry.io/otel/sdk/metric` only registers a callback for instruments created by that meter.
  Trying to register a callback with instruments from a different meter will result in an error being returned. (#3584)

### Deprecated

- The `NewMetricExporter` in `go.opentelemetry.io/otel/bridge/opencensus` is deprecated.
  Use `NewMetricProducer` instead. (#3541)
- The `go.opentelemetry.io/otel/metric/instrument/asyncfloat64` package is deprecated.
  Use the instruments from `go.opentelemetry.io/otel/metric/instrument` instead. (#3575)
- The `go.opentelemetry.io/otel/metric/instrument/asyncint64` package is deprecated.
  Use the instruments from `go.opentelemetry.io/otel/metric/instrument` instead. (#3575)
- The `go.opentelemetry.io/otel/metric/instrument/syncfloat64` package is deprecated.
  Use the instruments from `go.opentelemetry.io/otel/metric/instrument` instead. (#3575)
- The `go.opentelemetry.io/otel/metric/instrument/syncint64` package is deprecated.
  Use the instruments from `go.opentelemetry.io/otel/metric/instrument` instead. (#3575)
- The `NewWrappedTracerProvider` in `go.opentelemetry.io/otel/bridge/opentracing` is now deprecated.
  Use `NewTracerProvider` instead. (#3116)

### Removed

- The deprecated `go.opentelemetry.io/otel/sdk/metric/view` package is removed. (#3520)
- The `InstrumentProvider` from `go.opentelemetry.io/otel/sdk/metric/asyncint64` is removed.
  Use the new creation methods of the `Meter` in `go.opentelemetry.io/otel/sdk/metric` instead. (#3530)
  - The `Counter` method is replaced by `Meter.Int64ObservableCounter`
  - The `UpDownCounter` method is replaced by `Meter.Int64ObservableUpDownCounter`
  - The `Gauge` method is replaced by `Meter.Int64ObservableGauge`
- The `InstrumentProvider` from `go.opentelemetry.io/otel/sdk/metric/asyncfloat64` is removed.
  Use the new creation methods of the `Meter` in `go.opentelemetry.io/otel/sdk/metric` instead. (#3530)
  - The `Counter` method is replaced by `Meter.Float64ObservableCounter`
  - The `UpDownCounter` method is replaced by `Meter.Float64ObservableUpDownCounter`
  - The `Gauge` method is replaced by `Meter.Float64ObservableGauge`
- The `InstrumentProvider` from `go.opentelemetry.io/otel/sdk/metric/syncint64` is removed.
  Use the new creation methods of the `Meter` in `go.opentelemetry.io/otel/sdk/metric` instead. (#3530)
  - The `Counter` method is replaced by `Meter.Int64Counter`
  - The `UpDownCounter` method is replaced by `Meter.Int64UpDownCounter`
  - The `Histogram` method is replaced by `Meter.Int64Histogram`
- The `InstrumentProvider` from `go.opentelemetry.io/otel/sdk/metric/syncfloat64` is removed.
  Use the new creation methods of the `Meter` in `go.opentelemetry.io/otel/sdk/metric` instead. (#3530)
  - The `Counter` method is replaced by `Meter.Float64Counter`
  - The `UpDownCounter` method is replaced by `Meter.Float64UpDownCounter`
  - The `Histogram` method is replaced by `Meter.Float64Histogram`

## [1.11.2/0.34.0] 2022-12-05

### Added

- The `WithView` `Option` is added to the `go.opentelemetry.io/otel/sdk/metric` package.
   This option is used to configure the view(s) a `MeterProvider` will use for all `Reader`s that are registered with it. (#3387)
- Add Instrumentation Scope and Version as info metric and label in Prometheus exporter.
  This can be disabled using the `WithoutScopeInfo()` option added to that package.(#3273, #3357)
- OTLP exporters now recognize: (#3363)
  - `OTEL_EXPORTER_OTLP_INSECURE`
  - `OTEL_EXPORTER_OTLP_TRACES_INSECURE`
  - `OTEL_EXPORTER_OTLP_METRICS_INSECURE`
  - `OTEL_EXPORTER_OTLP_CLIENT_KEY`
  - `OTEL_EXPORTER_OTLP_TRACES_CLIENT_KEY`
  - `OTEL_EXPORTER_OTLP_METRICS_CLIENT_KEY`
  - `OTEL_EXPORTER_OTLP_CLIENT_CERTIFICATE`
  - `OTEL_EXPORTER_OTLP_TRACES_CLIENT_CERTIFICATE`
  - `OTEL_EXPORTER_OTLP_METRICS_CLIENT_CERTIFICATE`
- The `View` type and related `NewView` function to create a view according to the OpenTelemetry specification are added to `go.opentelemetry.io/otel/sdk/metric`.
  These additions are replacements for the `View` type and `New` function from `go.opentelemetry.io/otel/sdk/metric/view`. (#3459)
- The `Instrument` and `InstrumentKind` type are added to `go.opentelemetry.io/otel/sdk/metric`.
  These additions are replacements for the `Instrument` and `InstrumentKind` types from `go.opentelemetry.io/otel/sdk/metric/view`. (#3459)
- The `Stream` type is added to `go.opentelemetry.io/otel/sdk/metric` to define a metric data stream a view will produce. (#3459)
- The `AssertHasAttributes` allows instrument authors to test that datapoints returned have appropriate attributes. (#3487)

### Changed

- The `"go.opentelemetry.io/otel/sdk/metric".WithReader` option no longer accepts views to associate with the `Reader`.
   Instead, views are now registered directly with the `MeterProvider` via the new `WithView` option.
   The views registered with the `MeterProvider` apply to all `Reader`s. (#3387)
- The `Temporality(view.InstrumentKind) metricdata.Temporality` and `Aggregation(view.InstrumentKind) aggregation.Aggregation` methods are added to the `"go.opentelemetry.io/otel/sdk/metric".Exporter` interface. (#3260)
- The `Temporality(view.InstrumentKind) metricdata.Temporality` and `Aggregation(view.InstrumentKind) aggregation.Aggregation` methods are added to the `"go.opentelemetry.io/otel/exporters/otlp/otlpmetric".Client` interface. (#3260)
- The `WithTemporalitySelector` and `WithAggregationSelector` `ReaderOption`s have been changed to `ManualReaderOption`s in the `go.opentelemetry.io/otel/sdk/metric` package. (#3260)
- The periodic reader in the `go.opentelemetry.io/otel/sdk/metric` package now uses the temporality and aggregation selectors from its configured exporter instead of accepting them as options. (#3260)

### Fixed

- The `go.opentelemetry.io/otel/exporters/prometheus` exporter fixes duplicated `_total` suffixes. (#3369)
- Remove comparable requirement for `Reader`s. (#3387)
- Cumulative metrics from the OpenCensus bridge (`go.opentelemetry.io/otel/bridge/opencensus`) are defined as monotonic sums, instead of non-monotonic. (#3389)
- Asynchronous counters (`Counter` and `UpDownCounter`) from the metric SDK now produce delta sums when configured with delta temporality. (#3398)
- Exported `Status` codes in the `go.opentelemetry.io/otel/exporters/zipkin` exporter are now exported as all upper case values. (#3340)
- `Aggregation`s from `go.opentelemetry.io/otel/sdk/metric` with no data are not exported. (#3394, #3436)
- Re-enabled Attribute Filters in the Metric SDK. (#3396)
- Asynchronous callbacks are only called if they are registered with at least one instrument that does not use drop aggregation. (#3408)
- Do not report empty partial-success responses in the `go.opentelemetry.io/otel/exporters/otlp` exporters. (#3438, #3432)
- Handle partial success responses in `go.opentelemetry.io/otel/exporters/otlp/otlpmetric` exporters. (#3162, #3440)
- Prevent duplicate Prometheus description, unit, and type. (#3469)
- Prevents panic when using incorrect `attribute.Value.As[Type]Slice()`. (#3489)

### Removed

- The `go.opentelemetry.io/otel/exporters/otlp/otlpmetric.Client` interface is removed. (#3486)
- The `go.opentelemetry.io/otel/exporters/otlp/otlpmetric.New` function is removed. Use the `otlpmetric[http|grpc].New` directly. (#3486)

### Deprecated

- The `go.opentelemetry.io/otel/sdk/metric/view` package is deprecated.
  Use `Instrument`, `InstrumentKind`, `View`, and `NewView` in `go.opentelemetry.io/otel/sdk/metric` instead. (#3476)

## [1.11.1/0.33.0] 2022-10-19

### Added

- The Prometheus exporter in `go.opentelemetry.io/otel/exporters/prometheus` registers with a Prometheus registerer on creation.
   By default, it will register with the default Prometheus registerer.
   A non-default registerer can be used by passing the `WithRegisterer` option. (#3239)
- Added the `WithAggregationSelector` option to the `go.opentelemetry.io/otel/exporters/prometheus` package to change the default `AggregationSelector` used. (#3341)
- The Prometheus exporter in `go.opentelemetry.io/otel/exporters/prometheus` converts the `Resource` associated with metric exports into a `target_info` metric. (#3285)

### Changed

- The `"go.opentelemetry.io/otel/exporters/prometheus".New` function is updated to return an error.
   It will return an error if the exporter fails to register with Prometheus. (#3239)

### Fixed

- The URL-encoded values from the `OTEL_RESOURCE_ATTRIBUTES` environment variable are decoded. (#2963)
- The `baggage.NewMember` function decodes the `value` parameter instead of directly using it.
   This fixes the implementation to be compliant with the W3C specification. (#3226)
- Slice attributes of the `attribute` package are now comparable based on their value, not instance. (#3108 #3252)
- The `Shutdown` and `ForceFlush` methods of the `"go.opentelemetry.io/otel/sdk/trace".TraceProvider` no longer return an error when no processor is registered. (#3268)
- The Prometheus exporter in `go.opentelemetry.io/otel/exporters/prometheus` cumulatively sums histogram buckets. (#3281)
- The sum of each histogram data point is now uniquely exported by the `go.opentelemetry.io/otel/exporters/otlpmetric` exporters. (#3284, #3293)
- Recorded values for asynchronous counters (`Counter` and `UpDownCounter`) are interpreted as exact, not incremental, sum values by the metric SDK. (#3350, #3278)
- `UpDownCounters` are now correctly output as Prometheus gauges in the `go.opentelemetry.io/otel/exporters/prometheus` exporter. (#3358)
- The Prometheus exporter in `go.opentelemetry.io/otel/exporters/prometheus` no longer describes the metrics it will send to Prometheus on startup.
   Instead the exporter is defined as an "unchecked" collector for Prometheus.
   This fixes the `reader is not registered` warning currently emitted on startup. (#3291 #3342)
- The `go.opentelemetry.io/otel/exporters/prometheus` exporter now correctly adds `_total` suffixes to counter metrics. (#3360)
- The `go.opentelemetry.io/otel/exporters/prometheus` exporter now adds a unit suffix to metric names.
   This can be disabled using the `WithoutUnits()` option added to that package. (#3352)

## [1.11.0/0.32.3] 2022-10-12

### Added

- Add default User-Agent header to OTLP exporter requests (`go.opentelemetry.io/otel/exporters/otlptrace/otlptracegrpc` and `go.opentelemetry.io/otel/exporters/otlptrace/otlptracehttp`). (#3261)

### Changed

- `span.SetStatus` has been updated such that calls that lower the status are now no-ops. (#3214)
- Upgrade `golang.org/x/sys/unix` from `v0.0.0-20210423185535-09eb48e85fd7` to `v0.0.0-20220919091848-fb04ddd9f9c8`.
  This addresses [GO-2022-0493](https://pkg.go.dev/vuln/GO-2022-0493). (#3235)

## [0.32.2] Metric SDK (Alpha) - 2022-10-11

### Added

- Added an example of using metric views to customize instruments. (#3177)
- Add default User-Agent header to OTLP exporter requests (`go.opentelemetry.io/otel/exporters/otlpmetric/otlpmetricgrpc` and `go.opentelemetry.io/otel/exporters/otlpmetric/otlpmetrichttp`). (#3261)

### Changed

- Flush pending measurements with the `PeriodicReader` in the `go.opentelemetry.io/otel/sdk/metric` when `ForceFlush` or `Shutdown` are called. (#3220)
- Update histogram default bounds to match the requirements of the latest specification. (#3222)
- Encode the HTTP status code in the OpenTracing bridge (`go.opentelemetry.io/otel/bridge/opentracing`) as an integer.  (#3265)

### Fixed

- Use default view if instrument does not match any registered view of a reader. (#3224, #3237)
- Return the same instrument every time a user makes the exact same instrument creation call. (#3229, #3251)
- Return the existing instrument when a view transforms a creation call to match an existing instrument. (#3240, #3251)
- Log a warning when a conflicting instrument (e.g. description, unit, data-type) is created instead of returning an error. (#3251)
- The OpenCensus bridge no longer sends empty batches of metrics. (#3263)

## [0.32.1] Metric SDK (Alpha) - 2022-09-22

### Changed

- The Prometheus exporter sanitizes OpenTelemetry instrument names when exporting.
   Invalid characters are replaced with `_`. (#3212)

### Added

- The metric portion of the OpenCensus bridge (`go.opentelemetry.io/otel/bridge/opencensus`) has been reintroduced. (#3192)
- The OpenCensus bridge example (`go.opentelemetry.io/otel/example/opencensus`) has been reintroduced. (#3206)

### Fixed

- Updated go.mods to point to valid versions of the sdk. (#3216)
- Set the `MeterProvider` resource on all exported metric data. (#3218)

## [0.32.0] Revised Metric SDK (Alpha) - 2022-09-18

### Changed

- The metric SDK in `go.opentelemetry.io/otel/sdk/metric` is completely refactored to comply with the OpenTelemetry specification.
  Please see the package documentation for how the new SDK is initialized and configured. (#3175)
- Update the minimum supported go version to go1.18. Removes support for go1.17 (#3179)

### Removed

- The metric portion of the OpenCensus bridge (`go.opentelemetry.io/otel/bridge/opencensus`) has been removed.
  A new bridge compliant with the revised metric SDK will be added back in a future release. (#3175)
- The `go.opentelemetry.io/otel/sdk/metric/aggregator/aggregatortest` package is removed, see the new metric SDK. (#3175)
- The `go.opentelemetry.io/otel/sdk/metric/aggregator/histogram` package is removed, see the new metric SDK. (#3175)
- The `go.opentelemetry.io/otel/sdk/metric/aggregator/lastvalue` package is removed, see the new metric SDK. (#3175)
- The `go.opentelemetry.io/otel/sdk/metric/aggregator/sum` package is removed, see the new metric SDK. (#3175)
- The `go.opentelemetry.io/otel/sdk/metric/aggregator` package is removed, see the new metric SDK. (#3175)
- The `go.opentelemetry.io/otel/sdk/metric/controller/basic` package is removed, see the new metric SDK. (#3175)
- The `go.opentelemetry.io/otel/sdk/metric/controller/controllertest` package is removed, see the new metric SDK. (#3175)
- The `go.opentelemetry.io/otel/sdk/metric/controller/time` package is removed, see the new metric SDK. (#3175)
- The `go.opentelemetry.io/otel/sdk/metric/export/aggregation` package is removed, see the new metric SDK. (#3175)
- The `go.opentelemetry.io/otel/sdk/metric/export` package is removed, see the new metric SDK. (#3175)
- The `go.opentelemetry.io/otel/sdk/metric/metrictest` package is removed.
  A replacement package that supports the new metric SDK will be added back in a future release. (#3175)
- The `go.opentelemetry.io/otel/sdk/metric/number` package is removed, see the new metric SDK. (#3175)
- The `go.opentelemetry.io/otel/sdk/metric/processor/basic` package is removed, see the new metric SDK. (#3175)
- The `go.opentelemetry.io/otel/sdk/metric/processor/processortest` package is removed, see the new metric SDK. (#3175)
- The `go.opentelemetry.io/otel/sdk/metric/processor/reducer` package is removed, see the new metric SDK. (#3175)
- The `go.opentelemetry.io/otel/sdk/metric/registry` package is removed, see the new metric SDK. (#3175)
- The `go.opentelemetry.io/otel/sdk/metric/sdkapi` package is removed, see the new metric SDK. (#3175)
- The `go.opentelemetry.io/otel/sdk/metric/selector/simple` package is removed, see the new metric SDK. (#3175)
- The `"go.opentelemetry.io/otel/sdk/metric".ErrUninitializedInstrument` variable was removed. (#3175)
- The `"go.opentelemetry.io/otel/sdk/metric".ErrBadInstrument` variable was removed. (#3175)
- The `"go.opentelemetry.io/otel/sdk/metric".Accumulator` type was removed, see the `MeterProvider`in the new metric SDK. (#3175)
- The `"go.opentelemetry.io/otel/sdk/metric".NewAccumulator` function was removed, see `NewMeterProvider`in the new metric SDK. (#3175)
- The deprecated `"go.opentelemetry.io/otel/sdk/metric".AtomicFieldOffsets` function was removed. (#3175)

## [1.10.0] - 2022-09-09

### Added

- Support Go 1.19. (#3077)
  Include compatibility testing and document support. (#3077)
- Support the OTLP ExportTracePartialSuccess response; these are passed to the registered error handler. (#3106)
- Upgrade go.opentelemetry.io/proto/otlp from v0.18.0 to v0.19.0 (#3107)

### Changed

- Fix misidentification of OpenTelemetry `SpanKind` in OpenTracing bridge (`go.opentelemetry.io/otel/bridge/opentracing`).  (#3096)
- Attempting to start a span with a nil `context` will no longer cause a panic. (#3110)
- All exporters will be shutdown even if one reports an error (#3091)
- Ensure valid UTF-8 when truncating over-length attribute values. (#3156)

## [1.9.0/0.0.3] - 2022-08-01

### Added

- Add support for Schema Files format 1.1.x (metric "split" transform) with the new `go.opentelemetry.io/otel/schema/v1.1` package. (#2999)
- Add the `go.opentelemetry.io/otel/semconv/v1.11.0` package.
  The package contains semantic conventions from the `v1.11.0` version of the OpenTelemetry specification. (#3009)
- Add the `go.opentelemetry.io/otel/semconv/v1.12.0` package.
  The package contains semantic conventions from the `v1.12.0` version of the OpenTelemetry specification. (#3010)
- Add the `http.method` attribute to HTTP server metric from all `go.opentelemetry.io/otel/semconv/*` packages. (#3018)

### Fixed

- Invalid warning for context setup being deferred in `go.opentelemetry.io/otel/bridge/opentracing` package. (#3029)

## [1.8.0/0.31.0] - 2022-07-08

### Added

- Add support for `opentracing.TextMap` format in the `Inject` and `Extract` methods
of the `"go.opentelemetry.io/otel/bridge/opentracing".BridgeTracer` type. (#2911)

### Changed

- The `crosslink` make target has been updated to use the `go.opentelemetry.io/build-tools/crosslink` package. (#2886)
- In the `go.opentelemetry.io/otel/sdk/instrumentation` package rename `Library` to `Scope` and alias `Library` as `Scope` (#2976)
- Move metric no-op implementation form `nonrecording` to `metric` package. (#2866)

### Removed

- Support for go1.16. Support is now only for go1.17 and go1.18 (#2917)

### Deprecated

- The `Library` struct in the `go.opentelemetry.io/otel/sdk/instrumentation` package is deprecated.
  Use the equivalent `Scope` struct instead. (#2977)
- The `ReadOnlySpan.InstrumentationLibrary` method from the `go.opentelemetry.io/otel/sdk/trace` package is deprecated.
  Use the equivalent `ReadOnlySpan.InstrumentationScope` method instead. (#2977)

## [1.7.0/0.30.0] - 2022-04-28

### Added

- Add the `go.opentelemetry.io/otel/semconv/v1.8.0` package.
  The package contains semantic conventions from the `v1.8.0` version of the OpenTelemetry specification. (#2763)
- Add the `go.opentelemetry.io/otel/semconv/v1.9.0` package.
  The package contains semantic conventions from the `v1.9.0` version of the OpenTelemetry specification. (#2792)
- Add the `go.opentelemetry.io/otel/semconv/v1.10.0` package.
  The package contains semantic conventions from the `v1.10.0` version of the OpenTelemetry specification. (#2842)
- Added an in-memory exporter to metrictest to aid testing with a full SDK. (#2776)

### Fixed

- Globally delegated instruments are unwrapped before delegating asynchronous callbacks. (#2784)
- Remove import of `testing` package in non-tests builds of the `go.opentelemetry.io/otel` package. (#2786)

### Changed

- The `WithLabelEncoder` option from the `go.opentelemetry.io/otel/exporters/stdout/stdoutmetric` package is renamed to `WithAttributeEncoder`. (#2790)
- The `LabelFilterSelector` interface from `go.opentelemetry.io/otel/sdk/metric/processor/reducer` is renamed to `AttributeFilterSelector`.
  The method included in the renamed interface also changed from `LabelFilterFor` to `AttributeFilterFor`. (#2790)
- The `Metadata.Labels` method from the `go.opentelemetry.io/otel/sdk/metric/export` package is renamed to `Metadata.Attributes`.
  Consequentially, the `Record` type from the same package also has had the embedded method renamed. (#2790)

### Deprecated

- The `Iterator.Label` method in the `go.opentelemetry.io/otel/attribute` package is deprecated.
  Use the equivalent `Iterator.Attribute` method instead. (#2790)
- The `Iterator.IndexedLabel` method in the `go.opentelemetry.io/otel/attribute` package is deprecated.
  Use the equivalent `Iterator.IndexedAttribute` method instead. (#2790)
- The `MergeIterator.Label` method in the `go.opentelemetry.io/otel/attribute` package is deprecated.
  Use the equivalent `MergeIterator.Attribute` method instead. (#2790)

### Removed

- Removed the `Batch` type from the `go.opentelemetry.io/otel/sdk/metric/metrictest` package. (#2864)
- Removed the `Measurement` type from the `go.opentelemetry.io/otel/sdk/metric/metrictest` package. (#2864)

## [0.29.0] - 2022-04-11

### Added

- The metrics global package was added back into several test files. (#2764)
- The `Meter` function is added back to the `go.opentelemetry.io/otel/metric/global` package.
  This function is a convenience function equivalent to calling `global.MeterProvider().Meter(...)`. (#2750)

### Removed

- Removed module the `go.opentelemetry.io/otel/sdk/export/metric`.
  Use the `go.opentelemetry.io/otel/sdk/metric` module instead. (#2720)

### Changed

- Don't panic anymore when setting a global MeterProvider to itself. (#2749)
- Upgrade `go.opentelemetry.io/proto/otlp` in `go.opentelemetry.io/otel/exporters/otlp/otlpmetric` from `v0.12.1` to `v0.15.0`.
  This replaces the use of the now deprecated `InstrumentationLibrary` and `InstrumentationLibraryMetrics` types and fields in the proto library with the equivalent `InstrumentationScope` and `ScopeMetrics`. (#2748)

## [1.6.3] - 2022-04-07

### Fixed

- Allow non-comparable global `MeterProvider`, `TracerProvider`, and `TextMapPropagator` types to be set. (#2772, #2773)

## [1.6.2] - 2022-04-06

### Changed

- Don't panic anymore when setting a global TracerProvider or TextMapPropagator to itself. (#2749)
- Upgrade `go.opentelemetry.io/proto/otlp` in `go.opentelemetry.io/otel/exporters/otlp/otlptrace` from `v0.12.1` to `v0.15.0`.
  This replaces the use of the now deprecated `InstrumentationLibrary` and `InstrumentationLibrarySpans` types and fields in the proto library with the equivalent `InstrumentationScope` and `ScopeSpans`. (#2748)

## [1.6.1] - 2022-03-28

### Fixed

- The `go.opentelemetry.io/otel/schema/*` packages now use the correct schema URL for their `SchemaURL` constant.
  Instead of using `"https://opentelemetry.io/schemas/v<version>"` they now use the correct URL without a `v` prefix, `"https://opentelemetry.io/schemas/<version>"`. (#2743, #2744)

### Security

- Upgrade `go.opentelemetry.io/proto/otlp` from `v0.12.0` to `v0.12.1`.
  This includes an indirect upgrade of `github.com/grpc-ecosystem/grpc-gateway` which resolves [a vulnerability](https://nvd.nist.gov/vuln/detail/CVE-2019-11254) from `gopkg.in/yaml.v2` in version `v2.2.3`. (#2724, #2728)

## [1.6.0/0.28.0] - 2022-03-23

### ⚠️ Notice ⚠️

This update is a breaking change of the unstable Metrics API.
Code instrumented with the `go.opentelemetry.io/otel/metric` will need to be modified.

### Added

- Add metrics exponential histogram support.
  New mapping functions have been made available in `sdk/metric/aggregator/exponential/mapping` for other OpenTelemetry projects to take dependencies on. (#2502)
- Add Go 1.18 to our compatibility tests. (#2679)
- Allow configuring the Sampler with the `OTEL_TRACES_SAMPLER` and `OTEL_TRACES_SAMPLER_ARG` environment variables. (#2305, #2517)
- Add the `metric/global` for obtaining and setting the global `MeterProvider`. (#2660)

### Changed

- The metrics API has been significantly changed to match the revised OpenTelemetry specification.
  High-level changes include:

  - Synchronous and asynchronous instruments are now handled by independent `InstrumentProvider`s.
    These `InstrumentProvider`s are managed with a `Meter`.
  - Synchronous and asynchronous instruments are grouped into their own packages based on value types.
  - Asynchronous callbacks can now be registered with a `Meter`.

  Be sure to check out the metric module documentation for more information on how to use the revised API. (#2587, #2660)

### Fixed

- Fallback to general attribute limits when span specific ones are not set in the environment. (#2675, #2677)

## [1.5.0] - 2022-03-16

### Added

- Log the Exporters configuration in the TracerProviders message. (#2578)
- Added support to configure the span limits with environment variables.
  The following environment variables are supported. (#2606, #2637)
  - `OTEL_SPAN_ATTRIBUTE_VALUE_LENGTH_LIMIT`
  - `OTEL_SPAN_ATTRIBUTE_COUNT_LIMIT`
  - `OTEL_SPAN_EVENT_COUNT_LIMIT`
  - `OTEL_EVENT_ATTRIBUTE_COUNT_LIMIT`
  - `OTEL_SPAN_LINK_COUNT_LIMIT`
  - `OTEL_LINK_ATTRIBUTE_COUNT_LIMIT`

  If the provided environment variables are invalid (negative), the default values would be used.
- Rename the `gc` runtime name to `go` (#2560)
- Add resource container ID detection. (#2418)
- Add span attribute value length limit.
  The new `AttributeValueLengthLimit` field is added to the `"go.opentelemetry.io/otel/sdk/trace".SpanLimits` type to configure this limit for a `TracerProvider`.
  The default limit for this resource is "unlimited". (#2637)
- Add the `WithRawSpanLimits` option to `go.opentelemetry.io/otel/sdk/trace`.
  This option replaces the `WithSpanLimits` option.
  Zero or negative values will not be changed to the default value like `WithSpanLimits` does.
  Setting a limit to zero will effectively disable the related resource it limits and setting to a negative value will mean that resource is unlimited.
  Consequentially, limits should be constructed using `NewSpanLimits` and updated accordingly. (#2637)

### Changed

- Drop oldest tracestate `Member` when capacity is reached. (#2592)
- Add event and link drop counts to the exported data from the `oltptrace` exporter. (#2601)
- Unify path cleaning functionally in the `otlpmetric` and `otlptrace` configuration. (#2639)
- Change the debug message from the `sdk/trace.BatchSpanProcessor` to reflect the count is cumulative. (#2640)
- Introduce new internal `envconfig` package for OTLP exporters. (#2608)
- If `http.Request.Host` is empty, fall back to use `URL.Host` when populating `http.host` in the `semconv` packages. (#2661)

### Fixed

- Remove the OTLP trace exporter limit of SpanEvents when exporting. (#2616)
- Default to port `4318` instead of `4317` for the `otlpmetrichttp` and `otlptracehttp` client. (#2614, #2625)
- Unlimited span limits are now supported (negative values). (#2636, #2637)

### Deprecated

- Deprecated `"go.opentelemetry.io/otel/sdk/trace".WithSpanLimits`.
  Use `WithRawSpanLimits` instead.
  That option allows setting unlimited and zero limits, this option does not.
  This option will be kept until the next major version incremented release. (#2637)

## [1.4.1] - 2022-02-16

### Fixed

- Fix race condition in reading the dropped spans number for the `BatchSpanProcessor`. (#2615)

## [1.4.0] - 2022-02-11

### Added

- Use `OTEL_EXPORTER_ZIPKIN_ENDPOINT` environment variable to specify zipkin collector endpoint. (#2490)
- Log the configuration of `TracerProvider`s, and `Tracer`s for debugging.
  To enable use a logger with Verbosity (V level) `>=1`. (#2500)
- Added support to configure the batch span-processor with environment variables.
  The following environment variables are used. (#2515)
  - `OTEL_BSP_SCHEDULE_DELAY`
  - `OTEL_BSP_EXPORT_TIMEOUT`
  - `OTEL_BSP_MAX_QUEUE_SIZE`.
  - `OTEL_BSP_MAX_EXPORT_BATCH_SIZE`

### Changed

- Zipkin exporter exports `Resource` attributes in the `Tags` field. (#2589)

### Deprecated

- Deprecate module the `go.opentelemetry.io/otel/sdk/export/metric`.
  Use the `go.opentelemetry.io/otel/sdk/metric` module instead. (#2382)
- Deprecate `"go.opentelemetry.io/otel/sdk/metric".AtomicFieldOffsets`. (#2445)

### Fixed

- Fixed the instrument kind for noop async instruments to correctly report an implementation. (#2461)
- Fix UDP packets overflowing with Jaeger payloads. (#2489, #2512)
- Change the `otlpmetric.Client` interface's `UploadMetrics` method to accept a single `ResourceMetrics` instead of a slice of them. (#2491)
- Specify explicit buckets in Prometheus example, fixing issue where example only has `+inf` bucket. (#2419, #2493)
- W3C baggage will now decode urlescaped values. (#2529)
- Baggage members are now only validated once, when calling `NewMember` and not also when adding it to the baggage itself. (#2522)
- The order attributes are dropped from spans in the `go.opentelemetry.io/otel/sdk/trace` package when capacity is reached is fixed to be in compliance with the OpenTelemetry specification.
  Instead of dropping the least-recently-used attribute, the last added attribute is dropped.
  This drop order still only applies to attributes with unique keys not already contained in the span.
  If an attribute is added with a key already contained in the span, that attribute is updated to the new value being added. (#2576)

### Removed

- Updated `go.opentelemetry.io/proto/otlp` from `v0.11.0` to `v0.12.0`. This version removes a number of deprecated methods. (#2546)
  - [`Metric.GetIntGauge()`](https://pkg.go.dev/go.opentelemetry.io/proto/otlp@v0.11.0/metrics/v1#Metric.GetIntGauge)
  - [`Metric.GetIntHistogram()`](https://pkg.go.dev/go.opentelemetry.io/proto/otlp@v0.11.0/metrics/v1#Metric.GetIntHistogram)
  - [`Metric.GetIntSum()`](https://pkg.go.dev/go.opentelemetry.io/proto/otlp@v0.11.0/metrics/v1#Metric.GetIntSum)

## [1.3.0] - 2021-12-10

### ⚠️ Notice ⚠️

We have updated the project minimum supported Go version to 1.16

### Added

- Added an internal Logger.
  This can be used by the SDK and API to provide users with feedback of the internal state.
  To enable verbose logs configure the logger which will print V(1) logs. For debugging information configure to print V(5) logs. (#2343)
- Add the `WithRetry` `Option` and the `RetryConfig` type to the `go.opentelemetry.io/otel/exporter/otel/otlpmetric/otlpmetrichttp` package to specify retry behavior consistently. (#2425)
- Add `SpanStatusFromHTTPStatusCodeAndSpanKind` to all `semconv` packages to return a span status code similar to `SpanStatusFromHTTPStatusCode`, but exclude `4XX` HTTP errors as span errors if the span is of server kind. (#2296)

### Changed

- The `"go.opentelemetry.io/otel/exporter/otel/otlptrace/otlptracegrpc".Client` now uses the underlying gRPC `ClientConn` to handle name resolution, TCP connection establishment (with retries and backoff) and TLS handshakes, and handling errors on established connections by re-resolving the name and reconnecting. (#2329)
- The `"go.opentelemetry.io/otel/exporter/otel/otlpmetric/otlpmetricgrpc".Client` now uses the underlying gRPC `ClientConn` to handle name resolution, TCP connection establishment (with retries and backoff) and TLS handshakes, and handling errors on established connections by re-resolving the name and reconnecting. (#2425)
- The `"go.opentelemetry.io/otel/exporter/otel/otlpmetric/otlpmetricgrpc".RetrySettings` type is renamed to `RetryConfig`. (#2425)
- The `go.opentelemetry.io/otel/exporter/otel/*` gRPC exporters now default to using the host's root CA set if none are provided by the user and `WithInsecure` is not specified. (#2432)
- Change `resource.Default` to be evaluated the first time it is called, rather than on import. This allows the caller the option to update `OTEL_RESOURCE_ATTRIBUTES` first, such as with `os.Setenv`. (#2371)

### Fixed

- The `go.opentelemetry.io/otel/exporter/otel/*` exporters are updated to handle per-signal and universal endpoints according to the OpenTelemetry specification.
  Any per-signal endpoint set via an `OTEL_EXPORTER_OTLP_<signal>_ENDPOINT` environment variable is now used without modification of the path.
  When `OTEL_EXPORTER_OTLP_ENDPOINT` is set, if it contains a path, that path is used as a base path which per-signal paths are appended to. (#2433)
- Basic metric controller updated to use sync.Map to avoid blocking calls (#2381)
- The `go.opentelemetry.io/otel/exporter/jaeger` correctly sets the `otel.status_code` value to be a string of `ERROR` or `OK` instead of an integer code. (#2439, #2440)

### Deprecated

- Deprecated the `"go.opentelemetry.io/otel/exporter/otel/otlpmetric/otlpmetrichttp".WithMaxAttempts` `Option`, use the new `WithRetry` `Option` instead. (#2425)
- Deprecated the `"go.opentelemetry.io/otel/exporter/otel/otlpmetric/otlpmetrichttp".WithBackoff` `Option`, use the new `WithRetry` `Option` instead. (#2425)

### Removed

- Remove the metric Processor's ability to convert cumulative to delta aggregation temporality. (#2350)
- Remove the metric Bound Instruments interface and implementations. (#2399)
- Remove the metric MinMaxSumCount kind aggregation and the corresponding OTLP export path. (#2423)
- Metric SDK removes the "exact" aggregator for histogram instruments, as it performed a non-standard aggregation for OTLP export (creating repeated Gauge points) and worked its way into a number of confusing examples. (#2348)

## [1.2.0] - 2021-11-12

### Changed

- Metric SDK `export.ExportKind`, `export.ExportKindSelector` types have been renamed to `aggregation.Temporality` and `aggregation.TemporalitySelector` respectively to keep in line with current specification and protocol along with built-in selectors (e.g., `aggregation.CumulativeTemporalitySelector`, ...). (#2274)
- The Metric `Exporter` interface now requires a `TemporalitySelector` method instead of an `ExportKindSelector`. (#2274)
- Metrics API cleanup. The `metric/sdkapi` package has been created to relocate the API-to-SDK interface:
  - The following interface types simply moved from `metric` to `metric/sdkapi`: `Descriptor`, `MeterImpl`, `InstrumentImpl`, `SyncImpl`, `BoundSyncImpl`, `AsyncImpl`, `AsyncRunner`, `AsyncSingleRunner`, and `AsyncBatchRunner`
  - The following struct types moved and are replaced with type aliases, since they are exposed to the user: `Observation`, `Measurement`.
  - The No-op implementations of sync and async instruments are no longer exported, new functions `sdkapi.NewNoopAsyncInstrument()` and `sdkapi.NewNoopSyncInstrument()` are provided instead. (#2271)
- Update the SDK `BatchSpanProcessor` to export all queued spans when `ForceFlush` is called. (#2080, #2335)

### Added

- Add the `"go.opentelemetry.io/otel/exporters/otlp/otlpmetric/otlpmetricgrpc".WithGRPCConn` option so the exporter can reuse an existing gRPC connection. (#2002)
- Added a new `schema` module to help parse Schema Files in OTEP 0152 format. (#2267)
- Added a new `MapCarrier` to the `go.opentelemetry.io/otel/propagation` package to hold propagated cross-cutting concerns as a `map[string]string` held in memory. (#2334)

## [1.1.0] - 2021-10-27

### Added

- Add the `"go.opentelemetry.io/otel/exporters/otlp/otlptrace/otlptracegrpc".WithGRPCConn` option so the exporter can reuse an existing gRPC connection. (#2002)
- Add the `go.opentelemetry.io/otel/semconv/v1.7.0` package.
  The package contains semantic conventions from the `v1.7.0` version of the OpenTelemetry specification. (#2320)
- Add the `go.opentelemetry.io/otel/semconv/v1.6.1` package.
  The package contains semantic conventions from the `v1.6.1` version of the OpenTelemetry specification. (#2321)
- Add the `go.opentelemetry.io/otel/semconv/v1.5.0` package.
  The package contains semantic conventions from the `v1.5.0` version of the OpenTelemetry specification. (#2322)
  - When upgrading from the `semconv/v1.4.0` package note the following name changes:
    - `K8SReplicasetUIDKey` -> `K8SReplicaSetUIDKey`
    - `K8SReplicasetNameKey` -> `K8SReplicaSetNameKey`
    - `K8SStatefulsetUIDKey` -> `K8SStatefulSetUIDKey`
    - `k8SStatefulsetNameKey` -> `K8SStatefulSetNameKey`
    - `K8SDaemonsetUIDKey` -> `K8SDaemonSetUIDKey`
    - `K8SDaemonsetNameKey` -> `K8SDaemonSetNameKey`

### Changed

- Links added to a span will be dropped by the SDK if they contain an invalid span context (#2275).

### Fixed

- The `"go.opentelemetry.io/otel/semconv/v1.4.0".HTTPServerAttributesFromHTTPRequest` now correctly only sets the HTTP client IP attribute even if the connection was routed with proxies and there are multiple addresses in the `X-Forwarded-For` header. (#2282, #2284)
- The `"go.opentelemetry.io/otel/semconv/v1.4.0".NetAttributesFromHTTPRequest` function correctly handles IPv6 addresses as IP addresses and sets the correct net peer IP instead of the net peer hostname attribute. (#2283, #2285)
- The simple span processor shutdown method deterministically returns the exporter error status if it simultaneously finishes when the deadline is reached. (#2290, #2289)

## [1.0.1] - 2021-10-01

### Fixed

- json stdout exporter no longer crashes due to concurrency bug. (#2265)

## [Metrics 0.24.0] - 2021-10-01

### Changed

- NoopMeterProvider is now private and NewNoopMeterProvider must be used to obtain a noopMeterProvider. (#2237)
- The Metric SDK `Export()` function takes a new two-level reader interface for iterating over results one instrumentation library at a time. (#2197)
  - The former `"go.opentelemetry.io/otel/sdk/export/metric".CheckpointSet` is renamed `Reader`.
  - The new interface is named `"go.opentelemetry.io/otel/sdk/export/metric".InstrumentationLibraryReader`.

## [1.0.0] - 2021-09-20

This is the first stable release for the project.
This release includes an API and SDK for the tracing signal that will comply with the stability guarantees defined by the projects [versioning policy](./VERSIONING.md).

### Added

- OTLP trace exporter now sets the `SchemaURL` field in the exported telemetry if the Tracer has `WithSchemaURL` option. (#2242)

### Fixed

- Slice-valued attributes can correctly be used as map keys. (#2223)

### Removed

- Removed the `"go.opentelemetry.io/otel/exporters/zipkin".WithSDKOptions` function. (#2248)
- Removed the deprecated package `go.opentelemetry.io/otel/oteltest`. (#2234)
- Removed the deprecated package `go.opentelemetry.io/otel/bridge/opencensus/utils`. (#2233)
- Removed deprecated functions, types, and methods from `go.opentelemetry.io/otel/attribute` package.
  Use the typed functions and methods added to the package instead. (#2235)
  - The `Key.Array` method is removed.
  - The `Array` function is removed.
  - The `Any` function is removed.
  - The `ArrayValue` function is removed.
  - The `AsArray` function is removed.

## [1.0.0-RC3] - 2021-09-02

### Added

- Added `ErrorHandlerFunc` to use a function as an `"go.opentelemetry.io/otel".ErrorHandler`. (#2149)
- Added `"go.opentelemetry.io/otel/trace".WithStackTrace` option to add a stack trace when using `span.RecordError` or when panic is handled in `span.End`. (#2163)
- Added typed slice attribute types and functionality to the `go.opentelemetry.io/otel/attribute` package to replace the existing array type and functions. (#2162)
  - `BoolSlice`, `IntSlice`, `Int64Slice`, `Float64Slice`, and `StringSlice` replace the use of the `Array` function in the package.
- Added the `go.opentelemetry.io/otel/example/fib` example package.
  Included is an example application that computes Fibonacci numbers. (#2203)

### Changed

- Metric instruments have been renamed to match the (feature-frozen) metric API specification:
  - ValueRecorder becomes Histogram
  - ValueObserver becomes Gauge
  - SumObserver becomes CounterObserver
  - UpDownSumObserver becomes UpDownCounterObserver
  The API exported from this project is still considered experimental. (#2202)
- Metric SDK/API implementation type `InstrumentKind` moves into `sdkapi` sub-package. (#2091)
- The Metrics SDK export record no longer contains a Resource pointer, the SDK `"go.opentelemetry.io/otel/sdk/trace/export/metric".Exporter.Export()` function for push-based exporters now takes a single Resource argument, pull-based exporters use `"go.opentelemetry.io/otel/sdk/metric/controller/basic".Controller.Resource()`. (#2120)
- The JSON output of the `go.opentelemetry.io/otel/exporters/stdout/stdouttrace` is harmonized now such that the output is "plain" JSON objects after each other of the form `{ ... } { ... } { ... }`. Earlier the JSON objects describing a span were wrapped in a slice for each `Exporter.ExportSpans` call, like `[ { ... } ][ { ... } { ... } ]`. Outputting JSON object directly after each other is consistent with JSON loggers, and a bit easier to parse and read. (#2196)
- Update the `NewTracerConfig`, `NewSpanStartConfig`, `NewSpanEndConfig`, and `NewEventConfig` function in the `go.opentelemetry.io/otel/trace` package to return their respective configurations as structs instead of pointers to the struct. (#2212)

### Deprecated

- The `go.opentelemetry.io/otel/bridge/opencensus/utils` package is deprecated.
  All functionality from this package now exists in the `go.opentelemetry.io/otel/bridge/opencensus` package.
  The functions from that package should be used instead. (#2166)
- The `"go.opentelemetry.io/otel/attribute".Array` function and the related `ARRAY` value type is deprecated.
  Use the typed `*Slice` functions and types added to the package instead. (#2162)
- The `"go.opentelemetry.io/otel/attribute".Any` function is deprecated.
  Use the typed functions instead. (#2181)
- The `go.opentelemetry.io/otel/oteltest` package is deprecated.
  The `"go.opentelemetry.io/otel/sdk/trace/tracetest".SpanRecorder` can be registered with the default SDK (`go.opentelemetry.io/otel/sdk/trace`) as a `SpanProcessor` and used as a replacement for this deprecated package. (#2188)

### Removed

- Removed metrics test package `go.opentelemetry.io/otel/sdk/export/metric/metrictest`. (#2105)

### Fixed

- The `fromEnv` detector no longer throws an error when `OTEL_RESOURCE_ATTRIBUTES` environment variable is not set or empty. (#2138)
- Setting the global `ErrorHandler` with `"go.opentelemetry.io/otel".SetErrorHandler` multiple times is now supported. (#2160, #2140)
- The `"go.opentelemetry.io/otel/attribute".Any` function now supports `int32` values. (#2169)
- Multiple calls to `"go.opentelemetry.io/otel/sdk/metric/controller/basic".WithResource()` are handled correctly, and when no resources are provided `"go.opentelemetry.io/otel/sdk/resource".Default()` is used. (#2120)
- The `WithoutTimestamps` option for the `go.opentelemetry.io/otel/exporters/stdout/stdouttrace` exporter causes the exporter to correctly omit timestamps. (#2195)
- Fixed typos in resources.go. (#2201)

## [1.0.0-RC2] - 2021-07-26

### Added

- Added `WithOSDescription` resource configuration option to set OS (Operating System) description resource attribute (`os.description`). (#1840)
- Added `WithOS` resource configuration option to set all OS (Operating System) resource attributes at once. (#1840)
- Added the `WithRetry` option to the `go.opentelemetry.io/otel/exporters/otlp/otlptrace/otlptracehttp` package.
  This option is a replacement for the removed `WithMaxAttempts` and `WithBackoff` options. (#2095)
- Added API `LinkFromContext` to return Link which encapsulates SpanContext from provided context and also encapsulates attributes. (#2115)
- Added a new `Link` type under the SDK `otel/sdk/trace` package that counts the number of attributes that were dropped for surpassing the `AttributePerLinkCountLimit` configured in the Span's `SpanLimits`.
  This new type replaces the equal-named API `Link` type found in the `otel/trace` package for most usages within the SDK.
  For example, instances of this type are now returned by the `Links()` function of `ReadOnlySpan`s provided in places like the `OnEnd` function of `SpanProcessor` implementations. (#2118)
- Added the `SpanRecorder` type to the `go.opentelemetry.io/otel/skd/trace/tracetest` package.
  This type can be used with the default SDK as a `SpanProcessor` during testing. (#2132)

### Changed

- The `SpanModels` function is now exported from the `go.opentelemetry.io/otel/exporters/zipkin` package to convert OpenTelemetry spans into Zipkin model spans. (#2027)
- Rename the `"go.opentelemetry.io/otel/exporters/otlp/otlptrace/otlptracegrpc".RetrySettings` to `RetryConfig`. (#2095)

### Deprecated

- The `TextMapCarrier` and `TextMapPropagator` from the `go.opentelemetry.io/otel/oteltest` package and their associated creation functions (`TextMapCarrier`, `NewTextMapPropagator`) are deprecated. (#2114)
- The `Harness` type from the `go.opentelemetry.io/otel/oteltest` package and its associated creation function, `NewHarness` are deprecated and will be removed in the next release. (#2123)
- The `TraceStateFromKeyValues` function from the `go.opentelemetry.io/otel/oteltest` package is deprecated.
  Use the `trace.ParseTraceState` function instead. (#2122)

### Removed

- Removed the deprecated package `go.opentelemetry.io/otel/exporters/trace/jaeger`. (#2020)
- Removed the deprecated package `go.opentelemetry.io/otel/exporters/trace/zipkin`. (#2020)
- Removed the `"go.opentelemetry.io/otel/sdk/resource".WithBuiltinDetectors` function.
  The explicit `With*` options for every built-in detector should be used instead. (#2026 #2097)
- Removed the `WithMaxAttempts` and `WithBackoff` options from the `go.opentelemetry.io/otel/exporters/otlp/otlptrace/otlptracehttp` package.
  The retry logic of the package has been updated to match the `otlptracegrpc` package and accordingly a `WithRetry` option is added that should be used instead. (#2095)
- Removed `DroppedAttributeCount` field from `otel/trace.Link` struct. (#2118)

### Fixed

- When using WithNewRoot, don't use the parent context for making sampling decisions. (#2032)
- `oteltest.Tracer` now creates a valid `SpanContext` when using `WithNewRoot`. (#2073)
- OS type detector now sets the correct `dragonflybsd` value for DragonFly BSD. (#2092)
- The OTel span status is correctly transformed into the OTLP status in the `go.opentelemetry.io/otel/exporters/otlp/otlptrace` package.
  This fix will by default set the status to `Unset` if it is not explicitly set to `Ok` or `Error`. (#2099 #2102)
- The `Inject` method for the `"go.opentelemetry.io/otel/propagation".TraceContext` type no longer injects empty `tracestate` values. (#2108)
- Use `6831` as default Jaeger agent port instead of `6832`. (#2131)

## [Experimental Metrics v0.22.0] - 2021-07-19

### Added

- Adds HTTP support for OTLP metrics exporter. (#2022)

### Removed

- Removed the deprecated package `go.opentelemetry.io/otel/exporters/metric/prometheus`. (#2020)

## [1.0.0-RC1] / 0.21.0 - 2021-06-18

With this release we are introducing a split in module versions.  The tracing API and SDK are entering the `v1.0.0` Release Candidate phase with `v1.0.0-RC1`
while the experimental metrics API and SDK continue with `v0.x` releases at `v0.21.0`.  Modules at major version 1 or greater will not depend on modules
with major version 0.

### Added

- Adds `otlpgrpc.WithRetry`option for configuring the retry policy for transient errors on the otlp/gRPC exporter. (#1832)
  - The following status codes are defined as transient errors:
      | gRPC Status Code | Description |
      | ---------------- | ----------- |
      | 1  | Cancelled |
      | 4  | Deadline Exceeded |
      | 8  | Resource Exhausted |
      | 10 | Aborted |
      | 10 | Out of Range |
      | 14 | Unavailable |
      | 15 | Data Loss |
- Added `Status` type to the `go.opentelemetry.io/otel/sdk/trace` package to represent the status of a span. (#1874)
- Added `SpanStub` type and its associated functions to the `go.opentelemetry.io/otel/sdk/trace/tracetest` package.
  This type can be used as a testing replacement for the `SpanSnapshot` that was removed from the `go.opentelemetry.io/otel/sdk/trace` package. (#1873)
- Adds support for scheme in `OTEL_EXPORTER_OTLP_ENDPOINT` according to the spec. (#1886)
- Adds `trace.WithSchemaURL` option for configuring the tracer with a Schema URL. (#1889)
- Added an example of using OpenTelemetry Go as a trace context forwarder. (#1912)
- `ParseTraceState` is added to the `go.opentelemetry.io/otel/trace` package.
  It can be used to decode a `TraceState` from a `tracestate` header string value. (#1937)
- Added `Len` method to the `TraceState` type in the `go.opentelemetry.io/otel/trace` package.
  This method returns the number of list-members the `TraceState` holds. (#1937)
- Creates package `go.opentelemetry.io/otel/exporters/otlp/otlptrace` that defines a trace exporter that uses a `otlptrace.Client` to send data.
  Creates package `go.opentelemetry.io/otel/exporters/otlp/otlptrace/otlptracegrpc` implementing a gRPC `otlptrace.Client` and offers convenience functions, `NewExportPipeline` and `InstallNewPipeline`, to setup and install a `otlptrace.Exporter` in tracing .(#1922)
- Added `Baggage`, `Member`, and `Property` types to the `go.opentelemetry.io/otel/baggage` package along with their related functions. (#1967)
- Added `ContextWithBaggage`, `ContextWithoutBaggage`, and `FromContext` functions to the `go.opentelemetry.io/otel/baggage` package.
  These functions replace the `Set`, `Value`, `ContextWithValue`, `ContextWithoutValue`, and `ContextWithEmpty` functions from that package and directly work with the new `Baggage` type. (#1967)
- The `OTEL_SERVICE_NAME` environment variable is the preferred source for `service.name`, used by the environment resource detector if a service name is present both there and in `OTEL_RESOURCE_ATTRIBUTES`. (#1969)
- Creates package `go.opentelemetry.io/otel/exporters/otlp/otlptrace/otlptracehttp` implementing an HTTP `otlptrace.Client` and offers convenience functions, `NewExportPipeline` and `InstallNewPipeline`, to setup and install a `otlptrace.Exporter` in tracing. (#1963)
- Changes `go.opentelemetry.io/otel/sdk/resource.NewWithAttributes` to require a schema URL. The old function is still available as `resource.NewSchemaless`. This is a breaking change. (#1938)
- Several builtin resource detectors now correctly populate the schema URL. (#1938)
- Creates package `go.opentelemetry.io/otel/exporters/otlp/otlpmetric` that defines a metrics exporter that uses a `otlpmetric.Client` to send data.
- Creates package `go.opentelemetry.io/otel/exporters/otlp/otlpmetric/otlpmetricgrpc` implementing a gRPC `otlpmetric.Client` and offers convenience functions, `New` and `NewUnstarted`, to create an `otlpmetric.Exporter`.(#1991)
- Added `go.opentelemetry.io/otel/exporters/stdout/stdouttrace` exporter. (#2005)
- Added `go.opentelemetry.io/otel/exporters/stdout/stdoutmetric` exporter. (#2005)
- Added a `TracerProvider()` method to the `"go.opentelemetry.io/otel/trace".Span` interface. This can be used to obtain a `TracerProvider` from a given span that utilizes the same trace processing pipeline.  (#2009)

### Changed

- Make `NewSplitDriver` from `go.opentelemetry.io/otel/exporters/otlp` take variadic arguments instead of a `SplitConfig` item.
  `NewSplitDriver` now automatically implements an internal `noopDriver` for `SplitConfig` fields that are not initialized. (#1798)
- `resource.New()` now creates a Resource without builtin detectors. Previous behavior is now achieved by using `WithBuiltinDetectors` Option. (#1810)
- Move the `Event` type from the `go.opentelemetry.io/otel` package to the `go.opentelemetry.io/otel/sdk/trace` package. (#1846)
- CI builds validate against last two versions of Go, dropping 1.14 and adding 1.16. (#1865)
- BatchSpanProcessor now report export failures when calling `ForceFlush()` method. (#1860)
- `Set.Encoded(Encoder)` no longer caches the result of an encoding. (#1855)
- Renamed `CloudZoneKey` to `CloudAvailabilityZoneKey` in Resource semantic conventions according to spec. (#1871)
- The `StatusCode` and `StatusMessage` methods of the `ReadOnlySpan` interface and the `Span` produced by the `go.opentelemetry.io/otel/sdk/trace` package have been replaced with a single `Status` method.
  This method returns the status of a span using the new `Status` type. (#1874)
- Updated `ExportSpans` method of the`SpanExporter` interface type to accept `ReadOnlySpan`s instead of the removed `SpanSnapshot`.
  This brings the export interface into compliance with the specification in that it now accepts an explicitly immutable type instead of just an implied one. (#1873)
- Unembed `SpanContext` in `Link`. (#1877)
- Generate Semantic conventions from the specification YAML. (#1891)
- Spans created by the global `Tracer` obtained from `go.opentelemetry.io/otel`, prior to a functioning `TracerProvider` being set, now propagate the span context from their parent if one exists. (#1901)
- The `"go.opentelemetry.io/otel".Tracer` function now accepts tracer options. (#1902)
- Move the `go.opentelemetry.io/otel/unit` package to `go.opentelemetry.io/otel/metric/unit`. (#1903)
- Changed `go.opentelemetry.io/otel/trace.TracerConfig` to conform to the [Contributing guidelines](CONTRIBUTING.md#config.) (#1921)
- Changed `go.opentelemetry.io/otel/trace.SpanConfig` to conform to the [Contributing guidelines](CONTRIBUTING.md#config). (#1921)
- Changed `span.End()` now only accepts Options that are allowed at `End()`. (#1921)
- Changed `go.opentelemetry.io/otel/metric.InstrumentConfig` to conform to the [Contributing guidelines](CONTRIBUTING.md#config). (#1921)
- Changed `go.opentelemetry.io/otel/metric.MeterConfig` to conform to the [Contributing guidelines](CONTRIBUTING.md#config). (#1921)
- Refactored option types according to the contribution style guide. (#1882)
- Move the `go.opentelemetry.io/otel/trace.TraceStateFromKeyValues` function to the `go.opentelemetry.io/otel/oteltest` package.
  This function is preserved for testing purposes where it may be useful to create a `TraceState` from `attribute.KeyValue`s, but it is not intended for production use.
  The new `ParseTraceState` function should be used to create a `TraceState`. (#1931)
- Updated `MarshalJSON` method of the `go.opentelemetry.io/otel/trace.TraceState` type to marshal the type into the string representation of the `TraceState`. (#1931)
- The `TraceState.Delete` method from the `go.opentelemetry.io/otel/trace` package no longer returns an error in addition to a `TraceState`. (#1931)
- Updated `Get` method of the `TraceState` type from the `go.opentelemetry.io/otel/trace` package to accept a `string` instead of an `attribute.Key` type. (#1931)
- Updated `Insert` method of the `TraceState` type from the `go.opentelemetry.io/otel/trace` package to accept a pair of `string`s instead of an `attribute.KeyValue` type. (#1931)
- Updated `Delete` method of the `TraceState` type from the `go.opentelemetry.io/otel/trace` package to accept a `string` instead of an `attribute.Key` type. (#1931)
- Renamed `NewExporter` to `New` in the `go.opentelemetry.io/otel/exporters/stdout` package. (#1985)
- Renamed `NewExporter` to `New` in the `go.opentelemetry.io/otel/exporters/metric/prometheus` package. (#1985)
- Renamed `NewExporter` to `New` in the `go.opentelemetry.io/otel/exporters/trace/jaeger` package. (#1985)
- Renamed `NewExporter` to `New` in the `go.opentelemetry.io/otel/exporters/trace/zipkin` package. (#1985)
- Renamed `NewExporter` to `New` in the `go.opentelemetry.io/otel/exporters/otlp` package. (#1985)
- Renamed `NewUnstartedExporter` to `NewUnstarted` in the `go.opentelemetry.io/otel/exporters/otlp` package. (#1985)
- The `go.opentelemetry.io/otel/semconv` package has been moved to `go.opentelemetry.io/otel/semconv/v1.4.0` to allow for multiple [telemetry schema](https://github.com/open-telemetry/oteps/blob/main/text/0152-telemetry-schemas.md) versions to be used concurrently. (#1987)
- Metrics test helpers in `go.opentelemetry.io/otel/oteltest` have been moved to `go.opentelemetry.io/otel/metric/metrictest`. (#1988)

### Deprecated

- The `go.opentelemetry.io/otel/exporters/metric/prometheus` is deprecated, use `go.opentelemetry.io/otel/exporters/prometheus` instead. (#1993)
- The `go.opentelemetry.io/otel/exporters/trace/jaeger` is deprecated, use `go.opentelemetry.io/otel/exporters/jaeger` instead. (#1993)
- The `go.opentelemetry.io/otel/exporters/trace/zipkin` is deprecated, use `go.opentelemetry.io/otel/exporters/zipkin` instead. (#1993)

### Removed

- Removed `resource.WithoutBuiltin()`. Use `resource.New()`. (#1810)
- Unexported types `resource.FromEnv`, `resource.Host`, and `resource.TelemetrySDK`, Use the corresponding `With*()` to use individually. (#1810)
- Removed the `Tracer` and `IsRecording` method from the `ReadOnlySpan` in the `go.opentelemetry.io/otel/sdk/trace`.
  The `Tracer` method is not a required to be included in this interface and given the mutable nature of the tracer that is associated with a span, this method is not appropriate.
  The `IsRecording` method returns if the span is recording or not.
  A read-only span value does not need to know if updates to it will be recorded or not.
  By definition, it cannot be updated so there is no point in communicating if an update is recorded. (#1873)
- Removed the `SpanSnapshot` type from the `go.opentelemetry.io/otel/sdk/trace` package.
  The use of this type has been replaced with the use of the explicitly immutable `ReadOnlySpan` type.
  When a concrete representation of a read-only span is needed for testing, the newly added `SpanStub` in the `go.opentelemetry.io/otel/sdk/trace/tracetest` package should be used. (#1873)
- Removed the `Tracer` method from the `Span` interface in the `go.opentelemetry.io/otel/trace` package.
  Using the same tracer that created a span introduces the error where an instrumentation library's `Tracer` is used by other code instead of their own.
  The `"go.opentelemetry.io/otel".Tracer` function or a `TracerProvider` should be used to acquire a library specific `Tracer` instead. (#1900)
  - The `TracerProvider()` method on the `Span` interface may also be used to obtain a `TracerProvider` using the same trace processing pipeline. (#2009)
- The `http.url` attribute generated by `HTTPClientAttributesFromHTTPRequest` will no longer include username or password information. (#1919)
- Removed `IsEmpty` method of the `TraceState` type in the `go.opentelemetry.io/otel/trace` package in favor of using the added `TraceState.Len` method. (#1931)
- Removed `Set`, `Value`, `ContextWithValue`, `ContextWithoutValue`, and `ContextWithEmpty` functions in the `go.opentelemetry.io/otel/baggage` package.
  Handling of baggage is now done using the added `Baggage` type and related context functions (`ContextWithBaggage`, `ContextWithoutBaggage`, and `FromContext`) in that package. (#1967)
- The `InstallNewPipeline` and `NewExportPipeline` creation functions in all the exporters (prometheus, otlp, stdout, jaeger, and zipkin) have been removed.
  These functions were deemed premature attempts to provide convenience that did not achieve this aim. (#1985)
- The `go.opentelemetry.io/otel/exporters/otlp` exporter has been removed.  Use `go.opentelemetry.io/otel/exporters/otlp/otlptrace` instead. (#1990)
- The `go.opentelemetry.io/otel/exporters/stdout` exporter has been removed.  Use `go.opentelemetry.io/otel/exporters/stdout/stdouttrace` or `go.opentelemetry.io/otel/exporters/stdout/stdoutmetric` instead. (#2005)

### Fixed

- Only report errors from the `"go.opentelemetry.io/otel/sdk/resource".Environment` function when they are not `nil`. (#1850, #1851)
- The `Shutdown` method of the simple `SpanProcessor` in the `go.opentelemetry.io/otel/sdk/trace` package now honors the context deadline or cancellation. (#1616, #1856)
- BatchSpanProcessor now drops span batches that failed to be exported. (#1860)
- Use `http://localhost:14268/api/traces` as default Jaeger collector endpoint instead of `http://localhost:14250`. (#1898)
- Allow trailing and leading whitespace in the parsing of a `tracestate` header. (#1931)
- Add logic to determine if the channel is closed to fix Jaeger exporter test panic with close closed channel. (#1870, #1973)
- Avoid transport security when OTLP endpoint is a Unix socket. (#2001)

### Security

## [0.20.0] - 2021-04-23

### Added

- The OTLP exporter now has two new convenience functions, `NewExportPipeline` and `InstallNewPipeline`, setup and install the exporter in tracing and metrics pipelines. (#1373)
- Adds semantic conventions for exceptions. (#1492)
- Added Jaeger Environment variables: `OTEL_EXPORTER_JAEGER_AGENT_HOST`, `OTEL_EXPORTER_JAEGER_AGENT_PORT`
  These environment variables can be used to override Jaeger agent hostname and port (#1752)
- Option `ExportTimeout` was added to batch span processor. (#1755)
- `trace.TraceFlags` is now a defined type over `byte` and `WithSampled(bool) TraceFlags` and `IsSampled() bool` methods have been added to it. (#1770)
- The `Event` and `Link` struct types from the `go.opentelemetry.io/otel` package now include a `DroppedAttributeCount` field to record the number of attributes that were not recorded due to configured limits being reached. (#1771)
- The Jaeger exporter now reports dropped attributes for a Span event in the exported log. (#1771)
- Adds test to check BatchSpanProcessor ignores `OnEnd` and `ForceFlush` post `Shutdown`. (#1772)
- Extract resource attributes from the `OTEL_RESOURCE_ATTRIBUTES` environment variable and merge them with the `resource.Default` resource as well as resources provided to the `TracerProvider` and metric `Controller`. (#1785)
- Added `WithOSType` resource configuration option to set OS (Operating System) type resource attribute (`os.type`). (#1788)
- Added `WithProcess*` resource configuration options to set Process resource attributes. (#1788)
  - `process.pid`
  - `process.executable.name`
  - `process.executable.path`
  - `process.command_args`
  - `process.owner`
  - `process.runtime.name`
  - `process.runtime.version`
  - `process.runtime.description`
- Adds `k8s.node.name` and `k8s.node.uid` attribute keys to the `semconv` package. (#1789)
- Added support for configuring OTLP/HTTP and OTLP/gRPC Endpoints, TLS Certificates, Headers, Compression and Timeout via Environment Variables. (#1758, #1769 and #1811)
  - `OTEL_EXPORTER_OTLP_ENDPOINT`
  - `OTEL_EXPORTER_OTLP_TRACES_ENDPOINT`
  - `OTEL_EXPORTER_OTLP_METRICS_ENDPOINT`
  - `OTEL_EXPORTER_OTLP_HEADERS`
  - `OTEL_EXPORTER_OTLP_TRACES_HEADERS`
  - `OTEL_EXPORTER_OTLP_METRICS_HEADERS`
  - `OTEL_EXPORTER_OTLP_COMPRESSION`
  - `OTEL_EXPORTER_OTLP_TRACES_COMPRESSION`
  - `OTEL_EXPORTER_OTLP_METRICS_COMPRESSION`
  - `OTEL_EXPORTER_OTLP_TIMEOUT`
  - `OTEL_EXPORTER_OTLP_TRACES_TIMEOUT`
  - `OTEL_EXPORTER_OTLP_METRICS_TIMEOUT`
  - `OTEL_EXPORTER_OTLP_CERTIFICATE`
  - `OTEL_EXPORTER_OTLP_TRACES_CERTIFICATE`
  - `OTEL_EXPORTER_OTLP_METRICS_CERTIFICATE`
- Adds `otlpgrpc.WithTimeout` option for configuring timeout to the otlp/gRPC exporter. (#1821)
- Adds `jaeger.WithMaxPacketSize` option for configuring maximum UDP packet size used when connecting to the Jaeger agent. (#1853)

### Fixed

- The `Span.IsRecording` implementation from `go.opentelemetry.io/otel/sdk/trace` always returns false when not being sampled. (#1750)
- The Jaeger exporter now correctly sets tags for the Span status code and message.
  This means it uses the correct tag keys (`"otel.status_code"`, `"otel.status_description"`) and does not set the status message as a tag unless it is set on the span. (#1761)
- The Jaeger exporter now correctly records Span event's names using the `"event"` key for a tag.
  Additionally, this tag is overridden, as specified in the OTel specification, if the event contains an attribute with that key. (#1768)
- Zipkin Exporter: Ensure mapping between OTel and Zipkin span data complies with the specification. (#1688)
- Fixed typo for default service name in Jaeger Exporter. (#1797)
- Fix flaky OTLP for the reconnnection of the client connection. (#1527, #1814)
- Fix Jaeger exporter dropping of span batches that exceed the UDP packet size limit.
  Instead, the exporter now splits the batch into smaller sendable batches. (#1828)

### Changed

- Span `RecordError` now records an `exception` event to comply with the semantic convention specification. (#1492)
- Jaeger exporter was updated to use thrift v0.14.1. (#1712)
- Migrate from using internally built and maintained version of the OTLP to the one hosted at `go.opentelemetry.io/proto/otlp`. (#1713)
- Migrate from using `github.com/gogo/protobuf` to `google.golang.org/protobuf` to match `go.opentelemetry.io/proto/otlp`. (#1713)
- The storage of a local or remote Span in a `context.Context` using its SpanContext is unified to store just the current Span.
  The Span's SpanContext can now self-identify as being remote or not.
  This means that `"go.opentelemetry.io/otel/trace".ContextWithRemoteSpanContext` will now overwrite any existing current Span, not just existing remote Spans, and make it the current Span in a `context.Context`. (#1731)
- Improve OTLP/gRPC exporter connection errors. (#1737)
- Information about a parent span context in a `"go.opentelemetry.io/otel/export/trace".SpanSnapshot` is unified in a new `Parent` field.
  The existing `ParentSpanID` and `HasRemoteParent` fields are removed in favor of this. (#1748)
- The `ParentContext` field of the `"go.opentelemetry.io/otel/sdk/trace".SamplingParameters` is updated to hold a `context.Context` containing the parent span.
  This changes it to make `SamplingParameters` conform with the OpenTelemetry specification. (#1749)
- Updated Jaeger Environment Variables: `JAEGER_ENDPOINT`, `JAEGER_USER`, `JAEGER_PASSWORD`
  to `OTEL_EXPORTER_JAEGER_ENDPOINT`, `OTEL_EXPORTER_JAEGER_USER`, `OTEL_EXPORTER_JAEGER_PASSWORD` in compliance with OTel specification. (#1752)
- Modify `BatchSpanProcessor.ForceFlush` to abort after timeout/cancellation. (#1757)
- The `DroppedAttributeCount` field of the `Span` in the `go.opentelemetry.io/otel` package now only represents the number of attributes dropped for the span itself.
  It no longer is a conglomerate of itself, events, and link attributes that have been dropped. (#1771)
- Make `ExportSpans` in Jaeger Exporter honor context deadline. (#1773)
- Modify Zipkin Exporter default service name, use default resource's serviceName instead of empty. (#1777)
- The `go.opentelemetry.io/otel/sdk/export/trace` package is merged into the `go.opentelemetry.io/otel/sdk/trace` package. (#1778)
- The prometheus.InstallNewPipeline example is moved from comment to example test (#1796)
- The convenience functions for the stdout exporter have been updated to return the `TracerProvider` implementation and enable the shutdown of the exporter. (#1800)
- Replace the flush function returned from the Jaeger exporter's convenience creation functions (`InstallNewPipeline` and `NewExportPipeline`) with the `TracerProvider` implementation they create.
  This enables the caller to shutdown and flush using the related `TracerProvider` methods. (#1822)
- Updated the Jaeger exporter to have a default endpoint, `http://localhost:14250`, for the collector. (#1824)
- Changed the function `WithCollectorEndpoint` in the Jaeger exporter to no longer accept an endpoint as an argument.
  The endpoint can be passed with the `CollectorEndpointOption` using the `WithEndpoint` function or by setting the `OTEL_EXPORTER_JAEGER_ENDPOINT` environment variable value appropriately. (#1824)
- The Jaeger exporter no longer batches exported spans itself, instead it relies on the SDK's `BatchSpanProcessor` for this functionality. (#1830)
- The Jaeger exporter creation functions (`NewRawExporter`, `NewExportPipeline`, and `InstallNewPipeline`) no longer accept the removed `Option` type as a variadic argument. (#1830)

### Removed

- Removed Jaeger Environment variables: `JAEGER_SERVICE_NAME`, `JAEGER_DISABLED`, `JAEGER_TAGS`
  These environment variables will no longer be used to override values of the Jaeger exporter (#1752)
- No longer set the links for a `Span` in `go.opentelemetry.io/otel/sdk/trace` that is configured to be a new root.
  This is unspecified behavior that the OpenTelemetry community plans to standardize in the future.
  To prevent backwards incompatible changes when it is specified, these links are removed. (#1726)
- Setting error status while recording error with Span from oteltest package. (#1729)
- The concept of a remote and local Span stored in a context is unified to just the current Span.
  Because of this `"go.opentelemetry.io/otel/trace".RemoteSpanContextFromContext` is removed as it is no longer needed.
  Instead, `"go.opentelemetry.io/otel/trace".SpanContextFromContext` can be used to return the current Span.
  If needed, that Span's `SpanContext.IsRemote()` can then be used to determine if it is remote or not. (#1731)
- The `HasRemoteParent` field of the `"go.opentelemetry.io/otel/sdk/trace".SamplingParameters` is removed.
  This field is redundant to the information returned from the `Remote` method of the `SpanContext` held in the `ParentContext` field. (#1749)
- The `trace.FlagsDebug` and `trace.FlagsDeferred` constants have been removed and will be localized to the B3 propagator. (#1770)
- Remove `Process` configuration, `WithProcessFromEnv` and `ProcessFromEnv`, and type from the Jaeger exporter package.
  The information that could be configured in the `Process` struct should be configured in a `Resource` instead. (#1776, #1804)
- Remove the `WithDisabled` option from the Jaeger exporter.
  To disable the exporter unregister it from the `TracerProvider` or use a no-operation `TracerProvider`. (#1806)
- Removed the functions `CollectorEndpointFromEnv` and `WithCollectorEndpointOptionFromEnv` from the Jaeger exporter.
  These functions for retrieving specific environment variable values are redundant of other internal functions and
  are not intended for end user use. (#1824)
- Removed the Jaeger exporter `WithSDKOptions` `Option`.
  This option was used to set SDK options for the exporter creation convenience functions.
  These functions are provided as a way to easily setup or install the exporter with what are deemed reasonable SDK settings for common use cases.
  If the SDK needs to be configured differently, the `NewRawExporter` function and direct setup of the SDK with the desired settings should be used. (#1825)
- The `WithBufferMaxCount` and `WithBatchMaxCount` `Option`s from the Jaeger exporter are removed.
  The exporter no longer batches exports, instead relying on the SDK's `BatchSpanProcessor` for this functionality. (#1830)
- The Jaeger exporter `Option` type is removed.
  The type is no longer used by the exporter to configure anything.
  All the previous configurations these options provided were duplicates of SDK configuration.
  They have been removed in favor of using the SDK configuration and focuses the exporter configuration to be only about the endpoints it will send telemetry to. (#1830)

## [0.19.0] - 2021-03-18

### Added

- Added `Marshaler` config option to `otlphttp` to enable otlp over json or protobufs. (#1586)
- A `ForceFlush` method to the `"go.opentelemetry.io/otel/sdk/trace".TracerProvider` to flush all registered `SpanProcessor`s. (#1608)
- Added `WithSampler` and `WithSpanLimits` to tracer provider. (#1633, #1702)
- `"go.opentelemetry.io/otel/trace".SpanContext` now has a `remote` property, and `IsRemote()` predicate, that is true when the `SpanContext` has been extracted from remote context data. (#1701)
- A `Valid` method to the `"go.opentelemetry.io/otel/attribute".KeyValue` type. (#1703)

### Changed

- `trace.SpanContext` is now immutable and has no exported fields. (#1573)
  - `trace.NewSpanContext()` can be used in conjunction with the `trace.SpanContextConfig` struct to initialize a new `SpanContext` where all values are known.
- Update the `ForceFlush` method signature to the `"go.opentelemetry.io/otel/sdk/trace".SpanProcessor` to accept a `context.Context` and return an error. (#1608)
- Update the `Shutdown` method to the `"go.opentelemetry.io/otel/sdk/trace".TracerProvider` return an error on shutdown failure. (#1608)
- The SimpleSpanProcessor will now shut down the enclosed `SpanExporter` and gracefully ignore subsequent calls to `OnEnd` after `Shutdown` is called. (#1612)
- `"go.opentelemetry.io/sdk/metric/controller.basic".WithPusher` is replaced with `WithExporter` to provide consistent naming across project. (#1656)
- Added non-empty string check for trace `Attribute` keys. (#1659)
- Add `description` to SpanStatus only when `StatusCode` is set to error. (#1662)
- Jaeger exporter falls back to `resource.Default`'s `service.name` if the exported Span does not have one. (#1673)
- Jaeger exporter populates Jaeger's Span Process from Resource. (#1673)
- Renamed the `LabelSet` method of `"go.opentelemetry.io/otel/sdk/resource".Resource` to `Set`. (#1692)
- Changed `WithSDK` to `WithSDKOptions` to accept variadic arguments of `TracerProviderOption` type in `go.opentelemetry.io/otel/exporters/trace/jaeger` package. (#1693)
- Changed `WithSDK` to `WithSDKOptions` to accept variadic arguments of `TracerProviderOption` type in `go.opentelemetry.io/otel/exporters/trace/zipkin` package. (#1693)

### Removed

- Removed `serviceName` parameter from Zipkin exporter and uses resource instead. (#1549)
- Removed `WithConfig` from tracer provider to avoid overriding configuration. (#1633)
- Removed the exported `SimpleSpanProcessor` and `BatchSpanProcessor` structs.
   These are now returned as a SpanProcessor interface from their respective constructors. (#1638)
- Removed `WithRecord()` from `trace.SpanOption` when creating a span. (#1660)
- Removed setting status to `Error` while recording an error as a span event in `RecordError`. (#1663)
- Removed `jaeger.WithProcess` configuration option. (#1673)
- Removed `ApplyConfig` method from `"go.opentelemetry.io/otel/sdk/trace".TracerProvider` and the now unneeded `Config` struct. (#1693)

### Fixed

- Jaeger Exporter: Ensure mapping between OTEL and Jaeger span data complies with the specification. (#1626)
- `SamplingResult.TraceState` is correctly propagated to a newly created span's `SpanContext`. (#1655)
- The `otel-collector` example now correctly flushes metric events prior to shutting down the exporter. (#1678)
- Do not set span status message in `SpanStatusFromHTTPStatusCode` if it can be inferred from `http.status_code`. (#1681)
- Synchronization issues in global trace delegate implementation. (#1686)
- Reduced excess memory usage by global `TracerProvider`. (#1687)

## [0.18.0] - 2021-03-03

### Added

- Added `resource.Default()` for use with meter and tracer providers. (#1507)
- `AttributePerEventCountLimit` and `AttributePerLinkCountLimit` for `SpanLimits`. (#1535)
- Added `Keys()` method to `propagation.TextMapCarrier` and `propagation.HeaderCarrier` to adapt `http.Header` to this interface. (#1544)
- Added `code` attributes to `go.opentelemetry.io/otel/semconv` package. (#1558)
- Compatibility testing suite in the CI system for the following systems. (#1567)
   | OS      | Go Version | Architecture |
   | ------- | ---------- | ------------ |
   | Ubuntu  | 1.15       | amd64        |
   | Ubuntu  | 1.14       | amd64        |
   | Ubuntu  | 1.15       | 386          |
   | Ubuntu  | 1.14       | 386          |
   | MacOS   | 1.15       | amd64        |
   | MacOS   | 1.14       | amd64        |
   | Windows | 1.15       | amd64        |
   | Windows | 1.14       | amd64        |
   | Windows | 1.15       | 386          |
   | Windows | 1.14       | 386          |

### Changed

- Replaced interface `oteltest.SpanRecorder` with its existing implementation
  `StandardSpanRecorder`. (#1542)
- Default span limit values to 128. (#1535)
- Rename `MaxEventsPerSpan`, `MaxAttributesPerSpan` and `MaxLinksPerSpan` to `EventCountLimit`, `AttributeCountLimit` and `LinkCountLimit`, and move these fields into `SpanLimits`. (#1535)
- Renamed the `otel/label` package to `otel/attribute`. (#1541)
- Vendor the Jaeger exporter's dependency on Apache Thrift. (#1551)
- Parallelize the CI linting and testing. (#1567)
- Stagger timestamps in exact aggregator tests. (#1569)
- Changed all examples to use `WithBatchTimeout(5 * time.Second)` rather than `WithBatchTimeout(5)`. (#1621)
- Prevent end-users from implementing some interfaces (#1575)

  ```
      "otel/exporters/otlp/otlphttp".Option
      "otel/exporters/stdout".Option
      "otel/oteltest".Option
      "otel/trace".TracerOption
      "otel/trace".SpanOption
      "otel/trace".EventOption
      "otel/trace".LifeCycleOption
      "otel/trace".InstrumentationOption
      "otel/sdk/resource".Option
      "otel/sdk/trace".ParentBasedSamplerOption
      "otel/sdk/trace".ReadOnlySpan
      "otel/sdk/trace".ReadWriteSpan
  ```

### Removed

- Removed attempt to resample spans upon changing the span name with `span.SetName()`. (#1545)
- The `test-benchmark` is no longer a dependency of the `precommit` make target. (#1567)
- Removed the `test-386` make target.
   This was replaced with a full compatibility testing suite (i.e. multi OS/arch) in the CI system. (#1567)

### Fixed

- The sequential timing check of timestamps in the stdout exporter are now setup explicitly to be sequential (#1571). (#1572)
- Windows build of Jaeger tests now compiles with OS specific functions (#1576). (#1577)
- The sequential timing check of timestamps of go.opentelemetry.io/otel/sdk/metric/aggregator/lastvalue are now setup explicitly to be sequential (#1578). (#1579)
- Validate tracestate header keys with vendors according to the W3C TraceContext specification (#1475). (#1581)
- The OTLP exporter includes related labels for translations of a GaugeArray (#1563). (#1570)

## [0.17.0] - 2021-02-12

### Changed

- Rename project default branch from `master` to `main`. (#1505)
- Reverse order in which `Resource` attributes are merged, per change in spec. (#1501)
- Add tooling to maintain "replace" directives in go.mod files automatically. (#1528)
- Create new modules: otel/metric, otel/trace, otel/oteltest, otel/sdk/export/metric, otel/sdk/metric (#1528)
- Move metric-related public global APIs from otel to otel/metric/global. (#1528)

## Fixed

- Fixed otlpgrpc reconnection issue.
- The example code in the README.md of `go.opentelemetry.io/otel/exporters/otlp` is moved to a compiled example test and used the new `WithAddress` instead of `WithEndpoint`. (#1513)
- The otel-collector example now uses the default OTLP receiver port of the collector.

## [0.16.0] - 2021-01-13

### Added

- Add the `ReadOnlySpan` and `ReadWriteSpan` interfaces to provide better control for accessing span data. (#1360)
- `NewGRPCDriver` function returns a `ProtocolDriver` that maintains a single gRPC connection to the collector. (#1369)
- Added documentation about the project's versioning policy. (#1388)
- Added `NewSplitDriver` for OTLP exporter that allows sending traces and metrics to different endpoints. (#1418)
- Added codeql workflow to GitHub Actions (#1428)
- Added Gosec workflow to GitHub Actions (#1429)
- Add new HTTP driver for OTLP exporter in `exporters/otlp/otlphttp`. Currently it only supports the binary protobuf payloads. (#1420)
- Add an OpenCensus exporter bridge. (#1444)

### Changed

- Rename `internal/testing` to `internal/internaltest`. (#1449)
- Rename `export.SpanData` to `export.SpanSnapshot` and use it only for exporting spans. (#1360)
- Store the parent's full `SpanContext` rather than just its span ID in the `span` struct. (#1360)
- Improve span duration accuracy. (#1360)
- Migrated CI/CD from CircleCI to GitHub Actions (#1382)
- Remove duplicate checkout from GitHub Actions workflow (#1407)
- Metric `array` aggregator renamed `exact` to match its `aggregation.Kind` (#1412)
- Metric `exact` aggregator includes per-point timestamps (#1412)
- Metric stdout exporter uses MinMaxSumCount aggregator for ValueRecorder instruments (#1412)
- `NewExporter` from `exporters/otlp` now takes a `ProtocolDriver` as a parameter. (#1369)
- Many OTLP Exporter options became gRPC ProtocolDriver options. (#1369)
- Unify endpoint API that related to OTel exporter. (#1401)
- Optimize metric histogram aggregator to reuse its slice of buckets. (#1435)
- Metric aggregator Count() and histogram Bucket.Counts are consistently `uint64`. (1430)
- Histogram aggregator accepts functional options, uses default boundaries if none given. (#1434)
- `SamplingResult` now passed a `Tracestate` from the parent `SpanContext` (#1432)
- Moved gRPC driver for OTLP exporter to `exporters/otlp/otlpgrpc`. (#1420)
- The `TraceContext` propagator now correctly propagates `TraceState` through the `SpanContext`. (#1447)
- Metric Push and Pull Controller components are combined into a single "basic" Controller:
  - `WithExporter()` and `Start()` to configure Push behavior
  - `Start()` is optional; use `Collect()` and `ForEach()` for Pull behavior
  - `Start()` and `Stop()` accept Context. (#1378)
- The `Event` type is moved from the `otel/sdk/export/trace` package to the `otel/trace` API package. (#1452)

### Removed

- Remove `errUninitializedSpan` as its only usage is now obsolete. (#1360)
- Remove Metric export functionality related to quantiles and summary data points: this is not specified (#1412)
- Remove DDSketch metric aggregator; our intention is to re-introduce this as an option of the histogram aggregator after [new OTLP histogram data types](https://github.com/open-telemetry/opentelemetry-proto/pull/226) are released (#1412)

### Fixed

- `BatchSpanProcessor.Shutdown()` will now shutdown underlying `export.SpanExporter`. (#1443)

## [0.15.0] - 2020-12-10

### Added

- The `WithIDGenerator` `TracerProviderOption` is added to the `go.opentelemetry.io/otel/trace` package to configure an `IDGenerator` for the `TracerProvider`. (#1363)

### Changed

- The Zipkin exporter now uses the Span status code to determine. (#1328)
- `NewExporter` and `Start` functions in `go.opentelemetry.io/otel/exporters/otlp` now receive `context.Context` as a first parameter. (#1357)
- Move the OpenCensus example into `example` directory. (#1359)
- Moved the SDK's `internal.IDGenerator` interface in to the `sdk/trace` package to enable support for externally-defined ID generators. (#1363)
- Bump `github.com/google/go-cmp` from 0.5.3 to 0.5.4 (#1374)
- Bump `github.com/golangci/golangci-lint` in `/internal/tools` (#1375)

### Fixed

- Metric SDK `SumObserver` and `UpDownSumObserver` instruments correctness fixes. (#1381)

## [0.14.0] - 2020-11-19

### Added

- An `EventOption` and the related `NewEventConfig` function are added to the `go.opentelemetry.io/otel` package to configure Span events. (#1254)
- A `TextMapPropagator` and associated `TextMapCarrier` are added to the `go.opentelemetry.io/otel/oteltest` package to test `TextMap` type propagators and their use. (#1259)
- `SpanContextFromContext` returns `SpanContext` from context. (#1255)
- `TraceState` has been added to `SpanContext`. (#1340)
- `DeploymentEnvironmentKey` added to `go.opentelemetry.io/otel/semconv` package. (#1323)
- Add an OpenCensus to OpenTelemetry tracing bridge. (#1305)
- Add a parent context argument to `SpanProcessor.OnStart` to follow the specification. (#1333)
- Add missing tests for `sdk/trace/attributes_map.go`. (#1337)

### Changed

- Move the `go.opentelemetry.io/otel/api/trace` package into `go.opentelemetry.io/otel/trace` with the following changes. (#1229) (#1307)
  - `ID` has been renamed to `TraceID`.
  - `IDFromHex` has been renamed to `TraceIDFromHex`.
  - `EmptySpanContext` is removed.
- Move the `go.opentelemetry.io/otel/api/trace/tracetest` package into `go.opentelemetry.io/otel/oteltest`. (#1229)
- OTLP Exporter updates:
  - supports OTLP v0.6.0 (#1230, #1354)
  - supports configurable aggregation temporality (default: Cumulative, optional: Stateless). (#1296)
- The Sampler is now called on local child spans. (#1233)
- The `Kind` type from the `go.opentelemetry.io/otel/api/metric` package was renamed to `InstrumentKind` to more specifically describe what it is and avoid semantic ambiguity. (#1240)
- The `MetricKind` method of the `Descriptor` type in the `go.opentelemetry.io/otel/api/metric` package was renamed to `Descriptor.InstrumentKind`.
   This matches the returned type and fixes misuse of the term metric. (#1240)
- Move test harness from the `go.opentelemetry.io/otel/api/apitest` package into `go.opentelemetry.io/otel/oteltest`. (#1241)
- Move the `go.opentelemetry.io/otel/api/metric/metrictest` package into `go.opentelemetry.io/oteltest` as part of #964. (#1252)
- Move the `go.opentelemetry.io/otel/api/metric` package into `go.opentelemetry.io/otel/metric` as part of #1303. (#1321)
- Move the `go.opentelemetry.io/otel/api/metric/registry` package into `go.opentelemetry.io/otel/metric/registry` as a part of #1303. (#1316)
- Move the `Number` type (together with related functions) from `go.opentelemetry.io/otel/api/metric` package into `go.opentelemetry.io/otel/metric/number` as a part of #1303. (#1316)
- The function signature of the Span `AddEvent` method in `go.opentelemetry.io/otel` is updated to no longer take an unused context and instead take a required name and a variable number of `EventOption`s. (#1254)
- The function signature of the Span `RecordError` method in `go.opentelemetry.io/otel` is updated to no longer take an unused context and instead take a required error value and a variable number of `EventOption`s. (#1254)
- Move the `go.opentelemetry.io/otel/api/global` package to `go.opentelemetry.io/otel`. (#1262) (#1330)
- Move the `Version` function from `go.opentelemetry.io/otel/sdk` to `go.opentelemetry.io/otel`. (#1330)
- Rename correlation context header from `"otcorrelations"` to `"baggage"` to match the OpenTelemetry specification. (#1267)
- Fix `Code.UnmarshalJSON` to work with valid JSON only. (#1276)
- The `resource.New()` method changes signature to support builtin attributes and functional options, including `telemetry.sdk.*` and
  `host.name` semantic conventions; the former method is renamed `resource.NewWithAttributes`. (#1235)
- The Prometheus exporter now exports non-monotonic counters (i.e. `UpDownCounter`s) as gauges. (#1210)
- Correct the `Span.End` method documentation in the `otel` API to state updates are not allowed on a span after it has ended. (#1310)
- Updated span collection limits for attribute, event and link counts to 1000 (#1318)
- Renamed `semconv.HTTPUrlKey` to `semconv.HTTPURLKey`. (#1338)

### Removed

- The `ErrInvalidHexID`, `ErrInvalidTraceIDLength`, `ErrInvalidSpanIDLength`, `ErrInvalidSpanIDLength`, or `ErrNilSpanID` from the `go.opentelemetry.io/otel` package are unexported now. (#1243)
- The `AddEventWithTimestamp` method on the `Span` interface in `go.opentelemetry.io/otel` is removed due to its redundancy.
   It is replaced by using the `AddEvent` method with a `WithTimestamp` option. (#1254)
- The `MockSpan` and `MockTracer` types are removed from `go.opentelemetry.io/otel/oteltest`.
   `Tracer` and `Span` from the same module should be used in their place instead. (#1306)
- `WorkerCount` option is removed from `go.opentelemetry.io/otel/exporters/otlp`. (#1350)
- Remove the following labels types: INT32, UINT32, UINT64 and FLOAT32. (#1314)

### Fixed

- Rename `MergeItererator` to `MergeIterator` in the `go.opentelemetry.io/otel/label` package. (#1244)
- The `go.opentelemetry.io/otel/api/global` packages global TextMapPropagator now delegates functionality to a globally set delegate for all previously returned propagators. (#1258)
- Fix condition in `label.Any`. (#1299)
- Fix global `TracerProvider` to pass options to its configured provider. (#1329)
- Fix missing handler for `ExactKind` aggregator in OTLP metrics transformer (#1309)

## [0.13.0] - 2020-10-08

### Added

- OTLP Metric exporter supports Histogram aggregation. (#1209)
- The `Code` struct from the `go.opentelemetry.io/otel/codes` package now supports JSON marshaling and unmarshaling as well as implements the `Stringer` interface. (#1214)
- A Baggage API to implement the OpenTelemetry specification. (#1217)
- Add Shutdown method to sdk/trace/provider, shutdown processors in the order they were registered. (#1227)

### Changed

- Set default propagator to no-op propagator. (#1184)
- The `HTTPSupplier`, `HTTPExtractor`, `HTTPInjector`, and `HTTPPropagator` from the `go.opentelemetry.io/otel/api/propagation` package were replaced with unified `TextMapCarrier` and `TextMapPropagator` in the `go.opentelemetry.io/otel/propagation` package. (#1212) (#1325)
- The `New` function from the `go.opentelemetry.io/otel/api/propagation` package was replaced with `NewCompositeTextMapPropagator` in the `go.opentelemetry.io/otel` package. (#1212)
- The status codes of the `go.opentelemetry.io/otel/codes` package have been updated to match the latest OpenTelemetry specification.
   They now are `Unset`, `Error`, and `Ok`.
   They no longer track the gRPC codes. (#1214)
- The `StatusCode` field of the `SpanData` struct in the `go.opentelemetry.io/otel/sdk/export/trace` package now uses the codes package from this package instead of the gRPC project. (#1214)
- Move the `go.opentelemetry.io/otel/api/baggage` package into `go.opentelemetry.io/otel/baggage`. (#1217) (#1325)
- A `Shutdown` method of `SpanProcessor` and all its implementations receives a context and returns an error. (#1264)

### Fixed

- Copies of data from arrays and slices passed to `go.opentelemetry.io/otel/label.ArrayValue()` are now used in the returned `Value` instead of using the mutable data itself. (#1226)

### Removed

- The `ExtractHTTP` and `InjectHTTP` functions from the `go.opentelemetry.io/otel/api/propagation` package were removed. (#1212)
- The `Propagators` interface from the `go.opentelemetry.io/otel/api/propagation` package was removed to conform to the OpenTelemetry specification.
   The explicit `TextMapPropagator` type can be used in its place as this is the `Propagator` type the specification defines. (#1212)
- The `SetAttribute` method of the `Span` from the `go.opentelemetry.io/otel/api/trace` package was removed given its redundancy with the `SetAttributes` method. (#1216)
- The internal implementation of Baggage storage is removed in favor of using the new Baggage API functionality. (#1217)
- Remove duplicate hostname key `HostHostNameKey` in Resource semantic conventions. (#1219)
- Nested array/slice support has been removed. (#1226)

## [0.12.0] - 2020-09-24

### Added

- A `SpanConfigure` function in `go.opentelemetry.io/otel/api/trace` to create a new `SpanConfig` from `SpanOption`s. (#1108)
- In the `go.opentelemetry.io/otel/api/trace` package, `NewTracerConfig` was added to construct new `TracerConfig`s.
   This addition was made to conform with our project option conventions. (#1155)
- Instrumentation library information was added to the Zipkin exporter. (#1119)
- The `SpanProcessor` interface now has a `ForceFlush()` method. (#1166)
- More semantic conventions for k8s as resource attributes. (#1167)

### Changed

- Add reconnecting udp connection type to Jaeger exporter.
   This change adds a new optional implementation of the udp conn interface used to detect changes to an agent's host dns record.
   It then adopts the new destination address to ensure the exporter doesn't get stuck. This change was ported from jaegertracing/jaeger-client-go#520. (#1063)
- Replace `StartOption` and `EndOption` in `go.opentelemetry.io/otel/api/trace` with `SpanOption`.
   This change is matched by replacing the `StartConfig` and `EndConfig` with a unified `SpanConfig`. (#1108)
- Replace the `LinkedTo` span option in `go.opentelemetry.io/otel/api/trace` with `WithLinks`.
   This is be more consistent with our other option patterns, i.e. passing the item to be configured directly instead of its component parts, and provides a cleaner function signature. (#1108)
- The `go.opentelemetry.io/otel/api/trace` `TracerOption` was changed to an interface to conform to project option conventions. (#1109)
- Move the `B3` and `TraceContext` from within the `go.opentelemetry.io/otel/api/trace` package to their own `go.opentelemetry.io/otel/propagators` package.
    This removal of the propagators is reflective of the OpenTelemetry specification for these propagators as well as cleans up the `go.opentelemetry.io/otel/api/trace` API. (#1118)
- Rename Jaeger tags used for instrumentation library information to reflect changes in OpenTelemetry specification. (#1119)
- Rename `ProbabilitySampler` to `TraceIDRatioBased` and change semantics to ignore parent span sampling status. (#1115)
- Move `tools` package under `internal`. (#1141)
- Move `go.opentelemetry.io/otel/api/correlation` package to `go.opentelemetry.io/otel/api/baggage`. (#1142)
   The `correlation.CorrelationContext` propagator has been renamed `baggage.Baggage`.  Other exported functions and types are unchanged.
- Rename `ParentOrElse` sampler to `ParentBased` and allow setting samplers depending on parent span. (#1153)
- In the `go.opentelemetry.io/otel/api/trace` package, `SpanConfigure` was renamed to `NewSpanConfig`. (#1155)
- Change `dependabot.yml` to add a `Skip Changelog` label to dependabot-sourced PRs. (#1161)
- The [configuration style guide](https://github.com/open-telemetry/opentelemetry-go/blob/master/CONTRIBUTING.md#config) has been updated to
   recommend the use of `newConfig()` instead of `configure()`. (#1163)
- The `otlp.Config` type has been unexported and changed to `otlp.config`, along with its initializer. (#1163)
- Ensure exported interface types include parameter names and update the
   Style Guide to reflect this styling rule. (#1172)
- Don't consider unset environment variable for resource detection to be an error. (#1170)
- Rename `go.opentelemetry.io/otel/api/metric.ConfigureInstrument` to `NewInstrumentConfig` and
  `go.opentelemetry.io/otel/api/metric.ConfigureMeter` to `NewMeterConfig`.
- ValueObserver instruments use LastValue aggregator by default. (#1165)
- OTLP Metric exporter supports LastValue aggregation. (#1165)
- Move the `go.opentelemetry.io/otel/api/unit` package to `go.opentelemetry.io/otel/unit`. (#1185)
- Rename `Provider` to `MeterProvider` in the `go.opentelemetry.io/otel/api/metric` package. (#1190)
- Rename `NoopProvider` to `NoopMeterProvider` in the `go.opentelemetry.io/otel/api/metric` package. (#1190)
- Rename `NewProvider` to `NewMeterProvider` in the `go.opentelemetry.io/otel/api/metric/metrictest` package. (#1190)
- Rename `Provider` to `MeterProvider` in the `go.opentelemetry.io/otel/api/metric/registry` package. (#1190)
- Rename `NewProvider` to `NewMeterProvider` in the `go.opentelemetry.io/otel/api/metri/registryc` package. (#1190)
- Rename `Provider` to `TracerProvider` in the `go.opentelemetry.io/otel/api/trace` package. (#1190)
- Rename `NoopProvider` to `NoopTracerProvider` in the `go.opentelemetry.io/otel/api/trace` package. (#1190)
- Rename `Provider` to `TracerProvider` in the `go.opentelemetry.io/otel/api/trace/tracetest` package. (#1190)
- Rename `NewProvider` to `NewTracerProvider` in the `go.opentelemetry.io/otel/api/trace/tracetest` package. (#1190)
- Rename `WrapperProvider` to `WrapperTracerProvider` in the `go.opentelemetry.io/otel/bridge/opentracing` package. (#1190)
- Rename `NewWrapperProvider` to `NewWrapperTracerProvider` in the `go.opentelemetry.io/otel/bridge/opentracing` package. (#1190)
- Rename `Provider` method of the pull controller to `MeterProvider` in the `go.opentelemetry.io/otel/sdk/metric/controller/pull` package. (#1190)
- Rename `Provider` method of the push controller to `MeterProvider` in the `go.opentelemetry.io/otel/sdk/metric/controller/push` package. (#1190)
- Rename `ProviderOptions` to `TracerProviderConfig` in the `go.opentelemetry.io/otel/sdk/trace` package. (#1190)
- Rename `ProviderOption` to `TracerProviderOption` in the `go.opentelemetry.io/otel/sdk/trace` package. (#1190)
- Rename `Provider` to `TracerProvider` in the `go.opentelemetry.io/otel/sdk/trace` package. (#1190)
- Rename `NewProvider` to `NewTracerProvider` in the `go.opentelemetry.io/otel/sdk/trace` package. (#1190)
- Renamed `SamplingDecision` values to comply with OpenTelemetry specification change. (#1192)
- Renamed Zipkin attribute names from `ot.status_code & ot.status_description` to `otel.status_code & otel.status_description`. (#1201)
- The default SDK now invokes registered `SpanProcessor`s in the order they were registered with the `TracerProvider`. (#1195)
- Add test of spans being processed by the `SpanProcessor`s in the order they were registered. (#1203)

### Removed

- Remove the B3 propagator from `go.opentelemetry.io/otel/propagators`. It is now located in the
   `go.opentelemetry.io/contrib/propagators/` module. (#1191)
- Remove the semantic convention for HTTP status text, `HTTPStatusTextKey` from package `go.opentelemetry.io/otel/semconv`. (#1194)

### Fixed

- Zipkin example no longer mentions `ParentSampler`, corrected to `ParentBased`. (#1171)
- Fix missing shutdown processor in otel-collector example. (#1186)
- Fix missing shutdown processor in basic and namedtracer examples. (#1197)

## [0.11.0] - 2020-08-24

### Added

- Support for exporting array-valued attributes via OTLP. (#992)
- `Noop` and `InMemory` `SpanBatcher` implementations to help with testing integrations. (#994)
- Support for filtering metric label sets. (#1047)
- A dimensionality-reducing metric Processor. (#1057)
- Integration tests for more OTel Collector Attribute types. (#1062)
- A new `WithSpanProcessor` `ProviderOption` is added to the `go.opentelemetry.io/otel/sdk/trace` package to create a `Provider` and automatically register the `SpanProcessor`. (#1078)

### Changed

- Rename `sdk/metric/processor/test` to `sdk/metric/processor/processortest`. (#1049)
- Rename `sdk/metric/controller/test` to `sdk/metric/controller/controllertest`. (#1049)
- Rename `api/testharness` to `api/apitest`. (#1049)
- Rename `api/trace/testtrace` to `api/trace/tracetest`. (#1049)
- Change Metric Processor to merge multiple observations. (#1024)
- The `go.opentelemetry.io/otel/bridge/opentracing` bridge package has been made into its own module.
   This removes the package dependencies of this bridge from the rest of the OpenTelemetry based project. (#1038)
- Renamed `go.opentelemetry.io/otel/api/standard` package to `go.opentelemetry.io/otel/semconv` to avoid the ambiguous and generic name `standard` and better describe the package as containing OpenTelemetry semantic conventions. (#1016)
- The environment variable used for resource detection has been changed from `OTEL_RESOURCE_LABELS` to `OTEL_RESOURCE_ATTRIBUTES` (#1042)
- Replace `WithSyncer` with `WithBatcher` in examples. (#1044)
- Replace the `google.golang.org/grpc/codes` dependency in the API with an equivalent `go.opentelemetry.io/otel/codes` package. (#1046)
- Merge the `go.opentelemetry.io/otel/api/label` and `go.opentelemetry.io/otel/api/kv` into the new `go.opentelemetry.io/otel/label` package. (#1060)
- Unify Callback Function Naming.
   Rename `*Callback` with `*Func`. (#1061)
- CI builds validate against last two versions of Go, dropping 1.13 and adding 1.15. (#1064)
- The `go.opentelemetry.io/otel/sdk/export/trace` interfaces `SpanSyncer` and `SpanBatcher` have been replaced with a specification compliant `Exporter` interface.
   This interface still supports the export of `SpanData`, but only as a slice.
   Implementation are also required now to return any error from `ExportSpans` if one occurs as well as implement a `Shutdown` method for exporter clean-up. (#1078)
- The `go.opentelemetry.io/otel/sdk/trace` `NewBatchSpanProcessor` function no longer returns an error.
   If a `nil` exporter is passed as an argument to this function, instead of it returning an error, it now returns a `BatchSpanProcessor` that handles the export of `SpanData` by not taking any action. (#1078)
- The `go.opentelemetry.io/otel/sdk/trace` `NewProvider` function to create a `Provider` no longer returns an error, instead only a `*Provider`.
   This change is related to `NewBatchSpanProcessor` not returning an error which was the only error this function would return. (#1078)

### Removed

- Duplicate, unused API sampler interface. (#999)
   Use the [`Sampler` interface](https://github.com/open-telemetry/opentelemetry-go/blob/v0.11.0/sdk/trace/sampling.go) provided by the SDK instead.
- The `grpctrace` instrumentation was moved to the `go.opentelemetry.io/contrib` repository and out of this repository.
   This move includes moving the `grpc` example to the `go.opentelemetry.io/contrib` as well. (#1027)
- The `WithSpan` method of the `Tracer` interface.
   The functionality this method provided was limited compared to what a user can provide themselves.
   It was removed with the understanding that if there is sufficient user need it can be added back based on actual user usage. (#1043)
- The `RegisterSpanProcessor` and `UnregisterSpanProcessor` functions.
   These were holdovers from an approach prior to the TracerProvider design. They were not used anymore. (#1077)
- The `oterror` package. (#1026)
- The `othttp` and `httptrace` instrumentations were moved to `go.opentelemetry.io/contrib`. (#1032)

### Fixed

- The `semconv.HTTPServerMetricAttributesFromHTTPRequest()` function no longer generates the high-cardinality `http.request.content.length` label. (#1031)
- Correct instrumentation version tag in Jaeger exporter. (#1037)
- The SDK span will now set an error event if the `End` method is called during a panic (i.e. it was deferred). (#1043)
- Move internally generated protobuf code from the `go.opentelemetry.io/otel` to the OTLP exporter to reduce dependency overhead. (#1050)
- The `otel-collector` example referenced outdated collector processors. (#1006)

## [0.10.0] - 2020-07-29

This release migrates the default OpenTelemetry SDK into its own Go module, decoupling the SDK from the API and reducing dependencies for instrumentation packages.

### Added

- The Zipkin exporter now has `NewExportPipeline` and `InstallNewPipeline` constructor functions to match the common pattern.
    These function build a new exporter with default SDK options and register the exporter with the `global` package respectively. (#944)
- Add propagator option for gRPC instrumentation. (#986)
- The `testtrace` package now tracks the `trace.SpanKind` for each span. (#987)

### Changed

- Replace the `RegisterGlobal` `Option` in the Jaeger exporter with an `InstallNewPipeline` constructor function.
   This matches the other exporter constructor patterns and will register a new exporter after building it with default configuration. (#944)
- The trace (`go.opentelemetry.io/otel/exporters/trace/stdout`) and metric (`go.opentelemetry.io/otel/exporters/metric/stdout`) `stdout` exporters are now merged into a single exporter at `go.opentelemetry.io/otel/exporters/stdout`.
   This new exporter was made into its own Go module to follow the pattern of all exporters and decouple it from the `go.opentelemetry.io/otel` module. (#956, #963)
- Move the `go.opentelemetry.io/otel/exporters/test` test package to `go.opentelemetry.io/otel/sdk/export/metric/metrictest`. (#962)
- The `go.opentelemetry.io/otel/api/kv/value` package was merged into the parent `go.opentelemetry.io/otel/api/kv` package. (#968)
  - `value.Bool` was replaced with `kv.BoolValue`.
  - `value.Int64` was replaced with `kv.Int64Value`.
  - `value.Uint64` was replaced with `kv.Uint64Value`.
  - `value.Float64` was replaced with `kv.Float64Value`.
  - `value.Int32` was replaced with `kv.Int32Value`.
  - `value.Uint32` was replaced with `kv.Uint32Value`.
  - `value.Float32` was replaced with `kv.Float32Value`.
  - `value.String` was replaced with `kv.StringValue`.
  - `value.Int` was replaced with `kv.IntValue`.
  - `value.Uint` was replaced with `kv.UintValue`.
  - `value.Array` was replaced with `kv.ArrayValue`.
- Rename `Infer` to `Any` in the `go.opentelemetry.io/otel/api/kv` package. (#972)
- Change `othttp` to use the `httpsnoop` package to wrap the `ResponseWriter` so that optional interfaces (`http.Hijacker`, `http.Flusher`, etc.) that are implemented by the original `ResponseWriter`are also implemented by the wrapped `ResponseWriter`. (#979)
- Rename `go.opentelemetry.io/otel/sdk/metric/aggregator/test` package to `go.opentelemetry.io/otel/sdk/metric/aggregator/aggregatortest`. (#980)
- Make the SDK into its own Go module called `go.opentelemetry.io/otel/sdk`. (#985)
- Changed the default trace `Sampler` from `AlwaysOn` to `ParentOrElse(AlwaysOn)`. (#989)

### Removed

- The `IndexedAttribute` function from the `go.opentelemetry.io/otel/api/label` package was removed in favor of `IndexedLabel` which it was synonymous with. (#970)

### Fixed

- Bump github.com/golangci/golangci-lint from 1.28.3 to 1.29.0 in /tools. (#953)
- Bump github.com/google/go-cmp from 0.5.0 to 0.5.1. (#957)
- Use `global.Handle` for span export errors in the OTLP exporter. (#946)
- Correct Go language formatting in the README documentation. (#961)
- Remove default SDK dependencies from the `go.opentelemetry.io/otel/api` package. (#977)
- Remove default SDK dependencies from the `go.opentelemetry.io/otel/instrumentation` package. (#983)
- Move documented examples for `go.opentelemetry.io/otel/instrumentation/grpctrace` interceptors into Go example tests. (#984)

## [0.9.0] - 2020-07-20

### Added

- A new Resource Detector interface is included to allow resources to be automatically detected and included. (#939)
- A Detector to automatically detect resources from an environment variable. (#939)
- Github action to generate protobuf Go bindings locally in `internal/opentelemetry-proto-gen`. (#938)
- OTLP .proto files from `open-telemetry/opentelemetry-proto` imported as a git submodule under `internal/opentelemetry-proto`.
   References to `github.com/open-telemetry/opentelemetry-proto` changed to `go.opentelemetry.io/otel/internal/opentelemetry-proto-gen`. (#942)

### Changed

- Non-nil value `struct`s for key-value pairs will be marshalled using JSON rather than `Sprintf`. (#948)

### Removed

- Removed dependency on `github.com/open-telemetry/opentelemetry-collector`. (#943)

## [0.8.0] - 2020-07-09

### Added

- The `B3Encoding` type to represent the B3 encoding(s) the B3 propagator can inject.
   A value for HTTP supported encodings (Multiple Header: `MultipleHeader`, Single Header: `SingleHeader`) are included. (#882)
- The `FlagsDeferred` trace flag to indicate if the trace sampling decision has been deferred. (#882)
- The `FlagsDebug` trace flag to indicate if the trace is a debug trace. (#882)
- Add `peer.service` semantic attribute. (#898)
- Add database-specific semantic attributes. (#899)
- Add semantic convention for `faas.coldstart` and `container.id`. (#909)
- Add http content size semantic conventions. (#905)
- Include `http.request_content_length` in HTTP request basic attributes. (#905)
- Add semantic conventions for operating system process resource attribute keys. (#919)
- The Jaeger exporter now has a `WithBatchMaxCount` option to specify the maximum number of spans sent in a batch. (#931)

### Changed

- Update `CONTRIBUTING.md` to ask for updates to `CHANGELOG.md` with each pull request. (#879)
- Use lowercase header names for B3 Multiple Headers. (#881)
- The B3 propagator `SingleHeader` field has been replaced with `InjectEncoding`.
   This new field can be set to combinations of the `B3Encoding` bitmasks and will inject trace information in these encodings.
   If no encoding is set, the propagator will default to `MultipleHeader` encoding. (#882)
- The B3 propagator now extracts from either HTTP encoding of B3 (Single Header or Multiple Header) based on what is contained in the header.
   Preference is given to Single Header encoding with Multiple Header being the fallback if Single Header is not found or is invalid.
   This behavior change is made to dynamically support all correctly encoded traces received instead of having to guess the expected encoding prior to receiving. (#882)
- Extend semantic conventions for RPC. (#900)
- To match constant naming conventions in the `api/standard` package, the `FaaS*` key names are appended with a suffix of `Key`. (#920)
  - `"api/standard".FaaSName` -> `FaaSNameKey`
  - `"api/standard".FaaSID` -> `FaaSIDKey`
  - `"api/standard".FaaSVersion` -> `FaaSVersionKey`
  - `"api/standard".FaaSInstance` -> `FaaSInstanceKey`

### Removed

- The `FlagsUnused` trace flag is removed.
   The purpose of this flag was to act as the inverse of `FlagsSampled`, the inverse of `FlagsSampled` is used instead. (#882)
- The B3 header constants (`B3SingleHeader`, `B3DebugFlagHeader`, `B3TraceIDHeader`, `B3SpanIDHeader`, `B3SampledHeader`, `B3ParentSpanIDHeader`) are removed.
   If B3 header keys are needed [the authoritative OpenZipkin package constants](https://pkg.go.dev/github.com/openzipkin/zipkin-go@v0.2.2/propagation/b3?tab=doc#pkg-constants) should be used instead. (#882)

### Fixed

- The B3 Single Header name is now correctly `b3` instead of the previous `X-B3`. (#881)
- The B3 propagator now correctly supports sampling only values (`b3: 0`, `b3: 1`, or `b3: d`) for a Single B3 Header. (#882)
- The B3 propagator now propagates the debug flag.
   This removes the behavior of changing the debug flag into a set sampling bit.
   Instead, this now follow the B3 specification and omits the `X-B3-Sampling` header. (#882)
- The B3 propagator now tracks "unset" sampling state (meaning "defer the decision") and does not set the `X-B3-Sampling` header when injecting. (#882)
- Bump github.com/itchyny/gojq from 0.10.3 to 0.10.4 in /tools. (#883)
- Bump github.com/opentracing/opentracing-go from v1.1.1-0.20190913142402-a7454ce5950e to v1.2.0. (#885)
- The tracing time conversion for OTLP spans is now correctly set to `UnixNano`. (#896)
- Ensure span status is not set to `Unknown` when no HTTP status code is provided as it is assumed to be `200 OK`. (#908)
- Ensure `httptrace.clientTracer` closes `http.headers` span. (#912)
- Prometheus exporter will not apply stale updates or forget inactive metrics. (#903)
- Add test for api.standard `HTTPClientAttributesFromHTTPRequest`. (#905)
- Bump github.com/golangci/golangci-lint from 1.27.0 to 1.28.1 in /tools. (#901, #913)
- Update otel-collector example to use the v0.5.0 collector. (#915)
- The `grpctrace` instrumentation uses a span name conforming to the OpenTelemetry semantic conventions (does not contain a leading slash (`/`)). (#922)
- The `grpctrace` instrumentation includes an `rpc.method` attribute now set to the gRPC method name. (#900, #922)
- The `grpctrace` instrumentation `rpc.service` attribute now contains the package name if one exists.
   This is in accordance with OpenTelemetry semantic conventions. (#922)
- Correlation Context extractor will no longer insert an empty map into the returned context when no valid values are extracted. (#923)
- Bump google.golang.org/api from 0.28.0 to 0.29.0 in /exporters/trace/jaeger. (#925)
- Bump github.com/itchyny/gojq from 0.10.4 to 0.11.0 in /tools. (#926)
- Bump github.com/golangci/golangci-lint from 1.28.1 to 1.28.2 in /tools. (#930)

## [0.7.0] - 2020-06-26

This release implements the v0.5.0 version of the OpenTelemetry specification.

### Added

- The othttp instrumentation now includes default metrics. (#861)
- This CHANGELOG file to track all changes in the project going forward.
- Support for array type attributes. (#798)
- Apply transitive dependabot go.mod dependency updates as part of a new automatic Github workflow. (#844)
- Timestamps are now passed to exporters for each export. (#835)
- Add new `Accumulation` type to metric SDK to transport telemetry from `Accumulator`s to `Processor`s.
   This replaces the prior `Record` `struct` use for this purpose. (#835)
- New dependabot integration to automate package upgrades. (#814)
- `Meter` and `Tracer` implementations accept instrumentation version version as an optional argument.
   This instrumentation version is passed on to exporters. (#811) (#805) (#802)
- The OTLP exporter includes the instrumentation version in telemetry it exports. (#811)
- Environment variables for Jaeger exporter are supported. (#796)
- New `aggregation.Kind` in the export metric API. (#808)
- New example that uses OTLP and the collector. (#790)
- Handle errors in the span `SetName` during span initialization. (#791)
- Default service config to enable retries for retry-able failed requests in the OTLP exporter and an option to override this default. (#777)
- New `go.opentelemetry.io/otel/api/oterror` package to uniformly support error handling and definitions for the project. (#778)
- New `global` default implementation of the `go.opentelemetry.io/otel/api/oterror.Handler` interface to be used to handle errors prior to an user defined `Handler`.
   There is also functionality for the user to register their `Handler` as well as a convenience function `Handle` to handle an error with this global `Handler`(#778)
- Options to specify propagators for httptrace and grpctrace instrumentation. (#784)
- The required `application/json` header for the Zipkin exporter is included in all exports. (#774)
- Integrate HTTP semantics helpers from the contrib repository into the `api/standard` package. #769

### Changed

- Rename `Integrator` to `Processor` in the metric SDK. (#863)
- Rename `AggregationSelector` to `AggregatorSelector`. (#859)
- Rename `SynchronizedCopy` to `SynchronizedMove`. (#858)
- Rename `simple` integrator to `basic` integrator. (#857)
- Merge otlp collector examples. (#841)
- Change the metric SDK to support cumulative, delta, and pass-through exporters directly.
   With these changes, cumulative and delta specific exporters are able to request the correct kind of aggregation from the SDK. (#840)
- The `Aggregator.Checkpoint` API is renamed to `SynchronizedCopy` and adds an argument, a different `Aggregator` into which the copy is stored. (#812)
- The `export.Aggregator` contract is that `Update()` and `SynchronizedCopy()` are synchronized with each other.
   All the aggregation interfaces (`Sum`, `LastValue`, ...) are not meant to be synchronized, as the caller is expected to synchronize aggregators at a higher level after the `Accumulator`.
   Some of the `Aggregators` used unnecessary locking and that has been cleaned up. (#812)
- Use of `metric.Number` was replaced by `int64` now that we use `sync.Mutex` in the `MinMaxSumCount` and `Histogram` `Aggregators`. (#812)
- Replace `AlwaysParentSample` with `ParentSample(fallback)` to match the OpenTelemetry v0.5.0 specification. (#810)
- Rename `sdk/export/metric/aggregator` to `sdk/export/metric/aggregation`. #808
- Send configured headers with every request in the OTLP exporter, instead of just on connection creation. (#806)
- Update error handling for any one off error handlers, replacing, instead, with the `global.Handle` function. (#791)
- Rename `plugin` directory to `instrumentation` to match the OpenTelemetry specification. (#779)
- Makes the argument order to Histogram and DDSketch `New()` consistent. (#781)

### Removed

- `Uint64NumberKind` and related functions from the API. (#864)
- Context arguments from `Aggregator.Checkpoint` and `Integrator.Process` as they were unused. (#803)
- `SpanID` is no longer included in parameters for sampling decision to match the OpenTelemetry specification. (#775)

### Fixed

- Upgrade OTLP exporter to opentelemetry-proto matching the opentelemetry-collector v0.4.0 release. (#866)
- Allow changes to `go.sum` and `go.mod` when running dependabot tidy-up. (#871)
- Bump github.com/stretchr/testify from 1.4.0 to 1.6.1. (#824)
- Bump github.com/prometheus/client_golang from 1.7.0 to 1.7.1 in /exporters/metric/prometheus. (#867)
- Bump google.golang.org/grpc from 1.29.1 to 1.30.0 in /exporters/trace/jaeger. (#853)
- Bump google.golang.org/grpc from 1.29.1 to 1.30.0 in /exporters/trace/zipkin. (#854)
- Bumps github.com/golang/protobuf from 1.3.2 to 1.4.2 (#848)
- Bump github.com/stretchr/testify from 1.4.0 to 1.6.1 in /exporters/otlp (#817)
- Bump github.com/golangci/golangci-lint from 1.25.1 to 1.27.0 in /tools (#828)
- Bump github.com/prometheus/client_golang from 1.5.0 to 1.7.0 in /exporters/metric/prometheus (#838)
- Bump github.com/stretchr/testify from 1.4.0 to 1.6.1 in /exporters/trace/jaeger (#829)
- Bump github.com/benbjohnson/clock from 1.0.0 to 1.0.3 (#815)
- Bump github.com/stretchr/testify from 1.4.0 to 1.6.1 in /exporters/trace/zipkin (#823)
- Bump github.com/itchyny/gojq from 0.10.1 to 0.10.3 in /tools (#830)
- Bump github.com/stretchr/testify from 1.4.0 to 1.6.1 in /exporters/metric/prometheus (#822)
- Bump google.golang.org/grpc from 1.27.1 to 1.29.1 in /exporters/trace/zipkin (#820)
- Bump google.golang.org/grpc from 1.27.1 to 1.29.1 in /exporters/trace/jaeger (#831)
- Bump github.com/google/go-cmp from 0.4.0 to 0.5.0 (#836)
- Bump github.com/google/go-cmp from 0.4.0 to 0.5.0 in /exporters/trace/jaeger (#837)
- Bump github.com/google/go-cmp from 0.4.0 to 0.5.0 in /exporters/otlp (#839)
- Bump google.golang.org/api from 0.20.0 to 0.28.0 in /exporters/trace/jaeger (#843)
- Set span status from HTTP status code in the othttp instrumentation. (#832)
- Fixed typo in push controller comment. (#834)
- The `Aggregator` testing has been updated and cleaned. (#812)
- `metric.Number(0)` expressions are replaced by `0` where possible. (#812)
- Fixed `global` `handler_test.go` test failure. #804
- Fixed `BatchSpanProcessor.Shutdown` to wait until all spans are processed. (#766)
- Fixed OTLP example's accidental early close of exporter. (#807)
- Ensure zipkin exporter reads and closes response body. (#788)
- Update instrumentation to use `api/standard` keys instead of custom keys. (#782)
- Clean up tools and RELEASING documentation. (#762)

## [0.6.0] - 2020-05-21

### Added

- Support for `Resource`s in the prometheus exporter. (#757)
- New pull controller. (#751)
- New `UpDownSumObserver` instrument. (#750)
- OpenTelemetry collector demo. (#711)
- New `SumObserver` instrument. (#747)
- New `UpDownCounter` instrument. (#745)
- New timeout `Option` and configuration function `WithTimeout` to the push controller. (#742)
- New `api/standards` package to implement semantic conventions and standard key-value generation. (#731)

### Changed

- Rename `Register*` functions in the metric API to `New*` for all `Observer` instruments. (#761)
- Use `[]float64` for histogram boundaries, not `[]metric.Number`. (#758)
- Change OTLP example to use exporter as a trace `Syncer` instead of as an unneeded `Batcher`. (#756)
- Replace `WithResourceAttributes()` with `WithResource()` in the trace SDK. (#754)
- The prometheus exporter now uses the new pull controller. (#751)
- Rename `ScheduleDelayMillis` to `BatchTimeout` in the trace `BatchSpanProcessor`.(#752)
- Support use of synchronous instruments in asynchronous callbacks (#725)
- Move `Resource` from the `Export` method parameter into the metric export `Record`. (#739)
- Rename `Observer` instrument to `ValueObserver`. (#734)
- The push controller now has a method (`Provider()`) to return a `metric.Provider` instead of the old `Meter` method that acted as a `metric.Provider`. (#738)
- Replace `Measure` instrument by `ValueRecorder` instrument. (#732)
- Rename correlation context header from `"Correlation-Context"` to `"otcorrelations"` to match the OpenTelemetry specification. (#727)

### Fixed

- Ensure gRPC `ClientStream` override methods do not panic in grpctrace package. (#755)
- Disable parts of `BatchSpanProcessor` test until a fix is found. (#743)
- Fix `string` case in `kv` `Infer` function. (#746)
- Fix panic in grpctrace client interceptors. (#740)
- Refactor the `api/metrics` push controller and add `CheckpointSet` synchronization. (#737)
- Rewrite span batch process queue batching logic. (#719)
- Remove the push controller named Meter map. (#738)
- Fix Histogram aggregator initial state (fix #735). (#736)
- Ensure golang alpine image is running `golang-1.14` for examples. (#733)
- Added test for grpctrace `UnaryInterceptorClient`. (#695)
- Rearrange `api/metric` code layout. (#724)

## [0.5.0] - 2020-05-13

### Added

- Batch `Observer` callback support. (#717)
- Alias `api` types to root package of project. (#696)
- Create basic `othttp.Transport` for simple client instrumentation. (#678)
- `SetAttribute(string, interface{})` to the trace API. (#674)
- Jaeger exporter option that allows user to specify custom http client. (#671)
- `Stringer` and `Infer` methods to `key`s. (#662)

### Changed

- Rename `NewKey` in the `kv` package to just `Key`. (#721)
- Move `core` and `key` to `kv` package. (#720)
- Make the metric API `Meter` a `struct` so the abstract `MeterImpl` can be passed and simplify implementation. (#709)
- Rename SDK `Batcher` to `Integrator` to match draft OpenTelemetry SDK specification. (#710)
- Rename SDK `Ungrouped` integrator to `simple.Integrator` to match draft OpenTelemetry SDK specification. (#710)
- Rename SDK `SDK` `struct` to `Accumulator` to match draft OpenTelemetry SDK specification. (#710)
- Move `Number` from `core` to `api/metric` package. (#706)
- Move `SpanContext` from `core` to `trace` package. (#692)
- Change traceparent header from `Traceparent` to `traceparent` to implement the W3C specification. (#681)

### Fixed

- Update tooling to run generators in all submodules. (#705)
- gRPC interceptor regexp to match methods without a service name. (#683)
- Use a `const` for padding 64-bit B3 trace IDs. (#701)
- Update `mockZipkin` listen address from `:0` to `127.0.0.1:0`. (#700)
- Left-pad 64-bit B3 trace IDs with zero. (#698)
- Propagate at least the first W3C tracestate header. (#694)
- Remove internal `StateLocker` implementation. (#688)
- Increase instance size CI system uses. (#690)
- Add a `key` benchmark and use reflection in `key.Infer()`. (#679)
- Fix internal `global` test by using `global.Meter` with `RecordBatch()`. (#680)
- Reimplement histogram using mutex instead of `StateLocker`. (#669)
- Switch `MinMaxSumCount` to a mutex lock implementation instead of `StateLocker`. (#667)
- Update documentation to not include any references to `WithKeys`. (#672)
- Correct misspelling. (#668)
- Fix clobbering of the span context if extraction fails. (#656)
- Bump `golangci-lint` and work around the corrupting bug. (#666) (#670)

## [0.4.3] - 2020-04-24

### Added

- `Dockerfile` and `docker-compose.yml` to run example code. (#635)
- New `grpctrace` package that provides gRPC client and server interceptors for both unary and stream connections. (#621)
- New `api/label` package, providing common label set implementation. (#651)
- Support for JSON marshaling of `Resources`. (#654)
- `TraceID` and `SpanID` implementations for `Stringer` interface. (#642)
- `RemoteAddrKey` in the othttp plugin to include the HTTP client address in top-level spans. (#627)
- `WithSpanFormatter` option to the othttp plugin. (#617)
- Updated README to include section for compatible libraries and include reference to the contrib repository. (#612)
- The prometheus exporter now supports exporting histograms. (#601)
- A `String` method to the `Resource` to return a hashable identifier for a now unique resource. (#613)
- An `Iter` method to the `Resource` to return an array `AttributeIterator`. (#613)
- An `Equal` method to the `Resource` test the equivalence of resources. (#613)
- An iterable structure (`AttributeIterator`) for `Resource` attributes.

### Changed

- zipkin export's `NewExporter` now requires a `serviceName` argument to ensure this needed values is provided. (#644)
- Pass `Resources` through the metrics export pipeline. (#659)

### Removed

- `WithKeys` option from the metric API. (#639)

### Fixed

- Use the `label.Set.Equivalent` value instead of an encoding in the batcher. (#658)
- Correct typo `trace.Exporter` to `trace.SpanSyncer` in comments. (#653)
- Use type names for return values in jaeger exporter. (#648)
- Increase the visibility of the `api/key` package by updating comments and fixing usages locally. (#650)
- `Checkpoint` only after `Update`; Keep records in the `sync.Map` longer. (#647)
- Do not cache `reflect.ValueOf()` in metric Labels. (#649)
- Batch metrics exported from the OTLP exporter based on `Resource` and labels. (#626)
- Add error wrapping to the prometheus exporter. (#631)
- Update the OTLP exporter batching of traces to use a unique `string` representation of an associated `Resource` as the batching key. (#623)
- Update OTLP `SpanData` transform to only include the `ParentSpanID` if one exists. (#614)
- Update `Resource` internal representation to uniquely and reliably identify resources. (#613)
- Check return value from `CheckpointSet.ForEach` in prometheus exporter. (#622)
- Ensure spans created by httptrace client tracer reflect operation structure. (#618)
- Create a new recorder rather than reuse when multiple observations in same epoch for asynchronous instruments. #610
- The default port the OTLP exporter uses to connect to the OpenTelemetry collector is updated to match the one the collector listens on by default. (#611)

## [0.4.2] - 2020-03-31

### Fixed

- Fix `pre_release.sh` to update version in `sdk/opentelemetry.go`. (#607)
- Fix time conversion from internal to OTLP in OTLP exporter. (#606)

## [0.4.1] - 2020-03-31

### Fixed

- Update `tag.sh` to create signed tags. (#604)

## [0.4.0] - 2020-03-30

### Added

- New API package `api/metric/registry` that exposes a `MeterImpl` wrapper for use by SDKs to generate unique instruments. (#580)
- Script to verify examples after a new release. (#579)

### Removed

- The dogstatsd exporter due to lack of support.
   This additionally removes support for statsd. (#591)
- `LabelSet` from the metric API.
   This is replaced by a `[]core.KeyValue` slice. (#595)
- `Labels` from the metric API's `Meter` interface. (#595)

### Changed

- The metric `export.Labels` became an interface which the SDK implements and the `export` package provides a simple, immutable implementation of this interface intended for testing purposes. (#574)
- Renamed `internal/metric.Meter` to `MeterImpl`. (#580)
- Renamed `api/global/internal.obsImpl` to `asyncImpl`. (#580)

### Fixed

- Corrected missing return in mock span. (#582)
- Update License header for all source files to match CNCF guidelines and include a test to ensure it is present. (#586) (#596)
- Update to v0.3.0 of the OTLP in the OTLP exporter. (#588)
- Update pre-release script to be compatible between GNU and BSD based systems. (#592)
- Add a `RecordBatch` benchmark. (#594)
- Moved span transforms of the OTLP exporter to the internal package. (#593)
- Build both go-1.13 and go-1.14 in circleci to test for all supported versions of Go. (#569)
- Removed unneeded allocation on empty labels in OLTP exporter. (#597)
- Update `BatchedSpanProcessor` to process the queue until no data but respect max batch size. (#599)
- Update project documentation godoc.org links to pkg.go.dev. (#602)

## [0.3.0] - 2020-03-21

This is a first official beta release, which provides almost fully complete metrics, tracing, and context propagation functionality.
There is still a possibility of breaking changes.

### Added

- Add `Observer` metric instrument. (#474)
- Add global `Propagators` functionality to enable deferred initialization for propagators registered before the first Meter SDK is installed. (#494)
- Simplified export setup pipeline for the jaeger exporter to match other exporters. (#459)
- The zipkin trace exporter. (#495)
- The OTLP exporter to export metric and trace telemetry to the OpenTelemetry collector. (#497) (#544) (#545)
- Add `StatusMessage` field to the trace `Span`. (#524)
- Context propagation in OpenTracing bridge in terms of OpenTelemetry context propagation. (#525)
- The `Resource` type was added to the SDK. (#528)
- The global API now supports a `Tracer` and `Meter` function as shortcuts to getting a global `*Provider` and calling these methods directly. (#538)
- The metric API now defines a generic `MeterImpl` interface to support general purpose `Meter` construction.
   Additionally, `SyncImpl` and `AsyncImpl` are added to support general purpose instrument construction. (#560)
- A metric `Kind` is added to represent the `MeasureKind`, `ObserverKind`, and `CounterKind`. (#560)
- Scripts to better automate the release process. (#576)

### Changed

- Default to to use `AlwaysSampler` instead of `ProbabilitySampler` to match OpenTelemetry specification. (#506)
- Renamed `AlwaysSampleSampler` to `AlwaysOnSampler` in the trace API. (#511)
- Renamed `NeverSampleSampler` to `AlwaysOffSampler` in the trace API. (#511)
- The `Status` field of the `Span` was changed to `StatusCode` to disambiguate with the added `StatusMessage`. (#524)
- Updated the trace `Sampler` interface conform to the OpenTelemetry specification. (#531)
- Rename metric API `Options` to `Config`. (#541)
- Rename metric `Counter` aggregator to be `Sum`. (#541)
- Unify metric options into `Option` from instrument specific options. (#541)
- The trace API's `TraceProvider` now support `Resource`s. (#545)
- Correct error in zipkin module name. (#548)
- The jaeger trace exporter now supports `Resource`s. (#551)
- Metric SDK now supports `Resource`s.
   The `WithResource` option was added to configure a `Resource` on creation and the `Resource` method was added to the metric `Descriptor` to return the associated `Resource`. (#552)
- Replace `ErrNoLastValue` and `ErrEmptyDataSet` by `ErrNoData` in the metric SDK. (#557)
- The stdout trace exporter now supports `Resource`s. (#558)
- The metric `Descriptor` is now included at the API instead of the SDK. (#560)
- Replace `Ordered` with an iterator in `export.Labels`. (#567)

### Removed

- The vendor specific Stackdriver. It is now hosted on 3rd party vendor infrastructure. (#452)
- The `Unregister` method for metric observers as it is not in the OpenTelemetry specification. (#560)
- `GetDescriptor` from the metric SDK. (#575)
- The `Gauge` instrument from the metric API. (#537)

### Fixed

- Make histogram aggregator checkpoint consistent. (#438)
- Update README with import instructions and how to build and test. (#505)
- The default label encoding was updated to be unique. (#508)
- Use `NewRoot` in the othttp plugin for public endpoints. (#513)
- Fix data race in `BatchedSpanProcessor`. (#518)
- Skip test-386 for Mac OS 10.15.x (Catalina and upwards). #521
- Use a variable-size array to represent ordered labels in maps. (#523)
- Update the OTLP protobuf and update changed import path. (#532)
- Use `StateLocker` implementation in `MinMaxSumCount`. (#546)
- Eliminate goroutine leak in histogram stress test. (#547)
- Update OTLP exporter with latest protobuf. (#550)
- Add filters to the othttp plugin. (#556)
- Provide an implementation of the `Header*` filters that do not depend on Go 1.14. (#565)
- Encode labels once during checkpoint.
   The checkpoint function is executed in a single thread so we can do the encoding lazily before passing the encoded version of labels to the exporter.
   This is a cheap and quick way to avoid encoding the labels on every collection interval. (#572)
- Run coverage over all packages in `COVERAGE_MOD_DIR`. (#573)

## [0.2.3] - 2020-03-04

### Added

- `RecordError` method on `Span`s in the trace API to Simplify adding error events to spans. (#473)
- Configurable push frequency for exporters setup pipeline. (#504)

### Changed

- Rename the `exporter` directory to `exporters`.
   The `go.opentelemetry.io/otel/exporter/trace/jaeger` package was mistakenly released with a `v1.0.0` tag instead of `v0.1.0`.
   This resulted in all subsequent releases not becoming the default latest.
   A consequence of this was that all `go get`s pulled in the incompatible `v0.1.0` release of that package when pulling in more recent packages from other otel packages.
   Renaming the `exporter` directory to `exporters` fixes this issue by renaming the package and therefore clearing any existing dependency tags.
   Consequentially, this action also renames *all* exporter packages. (#502)

### Removed

- The `CorrelationContextHeader` constant in the `correlation` package is no longer exported. (#503)

## [0.2.2] - 2020-02-27

### Added

- `HTTPSupplier` interface in the propagation API to specify methods to retrieve and store a single value for a key to be associated with a carrier. (#467)
- `HTTPExtractor` interface in the propagation API to extract information from an `HTTPSupplier` into a context. (#467)
- `HTTPInjector` interface in the propagation API to inject information into an `HTTPSupplier.` (#467)
- `Config` and configuring `Option` to the propagator API. (#467)
- `Propagators` interface in the propagation API to contain the set of injectors and extractors for all supported carrier formats. (#467)
- `HTTPPropagator` interface in the propagation API to inject and extract from an `HTTPSupplier.` (#467)
- `WithInjectors` and `WithExtractors` functions to the propagator API to configure injectors and extractors to use. (#467)
- `ExtractHTTP` and `InjectHTTP` functions to apply configured HTTP extractors and injectors to a passed context. (#467)
- Histogram aggregator. (#433)
- `DefaultPropagator` function and have it return `trace.TraceContext` as the default context propagator. (#456)
- `AlwaysParentSample` sampler to the trace API. (#455)
- `WithNewRoot` option function to the trace API to specify the created span should be considered a root span. (#451)

### Changed

- Renamed `WithMap` to `ContextWithMap` in the correlation package. (#481)
- Renamed `FromContext` to `MapFromContext` in the correlation package. (#481)
- Move correlation context propagation to correlation package. (#479)
- Do not default to putting remote span context into links. (#480)
- `Tracer.WithSpan` updated to accept `StartOptions`. (#472)
- Renamed `MetricKind` to `Kind` to not stutter in the type usage. (#432)
- Renamed the `export` package to `metric` to match directory structure. (#432)
- Rename the `api/distributedcontext` package to `api/correlation`. (#444)
- Rename the `api/propagators` package to `api/propagation`. (#444)
- Move the propagators from the `propagators` package into the `trace` API package. (#444)
- Update `Float64Gauge`, `Int64Gauge`, `Float64Counter`, `Int64Counter`, `Float64Measure`, and `Int64Measure` metric methods to use value receivers instead of pointers. (#462)
- Moved all dependencies of tools package to a tools directory. (#466)

### Removed

- Binary propagators. (#467)
- NOOP propagator. (#467)

### Fixed

- Upgraded `github.com/golangci/golangci-lint` from `v1.21.0` to `v1.23.6` in `tools/`. (#492)
- Fix a possible nil-dereference crash (#478)
- Correct comments for `InstallNewPipeline` in the stdout exporter. (#483)
- Correct comments for `InstallNewPipeline` in the dogstatsd exporter. (#484)
- Correct comments for `InstallNewPipeline` in the prometheus exporter. (#482)
- Initialize `onError` based on `Config` in prometheus exporter. (#486)
- Correct module name in prometheus exporter README. (#475)
- Removed tracer name prefix from span names. (#430)
- Fix `aggregator_test.go` import package comment. (#431)
- Improved detail in stdout exporter. (#436)
- Fix a dependency issue (generate target should depend on stringer, not lint target) in Makefile. (#442)
- Reorders the Makefile targets within `precommit` target so we generate files and build the code before doing linting, so we can get much nicer errors about syntax errors from the compiler. (#442)
- Reword function documentation in gRPC plugin. (#446)
- Send the `span.kind` tag to Jaeger from the jaeger exporter. (#441)
- Fix `metadataSupplier` in the jaeger exporter to overwrite the header if existing instead of appending to it. (#441)
- Upgraded to Go 1.13 in CI. (#465)
- Correct opentelemetry.io URL in trace SDK documentation. (#464)
- Refactored reference counting logic in SDK determination of stale records. (#468)
- Add call to `runtime.Gosched` in instrument `acquireHandle` logic to not block the collector. (#469)

## [0.2.1.1] - 2020-01-13

### Fixed

- Use stateful batcher on Prometheus exporter fixing regression introduced in #395. (#428)

## [0.2.1] - 2020-01-08

### Added

- Global meter forwarding implementation.
   This enables deferred initialization for metric instruments registered before the first Meter SDK is installed. (#392)
- Global trace forwarding implementation.
   This enables deferred initialization for tracers registered before the first Trace SDK is installed. (#406)
- Standardize export pipeline creation in all exporters. (#395)
- A testing, organization, and comments for 64-bit field alignment. (#418)
- Script to tag all modules in the project. (#414)

### Changed

- Renamed `propagation` package to `propagators`. (#362)
- Renamed `B3Propagator` propagator to `B3`. (#362)
- Renamed `TextFormatPropagator` propagator to `TextFormat`. (#362)
- Renamed `BinaryPropagator` propagator to `Binary`. (#362)
- Renamed `BinaryFormatPropagator` propagator to `BinaryFormat`. (#362)
- Renamed `NoopTextFormatPropagator` propagator to `NoopTextFormat`. (#362)
- Renamed `TraceContextPropagator` propagator to `TraceContext`. (#362)
- Renamed `SpanOption` to `StartOption` in the trace API. (#369)
- Renamed `StartOptions` to `StartConfig` in the trace API. (#369)
- Renamed `EndOptions` to `EndConfig` in the trace API. (#369)
- `Number` now has a pointer receiver for its methods. (#375)
- Renamed `CurrentSpan` to `SpanFromContext` in the trace API. (#379)
- Renamed `SetCurrentSpan` to `ContextWithSpan` in the trace API. (#379)
- Renamed `Message` in Event to `Name` in the trace API. (#389)
- Prometheus exporter no longer aggregates metrics, instead it only exports them. (#385)
- Renamed `HandleImpl` to `BoundInstrumentImpl` in the metric API. (#400)
- Renamed `Float64CounterHandle` to `Float64CounterBoundInstrument` in the metric API. (#400)
- Renamed `Int64CounterHandle` to `Int64CounterBoundInstrument` in the metric API. (#400)
- Renamed `Float64GaugeHandle` to `Float64GaugeBoundInstrument` in the metric API. (#400)
- Renamed `Int64GaugeHandle` to `Int64GaugeBoundInstrument` in the metric API. (#400)
- Renamed `Float64MeasureHandle` to `Float64MeasureBoundInstrument` in the metric API. (#400)
- Renamed `Int64MeasureHandle` to `Int64MeasureBoundInstrument` in the metric API. (#400)
- Renamed `Release` method for bound instruments in the metric API to `Unbind`. (#400)
- Renamed `AcquireHandle` method for bound instruments in the metric API to `Bind`. (#400)
- Renamed the `File` option in the stdout exporter to `Writer`. (#404)
- Renamed all `Options` to `Config` for all metric exports where this wasn't already the case.

### Fixed

- Aggregator import path corrected. (#421)
- Correct links in README. (#368)
- The README was updated to match latest code changes in its examples. (#374)
- Don't capitalize error statements. (#375)
- Fix ignored errors. (#375)
- Fix ambiguous variable naming. (#375)
- Removed unnecessary type casting. (#375)
- Use named parameters. (#375)
- Updated release schedule. (#378)
- Correct http-stackdriver example module name. (#394)
- Removed the `http.request` span in `httptrace` package. (#397)
- Add comments in the metrics SDK (#399)
- Initialize checkpoint when creating ddsketch aggregator to prevent panic when merging into a empty one. (#402) (#403)
- Add documentation of compatible exporters in the README. (#405)
- Typo fix. (#408)
- Simplify span check logic in SDK tracer implementation. (#419)

## [0.2.0] - 2019-12-03

### Added

- Unary gRPC tracing example. (#351)
- Prometheus exporter. (#334)
- Dogstatsd metrics exporter. (#326)

### Changed

- Rename `MaxSumCount` aggregation to `MinMaxSumCount` and add the `Min` interface for this aggregation. (#352)
- Rename `GetMeter` to `Meter`. (#357)
- Rename `HTTPTraceContextPropagator` to `TraceContextPropagator`. (#355)
- Rename `HTTPB3Propagator` to `B3Propagator`. (#355)
- Rename `HTTPTraceContextPropagator` to `TraceContextPropagator`. (#355)
- Move `/global` package to `/api/global`. (#356)
- Rename `GetTracer` to `Tracer`. (#347)

### Removed

- `SetAttribute` from the `Span` interface in the trace API. (#361)
- `AddLink` from the `Span` interface in the trace API. (#349)
- `Link` from the `Span` interface in the trace API. (#349)

### Fixed

- Exclude example directories from coverage report. (#365)
- Lint make target now implements automatic fixes with `golangci-lint` before a second run to report the remaining issues. (#360)
- Drop `GO111MODULE` environment variable in Makefile as Go 1.13 is the project specified minimum version and this is environment variable is not needed for that version of Go. (#359)
- Run the race checker for all test. (#354)
- Redundant commands in the Makefile are removed. (#354)
- Split the `generate` and `lint` targets of the Makefile. (#354)
- Renames `circle-ci` target to more generic `ci` in Makefile. (#354)
- Add example Prometheus binary to gitignore. (#358)
- Support negative numbers with the `MaxSumCount`. (#335)
- Resolve race conditions in `push_test.go` identified in #339. (#340)
- Use `/usr/bin/env bash` as a shebang in scripts rather than `/bin/bash`. (#336)
- Trace benchmark now tests both `AlwaysSample` and `NeverSample`.
   Previously it was testing `AlwaysSample` twice. (#325)
- Trace benchmark now uses a `[]byte` for `TraceID` to fix failing test. (#325)
- Added a trace benchmark to test variadic functions in `setAttribute` vs `setAttributes` (#325)
- The `defaultkeys` batcher was only using the encoded label set as its map key while building a checkpoint.
   This allowed distinct label sets through, but any metrics sharing a label set could be overwritten or merged incorrectly.
   This was corrected. (#333)

## [0.1.2] - 2019-11-18

### Fixed

- Optimized the `simplelru` map for attributes to reduce the number of allocations. (#328)
- Removed unnecessary unslicing of parameters that are already a slice. (#324)

## [0.1.1] - 2019-11-18

This release contains a Metrics SDK with stdout exporter and supports basic aggregations such as counter, gauges, array, maxsumcount, and ddsketch.

### Added

- Metrics stdout export pipeline. (#265)
- Array aggregation for raw measure metrics. (#282)
- The core.Value now have a `MarshalJSON` method. (#281)

### Removed

- `WithService`, `WithResources`, and `WithComponent` methods of tracers. (#314)
- Prefix slash in `Tracer.Start()` for the Jaeger example. (#292)

### Changed

- Allocation in LabelSet construction to reduce GC overhead. (#318)
- `trace.WithAttributes` to append values instead of replacing (#315)
- Use a formula for tolerance in sampling tests. (#298)
- Move export types into trace and metric-specific sub-directories. (#289)
- `SpanKind` back to being based on an `int` type. (#288)

### Fixed

- URL to OpenTelemetry website in README. (#323)
- Name of othttp default tracer. (#321)
- `ExportSpans` for the stackdriver exporter now handles `nil` context. (#294)
- CI modules cache to correctly restore/save from/to the cache. (#316)
- Fix metric SDK race condition between `LoadOrStore` and the assignment `rec.recorder = i.meter.exporter.AggregatorFor(rec)`. (#293)
- README now reflects the new code structure introduced with these changes. (#291)
- Make the basic example work. (#279)

## [0.1.0] - 2019-11-04

This is the first release of open-telemetry go library.
It contains api and sdk for trace and meter.

### Added

- Initial OpenTelemetry trace and metric API prototypes.
- Initial OpenTelemetry trace, metric, and export SDK packages.
- A wireframe bridge to support compatibility with OpenTracing.
- Example code for a basic, http-stackdriver, http, jaeger, and named tracer setup.
- Exporters for Jaeger, Stackdriver, and stdout.
- Propagators for binary, B3, and trace-context protocols.
- Project information and guidelines in the form of a README and CONTRIBUTING.
- Tools to build the project and a Makefile to automate the process.
- Apache-2.0 license.
- CircleCI build CI manifest files.
- CODEOWNERS file to track owners of this project.

[Unreleased]: https://github.com/open-telemetry/opentelemetry-go/compare/v1.35.0...HEAD
[1.35.0/0.57.0/0.11.0]: https://github.com/open-telemetry/opentelemetry-go/releases/tag/v1.35.0
[1.34.0/0.56.0/0.10.0]: https://github.com/open-telemetry/opentelemetry-go/releases/tag/v1.34.0
[1.33.0/0.55.0/0.9.0/0.0.12]: https://github.com/open-telemetry/opentelemetry-go/releases/tag/v1.33.0
[1.32.0/0.54.0/0.8.0/0.0.11]: https://github.com/open-telemetry/opentelemetry-go/releases/tag/v1.32.0
[1.31.0/0.53.0/0.7.0/0.0.10]: https://github.com/open-telemetry/opentelemetry-go/releases/tag/v1.31.0
[1.30.0/0.52.0/0.6.0/0.0.9]: https://github.com/open-telemetry/opentelemetry-go/releases/tag/v1.30.0
[1.29.0/0.51.0/0.5.0]: https://github.com/open-telemetry/opentelemetry-go/releases/tag/v1.29.0
[1.28.0/0.50.0/0.4.0]: https://github.com/open-telemetry/opentelemetry-go/releases/tag/v1.28.0
[1.27.0/0.49.0/0.3.0]: https://github.com/open-telemetry/opentelemetry-go/releases/tag/v1.27.0
[1.26.0/0.48.0/0.2.0-alpha]: https://github.com/open-telemetry/opentelemetry-go/releases/tag/v1.26.0
[1.25.0/0.47.0/0.0.8/0.1.0-alpha]: https://github.com/open-telemetry/opentelemetry-go/releases/tag/v1.25.0
[1.24.0/0.46.0/0.0.1-alpha]: https://github.com/open-telemetry/opentelemetry-go/releases/tag/v1.24.0
[1.23.1]: https://github.com/open-telemetry/opentelemetry-go/releases/tag/v1.23.1
[1.23.0]: https://github.com/open-telemetry/opentelemetry-go/releases/tag/v1.23.0
[1.23.0-rc.1]: https://github.com/open-telemetry/opentelemetry-go/releases/tag/v1.23.0-rc.1
[1.22.0/0.45.0]: https://github.com/open-telemetry/opentelemetry-go/releases/tag/v1.22.0
[1.21.0/0.44.0]: https://github.com/open-telemetry/opentelemetry-go/releases/tag/v1.21.0
[1.20.0/0.43.0]: https://github.com/open-telemetry/opentelemetry-go/releases/tag/v1.20.0
[1.19.0/0.42.0/0.0.7]: https://github.com/open-telemetry/opentelemetry-go/releases/tag/v1.19.0
[1.19.0-rc.1/0.42.0-rc.1]: https://github.com/open-telemetry/opentelemetry-go/releases/tag/v1.19.0-rc.1
[1.18.0/0.41.0/0.0.6]: https://github.com/open-telemetry/opentelemetry-go/releases/tag/v1.18.0
[1.17.0/0.40.0/0.0.5]: https://github.com/open-telemetry/opentelemetry-go/releases/tag/v1.17.0
[1.16.0/0.39.0]: https://github.com/open-telemetry/opentelemetry-go/releases/tag/v1.16.0
[1.16.0-rc.1/0.39.0-rc.1]: https://github.com/open-telemetry/opentelemetry-go/releases/tag/v1.16.0-rc.1
[1.15.1/0.38.1]: https://github.com/open-telemetry/opentelemetry-go/releases/tag/v1.15.1
[1.15.0/0.38.0]: https://github.com/open-telemetry/opentelemetry-go/releases/tag/v1.15.0
[1.15.0-rc.2/0.38.0-rc.2]: https://github.com/open-telemetry/opentelemetry-go/releases/tag/v1.15.0-rc.2
[1.15.0-rc.1/0.38.0-rc.1]: https://github.com/open-telemetry/opentelemetry-go/releases/tag/v1.15.0-rc.1
[1.14.0/0.37.0/0.0.4]: https://github.com/open-telemetry/opentelemetry-go/releases/tag/v1.14.0
[1.13.0/0.36.0]: https://github.com/open-telemetry/opentelemetry-go/releases/tag/v1.13.0
[1.12.0/0.35.0]: https://github.com/open-telemetry/opentelemetry-go/releases/tag/v1.12.0
[1.11.2/0.34.0]: https://github.com/open-telemetry/opentelemetry-go/releases/tag/v1.11.2
[1.11.1/0.33.0]: https://github.com/open-telemetry/opentelemetry-go/releases/tag/v1.11.1
[1.11.0/0.32.3]: https://github.com/open-telemetry/opentelemetry-go/releases/tag/v1.11.0
[0.32.2]: https://github.com/open-telemetry/opentelemetry-go/releases/tag/sdk/metric/v0.32.2
[0.32.1]: https://github.com/open-telemetry/opentelemetry-go/releases/tag/sdk/metric/v0.32.1
[0.32.0]: https://github.com/open-telemetry/opentelemetry-go/releases/tag/sdk/metric/v0.32.0
[1.10.0]: https://github.com/open-telemetry/opentelemetry-go/releases/tag/v1.10.0
[1.9.0/0.0.3]: https://github.com/open-telemetry/opentelemetry-go/releases/tag/v1.9.0
[1.8.0/0.31.0]: https://github.com/open-telemetry/opentelemetry-go/releases/tag/v1.8.0
[1.7.0/0.30.0]: https://github.com/open-telemetry/opentelemetry-go/releases/tag/v1.7.0
[0.29.0]: https://github.com/open-telemetry/opentelemetry-go/releases/tag/metric/v0.29.0
[1.6.3]: https://github.com/open-telemetry/opentelemetry-go/releases/tag/v1.6.3
[1.6.2]: https://github.com/open-telemetry/opentelemetry-go/releases/tag/v1.6.2
[1.6.1]: https://github.com/open-telemetry/opentelemetry-go/releases/tag/v1.6.1
[1.6.0/0.28.0]: https://github.com/open-telemetry/opentelemetry-go/releases/tag/v1.6.0
[1.5.0]: https://github.com/open-telemetry/opentelemetry-go/releases/tag/v1.5.0
[1.4.1]: https://github.com/open-telemetry/opentelemetry-go/releases/tag/v1.4.1
[1.4.0]: https://github.com/open-telemetry/opentelemetry-go/releases/tag/v1.4.0
[1.3.0]: https://github.com/open-telemetry/opentelemetry-go/releases/tag/v1.3.0
[1.2.0]: https://github.com/open-telemetry/opentelemetry-go/releases/tag/v1.2.0
[1.1.0]: https://github.com/open-telemetry/opentelemetry-go/releases/tag/v1.1.0
[1.0.1]: https://github.com/open-telemetry/opentelemetry-go/releases/tag/v1.0.1
[Metrics 0.24.0]: https://github.com/open-telemetry/opentelemetry-go/releases/tag/metric/v0.24.0
[1.0.0]: https://github.com/open-telemetry/opentelemetry-go/releases/tag/v1.0.0
[1.0.0-RC3]: https://github.com/open-telemetry/opentelemetry-go/releases/tag/v1.0.0-RC3
[1.0.0-RC2]: https://github.com/open-telemetry/opentelemetry-go/releases/tag/v1.0.0-RC2
[Experimental Metrics v0.22.0]: https://github.com/open-telemetry/opentelemetry-go/releases/tag/metric/v0.22.0
[1.0.0-RC1]: https://github.com/open-telemetry/opentelemetry-go/releases/tag/v1.0.0-RC1
[0.20.0]: https://github.com/open-telemetry/opentelemetry-go/releases/tag/v0.20.0
[0.19.0]: https://github.com/open-telemetry/opentelemetry-go/releases/tag/v0.19.0
[0.18.0]: https://github.com/open-telemetry/opentelemetry-go/releases/tag/v0.18.0
[0.17.0]: https://github.com/open-telemetry/opentelemetry-go/releases/tag/v0.17.0
[0.16.0]: https://github.com/open-telemetry/opentelemetry-go/releases/tag/v0.16.0
[0.15.0]: https://github.com/open-telemetry/opentelemetry-go/releases/tag/v0.15.0
[0.14.0]: https://github.com/open-telemetry/opentelemetry-go/releases/tag/v0.14.0
[0.13.0]: https://github.com/open-telemetry/opentelemetry-go/releases/tag/v0.13.0
[0.12.0]: https://github.com/open-telemetry/opentelemetry-go/releases/tag/v0.12.0
[0.11.0]: https://github.com/open-telemetry/opentelemetry-go/releases/tag/v0.11.0
[0.10.0]: https://github.com/open-telemetry/opentelemetry-go/releases/tag/v0.10.0
[0.9.0]: https://github.com/open-telemetry/opentelemetry-go/releases/tag/v0.9.0
[0.8.0]: https://github.com/open-telemetry/opentelemetry-go/releases/tag/v0.8.0
[0.7.0]: https://github.com/open-telemetry/opentelemetry-go/releases/tag/v0.7.0
[0.6.0]: https://github.com/open-telemetry/opentelemetry-go/releases/tag/v0.6.0
[0.5.0]: https://github.com/open-telemetry/opentelemetry-go/releases/tag/v0.5.0
[0.4.3]: https://github.com/open-telemetry/opentelemetry-go/releases/tag/v0.4.3
[0.4.2]: https://github.com/open-telemetry/opentelemetry-go/releases/tag/v0.4.2
[0.4.1]: https://github.com/open-telemetry/opentelemetry-go/releases/tag/v0.4.1
[0.4.0]: https://github.com/open-telemetry/opentelemetry-go/releases/tag/v0.4.0
[0.3.0]: https://github.com/open-telemetry/opentelemetry-go/releases/tag/v0.3.0
[0.2.3]: https://github.com/open-telemetry/opentelemetry-go/releases/tag/v0.2.3
[0.2.2]: https://github.com/open-telemetry/opentelemetry-go/releases/tag/v0.2.2
[0.2.1.1]: https://github.com/open-telemetry/opentelemetry-go/releases/tag/v0.2.1.1
[0.2.1]: https://github.com/open-telemetry/opentelemetry-go/releases/tag/v0.2.1
[0.2.0]: https://github.com/open-telemetry/opentelemetry-go/releases/tag/v0.2.0
[0.1.2]: https://github.com/open-telemetry/opentelemetry-go/releases/tag/v0.1.2
[0.1.1]: https://github.com/open-telemetry/opentelemetry-go/releases/tag/v0.1.1
[0.1.0]: https://github.com/open-telemetry/opentelemetry-go/releases/tag/v0.1.0

<!-- Released section ended -->

[Go 1.24]: https://go.dev/doc/go1.24
[Go 1.23]: https://go.dev/doc/go1.23
[Go 1.22]: https://go.dev/doc/go1.22
[Go 1.21]: https://go.dev/doc/go1.21
[Go 1.20]: https://go.dev/doc/go1.20
[Go 1.19]: https://go.dev/doc/go1.19
[Go 1.18]: https://go.dev/doc/go1.18

[metric API]:https://pkg.go.dev/go.opentelemetry.io/otel/metric
[metric SDK]:https://pkg.go.dev/go.opentelemetry.io/otel/sdk/metric
[trace API]:https://pkg.go.dev/go.opentelemetry.io/otel/trace

[GO-2024-2687]: https://pkg.go.dev/vuln/GO-2024-2687<|MERGE_RESOLUTION|>--- conflicted
+++ resolved
@@ -11,11 +11,8 @@
 ### Removed
 
 - Drop support for [Go 1.22]. (#6381, #6418)
-<<<<<<< HEAD
+- Remove `Resource` field from `EnabledParameters` in `go.opentelemetry.io/otel/sdk/log`. (#6494)
 - Remove `RecordFactory` type from  `go.opentelemetry.io/otel/log/logtest`. (#6492)
-=======
-- Remove `Resource` field from `EnabledParameters` in `go.opentelemetry.io/otel/sdk/log`. (#6494)
->>>>>>> 796596ab
 
 ### Changed
 
