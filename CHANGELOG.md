--- conflicted
+++ resolved
@@ -23,12 +23,10 @@
 
 - Removed the deprecated package `go.opentelemetry.io/otel/exporters/trace/jaeger`. (#2020)
 - Removed the deprecated package `go.opentelemetry.io/otel/exporters/trace/zipkin`. (#2020)
-<<<<<<< HEAD
 - Removed the `"go.opentelemetry.io/otel/sdk/resource".WithBuiltinDetectors` function.
   The explicit `With*` options for every built-in detector should be used instead. (#2026 #2097)
-=======
 - Removed metrics test package `go.opentelemetry.io/otel/sdk/export/metric/metrictest`. (#2105)
->>>>>>> d57c5a56
+
 
 ### Fixed
 
