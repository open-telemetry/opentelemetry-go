--- conflicted
+++ resolved
@@ -13,7 +13,6 @@
 - The `go.opentelemetry.io/otel/metric/embedded` package. (#3916)
 - The `Version` function to `go.opentelemetry.io/otel/sdk` to return the SDK version. (#3949)
 - Add a `WithNamespace` option to `go.opentelemetry.io/otel/exporters/prometheus` to allow users to prefix metrics with a namespace. (#3970)
-<<<<<<< HEAD
 - The following configuration types were added to `go.opentelemetry.io/otel/metric/instrument` to be used in the configuration of measurement methods. (#3971)
   - The `Int64AddConfig` used to hold configuration for `int64` addition measurements
     - `NewInt64AddConfig` used to create a new `Int64AddConfig`
@@ -33,10 +32,8 @@
   - The `Float64ObserveConfig` used to hold configuration for `float64` observed measurements
     - `NewFloat64ObserveConfig` used to create a new `Float64ObserveConfig`
     - `Float64ObserveOption` used to configure an `Float64ObserveConfig`
-=======
 - The `Version` function to `go.opentelemetry.io/otel/exporters/otlp/otlpmetric` to return the OTLP metrics client version. (#3956)
 - The `Version` function to `go.opentelemetry.io/otel/exporters/otlp/otlptrace` to return the OTLP trace client version. (#3956)
->>>>>>> 1b97d783
 
 ### Changed
 
