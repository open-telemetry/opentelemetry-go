# Changelog

All notable changes to this project will be documented in this file.

The format is based on [Keep a Changelog](https://keepachangelog.com/en/1.0.0/).

This project adheres to [Semantic Versioning](https://semver.org/spec/v2.0.0.html).

## [Unreleased]

### Added

- The `go.opentelemetry.io/otel/semconv/v1.26.0` package.
  The package contains semantic conventions from the `v1.26.0` version of the OpenTelemetry Semantic Conventions. (#5476)
- The `IsEmpty` method is added to the `Instrument` type in `go.opentelemetry.io/otel/sdk/metric`.
  This method is used to check if an `Instrument` instance is a zero-value. (#5431)
- Store and provide the emitted `context.Context` in `ScopeRecords` of `go.opentelemetry.io/otel/sdk/log/logtest`. (#5468)
- `SimpleProcessor.OnEmit` in `go.opentelemetry.io/otel/sdk/log` no longer allocates a slice which makes it possible to have a zero-allocation log processing using `SimpleProcessor`. (#5493)
- The `AssertRecordEqual` method to `go.opentelemetry.io/otel/log/logtest` to allow comparison of two log records in tests. (#5499)

### Changed

- `Tracer.Start` in `go.opentelemetry.io/otel/trace/noop` no longer allocates a span for empty span context. (#5457)
- Upgrade `go.opentelemetry.io/otel/semconv/v1.25.0` to `go.opentelemetry.io/otel/semconv/v1.26.0` in `go.opentelemetry.io/otel/example/otel-collector`. (#5490)
- Upgrade `go.opentelemetry.io/otel/semconv/v1.25.0` to `go.opentelemetry.io/otel/semconv/v1.26.0` in `go.opentelemetry.io/otel/example/zipkin`. (#5490)
- Upgrade `go.opentelemetry.io/otel/semconv/v1.25.0` to `go.opentelemetry.io/otel/semconv/v1.26.0` in `go.opentelemetry.io/otel/exporters/zipkin`. (#5490)
  - The exporter no longer exports the deprecated "otel.library.name" or "otel.library.version" attributes.
- Upgrade `go.opentelemetry.io/otel/semconv/v1.25.0` to `go.opentelemetry.io/otel/semconv/v1.26.0` in `go.opentelemetry.io/otel/sdk/resource`. (#5490)
- Upgrade `go.opentelemetry.io/otel/semconv/v1.25.0` to `go.opentelemetry.io/otel/semconv/v1.26.0` in `go.opentelemetry.io/otel/sdk/trace`. (#5490)
- Use non-generic functions in the `Start` method of `"go.opentelemetry.io/otel/sdk/trace".Trace` to reduce memory allocation. (#5497)

### Fixed

- Retry trace and span ID generation if it generated an invalid one in `go.opentelemetry.io/otel/sdk/trace`. (#5514)
- Log a warning to the OpenTelemetry internal logger when a `Record` in `go.opentelemetry.io/otel/sdk/log` drops an attribute due to a limit being reached. (#5376)
- Identify the `Tracer` returned from the global `TracerProvider` in `go.opentelemetry.io/otel/global` with its schema URL. (#5426)
- Identify the `Meter` returned from the global `MeterProvider` in `go.opentelemetry.io/otel/global` with its schema URL. (#5426)
- Log a warning to the OpenTelemetry internal logger when a `Span` in `go.opentelemetry.io/otel/sdk/trace` drops an attribute, event, or link due to a limit being reached. (#5434)
- Document instrument name requirements in `go.opentelemetry.io/otel/metric`. (#5435)
- Prevent random number generation data-race for experimental rand exemplars in `go.opentelemetry.io/otel/sdk/metric`. (#5456)
- Fix counting number of dropped attributes of `Record` in `go.opentelemetry.io/otel/sdk/log`. (#5464)
- Fix panic in baggage creation when a member contains 0x80 char in key or value. (#5494)
<<<<<<< HEAD
- Fix stale timestamps reported by the lastvalue aggregation. (#5517)
=======
- Correct comments for the priority of the `WithEndpoint` and `WithEndpointURL` options and their coresponding environment variables in  in `go.opentelemetry.io/otel/exporters/otlp/otlptrace/otlptracegrpc`. (#5508)
>>>>>>> ffe855df

## [1.27.0/0.49.0/0.3.0] 2024-05-21

### Added

- Add example for `go.opentelemetry.io/otel/exporters/stdout/stdoutlog`. (#5242)
- Add `RecordFactory` in `go.opentelemetry.io/otel/sdk/log/logtest` to facilitate testing exporter and processor implementations. (#5258)
- Add `RecordFactory` in `go.opentelemetry.io/otel/log/logtest` to facilitate testing bridge implementations. (#5263)
- The count of dropped records from the `BatchProcessor` in `go.opentelemetry.io/otel/sdk/log` is logged. (#5276)
- Add metrics in the `otel-collector` example. (#5283)
- Add the synchronous gauge instrument to `go.opentelemetry.io/otel/metric`. (#5304)
  - An `int64` or `float64` synchronous gauge instrument can now be created from a `Meter`.
  - All implementations of the API (`go.opentelemetry.io/otel/metric/noop`, `go.opentelemetry.io/otel/sdk/metric`) are updated to support this instrument.
- Add logs to `go.opentelemetry.io/otel/example/dice`. (#5349)

### Changed

- The `Shutdown` method of `Exporter` in `go.opentelemetry.io/otel/exporters/stdout/stdouttrace` ignores the context cancellation and always returns `nil`. (#5189)
- The `ForceFlush` and `Shutdown` methods of the exporter returned by `New` in `go.opentelemetry.io/otel/exporters/stdout/stdoutmetric` ignore the context cancellation and always return `nil`. (#5189)
- Apply the value length limits to `Record` attributes in `go.opentelemetry.io/otel/sdk/log`. (#5230)
- De-duplicate map attributes added to a `Record` in `go.opentelemetry.io/otel/sdk/log`. (#5230)
- `go.opentelemetry.io/otel/exporters/stdout/stdoutlog` won't print timestamps when `WithoutTimestamps` option is set. (#5241)
- The `go.opentelemetry.io/otel/exporters/stdout/stdoutlog` exporter won't print `AttributeValueLengthLimit` and `AttributeCountLimit` fields now, instead it prints the `DroppedAttributes` field. (#5272)
- Improved performance in the `Stringer` implementation of `go.opentelemetry.io/otel/baggage.Member` by reducing the number of allocations. (#5286)
- Set the start time for last-value aggregates in `go.opentelemetry.io/otel/sdk/metric`. (#5305)
- The `Span` in `go.opentelemetry.io/otel/sdk/trace` will record links without span context if either non-empty `TraceState` or attributes are provided. (#5315)
- Upgrade all dependencies of `go.opentelemetry.io/otel/semconv/v1.24.0` to `go.opentelemetry.io/otel/semconv/v1.25.0`. (#5374)

### Fixed

- Comparison of unordered maps for `go.opentelemetry.io/otel/log.KeyValue` and `go.opentelemetry.io/otel/log.Value`. (#5306)
- Fix the empty output of `go.opentelemetry.io/otel/log.Value` in `go.opentelemetry.io/otel/exporters/stdout/stdoutlog`. (#5311)
- Split the behavior of `Recorder` in `go.opentelemetry.io/otel/log/logtest` so it behaves as a `LoggerProvider` only. (#5365)
- Fix wrong package name of the error message when parsing endpoint URL in `go.opentelemetry.io/otel/exporters/otlp/otlplog/otlploghttp`. (#5371)
- Identify the `Logger` returned from the global `LoggerProvider` in `go.opentelemetry.io/otel/log/global` with its schema URL. (#5375)

## [1.26.0/0.48.0/0.2.0-alpha] 2024-04-24

### Added

- Add `Recorder` in `go.opentelemetry.io/otel/log/logtest` to facilitate testing the log bridge implementations. (#5134)
- Add span flags to OTLP spans and links exported by `go.opentelemetry.io/otel/exporters/otlp/otlptrace`. (#5194)
- Make the initial alpha release of `go.opentelemetry.io/otel/sdk/log`.
  This new module contains the Go implementation of the OpenTelemetry Logs SDK.
  This module is unstable and breaking changes may be introduced.
  See our [versioning policy](VERSIONING.md) for more information about these stability guarantees. (#5240)
- Make the initial alpha release of `go.opentelemetry.io/otel/exporters/otlp/otlplog/otlploghttp`.
  This new module contains an OTLP exporter that transmits log telemetry using HTTP.
  This module is unstable and breaking changes may be introduced.
  See our [versioning policy](VERSIONING.md) for more information about these stability guarantees. (#5240)
- Make the initial alpha release of `go.opentelemetry.io/otel/exporters/stdout/stdoutlog`.
  This new module contains an exporter prints log records to STDOUT.
  This module is unstable and breaking changes may be introduced.
  See our [versioning policy](VERSIONING.md) for more information about these stability guarantees. (#5240)
- The `go.opentelemetry.io/otel/semconv/v1.25.0` package.
  The package contains semantic conventions from the `v1.25.0` version of the OpenTelemetry Semantic Conventions. (#5254)

### Changed

- Update `go.opentelemetry.io/proto/otlp` from v1.1.0 to v1.2.0. (#5177)
- Improve performance of baggage member character validation in `go.opentelemetry.io/otel/baggage`. (#5214)
- The `otel-collector` example now uses docker compose to bring up services instead of kubernetes. (#5244)

### Fixed

- Slice attribute values in `go.opentelemetry.io/otel/attribute` are now emitted as their JSON representation. (#5159)

## [1.25.0/0.47.0/0.0.8/0.1.0-alpha] 2024-04-05

### Added

- Add `WithProxy` option in `go.opentelemetry.io/otel/exporters/otlp/otlpmetric/otlpmetrichttp`. (#4906)
- Add `WithProxy` option in `go.opentelemetry.io/otel/exporters/otlp/otlpmetric/otlptracehttp`. (#4906)
- Add `AddLink` method to the `Span` interface in `go.opentelemetry.io/otel/trace`. (#5032)
- The `Enabled` method is added to the `Logger` interface in `go.opentelemetry.io/otel/log`.
  This method is used to notify users if a log record will be emitted or not. (#5071)
- Add `SeverityUndefined` `const` to `go.opentelemetry.io/otel/log`.
  This value represents an unset severity level. (#5072)
- Add `Empty` function in `go.opentelemetry.io/otel/log` to return a `KeyValue` for an empty value. (#5076)
- Add `go.opentelemetry.io/otel/log/global` to manage the global `LoggerProvider`.
  This package is provided with the anticipation that all functionality will be migrate to `go.opentelemetry.io/otel` when `go.opentelemetry.io/otel/log` stabilizes.
  At which point, users will be required to migrage their code, and this package will be deprecated then removed. (#5085)
- Add support for `Summary` metrics in the `go.opentelemetry.io/otel/exporters/otlp/otlpmetric/otlpmetrichttp` and `go.opentelemetry.io/otel/exporters/otlp/otlpmetric/otlpmetricgrpc` exporters. (#5100)
- Add `otel.scope.name` and `otel.scope.version` tags to spans exported by `go.opentelemetry.io/otel/exporters/zipkin`. (#5108)
- Add support for `AddLink` to `go.opentelemetry.io/otel/bridge/opencensus`. (#5116)
- Add `String` method to `Value` and `KeyValue` in `go.opentelemetry.io/otel/log`. (#5117)
- Add Exemplar support to `go.opentelemetry.io/otel/exporters/prometheus`. (#5111)
- Add metric semantic conventions to `go.opentelemetry.io/otel/semconv/v1.24.0`. Future `semconv` packages will include metric semantic conventions as well. (#4528)

### Changed

- `SpanFromContext` and `SpanContextFromContext` in `go.opentelemetry.io/otel/trace` no longer make a heap allocation when the passed context has no span. (#5049)
- `go.opentelemetry.io/otel/exporters/otlp/otlptrace/otlptracegrpc` and `go.opentelemetry.io/otel/exporters/otlp/otlpmetric/otlpmetricgrpc` now create a gRPC client in idle mode and with "dns" as the default resolver using [`grpc.NewClient`](https://pkg.go.dev/google.golang.org/grpc#NewClient). (#5151)
  Because of that `WithDialOption` ignores [`grpc.WithBlock`](https://pkg.go.dev/google.golang.org/grpc#WithBlock), [`grpc.WithTimeout`](https://pkg.go.dev/google.golang.org/grpc#WithTimeout), and [`grpc.WithReturnConnectionError`](https://pkg.go.dev/google.golang.org/grpc#WithReturnConnectionError).
  Notice that [`grpc.DialContext`](https://pkg.go.dev/google.golang.org/grpc#DialContext) which was used before is now deprecated.

### Fixed

- Clarify the documentation about equivalence guarantees for the `Set` and `Distinct` types in `go.opentelemetry.io/otel/attribute`. (#5027)
- Prevent default `ErrorHandler` self-delegation. (#5137)
- Update all dependencies to address [GO-2024-2687]. (#5139)

### Removed

- Drop support for [Go 1.20]. (#4967)

### Deprecated

- Deprecate `go.opentelemetry.io/otel/attribute.Sortable` type. (#4734)
- Deprecate `go.opentelemetry.io/otel/attribute.NewSetWithSortable` function. (#4734)
- Deprecate `go.opentelemetry.io/otel/attribute.NewSetWithSortableFiltered` function. (#4734)

## [1.24.0/0.46.0/0.0.1-alpha] 2024-02-23

This release is the last to support [Go 1.20].
The next release will require at least [Go 1.21].

### Added

- Support [Go 1.22]. (#4890)
- Add exemplar support to `go.opentelemetry.io/otel/exporters/otlp/otlpmetric/otlpmetricgrpc`. (#4900)
- Add exemplar support to `go.opentelemetry.io/otel/exporters/otlp/otlpmetric/otlpmetrichttp`. (#4900)
- The `go.opentelemetry.io/otel/log` module is added.
  This module includes OpenTelemetry Go's implementation of the Logs Bridge API.
  This module is in an alpha state, it is subject to breaking changes.
  See our [versioning policy](./VERSIONING.md) for more info. (#4961)
- ARM64 platform to the compatibility testing suite. (#4994)

### Fixed

- Fix registration of multiple callbacks when using the global meter provider from `go.opentelemetry.io/otel`. (#4945)
- Fix negative buckets in output of exponential histograms. (#4956)

## [1.23.1] 2024-02-07

### Fixed

- Register all callbacks passed during observable instrument creation instead of just the last one multiple times in `go.opentelemetry.io/otel/sdk/metric`. (#4888)

## [1.23.0] 2024-02-06

This release contains the first stable, `v1`, release of the following modules:

- `go.opentelemetry.io/otel/bridge/opencensus`
- `go.opentelemetry.io/otel/bridge/opencensus/test`
- `go.opentelemetry.io/otel/example/opencensus`
- `go.opentelemetry.io/otel/exporters/otlp/otlpmetric/otlpmetricgrpc`
- `go.opentelemetry.io/otel/exporters/otlp/otlpmetric/otlpmetrichttp`
- `go.opentelemetry.io/otel/exporters/stdout/stdoutmetric`

See our [versioning policy](VERSIONING.md) for more information about these stability guarantees.

### Added

- Add `WithEndpointURL` option to the `exporters/otlp/otlpmetric/otlpmetricgrpc`, `exporters/otlp/otlpmetric/otlpmetrichttp`, `exporters/otlp/otlptrace/otlptracegrpc` and `exporters/otlp/otlptrace/otlptracehttp` packages. (#4808)
- Experimental exemplar exporting is added to the metric SDK.
  See [metric documentation](./sdk/metric/internal/x/README.md#exemplars) for more information about this feature and how to enable it. (#4871)
- `ErrSchemaURLConflict` is added to `go.opentelemetry.io/otel/sdk/resource`.
  This error is returned when a merge of two `Resource`s with different (non-empty) schema URL is attempted. (#4876)

### Changed

- The `Merge` and `New` functions in `go.opentelemetry.io/otel/sdk/resource` now returns a partial result if there is a schema URL merge conflict.
  Instead of returning `nil` when two `Resource`s with different (non-empty) schema URLs are merged the merged `Resource`, along with the new `ErrSchemaURLConflict` error, is returned.
  It is up to the user to decide if they want to use the returned `Resource` or not.
  It may have desired attributes overwritten or include stale semantic conventions. (#4876)

### Fixed

- Fix `ContainerID` resource detection on systemd when cgroup path has a colon. (#4449)
- Fix `go.opentelemetry.io/otel/sdk/metric` to cache instruments to avoid leaking memory when the same instrument is created multiple times. (#4820)
- Fix missing `Mix` and `Max` values for `go.opentelemetry.io/otel/exporters/stdout/stdoutmetric` by introducing `MarshalText` and `MarshalJSON` for the `Extrema` type in `go.opentelemetry.io/sdk/metric/metricdata`. (#4827)

## [1.23.0-rc.1] 2024-01-18

This is a release candidate for the v1.23.0 release.
That release is expected to include the `v1` release of the following modules:

- `go.opentelemetry.io/otel/bridge/opencensus`
- `go.opentelemetry.io/otel/bridge/opencensus/test`
- `go.opentelemetry.io/otel/example/opencensus`
- `go.opentelemetry.io/otel/exporters/otlp/otlpmetric/otlpmetricgrpc`
- `go.opentelemetry.io/otel/exporters/otlp/otlpmetric/otlpmetrichttp`
- `go.opentelemetry.io/otel/exporters/stdout/stdoutmetric`

See our [versioning policy](VERSIONING.md) for more information about these stability guarantees.

## [1.22.0/0.45.0] 2024-01-17

### Added

- The `go.opentelemetry.io/otel/semconv/v1.22.0` package.
  The package contains semantic conventions from the `v1.22.0` version of the OpenTelemetry Semantic Conventions. (#4735)
- The `go.opentelemetry.io/otel/semconv/v1.23.0` package.
  The package contains semantic conventions from the `v1.23.0` version of the OpenTelemetry Semantic Conventions. (#4746)
- The `go.opentelemetry.io/otel/semconv/v1.23.1` package.
  The package contains semantic conventions from the `v1.23.1` version of the OpenTelemetry Semantic Conventions. (#4749)
- The `go.opentelemetry.io/otel/semconv/v1.24.0` package.
  The package contains semantic conventions from the `v1.24.0` version of the OpenTelemetry Semantic Conventions. (#4770)
- Add `WithResourceAsConstantLabels` option to apply resource attributes for every metric emitted by the Prometheus exporter. (#4733)
- Experimental cardinality limiting is added to the metric SDK.
  See [metric documentation](./sdk/metric/internal/x/README.md#cardinality-limit) for more information about this feature and how to enable it. (#4457)
- Add `NewMemberRaw` and `NewKeyValuePropertyRaw` in `go.opentelemetry.io/otel/baggage`. (#4804)

### Changed

- Upgrade all use of `go.opentelemetry.io/otel/semconv` to use `v1.24.0`. (#4754)
- Update transformations in `go.opentelemetry.io/otel/exporters/zipkin` to follow `v1.24.0` version of the OpenTelemetry specification. (#4754)
- Record synchronous measurements when the passed context is canceled instead of dropping in `go.opentelemetry.io/otel/sdk/metric`.
  If you do not want to make a measurement when the context is cancelled, you need to handle it yourself (e.g  `if ctx.Err() != nil`). (#4671)
- Improve `go.opentelemetry.io/otel/trace.TraceState`'s performance. (#4722)
- Improve `go.opentelemetry.io/otel/propagation.TraceContext`'s performance. (#4721)
- Improve `go.opentelemetry.io/otel/baggage` performance. (#4743)
- Improve performance of the `(*Set).Filter` method in `go.opentelemetry.io/otel/attribute` when the passed filter does not filter out any attributes from the set. (#4774)
- `Member.String` in `go.opentelemetry.io/otel/baggage` percent-encodes only when necessary. (#4775)
- Improve `go.opentelemetry.io/otel/trace.Span`'s performance when adding multiple attributes. (#4818)
- `Property.Value` in `go.opentelemetry.io/otel/baggage` now returns a raw string instead of a percent-encoded value. (#4804)

### Fixed

- Fix `Parse` in `go.opentelemetry.io/otel/baggage` to validate member value before percent-decoding. (#4755)
- Fix whitespace encoding of `Member.String` in `go.opentelemetry.io/otel/baggage`. (#4756)
- Fix observable not registered error when the asynchronous instrument has a drop aggregation in `go.opentelemetry.io/otel/sdk/metric`. (#4772)
- Fix baggage item key so that it is not canonicalized in `go.opentelemetry.io/otel/bridge/opentracing`. (#4776)
- Fix `go.opentelemetry.io/otel/bridge/opentracing` to properly handle baggage values that requires escaping during propagation. (#4804)
- Fix a bug where using multiple readers resulted in incorrect asynchronous counter values in `go.opentelemetry.io/otel/sdk/metric`. (#4742)

## [1.21.0/0.44.0] 2023-11-16

### Removed

- Remove the deprecated `go.opentelemetry.io/otel/bridge/opencensus.NewTracer`. (#4706)
- Remove the deprecated `go.opentelemetry.io/otel/exporters/otlp/otlpmetric` module. (#4707)
- Remove the deprecated `go.opentelemetry.io/otel/example/view` module. (#4708)
- Remove the deprecated `go.opentelemetry.io/otel/example/fib` module. (#4723)

### Fixed

- Do not parse non-protobuf responses in `go.opentelemetry.io/otel/exporters/otlp/otlpmetric/otlpmetrichttp`. (#4719)
- Do not parse non-protobuf responses in `go.opentelemetry.io/otel/exporters/otlp/otlptrace/otlptracehttp`. (#4719)

## [1.20.0/0.43.0] 2023-11-10

This release brings a breaking change for custom trace API implementations. Some interfaces (`TracerProvider`, `Tracer`, `Span`) now embed the `go.opentelemetry.io/otel/trace/embedded` types. Implementers need to update their implementations based on what they want the default behavior to be. See the "API Implementations" section of the [trace API] package documentation for more information about how to accomplish this.

### Added

- Add `go.opentelemetry.io/otel/bridge/opencensus.InstallTraceBridge`, which installs the OpenCensus trace bridge, and replaces `opencensus.NewTracer`. (#4567)
- Add scope version to trace and metric bridges in `go.opentelemetry.io/otel/bridge/opencensus`. (#4584)
- Add the `go.opentelemetry.io/otel/trace/embedded` package to be embedded in the exported trace API interfaces. (#4620)
- Add the `go.opentelemetry.io/otel/trace/noop` package as a default no-op implementation of the trace API. (#4620)
- Add context propagation in `go.opentelemetry.io/otel/example/dice`. (#4644)
- Add view configuration to `go.opentelemetry.io/otel/example/prometheus`. (#4649)
- Add `go.opentelemetry.io/otel/metric.WithExplicitBucketBoundaries`, which allows defining default explicit bucket boundaries when creating histogram instruments. (#4603)
- Add `Version` function in `go.opentelemetry.io/otel/exporters/otlp/otlpmetric/otlpmetricgrpc`. (#4660)
- Add `Version` function in `go.opentelemetry.io/otel/exporters/otlp/otlpmetric/otlpmetrichttp`. (#4660)
- Add Summary, SummaryDataPoint, and QuantileValue to `go.opentelemetry.io/sdk/metric/metricdata`. (#4622)
- `go.opentelemetry.io/otel/bridge/opencensus.NewMetricProducer` now supports exemplars from OpenCensus. (#4585)
- Add support for `WithExplicitBucketBoundaries` in `go.opentelemetry.io/otel/sdk/metric`. (#4605)
- Add support for Summary metrics in `go.opentelemetry.io/otel/bridge/opencensus`. (#4668)

### Deprecated

- Deprecate `go.opentelemetry.io/otel/bridge/opencensus.NewTracer` in favor of `opencensus.InstallTraceBridge`. (#4567)
- Deprecate `go.opentelemetry.io/otel/example/fib` package is in favor of `go.opentelemetry.io/otel/example/dice`. (#4618)
- Deprecate `go.opentelemetry.io/otel/trace.NewNoopTracerProvider`.
  Use the added `NewTracerProvider` function in `go.opentelemetry.io/otel/trace/noop` instead. (#4620)
- Deprecate `go.opentelemetry.io/otel/example/view` package in favor of `go.opentelemetry.io/otel/example/prometheus`. (#4649)
- Deprecate `go.opentelemetry.io/otel/exporters/otlp/otlpmetric`. (#4693)

### Changed

- `go.opentelemetry.io/otel/bridge/opencensus.NewMetricProducer` returns a `*MetricProducer` struct instead of the metric.Producer interface. (#4583)
- The `TracerProvider` in `go.opentelemetry.io/otel/trace` now embeds the `go.opentelemetry.io/otel/trace/embedded.TracerProvider` type.
  This extends the `TracerProvider` interface and is is a breaking change for any existing implementation.
  Implementers need to update their implementations based on what they want the default behavior of the interface to be.
  See the "API Implementations" section of the `go.opentelemetry.io/otel/trace` package documentation for more information about how to accomplish this. (#4620)
- The `Tracer` in `go.opentelemetry.io/otel/trace` now embeds the `go.opentelemetry.io/otel/trace/embedded.Tracer` type.
  This extends the `Tracer` interface and is is a breaking change for any existing implementation.
  Implementers need to update their implementations based on what they want the default behavior of the interface to be.
  See the "API Implementations" section of the `go.opentelemetry.io/otel/trace` package documentation for more information about how to accomplish this. (#4620)
- The `Span` in `go.opentelemetry.io/otel/trace` now embeds the `go.opentelemetry.io/otel/trace/embedded.Span` type.
  This extends the `Span` interface and is is a breaking change for any existing implementation.
  Implementers need to update their implementations based on what they want the default behavior of the interface to be.
  See the "API Implementations" section of the `go.opentelemetry.io/otel/trace` package documentation for more information about how to accomplish this. (#4620)
- `go.opentelemetry.io/otel/exporters/otlp/otlpmetric/otlpmetricgrpc` does no longer depend on `go.opentelemetry.io/otel/exporters/otlp/otlpmetric`. (#4660)
- `go.opentelemetry.io/otel/exporters/otlp/otlpmetric/otlpmetrichttp` does no longer depend on `go.opentelemetry.io/otel/exporters/otlp/otlpmetric`. (#4660)
- Retry for `502 Bad Gateway` and `504 Gateway Timeout` HTTP statuses in `go.opentelemetry.io/otel/exporters/otlp/otlpmetric/otlpmetrichttp`. (#4670)
- Retry for `502 Bad Gateway` and `504 Gateway Timeout` HTTP statuses in `go.opentelemetry.io/otel/exporters/otlp/otlptrace/otlptracehttp`. (#4670)
- Retry for `RESOURCE_EXHAUSTED` only if RetryInfo is returned in `go.opentelemetry.io/otel/exporters/otlp/otlpmetric/otlpmetricgrpc`. (#4669)
- Retry for `RESOURCE_EXHAUSTED` only if RetryInfo is returned in `go.opentelemetry.io/otel/exporters/otlp/otlptrace/otlptracegrpc`. (#4669)
- Retry temporary HTTP request failures in `go.opentelemetry.io/otel/exporters/otlp/otlpmetric/otlpmetrichttp`. (#4679)
- Retry temporary HTTP request failures in `go.opentelemetry.io/otel/exporters/otlp/otlptrace/otlptracehttp`. (#4679)

### Fixed

- Fix improper parsing of characters such us `+`, `/` by `Parse` in `go.opentelemetry.io/otel/baggage` as they were rendered as a whitespace. (#4667)
- Fix improper parsing of characters such us `+`, `/` passed via `OTEL_RESOURCE_ATTRIBUTES` in `go.opentelemetry.io/otel/sdk/resource` as they were rendered as a whitespace. (#4699)
- Fix improper parsing of characters such us `+`, `/` passed via `OTEL_EXPORTER_OTLP_HEADERS` and `OTEL_EXPORTER_OTLP_METRICS_HEADERS` in `go.opentelemetry.io/otel/exporters/otlp/otlpmetric/otlpmetricgrpc` as they were rendered as a whitespace. (#4699)
- Fix improper parsing of characters such us `+`, `/` passed via `OTEL_EXPORTER_OTLP_HEADERS` and `OTEL_EXPORTER_OTLP_METRICS_HEADERS` in `go.opentelemetry.io/otel/exporters/otlp/otlpmetric/otlpmetrichttp` as they were rendered as a whitespace. (#4699)
- Fix improper parsing of characters such us `+`, `/` passed via `OTEL_EXPORTER_OTLP_HEADERS` and `OTEL_EXPORTER_OTLP_TRACES_HEADERS` in `go.opentelemetry.io/otel/exporters/otlp/otlpmetric/otlptracegrpc` as they were rendered as a whitespace. (#4699)
- Fix improper parsing of characters such us `+`, `/` passed via `OTEL_EXPORTER_OTLP_HEADERS` and `OTEL_EXPORTER_OTLP_TRACES_HEADERS` in `go.opentelemetry.io/otel/exporters/otlp/otlpmetric/otlptracehttp` as they were rendered as a whitespace. (#4699)
- In `go.opentelemetry.op/otel/exporters/prometheus`, the exporter no longer `Collect`s metrics after `Shutdown` is invoked. (#4648)
- Fix documentation for `WithCompressor` in `go.opentelemetry.io/otel/exporters/otlp/otlptrace/otlptracegrpc`. (#4695)
- Fix documentation for `WithCompressor` in `go.opentelemetry.io/otel/exporters/otlp/otlpmetric/otlpmetricgrpc`. (#4695)

## [1.19.0/0.42.0/0.0.7] 2023-09-28

This release contains the first stable release of the OpenTelemetry Go [metric SDK].
Our project stability guarantees now apply to the `go.opentelemetry.io/otel/sdk/metric` package.
See our [versioning policy](VERSIONING.md) for more information about these stability guarantees.

### Added

- Add the "Roll the dice" getting started application example in `go.opentelemetry.io/otel/example/dice`. (#4539)
- The `WithWriter` and `WithPrettyPrint` options to `go.opentelemetry.io/otel/exporters/stdout/stdoutmetric` to set a custom `io.Writer`, and allow displaying the output in human-readable JSON. (#4507)

### Changed

- Allow '/' characters in metric instrument names. (#4501)
- The exporter in `go.opentelemetry.io/otel/exporters/stdout/stdoutmetric` does not prettify its output by default anymore. (#4507)
- Upgrade `gopkg.io/yaml` from `v2` to `v3` in `go.opentelemetry.io/otel/schema`. (#4535)

### Fixed

- In `go.opentelemetry.op/otel/exporters/prometheus`, don't try to create the Prometheus metric on every `Collect` if we know the scope is invalid. (#4499)

### Removed

- Remove `"go.opentelemetry.io/otel/bridge/opencensus".NewMetricExporter`, which is replaced by `NewMetricProducer`. (#4566)

## [1.19.0-rc.1/0.42.0-rc.1] 2023-09-14

This is a release candidate for the v1.19.0/v0.42.0 release.
That release is expected to include the `v1` release of the OpenTelemetry Go metric SDK and will provide stability guarantees of that SDK.
See our [versioning policy](VERSIONING.md) for more information about these stability guarantees.

### Changed

- Allow '/' characters in metric instrument names. (#4501)

### Fixed

- In `go.opentelemetry.op/otel/exporters/prometheus`, don't try to create the prometheus metric on every `Collect` if we know the scope is invalid. (#4499)

## [1.18.0/0.41.0/0.0.6] 2023-09-12

This release drops the compatibility guarantee of [Go 1.19].

### Added

- Add `WithProducer` option in `go.opentelemetry.op/otel/exporters/prometheus` to restore the ability to register producers on the prometheus exporter's manual reader. (#4473)
- Add `IgnoreValue` option in `go.opentelemetry.io/otel/sdk/metric/metricdata/metricdatatest` to allow ignoring values when comparing metrics. (#4447)

### Changed

- Use a `TestingT` interface instead of `*testing.T` struct in `go.opentelemetry.io/otel/sdk/metric/metricdata/metricdatatest`. (#4483)

### Deprecated

- The `NewMetricExporter` in `go.opentelemetry.io/otel/bridge/opencensus` was deprecated in `v0.35.0` (#3541).
  The deprecation notice format for the function has been corrected to trigger Go documentation and build tooling. (#4470)

### Removed

- Removed the deprecated `go.opentelemetry.io/otel/exporters/jaeger` package. (#4467)
- Removed the deprecated `go.opentelemetry.io/otel/example/jaeger` package. (#4467)
- Removed the deprecated `go.opentelemetry.io/otel/sdk/metric/aggregation` package. (#4468)
- Removed the deprecated internal packages in `go.opentelemetry.io/otel/exporters/otlp` and its sub-packages. (#4469)
- Dropped guaranteed support for versions of Go less than 1.20. (#4481)

## [1.17.0/0.40.0/0.0.5] 2023-08-28

### Added

- Export the `ManualReader` struct in `go.opentelemetry.io/otel/sdk/metric`. (#4244)
- Export the `PeriodicReader` struct in `go.opentelemetry.io/otel/sdk/metric`. (#4244)
- Add support for exponential histogram aggregations.
  A histogram can be configured as an exponential histogram using a view with `"go.opentelemetry.io/otel/sdk/metric".ExponentialHistogram` as the aggregation. (#4245)
- Export the `Exporter` struct in `go.opentelemetry.io/otel/exporters/otlp/otlpmetric/otlpmetricgrpc`. (#4272)
- Export the `Exporter` struct in `go.opentelemetry.io/otel/exporters/otlp/otlpmetric/otlpmetrichttp`. (#4272)
- The exporters in `go.opentelemetry.io/otel/exporters/otlp/otlpmetric` now support the `OTEL_EXPORTER_OTLP_METRICS_TEMPORALITY_PREFERENCE` environment variable. (#4287)
- Add `WithoutCounterSuffixes` option in `go.opentelemetry.io/otel/exporters/prometheus` to disable addition of `_total` suffixes. (#4306)
- Add info and debug logging to the metric SDK in `go.opentelemetry.io/otel/sdk/metric`. (#4315)
- The `go.opentelemetry.io/otel/semconv/v1.21.0` package.
  The package contains semantic conventions from the `v1.21.0` version of the OpenTelemetry Semantic Conventions. (#4362)
- Accept 201 to 299 HTTP status as success in `go.opentelemetry.io/otel/exporters/otlp/otlpmetric/otlpmetrichttp` and `go.opentelemetry.io/otel/exporters/otlp/otlptrace/otlptracehttp`. (#4365)
- Document the `Temporality` and `Aggregation` methods of the `"go.opentelemetry.io/otel/sdk/metric".Exporter"` need to be concurrent safe. (#4381)
- Expand the set of units supported by the Prometheus exporter, and don't add unit suffixes if they are already present in `go.opentelemetry.op/otel/exporters/prometheus` (#4374)
- Move the `Aggregation` interface and its implementations from `go.opentelemetry.io/otel/sdk/metric/aggregation` to `go.opentelemetry.io/otel/sdk/metric`. (#4435)
- The exporters in `go.opentelemetry.io/otel/exporters/otlp/otlpmetric` now support the `OTEL_EXPORTER_OTLP_METRICS_DEFAULT_HISTOGRAM_AGGREGATION` environment variable. (#4437)
- Add the `NewAllowKeysFilter` and `NewDenyKeysFilter` functions to `go.opentelemetry.io/otel/attribute` to allow convenient creation of allow-keys and deny-keys filters. (#4444)
- Support Go 1.21. (#4463)

### Changed

- Starting from `v1.21.0` of semantic conventions, `go.opentelemetry.io/otel/semconv/{version}/httpconv` and `go.opentelemetry.io/otel/semconv/{version}/netconv` packages will no longer be published. (#4145)
- Log duplicate instrument conflict at a warning level instead of info in `go.opentelemetry.io/otel/sdk/metric`. (#4202)
- Return an error on the creation of new instruments in `go.opentelemetry.io/otel/sdk/metric` if their name doesn't pass regexp validation. (#4210)
- `NewManualReader` in `go.opentelemetry.io/otel/sdk/metric` returns `*ManualReader` instead of `Reader`. (#4244)
- `NewPeriodicReader` in `go.opentelemetry.io/otel/sdk/metric` returns `*PeriodicReader` instead of `Reader`. (#4244)
- Count the Collect time in the `PeriodicReader` timeout in `go.opentelemetry.io/otel/sdk/metric`. (#4221)
- The function `New` in `go.opentelemetry.io/otel/exporters/otlp/otlpmetric/otlpmetricgrpc` returns `*Exporter` instead of `"go.opentelemetry.io/otel/sdk/metric".Exporter`. (#4272)
- The function `New` in `go.opentelemetry.io/otel/exporters/otlp/otlpmetric/otlpmetrichttp` returns `*Exporter` instead of `"go.opentelemetry.io/otel/sdk/metric".Exporter`. (#4272)
- If an attribute set is omitted from an async callback, the previous value will no longer be exported in `go.opentelemetry.io/otel/sdk/metric`. (#4290)
- If an attribute set is observed multiple times in an async callback in `go.opentelemetry.io/otel/sdk/metric`, the values will be summed instead of the last observation winning. (#4289)
- Allow the explicit bucket histogram aggregation to be used for the up-down counter, observable counter, observable up-down counter, and observable gauge in the `go.opentelemetry.io/otel/sdk/metric` package. (#4332)
- Restrict `Meter`s in `go.opentelemetry.io/otel/sdk/metric` to only register and collect instruments it created. (#4333)
- `PeriodicReader.Shutdown` and `PeriodicReader.ForceFlush` in `go.opentelemetry.io/otel/sdk/metric` now apply the periodic reader's timeout to the operation if the user provided context does not contain a deadline. (#4356, #4377)
- Upgrade all use of `go.opentelemetry.io/otel/semconv` to use `v1.21.0`. (#4408)
- Increase instrument name maximum length from 63 to 255 characters in `go.opentelemetry.io/otel/sdk/metric`. (#4434)
- Add `go.opentelemetry.op/otel/sdk/metric.WithProducer` as an `Option` for `"go.opentelemetry.io/otel/sdk/metric".NewManualReader` and `"go.opentelemetry.io/otel/sdk/metric".NewPeriodicReader`. (#4346)

### Removed

- Remove `Reader.RegisterProducer` in `go.opentelemetry.io/otel/metric`.
  Use the added `WithProducer` option instead. (#4346)
- Remove `Reader.ForceFlush` in `go.opentelemetry.io/otel/metric`.
  Notice that `PeriodicReader.ForceFlush` is still available. (#4375)

### Fixed

- Correctly format log messages from the `go.opentelemetry.io/otel/exporters/zipkin` exporter. (#4143)
- Log an error for calls to `NewView` in `go.opentelemetry.io/otel/sdk/metric` that have empty criteria. (#4307)
- Fix `"go.opentelemetry.io/otel/sdk/resource".WithHostID()` to not set an empty `host.id`. (#4317)
- Use the instrument identifying fields to cache aggregators and determine duplicate instrument registrations in `go.opentelemetry.io/otel/sdk/metric`. (#4337)
- Detect duplicate instruments for case-insensitive names in `go.opentelemetry.io/otel/sdk/metric`. (#4338)
- The `ManualReader` will not panic if `AggregationSelector` returns `nil` in `go.opentelemetry.io/otel/sdk/metric`. (#4350)
- If a `Reader`'s `AggregationSelector` returns `nil` or `DefaultAggregation` the pipeline will use the default aggregation. (#4350)
- Log a suggested view that fixes instrument conflicts in `go.opentelemetry.io/otel/sdk/metric`. (#4349)
- Fix possible panic, deadlock and race condition in batch span processor in `go.opentelemetry.io/otel/sdk/trace`. (#4353)
- Improve context cancellation handling in batch span processor's `ForceFlush` in  `go.opentelemetry.io/otel/sdk/trace`. (#4369)
- Decouple `go.opentelemetry.io/otel/exporters/otlp/otlptrace/internal` from `go.opentelemetry.io/otel/exporters/otlp/internal` using gotmpl. (#4397, #3846)
- Decouple `go.opentelemetry.io/otel/exporters/otlp/otlpmetric/otlpmetricgrpc/internal` from `go.opentelemetry.io/otel/exporters/otlp/internal` and `go.opentelemetry.io/otel/exporters/otlp/otlpmetric/internal` using gotmpl. (#4404, #3846)
- Decouple `go.opentelemetry.io/otel/exporters/otlp/otlpmetric/otlpmetrichttp/internal` from `go.opentelemetry.io/otel/exporters/otlp/internal` and `go.opentelemetry.io/otel/exporters/otlp/otlpmetric/internal` using gotmpl. (#4407, #3846)
- Decouple `go.opentelemetry.io/otel/exporters/otlp/otlptrace/otlptracegrpc/internal` from `go.opentelemetry.io/otel/exporters/otlp/internal` and `go.opentelemetry.io/otel/exporters/otlp/otlptrace/internal` using gotmpl. (#4400, #3846)
- Decouple `go.opentelemetry.io/otel/exporters/otlp/otlptrace/otlptracehttp/internal` from `go.opentelemetry.io/otel/exporters/otlp/internal` and `go.opentelemetry.io/otel/exporters/otlp/otlptrace/internal` using gotmpl. (#4401, #3846)
- Do not block the metric SDK when OTLP metric exports are blocked in `go.opentelemetry.io/otel/exporters/otlp/otlpmetric/otlpmetricgrpc` and `go.opentelemetry.io/otel/exporters/otlp/otlpmetric/otlpmetrichttp`. (#3925, #4395)
- Do not append `_total` if the counter already has that suffix for the Prometheus exproter in `go.opentelemetry.io/otel/exporter/prometheus`. (#4373)
- Fix resource detection data race in `go.opentelemetry.io/otel/sdk/resource`. (#4409)
- Use the first-seen instrument name during instrument name conflicts in `go.opentelemetry.io/otel/sdk/metric`. (#4428)

### Deprecated

- The `go.opentelemetry.io/otel/exporters/jaeger` package is deprecated.
  OpenTelemetry dropped support for Jaeger exporter in July 2023.
  Use `go.opentelemetry.io/otel/exporters/otlp/otlptrace/otlptracehttp`
  or `go.opentelemetry.io/otel/exporters/otlp/otlptrace/otlptracegrpc` instead. (#4423)
- The `go.opentelemetry.io/otel/example/jaeger` package is deprecated. (#4423)
- The `go.opentelemetry.io/otel/exporters/otlp/otlpmetric/internal` package is deprecated. (#4420)
- The `go.opentelemetry.io/otel/exporters/otlp/otlpmetric/internal/oconf` package is deprecated. (#4420)
- The `go.opentelemetry.io/otel/exporters/otlp/otlpmetric/internal/otest` package is deprecated. (#4420)
- The `go.opentelemetry.io/otel/exporters/otlp/otlpmetric/internal/transform` package is deprecated. (#4420)
- The `go.opentelemetry.io/otel/exporters/otlp/internal` package is deprecated. (#4421)
- The `go.opentelemetry.io/otel/exporters/otlp/internal/envconfig` package is deprecated. (#4421)
- The `go.opentelemetry.io/otel/exporters/otlp/internal/retry` package is deprecated. (#4421)
- The `go.opentelemetry.io/otel/exporters/otlp/otlptrace/internal` package is deprecated. (#4425)
- The `go.opentelemetry.io/otel/exporters/otlp/otlptrace/internal/envconfig` package is deprecated. (#4425)
- The `go.opentelemetry.io/otel/exporters/otlp/otlptrace/internal/otlpconfig` package is deprecated. (#4425)
- The `go.opentelemetry.io/otel/exporters/otlp/otlptrace/internal/otlptracetest` package is deprecated. (#4425)
- The `go.opentelemetry.io/otel/exporters/otlp/otlptrace/internal/retry` package is deprecated. (#4425)
- The `go.opentelemetry.io/otel/sdk/metric/aggregation` package is deprecated.
  Use the aggregation types added to `go.opentelemetry.io/otel/sdk/metric` instead. (#4435)

## [1.16.0/0.39.0] 2023-05-18

This release contains the first stable release of the OpenTelemetry Go [metric API].
Our project stability guarantees now apply to the `go.opentelemetry.io/otel/metric` package.
See our [versioning policy](VERSIONING.md) for more information about these stability guarantees.

### Added

- The `go.opentelemetry.io/otel/semconv/v1.19.0` package.
  The package contains semantic conventions from the `v1.19.0` version of the OpenTelemetry specification. (#3848)
- The `go.opentelemetry.io/otel/semconv/v1.20.0` package.
  The package contains semantic conventions from the `v1.20.0` version of the OpenTelemetry specification. (#4078)
- The Exponential Histogram data types in `go.opentelemetry.io/otel/sdk/metric/metricdata`. (#4165)
- OTLP metrics exporter now supports the Exponential Histogram Data Type. (#4222)
- Fix serialization of `time.Time` zero values in `go.opentelemetry.io/otel/exporters/otlp/otlpmetric/otlpmetricgrpc` and `go.opentelemetry.io/otel/exporters/otlp/otlpmetric/otlpmetrichttp` packages. (#4271)

### Changed

- Use `strings.Cut()` instead of `string.SplitN()` for better readability and memory use. (#4049)
- `MeterProvider` returns noop meters once it has been shutdown. (#4154)

### Removed

- The deprecated `go.opentelemetry.io/otel/metric/instrument` package is removed.
  Use `go.opentelemetry.io/otel/metric` instead. (#4055)

### Fixed

- Fix build for BSD based systems in `go.opentelemetry.io/otel/sdk/resource`. (#4077)

## [1.16.0-rc.1/0.39.0-rc.1] 2023-05-03

This is a release candidate for the v1.16.0/v0.39.0 release.
That release is expected to include the `v1` release of the OpenTelemetry Go metric API and will provide stability guarantees of that API.
See our [versioning policy](VERSIONING.md) for more information about these stability guarantees.

### Added

- Support global `MeterProvider` in `go.opentelemetry.io/otel`. (#4039)
  - Use `Meter` for a `metric.Meter` from the global `metric.MeterProvider`.
  - Use `GetMeterProivder` for a global `metric.MeterProvider`.
  - Use `SetMeterProivder` to set the global `metric.MeterProvider`.

### Changed

- Move the `go.opentelemetry.io/otel/metric` module to the `stable-v1` module set.
  This stages the metric API to be released as a stable module. (#4038)

### Removed

- The `go.opentelemetry.io/otel/metric/global` package is removed.
  Use `go.opentelemetry.io/otel` instead. (#4039)

## [1.15.1/0.38.1] 2023-05-02

### Fixed

- Remove unused imports from `sdk/resource/host_id_bsd.go` which caused build failures. (#4040, #4041)

## [1.15.0/0.38.0] 2023-04-27

### Added

- The `go.opentelemetry.io/otel/metric/embedded` package. (#3916)
- The `Version` function to `go.opentelemetry.io/otel/sdk` to return the SDK version. (#3949)
- Add a `WithNamespace` option to `go.opentelemetry.io/otel/exporters/prometheus` to allow users to prefix metrics with a namespace. (#3970)
- The following configuration types were added to `go.opentelemetry.io/otel/metric/instrument` to be used in the configuration of measurement methods. (#3971)
  - The `AddConfig` used to hold configuration for addition measurements
    - `NewAddConfig` used to create a new `AddConfig`
    - `AddOption` used to configure an `AddConfig`
  - The `RecordConfig` used to hold configuration for recorded measurements
    - `NewRecordConfig` used to create a new `RecordConfig`
    - `RecordOption` used to configure a `RecordConfig`
  - The `ObserveConfig` used to hold configuration for observed measurements
    - `NewObserveConfig` used to create a new `ObserveConfig`
    - `ObserveOption` used to configure an `ObserveConfig`
- `WithAttributeSet` and `WithAttributes` are added to `go.opentelemetry.io/otel/metric/instrument`.
  They return an option used during a measurement that defines the attribute Set associated with the measurement. (#3971)
- The `Version` function to `go.opentelemetry.io/otel/exporters/otlp/otlpmetric` to return the OTLP metrics client version. (#3956)
- The `Version` function to `go.opentelemetry.io/otel/exporters/otlp/otlptrace` to return the OTLP trace client version. (#3956)

### Changed

- The `Extrema` in `go.opentelemetry.io/otel/sdk/metric/metricdata` is redefined with a generic argument of `[N int64 | float64]`. (#3870)
- Update all exported interfaces from `go.opentelemetry.io/otel/metric` to embed their corresponding interface from `go.opentelemetry.io/otel/metric/embedded`.
  This adds an implementation requirement to set the interface default behavior for unimplemented methods. (#3916)
- Move No-Op implementation from `go.opentelemetry.io/otel/metric` into its own package `go.opentelemetry.io/otel/metric/noop`. (#3941)
  - `metric.NewNoopMeterProvider` is replaced with `noop.NewMeterProvider`
- Add all the methods from `"go.opentelemetry.io/otel/trace".SpanContext` to `bridgeSpanContext` by embedding `otel.SpanContext` in `bridgeSpanContext`. (#3966)
- Wrap `UploadMetrics` error in `go.opentelemetry.io/otel/exporters/otlp/otlpmetric/` to improve error message when encountering generic grpc errors. (#3974)
- The measurement methods for all instruments in `go.opentelemetry.io/otel/metric/instrument` accept an option instead of the variadic `"go.opentelemetry.io/otel/attribute".KeyValue`. (#3971)
  - The `Int64Counter.Add` method now accepts `...AddOption`
  - The `Float64Counter.Add` method now accepts `...AddOption`
  - The `Int64UpDownCounter.Add` method now accepts `...AddOption`
  - The `Float64UpDownCounter.Add` method now accepts `...AddOption`
  - The `Int64Histogram.Record` method now accepts `...RecordOption`
  - The `Float64Histogram.Record` method now accepts `...RecordOption`
  - The `Int64Observer.Observe` method now accepts `...ObserveOption`
  - The `Float64Observer.Observe` method now accepts `...ObserveOption`
- The `Observer` methods in `go.opentelemetry.io/otel/metric` accept an option instead of the variadic `"go.opentelemetry.io/otel/attribute".KeyValue`. (#3971)
  - The `Observer.ObserveInt64` method now accepts `...ObserveOption`
  - The `Observer.ObserveFloat64` method now accepts `...ObserveOption`
- Move global metric back to `go.opentelemetry.io/otel/metric/global` from `go.opentelemetry.io/otel`. (#3986)

### Fixed

- `TracerProvider` allows calling `Tracer()` while it's shutting down.
  It used to deadlock. (#3924)
- Use the SDK version for the Telemetry SDK resource detector in `go.opentelemetry.io/otel/sdk/resource`. (#3949)
- Fix a data race in `SpanProcessor` returned by `NewSimpleSpanProcessor` in `go.opentelemetry.io/otel/sdk/trace`. (#3951)
- Automatically figure out the default aggregation with `aggregation.Default`. (#3967)

### Deprecated

- The `go.opentelemetry.io/otel/metric/instrument` package is deprecated.
  Use the equivalent types added to `go.opentelemetry.io/otel/metric` instead. (#4018)

## [1.15.0-rc.2/0.38.0-rc.2] 2023-03-23

This is a release candidate for the v1.15.0/v0.38.0 release.
That release will include the `v1` release of the OpenTelemetry Go metric API and will provide stability guarantees of that API.
See our [versioning policy](VERSIONING.md) for more information about these stability guarantees.

### Added

- The `WithHostID` option to `go.opentelemetry.io/otel/sdk/resource`. (#3812)
- The `WithoutTimestamps` option to `go.opentelemetry.io/otel/exporters/stdout/stdoutmetric` to sets all timestamps to zero. (#3828)
- The new `Exemplar` type is added to `go.opentelemetry.io/otel/sdk/metric/metricdata`.
  Both the `DataPoint` and `HistogramDataPoint` types from that package have a new field of `Exemplars` containing the sampled exemplars for their timeseries. (#3849)
- Configuration for each metric instrument in `go.opentelemetry.io/otel/sdk/metric/instrument`. (#3895)
- The internal logging introduces a warning level verbosity equal to `V(1)`. (#3900)
- Added a log message warning about usage of `SimpleSpanProcessor` in production environments. (#3854)

### Changed

- Optimize memory allocation when creation a new `Set` using `NewSet` or `NewSetWithFiltered` in `go.opentelemetry.io/otel/attribute`. (#3832)
- Optimize memory allocation when creation new metric instruments in `go.opentelemetry.io/otel/sdk/metric`. (#3832)
- Avoid creating new objects on all calls to `WithDeferredSetup` and `SkipContextSetup` in OpenTracing bridge. (#3833)
- The `New` and `Detect` functions from `go.opentelemetry.io/otel/sdk/resource` return errors that wrap underlying errors instead of just containing the underlying error strings. (#3844)
- Both the `Histogram` and `HistogramDataPoint` are redefined with a generic argument of `[N int64 | float64]` in `go.opentelemetry.io/otel/sdk/metric/metricdata`. (#3849)
- The metric `Export` interface from `go.opentelemetry.io/otel/sdk/metric` accepts a `*ResourceMetrics` instead of `ResourceMetrics`. (#3853)
- Rename `Asynchronous` to `Observable` in `go.opentelemetry.io/otel/metric/instrument`. (#3892)
- Rename `Int64ObserverOption` to `Int64ObservableOption` in `go.opentelemetry.io/otel/metric/instrument`. (#3895)
- Rename `Float64ObserverOption` to `Float64ObservableOption` in `go.opentelemetry.io/otel/metric/instrument`. (#3895)
- The internal logging changes the verbosity level of info to `V(4)`, the verbosity level of debug to `V(8)`. (#3900)

### Fixed

- `TracerProvider` consistently doesn't allow to register a `SpanProcessor` after shutdown. (#3845)

### Removed

- The deprecated `go.opentelemetry.io/otel/metric/global` package is removed. (#3829)
- The unneeded `Synchronous` interface in `go.opentelemetry.io/otel/metric/instrument` was removed. (#3892)
- The `Float64ObserverConfig` and `NewFloat64ObserverConfig` in `go.opentelemetry.io/otel/sdk/metric/instrument`.
  Use the added `float64` instrument configuration instead. (#3895)
- The `Int64ObserverConfig` and `NewInt64ObserverConfig` in `go.opentelemetry.io/otel/sdk/metric/instrument`.
  Use the added `int64` instrument configuration instead. (#3895)
- The `NewNoopMeter` function in `go.opentelemetry.io/otel/metric`, use `NewMeterProvider().Meter("")` instead. (#3893)

## [1.15.0-rc.1/0.38.0-rc.1] 2023-03-01

This is a release candidate for the v1.15.0/v0.38.0 release.
That release will include the `v1` release of the OpenTelemetry Go metric API and will provide stability guarantees of that API.
See our [versioning policy](VERSIONING.md) for more information about these stability guarantees.

This release drops the compatibility guarantee of [Go 1.18].

### Added

- Support global `MeterProvider` in `go.opentelemetry.io/otel`. (#3818)
  - Use `Meter` for a `metric.Meter` from the global `metric.MeterProvider`.
  - Use `GetMeterProivder` for a global `metric.MeterProvider`.
  - Use `SetMeterProivder` to set the global `metric.MeterProvider`.

### Changed

- Dropped compatibility testing for [Go 1.18].
  The project no longer guarantees support for this version of Go. (#3813)

### Fixed

- Handle empty environment variable as it they were not set. (#3764)
- Clarify the `httpconv` and `netconv` packages in `go.opentelemetry.io/otel/semconv/*` provide tracing semantic conventions. (#3823)
- Fix race conditions in `go.opentelemetry.io/otel/exporters/metric/prometheus` that could cause a panic. (#3899)
- Fix sending nil `scopeInfo` to metrics channel in `go.opentelemetry.io/otel/exporters/metric/prometheus` that could cause a panic in `github.com/prometheus/client_golang/prometheus`. (#3899)

### Deprecated

- The `go.opentelemetry.io/otel/metric/global` package is deprecated.
  Use `go.opentelemetry.io/otel` instead. (#3818)

### Removed

- The deprecated `go.opentelemetry.io/otel/metric/unit` package is removed. (#3814)

## [1.14.0/0.37.0/0.0.4] 2023-02-27

This release is the last to support [Go 1.18].
The next release will require at least [Go 1.19].

### Added

- The `event` type semantic conventions are added to `go.opentelemetry.io/otel/semconv/v1.17.0`. (#3697)
- Support [Go 1.20]. (#3693)
- The `go.opentelemetry.io/otel/semconv/v1.18.0` package.
  The package contains semantic conventions from the `v1.18.0` version of the OpenTelemetry specification. (#3719)
  - The following `const` renames from `go.opentelemetry.io/otel/semconv/v1.17.0` are included:
    - `OtelScopeNameKey` -> `OTelScopeNameKey`
    - `OtelScopeVersionKey` -> `OTelScopeVersionKey`
    - `OtelLibraryNameKey` -> `OTelLibraryNameKey`
    - `OtelLibraryVersionKey` -> `OTelLibraryVersionKey`
    - `OtelStatusCodeKey` -> `OTelStatusCodeKey`
    - `OtelStatusDescriptionKey` -> `OTelStatusDescriptionKey`
    - `OtelStatusCodeOk` -> `OTelStatusCodeOk`
    - `OtelStatusCodeError` -> `OTelStatusCodeError`
  - The following `func` renames from `go.opentelemetry.io/otel/semconv/v1.17.0` are included:
    - `OtelScopeName` -> `OTelScopeName`
    - `OtelScopeVersion` -> `OTelScopeVersion`
    - `OtelLibraryName` -> `OTelLibraryName`
    - `OtelLibraryVersion` -> `OTelLibraryVersion`
    - `OtelStatusDescription` -> `OTelStatusDescription`
- A `IsSampled` method is added to the `SpanContext` implementation in `go.opentelemetry.io/otel/bridge/opentracing` to expose the span sampled state.
  See the [README](./bridge/opentracing/README.md) for more information. (#3570)
- The `WithInstrumentationAttributes` option to `go.opentelemetry.io/otel/metric`. (#3738)
- The `WithInstrumentationAttributes` option to `go.opentelemetry.io/otel/trace`. (#3739)
- The following environment variables are supported by the periodic `Reader` in `go.opentelemetry.io/otel/sdk/metric`. (#3763)
  - `OTEL_METRIC_EXPORT_INTERVAL` sets the time between collections and exports.
  - `OTEL_METRIC_EXPORT_TIMEOUT` sets the timeout an export is attempted.

### Changed

- Fall-back to `TextMapCarrier` when it's not `HttpHeader`s in `go.opentelemetry.io/otel/bridge/opentracing`. (#3679)
- The `Collect` method of the `"go.opentelemetry.io/otel/sdk/metric".Reader` interface is updated to accept the `metricdata.ResourceMetrics` value the collection will be made into.
  This change is made to enable memory reuse by SDK users. (#3732)
- The `WithUnit` option in `go.opentelemetry.io/otel/sdk/metric/instrument` is updated to accept a `string` for the unit value. (#3776)

### Fixed

- Ensure `go.opentelemetry.io/otel` does not use generics. (#3723, #3725)
- Multi-reader `MeterProvider`s now export metrics for all readers, instead of just the first reader. (#3720, #3724)
- Remove use of deprecated `"math/rand".Seed` in `go.opentelemetry.io/otel/example/prometheus`. (#3733)
- Do not silently drop unknown schema data with `Parse` in  `go.opentelemetry.io/otel/schema/v1.1`. (#3743)
- Data race issue in OTLP exporter retry mechanism. (#3755, #3756)
- Wrapping empty errors when exporting in `go.opentelemetry.io/otel/sdk/metric`. (#3698, #3772)
- Incorrect "all" and "resource" definition for schema files in `go.opentelemetry.io/otel/schema/v1.1`. (#3777)

### Deprecated

- The `go.opentelemetry.io/otel/metric/unit` package is deprecated.
  Use the equivalent unit string instead. (#3776)
  - Use `"1"` instead of `unit.Dimensionless`
  - Use `"By"` instead of `unit.Bytes`
  - Use `"ms"` instead of `unit.Milliseconds`

## [1.13.0/0.36.0] 2023-02-07

### Added

- Attribute `KeyValue` creations functions to `go.opentelemetry.io/otel/semconv/v1.17.0` for all non-enum semantic conventions.
  These functions ensure semantic convention type correctness. (#3675)

### Fixed

- Removed the `http.target` attribute from being added by `ServerRequest` in the following packages. (#3687)
  - `go.opentelemetry.io/otel/semconv/v1.13.0/httpconv`
  - `go.opentelemetry.io/otel/semconv/v1.14.0/httpconv`
  - `go.opentelemetry.io/otel/semconv/v1.15.0/httpconv`
  - `go.opentelemetry.io/otel/semconv/v1.16.0/httpconv`
  - `go.opentelemetry.io/otel/semconv/v1.17.0/httpconv`

### Removed

- The deprecated `go.opentelemetry.io/otel/metric/instrument/asyncfloat64` package is removed. (#3631)
- The deprecated `go.opentelemetry.io/otel/metric/instrument/asyncint64` package is removed. (#3631)
- The deprecated `go.opentelemetry.io/otel/metric/instrument/syncfloat64` package is removed. (#3631)
- The deprecated `go.opentelemetry.io/otel/metric/instrument/syncint64` package is removed. (#3631)

## [1.12.0/0.35.0] 2023-01-28

### Added

- The `WithInt64Callback` option to `go.opentelemetry.io/otel/metric/instrument`.
  This options is used to configure `int64` Observer callbacks during their creation. (#3507)
- The `WithFloat64Callback` option to `go.opentelemetry.io/otel/metric/instrument`.
  This options is used to configure `float64` Observer callbacks during their creation. (#3507)
- The `Producer` interface and `Reader.RegisterProducer(Producer)` to `go.opentelemetry.io/otel/sdk/metric`.
  These additions are used to enable external metric Producers. (#3524)
- The `Callback` function type to `go.opentelemetry.io/otel/metric`.
  This new named function type is registered with a `Meter`. (#3564)
- The `go.opentelemetry.io/otel/semconv/v1.13.0` package.
  The package contains semantic conventions from the `v1.13.0` version of the OpenTelemetry specification. (#3499)
  - The `EndUserAttributesFromHTTPRequest` function in `go.opentelemetry.io/otel/semconv/v1.12.0` is merged into `ClientRequest` and `ServerRequest` in `go.opentelemetry.io/otel/semconv/v1.13.0/httpconv`.
  - The `HTTPAttributesFromHTTPStatusCode` function in `go.opentelemetry.io/otel/semconv/v1.12.0` is merged into `ClientResponse` in `go.opentelemetry.io/otel/semconv/v1.13.0/httpconv`.
  - The `HTTPClientAttributesFromHTTPRequest` function in `go.opentelemetry.io/otel/semconv/v1.12.0` is replaced by `ClientRequest` in `go.opentelemetry.io/otel/semconv/v1.13.0/httpconv`.
  - The `HTTPServerAttributesFromHTTPRequest` function in `go.opentelemetry.io/otel/semconv/v1.12.0` is replaced by `ServerRequest` in `go.opentelemetry.io/otel/semconv/v1.13.0/httpconv`.
  - The `HTTPServerMetricAttributesFromHTTPRequest` function in `go.opentelemetry.io/otel/semconv/v1.12.0` is replaced by `ServerRequest` in `go.opentelemetry.io/otel/semconv/v1.13.0/httpconv`.
  - The `NetAttributesFromHTTPRequest` function in `go.opentelemetry.io/otel/semconv/v1.12.0` is split into `Transport` in `go.opentelemetry.io/otel/semconv/v1.13.0/netconv` and `ClientRequest` or `ServerRequest` in `go.opentelemetry.io/otel/semconv/v1.13.0/httpconv`.
  - The `SpanStatusFromHTTPStatusCode` function in `go.opentelemetry.io/otel/semconv/v1.12.0` is replaced by `ClientStatus` in `go.opentelemetry.io/otel/semconv/v1.13.0/httpconv`.
  - The `SpanStatusFromHTTPStatusCodeAndSpanKind` function in `go.opentelemetry.io/otel/semconv/v1.12.0` is split into `ClientStatus` and `ServerStatus` in `go.opentelemetry.io/otel/semconv/v1.13.0/httpconv`.
  - The `Client` function is included in `go.opentelemetry.io/otel/semconv/v1.13.0/netconv` to generate attributes for a `net.Conn`.
  - The `Server` function is included in `go.opentelemetry.io/otel/semconv/v1.13.0/netconv` to generate attributes for a `net.Listener`.
- The `go.opentelemetry.io/otel/semconv/v1.14.0` package.
  The package contains semantic conventions from the `v1.14.0` version of the OpenTelemetry specification. (#3566)
- The `go.opentelemetry.io/otel/semconv/v1.15.0` package.
  The package contains semantic conventions from the `v1.15.0` version of the OpenTelemetry specification. (#3578)
- The `go.opentelemetry.io/otel/semconv/v1.16.0` package.
  The package contains semantic conventions from the `v1.16.0` version of the OpenTelemetry specification. (#3579)
- Metric instruments to `go.opentelemetry.io/otel/metric/instrument`.
  These instruments are use as replacements of the deprecated `go.opentelemetry.io/otel/metric/instrument/{asyncfloat64,asyncint64,syncfloat64,syncint64}` packages.(#3575, #3586)
  - `Float64ObservableCounter` replaces the `asyncfloat64.Counter`
  - `Float64ObservableUpDownCounter` replaces the `asyncfloat64.UpDownCounter`
  - `Float64ObservableGauge` replaces the `asyncfloat64.Gauge`
  - `Int64ObservableCounter` replaces the `asyncint64.Counter`
  - `Int64ObservableUpDownCounter` replaces the `asyncint64.UpDownCounter`
  - `Int64ObservableGauge` replaces the `asyncint64.Gauge`
  - `Float64Counter` replaces the `syncfloat64.Counter`
  - `Float64UpDownCounter` replaces the `syncfloat64.UpDownCounter`
  - `Float64Histogram` replaces the `syncfloat64.Histogram`
  - `Int64Counter` replaces the `syncint64.Counter`
  - `Int64UpDownCounter` replaces the `syncint64.UpDownCounter`
  - `Int64Histogram` replaces the `syncint64.Histogram`
- `NewTracerProvider` to `go.opentelemetry.io/otel/bridge/opentracing`.
  This is used to create `WrapperTracer` instances from a `TracerProvider`. (#3116)
- The `Extrema` type to `go.opentelemetry.io/otel/sdk/metric/metricdata`.
  This type is used to represent min/max values and still be able to distinguish unset and zero values. (#3487)
- The `go.opentelemetry.io/otel/semconv/v1.17.0` package.
  The package contains semantic conventions from the `v1.17.0` version of the OpenTelemetry specification. (#3599)

### Changed

- Jaeger and Zipkin exporter use `github.com/go-logr/logr` as the logging interface, and add the `WithLogr` option. (#3497, #3500)
- Instrument configuration in `go.opentelemetry.io/otel/metric/instrument` is split into specific options and configuration based on the instrument type. (#3507)
  - Use the added `Int64Option` type to configure instruments from `go.opentelemetry.io/otel/metric/instrument/syncint64`.
  - Use the added `Float64Option` type to configure instruments from `go.opentelemetry.io/otel/metric/instrument/syncfloat64`.
  - Use the added `Int64ObserverOption` type to configure instruments from `go.opentelemetry.io/otel/metric/instrument/asyncint64`.
  - Use the added `Float64ObserverOption` type to configure instruments from `go.opentelemetry.io/otel/metric/instrument/asyncfloat64`.
- Return a `Registration` from the `RegisterCallback` method of a `Meter` in the `go.opentelemetry.io/otel/metric` package.
  This `Registration` can be used to unregister callbacks. (#3522)
- Global error handler uses an atomic value instead of a mutex. (#3543)
- Add `NewMetricProducer` to `go.opentelemetry.io/otel/bridge/opencensus`, which can be used to pass OpenCensus metrics to an OpenTelemetry Reader. (#3541)
- Global logger uses an atomic value instead of a mutex. (#3545)
- The `Shutdown` method of the `"go.opentelemetry.io/otel/sdk/trace".TracerProvider` releases all computational resources when called the first time. (#3551)
- The `Sampler` returned from `TraceIDRatioBased` `go.opentelemetry.io/otel/sdk/trace` now uses the rightmost bits for sampling decisions.
  This fixes random sampling when using ID generators like `xray.IDGenerator` and increasing parity with other language implementations. (#3557)
- Errors from `go.opentelemetry.io/otel/exporters/otlp/otlptrace` exporters are wrapped in errors identifying their signal name.
  Existing users of the exporters attempting to identify specific errors will need to use `errors.Unwrap()` to get the underlying error. (#3516)
- Exporters from `go.opentelemetry.io/otel/exporters/otlp` will print the final retryable error message when attempts to retry time out. (#3514)
- The instrument kind names in `go.opentelemetry.io/otel/sdk/metric` are updated to match the API. (#3562)
  - `InstrumentKindSyncCounter` is renamed to `InstrumentKindCounter`
  - `InstrumentKindSyncUpDownCounter` is renamed to `InstrumentKindUpDownCounter`
  - `InstrumentKindSyncHistogram` is renamed to `InstrumentKindHistogram`
  - `InstrumentKindAsyncCounter` is renamed to `InstrumentKindObservableCounter`
  - `InstrumentKindAsyncUpDownCounter` is renamed to `InstrumentKindObservableUpDownCounter`
  - `InstrumentKindAsyncGauge` is renamed to `InstrumentKindObservableGauge`
- The `RegisterCallback` method of the `Meter` in `go.opentelemetry.io/otel/metric` changed.
  - The named `Callback` replaces the inline function parameter. (#3564)
  - `Callback` is required to return an error. (#3576)
  - `Callback` accepts the added `Observer` parameter added.
    This new parameter is used by `Callback` implementations to observe values for asynchronous instruments instead of calling the `Observe` method of the instrument directly. (#3584)
  - The slice of `instrument.Asynchronous` is now passed as a variadic argument. (#3587)
- The exporter from `go.opentelemetry.io/otel/exporters/zipkin` is updated to use the `v1.16.0` version of semantic conventions.
  This means it no longer uses the removed `net.peer.ip` or `http.host` attributes to determine the remote endpoint.
  Instead it uses the `net.sock.peer` attributes. (#3581)
- The `Min` and `Max` fields of the `HistogramDataPoint` in `go.opentelemetry.io/otel/sdk/metric/metricdata` are now defined with the added `Extrema` type instead of a `*float64`. (#3487)

### Fixed

- Asynchronous instruments that use sum aggregators and attribute filters correctly add values from equivalent attribute sets that have been filtered. (#3439, #3549)
- The `RegisterCallback` method of the `Meter` from `go.opentelemetry.io/otel/sdk/metric` only registers a callback for instruments created by that meter.
  Trying to register a callback with instruments from a different meter will result in an error being returned. (#3584)

### Deprecated

- The `NewMetricExporter` in `go.opentelemetry.io/otel/bridge/opencensus` is deprecated.
  Use `NewMetricProducer` instead. (#3541)
- The `go.opentelemetry.io/otel/metric/instrument/asyncfloat64` package is deprecated.
  Use the instruments from `go.opentelemetry.io/otel/metric/instrument` instead. (#3575)
- The `go.opentelemetry.io/otel/metric/instrument/asyncint64` package is deprecated.
  Use the instruments from `go.opentelemetry.io/otel/metric/instrument` instead. (#3575)
- The `go.opentelemetry.io/otel/metric/instrument/syncfloat64` package is deprecated.
  Use the instruments from `go.opentelemetry.io/otel/metric/instrument` instead. (#3575)
- The `go.opentelemetry.io/otel/metric/instrument/syncint64` package is deprecated.
  Use the instruments from `go.opentelemetry.io/otel/metric/instrument` instead. (#3575)
- The `NewWrappedTracerProvider` in `go.opentelemetry.io/otel/bridge/opentracing` is now deprecated.
  Use `NewTracerProvider` instead. (#3116)

### Removed

- The deprecated `go.opentelemetry.io/otel/sdk/metric/view` package is removed. (#3520)
- The `InstrumentProvider` from `go.opentelemetry.io/otel/sdk/metric/asyncint64` is removed.
  Use the new creation methods of the `Meter` in `go.opentelemetry.io/otel/sdk/metric` instead. (#3530)
  - The `Counter` method is replaced by `Meter.Int64ObservableCounter`
  - The `UpDownCounter` method is replaced by `Meter.Int64ObservableUpDownCounter`
  - The `Gauge` method is replaced by `Meter.Int64ObservableGauge`
- The `InstrumentProvider` from `go.opentelemetry.io/otel/sdk/metric/asyncfloat64` is removed.
  Use the new creation methods of the `Meter` in `go.opentelemetry.io/otel/sdk/metric` instead. (#3530)
  - The `Counter` method is replaced by `Meter.Float64ObservableCounter`
  - The `UpDownCounter` method is replaced by `Meter.Float64ObservableUpDownCounter`
  - The `Gauge` method is replaced by `Meter.Float64ObservableGauge`
- The `InstrumentProvider` from `go.opentelemetry.io/otel/sdk/metric/syncint64` is removed.
  Use the new creation methods of the `Meter` in `go.opentelemetry.io/otel/sdk/metric` instead. (#3530)
  - The `Counter` method is replaced by `Meter.Int64Counter`
  - The `UpDownCounter` method is replaced by `Meter.Int64UpDownCounter`
  - The `Histogram` method is replaced by `Meter.Int64Histogram`
- The `InstrumentProvider` from `go.opentelemetry.io/otel/sdk/metric/syncfloat64` is removed.
  Use the new creation methods of the `Meter` in `go.opentelemetry.io/otel/sdk/metric` instead. (#3530)
  - The `Counter` method is replaced by `Meter.Float64Counter`
  - The `UpDownCounter` method is replaced by `Meter.Float64UpDownCounter`
  - The `Histogram` method is replaced by `Meter.Float64Histogram`

## [1.11.2/0.34.0] 2022-12-05

### Added

- The `WithView` `Option` is added to the `go.opentelemetry.io/otel/sdk/metric` package.
   This option is used to configure the view(s) a `MeterProvider` will use for all `Reader`s that are registered with it. (#3387)
- Add Instrumentation Scope and Version as info metric and label in Prometheus exporter.
  This can be disabled using the `WithoutScopeInfo()` option added to that package.(#3273, #3357)
- OTLP exporters now recognize: (#3363)
  - `OTEL_EXPORTER_OTLP_INSECURE`
  - `OTEL_EXPORTER_OTLP_TRACES_INSECURE`
  - `OTEL_EXPORTER_OTLP_METRICS_INSECURE`
  - `OTEL_EXPORTER_OTLP_CLIENT_KEY`
  - `OTEL_EXPORTER_OTLP_TRACES_CLIENT_KEY`
  - `OTEL_EXPORTER_OTLP_METRICS_CLIENT_KEY`
  - `OTEL_EXPORTER_OTLP_CLIENT_CERTIFICATE`
  - `OTEL_EXPORTER_OTLP_TRACES_CLIENT_CERTIFICATE`
  - `OTEL_EXPORTER_OTLP_METRICS_CLIENT_CERTIFICATE`
- The `View` type and related `NewView` function to create a view according to the OpenTelemetry specification are added to `go.opentelemetry.io/otel/sdk/metric`.
  These additions are replacements for the `View` type and `New` function from `go.opentelemetry.io/otel/sdk/metric/view`. (#3459)
- The `Instrument` and `InstrumentKind` type are added to `go.opentelemetry.io/otel/sdk/metric`.
  These additions are replacements for the `Instrument` and `InstrumentKind` types from `go.opentelemetry.io/otel/sdk/metric/view`. (#3459)
- The `Stream` type is added to `go.opentelemetry.io/otel/sdk/metric` to define a metric data stream a view will produce. (#3459)
- The `AssertHasAttributes` allows instrument authors to test that datapoints returned have appropriate attributes. (#3487)

### Changed

- The `"go.opentelemetry.io/otel/sdk/metric".WithReader` option no longer accepts views to associate with the `Reader`.
   Instead, views are now registered directly with the `MeterProvider` via the new `WithView` option.
   The views registered with the `MeterProvider` apply to all `Reader`s. (#3387)
- The `Temporality(view.InstrumentKind) metricdata.Temporality` and `Aggregation(view.InstrumentKind) aggregation.Aggregation` methods are added to the `"go.opentelemetry.io/otel/sdk/metric".Exporter` interface. (#3260)
- The `Temporality(view.InstrumentKind) metricdata.Temporality` and `Aggregation(view.InstrumentKind) aggregation.Aggregation` methods are added to the `"go.opentelemetry.io/otel/exporters/otlp/otlpmetric".Client` interface. (#3260)
- The `WithTemporalitySelector` and `WithAggregationSelector` `ReaderOption`s have been changed to `ManualReaderOption`s in the `go.opentelemetry.io/otel/sdk/metric` package. (#3260)
- The periodic reader in the `go.opentelemetry.io/otel/sdk/metric` package now uses the temporality and aggregation selectors from its configured exporter instead of accepting them as options. (#3260)

### Fixed

- The `go.opentelemetry.io/otel/exporters/prometheus` exporter fixes duplicated `_total` suffixes. (#3369)
- Remove comparable requirement for `Reader`s. (#3387)
- Cumulative metrics from the OpenCensus bridge (`go.opentelemetry.io/otel/bridge/opencensus`) are defined as monotonic sums, instead of non-monotonic. (#3389)
- Asynchronous counters (`Counter` and `UpDownCounter`) from the metric SDK now produce delta sums when configured with delta temporality. (#3398)
- Exported `Status` codes in the `go.opentelemetry.io/otel/exporters/zipkin` exporter are now exported as all upper case values. (#3340)
- `Aggregation`s from `go.opentelemetry.io/otel/sdk/metric` with no data are not exported. (#3394, #3436)
- Re-enabled Attribute Filters in the Metric SDK. (#3396)
- Asynchronous callbacks are only called if they are registered with at least one instrument that does not use drop aggregation. (#3408)
- Do not report empty partial-success responses in the `go.opentelemetry.io/otel/exporters/otlp` exporters. (#3438, #3432)
- Handle partial success responses in `go.opentelemetry.io/otel/exporters/otlp/otlpmetric` exporters. (#3162, #3440)
- Prevent duplicate Prometheus description, unit, and type. (#3469)
- Prevents panic when using incorrect `attribute.Value.As[Type]Slice()`. (#3489)

### Removed

- The `go.opentelemetry.io/otel/exporters/otlp/otlpmetric.Client` interface is removed. (#3486)
- The `go.opentelemetry.io/otel/exporters/otlp/otlpmetric.New` function is removed. Use the `otlpmetric[http|grpc].New` directly. (#3486)

### Deprecated

- The `go.opentelemetry.io/otel/sdk/metric/view` package is deprecated.
  Use `Instrument`, `InstrumentKind`, `View`, and `NewView` in `go.opentelemetry.io/otel/sdk/metric` instead. (#3476)

## [1.11.1/0.33.0] 2022-10-19

### Added

- The Prometheus exporter in `go.opentelemetry.io/otel/exporters/prometheus` registers with a Prometheus registerer on creation.
   By default, it will register with the default Prometheus registerer.
   A non-default registerer can be used by passing the `WithRegisterer` option. (#3239)
- Added the `WithAggregationSelector` option to the `go.opentelemetry.io/otel/exporters/prometheus` package to change the default `AggregationSelector` used. (#3341)
- The Prometheus exporter in `go.opentelemetry.io/otel/exporters/prometheus` converts the `Resource` associated with metric exports into a `target_info` metric. (#3285)

### Changed

- The `"go.opentelemetry.io/otel/exporters/prometheus".New` function is updated to return an error.
   It will return an error if the exporter fails to register with Prometheus. (#3239)

### Fixed

- The URL-encoded values from the `OTEL_RESOURCE_ATTRIBUTES` environment variable are decoded. (#2963)
- The `baggage.NewMember` function decodes the `value` parameter instead of directly using it.
   This fixes the implementation to be compliant with the W3C specification. (#3226)
- Slice attributes of the `attribute` package are now comparable based on their value, not instance. (#3108 #3252)
- The `Shutdown` and `ForceFlush` methods of the `"go.opentelemetry.io/otel/sdk/trace".TraceProvider` no longer return an error when no processor is registered. (#3268)
- The Prometheus exporter in `go.opentelemetry.io/otel/exporters/prometheus` cumulatively sums histogram buckets. (#3281)
- The sum of each histogram data point is now uniquely exported by the `go.opentelemetry.io/otel/exporters/otlpmetric` exporters. (#3284, #3293)
- Recorded values for asynchronous counters (`Counter` and `UpDownCounter`) are interpreted as exact, not incremental, sum values by the metric SDK. (#3350, #3278)
- `UpDownCounters` are now correctly output as Prometheus gauges in the `go.opentelemetry.io/otel/exporters/prometheus` exporter. (#3358)
- The Prometheus exporter in `go.opentelemetry.io/otel/exporters/prometheus` no longer describes the metrics it will send to Prometheus on startup.
   Instead the exporter is defined as an "unchecked" collector for Prometheus.
   This fixes the `reader is not registered` warning currently emitted on startup. (#3291 #3342)
- The `go.opentelemetry.io/otel/exporters/prometheus` exporter now correctly adds `_total` suffixes to counter metrics. (#3360)
- The `go.opentelemetry.io/otel/exporters/prometheus` exporter now adds a unit suffix to metric names.
   This can be disabled using the `WithoutUnits()` option added to that package. (#3352)

## [1.11.0/0.32.3] 2022-10-12

### Added

- Add default User-Agent header to OTLP exporter requests (`go.opentelemetry.io/otel/exporters/otlptrace/otlptracegrpc` and `go.opentelemetry.io/otel/exporters/otlptrace/otlptracehttp`). (#3261)

### Changed

- `span.SetStatus` has been updated such that calls that lower the status are now no-ops. (#3214)
- Upgrade `golang.org/x/sys/unix` from `v0.0.0-20210423185535-09eb48e85fd7` to `v0.0.0-20220919091848-fb04ddd9f9c8`.
  This addresses [GO-2022-0493](https://pkg.go.dev/vuln/GO-2022-0493). (#3235)

## [0.32.2] Metric SDK (Alpha) - 2022-10-11

### Added

- Added an example of using metric views to customize instruments. (#3177)
- Add default User-Agent header to OTLP exporter requests (`go.opentelemetry.io/otel/exporters/otlpmetric/otlpmetricgrpc` and `go.opentelemetry.io/otel/exporters/otlpmetric/otlpmetrichttp`). (#3261)

### Changed

- Flush pending measurements with the `PeriodicReader` in the `go.opentelemetry.io/otel/sdk/metric` when `ForceFlush` or `Shutdown` are called. (#3220)
- Update histogram default bounds to match the requirements of the latest specification. (#3222)
- Encode the HTTP status code in the OpenTracing bridge (`go.opentelemetry.io/otel/bridge/opentracing`) as an integer.  (#3265)

### Fixed

- Use default view if instrument does not match any registered view of a reader. (#3224, #3237)
- Return the same instrument every time a user makes the exact same instrument creation call. (#3229, #3251)
- Return the existing instrument when a view transforms a creation call to match an existing instrument. (#3240, #3251)
- Log a warning when a conflicting instrument (e.g. description, unit, data-type) is created instead of returning an error. (#3251)
- The OpenCensus bridge no longer sends empty batches of metrics. (#3263)

## [0.32.1] Metric SDK (Alpha) - 2022-09-22

### Changed

- The Prometheus exporter sanitizes OpenTelemetry instrument names when exporting.
   Invalid characters are replaced with `_`. (#3212)

### Added

- The metric portion of the OpenCensus bridge (`go.opentelemetry.io/otel/bridge/opencensus`) has been reintroduced. (#3192)
- The OpenCensus bridge example (`go.opentelemetry.io/otel/example/opencensus`) has been reintroduced. (#3206)

### Fixed

- Updated go.mods to point to valid versions of the sdk. (#3216)
- Set the `MeterProvider` resource on all exported metric data. (#3218)

## [0.32.0] Revised Metric SDK (Alpha) - 2022-09-18

### Changed

- The metric SDK in `go.opentelemetry.io/otel/sdk/metric` is completely refactored to comply with the OpenTelemetry specification.
  Please see the package documentation for how the new SDK is initialized and configured. (#3175)
- Update the minimum supported go version to go1.18. Removes support for go1.17 (#3179)

### Removed

- The metric portion of the OpenCensus bridge (`go.opentelemetry.io/otel/bridge/opencensus`) has been removed.
  A new bridge compliant with the revised metric SDK will be added back in a future release. (#3175)
- The `go.opentelemetry.io/otel/sdk/metric/aggregator/aggregatortest` package is removed, see the new metric SDK. (#3175)
- The `go.opentelemetry.io/otel/sdk/metric/aggregator/histogram` package is removed, see the new metric SDK. (#3175)
- The `go.opentelemetry.io/otel/sdk/metric/aggregator/lastvalue` package is removed, see the new metric SDK. (#3175)
- The `go.opentelemetry.io/otel/sdk/metric/aggregator/sum` package is removed, see the new metric SDK. (#3175)
- The `go.opentelemetry.io/otel/sdk/metric/aggregator` package is removed, see the new metric SDK. (#3175)
- The `go.opentelemetry.io/otel/sdk/metric/controller/basic` package is removed, see the new metric SDK. (#3175)
- The `go.opentelemetry.io/otel/sdk/metric/controller/controllertest` package is removed, see the new metric SDK. (#3175)
- The `go.opentelemetry.io/otel/sdk/metric/controller/time` package is removed, see the new metric SDK. (#3175)
- The `go.opentelemetry.io/otel/sdk/metric/export/aggregation` package is removed, see the new metric SDK. (#3175)
- The `go.opentelemetry.io/otel/sdk/metric/export` package is removed, see the new metric SDK. (#3175)
- The `go.opentelemetry.io/otel/sdk/metric/metrictest` package is removed.
  A replacement package that supports the new metric SDK will be added back in a future release. (#3175)
- The `go.opentelemetry.io/otel/sdk/metric/number` package is removed, see the new metric SDK. (#3175)
- The `go.opentelemetry.io/otel/sdk/metric/processor/basic` package is removed, see the new metric SDK. (#3175)
- The `go.opentelemetry.io/otel/sdk/metric/processor/processortest` package is removed, see the new metric SDK. (#3175)
- The `go.opentelemetry.io/otel/sdk/metric/processor/reducer` package is removed, see the new metric SDK. (#3175)
- The `go.opentelemetry.io/otel/sdk/metric/registry` package is removed, see the new metric SDK. (#3175)
- The `go.opentelemetry.io/otel/sdk/metric/sdkapi` package is removed, see the new metric SDK. (#3175)
- The `go.opentelemetry.io/otel/sdk/metric/selector/simple` package is removed, see the new metric SDK. (#3175)
- The `"go.opentelemetry.io/otel/sdk/metric".ErrUninitializedInstrument` variable was removed. (#3175)
- The `"go.opentelemetry.io/otel/sdk/metric".ErrBadInstrument` variable was removed. (#3175)
- The `"go.opentelemetry.io/otel/sdk/metric".Accumulator` type was removed, see the `MeterProvider`in the new metric SDK. (#3175)
- The `"go.opentelemetry.io/otel/sdk/metric".NewAccumulator` function was removed, see `NewMeterProvider`in the new metric SDK. (#3175)
- The deprecated `"go.opentelemetry.io/otel/sdk/metric".AtomicFieldOffsets` function was removed. (#3175)

## [1.10.0] - 2022-09-09

### Added

- Support Go 1.19. (#3077)
  Include compatibility testing and document support. (#3077)
- Support the OTLP ExportTracePartialSuccess response; these are passed to the registered error handler. (#3106)
- Upgrade go.opentelemetry.io/proto/otlp from v0.18.0 to v0.19.0 (#3107)

### Changed

- Fix misidentification of OpenTelemetry `SpanKind` in OpenTracing bridge (`go.opentelemetry.io/otel/bridge/opentracing`).  (#3096)
- Attempting to start a span with a nil `context` will no longer cause a panic. (#3110)
- All exporters will be shutdown even if one reports an error (#3091)
- Ensure valid UTF-8 when truncating over-length attribute values. (#3156)

## [1.9.0/0.0.3] - 2022-08-01

### Added

- Add support for Schema Files format 1.1.x (metric "split" transform) with the new `go.opentelemetry.io/otel/schema/v1.1` package. (#2999)
- Add the `go.opentelemetry.io/otel/semconv/v1.11.0` package.
  The package contains semantic conventions from the `v1.11.0` version of the OpenTelemetry specification. (#3009)
- Add the `go.opentelemetry.io/otel/semconv/v1.12.0` package.
  The package contains semantic conventions from the `v1.12.0` version of the OpenTelemetry specification. (#3010)
- Add the `http.method` attribute to HTTP server metric from all `go.opentelemetry.io/otel/semconv/*` packages. (#3018)

### Fixed

- Invalid warning for context setup being deferred in `go.opentelemetry.io/otel/bridge/opentracing` package. (#3029)

## [1.8.0/0.31.0] - 2022-07-08

### Added

- Add support for `opentracing.TextMap` format in the `Inject` and `Extract` methods
of the `"go.opentelemetry.io/otel/bridge/opentracing".BridgeTracer` type. (#2911)

### Changed

- The `crosslink` make target has been updated to use the `go.opentelemetry.io/build-tools/crosslink` package. (#2886)
- In the `go.opentelemetry.io/otel/sdk/instrumentation` package rename `Library` to `Scope` and alias `Library` as `Scope` (#2976)
- Move metric no-op implementation form `nonrecording` to `metric` package. (#2866)

### Removed

- Support for go1.16. Support is now only for go1.17 and go1.18 (#2917)

### Deprecated

- The `Library` struct in the `go.opentelemetry.io/otel/sdk/instrumentation` package is deprecated.
  Use the equivalent `Scope` struct instead. (#2977)
- The `ReadOnlySpan.InstrumentationLibrary` method from the `go.opentelemetry.io/otel/sdk/trace` package is deprecated.
  Use the equivalent `ReadOnlySpan.InstrumentationScope` method instead. (#2977)

## [1.7.0/0.30.0] - 2022-04-28

### Added

- Add the `go.opentelemetry.io/otel/semconv/v1.8.0` package.
  The package contains semantic conventions from the `v1.8.0` version of the OpenTelemetry specification. (#2763)
- Add the `go.opentelemetry.io/otel/semconv/v1.9.0` package.
  The package contains semantic conventions from the `v1.9.0` version of the OpenTelemetry specification. (#2792)
- Add the `go.opentelemetry.io/otel/semconv/v1.10.0` package.
  The package contains semantic conventions from the `v1.10.0` version of the OpenTelemetry specification. (#2842)
- Added an in-memory exporter to metrictest to aid testing with a full SDK. (#2776)

### Fixed

- Globally delegated instruments are unwrapped before delegating asynchronous callbacks. (#2784)
- Remove import of `testing` package in non-tests builds of the `go.opentelemetry.io/otel` package. (#2786)

### Changed

- The `WithLabelEncoder` option from the `go.opentelemetry.io/otel/exporters/stdout/stdoutmetric` package is renamed to `WithAttributeEncoder`. (#2790)
- The `LabelFilterSelector` interface from `go.opentelemetry.io/otel/sdk/metric/processor/reducer` is renamed to `AttributeFilterSelector`.
  The method included in the renamed interface also changed from `LabelFilterFor` to `AttributeFilterFor`. (#2790)
- The `Metadata.Labels` method from the `go.opentelemetry.io/otel/sdk/metric/export` package is renamed to `Metadata.Attributes`.
  Consequentially, the `Record` type from the same package also has had the embedded method renamed. (#2790)

### Deprecated

- The `Iterator.Label` method in the `go.opentelemetry.io/otel/attribute` package is deprecated.
  Use the equivalent `Iterator.Attribute` method instead. (#2790)
- The `Iterator.IndexedLabel` method in the `go.opentelemetry.io/otel/attribute` package is deprecated.
  Use the equivalent `Iterator.IndexedAttribute` method instead. (#2790)
- The `MergeIterator.Label` method in the `go.opentelemetry.io/otel/attribute` package is deprecated.
  Use the equivalent `MergeIterator.Attribute` method instead. (#2790)

### Removed

- Removed the `Batch` type from the `go.opentelemetry.io/otel/sdk/metric/metrictest` package. (#2864)
- Removed the `Measurement` type from the `go.opentelemetry.io/otel/sdk/metric/metrictest` package. (#2864)

## [0.29.0] - 2022-04-11

### Added

- The metrics global package was added back into several test files. (#2764)
- The `Meter` function is added back to the `go.opentelemetry.io/otel/metric/global` package.
  This function is a convenience function equivalent to calling `global.MeterProvider().Meter(...)`. (#2750)

### Removed

- Removed module the `go.opentelemetry.io/otel/sdk/export/metric`.
  Use the `go.opentelemetry.io/otel/sdk/metric` module instead. (#2720)

### Changed

- Don't panic anymore when setting a global MeterProvider to itself. (#2749)
- Upgrade `go.opentelemetry.io/proto/otlp` in `go.opentelemetry.io/otel/exporters/otlp/otlpmetric` from `v0.12.1` to `v0.15.0`.
  This replaces the use of the now deprecated `InstrumentationLibrary` and `InstrumentationLibraryMetrics` types and fields in the proto library with the equivalent `InstrumentationScope` and `ScopeMetrics`. (#2748)

## [1.6.3] - 2022-04-07

### Fixed

- Allow non-comparable global `MeterProvider`, `TracerProvider`, and `TextMapPropagator` types to be set. (#2772, #2773)

## [1.6.2] - 2022-04-06

### Changed

- Don't panic anymore when setting a global TracerProvider or TextMapPropagator to itself. (#2749)
- Upgrade `go.opentelemetry.io/proto/otlp` in `go.opentelemetry.io/otel/exporters/otlp/otlptrace` from `v0.12.1` to `v0.15.0`.
  This replaces the use of the now deprecated `InstrumentationLibrary` and `InstrumentationLibrarySpans` types and fields in the proto library with the equivalent `InstrumentationScope` and `ScopeSpans`. (#2748)

## [1.6.1] - 2022-03-28

### Fixed

- The `go.opentelemetry.io/otel/schema/*` packages now use the correct schema URL for their `SchemaURL` constant.
  Instead of using `"https://opentelemetry.io/schemas/v<version>"` they now use the correct URL without a `v` prefix, `"https://opentelemetry.io/schemas/<version>"`. (#2743, #2744)

### Security

- Upgrade `go.opentelemetry.io/proto/otlp` from `v0.12.0` to `v0.12.1`.
  This includes an indirect upgrade of `github.com/grpc-ecosystem/grpc-gateway` which resolves [a vulnerability](https://nvd.nist.gov/vuln/detail/CVE-2019-11254) from `gopkg.in/yaml.v2` in version `v2.2.3`. (#2724, #2728)

## [1.6.0/0.28.0] - 2022-03-23

### ⚠️ Notice ⚠️

This update is a breaking change of the unstable Metrics API.
Code instrumented with the `go.opentelemetry.io/otel/metric` will need to be modified.

### Added

- Add metrics exponential histogram support.
  New mapping functions have been made available in `sdk/metric/aggregator/exponential/mapping` for other OpenTelemetry projects to take dependencies on. (#2502)
- Add Go 1.18 to our compatibility tests. (#2679)
- Allow configuring the Sampler with the `OTEL_TRACES_SAMPLER` and `OTEL_TRACES_SAMPLER_ARG` environment variables. (#2305, #2517)
- Add the `metric/global` for obtaining and setting the global `MeterProvider`. (#2660)

### Changed

- The metrics API has been significantly changed to match the revised OpenTelemetry specification.
  High-level changes include:

  - Synchronous and asynchronous instruments are now handled by independent `InstrumentProvider`s.
    These `InstrumentProvider`s are managed with a `Meter`.
  - Synchronous and asynchronous instruments are grouped into their own packages based on value types.
  - Asynchronous callbacks can now be registered with a `Meter`.

  Be sure to check out the metric module documentation for more information on how to use the revised API. (#2587, #2660)

### Fixed

- Fallback to general attribute limits when span specific ones are not set in the environment. (#2675, #2677)

## [1.5.0] - 2022-03-16

### Added

- Log the Exporters configuration in the TracerProviders message. (#2578)
- Added support to configure the span limits with environment variables.
  The following environment variables are supported. (#2606, #2637)
  - `OTEL_SPAN_ATTRIBUTE_VALUE_LENGTH_LIMIT`
  - `OTEL_SPAN_ATTRIBUTE_COUNT_LIMIT`
  - `OTEL_SPAN_EVENT_COUNT_LIMIT`
  - `OTEL_EVENT_ATTRIBUTE_COUNT_LIMIT`
  - `OTEL_SPAN_LINK_COUNT_LIMIT`
  - `OTEL_LINK_ATTRIBUTE_COUNT_LIMIT`

  If the provided environment variables are invalid (negative), the default values would be used.
- Rename the `gc` runtime name to `go` (#2560)
- Add resource container ID detection. (#2418)
- Add span attribute value length limit.
  The new `AttributeValueLengthLimit` field is added to the `"go.opentelemetry.io/otel/sdk/trace".SpanLimits` type to configure this limit for a `TracerProvider`.
  The default limit for this resource is "unlimited". (#2637)
- Add the `WithRawSpanLimits` option to `go.opentelemetry.io/otel/sdk/trace`.
  This option replaces the `WithSpanLimits` option.
  Zero or negative values will not be changed to the default value like `WithSpanLimits` does.
  Setting a limit to zero will effectively disable the related resource it limits and setting to a negative value will mean that resource is unlimited.
  Consequentially, limits should be constructed using `NewSpanLimits` and updated accordingly. (#2637)

### Changed

- Drop oldest tracestate `Member` when capacity is reached. (#2592)
- Add event and link drop counts to the exported data from the `oltptrace` exporter. (#2601)
- Unify path cleaning functionally in the `otlpmetric` and `otlptrace` configuration. (#2639)
- Change the debug message from the `sdk/trace.BatchSpanProcessor` to reflect the count is cumulative. (#2640)
- Introduce new internal `envconfig` package for OTLP exporters. (#2608)
- If `http.Request.Host` is empty, fall back to use `URL.Host` when populating `http.host` in the `semconv` packages. (#2661)

### Fixed

- Remove the OTLP trace exporter limit of SpanEvents when exporting. (#2616)
- Default to port `4318` instead of `4317` for the `otlpmetrichttp` and `otlptracehttp` client. (#2614, #2625)
- Unlimited span limits are now supported (negative values). (#2636, #2637)

### Deprecated

- Deprecated `"go.opentelemetry.io/otel/sdk/trace".WithSpanLimits`.
  Use `WithRawSpanLimits` instead.
  That option allows setting unlimited and zero limits, this option does not.
  This option will be kept until the next major version incremented release. (#2637)

## [1.4.1] - 2022-02-16

### Fixed

- Fix race condition in reading the dropped spans number for the `BatchSpanProcessor`. (#2615)

## [1.4.0] - 2022-02-11

### Added

- Use `OTEL_EXPORTER_ZIPKIN_ENDPOINT` environment variable to specify zipkin collector endpoint. (#2490)
- Log the configuration of `TracerProvider`s, and `Tracer`s for debugging.
  To enable use a logger with Verbosity (V level) `>=1`. (#2500)
- Added support to configure the batch span-processor with environment variables.
  The following environment variables are used. (#2515)
  - `OTEL_BSP_SCHEDULE_DELAY`
  - `OTEL_BSP_EXPORT_TIMEOUT`
  - `OTEL_BSP_MAX_QUEUE_SIZE`.
  - `OTEL_BSP_MAX_EXPORT_BATCH_SIZE`

### Changed

- Zipkin exporter exports `Resource` attributes in the `Tags` field. (#2589)

### Deprecated

- Deprecate module the `go.opentelemetry.io/otel/sdk/export/metric`.
  Use the `go.opentelemetry.io/otel/sdk/metric` module instead. (#2382)
- Deprecate `"go.opentelemetry.io/otel/sdk/metric".AtomicFieldOffsets`. (#2445)

### Fixed

- Fixed the instrument kind for noop async instruments to correctly report an implementation. (#2461)
- Fix UDP packets overflowing with Jaeger payloads. (#2489, #2512)
- Change the `otlpmetric.Client` interface's `UploadMetrics` method to accept a single `ResourceMetrics` instead of a slice of them. (#2491)
- Specify explicit buckets in Prometheus example, fixing issue where example only has `+inf` bucket. (#2419, #2493)
- W3C baggage will now decode urlescaped values. (#2529)
- Baggage members are now only validated once, when calling `NewMember` and not also when adding it to the baggage itself. (#2522)
- The order attributes are dropped from spans in the `go.opentelemetry.io/otel/sdk/trace` package when capacity is reached is fixed to be in compliance with the OpenTelemetry specification.
  Instead of dropping the least-recently-used attribute, the last added attribute is dropped.
  This drop order still only applies to attributes with unique keys not already contained in the span.
  If an attribute is added with a key already contained in the span, that attribute is updated to the new value being added. (#2576)

### Removed

- Updated `go.opentelemetry.io/proto/otlp` from `v0.11.0` to `v0.12.0`. This version removes a number of deprecated methods. (#2546)
  - [`Metric.GetIntGauge()`](https://pkg.go.dev/go.opentelemetry.io/proto/otlp@v0.11.0/metrics/v1#Metric.GetIntGauge)
  - [`Metric.GetIntHistogram()`](https://pkg.go.dev/go.opentelemetry.io/proto/otlp@v0.11.0/metrics/v1#Metric.GetIntHistogram)
  - [`Metric.GetIntSum()`](https://pkg.go.dev/go.opentelemetry.io/proto/otlp@v0.11.0/metrics/v1#Metric.GetIntSum)

## [1.3.0] - 2021-12-10

### ⚠️ Notice ⚠️

We have updated the project minimum supported Go version to 1.16

### Added

- Added an internal Logger.
  This can be used by the SDK and API to provide users with feedback of the internal state.
  To enable verbose logs configure the logger which will print V(1) logs. For debugging information configure to print V(5) logs. (#2343)
- Add the `WithRetry` `Option` and the `RetryConfig` type to the `go.opentelemetry.io/otel/exporter/otel/otlpmetric/otlpmetrichttp` package to specify retry behavior consistently. (#2425)
- Add `SpanStatusFromHTTPStatusCodeAndSpanKind` to all `semconv` packages to return a span status code similar to `SpanStatusFromHTTPStatusCode`, but exclude `4XX` HTTP errors as span errors if the span is of server kind. (#2296)

### Changed

- The `"go.opentelemetry.io/otel/exporter/otel/otlptrace/otlptracegrpc".Client` now uses the underlying gRPC `ClientConn` to handle name resolution, TCP connection establishment (with retries and backoff) and TLS handshakes, and handling errors on established connections by re-resolving the name and reconnecting. (#2329)
- The `"go.opentelemetry.io/otel/exporter/otel/otlpmetric/otlpmetricgrpc".Client` now uses the underlying gRPC `ClientConn` to handle name resolution, TCP connection establishment (with retries and backoff) and TLS handshakes, and handling errors on established connections by re-resolving the name and reconnecting. (#2425)
- The `"go.opentelemetry.io/otel/exporter/otel/otlpmetric/otlpmetricgrpc".RetrySettings` type is renamed to `RetryConfig`. (#2425)
- The `go.opentelemetry.io/otel/exporter/otel/*` gRPC exporters now default to using the host's root CA set if none are provided by the user and `WithInsecure` is not specified. (#2432)
- Change `resource.Default` to be evaluated the first time it is called, rather than on import. This allows the caller the option to update `OTEL_RESOURCE_ATTRIBUTES` first, such as with `os.Setenv`. (#2371)

### Fixed

- The `go.opentelemetry.io/otel/exporter/otel/*` exporters are updated to handle per-signal and universal endpoints according to the OpenTelemetry specification.
  Any per-signal endpoint set via an `OTEL_EXPORTER_OTLP_<signal>_ENDPOINT` environment variable is now used without modification of the path.
  When `OTEL_EXPORTER_OTLP_ENDPOINT` is set, if it contains a path, that path is used as a base path which per-signal paths are appended to. (#2433)
- Basic metric controller updated to use sync.Map to avoid blocking calls (#2381)
- The `go.opentelemetry.io/otel/exporter/jaeger` correctly sets the `otel.status_code` value to be a string of `ERROR` or `OK` instead of an integer code. (#2439, #2440)

### Deprecated

- Deprecated the `"go.opentelemetry.io/otel/exporter/otel/otlpmetric/otlpmetrichttp".WithMaxAttempts` `Option`, use the new `WithRetry` `Option` instead. (#2425)
- Deprecated the `"go.opentelemetry.io/otel/exporter/otel/otlpmetric/otlpmetrichttp".WithBackoff` `Option`, use the new `WithRetry` `Option` instead. (#2425)

### Removed

- Remove the metric Processor's ability to convert cumulative to delta aggregation temporality. (#2350)
- Remove the metric Bound Instruments interface and implementations. (#2399)
- Remove the metric MinMaxSumCount kind aggregation and the corresponding OTLP export path. (#2423)
- Metric SDK removes the "exact" aggregator for histogram instruments, as it performed a non-standard aggregation for OTLP export (creating repeated Gauge points) and worked its way into a number of confusing examples. (#2348)

## [1.2.0] - 2021-11-12

### Changed

- Metric SDK `export.ExportKind`, `export.ExportKindSelector` types have been renamed to `aggregation.Temporality` and `aggregation.TemporalitySelector` respectively to keep in line with current specification and protocol along with built-in selectors (e.g., `aggregation.CumulativeTemporalitySelector`, ...). (#2274)
- The Metric `Exporter` interface now requires a `TemporalitySelector` method instead of an `ExportKindSelector`. (#2274)
- Metrics API cleanup. The `metric/sdkapi` package has been created to relocate the API-to-SDK interface:
  - The following interface types simply moved from `metric` to `metric/sdkapi`: `Descriptor`, `MeterImpl`, `InstrumentImpl`, `SyncImpl`, `BoundSyncImpl`, `AsyncImpl`, `AsyncRunner`, `AsyncSingleRunner`, and `AsyncBatchRunner`
  - The following struct types moved and are replaced with type aliases, since they are exposed to the user: `Observation`, `Measurement`.
  - The No-op implementations of sync and async instruments are no longer exported, new functions `sdkapi.NewNoopAsyncInstrument()` and `sdkapi.NewNoopSyncInstrument()` are provided instead. (#2271)
- Update the SDK `BatchSpanProcessor` to export all queued spans when `ForceFlush` is called. (#2080, #2335)

### Added

- Add the `"go.opentelemetry.io/otel/exporters/otlp/otlpmetric/otlpmetricgrpc".WithGRPCConn` option so the exporter can reuse an existing gRPC connection. (#2002)
- Added a new `schema` module to help parse Schema Files in OTEP 0152 format. (#2267)
- Added a new `MapCarrier` to the `go.opentelemetry.io/otel/propagation` package to hold propagated cross-cutting concerns as a `map[string]string` held in memory. (#2334)

## [1.1.0] - 2021-10-27

### Added

- Add the `"go.opentelemetry.io/otel/exporters/otlp/otlptrace/otlptracegrpc".WithGRPCConn` option so the exporter can reuse an existing gRPC connection. (#2002)
- Add the `go.opentelemetry.io/otel/semconv/v1.7.0` package.
  The package contains semantic conventions from the `v1.7.0` version of the OpenTelemetry specification. (#2320)
- Add the `go.opentelemetry.io/otel/semconv/v1.6.1` package.
  The package contains semantic conventions from the `v1.6.1` version of the OpenTelemetry specification. (#2321)
- Add the `go.opentelemetry.io/otel/semconv/v1.5.0` package.
  The package contains semantic conventions from the `v1.5.0` version of the OpenTelemetry specification. (#2322)
  - When upgrading from the `semconv/v1.4.0` package note the following name changes:
    - `K8SReplicasetUIDKey` -> `K8SReplicaSetUIDKey`
    - `K8SReplicasetNameKey` -> `K8SReplicaSetNameKey`
    - `K8SStatefulsetUIDKey` -> `K8SStatefulSetUIDKey`
    - `k8SStatefulsetNameKey` -> `K8SStatefulSetNameKey`
    - `K8SDaemonsetUIDKey` -> `K8SDaemonSetUIDKey`
    - `K8SDaemonsetNameKey` -> `K8SDaemonSetNameKey`

### Changed

- Links added to a span will be dropped by the SDK if they contain an invalid span context (#2275).

### Fixed

- The `"go.opentelemetry.io/otel/semconv/v1.4.0".HTTPServerAttributesFromHTTPRequest` now correctly only sets the HTTP client IP attribute even if the connection was routed with proxies and there are multiple addresses in the `X-Forwarded-For` header. (#2282, #2284)
- The `"go.opentelemetry.io/otel/semconv/v1.4.0".NetAttributesFromHTTPRequest` function correctly handles IPv6 addresses as IP addresses and sets the correct net peer IP instead of the net peer hostname attribute. (#2283, #2285)
- The simple span processor shutdown method deterministically returns the exporter error status if it simultaneously finishes when the deadline is reached. (#2290, #2289)

## [1.0.1] - 2021-10-01

### Fixed

- json stdout exporter no longer crashes due to concurrency bug. (#2265)

## [Metrics 0.24.0] - 2021-10-01

### Changed

- NoopMeterProvider is now private and NewNoopMeterProvider must be used to obtain a noopMeterProvider. (#2237)
- The Metric SDK `Export()` function takes a new two-level reader interface for iterating over results one instrumentation library at a time. (#2197)
  - The former `"go.opentelemetry.io/otel/sdk/export/metric".CheckpointSet` is renamed `Reader`.
  - The new interface is named `"go.opentelemetry.io/otel/sdk/export/metric".InstrumentationLibraryReader`.

## [1.0.0] - 2021-09-20

This is the first stable release for the project.
This release includes an API and SDK for the tracing signal that will comply with the stability guarantees defined by the projects [versioning policy](./VERSIONING.md).

### Added

- OTLP trace exporter now sets the `SchemaURL` field in the exported telemetry if the Tracer has `WithSchemaURL` option. (#2242)

### Fixed

- Slice-valued attributes can correctly be used as map keys. (#2223)

### Removed

- Removed the `"go.opentelemetry.io/otel/exporters/zipkin".WithSDKOptions` function. (#2248)
- Removed the deprecated package `go.opentelemetry.io/otel/oteltest`. (#2234)
- Removed the deprecated package `go.opentelemetry.io/otel/bridge/opencensus/utils`. (#2233)
- Removed deprecated functions, types, and methods from `go.opentelemetry.io/otel/attribute` package.
  Use the typed functions and methods added to the package instead. (#2235)
  - The `Key.Array` method is removed.
  - The `Array` function is removed.
  - The `Any` function is removed.
  - The `ArrayValue` function is removed.
  - The `AsArray` function is removed.

## [1.0.0-RC3] - 2021-09-02

### Added

- Added `ErrorHandlerFunc` to use a function as an `"go.opentelemetry.io/otel".ErrorHandler`. (#2149)
- Added `"go.opentelemetry.io/otel/trace".WithStackTrace` option to add a stack trace when using `span.RecordError` or when panic is handled in `span.End`. (#2163)
- Added typed slice attribute types and functionality to the `go.opentelemetry.io/otel/attribute` package to replace the existing array type and functions. (#2162)
  - `BoolSlice`, `IntSlice`, `Int64Slice`, `Float64Slice`, and `StringSlice` replace the use of the `Array` function in the package.
- Added the `go.opentelemetry.io/otel/example/fib` example package.
  Included is an example application that computes Fibonacci numbers. (#2203)

### Changed

- Metric instruments have been renamed to match the (feature-frozen) metric API specification:
  - ValueRecorder becomes Histogram
  - ValueObserver becomes Gauge
  - SumObserver becomes CounterObserver
  - UpDownSumObserver becomes UpDownCounterObserver
  The API exported from this project is still considered experimental. (#2202)
- Metric SDK/API implementation type `InstrumentKind` moves into `sdkapi` sub-package. (#2091)
- The Metrics SDK export record no longer contains a Resource pointer, the SDK `"go.opentelemetry.io/otel/sdk/trace/export/metric".Exporter.Export()` function for push-based exporters now takes a single Resource argument, pull-based exporters use `"go.opentelemetry.io/otel/sdk/metric/controller/basic".Controller.Resource()`. (#2120)
- The JSON output of the `go.opentelemetry.io/otel/exporters/stdout/stdouttrace` is harmonized now such that the output is "plain" JSON objects after each other of the form `{ ... } { ... } { ... }`. Earlier the JSON objects describing a span were wrapped in a slice for each `Exporter.ExportSpans` call, like `[ { ... } ][ { ... } { ... } ]`. Outputting JSON object directly after each other is consistent with JSON loggers, and a bit easier to parse and read. (#2196)
- Update the `NewTracerConfig`, `NewSpanStartConfig`, `NewSpanEndConfig`, and `NewEventConfig` function in the `go.opentelemetry.io/otel/trace` package to return their respective configurations as structs instead of pointers to the struct. (#2212)

### Deprecated

- The `go.opentelemetry.io/otel/bridge/opencensus/utils` package is deprecated.
  All functionality from this package now exists in the `go.opentelemetry.io/otel/bridge/opencensus` package.
  The functions from that package should be used instead. (#2166)
- The `"go.opentelemetry.io/otel/attribute".Array` function and the related `ARRAY` value type is deprecated.
  Use the typed `*Slice` functions and types added to the package instead. (#2162)
- The `"go.opentelemetry.io/otel/attribute".Any` function is deprecated.
  Use the typed functions instead. (#2181)
- The `go.opentelemetry.io/otel/oteltest` package is deprecated.
  The `"go.opentelemetry.io/otel/sdk/trace/tracetest".SpanRecorder` can be registered with the default SDK (`go.opentelemetry.io/otel/sdk/trace`) as a `SpanProcessor` and used as a replacement for this deprecated package. (#2188)

### Removed

- Removed metrics test package `go.opentelemetry.io/otel/sdk/export/metric/metrictest`. (#2105)

### Fixed

- The `fromEnv` detector no longer throws an error when `OTEL_RESOURCE_ATTRIBUTES` environment variable is not set or empty. (#2138)
- Setting the global `ErrorHandler` with `"go.opentelemetry.io/otel".SetErrorHandler` multiple times is now supported. (#2160, #2140)
- The `"go.opentelemetry.io/otel/attribute".Any` function now supports `int32` values. (#2169)
- Multiple calls to `"go.opentelemetry.io/otel/sdk/metric/controller/basic".WithResource()` are handled correctly, and when no resources are provided `"go.opentelemetry.io/otel/sdk/resource".Default()` is used. (#2120)
- The `WithoutTimestamps` option for the `go.opentelemetry.io/otel/exporters/stdout/stdouttrace` exporter causes the exporter to correctly omit timestamps. (#2195)
- Fixed typos in resources.go. (#2201)

## [1.0.0-RC2] - 2021-07-26

### Added

- Added `WithOSDescription` resource configuration option to set OS (Operating System) description resource attribute (`os.description`). (#1840)
- Added `WithOS` resource configuration option to set all OS (Operating System) resource attributes at once. (#1840)
- Added the `WithRetry` option to the `go.opentelemetry.io/otel/exporters/otlp/otlptrace/otlptracehttp` package.
  This option is a replacement for the removed `WithMaxAttempts` and `WithBackoff` options. (#2095)
- Added API `LinkFromContext` to return Link which encapsulates SpanContext from provided context and also encapsulates attributes. (#2115)
- Added a new `Link` type under the SDK `otel/sdk/trace` package that counts the number of attributes that were dropped for surpassing the `AttributePerLinkCountLimit` configured in the Span's `SpanLimits`.
  This new type replaces the equal-named API `Link` type found in the `otel/trace` package for most usages within the SDK.
  For example, instances of this type are now returned by the `Links()` function of `ReadOnlySpan`s provided in places like the `OnEnd` function of `SpanProcessor` implementations. (#2118)
- Added the `SpanRecorder` type to the `go.opentelemetry.io/otel/skd/trace/tracetest` package.
  This type can be used with the default SDK as a `SpanProcessor` during testing. (#2132)

### Changed

- The `SpanModels` function is now exported from the `go.opentelemetry.io/otel/exporters/zipkin` package to convert OpenTelemetry spans into Zipkin model spans. (#2027)
- Rename the `"go.opentelemetry.io/otel/exporters/otlp/otlptrace/otlptracegrpc".RetrySettings` to `RetryConfig`. (#2095)

### Deprecated

- The `TextMapCarrier` and `TextMapPropagator` from the `go.opentelemetry.io/otel/oteltest` package and their associated creation functions (`TextMapCarrier`, `NewTextMapPropagator`) are deprecated. (#2114)
- The `Harness` type from the `go.opentelemetry.io/otel/oteltest` package and its associated creation function, `NewHarness` are deprecated and will be removed in the next release. (#2123)
- The `TraceStateFromKeyValues` function from the `go.opentelemetry.io/otel/oteltest` package is deprecated.
  Use the `trace.ParseTraceState` function instead. (#2122)

### Removed

- Removed the deprecated package `go.opentelemetry.io/otel/exporters/trace/jaeger`. (#2020)
- Removed the deprecated package `go.opentelemetry.io/otel/exporters/trace/zipkin`. (#2020)
- Removed the `"go.opentelemetry.io/otel/sdk/resource".WithBuiltinDetectors` function.
  The explicit `With*` options for every built-in detector should be used instead. (#2026 #2097)
- Removed the `WithMaxAttempts` and `WithBackoff` options from the `go.opentelemetry.io/otel/exporters/otlp/otlptrace/otlptracehttp` package.
  The retry logic of the package has been updated to match the `otlptracegrpc` package and accordingly a `WithRetry` option is added that should be used instead. (#2095)
- Removed `DroppedAttributeCount` field from `otel/trace.Link` struct. (#2118)

### Fixed

- When using WithNewRoot, don't use the parent context for making sampling decisions. (#2032)
- `oteltest.Tracer` now creates a valid `SpanContext` when using `WithNewRoot`. (#2073)
- OS type detector now sets the correct `dragonflybsd` value for DragonFly BSD. (#2092)
- The OTel span status is correctly transformed into the OTLP status in the `go.opentelemetry.io/otel/exporters/otlp/otlptrace` package.
  This fix will by default set the status to `Unset` if it is not explicitly set to `Ok` or `Error`. (#2099 #2102)
- The `Inject` method for the `"go.opentelemetry.io/otel/propagation".TraceContext` type no longer injects empty `tracestate` values. (#2108)
- Use `6831` as default Jaeger agent port instead of `6832`. (#2131)

## [Experimental Metrics v0.22.0] - 2021-07-19

### Added

- Adds HTTP support for OTLP metrics exporter. (#2022)

### Removed

- Removed the deprecated package `go.opentelemetry.io/otel/exporters/metric/prometheus`. (#2020)

## [1.0.0-RC1] / 0.21.0 - 2021-06-18

With this release we are introducing a split in module versions.  The tracing API and SDK are entering the `v1.0.0` Release Candidate phase with `v1.0.0-RC1`
while the experimental metrics API and SDK continue with `v0.x` releases at `v0.21.0`.  Modules at major version 1 or greater will not depend on modules
with major version 0.

### Added

- Adds `otlpgrpc.WithRetry`option for configuring the retry policy for transient errors on the otlp/gRPC exporter. (#1832)
  - The following status codes are defined as transient errors:
      | gRPC Status Code | Description |
      | ---------------- | ----------- |
      | 1  | Cancelled |
      | 4  | Deadline Exceeded |
      | 8  | Resource Exhausted |
      | 10 | Aborted |
      | 10 | Out of Range |
      | 14 | Unavailable |
      | 15 | Data Loss |
- Added `Status` type to the `go.opentelemetry.io/otel/sdk/trace` package to represent the status of a span. (#1874)
- Added `SpanStub` type and its associated functions to the `go.opentelemetry.io/otel/sdk/trace/tracetest` package.
  This type can be used as a testing replacement for the `SpanSnapshot` that was removed from the `go.opentelemetry.io/otel/sdk/trace` package. (#1873)
- Adds support for scheme in `OTEL_EXPORTER_OTLP_ENDPOINT` according to the spec. (#1886)
- Adds `trace.WithSchemaURL` option for configuring the tracer with a Schema URL. (#1889)
- Added an example of using OpenTelemetry Go as a trace context forwarder. (#1912)
- `ParseTraceState` is added to the `go.opentelemetry.io/otel/trace` package.
  It can be used to decode a `TraceState` from a `tracestate` header string value. (#1937)
- Added `Len` method to the `TraceState` type in the `go.opentelemetry.io/otel/trace` package.
  This method returns the number of list-members the `TraceState` holds. (#1937)
- Creates package `go.opentelemetry.io/otel/exporters/otlp/otlptrace` that defines a trace exporter that uses a `otlptrace.Client` to send data.
  Creates package `go.opentelemetry.io/otel/exporters/otlp/otlptrace/otlptracegrpc` implementing a gRPC `otlptrace.Client` and offers convenience functions, `NewExportPipeline` and `InstallNewPipeline`, to setup and install a `otlptrace.Exporter` in tracing .(#1922)
- Added `Baggage`, `Member`, and `Property` types to the `go.opentelemetry.io/otel/baggage` package along with their related functions. (#1967)
- Added `ContextWithBaggage`, `ContextWithoutBaggage`, and `FromContext` functions to the `go.opentelemetry.io/otel/baggage` package.
  These functions replace the `Set`, `Value`, `ContextWithValue`, `ContextWithoutValue`, and `ContextWithEmpty` functions from that package and directly work with the new `Baggage` type. (#1967)
- The `OTEL_SERVICE_NAME` environment variable is the preferred source for `service.name`, used by the environment resource detector if a service name is present both there and in `OTEL_RESOURCE_ATTRIBUTES`. (#1969)
- Creates package `go.opentelemetry.io/otel/exporters/otlp/otlptrace/otlptracehttp` implementing an HTTP `otlptrace.Client` and offers convenience functions, `NewExportPipeline` and `InstallNewPipeline`, to setup and install a `otlptrace.Exporter` in tracing. (#1963)
- Changes `go.opentelemetry.io/otel/sdk/resource.NewWithAttributes` to require a schema URL. The old function is still available as `resource.NewSchemaless`. This is a breaking change. (#1938)
- Several builtin resource detectors now correctly populate the schema URL. (#1938)
- Creates package `go.opentelemetry.io/otel/exporters/otlp/otlpmetric` that defines a metrics exporter that uses a `otlpmetric.Client` to send data.
- Creates package `go.opentelemetry.io/otel/exporters/otlp/otlpmetric/otlpmetricgrpc` implementing a gRPC `otlpmetric.Client` and offers convenience functions, `New` and `NewUnstarted`, to create an `otlpmetric.Exporter`.(#1991)
- Added `go.opentelemetry.io/otel/exporters/stdout/stdouttrace` exporter. (#2005)
- Added `go.opentelemetry.io/otel/exporters/stdout/stdoutmetric` exporter. (#2005)
- Added a `TracerProvider()` method to the `"go.opentelemetry.io/otel/trace".Span` interface. This can be used to obtain a `TracerProvider` from a given span that utilizes the same trace processing pipeline.  (#2009)

### Changed

- Make `NewSplitDriver` from `go.opentelemetry.io/otel/exporters/otlp` take variadic arguments instead of a `SplitConfig` item.
  `NewSplitDriver` now automatically implements an internal `noopDriver` for `SplitConfig` fields that are not initialized. (#1798)
- `resource.New()` now creates a Resource without builtin detectors. Previous behavior is now achieved by using `WithBuiltinDetectors` Option. (#1810)
- Move the `Event` type from the `go.opentelemetry.io/otel` package to the `go.opentelemetry.io/otel/sdk/trace` package. (#1846)
- CI builds validate against last two versions of Go, dropping 1.14 and adding 1.16. (#1865)
- BatchSpanProcessor now report export failures when calling `ForceFlush()` method. (#1860)
- `Set.Encoded(Encoder)` no longer caches the result of an encoding. (#1855)
- Renamed `CloudZoneKey` to `CloudAvailabilityZoneKey` in Resource semantic conventions according to spec. (#1871)
- The `StatusCode` and `StatusMessage` methods of the `ReadOnlySpan` interface and the `Span` produced by the `go.opentelemetry.io/otel/sdk/trace` package have been replaced with a single `Status` method.
  This method returns the status of a span using the new `Status` type. (#1874)
- Updated `ExportSpans` method of the`SpanExporter` interface type to accept `ReadOnlySpan`s instead of the removed `SpanSnapshot`.
  This brings the export interface into compliance with the specification in that it now accepts an explicitly immutable type instead of just an implied one. (#1873)
- Unembed `SpanContext` in `Link`. (#1877)
- Generate Semantic conventions from the specification YAML. (#1891)
- Spans created by the global `Tracer` obtained from `go.opentelemetry.io/otel`, prior to a functioning `TracerProvider` being set, now propagate the span context from their parent if one exists. (#1901)
- The `"go.opentelemetry.io/otel".Tracer` function now accepts tracer options. (#1902)
- Move the `go.opentelemetry.io/otel/unit` package to `go.opentelemetry.io/otel/metric/unit`. (#1903)
- Changed `go.opentelemetry.io/otel/trace.TracerConfig` to conform to the [Contributing guidelines](CONTRIBUTING.md#config.) (#1921)
- Changed `go.opentelemetry.io/otel/trace.SpanConfig` to conform to the [Contributing guidelines](CONTRIBUTING.md#config). (#1921)
- Changed `span.End()` now only accepts Options that are allowed at `End()`. (#1921)
- Changed `go.opentelemetry.io/otel/metric.InstrumentConfig` to conform to the [Contributing guidelines](CONTRIBUTING.md#config). (#1921)
- Changed `go.opentelemetry.io/otel/metric.MeterConfig` to conform to the [Contributing guidelines](CONTRIBUTING.md#config). (#1921)
- Refactored option types according to the contribution style guide. (#1882)
- Move the `go.opentelemetry.io/otel/trace.TraceStateFromKeyValues` function to the `go.opentelemetry.io/otel/oteltest` package.
  This function is preserved for testing purposes where it may be useful to create a `TraceState` from `attribute.KeyValue`s, but it is not intended for production use.
  The new `ParseTraceState` function should be used to create a `TraceState`. (#1931)
- Updated `MarshalJSON` method of the `go.opentelemetry.io/otel/trace.TraceState` type to marshal the type into the string representation of the `TraceState`. (#1931)
- The `TraceState.Delete` method from the `go.opentelemetry.io/otel/trace` package no longer returns an error in addition to a `TraceState`. (#1931)
- Updated `Get` method of the `TraceState` type from the `go.opentelemetry.io/otel/trace` package to accept a `string` instead of an `attribute.Key` type. (#1931)
- Updated `Insert` method of the `TraceState` type from the `go.opentelemetry.io/otel/trace` package to accept a pair of `string`s instead of an `attribute.KeyValue` type. (#1931)
- Updated `Delete` method of the `TraceState` type from the `go.opentelemetry.io/otel/trace` package to accept a `string` instead of an `attribute.Key` type. (#1931)
- Renamed `NewExporter` to `New` in the `go.opentelemetry.io/otel/exporters/stdout` package. (#1985)
- Renamed `NewExporter` to `New` in the `go.opentelemetry.io/otel/exporters/metric/prometheus` package. (#1985)
- Renamed `NewExporter` to `New` in the `go.opentelemetry.io/otel/exporters/trace/jaeger` package. (#1985)
- Renamed `NewExporter` to `New` in the `go.opentelemetry.io/otel/exporters/trace/zipkin` package. (#1985)
- Renamed `NewExporter` to `New` in the `go.opentelemetry.io/otel/exporters/otlp` package. (#1985)
- Renamed `NewUnstartedExporter` to `NewUnstarted` in the `go.opentelemetry.io/otel/exporters/otlp` package. (#1985)
- The `go.opentelemetry.io/otel/semconv` package has been moved to `go.opentelemetry.io/otel/semconv/v1.4.0` to allow for multiple [telemetry schema](https://github.com/open-telemetry/oteps/blob/main/text/0152-telemetry-schemas.md) versions to be used concurrently. (#1987)
- Metrics test helpers in `go.opentelemetry.io/otel/oteltest` have been moved to `go.opentelemetry.io/otel/metric/metrictest`. (#1988)

### Deprecated

- The `go.opentelemetry.io/otel/exporters/metric/prometheus` is deprecated, use `go.opentelemetry.io/otel/exporters/prometheus` instead. (#1993)
- The `go.opentelemetry.io/otel/exporters/trace/jaeger` is deprecated, use `go.opentelemetry.io/otel/exporters/jaeger` instead. (#1993)
- The `go.opentelemetry.io/otel/exporters/trace/zipkin` is deprecated, use `go.opentelemetry.io/otel/exporters/zipkin` instead. (#1993)

### Removed

- Removed `resource.WithoutBuiltin()`. Use `resource.New()`. (#1810)
- Unexported types `resource.FromEnv`, `resource.Host`, and `resource.TelemetrySDK`, Use the corresponding `With*()` to use individually. (#1810)
- Removed the `Tracer` and `IsRecording` method from the `ReadOnlySpan` in the `go.opentelemetry.io/otel/sdk/trace`.
  The `Tracer` method is not a required to be included in this interface and given the mutable nature of the tracer that is associated with a span, this method is not appropriate.
  The `IsRecording` method returns if the span is recording or not.
  A read-only span value does not need to know if updates to it will be recorded or not.
  By definition, it cannot be updated so there is no point in communicating if an update is recorded. (#1873)
- Removed the `SpanSnapshot` type from the `go.opentelemetry.io/otel/sdk/trace` package.
  The use of this type has been replaced with the use of the explicitly immutable `ReadOnlySpan` type.
  When a concrete representation of a read-only span is needed for testing, the newly added `SpanStub` in the `go.opentelemetry.io/otel/sdk/trace/tracetest` package should be used. (#1873)
- Removed the `Tracer` method from the `Span` interface in the `go.opentelemetry.io/otel/trace` package.
  Using the same tracer that created a span introduces the error where an instrumentation library's `Tracer` is used by other code instead of their own.
  The `"go.opentelemetry.io/otel".Tracer` function or a `TracerProvider` should be used to acquire a library specific `Tracer` instead. (#1900)
  - The `TracerProvider()` method on the `Span` interface may also be used to obtain a `TracerProvider` using the same trace processing pipeline. (#2009)
- The `http.url` attribute generated by `HTTPClientAttributesFromHTTPRequest` will no longer include username or password information. (#1919)
- Removed `IsEmpty` method of the `TraceState` type in the `go.opentelemetry.io/otel/trace` package in favor of using the added `TraceState.Len` method. (#1931)
- Removed `Set`, `Value`, `ContextWithValue`, `ContextWithoutValue`, and `ContextWithEmpty` functions in the `go.opentelemetry.io/otel/baggage` package.
  Handling of baggage is now done using the added `Baggage` type and related context functions (`ContextWithBaggage`, `ContextWithoutBaggage`, and `FromContext`) in that package. (#1967)
- The `InstallNewPipeline` and `NewExportPipeline` creation functions in all the exporters (prometheus, otlp, stdout, jaeger, and zipkin) have been removed.
  These functions were deemed premature attempts to provide convenience that did not achieve this aim. (#1985)
- The `go.opentelemetry.io/otel/exporters/otlp` exporter has been removed.  Use `go.opentelemetry.io/otel/exporters/otlp/otlptrace` instead. (#1990)
- The `go.opentelemetry.io/otel/exporters/stdout` exporter has been removed.  Use `go.opentelemetry.io/otel/exporters/stdout/stdouttrace` or `go.opentelemetry.io/otel/exporters/stdout/stdoutmetric` instead. (#2005)

### Fixed

- Only report errors from the `"go.opentelemetry.io/otel/sdk/resource".Environment` function when they are not `nil`. (#1850, #1851)
- The `Shutdown` method of the simple `SpanProcessor` in the `go.opentelemetry.io/otel/sdk/trace` package now honors the context deadline or cancellation. (#1616, #1856)
- BatchSpanProcessor now drops span batches that failed to be exported. (#1860)
- Use `http://localhost:14268/api/traces` as default Jaeger collector endpoint instead of `http://localhost:14250`. (#1898)
- Allow trailing and leading whitespace in the parsing of a `tracestate` header. (#1931)
- Add logic to determine if the channel is closed to fix Jaeger exporter test panic with close closed channel. (#1870, #1973)
- Avoid transport security when OTLP endpoint is a Unix socket. (#2001)

### Security

## [0.20.0] - 2021-04-23

### Added

- The OTLP exporter now has two new convenience functions, `NewExportPipeline` and `InstallNewPipeline`, setup and install the exporter in tracing and metrics pipelines. (#1373)
- Adds semantic conventions for exceptions. (#1492)
- Added Jaeger Environment variables: `OTEL_EXPORTER_JAEGER_AGENT_HOST`, `OTEL_EXPORTER_JAEGER_AGENT_PORT`
  These environment variables can be used to override Jaeger agent hostname and port (#1752)
- Option `ExportTimeout` was added to batch span processor. (#1755)
- `trace.TraceFlags` is now a defined type over `byte` and `WithSampled(bool) TraceFlags` and `IsSampled() bool` methods have been added to it. (#1770)
- The `Event` and `Link` struct types from the `go.opentelemetry.io/otel` package now include a `DroppedAttributeCount` field to record the number of attributes that were not recorded due to configured limits being reached. (#1771)
- The Jaeger exporter now reports dropped attributes for a Span event in the exported log. (#1771)
- Adds test to check BatchSpanProcessor ignores `OnEnd` and `ForceFlush` post `Shutdown`. (#1772)
- Extract resource attributes from the `OTEL_RESOURCE_ATTRIBUTES` environment variable and merge them with the `resource.Default` resource as well as resources provided to the `TracerProvider` and metric `Controller`. (#1785)
- Added `WithOSType` resource configuration option to set OS (Operating System) type resource attribute (`os.type`). (#1788)
- Added `WithProcess*` resource configuration options to set Process resource attributes. (#1788)
  - `process.pid`
  - `process.executable.name`
  - `process.executable.path`
  - `process.command_args`
  - `process.owner`
  - `process.runtime.name`
  - `process.runtime.version`
  - `process.runtime.description`
- Adds `k8s.node.name` and `k8s.node.uid` attribute keys to the `semconv` package. (#1789)
- Added support for configuring OTLP/HTTP and OTLP/gRPC Endpoints, TLS Certificates, Headers, Compression and Timeout via Environment Variables. (#1758, #1769 and #1811)
  - `OTEL_EXPORTER_OTLP_ENDPOINT`
  - `OTEL_EXPORTER_OTLP_TRACES_ENDPOINT`
  - `OTEL_EXPORTER_OTLP_METRICS_ENDPOINT`
  - `OTEL_EXPORTER_OTLP_HEADERS`
  - `OTEL_EXPORTER_OTLP_TRACES_HEADERS`
  - `OTEL_EXPORTER_OTLP_METRICS_HEADERS`
  - `OTEL_EXPORTER_OTLP_COMPRESSION`
  - `OTEL_EXPORTER_OTLP_TRACES_COMPRESSION`
  - `OTEL_EXPORTER_OTLP_METRICS_COMPRESSION`
  - `OTEL_EXPORTER_OTLP_TIMEOUT`
  - `OTEL_EXPORTER_OTLP_TRACES_TIMEOUT`
  - `OTEL_EXPORTER_OTLP_METRICS_TIMEOUT`
  - `OTEL_EXPORTER_OTLP_CERTIFICATE`
  - `OTEL_EXPORTER_OTLP_TRACES_CERTIFICATE`
  - `OTEL_EXPORTER_OTLP_METRICS_CERTIFICATE`
- Adds `otlpgrpc.WithTimeout` option for configuring timeout to the otlp/gRPC exporter. (#1821)
- Adds `jaeger.WithMaxPacketSize` option for configuring maximum UDP packet size used when connecting to the Jaeger agent. (#1853)

### Fixed

- The `Span.IsRecording` implementation from `go.opentelemetry.io/otel/sdk/trace` always returns false when not being sampled. (#1750)
- The Jaeger exporter now correctly sets tags for the Span status code and message.
  This means it uses the correct tag keys (`"otel.status_code"`, `"otel.status_description"`) and does not set the status message as a tag unless it is set on the span. (#1761)
- The Jaeger exporter now correctly records Span event's names using the `"event"` key for a tag.
  Additionally, this tag is overridden, as specified in the OTel specification, if the event contains an attribute with that key. (#1768)
- Zipkin Exporter: Ensure mapping between OTel and Zipkin span data complies with the specification. (#1688)
- Fixed typo for default service name in Jaeger Exporter. (#1797)
- Fix flaky OTLP for the reconnnection of the client connection. (#1527, #1814)
- Fix Jaeger exporter dropping of span batches that exceed the UDP packet size limit.
  Instead, the exporter now splits the batch into smaller sendable batches. (#1828)

### Changed

- Span `RecordError` now records an `exception` event to comply with the semantic convention specification. (#1492)
- Jaeger exporter was updated to use thrift v0.14.1. (#1712)
- Migrate from using internally built and maintained version of the OTLP to the one hosted at `go.opentelemetry.io/proto/otlp`. (#1713)
- Migrate from using `github.com/gogo/protobuf` to `google.golang.org/protobuf` to match `go.opentelemetry.io/proto/otlp`. (#1713)
- The storage of a local or remote Span in a `context.Context` using its SpanContext is unified to store just the current Span.
  The Span's SpanContext can now self-identify as being remote or not.
  This means that `"go.opentelemetry.io/otel/trace".ContextWithRemoteSpanContext` will now overwrite any existing current Span, not just existing remote Spans, and make it the current Span in a `context.Context`. (#1731)
- Improve OTLP/gRPC exporter connection errors. (#1737)
- Information about a parent span context in a `"go.opentelemetry.io/otel/export/trace".SpanSnapshot` is unified in a new `Parent` field.
  The existing `ParentSpanID` and `HasRemoteParent` fields are removed in favor of this. (#1748)
- The `ParentContext` field of the `"go.opentelemetry.io/otel/sdk/trace".SamplingParameters` is updated to hold a `context.Context` containing the parent span.
  This changes it to make `SamplingParameters` conform with the OpenTelemetry specification. (#1749)
- Updated Jaeger Environment Variables: `JAEGER_ENDPOINT`, `JAEGER_USER`, `JAEGER_PASSWORD`
  to `OTEL_EXPORTER_JAEGER_ENDPOINT`, `OTEL_EXPORTER_JAEGER_USER`, `OTEL_EXPORTER_JAEGER_PASSWORD` in compliance with OTel specification. (#1752)
- Modify `BatchSpanProcessor.ForceFlush` to abort after timeout/cancellation. (#1757)
- The `DroppedAttributeCount` field of the `Span` in the `go.opentelemetry.io/otel` package now only represents the number of attributes dropped for the span itself.
  It no longer is a conglomerate of itself, events, and link attributes that have been dropped. (#1771)
- Make `ExportSpans` in Jaeger Exporter honor context deadline. (#1773)
- Modify Zipkin Exporter default service name, use default resource's serviceName instead of empty. (#1777)
- The `go.opentelemetry.io/otel/sdk/export/trace` package is merged into the `go.opentelemetry.io/otel/sdk/trace` package. (#1778)
- The prometheus.InstallNewPipeline example is moved from comment to example test (#1796)
- The convenience functions for the stdout exporter have been updated to return the `TracerProvider` implementation and enable the shutdown of the exporter. (#1800)
- Replace the flush function returned from the Jaeger exporter's convenience creation functions (`InstallNewPipeline` and `NewExportPipeline`) with the `TracerProvider` implementation they create.
  This enables the caller to shutdown and flush using the related `TracerProvider` methods. (#1822)
- Updated the Jaeger exporter to have a default endpoint, `http://localhost:14250`, for the collector. (#1824)
- Changed the function `WithCollectorEndpoint` in the Jaeger exporter to no longer accept an endpoint as an argument.
  The endpoint can be passed with the `CollectorEndpointOption` using the `WithEndpoint` function or by setting the `OTEL_EXPORTER_JAEGER_ENDPOINT` environment variable value appropriately. (#1824)
- The Jaeger exporter no longer batches exported spans itself, instead it relies on the SDK's `BatchSpanProcessor` for this functionality. (#1830)
- The Jaeger exporter creation functions (`NewRawExporter`, `NewExportPipeline`, and `InstallNewPipeline`) no longer accept the removed `Option` type as a variadic argument. (#1830)

### Removed

- Removed Jaeger Environment variables: `JAEGER_SERVICE_NAME`, `JAEGER_DISABLED`, `JAEGER_TAGS`
  These environment variables will no longer be used to override values of the Jaeger exporter (#1752)
- No longer set the links for a `Span` in `go.opentelemetry.io/otel/sdk/trace` that is configured to be a new root.
  This is unspecified behavior that the OpenTelemetry community plans to standardize in the future.
  To prevent backwards incompatible changes when it is specified, these links are removed. (#1726)
- Setting error status while recording error with Span from oteltest package. (#1729)
- The concept of a remote and local Span stored in a context is unified to just the current Span.
  Because of this `"go.opentelemetry.io/otel/trace".RemoteSpanContextFromContext` is removed as it is no longer needed.
  Instead, `"go.opentelemetry.io/otel/trace".SpanContextFromContex` can be used to return the current Span.
  If needed, that Span's `SpanContext.IsRemote()` can then be used to determine if it is remote or not. (#1731)
- The `HasRemoteParent` field of the `"go.opentelemetry.io/otel/sdk/trace".SamplingParameters` is removed.
  This field is redundant to the information returned from the `Remote` method of the `SpanContext` held in the `ParentContext` field. (#1749)
- The `trace.FlagsDebug` and `trace.FlagsDeferred` constants have been removed and will be localized to the B3 propagator. (#1770)
- Remove `Process` configuration, `WithProcessFromEnv` and `ProcessFromEnv`, and type from the Jaeger exporter package.
  The information that could be configured in the `Process` struct should be configured in a `Resource` instead. (#1776, #1804)
- Remove the `WithDisabled` option from the Jaeger exporter.
  To disable the exporter unregister it from the `TracerProvider` or use a no-operation `TracerProvider`. (#1806)
- Removed the functions `CollectorEndpointFromEnv` and `WithCollectorEndpointOptionFromEnv` from the Jaeger exporter.
  These functions for retrieving specific environment variable values are redundant of other internal functions and
  are not intended for end user use. (#1824)
- Removed the Jaeger exporter `WithSDKOptions` `Option`.
  This option was used to set SDK options for the exporter creation convenience functions.
  These functions are provided as a way to easily setup or install the exporter with what are deemed reasonable SDK settings for common use cases.
  If the SDK needs to be configured differently, the `NewRawExporter` function and direct setup of the SDK with the desired settings should be used. (#1825)
- The `WithBufferMaxCount` and `WithBatchMaxCount` `Option`s from the Jaeger exporter are removed.
  The exporter no longer batches exports, instead relying on the SDK's `BatchSpanProcessor` for this functionality. (#1830)
- The Jaeger exporter `Option` type is removed.
  The type is no longer used by the exporter to configure anything.
  All the previous configurations these options provided were duplicates of SDK configuration.
  They have been removed in favor of using the SDK configuration and focuses the exporter configuration to be only about the endpoints it will send telemetry to. (#1830)

## [0.19.0] - 2021-03-18

### Added

- Added `Marshaler` config option to `otlphttp` to enable otlp over json or protobufs. (#1586)
- A `ForceFlush` method to the `"go.opentelemetry.io/otel/sdk/trace".TracerProvider` to flush all registered `SpanProcessor`s. (#1608)
- Added `WithSampler` and `WithSpanLimits` to tracer provider. (#1633, #1702)
- `"go.opentelemetry.io/otel/trace".SpanContext` now has a `remote` property, and `IsRemote()` predicate, that is true when the `SpanContext` has been extracted from remote context data. (#1701)
- A `Valid` method to the `"go.opentelemetry.io/otel/attribute".KeyValue` type. (#1703)

### Changed

- `trace.SpanContext` is now immutable and has no exported fields. (#1573)
  - `trace.NewSpanContext()` can be used in conjunction with the `trace.SpanContextConfig` struct to initialize a new `SpanContext` where all values are known.
- Update the `ForceFlush` method signature to the `"go.opentelemetry.io/otel/sdk/trace".SpanProcessor` to accept a `context.Context` and return an error. (#1608)
- Update the `Shutdown` method to the `"go.opentelemetry.io/otel/sdk/trace".TracerProvider` return an error on shutdown failure. (#1608)
- The SimpleSpanProcessor will now shut down the enclosed `SpanExporter` and gracefully ignore subsequent calls to `OnEnd` after `Shutdown` is called. (#1612)
- `"go.opentelemetry.io/sdk/metric/controller.basic".WithPusher` is replaced with `WithExporter` to provide consistent naming across project. (#1656)
- Added non-empty string check for trace `Attribute` keys. (#1659)
- Add `description` to SpanStatus only when `StatusCode` is set to error. (#1662)
- Jaeger exporter falls back to `resource.Default`'s `service.name` if the exported Span does not have one. (#1673)
- Jaeger exporter populates Jaeger's Span Process from Resource. (#1673)
- Renamed the `LabelSet` method of `"go.opentelemetry.io/otel/sdk/resource".Resource` to `Set`. (#1692)
- Changed `WithSDK` to `WithSDKOptions` to accept variadic arguments of `TracerProviderOption` type in `go.opentelemetry.io/otel/exporters/trace/jaeger` package. (#1693)
- Changed `WithSDK` to `WithSDKOptions` to accept variadic arguments of `TracerProviderOption` type in `go.opentelemetry.io/otel/exporters/trace/zipkin` package. (#1693)

### Removed

- Removed `serviceName` parameter from Zipkin exporter and uses resource instead. (#1549)
- Removed `WithConfig` from tracer provider to avoid overriding configuration. (#1633)
- Removed the exported `SimpleSpanProcessor` and `BatchSpanProcessor` structs.
   These are now returned as a SpanProcessor interface from their respective constructors. (#1638)
- Removed `WithRecord()` from `trace.SpanOption` when creating a span. (#1660)
- Removed setting status to `Error` while recording an error as a span event in `RecordError`. (#1663)
- Removed `jaeger.WithProcess` configuration option. (#1673)
- Removed `ApplyConfig` method from `"go.opentelemetry.io/otel/sdk/trace".TracerProvider` and the now unneeded `Config` struct. (#1693)

### Fixed

- Jaeger Exporter: Ensure mapping between OTEL and Jaeger span data complies with the specification. (#1626)
- `SamplingResult.TraceState` is correctly propagated to a newly created span's `SpanContext`. (#1655)
- The `otel-collector` example now correctly flushes metric events prior to shutting down the exporter. (#1678)
- Do not set span status message in `SpanStatusFromHTTPStatusCode` if it can be inferred from `http.status_code`. (#1681)
- Synchronization issues in global trace delegate implementation. (#1686)
- Reduced excess memory usage by global `TracerProvider`. (#1687)

## [0.18.0] - 2021-03-03

### Added

- Added `resource.Default()` for use with meter and tracer providers. (#1507)
- `AttributePerEventCountLimit` and `AttributePerLinkCountLimit` for `SpanLimits`. (#1535)
- Added `Keys()` method to `propagation.TextMapCarrier` and `propagation.HeaderCarrier` to adapt `http.Header` to this interface. (#1544)
- Added `code` attributes to `go.opentelemetry.io/otel/semconv` package. (#1558)
- Compatibility testing suite in the CI system for the following systems. (#1567)
   | OS      | Go Version | Architecture |
   | ------- | ---------- | ------------ |
   | Ubuntu  | 1.15       | amd64        |
   | Ubuntu  | 1.14       | amd64        |
   | Ubuntu  | 1.15       | 386          |
   | Ubuntu  | 1.14       | 386          |
   | MacOS   | 1.15       | amd64        |
   | MacOS   | 1.14       | amd64        |
   | Windows | 1.15       | amd64        |
   | Windows | 1.14       | amd64        |
   | Windows | 1.15       | 386          |
   | Windows | 1.14       | 386          |

### Changed

- Replaced interface `oteltest.SpanRecorder` with its existing implementation
  `StandardSpanRecorder`. (#1542)
- Default span limit values to 128. (#1535)
- Rename `MaxEventsPerSpan`, `MaxAttributesPerSpan` and `MaxLinksPerSpan` to `EventCountLimit`, `AttributeCountLimit` and `LinkCountLimit`, and move these fields into `SpanLimits`. (#1535)
- Renamed the `otel/label` package to `otel/attribute`. (#1541)
- Vendor the Jaeger exporter's dependency on Apache Thrift. (#1551)
- Parallelize the CI linting and testing. (#1567)
- Stagger timestamps in exact aggregator tests. (#1569)
- Changed all examples to use `WithBatchTimeout(5 * time.Second)` rather than `WithBatchTimeout(5)`. (#1621)
- Prevent end-users from implementing some interfaces (#1575)

  ```
      "otel/exporters/otlp/otlphttp".Option
      "otel/exporters/stdout".Option
      "otel/oteltest".Option
      "otel/trace".TracerOption
      "otel/trace".SpanOption
      "otel/trace".EventOption
      "otel/trace".LifeCycleOption
      "otel/trace".InstrumentationOption
      "otel/sdk/resource".Option
      "otel/sdk/trace".ParentBasedSamplerOption
      "otel/sdk/trace".ReadOnlySpan
      "otel/sdk/trace".ReadWriteSpan
  ```

### Removed

- Removed attempt to resample spans upon changing the span name with `span.SetName()`. (#1545)
- The `test-benchmark` is no longer a dependency of the `precommit` make target. (#1567)
- Removed the `test-386` make target.
   This was replaced with a full compatibility testing suite (i.e. multi OS/arch) in the CI system. (#1567)

### Fixed

- The sequential timing check of timestamps in the stdout exporter are now setup explicitly to be sequential (#1571). (#1572)
- Windows build of Jaeger tests now compiles with OS specific functions (#1576). (#1577)
- The sequential timing check of timestamps of go.opentelemetry.io/otel/sdk/metric/aggregator/lastvalue are now setup explicitly to be sequential (#1578). (#1579)
- Validate tracestate header keys with vendors according to the W3C TraceContext specification (#1475). (#1581)
- The OTLP exporter includes related labels for translations of a GaugeArray (#1563). (#1570)

## [0.17.0] - 2021-02-12

### Changed

- Rename project default branch from `master` to `main`. (#1505)
- Reverse order in which `Resource` attributes are merged, per change in spec. (#1501)
- Add tooling to maintain "replace" directives in go.mod files automatically. (#1528)
- Create new modules: otel/metric, otel/trace, otel/oteltest, otel/sdk/export/metric, otel/sdk/metric (#1528)
- Move metric-related public global APIs from otel to otel/metric/global. (#1528)

## Fixed

- Fixed otlpgrpc reconnection issue.
- The example code in the README.md of `go.opentelemetry.io/otel/exporters/otlp` is moved to a compiled example test and used the new `WithAddress` instead of `WithEndpoint`. (#1513)
- The otel-collector example now uses the default OTLP receiver port of the collector.

## [0.16.0] - 2021-01-13

### Added

- Add the `ReadOnlySpan` and `ReadWriteSpan` interfaces to provide better control for accessing span data. (#1360)
- `NewGRPCDriver` function returns a `ProtocolDriver` that maintains a single gRPC connection to the collector. (#1369)
- Added documentation about the project's versioning policy. (#1388)
- Added `NewSplitDriver` for OTLP exporter that allows sending traces and metrics to different endpoints. (#1418)
- Added codeql workflow to GitHub Actions (#1428)
- Added Gosec workflow to GitHub Actions (#1429)
- Add new HTTP driver for OTLP exporter in `exporters/otlp/otlphttp`. Currently it only supports the binary protobuf payloads. (#1420)
- Add an OpenCensus exporter bridge. (#1444)

### Changed

- Rename `internal/testing` to `internal/internaltest`. (#1449)
- Rename `export.SpanData` to `export.SpanSnapshot` and use it only for exporting spans. (#1360)
- Store the parent's full `SpanContext` rather than just its span ID in the `span` struct. (#1360)
- Improve span duration accuracy. (#1360)
- Migrated CI/CD from CircleCI to GitHub Actions (#1382)
- Remove duplicate checkout from GitHub Actions workflow (#1407)
- Metric `array` aggregator renamed `exact` to match its `aggregation.Kind` (#1412)
- Metric `exact` aggregator includes per-point timestamps (#1412)
- Metric stdout exporter uses MinMaxSumCount aggregator for ValueRecorder instruments (#1412)
- `NewExporter` from `exporters/otlp` now takes a `ProtocolDriver` as a parameter. (#1369)
- Many OTLP Exporter options became gRPC ProtocolDriver options. (#1369)
- Unify endpoint API that related to OTel exporter. (#1401)
- Optimize metric histogram aggregator to reuse its slice of buckets. (#1435)
- Metric aggregator Count() and histogram Bucket.Counts are consistently `uint64`. (1430)
- Histogram aggregator accepts functional options, uses default boundaries if none given. (#1434)
- `SamplingResult` now passed a `Tracestate` from the parent `SpanContext` (#1432)
- Moved gRPC driver for OTLP exporter to `exporters/otlp/otlpgrpc`. (#1420)
- The `TraceContext` propagator now correctly propagates `TraceState` through the `SpanContext`. (#1447)
- Metric Push and Pull Controller components are combined into a single "basic" Controller:
  - `WithExporter()` and `Start()` to configure Push behavior
  - `Start()` is optional; use `Collect()` and `ForEach()` for Pull behavior
  - `Start()` and `Stop()` accept Context. (#1378)
- The `Event` type is moved from the `otel/sdk/export/trace` package to the `otel/trace` API package. (#1452)

### Removed

- Remove `errUninitializedSpan` as its only usage is now obsolete. (#1360)
- Remove Metric export functionality related to quantiles and summary data points: this is not specified (#1412)
- Remove DDSketch metric aggregator; our intention is to re-introduce this as an option of the histogram aggregator after [new OTLP histogram data types](https://github.com/open-telemetry/opentelemetry-proto/pull/226) are released (#1412)

### Fixed

- `BatchSpanProcessor.Shutdown()` will now shutdown underlying `export.SpanExporter`. (#1443)

## [0.15.0] - 2020-12-10

### Added

- The `WithIDGenerator` `TracerProviderOption` is added to the `go.opentelemetry.io/otel/trace` package to configure an `IDGenerator` for the `TracerProvider`. (#1363)

### Changed

- The Zipkin exporter now uses the Span status code to determine. (#1328)
- `NewExporter` and `Start` functions in `go.opentelemetry.io/otel/exporters/otlp` now receive `context.Context` as a first parameter. (#1357)
- Move the OpenCensus example into `example` directory. (#1359)
- Moved the SDK's `internal.IDGenerator` interface in to the `sdk/trace` package to enable support for externally-defined ID generators. (#1363)
- Bump `github.com/google/go-cmp` from 0.5.3 to 0.5.4 (#1374)
- Bump `github.com/golangci/golangci-lint` in `/internal/tools` (#1375)

### Fixed

- Metric SDK `SumObserver` and `UpDownSumObserver` instruments correctness fixes. (#1381)

## [0.14.0] - 2020-11-19

### Added

- An `EventOption` and the related `NewEventConfig` function are added to the `go.opentelemetry.io/otel` package to configure Span events. (#1254)
- A `TextMapPropagator` and associated `TextMapCarrier` are added to the `go.opentelemetry.io/otel/oteltest` package to test `TextMap` type propagators and their use. (#1259)
- `SpanContextFromContext` returns `SpanContext` from context. (#1255)
- `TraceState` has been added to `SpanContext`. (#1340)
- `DeploymentEnvironmentKey` added to `go.opentelemetry.io/otel/semconv` package. (#1323)
- Add an OpenCensus to OpenTelemetry tracing bridge. (#1305)
- Add a parent context argument to `SpanProcessor.OnStart` to follow the specification. (#1333)
- Add missing tests for `sdk/trace/attributes_map.go`. (#1337)

### Changed

- Move the `go.opentelemetry.io/otel/api/trace` package into `go.opentelemetry.io/otel/trace` with the following changes. (#1229) (#1307)
  - `ID` has been renamed to `TraceID`.
  - `IDFromHex` has been renamed to `TraceIDFromHex`.
  - `EmptySpanContext` is removed.
- Move the `go.opentelemetry.io/otel/api/trace/tracetest` package into `go.opentelemetry.io/otel/oteltest`. (#1229)
- OTLP Exporter updates:
  - supports OTLP v0.6.0 (#1230, #1354)
  - supports configurable aggregation temporality (default: Cumulative, optional: Stateless). (#1296)
- The Sampler is now called on local child spans. (#1233)
- The `Kind` type from the `go.opentelemetry.io/otel/api/metric` package was renamed to `InstrumentKind` to more specifically describe what it is and avoid semantic ambiguity. (#1240)
- The `MetricKind` method of the `Descriptor` type in the `go.opentelemetry.io/otel/api/metric` package was renamed to `Descriptor.InstrumentKind`.
   This matches the returned type and fixes misuse of the term metric. (#1240)
- Move test harness from the `go.opentelemetry.io/otel/api/apitest` package into `go.opentelemetry.io/otel/oteltest`. (#1241)
- Move the `go.opentelemetry.io/otel/api/metric/metrictest` package into `go.opentelemetry.io/oteltest` as part of #964. (#1252)
- Move the `go.opentelemetry.io/otel/api/metric` package into `go.opentelemetry.io/otel/metric` as part of #1303. (#1321)
- Move the `go.opentelemetry.io/otel/api/metric/registry` package into `go.opentelemetry.io/otel/metric/registry` as a part of #1303. (#1316)
- Move the `Number` type (together with related functions) from `go.opentelemetry.io/otel/api/metric` package into `go.opentelemetry.io/otel/metric/number` as a part of #1303. (#1316)
- The function signature of the Span `AddEvent` method in `go.opentelemetry.io/otel` is updated to no longer take an unused context and instead take a required name and a variable number of `EventOption`s. (#1254)
- The function signature of the Span `RecordError` method in `go.opentelemetry.io/otel` is updated to no longer take an unused context and instead take a required error value and a variable number of `EventOption`s. (#1254)
- Move the `go.opentelemetry.io/otel/api/global` package to `go.opentelemetry.io/otel`. (#1262) (#1330)
- Move the `Version` function from `go.opentelemetry.io/otel/sdk` to `go.opentelemetry.io/otel`. (#1330)
- Rename correlation context header from `"otcorrelations"` to `"baggage"` to match the OpenTelemetry specification. (#1267)
- Fix `Code.UnmarshalJSON` to work with valid JSON only. (#1276)
- The `resource.New()` method changes signature to support builtin attributes and functional options, including `telemetry.sdk.*` and
  `host.name` semantic conventions; the former method is renamed `resource.NewWithAttributes`. (#1235)
- The Prometheus exporter now exports non-monotonic counters (i.e. `UpDownCounter`s) as gauges. (#1210)
- Correct the `Span.End` method documentation in the `otel` API to state updates are not allowed on a span after it has ended. (#1310)
- Updated span collection limits for attribute, event and link counts to 1000 (#1318)
- Renamed `semconv.HTTPUrlKey` to `semconv.HTTPURLKey`. (#1338)

### Removed

- The `ErrInvalidHexID`, `ErrInvalidTraceIDLength`, `ErrInvalidSpanIDLength`, `ErrInvalidSpanIDLength`, or `ErrNilSpanID` from the `go.opentelemetry.io/otel` package are unexported now. (#1243)
- The `AddEventWithTimestamp` method on the `Span` interface in `go.opentelemetry.io/otel` is removed due to its redundancy.
   It is replaced by using the `AddEvent` method with a `WithTimestamp` option. (#1254)
- The `MockSpan` and `MockTracer` types are removed from `go.opentelemetry.io/otel/oteltest`.
   `Tracer` and `Span` from the same module should be used in their place instead. (#1306)
- `WorkerCount` option is removed from `go.opentelemetry.io/otel/exporters/otlp`. (#1350)
- Remove the following labels types: INT32, UINT32, UINT64 and FLOAT32. (#1314)

### Fixed

- Rename `MergeItererator` to `MergeIterator` in the `go.opentelemetry.io/otel/label` package. (#1244)
- The `go.opentelemetry.io/otel/api/global` packages global TextMapPropagator now delegates functionality to a globally set delegate for all previously returned propagators. (#1258)
- Fix condition in `label.Any`. (#1299)
- Fix global `TracerProvider` to pass options to its configured provider. (#1329)
- Fix missing handler for `ExactKind` aggregator in OTLP metrics transformer (#1309)

## [0.13.0] - 2020-10-08

### Added

- OTLP Metric exporter supports Histogram aggregation. (#1209)
- The `Code` struct from the `go.opentelemetry.io/otel/codes` package now supports JSON marshaling and unmarshaling as well as implements the `Stringer` interface. (#1214)
- A Baggage API to implement the OpenTelemetry specification. (#1217)
- Add Shutdown method to sdk/trace/provider, shutdown processors in the order they were registered. (#1227)

### Changed

- Set default propagator to no-op propagator. (#1184)
- The `HTTPSupplier`, `HTTPExtractor`, `HTTPInjector`, and `HTTPPropagator` from the `go.opentelemetry.io/otel/api/propagation` package were replaced with unified `TextMapCarrier` and `TextMapPropagator` in the `go.opentelemetry.io/otel/propagation` package. (#1212) (#1325)
- The `New` function from the `go.opentelemetry.io/otel/api/propagation` package was replaced with `NewCompositeTextMapPropagator` in the `go.opentelemetry.io/otel` package. (#1212)
- The status codes of the `go.opentelemetry.io/otel/codes` package have been updated to match the latest OpenTelemetry specification.
   They now are `Unset`, `Error`, and `Ok`.
   They no longer track the gRPC codes. (#1214)
- The `StatusCode` field of the `SpanData` struct in the `go.opentelemetry.io/otel/sdk/export/trace` package now uses the codes package from this package instead of the gRPC project. (#1214)
- Move the `go.opentelemetry.io/otel/api/baggage` package into `go.opentelemetry.io/otel/baggage`. (#1217) (#1325)
- A `Shutdown` method of `SpanProcessor` and all its implementations receives a context and returns an error. (#1264)

### Fixed

- Copies of data from arrays and slices passed to `go.opentelemetry.io/otel/label.ArrayValue()` are now used in the returned `Value` instead of using the mutable data itself. (#1226)

### Removed

- The `ExtractHTTP` and `InjectHTTP` functions from the `go.opentelemetry.io/otel/api/propagation` package were removed. (#1212)
- The `Propagators` interface from the `go.opentelemetry.io/otel/api/propagation` package was removed to conform to the OpenTelemetry specification.
   The explicit `TextMapPropagator` type can be used in its place as this is the `Propagator` type the specification defines. (#1212)
- The `SetAttribute` method of the `Span` from the `go.opentelemetry.io/otel/api/trace` package was removed given its redundancy with the `SetAttributes` method. (#1216)
- The internal implementation of Baggage storage is removed in favor of using the new Baggage API functionality. (#1217)
- Remove duplicate hostname key `HostHostNameKey` in Resource semantic conventions. (#1219)
- Nested array/slice support has been removed. (#1226)

## [0.12.0] - 2020-09-24

### Added

- A `SpanConfigure` function in `go.opentelemetry.io/otel/api/trace` to create a new `SpanConfig` from `SpanOption`s. (#1108)
- In the `go.opentelemetry.io/otel/api/trace` package, `NewTracerConfig` was added to construct new `TracerConfig`s.
   This addition was made to conform with our project option conventions. (#1155)
- Instrumentation library information was added to the Zipkin exporter. (#1119)
- The `SpanProcessor` interface now has a `ForceFlush()` method. (#1166)
- More semantic conventions for k8s as resource attributes. (#1167)

### Changed

- Add reconnecting udp connection type to Jaeger exporter.
   This change adds a new optional implementation of the udp conn interface used to detect changes to an agent's host dns record.
   It then adopts the new destination address to ensure the exporter doesn't get stuck. This change was ported from jaegertracing/jaeger-client-go#520. (#1063)
- Replace `StartOption` and `EndOption` in `go.opentelemetry.io/otel/api/trace` with `SpanOption`.
   This change is matched by replacing the `StartConfig` and `EndConfig` with a unified `SpanConfig`. (#1108)
- Replace the `LinkedTo` span option in `go.opentelemetry.io/otel/api/trace` with `WithLinks`.
   This is be more consistent with our other option patterns, i.e. passing the item to be configured directly instead of its component parts, and provides a cleaner function signature. (#1108)
- The `go.opentelemetry.io/otel/api/trace` `TracerOption` was changed to an interface to conform to project option conventions. (#1109)
- Move the `B3` and `TraceContext` from within the `go.opentelemetry.io/otel/api/trace` package to their own `go.opentelemetry.io/otel/propagators` package.
    This removal of the propagators is reflective of the OpenTelemetry specification for these propagators as well as cleans up the `go.opentelemetry.io/otel/api/trace` API. (#1118)
- Rename Jaeger tags used for instrumentation library information to reflect changes in OpenTelemetry specification. (#1119)
- Rename `ProbabilitySampler` to `TraceIDRatioBased` and change semantics to ignore parent span sampling status. (#1115)
- Move `tools` package under `internal`. (#1141)
- Move `go.opentelemetry.io/otel/api/correlation` package to `go.opentelemetry.io/otel/api/baggage`. (#1142)
   The `correlation.CorrelationContext` propagator has been renamed `baggage.Baggage`.  Other exported functions and types are unchanged.
- Rename `ParentOrElse` sampler to `ParentBased` and allow setting samplers depending on parent span. (#1153)
- In the `go.opentelemetry.io/otel/api/trace` package, `SpanConfigure` was renamed to `NewSpanConfig`. (#1155)
- Change `dependabot.yml` to add a `Skip Changelog` label to dependabot-sourced PRs. (#1161)
- The [configuration style guide](https://github.com/open-telemetry/opentelemetry-go/blob/master/CONTRIBUTING.md#config) has been updated to
   recommend the use of `newConfig()` instead of `configure()`. (#1163)
- The `otlp.Config` type has been unexported and changed to `otlp.config`, along with its initializer. (#1163)
- Ensure exported interface types include parameter names and update the
   Style Guide to reflect this styling rule. (#1172)
- Don't consider unset environment variable for resource detection to be an error. (#1170)
- Rename `go.opentelemetry.io/otel/api/metric.ConfigureInstrument` to `NewInstrumentConfig` and
  `go.opentelemetry.io/otel/api/metric.ConfigureMeter` to `NewMeterConfig`.
- ValueObserver instruments use LastValue aggregator by default. (#1165)
- OTLP Metric exporter supports LastValue aggregation. (#1165)
- Move the `go.opentelemetry.io/otel/api/unit` package to `go.opentelemetry.io/otel/unit`. (#1185)
- Rename `Provider` to `MeterProvider` in the `go.opentelemetry.io/otel/api/metric` package. (#1190)
- Rename `NoopProvider` to `NoopMeterProvider` in the `go.opentelemetry.io/otel/api/metric` package. (#1190)
- Rename `NewProvider` to `NewMeterProvider` in the `go.opentelemetry.io/otel/api/metric/metrictest` package. (#1190)
- Rename `Provider` to `MeterProvider` in the `go.opentelemetry.io/otel/api/metric/registry` package. (#1190)
- Rename `NewProvider` to `NewMeterProvider` in the `go.opentelemetry.io/otel/api/metri/registryc` package. (#1190)
- Rename `Provider` to `TracerProvider` in the `go.opentelemetry.io/otel/api/trace` package. (#1190)
- Rename `NoopProvider` to `NoopTracerProvider` in the `go.opentelemetry.io/otel/api/trace` package. (#1190)
- Rename `Provider` to `TracerProvider` in the `go.opentelemetry.io/otel/api/trace/tracetest` package. (#1190)
- Rename `NewProvider` to `NewTracerProvider` in the `go.opentelemetry.io/otel/api/trace/tracetest` package. (#1190)
- Rename `WrapperProvider` to `WrapperTracerProvider` in the `go.opentelemetry.io/otel/bridge/opentracing` package. (#1190)
- Rename `NewWrapperProvider` to `NewWrapperTracerProvider` in the `go.opentelemetry.io/otel/bridge/opentracing` package. (#1190)
- Rename `Provider` method of the pull controller to `MeterProvider` in the `go.opentelemetry.io/otel/sdk/metric/controller/pull` package. (#1190)
- Rename `Provider` method of the push controller to `MeterProvider` in the `go.opentelemetry.io/otel/sdk/metric/controller/push` package. (#1190)
- Rename `ProviderOptions` to `TracerProviderConfig` in the `go.opentelemetry.io/otel/sdk/trace` package. (#1190)
- Rename `ProviderOption` to `TracerProviderOption` in the `go.opentelemetry.io/otel/sdk/trace` package. (#1190)
- Rename `Provider` to `TracerProvider` in the `go.opentelemetry.io/otel/sdk/trace` package. (#1190)
- Rename `NewProvider` to `NewTracerProvider` in the `go.opentelemetry.io/otel/sdk/trace` package. (#1190)
- Renamed `SamplingDecision` values to comply with OpenTelemetry specification change. (#1192)
- Renamed Zipkin attribute names from `ot.status_code & ot.status_description` to `otel.status_code & otel.status_description`. (#1201)
- The default SDK now invokes registered `SpanProcessor`s in the order they were registered with the `TracerProvider`. (#1195)
- Add test of spans being processed by the `SpanProcessor`s in the order they were registered. (#1203)

### Removed

- Remove the B3 propagator from `go.opentelemetry.io/otel/propagators`. It is now located in the
   `go.opentelemetry.io/contrib/propagators/` module. (#1191)
- Remove the semantic convention for HTTP status text, `HTTPStatusTextKey` from package `go.opentelemetry.io/otel/semconv`. (#1194)

### Fixed

- Zipkin example no longer mentions `ParentSampler`, corrected to `ParentBased`. (#1171)
- Fix missing shutdown processor in otel-collector example. (#1186)
- Fix missing shutdown processor in basic and namedtracer examples. (#1197)

## [0.11.0] - 2020-08-24

### Added

- Support for exporting array-valued attributes via OTLP. (#992)
- `Noop` and `InMemory` `SpanBatcher` implementations to help with testing integrations. (#994)
- Support for filtering metric label sets. (#1047)
- A dimensionality-reducing metric Processor. (#1057)
- Integration tests for more OTel Collector Attribute types. (#1062)
- A new `WithSpanProcessor` `ProviderOption` is added to the `go.opentelemetry.io/otel/sdk/trace` package to create a `Provider` and automatically register the `SpanProcessor`. (#1078)

### Changed

- Rename `sdk/metric/processor/test` to `sdk/metric/processor/processortest`. (#1049)
- Rename `sdk/metric/controller/test` to `sdk/metric/controller/controllertest`. (#1049)
- Rename `api/testharness` to `api/apitest`. (#1049)
- Rename `api/trace/testtrace` to `api/trace/tracetest`. (#1049)
- Change Metric Processor to merge multiple observations. (#1024)
- The `go.opentelemetry.io/otel/bridge/opentracing` bridge package has been made into its own module.
   This removes the package dependencies of this bridge from the rest of the OpenTelemetry based project. (#1038)
- Renamed `go.opentelemetry.io/otel/api/standard` package to `go.opentelemetry.io/otel/semconv` to avoid the ambiguous and generic name `standard` and better describe the package as containing OpenTelemetry semantic conventions. (#1016)
- The environment variable used for resource detection has been changed from `OTEL_RESOURCE_LABELS` to `OTEL_RESOURCE_ATTRIBUTES` (#1042)
- Replace `WithSyncer` with `WithBatcher` in examples. (#1044)
- Replace the `google.golang.org/grpc/codes` dependency in the API with an equivalent `go.opentelemetry.io/otel/codes` package. (#1046)
- Merge the `go.opentelemetry.io/otel/api/label` and `go.opentelemetry.io/otel/api/kv` into the new `go.opentelemetry.io/otel/label` package. (#1060)
- Unify Callback Function Naming.
   Rename `*Callback` with `*Func`. (#1061)
- CI builds validate against last two versions of Go, dropping 1.13 and adding 1.15. (#1064)
- The `go.opentelemetry.io/otel/sdk/export/trace` interfaces `SpanSyncer` and `SpanBatcher` have been replaced with a specification compliant `Exporter` interface.
   This interface still supports the export of `SpanData`, but only as a slice.
   Implementation are also required now to return any error from `ExportSpans` if one occurs as well as implement a `Shutdown` method for exporter clean-up. (#1078)
- The `go.opentelemetry.io/otel/sdk/trace` `NewBatchSpanProcessor` function no longer returns an error.
   If a `nil` exporter is passed as an argument to this function, instead of it returning an error, it now returns a `BatchSpanProcessor` that handles the export of `SpanData` by not taking any action. (#1078)
- The `go.opentelemetry.io/otel/sdk/trace` `NewProvider` function to create a `Provider` no longer returns an error, instead only a `*Provider`.
   This change is related to `NewBatchSpanProcessor` not returning an error which was the only error this function would return. (#1078)

### Removed

- Duplicate, unused API sampler interface. (#999)
   Use the [`Sampler` interface](https://github.com/open-telemetry/opentelemetry-go/blob/v0.11.0/sdk/trace/sampling.go) provided by the SDK instead.
- The `grpctrace` instrumentation was moved to the `go.opentelemetry.io/contrib` repository and out of this repository.
   This move includes moving the `grpc` example to the `go.opentelemetry.io/contrib` as well. (#1027)
- The `WithSpan` method of the `Tracer` interface.
   The functionality this method provided was limited compared to what a user can provide themselves.
   It was removed with the understanding that if there is sufficient user need it can be added back based on actual user usage. (#1043)
- The `RegisterSpanProcessor` and `UnregisterSpanProcessor` functions.
   These were holdovers from an approach prior to the TracerProvider design. They were not used anymore. (#1077)
- The `oterror` package. (#1026)
- The `othttp` and `httptrace` instrumentations were moved to `go.opentelemetry.io/contrib`. (#1032)

### Fixed

- The `semconv.HTTPServerMetricAttributesFromHTTPRequest()` function no longer generates the high-cardinality `http.request.content.length` label. (#1031)
- Correct instrumentation version tag in Jaeger exporter. (#1037)
- The SDK span will now set an error event if the `End` method is called during a panic (i.e. it was deferred). (#1043)
- Move internally generated protobuf code from the `go.opentelemetry.io/otel` to the OTLP exporter to reduce dependency overhead. (#1050)
- The `otel-collector` example referenced outdated collector processors. (#1006)

## [0.10.0] - 2020-07-29

This release migrates the default OpenTelemetry SDK into its own Go module, decoupling the SDK from the API and reducing dependencies for instrumentation packages.

### Added

- The Zipkin exporter now has `NewExportPipeline` and `InstallNewPipeline` constructor functions to match the common pattern.
    These function build a new exporter with default SDK options and register the exporter with the `global` package respectively. (#944)
- Add propagator option for gRPC instrumentation. (#986)
- The `testtrace` package now tracks the `trace.SpanKind` for each span. (#987)

### Changed

- Replace the `RegisterGlobal` `Option` in the Jaeger exporter with an `InstallNewPipeline` constructor function.
   This matches the other exporter constructor patterns and will register a new exporter after building it with default configuration. (#944)
- The trace (`go.opentelemetry.io/otel/exporters/trace/stdout`) and metric (`go.opentelemetry.io/otel/exporters/metric/stdout`) `stdout` exporters are now merged into a single exporter at `go.opentelemetry.io/otel/exporters/stdout`.
   This new exporter was made into its own Go module to follow the pattern of all exporters and decouple it from the `go.opentelemetry.io/otel` module. (#956, #963)
- Move the `go.opentelemetry.io/otel/exporters/test` test package to `go.opentelemetry.io/otel/sdk/export/metric/metrictest`. (#962)
- The `go.opentelemetry.io/otel/api/kv/value` package was merged into the parent `go.opentelemetry.io/otel/api/kv` package. (#968)
  - `value.Bool` was replaced with `kv.BoolValue`.
  - `value.Int64` was replaced with `kv.Int64Value`.
  - `value.Uint64` was replaced with `kv.Uint64Value`.
  - `value.Float64` was replaced with `kv.Float64Value`.
  - `value.Int32` was replaced with `kv.Int32Value`.
  - `value.Uint32` was replaced with `kv.Uint32Value`.
  - `value.Float32` was replaced with `kv.Float32Value`.
  - `value.String` was replaced with `kv.StringValue`.
  - `value.Int` was replaced with `kv.IntValue`.
  - `value.Uint` was replaced with `kv.UintValue`.
  - `value.Array` was replaced with `kv.ArrayValue`.
- Rename `Infer` to `Any` in the `go.opentelemetry.io/otel/api/kv` package. (#972)
- Change `othttp` to use the `httpsnoop` package to wrap the `ResponseWriter` so that optional interfaces (`http.Hijacker`, `http.Flusher`, etc.) that are implemented by the original `ResponseWriter`are also implemented by the wrapped `ResponseWriter`. (#979)
- Rename `go.opentelemetry.io/otel/sdk/metric/aggregator/test` package to `go.opentelemetry.io/otel/sdk/metric/aggregator/aggregatortest`. (#980)
- Make the SDK into its own Go module called `go.opentelemetry.io/otel/sdk`. (#985)
- Changed the default trace `Sampler` from `AlwaysOn` to `ParentOrElse(AlwaysOn)`. (#989)

### Removed

- The `IndexedAttribute` function from the `go.opentelemetry.io/otel/api/label` package was removed in favor of `IndexedLabel` which it was synonymous with. (#970)

### Fixed

- Bump github.com/golangci/golangci-lint from 1.28.3 to 1.29.0 in /tools. (#953)
- Bump github.com/google/go-cmp from 0.5.0 to 0.5.1. (#957)
- Use `global.Handle` for span export errors in the OTLP exporter. (#946)
- Correct Go language formatting in the README documentation. (#961)
- Remove default SDK dependencies from the `go.opentelemetry.io/otel/api` package. (#977)
- Remove default SDK dependencies from the `go.opentelemetry.io/otel/instrumentation` package. (#983)
- Move documented examples for `go.opentelemetry.io/otel/instrumentation/grpctrace` interceptors into Go example tests. (#984)

## [0.9.0] - 2020-07-20

### Added

- A new Resource Detector interface is included to allow resources to be automatically detected and included. (#939)
- A Detector to automatically detect resources from an environment variable. (#939)
- Github action to generate protobuf Go bindings locally in `internal/opentelemetry-proto-gen`. (#938)
- OTLP .proto files from `open-telemetry/opentelemetry-proto` imported as a git submodule under `internal/opentelemetry-proto`.
   References to `github.com/open-telemetry/opentelemetry-proto` changed to `go.opentelemetry.io/otel/internal/opentelemetry-proto-gen`. (#942)

### Changed

- Non-nil value `struct`s for key-value pairs will be marshalled using JSON rather than `Sprintf`. (#948)

### Removed

- Removed dependency on `github.com/open-telemetry/opentelemetry-collector`. (#943)

## [0.8.0] - 2020-07-09

### Added

- The `B3Encoding` type to represent the B3 encoding(s) the B3 propagator can inject.
   A value for HTTP supported encodings (Multiple Header: `MultipleHeader`, Single Header: `SingleHeader`) are included. (#882)
- The `FlagsDeferred` trace flag to indicate if the trace sampling decision has been deferred. (#882)
- The `FlagsDebug` trace flag to indicate if the trace is a debug trace. (#882)
- Add `peer.service` semantic attribute. (#898)
- Add database-specific semantic attributes. (#899)
- Add semantic convention for `faas.coldstart` and `container.id`. (#909)
- Add http content size semantic conventions. (#905)
- Include `http.request_content_length` in HTTP request basic attributes. (#905)
- Add semantic conventions for operating system process resource attribute keys. (#919)
- The Jaeger exporter now has a `WithBatchMaxCount` option to specify the maximum number of spans sent in a batch. (#931)

### Changed

- Update `CONTRIBUTING.md` to ask for updates to `CHANGELOG.md` with each pull request. (#879)
- Use lowercase header names for B3 Multiple Headers. (#881)
- The B3 propagator `SingleHeader` field has been replaced with `InjectEncoding`.
   This new field can be set to combinations of the `B3Encoding` bitmasks and will inject trace information in these encodings.
   If no encoding is set, the propagator will default to `MultipleHeader` encoding. (#882)
- The B3 propagator now extracts from either HTTP encoding of B3 (Single Header or Multiple Header) based on what is contained in the header.
   Preference is given to Single Header encoding with Multiple Header being the fallback if Single Header is not found or is invalid.
   This behavior change is made to dynamically support all correctly encoded traces received instead of having to guess the expected encoding prior to receiving. (#882)
- Extend semantic conventions for RPC. (#900)
- To match constant naming conventions in the `api/standard` package, the `FaaS*` key names are appended with a suffix of `Key`. (#920)
  - `"api/standard".FaaSName` -> `FaaSNameKey`
  - `"api/standard".FaaSID` -> `FaaSIDKey`
  - `"api/standard".FaaSVersion` -> `FaaSVersionKey`
  - `"api/standard".FaaSInstance` -> `FaaSInstanceKey`

### Removed

- The `FlagsUnused` trace flag is removed.
   The purpose of this flag was to act as the inverse of `FlagsSampled`, the inverse of `FlagsSampled` is used instead. (#882)
- The B3 header constants (`B3SingleHeader`, `B3DebugFlagHeader`, `B3TraceIDHeader`, `B3SpanIDHeader`, `B3SampledHeader`, `B3ParentSpanIDHeader`) are removed.
   If B3 header keys are needed [the authoritative OpenZipkin package constants](https://pkg.go.dev/github.com/openzipkin/zipkin-go@v0.2.2/propagation/b3?tab=doc#pkg-constants) should be used instead. (#882)

### Fixed

- The B3 Single Header name is now correctly `b3` instead of the previous `X-B3`. (#881)
- The B3 propagator now correctly supports sampling only values (`b3: 0`, `b3: 1`, or `b3: d`) for a Single B3 Header. (#882)
- The B3 propagator now propagates the debug flag.
   This removes the behavior of changing the debug flag into a set sampling bit.
   Instead, this now follow the B3 specification and omits the `X-B3-Sampling` header. (#882)
- The B3 propagator now tracks "unset" sampling state (meaning "defer the decision") and does not set the `X-B3-Sampling` header when injecting. (#882)
- Bump github.com/itchyny/gojq from 0.10.3 to 0.10.4 in /tools. (#883)
- Bump github.com/opentracing/opentracing-go from v1.1.1-0.20190913142402-a7454ce5950e to v1.2.0. (#885)
- The tracing time conversion for OTLP spans is now correctly set to `UnixNano`. (#896)
- Ensure span status is not set to `Unknown` when no HTTP status code is provided as it is assumed to be `200 OK`. (#908)
- Ensure `httptrace.clientTracer` closes `http.headers` span. (#912)
- Prometheus exporter will not apply stale updates or forget inactive metrics. (#903)
- Add test for api.standard `HTTPClientAttributesFromHTTPRequest`. (#905)
- Bump github.com/golangci/golangci-lint from 1.27.0 to 1.28.1 in /tools. (#901, #913)
- Update otel-colector example to use the v0.5.0 collector. (#915)
- The `grpctrace` instrumentation uses a span name conforming to the OpenTelemetry semantic conventions (does not contain a leading slash (`/`)). (#922)
- The `grpctrace` instrumentation includes an `rpc.method` attribute now set to the gRPC method name. (#900, #922)
- The `grpctrace` instrumentation `rpc.service` attribute now contains the package name if one exists.
   This is in accordance with OpenTelemetry semantic conventions. (#922)
- Correlation Context extractor will no longer insert an empty map into the returned context when no valid values are extracted. (#923)
- Bump google.golang.org/api from 0.28.0 to 0.29.0 in /exporters/trace/jaeger. (#925)
- Bump github.com/itchyny/gojq from 0.10.4 to 0.11.0 in /tools. (#926)
- Bump github.com/golangci/golangci-lint from 1.28.1 to 1.28.2 in /tools. (#930)

## [0.7.0] - 2020-06-26

This release implements the v0.5.0 version of the OpenTelemetry specification.

### Added

- The othttp instrumentation now includes default metrics. (#861)
- This CHANGELOG file to track all changes in the project going forward.
- Support for array type attributes. (#798)
- Apply transitive dependabot go.mod dependency updates as part of a new automatic Github workflow. (#844)
- Timestamps are now passed to exporters for each export. (#835)
- Add new `Accumulation` type to metric SDK to transport telemetry from `Accumulator`s to `Processor`s.
   This replaces the prior `Record` `struct` use for this purpose. (#835)
- New dependabot integration to automate package upgrades. (#814)
- `Meter` and `Tracer` implementations accept instrumentation version version as an optional argument.
   This instrumentation version is passed on to exporters. (#811) (#805) (#802)
- The OTLP exporter includes the instrumentation version in telemetry it exports. (#811)
- Environment variables for Jaeger exporter are supported. (#796)
- New `aggregation.Kind` in the export metric API. (#808)
- New example that uses OTLP and the collector. (#790)
- Handle errors in the span `SetName` during span initialization. (#791)
- Default service config to enable retries for retry-able failed requests in the OTLP exporter and an option to override this default. (#777)
- New `go.opentelemetry.io/otel/api/oterror` package to uniformly support error handling and definitions for the project. (#778)
- New `global` default implementation of the `go.opentelemetry.io/otel/api/oterror.Handler` interface to be used to handle errors prior to an user defined `Handler`.
   There is also functionality for the user to register their `Handler` as well as a convenience function `Handle` to handle an error with this global `Handler`(#778)
- Options to specify propagators for httptrace and grpctrace instrumentation. (#784)
- The required `application/json` header for the Zipkin exporter is included in all exports. (#774)
- Integrate HTTP semantics helpers from the contrib repository into the `api/standard` package. #769

### Changed

- Rename `Integrator` to `Processor` in the metric SDK. (#863)
- Rename `AggregationSelector` to `AggregatorSelector`. (#859)
- Rename `SynchronizedCopy` to `SynchronizedMove`. (#858)
- Rename `simple` integrator to `basic` integrator. (#857)
- Merge otlp collector examples. (#841)
- Change the metric SDK to support cumulative, delta, and pass-through exporters directly.
   With these changes, cumulative and delta specific exporters are able to request the correct kind of aggregation from the SDK. (#840)
- The `Aggregator.Checkpoint` API is renamed to `SynchronizedCopy` and adds an argument, a different `Aggregator` into which the copy is stored. (#812)
- The `export.Aggregator` contract is that `Update()` and `SynchronizedCopy()` are synchronized with each other.
   All the aggregation interfaces (`Sum`, `LastValue`, ...) are not meant to be synchronized, as the caller is expected to synchronize aggregators at a higher level after the `Accumulator`.
   Some of the `Aggregators` used unnecessary locking and that has been cleaned up. (#812)
- Use of `metric.Number` was replaced by `int64` now that we use `sync.Mutex` in the `MinMaxSumCount` and `Histogram` `Aggregators`. (#812)
- Replace `AlwaysParentSample` with `ParentSample(fallback)` to match the OpenTelemetry v0.5.0 specification. (#810)
- Rename `sdk/export/metric/aggregator` to `sdk/export/metric/aggregation`. #808
- Send configured headers with every request in the OTLP exporter, instead of just on connection creation. (#806)
- Update error handling for any one off error handlers, replacing, instead, with the `global.Handle` function. (#791)
- Rename `plugin` directory to `instrumentation` to match the OpenTelemetry specification. (#779)
- Makes the argument order to Histogram and DDSketch `New()` consistent. (#781)

### Removed

- `Uint64NumberKind` and related functions from the API. (#864)
- Context arguments from `Aggregator.Checkpoint` and `Integrator.Process` as they were unused. (#803)
- `SpanID` is no longer included in parameters for sampling decision to match the OpenTelemetry specification. (#775)

### Fixed

- Upgrade OTLP exporter to opentelemetry-proto matching the opentelemetry-collector v0.4.0 release. (#866)
- Allow changes to `go.sum` and `go.mod` when running dependabot tidy-up. (#871)
- Bump github.com/stretchr/testify from 1.4.0 to 1.6.1. (#824)
- Bump github.com/prometheus/client_golang from 1.7.0 to 1.7.1 in /exporters/metric/prometheus. (#867)
- Bump google.golang.org/grpc from 1.29.1 to 1.30.0 in /exporters/trace/jaeger. (#853)
- Bump google.golang.org/grpc from 1.29.1 to 1.30.0 in /exporters/trace/zipkin. (#854)
- Bumps github.com/golang/protobuf from 1.3.2 to 1.4.2 (#848)
- Bump github.com/stretchr/testify from 1.4.0 to 1.6.1 in /exporters/otlp (#817)
- Bump github.com/golangci/golangci-lint from 1.25.1 to 1.27.0 in /tools (#828)
- Bump github.com/prometheus/client_golang from 1.5.0 to 1.7.0 in /exporters/metric/prometheus (#838)
- Bump github.com/stretchr/testify from 1.4.0 to 1.6.1 in /exporters/trace/jaeger (#829)
- Bump github.com/benbjohnson/clock from 1.0.0 to 1.0.3 (#815)
- Bump github.com/stretchr/testify from 1.4.0 to 1.6.1 in /exporters/trace/zipkin (#823)
- Bump github.com/itchyny/gojq from 0.10.1 to 0.10.3 in /tools (#830)
- Bump github.com/stretchr/testify from 1.4.0 to 1.6.1 in /exporters/metric/prometheus (#822)
- Bump google.golang.org/grpc from 1.27.1 to 1.29.1 in /exporters/trace/zipkin (#820)
- Bump google.golang.org/grpc from 1.27.1 to 1.29.1 in /exporters/trace/jaeger (#831)
- Bump github.com/google/go-cmp from 0.4.0 to 0.5.0 (#836)
- Bump github.com/google/go-cmp from 0.4.0 to 0.5.0 in /exporters/trace/jaeger (#837)
- Bump github.com/google/go-cmp from 0.4.0 to 0.5.0 in /exporters/otlp (#839)
- Bump google.golang.org/api from 0.20.0 to 0.28.0 in /exporters/trace/jaeger (#843)
- Set span status from HTTP status code in the othttp instrumentation. (#832)
- Fixed typo in push controller comment. (#834)
- The `Aggregator` testing has been updated and cleaned. (#812)
- `metric.Number(0)` expressions are replaced by `0` where possible. (#812)
- Fixed `global` `handler_test.go` test failure. #804
- Fixed `BatchSpanProcessor.Shutdown` to wait until all spans are processed. (#766)
- Fixed OTLP example's accidental early close of exporter. (#807)
- Ensure zipkin exporter reads and closes response body. (#788)
- Update instrumentation to use `api/standard` keys instead of custom keys. (#782)
- Clean up tools and RELEASING documentation. (#762)

## [0.6.0] - 2020-05-21

### Added

- Support for `Resource`s in the prometheus exporter. (#757)
- New pull controller. (#751)
- New `UpDownSumObserver` instrument. (#750)
- OpenTelemetry collector demo. (#711)
- New `SumObserver` instrument. (#747)
- New `UpDownCounter` instrument. (#745)
- New timeout `Option` and configuration function `WithTimeout` to the push controller. (#742)
- New `api/standards` package to implement semantic conventions and standard key-value generation. (#731)

### Changed

- Rename `Register*` functions in the metric API to `New*` for all `Observer` instruments. (#761)
- Use `[]float64` for histogram boundaries, not `[]metric.Number`. (#758)
- Change OTLP example to use exporter as a trace `Syncer` instead of as an unneeded `Batcher`. (#756)
- Replace `WithResourceAttributes()` with `WithResource()` in the trace SDK. (#754)
- The prometheus exporter now uses the new pull controller. (#751)
- Rename `ScheduleDelayMillis` to `BatchTimeout` in the trace `BatchSpanProcessor`.(#752)
- Support use of synchronous instruments in asynchronous callbacks (#725)
- Move `Resource` from the `Export` method parameter into the metric export `Record`. (#739)
- Rename `Observer` instrument to `ValueObserver`. (#734)
- The push controller now has a method (`Provider()`) to return a `metric.Provider` instead of the old `Meter` method that acted as a `metric.Provider`. (#738)
- Replace `Measure` instrument by `ValueRecorder` instrument. (#732)
- Rename correlation context header from `"Correlation-Context"` to `"otcorrelations"` to match the OpenTelemetry specification. (#727)

### Fixed

- Ensure gRPC `ClientStream` override methods do not panic in grpctrace package. (#755)
- Disable parts of `BatchSpanProcessor` test until a fix is found. (#743)
- Fix `string` case in `kv` `Infer` function. (#746)
- Fix panic in grpctrace client interceptors. (#740)
- Refactor the `api/metrics` push controller and add `CheckpointSet` synchronization. (#737)
- Rewrite span batch process queue batching logic. (#719)
- Remove the push controller named Meter map. (#738)
- Fix Histogram aggregator initial state (fix #735). (#736)
- Ensure golang alpine image is running `golang-1.14` for examples. (#733)
- Added test for grpctrace `UnaryInterceptorClient`. (#695)
- Rearrange `api/metric` code layout. (#724)

## [0.5.0] - 2020-05-13

### Added

- Batch `Observer` callback support. (#717)
- Alias `api` types to root package of project. (#696)
- Create basic `othttp.Transport` for simple client instrumentation. (#678)
- `SetAttribute(string, interface{})` to the trace API. (#674)
- Jaeger exporter option that allows user to specify custom http client. (#671)
- `Stringer` and `Infer` methods to `key`s. (#662)

### Changed

- Rename `NewKey` in the `kv` package to just `Key`. (#721)
- Move `core` and `key` to `kv` package. (#720)
- Make the metric API `Meter` a `struct` so the abstract `MeterImpl` can be passed and simplify implementation. (#709)
- Rename SDK `Batcher` to `Integrator` to match draft OpenTelemetry SDK specification. (#710)
- Rename SDK `Ungrouped` integrator to `simple.Integrator` to match draft OpenTelemetry SDK specification. (#710)
- Rename SDK `SDK` `struct` to `Accumulator` to match draft OpenTelemetry SDK specification. (#710)
- Move `Number` from `core` to `api/metric` package. (#706)
- Move `SpanContext` from `core` to `trace` package. (#692)
- Change traceparent header from `Traceparent` to `traceparent` to implement the W3C specification. (#681)

### Fixed

- Update tooling to run generators in all submodules. (#705)
- gRPC interceptor regexp to match methods without a service name. (#683)
- Use a `const` for padding 64-bit B3 trace IDs. (#701)
- Update `mockZipkin` listen address from `:0` to `127.0.0.1:0`. (#700)
- Left-pad 64-bit B3 trace IDs with zero. (#698)
- Propagate at least the first W3C tracestate header. (#694)
- Remove internal `StateLocker` implementation. (#688)
- Increase instance size CI system uses. (#690)
- Add a `key` benchmark and use reflection in `key.Infer()`. (#679)
- Fix internal `global` test by using `global.Meter` with `RecordBatch()`. (#680)
- Reimplement histogram using mutex instead of `StateLocker`. (#669)
- Switch `MinMaxSumCount` to a mutex lock implementation instead of `StateLocker`. (#667)
- Update documentation to not include any references to `WithKeys`. (#672)
- Correct misspelling. (#668)
- Fix clobbering of the span context if extraction fails. (#656)
- Bump `golangci-lint` and work around the corrupting bug. (#666) (#670)

## [0.4.3] - 2020-04-24

### Added

- `Dockerfile` and `docker-compose.yml` to run example code. (#635)
- New `grpctrace` package that provides gRPC client and server interceptors for both unary and stream connections. (#621)
- New `api/label` package, providing common label set implementation. (#651)
- Support for JSON marshaling of `Resources`. (#654)
- `TraceID` and `SpanID` implementations for `Stringer` interface. (#642)
- `RemoteAddrKey` in the othttp plugin to include the HTTP client address in top-level spans. (#627)
- `WithSpanFormatter` option to the othttp plugin. (#617)
- Updated README to include section for compatible libraries and include reference to the contrib repository. (#612)
- The prometheus exporter now supports exporting histograms. (#601)
- A `String` method to the `Resource` to return a hashable identifier for a now unique resource. (#613)
- An `Iter` method to the `Resource` to return an array `AttributeIterator`. (#613)
- An `Equal` method to the `Resource` test the equivalence of resources. (#613)
- An iterable structure (`AttributeIterator`) for `Resource` attributes.

### Changed

- zipkin export's `NewExporter` now requires a `serviceName` argument to ensure this needed values is provided. (#644)
- Pass `Resources` through the metrics export pipeline. (#659)

### Removed

- `WithKeys` option from the metric API. (#639)

### Fixed

- Use the `label.Set.Equivalent` value instead of an encoding in the batcher. (#658)
- Correct typo `trace.Exporter` to `trace.SpanSyncer` in comments. (#653)
- Use type names for return values in jaeger exporter. (#648)
- Increase the visibility of the `api/key` package by updating comments and fixing usages locally. (#650)
- `Checkpoint` only after `Update`; Keep records in the `sync.Map` longer. (#647)
- Do not cache `reflect.ValueOf()` in metric Labels. (#649)
- Batch metrics exported from the OTLP exporter based on `Resource` and labels. (#626)
- Add error wrapping to the prometheus exporter. (#631)
- Update the OTLP exporter batching of traces to use a unique `string` representation of an associated `Resource` as the batching key. (#623)
- Update OTLP `SpanData` transform to only include the `ParentSpanID` if one exists. (#614)
- Update `Resource` internal representation to uniquely and reliably identify resources. (#613)
- Check return value from `CheckpointSet.ForEach` in prometheus exporter. (#622)
- Ensure spans created by httptrace client tracer reflect operation structure. (#618)
- Create a new recorder rather than reuse when multiple observations in same epoch for asynchronous instruments. #610
- The default port the OTLP exporter uses to connect to the OpenTelemetry collector is updated to match the one the collector listens on by default. (#611)

## [0.4.2] - 2020-03-31

### Fixed

- Fix `pre_release.sh` to update version in `sdk/opentelemetry.go`. (#607)
- Fix time conversion from internal to OTLP in OTLP exporter. (#606)

## [0.4.1] - 2020-03-31

### Fixed

- Update `tag.sh` to create signed tags. (#604)

## [0.4.0] - 2020-03-30

### Added

- New API package `api/metric/registry` that exposes a `MeterImpl` wrapper for use by SDKs to generate unique instruments. (#580)
- Script to verify examples after a new release. (#579)

### Removed

- The dogstatsd exporter due to lack of support.
   This additionally removes support for statsd. (#591)
- `LabelSet` from the metric API.
   This is replaced by a `[]core.KeyValue` slice. (#595)
- `Labels` from the metric API's `Meter` interface. (#595)

### Changed

- The metric `export.Labels` became an interface which the SDK implements and the `export` package provides a simple, immutable implementation of this interface intended for testing purposes. (#574)
- Renamed `internal/metric.Meter` to `MeterImpl`. (#580)
- Renamed `api/global/internal.obsImpl` to `asyncImpl`. (#580)

### Fixed

- Corrected missing return in mock span. (#582)
- Update License header for all source files to match CNCF guidelines and include a test to ensure it is present. (#586) (#596)
- Update to v0.3.0 of the OTLP in the OTLP exporter. (#588)
- Update pre-release script to be compatible between GNU and BSD based systems. (#592)
- Add a `RecordBatch` benchmark. (#594)
- Moved span transforms of the OTLP exporter to the internal package. (#593)
- Build both go-1.13 and go-1.14 in circleci to test for all supported versions of Go. (#569)
- Removed unneeded allocation on empty labels in OLTP exporter. (#597)
- Update `BatchedSpanProcessor` to process the queue until no data but respect max batch size. (#599)
- Update project documentation godoc.org links to pkg.go.dev. (#602)

## [0.3.0] - 2020-03-21

This is a first official beta release, which provides almost fully complete metrics, tracing, and context propagation functionality.
There is still a possibility of breaking changes.

### Added

- Add `Observer` metric instrument. (#474)
- Add global `Propagators` functionality to enable deferred initialization for propagators registered before the first Meter SDK is installed. (#494)
- Simplified export setup pipeline for the jaeger exporter to match other exporters. (#459)
- The zipkin trace exporter. (#495)
- The OTLP exporter to export metric and trace telemetry to the OpenTelemetry collector. (#497) (#544) (#545)
- Add `StatusMessage` field to the trace `Span`. (#524)
- Context propagation in OpenTracing bridge in terms of OpenTelemetry context propagation. (#525)
- The `Resource` type was added to the SDK. (#528)
- The global API now supports a `Tracer` and `Meter` function as shortcuts to getting a global `*Provider` and calling these methods directly. (#538)
- The metric API now defines a generic `MeterImpl` interface to support general purpose `Meter` construction.
   Additionally, `SyncImpl` and `AsyncImpl` are added to support general purpose instrument construction. (#560)
- A metric `Kind` is added to represent the `MeasureKind`, `ObserverKind`, and `CounterKind`. (#560)
- Scripts to better automate the release process. (#576)

### Changed

- Default to to use `AlwaysSampler` instead of `ProbabilitySampler` to match OpenTelemetry specification. (#506)
- Renamed `AlwaysSampleSampler` to `AlwaysOnSampler` in the trace API. (#511)
- Renamed `NeverSampleSampler` to `AlwaysOffSampler` in the trace API. (#511)
- The `Status` field of the `Span` was changed to `StatusCode` to disambiguate with the added `StatusMessage`. (#524)
- Updated the trace `Sampler` interface conform to the OpenTelemetry specification. (#531)
- Rename metric API `Options` to `Config`. (#541)
- Rename metric `Counter` aggregator to be `Sum`. (#541)
- Unify metric options into `Option` from instrument specific options. (#541)
- The trace API's `TraceProvider` now support `Resource`s. (#545)
- Correct error in zipkin module name. (#548)
- The jaeger trace exporter now supports `Resource`s. (#551)
- Metric SDK now supports `Resource`s.
   The `WithResource` option was added to configure a `Resource` on creation and the `Resource` method was added to the metric `Descriptor` to return the associated `Resource`. (#552)
- Replace `ErrNoLastValue` and `ErrEmptyDataSet` by `ErrNoData` in the metric SDK. (#557)
- The stdout trace exporter now supports `Resource`s. (#558)
- The metric `Descriptor` is now included at the API instead of the SDK. (#560)
- Replace `Ordered` with an iterator in `export.Labels`. (#567)

### Removed

- The vendor specific Stackdriver. It is now hosted on 3rd party vendor infrastructure. (#452)
- The `Unregister` method for metric observers as it is not in the OpenTelemetry specification. (#560)
- `GetDescriptor` from the metric SDK. (#575)
- The `Gauge` instrument from the metric API. (#537)

### Fixed

- Make histogram aggregator checkpoint consistent. (#438)
- Update README with import instructions and how to build and test. (#505)
- The default label encoding was updated to be unique. (#508)
- Use `NewRoot` in the othttp plugin for public endpoints. (#513)
- Fix data race in `BatchedSpanProcessor`. (#518)
- Skip test-386 for Mac OS 10.15.x (Catalina and upwards). #521
- Use a variable-size array to represent ordered labels in maps. (#523)
- Update the OTLP protobuf and update changed import path. (#532)
- Use `StateLocker` implementation in `MinMaxSumCount`. (#546)
- Eliminate goroutine leak in histogram stress test. (#547)
- Update OTLP exporter with latest protobuf. (#550)
- Add filters to the othttp plugin. (#556)
- Provide an implementation of the `Header*` filters that do not depend on Go 1.14. (#565)
- Encode labels once during checkpoint.
   The checkpoint function is executed in a single thread so we can do the encoding lazily before passing the encoded version of labels to the exporter.
   This is a cheap and quick way to avoid encoding the labels on every collection interval. (#572)
- Run coverage over all packages in `COVERAGE_MOD_DIR`. (#573)

## [0.2.3] - 2020-03-04

### Added

- `RecordError` method on `Span`s in the trace API to Simplify adding error events to spans. (#473)
- Configurable push frequency for exporters setup pipeline. (#504)

### Changed

- Rename the `exporter` directory to `exporters`.
   The `go.opentelemetry.io/otel/exporter/trace/jaeger` package was mistakenly released with a `v1.0.0` tag instead of `v0.1.0`.
   This resulted in all subsequent releases not becoming the default latest.
   A consequence of this was that all `go get`s pulled in the incompatible `v0.1.0` release of that package when pulling in more recent packages from other otel packages.
   Renaming the `exporter` directory to `exporters` fixes this issue by renaming the package and therefore clearing any existing dependency tags.
   Consequentially, this action also renames *all* exporter packages. (#502)

### Removed

- The `CorrelationContextHeader` constant in the `correlation` package is no longer exported. (#503)

## [0.2.2] - 2020-02-27

### Added

- `HTTPSupplier` interface in the propagation API to specify methods to retrieve and store a single value for a key to be associated with a carrier. (#467)
- `HTTPExtractor` interface in the propagation API to extract information from an `HTTPSupplier` into a context. (#467)
- `HTTPInjector` interface in the propagation API to inject information into an `HTTPSupplier.` (#467)
- `Config` and configuring `Option` to the propagator API. (#467)
- `Propagators` interface in the propagation API to contain the set of injectors and extractors for all supported carrier formats. (#467)
- `HTTPPropagator` interface in the propagation API to inject and extract from an `HTTPSupplier.` (#467)
- `WithInjectors` and `WithExtractors` functions to the propagator API to configure injectors and extractors to use. (#467)
- `ExtractHTTP` and `InjectHTTP` functions to apply configured HTTP extractors and injectors to a passed context. (#467)
- Histogram aggregator. (#433)
- `DefaultPropagator` function and have it return `trace.TraceContext` as the default context propagator. (#456)
- `AlwaysParentSample` sampler to the trace API. (#455)
- `WithNewRoot` option function to the trace API to specify the created span should be considered a root span. (#451)

### Changed

- Renamed `WithMap` to `ContextWithMap` in the correlation package. (#481)
- Renamed `FromContext` to `MapFromContext` in the correlation package. (#481)
- Move correlation context propagation to correlation package. (#479)
- Do not default to putting remote span context into links. (#480)
- `Tracer.WithSpan` updated to accept `StartOptions`. (#472)
- Renamed `MetricKind` to `Kind` to not stutter in the type usage. (#432)
- Renamed the `export` package to `metric` to match directory structure. (#432)
- Rename the `api/distributedcontext` package to `api/correlation`. (#444)
- Rename the `api/propagators` package to `api/propagation`. (#444)
- Move the propagators from the `propagators` package into the `trace` API package. (#444)
- Update `Float64Gauge`, `Int64Gauge`, `Float64Counter`, `Int64Counter`, `Float64Measure`, and `Int64Measure` metric methods to use value receivers instead of pointers. (#462)
- Moved all dependencies of tools package to a tools directory. (#466)

### Removed

- Binary propagators. (#467)
- NOOP propagator. (#467)

### Fixed

- Upgraded `github.com/golangci/golangci-lint` from `v1.21.0` to `v1.23.6` in `tools/`. (#492)
- Fix a possible nil-dereference crash (#478)
- Correct comments for `InstallNewPipeline` in the stdout exporter. (#483)
- Correct comments for `InstallNewPipeline` in the dogstatsd exporter. (#484)
- Correct comments for `InstallNewPipeline` in the prometheus exporter. (#482)
- Initialize `onError` based on `Config` in prometheus exporter. (#486)
- Correct module name in prometheus exporter README. (#475)
- Removed tracer name prefix from span names. (#430)
- Fix `aggregator_test.go` import package comment. (#431)
- Improved detail in stdout exporter. (#436)
- Fix a dependency issue (generate target should depend on stringer, not lint target) in Makefile. (#442)
- Reorders the Makefile targets within `precommit` target so we generate files and build the code before doing linting, so we can get much nicer errors about syntax errors from the compiler. (#442)
- Reword function documentation in gRPC plugin. (#446)
- Send the `span.kind` tag to Jaeger from the jaeger exporter. (#441)
- Fix `metadataSupplier` in the jaeger exporter to overwrite the header if existing instead of appending to it. (#441)
- Upgraded to Go 1.13 in CI. (#465)
- Correct opentelemetry.io URL in trace SDK documentation. (#464)
- Refactored reference counting logic in SDK determination of stale records. (#468)
- Add call to `runtime.Gosched` in instrument `acquireHandle` logic to not block the collector. (#469)

## [0.2.1.1] - 2020-01-13

### Fixed

- Use stateful batcher on Prometheus exporter fixing regression introduced in #395. (#428)

## [0.2.1] - 2020-01-08

### Added

- Global meter forwarding implementation.
   This enables deferred initialization for metric instruments registered before the first Meter SDK is installed. (#392)
- Global trace forwarding implementation.
   This enables deferred initialization for tracers registered before the first Trace SDK is installed. (#406)
- Standardize export pipeline creation in all exporters. (#395)
- A testing, organization, and comments for 64-bit field alignment. (#418)
- Script to tag all modules in the project. (#414)

### Changed

- Renamed `propagation` package to `propagators`. (#362)
- Renamed `B3Propagator` propagator to `B3`. (#362)
- Renamed `TextFormatPropagator` propagator to `TextFormat`. (#362)
- Renamed `BinaryPropagator` propagator to `Binary`. (#362)
- Renamed `BinaryFormatPropagator` propagator to `BinaryFormat`. (#362)
- Renamed `NoopTextFormatPropagator` propagator to `NoopTextFormat`. (#362)
- Renamed `TraceContextPropagator` propagator to `TraceContext`. (#362)
- Renamed `SpanOption` to `StartOption` in the trace API. (#369)
- Renamed `StartOptions` to `StartConfig` in the trace API. (#369)
- Renamed `EndOptions` to `EndConfig` in the trace API. (#369)
- `Number` now has a pointer receiver for its methods. (#375)
- Renamed `CurrentSpan` to `SpanFromContext` in the trace API. (#379)
- Renamed `SetCurrentSpan` to `ContextWithSpan` in the trace API. (#379)
- Renamed `Message` in Event to `Name` in the trace API. (#389)
- Prometheus exporter no longer aggregates metrics, instead it only exports them. (#385)
- Renamed `HandleImpl` to `BoundInstrumentImpl` in the metric API. (#400)
- Renamed `Float64CounterHandle` to `Float64CounterBoundInstrument` in the metric API. (#400)
- Renamed `Int64CounterHandle` to `Int64CounterBoundInstrument` in the metric API. (#400)
- Renamed `Float64GaugeHandle` to `Float64GaugeBoundInstrument` in the metric API. (#400)
- Renamed `Int64GaugeHandle` to `Int64GaugeBoundInstrument` in the metric API. (#400)
- Renamed `Float64MeasureHandle` to `Float64MeasureBoundInstrument` in the metric API. (#400)
- Renamed `Int64MeasureHandle` to `Int64MeasureBoundInstrument` in the metric API. (#400)
- Renamed `Release` method for bound instruments in the metric API to `Unbind`. (#400)
- Renamed `AcquireHandle` method for bound instruments in the metric API to `Bind`. (#400)
- Renamed the `File` option in the stdout exporter to `Writer`. (#404)
- Renamed all `Options` to `Config` for all metric exports where this wasn't already the case.

### Fixed

- Aggregator import path corrected. (#421)
- Correct links in README. (#368)
- The README was updated to match latest code changes in its examples. (#374)
- Don't capitalize error statements. (#375)
- Fix ignored errors. (#375)
- Fix ambiguous variable naming. (#375)
- Removed unnecessary type casting. (#375)
- Use named parameters. (#375)
- Updated release schedule. (#378)
- Correct http-stackdriver example module name. (#394)
- Removed the `http.request` span in `httptrace` package. (#397)
- Add comments in the metrics SDK (#399)
- Initialize checkpoint when creating ddsketch aggregator to prevent panic when merging into a empty one. (#402) (#403)
- Add documentation of compatible exporters in the README. (#405)
- Typo fix. (#408)
- Simplify span check logic in SDK tracer implementation. (#419)

## [0.2.0] - 2019-12-03

### Added

- Unary gRPC tracing example. (#351)
- Prometheus exporter. (#334)
- Dogstatsd metrics exporter. (#326)

### Changed

- Rename `MaxSumCount` aggregation to `MinMaxSumCount` and add the `Min` interface for this aggregation. (#352)
- Rename `GetMeter` to `Meter`. (#357)
- Rename `HTTPTraceContextPropagator` to `TraceContextPropagator`. (#355)
- Rename `HTTPB3Propagator` to `B3Propagator`. (#355)
- Rename `HTTPTraceContextPropagator` to `TraceContextPropagator`. (#355)
- Move `/global` package to `/api/global`. (#356)
- Rename `GetTracer` to `Tracer`. (#347)

### Removed

- `SetAttribute` from the `Span` interface in the trace API. (#361)
- `AddLink` from the `Span` interface in the trace API. (#349)
- `Link` from the `Span` interface in the trace API. (#349)

### Fixed

- Exclude example directories from coverage report. (#365)
- Lint make target now implements automatic fixes with `golangci-lint` before a second run to report the remaining issues. (#360)
- Drop `GO111MODULE` environment variable in Makefile as Go 1.13 is the project specified minimum version and this is environment variable is not needed for that version of Go. (#359)
- Run the race checker for all test. (#354)
- Redundant commands in the Makefile are removed. (#354)
- Split the `generate` and `lint` targets of the Makefile. (#354)
- Renames `circle-ci` target to more generic `ci` in Makefile. (#354)
- Add example Prometheus binary to gitignore. (#358)
- Support negative numbers with the `MaxSumCount`. (#335)
- Resolve race conditions in `push_test.go` identified in #339. (#340)
- Use `/usr/bin/env bash` as a shebang in scripts rather than `/bin/bash`. (#336)
- Trace benchmark now tests both `AlwaysSample` and `NeverSample`.
   Previously it was testing `AlwaysSample` twice. (#325)
- Trace benchmark now uses a `[]byte` for `TraceID` to fix failing test. (#325)
- Added a trace benchmark to test variadic functions in `setAttribute` vs `setAttributes` (#325)
- The `defaultkeys` batcher was only using the encoded label set as its map key while building a checkpoint.
   This allowed distinct label sets through, but any metrics sharing a label set could be overwritten or merged incorrectly.
   This was corrected. (#333)

## [0.1.2] - 2019-11-18

### Fixed

- Optimized the `simplelru` map for attributes to reduce the number of allocations. (#328)
- Removed unnecessary unslicing of parameters that are already a slice. (#324)

## [0.1.1] - 2019-11-18

This release contains a Metrics SDK with stdout exporter and supports basic aggregations such as counter, gauges, array, maxsumcount, and ddsketch.

### Added

- Metrics stdout export pipeline. (#265)
- Array aggregation for raw measure metrics. (#282)
- The core.Value now have a `MarshalJSON` method. (#281)

### Removed

- `WithService`, `WithResources`, and `WithComponent` methods of tracers. (#314)
- Prefix slash in `Tracer.Start()` for the Jaeger example. (#292)

### Changed

- Allocation in LabelSet construction to reduce GC overhead. (#318)
- `trace.WithAttributes` to append values instead of replacing (#315)
- Use a formula for tolerance in sampling tests. (#298)
- Move export types into trace and metric-specific sub-directories. (#289)
- `SpanKind` back to being based on an `int` type. (#288)

### Fixed

- URL to OpenTelemetry website in README. (#323)
- Name of othttp default tracer. (#321)
- `ExportSpans` for the stackdriver exporter now handles `nil` context. (#294)
- CI modules cache to correctly restore/save from/to the cache. (#316)
- Fix metric SDK race condition between `LoadOrStore` and the assignment `rec.recorder = i.meter.exporter.AggregatorFor(rec)`. (#293)
- README now reflects the new code structure introduced with these changes. (#291)
- Make the basic example work. (#279)

## [0.1.0] - 2019-11-04

This is the first release of open-telemetry go library.
It contains api and sdk for trace and meter.

### Added

- Initial OpenTelemetry trace and metric API prototypes.
- Initial OpenTelemetry trace, metric, and export SDK packages.
- A wireframe bridge to support compatibility with OpenTracing.
- Example code for a basic, http-stackdriver, http, jaeger, and named tracer setup.
- Exporters for Jaeger, Stackdriver, and stdout.
- Propagators for binary, B3, and trace-context protocols.
- Project information and guidelines in the form of a README and CONTRIBUTING.
- Tools to build the project and a Makefile to automate the process.
- Apache-2.0 license.
- CircleCI build CI manifest files.
- CODEOWNERS file to track owners of this project.

[Unreleased]: https://github.com/open-telemetry/opentelemetry-go/compare/v1.27.0...HEAD
[1.27.0/0.49.0/0.3.0]: https://github.com/open-telemetry/opentelemetry-go/releases/tag/v1.27.0
[1.26.0/0.48.0/0.2.0-alpha]: https://github.com/open-telemetry/opentelemetry-go/releases/tag/v1.26.0
[1.25.0/0.47.0/0.0.8/0.1.0-alpha]: https://github.com/open-telemetry/opentelemetry-go/releases/tag/v1.25.0
[1.24.0/0.46.0/0.0.1-alpha]: https://github.com/open-telemetry/opentelemetry-go/releases/tag/v1.24.0
[1.23.1]: https://github.com/open-telemetry/opentelemetry-go/releases/tag/v1.23.1
[1.23.0]: https://github.com/open-telemetry/opentelemetry-go/releases/tag/v1.23.0
[1.23.0-rc.1]: https://github.com/open-telemetry/opentelemetry-go/releases/tag/v1.23.0-rc.1
[1.22.0/0.45.0]: https://github.com/open-telemetry/opentelemetry-go/releases/tag/v1.22.0
[1.21.0/0.44.0]: https://github.com/open-telemetry/opentelemetry-go/releases/tag/v1.21.0
[1.20.0/0.43.0]: https://github.com/open-telemetry/opentelemetry-go/releases/tag/v1.20.0
[1.19.0/0.42.0/0.0.7]: https://github.com/open-telemetry/opentelemetry-go/releases/tag/v1.19.0
[1.19.0-rc.1/0.42.0-rc.1]: https://github.com/open-telemetry/opentelemetry-go/releases/tag/v1.19.0-rc.1
[1.18.0/0.41.0/0.0.6]: https://github.com/open-telemetry/opentelemetry-go/releases/tag/v1.18.0
[1.17.0/0.40.0/0.0.5]: https://github.com/open-telemetry/opentelemetry-go/releases/tag/v1.17.0
[1.16.0/0.39.0]: https://github.com/open-telemetry/opentelemetry-go/releases/tag/v1.16.0
[1.16.0-rc.1/0.39.0-rc.1]: https://github.com/open-telemetry/opentelemetry-go/releases/tag/v1.16.0-rc.1
[1.15.1/0.38.1]: https://github.com/open-telemetry/opentelemetry-go/releases/tag/v1.15.1
[1.15.0/0.38.0]: https://github.com/open-telemetry/opentelemetry-go/releases/tag/v1.15.0
[1.15.0-rc.2/0.38.0-rc.2]: https://github.com/open-telemetry/opentelemetry-go/releases/tag/v1.15.0-rc.2
[1.15.0-rc.1/0.38.0-rc.1]: https://github.com/open-telemetry/opentelemetry-go/releases/tag/v1.15.0-rc.1
[1.14.0/0.37.0/0.0.4]: https://github.com/open-telemetry/opentelemetry-go/releases/tag/v1.14.0
[1.13.0/0.36.0]: https://github.com/open-telemetry/opentelemetry-go/releases/tag/v1.13.0
[1.12.0/0.35.0]: https://github.com/open-telemetry/opentelemetry-go/releases/tag/v1.12.0
[1.11.2/0.34.0]: https://github.com/open-telemetry/opentelemetry-go/releases/tag/v1.11.2
[1.11.1/0.33.0]: https://github.com/open-telemetry/opentelemetry-go/releases/tag/v1.11.1
[1.11.0/0.32.3]: https://github.com/open-telemetry/opentelemetry-go/releases/tag/v1.11.0
[0.32.2]: https://github.com/open-telemetry/opentelemetry-go/releases/tag/sdk/metric/v0.32.2
[0.32.1]: https://github.com/open-telemetry/opentelemetry-go/releases/tag/sdk/metric/v0.32.1
[0.32.0]: https://github.com/open-telemetry/opentelemetry-go/releases/tag/sdk/metric/v0.32.0
[1.10.0]: https://github.com/open-telemetry/opentelemetry-go/releases/tag/v1.10.0
[1.9.0/0.0.3]: https://github.com/open-telemetry/opentelemetry-go/releases/tag/v1.9.0
[1.8.0/0.31.0]: https://github.com/open-telemetry/opentelemetry-go/releases/tag/v1.8.0
[1.7.0/0.30.0]: https://github.com/open-telemetry/opentelemetry-go/releases/tag/v1.7.0
[0.29.0]: https://github.com/open-telemetry/opentelemetry-go/releases/tag/metric/v0.29.0
[1.6.3]: https://github.com/open-telemetry/opentelemetry-go/releases/tag/v1.6.3
[1.6.2]: https://github.com/open-telemetry/opentelemetry-go/releases/tag/v1.6.2
[1.6.1]: https://github.com/open-telemetry/opentelemetry-go/releases/tag/v1.6.1
[1.6.0/0.28.0]: https://github.com/open-telemetry/opentelemetry-go/releases/tag/v1.6.0
[1.5.0]: https://github.com/open-telemetry/opentelemetry-go/releases/tag/v1.5.0
[1.4.1]: https://github.com/open-telemetry/opentelemetry-go/releases/tag/v1.4.1
[1.4.0]: https://github.com/open-telemetry/opentelemetry-go/releases/tag/v1.4.0
[1.3.0]: https://github.com/open-telemetry/opentelemetry-go/releases/tag/v1.3.0
[1.2.0]: https://github.com/open-telemetry/opentelemetry-go/releases/tag/v1.2.0
[1.1.0]: https://github.com/open-telemetry/opentelemetry-go/releases/tag/v1.1.0
[1.0.1]: https://github.com/open-telemetry/opentelemetry-go/releases/tag/v1.0.1
[Metrics 0.24.0]: https://github.com/open-telemetry/opentelemetry-go/releases/tag/metric/v0.24.0
[1.0.0]: https://github.com/open-telemetry/opentelemetry-go/releases/tag/v1.0.0
[1.0.0-RC3]: https://github.com/open-telemetry/opentelemetry-go/releases/tag/v1.0.0-RC3
[1.0.0-RC2]: https://github.com/open-telemetry/opentelemetry-go/releases/tag/v1.0.0-RC2
[Experimental Metrics v0.22.0]: https://github.com/open-telemetry/opentelemetry-go/releases/tag/metric/v0.22.0
[1.0.0-RC1]: https://github.com/open-telemetry/opentelemetry-go/releases/tag/v1.0.0-RC1
[0.20.0]: https://github.com/open-telemetry/opentelemetry-go/releases/tag/v0.20.0
[0.19.0]: https://github.com/open-telemetry/opentelemetry-go/releases/tag/v0.19.0
[0.18.0]: https://github.com/open-telemetry/opentelemetry-go/releases/tag/v0.18.0
[0.17.0]: https://github.com/open-telemetry/opentelemetry-go/releases/tag/v0.17.0
[0.16.0]: https://github.com/open-telemetry/opentelemetry-go/releases/tag/v0.16.0
[0.15.0]: https://github.com/open-telemetry/opentelemetry-go/releases/tag/v0.15.0
[0.14.0]: https://github.com/open-telemetry/opentelemetry-go/releases/tag/v0.14.0
[0.13.0]: https://github.com/open-telemetry/opentelemetry-go/releases/tag/v0.13.0
[0.12.0]: https://github.com/open-telemetry/opentelemetry-go/releases/tag/v0.12.0
[0.11.0]: https://github.com/open-telemetry/opentelemetry-go/releases/tag/v0.11.0
[0.10.0]: https://github.com/open-telemetry/opentelemetry-go/releases/tag/v0.10.0
[0.9.0]: https://github.com/open-telemetry/opentelemetry-go/releases/tag/v0.9.0
[0.8.0]: https://github.com/open-telemetry/opentelemetry-go/releases/tag/v0.8.0
[0.7.0]: https://github.com/open-telemetry/opentelemetry-go/releases/tag/v0.7.0
[0.6.0]: https://github.com/open-telemetry/opentelemetry-go/releases/tag/v0.6.0
[0.5.0]: https://github.com/open-telemetry/opentelemetry-go/releases/tag/v0.5.0
[0.4.3]: https://github.com/open-telemetry/opentelemetry-go/releases/tag/v0.4.3
[0.4.2]: https://github.com/open-telemetry/opentelemetry-go/releases/tag/v0.4.2
[0.4.1]: https://github.com/open-telemetry/opentelemetry-go/releases/tag/v0.4.1
[0.4.0]: https://github.com/open-telemetry/opentelemetry-go/releases/tag/v0.4.0
[0.3.0]: https://github.com/open-telemetry/opentelemetry-go/releases/tag/v0.3.0
[0.2.3]: https://github.com/open-telemetry/opentelemetry-go/releases/tag/v0.2.3
[0.2.2]: https://github.com/open-telemetry/opentelemetry-go/releases/tag/v0.2.2
[0.2.1.1]: https://github.com/open-telemetry/opentelemetry-go/releases/tag/v0.2.1.1
[0.2.1]: https://github.com/open-telemetry/opentelemetry-go/releases/tag/v0.2.1
[0.2.0]: https://github.com/open-telemetry/opentelemetry-go/releases/tag/v0.2.0
[0.1.2]: https://github.com/open-telemetry/opentelemetry-go/releases/tag/v0.1.2
[0.1.1]: https://github.com/open-telemetry/opentelemetry-go/releases/tag/v0.1.1
[0.1.0]: https://github.com/open-telemetry/opentelemetry-go/releases/tag/v0.1.0

[Go 1.22]: https://go.dev/doc/go1.22
[Go 1.21]: https://go.dev/doc/go1.21
[Go 1.20]: https://go.dev/doc/go1.20
[Go 1.19]: https://go.dev/doc/go1.19
[Go 1.18]: https://go.dev/doc/go1.18

[metric API]:https://pkg.go.dev/go.opentelemetry.io/otel/metric
[metric SDK]:https://pkg.go.dev/go.opentelemetry.io/otel/sdk/metric
[trace API]:https://pkg.go.dev/go.opentelemetry.io/otel/trace

[GO-2024-2687]: https://pkg.go.dev/vuln/GO-2024-2687<|MERGE_RESOLUTION|>--- conflicted
+++ resolved
@@ -40,11 +40,8 @@
 - Prevent random number generation data-race for experimental rand exemplars in `go.opentelemetry.io/otel/sdk/metric`. (#5456)
 - Fix counting number of dropped attributes of `Record` in `go.opentelemetry.io/otel/sdk/log`. (#5464)
 - Fix panic in baggage creation when a member contains 0x80 char in key or value. (#5494)
-<<<<<<< HEAD
+- Correct comments for the priority of the `WithEndpoint` and `WithEndpointURL` options and their coresponding environment variables in  in `go.opentelemetry.io/otel/exporters/otlp/otlptrace/otlptracegrpc`. (#5508)
 - Fix stale timestamps reported by the lastvalue aggregation. (#5517)
-=======
-- Correct comments for the priority of the `WithEndpoint` and `WithEndpointURL` options and their coresponding environment variables in  in `go.opentelemetry.io/otel/exporters/otlp/otlptrace/otlptracegrpc`. (#5508)
->>>>>>> ffe855df
 
 ## [1.27.0/0.49.0/0.3.0] 2024-05-21
 
