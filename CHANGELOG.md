# Changelog

All notable changes to this project will be documented in this file.

The format is based on [Keep a Changelog](https://keepachangelog.com/en/1.0.0/).

This project adheres to [Semantic Versioning](https://semver.org/spec/v2.0.0.html).

## [Unreleased]

## [1.11.1/0.33.0] 2022-10-19

### Added

- The Prometheus exporter in `go.opentelemetry.io/otel/exporters/prometheus` registers with a Prometheus registerer on creation.
   By default, it will register with the default Prometheus registerer.
   A non-default registerer can be used by passing the `WithRegisterer` option. (#3239)
- Added the `WithAggregationSelector` option to the `go.opentelemetry.io/otel/exporters/prometheus` package to change the default `AggregationSelector` used. (#3341)
- The Prometheus exporter in `go.opentelemetry.io/otel/exporters/prometheus` converts the `Resource` associated with metric exports into a `target_info` metric. (#3285)

### Changed

- The `"go.opentelemetry.io/otel/exporters/prometheus".New` function is updated to return an error.
   It will return an error if the exporter fails to register with Prometheus. (#3239)

### Fixed

<<<<<<< HEAD
- Slice attributes of `attribute` package are now comparable based on their value, not instance. (#3108 #3252)
- Prometheus exporter will now cumulatively sum histogram buckets. (#3281)
- Export the sum of each histogram datapoint uniquely with the `go.opentelemetry.io/otel/exporters/otlpmetric` exporters. (#3284, #3293)
- Exported `Status` codes in `zipkin` exporter are now upper case. (#3340)
=======
- The URL-encoded values from the `OTEL_RESOURCE_ATTRIBUTES` environment variable are decoded. (#2963)
- The `baggage.NewMember` function decodes the `value` parameter instead of directly using it.
   This fixes the implementation to be compliant with the W3C specification. (#3226)
- Slice attributes of the `attribute` package are now comparable based on their value, not instance. (#3108 #3252)
- The `Shutdown` and `ForceFlush` methods of the `"go.opentelemetry.io/otel/sdk/trace".TraceProvider` no longer return an error when no processor is registered. (#3268)
- The Prometheus exporter in `go.opentelemetry.io/otel/exporters/prometheus` cumulatively sums histogram buckets. (#3281)
- The sum of each histogram data point is now uniquely exported by the `go.opentelemetry.io/otel/exporters/otlpmetric` exporters. (#3284, #3293)
- Recorded values for asynchronous counters (`Counter` and `UpDownCounter`) are interpreted as exact, not incremental, sum values by the metric SDK. (#3350, #3278)
- `UpDownCounters` are now correctly output as Prometheus gauges in the `go.opentelemetry.io/otel/exporters/prometheus` exporter. (#3358)
- The Prometheus exporter in `go.opentelemetry.io/otel/exporters/prometheus` no longer describes the metrics it will send to Prometheus on startup.
   Instead the exporter is defined as an "unchecked" collector for Prometheus.
   This fixes the `reader is not registered` warning currently emitted on startup. (#3291 #3342)
- The `go.opentelemetry.io/otel/exporters/prometheus` exporter now correctly adds `_total` suffixes to counter metrics. (#3360)
- The `go.opentelemetry.io/otel/exporters/prometheus` exporter now adds a unit suffix to metric names.
   This can be disabled using the `WithoutUnits()` option added to that package. (#3352)
>>>>>>> 11339775

## [1.11.0/0.32.3] 2022-10-12

### Added

- Add default User-Agent header to OTLP exporter requests (`go.opentelemetry.io/otel/exporters/otlptrace/otlptracegrpc` and `go.opentelemetry.io/otel/exporters/otlptrace/otlptracehttp`). (#3261)

### Changed

- `span.SetStatus` has been updated such that calls that lower the status are now no-ops. (#3214)
- Upgrade `golang.org/x/sys/unix` from `v0.0.0-20210423185535-09eb48e85fd7` to `v0.0.0-20220919091848-fb04ddd9f9c8`.
  This addresses [GO-2022-0493](https://pkg.go.dev/vuln/GO-2022-0493). (#3235)

## [0.32.2] Metric SDK (Alpha) - 2022-10-11

### Added

- Added an example of using metric views to customize instruments. (#3177)
- Add default User-Agent header to OTLP exporter requests (`go.opentelemetry.io/otel/exporters/otlpmetric/otlpmetricgrpc` and `go.opentelemetry.io/otel/exporters/otlpmetric/otlpmetrichttp`). (#3261)

### Changed

- Flush pending measurements with the `PeriodicReader` in the `go.opentelemetry.io/otel/sdk/metric` when `ForceFlush` or `Shutdown` are called. (#3220)
- Update histogram default bounds to match the requirements of the latest specification. (#3222)
- Encode the HTTP status code in the OpenTracing bridge (`go.opentelemetry.io/otel/bridge/opentracing`) as an integer.  (#3265)

### Fixed

- Use default view if instrument does not match any registered view of a reader. (#3224, #3237)
- Return the same instrument every time a user makes the exact same instrument creation call. (#3229, #3251)
- Return the existing instrument when a view transforms a creation call to match an existing instrument. (#3240, #3251)
- Log a warning when a conflicting instrument (e.g. description, unit, data-type) is created instead of returning an error. (#3251)
- The OpenCensus bridge no longer sends empty batches of metrics. (#3263)

## [0.32.1] Metric SDK (Alpha) - 2022-09-22

### Changed

- The Prometheus exporter sanitizes OpenTelemetry instrument names when exporting.
   Invalid characters are replaced with `_`. (#3212)

### Added

- The metric portion of the OpenCensus bridge (`go.opentelemetry.io/otel/bridge/opencensus`) has been reintroduced. (#3192)
- The OpenCensus bridge example (`go.opentelemetry.io/otel/example/opencensus`) has been reintroduced. (#3206)

### Fixed

- Updated go.mods to point to valid versions of the sdk. (#3216)
- Set the `MeterProvider` resource on all exported metric data. (#3218)

## [0.32.0] Revised Metric SDK (Alpha) - 2022-09-18

### Changed

- The metric SDK in `go.opentelemetry.io/otel/sdk/metric` is completely refactored to comply with the OpenTelemetry specification.
  Please see the package documentation for how the new SDK is initialized and configured. (#3175)
- Update the minimum supported go version to go1.18. Removes support for go1.17 (#3179)

### Removed

- The metric portion of the OpenCensus bridge (`go.opentelemetry.io/otel/bridge/opencensus`) has been removed.
  A new bridge compliant with the revised metric SDK will be added back in a future release. (#3175)
- The `go.opentelemetry.io/otel/sdk/metric/aggregator/aggregatortest` package is removed, see the new metric SDK. (#3175)
- The `go.opentelemetry.io/otel/sdk/metric/aggregator/histogram` package is removed, see the new metric SDK. (#3175)
- The `go.opentelemetry.io/otel/sdk/metric/aggregator/lastvalue` package is removed, see the new metric SDK. (#3175)
- The `go.opentelemetry.io/otel/sdk/metric/aggregator/sum` package is removed, see the new metric SDK. (#3175)
- The `go.opentelemetry.io/otel/sdk/metric/aggregator` package is removed, see the new metric SDK. (#3175)
- The `go.opentelemetry.io/otel/sdk/metric/controller/basic` package is removed, see the new metric SDK. (#3175)
- The `go.opentelemetry.io/otel/sdk/metric/controller/controllertest` package is removed, see the new metric SDK. (#3175)
- The `go.opentelemetry.io/otel/sdk/metric/controller/time` package is removed, see the new metric SDK. (#3175)
- The `go.opentelemetry.io/otel/sdk/metric/export/aggregation` package is removed, see the new metric SDK. (#3175)
- The `go.opentelemetry.io/otel/sdk/metric/export` package is removed, see the new metric SDK. (#3175)
- The `go.opentelemetry.io/otel/sdk/metric/metrictest` package is removed.
  A replacement package that supports the new metric SDK will be added back in a future release. (#3175)
- The `go.opentelemetry.io/otel/sdk/metric/number` package is removed, see the new metric SDK. (#3175)
- The `go.opentelemetry.io/otel/sdk/metric/processor/basic` package is removed, see the new metric SDK. (#3175)
- The `go.opentelemetry.io/otel/sdk/metric/processor/processortest` package is removed, see the new metric SDK. (#3175)
- The `go.opentelemetry.io/otel/sdk/metric/processor/reducer` package is removed, see the new metric SDK. (#3175)
- The `go.opentelemetry.io/otel/sdk/metric/registry` package is removed, see the new metric SDK. (#3175)
- The `go.opentelemetry.io/otel/sdk/metric/sdkapi` package is removed, see the new metric SDK. (#3175)
- The `go.opentelemetry.io/otel/sdk/metric/selector/simple` package is removed, see the new metric SDK. (#3175)
- The `"go.opentelemetry.io/otel/sdk/metric".ErrUninitializedInstrument` variable was removed. (#3175)
- The `"go.opentelemetry.io/otel/sdk/metric".ErrBadInstrument` variable was removed. (#3175)
- The `"go.opentelemetry.io/otel/sdk/metric".Accumulator` type was removed, see the `MeterProvider`in the new metric SDK. (#3175)
- The `"go.opentelemetry.io/otel/sdk/metric".NewAccumulator` function was removed, see `NewMeterProvider`in the new metric SDK. (#3175)
- The deprecated `"go.opentelemetry.io/otel/sdk/metric".AtomicFieldOffsets` function was removed. (#3175)

## [1.10.0] - 2022-09-09

### Added

- Support Go 1.19. (#3077)
  Include compatibility testing and document support. (#3077)
- Support the OTLP ExportTracePartialSuccess response; these are passed to the registered error handler. (#3106)
- Upgrade go.opentelemetry.io/proto/otlp from v0.18.0 to v0.19.0 (#3107)

### Changed

- Fix misidentification of OpenTelemetry `SpanKind` in OpenTracing bridge (`go.opentelemetry.io/otel/bridge/opentracing`).  (#3096)
- Attempting to start a span with a nil `context` will no longer cause a panic. (#3110)
- All exporters will be shutdown even if one reports an error (#3091)
- Ensure valid UTF-8 when truncating over-length attribute values. (#3156)

## [1.9.0/0.0.3] - 2022-08-01

### Added

- Add support for Schema Files format 1.1.x (metric "split" transform) with the new `go.opentelemetry.io/otel/schema/v1.1` package. (#2999)
- Add the `go.opentelemetry.io/otel/semconv/v1.11.0` package.
  The package contains semantic conventions from the `v1.11.0` version of the OpenTelemetry specification. (#3009)
- Add the `go.opentelemetry.io/otel/semconv/v1.12.0` package.
  The package contains semantic conventions from the `v1.12.0` version of the OpenTelemetry specification. (#3010)
- Add the `http.method` attribute to HTTP server metric from all `go.opentelemetry.io/otel/semconv/*` packages. (#3018)

### Fixed

- Invalid warning for context setup being deferred in `go.opentelemetry.io/otel/bridge/opentracing` package. (#3029)

## [1.8.0/0.31.0] - 2022-07-08

### Added

- Add support for `opentracing.TextMap` format in the `Inject` and `Extract` methods
of the `"go.opentelemetry.io/otel/bridge/opentracing".BridgeTracer` type. (#2911)

### Changed

- The `crosslink` make target has been updated to use the `go.opentelemetry.io/build-tools/crosslink` package. (#2886)
- In the `go.opentelemetry.io/otel/sdk/instrumentation` package rename `Library` to `Scope` and alias `Library` as `Scope` (#2976)
- Move metric no-op implementation form `nonrecording` to `metric` package. (#2866)

### Removed

- Support for go1.16. Support is now only for go1.17 and go1.18 (#2917)

### Deprecated

- The `Library` struct in the `go.opentelemetry.io/otel/sdk/instrumentation` package is deprecated.
  Use the equivalent `Scope` struct instead. (#2977)
- The `ReadOnlySpan.InstrumentationLibrary` method from the `go.opentelemetry.io/otel/sdk/trace` package is deprecated.
  Use the equivalent `ReadOnlySpan.InstrumentationScope` method instead. (#2977)

## [1.7.0/0.30.0] - 2022-04-28

### Added

- Add the `go.opentelemetry.io/otel/semconv/v1.8.0` package.
  The package contains semantic conventions from the `v1.8.0` version of the OpenTelemetry specification. (#2763)
- Add the `go.opentelemetry.io/otel/semconv/v1.9.0` package.
  The package contains semantic conventions from the `v1.9.0` version of the OpenTelemetry specification. (#2792)
- Add the `go.opentelemetry.io/otel/semconv/v1.10.0` package.
  The package contains semantic conventions from the `v1.10.0` version of the OpenTelemetry specification. (#2842)
- Added an in-memory exporter to metrictest to aid testing with a full SDK. (#2776)

### Fixed

- Globally delegated instruments are unwrapped before delegating asynchronous callbacks. (#2784)
- Remove import of `testing` package in non-tests builds of the `go.opentelemetry.io/otel` package. (#2786)

### Changed

- The `WithLabelEncoder` option from the `go.opentelemetry.io/otel/exporters/stdout/stdoutmetric` package is renamed to `WithAttributeEncoder`. (#2790)
- The `LabelFilterSelector` interface from `go.opentelemetry.io/otel/sdk/metric/processor/reducer` is renamed to `AttributeFilterSelector`.
  The method included in the renamed interface also changed from `LabelFilterFor` to `AttributeFilterFor`. (#2790)
- The `Metadata.Labels` method from the `go.opentelemetry.io/otel/sdk/metric/export` package is renamed to `Metadata.Attributes`.
  Consequentially, the `Record` type from the same package also has had the embedded method renamed. (#2790)

### Deprecated

- The `Iterator.Label` method in the `go.opentelemetry.io/otel/attribute` package is deprecated.
  Use the equivalent `Iterator.Attribute` method instead. (#2790)
- The `Iterator.IndexedLabel` method in the `go.opentelemetry.io/otel/attribute` package is deprecated.
  Use the equivalent `Iterator.IndexedAttribute` method instead. (#2790)
- The `MergeIterator.Label` method in the `go.opentelemetry.io/otel/attribute` package is deprecated.
  Use the equivalent `MergeIterator.Attribute` method instead. (#2790)

### Removed

- Removed the `Batch` type from the `go.opentelemetry.io/otel/sdk/metric/metrictest` package. (#2864)
- Removed the `Measurement` type from the `go.opentelemetry.io/otel/sdk/metric/metrictest` package. (#2864)

## [0.29.0] - 2022-04-11

### Added

- The metrics global package was added back into several test files. (#2764)
- The `Meter` function is added back to the `go.opentelemetry.io/otel/metric/global` package.
  This function is a convenience function equivalent to calling `global.MeterProvider().Meter(...)`. (#2750)

### Removed

- Removed module the `go.opentelemetry.io/otel/sdk/export/metric`.
  Use the `go.opentelemetry.io/otel/sdk/metric` module instead. (#2720)

### Changed

- Don't panic anymore when setting a global MeterProvider to itself. (#2749)
- Upgrade `go.opentelemetry.io/proto/otlp` in `go.opentelemetry.io/otel/exporters/otlp/otlpmetric` from `v0.12.1` to `v0.15.0`.
  This replaces the use of the now deprecated `InstrumentationLibrary` and `InstrumentationLibraryMetrics` types and fields in the proto library with the equivalent `InstrumentationScope` and `ScopeMetrics`. (#2748)

## [1.6.3] - 2022-04-07

### Fixed

- Allow non-comparable global `MeterProvider`, `TracerProvider`, and `TextMapPropagator` types to be set. (#2772, #2773)

## [1.6.2] - 2022-04-06

### Changed

- Don't panic anymore when setting a global TracerProvider or TextMapPropagator to itself. (#2749)
- Upgrade `go.opentelemetry.io/proto/otlp` in `go.opentelemetry.io/otel/exporters/otlp/otlptrace` from `v0.12.1` to `v0.15.0`.
  This replaces the use of the now deprecated `InstrumentationLibrary` and `InstrumentationLibrarySpans` types and fields in the proto library with the equivalent `InstrumentationScope` and `ScopeSpans`. (#2748)

## [1.6.1] - 2022-03-28

### Fixed

- The `go.opentelemetry.io/otel/schema/*` packages now use the correct schema URL for their `SchemaURL` constant.
  Instead of using `"https://opentelemetry.io/schemas/v<version>"` they now use the correct URL without a `v` prefix, `"https://opentelemetry.io/schemas/<version>"`. (#2743, #2744)

### Security

- Upgrade `go.opentelemetry.io/proto/otlp` from `v0.12.0` to `v0.12.1`.
  This includes an indirect upgrade of `github.com/grpc-ecosystem/grpc-gateway` which resolves [a vulnerability](https://nvd.nist.gov/vuln/detail/CVE-2019-11254) from `gopkg.in/yaml.v2` in version `v2.2.3`. (#2724, #2728)

## [1.6.0/0.28.0] - 2022-03-23

### ⚠️ Notice ⚠️

This update is a breaking change of the unstable Metrics API.
Code instrumented with the `go.opentelemetry.io/otel/metric` will need to be modified.

### Added

- Add metrics exponential histogram support.
  New mapping functions have been made available in `sdk/metric/aggregator/exponential/mapping` for other OpenTelemetry projects to take dependencies on. (#2502)
- Add Go 1.18 to our compatibility tests. (#2679)
- Allow configuring the Sampler with the `OTEL_TRACES_SAMPLER` and `OTEL_TRACES_SAMPLER_ARG` environment variables. (#2305, #2517)
- Add the `metric/global` for obtaining and setting the global `MeterProvider`. (#2660)

### Changed

- The metrics API has been significantly changed to match the revised OpenTelemetry specification.
  High-level changes include:

  - Synchronous and asynchronous instruments are now handled by independent `InstrumentProvider`s.
    These `InstrumentProvider`s are managed with a `Meter`.
  - Synchronous and asynchronous instruments are grouped into their own packages based on value types.
  - Asynchronous callbacks can now be registered with a `Meter`.

  Be sure to check out the metric module documentation for more information on how to use the revised API. (#2587, #2660)

### Fixed

- Fallback to general attribute limits when span specific ones are not set in the environment. (#2675, #2677)

## [1.5.0] - 2022-03-16

### Added

- Log the Exporters configuration in the TracerProviders message. (#2578)
- Added support to configure the span limits with environment variables.
  The following environment variables are supported. (#2606, #2637)
  - `OTEL_SPAN_ATTRIBUTE_VALUE_LENGTH_LIMIT`
  - `OTEL_SPAN_ATTRIBUTE_COUNT_LIMIT`
  - `OTEL_SPAN_EVENT_COUNT_LIMIT`
  - `OTEL_EVENT_ATTRIBUTE_COUNT_LIMIT`
  - `OTEL_SPAN_LINK_COUNT_LIMIT`
  - `OTEL_LINK_ATTRIBUTE_COUNT_LIMIT`

  If the provided environment variables are invalid (negative), the default values would be used.
- Rename the `gc` runtime name to `go` (#2560)
- Add resource container ID detection. (#2418)
- Add span attribute value length limit.
  The new `AttributeValueLengthLimit` field is added to the `"go.opentelemetry.io/otel/sdk/trace".SpanLimits` type to configure this limit for a `TracerProvider`.
  The default limit for this resource is "unlimited". (#2637)
- Add the `WithRawSpanLimits` option to `go.opentelemetry.io/otel/sdk/trace`.
  This option replaces the `WithSpanLimits` option.
  Zero or negative values will not be changed to the default value like `WithSpanLimits` does.
  Setting a limit to zero will effectively disable the related resource it limits and setting to a negative value will mean that resource is unlimited.
  Consequentially, limits should be constructed using `NewSpanLimits` and updated accordingly. (#2637)

### Changed

- Drop oldest tracestate `Member` when capacity is reached. (#2592)
- Add event and link drop counts to the exported data from the `oltptrace` exporter. (#2601)
- Unify path cleaning functionally in the `otlpmetric` and `otlptrace` configuration. (#2639)
- Change the debug message from the `sdk/trace.BatchSpanProcessor` to reflect the count is cumulative. (#2640)
- Introduce new internal `envconfig` package for OTLP exporters. (#2608)
- If `http.Request.Host` is empty, fall back to use `URL.Host` when populating `http.host` in the `semconv` packages. (#2661)

### Fixed

- Remove the OTLP trace exporter limit of SpanEvents when exporting. (#2616)
- Default to port `4318` instead of `4317` for the `otlpmetrichttp` and `otlptracehttp` client. (#2614, #2625)
- Unlimited span limits are now supported (negative values). (#2636, #2637)

### Deprecated

- Deprecated `"go.opentelemetry.io/otel/sdk/trace".WithSpanLimits`.
  Use `WithRawSpanLimits` instead.
  That option allows setting unlimited and zero limits, this option does not.
  This option will be kept until the next major version incremented release. (#2637)

## [1.4.1] - 2022-02-16

### Fixed

- Fix race condition in reading the dropped spans number for the `BatchSpanProcessor`. (#2615)

## [1.4.0] - 2022-02-11

### Added

- Use `OTEL_EXPORTER_ZIPKIN_ENDPOINT` environment variable to specify zipkin collector endpoint. (#2490)
- Log the configuration of `TracerProvider`s, and `Tracer`s for debugging.
  To enable use a logger with Verbosity (V level) `>=1`. (#2500)
- Added support to configure the batch span-processor with environment variables.
  The following environment variables are used. (#2515)
  - `OTEL_BSP_SCHEDULE_DELAY`
  - `OTEL_BSP_EXPORT_TIMEOUT`
  - `OTEL_BSP_MAX_QUEUE_SIZE`.
  - `OTEL_BSP_MAX_EXPORT_BATCH_SIZE`

### Changed

- Zipkin exporter exports `Resource` attributes in the `Tags` field. (#2589)

### Deprecated

- Deprecate module the `go.opentelemetry.io/otel/sdk/export/metric`.
  Use the `go.opentelemetry.io/otel/sdk/metric` module instead. (#2382)
- Deprecate `"go.opentelemetry.io/otel/sdk/metric".AtomicFieldOffsets`. (#2445)

### Fixed

- Fixed the instrument kind for noop async instruments to correctly report an implementation. (#2461)
- Fix UDP packets overflowing with Jaeger payloads. (#2489, #2512)
- Change the `otlpmetric.Client` interface's `UploadMetrics` method to accept a single `ResourceMetrics` instead of a slice of them. (#2491)
- Specify explicit buckets in Prometheus example, fixing issue where example only has `+inf` bucket. (#2419, #2493)
- W3C baggage will now decode urlescaped values. (#2529)
- Baggage members are now only validated once, when calling `NewMember` and not also when adding it to the baggage itself. (#2522)
- The order attributes are dropped from spans in the `go.opentelemetry.io/otel/sdk/trace` package when capacity is reached is fixed to be in compliance with the OpenTelemetry specification.
  Instead of dropping the least-recently-used attribute, the last added attribute is dropped.
  This drop order still only applies to attributes with unique keys not already contained in the span.
  If an attribute is added with a key already contained in the span, that attribute is updated to the new value being added. (#2576)

### Removed

- Updated `go.opentelemetry.io/proto/otlp` from `v0.11.0` to `v0.12.0`. This version removes a number of deprecated methods. (#2546)
  - [`Metric.GetIntGauge()`](https://pkg.go.dev/go.opentelemetry.io/proto/otlp@v0.11.0/metrics/v1#Metric.GetIntGauge)
  - [`Metric.GetIntHistogram()`](https://pkg.go.dev/go.opentelemetry.io/proto/otlp@v0.11.0/metrics/v1#Metric.GetIntHistogram)
  - [`Metric.GetIntSum()`](https://pkg.go.dev/go.opentelemetry.io/proto/otlp@v0.11.0/metrics/v1#Metric.GetIntSum)

## [1.3.0] - 2021-12-10

### ⚠️ Notice ⚠️

We have updated the project minimum supported Go version to 1.16

### Added

- Added an internal Logger.
  This can be used by the SDK and API to provide users with feedback of the internal state.
  To enable verbose logs configure the logger which will print V(1) logs. For debugging information configure to print V(5) logs. (#2343)
- Add the `WithRetry` `Option` and the `RetryConfig` type to the `go.opentelemetry.io/otel/exporter/otel/otlpmetric/otlpmetrichttp` package to specify retry behavior consistently. (#2425)
- Add `SpanStatusFromHTTPStatusCodeAndSpanKind` to all `semconv` packages to return a span status code similar to `SpanStatusFromHTTPStatusCode`, but exclude `4XX` HTTP errors as span errors if the span is of server kind. (#2296)

### Changed

- The `"go.opentelemetry.io/otel/exporter/otel/otlptrace/otlptracegrpc".Client` now uses the underlying gRPC `ClientConn` to handle name resolution, TCP connection establishment (with retries and backoff) and TLS handshakes, and handling errors on established connections by re-resolving the name and reconnecting. (#2329)
- The `"go.opentelemetry.io/otel/exporter/otel/otlpmetric/otlpmetricgrpc".Client` now uses the underlying gRPC `ClientConn` to handle name resolution, TCP connection establishment (with retries and backoff) and TLS handshakes, and handling errors on established connections by re-resolving the name and reconnecting. (#2425)
- The `"go.opentelemetry.io/otel/exporter/otel/otlpmetric/otlpmetricgrpc".RetrySettings` type is renamed to `RetryConfig`. (#2425)
- The `go.opentelemetry.io/otel/exporter/otel/*` gRPC exporters now default to using the host's root CA set if none are provided by the user and `WithInsecure` is not specified. (#2432)
- Change `resource.Default` to be evaluated the first time it is called, rather than on import. This allows the caller the option to update `OTEL_RESOURCE_ATTRIBUTES` first, such as with `os.Setenv`. (#2371)

### Fixed

- The `go.opentelemetry.io/otel/exporter/otel/*` exporters are updated to handle per-signal and universal endpoints according to the OpenTelemetry specification.
  Any per-signal endpoint set via an `OTEL_EXPORTER_OTLP_<signal>_ENDPOINT` environment variable is now used without modification of the path.
  When `OTEL_EXPORTER_OTLP_ENDPOINT` is set, if it contains a path, that path is used as a base path which per-signal paths are appended to. (#2433)
- Basic metric controller updated to use sync.Map to avoid blocking calls (#2381)
- The `go.opentelemetry.io/otel/exporter/jaeger` correctly sets the `otel.status_code` value to be a string of `ERROR` or `OK` instead of an integer code. (#2439, #2440)

### Deprecated

- Deprecated the `"go.opentelemetry.io/otel/exporter/otel/otlpmetric/otlpmetrichttp".WithMaxAttempts` `Option`, use the new `WithRetry` `Option` instead. (#2425)
- Deprecated the `"go.opentelemetry.io/otel/exporter/otel/otlpmetric/otlpmetrichttp".WithBackoff` `Option`, use the new `WithRetry` `Option` instead. (#2425)

### Removed

- Remove the metric Processor's ability to convert cumulative to delta aggregation temporality. (#2350)
- Remove the metric Bound Instruments interface and implementations. (#2399)
- Remove the metric MinMaxSumCount kind aggregation and the corresponding OTLP export path. (#2423)
- Metric SDK removes the "exact" aggregator for histogram instruments, as it performed a non-standard aggregation for OTLP export (creating repeated Gauge points) and worked its way into a number of confusing examples. (#2348)

## [1.2.0] - 2021-11-12

### Changed

- Metric SDK `export.ExportKind`, `export.ExportKindSelector` types have been renamed to `aggregation.Temporality` and `aggregation.TemporalitySelector` respectively to keep in line with current specification and protocol along with built-in selectors (e.g., `aggregation.CumulativeTemporalitySelector`, ...). (#2274)
- The Metric `Exporter` interface now requires a `TemporalitySelector` method instead of an `ExportKindSelector`. (#2274)
- Metrics API cleanup. The `metric/sdkapi` package has been created to relocate the API-to-SDK interface:
  - The following interface types simply moved from `metric` to `metric/sdkapi`: `Descriptor`, `MeterImpl`, `InstrumentImpl`, `SyncImpl`, `BoundSyncImpl`, `AsyncImpl`, `AsyncRunner`, `AsyncSingleRunner`, and `AsyncBatchRunner`
  - The following struct types moved and are replaced with type aliases, since they are exposed to the user: `Observation`, `Measurement`.
  - The No-op implementations of sync and async instruments are no longer exported, new functions `sdkapi.NewNoopAsyncInstrument()` and `sdkapi.NewNoopSyncInstrument()` are provided instead. (#2271)
- Update the SDK `BatchSpanProcessor` to export all queued spans when `ForceFlush` is called. (#2080, #2335)

### Added

- Add the `"go.opentelemetry.io/otel/exporters/otlp/otlpmetric/otlpmetricgrpc".WithGRPCConn` option so the exporter can reuse an existing gRPC connection. (#2002)
- Added a new `schema` module to help parse Schema Files in OTEP 0152 format. (#2267)
- Added a new `MapCarrier` to the `go.opentelemetry.io/otel/propagation` package to hold propagated cross-cutting concerns as a `map[string]string` held in memory. (#2334)

## [1.1.0] - 2021-10-27

### Added

- Add the `"go.opentelemetry.io/otel/exporters/otlp/otlptrace/otlptracegrpc".WithGRPCConn` option so the exporter can reuse an existing gRPC connection. (#2002)
- Add the `go.opentelemetry.io/otel/semconv/v1.7.0` package.
  The package contains semantic conventions from the `v1.7.0` version of the OpenTelemetry specification. (#2320)
- Add the `go.opentelemetry.io/otel/semconv/v1.6.1` package.
  The package contains semantic conventions from the `v1.6.1` version of the OpenTelemetry specification. (#2321)
- Add the `go.opentelemetry.io/otel/semconv/v1.5.0` package.
  The package contains semantic conventions from the `v1.5.0` version of the OpenTelemetry specification. (#2322)
  - When upgrading from the `semconv/v1.4.0` package note the following name changes:
    - `K8SReplicasetUIDKey` -> `K8SReplicaSetUIDKey`
    - `K8SReplicasetNameKey` -> `K8SReplicaSetNameKey`
    - `K8SStatefulsetUIDKey` -> `K8SStatefulSetUIDKey`
    - `k8SStatefulsetNameKey` -> `K8SStatefulSetNameKey`
    - `K8SDaemonsetUIDKey` -> `K8SDaemonSetUIDKey`
    - `K8SDaemonsetNameKey` -> `K8SDaemonSetNameKey`

### Changed

- Links added to a span will be dropped by the SDK if they contain an invalid span context (#2275).

### Fixed

- The `"go.opentelemetry.io/otel/semconv/v1.4.0".HTTPServerAttributesFromHTTPRequest` now correctly only sets the HTTP client IP attribute even if the connection was routed with proxies and there are multiple addresses in the `X-Forwarded-For` header. (#2282, #2284)
- The `"go.opentelemetry.io/otel/semconv/v1.4.0".NetAttributesFromHTTPRequest` function correctly handles IPv6 addresses as IP addresses and sets the correct net peer IP instead of the net peer hostname attribute. (#2283, #2285)
- The simple span processor shutdown method deterministically returns the exporter error status if it simultaneously finishes when the deadline is reached. (#2290, #2289)

## [1.0.1] - 2021-10-01

### Fixed

- json stdout exporter no longer crashes due to concurrency bug. (#2265)

## [Metrics 0.24.0] - 2021-10-01

### Changed

- NoopMeterProvider is now private and NewNoopMeterProvider must be used to obtain a noopMeterProvider. (#2237)
- The Metric SDK `Export()` function takes a new two-level reader interface for iterating over results one instrumentation library at a time. (#2197)
  - The former `"go.opentelemetry.io/otel/sdk/export/metric".CheckpointSet` is renamed `Reader`.
  - The new interface is named `"go.opentelemetry.io/otel/sdk/export/metric".InstrumentationLibraryReader`.

## [1.0.0] - 2021-09-20

This is the first stable release for the project.
This release includes an API and SDK for the tracing signal that will comply with the stability guarantees defined by the projects [versioning policy](./VERSIONING.md).

### Added

- OTLP trace exporter now sets the `SchemaURL` field in the exported telemetry if the Tracer has `WithSchemaURL` option. (#2242)

### Fixed

- Slice-valued attributes can correctly be used as map keys. (#2223)

### Removed

- Removed the `"go.opentelemetry.io/otel/exporters/zipkin".WithSDKOptions` function. (#2248)
- Removed the deprecated package `go.opentelemetry.io/otel/oteltest`. (#2234)
- Removed the deprecated package `go.opentelemetry.io/otel/bridge/opencensus/utils`. (#2233)
- Removed deprecated functions, types, and methods from `go.opentelemetry.io/otel/attribute` package.
  Use the typed functions and methods added to the package instead. (#2235)
  - The `Key.Array` method is removed.
  - The `Array` function is removed.
  - The `Any` function is removed.
  - The `ArrayValue` function is removed.
  - The `AsArray` function is removed.

## [1.0.0-RC3] - 2021-09-02

### Added

- Added `ErrorHandlerFunc` to use a function as an `"go.opentelemetry.io/otel".ErrorHandler`. (#2149)
- Added `"go.opentelemetry.io/otel/trace".WithStackTrace` option to add a stack trace when using `span.RecordError` or when panic is handled in `span.End`. (#2163)
- Added typed slice attribute types and functionality to the `go.opentelemetry.io/otel/attribute` package to replace the existing array type and functions. (#2162)
  - `BoolSlice`, `IntSlice`, `Int64Slice`, `Float64Slice`, and `StringSlice` replace the use of the `Array` function in the package.
- Added the `go.opentelemetry.io/otel/example/fib` example package.
  Included is an example application that computes Fibonacci numbers. (#2203)

### Changed

- Metric instruments have been renamed to match the (feature-frozen) metric API specification:
  - ValueRecorder becomes Histogram
  - ValueObserver becomes Gauge
  - SumObserver becomes CounterObserver
  - UpDownSumObserver becomes UpDownCounterObserver
  The API exported from this project is still considered experimental. (#2202)
- Metric SDK/API implementation type `InstrumentKind` moves into `sdkapi` sub-package. (#2091)
- The Metrics SDK export record no longer contains a Resource pointer, the SDK `"go.opentelemetry.io/otel/sdk/trace/export/metric".Exporter.Export()` function for push-based exporters now takes a single Resource argument, pull-based exporters use `"go.opentelemetry.io/otel/sdk/metric/controller/basic".Controller.Resource()`. (#2120)
- The JSON output of the `go.opentelemetry.io/otel/exporters/stdout/stdouttrace` is harmonized now such that the output is "plain" JSON objects after each other of the form `{ ... } { ... } { ... }`. Earlier the JSON objects describing a span were wrapped in a slice for each `Exporter.ExportSpans` call, like `[ { ... } ][ { ... } { ... } ]`. Outputting JSON object directly after each other is consistent with JSON loggers, and a bit easier to parse and read. (#2196)
- Update the `NewTracerConfig`, `NewSpanStartConfig`, `NewSpanEndConfig`, and `NewEventConfig` function in the `go.opentelemetry.io/otel/trace` package to return their respective configurations as structs instead of pointers to the struct. (#2212)

### Deprecated

- The `go.opentelemetry.io/otel/bridge/opencensus/utils` package is deprecated.
  All functionality from this package now exists in the `go.opentelemetry.io/otel/bridge/opencensus` package.
  The functions from that package should be used instead. (#2166)
- The `"go.opentelemetry.io/otel/attribute".Array` function and the related `ARRAY` value type is deprecated.
  Use the typed `*Slice` functions and types added to the package instead. (#2162)
- The `"go.opentelemetry.io/otel/attribute".Any` function is deprecated.
  Use the typed functions instead. (#2181)
- The `go.opentelemetry.io/otel/oteltest` package is deprecated.
  The `"go.opentelemetry.io/otel/sdk/trace/tracetest".SpanRecorder` can be registered with the default SDK (`go.opentelemetry.io/otel/sdk/trace`) as a `SpanProcessor` and used as a replacement for this deprecated package. (#2188)

### Removed

- Removed metrics test package `go.opentelemetry.io/otel/sdk/export/metric/metrictest`. (#2105)

### Fixed

- The `fromEnv` detector no longer throws an error when `OTEL_RESOURCE_ATTRIBUTES` environment variable is not set or empty. (#2138)
- Setting the global `ErrorHandler` with `"go.opentelemetry.io/otel".SetErrorHandler` multiple times is now supported. (#2160, #2140)
- The `"go.opentelemetry.io/otel/attribute".Any` function now supports `int32` values. (#2169)
- Multiple calls to `"go.opentelemetry.io/otel/sdk/metric/controller/basic".WithResource()` are handled correctly, and when no resources are provided `"go.opentelemetry.io/otel/sdk/resource".Default()` is used. (#2120)
- The `WithoutTimestamps` option for the `go.opentelemetry.io/otel/exporters/stdout/stdouttrace` exporter causes the exporter to correctly ommit timestamps. (#2195)
- Fixed typos in resources.go. (#2201)

## [1.0.0-RC2] - 2021-07-26

### Added

- Added `WithOSDescription` resource configuration option to set OS (Operating System) description resource attribute (`os.description`). (#1840)
- Added `WithOS` resource configuration option to set all OS (Operating System) resource attributes at once. (#1840)
- Added the `WithRetry` option to the `go.opentelemetry.io/otel/exporters/otlp/otlptrace/otlptracehttp` package.
  This option is a replacement for the removed `WithMaxAttempts` and `WithBackoff` options. (#2095)
- Added API `LinkFromContext` to return Link which encapsulates SpanContext from provided context and also encapsulates attributes. (#2115)
- Added a new `Link` type under the SDK `otel/sdk/trace` package that counts the number of attributes that were dropped for surpassing the `AttributePerLinkCountLimit` configured in the Span's `SpanLimits`.
  This new type replaces the equal-named API `Link` type found in the `otel/trace` package for most usages within the SDK.
  For example, instances of this type are now returned by the `Links()` function of `ReadOnlySpan`s provided in places like the `OnEnd` function of `SpanProcessor` implementations. (#2118)
- Added the `SpanRecorder` type to the `go.opentelemetry.io/otel/skd/trace/tracetest` package.
  This type can be used with the default SDK as a `SpanProcessor` during testing. (#2132)

### Changed

- The `SpanModels` function is now exported from the `go.opentelemetry.io/otel/exporters/zipkin` package to convert OpenTelemetry spans into Zipkin model spans. (#2027)
- Rename the `"go.opentelemetry.io/otel/exporters/otlp/otlptrace/otlptracegrpc".RetrySettings` to `RetryConfig`. (#2095)

### Deprecated

- The `TextMapCarrier` and `TextMapPropagator` from the `go.opentelemetry.io/otel/oteltest` package and their associated creation functions (`TextMapCarrier`, `NewTextMapPropagator`) are deprecated. (#2114)
- The `Harness` type from the `go.opentelemetry.io/otel/oteltest` package and its associated creation function, `NewHarness` are deprecated and will be removed in the next release. (#2123)
- The `TraceStateFromKeyValues` function from the `go.opentelemetry.io/otel/oteltest` package is deprecated.
  Use the `trace.ParseTraceState` function instead. (#2122)

### Removed

- Removed the deprecated package `go.opentelemetry.io/otel/exporters/trace/jaeger`. (#2020)
- Removed the deprecated package `go.opentelemetry.io/otel/exporters/trace/zipkin`. (#2020)
- Removed the `"go.opentelemetry.io/otel/sdk/resource".WithBuiltinDetectors` function.
  The explicit `With*` options for every built-in detector should be used instead. (#2026 #2097)
- Removed the `WithMaxAttempts` and `WithBackoff` options from the `go.opentelemetry.io/otel/exporters/otlp/otlptrace/otlptracehttp` package.
  The retry logic of the package has been updated to match the `otlptracegrpc` package and accordingly a `WithRetry` option is added that should be used instead. (#2095)
- Removed `DroppedAttributeCount` field from `otel/trace.Link` struct. (#2118)

### Fixed

- When using WithNewRoot, don't use the parent context for making sampling decisions. (#2032)
- `oteltest.Tracer` now creates a valid `SpanContext` when using `WithNewRoot`. (#2073)
- OS type detector now sets the correct `dragonflybsd` value for DragonFly BSD. (#2092)
- The OTel span status is correctly transformed into the OTLP status in the `go.opentelemetry.io/otel/exporters/otlp/otlptrace` package.
  This fix will by default set the status to `Unset` if it is not explicitly set to `Ok` or `Error`. (#2099 #2102)
- The `Inject` method for the `"go.opentelemetry.io/otel/propagation".TraceContext` type no longer injects empty `tracestate` values. (#2108)
- Use `6831` as default Jaeger agent port instead of `6832`. (#2131)

## [Experimental Metrics v0.22.0] - 2021-07-19

### Added

- Adds HTTP support for OTLP metrics exporter. (#2022)

### Removed

- Removed the deprecated package `go.opentelemetry.io/otel/exporters/metric/prometheus`. (#2020)

## [1.0.0-RC1] / 0.21.0 - 2021-06-18

With this release we are introducing a split in module versions.  The tracing API and SDK are entering the `v1.0.0` Release Candidate phase with `v1.0.0-RC1`
while the experimental metrics API and SDK continue with `v0.x` releases at `v0.21.0`.  Modules at major version 1 or greater will not depend on modules
with major version 0.

### Added

- Adds `otlpgrpc.WithRetry`option for configuring the retry policy for transient errors on the otlp/gRPC exporter. (#1832)
  - The following status codes are defined as transient errors:
      | gRPC Status Code | Description |
      | ---------------- | ----------- |
      | 1  | Cancelled |
      | 4  | Deadline Exceeded |
      | 8  | Resource Exhausted |
      | 10 | Aborted |
      | 10 | Out of Range |
      | 14 | Unavailable |
      | 15 | Data Loss |
- Added `Status` type to the `go.opentelemetry.io/otel/sdk/trace` package to represent the status of a span. (#1874)
- Added `SpanStub` type and its associated functions to the `go.opentelemetry.io/otel/sdk/trace/tracetest` package.
  This type can be used as a testing replacement for the `SpanSnapshot` that was removed from the `go.opentelemetry.io/otel/sdk/trace` package. (#1873)
- Adds support for scheme in `OTEL_EXPORTER_OTLP_ENDPOINT` according to the spec. (#1886)
- Adds `trace.WithSchemaURL` option for configuring the tracer with a Schema URL. (#1889)
- Added an example of using OpenTelemetry Go as a trace context forwarder. (#1912)
- `ParseTraceState` is added to the `go.opentelemetry.io/otel/trace` package.
  It can be used to decode a `TraceState` from a `tracestate` header string value. (#1937)
- Added `Len` method to the `TraceState` type in the `go.opentelemetry.io/otel/trace` package.
  This method returns the number of list-members the `TraceState` holds. (#1937)
- Creates package `go.opentelemetry.io/otel/exporters/otlp/otlptrace` that defines a trace exporter that uses a `otlptrace.Client` to send data.
  Creates package `go.opentelemetry.io/otel/exporters/otlp/otlptrace/otlptracegrpc` implementing a gRPC `otlptrace.Client` and offers convenience functions, `NewExportPipeline` and `InstallNewPipeline`, to setup and install a `otlptrace.Exporter` in tracing .(#1922)
- Added `Baggage`, `Member`, and `Property` types to the `go.opentelemetry.io/otel/baggage` package along with their related functions. (#1967)
- Added `ContextWithBaggage`, `ContextWithoutBaggage`, and `FromContext` functions to the `go.opentelemetry.io/otel/baggage` package.
  These functions replace the `Set`, `Value`, `ContextWithValue`, `ContextWithoutValue`, and `ContextWithEmpty` functions from that package and directly work with the new `Baggage` type. (#1967)
- The `OTEL_SERVICE_NAME` environment variable is the preferred source for `service.name`, used by the environment resource detector if a service name is present both there and in `OTEL_RESOURCE_ATTRIBUTES`. (#1969)
- Creates package `go.opentelemetry.io/otel/exporters/otlp/otlptrace/otlptracehttp` implementing an HTTP `otlptrace.Client` and offers convenience functions, `NewExportPipeline` and `InstallNewPipeline`, to setup and install a `otlptrace.Exporter` in tracing. (#1963)
- Changes `go.opentelemetry.io/otel/sdk/resource.NewWithAttributes` to require a schema URL. The old function is still available as `resource.NewSchemaless`. This is a breaking change. (#1938)
- Several builtin resource detectors now correctly populate the schema URL. (#1938)
- Creates package `go.opentelemetry.io/otel/exporters/otlp/otlpmetric` that defines a metrics exporter that uses a `otlpmetric.Client` to send data.
- Creates package `go.opentelemetry.io/otel/exporters/otlp/otlpmetric/otlpmetricgrpc` implementing a gRPC `otlpmetric.Client` and offers convenience functions, `New` and `NewUnstarted`, to create an `otlpmetric.Exporter`.(#1991)
- Added `go.opentelemetry.io/otel/exporters/stdout/stdouttrace` exporter. (#2005)
- Added `go.opentelemetry.io/otel/exporters/stdout/stdoutmetric` exporter. (#2005)
- Added a `TracerProvider()` method to the `"go.opentelemetry.io/otel/trace".Span` interface. This can be used to obtain a `TracerProvider` from a given span that utilizes the same trace processing pipeline.  (#2009)

### Changed

- Make `NewSplitDriver` from `go.opentelemetry.io/otel/exporters/otlp` take variadic arguments instead of a `SplitConfig` item.
  `NewSplitDriver` now automatically implements an internal `noopDriver` for `SplitConfig` fields that are not initialized. (#1798)
- `resource.New()` now creates a Resource without builtin detectors. Previous behavior is now achieved by using `WithBuiltinDetectors` Option. (#1810)
- Move the `Event` type from the `go.opentelemetry.io/otel` package to the `go.opentelemetry.io/otel/sdk/trace` package. (#1846)
- CI builds validate against last two versions of Go, dropping 1.14 and adding 1.16. (#1865)
- BatchSpanProcessor now report export failures when calling `ForceFlush()` method. (#1860)
- `Set.Encoded(Encoder)` no longer caches the result of an encoding. (#1855)
- Renamed `CloudZoneKey` to `CloudAvailabilityZoneKey` in Resource semantic conventions according to spec. (#1871)
- The `StatusCode` and `StatusMessage` methods of the `ReadOnlySpan` interface and the `Span` produced by the `go.opentelemetry.io/otel/sdk/trace` package have been replaced with a single `Status` method.
  This method returns the status of a span using the new `Status` type. (#1874)
- Updated `ExportSpans` method of the`SpanExporter` interface type to accept `ReadOnlySpan`s instead of the removed `SpanSnapshot`.
  This brings the export interface into compliance with the specification in that it now accepts an explicitly immutable type instead of just an implied one. (#1873)
- Unembed `SpanContext` in `Link`. (#1877)
- Generate Semantic conventions from the specification YAML. (#1891)
- Spans created by the global `Tracer` obtained from `go.opentelemetry.io/otel`, prior to a functioning `TracerProvider` being set, now propagate the span context from their parent if one exists. (#1901)
- The `"go.opentelemetry.io/otel".Tracer` function now accepts tracer options. (#1902)
- Move the `go.opentelemetry.io/otel/unit` package to `go.opentelemetry.io/otel/metric/unit`. (#1903)
- Changed `go.opentelemetry.io/otel/trace.TracerConfig` to conform to the [Contributing guidelines](CONTRIBUTING.md#config.) (#1921)
- Changed `go.opentelemetry.io/otel/trace.SpanConfig` to conform to the [Contributing guidelines](CONTRIBUTING.md#config). (#1921)
- Changed `span.End()` now only accepts Options that are allowed at `End()`. (#1921)
- Changed `go.opentelemetry.io/otel/metric.InstrumentConfig` to conform to the [Contributing guidelines](CONTRIBUTING.md#config). (#1921)
- Changed `go.opentelemetry.io/otel/metric.MeterConfig` to conform to the [Contributing guidelines](CONTRIBUTING.md#config). (#1921)
- Refactored option types according to the contribution style guide. (#1882)
- Move the `go.opentelemetry.io/otel/trace.TraceStateFromKeyValues` function to the `go.opentelemetry.io/otel/oteltest` package.
  This function is preserved for testing purposes where it may be useful to create a `TraceState` from `attribute.KeyValue`s, but it is not intended for production use.
  The new `ParseTraceState` function should be used to create a `TraceState`. (#1931)
- Updated `MarshalJSON` method of the `go.opentelemetry.io/otel/trace.TraceState` type to marshal the type into the string representation of the `TraceState`. (#1931)
- The `TraceState.Delete` method from the `go.opentelemetry.io/otel/trace` package no longer returns an error in addition to a `TraceState`. (#1931)
- Updated `Get` method of the `TraceState` type from the `go.opentelemetry.io/otel/trace` package to accept a `string` instead of an `attribute.Key` type. (#1931)
- Updated `Insert` method of the `TraceState` type from the `go.opentelemetry.io/otel/trace` package to accept a pair of `string`s instead of an `attribute.KeyValue` type. (#1931)
- Updated `Delete` method of the `TraceState` type from the `go.opentelemetry.io/otel/trace` package to accept a `string` instead of an `attribute.Key` type. (#1931)
- Renamed `NewExporter` to `New` in the `go.opentelemetry.io/otel/exporters/stdout` package. (#1985)
- Renamed `NewExporter` to `New` in the `go.opentelemetry.io/otel/exporters/metric/prometheus` package. (#1985)
- Renamed `NewExporter` to `New` in the `go.opentelemetry.io/otel/exporters/trace/jaeger` package. (#1985)
- Renamed `NewExporter` to `New` in the `go.opentelemetry.io/otel/exporters/trace/zipkin` package. (#1985)
- Renamed `NewExporter` to `New` in the `go.opentelemetry.io/otel/exporters/otlp` package. (#1985)
- Renamed `NewUnstartedExporter` to `NewUnstarted` in the `go.opentelemetry.io/otel/exporters/otlp` package. (#1985)
- The `go.opentelemetry.io/otel/semconv` package has been moved to `go.opentelemetry.io/otel/semconv/v1.4.0` to allow for multiple [telemetry schema](https://github.com/open-telemetry/oteps/blob/main/text/0152-telemetry-schemas.md) versions to be used concurrently. (#1987)
- Metrics test helpers in `go.opentelemetry.io/otel/oteltest` have been moved to `go.opentelemetry.io/otel/metric/metrictest`. (#1988)

### Deprecated

- The `go.opentelemetry.io/otel/exporters/metric/prometheus` is deprecated, use `go.opentelemetry.io/otel/exporters/prometheus` instead. (#1993)
- The `go.opentelemetry.io/otel/exporters/trace/jaeger` is deprecated, use `go.opentelemetry.io/otel/exporters/jaeger` instead. (#1993)
- The `go.opentelemetry.io/otel/exporters/trace/zipkin` is deprecated, use `go.opentelemetry.io/otel/exporters/zipkin` instead. (#1993)

### Removed

- Removed `resource.WithoutBuiltin()`. Use `resource.New()`. (#1810)
- Unexported types `resource.FromEnv`, `resource.Host`, and `resource.TelemetrySDK`, Use the corresponding `With*()` to use individually. (#1810)
- Removed the `Tracer` and `IsRecording` method from the `ReadOnlySpan` in the `go.opentelemetry.io/otel/sdk/trace`.
  The `Tracer` method is not a required to be included in this interface and given the mutable nature of the tracer that is associated with a span, this method is not appropriate.
  The `IsRecording` method returns if the span is recording or not.
  A read-only span value does not need to know if updates to it will be recorded or not.
  By definition, it cannot be updated so there is no point in communicating if an update is recorded. (#1873)
- Removed the `SpanSnapshot` type from the `go.opentelemetry.io/otel/sdk/trace` package.
  The use of this type has been replaced with the use of the explicitly immutable `ReadOnlySpan` type.
  When a concrete representation of a read-only span is needed for testing, the newly added `SpanStub` in the `go.opentelemetry.io/otel/sdk/trace/tracetest` package should be used. (#1873)
- Removed the `Tracer` method from the `Span` interface in the `go.opentelemetry.io/otel/trace` package.
  Using the same tracer that created a span introduces the error where an instrumentation library's `Tracer` is used by other code instead of their own.
  The `"go.opentelemetry.io/otel".Tracer` function or a `TracerProvider` should be used to acquire a library specific `Tracer` instead. (#1900)
  - The `TracerProvider()` method on the `Span` interface may also be used to obtain a `TracerProvider` using the same trace processing pipeline. (#2009)
- The `http.url` attribute generated by `HTTPClientAttributesFromHTTPRequest` will no longer include username or password information. (#1919)
- Removed `IsEmpty` method of the `TraceState` type in the `go.opentelemetry.io/otel/trace` package in favor of using the added `TraceState.Len` method. (#1931)
- Removed `Set`, `Value`, `ContextWithValue`, `ContextWithoutValue`, and `ContextWithEmpty` functions in the `go.opentelemetry.io/otel/baggage` package.
  Handling of baggage is now done using the added `Baggage` type and related context functions (`ContextWithBaggage`, `ContextWithoutBaggage`, and `FromContext`) in that package. (#1967)
- The `InstallNewPipeline` and `NewExportPipeline` creation functions in all the exporters (prometheus, otlp, stdout, jaeger, and zipkin) have been removed.
  These functions were deemed premature attempts to provide convenience that did not achieve this aim. (#1985)
- The `go.opentelemetry.io/otel/exporters/otlp` exporter has been removed.  Use `go.opentelemetry.io/otel/exporters/otlp/otlptrace` instead. (#1990)
- The `go.opentelemetry.io/otel/exporters/stdout` exporter has been removed.  Use `go.opentelemetry.io/otel/exporters/stdout/stdouttrace` or `go.opentelemetry.io/otel/exporters/stdout/stdoutmetric` instead. (#2005)

### Fixed

- Only report errors from the `"go.opentelemetry.io/otel/sdk/resource".Environment` function when they are not `nil`. (#1850, #1851)
- The `Shutdown` method of the simple `SpanProcessor` in the `go.opentelemetry.io/otel/sdk/trace` package now honors the context deadline or cancellation. (#1616, #1856)
- BatchSpanProcessor now drops span batches that failed to be exported. (#1860)
- Use `http://localhost:14268/api/traces` as default Jaeger collector endpoint instead of `http://localhost:14250`. (#1898)
- Allow trailing and leading whitespace in the parsing of a `tracestate` header. (#1931)
- Add logic to determine if the channel is closed to fix Jaeger exporter test panic with close closed channel. (#1870, #1973)
- Avoid transport security when OTLP endpoint is a Unix socket. (#2001)

### Security

## [0.20.0] - 2021-04-23

### Added

- The OTLP exporter now has two new convenience functions, `NewExportPipeline` and `InstallNewPipeline`, setup and install the exporter in tracing and metrics pipelines. (#1373)
- Adds semantic conventions for exceptions. (#1492)
- Added Jaeger Environment variables: `OTEL_EXPORTER_JAEGER_AGENT_HOST`, `OTEL_EXPORTER_JAEGER_AGENT_PORT`
  These environment variables can be used to override Jaeger agent hostname and port (#1752)
- Option `ExportTimeout` was added to batch span processor. (#1755)
- `trace.TraceFlags` is now a defined type over `byte` and `WithSampled(bool) TraceFlags` and `IsSampled() bool` methods have been added to it. (#1770)
- The `Event` and `Link` struct types from the `go.opentelemetry.io/otel` package now include a `DroppedAttributeCount` field to record the number of attributes that were not recorded due to configured limits being reached. (#1771)
- The Jaeger exporter now reports dropped attributes for a Span event in the exported log. (#1771)
- Adds test to check BatchSpanProcessor ignores `OnEnd` and `ForceFlush` post `Shutdown`. (#1772)
- Extract resource attributes from the `OTEL_RESOURCE_ATTRIBUTES` environment variable and merge them with the `resource.Default` resource as well as resources provided to the `TracerProvider` and metric `Controller`. (#1785)
- Added `WithOSType` resource configuration option to set OS (Operating System) type resource attribute (`os.type`). (#1788)
- Added `WithProcess*` resource configuration options to set Process resource attributes. (#1788)
  - `process.pid`
  - `process.executable.name`
  - `process.executable.path`
  - `process.command_args`
  - `process.owner`
  - `process.runtime.name`
  - `process.runtime.version`
  - `process.runtime.description`
- Adds `k8s.node.name` and `k8s.node.uid` attribute keys to the `semconv` package. (#1789)
- Added support for configuring OTLP/HTTP and OTLP/gRPC Endpoints, TLS Certificates, Headers, Compression and Timeout via Environment Variables. (#1758, #1769 and #1811)
  - `OTEL_EXPORTER_OTLP_ENDPOINT`
  - `OTEL_EXPORTER_OTLP_TRACES_ENDPOINT`
  - `OTEL_EXPORTER_OTLP_METRICS_ENDPOINT`
  - `OTEL_EXPORTER_OTLP_HEADERS`
  - `OTEL_EXPORTER_OTLP_TRACES_HEADERS`
  - `OTEL_EXPORTER_OTLP_METRICS_HEADERS`
  - `OTEL_EXPORTER_OTLP_COMPRESSION`
  - `OTEL_EXPORTER_OTLP_TRACES_COMPRESSION`
  - `OTEL_EXPORTER_OTLP_METRICS_COMPRESSION`
  - `OTEL_EXPORTER_OTLP_TIMEOUT`
  - `OTEL_EXPORTER_OTLP_TRACES_TIMEOUT`
  - `OTEL_EXPORTER_OTLP_METRICS_TIMEOUT`
  - `OTEL_EXPORTER_OTLP_CERTIFICATE`
  - `OTEL_EXPORTER_OTLP_TRACES_CERTIFICATE`
  - `OTEL_EXPORTER_OTLP_METRICS_CERTIFICATE`
- Adds `otlpgrpc.WithTimeout` option for configuring timeout to the otlp/gRPC exporter. (#1821)
- Adds `jaeger.WithMaxPacketSize` option for configuring maximum UDP packet size used when connecting to the Jaeger agent. (#1853)

### Fixed

- The `Span.IsRecording` implementation from `go.opentelemetry.io/otel/sdk/trace` always returns false when not being sampled. (#1750)
- The Jaeger exporter now correctly sets tags for the Span status code and message.
  This means it uses the correct tag keys (`"otel.status_code"`, `"otel.status_description"`) and does not set the status message as a tag unless it is set on the span. (#1761)
- The Jaeger exporter now correctly records Span event's names using the `"event"` key for a tag.
  Additionally, this tag is overridden, as specified in the OTel specification, if the event contains an attribute with that key. (#1768)
- Zipkin Exporter: Ensure mapping between OTel and Zipkin span data complies with the specification. (#1688)
- Fixed typo for default service name in Jaeger Exporter. (#1797)
- Fix flaky OTLP for the reconnnection of the client connection. (#1527, #1814)
- Fix Jaeger exporter dropping of span batches that exceed the UDP packet size limit.
  Instead, the exporter now splits the batch into smaller sendable batches. (#1828)

### Changed

- Span `RecordError` now records an `exception` event to comply with the semantic convention specification. (#1492)
- Jaeger exporter was updated to use thrift v0.14.1. (#1712)
- Migrate from using internally built and maintained version of the OTLP to the one hosted at `go.opentelemetry.io/proto/otlp`. (#1713)
- Migrate from using `github.com/gogo/protobuf` to `google.golang.org/protobuf` to match `go.opentelemetry.io/proto/otlp`. (#1713)
- The storage of a local or remote Span in a `context.Context` using its SpanContext is unified to store just the current Span.
  The Span's SpanContext can now self-identify as being remote or not.
  This means that `"go.opentelemetry.io/otel/trace".ContextWithRemoteSpanContext` will now overwrite any existing current Span, not just existing remote Spans, and make it the current Span in a `context.Context`. (#1731)
- Improve OTLP/gRPC exporter connection errors. (#1737)
- Information about a parent span context in a `"go.opentelemetry.io/otel/export/trace".SpanSnapshot` is unified in a new `Parent` field.
  The existing `ParentSpanID` and `HasRemoteParent` fields are removed in favor of this. (#1748)
- The `ParentContext` field of the `"go.opentelemetry.io/otel/sdk/trace".SamplingParameters` is updated to hold a `context.Context` containing the parent span.
  This changes it to make `SamplingParameters` conform with the OpenTelemetry specification. (#1749)
- Updated Jaeger Environment Variables: `JAEGER_ENDPOINT`, `JAEGER_USER`, `JAEGER_PASSWORD`
  to `OTEL_EXPORTER_JAEGER_ENDPOINT`, `OTEL_EXPORTER_JAEGER_USER`, `OTEL_EXPORTER_JAEGER_PASSWORD` in compliance with OTel specification. (#1752)
- Modify `BatchSpanProcessor.ForceFlush` to abort after timeout/cancellation. (#1757)
- The `DroppedAttributeCount` field of the `Span` in the `go.opentelemetry.io/otel` package now only represents the number of attributes dropped for the span itself.
  It no longer is a conglomerate of itself, events, and link attributes that have been dropped. (#1771)
- Make `ExportSpans` in Jaeger Exporter honor context deadline. (#1773)
- Modify Zipkin Exporter default service name, use default resource's serviceName instead of empty. (#1777)
- The `go.opentelemetry.io/otel/sdk/export/trace` package is merged into the `go.opentelemetry.io/otel/sdk/trace` package. (#1778)
- The prometheus.InstallNewPipeline example is moved from comment to example test (#1796)
- The convenience functions for the stdout exporter have been updated to return the `TracerProvider` implementation and enable the shutdown of the exporter. (#1800)
- Replace the flush function returned from the Jaeger exporter's convenience creation functions (`InstallNewPipeline` and `NewExportPipeline`) with the `TracerProvider` implementation they create.
  This enables the caller to shutdown and flush using the related `TracerProvider` methods. (#1822)
- Updated the Jaeger exporter to have a default endpoint, `http://localhost:14250`, for the collector. (#1824)
- Changed the function `WithCollectorEndpoint` in the Jaeger exporter to no longer accept an endpoint as an argument.
  The endpoint can be passed with the `CollectorEndpointOption` using the `WithEndpoint` function or by setting the `OTEL_EXPORTER_JAEGER_ENDPOINT` environment variable value appropriately. (#1824)
- The Jaeger exporter no longer batches exported spans itself, instead it relies on the SDK's `BatchSpanProcessor` for this functionality. (#1830)
- The Jaeger exporter creation functions (`NewRawExporter`, `NewExportPipeline`, and `InstallNewPipeline`) no longer accept the removed `Option` type as a variadic argument. (#1830)

### Removed

- Removed Jaeger Environment variables: `JAEGER_SERVICE_NAME`, `JAEGER_DISABLED`, `JAEGER_TAGS`
  These environment variables will no longer be used to override values of the Jaeger exporter (#1752)
- No longer set the links for a `Span` in `go.opentelemetry.io/otel/sdk/trace` that is configured to be a new root.
  This is unspecified behavior that the OpenTelemetry community plans to standardize in the future.
  To prevent backwards incompatible changes when it is specified, these links are removed. (#1726)
- Setting error status while recording error with Span from oteltest package. (#1729)
- The concept of a remote and local Span stored in a context is unified to just the current Span.
  Because of this `"go.opentelemetry.io/otel/trace".RemoteSpanContextFromContext` is removed as it is no longer needed.
  Instead, `"go.opentelemetry.io/otel/trace".SpanContextFromContex` can be used to return the current Span.
  If needed, that Span's `SpanContext.IsRemote()` can then be used to determine if it is remote or not. (#1731)
- The `HasRemoteParent` field of the `"go.opentelemetry.io/otel/sdk/trace".SamplingParameters` is removed.
  This field is redundant to the information returned from the `Remote` method of the `SpanContext` held in the `ParentContext` field. (#1749)
- The `trace.FlagsDebug` and `trace.FlagsDeferred` constants have been removed and will be localized to the B3 propagator. (#1770)
- Remove `Process` configuration, `WithProcessFromEnv` and `ProcessFromEnv`, and type from the Jaeger exporter package.
  The information that could be configured in the `Process` struct should be configured in a `Resource` instead. (#1776, #1804)
- Remove the `WithDisabled` option from the Jaeger exporter.
  To disable the exporter unregister it from the `TracerProvider` or use a no-operation `TracerProvider`. (#1806)
- Removed the functions `CollectorEndpointFromEnv` and `WithCollectorEndpointOptionFromEnv` from the Jaeger exporter.
  These functions for retrieving specific environment variable values are redundant of other internal functions and
  are not intended for end user use. (#1824)
- Removed the Jaeger exporter `WithSDKOptions` `Option`.
  This option was used to set SDK options for the exporter creation convenience functions.
  These functions are provided as a way to easily setup or install the exporter with what are deemed reasonable SDK settings for common use cases.
  If the SDK needs to be configured differently, the `NewRawExporter` function and direct setup of the SDK with the desired settings should be used. (#1825)
- The `WithBufferMaxCount` and `WithBatchMaxCount` `Option`s from the Jaeger exporter are removed.
  The exporter no longer batches exports, instead relying on the SDK's `BatchSpanProcessor` for this functionality. (#1830)
- The Jaeger exporter `Option` type is removed.
  The type is no longer used by the exporter to configure anything.
  All the previous configurations these options provided were duplicates of SDK configuration.
  They have been removed in favor of using the SDK configuration and focuses the exporter configuration to be only about the endpoints it will send telemetry to. (#1830)

## [0.19.0] - 2021-03-18

### Added

- Added `Marshaler` config option to `otlphttp` to enable otlp over json or protobufs. (#1586)
- A `ForceFlush` method to the `"go.opentelemetry.io/otel/sdk/trace".TracerProvider` to flush all registered `SpanProcessor`s. (#1608)
- Added `WithSampler` and `WithSpanLimits` to tracer provider. (#1633, #1702)
- `"go.opentelemetry.io/otel/trace".SpanContext` now has a `remote` property, and `IsRemote()` predicate, that is true when the `SpanContext` has been extracted from remote context data. (#1701)
- A `Valid` method to the `"go.opentelemetry.io/otel/attribute".KeyValue` type. (#1703)

### Changed

- `trace.SpanContext` is now immutable and has no exported fields. (#1573)
  - `trace.NewSpanContext()` can be used in conjunction with the `trace.SpanContextConfig` struct to initialize a new `SpanContext` where all values are known.
- Update the `ForceFlush` method signature to the `"go.opentelemetry.io/otel/sdk/trace".SpanProcessor` to accept a `context.Context` and return an error. (#1608)
- Update the `Shutdown` method to the `"go.opentelemetry.io/otel/sdk/trace".TracerProvider` return an error on shutdown failure. (#1608)
- The SimpleSpanProcessor will now shut down the enclosed `SpanExporter` and gracefully ignore subsequent calls to `OnEnd` after `Shutdown` is called. (#1612)
- `"go.opentelemetry.io/sdk/metric/controller.basic".WithPusher` is replaced with `WithExporter` to provide consistent naming across project. (#1656)
- Added non-empty string check for trace `Attribute` keys. (#1659)
- Add `description` to SpanStatus only when `StatusCode` is set to error. (#1662)
- Jaeger exporter falls back to `resource.Default`'s `service.name` if the exported Span does not have one. (#1673)
- Jaeger exporter populates Jaeger's Span Process from Resource. (#1673)
- Renamed the `LabelSet` method of `"go.opentelemetry.io/otel/sdk/resource".Resource` to `Set`. (#1692)
- Changed `WithSDK` to `WithSDKOptions` to accept variadic arguments of `TracerProviderOption` type in `go.opentelemetry.io/otel/exporters/trace/jaeger` package. (#1693)
- Changed `WithSDK` to `WithSDKOptions` to accept variadic arguments of `TracerProviderOption` type in `go.opentelemetry.io/otel/exporters/trace/zipkin` package. (#1693)

### Removed

- Removed `serviceName` parameter from Zipkin exporter and uses resource instead. (#1549)
- Removed `WithConfig` from tracer provider to avoid overriding configuration. (#1633)
- Removed the exported `SimpleSpanProcessor` and `BatchSpanProcessor` structs.
   These are now returned as a SpanProcessor interface from their respective constructors. (#1638)
- Removed `WithRecord()` from `trace.SpanOption` when creating a span. (#1660)
- Removed setting status to `Error` while recording an error as a span event in `RecordError`. (#1663)
- Removed `jaeger.WithProcess` configuration option. (#1673)
- Removed `ApplyConfig` method from `"go.opentelemetry.io/otel/sdk/trace".TracerProvider` and the now unneeded `Config` struct. (#1693)

### Fixed

- Jaeger Exporter: Ensure mapping between OTEL and Jaeger span data complies with the specification. (#1626)
- `SamplingResult.TraceState` is correctly propagated to a newly created span's `SpanContext`. (#1655)
- The `otel-collector` example now correctly flushes metric events prior to shutting down the exporter. (#1678)
- Do not set span status message in `SpanStatusFromHTTPStatusCode` if it can be inferred from `http.status_code`. (#1681)
- Synchronization issues in global trace delegate implementation. (#1686)
- Reduced excess memory usage by global `TracerProvider`. (#1687)

## [0.18.0] - 2021-03-03

### Added

- Added `resource.Default()` for use with meter and tracer providers. (#1507)
- `AttributePerEventCountLimit` and `AttributePerLinkCountLimit` for `SpanLimits`. (#1535)
- Added `Keys()` method to `propagation.TextMapCarrier` and `propagation.HeaderCarrier` to adapt `http.Header` to this interface. (#1544)
- Added `code` attributes to `go.opentelemetry.io/otel/semconv` package. (#1558)
- Compatibility testing suite in the CI system for the following systems. (#1567)
   | OS      | Go Version | Architecture |
   | ------- | ---------- | ------------ |
   | Ubuntu  | 1.15       | amd64        |
   | Ubuntu  | 1.14       | amd64        |
   | Ubuntu  | 1.15       | 386          |
   | Ubuntu  | 1.14       | 386          |
   | MacOS   | 1.15       | amd64        |
   | MacOS   | 1.14       | amd64        |
   | Windows | 1.15       | amd64        |
   | Windows | 1.14       | amd64        |
   | Windows | 1.15       | 386          |
   | Windows | 1.14       | 386          |

### Changed

- Replaced interface `oteltest.SpanRecorder` with its existing implementation
  `StandardSpanRecorder`. (#1542)
- Default span limit values to 128. (#1535)
- Rename `MaxEventsPerSpan`, `MaxAttributesPerSpan` and `MaxLinksPerSpan` to `EventCountLimit`, `AttributeCountLimit` and `LinkCountLimit`, and move these fields into `SpanLimits`. (#1535)
- Renamed the `otel/label` package to `otel/attribute`. (#1541)
- Vendor the Jaeger exporter's dependency on Apache Thrift. (#1551)
- Parallelize the CI linting and testing. (#1567)
- Stagger timestamps in exact aggregator tests. (#1569)
- Changed all examples to use `WithBatchTimeout(5 * time.Second)` rather than `WithBatchTimeout(5)`. (#1621)
- Prevent end-users from implementing some interfaces (#1575)

  ```
      "otel/exporters/otlp/otlphttp".Option
      "otel/exporters/stdout".Option
      "otel/oteltest".Option
      "otel/trace".TracerOption
      "otel/trace".SpanOption
      "otel/trace".EventOption
      "otel/trace".LifeCycleOption
      "otel/trace".InstrumentationOption
      "otel/sdk/resource".Option
      "otel/sdk/trace".ParentBasedSamplerOption
      "otel/sdk/trace".ReadOnlySpan
      "otel/sdk/trace".ReadWriteSpan
  ```

### Removed

- Removed attempt to resample spans upon changing the span name with `span.SetName()`. (#1545)
- The `test-benchmark` is no longer a dependency of the `precommit` make target. (#1567)
- Removed the `test-386` make target.
   This was replaced with a full compatibility testing suite (i.e. multi OS/arch) in the CI system. (#1567)

### Fixed

- The sequential timing check of timestamps in the stdout exporter are now setup explicitly to be sequential (#1571). (#1572)
- Windows build of Jaeger tests now compiles with OS specific functions (#1576). (#1577)
- The sequential timing check of timestamps of go.opentelemetry.io/otel/sdk/metric/aggregator/lastvalue are now setup explicitly to be sequential (#1578). (#1579)
- Validate tracestate header keys with vendors according to the W3C TraceContext specification (#1475). (#1581)
- The OTLP exporter includes related labels for translations of a GaugeArray (#1563). (#1570)

## [0.17.0] - 2021-02-12

### Changed

- Rename project default branch from `master` to `main`. (#1505)
- Reverse order in which `Resource` attributes are merged, per change in spec. (#1501)
- Add tooling to maintain "replace" directives in go.mod files automatically. (#1528)
- Create new modules: otel/metric, otel/trace, otel/oteltest, otel/sdk/export/metric, otel/sdk/metric (#1528)
- Move metric-related public global APIs from otel to otel/metric/global. (#1528)

## Fixed

- Fixed otlpgrpc reconnection issue.
- The example code in the README.md of `go.opentelemetry.io/otel/exporters/otlp` is moved to a compiled example test and used the new `WithAddress` instead of `WithEndpoint`. (#1513)
- The otel-collector example now uses the default OTLP receiver port of the collector.

## [0.16.0] - 2021-01-13

### Added

- Add the `ReadOnlySpan` and `ReadWriteSpan` interfaces to provide better control for accessing span data. (#1360)
- `NewGRPCDriver` function returns a `ProtocolDriver` that maintains a single gRPC connection to the collector. (#1369)
- Added documentation about the project's versioning policy. (#1388)
- Added `NewSplitDriver` for OTLP exporter that allows sending traces and metrics to different endpoints. (#1418)
- Added codeql worfklow to GitHub Actions (#1428)
- Added Gosec workflow to GitHub Actions (#1429)
- Add new HTTP driver for OTLP exporter in `exporters/otlp/otlphttp`. Currently it only supports the binary protobuf payloads. (#1420)
- Add an OpenCensus exporter bridge. (#1444)

### Changed

- Rename `internal/testing` to `internal/internaltest`. (#1449)
- Rename `export.SpanData` to `export.SpanSnapshot` and use it only for exporting spans. (#1360)
- Store the parent's full `SpanContext` rather than just its span ID in the `span` struct. (#1360)
- Improve span duration accuracy. (#1360)
- Migrated CI/CD from CircleCI to GitHub Actions (#1382)
- Remove duplicate checkout from GitHub Actions workflow (#1407)
- Metric `array` aggregator renamed `exact` to match its `aggregation.Kind` (#1412)
- Metric `exact` aggregator includes per-point timestamps (#1412)
- Metric stdout exporter uses MinMaxSumCount aggregator for ValueRecorder instruments (#1412)
- `NewExporter` from `exporters/otlp` now takes a `ProtocolDriver` as a parameter. (#1369)
- Many OTLP Exporter options became gRPC ProtocolDriver options. (#1369)
- Unify endpoint API that related to OTel exporter. (#1401)
- Optimize metric histogram aggregator to re-use its slice of buckets. (#1435)
- Metric aggregator Count() and histogram Bucket.Counts are consistently `uint64`. (1430)
- Histogram aggregator accepts functional options, uses default boundaries if none given. (#1434)
- `SamplingResult` now passed a `Tracestate` from the parent `SpanContext` (#1432)
- Moved gRPC driver for OTLP exporter to `exporters/otlp/otlpgrpc`. (#1420)
- The `TraceContext` propagator now correctly propagates `TraceState` through the `SpanContext`. (#1447)
- Metric Push and Pull Controller components are combined into a single "basic" Controller:
  - `WithExporter()` and `Start()` to configure Push behavior
  - `Start()` is optional; use `Collect()` and `ForEach()` for Pull behavior
  - `Start()` and `Stop()` accept Context. (#1378)
- The `Event` type is moved from the `otel/sdk/export/trace` package to the `otel/trace` API package. (#1452)

### Removed

- Remove `errUninitializedSpan` as its only usage is now obsolete. (#1360)
- Remove Metric export functionality related to quantiles and summary data points: this is not specified (#1412)
- Remove DDSketch metric aggregator; our intention is to re-introduce this as an option of the histogram aggregator after [new OTLP histogram data types](https://github.com/open-telemetry/opentelemetry-proto/pull/226) are released (#1412)

### Fixed

- `BatchSpanProcessor.Shutdown()` will now shutdown underlying `export.SpanExporter`. (#1443)

## [0.15.0] - 2020-12-10

### Added

- The `WithIDGenerator` `TracerProviderOption` is added to the `go.opentelemetry.io/otel/trace` package to configure an `IDGenerator` for the `TracerProvider`. (#1363)

### Changed

- The Zipkin exporter now uses the Span status code to determine. (#1328)
- `NewExporter` and `Start` functions in `go.opentelemetry.io/otel/exporters/otlp` now receive `context.Context` as a first parameter. (#1357)
- Move the OpenCensus example into `example` directory. (#1359)
- Moved the SDK's `internal.IDGenerator` interface in to the `sdk/trace` package to enable support for externally-defined ID generators. (#1363)
- Bump `github.com/google/go-cmp` from 0.5.3 to 0.5.4 (#1374)
- Bump `github.com/golangci/golangci-lint` in `/internal/tools` (#1375)

### Fixed

- Metric SDK `SumObserver` and `UpDownSumObserver` instruments correctness fixes. (#1381)

## [0.14.0] - 2020-11-19

### Added

- An `EventOption` and the related `NewEventConfig` function are added to the `go.opentelemetry.io/otel` package to configure Span events. (#1254)
- A `TextMapPropagator` and associated `TextMapCarrier` are added to the `go.opentelemetry.io/otel/oteltest` package to test `TextMap` type propagators and their use. (#1259)
- `SpanContextFromContext` returns `SpanContext` from context. (#1255)
- `TraceState` has been added to `SpanContext`. (#1340)
- `DeploymentEnvironmentKey` added to `go.opentelemetry.io/otel/semconv` package. (#1323)
- Add an OpenCensus to OpenTelemetry tracing bridge. (#1305)
- Add a parent context argument to `SpanProcessor.OnStart` to follow the specification. (#1333)
- Add missing tests for `sdk/trace/attributes_map.go`. (#1337)

### Changed

- Move the `go.opentelemetry.io/otel/api/trace` package into `go.opentelemetry.io/otel/trace` with the following changes. (#1229) (#1307)
  - `ID` has been renamed to `TraceID`.
  - `IDFromHex` has been renamed to `TraceIDFromHex`.
  - `EmptySpanContext` is removed.
- Move the `go.opentelemetry.io/otel/api/trace/tracetest` package into `go.opentelemetry.io/otel/oteltest`. (#1229)
- OTLP Exporter updates:
  - supports OTLP v0.6.0 (#1230, #1354)
  - supports configurable aggregation temporality (default: Cumulative, optional: Stateless). (#1296)
- The Sampler is now called on local child spans. (#1233)
- The `Kind` type from the `go.opentelemetry.io/otel/api/metric` package was renamed to `InstrumentKind` to more specifically describe what it is and avoid semantic ambiguity. (#1240)
- The `MetricKind` method of the `Descriptor` type in the `go.opentelemetry.io/otel/api/metric` package was renamed to `Descriptor.InstrumentKind`.
   This matches the returned type and fixes misuse of the term metric. (#1240)
- Move test harness from the `go.opentelemetry.io/otel/api/apitest` package into `go.opentelemetry.io/otel/oteltest`. (#1241)
- Move the `go.opentelemetry.io/otel/api/metric/metrictest` package into `go.opentelemetry.io/oteltest` as part of #964. (#1252)
- Move the `go.opentelemetry.io/otel/api/metric` package into `go.opentelemetry.io/otel/metric` as part of #1303. (#1321)
- Move the `go.opentelemetry.io/otel/api/metric/registry` package into `go.opentelemetry.io/otel/metric/registry` as a part of #1303. (#1316)
- Move the `Number` type (together with related functions) from `go.opentelemetry.io/otel/api/metric` package into `go.opentelemetry.io/otel/metric/number` as a part of #1303. (#1316)
- The function signature of the Span `AddEvent` method in `go.opentelemetry.io/otel` is updated to no longer take an unused context and instead take a required name and a variable number of `EventOption`s. (#1254)
- The function signature of the Span `RecordError` method in `go.opentelemetry.io/otel` is updated to no longer take an unused context and instead take a required error value and a variable number of `EventOption`s. (#1254)
- Move the `go.opentelemetry.io/otel/api/global` package to `go.opentelemetry.io/otel`. (#1262) (#1330)
- Move the `Version` function from `go.opentelemetry.io/otel/sdk` to `go.opentelemetry.io/otel`. (#1330)
- Rename correlation context header from `"otcorrelations"` to `"baggage"` to match the OpenTelemetry specification. (#1267)
- Fix `Code.UnmarshalJSON` to work with valid JSON only. (#1276)
- The `resource.New()` method changes signature to support builtin attributes and functional options, including `telemetry.sdk.*` and
  `host.name` semantic conventions; the former method is renamed `resource.NewWithAttributes`. (#1235)
- The Prometheus exporter now exports non-monotonic counters (i.e. `UpDownCounter`s) as gauges. (#1210)
- Correct the `Span.End` method documentation in the `otel` API to state updates are not allowed on a span after it has ended. (#1310)
- Updated span collection limits for attribute, event and link counts to 1000 (#1318)
- Renamed `semconv.HTTPUrlKey` to `semconv.HTTPURLKey`. (#1338)

### Removed

- The `ErrInvalidHexID`, `ErrInvalidTraceIDLength`, `ErrInvalidSpanIDLength`, `ErrInvalidSpanIDLength`, or `ErrNilSpanID` from the `go.opentelemetry.io/otel` package are unexported now. (#1243)
- The `AddEventWithTimestamp` method on the `Span` interface in `go.opentelemetry.io/otel` is removed due to its redundancy.
   It is replaced by using the `AddEvent` method with a `WithTimestamp` option. (#1254)
- The `MockSpan` and `MockTracer` types are removed from `go.opentelemetry.io/otel/oteltest`.
   `Tracer` and `Span` from the same module should be used in their place instead. (#1306)
- `WorkerCount` option is removed from `go.opentelemetry.io/otel/exporters/otlp`. (#1350)
- Remove the following labels types: INT32, UINT32, UINT64 and FLOAT32. (#1314)

### Fixed

- Rename `MergeItererator` to `MergeIterator` in the `go.opentelemetry.io/otel/label` package. (#1244)
- The `go.opentelemetry.io/otel/api/global` packages global TextMapPropagator now delegates functionality to a globally set delegate for all previously returned propagators. (#1258)
- Fix condition in `label.Any`. (#1299)
- Fix global `TracerProvider` to pass options to its configured provider. (#1329)
- Fix missing handler for `ExactKind` aggregator in OTLP metrics transformer (#1309)

## [0.13.0] - 2020-10-08

### Added

- OTLP Metric exporter supports Histogram aggregation. (#1209)
- The `Code` struct from the `go.opentelemetry.io/otel/codes` package now supports JSON marshaling and unmarshaling as well as implements the `Stringer` interface. (#1214)
- A Baggage API to implement the OpenTelemetry specification. (#1217)
- Add Shutdown method to sdk/trace/provider, shutdown processors in the order they were registered. (#1227)

### Changed

- Set default propagator to no-op propagator. (#1184)
- The `HTTPSupplier`, `HTTPExtractor`, `HTTPInjector`, and `HTTPPropagator` from the `go.opentelemetry.io/otel/api/propagation` package were replaced with unified `TextMapCarrier` and `TextMapPropagator` in the `go.opentelemetry.io/otel/propagation` package. (#1212) (#1325)
- The `New` function from the `go.opentelemetry.io/otel/api/propagation` package was replaced with `NewCompositeTextMapPropagator` in the `go.opentelemetry.io/otel` package. (#1212)
- The status codes of the `go.opentelemetry.io/otel/codes` package have been updated to match the latest OpenTelemetry specification.
   They now are `Unset`, `Error`, and `Ok`.
   They no longer track the gRPC codes. (#1214)
- The `StatusCode` field of the `SpanData` struct in the `go.opentelemetry.io/otel/sdk/export/trace` package now uses the codes package from this package instead of the gRPC project. (#1214)
- Move the `go.opentelemetry.io/otel/api/baggage` package into `go.opentelemetry.io/otel/baggage`. (#1217) (#1325)
- A `Shutdown` method of `SpanProcessor` and all its implementations receives a context and returns an error. (#1264)

### Fixed

- Copies of data from arrays and slices passed to `go.opentelemetry.io/otel/label.ArrayValue()` are now used in the returned `Value` instead of using the mutable data itself. (#1226)

### Removed

- The `ExtractHTTP` and `InjectHTTP` functions from the `go.opentelemetry.io/otel/api/propagation` package were removed. (#1212)
- The `Propagators` interface from the `go.opentelemetry.io/otel/api/propagation` package was removed to conform to the OpenTelemetry specification.
   The explicit `TextMapPropagator` type can be used in its place as this is the `Propagator` type the specification defines. (#1212)
- The `SetAttribute` method of the `Span` from the `go.opentelemetry.io/otel/api/trace` package was removed given its redundancy with the `SetAttributes` method. (#1216)
- The internal implementation of Baggage storage is removed in favor of using the new Baggage API functionality. (#1217)
- Remove duplicate hostname key `HostHostNameKey` in Resource semantic conventions. (#1219)
- Nested array/slice support has been removed. (#1226)

## [0.12.0] - 2020-09-24

### Added

- A `SpanConfigure` function in `go.opentelemetry.io/otel/api/trace` to create a new `SpanConfig` from `SpanOption`s. (#1108)
- In the `go.opentelemetry.io/otel/api/trace` package, `NewTracerConfig` was added to construct new `TracerConfig`s.
   This addition was made to conform with our project option conventions. (#1155)
- Instrumentation library information was added to the Zipkin exporter. (#1119)
- The `SpanProcessor` interface now has a `ForceFlush()` method. (#1166)
- More semantic conventions for k8s as resource attributes. (#1167)

### Changed

- Add reconnecting udp connection type to Jaeger exporter.
   This change adds a new optional implementation of the udp conn interface used to detect changes to an agent's host dns record.
   It then adopts the new destination address to ensure the exporter doesn't get stuck. This change was ported from jaegertracing/jaeger-client-go#520. (#1063)
- Replace `StartOption` and `EndOption` in `go.opentelemetry.io/otel/api/trace` with `SpanOption`.
   This change is matched by replacing the `StartConfig` and `EndConfig` with a unified `SpanConfig`. (#1108)
- Replace the `LinkedTo` span option in `go.opentelemetry.io/otel/api/trace` with `WithLinks`.
   This is be more consistent with our other option patterns, i.e. passing the item to be configured directly instead of its component parts, and provides a cleaner function signature. (#1108)
- The `go.opentelemetry.io/otel/api/trace` `TracerOption` was changed to an interface to conform to project option conventions. (#1109)
- Move the `B3` and `TraceContext` from within the `go.opentelemetry.io/otel/api/trace` package to their own `go.opentelemetry.io/otel/propagators` package.
    This removal of the propagators is reflective of the OpenTelemetry specification for these propagators as well as cleans up the `go.opentelemetry.io/otel/api/trace` API. (#1118)
- Rename Jaeger tags used for instrumentation library information to reflect changes in OpenTelemetry specification. (#1119)
- Rename `ProbabilitySampler` to `TraceIDRatioBased` and change semantics to ignore parent span sampling status. (#1115)
- Move `tools` package under `internal`. (#1141)
- Move `go.opentelemetry.io/otel/api/correlation` package to `go.opentelemetry.io/otel/api/baggage`. (#1142)
   The `correlation.CorrelationContext` propagator has been renamed `baggage.Baggage`.  Other exported functions and types are unchanged.
- Rename `ParentOrElse` sampler to `ParentBased` and allow setting samplers depending on parent span. (#1153)
- In the `go.opentelemetry.io/otel/api/trace` package, `SpanConfigure` was renamed to `NewSpanConfig`. (#1155)
- Change `dependabot.yml` to add a `Skip Changelog` label to dependabot-sourced PRs. (#1161)
- The [configuration style guide](https://github.com/open-telemetry/opentelemetry-go/blob/master/CONTRIBUTING.md#config) has been updated to
   recommend the use of `newConfig()` instead of `configure()`. (#1163)
- The `otlp.Config` type has been unexported and changed to `otlp.config`, along with its initializer. (#1163)
- Ensure exported interface types include parameter names and update the
   Style Guide to reflect this styling rule. (#1172)
- Don't consider unset environment variable for resource detection to be an error. (#1170)
- Rename `go.opentelemetry.io/otel/api/metric.ConfigureInstrument` to `NewInstrumentConfig` and
  `go.opentelemetry.io/otel/api/metric.ConfigureMeter` to `NewMeterConfig`.
- ValueObserver instruments use LastValue aggregator by default. (#1165)
- OTLP Metric exporter supports LastValue aggregation. (#1165)
- Move the `go.opentelemetry.io/otel/api/unit` package to `go.opentelemetry.io/otel/unit`. (#1185)
- Rename `Provider` to `MeterProvider` in the `go.opentelemetry.io/otel/api/metric` package. (#1190)
- Rename `NoopProvider` to `NoopMeterProvider` in the `go.opentelemetry.io/otel/api/metric` package. (#1190)
- Rename `NewProvider` to `NewMeterProvider` in the `go.opentelemetry.io/otel/api/metric/metrictest` package. (#1190)
- Rename `Provider` to `MeterProvider` in the `go.opentelemetry.io/otel/api/metric/registry` package. (#1190)
- Rename `NewProvider` to `NewMeterProvider` in the `go.opentelemetry.io/otel/api/metri/registryc` package. (#1190)
- Rename `Provider` to `TracerProvider` in the `go.opentelemetry.io/otel/api/trace` package. (#1190)
- Rename `NoopProvider` to `NoopTracerProvider` in the `go.opentelemetry.io/otel/api/trace` package. (#1190)
- Rename `Provider` to `TracerProvider` in the `go.opentelemetry.io/otel/api/trace/tracetest` package. (#1190)
- Rename `NewProvider` to `NewTracerProvider` in the `go.opentelemetry.io/otel/api/trace/tracetest` package. (#1190)
- Rename `WrapperProvider` to `WrapperTracerProvider` in the `go.opentelemetry.io/otel/bridge/opentracing` package. (#1190)
- Rename `NewWrapperProvider` to `NewWrapperTracerProvider` in the `go.opentelemetry.io/otel/bridge/opentracing` package. (#1190)
- Rename `Provider` method of the pull controller to `MeterProvider` in the `go.opentelemetry.io/otel/sdk/metric/controller/pull` package. (#1190)
- Rename `Provider` method of the push controller to `MeterProvider` in the `go.opentelemetry.io/otel/sdk/metric/controller/push` package. (#1190)
- Rename `ProviderOptions` to `TracerProviderConfig` in the `go.opentelemetry.io/otel/sdk/trace` package. (#1190)
- Rename `ProviderOption` to `TracerProviderOption` in the `go.opentelemetry.io/otel/sdk/trace` package. (#1190)
- Rename `Provider` to `TracerProvider` in the `go.opentelemetry.io/otel/sdk/trace` package. (#1190)
- Rename `NewProvider` to `NewTracerProvider` in the `go.opentelemetry.io/otel/sdk/trace` package. (#1190)
- Renamed `SamplingDecision` values to comply with OpenTelemetry specification change. (#1192)
- Renamed Zipkin attribute names from `ot.status_code & ot.status_description` to `otel.status_code & otel.status_description`. (#1201)
- The default SDK now invokes registered `SpanProcessor`s in the order they were registered with the `TracerProvider`. (#1195)
- Add test of spans being processed by the `SpanProcessor`s in the order they were registered. (#1203)

### Removed

- Remove the B3 propagator from `go.opentelemetry.io/otel/propagators`. It is now located in the
   `go.opentelemetry.io/contrib/propagators/` module. (#1191)
- Remove the semantic convention for HTTP status text, `HTTPStatusTextKey` from package `go.opentelemetry.io/otel/semconv`. (#1194)

### Fixed

- Zipkin example no longer mentions `ParentSampler`, corrected to `ParentBased`. (#1171)
- Fix missing shutdown processor in otel-collector example. (#1186)
- Fix missing shutdown processor in basic and namedtracer examples. (#1197)

## [0.11.0] - 2020-08-24

### Added

- Support for exporting array-valued attributes via OTLP. (#992)
- `Noop` and `InMemory` `SpanBatcher` implementations to help with testing integrations. (#994)
- Support for filtering metric label sets. (#1047)
- A dimensionality-reducing metric Processor. (#1057)
- Integration tests for more OTel Collector Attribute types. (#1062)
- A new `WithSpanProcessor` `ProviderOption` is added to the `go.opentelemetry.io/otel/sdk/trace` package to create a `Provider` and automatically register the `SpanProcessor`. (#1078)

### Changed

- Rename `sdk/metric/processor/test` to `sdk/metric/processor/processortest`. (#1049)
- Rename `sdk/metric/controller/test` to `sdk/metric/controller/controllertest`. (#1049)
- Rename `api/testharness` to `api/apitest`. (#1049)
- Rename `api/trace/testtrace` to `api/trace/tracetest`. (#1049)
- Change Metric Processor to merge multiple observations. (#1024)
- The `go.opentelemetry.io/otel/bridge/opentracing` bridge package has been made into its own module.
   This removes the package dependencies of this bridge from the rest of the OpenTelemetry based project. (#1038)
- Renamed `go.opentelemetry.io/otel/api/standard` package to `go.opentelemetry.io/otel/semconv` to avoid the ambiguous and generic name `standard` and better describe the package as containing OpenTelemetry semantic conventions. (#1016)
- The environment variable used for resource detection has been changed from `OTEL_RESOURCE_LABELS` to `OTEL_RESOURCE_ATTRIBUTES` (#1042)
- Replace `WithSyncer` with `WithBatcher` in examples. (#1044)
- Replace the `google.golang.org/grpc/codes` dependency in the API with an equivalent `go.opentelemetry.io/otel/codes` package. (#1046)
- Merge the `go.opentelemetry.io/otel/api/label` and `go.opentelemetry.io/otel/api/kv` into the new `go.opentelemetry.io/otel/label` package. (#1060)
- Unify Callback Function Naming.
   Rename `*Callback` with `*Func`. (#1061)
- CI builds validate against last two versions of Go, dropping 1.13 and adding 1.15. (#1064)
- The `go.opentelemetry.io/otel/sdk/export/trace` interfaces `SpanSyncer` and `SpanBatcher` have been replaced with a specification compliant `Exporter` interface.
   This interface still supports the export of `SpanData`, but only as a slice.
   Implementation are also required now to return any error from `ExportSpans` if one occurs as well as implement a `Shutdown` method for exporter clean-up. (#1078)
- The `go.opentelemetry.io/otel/sdk/trace` `NewBatchSpanProcessor` function no longer returns an error.
   If a `nil` exporter is passed as an argument to this function, instead of it returning an error, it now returns a `BatchSpanProcessor` that handles the export of `SpanData` by not taking any action. (#1078)
- The `go.opentelemetry.io/otel/sdk/trace` `NewProvider` function to create a `Provider` no longer returns an error, instead only a `*Provider`.
   This change is related to `NewBatchSpanProcessor` not returning an error which was the only error this function would return. (#1078)

### Removed

- Duplicate, unused API sampler interface. (#999)
   Use the [`Sampler` interface](https://github.com/open-telemetry/opentelemetry-go/blob/v0.11.0/sdk/trace/sampling.go) provided by the SDK instead.
- The `grpctrace` instrumentation was moved to the `go.opentelemetry.io/contrib` repository and out of this repository.
   This move includes moving the `grpc` example to the `go.opentelemetry.io/contrib` as well. (#1027)
- The `WithSpan` method of the `Tracer` interface.
   The functionality this method provided was limited compared to what a user can provide themselves.
   It was removed with the understanding that if there is sufficient user need it can be added back based on actual user usage. (#1043)
- The `RegisterSpanProcessor` and `UnregisterSpanProcessor` functions.
   These were holdovers from an approach prior to the TracerProvider design. They were not used anymore. (#1077)
- The `oterror` package. (#1026)
- The `othttp` and `httptrace` instrumentations were moved to `go.opentelemetry.io/contrib`. (#1032)

### Fixed

- The `semconv.HTTPServerMetricAttributesFromHTTPRequest()` function no longer generates the high-cardinality `http.request.content.length` label. (#1031)
- Correct instrumentation version tag in Jaeger exporter. (#1037)
- The SDK span will now set an error event if the `End` method is called during a panic (i.e. it was deferred). (#1043)
- Move internally generated protobuf code from the `go.opentelemetry.io/otel` to the OTLP exporter to reduce dependency overhead. (#1050)
- The `otel-collector` example referenced outdated collector processors. (#1006)

## [0.10.0] - 2020-07-29

This release migrates the default OpenTelemetry SDK into its own Go module, decoupling the SDK from the API and reducing dependencies for instrumentation packages.

### Added

- The Zipkin exporter now has `NewExportPipeline` and `InstallNewPipeline` constructor functions to match the common pattern.
    These function build a new exporter with default SDK options and register the exporter with the `global` package respectively. (#944)
- Add propagator option for gRPC instrumentation. (#986)
- The `testtrace` package now tracks the `trace.SpanKind` for each span. (#987)

### Changed

- Replace the `RegisterGlobal` `Option` in the Jaeger exporter with an `InstallNewPipeline` constructor function.
   This matches the other exporter constructor patterns and will register a new exporter after building it with default configuration. (#944)
- The trace (`go.opentelemetry.io/otel/exporters/trace/stdout`) and metric (`go.opentelemetry.io/otel/exporters/metric/stdout`) `stdout` exporters are now merged into a single exporter at `go.opentelemetry.io/otel/exporters/stdout`.
   This new exporter was made into its own Go module to follow the pattern of all exporters and decouple it from the `go.opentelemetry.io/otel` module. (#956, #963)
- Move the `go.opentelemetry.io/otel/exporters/test` test package to `go.opentelemetry.io/otel/sdk/export/metric/metrictest`. (#962)
- The `go.opentelemetry.io/otel/api/kv/value` package was merged into the parent `go.opentelemetry.io/otel/api/kv` package. (#968)
  - `value.Bool` was replaced with `kv.BoolValue`.
  - `value.Int64` was replaced with `kv.Int64Value`.
  - `value.Uint64` was replaced with `kv.Uint64Value`.
  - `value.Float64` was replaced with `kv.Float64Value`.
  - `value.Int32` was replaced with `kv.Int32Value`.
  - `value.Uint32` was replaced with `kv.Uint32Value`.
  - `value.Float32` was replaced with `kv.Float32Value`.
  - `value.String` was replaced with `kv.StringValue`.
  - `value.Int` was replaced with `kv.IntValue`.
  - `value.Uint` was replaced with `kv.UintValue`.
  - `value.Array` was replaced with `kv.ArrayValue`.
- Rename `Infer` to `Any` in the `go.opentelemetry.io/otel/api/kv` package. (#972)
- Change `othttp` to use the `httpsnoop` package to wrap the `ResponseWriter` so that optional interfaces (`http.Hijacker`, `http.Flusher`, etc.) that are implemented by the original `ResponseWriter`are also implemented by the wrapped `ResponseWriter`. (#979)
- Rename `go.opentelemetry.io/otel/sdk/metric/aggregator/test` package to `go.opentelemetry.io/otel/sdk/metric/aggregator/aggregatortest`. (#980)
- Make the SDK into its own Go module called `go.opentelemetry.io/otel/sdk`. (#985)
- Changed the default trace `Sampler` from `AlwaysOn` to `ParentOrElse(AlwaysOn)`. (#989)

### Removed

- The `IndexedAttribute` function from the `go.opentelemetry.io/otel/api/label` package was removed in favor of `IndexedLabel` which it was synonymous with. (#970)

### Fixed

- Bump github.com/golangci/golangci-lint from 1.28.3 to 1.29.0 in /tools. (#953)
- Bump github.com/google/go-cmp from 0.5.0 to 0.5.1. (#957)
- Use `global.Handle` for span export errors in the OTLP exporter. (#946)
- Correct Go language formatting in the README documentation. (#961)
- Remove default SDK dependencies from the `go.opentelemetry.io/otel/api` package. (#977)
- Remove default SDK dependencies from the `go.opentelemetry.io/otel/instrumentation` package. (#983)
- Move documented examples for `go.opentelemetry.io/otel/instrumentation/grpctrace` interceptors into Go example tests. (#984)

## [0.9.0] - 2020-07-20

### Added

- A new Resource Detector interface is included to allow resources to be automatically detected and included. (#939)
- A Detector to automatically detect resources from an environment variable. (#939)
- Github action to generate protobuf Go bindings locally in `internal/opentelemetry-proto-gen`. (#938)
- OTLP .proto files from `open-telemetry/opentelemetry-proto` imported as a git submodule under `internal/opentelemetry-proto`.
   References to `github.com/open-telemetry/opentelemetry-proto` changed to `go.opentelemetry.io/otel/internal/opentelemetry-proto-gen`. (#942)

### Changed

- Non-nil value `struct`s for key-value pairs will be marshalled using JSON rather than `Sprintf`. (#948)

### Removed

- Removed dependency on `github.com/open-telemetry/opentelemetry-collector`. (#943)

## [0.8.0] - 2020-07-09

### Added

- The `B3Encoding` type to represent the B3 encoding(s) the B3 propagator can inject.
   A value for HTTP supported encodings (Multiple Header: `MultipleHeader`, Single Header: `SingleHeader`) are included. (#882)
- The `FlagsDeferred` trace flag to indicate if the trace sampling decision has been deferred. (#882)
- The `FlagsDebug` trace flag to indicate if the trace is a debug trace. (#882)
- Add `peer.service` semantic attribute. (#898)
- Add database-specific semantic attributes. (#899)
- Add semantic convention for `faas.coldstart` and `container.id`. (#909)
- Add http content size semantic conventions. (#905)
- Include `http.request_content_length` in HTTP request basic attributes. (#905)
- Add semantic conventions for operating system process resource attribute keys. (#919)
- The Jaeger exporter now has a `WithBatchMaxCount` option to specify the maximum number of spans sent in a batch. (#931)

### Changed

- Update `CONTRIBUTING.md` to ask for updates to `CHANGELOG.md` with each pull request. (#879)
- Use lowercase header names for B3 Multiple Headers. (#881)
- The B3 propagator `SingleHeader` field has been replaced with `InjectEncoding`.
   This new field can be set to combinations of the `B3Encoding` bitmasks and will inject trace information in these encodings.
   If no encoding is set, the propagator will default to `MultipleHeader` encoding. (#882)
- The B3 propagator now extracts from either HTTP encoding of B3 (Single Header or Multiple Header) based on what is contained in the header.
   Preference is given to Single Header encoding with Multiple Header being the fallback if Single Header is not found or is invalid.
   This behavior change is made to dynamically support all correctly encoded traces received instead of having to guess the expected encoding prior to receiving. (#882)
- Extend semantic conventions for RPC. (#900)
- To match constant naming conventions in the `api/standard` package, the `FaaS*` key names are appended with a suffix of `Key`. (#920)
  - `"api/standard".FaaSName` -> `FaaSNameKey`
  - `"api/standard".FaaSID` -> `FaaSIDKey`
  - `"api/standard".FaaSVersion` -> `FaaSVersionKey`
  - `"api/standard".FaaSInstance` -> `FaaSInstanceKey`

### Removed

- The `FlagsUnused` trace flag is removed.
   The purpose of this flag was to act as the inverse of `FlagsSampled`, the inverse of `FlagsSampled` is used instead. (#882)
- The B3 header constants (`B3SingleHeader`, `B3DebugFlagHeader`, `B3TraceIDHeader`, `B3SpanIDHeader`, `B3SampledHeader`, `B3ParentSpanIDHeader`) are removed.
   If B3 header keys are needed [the authoritative OpenZipkin package constants](https://pkg.go.dev/github.com/openzipkin/zipkin-go@v0.2.2/propagation/b3?tab=doc#pkg-constants) should be used instead. (#882)

### Fixed

- The B3 Single Header name is now correctly `b3` instead of the previous `X-B3`. (#881)
- The B3 propagator now correctly supports sampling only values (`b3: 0`, `b3: 1`, or `b3: d`) for a Single B3 Header. (#882)
- The B3 propagator now propagates the debug flag.
   This removes the behavior of changing the debug flag into a set sampling bit.
   Instead, this now follow the B3 specification and omits the `X-B3-Sampling` header. (#882)
- The B3 propagator now tracks "unset" sampling state (meaning "defer the decision") and does not set the `X-B3-Sampling` header when injecting. (#882)
- Bump github.com/itchyny/gojq from 0.10.3 to 0.10.4 in /tools. (#883)
- Bump github.com/opentracing/opentracing-go from v1.1.1-0.20190913142402-a7454ce5950e to v1.2.0. (#885)
- The tracing time conversion for OTLP spans is now correctly set to `UnixNano`. (#896)
- Ensure span status is not set to `Unknown` when no HTTP status code is provided as it is assumed to be `200 OK`. (#908)
- Ensure `httptrace.clientTracer` closes `http.headers` span. (#912)
- Prometheus exporter will not apply stale updates or forget inactive metrics. (#903)
- Add test for api.standard `HTTPClientAttributesFromHTTPRequest`. (#905)
- Bump github.com/golangci/golangci-lint from 1.27.0 to 1.28.1 in /tools. (#901, #913)
- Update otel-colector example to use the v0.5.0 collector. (#915)
- The `grpctrace` instrumentation uses a span name conforming to the OpenTelemetry semantic conventions (does not contain a leading slash (`/`)). (#922)
- The `grpctrace` instrumentation includes an `rpc.method` attribute now set to the gRPC method name. (#900, #922)
- The `grpctrace` instrumentation `rpc.service` attribute now contains the package name if one exists.
   This is in accordance with OpenTelemetry semantic conventions. (#922)
- Correlation Context extractor will no longer insert an empty map into the returned context when no valid values are extracted. (#923)
- Bump google.golang.org/api from 0.28.0 to 0.29.0 in /exporters/trace/jaeger. (#925)
- Bump github.com/itchyny/gojq from 0.10.4 to 0.11.0 in /tools. (#926)
- Bump github.com/golangci/golangci-lint from 1.28.1 to 1.28.2 in /tools. (#930)

## [0.7.0] - 2020-06-26

This release implements the v0.5.0 version of the OpenTelemetry specification.

### Added

- The othttp instrumentation now includes default metrics. (#861)
- This CHANGELOG file to track all changes in the project going forward.
- Support for array type attributes. (#798)
- Apply transitive dependabot go.mod dependency updates as part of a new automatic Github workflow. (#844)
- Timestamps are now passed to exporters for each export. (#835)
- Add new `Accumulation` type to metric SDK to transport telemetry from `Accumulator`s to `Processor`s.
   This replaces the prior `Record` `struct` use for this purpose. (#835)
- New dependabot integration to automate package upgrades. (#814)
- `Meter` and `Tracer` implementations accept instrumentation version version as an optional argument.
   This instrumentation version is passed on to exporters. (#811) (#805) (#802)
- The OTLP exporter includes the instrumentation version in telemetry it exports. (#811)
- Environment variables for Jaeger exporter are supported. (#796)
- New `aggregation.Kind` in the export metric API. (#808)
- New example that uses OTLP and the collector. (#790)
- Handle errors in the span `SetName` during span initialization. (#791)
- Default service config to enable retries for retry-able failed requests in the OTLP exporter and an option to override this default. (#777)
- New `go.opentelemetry.io/otel/api/oterror` package to uniformly support error handling and definitions for the project. (#778)
- New `global` default implementation of the `go.opentelemetry.io/otel/api/oterror.Handler` interface to be used to handle errors prior to an user defined `Handler`.
   There is also functionality for the user to register their `Handler` as well as a convenience function `Handle` to handle an error with this global `Handler`(#778)
- Options to specify propagators for httptrace and grpctrace instrumentation. (#784)
- The required `application/json` header for the Zipkin exporter is included in all exports. (#774)
- Integrate HTTP semantics helpers from the contrib repository into the `api/standard` package. #769

### Changed

- Rename `Integrator` to `Processor` in the metric SDK. (#863)
- Rename `AggregationSelector` to `AggregatorSelector`. (#859)
- Rename `SynchronizedCopy` to `SynchronizedMove`. (#858)
- Rename `simple` integrator to `basic` integrator. (#857)
- Merge otlp collector examples. (#841)
- Change the metric SDK to support cumulative, delta, and pass-through exporters directly.
   With these changes, cumulative and delta specific exporters are able to request the correct kind of aggregation from the SDK. (#840)
- The `Aggregator.Checkpoint` API is renamed to `SynchronizedCopy` and adds an argument, a different `Aggregator` into which the copy is stored. (#812)
- The `export.Aggregator` contract is that `Update()` and `SynchronizedCopy()` are synchronized with each other.
   All the aggregation interfaces (`Sum`, `LastValue`, ...) are not meant to be synchronized, as the caller is expected to synchronize aggregators at a higher level after the `Accumulator`.
   Some of the `Aggregators` used unnecessary locking and that has been cleaned up. (#812)
- Use of `metric.Number` was replaced by `int64` now that we use `sync.Mutex` in the `MinMaxSumCount` and `Histogram` `Aggregators`. (#812)
- Replace `AlwaysParentSample` with `ParentSample(fallback)` to match the OpenTelemetry v0.5.0 specification. (#810)
- Rename `sdk/export/metric/aggregator` to `sdk/export/metric/aggregation`. #808
- Send configured headers with every request in the OTLP exporter, instead of just on connection creation. (#806)
- Update error handling for any one off error handlers, replacing, instead, with the `global.Handle` function. (#791)
- Rename `plugin` directory to `instrumentation` to match the OpenTelemetry specification. (#779)
- Makes the argument order to Histogram and DDSketch `New()` consistent. (#781)

### Removed

- `Uint64NumberKind` and related functions from the API. (#864)
- Context arguments from `Aggregator.Checkpoint` and `Integrator.Process` as they were unused. (#803)
- `SpanID` is no longer included in parameters for sampling decision to match the OpenTelemetry specification. (#775)

### Fixed

- Upgrade OTLP exporter to opentelemetry-proto matching the opentelemetry-collector v0.4.0 release. (#866)
- Allow changes to `go.sum` and `go.mod` when running dependabot tidy-up. (#871)
- Bump github.com/stretchr/testify from 1.4.0 to 1.6.1. (#824)
- Bump github.com/prometheus/client_golang from 1.7.0 to 1.7.1 in /exporters/metric/prometheus. (#867)
- Bump google.golang.org/grpc from 1.29.1 to 1.30.0 in /exporters/trace/jaeger. (#853)
- Bump google.golang.org/grpc from 1.29.1 to 1.30.0 in /exporters/trace/zipkin. (#854)
- Bumps github.com/golang/protobuf from 1.3.2 to 1.4.2 (#848)
- Bump github.com/stretchr/testify from 1.4.0 to 1.6.1 in /exporters/otlp (#817)
- Bump github.com/golangci/golangci-lint from 1.25.1 to 1.27.0 in /tools (#828)
- Bump github.com/prometheus/client_golang from 1.5.0 to 1.7.0 in /exporters/metric/prometheus (#838)
- Bump github.com/stretchr/testify from 1.4.0 to 1.6.1 in /exporters/trace/jaeger (#829)
- Bump github.com/benbjohnson/clock from 1.0.0 to 1.0.3 (#815)
- Bump github.com/stretchr/testify from 1.4.0 to 1.6.1 in /exporters/trace/zipkin (#823)
- Bump github.com/itchyny/gojq from 0.10.1 to 0.10.3 in /tools (#830)
- Bump github.com/stretchr/testify from 1.4.0 to 1.6.1 in /exporters/metric/prometheus (#822)
- Bump google.golang.org/grpc from 1.27.1 to 1.29.1 in /exporters/trace/zipkin (#820)
- Bump google.golang.org/grpc from 1.27.1 to 1.29.1 in /exporters/trace/jaeger (#831)
- Bump github.com/google/go-cmp from 0.4.0 to 0.5.0 (#836)
- Bump github.com/google/go-cmp from 0.4.0 to 0.5.0 in /exporters/trace/jaeger (#837)
- Bump github.com/google/go-cmp from 0.4.0 to 0.5.0 in /exporters/otlp (#839)
- Bump google.golang.org/api from 0.20.0 to 0.28.0 in /exporters/trace/jaeger (#843)
- Set span status from HTTP status code in the othttp instrumentation. (#832)
- Fixed typo in push controller comment. (#834)
- The `Aggregator` testing has been updated and cleaned. (#812)
- `metric.Number(0)` expressions are replaced by `0` where possible. (#812)
- Fixed `global` `handler_test.go` test failure. #804
- Fixed `BatchSpanProcessor.Shutdown` to wait until all spans are processed. (#766)
- Fixed OTLP example's accidental early close of exporter. (#807)
- Ensure zipkin exporter reads and closes response body. (#788)
- Update instrumentation to use `api/standard` keys instead of custom keys. (#782)
- Clean up tools and RELEASING documentation. (#762)

## [0.6.0] - 2020-05-21

### Added

- Support for `Resource`s in the prometheus exporter. (#757)
- New pull controller. (#751)
- New `UpDownSumObserver` instrument. (#750)
- OpenTelemetry collector demo. (#711)
- New `SumObserver` instrument. (#747)
- New `UpDownCounter` instrument. (#745)
- New timeout `Option` and configuration function `WithTimeout` to the push controller. (#742)
- New `api/standards` package to implement semantic conventions and standard key-value generation. (#731)

### Changed

- Rename `Register*` functions in the metric API to `New*` for all `Observer` instruments. (#761)
- Use `[]float64` for histogram boundaries, not `[]metric.Number`. (#758)
- Change OTLP example to use exporter as a trace `Syncer` instead of as an unneeded `Batcher`. (#756)
- Replace `WithResourceAttributes()` with `WithResource()` in the trace SDK. (#754)
- The prometheus exporter now uses the new pull controller. (#751)
- Rename `ScheduleDelayMillis` to `BatchTimeout` in the trace `BatchSpanProcessor`.(#752)
- Support use of synchronous instruments in asynchronous callbacks (#725)
- Move `Resource` from the `Export` method parameter into the metric export `Record`. (#739)
- Rename `Observer` instrument to `ValueObserver`. (#734)
- The push controller now has a method (`Provider()`) to return a `metric.Provider` instead of the old `Meter` method that acted as a `metric.Provider`. (#738)
- Replace `Measure` instrument by `ValueRecorder` instrument. (#732)
- Rename correlation context header from `"Correlation-Context"` to `"otcorrelations"` to match the OpenTelemetry specification. (#727)

### Fixed

- Ensure gRPC `ClientStream` override methods do not panic in grpctrace package. (#755)
- Disable parts of `BatchSpanProcessor` test until a fix is found. (#743)
- Fix `string` case in `kv` `Infer` function. (#746)
- Fix panic in grpctrace client interceptors. (#740)
- Refactor the `api/metrics` push controller and add `CheckpointSet` synchronization. (#737)
- Rewrite span batch process queue batching logic. (#719)
- Remove the push controller named Meter map. (#738)
- Fix Histogram aggregator initial state (fix #735). (#736)
- Ensure golang alpine image is running `golang-1.14` for examples. (#733)
- Added test for grpctrace `UnaryInterceptorClient`. (#695)
- Rearrange `api/metric` code layout. (#724)

## [0.5.0] - 2020-05-13

### Added

- Batch `Observer` callback support. (#717)
- Alias `api` types to root package of project. (#696)
- Create basic `othttp.Transport` for simple client instrumentation. (#678)
- `SetAttribute(string, interface{})` to the trace API. (#674)
- Jaeger exporter option that allows user to specify custom http client. (#671)
- `Stringer` and `Infer` methods to `key`s. (#662)

### Changed

- Rename `NewKey` in the `kv` package to just `Key`. (#721)
- Move `core` and `key` to `kv` package. (#720)
- Make the metric API `Meter` a `struct` so the abstract `MeterImpl` can be passed and simplify implementation. (#709)
- Rename SDK `Batcher` to `Integrator` to match draft OpenTelemetry SDK specification. (#710)
- Rename SDK `Ungrouped` integrator to `simple.Integrator` to match draft OpenTelemetry SDK specification. (#710)
- Rename SDK `SDK` `struct` to `Accumulator` to match draft OpenTelemetry SDK specification. (#710)
- Move `Number` from `core` to `api/metric` package. (#706)
- Move `SpanContext` from `core` to `trace` package. (#692)
- Change traceparent header from `Traceparent` to `traceparent` to implement the W3C specification. (#681)

### Fixed

- Update tooling to run generators in all submodules. (#705)
- gRPC interceptor regexp to match methods without a service name. (#683)
- Use a `const` for padding 64-bit B3 trace IDs. (#701)
- Update `mockZipkin` listen address from `:0` to `127.0.0.1:0`. (#700)
- Left-pad 64-bit B3 trace IDs with zero. (#698)
- Propagate at least the first W3C tracestate header. (#694)
- Remove internal `StateLocker` implementation. (#688)
- Increase instance size CI system uses. (#690)
- Add a `key` benchmark and use reflection in `key.Infer()`. (#679)
- Fix internal `global` test by using `global.Meter` with `RecordBatch()`. (#680)
- Reimplement histogram using mutex instead of `StateLocker`. (#669)
- Switch `MinMaxSumCount` to a mutex lock implementation instead of `StateLocker`. (#667)
- Update documentation to not include any references to `WithKeys`. (#672)
- Correct misspelling. (#668)
- Fix clobbering of the span context if extraction fails. (#656)
- Bump `golangci-lint` and work around the corrupting bug. (#666) (#670)

## [0.4.3] - 2020-04-24

### Added

- `Dockerfile` and `docker-compose.yml` to run example code. (#635)
- New `grpctrace` package that provides gRPC client and server interceptors for both unary and stream connections. (#621)
- New `api/label` package, providing common label set implementation. (#651)
- Support for JSON marshaling of `Resources`. (#654)
- `TraceID` and `SpanID` implementations for `Stringer` interface. (#642)
- `RemoteAddrKey` in the othttp plugin to include the HTTP client address in top-level spans. (#627)
- `WithSpanFormatter` option to the othttp plugin. (#617)
- Updated README to include section for compatible libraries and include reference to the contrib repository. (#612)
- The prometheus exporter now supports exporting histograms. (#601)
- A `String` method to the `Resource` to return a hashable identifier for a now unique resource. (#613)
- An `Iter` method to the `Resource` to return an array `AttributeIterator`. (#613)
- An `Equal` method to the `Resource` test the equivalence of resources. (#613)
- An iterable structure (`AttributeIterator`) for `Resource` attributes.

### Changed

- zipkin export's `NewExporter` now requires a `serviceName` argument to ensure this needed values is provided. (#644)
- Pass `Resources` through the metrics export pipeline. (#659)

### Removed

- `WithKeys` option from the metric API. (#639)

### Fixed

- Use the `label.Set.Equivalent` value instead of an encoding in the batcher. (#658)
- Correct typo `trace.Exporter` to `trace.SpanSyncer` in comments. (#653)
- Use type names for return values in jaeger exporter. (#648)
- Increase the visibility of the `api/key` package by updating comments and fixing usages locally. (#650)
- `Checkpoint` only after `Update`; Keep records in the `sync.Map` longer. (#647)
- Do not cache `reflect.ValueOf()` in metric Labels. (#649)
- Batch metrics exported from the OTLP exporter based on `Resource` and labels. (#626)
- Add error wrapping to the prometheus exporter. (#631)
- Update the OTLP exporter batching of traces to use a unique `string` representation of an associated `Resource` as the batching key. (#623)
- Update OTLP `SpanData` transform to only include the `ParentSpanID` if one exists. (#614)
- Update `Resource` internal representation to uniquely and reliably identify resources. (#613)
- Check return value from `CheckpointSet.ForEach` in prometheus exporter. (#622)
- Ensure spans created by httptrace client tracer reflect operation structure. (#618)
- Create a new recorder rather than reuse when multiple observations in same epoch for asynchronous instruments. #610
- The default port the OTLP exporter uses to connect to the OpenTelemetry collector is updated to match the one the collector listens on by default. (#611)

## [0.4.2] - 2020-03-31

### Fixed

- Fix `pre_release.sh` to update version in `sdk/opentelemetry.go`. (#607)
- Fix time conversion from internal to OTLP in OTLP exporter. (#606)

## [0.4.1] - 2020-03-31

### Fixed

- Update `tag.sh` to create signed tags. (#604)

## [0.4.0] - 2020-03-30

### Added

- New API package `api/metric/registry` that exposes a `MeterImpl` wrapper for use by SDKs to generate unique instruments. (#580)
- Script to verify examples after a new release. (#579)

### Removed

- The dogstatsd exporter due to lack of support.
   This additionally removes support for statsd. (#591)
- `LabelSet` from the metric API.
   This is replaced by a `[]core.KeyValue` slice. (#595)
- `Labels` from the metric API's `Meter` interface. (#595)

### Changed

- The metric `export.Labels` became an interface which the SDK implements and the `export` package provides a simple, immutable implementation of this interface intended for testing purposes. (#574)
- Renamed `internal/metric.Meter` to `MeterImpl`. (#580)
- Renamed `api/global/internal.obsImpl` to `asyncImpl`. (#580)

### Fixed

- Corrected missing return in mock span. (#582)
- Update License header for all source files to match CNCF guidelines and include a test to ensure it is present. (#586) (#596)
- Update to v0.3.0 of the OTLP in the OTLP exporter. (#588)
- Update pre-release script to be compatible between GNU and BSD based systems. (#592)
- Add a `RecordBatch` benchmark. (#594)
- Moved span transforms of the OTLP exporter to the internal package. (#593)
- Build both go-1.13 and go-1.14 in circleci to test for all supported versions of Go. (#569)
- Removed unneeded allocation on empty labels in OLTP exporter. (#597)
- Update `BatchedSpanProcessor` to process the queue until no data but respect max batch size. (#599)
- Update project documentation godoc.org links to pkg.go.dev. (#602)

## [0.3.0] - 2020-03-21

This is a first official beta release, which provides almost fully complete metrics, tracing, and context propagation functionality.
There is still a possibility of breaking changes.

### Added

- Add `Observer` metric instrument. (#474)
- Add global `Propagators` functionality to enable deferred initialization for propagators registered before the first Meter SDK is installed. (#494)
- Simplified export setup pipeline for the jaeger exporter to match other exporters. (#459)
- The zipkin trace exporter. (#495)
- The OTLP exporter to export metric and trace telemetry to the OpenTelemetry collector. (#497) (#544) (#545)
- Add `StatusMessage` field to the trace `Span`. (#524)
- Context propagation in OpenTracing bridge in terms of OpenTelemetry context propagation. (#525)
- The `Resource` type was added to the SDK. (#528)
- The global API now supports a `Tracer` and `Meter` function as shortcuts to getting a global `*Provider` and calling these methods directly. (#538)
- The metric API now defines a generic `MeterImpl` interface to support general purpose `Meter` construction.
   Additionally, `SyncImpl` and `AsyncImpl` are added to support general purpose instrument construction. (#560)
- A metric `Kind` is added to represent the `MeasureKind`, `ObserverKind`, and `CounterKind`. (#560)
- Scripts to better automate the release process. (#576)

### Changed

- Default to to use `AlwaysSampler` instead of `ProbabilitySampler` to match OpenTelemetry specification. (#506)
- Renamed `AlwaysSampleSampler` to `AlwaysOnSampler` in the trace API. (#511)
- Renamed `NeverSampleSampler` to `AlwaysOffSampler` in the trace API. (#511)
- The `Status` field of the `Span` was changed to `StatusCode` to disambiguate with the added `StatusMessage`. (#524)
- Updated the trace `Sampler` interface conform to the OpenTelemetry specification. (#531)
- Rename metric API `Options` to `Config`. (#541)
- Rename metric `Counter` aggregator to be `Sum`. (#541)
- Unify metric options into `Option` from instrument specific options. (#541)
- The trace API's `TraceProvider` now support `Resource`s. (#545)
- Correct error in zipkin module name. (#548)
- The jaeger trace exporter now supports `Resource`s. (#551)
- Metric SDK now supports `Resource`s.
   The `WithResource` option was added to configure a `Resource` on creation and the `Resource` method was added to the metric `Descriptor` to return the associated `Resource`. (#552)
- Replace `ErrNoLastValue` and `ErrEmptyDataSet` by `ErrNoData` in the metric SDK. (#557)
- The stdout trace exporter now supports `Resource`s. (#558)
- The metric `Descriptor` is now included at the API instead of the SDK. (#560)
- Replace `Ordered` with an iterator in `export.Labels`. (#567)

### Removed

- The vendor specific Stackdriver. It is now hosted on 3rd party vendor infrastructure. (#452)
- The `Unregister` method for metric observers as it is not in the OpenTelemetry specification. (#560)
- `GetDescriptor` from the metric SDK. (#575)
- The `Gauge` instrument from the metric API. (#537)

### Fixed

- Make histogram aggregator checkpoint consistent. (#438)
- Update README with import instructions and how to build and test. (#505)
- The default label encoding was updated to be unique. (#508)
- Use `NewRoot` in the othttp plugin for public endpoints. (#513)
- Fix data race in `BatchedSpanProcessor`. (#518)
- Skip test-386 for Mac OS 10.15.x (Catalina and upwards). #521
- Use a variable-size array to represent ordered labels in maps. (#523)
- Update the OTLP protobuf and update changed import path. (#532)
- Use `StateLocker` implementation in `MinMaxSumCount`. (#546)
- Eliminate goroutine leak in histogram stress test. (#547)
- Update OTLP exporter with latest protobuf. (#550)
- Add filters to the othttp plugin. (#556)
- Provide an implementation of the `Header*` filters that do not depend on Go 1.14. (#565)
- Encode labels once during checkpoint.
   The checkpoint function is executed in a single thread so we can do the encoding lazily before passing the encoded version of labels to the exporter.
   This is a cheap and quick way to avoid encoding the labels on every collection interval. (#572)
- Run coverage over all packages in `COVERAGE_MOD_DIR`. (#573)

## [0.2.3] - 2020-03-04

### Added

- `RecordError` method on `Span`s in the trace API to Simplify adding error events to spans. (#473)
- Configurable push frequency for exporters setup pipeline. (#504)

### Changed

- Rename the `exporter` directory to `exporters`.
   The `go.opentelemetry.io/otel/exporter/trace/jaeger` package was mistakenly released with a `v1.0.0` tag instead of `v0.1.0`.
   This resulted in all subsequent releases not becoming the default latest.
   A consequence of this was that all `go get`s pulled in the incompatible `v0.1.0` release of that package when pulling in more recent packages from other otel packages.
   Renaming the `exporter` directory to `exporters` fixes this issue by renaming the package and therefore clearing any existing dependency tags.
   Consequentially, this action also renames *all* exporter packages. (#502)

### Removed

- The `CorrelationContextHeader` constant in the `correlation` package is no longer exported. (#503)

## [0.2.2] - 2020-02-27

### Added

- `HTTPSupplier` interface in the propagation API to specify methods to retrieve and store a single value for a key to be associated with a carrier. (#467)
- `HTTPExtractor` interface in the propagation API to extract information from an `HTTPSupplier` into a context. (#467)
- `HTTPInjector` interface in the propagation API to inject information into an `HTTPSupplier.` (#467)
- `Config` and configuring `Option` to the propagator API. (#467)
- `Propagators` interface in the propagation API to contain the set of injectors and extractors for all supported carrier formats. (#467)
- `HTTPPropagator` interface in the propagation API to inject and extract from an `HTTPSupplier.` (#467)
- `WithInjectors` and `WithExtractors` functions to the propagator API to configure injectors and extractors to use. (#467)
- `ExtractHTTP` and `InjectHTTP` functions to apply configured HTTP extractors and injectors to a passed context. (#467)
- Histogram aggregator. (#433)
- `DefaultPropagator` function and have it return `trace.TraceContext` as the default context propagator. (#456)
- `AlwaysParentSample` sampler to the trace API. (#455)
- `WithNewRoot` option function to the trace API to specify the created span should be considered a root span. (#451)

### Changed

- Renamed `WithMap` to `ContextWithMap` in the correlation package. (#481)
- Renamed `FromContext` to `MapFromContext` in the correlation package. (#481)
- Move correlation context propagation to correlation package. (#479)
- Do not default to putting remote span context into links. (#480)
- `Tracer.WithSpan` updated to accept `StartOptions`. (#472)
- Renamed `MetricKind` to `Kind` to not stutter in the type usage. (#432)
- Renamed the `export` package to `metric` to match directory structure. (#432)
- Rename the `api/distributedcontext` package to `api/correlation`. (#444)
- Rename the `api/propagators` package to `api/propagation`. (#444)
- Move the propagators from the `propagators` package into the `trace` API package. (#444)
- Update `Float64Gauge`, `Int64Gauge`, `Float64Counter`, `Int64Counter`, `Float64Measure`, and `Int64Measure` metric methods to use value receivers instead of pointers. (#462)
- Moved all dependencies of tools package to a tools directory. (#466)

### Removed

- Binary propagators. (#467)
- NOOP propagator. (#467)

### Fixed

- Upgraded `github.com/golangci/golangci-lint` from `v1.21.0` to `v1.23.6` in `tools/`. (#492)
- Fix a possible nil-dereference crash (#478)
- Correct comments for `InstallNewPipeline` in the stdout exporter. (#483)
- Correct comments for `InstallNewPipeline` in the dogstatsd exporter. (#484)
- Correct comments for `InstallNewPipeline` in the prometheus exporter. (#482)
- Initialize `onError` based on `Config` in prometheus exporter. (#486)
- Correct module name in prometheus exporter README. (#475)
- Removed tracer name prefix from span names. (#430)
- Fix `aggregator_test.go` import package comment. (#431)
- Improved detail in stdout exporter. (#436)
- Fix a dependency issue (generate target should depend on stringer, not lint target) in Makefile. (#442)
- Reorders the Makefile targets within `precommit` target so we generate files and build the code before doing linting, so we can get much nicer errors about syntax errors from the compiler. (#442)
- Reword function documentation in gRPC plugin. (#446)
- Send the `span.kind` tag to Jaeger from the jaeger exporter. (#441)
- Fix `metadataSupplier` in the jaeger exporter to overwrite the header if existing instead of appending to it. (#441)
- Upgraded to Go 1.13 in CI. (#465)
- Correct opentelemetry.io URL in trace SDK documentation. (#464)
- Refactored reference counting logic in SDK determination of stale records. (#468)
- Add call to `runtime.Gosched` in instrument `acquireHandle` logic to not block the collector. (#469)

## [0.2.1.1] - 2020-01-13

### Fixed

- Use stateful batcher on Prometheus exporter fixing regresion introduced in #395. (#428)

## [0.2.1] - 2020-01-08

### Added

- Global meter forwarding implementation.
   This enables deferred initialization for metric instruments registered before the first Meter SDK is installed. (#392)
- Global trace forwarding implementation.
   This enables deferred initialization for tracers registered before the first Trace SDK is installed. (#406)
- Standardize export pipeline creation in all exporters. (#395)
- A testing, organization, and comments for 64-bit field alignment. (#418)
- Script to tag all modules in the project. (#414)

### Changed

- Renamed `propagation` package to `propagators`. (#362)
- Renamed `B3Propagator` propagator to `B3`. (#362)
- Renamed `TextFormatPropagator` propagator to `TextFormat`. (#362)
- Renamed `BinaryPropagator` propagator to `Binary`. (#362)
- Renamed `BinaryFormatPropagator` propagator to `BinaryFormat`. (#362)
- Renamed `NoopTextFormatPropagator` propagator to `NoopTextFormat`. (#362)
- Renamed `TraceContextPropagator` propagator to `TraceContext`. (#362)
- Renamed `SpanOption` to `StartOption` in the trace API. (#369)
- Renamed `StartOptions` to `StartConfig` in the trace API. (#369)
- Renamed `EndOptions` to `EndConfig` in the trace API. (#369)
- `Number` now has a pointer receiver for its methods. (#375)
- Renamed `CurrentSpan` to `SpanFromContext` in the trace API. (#379)
- Renamed `SetCurrentSpan` to `ContextWithSpan` in the trace API. (#379)
- Renamed `Message` in Event to `Name` in the trace API. (#389)
- Prometheus exporter no longer aggregates metrics, instead it only exports them. (#385)
- Renamed `HandleImpl` to `BoundInstrumentImpl` in the metric API. (#400)
- Renamed `Float64CounterHandle` to `Float64CounterBoundInstrument` in the metric API. (#400)
- Renamed `Int64CounterHandle` to `Int64CounterBoundInstrument` in the metric API. (#400)
- Renamed `Float64GaugeHandle` to `Float64GaugeBoundInstrument` in the metric API. (#400)
- Renamed `Int64GaugeHandle` to `Int64GaugeBoundInstrument` in the metric API. (#400)
- Renamed `Float64MeasureHandle` to `Float64MeasureBoundInstrument` in the metric API. (#400)
- Renamed `Int64MeasureHandle` to `Int64MeasureBoundInstrument` in the metric API. (#400)
- Renamed `Release` method for bound instruments in the metric API to `Unbind`. (#400)
- Renamed `AcquireHandle` method for bound instruments in the metric API to `Bind`. (#400)
- Renamed the `File` option in the stdout exporter to `Writer`. (#404)
- Renamed all `Options` to `Config` for all metric exports where this wasn't already the case.

### Fixed

- Aggregator import path corrected. (#421)
- Correct links in README. (#368)
- The README was updated to match latest code changes in its examples. (#374)
- Don't capitalize error statements. (#375)
- Fix ignored errors. (#375)
- Fix ambiguous variable naming. (#375)
- Removed unnecessary type casting. (#375)
- Use named parameters. (#375)
- Updated release schedule. (#378)
- Correct http-stackdriver example module name. (#394)
- Removed the `http.request` span in `httptrace` package. (#397)
- Add comments in the metrics SDK (#399)
- Initialize checkpoint when creating ddsketch aggregator to prevent panic when merging into a empty one. (#402) (#403)
- Add documentation of compatible exporters in the README. (#405)
- Typo fix. (#408)
- Simplify span check logic in SDK tracer implementation. (#419)

## [0.2.0] - 2019-12-03

### Added

- Unary gRPC tracing example. (#351)
- Prometheus exporter. (#334)
- Dogstatsd metrics exporter. (#326)

### Changed

- Rename `MaxSumCount` aggregation to `MinMaxSumCount` and add the `Min` interface for this aggregation. (#352)
- Rename `GetMeter` to `Meter`. (#357)
- Rename `HTTPTraceContextPropagator` to `TraceContextPropagator`. (#355)
- Rename `HTTPB3Propagator` to `B3Propagator`. (#355)
- Rename `HTTPTraceContextPropagator` to `TraceContextPropagator`. (#355)
- Move `/global` package to `/api/global`. (#356)
- Rename `GetTracer` to `Tracer`. (#347)

### Removed

- `SetAttribute` from the `Span` interface in the trace API. (#361)
- `AddLink` from the `Span` interface in the trace API. (#349)
- `Link` from the `Span` interface in the trace API. (#349)

### Fixed

- Exclude example directories from coverage report. (#365)
- Lint make target now implements automatic fixes with `golangci-lint` before a second run to report the remaining issues. (#360)
- Drop `GO111MODULE` environment variable in Makefile as Go 1.13 is the project specified minimum version and this is environment variable is not needed for that version of Go. (#359)
- Run the race checker for all test. (#354)
- Redundant commands in the Makefile are removed. (#354)
- Split the `generate` and `lint` targets of the Makefile. (#354)
- Renames `circle-ci` target to more generic `ci` in Makefile. (#354)
- Add example Prometheus binary to gitignore. (#358)
- Support negative numbers with the `MaxSumCount`. (#335)
- Resolve race conditions in `push_test.go` identified in #339. (#340)
- Use `/usr/bin/env bash` as a shebang in scripts rather than `/bin/bash`. (#336)
- Trace benchmark now tests both `AlwaysSample` and `NeverSample`.
   Previously it was testing `AlwaysSample` twice. (#325)
- Trace benchmark now uses a `[]byte` for `TraceID` to fix failing test. (#325)
- Added a trace benchmark to test variadic functions in `setAttribute` vs `setAttributes` (#325)
- The `defaultkeys` batcher was only using the encoded label set as its map key while building a checkpoint.
   This allowed distinct label sets through, but any metrics sharing a label set could be overwritten or merged incorrectly.
   This was corrected. (#333)

## [0.1.2] - 2019-11-18

### Fixed

- Optimized the `simplelru` map for attributes to reduce the number of allocations. (#328)
- Removed unnecessary unslicing of parameters that are already a slice. (#324)

## [0.1.1] - 2019-11-18

This release contains a Metrics SDK with stdout exporter and supports basic aggregations such as counter, gauges, array, maxsumcount, and ddsketch.

### Added

- Metrics stdout export pipeline. (#265)
- Array aggregation for raw measure metrics. (#282)
- The core.Value now have a `MarshalJSON` method. (#281)

### Removed

- `WithService`, `WithResources`, and `WithComponent` methods of tracers. (#314)
- Prefix slash in `Tracer.Start()` for the Jaeger example. (#292)

### Changed

- Allocation in LabelSet construction to reduce GC overhead. (#318)
- `trace.WithAttributes` to append values instead of replacing (#315)
- Use a formula for tolerance in sampling tests. (#298)
- Move export types into trace and metric-specific sub-directories. (#289)
- `SpanKind` back to being based on an `int` type. (#288)

### Fixed

- URL to OpenTelemetry website in README. (#323)
- Name of othttp default tracer. (#321)
- `ExportSpans` for the stackdriver exporter now handles `nil` context. (#294)
- CI modules cache to correctly restore/save from/to the cache. (#316)
- Fix metric SDK race condition between `LoadOrStore` and the assignment `rec.recorder = i.meter.exporter.AggregatorFor(rec)`. (#293)
- README now reflects the new code structure introduced with these changes. (#291)
- Make the basic example work. (#279)

## [0.1.0] - 2019-11-04

This is the first release of open-telemetry go library.
It contains api and sdk for trace and meter.

### Added

- Initial OpenTelemetry trace and metric API prototypes.
- Initial OpenTelemetry trace, metric, and export SDK packages.
- A wireframe bridge to support compatibility with OpenTracing.
- Example code for a basic, http-stackdriver, http, jaeger, and named tracer setup.
- Exporters for Jaeger, Stackdriver, and stdout.
- Propagators for binary, B3, and trace-context protocols.
- Project information and guidelines in the form of a README and CONTRIBUTING.
- Tools to build the project and a Makefile to automate the process.
- Apache-2.0 license.
- CircleCI build CI manifest files.
- CODEOWNERS file to track owners of this project.

[Unreleased]: https://github.com/open-telemetry/opentelemetry-go/compare/v1.11.1...HEAD
[1.11.1/0.33.0]: https://github.com/open-telemetry/opentelemetry-go/releases/tag/v1.11.1
[1.11.0/0.32.3]: https://github.com/open-telemetry/opentelemetry-go/releases/tag/v1.11.0
[0.32.2]: https://github.com/open-telemetry/opentelemetry-go/releases/tag/sdk/metric/v0.32.2
[0.32.1]: https://github.com/open-telemetry/opentelemetry-go/releases/tag/sdk/metric/v0.32.1
[0.32.0]: https://github.com/open-telemetry/opentelemetry-go/releases/tag/sdk/metric/v0.32.0
[1.10.0]: https://github.com/open-telemetry/opentelemetry-go/releases/tag/v1.10.0
[1.9.0/0.0.3]: https://github.com/open-telemetry/opentelemetry-go/releases/tag/v1.9.0
[1.8.0/0.31.0]: https://github.com/open-telemetry/opentelemetry-go/releases/tag/v1.8.0
[1.7.0/0.30.0]: https://github.com/open-telemetry/opentelemetry-go/releases/tag/v1.7.0
[0.29.0]: https://github.com/open-telemetry/opentelemetry-go/releases/tag/metric/v0.29.0
[1.6.3]: https://github.com/open-telemetry/opentelemetry-go/releases/tag/v1.6.3
[1.6.2]: https://github.com/open-telemetry/opentelemetry-go/releases/tag/v1.6.2
[1.6.1]: https://github.com/open-telemetry/opentelemetry-go/releases/tag/v1.6.1
[1.6.0/0.28.0]: https://github.com/open-telemetry/opentelemetry-go/releases/tag/v1.6.0
[1.5.0]: https://github.com/open-telemetry/opentelemetry-go/releases/tag/v1.5.0
[1.4.1]: https://github.com/open-telemetry/opentelemetry-go/releases/tag/v1.4.1
[1.4.0]: https://github.com/open-telemetry/opentelemetry-go/releases/tag/v1.4.0
[1.3.0]: https://github.com/open-telemetry/opentelemetry-go/releases/tag/v1.3.0
[1.2.0]: https://github.com/open-telemetry/opentelemetry-go/releases/tag/v1.2.0
[1.1.0]: https://github.com/open-telemetry/opentelemetry-go/releases/tag/v1.1.0
[1.0.1]: https://github.com/open-telemetry/opentelemetry-go/releases/tag/v1.0.1
[Metrics 0.24.0]: https://github.com/open-telemetry/opentelemetry-go/releases/tag/metric/v0.24.0
[1.0.0]: https://github.com/open-telemetry/opentelemetry-go/releases/tag/v1.0.0
[1.0.0-RC3]: https://github.com/open-telemetry/opentelemetry-go/releases/tag/v1.0.0-RC3
[1.0.0-RC2]: https://github.com/open-telemetry/opentelemetry-go/releases/tag/v1.0.0-RC2
[Experimental Metrics v0.22.0]: https://github.com/open-telemetry/opentelemetry-go/releases/tag/metric/v0.22.0
[1.0.0-RC1]: https://github.com/open-telemetry/opentelemetry-go/releases/tag/v1.0.0-RC1
[0.20.0]: https://github.com/open-telemetry/opentelemetry-go/releases/tag/v0.20.0
[0.19.0]: https://github.com/open-telemetry/opentelemetry-go/releases/tag/v0.19.0
[0.18.0]: https://github.com/open-telemetry/opentelemetry-go/releases/tag/v0.18.0
[0.17.0]: https://github.com/open-telemetry/opentelemetry-go/releases/tag/v0.17.0
[0.16.0]: https://github.com/open-telemetry/opentelemetry-go/releases/tag/v0.16.0
[0.15.0]: https://github.com/open-telemetry/opentelemetry-go/releases/tag/v0.15.0
[0.14.0]: https://github.com/open-telemetry/opentelemetry-go/releases/tag/v0.14.0
[0.13.0]: https://github.com/open-telemetry/opentelemetry-go/releases/tag/v0.13.0
[0.12.0]: https://github.com/open-telemetry/opentelemetry-go/releases/tag/v0.12.0
[0.11.0]: https://github.com/open-telemetry/opentelemetry-go/releases/tag/v0.11.0
[0.10.0]: https://github.com/open-telemetry/opentelemetry-go/releases/tag/v0.10.0
[0.9.0]: https://github.com/open-telemetry/opentelemetry-go/releases/tag/v0.9.0
[0.8.0]: https://github.com/open-telemetry/opentelemetry-go/releases/tag/v0.8.0
[0.7.0]: https://github.com/open-telemetry/opentelemetry-go/releases/tag/v0.7.0
[0.6.0]: https://github.com/open-telemetry/opentelemetry-go/releases/tag/v0.6.0
[0.5.0]: https://github.com/open-telemetry/opentelemetry-go/releases/tag/v0.5.0
[0.4.3]: https://github.com/open-telemetry/opentelemetry-go/releases/tag/v0.4.3
[0.4.2]: https://github.com/open-telemetry/opentelemetry-go/releases/tag/v0.4.2
[0.4.1]: https://github.com/open-telemetry/opentelemetry-go/releases/tag/v0.4.1
[0.4.0]: https://github.com/open-telemetry/opentelemetry-go/releases/tag/v0.4.0
[0.3.0]: https://github.com/open-telemetry/opentelemetry-go/releases/tag/v0.3.0
[0.2.3]: https://github.com/open-telemetry/opentelemetry-go/releases/tag/v0.2.3
[0.2.2]: https://github.com/open-telemetry/opentelemetry-go/releases/tag/v0.2.2
[0.2.1.1]: https://github.com/open-telemetry/opentelemetry-go/releases/tag/v0.2.1.1
[0.2.1]: https://github.com/open-telemetry/opentelemetry-go/releases/tag/v0.2.1
[0.2.0]: https://github.com/open-telemetry/opentelemetry-go/releases/tag/v0.2.0
[0.1.2]: https://github.com/open-telemetry/opentelemetry-go/releases/tag/v0.1.2
[0.1.1]: https://github.com/open-telemetry/opentelemetry-go/releases/tag/v0.1.1
[0.1.0]: https://github.com/open-telemetry/opentelemetry-go/releases/tag/v0.1.0<|MERGE_RESOLUTION|>--- conflicted
+++ resolved
@@ -25,12 +25,6 @@
 
 ### Fixed
 
-<<<<<<< HEAD
-- Slice attributes of `attribute` package are now comparable based on their value, not instance. (#3108 #3252)
-- Prometheus exporter will now cumulatively sum histogram buckets. (#3281)
-- Export the sum of each histogram datapoint uniquely with the `go.opentelemetry.io/otel/exporters/otlpmetric` exporters. (#3284, #3293)
-- Exported `Status` codes in `zipkin` exporter are now upper case. (#3340)
-=======
 - The URL-encoded values from the `OTEL_RESOURCE_ATTRIBUTES` environment variable are decoded. (#2963)
 - The `baggage.NewMember` function decodes the `value` parameter instead of directly using it.
    This fixes the implementation to be compliant with the W3C specification. (#3226)
@@ -38,6 +32,7 @@
 - The `Shutdown` and `ForceFlush` methods of the `"go.opentelemetry.io/otel/sdk/trace".TraceProvider` no longer return an error when no processor is registered. (#3268)
 - The Prometheus exporter in `go.opentelemetry.io/otel/exporters/prometheus` cumulatively sums histogram buckets. (#3281)
 - The sum of each histogram data point is now uniquely exported by the `go.opentelemetry.io/otel/exporters/otlpmetric` exporters. (#3284, #3293)
+- Exported `Status` codes in the `go.opentelemetry.io/otel/exporters/zipkin` exporter are now exported as all upper case values. (#3340)
 - Recorded values for asynchronous counters (`Counter` and `UpDownCounter`) are interpreted as exact, not incremental, sum values by the metric SDK. (#3350, #3278)
 - `UpDownCounters` are now correctly output as Prometheus gauges in the `go.opentelemetry.io/otel/exporters/prometheus` exporter. (#3358)
 - The Prometheus exporter in `go.opentelemetry.io/otel/exporters/prometheus` no longer describes the metrics it will send to Prometheus on startup.
@@ -46,7 +41,6 @@
 - The `go.opentelemetry.io/otel/exporters/prometheus` exporter now correctly adds `_total` suffixes to counter metrics. (#3360)
 - The `go.opentelemetry.io/otel/exporters/prometheus` exporter now adds a unit suffix to metric names.
    This can be disabled using the `WithoutUnits()` option added to that package. (#3352)
->>>>>>> 11339775
 
 ## [1.11.0/0.32.3] 2022-10-12
 
