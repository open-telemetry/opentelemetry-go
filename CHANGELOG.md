--- conflicted
+++ resolved
@@ -11,15 +11,12 @@
 ### Added
 
 - Adds HTTP support for OTLP metrics exporter. (#2022)
-<<<<<<< HEAD
 - The `"go.opentelemetry.io/otel/sdk/trace".TraceProvider` can now be configured with a newly added `Clock` interface.
   This interface is called when determining the start and end times for a span.
   Additionally, a `WithClock` is also added to the package enabling users to set custom implementations of the `Clock` interface.
   The standard library `time` package is still used for this functionality by default if no option is set. (#2052)
-=======
 - Added `WithOSDescription` resource configuration option to set OS (Operating System) description resource attribute (`os.description`). (#1840)
 - Added `WithOS` resource configuration option to set all OS (Operating System) resource attributes at once. (#1840)
->>>>>>> 484258eb
 
 ### Changed
 
