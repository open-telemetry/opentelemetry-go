# Changelog

All notable changes to this project will be documented in this file.

The format is based on [Keep a Changelog](https://keepachangelog.com/en/1.0.0/).

This project adheres to [Semantic Versioning](https://semver.org/spec/v2.0.0.html).

## [Unreleased]

This release is the last to support [Go 1.23].
The next release will require at least [Go 1.24].

### Added

- Add template attribute functions to the `go.opentelmetry.io/otel/semconv/v1.34.0` package. (#6939)
  - `ContainerLabel`
  - `DBOperationParameter`
  - `DBSystemParameter`
  - `HTTPRequestHeader`
  - `HTTPResponseHeader`
  - `K8SCronJobAnnotation`
  - `K8SCronJobLabel`
  - `K8SDaemonSetAnnotation`
  - `K8SDaemonSetLabel`
  - `K8SDeploymentAnnotation`
  - `K8SDeploymentLabel`
  - `K8SJobAnnotation`
  - `K8SJobLabel`
  - `K8SNamespaceAnnotation`
  - `K8SNamespaceLabel`
  - `K8SNodeAnnotation`
  - `K8SNodeLabel`
  - `K8SPodAnnotation`
  - `K8SPodLabel`
  - `K8SReplicaSetAnnotation`
  - `K8SReplicaSetLabel`
  - `K8SStatefulSetAnnotation`
  - `K8SStatefulSetLabel`
  - `ProcessEnvironmentVariable`
  - `RPCConnectRPCRequestMetadata`
  - `RPCConnectRPCResponseMetadata`
  - `RPCGRPCRequestMetadata`
  - `RPCGRPCResponseMetadata`
- Add `ErrorType` attribute helper function to the `go.opentelmetry.io/otel/semconv/v1.34.0` package. (#6962)
- Add `WithAllowKeyDuplication` in `go.opentelemetry.io/otel/sdk/log` which can be used to disable deduplication for log records. (#6968)
- Add `WithCardinalityLimit` option to configure the cardinality limit in `go.opentelemetry.io/otel/sdk/metric`. (#6996, #7065, #7081, #7164, #7165)
- Add `Clone` method to `Record` in `go.opentelemetry.io/otel/log` that returns a copy of the record with no shared state. (#7001)
- The `go.opentelemetry.io/otel/semconv/v1.36.0` package.
  The package contains semantic conventions from the `v1.36.0` version of the OpenTelemetry Semantic Conventions.
  See the [migration documentation](./semconv/v1.36.0/MIGRATION.md) for information on how to upgrade from `go.opentelemetry.io/otel/semconv/v1.34.0.`(#7032)
- Add experimental self-observability span and batch span processor metrics in `go.opentelemetry.io/otel/sdk/trace`.
  Check the `go.opentelemetry.io/otel/sdk/trace/internal/x` package documentation for more information. (#7027, #6393)
- Add native histogram exemplar support in `go.opentelemetry.io/otel/exporters/prometheus`. (#6772)
- Add experimental self-observability log metrics in `go.opentelemetry.io/otel/sdk/log`.
  Check the `go.opentelemetry.io/otel/sdk/log/internal/x` package documentation for more information. (#7121)
- Add experimental self-observability trace exporter metrics in `go.opentelemetry.io/otel/exporters/stdout/stdouttrace`.
  Check the `go.opentelemetry.io/otel/exporters/stdout/stdouttrace/internal/x` package documentation for more information. (#7133)
- Support testing of [Go 1.25]. (#7187)

### Changed

- Change `AssertEqual` in `go.opentelemetry.io/otel/log/logtest` to accept `TestingT` in order to support benchmarks and fuzz tests. (#6908)
- Change `SDKProcessorLogQueueCapacity`, `SDKProcessorLogQueueSize`, `SDKProcessorSpanQueueSize`, and `SDKProcessorSpanQueueCapacity` in `go.opentelemetry.io/otel/semconv/v1.36.0/otelconv` to use a `Int64ObservableUpDownCounter`. (#7041)
- Change `DefaultExemplarReservoirProviderSelector` in `go.opentelemetry.io/otel/sdk/metric` to use `runtime.GOMAXPROCS(0)` instead of `runtime.NumCPU()` for the `FixedSizeReservoirProvider` default size. (#7094)

### Deprecated

- Deprecate support for `OTEL_GO_X_CARDINALITY_LIMIT` environment variable in `go.opentelemetry.io/otel/sdk/metric`. Use `WithCardinalityLimit` option instead. (#7166)

### Fixed

- Fix `go.opentelemetry.io/otel/exporters/prometheus` to deduplicate suffixes if already present in metric name when UTF8 is enabled. (#7088)
<<<<<<< HEAD
- `SetBody` method of `Record` in `go.opentelemetry.io/otel/sdk/log` now deduplicates key-value collections (`log.Value` of `log.KindMap` from `go.opentelemetry.io/otel/log`). (#7002)
=======
- Fix the `go.opentelemetry.io/otel/exporters/stdout/stdouttrace` self-observability component type and name. (#7195)
- Fix partial export count metric in `go.opentelemetry.io/otel/exporters/stdout/stdouttrace`. (#7199)
>>>>>>> 691b4b46

<!-- Released section -->
<!-- Don't change this section unless doing release -->

## [0.59.1] 2025-07-21

### Changed

- Retract `v0.59.0` release of `go.opentelemetry.io/otel/exporters/prometheus` module which appends incorrect unit suffixes. (#7046)
- Change `go.opentelemetry.io/otel/exporters/prometheus` to no longer deduplicate suffixes when UTF8 is enabled.
  It is recommended to disable unit and counter suffixes in the exporter, and manually add suffixes if you rely on the existing behavior. (#7044)

### Fixed

- Fix `go.opentelemetry.io/otel/exporters/prometheus` to properly handle unit suffixes when the unit is in brackets.
  E.g. `{spans}`. (#7044)

## [1.37.0/0.59.0/0.13.0] 2025-06-25

### Added

- The `go.opentelemetry.io/otel/semconv/v1.33.0` package.
  The package contains semantic conventions from the `v1.33.0` version of the OpenTelemetry Semantic Conventions.
  See the [migration documentation](./semconv/v1.33.0/MIGRATION.md) for information on how to upgrade from `go.opentelemetry.io/otel/semconv/v1.32.0.`(#6799)
- The `go.opentelemetry.io/otel/semconv/v1.34.0` package.
  The package contains semantic conventions from the `v1.34.0` version of the OpenTelemetry Semantic Conventions. (#6812)
- Add metric's schema URL as `otel_scope_schema_url` label in `go.opentelemetry.io/otel/exporters/prometheus`. (#5947)
- Add metric's scope attributes as `otel_scope_[attribute]` labels in `go.opentelemetry.io/otel/exporters/prometheus`. (#5947)
- Add `EventName` to `EnabledParameters` in `go.opentelemetry.io/otel/log`. (#6825)
- Add `EventName` to `EnabledParameters` in `go.opentelemetry.io/otel/sdk/log`. (#6825)
- Changed handling of `go.opentelemetry.io/otel/exporters/prometheus` metric renaming to add unit suffixes when it doesn't match one of the pre-defined values in the unit suffix map. (#6839)

### Changed

- The semantic conventions have been upgraded from `v1.26.0` to `v1.34.0` in `go.opentelemetry.io/otel/bridge/opentracing`. (#6827)
- The semantic conventions have been upgraded from `v1.26.0` to `v1.34.0` in `go.opentelemetry.io/otel/exporters/zipkin`. (#6829)
- The semantic conventions have been upgraded from `v1.26.0` to `v1.34.0` in `go.opentelemetry.io/otel/metric`. (#6832)
- The semantic conventions have been upgraded from `v1.26.0` to `v1.34.0` in `go.opentelemetry.io/otel/sdk/resource`. (#6834)
- The semantic conventions have been upgraded from `v1.26.0` to `v1.34.0` in `go.opentelemetry.io/otel/sdk/trace`. (#6835)
- The semantic conventions have been upgraded from `v1.26.0` to `v1.34.0` in `go.opentelemetry.io/otel/trace`. (#6836)
- `Record.Resource` now returns `*resource.Resource` instead of `resource.Resource` in `go.opentelemetry.io/otel/sdk/log`. (#6864)
- Retry now shows error cause for context timeout in `go.opentelemetry.io/otel/exporters/otlp/otlptrace/otlptracegrpc`, `go.opentelemetry.io/otel/exporters/otlp/otlpmetric/otlpmetricgrpc`, `go.opentelemetry.io/otel/exporters/otlp/otlplog/otlploggrpc`, `go.opentelemetry.io/otel/exporters/otlp/otlptrace/otlptracehttp`, `go.opentelemetry.io/otel/exporters/otlp/otlpmetric/otlpmetrichttp`, `go.opentelemetry.io/otel/exporters/otlp/otlplog/otlploghttp`. (#6898)

### Fixed

- Stop stripping trailing slashes from configured endpoint URL in `go.opentelemetry.io/otel/exporters/otlp/otlptrace/otlptracegrpc`. (#6710)
- Stop stripping trailing slashes from configured endpoint URL in `go.opentelemetry.io/otel/exporters/otlp/otlptrace/otlptracehttp`. (#6710)
- Stop stripping trailing slashes from configured endpoint URL in `go.opentelemetry.io/otel/exporters/otlp/otlpmetric/otlpmetricgrpc`. (#6710)
- Stop stripping trailing slashes from configured endpoint URL in `go.opentelemetry.io/otel/exporters/otlp/otlpmetric/otlpmetrichttp`. (#6710)
- Validate exponential histogram scale range for Prometheus compatibility in `go.opentelemetry.io/otel/exporters/prometheus`. (#6822)
- Context cancellation during metric pipeline produce does not corrupt data in `go.opentelemetry.io/otel/sdk/metric`. (#6914)

### Removed

- `go.opentelemetry.io/otel/exporters/prometheus` no longer exports `otel_scope_info` metric. (#6770)

## [0.12.2] 2025-05-22

### Fixed

- Retract `v0.12.0` release of `go.opentelemetry.io/otel/exporters/otlp/otlplog/otlploggrpc` module that contains invalid dependencies. (#6804)
- Retract `v0.12.0` release of `go.opentelemetry.io/otel/exporters/otlp/otlplog/otlploghttp` module that contains invalid dependencies. (#6804)
- Retract `v0.12.0` release of `go.opentelemetry.io/otel/exporters/stdout/stdoutlog` module that contains invalid dependencies. (#6804)

## [0.12.1] 2025-05-21

### Fixes

- Use the proper dependency version of `go.opentelemetry.io/otel/sdk/log/logtest` in `go.opentelemetry.io/otel/exporters/otlp/otlplog/otlploggrpc`. (#6800)
- Use the proper dependency version of `go.opentelemetry.io/otel/sdk/log/logtest` in `go.opentelemetry.io/otel/exporters/otlp/otlplog/otlploghttp`. (#6800)
- Use the proper dependency version of `go.opentelemetry.io/otel/sdk/log/logtest` in `go.opentelemetry.io/otel/exporters/stdout/stdoutlog`. (#6800)

## [1.36.0/0.58.0/0.12.0] 2025-05-20

### Added

- Add exponential histogram support in `go.opentelemetry.io/otel/exporters/prometheus`. (#6421)
- The `go.opentelemetry.io/otel/semconv/v1.31.0` package.
  The package contains semantic conventions from the `v1.31.0` version of the OpenTelemetry Semantic Conventions.
  See the [migration documentation](./semconv/v1.31.0/MIGRATION.md) for information on how to upgrade from `go.opentelemetry.io/otel/semconv/v1.30.0`. (#6479)
- Add `Recording`, `Scope`, and `Record` types in `go.opentelemetry.io/otel/log/logtest`. (#6507)
- Add `WithHTTPClient` option to configure the `http.Client` used by `go.opentelemetry.io/otel/exporters/otlp/otlptrace/otlptracehttp`. (#6751)
- Add `WithHTTPClient` option to configure the `http.Client` used by `go.opentelemetry.io/otel/exporters/otlp/otlpmetric/otlpmetrichttp`. (#6752)
- Add `WithHTTPClient` option to configure the `http.Client` used by `go.opentelemetry.io/otel/exporters/otlp/otlplog/otlploghttp`. (#6688)
- Add `ValuesGetter` in `go.opentelemetry.io/otel/propagation`, a `TextMapCarrier` that supports retrieving multiple values for a single key. (#5973)
- Add `Values` method to `HeaderCarrier` to implement the new `ValuesGetter` interface in `go.opentelemetry.io/otel/propagation`. (#5973)
- Update `Baggage` in `go.opentelemetry.io/otel/propagation` to retrieve multiple values for a key when the carrier implements `ValuesGetter`. (#5973)
- Add `AssertEqual` function in `go.opentelemetry.io/otel/log/logtest`. (#6662)
- The `go.opentelemetry.io/otel/semconv/v1.32.0` package.
  The package contains semantic conventions from the `v1.32.0` version of the OpenTelemetry Semantic Conventions.
  See the [migration documentation](./semconv/v1.32.0/MIGRATION.md) for information on how to upgrade from `go.opentelemetry.io/otel/semconv/v1.31.0`(#6782)
- Add `Transform` option in `go.opentelemetry.io/otel/log/logtest`. (#6794)
- Add `Desc` option in `go.opentelemetry.io/otel/log/logtest`. (#6796)

### Removed

- Drop support for [Go 1.22]. (#6381, #6418)
- Remove `Resource` field from `EnabledParameters` in `go.opentelemetry.io/otel/sdk/log`. (#6494)
- Remove `RecordFactory` type from `go.opentelemetry.io/otel/log/logtest`. (#6492)
- Remove `ScopeRecords`, `EmittedRecord`, and `RecordFactory` types from `go.opentelemetry.io/otel/log/logtest`. (#6507)
- Remove `AssertRecordEqual` function in `go.opentelemetry.io/otel/log/logtest`, use `AssertEqual` instead. (#6662)

### Changed

- ⚠️ Update `github.com/prometheus/client_golang` to `v1.21.1`, which changes the `NameValidationScheme` to `UTF8Validation`.
  This allows metrics names to keep original delimiters (e.g. `.`), rather than replacing with underscores.
  This can be reverted by setting `github.com/prometheus/common/model.NameValidationScheme` to `LegacyValidation` in `github.com/prometheus/common/model`. (#6433)
- Initialize map with `len(keys)` in `NewAllowKeysFilter` and `NewDenyKeysFilter` to avoid unnecessary allocations in `go.opentelemetry.io/otel/attribute`. (#6455)
- `go.opentelemetry.io/otel/log/logtest` is now a separate Go module. (#6465)
- `go.opentelemetry.io/otel/sdk/log/logtest` is now a separate Go module. (#6466)
- `Recorder` in `go.opentelemetry.io/otel/log/logtest` no longer separately stores records emitted by loggers with the same instrumentation scope. (#6507)
- Improve performance of `BatchProcessor` in `go.opentelemetry.io/otel/sdk/log` by not exporting when exporter cannot accept more. (#6569, #6641)

### Deprecated

- Deprecate support for `model.LegacyValidation` for `go.opentelemetry.io/otel/exporters/prometheus`. (#6449)

### Fixes

- Stop percent encoding header environment variables in `go.opentelemetry.io/otel/exporters/otlp/otlplog/otlploggrpc` and `go.opentelemetry.io/otel/exporters/otlp/otlplog/otlploghttp`. (#6392)
- Ensure the `noopSpan.tracerProvider` method is not inlined in `go.opentelemetry.io/otel/trace` so the `go.opentelemetry.io/auto` instrumentation can instrument non-recording spans. (#6456)
- Use a `sync.Pool` instead of allocating `metricdata.ResourceMetrics` in `go.opentelemetry.io/otel/exporters/prometheus`. (#6472)

## [1.35.0/0.57.0/0.11.0] 2025-03-05

This release is the last to support [Go 1.22].
The next release will require at least [Go 1.23].

### Added

- Add `ValueFromAttribute` and `KeyValueFromAttribute` in `go.opentelemetry.io/otel/log`. (#6180)
- Add `EventName` and `SetEventName` to `Record` in `go.opentelemetry.io/otel/log`. (#6187)
- Add `EventName` to `RecordFactory` in `go.opentelemetry.io/otel/log/logtest`. (#6187)
- `AssertRecordEqual` in `go.opentelemetry.io/otel/log/logtest` checks `Record.EventName`. (#6187)
- Add `EventName` and `SetEventName` to `Record` in `go.opentelemetry.io/otel/sdk/log`. (#6193)
- Add `EventName` to `RecordFactory` in `go.opentelemetry.io/otel/sdk/log/logtest`. (#6193)
- Emit `Record.EventName` field in `go.opentelemetry.io/otel/exporters/otlp/otlplog/otlploggrpc`. (#6211)
- Emit `Record.EventName` field in `go.opentelemetry.io/otel/exporters/otlp/otlplog/otlploghttp`. (#6211)
- Emit `Record.EventName` field in `go.opentelemetry.io/otel/exporters/stdout/stdoutlog` (#6210)
- The `go.opentelemetry.io/otel/semconv/v1.28.0` package.
  The package contains semantic conventions from the `v1.28.0` version of the OpenTelemetry Semantic Conventions.
  See the [migration documentation](./semconv/v1.28.0/MIGRATION.md) for information on how to upgrade from `go.opentelemetry.io/otel/semconv/v1.27.0`(#6236)
- The `go.opentelemetry.io/otel/semconv/v1.30.0` package.
  The package contains semantic conventions from the `v1.30.0` version of the OpenTelemetry Semantic Conventions.
  See the [migration documentation](./semconv/v1.30.0/MIGRATION.md) for information on how to upgrade from `go.opentelemetry.io/otel/semconv/v1.28.0`(#6240)
- Document the pitfalls of using `Resource` as a comparable type.
  `Resource.Equal` and `Resource.Equivalent` should be used instead. (#6272)
- Support [Go 1.24]. (#6304)
- Add `FilterProcessor` and `EnabledParameters` in `go.opentelemetry.io/otel/sdk/log`.
  It replaces `go.opentelemetry.io/otel/sdk/log/internal/x.FilterProcessor`.
  Compared to previous version it additionally gives the possibility to filter by resource and instrumentation scope. (#6317)

### Changed

- Update `github.com/prometheus/common` to `v0.62.0`, which changes the `NameValidationScheme` to `NoEscaping`.
  This allows metrics names to keep original delimiters (e.g. `.`), rather than replacing with underscores.
  This is controlled by the `Content-Type` header, or can be reverted by setting `NameValidationScheme` to `LegacyValidation` in `github.com/prometheus/common/model`. (#6198)

### Fixes

- Eliminate goroutine leak for the processor returned by `NewSimpleSpanProcessor` in `go.opentelemetry.io/otel/sdk/trace` when `Shutdown` is called and the passed `ctx` is canceled and `SpanExporter.Shutdown` has not returned. (#6368)
- Eliminate goroutine leak for the processor returned by `NewBatchSpanProcessor` in `go.opentelemetry.io/otel/sdk/trace` when `ForceFlush` is called and the passed `ctx` is canceled and `SpanExporter.Export` has not returned. (#6369)

## [1.34.0/0.56.0/0.10.0] 2025-01-17

### Changed

- Remove the notices from `Logger` to make the whole Logs API user-facing in `go.opentelemetry.io/otel/log`. (#6167)

### Fixed

- Relax minimum Go version to 1.22.0 in various modules. (#6073)
- The `Type` name logged for the `go.opentelemetry.io/otel/exporters/otlp/otlptrace/otlptracegrpc` client is corrected from `otlphttpgrpc` to `otlptracegrpc`. (#6143)
- The `Type` name logged for the `go.opentelemetry.io/otel/exporters/otlp/otlptrace/otlphttpgrpc` client is corrected from `otlphttphttp` to `otlptracehttp`. (#6143)

## [1.33.0/0.55.0/0.9.0/0.0.12] 2024-12-12

### Added

- Add `Reset` method to `SpanRecorder` in `go.opentelemetry.io/otel/sdk/trace/tracetest`. (#5994)
- Add `EnabledInstrument` interface in `go.opentelemetry.io/otel/sdk/metric/internal/x`.
  This is an experimental interface that is implemented by synchronous instruments provided by `go.opentelemetry.io/otel/sdk/metric`.
  Users can use it to avoid performing computationally expensive operations when recording measurements.
  It does not fall within the scope of the OpenTelemetry Go versioning and stability [policy](./VERSIONING.md) and it may be changed in backwards incompatible ways or removed in feature releases. (#6016)

### Changed

- The default global API now supports full auto-instrumentation from the `go.opentelemetry.io/auto` package.
  See that package for more information. (#5920)
- Propagate non-retryable error messages to client in `go.opentelemetry.io/otel/exporters/otlp/otlplog/otlploghttp`. (#5929)
- Propagate non-retryable error messages to client in `go.opentelemetry.io/otel/exporters/otlp/otlptrace/otlptracehttp`. (#5929)
- Propagate non-retryable error messages to client in `go.opentelemetry.io/otel/exporters/otlp/otlpmetric/otlpmetrichttp`. (#5929)
- Performance improvements for attribute value `AsStringSlice`, `AsFloat64Slice`, `AsInt64Slice`, `AsBoolSlice`. (#6011)
- Change `EnabledParameters` to have a `Severity` field instead of a getter and setter in `go.opentelemetry.io/otel/log`. (#6009)

### Fixed

- Fix inconsistent request body closing in `go.opentelemetry.io/otel/exporters/otlp/otlplog/otlploghttp`. (#5954)
- Fix inconsistent request body closing in `go.opentelemetry.io/otel/exporters/otlp/otlptrace/otlptracehttp`. (#5954)
- Fix inconsistent request body closing in `go.opentelemetry.io/otel/exporters/otlp/otlpmetric/otlpmetrichttp`. (#5954)
- Fix invalid exemplar keys in `go.opentelemetry.io/otel/exporters/prometheus`. (#5995)
- Fix attribute value truncation in `go.opentelemetry.io/otel/sdk/trace`. (#5997)
- Fix attribute value truncation in `go.opentelemetry.io/otel/sdk/log`. (#6032)

## [1.32.0/0.54.0/0.8.0/0.0.11] 2024-11-08

### Added

- Add `go.opentelemetry.io/otel/sdk/metric/exemplar.AlwaysOffFilter`, which can be used to disable exemplar recording. (#5850)
- Add `go.opentelemetry.io/otel/sdk/metric.WithExemplarFilter`, which can be used to configure the exemplar filter used by the metrics SDK. (#5850)
- Add `ExemplarReservoirProviderSelector` and `DefaultExemplarReservoirProviderSelector` to `go.opentelemetry.io/otel/sdk/metric`, which defines the exemplar reservoir to use based on the aggregation of the metric. (#5861)
- Add `ExemplarReservoirProviderSelector` to `go.opentelemetry.io/otel/sdk/metric.Stream` to allow using views to configure the exemplar reservoir to use for a metric. (#5861)
- Add `ReservoirProvider`, `HistogramReservoirProvider` and `FixedSizeReservoirProvider` to `go.opentelemetry.io/otel/sdk/metric/exemplar` to make it convenient to use providers of Reservoirs. (#5861)
- The `go.opentelemetry.io/otel/semconv/v1.27.0` package.
  The package contains semantic conventions from the `v1.27.0` version of the OpenTelemetry Semantic Conventions. (#5894)
- Add `Attributes attribute.Set` field to `Scope` in `go.opentelemetry.io/otel/sdk/instrumentation`. (#5903)
- Add `Attributes attribute.Set` field to `ScopeRecords` in `go.opentelemetry.io/otel/log/logtest`. (#5927)
- `go.opentelemetry.io/otel/exporters/otlp/otlptrace/otlptracegrpc` adds instrumentation scope attributes. (#5934)
- `go.opentelemetry.io/otel/exporters/otlp/otlptrace/otlptracehttp` adds instrumentation scope attributes. (#5934)
- `go.opentelemetry.io/otel/exporters/otlp/otlpmetric/otlpmetricgrpc` adds instrumentation scope attributes. (#5935)
- `go.opentelemetry.io/otel/exporters/otlp/otlpmetric/otlpmetrichttp` adds instrumentation scope attributes. (#5935)
- `go.opentelemetry.io/otel/exporters/otlp/otlplog/otlploggrpc` adds instrumentation scope attributes. (#5933)
- `go.opentelemetry.io/otel/exporters/otlp/otlplog/otlploghttp` adds instrumentation scope attributes. (#5933)
- `go.opentelemetry.io/otel/exporters/prometheus` adds instrumentation scope attributes in `otel_scope_info` metric as labels. (#5932)

### Changed

- Support scope attributes and make them as identifying for `Tracer` in `go.opentelemetry.io/otel` and `go.opentelemetry.io/otel/sdk/trace`. (#5924)
- Support scope attributes and make them as identifying for `Meter` in `go.opentelemetry.io/otel` and `go.opentelemetry.io/otel/sdk/metric`. (#5926)
- Support scope attributes and make them as identifying for `Logger` in `go.opentelemetry.io/otel` and `go.opentelemetry.io/otel/sdk/log`. (#5925)
- Make schema URL and scope attributes as identifying for `Tracer` in `go.opentelemetry.io/otel/bridge/opentracing`. (#5931)
- Clear unneeded slice elements to allow GC to collect the objects in `go.opentelemetry.io/otel/sdk/metric` and `go.opentelemetry.io/otel/sdk/trace`. (#5804)

### Fixed

- Global MeterProvider registration unwraps global instrument Observers, the undocumented Unwrap() methods are now private. (#5881)
- `go.opentelemetry.io/otel/exporters/otlp/otlpmetric/otlpmetricgrpc` now keeps the metadata already present in the context when `WithHeaders` is used. (#5892)
- `go.opentelemetry.io/otel/exporters/otlp/otlplog/otlploggrpc` now keeps the metadata already present in the context when `WithHeaders` is used. (#5911)
- `go.opentelemetry.io/otel/exporters/otlp/otlptrace/otlptracegrpc` now keeps the metadata already present in the context when `WithHeaders` is used. (#5915)
- Fix `go.opentelemetry.io/otel/exporters/prometheus` trying to add exemplars to Gauge metrics, which is unsupported. (#5912)
- Fix `WithEndpointURL` to always use a secure connection when an https URL is passed in `go.opentelemetry.io/otel/exporters/otlp/otlpmetric/otlpmetricgrpc`. (#5944)
- Fix `WithEndpointURL` to always use a secure connection when an https URL is passed in `go.opentelemetry.io/otel/exporters/otlp/otlpmetric/otlpmetrichttp`. (#5944)
- Fix `WithEndpointURL` to always use a secure connection when an https URL is passed in `go.opentelemetry.io/otel/exporters/otlp/otlptrace/otlptracegrpc`. (#5944)
- Fix `WithEndpointURL` to always use a secure connection when an https URL is passed in `go.opentelemetry.io/otel/exporters/otlp/otlptrace/otlptracehttp`. (#5944)
- Fix incorrect metrics generated from callbacks when multiple readers are used in `go.opentelemetry.io/otel/sdk/metric`. (#5900)

### Removed

- Remove all examples under `go.opentelemetry.io/otel/example` as they are moved to [Contrib repository](https://github.com/open-telemetry/opentelemetry-go-contrib/tree/main/examples). (#5930)

## [1.31.0/0.53.0/0.7.0/0.0.10] 2024-10-11

### Added

- Add `go.opentelemetry.io/otel/sdk/metric/exemplar` package which includes `Exemplar`, `Filter`, `TraceBasedFilter`, `AlwaysOnFilter`, `HistogramReservoir`, `FixedSizeReservoir`, `Reservoir`, `Value` and `ValueType` types. These will be used for configuring the exemplar reservoir for the metrics sdk. (#5747, #5862)
- Add `WithExportBufferSize` option to log batch processor.(#5877)

### Changed

- Enable exemplars by default in `go.opentelemetry.io/otel/sdk/metric`. Exemplars can be disabled by setting `OTEL_METRICS_EXEMPLAR_FILTER=always_off` (#5778)
- `Logger.Enabled` in `go.opentelemetry.io/otel/log` now accepts a newly introduced `EnabledParameters` type instead of `Record`. (#5791)
- `FilterProcessor.Enabled` in `go.opentelemetry.io/otel/sdk/log/internal/x` now accepts `EnabledParameters` instead of `Record`. (#5791)
- The `Record` type in `go.opentelemetry.io/otel/log` is no longer comparable. (#5847)
- Performance improvements for the trace SDK `SetAttributes` method in `Span`. (#5864)
- Reduce memory allocations for the `Event` and `Link` lists in `Span`. (#5858)
- Performance improvements for the trace SDK `AddEvent`, `AddLink`, `RecordError` and `End` methods in `Span`. (#5874)

### Deprecated

- Deprecate all examples under `go.opentelemetry.io/otel/example` as they are moved to [Contrib repository](https://github.com/open-telemetry/opentelemetry-go-contrib/tree/main/examples). (#5854)

### Fixed

- The race condition for multiple `FixedSize` exemplar reservoirs identified in #5814 is resolved. (#5819)
- Fix log records duplication in case of heterogeneous resource attributes by correctly mapping each log record to it's resource and scope. (#5803)
- Fix timer channel drain to avoid hanging on Go 1.23. (#5868)
- Fix delegation for global meter providers, and panic when calling otel.SetMeterProvider. (#5827)
- Change the `reflect.TypeOf` to use a nil pointer to not allocate on the heap unless necessary. (#5827)

## [1.30.0/0.52.0/0.6.0/0.0.9] 2024-09-09

### Added

- Support `OTEL_EXPORTER_OTLP_LOGS_INSECURE` and `OTEL_EXPORTER_OTLP_INSECURE` environments in `go.opentelemetry.io/otel/exporters/otlp/otlplog/otlploggrpc`. (#5739)
- The `WithResource` option for `NewMeterProvider` now merges the provided resources with the ones from environment variables. (#5773)
- The `WithResource` option for `NewLoggerProvider` now merges the provided resources with the ones from environment variables. (#5773)
- Add UTF-8 support to `go.opentelemetry.io/otel/exporters/prometheus`. (#5755)

### Fixed

- Fix memory leak in the global `MeterProvider` when identical instruments are repeatedly created. (#5754)
- Fix panic on instruments creation when setting meter provider. (#5758)
- Fix an issue where `SetMeterProvider` in `go.opentelemetry.io/otel` might miss the delegation for instruments and registries. (#5780)

### Removed

- Drop support for [Go 1.21]. (#5736, #5740, #5800)

## [1.29.0/0.51.0/0.5.0] 2024-08-23

This release is the last to support [Go 1.21].
The next release will require at least [Go 1.22].

### Added

- Add MacOS ARM64 platform to the compatibility testing suite. (#5577)
- Add `InstrumentationScope` field to `SpanStub` in `go.opentelemetry.io/otel/sdk/trace/tracetest`, as a replacement for the deprecated `InstrumentationLibrary`. (#5627)
- Make the initial release of `go.opentelemetry.io/otel/exporters/otlp/otlplog/otlploggrpc`.
  This new module contains an OTLP exporter that transmits log telemetry using gRPC.
  This module is unstable and breaking changes may be introduced.
  See our [versioning policy](VERSIONING.md) for more information about these stability guarantees. (#5629)
- Add `Walk` function to `TraceState` in `go.opentelemetry.io/otel/trace` to iterate all the key-value pairs. (#5651)
- Bridge the trace state in `go.opentelemetry.io/otel/bridge/opencensus`. (#5651)
- Zero value of `SimpleProcessor` in `go.opentelemetry.io/otel/sdk/log` no longer panics. (#5665)
- The `FilterProcessor` interface type is added in `go.opentelemetry.io/otel/sdk/log/internal/x`.
  This is an optional and experimental interface that log `Processor`s can implement to instruct the `Logger` if a `Record` will be processed or not.
  It replaces the existing `Enabled` method that is removed from the `Processor` interface itself.
  It does not fall within the scope of the OpenTelemetry Go versioning and stability [policy](./VERSIONING.md) and it may be changed in backwards incompatible ways or removed in feature releases. (#5692)
- Support [Go 1.23]. (#5720)

### Changed

- `NewMemberRaw`, `NewKeyProperty` and `NewKeyValuePropertyRaw` in `go.opentelemetry.io/otel/baggage` allow UTF-8 string in key. (#5132)
- `Processor.OnEmit` in `go.opentelemetry.io/otel/sdk/log` now accepts a pointer to `Record` instead of a value so that the record modifications done in a processor are propagated to subsequent registered processors. (#5636)
- `SimpleProcessor.Enabled` in `go.opentelemetry.io/otel/sdk/log` now returns `false` if the exporter is `nil`. (#5665)
- Update the concurrency requirements of `Exporter` in `go.opentelemetry.io/otel/sdk/log`. (#5666)
- `SimpleProcessor` in `go.opentelemetry.io/otel/sdk/log` synchronizes `OnEmit` calls. (#5666)
- The `Processor` interface in `go.opentelemetry.io/otel/sdk/log` no longer includes the `Enabled` method.
  See the `FilterProcessor` interface type added in `go.opentelemetry.io/otel/sdk/log/internal/x` to continue providing this functionality. (#5692)
- The `SimpleProcessor` type in `go.opentelemetry.io/otel/sdk/log` is no longer comparable. (#5693)
- The `BatchProcessor` type in `go.opentelemetry.io/otel/sdk/log` is no longer comparable. (#5693)

### Fixed

- Correct comments for the priority of the `WithEndpoint` and `WithEndpointURL` options and their corresponding environment variables in `go.opentelemetry.io/otel/exporters/otlp/otlptrace/otlptracehttp`. (#5584)
- Pass the underlying error rather than a generic retry-able failure in `go.opentelemetry.io/otel/exporters/otlp/otlpmetric/otlpmetrichttp`, `go.opentelemetry.io/otel/exporters/otlp/otlplog/otlploghttp` and `go.opentelemetry.io/otel/exporters/otlp/otlptrace/otlptracehttp`. (#5541)
- Correct the `Tracer`, `Meter`, and `Logger` names used in `go.opentelemetry.io/otel/example/dice`. (#5612)
- Correct the `Tracer` names used in `go.opentelemetry.io/otel/example/namedtracer`. (#5612)
- Correct the `Tracer` name used in `go.opentelemetry.io/otel/example/opencensus`. (#5612)
- Correct the `Tracer` and `Meter` names used in `go.opentelemetry.io/otel/example/otel-collector`. (#5612)
- Correct the `Tracer` names used in `go.opentelemetry.io/otel/example/passthrough`. (#5612)
- Correct the `Meter` name used in `go.opentelemetry.io/otel/example/prometheus`. (#5612)
- Correct the `Tracer` names used in `go.opentelemetry.io/otel/example/zipkin`. (#5612)
- Correct comments for the priority of the `WithEndpoint` and `WithEndpointURL` options and their corresponding environment variables in `go.opentelemetry.io/otel/exporters/otlp/otlpmetric/otlpmetricgrpc` and `go.opentelemetry.io/otel/exporters/otlp/otlpmetric/otlpmetrichttp`. (#5641)
- Correct comments for the priority of the `WithEndpoint` and `WithEndpointURL` options and their corresponding environment variables in `go.opentelemetry.io/otel/exporters/otlp/otlplog/otlploghttp`. (#5650)
- Stop percent encoding header environment variables in `go.opentelemetry.io/otel/exporters/otlp/otlptrace/otlptracegrpc`, `go.opentelemetry.io/otel/exporters/otlp/otlptrace/otlptracehttp`, `go.opentelemetry.io/otel/exporters/otlp/otlpmetric/otlpmetricgrpc` and `go.opentelemetry.io/otel/exporters/otlp/otlpmetric/otlpmetrichttp` (#5705)
- Remove invalid environment variable header keys in `go.opentelemetry.io/otel/exporters/otlp/otlptrace/otlptracegrpc`, `go.opentelemetry.io/otel/exporters/otlp/otlptrace/otlptracehttp`, `go.opentelemetry.io/otel/exporters/otlp/otlpmetric/otlpmetricgrpc` and `go.opentelemetry.io/otel/exporters/otlp/otlpmetric/otlpmetrichttp` (#5705)

### Removed

- The `Enabled` method of the `SimpleProcessor` in `go.opentelemetry.io/otel/sdk/log` is removed. (#5692)
- The `Enabled` method of the `BatchProcessor` in `go.opentelemetry.io/otel/sdk/log` is removed. (#5692)

## [1.28.0/0.50.0/0.4.0] 2024-07-02

### Added

- The `IsEmpty` method is added to the `Instrument` type in `go.opentelemetry.io/otel/sdk/metric`.
  This method is used to check if an `Instrument` instance is a zero-value. (#5431)
- Store and provide the emitted `context.Context` in `ScopeRecords` of `go.opentelemetry.io/otel/sdk/log/logtest`. (#5468)
- The `go.opentelemetry.io/otel/semconv/v1.26.0` package.
  The package contains semantic conventions from the `v1.26.0` version of the OpenTelemetry Semantic Conventions. (#5476)
- The `AssertRecordEqual` method to `go.opentelemetry.io/otel/log/logtest` to allow comparison of two log records in tests. (#5499)
- The `WithHeaders` option to `go.opentelemetry.io/otel/exporters/zipkin` to allow configuring custom http headers while exporting spans. (#5530)

### Changed

- `Tracer.Start` in `go.opentelemetry.io/otel/trace/noop` no longer allocates a span for empty span context. (#5457)
- Upgrade `go.opentelemetry.io/otel/semconv/v1.25.0` to `go.opentelemetry.io/otel/semconv/v1.26.0` in `go.opentelemetry.io/otel/example/otel-collector`. (#5490)
- Upgrade `go.opentelemetry.io/otel/semconv/v1.25.0` to `go.opentelemetry.io/otel/semconv/v1.26.0` in `go.opentelemetry.io/otel/example/zipkin`. (#5490)
- Upgrade `go.opentelemetry.io/otel/semconv/v1.25.0` to `go.opentelemetry.io/otel/semconv/v1.26.0` in `go.opentelemetry.io/otel/exporters/zipkin`. (#5490)
  - The exporter no longer exports the deprecated "otel.library.name" or "otel.library.version" attributes.
- Upgrade `go.opentelemetry.io/otel/semconv/v1.25.0` to `go.opentelemetry.io/otel/semconv/v1.26.0` in `go.opentelemetry.io/otel/sdk/resource`. (#5490)
- Upgrade `go.opentelemetry.io/otel/semconv/v1.25.0` to `go.opentelemetry.io/otel/semconv/v1.26.0` in `go.opentelemetry.io/otel/sdk/trace`. (#5490)
- `SimpleProcessor.OnEmit` in `go.opentelemetry.io/otel/sdk/log` no longer allocates a slice which makes it possible to have a zero-allocation log processing using `SimpleProcessor`. (#5493)
- Use non-generic functions in the `Start` method of `"go.opentelemetry.io/otel/sdk/trace".Trace` to reduce memory allocation. (#5497)
- `service.instance.id` is populated for a `Resource` created with `"go.opentelemetry.io/otel/sdk/resource".Default` with a default value when `OTEL_GO_X_RESOURCE` is set. (#5520)
- Improve performance of metric instruments in `go.opentelemetry.io/otel/sdk/metric` by removing unnecessary calls to `time.Now`. (#5545)

### Fixed

- Log a warning to the OpenTelemetry internal logger when a `Record` in `go.opentelemetry.io/otel/sdk/log` drops an attribute due to a limit being reached. (#5376)
- Identify the `Tracer` returned from the global `TracerProvider` in `go.opentelemetry.io/otel/global` with its schema URL. (#5426)
- Identify the `Meter` returned from the global `MeterProvider` in `go.opentelemetry.io/otel/global` with its schema URL. (#5426)
- Log a warning to the OpenTelemetry internal logger when a `Span` in `go.opentelemetry.io/otel/sdk/trace` drops an attribute, event, or link due to a limit being reached. (#5434)
- Document instrument name requirements in `go.opentelemetry.io/otel/metric`. (#5435)
- Prevent random number generation data-race for experimental rand exemplars in `go.opentelemetry.io/otel/sdk/metric`. (#5456)
- Fix counting number of dropped attributes of `Record` in `go.opentelemetry.io/otel/sdk/log`. (#5464)
- Fix panic in baggage creation when a member contains `0x80` char in key or value. (#5494)
- Correct comments for the priority of the `WithEndpoint` and `WithEndpointURL` options and their corresponding environment variables in `go.opentelemetry.io/otel/exporters/otlp/otlptrace/otlptracegrpc`. (#5508)
- Retry trace and span ID generation if it generated an invalid one in `go.opentelemetry.io/otel/sdk/trace`. (#5514)
- Fix stale timestamps reported by the last-value aggregation. (#5517)
- Indicate the `Exporter` in `go.opentelemetry.io/otel/exporters/otlp/otlplog/otlploghttp` must be created by the `New` method. (#5521)
- Improved performance in all `{Bool,Int64,Float64,String}SliceValue` functions of `go.opentelemetry.io/attributes` by reducing the number of allocations. (#5549)
- Replace invalid percent-encoded octet sequences with replacement char in `go.opentelemetry.io/otel/baggage`. (#5528)

## [1.27.0/0.49.0/0.3.0] 2024-05-21

### Added

- Add example for `go.opentelemetry.io/otel/exporters/stdout/stdoutlog`. (#5242)
- Add `RecordFactory` in `go.opentelemetry.io/otel/sdk/log/logtest` to facilitate testing exporter and processor implementations. (#5258)
- Add `RecordFactory` in `go.opentelemetry.io/otel/log/logtest` to facilitate testing bridge implementations. (#5263)
- The count of dropped records from the `BatchProcessor` in `go.opentelemetry.io/otel/sdk/log` is logged. (#5276)
- Add metrics in the `otel-collector` example. (#5283)
- Add the synchronous gauge instrument to `go.opentelemetry.io/otel/metric`. (#5304)
  - An `int64` or `float64` synchronous gauge instrument can now be created from a `Meter`.
  - All implementations of the API (`go.opentelemetry.io/otel/metric/noop`, `go.opentelemetry.io/otel/sdk/metric`) are updated to support this instrument.
- Add logs to `go.opentelemetry.io/otel/example/dice`. (#5349)

### Changed

- The `Shutdown` method of `Exporter` in `go.opentelemetry.io/otel/exporters/stdout/stdouttrace` ignores the context cancellation and always returns `nil`. (#5189)
- The `ForceFlush` and `Shutdown` methods of the exporter returned by `New` in `go.opentelemetry.io/otel/exporters/stdout/stdoutmetric` ignore the context cancellation and always return `nil`. (#5189)
- Apply the value length limits to `Record` attributes in `go.opentelemetry.io/otel/sdk/log`. (#5230)
- De-duplicate map attributes added to a `Record` in `go.opentelemetry.io/otel/sdk/log`. (#5230)
- `go.opentelemetry.io/otel/exporters/stdout/stdoutlog` won't print timestamps when `WithoutTimestamps` option is set. (#5241)
- The `go.opentelemetry.io/otel/exporters/stdout/stdoutlog` exporter won't print `AttributeValueLengthLimit` and `AttributeCountLimit` fields now, instead it prints the `DroppedAttributes` field. (#5272)
- Improved performance in the `Stringer` implementation of `go.opentelemetry.io/otel/baggage.Member` by reducing the number of allocations. (#5286)
- Set the start time for last-value aggregates in `go.opentelemetry.io/otel/sdk/metric`. (#5305)
- The `Span` in `go.opentelemetry.io/otel/sdk/trace` will record links without span context if either non-empty `TraceState` or attributes are provided. (#5315)
- Upgrade all dependencies of `go.opentelemetry.io/otel/semconv/v1.24.0` to `go.opentelemetry.io/otel/semconv/v1.25.0`. (#5374)

### Fixed

- Comparison of unordered maps for `go.opentelemetry.io/otel/log.KeyValue` and `go.opentelemetry.io/otel/log.Value`. (#5306)
- Fix the empty output of `go.opentelemetry.io/otel/log.Value` in `go.opentelemetry.io/otel/exporters/stdout/stdoutlog`. (#5311)
- Split the behavior of `Recorder` in `go.opentelemetry.io/otel/log/logtest` so it behaves as a `LoggerProvider` only. (#5365)
- Fix wrong package name of the error message when parsing endpoint URL in `go.opentelemetry.io/otel/exporters/otlp/otlplog/otlploghttp`. (#5371)
- Identify the `Logger` returned from the global `LoggerProvider` in `go.opentelemetry.io/otel/log/global` with its schema URL. (#5375)

## [1.26.0/0.48.0/0.2.0-alpha] 2024-04-24

### Added

- Add `Recorder` in `go.opentelemetry.io/otel/log/logtest` to facilitate testing the log bridge implementations. (#5134)
- Add span flags to OTLP spans and links exported by `go.opentelemetry.io/otel/exporters/otlp/otlptrace`. (#5194)
- Make the initial alpha release of `go.opentelemetry.io/otel/sdk/log`.
  This new module contains the Go implementation of the OpenTelemetry Logs SDK.
  This module is unstable and breaking changes may be introduced.
  See our [versioning policy](VERSIONING.md) for more information about these stability guarantees. (#5240)
- Make the initial alpha release of `go.opentelemetry.io/otel/exporters/otlp/otlplog/otlploghttp`.
  This new module contains an OTLP exporter that transmits log telemetry using HTTP.
  This module is unstable and breaking changes may be introduced.
  See our [versioning policy](VERSIONING.md) for more information about these stability guarantees. (#5240)
- Make the initial alpha release of `go.opentelemetry.io/otel/exporters/stdout/stdoutlog`.
  This new module contains an exporter prints log records to STDOUT.
  This module is unstable and breaking changes may be introduced.
  See our [versioning policy](VERSIONING.md) for more information about these stability guarantees. (#5240)
- The `go.opentelemetry.io/otel/semconv/v1.25.0` package.
  The package contains semantic conventions from the `v1.25.0` version of the OpenTelemetry Semantic Conventions. (#5254)

### Changed

- Update `go.opentelemetry.io/proto/otlp` from v1.1.0 to v1.2.0. (#5177)
- Improve performance of baggage member character validation in `go.opentelemetry.io/otel/baggage`. (#5214)
- The `otel-collector` example now uses docker compose to bring up services instead of kubernetes. (#5244)

### Fixed

- Slice attribute values in `go.opentelemetry.io/otel/attribute` are now emitted as their JSON representation. (#5159)

## [1.25.0/0.47.0/0.0.8/0.1.0-alpha] 2024-04-05

### Added

- Add `WithProxy` option in `go.opentelemetry.io/otel/exporters/otlp/otlpmetric/otlpmetrichttp`. (#4906)
- Add `WithProxy` option in `go.opentelemetry.io/otel/exporters/otlp/otlpmetric/otlptracehttp`. (#4906)
- Add `AddLink` method to the `Span` interface in `go.opentelemetry.io/otel/trace`. (#5032)
- The `Enabled` method is added to the `Logger` interface in `go.opentelemetry.io/otel/log`.
  This method is used to notify users if a log record will be emitted or not. (#5071)
- Add `SeverityUndefined` `const` to `go.opentelemetry.io/otel/log`.
  This value represents an unset severity level. (#5072)
- Add `Empty` function in `go.opentelemetry.io/otel/log` to return a `KeyValue` for an empty value. (#5076)
- Add `go.opentelemetry.io/otel/log/global` to manage the global `LoggerProvider`.
  This package is provided with the anticipation that all functionality will be migrate to `go.opentelemetry.io/otel` when `go.opentelemetry.io/otel/log` stabilizes.
  At which point, users will be required to migrage their code, and this package will be deprecated then removed. (#5085)
- Add support for `Summary` metrics in the `go.opentelemetry.io/otel/exporters/otlp/otlpmetric/otlpmetrichttp` and `go.opentelemetry.io/otel/exporters/otlp/otlpmetric/otlpmetricgrpc` exporters. (#5100)
- Add `otel.scope.name` and `otel.scope.version` tags to spans exported by `go.opentelemetry.io/otel/exporters/zipkin`. (#5108)
- Add support for `AddLink` to `go.opentelemetry.io/otel/bridge/opencensus`. (#5116)
- Add `String` method to `Value` and `KeyValue` in `go.opentelemetry.io/otel/log`. (#5117)
- Add Exemplar support to `go.opentelemetry.io/otel/exporters/prometheus`. (#5111)
- Add metric semantic conventions to `go.opentelemetry.io/otel/semconv/v1.24.0`. Future `semconv` packages will include metric semantic conventions as well. (#4528)

### Changed

- `SpanFromContext` and `SpanContextFromContext` in `go.opentelemetry.io/otel/trace` no longer make a heap allocation when the passed context has no span. (#5049)
- `go.opentelemetry.io/otel/exporters/otlp/otlptrace/otlptracegrpc` and `go.opentelemetry.io/otel/exporters/otlp/otlpmetric/otlpmetricgrpc` now create a gRPC client in idle mode and with "dns" as the default resolver using [`grpc.NewClient`](https://pkg.go.dev/google.golang.org/grpc#NewClient). (#5151)
  Because of that `WithDialOption` ignores [`grpc.WithBlock`](https://pkg.go.dev/google.golang.org/grpc#WithBlock), [`grpc.WithTimeout`](https://pkg.go.dev/google.golang.org/grpc#WithTimeout), and [`grpc.WithReturnConnectionError`](https://pkg.go.dev/google.golang.org/grpc#WithReturnConnectionError).
  Notice that [`grpc.DialContext`](https://pkg.go.dev/google.golang.org/grpc#DialContext) which was used before is now deprecated.

### Fixed

- Clarify the documentation about equivalence guarantees for the `Set` and `Distinct` types in `go.opentelemetry.io/otel/attribute`. (#5027)
- Prevent default `ErrorHandler` self-delegation. (#5137)
- Update all dependencies to address [GO-2024-2687]. (#5139)

### Removed

- Drop support for [Go 1.20]. (#4967)

### Deprecated

- Deprecate `go.opentelemetry.io/otel/attribute.Sortable` type. (#4734)
- Deprecate `go.opentelemetry.io/otel/attribute.NewSetWithSortable` function. (#4734)
- Deprecate `go.opentelemetry.io/otel/attribute.NewSetWithSortableFiltered` function. (#4734)

## [1.24.0/0.46.0/0.0.1-alpha] 2024-02-23

This release is the last to support [Go 1.20].
The next release will require at least [Go 1.21].

### Added

- Support [Go 1.22]. (#4890)
- Add exemplar support to `go.opentelemetry.io/otel/exporters/otlp/otlpmetric/otlpmetricgrpc`. (#4900)
- Add exemplar support to `go.opentelemetry.io/otel/exporters/otlp/otlpmetric/otlpmetrichttp`. (#4900)
- The `go.opentelemetry.io/otel/log` module is added.
  This module includes OpenTelemetry Go's implementation of the Logs Bridge API.
  This module is in an alpha state, it is subject to breaking changes.
  See our [versioning policy](./VERSIONING.md) for more info. (#4961)
- Add ARM64 platform to the compatibility testing suite. (#4994)

### Fixed

- Fix registration of multiple callbacks when using the global meter provider from `go.opentelemetry.io/otel`. (#4945)
- Fix negative buckets in output of exponential histograms. (#4956)

## [1.23.1] 2024-02-07

### Fixed

- Register all callbacks passed during observable instrument creation instead of just the last one multiple times in `go.opentelemetry.io/otel/sdk/metric`. (#4888)

## [1.23.0] 2024-02-06

This release contains the first stable, `v1`, release of the following modules:

- `go.opentelemetry.io/otel/bridge/opencensus`
- `go.opentelemetry.io/otel/bridge/opencensus/test`
- `go.opentelemetry.io/otel/example/opencensus`
- `go.opentelemetry.io/otel/exporters/otlp/otlpmetric/otlpmetricgrpc`
- `go.opentelemetry.io/otel/exporters/otlp/otlpmetric/otlpmetrichttp`
- `go.opentelemetry.io/otel/exporters/stdout/stdoutmetric`

See our [versioning policy](VERSIONING.md) for more information about these stability guarantees.

### Added

- Add `WithEndpointURL` option to the `exporters/otlp/otlpmetric/otlpmetricgrpc`, `exporters/otlp/otlpmetric/otlpmetrichttp`, `exporters/otlp/otlptrace/otlptracegrpc` and `exporters/otlp/otlptrace/otlptracehttp` packages. (#4808)
- Experimental exemplar exporting is added to the metric SDK.
  See [metric documentation](./sdk/metric/internal/x/README.md#exemplars) for more information about this feature and how to enable it. (#4871)
- `ErrSchemaURLConflict` is added to `go.opentelemetry.io/otel/sdk/resource`.
  This error is returned when a merge of two `Resource`s with different (non-empty) schema URL is attempted. (#4876)

### Changed

- The `Merge` and `New` functions in `go.opentelemetry.io/otel/sdk/resource` now returns a partial result if there is a schema URL merge conflict.
  Instead of returning `nil` when two `Resource`s with different (non-empty) schema URLs are merged the merged `Resource`, along with the new `ErrSchemaURLConflict` error, is returned.
  It is up to the user to decide if they want to use the returned `Resource` or not.
  It may have desired attributes overwritten or include stale semantic conventions. (#4876)

### Fixed

- Fix `ContainerID` resource detection on systemd when cgroup path has a colon. (#4449)
- Fix `go.opentelemetry.io/otel/sdk/metric` to cache instruments to avoid leaking memory when the same instrument is created multiple times. (#4820)
- Fix missing `Mix` and `Max` values for `go.opentelemetry.io/otel/exporters/stdout/stdoutmetric` by introducing `MarshalText` and `MarshalJSON` for the `Extrema` type in `go.opentelemetry.io/sdk/metric/metricdata`. (#4827)

## [1.23.0-rc.1] 2024-01-18

This is a release candidate for the v1.23.0 release.
That release is expected to include the `v1` release of the following modules:

- `go.opentelemetry.io/otel/bridge/opencensus`
- `go.opentelemetry.io/otel/bridge/opencensus/test`
- `go.opentelemetry.io/otel/example/opencensus`
- `go.opentelemetry.io/otel/exporters/otlp/otlpmetric/otlpmetricgrpc`
- `go.opentelemetry.io/otel/exporters/otlp/otlpmetric/otlpmetrichttp`
- `go.opentelemetry.io/otel/exporters/stdout/stdoutmetric`

See our [versioning policy](VERSIONING.md) for more information about these stability guarantees.

## [1.22.0/0.45.0] 2024-01-17

### Added

- The `go.opentelemetry.io/otel/semconv/v1.22.0` package.
  The package contains semantic conventions from the `v1.22.0` version of the OpenTelemetry Semantic Conventions. (#4735)
- The `go.opentelemetry.io/otel/semconv/v1.23.0` package.
  The package contains semantic conventions from the `v1.23.0` version of the OpenTelemetry Semantic Conventions. (#4746)
- The `go.opentelemetry.io/otel/semconv/v1.23.1` package.
  The package contains semantic conventions from the `v1.23.1` version of the OpenTelemetry Semantic Conventions. (#4749)
- The `go.opentelemetry.io/otel/semconv/v1.24.0` package.
  The package contains semantic conventions from the `v1.24.0` version of the OpenTelemetry Semantic Conventions. (#4770)
- Add `WithResourceAsConstantLabels` option to apply resource attributes for every metric emitted by the Prometheus exporter. (#4733)
- Experimental cardinality limiting is added to the metric SDK.
  See [metric documentation](./sdk/metric/internal/x/README.md#cardinality-limit) for more information about this feature and how to enable it. (#4457)
- Add `NewMemberRaw` and `NewKeyValuePropertyRaw` in `go.opentelemetry.io/otel/baggage`. (#4804)

### Changed

- Upgrade all use of `go.opentelemetry.io/otel/semconv` to use `v1.24.0`. (#4754)
- Update transformations in `go.opentelemetry.io/otel/exporters/zipkin` to follow `v1.24.0` version of the OpenTelemetry specification. (#4754)
- Record synchronous measurements when the passed context is canceled instead of dropping in `go.opentelemetry.io/otel/sdk/metric`.
  If you do not want to make a measurement when the context is cancelled, you need to handle it yourself (e.g  `if ctx.Err() != nil`). (#4671)
- Improve `go.opentelemetry.io/otel/trace.TraceState`'s performance. (#4722)
- Improve `go.opentelemetry.io/otel/propagation.TraceContext`'s performance. (#4721)
- Improve `go.opentelemetry.io/otel/baggage` performance. (#4743)
- Improve performance of the `(*Set).Filter` method in `go.opentelemetry.io/otel/attribute` when the passed filter does not filter out any attributes from the set. (#4774)
- `Member.String` in `go.opentelemetry.io/otel/baggage` percent-encodes only when necessary. (#4775)
- Improve `go.opentelemetry.io/otel/trace.Span`'s performance when adding multiple attributes. (#4818)
- `Property.Value` in `go.opentelemetry.io/otel/baggage` now returns a raw string instead of a percent-encoded value. (#4804)

### Fixed

- Fix `Parse` in `go.opentelemetry.io/otel/baggage` to validate member value before percent-decoding. (#4755)
- Fix whitespace encoding of `Member.String` in `go.opentelemetry.io/otel/baggage`. (#4756)
- Fix observable not registered error when the asynchronous instrument has a drop aggregation in `go.opentelemetry.io/otel/sdk/metric`. (#4772)
- Fix baggage item key so that it is not canonicalized in `go.opentelemetry.io/otel/bridge/opentracing`. (#4776)
- Fix `go.opentelemetry.io/otel/bridge/opentracing` to properly handle baggage values that requires escaping during propagation. (#4804)
- Fix a bug where using multiple readers resulted in incorrect asynchronous counter values in `go.opentelemetry.io/otel/sdk/metric`. (#4742)

## [1.21.0/0.44.0] 2023-11-16

### Removed

- Remove the deprecated `go.opentelemetry.io/otel/bridge/opencensus.NewTracer`. (#4706)
- Remove the deprecated `go.opentelemetry.io/otel/exporters/otlp/otlpmetric` module. (#4707)
- Remove the deprecated `go.opentelemetry.io/otel/example/view` module. (#4708)
- Remove the deprecated `go.opentelemetry.io/otel/example/fib` module. (#4723)

### Fixed

- Do not parse non-protobuf responses in `go.opentelemetry.io/otel/exporters/otlp/otlpmetric/otlpmetrichttp`. (#4719)
- Do not parse non-protobuf responses in `go.opentelemetry.io/otel/exporters/otlp/otlptrace/otlptracehttp`. (#4719)

## [1.20.0/0.43.0] 2023-11-10

This release brings a breaking change for custom trace API implementations. Some interfaces (`TracerProvider`, `Tracer`, `Span`) now embed the `go.opentelemetry.io/otel/trace/embedded` types. Implementers need to update their implementations based on what they want the default behavior to be. See the "API Implementations" section of the [trace API] package documentation for more information about how to accomplish this.

### Added

- Add `go.opentelemetry.io/otel/bridge/opencensus.InstallTraceBridge`, which installs the OpenCensus trace bridge, and replaces `opencensus.NewTracer`. (#4567)
- Add scope version to trace and metric bridges in `go.opentelemetry.io/otel/bridge/opencensus`. (#4584)
- Add the `go.opentelemetry.io/otel/trace/embedded` package to be embedded in the exported trace API interfaces. (#4620)
- Add the `go.opentelemetry.io/otel/trace/noop` package as a default no-op implementation of the trace API. (#4620)
- Add context propagation in `go.opentelemetry.io/otel/example/dice`. (#4644)
- Add view configuration to `go.opentelemetry.io/otel/example/prometheus`. (#4649)
- Add `go.opentelemetry.io/otel/metric.WithExplicitBucketBoundaries`, which allows defining default explicit bucket boundaries when creating histogram instruments. (#4603)
- Add `Version` function in `go.opentelemetry.io/otel/exporters/otlp/otlpmetric/otlpmetricgrpc`. (#4660)
- Add `Version` function in `go.opentelemetry.io/otel/exporters/otlp/otlpmetric/otlpmetrichttp`. (#4660)
- Add Summary, SummaryDataPoint, and QuantileValue to `go.opentelemetry.io/sdk/metric/metricdata`. (#4622)
- `go.opentelemetry.io/otel/bridge/opencensus.NewMetricProducer` now supports exemplars from OpenCensus. (#4585)
- Add support for `WithExplicitBucketBoundaries` in `go.opentelemetry.io/otel/sdk/metric`. (#4605)
- Add support for Summary metrics in `go.opentelemetry.io/otel/bridge/opencensus`. (#4668)

### Deprecated

- Deprecate `go.opentelemetry.io/otel/bridge/opencensus.NewTracer` in favor of `opencensus.InstallTraceBridge`. (#4567)
- Deprecate `go.opentelemetry.io/otel/example/fib` package is in favor of `go.opentelemetry.io/otel/example/dice`. (#4618)
- Deprecate `go.opentelemetry.io/otel/trace.NewNoopTracerProvider`.
  Use the added `NewTracerProvider` function in `go.opentelemetry.io/otel/trace/noop` instead. (#4620)
- Deprecate `go.opentelemetry.io/otel/example/view` package in favor of `go.opentelemetry.io/otel/example/prometheus`. (#4649)
- Deprecate `go.opentelemetry.io/otel/exporters/otlp/otlpmetric`. (#4693)

### Changed

- `go.opentelemetry.io/otel/bridge/opencensus.NewMetricProducer` returns a `*MetricProducer` struct instead of the metric.Producer interface. (#4583)
- The `TracerProvider` in `go.opentelemetry.io/otel/trace` now embeds the `go.opentelemetry.io/otel/trace/embedded.TracerProvider` type.
  This extends the `TracerProvider` interface and is is a breaking change for any existing implementation.
  Implementers need to update their implementations based on what they want the default behavior of the interface to be.
  See the "API Implementations" section of the `go.opentelemetry.io/otel/trace` package documentation for more information about how to accomplish this. (#4620)
- The `Tracer` in `go.opentelemetry.io/otel/trace` now embeds the `go.opentelemetry.io/otel/trace/embedded.Tracer` type.
  This extends the `Tracer` interface and is is a breaking change for any existing implementation.
  Implementers need to update their implementations based on what they want the default behavior of the interface to be.
  See the "API Implementations" section of the `go.opentelemetry.io/otel/trace` package documentation for more information about how to accomplish this. (#4620)
- The `Span` in `go.opentelemetry.io/otel/trace` now embeds the `go.opentelemetry.io/otel/trace/embedded.Span` type.
  This extends the `Span` interface and is is a breaking change for any existing implementation.
  Implementers need to update their implementations based on what they want the default behavior of the interface to be.
  See the "API Implementations" section of the `go.opentelemetry.io/otel/trace` package documentation for more information about how to accomplish this. (#4620)
- `go.opentelemetry.io/otel/exporters/otlp/otlpmetric/otlpmetricgrpc` does no longer depend on `go.opentelemetry.io/otel/exporters/otlp/otlpmetric`. (#4660)
- `go.opentelemetry.io/otel/exporters/otlp/otlpmetric/otlpmetrichttp` does no longer depend on `go.opentelemetry.io/otel/exporters/otlp/otlpmetric`. (#4660)
- Retry for `502 Bad Gateway` and `504 Gateway Timeout` HTTP statuses in `go.opentelemetry.io/otel/exporters/otlp/otlpmetric/otlpmetrichttp`. (#4670)
- Retry for `502 Bad Gateway` and `504 Gateway Timeout` HTTP statuses in `go.opentelemetry.io/otel/exporters/otlp/otlptrace/otlptracehttp`. (#4670)
- Retry for `RESOURCE_EXHAUSTED` only if RetryInfo is returned in `go.opentelemetry.io/otel/exporters/otlp/otlpmetric/otlpmetricgrpc`. (#4669)
- Retry for `RESOURCE_EXHAUSTED` only if RetryInfo is returned in `go.opentelemetry.io/otel/exporters/otlp/otlptrace/otlptracegrpc`. (#4669)
- Retry temporary HTTP request failures in `go.opentelemetry.io/otel/exporters/otlp/otlpmetric/otlpmetrichttp`. (#4679)
- Retry temporary HTTP request failures in `go.opentelemetry.io/otel/exporters/otlp/otlptrace/otlptracehttp`. (#4679)

### Fixed

- Fix improper parsing of characters such us `+`, `/` by `Parse` in `go.opentelemetry.io/otel/baggage` as they were rendered as a whitespace. (#4667)
- Fix improper parsing of characters such us `+`, `/` passed via `OTEL_RESOURCE_ATTRIBUTES` in `go.opentelemetry.io/otel/sdk/resource` as they were rendered as a whitespace. (#4699)
- Fix improper parsing of characters such us `+`, `/` passed via `OTEL_EXPORTER_OTLP_HEADERS` and `OTEL_EXPORTER_OTLP_METRICS_HEADERS` in `go.opentelemetry.io/otel/exporters/otlp/otlpmetric/otlpmetricgrpc` as they were rendered as a whitespace. (#4699)
- Fix improper parsing of characters such us `+`, `/` passed via `OTEL_EXPORTER_OTLP_HEADERS` and `OTEL_EXPORTER_OTLP_METRICS_HEADERS` in `go.opentelemetry.io/otel/exporters/otlp/otlpmetric/otlpmetrichttp` as they were rendered as a whitespace. (#4699)
- Fix improper parsing of characters such us `+`, `/` passed via `OTEL_EXPORTER_OTLP_HEADERS` and `OTEL_EXPORTER_OTLP_TRACES_HEADERS` in `go.opentelemetry.io/otel/exporters/otlp/otlpmetric/otlptracegrpc` as they were rendered as a whitespace. (#4699)
- Fix improper parsing of characters such us `+`, `/` passed via `OTEL_EXPORTER_OTLP_HEADERS` and `OTEL_EXPORTER_OTLP_TRACES_HEADERS` in `go.opentelemetry.io/otel/exporters/otlp/otlpmetric/otlptracehttp` as they were rendered as a whitespace. (#4699)
- In `go.opentelemetry.op/otel/exporters/prometheus`, the exporter no longer `Collect`s metrics after `Shutdown` is invoked. (#4648)
- Fix documentation for `WithCompressor` in `go.opentelemetry.io/otel/exporters/otlp/otlptrace/otlptracegrpc`. (#4695)
- Fix documentation for `WithCompressor` in `go.opentelemetry.io/otel/exporters/otlp/otlpmetric/otlpmetricgrpc`. (#4695)

## [1.19.0/0.42.0/0.0.7] 2023-09-28

This release contains the first stable release of the OpenTelemetry Go [metric SDK].
Our project stability guarantees now apply to the `go.opentelemetry.io/otel/sdk/metric` package.
See our [versioning policy](VERSIONING.md) for more information about these stability guarantees.

### Added

- Add the "Roll the dice" getting started application example in `go.opentelemetry.io/otel/example/dice`. (#4539)
- The `WithWriter` and `WithPrettyPrint` options to `go.opentelemetry.io/otel/exporters/stdout/stdoutmetric` to set a custom `io.Writer`, and allow displaying the output in human-readable JSON. (#4507)

### Changed

- Allow '/' characters in metric instrument names. (#4501)
- The exporter in `go.opentelemetry.io/otel/exporters/stdout/stdoutmetric` does not prettify its output by default anymore. (#4507)
- Upgrade `gopkg.io/yaml` from `v2` to `v3` in `go.opentelemetry.io/otel/schema`. (#4535)

### Fixed

- In `go.opentelemetry.op/otel/exporters/prometheus`, don't try to create the Prometheus metric on every `Collect` if we know the scope is invalid. (#4499)

### Removed

- Remove `"go.opentelemetry.io/otel/bridge/opencensus".NewMetricExporter`, which is replaced by `NewMetricProducer`. (#4566)

## [1.19.0-rc.1/0.42.0-rc.1] 2023-09-14

This is a release candidate for the v1.19.0/v0.42.0 release.
That release is expected to include the `v1` release of the OpenTelemetry Go metric SDK and will provide stability guarantees of that SDK.
See our [versioning policy](VERSIONING.md) for more information about these stability guarantees.

### Changed

- Allow '/' characters in metric instrument names. (#4501)

### Fixed

- In `go.opentelemetry.op/otel/exporters/prometheus`, don't try to create the prometheus metric on every `Collect` if we know the scope is invalid. (#4499)

## [1.18.0/0.41.0/0.0.6] 2023-09-12

This release drops the compatibility guarantee of [Go 1.19].

### Added

- Add `WithProducer` option in `go.opentelemetry.op/otel/exporters/prometheus` to restore the ability to register producers on the prometheus exporter's manual reader. (#4473)
- Add `IgnoreValue` option in `go.opentelemetry.io/otel/sdk/metric/metricdata/metricdatatest` to allow ignoring values when comparing metrics. (#4447)

### Changed

- Use a `TestingT` interface instead of `*testing.T` struct in `go.opentelemetry.io/otel/sdk/metric/metricdata/metricdatatest`. (#4483)

### Deprecated

- The `NewMetricExporter` in `go.opentelemetry.io/otel/bridge/opencensus` was deprecated in `v0.35.0` (#3541).
  The deprecation notice format for the function has been corrected to trigger Go documentation and build tooling. (#4470)

### Removed

- Removed the deprecated `go.opentelemetry.io/otel/exporters/jaeger` package. (#4467)
- Removed the deprecated `go.opentelemetry.io/otel/example/jaeger` package. (#4467)
- Removed the deprecated `go.opentelemetry.io/otel/sdk/metric/aggregation` package. (#4468)
- Removed the deprecated internal packages in `go.opentelemetry.io/otel/exporters/otlp` and its sub-packages. (#4469)
- Dropped guaranteed support for versions of Go less than 1.20. (#4481)

## [1.17.0/0.40.0/0.0.5] 2023-08-28

### Added

- Export the `ManualReader` struct in `go.opentelemetry.io/otel/sdk/metric`. (#4244)
- Export the `PeriodicReader` struct in `go.opentelemetry.io/otel/sdk/metric`. (#4244)
- Add support for exponential histogram aggregations.
  A histogram can be configured as an exponential histogram using a view with `"go.opentelemetry.io/otel/sdk/metric".ExponentialHistogram` as the aggregation. (#4245)
- Export the `Exporter` struct in `go.opentelemetry.io/otel/exporters/otlp/otlpmetric/otlpmetricgrpc`. (#4272)
- Export the `Exporter` struct in `go.opentelemetry.io/otel/exporters/otlp/otlpmetric/otlpmetrichttp`. (#4272)
- The exporters in `go.opentelemetry.io/otel/exporters/otlp/otlpmetric` now support the `OTEL_EXPORTER_OTLP_METRICS_TEMPORALITY_PREFERENCE` environment variable. (#4287)
- Add `WithoutCounterSuffixes` option in `go.opentelemetry.io/otel/exporters/prometheus` to disable addition of `_total` suffixes. (#4306)
- Add info and debug logging to the metric SDK in `go.opentelemetry.io/otel/sdk/metric`. (#4315)
- The `go.opentelemetry.io/otel/semconv/v1.21.0` package.
  The package contains semantic conventions from the `v1.21.0` version of the OpenTelemetry Semantic Conventions. (#4362)
- Accept 201 to 299 HTTP status as success in `go.opentelemetry.io/otel/exporters/otlp/otlpmetric/otlpmetrichttp` and `go.opentelemetry.io/otel/exporters/otlp/otlptrace/otlptracehttp`. (#4365)
- Document the `Temporality` and `Aggregation` methods of the `"go.opentelemetry.io/otel/sdk/metric".Exporter"` need to be concurrent safe. (#4381)
- Expand the set of units supported by the Prometheus exporter, and don't add unit suffixes if they are already present in `go.opentelemetry.op/otel/exporters/prometheus` (#4374)
- Move the `Aggregation` interface and its implementations from `go.opentelemetry.io/otel/sdk/metric/aggregation` to `go.opentelemetry.io/otel/sdk/metric`. (#4435)
- The exporters in `go.opentelemetry.io/otel/exporters/otlp/otlpmetric` now support the `OTEL_EXPORTER_OTLP_METRICS_DEFAULT_HISTOGRAM_AGGREGATION` environment variable. (#4437)
- Add the `NewAllowKeysFilter` and `NewDenyKeysFilter` functions to `go.opentelemetry.io/otel/attribute` to allow convenient creation of allow-keys and deny-keys filters. (#4444)
- Support Go 1.21. (#4463)

### Changed

- Starting from `v1.21.0` of semantic conventions, `go.opentelemetry.io/otel/semconv/{version}/httpconv` and `go.opentelemetry.io/otel/semconv/{version}/netconv` packages will no longer be published. (#4145)
- Log duplicate instrument conflict at a warning level instead of info in `go.opentelemetry.io/otel/sdk/metric`. (#4202)
- Return an error on the creation of new instruments in `go.opentelemetry.io/otel/sdk/metric` if their name doesn't pass regexp validation. (#4210)
- `NewManualReader` in `go.opentelemetry.io/otel/sdk/metric` returns `*ManualReader` instead of `Reader`. (#4244)
- `NewPeriodicReader` in `go.opentelemetry.io/otel/sdk/metric` returns `*PeriodicReader` instead of `Reader`. (#4244)
- Count the Collect time in the `PeriodicReader` timeout in `go.opentelemetry.io/otel/sdk/metric`. (#4221)
- The function `New` in `go.opentelemetry.io/otel/exporters/otlp/otlpmetric/otlpmetricgrpc` returns `*Exporter` instead of `"go.opentelemetry.io/otel/sdk/metric".Exporter`. (#4272)
- The function `New` in `go.opentelemetry.io/otel/exporters/otlp/otlpmetric/otlpmetrichttp` returns `*Exporter` instead of `"go.opentelemetry.io/otel/sdk/metric".Exporter`. (#4272)
- If an attribute set is omitted from an async callback, the previous value will no longer be exported in `go.opentelemetry.io/otel/sdk/metric`. (#4290)
- If an attribute set is observed multiple times in an async callback in `go.opentelemetry.io/otel/sdk/metric`, the values will be summed instead of the last observation winning. (#4289)
- Allow the explicit bucket histogram aggregation to be used for the up-down counter, observable counter, observable up-down counter, and observable gauge in the `go.opentelemetry.io/otel/sdk/metric` package. (#4332)
- Restrict `Meter`s in `go.opentelemetry.io/otel/sdk/metric` to only register and collect instruments it created. (#4333)
- `PeriodicReader.Shutdown` and `PeriodicReader.ForceFlush` in `go.opentelemetry.io/otel/sdk/metric` now apply the periodic reader's timeout to the operation if the user provided context does not contain a deadline. (#4356, #4377)
- Upgrade all use of `go.opentelemetry.io/otel/semconv` to use `v1.21.0`. (#4408)
- Increase instrument name maximum length from 63 to 255 characters in `go.opentelemetry.io/otel/sdk/metric`. (#4434)
- Add `go.opentelemetry.op/otel/sdk/metric.WithProducer` as an `Option` for `"go.opentelemetry.io/otel/sdk/metric".NewManualReader` and `"go.opentelemetry.io/otel/sdk/metric".NewPeriodicReader`. (#4346)

### Removed

- Remove `Reader.RegisterProducer` in `go.opentelemetry.io/otel/metric`.
  Use the added `WithProducer` option instead. (#4346)
- Remove `Reader.ForceFlush` in `go.opentelemetry.io/otel/metric`.
  Notice that `PeriodicReader.ForceFlush` is still available. (#4375)

### Fixed

- Correctly format log messages from the `go.opentelemetry.io/otel/exporters/zipkin` exporter. (#4143)
- Log an error for calls to `NewView` in `go.opentelemetry.io/otel/sdk/metric` that have empty criteria. (#4307)
- Fix `"go.opentelemetry.io/otel/sdk/resource".WithHostID()` to not set an empty `host.id`. (#4317)
- Use the instrument identifying fields to cache aggregators and determine duplicate instrument registrations in `go.opentelemetry.io/otel/sdk/metric`. (#4337)
- Detect duplicate instruments for case-insensitive names in `go.opentelemetry.io/otel/sdk/metric`. (#4338)
- The `ManualReader` will not panic if `AggregationSelector` returns `nil` in `go.opentelemetry.io/otel/sdk/metric`. (#4350)
- If a `Reader`'s `AggregationSelector` returns `nil` or `DefaultAggregation` the pipeline will use the default aggregation. (#4350)
- Log a suggested view that fixes instrument conflicts in `go.opentelemetry.io/otel/sdk/metric`. (#4349)
- Fix possible panic, deadlock and race condition in batch span processor in `go.opentelemetry.io/otel/sdk/trace`. (#4353)
- Improve context cancellation handling in batch span processor's `ForceFlush` in  `go.opentelemetry.io/otel/sdk/trace`. (#4369)
- Decouple `go.opentelemetry.io/otel/exporters/otlp/otlptrace/internal` from `go.opentelemetry.io/otel/exporters/otlp/internal` using gotmpl. (#4397, #3846)
- Decouple `go.opentelemetry.io/otel/exporters/otlp/otlpmetric/otlpmetricgrpc/internal` from `go.opentelemetry.io/otel/exporters/otlp/internal` and `go.opentelemetry.io/otel/exporters/otlp/otlpmetric/internal` using gotmpl. (#4404, #3846)
- Decouple `go.opentelemetry.io/otel/exporters/otlp/otlpmetric/otlpmetrichttp/internal` from `go.opentelemetry.io/otel/exporters/otlp/internal` and `go.opentelemetry.io/otel/exporters/otlp/otlpmetric/internal` using gotmpl. (#4407, #3846)
- Decouple `go.opentelemetry.io/otel/exporters/otlp/otlptrace/otlptracegrpc/internal` from `go.opentelemetry.io/otel/exporters/otlp/internal` and `go.opentelemetry.io/otel/exporters/otlp/otlptrace/internal` using gotmpl. (#4400, #3846)
- Decouple `go.opentelemetry.io/otel/exporters/otlp/otlptrace/otlptracehttp/internal` from `go.opentelemetry.io/otel/exporters/otlp/internal` and `go.opentelemetry.io/otel/exporters/otlp/otlptrace/internal` using gotmpl. (#4401, #3846)
- Do not block the metric SDK when OTLP metric exports are blocked in `go.opentelemetry.io/otel/exporters/otlp/otlpmetric/otlpmetricgrpc` and `go.opentelemetry.io/otel/exporters/otlp/otlpmetric/otlpmetrichttp`. (#3925, #4395)
- Do not append `_total` if the counter already has that suffix for the Prometheus exproter in `go.opentelemetry.io/otel/exporter/prometheus`. (#4373)
- Fix resource detection data race in `go.opentelemetry.io/otel/sdk/resource`. (#4409)
- Use the first-seen instrument name during instrument name conflicts in `go.opentelemetry.io/otel/sdk/metric`. (#4428)

### Deprecated

- The `go.opentelemetry.io/otel/exporters/jaeger` package is deprecated.
  OpenTelemetry dropped support for Jaeger exporter in July 2023.
  Use `go.opentelemetry.io/otel/exporters/otlp/otlptrace/otlptracehttp`
  or `go.opentelemetry.io/otel/exporters/otlp/otlptrace/otlptracegrpc` instead. (#4423)
- The `go.opentelemetry.io/otel/example/jaeger` package is deprecated. (#4423)
- The `go.opentelemetry.io/otel/exporters/otlp/otlpmetric/internal` package is deprecated. (#4420)
- The `go.opentelemetry.io/otel/exporters/otlp/otlpmetric/internal/oconf` package is deprecated. (#4420)
- The `go.opentelemetry.io/otel/exporters/otlp/otlpmetric/internal/otest` package is deprecated. (#4420)
- The `go.opentelemetry.io/otel/exporters/otlp/otlpmetric/internal/transform` package is deprecated. (#4420)
- The `go.opentelemetry.io/otel/exporters/otlp/internal` package is deprecated. (#4421)
- The `go.opentelemetry.io/otel/exporters/otlp/internal/envconfig` package is deprecated. (#4421)
- The `go.opentelemetry.io/otel/exporters/otlp/internal/retry` package is deprecated. (#4421)
- The `go.opentelemetry.io/otel/exporters/otlp/otlptrace/internal` package is deprecated. (#4425)
- The `go.opentelemetry.io/otel/exporters/otlp/otlptrace/internal/envconfig` package is deprecated. (#4425)
- The `go.opentelemetry.io/otel/exporters/otlp/otlptrace/internal/otlpconfig` package is deprecated. (#4425)
- The `go.opentelemetry.io/otel/exporters/otlp/otlptrace/internal/otlptracetest` package is deprecated. (#4425)
- The `go.opentelemetry.io/otel/exporters/otlp/otlptrace/internal/retry` package is deprecated. (#4425)
- The `go.opentelemetry.io/otel/sdk/metric/aggregation` package is deprecated.
  Use the aggregation types added to `go.opentelemetry.io/otel/sdk/metric` instead. (#4435)

## [1.16.0/0.39.0] 2023-05-18

This release contains the first stable release of the OpenTelemetry Go [metric API].
Our project stability guarantees now apply to the `go.opentelemetry.io/otel/metric` package.
See our [versioning policy](VERSIONING.md) for more information about these stability guarantees.

### Added

- The `go.opentelemetry.io/otel/semconv/v1.19.0` package.
  The package contains semantic conventions from the `v1.19.0` version of the OpenTelemetry specification. (#3848)
- The `go.opentelemetry.io/otel/semconv/v1.20.0` package.
  The package contains semantic conventions from the `v1.20.0` version of the OpenTelemetry specification. (#4078)
- The Exponential Histogram data types in `go.opentelemetry.io/otel/sdk/metric/metricdata`. (#4165)
- OTLP metrics exporter now supports the Exponential Histogram Data Type. (#4222)
- Fix serialization of `time.Time` zero values in `go.opentelemetry.io/otel/exporters/otlp/otlpmetric/otlpmetricgrpc` and `go.opentelemetry.io/otel/exporters/otlp/otlpmetric/otlpmetrichttp` packages. (#4271)

### Changed

- Use `strings.Cut()` instead of `string.SplitN()` for better readability and memory use. (#4049)
- `MeterProvider` returns noop meters once it has been shutdown. (#4154)

### Removed

- The deprecated `go.opentelemetry.io/otel/metric/instrument` package is removed.
  Use `go.opentelemetry.io/otel/metric` instead. (#4055)

### Fixed

- Fix build for BSD based systems in `go.opentelemetry.io/otel/sdk/resource`. (#4077)

## [1.16.0-rc.1/0.39.0-rc.1] 2023-05-03

This is a release candidate for the v1.16.0/v0.39.0 release.
That release is expected to include the `v1` release of the OpenTelemetry Go metric API and will provide stability guarantees of that API.
See our [versioning policy](VERSIONING.md) for more information about these stability guarantees.

### Added

- Support global `MeterProvider` in `go.opentelemetry.io/otel`. (#4039)
  - Use `Meter` for a `metric.Meter` from the global `metric.MeterProvider`.
  - Use `GetMeterProivder` for a global `metric.MeterProvider`.
  - Use `SetMeterProivder` to set the global `metric.MeterProvider`.

### Changed

- Move the `go.opentelemetry.io/otel/metric` module to the `stable-v1` module set.
  This stages the metric API to be released as a stable module. (#4038)

### Removed

- The `go.opentelemetry.io/otel/metric/global` package is removed.
  Use `go.opentelemetry.io/otel` instead. (#4039)

## [1.15.1/0.38.1] 2023-05-02

### Fixed

- Remove unused imports from `sdk/resource/host_id_bsd.go` which caused build failures. (#4040, #4041)

## [1.15.0/0.38.0] 2023-04-27

### Added

- The `go.opentelemetry.io/otel/metric/embedded` package. (#3916)
- The `Version` function to `go.opentelemetry.io/otel/sdk` to return the SDK version. (#3949)
- Add a `WithNamespace` option to `go.opentelemetry.io/otel/exporters/prometheus` to allow users to prefix metrics with a namespace. (#3970)
- The following configuration types were added to `go.opentelemetry.io/otel/metric/instrument` to be used in the configuration of measurement methods. (#3971)
  - The `AddConfig` used to hold configuration for addition measurements
    - `NewAddConfig` used to create a new `AddConfig`
    - `AddOption` used to configure an `AddConfig`
  - The `RecordConfig` used to hold configuration for recorded measurements
    - `NewRecordConfig` used to create a new `RecordConfig`
    - `RecordOption` used to configure a `RecordConfig`
  - The `ObserveConfig` used to hold configuration for observed measurements
    - `NewObserveConfig` used to create a new `ObserveConfig`
    - `ObserveOption` used to configure an `ObserveConfig`
- `WithAttributeSet` and `WithAttributes` are added to `go.opentelemetry.io/otel/metric/instrument`.
  They return an option used during a measurement that defines the attribute Set associated with the measurement. (#3971)
- The `Version` function to `go.opentelemetry.io/otel/exporters/otlp/otlpmetric` to return the OTLP metrics client version. (#3956)
- The `Version` function to `go.opentelemetry.io/otel/exporters/otlp/otlptrace` to return the OTLP trace client version. (#3956)

### Changed

- The `Extrema` in `go.opentelemetry.io/otel/sdk/metric/metricdata` is redefined with a generic argument of `[N int64 | float64]`. (#3870)
- Update all exported interfaces from `go.opentelemetry.io/otel/metric` to embed their corresponding interface from `go.opentelemetry.io/otel/metric/embedded`.
  This adds an implementation requirement to set the interface default behavior for unimplemented methods. (#3916)
- Move No-Op implementation from `go.opentelemetry.io/otel/metric` into its own package `go.opentelemetry.io/otel/metric/noop`. (#3941)
  - `metric.NewNoopMeterProvider` is replaced with `noop.NewMeterProvider`
- Add all the methods from `"go.opentelemetry.io/otel/trace".SpanContext` to `bridgeSpanContext` by embedding `otel.SpanContext` in `bridgeSpanContext`. (#3966)
- Wrap `UploadMetrics` error in `go.opentelemetry.io/otel/exporters/otlp/otlpmetric/` to improve error message when encountering generic grpc errors. (#3974)
- The measurement methods for all instruments in `go.opentelemetry.io/otel/metric/instrument` accept an option instead of the variadic `"go.opentelemetry.io/otel/attribute".KeyValue`. (#3971)
  - The `Int64Counter.Add` method now accepts `...AddOption`
  - The `Float64Counter.Add` method now accepts `...AddOption`
  - The `Int64UpDownCounter.Add` method now accepts `...AddOption`
  - The `Float64UpDownCounter.Add` method now accepts `...AddOption`
  - The `Int64Histogram.Record` method now accepts `...RecordOption`
  - The `Float64Histogram.Record` method now accepts `...RecordOption`
  - The `Int64Observer.Observe` method now accepts `...ObserveOption`
  - The `Float64Observer.Observe` method now accepts `...ObserveOption`
- The `Observer` methods in `go.opentelemetry.io/otel/metric` accept an option instead of the variadic `"go.opentelemetry.io/otel/attribute".KeyValue`. (#3971)
  - The `Observer.ObserveInt64` method now accepts `...ObserveOption`
  - The `Observer.ObserveFloat64` method now accepts `...ObserveOption`
- Move global metric back to `go.opentelemetry.io/otel/metric/global` from `go.opentelemetry.io/otel`. (#3986)

### Fixed

- `TracerProvider` allows calling `Tracer()` while it's shutting down.
  It used to deadlock. (#3924)
- Use the SDK version for the Telemetry SDK resource detector in `go.opentelemetry.io/otel/sdk/resource`. (#3949)
- Fix a data race in `SpanProcessor` returned by `NewSimpleSpanProcessor` in `go.opentelemetry.io/otel/sdk/trace`. (#3951)
- Automatically figure out the default aggregation with `aggregation.Default`. (#3967)

### Deprecated

- The `go.opentelemetry.io/otel/metric/instrument` package is deprecated.
  Use the equivalent types added to `go.opentelemetry.io/otel/metric` instead. (#4018)

## [1.15.0-rc.2/0.38.0-rc.2] 2023-03-23

This is a release candidate for the v1.15.0/v0.38.0 release.
That release will include the `v1` release of the OpenTelemetry Go metric API and will provide stability guarantees of that API.
See our [versioning policy](VERSIONING.md) for more information about these stability guarantees.

### Added

- The `WithHostID` option to `go.opentelemetry.io/otel/sdk/resource`. (#3812)
- The `WithoutTimestamps` option to `go.opentelemetry.io/otel/exporters/stdout/stdoutmetric` to sets all timestamps to zero. (#3828)
- The new `Exemplar` type is added to `go.opentelemetry.io/otel/sdk/metric/metricdata`.
  Both the `DataPoint` and `HistogramDataPoint` types from that package have a new field of `Exemplars` containing the sampled exemplars for their timeseries. (#3849)
- Configuration for each metric instrument in `go.opentelemetry.io/otel/sdk/metric/instrument`. (#3895)
- The internal logging introduces a warning level verbosity equal to `V(1)`. (#3900)
- Added a log message warning about usage of `SimpleSpanProcessor` in production environments. (#3854)

### Changed

- Optimize memory allocation when creation a new `Set` using `NewSet` or `NewSetWithFiltered` in `go.opentelemetry.io/otel/attribute`. (#3832)
- Optimize memory allocation when creation new metric instruments in `go.opentelemetry.io/otel/sdk/metric`. (#3832)
- Avoid creating new objects on all calls to `WithDeferredSetup` and `SkipContextSetup` in OpenTracing bridge. (#3833)
- The `New` and `Detect` functions from `go.opentelemetry.io/otel/sdk/resource` return errors that wrap underlying errors instead of just containing the underlying error strings. (#3844)
- Both the `Histogram` and `HistogramDataPoint` are redefined with a generic argument of `[N int64 | float64]` in `go.opentelemetry.io/otel/sdk/metric/metricdata`. (#3849)
- The metric `Export` interface from `go.opentelemetry.io/otel/sdk/metric` accepts a `*ResourceMetrics` instead of `ResourceMetrics`. (#3853)
- Rename `Asynchronous` to `Observable` in `go.opentelemetry.io/otel/metric/instrument`. (#3892)
- Rename `Int64ObserverOption` to `Int64ObservableOption` in `go.opentelemetry.io/otel/metric/instrument`. (#3895)
- Rename `Float64ObserverOption` to `Float64ObservableOption` in `go.opentelemetry.io/otel/metric/instrument`. (#3895)
- The internal logging changes the verbosity level of info to `V(4)`, the verbosity level of debug to `V(8)`. (#3900)

### Fixed

- `TracerProvider` consistently doesn't allow to register a `SpanProcessor` after shutdown. (#3845)

### Removed

- The deprecated `go.opentelemetry.io/otel/metric/global` package is removed. (#3829)
- The unneeded `Synchronous` interface in `go.opentelemetry.io/otel/metric/instrument` was removed. (#3892)
- The `Float64ObserverConfig` and `NewFloat64ObserverConfig` in `go.opentelemetry.io/otel/sdk/metric/instrument`.
  Use the added `float64` instrument configuration instead. (#3895)
- The `Int64ObserverConfig` and `NewInt64ObserverConfig` in `go.opentelemetry.io/otel/sdk/metric/instrument`.
  Use the added `int64` instrument configuration instead. (#3895)
- The `NewNoopMeter` function in `go.opentelemetry.io/otel/metric`, use `NewMeterProvider().Meter("")` instead. (#3893)

## [1.15.0-rc.1/0.38.0-rc.1] 2023-03-01

This is a release candidate for the v1.15.0/v0.38.0 release.
That release will include the `v1` release of the OpenTelemetry Go metric API and will provide stability guarantees of that API.
See our [versioning policy](VERSIONING.md) for more information about these stability guarantees.

This release drops the compatibility guarantee of [Go 1.18].

### Added

- Support global `MeterProvider` in `go.opentelemetry.io/otel`. (#3818)
  - Use `Meter` for a `metric.Meter` from the global `metric.MeterProvider`.
  - Use `GetMeterProivder` for a global `metric.MeterProvider`.
  - Use `SetMeterProivder` to set the global `metric.MeterProvider`.

### Changed

- Dropped compatibility testing for [Go 1.18].
  The project no longer guarantees support for this version of Go. (#3813)

### Fixed

- Handle empty environment variable as it they were not set. (#3764)
- Clarify the `httpconv` and `netconv` packages in `go.opentelemetry.io/otel/semconv/*` provide tracing semantic conventions. (#3823)
- Fix race conditions in `go.opentelemetry.io/otel/exporters/metric/prometheus` that could cause a panic. (#3899)
- Fix sending nil `scopeInfo` to metrics channel in `go.opentelemetry.io/otel/exporters/metric/prometheus` that could cause a panic in `github.com/prometheus/client_golang/prometheus`. (#3899)

### Deprecated

- The `go.opentelemetry.io/otel/metric/global` package is deprecated.
  Use `go.opentelemetry.io/otel` instead. (#3818)

### Removed

- The deprecated `go.opentelemetry.io/otel/metric/unit` package is removed. (#3814)

## [1.14.0/0.37.0/0.0.4] 2023-02-27

This release is the last to support [Go 1.18].
The next release will require at least [Go 1.19].

### Added

- The `event` type semantic conventions are added to `go.opentelemetry.io/otel/semconv/v1.17.0`. (#3697)
- Support [Go 1.20]. (#3693)
- The `go.opentelemetry.io/otel/semconv/v1.18.0` package.
  The package contains semantic conventions from the `v1.18.0` version of the OpenTelemetry specification. (#3719)
  - The following `const` renames from `go.opentelemetry.io/otel/semconv/v1.17.0` are included:
    - `OtelScopeNameKey` -> `OTelScopeNameKey`
    - `OtelScopeVersionKey` -> `OTelScopeVersionKey`
    - `OtelLibraryNameKey` -> `OTelLibraryNameKey`
    - `OtelLibraryVersionKey` -> `OTelLibraryVersionKey`
    - `OtelStatusCodeKey` -> `OTelStatusCodeKey`
    - `OtelStatusDescriptionKey` -> `OTelStatusDescriptionKey`
    - `OtelStatusCodeOk` -> `OTelStatusCodeOk`
    - `OtelStatusCodeError` -> `OTelStatusCodeError`
  - The following `func` renames from `go.opentelemetry.io/otel/semconv/v1.17.0` are included:
    - `OtelScopeName` -> `OTelScopeName`
    - `OtelScopeVersion` -> `OTelScopeVersion`
    - `OtelLibraryName` -> `OTelLibraryName`
    - `OtelLibraryVersion` -> `OTelLibraryVersion`
    - `OtelStatusDescription` -> `OTelStatusDescription`
- A `IsSampled` method is added to the `SpanContext` implementation in `go.opentelemetry.io/otel/bridge/opentracing` to expose the span sampled state.
  See the [README](./bridge/opentracing/README.md) for more information. (#3570)
- The `WithInstrumentationAttributes` option to `go.opentelemetry.io/otel/metric`. (#3738)
- The `WithInstrumentationAttributes` option to `go.opentelemetry.io/otel/trace`. (#3739)
- The following environment variables are supported by the periodic `Reader` in `go.opentelemetry.io/otel/sdk/metric`. (#3763)
  - `OTEL_METRIC_EXPORT_INTERVAL` sets the time between collections and exports.
  - `OTEL_METRIC_EXPORT_TIMEOUT` sets the timeout an export is attempted.

### Changed

- Fall-back to `TextMapCarrier` when it's not `HttpHeader`s in `go.opentelemetry.io/otel/bridge/opentracing`. (#3679)
- The `Collect` method of the `"go.opentelemetry.io/otel/sdk/metric".Reader` interface is updated to accept the `metricdata.ResourceMetrics` value the collection will be made into.
  This change is made to enable memory reuse by SDK users. (#3732)
- The `WithUnit` option in `go.opentelemetry.io/otel/sdk/metric/instrument` is updated to accept a `string` for the unit value. (#3776)

### Fixed

- Ensure `go.opentelemetry.io/otel` does not use generics. (#3723, #3725)
- Multi-reader `MeterProvider`s now export metrics for all readers, instead of just the first reader. (#3720, #3724)
- Remove use of deprecated `"math/rand".Seed` in `go.opentelemetry.io/otel/example/prometheus`. (#3733)
- Do not silently drop unknown schema data with `Parse` in  `go.opentelemetry.io/otel/schema/v1.1`. (#3743)
- Data race issue in OTLP exporter retry mechanism. (#3755, #3756)
- Wrapping empty errors when exporting in `go.opentelemetry.io/otel/sdk/metric`. (#3698, #3772)
- Incorrect "all" and "resource" definition for schema files in `go.opentelemetry.io/otel/schema/v1.1`. (#3777)

### Deprecated

- The `go.opentelemetry.io/otel/metric/unit` package is deprecated.
  Use the equivalent unit string instead. (#3776)
  - Use `"1"` instead of `unit.Dimensionless`
  - Use `"By"` instead of `unit.Bytes`
  - Use `"ms"` instead of `unit.Milliseconds`

## [1.13.0/0.36.0] 2023-02-07

### Added

- Attribute `KeyValue` creations functions to `go.opentelemetry.io/otel/semconv/v1.17.0` for all non-enum semantic conventions.
  These functions ensure semantic convention type correctness. (#3675)

### Fixed

- Removed the `http.target` attribute from being added by `ServerRequest` in the following packages. (#3687)
  - `go.opentelemetry.io/otel/semconv/v1.13.0/httpconv`
  - `go.opentelemetry.io/otel/semconv/v1.14.0/httpconv`
  - `go.opentelemetry.io/otel/semconv/v1.15.0/httpconv`
  - `go.opentelemetry.io/otel/semconv/v1.16.0/httpconv`
  - `go.opentelemetry.io/otel/semconv/v1.17.0/httpconv`

### Removed

- The deprecated `go.opentelemetry.io/otel/metric/instrument/asyncfloat64` package is removed. (#3631)
- The deprecated `go.opentelemetry.io/otel/metric/instrument/asyncint64` package is removed. (#3631)
- The deprecated `go.opentelemetry.io/otel/metric/instrument/syncfloat64` package is removed. (#3631)
- The deprecated `go.opentelemetry.io/otel/metric/instrument/syncint64` package is removed. (#3631)

## [1.12.0/0.35.0] 2023-01-28

### Added

- The `WithInt64Callback` option to `go.opentelemetry.io/otel/metric/instrument`.
  This options is used to configure `int64` Observer callbacks during their creation. (#3507)
- The `WithFloat64Callback` option to `go.opentelemetry.io/otel/metric/instrument`.
  This options is used to configure `float64` Observer callbacks during their creation. (#3507)
- The `Producer` interface and `Reader.RegisterProducer(Producer)` to `go.opentelemetry.io/otel/sdk/metric`.
  These additions are used to enable external metric Producers. (#3524)
- The `Callback` function type to `go.opentelemetry.io/otel/metric`.
  This new named function type is registered with a `Meter`. (#3564)
- The `go.opentelemetry.io/otel/semconv/v1.13.0` package.
  The package contains semantic conventions from the `v1.13.0` version of the OpenTelemetry specification. (#3499)
  - The `EndUserAttributesFromHTTPRequest` function in `go.opentelemetry.io/otel/semconv/v1.12.0` is merged into `ClientRequest` and `ServerRequest` in `go.opentelemetry.io/otel/semconv/v1.13.0/httpconv`.
  - The `HTTPAttributesFromHTTPStatusCode` function in `go.opentelemetry.io/otel/semconv/v1.12.0` is merged into `ClientResponse` in `go.opentelemetry.io/otel/semconv/v1.13.0/httpconv`.
  - The `HTTPClientAttributesFromHTTPRequest` function in `go.opentelemetry.io/otel/semconv/v1.12.0` is replaced by `ClientRequest` in `go.opentelemetry.io/otel/semconv/v1.13.0/httpconv`.
  - The `HTTPServerAttributesFromHTTPRequest` function in `go.opentelemetry.io/otel/semconv/v1.12.0` is replaced by `ServerRequest` in `go.opentelemetry.io/otel/semconv/v1.13.0/httpconv`.
  - The `HTTPServerMetricAttributesFromHTTPRequest` function in `go.opentelemetry.io/otel/semconv/v1.12.0` is replaced by `ServerRequest` in `go.opentelemetry.io/otel/semconv/v1.13.0/httpconv`.
  - The `NetAttributesFromHTTPRequest` function in `go.opentelemetry.io/otel/semconv/v1.12.0` is split into `Transport` in `go.opentelemetry.io/otel/semconv/v1.13.0/netconv` and `ClientRequest` or `ServerRequest` in `go.opentelemetry.io/otel/semconv/v1.13.0/httpconv`.
  - The `SpanStatusFromHTTPStatusCode` function in `go.opentelemetry.io/otel/semconv/v1.12.0` is replaced by `ClientStatus` in `go.opentelemetry.io/otel/semconv/v1.13.0/httpconv`.
  - The `SpanStatusFromHTTPStatusCodeAndSpanKind` function in `go.opentelemetry.io/otel/semconv/v1.12.0` is split into `ClientStatus` and `ServerStatus` in `go.opentelemetry.io/otel/semconv/v1.13.0/httpconv`.
  - The `Client` function is included in `go.opentelemetry.io/otel/semconv/v1.13.0/netconv` to generate attributes for a `net.Conn`.
  - The `Server` function is included in `go.opentelemetry.io/otel/semconv/v1.13.0/netconv` to generate attributes for a `net.Listener`.
- The `go.opentelemetry.io/otel/semconv/v1.14.0` package.
  The package contains semantic conventions from the `v1.14.0` version of the OpenTelemetry specification. (#3566)
- The `go.opentelemetry.io/otel/semconv/v1.15.0` package.
  The package contains semantic conventions from the `v1.15.0` version of the OpenTelemetry specification. (#3578)
- The `go.opentelemetry.io/otel/semconv/v1.16.0` package.
  The package contains semantic conventions from the `v1.16.0` version of the OpenTelemetry specification. (#3579)
- Metric instruments to `go.opentelemetry.io/otel/metric/instrument`.
  These instruments are use as replacements of the deprecated `go.opentelemetry.io/otel/metric/instrument/{asyncfloat64,asyncint64,syncfloat64,syncint64}` packages.(#3575, #3586)
  - `Float64ObservableCounter` replaces the `asyncfloat64.Counter`
  - `Float64ObservableUpDownCounter` replaces the `asyncfloat64.UpDownCounter`
  - `Float64ObservableGauge` replaces the `asyncfloat64.Gauge`
  - `Int64ObservableCounter` replaces the `asyncint64.Counter`
  - `Int64ObservableUpDownCounter` replaces the `asyncint64.UpDownCounter`
  - `Int64ObservableGauge` replaces the `asyncint64.Gauge`
  - `Float64Counter` replaces the `syncfloat64.Counter`
  - `Float64UpDownCounter` replaces the `syncfloat64.UpDownCounter`
  - `Float64Histogram` replaces the `syncfloat64.Histogram`
  - `Int64Counter` replaces the `syncint64.Counter`
  - `Int64UpDownCounter` replaces the `syncint64.UpDownCounter`
  - `Int64Histogram` replaces the `syncint64.Histogram`
- `NewTracerProvider` to `go.opentelemetry.io/otel/bridge/opentracing`.
  This is used to create `WrapperTracer` instances from a `TracerProvider`. (#3116)
- The `Extrema` type to `go.opentelemetry.io/otel/sdk/metric/metricdata`.
  This type is used to represent min/max values and still be able to distinguish unset and zero values. (#3487)
- The `go.opentelemetry.io/otel/semconv/v1.17.0` package.
  The package contains semantic conventions from the `v1.17.0` version of the OpenTelemetry specification. (#3599)

### Changed

- Jaeger and Zipkin exporter use `github.com/go-logr/logr` as the logging interface, and add the `WithLogr` option. (#3497, #3500)
- Instrument configuration in `go.opentelemetry.io/otel/metric/instrument` is split into specific options and configuration based on the instrument type. (#3507)
  - Use the added `Int64Option` type to configure instruments from `go.opentelemetry.io/otel/metric/instrument/syncint64`.
  - Use the added `Float64Option` type to configure instruments from `go.opentelemetry.io/otel/metric/instrument/syncfloat64`.
  - Use the added `Int64ObserverOption` type to configure instruments from `go.opentelemetry.io/otel/metric/instrument/asyncint64`.
  - Use the added `Float64ObserverOption` type to configure instruments from `go.opentelemetry.io/otel/metric/instrument/asyncfloat64`.
- Return a `Registration` from the `RegisterCallback` method of a `Meter` in the `go.opentelemetry.io/otel/metric` package.
  This `Registration` can be used to unregister callbacks. (#3522)
- Global error handler uses an atomic value instead of a mutex. (#3543)
- Add `NewMetricProducer` to `go.opentelemetry.io/otel/bridge/opencensus`, which can be used to pass OpenCensus metrics to an OpenTelemetry Reader. (#3541)
- Global logger uses an atomic value instead of a mutex. (#3545)
- The `Shutdown` method of the `"go.opentelemetry.io/otel/sdk/trace".TracerProvider` releases all computational resources when called the first time. (#3551)
- The `Sampler` returned from `TraceIDRatioBased` `go.opentelemetry.io/otel/sdk/trace` now uses the rightmost bits for sampling decisions.
  This fixes random sampling when using ID generators like `xray.IDGenerator` and increasing parity with other language implementations. (#3557)
- Errors from `go.opentelemetry.io/otel/exporters/otlp/otlptrace` exporters are wrapped in errors identifying their signal name.
  Existing users of the exporters attempting to identify specific errors will need to use `errors.Unwrap()` to get the underlying error. (#3516)
- Exporters from `go.opentelemetry.io/otel/exporters/otlp` will print the final retryable error message when attempts to retry time out. (#3514)
- The instrument kind names in `go.opentelemetry.io/otel/sdk/metric` are updated to match the API. (#3562)
  - `InstrumentKindSyncCounter` is renamed to `InstrumentKindCounter`
  - `InstrumentKindSyncUpDownCounter` is renamed to `InstrumentKindUpDownCounter`
  - `InstrumentKindSyncHistogram` is renamed to `InstrumentKindHistogram`
  - `InstrumentKindAsyncCounter` is renamed to `InstrumentKindObservableCounter`
  - `InstrumentKindAsyncUpDownCounter` is renamed to `InstrumentKindObservableUpDownCounter`
  - `InstrumentKindAsyncGauge` is renamed to `InstrumentKindObservableGauge`
- The `RegisterCallback` method of the `Meter` in `go.opentelemetry.io/otel/metric` changed.
  - The named `Callback` replaces the inline function parameter. (#3564)
  - `Callback` is required to return an error. (#3576)
  - `Callback` accepts the added `Observer` parameter added.
    This new parameter is used by `Callback` implementations to observe values for asynchronous instruments instead of calling the `Observe` method of the instrument directly. (#3584)
  - The slice of `instrument.Asynchronous` is now passed as a variadic argument. (#3587)
- The exporter from `go.opentelemetry.io/otel/exporters/zipkin` is updated to use the `v1.16.0` version of semantic conventions.
  This means it no longer uses the removed `net.peer.ip` or `http.host` attributes to determine the remote endpoint.
  Instead it uses the `net.sock.peer` attributes. (#3581)
- The `Min` and `Max` fields of the `HistogramDataPoint` in `go.opentelemetry.io/otel/sdk/metric/metricdata` are now defined with the added `Extrema` type instead of a `*float64`. (#3487)

### Fixed

- Asynchronous instruments that use sum aggregators and attribute filters correctly add values from equivalent attribute sets that have been filtered. (#3439, #3549)
- The `RegisterCallback` method of the `Meter` from `go.opentelemetry.io/otel/sdk/metric` only registers a callback for instruments created by that meter.
  Trying to register a callback with instruments from a different meter will result in an error being returned. (#3584)

### Deprecated

- The `NewMetricExporter` in `go.opentelemetry.io/otel/bridge/opencensus` is deprecated.
  Use `NewMetricProducer` instead. (#3541)
- The `go.opentelemetry.io/otel/metric/instrument/asyncfloat64` package is deprecated.
  Use the instruments from `go.opentelemetry.io/otel/metric/instrument` instead. (#3575)
- The `go.opentelemetry.io/otel/metric/instrument/asyncint64` package is deprecated.
  Use the instruments from `go.opentelemetry.io/otel/metric/instrument` instead. (#3575)
- The `go.opentelemetry.io/otel/metric/instrument/syncfloat64` package is deprecated.
  Use the instruments from `go.opentelemetry.io/otel/metric/instrument` instead. (#3575)
- The `go.opentelemetry.io/otel/metric/instrument/syncint64` package is deprecated.
  Use the instruments from `go.opentelemetry.io/otel/metric/instrument` instead. (#3575)
- The `NewWrappedTracerProvider` in `go.opentelemetry.io/otel/bridge/opentracing` is now deprecated.
  Use `NewTracerProvider` instead. (#3116)

### Removed

- The deprecated `go.opentelemetry.io/otel/sdk/metric/view` package is removed. (#3520)
- The `InstrumentProvider` from `go.opentelemetry.io/otel/sdk/metric/asyncint64` is removed.
  Use the new creation methods of the `Meter` in `go.opentelemetry.io/otel/sdk/metric` instead. (#3530)
  - The `Counter` method is replaced by `Meter.Int64ObservableCounter`
  - The `UpDownCounter` method is replaced by `Meter.Int64ObservableUpDownCounter`
  - The `Gauge` method is replaced by `Meter.Int64ObservableGauge`
- The `InstrumentProvider` from `go.opentelemetry.io/otel/sdk/metric/asyncfloat64` is removed.
  Use the new creation methods of the `Meter` in `go.opentelemetry.io/otel/sdk/metric` instead. (#3530)
  - The `Counter` method is replaced by `Meter.Float64ObservableCounter`
  - The `UpDownCounter` method is replaced by `Meter.Float64ObservableUpDownCounter`
  - The `Gauge` method is replaced by `Meter.Float64ObservableGauge`
- The `InstrumentProvider` from `go.opentelemetry.io/otel/sdk/metric/syncint64` is removed.
  Use the new creation methods of the `Meter` in `go.opentelemetry.io/otel/sdk/metric` instead. (#3530)
  - The `Counter` method is replaced by `Meter.Int64Counter`
  - The `UpDownCounter` method is replaced by `Meter.Int64UpDownCounter`
  - The `Histogram` method is replaced by `Meter.Int64Histogram`
- The `InstrumentProvider` from `go.opentelemetry.io/otel/sdk/metric/syncfloat64` is removed.
  Use the new creation methods of the `Meter` in `go.opentelemetry.io/otel/sdk/metric` instead. (#3530)
  - The `Counter` method is replaced by `Meter.Float64Counter`
  - The `UpDownCounter` method is replaced by `Meter.Float64UpDownCounter`
  - The `Histogram` method is replaced by `Meter.Float64Histogram`

## [1.11.2/0.34.0] 2022-12-05

### Added

- The `WithView` `Option` is added to the `go.opentelemetry.io/otel/sdk/metric` package.
   This option is used to configure the view(s) a `MeterProvider` will use for all `Reader`s that are registered with it. (#3387)
- Add Instrumentation Scope and Version as info metric and label in Prometheus exporter.
  This can be disabled using the `WithoutScopeInfo()` option added to that package.(#3273, #3357)
- OTLP exporters now recognize: (#3363)
  - `OTEL_EXPORTER_OTLP_INSECURE`
  - `OTEL_EXPORTER_OTLP_TRACES_INSECURE`
  - `OTEL_EXPORTER_OTLP_METRICS_INSECURE`
  - `OTEL_EXPORTER_OTLP_CLIENT_KEY`
  - `OTEL_EXPORTER_OTLP_TRACES_CLIENT_KEY`
  - `OTEL_EXPORTER_OTLP_METRICS_CLIENT_KEY`
  - `OTEL_EXPORTER_OTLP_CLIENT_CERTIFICATE`
  - `OTEL_EXPORTER_OTLP_TRACES_CLIENT_CERTIFICATE`
  - `OTEL_EXPORTER_OTLP_METRICS_CLIENT_CERTIFICATE`
- The `View` type and related `NewView` function to create a view according to the OpenTelemetry specification are added to `go.opentelemetry.io/otel/sdk/metric`.
  These additions are replacements for the `View` type and `New` function from `go.opentelemetry.io/otel/sdk/metric/view`. (#3459)
- The `Instrument` and `InstrumentKind` type are added to `go.opentelemetry.io/otel/sdk/metric`.
  These additions are replacements for the `Instrument` and `InstrumentKind` types from `go.opentelemetry.io/otel/sdk/metric/view`. (#3459)
- The `Stream` type is added to `go.opentelemetry.io/otel/sdk/metric` to define a metric data stream a view will produce. (#3459)
- The `AssertHasAttributes` allows instrument authors to test that datapoints returned have appropriate attributes. (#3487)

### Changed

- The `"go.opentelemetry.io/otel/sdk/metric".WithReader` option no longer accepts views to associate with the `Reader`.
   Instead, views are now registered directly with the `MeterProvider` via the new `WithView` option.
   The views registered with the `MeterProvider` apply to all `Reader`s. (#3387)
- The `Temporality(view.InstrumentKind) metricdata.Temporality` and `Aggregation(view.InstrumentKind) aggregation.Aggregation` methods are added to the `"go.opentelemetry.io/otel/sdk/metric".Exporter` interface. (#3260)
- The `Temporality(view.InstrumentKind) metricdata.Temporality` and `Aggregation(view.InstrumentKind) aggregation.Aggregation` methods are added to the `"go.opentelemetry.io/otel/exporters/otlp/otlpmetric".Client` interface. (#3260)
- The `WithTemporalitySelector` and `WithAggregationSelector` `ReaderOption`s have been changed to `ManualReaderOption`s in the `go.opentelemetry.io/otel/sdk/metric` package. (#3260)
- The periodic reader in the `go.opentelemetry.io/otel/sdk/metric` package now uses the temporality and aggregation selectors from its configured exporter instead of accepting them as options. (#3260)

### Fixed

- The `go.opentelemetry.io/otel/exporters/prometheus` exporter fixes duplicated `_total` suffixes. (#3369)
- Remove comparable requirement for `Reader`s. (#3387)
- Cumulative metrics from the OpenCensus bridge (`go.opentelemetry.io/otel/bridge/opencensus`) are defined as monotonic sums, instead of non-monotonic. (#3389)
- Asynchronous counters (`Counter` and `UpDownCounter`) from the metric SDK now produce delta sums when configured with delta temporality. (#3398)
- Exported `Status` codes in the `go.opentelemetry.io/otel/exporters/zipkin` exporter are now exported as all upper case values. (#3340)
- `Aggregation`s from `go.opentelemetry.io/otel/sdk/metric` with no data are not exported. (#3394, #3436)
- Re-enabled Attribute Filters in the Metric SDK. (#3396)
- Asynchronous callbacks are only called if they are registered with at least one instrument that does not use drop aggregation. (#3408)
- Do not report empty partial-success responses in the `go.opentelemetry.io/otel/exporters/otlp` exporters. (#3438, #3432)
- Handle partial success responses in `go.opentelemetry.io/otel/exporters/otlp/otlpmetric` exporters. (#3162, #3440)
- Prevent duplicate Prometheus description, unit, and type. (#3469)
- Prevents panic when using incorrect `attribute.Value.As[Type]Slice()`. (#3489)

### Removed

- The `go.opentelemetry.io/otel/exporters/otlp/otlpmetric.Client` interface is removed. (#3486)
- The `go.opentelemetry.io/otel/exporters/otlp/otlpmetric.New` function is removed. Use the `otlpmetric[http|grpc].New` directly. (#3486)

### Deprecated

- The `go.opentelemetry.io/otel/sdk/metric/view` package is deprecated.
  Use `Instrument`, `InstrumentKind`, `View`, and `NewView` in `go.opentelemetry.io/otel/sdk/metric` instead. (#3476)

## [1.11.1/0.33.0] 2022-10-19

### Added

- The Prometheus exporter in `go.opentelemetry.io/otel/exporters/prometheus` registers with a Prometheus registerer on creation.
   By default, it will register with the default Prometheus registerer.
   A non-default registerer can be used by passing the `WithRegisterer` option. (#3239)
- Added the `WithAggregationSelector` option to the `go.opentelemetry.io/otel/exporters/prometheus` package to change the default `AggregationSelector` used. (#3341)
- The Prometheus exporter in `go.opentelemetry.io/otel/exporters/prometheus` converts the `Resource` associated with metric exports into a `target_info` metric. (#3285)

### Changed

- The `"go.opentelemetry.io/otel/exporters/prometheus".New` function is updated to return an error.
   It will return an error if the exporter fails to register with Prometheus. (#3239)

### Fixed

- The URL-encoded values from the `OTEL_RESOURCE_ATTRIBUTES` environment variable are decoded. (#2963)
- The `baggage.NewMember` function decodes the `value` parameter instead of directly using it.
   This fixes the implementation to be compliant with the W3C specification. (#3226)
- Slice attributes of the `attribute` package are now comparable based on their value, not instance. (#3108 #3252)
- The `Shutdown` and `ForceFlush` methods of the `"go.opentelemetry.io/otel/sdk/trace".TraceProvider` no longer return an error when no processor is registered. (#3268)
- The Prometheus exporter in `go.opentelemetry.io/otel/exporters/prometheus` cumulatively sums histogram buckets. (#3281)
- The sum of each histogram data point is now uniquely exported by the `go.opentelemetry.io/otel/exporters/otlpmetric` exporters. (#3284, #3293)
- Recorded values for asynchronous counters (`Counter` and `UpDownCounter`) are interpreted as exact, not incremental, sum values by the metric SDK. (#3350, #3278)
- `UpDownCounters` are now correctly output as Prometheus gauges in the `go.opentelemetry.io/otel/exporters/prometheus` exporter. (#3358)
- The Prometheus exporter in `go.opentelemetry.io/otel/exporters/prometheus` no longer describes the metrics it will send to Prometheus on startup.
   Instead the exporter is defined as an "unchecked" collector for Prometheus.
   This fixes the `reader is not registered` warning currently emitted on startup. (#3291 #3342)
- The `go.opentelemetry.io/otel/exporters/prometheus` exporter now correctly adds `_total` suffixes to counter metrics. (#3360)
- The `go.opentelemetry.io/otel/exporters/prometheus` exporter now adds a unit suffix to metric names.
   This can be disabled using the `WithoutUnits()` option added to that package. (#3352)

## [1.11.0/0.32.3] 2022-10-12

### Added

- Add default User-Agent header to OTLP exporter requests (`go.opentelemetry.io/otel/exporters/otlptrace/otlptracegrpc` and `go.opentelemetry.io/otel/exporters/otlptrace/otlptracehttp`). (#3261)

### Changed

- `span.SetStatus` has been updated such that calls that lower the status are now no-ops. (#3214)
- Upgrade `golang.org/x/sys/unix` from `v0.0.0-20210423185535-09eb48e85fd7` to `v0.0.0-20220919091848-fb04ddd9f9c8`.
  This addresses [GO-2022-0493](https://pkg.go.dev/vuln/GO-2022-0493). (#3235)

## [0.32.2] Metric SDK (Alpha) - 2022-10-11

### Added

- Added an example of using metric views to customize instruments. (#3177)
- Add default User-Agent header to OTLP exporter requests (`go.opentelemetry.io/otel/exporters/otlpmetric/otlpmetricgrpc` and `go.opentelemetry.io/otel/exporters/otlpmetric/otlpmetrichttp`). (#3261)

### Changed

- Flush pending measurements with the `PeriodicReader` in the `go.opentelemetry.io/otel/sdk/metric` when `ForceFlush` or `Shutdown` are called. (#3220)
- Update histogram default bounds to match the requirements of the latest specification. (#3222)
- Encode the HTTP status code in the OpenTracing bridge (`go.opentelemetry.io/otel/bridge/opentracing`) as an integer.  (#3265)

### Fixed

- Use default view if instrument does not match any registered view of a reader. (#3224, #3237)
- Return the same instrument every time a user makes the exact same instrument creation call. (#3229, #3251)
- Return the existing instrument when a view transforms a creation call to match an existing instrument. (#3240, #3251)
- Log a warning when a conflicting instrument (e.g. description, unit, data-type) is created instead of returning an error. (#3251)
- The OpenCensus bridge no longer sends empty batches of metrics. (#3263)

## [0.32.1] Metric SDK (Alpha) - 2022-09-22

### Changed

- The Prometheus exporter sanitizes OpenTelemetry instrument names when exporting.
   Invalid characters are replaced with `_`. (#3212)

### Added

- The metric portion of the OpenCensus bridge (`go.opentelemetry.io/otel/bridge/opencensus`) has been reintroduced. (#3192)
- The OpenCensus bridge example (`go.opentelemetry.io/otel/example/opencensus`) has been reintroduced. (#3206)

### Fixed

- Updated go.mods to point to valid versions of the sdk. (#3216)
- Set the `MeterProvider` resource on all exported metric data. (#3218)

## [0.32.0] Revised Metric SDK (Alpha) - 2022-09-18

### Changed

- The metric SDK in `go.opentelemetry.io/otel/sdk/metric` is completely refactored to comply with the OpenTelemetry specification.
  Please see the package documentation for how the new SDK is initialized and configured. (#3175)
- Update the minimum supported go version to go1.18. Removes support for go1.17 (#3179)

### Removed

- The metric portion of the OpenCensus bridge (`go.opentelemetry.io/otel/bridge/opencensus`) has been removed.
  A new bridge compliant with the revised metric SDK will be added back in a future release. (#3175)
- The `go.opentelemetry.io/otel/sdk/metric/aggregator/aggregatortest` package is removed, see the new metric SDK. (#3175)
- The `go.opentelemetry.io/otel/sdk/metric/aggregator/histogram` package is removed, see the new metric SDK. (#3175)
- The `go.opentelemetry.io/otel/sdk/metric/aggregator/lastvalue` package is removed, see the new metric SDK. (#3175)
- The `go.opentelemetry.io/otel/sdk/metric/aggregator/sum` package is removed, see the new metric SDK. (#3175)
- The `go.opentelemetry.io/otel/sdk/metric/aggregator` package is removed, see the new metric SDK. (#3175)
- The `go.opentelemetry.io/otel/sdk/metric/controller/basic` package is removed, see the new metric SDK. (#3175)
- The `go.opentelemetry.io/otel/sdk/metric/controller/controllertest` package is removed, see the new metric SDK. (#3175)
- The `go.opentelemetry.io/otel/sdk/metric/controller/time` package is removed, see the new metric SDK. (#3175)
- The `go.opentelemetry.io/otel/sdk/metric/export/aggregation` package is removed, see the new metric SDK. (#3175)
- The `go.opentelemetry.io/otel/sdk/metric/export` package is removed, see the new metric SDK. (#3175)
- The `go.opentelemetry.io/otel/sdk/metric/metrictest` package is removed.
  A replacement package that supports the new metric SDK will be added back in a future release. (#3175)
- The `go.opentelemetry.io/otel/sdk/metric/number` package is removed, see the new metric SDK. (#3175)
- The `go.opentelemetry.io/otel/sdk/metric/processor/basic` package is removed, see the new metric SDK. (#3175)
- The `go.opentelemetry.io/otel/sdk/metric/processor/processortest` package is removed, see the new metric SDK. (#3175)
- The `go.opentelemetry.io/otel/sdk/metric/processor/reducer` package is removed, see the new metric SDK. (#3175)
- The `go.opentelemetry.io/otel/sdk/metric/registry` package is removed, see the new metric SDK. (#3175)
- The `go.opentelemetry.io/otel/sdk/metric/sdkapi` package is removed, see the new metric SDK. (#3175)
- The `go.opentelemetry.io/otel/sdk/metric/selector/simple` package is removed, see the new metric SDK. (#3175)
- The `"go.opentelemetry.io/otel/sdk/metric".ErrUninitializedInstrument` variable was removed. (#3175)
- The `"go.opentelemetry.io/otel/sdk/metric".ErrBadInstrument` variable was removed. (#3175)
- The `"go.opentelemetry.io/otel/sdk/metric".Accumulator` type was removed, see the `MeterProvider`in the new metric SDK. (#3175)
- The `"go.opentelemetry.io/otel/sdk/metric".NewAccumulator` function was removed, see `NewMeterProvider`in the new metric SDK. (#3175)
- The deprecated `"go.opentelemetry.io/otel/sdk/metric".AtomicFieldOffsets` function was removed. (#3175)

## [1.10.0] - 2022-09-09

### Added

- Support Go 1.19. (#3077)
  Include compatibility testing and document support. (#3077)
- Support the OTLP ExportTracePartialSuccess response; these are passed to the registered error handler. (#3106)
- Upgrade go.opentelemetry.io/proto/otlp from v0.18.0 to v0.19.0 (#3107)

### Changed

- Fix misidentification of OpenTelemetry `SpanKind` in OpenTracing bridge (`go.opentelemetry.io/otel/bridge/opentracing`).  (#3096)
- Attempting to start a span with a nil `context` will no longer cause a panic. (#3110)
- All exporters will be shutdown even if one reports an error (#3091)
- Ensure valid UTF-8 when truncating over-length attribute values. (#3156)

## [1.9.0/0.0.3] - 2022-08-01

### Added

- Add support for Schema Files format 1.1.x (metric "split" transform) with the new `go.opentelemetry.io/otel/schema/v1.1` package. (#2999)
- Add the `go.opentelemetry.io/otel/semconv/v1.11.0` package.
  The package contains semantic conventions from the `v1.11.0` version of the OpenTelemetry specification. (#3009)
- Add the `go.opentelemetry.io/otel/semconv/v1.12.0` package.
  The package contains semantic conventions from the `v1.12.0` version of the OpenTelemetry specification. (#3010)
- Add the `http.method` attribute to HTTP server metric from all `go.opentelemetry.io/otel/semconv/*` packages. (#3018)

### Fixed

- Invalid warning for context setup being deferred in `go.opentelemetry.io/otel/bridge/opentracing` package. (#3029)

## [1.8.0/0.31.0] - 2022-07-08

### Added

- Add support for `opentracing.TextMap` format in the `Inject` and `Extract` methods
of the `"go.opentelemetry.io/otel/bridge/opentracing".BridgeTracer` type. (#2911)

### Changed

- The `crosslink` make target has been updated to use the `go.opentelemetry.io/build-tools/crosslink` package. (#2886)
- In the `go.opentelemetry.io/otel/sdk/instrumentation` package rename `Library` to `Scope` and alias `Library` as `Scope` (#2976)
- Move metric no-op implementation form `nonrecording` to `metric` package. (#2866)

### Removed

- Support for go1.16. Support is now only for go1.17 and go1.18 (#2917)

### Deprecated

- The `Library` struct in the `go.opentelemetry.io/otel/sdk/instrumentation` package is deprecated.
  Use the equivalent `Scope` struct instead. (#2977)
- The `ReadOnlySpan.InstrumentationLibrary` method from the `go.opentelemetry.io/otel/sdk/trace` package is deprecated.
  Use the equivalent `ReadOnlySpan.InstrumentationScope` method instead. (#2977)

## [1.7.0/0.30.0] - 2022-04-28

### Added

- Add the `go.opentelemetry.io/otel/semconv/v1.8.0` package.
  The package contains semantic conventions from the `v1.8.0` version of the OpenTelemetry specification. (#2763)
- Add the `go.opentelemetry.io/otel/semconv/v1.9.0` package.
  The package contains semantic conventions from the `v1.9.0` version of the OpenTelemetry specification. (#2792)
- Add the `go.opentelemetry.io/otel/semconv/v1.10.0` package.
  The package contains semantic conventions from the `v1.10.0` version of the OpenTelemetry specification. (#2842)
- Added an in-memory exporter to metrictest to aid testing with a full SDK. (#2776)

### Fixed

- Globally delegated instruments are unwrapped before delegating asynchronous callbacks. (#2784)
- Remove import of `testing` package in non-tests builds of the `go.opentelemetry.io/otel` package. (#2786)

### Changed

- The `WithLabelEncoder` option from the `go.opentelemetry.io/otel/exporters/stdout/stdoutmetric` package is renamed to `WithAttributeEncoder`. (#2790)
- The `LabelFilterSelector` interface from `go.opentelemetry.io/otel/sdk/metric/processor/reducer` is renamed to `AttributeFilterSelector`.
  The method included in the renamed interface also changed from `LabelFilterFor` to `AttributeFilterFor`. (#2790)
- The `Metadata.Labels` method from the `go.opentelemetry.io/otel/sdk/metric/export` package is renamed to `Metadata.Attributes`.
  Consequentially, the `Record` type from the same package also has had the embedded method renamed. (#2790)

### Deprecated

- The `Iterator.Label` method in the `go.opentelemetry.io/otel/attribute` package is deprecated.
  Use the equivalent `Iterator.Attribute` method instead. (#2790)
- The `Iterator.IndexedLabel` method in the `go.opentelemetry.io/otel/attribute` package is deprecated.
  Use the equivalent `Iterator.IndexedAttribute` method instead. (#2790)
- The `MergeIterator.Label` method in the `go.opentelemetry.io/otel/attribute` package is deprecated.
  Use the equivalent `MergeIterator.Attribute` method instead. (#2790)

### Removed

- Removed the `Batch` type from the `go.opentelemetry.io/otel/sdk/metric/metrictest` package. (#2864)
- Removed the `Measurement` type from the `go.opentelemetry.io/otel/sdk/metric/metrictest` package. (#2864)

## [0.29.0] - 2022-04-11

### Added

- The metrics global package was added back into several test files. (#2764)
- The `Meter` function is added back to the `go.opentelemetry.io/otel/metric/global` package.
  This function is a convenience function equivalent to calling `global.MeterProvider().Meter(...)`. (#2750)

### Removed

- Removed module the `go.opentelemetry.io/otel/sdk/export/metric`.
  Use the `go.opentelemetry.io/otel/sdk/metric` module instead. (#2720)

### Changed

- Don't panic anymore when setting a global MeterProvider to itself. (#2749)
- Upgrade `go.opentelemetry.io/proto/otlp` in `go.opentelemetry.io/otel/exporters/otlp/otlpmetric` from `v0.12.1` to `v0.15.0`.
  This replaces the use of the now deprecated `InstrumentationLibrary` and `InstrumentationLibraryMetrics` types and fields in the proto library with the equivalent `InstrumentationScope` and `ScopeMetrics`. (#2748)

## [1.6.3] - 2022-04-07

### Fixed

- Allow non-comparable global `MeterProvider`, `TracerProvider`, and `TextMapPropagator` types to be set. (#2772, #2773)

## [1.6.2] - 2022-04-06

### Changed

- Don't panic anymore when setting a global TracerProvider or TextMapPropagator to itself. (#2749)
- Upgrade `go.opentelemetry.io/proto/otlp` in `go.opentelemetry.io/otel/exporters/otlp/otlptrace` from `v0.12.1` to `v0.15.0`.
  This replaces the use of the now deprecated `InstrumentationLibrary` and `InstrumentationLibrarySpans` types and fields in the proto library with the equivalent `InstrumentationScope` and `ScopeSpans`. (#2748)

## [1.6.1] - 2022-03-28

### Fixed

- The `go.opentelemetry.io/otel/schema/*` packages now use the correct schema URL for their `SchemaURL` constant.
  Instead of using `"https://opentelemetry.io/schemas/v<version>"` they now use the correct URL without a `v` prefix, `"https://opentelemetry.io/schemas/<version>"`. (#2743, #2744)

### Security

- Upgrade `go.opentelemetry.io/proto/otlp` from `v0.12.0` to `v0.12.1`.
  This includes an indirect upgrade of `github.com/grpc-ecosystem/grpc-gateway` which resolves [a vulnerability](https://nvd.nist.gov/vuln/detail/CVE-2019-11254) from `gopkg.in/yaml.v2` in version `v2.2.3`. (#2724, #2728)

## [1.6.0/0.28.0] - 2022-03-23

### ⚠️ Notice ⚠️

This update is a breaking change of the unstable Metrics API.
Code instrumented with the `go.opentelemetry.io/otel/metric` will need to be modified.

### Added

- Add metrics exponential histogram support.
  New mapping functions have been made available in `sdk/metric/aggregator/exponential/mapping` for other OpenTelemetry projects to take dependencies on. (#2502)
- Add Go 1.18 to our compatibility tests. (#2679)
- Allow configuring the Sampler with the `OTEL_TRACES_SAMPLER` and `OTEL_TRACES_SAMPLER_ARG` environment variables. (#2305, #2517)
- Add the `metric/global` for obtaining and setting the global `MeterProvider`. (#2660)

### Changed

- The metrics API has been significantly changed to match the revised OpenTelemetry specification.
  High-level changes include:

  - Synchronous and asynchronous instruments are now handled by independent `InstrumentProvider`s.
    These `InstrumentProvider`s are managed with a `Meter`.
  - Synchronous and asynchronous instruments are grouped into their own packages based on value types.
  - Asynchronous callbacks can now be registered with a `Meter`.

  Be sure to check out the metric module documentation for more information on how to use the revised API. (#2587, #2660)

### Fixed

- Fallback to general attribute limits when span specific ones are not set in the environment. (#2675, #2677)

## [1.5.0] - 2022-03-16

### Added

- Log the Exporters configuration in the TracerProviders message. (#2578)
- Added support to configure the span limits with environment variables.
  The following environment variables are supported. (#2606, #2637)
  - `OTEL_SPAN_ATTRIBUTE_VALUE_LENGTH_LIMIT`
  - `OTEL_SPAN_ATTRIBUTE_COUNT_LIMIT`
  - `OTEL_SPAN_EVENT_COUNT_LIMIT`
  - `OTEL_EVENT_ATTRIBUTE_COUNT_LIMIT`
  - `OTEL_SPAN_LINK_COUNT_LIMIT`
  - `OTEL_LINK_ATTRIBUTE_COUNT_LIMIT`

  If the provided environment variables are invalid (negative), the default values would be used.
- Rename the `gc` runtime name to `go` (#2560)
- Add resource container ID detection. (#2418)
- Add span attribute value length limit.
  The new `AttributeValueLengthLimit` field is added to the `"go.opentelemetry.io/otel/sdk/trace".SpanLimits` type to configure this limit for a `TracerProvider`.
  The default limit for this resource is "unlimited". (#2637)
- Add the `WithRawSpanLimits` option to `go.opentelemetry.io/otel/sdk/trace`.
  This option replaces the `WithSpanLimits` option.
  Zero or negative values will not be changed to the default value like `WithSpanLimits` does.
  Setting a limit to zero will effectively disable the related resource it limits and setting to a negative value will mean that resource is unlimited.
  Consequentially, limits should be constructed using `NewSpanLimits` and updated accordingly. (#2637)

### Changed

- Drop oldest tracestate `Member` when capacity is reached. (#2592)
- Add event and link drop counts to the exported data from the `oltptrace` exporter. (#2601)
- Unify path cleaning functionally in the `otlpmetric` and `otlptrace` configuration. (#2639)
- Change the debug message from the `sdk/trace.BatchSpanProcessor` to reflect the count is cumulative. (#2640)
- Introduce new internal `envconfig` package for OTLP exporters. (#2608)
- If `http.Request.Host` is empty, fall back to use `URL.Host` when populating `http.host` in the `semconv` packages. (#2661)

### Fixed

- Remove the OTLP trace exporter limit of SpanEvents when exporting. (#2616)
- Default to port `4318` instead of `4317` for the `otlpmetrichttp` and `otlptracehttp` client. (#2614, #2625)
- Unlimited span limits are now supported (negative values). (#2636, #2637)

### Deprecated

- Deprecated `"go.opentelemetry.io/otel/sdk/trace".WithSpanLimits`.
  Use `WithRawSpanLimits` instead.
  That option allows setting unlimited and zero limits, this option does not.
  This option will be kept until the next major version incremented release. (#2637)

## [1.4.1] - 2022-02-16

### Fixed

- Fix race condition in reading the dropped spans number for the `BatchSpanProcessor`. (#2615)

## [1.4.0] - 2022-02-11

### Added

- Use `OTEL_EXPORTER_ZIPKIN_ENDPOINT` environment variable to specify zipkin collector endpoint. (#2490)
- Log the configuration of `TracerProvider`s, and `Tracer`s for debugging.
  To enable use a logger with Verbosity (V level) `>=1`. (#2500)
- Added support to configure the batch span-processor with environment variables.
  The following environment variables are used. (#2515)
  - `OTEL_BSP_SCHEDULE_DELAY`
  - `OTEL_BSP_EXPORT_TIMEOUT`
  - `OTEL_BSP_MAX_QUEUE_SIZE`.
  - `OTEL_BSP_MAX_EXPORT_BATCH_SIZE`

### Changed

- Zipkin exporter exports `Resource` attributes in the `Tags` field. (#2589)

### Deprecated

- Deprecate module the `go.opentelemetry.io/otel/sdk/export/metric`.
  Use the `go.opentelemetry.io/otel/sdk/metric` module instead. (#2382)
- Deprecate `"go.opentelemetry.io/otel/sdk/metric".AtomicFieldOffsets`. (#2445)

### Fixed

- Fixed the instrument kind for noop async instruments to correctly report an implementation. (#2461)
- Fix UDP packets overflowing with Jaeger payloads. (#2489, #2512)
- Change the `otlpmetric.Client` interface's `UploadMetrics` method to accept a single `ResourceMetrics` instead of a slice of them. (#2491)
- Specify explicit buckets in Prometheus example, fixing issue where example only has `+inf` bucket. (#2419, #2493)
- W3C baggage will now decode urlescaped values. (#2529)
- Baggage members are now only validated once, when calling `NewMember` and not also when adding it to the baggage itself. (#2522)
- The order attributes are dropped from spans in the `go.opentelemetry.io/otel/sdk/trace` package when capacity is reached is fixed to be in compliance with the OpenTelemetry specification.
  Instead of dropping the least-recently-used attribute, the last added attribute is dropped.
  This drop order still only applies to attributes with unique keys not already contained in the span.
  If an attribute is added with a key already contained in the span, that attribute is updated to the new value being added. (#2576)

### Removed

- Updated `go.opentelemetry.io/proto/otlp` from `v0.11.0` to `v0.12.0`. This version removes a number of deprecated methods. (#2546)
  - [`Metric.GetIntGauge()`](https://pkg.go.dev/go.opentelemetry.io/proto/otlp@v0.11.0/metrics/v1#Metric.GetIntGauge)
  - [`Metric.GetIntHistogram()`](https://pkg.go.dev/go.opentelemetry.io/proto/otlp@v0.11.0/metrics/v1#Metric.GetIntHistogram)
  - [`Metric.GetIntSum()`](https://pkg.go.dev/go.opentelemetry.io/proto/otlp@v0.11.0/metrics/v1#Metric.GetIntSum)

## [1.3.0] - 2021-12-10

### ⚠️ Notice ⚠️

We have updated the project minimum supported Go version to 1.16

### Added

- Added an internal Logger.
  This can be used by the SDK and API to provide users with feedback of the internal state.
  To enable verbose logs configure the logger which will print V(1) logs. For debugging information configure to print V(5) logs. (#2343)
- Add the `WithRetry` `Option` and the `RetryConfig` type to the `go.opentelemetry.io/otel/exporter/otel/otlpmetric/otlpmetrichttp` package to specify retry behavior consistently. (#2425)
- Add `SpanStatusFromHTTPStatusCodeAndSpanKind` to all `semconv` packages to return a span status code similar to `SpanStatusFromHTTPStatusCode`, but exclude `4XX` HTTP errors as span errors if the span is of server kind. (#2296)

### Changed

- The `"go.opentelemetry.io/otel/exporter/otel/otlptrace/otlptracegrpc".Client` now uses the underlying gRPC `ClientConn` to handle name resolution, TCP connection establishment (with retries and backoff) and TLS handshakes, and handling errors on established connections by re-resolving the name and reconnecting. (#2329)
- The `"go.opentelemetry.io/otel/exporter/otel/otlpmetric/otlpmetricgrpc".Client` now uses the underlying gRPC `ClientConn` to handle name resolution, TCP connection establishment (with retries and backoff) and TLS handshakes, and handling errors on established connections by re-resolving the name and reconnecting. (#2425)
- The `"go.opentelemetry.io/otel/exporter/otel/otlpmetric/otlpmetricgrpc".RetrySettings` type is renamed to `RetryConfig`. (#2425)
- The `go.opentelemetry.io/otel/exporter/otel/*` gRPC exporters now default to using the host's root CA set if none are provided by the user and `WithInsecure` is not specified. (#2432)
- Change `resource.Default` to be evaluated the first time it is called, rather than on import. This allows the caller the option to update `OTEL_RESOURCE_ATTRIBUTES` first, such as with `os.Setenv`. (#2371)

### Fixed

- The `go.opentelemetry.io/otel/exporter/otel/*` exporters are updated to handle per-signal and universal endpoints according to the OpenTelemetry specification.
  Any per-signal endpoint set via an `OTEL_EXPORTER_OTLP_<signal>_ENDPOINT` environment variable is now used without modification of the path.
  When `OTEL_EXPORTER_OTLP_ENDPOINT` is set, if it contains a path, that path is used as a base path which per-signal paths are appended to. (#2433)
- Basic metric controller updated to use sync.Map to avoid blocking calls (#2381)
- The `go.opentelemetry.io/otel/exporter/jaeger` correctly sets the `otel.status_code` value to be a string of `ERROR` or `OK` instead of an integer code. (#2439, #2440)

### Deprecated

- Deprecated the `"go.opentelemetry.io/otel/exporter/otel/otlpmetric/otlpmetrichttp".WithMaxAttempts` `Option`, use the new `WithRetry` `Option` instead. (#2425)
- Deprecated the `"go.opentelemetry.io/otel/exporter/otel/otlpmetric/otlpmetrichttp".WithBackoff` `Option`, use the new `WithRetry` `Option` instead. (#2425)

### Removed

- Remove the metric Processor's ability to convert cumulative to delta aggregation temporality. (#2350)
- Remove the metric Bound Instruments interface and implementations. (#2399)
- Remove the metric MinMaxSumCount kind aggregation and the corresponding OTLP export path. (#2423)
- Metric SDK removes the "exact" aggregator for histogram instruments, as it performed a non-standard aggregation for OTLP export (creating repeated Gauge points) and worked its way into a number of confusing examples. (#2348)

## [1.2.0] - 2021-11-12

### Changed

- Metric SDK `export.ExportKind`, `export.ExportKindSelector` types have been renamed to `aggregation.Temporality` and `aggregation.TemporalitySelector` respectively to keep in line with current specification and protocol along with built-in selectors (e.g., `aggregation.CumulativeTemporalitySelector`, ...). (#2274)
- The Metric `Exporter` interface now requires a `TemporalitySelector` method instead of an `ExportKindSelector`. (#2274)
- Metrics API cleanup. The `metric/sdkapi` package has been created to relocate the API-to-SDK interface:
  - The following interface types simply moved from `metric` to `metric/sdkapi`: `Descriptor`, `MeterImpl`, `InstrumentImpl`, `SyncImpl`, `BoundSyncImpl`, `AsyncImpl`, `AsyncRunner`, `AsyncSingleRunner`, and `AsyncBatchRunner`
  - The following struct types moved and are replaced with type aliases, since they are exposed to the user: `Observation`, `Measurement`.
  - The No-op implementations of sync and async instruments are no longer exported, new functions `sdkapi.NewNoopAsyncInstrument()` and `sdkapi.NewNoopSyncInstrument()` are provided instead. (#2271)
- Update the SDK `BatchSpanProcessor` to export all queued spans when `ForceFlush` is called. (#2080, #2335)

### Added

- Add the `"go.opentelemetry.io/otel/exporters/otlp/otlpmetric/otlpmetricgrpc".WithGRPCConn` option so the exporter can reuse an existing gRPC connection. (#2002)
- Added a new `schema` module to help parse Schema Files in OTEP 0152 format. (#2267)
- Added a new `MapCarrier` to the `go.opentelemetry.io/otel/propagation` package to hold propagated cross-cutting concerns as a `map[string]string` held in memory. (#2334)

## [1.1.0] - 2021-10-27

### Added

- Add the `"go.opentelemetry.io/otel/exporters/otlp/otlptrace/otlptracegrpc".WithGRPCConn` option so the exporter can reuse an existing gRPC connection. (#2002)
- Add the `go.opentelemetry.io/otel/semconv/v1.7.0` package.
  The package contains semantic conventions from the `v1.7.0` version of the OpenTelemetry specification. (#2320)
- Add the `go.opentelemetry.io/otel/semconv/v1.6.1` package.
  The package contains semantic conventions from the `v1.6.1` version of the OpenTelemetry specification. (#2321)
- Add the `go.opentelemetry.io/otel/semconv/v1.5.0` package.
  The package contains semantic conventions from the `v1.5.0` version of the OpenTelemetry specification. (#2322)
  - When upgrading from the `semconv/v1.4.0` package note the following name changes:
    - `K8SReplicasetUIDKey` -> `K8SReplicaSetUIDKey`
    - `K8SReplicasetNameKey` -> `K8SReplicaSetNameKey`
    - `K8SStatefulsetUIDKey` -> `K8SStatefulSetUIDKey`
    - `k8SStatefulsetNameKey` -> `K8SStatefulSetNameKey`
    - `K8SDaemonsetUIDKey` -> `K8SDaemonSetUIDKey`
    - `K8SDaemonsetNameKey` -> `K8SDaemonSetNameKey`

### Changed

- Links added to a span will be dropped by the SDK if they contain an invalid span context (#2275).

### Fixed

- The `"go.opentelemetry.io/otel/semconv/v1.4.0".HTTPServerAttributesFromHTTPRequest` now correctly only sets the HTTP client IP attribute even if the connection was routed with proxies and there are multiple addresses in the `X-Forwarded-For` header. (#2282, #2284)
- The `"go.opentelemetry.io/otel/semconv/v1.4.0".NetAttributesFromHTTPRequest` function correctly handles IPv6 addresses as IP addresses and sets the correct net peer IP instead of the net peer hostname attribute. (#2283, #2285)
- The simple span processor shutdown method deterministically returns the exporter error status if it simultaneously finishes when the deadline is reached. (#2290, #2289)

## [1.0.1] - 2021-10-01

### Fixed

- json stdout exporter no longer crashes due to concurrency bug. (#2265)

## [Metrics 0.24.0] - 2021-10-01

### Changed

- NoopMeterProvider is now private and NewNoopMeterProvider must be used to obtain a noopMeterProvider. (#2237)
- The Metric SDK `Export()` function takes a new two-level reader interface for iterating over results one instrumentation library at a time. (#2197)
  - The former `"go.opentelemetry.io/otel/sdk/export/metric".CheckpointSet` is renamed `Reader`.
  - The new interface is named `"go.opentelemetry.io/otel/sdk/export/metric".InstrumentationLibraryReader`.

## [1.0.0] - 2021-09-20

This is the first stable release for the project.
This release includes an API and SDK for the tracing signal that will comply with the stability guarantees defined by the projects [versioning policy](./VERSIONING.md).

### Added

- OTLP trace exporter now sets the `SchemaURL` field in the exported telemetry if the Tracer has `WithSchemaURL` option. (#2242)

### Fixed

- Slice-valued attributes can correctly be used as map keys. (#2223)

### Removed

- Removed the `"go.opentelemetry.io/otel/exporters/zipkin".WithSDKOptions` function. (#2248)
- Removed the deprecated package `go.opentelemetry.io/otel/oteltest`. (#2234)
- Removed the deprecated package `go.opentelemetry.io/otel/bridge/opencensus/utils`. (#2233)
- Removed deprecated functions, types, and methods from `go.opentelemetry.io/otel/attribute` package.
  Use the typed functions and methods added to the package instead. (#2235)
  - The `Key.Array` method is removed.
  - The `Array` function is removed.
  - The `Any` function is removed.
  - The `ArrayValue` function is removed.
  - The `AsArray` function is removed.

## [1.0.0-RC3] - 2021-09-02

### Added

- Added `ErrorHandlerFunc` to use a function as an `"go.opentelemetry.io/otel".ErrorHandler`. (#2149)
- Added `"go.opentelemetry.io/otel/trace".WithStackTrace` option to add a stack trace when using `span.RecordError` or when panic is handled in `span.End`. (#2163)
- Added typed slice attribute types and functionality to the `go.opentelemetry.io/otel/attribute` package to replace the existing array type and functions. (#2162)
  - `BoolSlice`, `IntSlice`, `Int64Slice`, `Float64Slice`, and `StringSlice` replace the use of the `Array` function in the package.
- Added the `go.opentelemetry.io/otel/example/fib` example package.
  Included is an example application that computes Fibonacci numbers. (#2203)

### Changed

- Metric instruments have been renamed to match the (feature-frozen) metric API specification:
  - ValueRecorder becomes Histogram
  - ValueObserver becomes Gauge
  - SumObserver becomes CounterObserver
  - UpDownSumObserver becomes UpDownCounterObserver
  The API exported from this project is still considered experimental. (#2202)
- Metric SDK/API implementation type `InstrumentKind` moves into `sdkapi` sub-package. (#2091)
- The Metrics SDK export record no longer contains a Resource pointer, the SDK `"go.opentelemetry.io/otel/sdk/trace/export/metric".Exporter.Export()` function for push-based exporters now takes a single Resource argument, pull-based exporters use `"go.opentelemetry.io/otel/sdk/metric/controller/basic".Controller.Resource()`. (#2120)
- The JSON output of the `go.opentelemetry.io/otel/exporters/stdout/stdouttrace` is harmonized now such that the output is "plain" JSON objects after each other of the form `{ ... } { ... } { ... }`. Earlier the JSON objects describing a span were wrapped in a slice for each `Exporter.ExportSpans` call, like `[ { ... } ][ { ... } { ... } ]`. Outputting JSON object directly after each other is consistent with JSON loggers, and a bit easier to parse and read. (#2196)
- Update the `NewTracerConfig`, `NewSpanStartConfig`, `NewSpanEndConfig`, and `NewEventConfig` function in the `go.opentelemetry.io/otel/trace` package to return their respective configurations as structs instead of pointers to the struct. (#2212)

### Deprecated

- The `go.opentelemetry.io/otel/bridge/opencensus/utils` package is deprecated.
  All functionality from this package now exists in the `go.opentelemetry.io/otel/bridge/opencensus` package.
  The functions from that package should be used instead. (#2166)
- The `"go.opentelemetry.io/otel/attribute".Array` function and the related `ARRAY` value type is deprecated.
  Use the typed `*Slice` functions and types added to the package instead. (#2162)
- The `"go.opentelemetry.io/otel/attribute".Any` function is deprecated.
  Use the typed functions instead. (#2181)
- The `go.opentelemetry.io/otel/oteltest` package is deprecated.
  The `"go.opentelemetry.io/otel/sdk/trace/tracetest".SpanRecorder` can be registered with the default SDK (`go.opentelemetry.io/otel/sdk/trace`) as a `SpanProcessor` and used as a replacement for this deprecated package. (#2188)

### Removed

- Removed metrics test package `go.opentelemetry.io/otel/sdk/export/metric/metrictest`. (#2105)

### Fixed

- The `fromEnv` detector no longer throws an error when `OTEL_RESOURCE_ATTRIBUTES` environment variable is not set or empty. (#2138)
- Setting the global `ErrorHandler` with `"go.opentelemetry.io/otel".SetErrorHandler` multiple times is now supported. (#2160, #2140)
- The `"go.opentelemetry.io/otel/attribute".Any` function now supports `int32` values. (#2169)
- Multiple calls to `"go.opentelemetry.io/otel/sdk/metric/controller/basic".WithResource()` are handled correctly, and when no resources are provided `"go.opentelemetry.io/otel/sdk/resource".Default()` is used. (#2120)
- The `WithoutTimestamps` option for the `go.opentelemetry.io/otel/exporters/stdout/stdouttrace` exporter causes the exporter to correctly omit timestamps. (#2195)
- Fixed typos in resources.go. (#2201)

## [1.0.0-RC2] - 2021-07-26

### Added

- Added `WithOSDescription` resource configuration option to set OS (Operating System) description resource attribute (`os.description`). (#1840)
- Added `WithOS` resource configuration option to set all OS (Operating System) resource attributes at once. (#1840)
- Added the `WithRetry` option to the `go.opentelemetry.io/otel/exporters/otlp/otlptrace/otlptracehttp` package.
  This option is a replacement for the removed `WithMaxAttempts` and `WithBackoff` options. (#2095)
- Added API `LinkFromContext` to return Link which encapsulates SpanContext from provided context and also encapsulates attributes. (#2115)
- Added a new `Link` type under the SDK `otel/sdk/trace` package that counts the number of attributes that were dropped for surpassing the `AttributePerLinkCountLimit` configured in the Span's `SpanLimits`.
  This new type replaces the equal-named API `Link` type found in the `otel/trace` package for most usages within the SDK.
  For example, instances of this type are now returned by the `Links()` function of `ReadOnlySpan`s provided in places like the `OnEnd` function of `SpanProcessor` implementations. (#2118)
- Added the `SpanRecorder` type to the `go.opentelemetry.io/otel/skd/trace/tracetest` package.
  This type can be used with the default SDK as a `SpanProcessor` during testing. (#2132)

### Changed

- The `SpanModels` function is now exported from the `go.opentelemetry.io/otel/exporters/zipkin` package to convert OpenTelemetry spans into Zipkin model spans. (#2027)
- Rename the `"go.opentelemetry.io/otel/exporters/otlp/otlptrace/otlptracegrpc".RetrySettings` to `RetryConfig`. (#2095)

### Deprecated

- The `TextMapCarrier` and `TextMapPropagator` from the `go.opentelemetry.io/otel/oteltest` package and their associated creation functions (`TextMapCarrier`, `NewTextMapPropagator`) are deprecated. (#2114)
- The `Harness` type from the `go.opentelemetry.io/otel/oteltest` package and its associated creation function, `NewHarness` are deprecated and will be removed in the next release. (#2123)
- The `TraceStateFromKeyValues` function from the `go.opentelemetry.io/otel/oteltest` package is deprecated.
  Use the `trace.ParseTraceState` function instead. (#2122)

### Removed

- Removed the deprecated package `go.opentelemetry.io/otel/exporters/trace/jaeger`. (#2020)
- Removed the deprecated package `go.opentelemetry.io/otel/exporters/trace/zipkin`. (#2020)
- Removed the `"go.opentelemetry.io/otel/sdk/resource".WithBuiltinDetectors` function.
  The explicit `With*` options for every built-in detector should be used instead. (#2026 #2097)
- Removed the `WithMaxAttempts` and `WithBackoff` options from the `go.opentelemetry.io/otel/exporters/otlp/otlptrace/otlptracehttp` package.
  The retry logic of the package has been updated to match the `otlptracegrpc` package and accordingly a `WithRetry` option is added that should be used instead. (#2095)
- Removed `DroppedAttributeCount` field from `otel/trace.Link` struct. (#2118)

### Fixed

- When using WithNewRoot, don't use the parent context for making sampling decisions. (#2032)
- `oteltest.Tracer` now creates a valid `SpanContext` when using `WithNewRoot`. (#2073)
- OS type detector now sets the correct `dragonflybsd` value for DragonFly BSD. (#2092)
- The OTel span status is correctly transformed into the OTLP status in the `go.opentelemetry.io/otel/exporters/otlp/otlptrace` package.
  This fix will by default set the status to `Unset` if it is not explicitly set to `Ok` or `Error`. (#2099 #2102)
- The `Inject` method for the `"go.opentelemetry.io/otel/propagation".TraceContext` type no longer injects empty `tracestate` values. (#2108)
- Use `6831` as default Jaeger agent port instead of `6832`. (#2131)

## [Experimental Metrics v0.22.0] - 2021-07-19

### Added

- Adds HTTP support for OTLP metrics exporter. (#2022)

### Removed

- Removed the deprecated package `go.opentelemetry.io/otel/exporters/metric/prometheus`. (#2020)

## [1.0.0-RC1] / 0.21.0 - 2021-06-18

With this release we are introducing a split in module versions.  The tracing API and SDK are entering the `v1.0.0` Release Candidate phase with `v1.0.0-RC1`
while the experimental metrics API and SDK continue with `v0.x` releases at `v0.21.0`.  Modules at major version 1 or greater will not depend on modules
with major version 0.

### Added

- Adds `otlpgrpc.WithRetry`option for configuring the retry policy for transient errors on the otlp/gRPC exporter. (#1832)
  - The following status codes are defined as transient errors:
      | gRPC Status Code | Description |
      | ---------------- | ----------- |
      | 1  | Cancelled |
      | 4  | Deadline Exceeded |
      | 8  | Resource Exhausted |
      | 10 | Aborted |
      | 10 | Out of Range |
      | 14 | Unavailable |
      | 15 | Data Loss |
- Added `Status` type to the `go.opentelemetry.io/otel/sdk/trace` package to represent the status of a span. (#1874)
- Added `SpanStub` type and its associated functions to the `go.opentelemetry.io/otel/sdk/trace/tracetest` package.
  This type can be used as a testing replacement for the `SpanSnapshot` that was removed from the `go.opentelemetry.io/otel/sdk/trace` package. (#1873)
- Adds support for scheme in `OTEL_EXPORTER_OTLP_ENDPOINT` according to the spec. (#1886)
- Adds `trace.WithSchemaURL` option for configuring the tracer with a Schema URL. (#1889)
- Added an example of using OpenTelemetry Go as a trace context forwarder. (#1912)
- `ParseTraceState` is added to the `go.opentelemetry.io/otel/trace` package.
  It can be used to decode a `TraceState` from a `tracestate` header string value. (#1937)
- Added `Len` method to the `TraceState` type in the `go.opentelemetry.io/otel/trace` package.
  This method returns the number of list-members the `TraceState` holds. (#1937)
- Creates package `go.opentelemetry.io/otel/exporters/otlp/otlptrace` that defines a trace exporter that uses a `otlptrace.Client` to send data.
  Creates package `go.opentelemetry.io/otel/exporters/otlp/otlptrace/otlptracegrpc` implementing a gRPC `otlptrace.Client` and offers convenience functions, `NewExportPipeline` and `InstallNewPipeline`, to setup and install a `otlptrace.Exporter` in tracing .(#1922)
- Added `Baggage`, `Member`, and `Property` types to the `go.opentelemetry.io/otel/baggage` package along with their related functions. (#1967)
- Added `ContextWithBaggage`, `ContextWithoutBaggage`, and `FromContext` functions to the `go.opentelemetry.io/otel/baggage` package.
  These functions replace the `Set`, `Value`, `ContextWithValue`, `ContextWithoutValue`, and `ContextWithEmpty` functions from that package and directly work with the new `Baggage` type. (#1967)
- The `OTEL_SERVICE_NAME` environment variable is the preferred source for `service.name`, used by the environment resource detector if a service name is present both there and in `OTEL_RESOURCE_ATTRIBUTES`. (#1969)
- Creates package `go.opentelemetry.io/otel/exporters/otlp/otlptrace/otlptracehttp` implementing an HTTP `otlptrace.Client` and offers convenience functions, `NewExportPipeline` and `InstallNewPipeline`, to setup and install a `otlptrace.Exporter` in tracing. (#1963)
- Changes `go.opentelemetry.io/otel/sdk/resource.NewWithAttributes` to require a schema URL. The old function is still available as `resource.NewSchemaless`. This is a breaking change. (#1938)
- Several builtin resource detectors now correctly populate the schema URL. (#1938)
- Creates package `go.opentelemetry.io/otel/exporters/otlp/otlpmetric` that defines a metrics exporter that uses a `otlpmetric.Client` to send data.
- Creates package `go.opentelemetry.io/otel/exporters/otlp/otlpmetric/otlpmetricgrpc` implementing a gRPC `otlpmetric.Client` and offers convenience functions, `New` and `NewUnstarted`, to create an `otlpmetric.Exporter`.(#1991)
- Added `go.opentelemetry.io/otel/exporters/stdout/stdouttrace` exporter. (#2005)
- Added `go.opentelemetry.io/otel/exporters/stdout/stdoutmetric` exporter. (#2005)
- Added a `TracerProvider()` method to the `"go.opentelemetry.io/otel/trace".Span` interface. This can be used to obtain a `TracerProvider` from a given span that utilizes the same trace processing pipeline.  (#2009)

### Changed

- Make `NewSplitDriver` from `go.opentelemetry.io/otel/exporters/otlp` take variadic arguments instead of a `SplitConfig` item.
  `NewSplitDriver` now automatically implements an internal `noopDriver` for `SplitConfig` fields that are not initialized. (#1798)
- `resource.New()` now creates a Resource without builtin detectors. Previous behavior is now achieved by using `WithBuiltinDetectors` Option. (#1810)
- Move the `Event` type from the `go.opentelemetry.io/otel` package to the `go.opentelemetry.io/otel/sdk/trace` package. (#1846)
- CI builds validate against last two versions of Go, dropping 1.14 and adding 1.16. (#1865)
- BatchSpanProcessor now report export failures when calling `ForceFlush()` method. (#1860)
- `Set.Encoded(Encoder)` no longer caches the result of an encoding. (#1855)
- Renamed `CloudZoneKey` to `CloudAvailabilityZoneKey` in Resource semantic conventions according to spec. (#1871)
- The `StatusCode` and `StatusMessage` methods of the `ReadOnlySpan` interface and the `Span` produced by the `go.opentelemetry.io/otel/sdk/trace` package have been replaced with a single `Status` method.
  This method returns the status of a span using the new `Status` type. (#1874)
- Updated `ExportSpans` method of the`SpanExporter` interface type to accept `ReadOnlySpan`s instead of the removed `SpanSnapshot`.
  This brings the export interface into compliance with the specification in that it now accepts an explicitly immutable type instead of just an implied one. (#1873)
- Unembed `SpanContext` in `Link`. (#1877)
- Generate Semantic conventions from the specification YAML. (#1891)
- Spans created by the global `Tracer` obtained from `go.opentelemetry.io/otel`, prior to a functioning `TracerProvider` being set, now propagate the span context from their parent if one exists. (#1901)
- The `"go.opentelemetry.io/otel".Tracer` function now accepts tracer options. (#1902)
- Move the `go.opentelemetry.io/otel/unit` package to `go.opentelemetry.io/otel/metric/unit`. (#1903)
- Changed `go.opentelemetry.io/otel/trace.TracerConfig` to conform to the [Contributing guidelines](CONTRIBUTING.md#config.) (#1921)
- Changed `go.opentelemetry.io/otel/trace.SpanConfig` to conform to the [Contributing guidelines](CONTRIBUTING.md#config). (#1921)
- Changed `span.End()` now only accepts Options that are allowed at `End()`. (#1921)
- Changed `go.opentelemetry.io/otel/metric.InstrumentConfig` to conform to the [Contributing guidelines](CONTRIBUTING.md#config). (#1921)
- Changed `go.opentelemetry.io/otel/metric.MeterConfig` to conform to the [Contributing guidelines](CONTRIBUTING.md#config). (#1921)
- Refactored option types according to the contribution style guide. (#1882)
- Move the `go.opentelemetry.io/otel/trace.TraceStateFromKeyValues` function to the `go.opentelemetry.io/otel/oteltest` package.
  This function is preserved for testing purposes where it may be useful to create a `TraceState` from `attribute.KeyValue`s, but it is not intended for production use.
  The new `ParseTraceState` function should be used to create a `TraceState`. (#1931)
- Updated `MarshalJSON` method of the `go.opentelemetry.io/otel/trace.TraceState` type to marshal the type into the string representation of the `TraceState`. (#1931)
- The `TraceState.Delete` method from the `go.opentelemetry.io/otel/trace` package no longer returns an error in addition to a `TraceState`. (#1931)
- Updated `Get` method of the `TraceState` type from the `go.opentelemetry.io/otel/trace` package to accept a `string` instead of an `attribute.Key` type. (#1931)
- Updated `Insert` method of the `TraceState` type from the `go.opentelemetry.io/otel/trace` package to accept a pair of `string`s instead of an `attribute.KeyValue` type. (#1931)
- Updated `Delete` method of the `TraceState` type from the `go.opentelemetry.io/otel/trace` package to accept a `string` instead of an `attribute.Key` type. (#1931)
- Renamed `NewExporter` to `New` in the `go.opentelemetry.io/otel/exporters/stdout` package. (#1985)
- Renamed `NewExporter` to `New` in the `go.opentelemetry.io/otel/exporters/metric/prometheus` package. (#1985)
- Renamed `NewExporter` to `New` in the `go.opentelemetry.io/otel/exporters/trace/jaeger` package. (#1985)
- Renamed `NewExporter` to `New` in the `go.opentelemetry.io/otel/exporters/trace/zipkin` package. (#1985)
- Renamed `NewExporter` to `New` in the `go.opentelemetry.io/otel/exporters/otlp` package. (#1985)
- Renamed `NewUnstartedExporter` to `NewUnstarted` in the `go.opentelemetry.io/otel/exporters/otlp` package. (#1985)
- The `go.opentelemetry.io/otel/semconv` package has been moved to `go.opentelemetry.io/otel/semconv/v1.4.0` to allow for multiple [telemetry schema](https://github.com/open-telemetry/oteps/blob/main/text/0152-telemetry-schemas.md) versions to be used concurrently. (#1987)
- Metrics test helpers in `go.opentelemetry.io/otel/oteltest` have been moved to `go.opentelemetry.io/otel/metric/metrictest`. (#1988)

### Deprecated

- The `go.opentelemetry.io/otel/exporters/metric/prometheus` is deprecated, use `go.opentelemetry.io/otel/exporters/prometheus` instead. (#1993)
- The `go.opentelemetry.io/otel/exporters/trace/jaeger` is deprecated, use `go.opentelemetry.io/otel/exporters/jaeger` instead. (#1993)
- The `go.opentelemetry.io/otel/exporters/trace/zipkin` is deprecated, use `go.opentelemetry.io/otel/exporters/zipkin` instead. (#1993)

### Removed

- Removed `resource.WithoutBuiltin()`. Use `resource.New()`. (#1810)
- Unexported types `resource.FromEnv`, `resource.Host`, and `resource.TelemetrySDK`, Use the corresponding `With*()` to use individually. (#1810)
- Removed the `Tracer` and `IsRecording` method from the `ReadOnlySpan` in the `go.opentelemetry.io/otel/sdk/trace`.
  The `Tracer` method is not a required to be included in this interface and given the mutable nature of the tracer that is associated with a span, this method is not appropriate.
  The `IsRecording` method returns if the span is recording or not.
  A read-only span value does not need to know if updates to it will be recorded or not.
  By definition, it cannot be updated so there is no point in communicating if an update is recorded. (#1873)
- Removed the `SpanSnapshot` type from the `go.opentelemetry.io/otel/sdk/trace` package.
  The use of this type has been replaced with the use of the explicitly immutable `ReadOnlySpan` type.
  When a concrete representation of a read-only span is needed for testing, the newly added `SpanStub` in the `go.opentelemetry.io/otel/sdk/trace/tracetest` package should be used. (#1873)
- Removed the `Tracer` method from the `Span` interface in the `go.opentelemetry.io/otel/trace` package.
  Using the same tracer that created a span introduces the error where an instrumentation library's `Tracer` is used by other code instead of their own.
  The `"go.opentelemetry.io/otel".Tracer` function or a `TracerProvider` should be used to acquire a library specific `Tracer` instead. (#1900)
  - The `TracerProvider()` method on the `Span` interface may also be used to obtain a `TracerProvider` using the same trace processing pipeline. (#2009)
- The `http.url` attribute generated by `HTTPClientAttributesFromHTTPRequest` will no longer include username or password information. (#1919)
- Removed `IsEmpty` method of the `TraceState` type in the `go.opentelemetry.io/otel/trace` package in favor of using the added `TraceState.Len` method. (#1931)
- Removed `Set`, `Value`, `ContextWithValue`, `ContextWithoutValue`, and `ContextWithEmpty` functions in the `go.opentelemetry.io/otel/baggage` package.
  Handling of baggage is now done using the added `Baggage` type and related context functions (`ContextWithBaggage`, `ContextWithoutBaggage`, and `FromContext`) in that package. (#1967)
- The `InstallNewPipeline` and `NewExportPipeline` creation functions in all the exporters (prometheus, otlp, stdout, jaeger, and zipkin) have been removed.
  These functions were deemed premature attempts to provide convenience that did not achieve this aim. (#1985)
- The `go.opentelemetry.io/otel/exporters/otlp` exporter has been removed.  Use `go.opentelemetry.io/otel/exporters/otlp/otlptrace` instead. (#1990)
- The `go.opentelemetry.io/otel/exporters/stdout` exporter has been removed.  Use `go.opentelemetry.io/otel/exporters/stdout/stdouttrace` or `go.opentelemetry.io/otel/exporters/stdout/stdoutmetric` instead. (#2005)

### Fixed

- Only report errors from the `"go.opentelemetry.io/otel/sdk/resource".Environment` function when they are not `nil`. (#1850, #1851)
- The `Shutdown` method of the simple `SpanProcessor` in the `go.opentelemetry.io/otel/sdk/trace` package now honors the context deadline or cancellation. (#1616, #1856)
- BatchSpanProcessor now drops span batches that failed to be exported. (#1860)
- Use `http://localhost:14268/api/traces` as default Jaeger collector endpoint instead of `http://localhost:14250`. (#1898)
- Allow trailing and leading whitespace in the parsing of a `tracestate` header. (#1931)
- Add logic to determine if the channel is closed to fix Jaeger exporter test panic with close closed channel. (#1870, #1973)
- Avoid transport security when OTLP endpoint is a Unix socket. (#2001)

### Security

## [0.20.0] - 2021-04-23

### Added

- The OTLP exporter now has two new convenience functions, `NewExportPipeline` and `InstallNewPipeline`, setup and install the exporter in tracing and metrics pipelines. (#1373)
- Adds semantic conventions for exceptions. (#1492)
- Added Jaeger Environment variables: `OTEL_EXPORTER_JAEGER_AGENT_HOST`, `OTEL_EXPORTER_JAEGER_AGENT_PORT`
  These environment variables can be used to override Jaeger agent hostname and port (#1752)
- Option `ExportTimeout` was added to batch span processor. (#1755)
- `trace.TraceFlags` is now a defined type over `byte` and `WithSampled(bool) TraceFlags` and `IsSampled() bool` methods have been added to it. (#1770)
- The `Event` and `Link` struct types from the `go.opentelemetry.io/otel` package now include a `DroppedAttributeCount` field to record the number of attributes that were not recorded due to configured limits being reached. (#1771)
- The Jaeger exporter now reports dropped attributes for a Span event in the exported log. (#1771)
- Adds test to check BatchSpanProcessor ignores `OnEnd` and `ForceFlush` post `Shutdown`. (#1772)
- Extract resource attributes from the `OTEL_RESOURCE_ATTRIBUTES` environment variable and merge them with the `resource.Default` resource as well as resources provided to the `TracerProvider` and metric `Controller`. (#1785)
- Added `WithOSType` resource configuration option to set OS (Operating System) type resource attribute (`os.type`). (#1788)
- Added `WithProcess*` resource configuration options to set Process resource attributes. (#1788)
  - `process.pid`
  - `process.executable.name`
  - `process.executable.path`
  - `process.command_args`
  - `process.owner`
  - `process.runtime.name`
  - `process.runtime.version`
  - `process.runtime.description`
- Adds `k8s.node.name` and `k8s.node.uid` attribute keys to the `semconv` package. (#1789)
- Added support for configuring OTLP/HTTP and OTLP/gRPC Endpoints, TLS Certificates, Headers, Compression and Timeout via Environment Variables. (#1758, #1769 and #1811)
  - `OTEL_EXPORTER_OTLP_ENDPOINT`
  - `OTEL_EXPORTER_OTLP_TRACES_ENDPOINT`
  - `OTEL_EXPORTER_OTLP_METRICS_ENDPOINT`
  - `OTEL_EXPORTER_OTLP_HEADERS`
  - `OTEL_EXPORTER_OTLP_TRACES_HEADERS`
  - `OTEL_EXPORTER_OTLP_METRICS_HEADERS`
  - `OTEL_EXPORTER_OTLP_COMPRESSION`
  - `OTEL_EXPORTER_OTLP_TRACES_COMPRESSION`
  - `OTEL_EXPORTER_OTLP_METRICS_COMPRESSION`
  - `OTEL_EXPORTER_OTLP_TIMEOUT`
  - `OTEL_EXPORTER_OTLP_TRACES_TIMEOUT`
  - `OTEL_EXPORTER_OTLP_METRICS_TIMEOUT`
  - `OTEL_EXPORTER_OTLP_CERTIFICATE`
  - `OTEL_EXPORTER_OTLP_TRACES_CERTIFICATE`
  - `OTEL_EXPORTER_OTLP_METRICS_CERTIFICATE`
- Adds `otlpgrpc.WithTimeout` option for configuring timeout to the otlp/gRPC exporter. (#1821)
- Adds `jaeger.WithMaxPacketSize` option for configuring maximum UDP packet size used when connecting to the Jaeger agent. (#1853)

### Fixed

- The `Span.IsRecording` implementation from `go.opentelemetry.io/otel/sdk/trace` always returns false when not being sampled. (#1750)
- The Jaeger exporter now correctly sets tags for the Span status code and message.
  This means it uses the correct tag keys (`"otel.status_code"`, `"otel.status_description"`) and does not set the status message as a tag unless it is set on the span. (#1761)
- The Jaeger exporter now correctly records Span event's names using the `"event"` key for a tag.
  Additionally, this tag is overridden, as specified in the OTel specification, if the event contains an attribute with that key. (#1768)
- Zipkin Exporter: Ensure mapping between OTel and Zipkin span data complies with the specification. (#1688)
- Fixed typo for default service name in Jaeger Exporter. (#1797)
- Fix flaky OTLP for the reconnnection of the client connection. (#1527, #1814)
- Fix Jaeger exporter dropping of span batches that exceed the UDP packet size limit.
  Instead, the exporter now splits the batch into smaller sendable batches. (#1828)

### Changed

- Span `RecordError` now records an `exception` event to comply with the semantic convention specification. (#1492)
- Jaeger exporter was updated to use thrift v0.14.1. (#1712)
- Migrate from using internally built and maintained version of the OTLP to the one hosted at `go.opentelemetry.io/proto/otlp`. (#1713)
- Migrate from using `github.com/gogo/protobuf` to `google.golang.org/protobuf` to match `go.opentelemetry.io/proto/otlp`. (#1713)
- The storage of a local or remote Span in a `context.Context` using its SpanContext is unified to store just the current Span.
  The Span's SpanContext can now self-identify as being remote or not.
  This means that `"go.opentelemetry.io/otel/trace".ContextWithRemoteSpanContext` will now overwrite any existing current Span, not just existing remote Spans, and make it the current Span in a `context.Context`. (#1731)
- Improve OTLP/gRPC exporter connection errors. (#1737)
- Information about a parent span context in a `"go.opentelemetry.io/otel/export/trace".SpanSnapshot` is unified in a new `Parent` field.
  The existing `ParentSpanID` and `HasRemoteParent` fields are removed in favor of this. (#1748)
- The `ParentContext` field of the `"go.opentelemetry.io/otel/sdk/trace".SamplingParameters` is updated to hold a `context.Context` containing the parent span.
  This changes it to make `SamplingParameters` conform with the OpenTelemetry specification. (#1749)
- Updated Jaeger Environment Variables: `JAEGER_ENDPOINT`, `JAEGER_USER`, `JAEGER_PASSWORD`
  to `OTEL_EXPORTER_JAEGER_ENDPOINT`, `OTEL_EXPORTER_JAEGER_USER`, `OTEL_EXPORTER_JAEGER_PASSWORD` in compliance with OTel specification. (#1752)
- Modify `BatchSpanProcessor.ForceFlush` to abort after timeout/cancellation. (#1757)
- The `DroppedAttributeCount` field of the `Span` in the `go.opentelemetry.io/otel` package now only represents the number of attributes dropped for the span itself.
  It no longer is a conglomerate of itself, events, and link attributes that have been dropped. (#1771)
- Make `ExportSpans` in Jaeger Exporter honor context deadline. (#1773)
- Modify Zipkin Exporter default service name, use default resource's serviceName instead of empty. (#1777)
- The `go.opentelemetry.io/otel/sdk/export/trace` package is merged into the `go.opentelemetry.io/otel/sdk/trace` package. (#1778)
- The prometheus.InstallNewPipeline example is moved from comment to example test (#1796)
- The convenience functions for the stdout exporter have been updated to return the `TracerProvider` implementation and enable the shutdown of the exporter. (#1800)
- Replace the flush function returned from the Jaeger exporter's convenience creation functions (`InstallNewPipeline` and `NewExportPipeline`) with the `TracerProvider` implementation they create.
  This enables the caller to shutdown and flush using the related `TracerProvider` methods. (#1822)
- Updated the Jaeger exporter to have a default endpoint, `http://localhost:14250`, for the collector. (#1824)
- Changed the function `WithCollectorEndpoint` in the Jaeger exporter to no longer accept an endpoint as an argument.
  The endpoint can be passed with the `CollectorEndpointOption` using the `WithEndpoint` function or by setting the `OTEL_EXPORTER_JAEGER_ENDPOINT` environment variable value appropriately. (#1824)
- The Jaeger exporter no longer batches exported spans itself, instead it relies on the SDK's `BatchSpanProcessor` for this functionality. (#1830)
- The Jaeger exporter creation functions (`NewRawExporter`, `NewExportPipeline`, and `InstallNewPipeline`) no longer accept the removed `Option` type as a variadic argument. (#1830)

### Removed

- Removed Jaeger Environment variables: `JAEGER_SERVICE_NAME`, `JAEGER_DISABLED`, `JAEGER_TAGS`
  These environment variables will no longer be used to override values of the Jaeger exporter (#1752)
- No longer set the links for a `Span` in `go.opentelemetry.io/otel/sdk/trace` that is configured to be a new root.
  This is unspecified behavior that the OpenTelemetry community plans to standardize in the future.
  To prevent backwards incompatible changes when it is specified, these links are removed. (#1726)
- Setting error status while recording error with Span from oteltest package. (#1729)
- The concept of a remote and local Span stored in a context is unified to just the current Span.
  Because of this `"go.opentelemetry.io/otel/trace".RemoteSpanContextFromContext` is removed as it is no longer needed.
  Instead, `"go.opentelemetry.io/otel/trace".SpanContextFromContext` can be used to return the current Span.
  If needed, that Span's `SpanContext.IsRemote()` can then be used to determine if it is remote or not. (#1731)
- The `HasRemoteParent` field of the `"go.opentelemetry.io/otel/sdk/trace".SamplingParameters` is removed.
  This field is redundant to the information returned from the `Remote` method of the `SpanContext` held in the `ParentContext` field. (#1749)
- The `trace.FlagsDebug` and `trace.FlagsDeferred` constants have been removed and will be localized to the B3 propagator. (#1770)
- Remove `Process` configuration, `WithProcessFromEnv` and `ProcessFromEnv`, and type from the Jaeger exporter package.
  The information that could be configured in the `Process` struct should be configured in a `Resource` instead. (#1776, #1804)
- Remove the `WithDisabled` option from the Jaeger exporter.
  To disable the exporter unregister it from the `TracerProvider` or use a no-operation `TracerProvider`. (#1806)
- Removed the functions `CollectorEndpointFromEnv` and `WithCollectorEndpointOptionFromEnv` from the Jaeger exporter.
  These functions for retrieving specific environment variable values are redundant of other internal functions and
  are not intended for end user use. (#1824)
- Removed the Jaeger exporter `WithSDKOptions` `Option`.
  This option was used to set SDK options for the exporter creation convenience functions.
  These functions are provided as a way to easily setup or install the exporter with what are deemed reasonable SDK settings for common use cases.
  If the SDK needs to be configured differently, the `NewRawExporter` function and direct setup of the SDK with the desired settings should be used. (#1825)
- The `WithBufferMaxCount` and `WithBatchMaxCount` `Option`s from the Jaeger exporter are removed.
  The exporter no longer batches exports, instead relying on the SDK's `BatchSpanProcessor` for this functionality. (#1830)
- The Jaeger exporter `Option` type is removed.
  The type is no longer used by the exporter to configure anything.
  All the previous configurations these options provided were duplicates of SDK configuration.
  They have been removed in favor of using the SDK configuration and focuses the exporter configuration to be only about the endpoints it will send telemetry to. (#1830)

## [0.19.0] - 2021-03-18

### Added

- Added `Marshaler` config option to `otlphttp` to enable otlp over json or protobufs. (#1586)
- A `ForceFlush` method to the `"go.opentelemetry.io/otel/sdk/trace".TracerProvider` to flush all registered `SpanProcessor`s. (#1608)
- Added `WithSampler` and `WithSpanLimits` to tracer provider. (#1633, #1702)
- `"go.opentelemetry.io/otel/trace".SpanContext` now has a `remote` property, and `IsRemote()` predicate, that is true when the `SpanContext` has been extracted from remote context data. (#1701)
- A `Valid` method to the `"go.opentelemetry.io/otel/attribute".KeyValue` type. (#1703)

### Changed

- `trace.SpanContext` is now immutable and has no exported fields. (#1573)
  - `trace.NewSpanContext()` can be used in conjunction with the `trace.SpanContextConfig` struct to initialize a new `SpanContext` where all values are known.
- Update the `ForceFlush` method signature to the `"go.opentelemetry.io/otel/sdk/trace".SpanProcessor` to accept a `context.Context` and return an error. (#1608)
- Update the `Shutdown` method to the `"go.opentelemetry.io/otel/sdk/trace".TracerProvider` return an error on shutdown failure. (#1608)
- The SimpleSpanProcessor will now shut down the enclosed `SpanExporter` and gracefully ignore subsequent calls to `OnEnd` after `Shutdown` is called. (#1612)
- `"go.opentelemetry.io/sdk/metric/controller.basic".WithPusher` is replaced with `WithExporter` to provide consistent naming across project. (#1656)
- Added non-empty string check for trace `Attribute` keys. (#1659)
- Add `description` to SpanStatus only when `StatusCode` is set to error. (#1662)
- Jaeger exporter falls back to `resource.Default`'s `service.name` if the exported Span does not have one. (#1673)
- Jaeger exporter populates Jaeger's Span Process from Resource. (#1673)
- Renamed the `LabelSet` method of `"go.opentelemetry.io/otel/sdk/resource".Resource` to `Set`. (#1692)
- Changed `WithSDK` to `WithSDKOptions` to accept variadic arguments of `TracerProviderOption` type in `go.opentelemetry.io/otel/exporters/trace/jaeger` package. (#1693)
- Changed `WithSDK` to `WithSDKOptions` to accept variadic arguments of `TracerProviderOption` type in `go.opentelemetry.io/otel/exporters/trace/zipkin` package. (#1693)

### Removed

- Removed `serviceName` parameter from Zipkin exporter and uses resource instead. (#1549)
- Removed `WithConfig` from tracer provider to avoid overriding configuration. (#1633)
- Removed the exported `SimpleSpanProcessor` and `BatchSpanProcessor` structs.
   These are now returned as a SpanProcessor interface from their respective constructors. (#1638)
- Removed `WithRecord()` from `trace.SpanOption` when creating a span. (#1660)
- Removed setting status to `Error` while recording an error as a span event in `RecordError`. (#1663)
- Removed `jaeger.WithProcess` configuration option. (#1673)
- Removed `ApplyConfig` method from `"go.opentelemetry.io/otel/sdk/trace".TracerProvider` and the now unneeded `Config` struct. (#1693)

### Fixed

- Jaeger Exporter: Ensure mapping between OTEL and Jaeger span data complies with the specification. (#1626)
- `SamplingResult.TraceState` is correctly propagated to a newly created span's `SpanContext`. (#1655)
- The `otel-collector` example now correctly flushes metric events prior to shutting down the exporter. (#1678)
- Do not set span status message in `SpanStatusFromHTTPStatusCode` if it can be inferred from `http.status_code`. (#1681)
- Synchronization issues in global trace delegate implementation. (#1686)
- Reduced excess memory usage by global `TracerProvider`. (#1687)

## [0.18.0] - 2021-03-03

### Added

- Added `resource.Default()` for use with meter and tracer providers. (#1507)
- `AttributePerEventCountLimit` and `AttributePerLinkCountLimit` for `SpanLimits`. (#1535)
- Added `Keys()` method to `propagation.TextMapCarrier` and `propagation.HeaderCarrier` to adapt `http.Header` to this interface. (#1544)
- Added `code` attributes to `go.opentelemetry.io/otel/semconv` package. (#1558)
- Compatibility testing suite in the CI system for the following systems. (#1567)
   | OS      | Go Version | Architecture |
   | ------- | ---------- | ------------ |
   | Ubuntu  | 1.15       | amd64        |
   | Ubuntu  | 1.14       | amd64        |
   | Ubuntu  | 1.15       | 386          |
   | Ubuntu  | 1.14       | 386          |
   | MacOS   | 1.15       | amd64        |
   | MacOS   | 1.14       | amd64        |
   | Windows | 1.15       | amd64        |
   | Windows | 1.14       | amd64        |
   | Windows | 1.15       | 386          |
   | Windows | 1.14       | 386          |

### Changed

- Replaced interface `oteltest.SpanRecorder` with its existing implementation
  `StandardSpanRecorder`. (#1542)
- Default span limit values to 128. (#1535)
- Rename `MaxEventsPerSpan`, `MaxAttributesPerSpan` and `MaxLinksPerSpan` to `EventCountLimit`, `AttributeCountLimit` and `LinkCountLimit`, and move these fields into `SpanLimits`. (#1535)
- Renamed the `otel/label` package to `otel/attribute`. (#1541)
- Vendor the Jaeger exporter's dependency on Apache Thrift. (#1551)
- Parallelize the CI linting and testing. (#1567)
- Stagger timestamps in exact aggregator tests. (#1569)
- Changed all examples to use `WithBatchTimeout(5 * time.Second)` rather than `WithBatchTimeout(5)`. (#1621)
- Prevent end-users from implementing some interfaces (#1575)

  ```
      "otel/exporters/otlp/otlphttp".Option
      "otel/exporters/stdout".Option
      "otel/oteltest".Option
      "otel/trace".TracerOption
      "otel/trace".SpanOption
      "otel/trace".EventOption
      "otel/trace".LifeCycleOption
      "otel/trace".InstrumentationOption
      "otel/sdk/resource".Option
      "otel/sdk/trace".ParentBasedSamplerOption
      "otel/sdk/trace".ReadOnlySpan
      "otel/sdk/trace".ReadWriteSpan
  ```

### Removed

- Removed attempt to resample spans upon changing the span name with `span.SetName()`. (#1545)
- The `test-benchmark` is no longer a dependency of the `precommit` make target. (#1567)
- Removed the `test-386` make target.
   This was replaced with a full compatibility testing suite (i.e. multi OS/arch) in the CI system. (#1567)

### Fixed

- The sequential timing check of timestamps in the stdout exporter are now setup explicitly to be sequential (#1571). (#1572)
- Windows build of Jaeger tests now compiles with OS specific functions (#1576). (#1577)
- The sequential timing check of timestamps of go.opentelemetry.io/otel/sdk/metric/aggregator/lastvalue are now setup explicitly to be sequential (#1578). (#1579)
- Validate tracestate header keys with vendors according to the W3C TraceContext specification (#1475). (#1581)
- The OTLP exporter includes related labels for translations of a GaugeArray (#1563). (#1570)

## [0.17.0] - 2021-02-12

### Changed

- Rename project default branch from `master` to `main`. (#1505)
- Reverse order in which `Resource` attributes are merged, per change in spec. (#1501)
- Add tooling to maintain "replace" directives in go.mod files automatically. (#1528)
- Create new modules: otel/metric, otel/trace, otel/oteltest, otel/sdk/export/metric, otel/sdk/metric (#1528)
- Move metric-related public global APIs from otel to otel/metric/global. (#1528)

## Fixed

- Fixed otlpgrpc reconnection issue.
- The example code in the README.md of `go.opentelemetry.io/otel/exporters/otlp` is moved to a compiled example test and used the new `WithAddress` instead of `WithEndpoint`. (#1513)
- The otel-collector example now uses the default OTLP receiver port of the collector.

## [0.16.0] - 2021-01-13

### Added

- Add the `ReadOnlySpan` and `ReadWriteSpan` interfaces to provide better control for accessing span data. (#1360)
- `NewGRPCDriver` function returns a `ProtocolDriver` that maintains a single gRPC connection to the collector. (#1369)
- Added documentation about the project's versioning policy. (#1388)
- Added `NewSplitDriver` for OTLP exporter that allows sending traces and metrics to different endpoints. (#1418)
- Added codeql workflow to GitHub Actions (#1428)
- Added Gosec workflow to GitHub Actions (#1429)
- Add new HTTP driver for OTLP exporter in `exporters/otlp/otlphttp`. Currently it only supports the binary protobuf payloads. (#1420)
- Add an OpenCensus exporter bridge. (#1444)

### Changed

- Rename `internal/testing` to `internal/internaltest`. (#1449)
- Rename `export.SpanData` to `export.SpanSnapshot` and use it only for exporting spans. (#1360)
- Store the parent's full `SpanContext` rather than just its span ID in the `span` struct. (#1360)
- Improve span duration accuracy. (#1360)
- Migrated CI/CD from CircleCI to GitHub Actions (#1382)
- Remove duplicate checkout from GitHub Actions workflow (#1407)
- Metric `array` aggregator renamed `exact` to match its `aggregation.Kind` (#1412)
- Metric `exact` aggregator includes per-point timestamps (#1412)
- Metric stdout exporter uses MinMaxSumCount aggregator for ValueRecorder instruments (#1412)
- `NewExporter` from `exporters/otlp` now takes a `ProtocolDriver` as a parameter. (#1369)
- Many OTLP Exporter options became gRPC ProtocolDriver options. (#1369)
- Unify endpoint API that related to OTel exporter. (#1401)
- Optimize metric histogram aggregator to reuse its slice of buckets. (#1435)
- Metric aggregator Count() and histogram Bucket.Counts are consistently `uint64`. (1430)
- Histogram aggregator accepts functional options, uses default boundaries if none given. (#1434)
- `SamplingResult` now passed a `Tracestate` from the parent `SpanContext` (#1432)
- Moved gRPC driver for OTLP exporter to `exporters/otlp/otlpgrpc`. (#1420)
- The `TraceContext` propagator now correctly propagates `TraceState` through the `SpanContext`. (#1447)
- Metric Push and Pull Controller components are combined into a single "basic" Controller:
  - `WithExporter()` and `Start()` to configure Push behavior
  - `Start()` is optional; use `Collect()` and `ForEach()` for Pull behavior
  - `Start()` and `Stop()` accept Context. (#1378)
- The `Event` type is moved from the `otel/sdk/export/trace` package to the `otel/trace` API package. (#1452)

### Removed

- Remove `errUninitializedSpan` as its only usage is now obsolete. (#1360)
- Remove Metric export functionality related to quantiles and summary data points: this is not specified (#1412)
- Remove DDSketch metric aggregator; our intention is to re-introduce this as an option of the histogram aggregator after [new OTLP histogram data types](https://github.com/open-telemetry/opentelemetry-proto/pull/226) are released (#1412)

### Fixed

- `BatchSpanProcessor.Shutdown()` will now shutdown underlying `export.SpanExporter`. (#1443)

## [0.15.0] - 2020-12-10

### Added

- The `WithIDGenerator` `TracerProviderOption` is added to the `go.opentelemetry.io/otel/trace` package to configure an `IDGenerator` for the `TracerProvider`. (#1363)

### Changed

- The Zipkin exporter now uses the Span status code to determine. (#1328)
- `NewExporter` and `Start` functions in `go.opentelemetry.io/otel/exporters/otlp` now receive `context.Context` as a first parameter. (#1357)
- Move the OpenCensus example into `example` directory. (#1359)
- Moved the SDK's `internal.IDGenerator` interface in to the `sdk/trace` package to enable support for externally-defined ID generators. (#1363)
- Bump `github.com/google/go-cmp` from 0.5.3 to 0.5.4 (#1374)
- Bump `github.com/golangci/golangci-lint` in `/internal/tools` (#1375)

### Fixed

- Metric SDK `SumObserver` and `UpDownSumObserver` instruments correctness fixes. (#1381)

## [0.14.0] - 2020-11-19

### Added

- An `EventOption` and the related `NewEventConfig` function are added to the `go.opentelemetry.io/otel` package to configure Span events. (#1254)
- A `TextMapPropagator` and associated `TextMapCarrier` are added to the `go.opentelemetry.io/otel/oteltest` package to test `TextMap` type propagators and their use. (#1259)
- `SpanContextFromContext` returns `SpanContext` from context. (#1255)
- `TraceState` has been added to `SpanContext`. (#1340)
- `DeploymentEnvironmentKey` added to `go.opentelemetry.io/otel/semconv` package. (#1323)
- Add an OpenCensus to OpenTelemetry tracing bridge. (#1305)
- Add a parent context argument to `SpanProcessor.OnStart` to follow the specification. (#1333)
- Add missing tests for `sdk/trace/attributes_map.go`. (#1337)

### Changed

- Move the `go.opentelemetry.io/otel/api/trace` package into `go.opentelemetry.io/otel/trace` with the following changes. (#1229) (#1307)
  - `ID` has been renamed to `TraceID`.
  - `IDFromHex` has been renamed to `TraceIDFromHex`.
  - `EmptySpanContext` is removed.
- Move the `go.opentelemetry.io/otel/api/trace/tracetest` package into `go.opentelemetry.io/otel/oteltest`. (#1229)
- OTLP Exporter updates:
  - supports OTLP v0.6.0 (#1230, #1354)
  - supports configurable aggregation temporality (default: Cumulative, optional: Stateless). (#1296)
- The Sampler is now called on local child spans. (#1233)
- The `Kind` type from the `go.opentelemetry.io/otel/api/metric` package was renamed to `InstrumentKind` to more specifically describe what it is and avoid semantic ambiguity. (#1240)
- The `MetricKind` method of the `Descriptor` type in the `go.opentelemetry.io/otel/api/metric` package was renamed to `Descriptor.InstrumentKind`.
   This matches the returned type and fixes misuse of the term metric. (#1240)
- Move test harness from the `go.opentelemetry.io/otel/api/apitest` package into `go.opentelemetry.io/otel/oteltest`. (#1241)
- Move the `go.opentelemetry.io/otel/api/metric/metrictest` package into `go.opentelemetry.io/oteltest` as part of #964. (#1252)
- Move the `go.opentelemetry.io/otel/api/metric` package into `go.opentelemetry.io/otel/metric` as part of #1303. (#1321)
- Move the `go.opentelemetry.io/otel/api/metric/registry` package into `go.opentelemetry.io/otel/metric/registry` as a part of #1303. (#1316)
- Move the `Number` type (together with related functions) from `go.opentelemetry.io/otel/api/metric` package into `go.opentelemetry.io/otel/metric/number` as a part of #1303. (#1316)
- The function signature of the Span `AddEvent` method in `go.opentelemetry.io/otel` is updated to no longer take an unused context and instead take a required name and a variable number of `EventOption`s. (#1254)
- The function signature of the Span `RecordError` method in `go.opentelemetry.io/otel` is updated to no longer take an unused context and instead take a required error value and a variable number of `EventOption`s. (#1254)
- Move the `go.opentelemetry.io/otel/api/global` package to `go.opentelemetry.io/otel`. (#1262) (#1330)
- Move the `Version` function from `go.opentelemetry.io/otel/sdk` to `go.opentelemetry.io/otel`. (#1330)
- Rename correlation context header from `"otcorrelations"` to `"baggage"` to match the OpenTelemetry specification. (#1267)
- Fix `Code.UnmarshalJSON` to work with valid JSON only. (#1276)
- The `resource.New()` method changes signature to support builtin attributes and functional options, including `telemetry.sdk.*` and
  `host.name` semantic conventions; the former method is renamed `resource.NewWithAttributes`. (#1235)
- The Prometheus exporter now exports non-monotonic counters (i.e. `UpDownCounter`s) as gauges. (#1210)
- Correct the `Span.End` method documentation in the `otel` API to state updates are not allowed on a span after it has ended. (#1310)
- Updated span collection limits for attribute, event and link counts to 1000 (#1318)
- Renamed `semconv.HTTPUrlKey` to `semconv.HTTPURLKey`. (#1338)

### Removed

- The `ErrInvalidHexID`, `ErrInvalidTraceIDLength`, `ErrInvalidSpanIDLength`, `ErrInvalidSpanIDLength`, or `ErrNilSpanID` from the `go.opentelemetry.io/otel` package are unexported now. (#1243)
- The `AddEventWithTimestamp` method on the `Span` interface in `go.opentelemetry.io/otel` is removed due to its redundancy.
   It is replaced by using the `AddEvent` method with a `WithTimestamp` option. (#1254)
- The `MockSpan` and `MockTracer` types are removed from `go.opentelemetry.io/otel/oteltest`.
   `Tracer` and `Span` from the same module should be used in their place instead. (#1306)
- `WorkerCount` option is removed from `go.opentelemetry.io/otel/exporters/otlp`. (#1350)
- Remove the following labels types: INT32, UINT32, UINT64 and FLOAT32. (#1314)

### Fixed

- Rename `MergeItererator` to `MergeIterator` in the `go.opentelemetry.io/otel/label` package. (#1244)
- The `go.opentelemetry.io/otel/api/global` packages global TextMapPropagator now delegates functionality to a globally set delegate for all previously returned propagators. (#1258)
- Fix condition in `label.Any`. (#1299)
- Fix global `TracerProvider` to pass options to its configured provider. (#1329)
- Fix missing handler for `ExactKind` aggregator in OTLP metrics transformer (#1309)

## [0.13.0] - 2020-10-08

### Added

- OTLP Metric exporter supports Histogram aggregation. (#1209)
- The `Code` struct from the `go.opentelemetry.io/otel/codes` package now supports JSON marshaling and unmarshaling as well as implements the `Stringer` interface. (#1214)
- A Baggage API to implement the OpenTelemetry specification. (#1217)
- Add Shutdown method to sdk/trace/provider, shutdown processors in the order they were registered. (#1227)

### Changed

- Set default propagator to no-op propagator. (#1184)
- The `HTTPSupplier`, `HTTPExtractor`, `HTTPInjector`, and `HTTPPropagator` from the `go.opentelemetry.io/otel/api/propagation` package were replaced with unified `TextMapCarrier` and `TextMapPropagator` in the `go.opentelemetry.io/otel/propagation` package. (#1212) (#1325)
- The `New` function from the `go.opentelemetry.io/otel/api/propagation` package was replaced with `NewCompositeTextMapPropagator` in the `go.opentelemetry.io/otel` package. (#1212)
- The status codes of the `go.opentelemetry.io/otel/codes` package have been updated to match the latest OpenTelemetry specification.
   They now are `Unset`, `Error`, and `Ok`.
   They no longer track the gRPC codes. (#1214)
- The `StatusCode` field of the `SpanData` struct in the `go.opentelemetry.io/otel/sdk/export/trace` package now uses the codes package from this package instead of the gRPC project. (#1214)
- Move the `go.opentelemetry.io/otel/api/baggage` package into `go.opentelemetry.io/otel/baggage`. (#1217) (#1325)
- A `Shutdown` method of `SpanProcessor` and all its implementations receives a context and returns an error. (#1264)

### Fixed

- Copies of data from arrays and slices passed to `go.opentelemetry.io/otel/label.ArrayValue()` are now used in the returned `Value` instead of using the mutable data itself. (#1226)

### Removed

- The `ExtractHTTP` and `InjectHTTP` functions from the `go.opentelemetry.io/otel/api/propagation` package were removed. (#1212)
- The `Propagators` interface from the `go.opentelemetry.io/otel/api/propagation` package was removed to conform to the OpenTelemetry specification.
   The explicit `TextMapPropagator` type can be used in its place as this is the `Propagator` type the specification defines. (#1212)
- The `SetAttribute` method of the `Span` from the `go.opentelemetry.io/otel/api/trace` package was removed given its redundancy with the `SetAttributes` method. (#1216)
- The internal implementation of Baggage storage is removed in favor of using the new Baggage API functionality. (#1217)
- Remove duplicate hostname key `HostHostNameKey` in Resource semantic conventions. (#1219)
- Nested array/slice support has been removed. (#1226)

## [0.12.0] - 2020-09-24

### Added

- A `SpanConfigure` function in `go.opentelemetry.io/otel/api/trace` to create a new `SpanConfig` from `SpanOption`s. (#1108)
- In the `go.opentelemetry.io/otel/api/trace` package, `NewTracerConfig` was added to construct new `TracerConfig`s.
   This addition was made to conform with our project option conventions. (#1155)
- Instrumentation library information was added to the Zipkin exporter. (#1119)
- The `SpanProcessor` interface now has a `ForceFlush()` method. (#1166)
- More semantic conventions for k8s as resource attributes. (#1167)

### Changed

- Add reconnecting udp connection type to Jaeger exporter.
   This change adds a new optional implementation of the udp conn interface used to detect changes to an agent's host dns record.
   It then adopts the new destination address to ensure the exporter doesn't get stuck. This change was ported from jaegertracing/jaeger-client-go#520. (#1063)
- Replace `StartOption` and `EndOption` in `go.opentelemetry.io/otel/api/trace` with `SpanOption`.
   This change is matched by replacing the `StartConfig` and `EndConfig` with a unified `SpanConfig`. (#1108)
- Replace the `LinkedTo` span option in `go.opentelemetry.io/otel/api/trace` with `WithLinks`.
   This is be more consistent with our other option patterns, i.e. passing the item to be configured directly instead of its component parts, and provides a cleaner function signature. (#1108)
- The `go.opentelemetry.io/otel/api/trace` `TracerOption` was changed to an interface to conform to project option conventions. (#1109)
- Move the `B3` and `TraceContext` from within the `go.opentelemetry.io/otel/api/trace` package to their own `go.opentelemetry.io/otel/propagators` package.
    This removal of the propagators is reflective of the OpenTelemetry specification for these propagators as well as cleans up the `go.opentelemetry.io/otel/api/trace` API. (#1118)
- Rename Jaeger tags used for instrumentation library information to reflect changes in OpenTelemetry specification. (#1119)
- Rename `ProbabilitySampler` to `TraceIDRatioBased` and change semantics to ignore parent span sampling status. (#1115)
- Move `tools` package under `internal`. (#1141)
- Move `go.opentelemetry.io/otel/api/correlation` package to `go.opentelemetry.io/otel/api/baggage`. (#1142)
   The `correlation.CorrelationContext` propagator has been renamed `baggage.Baggage`.  Other exported functions and types are unchanged.
- Rename `ParentOrElse` sampler to `ParentBased` and allow setting samplers depending on parent span. (#1153)
- In the `go.opentelemetry.io/otel/api/trace` package, `SpanConfigure` was renamed to `NewSpanConfig`. (#1155)
- Change `dependabot.yml` to add a `Skip Changelog` label to dependabot-sourced PRs. (#1161)
- The [configuration style guide](https://github.com/open-telemetry/opentelemetry-go/blob/master/CONTRIBUTING.md#config) has been updated to
   recommend the use of `newConfig()` instead of `configure()`. (#1163)
- The `otlp.Config` type has been unexported and changed to `otlp.config`, along with its initializer. (#1163)
- Ensure exported interface types include parameter names and update the
   Style Guide to reflect this styling rule. (#1172)
- Don't consider unset environment variable for resource detection to be an error. (#1170)
- Rename `go.opentelemetry.io/otel/api/metric.ConfigureInstrument` to `NewInstrumentConfig` and
  `go.opentelemetry.io/otel/api/metric.ConfigureMeter` to `NewMeterConfig`.
- ValueObserver instruments use LastValue aggregator by default. (#1165)
- OTLP Metric exporter supports LastValue aggregation. (#1165)
- Move the `go.opentelemetry.io/otel/api/unit` package to `go.opentelemetry.io/otel/unit`. (#1185)
- Rename `Provider` to `MeterProvider` in the `go.opentelemetry.io/otel/api/metric` package. (#1190)
- Rename `NoopProvider` to `NoopMeterProvider` in the `go.opentelemetry.io/otel/api/metric` package. (#1190)
- Rename `NewProvider` to `NewMeterProvider` in the `go.opentelemetry.io/otel/api/metric/metrictest` package. (#1190)
- Rename `Provider` to `MeterProvider` in the `go.opentelemetry.io/otel/api/metric/registry` package. (#1190)
- Rename `NewProvider` to `NewMeterProvider` in the `go.opentelemetry.io/otel/api/metri/registryc` package. (#1190)
- Rename `Provider` to `TracerProvider` in the `go.opentelemetry.io/otel/api/trace` package. (#1190)
- Rename `NoopProvider` to `NoopTracerProvider` in the `go.opentelemetry.io/otel/api/trace` package. (#1190)
- Rename `Provider` to `TracerProvider` in the `go.opentelemetry.io/otel/api/trace/tracetest` package. (#1190)
- Rename `NewProvider` to `NewTracerProvider` in the `go.opentelemetry.io/otel/api/trace/tracetest` package. (#1190)
- Rename `WrapperProvider` to `WrapperTracerProvider` in the `go.opentelemetry.io/otel/bridge/opentracing` package. (#1190)
- Rename `NewWrapperProvider` to `NewWrapperTracerProvider` in the `go.opentelemetry.io/otel/bridge/opentracing` package. (#1190)
- Rename `Provider` method of the pull controller to `MeterProvider` in the `go.opentelemetry.io/otel/sdk/metric/controller/pull` package. (#1190)
- Rename `Provider` method of the push controller to `MeterProvider` in the `go.opentelemetry.io/otel/sdk/metric/controller/push` package. (#1190)
- Rename `ProviderOptions` to `TracerProviderConfig` in the `go.opentelemetry.io/otel/sdk/trace` package. (#1190)
- Rename `ProviderOption` to `TracerProviderOption` in the `go.opentelemetry.io/otel/sdk/trace` package. (#1190)
- Rename `Provider` to `TracerProvider` in the `go.opentelemetry.io/otel/sdk/trace` package. (#1190)
- Rename `NewProvider` to `NewTracerProvider` in the `go.opentelemetry.io/otel/sdk/trace` package. (#1190)
- Renamed `SamplingDecision` values to comply with OpenTelemetry specification change. (#1192)
- Renamed Zipkin attribute names from `ot.status_code & ot.status_description` to `otel.status_code & otel.status_description`. (#1201)
- The default SDK now invokes registered `SpanProcessor`s in the order they were registered with the `TracerProvider`. (#1195)
- Add test of spans being processed by the `SpanProcessor`s in the order they were registered. (#1203)

### Removed

- Remove the B3 propagator from `go.opentelemetry.io/otel/propagators`. It is now located in the
   `go.opentelemetry.io/contrib/propagators/` module. (#1191)
- Remove the semantic convention for HTTP status text, `HTTPStatusTextKey` from package `go.opentelemetry.io/otel/semconv`. (#1194)

### Fixed

- Zipkin example no longer mentions `ParentSampler`, corrected to `ParentBased`. (#1171)
- Fix missing shutdown processor in otel-collector example. (#1186)
- Fix missing shutdown processor in basic and namedtracer examples. (#1197)

## [0.11.0] - 2020-08-24

### Added

- Support for exporting array-valued attributes via OTLP. (#992)
- `Noop` and `InMemory` `SpanBatcher` implementations to help with testing integrations. (#994)
- Support for filtering metric label sets. (#1047)
- A dimensionality-reducing metric Processor. (#1057)
- Integration tests for more OTel Collector Attribute types. (#1062)
- A new `WithSpanProcessor` `ProviderOption` is added to the `go.opentelemetry.io/otel/sdk/trace` package to create a `Provider` and automatically register the `SpanProcessor`. (#1078)

### Changed

- Rename `sdk/metric/processor/test` to `sdk/metric/processor/processortest`. (#1049)
- Rename `sdk/metric/controller/test` to `sdk/metric/controller/controllertest`. (#1049)
- Rename `api/testharness` to `api/apitest`. (#1049)
- Rename `api/trace/testtrace` to `api/trace/tracetest`. (#1049)
- Change Metric Processor to merge multiple observations. (#1024)
- The `go.opentelemetry.io/otel/bridge/opentracing` bridge package has been made into its own module.
   This removes the package dependencies of this bridge from the rest of the OpenTelemetry based project. (#1038)
- Renamed `go.opentelemetry.io/otel/api/standard` package to `go.opentelemetry.io/otel/semconv` to avoid the ambiguous and generic name `standard` and better describe the package as containing OpenTelemetry semantic conventions. (#1016)
- The environment variable used for resource detection has been changed from `OTEL_RESOURCE_LABELS` to `OTEL_RESOURCE_ATTRIBUTES` (#1042)
- Replace `WithSyncer` with `WithBatcher` in examples. (#1044)
- Replace the `google.golang.org/grpc/codes` dependency in the API with an equivalent `go.opentelemetry.io/otel/codes` package. (#1046)
- Merge the `go.opentelemetry.io/otel/api/label` and `go.opentelemetry.io/otel/api/kv` into the new `go.opentelemetry.io/otel/label` package. (#1060)
- Unify Callback Function Naming.
   Rename `*Callback` with `*Func`. (#1061)
- CI builds validate against last two versions of Go, dropping 1.13 and adding 1.15. (#1064)
- The `go.opentelemetry.io/otel/sdk/export/trace` interfaces `SpanSyncer` and `SpanBatcher` have been replaced with a specification compliant `Exporter` interface.
   This interface still supports the export of `SpanData`, but only as a slice.
   Implementation are also required now to return any error from `ExportSpans` if one occurs as well as implement a `Shutdown` method for exporter clean-up. (#1078)
- The `go.opentelemetry.io/otel/sdk/trace` `NewBatchSpanProcessor` function no longer returns an error.
   If a `nil` exporter is passed as an argument to this function, instead of it returning an error, it now returns a `BatchSpanProcessor` that handles the export of `SpanData` by not taking any action. (#1078)
- The `go.opentelemetry.io/otel/sdk/trace` `NewProvider` function to create a `Provider` no longer returns an error, instead only a `*Provider`.
   This change is related to `NewBatchSpanProcessor` not returning an error which was the only error this function would return. (#1078)

### Removed

- Duplicate, unused API sampler interface. (#999)
   Use the [`Sampler` interface](https://github.com/open-telemetry/opentelemetry-go/blob/v0.11.0/sdk/trace/sampling.go) provided by the SDK instead.
- The `grpctrace` instrumentation was moved to the `go.opentelemetry.io/contrib` repository and out of this repository.
   This move includes moving the `grpc` example to the `go.opentelemetry.io/contrib` as well. (#1027)
- The `WithSpan` method of the `Tracer` interface.
   The functionality this method provided was limited compared to what a user can provide themselves.
   It was removed with the understanding that if there is sufficient user need it can be added back based on actual user usage. (#1043)
- The `RegisterSpanProcessor` and `UnregisterSpanProcessor` functions.
   These were holdovers from an approach prior to the TracerProvider design. They were not used anymore. (#1077)
- The `oterror` package. (#1026)
- The `othttp` and `httptrace` instrumentations were moved to `go.opentelemetry.io/contrib`. (#1032)

### Fixed

- The `semconv.HTTPServerMetricAttributesFromHTTPRequest()` function no longer generates the high-cardinality `http.request.content.length` label. (#1031)
- Correct instrumentation version tag in Jaeger exporter. (#1037)
- The SDK span will now set an error event if the `End` method is called during a panic (i.e. it was deferred). (#1043)
- Move internally generated protobuf code from the `go.opentelemetry.io/otel` to the OTLP exporter to reduce dependency overhead. (#1050)
- The `otel-collector` example referenced outdated collector processors. (#1006)

## [0.10.0] - 2020-07-29

This release migrates the default OpenTelemetry SDK into its own Go module, decoupling the SDK from the API and reducing dependencies for instrumentation packages.

### Added

- The Zipkin exporter now has `NewExportPipeline` and `InstallNewPipeline` constructor functions to match the common pattern.
    These function build a new exporter with default SDK options and register the exporter with the `global` package respectively. (#944)
- Add propagator option for gRPC instrumentation. (#986)
- The `testtrace` package now tracks the `trace.SpanKind` for each span. (#987)

### Changed

- Replace the `RegisterGlobal` `Option` in the Jaeger exporter with an `InstallNewPipeline` constructor function.
   This matches the other exporter constructor patterns and will register a new exporter after building it with default configuration. (#944)
- The trace (`go.opentelemetry.io/otel/exporters/trace/stdout`) and metric (`go.opentelemetry.io/otel/exporters/metric/stdout`) `stdout` exporters are now merged into a single exporter at `go.opentelemetry.io/otel/exporters/stdout`.
   This new exporter was made into its own Go module to follow the pattern of all exporters and decouple it from the `go.opentelemetry.io/otel` module. (#956, #963)
- Move the `go.opentelemetry.io/otel/exporters/test` test package to `go.opentelemetry.io/otel/sdk/export/metric/metrictest`. (#962)
- The `go.opentelemetry.io/otel/api/kv/value` package was merged into the parent `go.opentelemetry.io/otel/api/kv` package. (#968)
  - `value.Bool` was replaced with `kv.BoolValue`.
  - `value.Int64` was replaced with `kv.Int64Value`.
  - `value.Uint64` was replaced with `kv.Uint64Value`.
  - `value.Float64` was replaced with `kv.Float64Value`.
  - `value.Int32` was replaced with `kv.Int32Value`.
  - `value.Uint32` was replaced with `kv.Uint32Value`.
  - `value.Float32` was replaced with `kv.Float32Value`.
  - `value.String` was replaced with `kv.StringValue`.
  - `value.Int` was replaced with `kv.IntValue`.
  - `value.Uint` was replaced with `kv.UintValue`.
  - `value.Array` was replaced with `kv.ArrayValue`.
- Rename `Infer` to `Any` in the `go.opentelemetry.io/otel/api/kv` package. (#972)
- Change `othttp` to use the `httpsnoop` package to wrap the `ResponseWriter` so that optional interfaces (`http.Hijacker`, `http.Flusher`, etc.) that are implemented by the original `ResponseWriter`are also implemented by the wrapped `ResponseWriter`. (#979)
- Rename `go.opentelemetry.io/otel/sdk/metric/aggregator/test` package to `go.opentelemetry.io/otel/sdk/metric/aggregator/aggregatortest`. (#980)
- Make the SDK into its own Go module called `go.opentelemetry.io/otel/sdk`. (#985)
- Changed the default trace `Sampler` from `AlwaysOn` to `ParentOrElse(AlwaysOn)`. (#989)

### Removed

- The `IndexedAttribute` function from the `go.opentelemetry.io/otel/api/label` package was removed in favor of `IndexedLabel` which it was synonymous with. (#970)

### Fixed

- Bump github.com/golangci/golangci-lint from 1.28.3 to 1.29.0 in /tools. (#953)
- Bump github.com/google/go-cmp from 0.5.0 to 0.5.1. (#957)
- Use `global.Handle` for span export errors in the OTLP exporter. (#946)
- Correct Go language formatting in the README documentation. (#961)
- Remove default SDK dependencies from the `go.opentelemetry.io/otel/api` package. (#977)
- Remove default SDK dependencies from the `go.opentelemetry.io/otel/instrumentation` package. (#983)
- Move documented examples for `go.opentelemetry.io/otel/instrumentation/grpctrace` interceptors into Go example tests. (#984)

## [0.9.0] - 2020-07-20

### Added

- A new Resource Detector interface is included to allow resources to be automatically detected and included. (#939)
- A Detector to automatically detect resources from an environment variable. (#939)
- Github action to generate protobuf Go bindings locally in `internal/opentelemetry-proto-gen`. (#938)
- OTLP .proto files from `open-telemetry/opentelemetry-proto` imported as a git submodule under `internal/opentelemetry-proto`.
   References to `github.com/open-telemetry/opentelemetry-proto` changed to `go.opentelemetry.io/otel/internal/opentelemetry-proto-gen`. (#942)

### Changed

- Non-nil value `struct`s for key-value pairs will be marshalled using JSON rather than `Sprintf`. (#948)

### Removed

- Removed dependency on `github.com/open-telemetry/opentelemetry-collector`. (#943)

## [0.8.0] - 2020-07-09

### Added

- The `B3Encoding` type to represent the B3 encoding(s) the B3 propagator can inject.
   A value for HTTP supported encodings (Multiple Header: `MultipleHeader`, Single Header: `SingleHeader`) are included. (#882)
- The `FlagsDeferred` trace flag to indicate if the trace sampling decision has been deferred. (#882)
- The `FlagsDebug` trace flag to indicate if the trace is a debug trace. (#882)
- Add `peer.service` semantic attribute. (#898)
- Add database-specific semantic attributes. (#899)
- Add semantic convention for `faas.coldstart` and `container.id`. (#909)
- Add http content size semantic conventions. (#905)
- Include `http.request_content_length` in HTTP request basic attributes. (#905)
- Add semantic conventions for operating system process resource attribute keys. (#919)
- The Jaeger exporter now has a `WithBatchMaxCount` option to specify the maximum number of spans sent in a batch. (#931)

### Changed

- Update `CONTRIBUTING.md` to ask for updates to `CHANGELOG.md` with each pull request. (#879)
- Use lowercase header names for B3 Multiple Headers. (#881)
- The B3 propagator `SingleHeader` field has been replaced with `InjectEncoding`.
   This new field can be set to combinations of the `B3Encoding` bitmasks and will inject trace information in these encodings.
   If no encoding is set, the propagator will default to `MultipleHeader` encoding. (#882)
- The B3 propagator now extracts from either HTTP encoding of B3 (Single Header or Multiple Header) based on what is contained in the header.
   Preference is given to Single Header encoding with Multiple Header being the fallback if Single Header is not found or is invalid.
   This behavior change is made to dynamically support all correctly encoded traces received instead of having to guess the expected encoding prior to receiving. (#882)
- Extend semantic conventions for RPC. (#900)
- To match constant naming conventions in the `api/standard` package, the `FaaS*` key names are appended with a suffix of `Key`. (#920)
  - `"api/standard".FaaSName` -> `FaaSNameKey`
  - `"api/standard".FaaSID` -> `FaaSIDKey`
  - `"api/standard".FaaSVersion` -> `FaaSVersionKey`
  - `"api/standard".FaaSInstance` -> `FaaSInstanceKey`

### Removed

- The `FlagsUnused` trace flag is removed.
   The purpose of this flag was to act as the inverse of `FlagsSampled`, the inverse of `FlagsSampled` is used instead. (#882)
- The B3 header constants (`B3SingleHeader`, `B3DebugFlagHeader`, `B3TraceIDHeader`, `B3SpanIDHeader`, `B3SampledHeader`, `B3ParentSpanIDHeader`) are removed.
   If B3 header keys are needed [the authoritative OpenZipkin package constants](https://pkg.go.dev/github.com/openzipkin/zipkin-go@v0.2.2/propagation/b3?tab=doc#pkg-constants) should be used instead. (#882)

### Fixed

- The B3 Single Header name is now correctly `b3` instead of the previous `X-B3`. (#881)
- The B3 propagator now correctly supports sampling only values (`b3: 0`, `b3: 1`, or `b3: d`) for a Single B3 Header. (#882)
- The B3 propagator now propagates the debug flag.
   This removes the behavior of changing the debug flag into a set sampling bit.
   Instead, this now follow the B3 specification and omits the `X-B3-Sampling` header. (#882)
- The B3 propagator now tracks "unset" sampling state (meaning "defer the decision") and does not set the `X-B3-Sampling` header when injecting. (#882)
- Bump github.com/itchyny/gojq from 0.10.3 to 0.10.4 in /tools. (#883)
- Bump github.com/opentracing/opentracing-go from v1.1.1-0.20190913142402-a7454ce5950e to v1.2.0. (#885)
- The tracing time conversion for OTLP spans is now correctly set to `UnixNano`. (#896)
- Ensure span status is not set to `Unknown` when no HTTP status code is provided as it is assumed to be `200 OK`. (#908)
- Ensure `httptrace.clientTracer` closes `http.headers` span. (#912)
- Prometheus exporter will not apply stale updates or forget inactive metrics. (#903)
- Add test for api.standard `HTTPClientAttributesFromHTTPRequest`. (#905)
- Bump github.com/golangci/golangci-lint from 1.27.0 to 1.28.1 in /tools. (#901, #913)
- Update otel-collector example to use the v0.5.0 collector. (#915)
- The `grpctrace` instrumentation uses a span name conforming to the OpenTelemetry semantic conventions (does not contain a leading slash (`/`)). (#922)
- The `grpctrace` instrumentation includes an `rpc.method` attribute now set to the gRPC method name. (#900, #922)
- The `grpctrace` instrumentation `rpc.service` attribute now contains the package name if one exists.
   This is in accordance with OpenTelemetry semantic conventions. (#922)
- Correlation Context extractor will no longer insert an empty map into the returned context when no valid values are extracted. (#923)
- Bump google.golang.org/api from 0.28.0 to 0.29.0 in /exporters/trace/jaeger. (#925)
- Bump github.com/itchyny/gojq from 0.10.4 to 0.11.0 in /tools. (#926)
- Bump github.com/golangci/golangci-lint from 1.28.1 to 1.28.2 in /tools. (#930)

## [0.7.0] - 2020-06-26

This release implements the v0.5.0 version of the OpenTelemetry specification.

### Added

- The othttp instrumentation now includes default metrics. (#861)
- This CHANGELOG file to track all changes in the project going forward.
- Support for array type attributes. (#798)
- Apply transitive dependabot go.mod dependency updates as part of a new automatic Github workflow. (#844)
- Timestamps are now passed to exporters for each export. (#835)
- Add new `Accumulation` type to metric SDK to transport telemetry from `Accumulator`s to `Processor`s.
   This replaces the prior `Record` `struct` use for this purpose. (#835)
- New dependabot integration to automate package upgrades. (#814)
- `Meter` and `Tracer` implementations accept instrumentation version version as an optional argument.
   This instrumentation version is passed on to exporters. (#811) (#805) (#802)
- The OTLP exporter includes the instrumentation version in telemetry it exports. (#811)
- Environment variables for Jaeger exporter are supported. (#796)
- New `aggregation.Kind` in the export metric API. (#808)
- New example that uses OTLP and the collector. (#790)
- Handle errors in the span `SetName` during span initialization. (#791)
- Default service config to enable retries for retry-able failed requests in the OTLP exporter and an option to override this default. (#777)
- New `go.opentelemetry.io/otel/api/oterror` package to uniformly support error handling and definitions for the project. (#778)
- New `global` default implementation of the `go.opentelemetry.io/otel/api/oterror.Handler` interface to be used to handle errors prior to an user defined `Handler`.
   There is also functionality for the user to register their `Handler` as well as a convenience function `Handle` to handle an error with this global `Handler`(#778)
- Options to specify propagators for httptrace and grpctrace instrumentation. (#784)
- The required `application/json` header for the Zipkin exporter is included in all exports. (#774)
- Integrate HTTP semantics helpers from the contrib repository into the `api/standard` package. #769

### Changed

- Rename `Integrator` to `Processor` in the metric SDK. (#863)
- Rename `AggregationSelector` to `AggregatorSelector`. (#859)
- Rename `SynchronizedCopy` to `SynchronizedMove`. (#858)
- Rename `simple` integrator to `basic` integrator. (#857)
- Merge otlp collector examples. (#841)
- Change the metric SDK to support cumulative, delta, and pass-through exporters directly.
   With these changes, cumulative and delta specific exporters are able to request the correct kind of aggregation from the SDK. (#840)
- The `Aggregator.Checkpoint` API is renamed to `SynchronizedCopy` and adds an argument, a different `Aggregator` into which the copy is stored. (#812)
- The `export.Aggregator` contract is that `Update()` and `SynchronizedCopy()` are synchronized with each other.
   All the aggregation interfaces (`Sum`, `LastValue`, ...) are not meant to be synchronized, as the caller is expected to synchronize aggregators at a higher level after the `Accumulator`.
   Some of the `Aggregators` used unnecessary locking and that has been cleaned up. (#812)
- Use of `metric.Number` was replaced by `int64` now that we use `sync.Mutex` in the `MinMaxSumCount` and `Histogram` `Aggregators`. (#812)
- Replace `AlwaysParentSample` with `ParentSample(fallback)` to match the OpenTelemetry v0.5.0 specification. (#810)
- Rename `sdk/export/metric/aggregator` to `sdk/export/metric/aggregation`. #808
- Send configured headers with every request in the OTLP exporter, instead of just on connection creation. (#806)
- Update error handling for any one off error handlers, replacing, instead, with the `global.Handle` function. (#791)
- Rename `plugin` directory to `instrumentation` to match the OpenTelemetry specification. (#779)
- Makes the argument order to Histogram and DDSketch `New()` consistent. (#781)

### Removed

- `Uint64NumberKind` and related functions from the API. (#864)
- Context arguments from `Aggregator.Checkpoint` and `Integrator.Process` as they were unused. (#803)
- `SpanID` is no longer included in parameters for sampling decision to match the OpenTelemetry specification. (#775)

### Fixed

- Upgrade OTLP exporter to opentelemetry-proto matching the opentelemetry-collector v0.4.0 release. (#866)
- Allow changes to `go.sum` and `go.mod` when running dependabot tidy-up. (#871)
- Bump github.com/stretchr/testify from 1.4.0 to 1.6.1. (#824)
- Bump github.com/prometheus/client_golang from 1.7.0 to 1.7.1 in /exporters/metric/prometheus. (#867)
- Bump google.golang.org/grpc from 1.29.1 to 1.30.0 in /exporters/trace/jaeger. (#853)
- Bump google.golang.org/grpc from 1.29.1 to 1.30.0 in /exporters/trace/zipkin. (#854)
- Bumps github.com/golang/protobuf from 1.3.2 to 1.4.2 (#848)
- Bump github.com/stretchr/testify from 1.4.0 to 1.6.1 in /exporters/otlp (#817)
- Bump github.com/golangci/golangci-lint from 1.25.1 to 1.27.0 in /tools (#828)
- Bump github.com/prometheus/client_golang from 1.5.0 to 1.7.0 in /exporters/metric/prometheus (#838)
- Bump github.com/stretchr/testify from 1.4.0 to 1.6.1 in /exporters/trace/jaeger (#829)
- Bump github.com/benbjohnson/clock from 1.0.0 to 1.0.3 (#815)
- Bump github.com/stretchr/testify from 1.4.0 to 1.6.1 in /exporters/trace/zipkin (#823)
- Bump github.com/itchyny/gojq from 0.10.1 to 0.10.3 in /tools (#830)
- Bump github.com/stretchr/testify from 1.4.0 to 1.6.1 in /exporters/metric/prometheus (#822)
- Bump google.golang.org/grpc from 1.27.1 to 1.29.1 in /exporters/trace/zipkin (#820)
- Bump google.golang.org/grpc from 1.27.1 to 1.29.1 in /exporters/trace/jaeger (#831)
- Bump github.com/google/go-cmp from 0.4.0 to 0.5.0 (#836)
- Bump github.com/google/go-cmp from 0.4.0 to 0.5.0 in /exporters/trace/jaeger (#837)
- Bump github.com/google/go-cmp from 0.4.0 to 0.5.0 in /exporters/otlp (#839)
- Bump google.golang.org/api from 0.20.0 to 0.28.0 in /exporters/trace/jaeger (#843)
- Set span status from HTTP status code in the othttp instrumentation. (#832)
- Fixed typo in push controller comment. (#834)
- The `Aggregator` testing has been updated and cleaned. (#812)
- `metric.Number(0)` expressions are replaced by `0` where possible. (#812)
- Fixed `global` `handler_test.go` test failure. #804
- Fixed `BatchSpanProcessor.Shutdown` to wait until all spans are processed. (#766)
- Fixed OTLP example's accidental early close of exporter. (#807)
- Ensure zipkin exporter reads and closes response body. (#788)
- Update instrumentation to use `api/standard` keys instead of custom keys. (#782)
- Clean up tools and RELEASING documentation. (#762)

## [0.6.0] - 2020-05-21

### Added

- Support for `Resource`s in the prometheus exporter. (#757)
- New pull controller. (#751)
- New `UpDownSumObserver` instrument. (#750)
- OpenTelemetry collector demo. (#711)
- New `SumObserver` instrument. (#747)
- New `UpDownCounter` instrument. (#745)
- New timeout `Option` and configuration function `WithTimeout` to the push controller. (#742)
- New `api/standards` package to implement semantic conventions and standard key-value generation. (#731)

### Changed

- Rename `Register*` functions in the metric API to `New*` for all `Observer` instruments. (#761)
- Use `[]float64` for histogram boundaries, not `[]metric.Number`. (#758)
- Change OTLP example to use exporter as a trace `Syncer` instead of as an unneeded `Batcher`. (#756)
- Replace `WithResourceAttributes()` with `WithResource()` in the trace SDK. (#754)
- The prometheus exporter now uses the new pull controller. (#751)
- Rename `ScheduleDelayMillis` to `BatchTimeout` in the trace `BatchSpanProcessor`.(#752)
- Support use of synchronous instruments in asynchronous callbacks (#725)
- Move `Resource` from the `Export` method parameter into the metric export `Record`. (#739)
- Rename `Observer` instrument to `ValueObserver`. (#734)
- The push controller now has a method (`Provider()`) to return a `metric.Provider` instead of the old `Meter` method that acted as a `metric.Provider`. (#738)
- Replace `Measure` instrument by `ValueRecorder` instrument. (#732)
- Rename correlation context header from `"Correlation-Context"` to `"otcorrelations"` to match the OpenTelemetry specification. (#727)

### Fixed

- Ensure gRPC `ClientStream` override methods do not panic in grpctrace package. (#755)
- Disable parts of `BatchSpanProcessor` test until a fix is found. (#743)
- Fix `string` case in `kv` `Infer` function. (#746)
- Fix panic in grpctrace client interceptors. (#740)
- Refactor the `api/metrics` push controller and add `CheckpointSet` synchronization. (#737)
- Rewrite span batch process queue batching logic. (#719)
- Remove the push controller named Meter map. (#738)
- Fix Histogram aggregator initial state (fix #735). (#736)
- Ensure golang alpine image is running `golang-1.14` for examples. (#733)
- Added test for grpctrace `UnaryInterceptorClient`. (#695)
- Rearrange `api/metric` code layout. (#724)

## [0.5.0] - 2020-05-13

### Added

- Batch `Observer` callback support. (#717)
- Alias `api` types to root package of project. (#696)
- Create basic `othttp.Transport` for simple client instrumentation. (#678)
- `SetAttribute(string, interface{})` to the trace API. (#674)
- Jaeger exporter option that allows user to specify custom http client. (#671)
- `Stringer` and `Infer` methods to `key`s. (#662)

### Changed

- Rename `NewKey` in the `kv` package to just `Key`. (#721)
- Move `core` and `key` to `kv` package. (#720)
- Make the metric API `Meter` a `struct` so the abstract `MeterImpl` can be passed and simplify implementation. (#709)
- Rename SDK `Batcher` to `Integrator` to match draft OpenTelemetry SDK specification. (#710)
- Rename SDK `Ungrouped` integrator to `simple.Integrator` to match draft OpenTelemetry SDK specification. (#710)
- Rename SDK `SDK` `struct` to `Accumulator` to match draft OpenTelemetry SDK specification. (#710)
- Move `Number` from `core` to `api/metric` package. (#706)
- Move `SpanContext` from `core` to `trace` package. (#692)
- Change traceparent header from `Traceparent` to `traceparent` to implement the W3C specification. (#681)

### Fixed

- Update tooling to run generators in all submodules. (#705)
- gRPC interceptor regexp to match methods without a service name. (#683)
- Use a `const` for padding 64-bit B3 trace IDs. (#701)
- Update `mockZipkin` listen address from `:0` to `127.0.0.1:0`. (#700)
- Left-pad 64-bit B3 trace IDs with zero. (#698)
- Propagate at least the first W3C tracestate header. (#694)
- Remove internal `StateLocker` implementation. (#688)
- Increase instance size CI system uses. (#690)
- Add a `key` benchmark and use reflection in `key.Infer()`. (#679)
- Fix internal `global` test by using `global.Meter` with `RecordBatch()`. (#680)
- Reimplement histogram using mutex instead of `StateLocker`. (#669)
- Switch `MinMaxSumCount` to a mutex lock implementation instead of `StateLocker`. (#667)
- Update documentation to not include any references to `WithKeys`. (#672)
- Correct misspelling. (#668)
- Fix clobbering of the span context if extraction fails. (#656)
- Bump `golangci-lint` and work around the corrupting bug. (#666) (#670)

## [0.4.3] - 2020-04-24

### Added

- `Dockerfile` and `docker-compose.yml` to run example code. (#635)
- New `grpctrace` package that provides gRPC client and server interceptors for both unary and stream connections. (#621)
- New `api/label` package, providing common label set implementation. (#651)
- Support for JSON marshaling of `Resources`. (#654)
- `TraceID` and `SpanID` implementations for `Stringer` interface. (#642)
- `RemoteAddrKey` in the othttp plugin to include the HTTP client address in top-level spans. (#627)
- `WithSpanFormatter` option to the othttp plugin. (#617)
- Updated README to include section for compatible libraries and include reference to the contrib repository. (#612)
- The prometheus exporter now supports exporting histograms. (#601)
- A `String` method to the `Resource` to return a hashable identifier for a now unique resource. (#613)
- An `Iter` method to the `Resource` to return an array `AttributeIterator`. (#613)
- An `Equal` method to the `Resource` test the equivalence of resources. (#613)
- An iterable structure (`AttributeIterator`) for `Resource` attributes.

### Changed

- zipkin export's `NewExporter` now requires a `serviceName` argument to ensure this needed values is provided. (#644)
- Pass `Resources` through the metrics export pipeline. (#659)

### Removed

- `WithKeys` option from the metric API. (#639)

### Fixed

- Use the `label.Set.Equivalent` value instead of an encoding in the batcher. (#658)
- Correct typo `trace.Exporter` to `trace.SpanSyncer` in comments. (#653)
- Use type names for return values in jaeger exporter. (#648)
- Increase the visibility of the `api/key` package by updating comments and fixing usages locally. (#650)
- `Checkpoint` only after `Update`; Keep records in the `sync.Map` longer. (#647)
- Do not cache `reflect.ValueOf()` in metric Labels. (#649)
- Batch metrics exported from the OTLP exporter based on `Resource` and labels. (#626)
- Add error wrapping to the prometheus exporter. (#631)
- Update the OTLP exporter batching of traces to use a unique `string` representation of an associated `Resource` as the batching key. (#623)
- Update OTLP `SpanData` transform to only include the `ParentSpanID` if one exists. (#614)
- Update `Resource` internal representation to uniquely and reliably identify resources. (#613)
- Check return value from `CheckpointSet.ForEach` in prometheus exporter. (#622)
- Ensure spans created by httptrace client tracer reflect operation structure. (#618)
- Create a new recorder rather than reuse when multiple observations in same epoch for asynchronous instruments. #610
- The default port the OTLP exporter uses to connect to the OpenTelemetry collector is updated to match the one the collector listens on by default. (#611)

## [0.4.2] - 2020-03-31

### Fixed

- Fix `pre_release.sh` to update version in `sdk/opentelemetry.go`. (#607)
- Fix time conversion from internal to OTLP in OTLP exporter. (#606)

## [0.4.1] - 2020-03-31

### Fixed

- Update `tag.sh` to create signed tags. (#604)

## [0.4.0] - 2020-03-30

### Added

- New API package `api/metric/registry` that exposes a `MeterImpl` wrapper for use by SDKs to generate unique instruments. (#580)
- Script to verify examples after a new release. (#579)

### Removed

- The dogstatsd exporter due to lack of support.
   This additionally removes support for statsd. (#591)
- `LabelSet` from the metric API.
   This is replaced by a `[]core.KeyValue` slice. (#595)
- `Labels` from the metric API's `Meter` interface. (#595)

### Changed

- The metric `export.Labels` became an interface which the SDK implements and the `export` package provides a simple, immutable implementation of this interface intended for testing purposes. (#574)
- Renamed `internal/metric.Meter` to `MeterImpl`. (#580)
- Renamed `api/global/internal.obsImpl` to `asyncImpl`. (#580)

### Fixed

- Corrected missing return in mock span. (#582)
- Update License header for all source files to match CNCF guidelines and include a test to ensure it is present. (#586) (#596)
- Update to v0.3.0 of the OTLP in the OTLP exporter. (#588)
- Update pre-release script to be compatible between GNU and BSD based systems. (#592)
- Add a `RecordBatch` benchmark. (#594)
- Moved span transforms of the OTLP exporter to the internal package. (#593)
- Build both go-1.13 and go-1.14 in circleci to test for all supported versions of Go. (#569)
- Removed unneeded allocation on empty labels in OLTP exporter. (#597)
- Update `BatchedSpanProcessor` to process the queue until no data but respect max batch size. (#599)
- Update project documentation godoc.org links to pkg.go.dev. (#602)

## [0.3.0] - 2020-03-21

This is a first official beta release, which provides almost fully complete metrics, tracing, and context propagation functionality.
There is still a possibility of breaking changes.

### Added

- Add `Observer` metric instrument. (#474)
- Add global `Propagators` functionality to enable deferred initialization for propagators registered before the first Meter SDK is installed. (#494)
- Simplified export setup pipeline for the jaeger exporter to match other exporters. (#459)
- The zipkin trace exporter. (#495)
- The OTLP exporter to export metric and trace telemetry to the OpenTelemetry collector. (#497) (#544) (#545)
- Add `StatusMessage` field to the trace `Span`. (#524)
- Context propagation in OpenTracing bridge in terms of OpenTelemetry context propagation. (#525)
- The `Resource` type was added to the SDK. (#528)
- The global API now supports a `Tracer` and `Meter` function as shortcuts to getting a global `*Provider` and calling these methods directly. (#538)
- The metric API now defines a generic `MeterImpl` interface to support general purpose `Meter` construction.
   Additionally, `SyncImpl` and `AsyncImpl` are added to support general purpose instrument construction. (#560)
- A metric `Kind` is added to represent the `MeasureKind`, `ObserverKind`, and `CounterKind`. (#560)
- Scripts to better automate the release process. (#576)

### Changed

- Default to to use `AlwaysSampler` instead of `ProbabilitySampler` to match OpenTelemetry specification. (#506)
- Renamed `AlwaysSampleSampler` to `AlwaysOnSampler` in the trace API. (#511)
- Renamed `NeverSampleSampler` to `AlwaysOffSampler` in the trace API. (#511)
- The `Status` field of the `Span` was changed to `StatusCode` to disambiguate with the added `StatusMessage`. (#524)
- Updated the trace `Sampler` interface conform to the OpenTelemetry specification. (#531)
- Rename metric API `Options` to `Config`. (#541)
- Rename metric `Counter` aggregator to be `Sum`. (#541)
- Unify metric options into `Option` from instrument specific options. (#541)
- The trace API's `TraceProvider` now support `Resource`s. (#545)
- Correct error in zipkin module name. (#548)
- The jaeger trace exporter now supports `Resource`s. (#551)
- Metric SDK now supports `Resource`s.
   The `WithResource` option was added to configure a `Resource` on creation and the `Resource` method was added to the metric `Descriptor` to return the associated `Resource`. (#552)
- Replace `ErrNoLastValue` and `ErrEmptyDataSet` by `ErrNoData` in the metric SDK. (#557)
- The stdout trace exporter now supports `Resource`s. (#558)
- The metric `Descriptor` is now included at the API instead of the SDK. (#560)
- Replace `Ordered` with an iterator in `export.Labels`. (#567)

### Removed

- The vendor specific Stackdriver. It is now hosted on 3rd party vendor infrastructure. (#452)
- The `Unregister` method for metric observers as it is not in the OpenTelemetry specification. (#560)
- `GetDescriptor` from the metric SDK. (#575)
- The `Gauge` instrument from the metric API. (#537)

### Fixed

- Make histogram aggregator checkpoint consistent. (#438)
- Update README with import instructions and how to build and test. (#505)
- The default label encoding was updated to be unique. (#508)
- Use `NewRoot` in the othttp plugin for public endpoints. (#513)
- Fix data race in `BatchedSpanProcessor`. (#518)
- Skip test-386 for Mac OS 10.15.x (Catalina and upwards). #521
- Use a variable-size array to represent ordered labels in maps. (#523)
- Update the OTLP protobuf and update changed import path. (#532)
- Use `StateLocker` implementation in `MinMaxSumCount`. (#546)
- Eliminate goroutine leak in histogram stress test. (#547)
- Update OTLP exporter with latest protobuf. (#550)
- Add filters to the othttp plugin. (#556)
- Provide an implementation of the `Header*` filters that do not depend on Go 1.14. (#565)
- Encode labels once during checkpoint.
   The checkpoint function is executed in a single thread so we can do the encoding lazily before passing the encoded version of labels to the exporter.
   This is a cheap and quick way to avoid encoding the labels on every collection interval. (#572)
- Run coverage over all packages in `COVERAGE_MOD_DIR`. (#573)

## [0.2.3] - 2020-03-04

### Added

- `RecordError` method on `Span`s in the trace API to Simplify adding error events to spans. (#473)
- Configurable push frequency for exporters setup pipeline. (#504)

### Changed

- Rename the `exporter` directory to `exporters`.
   The `go.opentelemetry.io/otel/exporter/trace/jaeger` package was mistakenly released with a `v1.0.0` tag instead of `v0.1.0`.
   This resulted in all subsequent releases not becoming the default latest.
   A consequence of this was that all `go get`s pulled in the incompatible `v0.1.0` release of that package when pulling in more recent packages from other otel packages.
   Renaming the `exporter` directory to `exporters` fixes this issue by renaming the package and therefore clearing any existing dependency tags.
   Consequentially, this action also renames *all* exporter packages. (#502)

### Removed

- The `CorrelationContextHeader` constant in the `correlation` package is no longer exported. (#503)

## [0.2.2] - 2020-02-27

### Added

- `HTTPSupplier` interface in the propagation API to specify methods to retrieve and store a single value for a key to be associated with a carrier. (#467)
- `HTTPExtractor` interface in the propagation API to extract information from an `HTTPSupplier` into a context. (#467)
- `HTTPInjector` interface in the propagation API to inject information into an `HTTPSupplier.` (#467)
- `Config` and configuring `Option` to the propagator API. (#467)
- `Propagators` interface in the propagation API to contain the set of injectors and extractors for all supported carrier formats. (#467)
- `HTTPPropagator` interface in the propagation API to inject and extract from an `HTTPSupplier.` (#467)
- `WithInjectors` and `WithExtractors` functions to the propagator API to configure injectors and extractors to use. (#467)
- `ExtractHTTP` and `InjectHTTP` functions to apply configured HTTP extractors and injectors to a passed context. (#467)
- Histogram aggregator. (#433)
- `DefaultPropagator` function and have it return `trace.TraceContext` as the default context propagator. (#456)
- `AlwaysParentSample` sampler to the trace API. (#455)
- `WithNewRoot` option function to the trace API to specify the created span should be considered a root span. (#451)

### Changed

- Renamed `WithMap` to `ContextWithMap` in the correlation package. (#481)
- Renamed `FromContext` to `MapFromContext` in the correlation package. (#481)
- Move correlation context propagation to correlation package. (#479)
- Do not default to putting remote span context into links. (#480)
- `Tracer.WithSpan` updated to accept `StartOptions`. (#472)
- Renamed `MetricKind` to `Kind` to not stutter in the type usage. (#432)
- Renamed the `export` package to `metric` to match directory structure. (#432)
- Rename the `api/distributedcontext` package to `api/correlation`. (#444)
- Rename the `api/propagators` package to `api/propagation`. (#444)
- Move the propagators from the `propagators` package into the `trace` API package. (#444)
- Update `Float64Gauge`, `Int64Gauge`, `Float64Counter`, `Int64Counter`, `Float64Measure`, and `Int64Measure` metric methods to use value receivers instead of pointers. (#462)
- Moved all dependencies of tools package to a tools directory. (#466)

### Removed

- Binary propagators. (#467)
- NOOP propagator. (#467)

### Fixed

- Upgraded `github.com/golangci/golangci-lint` from `v1.21.0` to `v1.23.6` in `tools/`. (#492)
- Fix a possible nil-dereference crash (#478)
- Correct comments for `InstallNewPipeline` in the stdout exporter. (#483)
- Correct comments for `InstallNewPipeline` in the dogstatsd exporter. (#484)
- Correct comments for `InstallNewPipeline` in the prometheus exporter. (#482)
- Initialize `onError` based on `Config` in prometheus exporter. (#486)
- Correct module name in prometheus exporter README. (#475)
- Removed tracer name prefix from span names. (#430)
- Fix `aggregator_test.go` import package comment. (#431)
- Improved detail in stdout exporter. (#436)
- Fix a dependency issue (generate target should depend on stringer, not lint target) in Makefile. (#442)
- Reorders the Makefile targets within `precommit` target so we generate files and build the code before doing linting, so we can get much nicer errors about syntax errors from the compiler. (#442)
- Reword function documentation in gRPC plugin. (#446)
- Send the `span.kind` tag to Jaeger from the jaeger exporter. (#441)
- Fix `metadataSupplier` in the jaeger exporter to overwrite the header if existing instead of appending to it. (#441)
- Upgraded to Go 1.13 in CI. (#465)
- Correct opentelemetry.io URL in trace SDK documentation. (#464)
- Refactored reference counting logic in SDK determination of stale records. (#468)
- Add call to `runtime.Gosched` in instrument `acquireHandle` logic to not block the collector. (#469)

## [0.2.1.1] - 2020-01-13

### Fixed

- Use stateful batcher on Prometheus exporter fixing regression introduced in #395. (#428)

## [0.2.1] - 2020-01-08

### Added

- Global meter forwarding implementation.
   This enables deferred initialization for metric instruments registered before the first Meter SDK is installed. (#392)
- Global trace forwarding implementation.
   This enables deferred initialization for tracers registered before the first Trace SDK is installed. (#406)
- Standardize export pipeline creation in all exporters. (#395)
- A testing, organization, and comments for 64-bit field alignment. (#418)
- Script to tag all modules in the project. (#414)

### Changed

- Renamed `propagation` package to `propagators`. (#362)
- Renamed `B3Propagator` propagator to `B3`. (#362)
- Renamed `TextFormatPropagator` propagator to `TextFormat`. (#362)
- Renamed `BinaryPropagator` propagator to `Binary`. (#362)
- Renamed `BinaryFormatPropagator` propagator to `BinaryFormat`. (#362)
- Renamed `NoopTextFormatPropagator` propagator to `NoopTextFormat`. (#362)
- Renamed `TraceContextPropagator` propagator to `TraceContext`. (#362)
- Renamed `SpanOption` to `StartOption` in the trace API. (#369)
- Renamed `StartOptions` to `StartConfig` in the trace API. (#369)
- Renamed `EndOptions` to `EndConfig` in the trace API. (#369)
- `Number` now has a pointer receiver for its methods. (#375)
- Renamed `CurrentSpan` to `SpanFromContext` in the trace API. (#379)
- Renamed `SetCurrentSpan` to `ContextWithSpan` in the trace API. (#379)
- Renamed `Message` in Event to `Name` in the trace API. (#389)
- Prometheus exporter no longer aggregates metrics, instead it only exports them. (#385)
- Renamed `HandleImpl` to `BoundInstrumentImpl` in the metric API. (#400)
- Renamed `Float64CounterHandle` to `Float64CounterBoundInstrument` in the metric API. (#400)
- Renamed `Int64CounterHandle` to `Int64CounterBoundInstrument` in the metric API. (#400)
- Renamed `Float64GaugeHandle` to `Float64GaugeBoundInstrument` in the metric API. (#400)
- Renamed `Int64GaugeHandle` to `Int64GaugeBoundInstrument` in the metric API. (#400)
- Renamed `Float64MeasureHandle` to `Float64MeasureBoundInstrument` in the metric API. (#400)
- Renamed `Int64MeasureHandle` to `Int64MeasureBoundInstrument` in the metric API. (#400)
- Renamed `Release` method for bound instruments in the metric API to `Unbind`. (#400)
- Renamed `AcquireHandle` method for bound instruments in the metric API to `Bind`. (#400)
- Renamed the `File` option in the stdout exporter to `Writer`. (#404)
- Renamed all `Options` to `Config` for all metric exports where this wasn't already the case.

### Fixed

- Aggregator import path corrected. (#421)
- Correct links in README. (#368)
- The README was updated to match latest code changes in its examples. (#374)
- Don't capitalize error statements. (#375)
- Fix ignored errors. (#375)
- Fix ambiguous variable naming. (#375)
- Removed unnecessary type casting. (#375)
- Use named parameters. (#375)
- Updated release schedule. (#378)
- Correct http-stackdriver example module name. (#394)
- Removed the `http.request` span in `httptrace` package. (#397)
- Add comments in the metrics SDK (#399)
- Initialize checkpoint when creating ddsketch aggregator to prevent panic when merging into a empty one. (#402) (#403)
- Add documentation of compatible exporters in the README. (#405)
- Typo fix. (#408)
- Simplify span check logic in SDK tracer implementation. (#419)

## [0.2.0] - 2019-12-03

### Added

- Unary gRPC tracing example. (#351)
- Prometheus exporter. (#334)
- Dogstatsd metrics exporter. (#326)

### Changed

- Rename `MaxSumCount` aggregation to `MinMaxSumCount` and add the `Min` interface for this aggregation. (#352)
- Rename `GetMeter` to `Meter`. (#357)
- Rename `HTTPTraceContextPropagator` to `TraceContextPropagator`. (#355)
- Rename `HTTPB3Propagator` to `B3Propagator`. (#355)
- Rename `HTTPTraceContextPropagator` to `TraceContextPropagator`. (#355)
- Move `/global` package to `/api/global`. (#356)
- Rename `GetTracer` to `Tracer`. (#347)

### Removed

- `SetAttribute` from the `Span` interface in the trace API. (#361)
- `AddLink` from the `Span` interface in the trace API. (#349)
- `Link` from the `Span` interface in the trace API. (#349)

### Fixed

- Exclude example directories from coverage report. (#365)
- Lint make target now implements automatic fixes with `golangci-lint` before a second run to report the remaining issues. (#360)
- Drop `GO111MODULE` environment variable in Makefile as Go 1.13 is the project specified minimum version and this is environment variable is not needed for that version of Go. (#359)
- Run the race checker for all test. (#354)
- Redundant commands in the Makefile are removed. (#354)
- Split the `generate` and `lint` targets of the Makefile. (#354)
- Renames `circle-ci` target to more generic `ci` in Makefile. (#354)
- Add example Prometheus binary to gitignore. (#358)
- Support negative numbers with the `MaxSumCount`. (#335)
- Resolve race conditions in `push_test.go` identified in #339. (#340)
- Use `/usr/bin/env bash` as a shebang in scripts rather than `/bin/bash`. (#336)
- Trace benchmark now tests both `AlwaysSample` and `NeverSample`.
   Previously it was testing `AlwaysSample` twice. (#325)
- Trace benchmark now uses a `[]byte` for `TraceID` to fix failing test. (#325)
- Added a trace benchmark to test variadic functions in `setAttribute` vs `setAttributes` (#325)
- The `defaultkeys` batcher was only using the encoded label set as its map key while building a checkpoint.
   This allowed distinct label sets through, but any metrics sharing a label set could be overwritten or merged incorrectly.
   This was corrected. (#333)

## [0.1.2] - 2019-11-18

### Fixed

- Optimized the `simplelru` map for attributes to reduce the number of allocations. (#328)
- Removed unnecessary unslicing of parameters that are already a slice. (#324)

## [0.1.1] - 2019-11-18

This release contains a Metrics SDK with stdout exporter and supports basic aggregations such as counter, gauges, array, maxsumcount, and ddsketch.

### Added

- Metrics stdout export pipeline. (#265)
- Array aggregation for raw measure metrics. (#282)
- The core.Value now have a `MarshalJSON` method. (#281)

### Removed

- `WithService`, `WithResources`, and `WithComponent` methods of tracers. (#314)
- Prefix slash in `Tracer.Start()` for the Jaeger example. (#292)

### Changed

- Allocation in LabelSet construction to reduce GC overhead. (#318)
- `trace.WithAttributes` to append values instead of replacing (#315)
- Use a formula for tolerance in sampling tests. (#298)
- Move export types into trace and metric-specific sub-directories. (#289)
- `SpanKind` back to being based on an `int` type. (#288)

### Fixed

- URL to OpenTelemetry website in README. (#323)
- Name of othttp default tracer. (#321)
- `ExportSpans` for the stackdriver exporter now handles `nil` context. (#294)
- CI modules cache to correctly restore/save from/to the cache. (#316)
- Fix metric SDK race condition between `LoadOrStore` and the assignment `rec.recorder = i.meter.exporter.AggregatorFor(rec)`. (#293)
- README now reflects the new code structure introduced with these changes. (#291)
- Make the basic example work. (#279)

## [0.1.0] - 2019-11-04

This is the first release of open-telemetry go library.
It contains api and sdk for trace and meter.

### Added

- Initial OpenTelemetry trace and metric API prototypes.
- Initial OpenTelemetry trace, metric, and export SDK packages.
- A wireframe bridge to support compatibility with OpenTracing.
- Example code for a basic, http-stackdriver, http, jaeger, and named tracer setup.
- Exporters for Jaeger, Stackdriver, and stdout.
- Propagators for binary, B3, and trace-context protocols.
- Project information and guidelines in the form of a README and CONTRIBUTING.
- Tools to build the project and a Makefile to automate the process.
- Apache-2.0 license.
- CircleCI build CI manifest files.
- CODEOWNERS file to track owners of this project.

[Unreleased]: https://github.com/open-telemetry/opentelemetry-go/compare/v1.37.0...HEAD
[1.37.0/0.59.0/0.13.0]: https://github.com/open-telemetry/opentelemetry-go/releases/tag/v1.37.0
[0.12.2]: https://github.com/open-telemetry/opentelemetry-go/releases/tag/log/v0.12.2
[0.12.1]: https://github.com/open-telemetry/opentelemetry-go/releases/tag/log/v0.12.1
[1.36.0/0.58.0/0.12.0]: https://github.com/open-telemetry/opentelemetry-go/releases/tag/v1.36.0
[1.35.0/0.57.0/0.11.0]: https://github.com/open-telemetry/opentelemetry-go/releases/tag/v1.35.0
[1.34.0/0.56.0/0.10.0]: https://github.com/open-telemetry/opentelemetry-go/releases/tag/v1.34.0
[1.33.0/0.55.0/0.9.0/0.0.12]: https://github.com/open-telemetry/opentelemetry-go/releases/tag/v1.33.0
[1.32.0/0.54.0/0.8.0/0.0.11]: https://github.com/open-telemetry/opentelemetry-go/releases/tag/v1.32.0
[1.31.0/0.53.0/0.7.0/0.0.10]: https://github.com/open-telemetry/opentelemetry-go/releases/tag/v1.31.0
[1.30.0/0.52.0/0.6.0/0.0.9]: https://github.com/open-telemetry/opentelemetry-go/releases/tag/v1.30.0
[1.29.0/0.51.0/0.5.0]: https://github.com/open-telemetry/opentelemetry-go/releases/tag/v1.29.0
[1.28.0/0.50.0/0.4.0]: https://github.com/open-telemetry/opentelemetry-go/releases/tag/v1.28.0
[1.27.0/0.49.0/0.3.0]: https://github.com/open-telemetry/opentelemetry-go/releases/tag/v1.27.0
[1.26.0/0.48.0/0.2.0-alpha]: https://github.com/open-telemetry/opentelemetry-go/releases/tag/v1.26.0
[1.25.0/0.47.0/0.0.8/0.1.0-alpha]: https://github.com/open-telemetry/opentelemetry-go/releases/tag/v1.25.0
[1.24.0/0.46.0/0.0.1-alpha]: https://github.com/open-telemetry/opentelemetry-go/releases/tag/v1.24.0
[1.23.1]: https://github.com/open-telemetry/opentelemetry-go/releases/tag/v1.23.1
[1.23.0]: https://github.com/open-telemetry/opentelemetry-go/releases/tag/v1.23.0
[1.23.0-rc.1]: https://github.com/open-telemetry/opentelemetry-go/releases/tag/v1.23.0-rc.1
[1.22.0/0.45.0]: https://github.com/open-telemetry/opentelemetry-go/releases/tag/v1.22.0
[1.21.0/0.44.0]: https://github.com/open-telemetry/opentelemetry-go/releases/tag/v1.21.0
[1.20.0/0.43.0]: https://github.com/open-telemetry/opentelemetry-go/releases/tag/v1.20.0
[1.19.0/0.42.0/0.0.7]: https://github.com/open-telemetry/opentelemetry-go/releases/tag/v1.19.0
[1.19.0-rc.1/0.42.0-rc.1]: https://github.com/open-telemetry/opentelemetry-go/releases/tag/v1.19.0-rc.1
[1.18.0/0.41.0/0.0.6]: https://github.com/open-telemetry/opentelemetry-go/releases/tag/v1.18.0
[1.17.0/0.40.0/0.0.5]: https://github.com/open-telemetry/opentelemetry-go/releases/tag/v1.17.0
[1.16.0/0.39.0]: https://github.com/open-telemetry/opentelemetry-go/releases/tag/v1.16.0
[1.16.0-rc.1/0.39.0-rc.1]: https://github.com/open-telemetry/opentelemetry-go/releases/tag/v1.16.0-rc.1
[1.15.1/0.38.1]: https://github.com/open-telemetry/opentelemetry-go/releases/tag/v1.15.1
[1.15.0/0.38.0]: https://github.com/open-telemetry/opentelemetry-go/releases/tag/v1.15.0
[1.15.0-rc.2/0.38.0-rc.2]: https://github.com/open-telemetry/opentelemetry-go/releases/tag/v1.15.0-rc.2
[1.15.0-rc.1/0.38.0-rc.1]: https://github.com/open-telemetry/opentelemetry-go/releases/tag/v1.15.0-rc.1
[1.14.0/0.37.0/0.0.4]: https://github.com/open-telemetry/opentelemetry-go/releases/tag/v1.14.0
[1.13.0/0.36.0]: https://github.com/open-telemetry/opentelemetry-go/releases/tag/v1.13.0
[1.12.0/0.35.0]: https://github.com/open-telemetry/opentelemetry-go/releases/tag/v1.12.0
[1.11.2/0.34.0]: https://github.com/open-telemetry/opentelemetry-go/releases/tag/v1.11.2
[1.11.1/0.33.0]: https://github.com/open-telemetry/opentelemetry-go/releases/tag/v1.11.1
[1.11.0/0.32.3]: https://github.com/open-telemetry/opentelemetry-go/releases/tag/v1.11.0
[0.32.2]: https://github.com/open-telemetry/opentelemetry-go/releases/tag/sdk/metric/v0.32.2
[0.32.1]: https://github.com/open-telemetry/opentelemetry-go/releases/tag/sdk/metric/v0.32.1
[0.32.0]: https://github.com/open-telemetry/opentelemetry-go/releases/tag/sdk/metric/v0.32.0
[1.10.0]: https://github.com/open-telemetry/opentelemetry-go/releases/tag/v1.10.0
[1.9.0/0.0.3]: https://github.com/open-telemetry/opentelemetry-go/releases/tag/v1.9.0
[1.8.0/0.31.0]: https://github.com/open-telemetry/opentelemetry-go/releases/tag/v1.8.0
[1.7.0/0.30.0]: https://github.com/open-telemetry/opentelemetry-go/releases/tag/v1.7.0
[0.29.0]: https://github.com/open-telemetry/opentelemetry-go/releases/tag/metric/v0.29.0
[1.6.3]: https://github.com/open-telemetry/opentelemetry-go/releases/tag/v1.6.3
[1.6.2]: https://github.com/open-telemetry/opentelemetry-go/releases/tag/v1.6.2
[1.6.1]: https://github.com/open-telemetry/opentelemetry-go/releases/tag/v1.6.1
[1.6.0/0.28.0]: https://github.com/open-telemetry/opentelemetry-go/releases/tag/v1.6.0
[1.5.0]: https://github.com/open-telemetry/opentelemetry-go/releases/tag/v1.5.0
[1.4.1]: https://github.com/open-telemetry/opentelemetry-go/releases/tag/v1.4.1
[1.4.0]: https://github.com/open-telemetry/opentelemetry-go/releases/tag/v1.4.0
[1.3.0]: https://github.com/open-telemetry/opentelemetry-go/releases/tag/v1.3.0
[1.2.0]: https://github.com/open-telemetry/opentelemetry-go/releases/tag/v1.2.0
[1.1.0]: https://github.com/open-telemetry/opentelemetry-go/releases/tag/v1.1.0
[1.0.1]: https://github.com/open-telemetry/opentelemetry-go/releases/tag/v1.0.1
[Metrics 0.24.0]: https://github.com/open-telemetry/opentelemetry-go/releases/tag/metric/v0.24.0
[1.0.0]: https://github.com/open-telemetry/opentelemetry-go/releases/tag/v1.0.0
[1.0.0-RC3]: https://github.com/open-telemetry/opentelemetry-go/releases/tag/v1.0.0-RC3
[1.0.0-RC2]: https://github.com/open-telemetry/opentelemetry-go/releases/tag/v1.0.0-RC2
[Experimental Metrics v0.22.0]: https://github.com/open-telemetry/opentelemetry-go/releases/tag/metric/v0.22.0
[1.0.0-RC1]: https://github.com/open-telemetry/opentelemetry-go/releases/tag/v1.0.0-RC1
[0.20.0]: https://github.com/open-telemetry/opentelemetry-go/releases/tag/v0.20.0
[0.19.0]: https://github.com/open-telemetry/opentelemetry-go/releases/tag/v0.19.0
[0.18.0]: https://github.com/open-telemetry/opentelemetry-go/releases/tag/v0.18.0
[0.17.0]: https://github.com/open-telemetry/opentelemetry-go/releases/tag/v0.17.0
[0.16.0]: https://github.com/open-telemetry/opentelemetry-go/releases/tag/v0.16.0
[0.15.0]: https://github.com/open-telemetry/opentelemetry-go/releases/tag/v0.15.0
[0.14.0]: https://github.com/open-telemetry/opentelemetry-go/releases/tag/v0.14.0
[0.13.0]: https://github.com/open-telemetry/opentelemetry-go/releases/tag/v0.13.0
[0.12.0]: https://github.com/open-telemetry/opentelemetry-go/releases/tag/v0.12.0
[0.11.0]: https://github.com/open-telemetry/opentelemetry-go/releases/tag/v0.11.0
[0.10.0]: https://github.com/open-telemetry/opentelemetry-go/releases/tag/v0.10.0
[0.9.0]: https://github.com/open-telemetry/opentelemetry-go/releases/tag/v0.9.0
[0.8.0]: https://github.com/open-telemetry/opentelemetry-go/releases/tag/v0.8.0
[0.7.0]: https://github.com/open-telemetry/opentelemetry-go/releases/tag/v0.7.0
[0.6.0]: https://github.com/open-telemetry/opentelemetry-go/releases/tag/v0.6.0
[0.5.0]: https://github.com/open-telemetry/opentelemetry-go/releases/tag/v0.5.0
[0.4.3]: https://github.com/open-telemetry/opentelemetry-go/releases/tag/v0.4.3
[0.4.2]: https://github.com/open-telemetry/opentelemetry-go/releases/tag/v0.4.2
[0.4.1]: https://github.com/open-telemetry/opentelemetry-go/releases/tag/v0.4.1
[0.4.0]: https://github.com/open-telemetry/opentelemetry-go/releases/tag/v0.4.0
[0.3.0]: https://github.com/open-telemetry/opentelemetry-go/releases/tag/v0.3.0
[0.2.3]: https://github.com/open-telemetry/opentelemetry-go/releases/tag/v0.2.3
[0.2.2]: https://github.com/open-telemetry/opentelemetry-go/releases/tag/v0.2.2
[0.2.1.1]: https://github.com/open-telemetry/opentelemetry-go/releases/tag/v0.2.1.1
[0.2.1]: https://github.com/open-telemetry/opentelemetry-go/releases/tag/v0.2.1
[0.2.0]: https://github.com/open-telemetry/opentelemetry-go/releases/tag/v0.2.0
[0.1.2]: https://github.com/open-telemetry/opentelemetry-go/releases/tag/v0.1.2
[0.1.1]: https://github.com/open-telemetry/opentelemetry-go/releases/tag/v0.1.1
[0.1.0]: https://github.com/open-telemetry/opentelemetry-go/releases/tag/v0.1.0

<!-- Released section ended -->

[Go 1.25]: https://go.dev/doc/go1.25
[Go 1.24]: https://go.dev/doc/go1.24
[Go 1.23]: https://go.dev/doc/go1.23
[Go 1.22]: https://go.dev/doc/go1.22
[Go 1.21]: https://go.dev/doc/go1.21
[Go 1.20]: https://go.dev/doc/go1.20
[Go 1.19]: https://go.dev/doc/go1.19
[Go 1.18]: https://go.dev/doc/go1.18

[metric API]:https://pkg.go.dev/go.opentelemetry.io/otel/metric
[metric SDK]:https://pkg.go.dev/go.opentelemetry.io/otel/sdk/metric
[trace API]:https://pkg.go.dev/go.opentelemetry.io/otel/trace

[GO-2024-2687]: https://pkg.go.dev/vuln/GO-2024-2687<|MERGE_RESOLUTION|>--- conflicted
+++ resolved
@@ -71,12 +71,9 @@
 ### Fixed
 
 - Fix `go.opentelemetry.io/otel/exporters/prometheus` to deduplicate suffixes if already present in metric name when UTF8 is enabled. (#7088)
-<<<<<<< HEAD
 - `SetBody` method of `Record` in `go.opentelemetry.io/otel/sdk/log` now deduplicates key-value collections (`log.Value` of `log.KindMap` from `go.opentelemetry.io/otel/log`). (#7002)
-=======
 - Fix the `go.opentelemetry.io/otel/exporters/stdout/stdouttrace` self-observability component type and name. (#7195)
 - Fix partial export count metric in `go.opentelemetry.io/otel/exporters/stdout/stdouttrace`. (#7199)
->>>>>>> 691b4b46
 
 <!-- Released section -->
 <!-- Don't change this section unless doing release -->
