--- conflicted
+++ resolved
@@ -19,11 +19,8 @@
 - `FilterProcessor.Enabled` in `go.opentelemetry.io/otel/sdk/log/internal/x` now accepts `EnabledParameters` instead of `Record`. (#5791)
 - The `Record` type in `go.opentelemetry.io/otel/log` is no longer comparable. (#5847)
 - Performance improvements for the trace SDK `SetAttributes` method in `Span`. (#5864)
-<<<<<<< HEAD
+- Reduce memory allocations for the `Event` and `Link` lists in `Span`. (#5858)
 - Performance improvements for the trace SDK `AddEvent`, `AddLink`, `RecordError` and `End` methods in `Span`. (#5874)
-=======
-- Reduce memory allocations for the `Event` and `Link` lists in `Span`. (#5858)
->>>>>>> 8fbaa970
 
 ### Deprecated
 
