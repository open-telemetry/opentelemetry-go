# Changelog

All notable changes to this project will be documented in this file.

The format is based on [Keep a Changelog](https://keepachangelog.com/en/1.0.0/).

This project adheres to [Semantic Versioning](https://semver.org/spec/v2.0.0.html).

## [Unreleased]

### Added

- Add the `ReadOnlySpan` and `ReadWriteSpan` interfaces to provide better control for accessing span data. (#1360)

### Changed

- Rename `export.SpanData` to `export.SpanSnapshot` and use it only for exporting spans. (#1360)
- Store the parent's full `SpanContext` rather than just its span ID in the `span` struct. (#1360)
- Improve span duration accuracy. (#1360)

### Removed

- Remove `errUninitializedSpan` as its only usage is now obsolete. (#1360)

## [0.15.0] - 2020-12-10

### Added

- The `WithIDGenerator` `TracerProviderOption` is added to the `go.opentelemetry.io/otel/trace` package to configure an `IDGenerator` for the `TracerProvider`. (#1363)

### Changed

- The Zipkin exporter now uses the Span status code to determine. (#1328)
- `NewExporter` and `Start` functions in `go.opentelemetry.io/otel/exporters/otlp` now receive `context.Context` as a first parameter. (#1357)
- Move the OpenCensus example into `example` directory. (#1359)
- Moved the SDK's `internal.IDGenerator` interface in to the `sdk/trace` package to enable support for externally-defined ID generators. (#1363)
- Bump `github.com/google/go-cmp` from 0.5.3 to 0.5.4 (#1374)
- Bump `github.com/golangci/golangci-lint` in `/internal/tools` (#1375)


### Fixed

- Metric SDK `SumObserver` and `UpDownSumObserver` instruments correctness fixes. (#1381)

## [0.14.0] - 2020-11-19

### Added

- An `EventOption` and the related `NewEventConfig` function are added to the `go.opentelemetry.io/otel` package to configure Span events. (#1254)
- A `TextMapPropagator` and associated `TextMapCarrier` are added to the `go.opentelemetry.io/otel/oteltest` package to test `TextMap` type propagators and their use. (#1259)
- `SpanContextFromContext` returns `SpanContext` from context. (#1255)
<<<<<<< HEAD
- `MetricsLabelsEnricher` type is added to `go.opentelemetry.io/otel/sdk/metric` package. (#1271)
- `WithMetricsLabelsEnricher` config option is added to `go.opentelemetry.io/otel/sdk/push` and `go.opentelemetry.io/otel/sdk/pull` packages to allow providing a function to enrich metrics labels based on context. (#1271)
- Add an opencensus to opentelemetry tracing bridge. (#1305)
=======
- `DeploymentEnvironmentKey` added to `go.opentelemetry.io/otel/semconv` package. (#1323)
- Add an OpenCensus to OpenTelemetry tracing bridge. (#1305)
- Add a parent context argument to `SpanProcessor.OnStart` to follow the specification. (#1333)
- Add missing tests for `sdk/trace/attributes_map.go`. (#1337)
>>>>>>> af114baf

### Changed

- Move the `go.opentelemetry.io/otel/api/trace` package into `go.opentelemetry.io/otel/trace` with the following changes. (#1229) (#1307)
  - `ID` has been renamed to `TraceID`.
  - `IDFromHex` has been renamed to `TraceIDFromHex`.
  - `EmptySpanContext` is removed.
- Move the `go.opentelemetry.io/otel/api/trace/tracetest` package into `go.opentelemetry.io/otel/oteltest`. (#1229)
- OTLP Exporter updates:
  - supports OTLP v0.6.0 (#1230, #1354)
  - supports configurable aggregation temporality (default: Cumulative, optional: Stateless). (#1296)
- The Sampler is now called on local child spans. (#1233)
- The `Kind` type from the `go.opentelemetry.io/otel/api/metric` package was renamed to `InstrumentKind` to more specifically describe what it is and avoid semantic ambiguity. (#1240)
- The `MetricKind` method of the `Descriptor` type in the `go.opentelemetry.io/otel/api/metric` package was renamed to `Descriptor.InstrumentKind`.
   This matches the returned type and fixes misuse of the term metric. (#1240)
- Move test harness from the `go.opentelemetry.io/otel/api/apitest` package into `go.opentelemetry.io/otel/oteltest`. (#1241)
- Move the `go.opentelemetry.io/otel/api/metric/metrictest` package into `go.opentelemetry.io/oteltest` as part of #964. (#1252)
- Move the `go.opentelemetry.io/otel/api/metric` package into `go.opentelemetry.io/otel/metric` as part of #1303. (#1321)
- Move the `go.opentelemetry.io/otel/api/metric/registry` package into `go.opentelemetry.io/otel/metric/registry` as a part of #1303. (#1316)
- Move the `Number` type (together with related functions) from `go.opentelemetry.io/otel/api/metric` package into `go.opentelemetry.io/otel/metric/number` as a part of #1303. (#1316)
- The function signature of the Span `AddEvent` method in `go.opentelemetry.io/otel` is updated to no longer take an unused context and instead take a required name and a variable number of `EventOption`s. (#1254)
- The function signature of the Span `RecordError` method in `go.opentelemetry.io/otel` is updated to no longer take an unused context and instead take a required error value and a variable number of `EventOption`s. (#1254)
- Move the `go.opentelemetry.io/otel/api/global` package to `go.opentelemetry.io/otel`. (#1262) (#1330)
- Move the `Version` function from `go.opentelemetry.io/otel/sdk` to `go.opentelemetry.io/otel`. (#1330)
- Rename correlation context header from `"otcorrelations"` to `"baggage"` to match the OpenTelemetry specification. (#1267)
- Fix `Code.UnmarshalJSON` to work with valid JSON only. (#1276)
- The `resource.New()` method changes signature to support builtin attributes and functional options, including `telemetry.sdk.*` and
  `host.name` semantic conventions; the former method is renamed `resource.NewWithAttributes`. (#1235)
- The Prometheus exporter now exports non-monotonic counters (i.e. `UpDownCounter`s) as gauges. (#1210)
- Correct the `Span.End` method documentation in the `otel` API to state updates are not allowed on a span after it has ended. (#1310)
- Updated span collection limits for attribute, event and link counts to 1000 (#1318)
- Renamed `semconv.HTTPUrlKey` to `semconv.HTTPURLKey`. (#1338)

### Removed

- The `ErrInvalidHexID`, `ErrInvalidTraceIDLength`, `ErrInvalidSpanIDLength`, `ErrInvalidSpanIDLength`, or `ErrNilSpanID` from the `go.opentelemetry.io/otel` package are unexported now. (#1243)
- The `AddEventWithTimestamp` method on the `Span` interface in `go.opentelemetry.io/otel` is removed due to its redundancy.
   It is replaced by using the `AddEvent` method with a `WithTimestamp` option. (#1254)
- The `MockSpan` and `MockTracer` types are removed from `go.opentelemetry.io/otel/oteltest`.
   `Tracer` and `Span` from the same module should be used in their place instead. (#1306)
- `WorkerCount` option is removed from `go.opentelemetry.io/otel/exporters/otlp`. (#1350)

### Fixed

- Rename `MergeItererator` to `MergeIterator` in the `go.opentelemetry.io/otel/label` package. (#1244)
- The `go.opentelemetry.io/otel/api/global` packages global TextMapPropagator now delegates functionality to a globally set delegate for all previously returned propagators. (#1258)
- Fix condition in `label.Any`. (#1299)
- Fix global `TracerProvider` to pass options to its configured provider. (#1329)
- Fix missing handler for `ExactKind` aggregator in OTLP metrics transformer (#1309) 

## [0.13.0] - 2020-10-08

### Added

- OTLP Metric exporter supports Histogram aggregation. (#1209)
- The `Code` struct from the `go.opentelemetry.io/otel/codes` package now supports JSON marshaling and unmarshaling as well as implements the `Stringer` interface. (#1214)
- A Baggage API to implement the OpenTelemetry specification. (#1217)
- Add Shutdown method to sdk/trace/provider, shutdown processors in the order they were registered. (#1227)

### Changed

- Set default propagator to no-op propagator. (#1184)
- The `HTTPSupplier`, `HTTPExtractor`, `HTTPInjector`, and `HTTPPropagator` from the `go.opentelemetry.io/otel/api/propagation` package were replaced with unified `TextMapCarrier` and `TextMapPropagator` in the `go.opentelemetry.io/otel/propagation` package. (#1212) (#1325)
- The `New` function from the `go.opentelemetry.io/otel/api/propagation` package was replaced with `NewCompositeTextMapPropagator` in the `go.opentelemetry.io/otel` package. (#1212)
- The status codes of the `go.opentelemetry.io/otel/codes` package have been updated to match the latest OpenTelemetry specification.
   They now are `Unset`, `Error`, and `Ok`.
   They no longer track the gRPC codes. (#1214)
- The `StatusCode` field of the `SpanData` struct in the `go.opentelemetry.io/otel/sdk/export/trace` package now uses the codes package from this package instead of the gRPC project. (#1214)
- Move the `go.opentelemetry.io/otel/api/baggage` package into `go.opentelemetry.io/otel/baggage`. (#1217) (#1325)
- A `Shutdown` method of `SpanProcessor` and all its implementations receives a context and returns an error. (#1264)

### Fixed

- Copies of data from arrays and slices passed to `go.opentelemetry.io/otel/label.ArrayValue()` are now used in the returned `Value` instead of using the mutable data itself. (#1226)

### Removed

- The `ExtractHTTP` and `InjectHTTP` functions from the `go.opentelemetry.io/otel/api/propagation` package were removed. (#1212)
- The `Propagators` interface from the `go.opentelemetry.io/otel/api/propagation` package was removed to conform to the OpenTelemetry specification.
   The explicit `TextMapPropagator` type can be used in its place as this is the `Propagator` type the specification defines. (#1212)
- The `SetAttribute` method of the `Span` from the `go.opentelemetry.io/otel/api/trace` package was removed given its redundancy with the `SetAttributes` method. (#1216)
- The internal implementation of Baggage storage is removed in favor of using the new Baggage API functionality. (#1217)
- Remove duplicate hostname key `HostHostNameKey` in Resource semantic conventions. (#1219)
- Nested array/slice support has been removed. (#1226)

## [0.12.0] - 2020-09-24

### Added

- A `SpanConfigure` function in `go.opentelemetry.io/otel/api/trace` to create a new `SpanConfig` from `SpanOption`s. (#1108)
- In the `go.opentelemetry.io/otel/api/trace` package, `NewTracerConfig` was added to construct new `TracerConfig`s.
   This addition was made to conform with our project option conventions. (#1155)
- Instrumentation library information was added to the Zipkin exporter. (#1119)
- The `SpanProcessor` interface now has a `ForceFlush()` method. (#1166)
- More semantic conventions for k8s as resource attributes. (#1167)

### Changed

- Add reconnecting udp connection type to Jaeger exporter.
   This change adds a new optional implementation of the udp conn interface used to detect changes to an agent's host dns record.
   It then adopts the new destination address to ensure the exporter doesn't get stuck. This change was ported from jaegertracing/jaeger-client-go#520. (#1063)
- Replace `StartOption` and `EndOption` in `go.opentelemetry.io/otel/api/trace` with `SpanOption`.
   This change is matched by replacing the `StartConfig` and `EndConfig` with a unified `SpanConfig`. (#1108)
- Replace the `LinkedTo` span option in `go.opentelemetry.io/otel/api/trace` with `WithLinks`.
   This is be more consistent with our other option patterns, i.e. passing the item to be configured directly instead of its component parts, and provides a cleaner function signature. (#1108)
- The `go.opentelemetry.io/otel/api/trace` `TracerOption` was changed to an interface to conform to project option conventions. (#1109)
- Move the `B3` and `TraceContext` from within the `go.opentelemetry.io/otel/api/trace` package to their own `go.opentelemetry.io/otel/propagators` package.
    This removal of the propagators is reflective of the OpenTelemetry specification for these propagators as well as cleans up the `go.opentelemetry.io/otel/api/trace` API. (#1118)
- Rename Jaeger tags used for instrumentation library information to reflect changes in OpenTelemetry specification. (#1119)
- Rename `ProbabilitySampler` to `TraceIDRatioBased` and change semantics to ignore parent span sampling status. (#1115)
- Move `tools` package under `internal`. (#1141)
- Move `go.opentelemetry.io/otel/api/correlation` package to `go.opentelemetry.io/otel/api/baggage`. (#1142)
   The `correlation.CorrelationContext` propagator has been renamed `baggage.Baggage`.  Other exported functions and types are unchanged.
- Rename `ParentOrElse` sampler to `ParentBased` and allow setting samplers depending on parent span. (#1153)
- In the `go.opentelemetry.io/otel/api/trace` package, `SpanConfigure` was renamed to `NewSpanConfig`. (#1155)
- Change `dependabot.yml` to add a `Skip Changelog` label to dependabot-sourced PRs. (#1161)
- The [configuration style guide](https://github.com/open-telemetry/opentelemetry-go/blob/master/CONTRIBUTING.md#config) has been updated to
   recommend the use of `newConfig()` instead of `configure()`. (#1163)
- The `otlp.Config` type has been unexported and changed to `otlp.config`, along with its initializer. (#1163)
- Ensure exported interface types include parameter names and update the
   Style Guide to reflect this styling rule. (#1172)
- Don't consider unset environment variable for resource detection to be an error. (#1170)
- Rename `go.opentelemetry.io/otel/api/metric.ConfigureInstrument` to `NewInstrumentConfig` and
  `go.opentelemetry.io/otel/api/metric.ConfigureMeter` to `NewMeterConfig`.
- ValueObserver instruments use LastValue aggregator by default. (#1165)
- OTLP Metric exporter supports LastValue aggregation. (#1165)
- Move the `go.opentelemetry.io/otel/api/unit` package to `go.opentelemetry.io/otel/unit`. (#1185)
- Rename `Provider` to `MeterProvider` in the `go.opentelemetry.io/otel/api/metric` package. (#1190)
- Rename `NoopProvider` to `NoopMeterProvider` in the `go.opentelemetry.io/otel/api/metric` package. (#1190)
- Rename `NewProvider` to `NewMeterProvider` in the `go.opentelemetry.io/otel/api/metric/metrictest` package. (#1190)
- Rename `Provider` to `MeterProvider` in the `go.opentelemetry.io/otel/api/metric/registry` package. (#1190)
- Rename `NewProvider` to `NewMeterProvider` in the `go.opentelemetry.io/otel/api/metri/registryc` package. (#1190)
- Rename `Provider` to `TracerProvider` in the `go.opentelemetry.io/otel/api/trace` package. (#1190)
- Rename `NoopProvider` to `NoopTracerProvider` in the `go.opentelemetry.io/otel/api/trace` package. (#1190)
- Rename `Provider` to `TracerProvider` in the `go.opentelemetry.io/otel/api/trace/tracetest` package. (#1190)
- Rename `NewProvider` to `NewTracerProvider` in the `go.opentelemetry.io/otel/api/trace/tracetest` package. (#1190)
- Rename `WrapperProvider` to `WrapperTracerProvider` in the `go.opentelemetry.io/otel/bridge/opentracing` package. (#1190)
- Rename `NewWrapperProvider` to `NewWrapperTracerProvider` in the `go.opentelemetry.io/otel/bridge/opentracing` package. (#1190)
- Rename `Provider` method of the pull controller to `MeterProvider` in the `go.opentelemetry.io/otel/sdk/metric/controller/pull` package. (#1190)
- Rename `Provider` method of the push controller to `MeterProvider` in the `go.opentelemetry.io/otel/sdk/metric/controller/push` package. (#1190)
- Rename `ProviderOptions` to `TracerProviderConfig` in the `go.opentelemetry.io/otel/sdk/trace` package. (#1190)
- Rename `ProviderOption` to `TracerProviderOption` in the `go.opentelemetry.io/otel/sdk/trace` package. (#1190)
- Rename `Provider` to `TracerProvider` in the `go.opentelemetry.io/otel/sdk/trace` package. (#1190)
- Rename `NewProvider` to `NewTracerProvider` in the `go.opentelemetry.io/otel/sdk/trace` package. (#1190)
- Renamed `SamplingDecision` values to comply with OpenTelemetry specification change. (#1192)
- Renamed Zipkin attribute names from `ot.status_code & ot.status_description` to `otel.status_code & otel.status_description`. (#1201)
- The default SDK now invokes registered `SpanProcessor`s in the order they were registered with the `TracerProvider`. (#1195)
- Add test of spans being processed by the `SpanProcessor`s in the order they were registered. (#1203)

### Removed

- Remove the B3 propagator from `go.opentelemetry.io/otel/propagators`. It is now located in the
   `go.opentelemetry.io/contrib/propagators/` module. (#1191)
- Remove the semantic convention for HTTP status text, `HTTPStatusTextKey` from package `go.opentelemetry.io/otel/semconv`. (#1194)

### Fixed

- Zipkin example no longer mentions `ParentSampler`, corrected to `ParentBased`. (#1171)
- Fix missing shutdown processor in otel-collector example. (#1186)
- Fix missing shutdown processor in basic and namedtracer examples. (#1197)

## [0.11.0] - 2020-08-24

### Added

- Support for exporting array-valued attributes via OTLP. (#992)
- `Noop` and `InMemory` `SpanBatcher` implementations to help with testing integrations. (#994)
- Support for filtering metric label sets. (#1047)
- A dimensionality-reducing metric Processor. (#1057)
- Integration tests for more OTel Collector Attribute types. (#1062)
- A new `WithSpanProcessor` `ProviderOption` is added to the `go.opentelemetry.io/otel/sdk/trace` package to create a `Provider` and automatically register the `SpanProcessor`. (#1078)

### Changed

- Rename `sdk/metric/processor/test` to `sdk/metric/processor/processortest`. (#1049)
- Rename `sdk/metric/controller/test` to `sdk/metric/controller/controllertest`. (#1049)
- Rename `api/testharness` to `api/apitest`. (#1049)
- Rename `api/trace/testtrace` to `api/trace/tracetest`. (#1049)
- Change Metric Processor to merge multiple observations. (#1024)
- The `go.opentelemetry.io/otel/bridge/opentracing` bridge package has been made into its own module.
   This removes the package dependencies of this bridge from the rest of the OpenTelemetry based project. (#1038)
- Renamed `go.opentelemetry.io/otel/api/standard` package to `go.opentelemetry.io/otel/semconv` to avoid the ambiguous and generic name `standard` and better describe the package as containing OpenTelemetry semantic conventions. (#1016)
- The environment variable used for resource detection has been changed from `OTEL_RESOURCE_LABELS` to `OTEL_RESOURCE_ATTRIBUTES` (#1042)
- Replace `WithSyncer` with `WithBatcher` in examples. (#1044)
- Replace the `google.golang.org/grpc/codes` dependency in the API with an equivalent `go.opentelemetry.io/otel/codes` package. (#1046)
- Merge the `go.opentelemetry.io/otel/api/label` and `go.opentelemetry.io/otel/api/kv` into the new `go.opentelemetry.io/otel/label` package. (#1060)
- Unify Callback Function Naming.
   Rename `*Callback` with `*Func`. (#1061)
- CI builds validate against last two versions of Go, dropping 1.13 and adding 1.15. (#1064)
- The `go.opentelemetry.io/otel/sdk/export/trace` interfaces `SpanSyncer` and `SpanBatcher` have been replaced with a specification compliant `Exporter` interface.
   This interface still supports the export of `SpanData`, but only as a slice.
   Implementation are also required now to return any error from `ExportSpans` if one occurs as well as implement a `Shutdown` method for exporter clean-up. (#1078)
- The `go.opentelemetry.io/otel/sdk/trace` `NewBatchSpanProcessor` function no longer returns an error.
   If a `nil` exporter is passed as an argument to this function, instead of it returning an error, it now returns a `BatchSpanProcessor` that handles the export of `SpanData` by not taking any action. (#1078)
- The `go.opentelemetry.io/otel/sdk/trace` `NewProvider` function to create a `Provider` no longer returns an error, instead only a `*Provider`.
   This change is related to `NewBatchSpanProcessor` not returning an error which was the only error this function would return. (#1078)

### Removed

- Duplicate, unused API sampler interface. (#999)
   Use the [`Sampler` interface](https://github.com/open-telemetry/opentelemetry-go/blob/v0.11.0/sdk/trace/sampling.go) provided by the SDK instead.
- The `grpctrace` instrumentation was moved to the `go.opentelemetry.io/contrib` repository and out of this repository.
   This move includes moving the `grpc` example to the `go.opentelemetry.io/contrib` as well. (#1027)
- The `WithSpan` method of the `Tracer` interface.
   The functionality this method provided was limited compared to what a user can provide themselves.
   It was removed with the understanding that if there is sufficient user need it can be added back based on actual user usage. (#1043)
- The `RegisterSpanProcessor` and `UnregisterSpanProcessor` functions.
   These were holdovers from an approach prior to the TracerProvider design. They were not used anymore. (#1077)
- The `oterror` package. (#1026)
- The `othttp` and `httptrace` instrumentations were moved to `go.opentelemetry.io/contrib`. (#1032)

### Fixed

- The `semconv.HTTPServerMetricAttributesFromHTTPRequest()` function no longer generates the high-cardinality `http.request.content.length` label. (#1031)
- Correct instrumentation version tag in Jaeger exporter. (#1037)
- The SDK span will now set an error event if the `End` method is called during a panic (i.e. it was deferred). (#1043)
- Move internally generated protobuf code from the `go.opentelemetry.io/otel` to the OTLP exporter to reduce dependency overhead. (#1050)
- The `otel-collector` example referenced outdated collector processors. (#1006)

## [0.10.0] - 2020-07-29

This release migrates the default OpenTelemetry SDK into its own Go module, decoupling the SDK from the API and reducing dependencies for instrumentation packages.

### Added

- The Zipkin exporter now has `NewExportPipeline` and `InstallNewPipeline` constructor functions to match the common pattern.
    These function build a new exporter with default SDK options and register the exporter with the `global` package respectively. (#944)
- Add propagator option for gRPC instrumentation. (#986)
- The `testtrace` package now tracks the `trace.SpanKind` for each span. (#987)

### Changed

- Replace the `RegisterGlobal` `Option` in the Jaeger exporter with an `InstallNewPipeline` constructor function.
   This matches the other exporter constructor patterns and will register a new exporter after building it with default configuration. (#944)
- The trace (`go.opentelemetry.io/otel/exporters/trace/stdout`) and metric (`go.opentelemetry.io/otel/exporters/metric/stdout`) `stdout` exporters are now merged into a single exporter at `go.opentelemetry.io/otel/exporters/stdout`.
   This new exporter was made into its own Go module to follow the pattern of all exporters and decouple it from the `go.opentelemetry.io/otel` module. (#956, #963)
- Move the `go.opentelemetry.io/otel/exporters/test` test package to `go.opentelemetry.io/otel/sdk/export/metric/metrictest`. (#962)
- The `go.opentelemetry.io/otel/api/kv/value` package was merged into the parent `go.opentelemetry.io/otel/api/kv` package. (#968)
  - `value.Bool` was replaced with `kv.BoolValue`.
  - `value.Int64` was replaced with `kv.Int64Value`.
  - `value.Uint64` was replaced with `kv.Uint64Value`.
  - `value.Float64` was replaced with `kv.Float64Value`.
  - `value.Int32` was replaced with `kv.Int32Value`.
  - `value.Uint32` was replaced with `kv.Uint32Value`.
  - `value.Float32` was replaced with `kv.Float32Value`.
  - `value.String` was replaced with `kv.StringValue`.
  - `value.Int` was replaced with `kv.IntValue`.
  - `value.Uint` was replaced with `kv.UintValue`.
  - `value.Array` was replaced with `kv.ArrayValue`.
- Rename `Infer` to `Any` in the `go.opentelemetry.io/otel/api/kv` package. (#972)
- Change `othttp` to use the `httpsnoop` package to wrap the `ResponseWriter` so that optional interfaces (`http.Hijacker`, `http.Flusher`, etc.) that are implemented by the original `ResponseWriter`are also implemented by the wrapped `ResponseWriter`. (#979)
- Rename `go.opentelemetry.io/otel/sdk/metric/aggregator/test` package to `go.opentelemetry.io/otel/sdk/metric/aggregator/aggregatortest`. (#980)
- Make the SDK into its own Go module called `go.opentelemetry.io/otel/sdk`. (#985)
- Changed the default trace `Sampler` from `AlwaysOn` to `ParentOrElse(AlwaysOn)`. (#989)

### Removed

- The `IndexedAttribute` function from the `go.opentelemetry.io/otel/api/label` package was removed in favor of `IndexedLabel` which it was synonymous with. (#970)

### Fixed

- Bump github.com/golangci/golangci-lint from 1.28.3 to 1.29.0 in /tools. (#953)
- Bump github.com/google/go-cmp from 0.5.0 to 0.5.1. (#957)
- Use `global.Handle` for span export errors in the OTLP exporter. (#946)
- Correct Go language formatting in the README documentation. (#961)
- Remove default SDK dependencies from the `go.opentelemetry.io/otel/api` package. (#977)
- Remove default SDK dependencies from the `go.opentelemetry.io/otel/instrumentation` package. (#983)
- Move documented examples for `go.opentelemetry.io/otel/instrumentation/grpctrace` interceptors into Go example tests. (#984)

## [0.9.0] - 2020-07-20

### Added

- A new Resource Detector interface is included to allow resources to be automatically detected and included. (#939)
- A Detector to automatically detect resources from an environment variable. (#939)
- Github action to generate protobuf Go bindings locally in `internal/opentelemetry-proto-gen`. (#938)
- OTLP .proto files from `open-telemetry/opentelemetry-proto` imported as a git submodule under `internal/opentelemetry-proto`.
   References to `github.com/open-telemetry/opentelemetry-proto` changed to `go.opentelemetry.io/otel/internal/opentelemetry-proto-gen`. (#942)

### Changed

- Non-nil value `struct`s for key-value pairs will be marshalled using JSON rather than `Sprintf`. (#948)

### Removed

- Removed dependency on `github.com/open-telemetry/opentelemetry-collector`. (#943)

## [0.8.0] - 2020-07-09

### Added

- The `B3Encoding` type to represent the B3 encoding(s) the B3 propagator can inject.
   A value for HTTP supported encodings (Multiple Header: `MultipleHeader`, Single Header: `SingleHeader`) are included. (#882)
- The `FlagsDeferred` trace flag to indicate if the trace sampling decision has been deferred. (#882)
- The `FlagsDebug` trace flag to indicate if the trace is a debug trace. (#882)
- Add `peer.service` semantic attribute. (#898)
- Add database-specific semantic attributes. (#899)
- Add semantic convention for `faas.coldstart` and `container.id`. (#909)
- Add http content size semantic conventions. (#905)
- Include `http.request_content_length` in HTTP request basic attributes. (#905)
- Add semantic conventions for operating system process resource attribute keys. (#919)
- The Jaeger exporter now has a `WithBatchMaxCount` option to specify the maximum number of spans sent in a batch. (#931)

### Changed

- Update `CONTRIBUTING.md` to ask for updates to `CHANGELOG.md` with each pull request. (#879)
- Use lowercase header names for B3 Multiple Headers. (#881)
- The B3 propagator `SingleHeader` field has been replaced with `InjectEncoding`.
   This new field can be set to combinations of the `B3Encoding` bitmasks and will inject trace information in these encodings.
   If no encoding is set, the propagator will default to `MultipleHeader` encoding. (#882)
- The B3 propagator now extracts from either HTTP encoding of B3 (Single Header or Multiple Header) based on what is contained in the header.
   Preference is given to Single Header encoding with Multiple Header being the fallback if Single Header is not found or is invalid.
   This behavior change is made to dynamically support all correctly encoded traces received instead of having to guess the expected encoding prior to receiving. (#882)
- Extend semantic conventions for RPC. (#900)
- To match constant naming conventions in the `api/standard` package, the `FaaS*` key names are appended with a suffix of `Key`. (#920)
  - `"api/standard".FaaSName` -> `FaaSNameKey`
  - `"api/standard".FaaSID` -> `FaaSIDKey`
  - `"api/standard".FaaSVersion` -> `FaaSVersionKey`
  - `"api/standard".FaaSInstance` -> `FaaSInstanceKey`

### Removed

- The `FlagsUnused` trace flag is removed.
   The purpose of this flag was to act as the inverse of `FlagsSampled`, the inverse of `FlagsSampled` is used instead. (#882)
- The B3 header constants (`B3SingleHeader`, `B3DebugFlagHeader`, `B3TraceIDHeader`, `B3SpanIDHeader`, `B3SampledHeader`, `B3ParentSpanIDHeader`) are removed.
   If B3 header keys are needed [the authoritative OpenZipkin package constants](https://pkg.go.dev/github.com/openzipkin/zipkin-go@v0.2.2/propagation/b3?tab=doc#pkg-constants) should be used instead. (#882)

### Fixed

- The B3 Single Header name is now correctly `b3` instead of the previous `X-B3`. (#881)
- The B3 propagator now correctly supports sampling only values (`b3: 0`, `b3: 1`, or `b3: d`) for a Single B3 Header. (#882)
- The B3 propagator now propagates the debug flag.
   This removes the behavior of changing the debug flag into a set sampling bit.
   Instead, this now follow the B3 specification and omits the `X-B3-Sampling` header. (#882)
- The B3 propagator now tracks "unset" sampling state (meaning "defer the decision") and does not set the `X-B3-Sampling` header when injecting. (#882)
- Bump github.com/itchyny/gojq from 0.10.3 to 0.10.4 in /tools. (#883)
- Bump github.com/opentracing/opentracing-go from v1.1.1-0.20190913142402-a7454ce5950e to v1.2.0. (#885)
- The tracing time conversion for OTLP spans is now correctly set to `UnixNano`. (#896)
- Ensure span status is not set to `Unknown` when no HTTP status code is provided as it is assumed to be `200 OK`. (#908)
- Ensure `httptrace.clientTracer` closes `http.headers` span. (#912)
- Prometheus exporter will not apply stale updates or forget inactive metrics. (#903)
- Add test for api.standard `HTTPClientAttributesFromHTTPRequest`. (#905)
- Bump github.com/golangci/golangci-lint from 1.27.0 to 1.28.1 in /tools. (#901, #913)
- Update otel-colector example to use the v0.5.0 collector. (#915)
- The `grpctrace` instrumentation uses a span name conforming to the OpenTelemetry semantic conventions (does not contain a leading slash (`/`)). (#922)
- The `grpctrace` instrumentation includes an `rpc.method` attribute now set to the gRPC method name. (#900, #922)
- The `grpctrace` instrumentation `rpc.service` attribute now contains the package name if one exists.
   This is in accordance with OpenTelemetry semantic conventions. (#922)
- Correlation Context extractor will no longer insert an empty map into the returned context when no valid values are extracted. (#923)
- Bump google.golang.org/api from 0.28.0 to 0.29.0 in /exporters/trace/jaeger. (#925)
- Bump github.com/itchyny/gojq from 0.10.4 to 0.11.0 in /tools. (#926)
- Bump github.com/golangci/golangci-lint from 1.28.1 to 1.28.2 in /tools. (#930)

## [0.7.0] - 2020-06-26

This release implements the v0.5.0 version of the OpenTelemetry specification.

### Added

- The othttp instrumentation now includes default metrics. (#861)
- This CHANGELOG file to track all changes in the project going forward.
- Support for array type attributes. (#798)
- Apply transitive dependabot go.mod dependency updates as part of a new automatic Github workflow. (#844)
- Timestamps are now passed to exporters for each export. (#835)
- Add new `Accumulation` type to metric SDK to transport telemetry from `Accumulator`s to `Processor`s.
   This replaces the prior `Record` `struct` use for this purpose. (#835)
- New dependabot integration to automate package upgrades. (#814)
- `Meter` and `Tracer` implementations accept instrumentation version version as an optional argument.
   This instrumentation version is passed on to exporters. (#811) (#805) (#802)
- The OTLP exporter includes the instrumentation version in telemetry it exports. (#811)
- Environment variables for Jaeger exporter are supported. (#796)
- New `aggregation.Kind` in the export metric API. (#808)
- New example that uses OTLP and the collector. (#790)
- Handle errors in the span `SetName` during span initialization. (#791)
- Default service config to enable retries for retry-able failed requests in the OTLP exporter and an option to override this default. (#777)
- New `go.opentelemetry.io/otel/api/oterror` package to uniformly support error handling and definitions for the project. (#778)
- New `global` default implementation of the `go.opentelemetry.io/otel/api/oterror.Handler` interface to be used to handle errors prior to an user defined `Handler`.
   There is also functionality for the user to register their `Handler` as well as a convenience function `Handle` to handle an error with this global `Handler`(#778)
- Options to specify propagators for httptrace and grpctrace instrumentation. (#784)
- The required `application/json` header for the Zipkin exporter is included in all exports. (#774)
- Integrate HTTP semantics helpers from the contrib repository into the `api/standard` package. #769

### Changed

- Rename `Integrator` to `Processor` in the metric SDK. (#863)
- Rename `AggregationSelector` to `AggregatorSelector`. (#859)
- Rename `SynchronizedCopy` to `SynchronizedMove`. (#858)
- Rename `simple` integrator to `basic` integrator. (#857)
- Merge otlp collector examples. (#841)
- Change the metric SDK to support cumulative, delta, and pass-through exporters directly.
   With these changes, cumulative and delta specific exporters are able to request the correct kind of aggregation from the SDK. (#840)
- The `Aggregator.Checkpoint` API is renamed to `SynchronizedCopy` and adds an argument, a different `Aggregator` into which the copy is stored. (#812)
- The `export.Aggregator` contract is that `Update()` and `SynchronizedCopy()` are synchronized with each other.
   All the aggregation interfaces (`Sum`, `LastValue`, ...) are not meant to be synchronized, as the caller is expected to synchronize aggregators at a higher level after the `Accumulator`.
   Some of the `Aggregators` used unnecessary locking and that has been cleaned up. (#812)
- Use of `metric.Number` was replaced by `int64` now that we use `sync.Mutex` in the `MinMaxSumCount` and `Histogram` `Aggregators`. (#812)
- Replace `AlwaysParentSample` with `ParentSample(fallback)` to match the OpenTelemetry v0.5.0 specification. (#810)
- Rename `sdk/export/metric/aggregator` to `sdk/export/metric/aggregation`. #808
- Send configured headers with every request in the OTLP exporter, instead of just on connection creation. (#806)
- Update error handling for any one off error handlers, replacing, instead, with the `global.Handle` function. (#791)
- Rename `plugin` directory to `instrumentation` to match the OpenTelemetry specification. (#779)
- Makes the argument order to Histogram and DDSketch `New()` consistent. (#781)

### Removed

- `Uint64NumberKind` and related functions from the API. (#864)
- Context arguments from `Aggregator.Checkpoint` and `Integrator.Process` as they were unused. (#803)
- `SpanID` is no longer included in parameters for sampling decision to match the OpenTelemetry specification. (#775)

### Fixed

- Upgrade OTLP exporter to opentelemetry-proto matching the opentelemetry-collector v0.4.0 release. (#866)
- Allow changes to `go.sum` and `go.mod` when running dependabot tidy-up. (#871)
- Bump github.com/stretchr/testify from 1.4.0 to 1.6.1. (#824)
- Bump github.com/prometheus/client_golang from 1.7.0 to 1.7.1 in /exporters/metric/prometheus. (#867)
- Bump google.golang.org/grpc from 1.29.1 to 1.30.0 in /exporters/trace/jaeger. (#853)
- Bump google.golang.org/grpc from 1.29.1 to 1.30.0 in /exporters/trace/zipkin. (#854)
- Bumps github.com/golang/protobuf from 1.3.2 to 1.4.2 (#848)
- Bump github.com/stretchr/testify from 1.4.0 to 1.6.1 in /exporters/otlp (#817)
- Bump github.com/golangci/golangci-lint from 1.25.1 to 1.27.0 in /tools (#828)
- Bump github.com/prometheus/client_golang from 1.5.0 to 1.7.0 in /exporters/metric/prometheus (#838)
- Bump github.com/stretchr/testify from 1.4.0 to 1.6.1 in /exporters/trace/jaeger (#829)
- Bump github.com/benbjohnson/clock from 1.0.0 to 1.0.3 (#815)
- Bump github.com/stretchr/testify from 1.4.0 to 1.6.1 in /exporters/trace/zipkin (#823)
- Bump github.com/itchyny/gojq from 0.10.1 to 0.10.3 in /tools (#830)
- Bump github.com/stretchr/testify from 1.4.0 to 1.6.1 in /exporters/metric/prometheus (#822)
- Bump google.golang.org/grpc from 1.27.1 to 1.29.1 in /exporters/trace/zipkin (#820)
- Bump google.golang.org/grpc from 1.27.1 to 1.29.1 in /exporters/trace/jaeger (#831)
- Bump github.com/google/go-cmp from 0.4.0 to 0.5.0 (#836)
- Bump github.com/google/go-cmp from 0.4.0 to 0.5.0 in /exporters/trace/jaeger (#837)
- Bump github.com/google/go-cmp from 0.4.0 to 0.5.0 in /exporters/otlp (#839)
- Bump google.golang.org/api from 0.20.0 to 0.28.0 in /exporters/trace/jaeger (#843)
- Set span status from HTTP status code in the othttp instrumentation. (#832)
- Fixed typo in push controller comment. (#834)
- The `Aggregator` testing has been updated and cleaned. (#812)
- `metric.Number(0)` expressions are replaced by `0` where possible. (#812)
- Fixed `global` `handler_test.go` test failure. #804
- Fixed `BatchSpanProcessor.Shutdown` to wait until all spans are processed. (#766)
- Fixed OTLP example's accidental early close of exporter. (#807)
- Ensure zipkin exporter reads and closes response body. (#788)
- Update instrumentation to use `api/standard` keys instead of custom keys. (#782)
- Clean up tools and RELEASING documentation. (#762)

## [0.6.0] - 2020-05-21

### Added

- Support for `Resource`s in the prometheus exporter. (#757)
- New pull controller. (#751)
- New `UpDownSumObserver` instrument. (#750)
- OpenTelemetry collector demo. (#711)
- New `SumObserver` instrument. (#747)
- New `UpDownCounter` instrument. (#745)
- New timeout `Option` and configuration function `WithTimeout` to the push controller. (#742)
- New `api/standards` package to implement semantic conventions and standard key-value generation. (#731)

### Changed

- Rename `Register*` functions in the metric API to `New*` for all `Observer` instruments. (#761)
- Use `[]float64` for histogram boundaries, not `[]metric.Number`. (#758)
- Change OTLP example to use exporter as a trace `Syncer` instead of as an unneeded `Batcher`. (#756)
- Replace `WithResourceAttributes()` with `WithResource()` in the trace SDK. (#754)
- The prometheus exporter now uses the new pull controller. (#751)
- Rename `ScheduleDelayMillis` to `BatchTimeout` in the trace `BatchSpanProcessor`.(#752)
- Support use of synchronous instruments in asynchronous callbacks (#725)
- Move `Resource` from the `Export` method parameter into the metric export `Record`. (#739)
- Rename `Observer` instrument to `ValueObserver`. (#734)
- The push controller now has a method (`Provider()`) to return a `metric.Provider` instead of the old `Meter` method that acted as a `metric.Provider`. (#738)
- Replace `Measure` instrument by `ValueRecorder` instrument. (#732)
- Rename correlation context header from `"Correlation-Context"` to `"otcorrelations"` to match the OpenTelemetry specification. 727)

### Fixed

- Ensure gRPC `ClientStream` override methods do not panic in grpctrace package. (#755)
- Disable parts of `BatchSpanProcessor` test until a fix is found. (#743)
- Fix `string` case in `kv` `Infer` function. (#746)
- Fix panic in grpctrace client interceptors. (#740)
- Refactor the `api/metrics` push controller and add `CheckpointSet` synchronization. (#737)
- Rewrite span batch process queue batching logic. (#719)
- Remove the push controller named Meter map. (#738)
- Fix Histogram aggregator initial state (fix #735). (#736)
- Ensure golang alpine image is running `golang-1.14` for examples. (#733)
- Added test for grpctrace `UnaryInterceptorClient`. (#695)
- Rearrange `api/metric` code layout. (#724)

## [0.5.0] - 2020-05-13

### Added

- Batch `Observer` callback support. (#717)
- Alias `api` types to root package of project. (#696)
- Create basic `othttp.Transport` for simple client instrumentation. (#678)
- `SetAttribute(string, interface{})` to the trace API. (#674)
- Jaeger exporter option that allows user to specify custom http client. (#671)
- `Stringer` and `Infer` methods to `key`s. (#662)

### Changed

- Rename `NewKey` in the `kv` package to just `Key`. (#721)
- Move `core` and `key` to `kv` package. (#720)
- Make the metric API `Meter` a `struct` so the abstract `MeterImpl` can be passed and simplify implementation. (#709)
- Rename SDK `Batcher` to `Integrator` to match draft OpenTelemetry SDK specification. (#710)
- Rename SDK `Ungrouped` integrator to `simple.Integrator` to match draft OpenTelemetry SDK specification. (#710)
- Rename SDK `SDK` `struct` to `Accumulator` to match draft OpenTelemetry SDK specification. (#710)
- Move `Number` from `core` to `api/metric` package. (#706)
- Move `SpanContext` from `core` to `trace` package. (#692)
- Change traceparent header from `Traceparent` to `traceparent` to implement the W3C specification. (#681)

### Fixed

- Update tooling to run generators in all submodules. (#705)
- gRPC interceptor regexp to match methods without a service name. (#683)
- Use a `const` for padding 64-bit B3 trace IDs. (#701)
- Update `mockZipkin` listen address from `:0` to `127.0.0.1:0`. (#700)
- Left-pad 64-bit B3 trace IDs with zero. (#698)
- Propagate at least the first W3C tracestate header. (#694)
- Remove internal `StateLocker` implementation. (#688)
- Increase instance size CI system uses. (#690)
- Add a `key` benchmark and use reflection in `key.Infer()`. (#679)
- Fix internal `global` test by using `global.Meter` with `RecordBatch()`. (#680)
- Reimplement histogram using mutex instead of `StateLocker`. (#669)
- Switch `MinMaxSumCount` to a mutex lock implementation instead of `StateLocker`. (#667)
- Update documentation to not include any references to `WithKeys`. (#672)
- Correct misspelling. (#668)
- Fix clobbering of the span context if extraction fails. (#656)
- Bump `golangci-lint` and work around the corrupting bug. (#666) (#670)

## [0.4.3] - 2020-04-24

### Added

- `Dockerfile` and `docker-compose.yml` to run example code. (#635)
- New `grpctrace` package that provides gRPC client and server interceptors for both unary and stream connections. (#621)
- New `api/label` package, providing common label set implementation. (#651)
- Support for JSON marshaling of `Resources`. (#654)
- `TraceID` and `SpanID` implementations for `Stringer` interface. (#642)
- `RemoteAddrKey` in the othttp plugin to include the HTTP client address in top-level spans. (#627)
- `WithSpanFormatter` option to the othttp plugin. (#617)
- Updated README to include section for compatible libraries and include reference to the contrib repository. (#612)
- The prometheus exporter now supports exporting histograms. (#601)
- A `String` method to the `Resource` to return a hashable identifier for a now unique resource. (#613)
- An `Iter` method to the `Resource` to return an array `AttributeIterator`. (#613)
- An `Equal` method to the `Resource` test the equivalence of resources. (#613)
- An iterable structure (`AttributeIterator`) for `Resource` attributes.

### Changed

- zipkin export's `NewExporter` now requires a `serviceName` argument to ensure this needed values is provided. (#644)
- Pass `Resources` through the metrics export pipeline. (#659)

### Removed

- `WithKeys` option from the metric API. (#639)

### Fixed

- Use the `label.Set.Equivalent` value instead of an encoding in the batcher. (#658)
- Correct typo `trace.Exporter` to `trace.SpanSyncer` in comments. (#653)
- Use type names for return values in jaeger exporter. (#648)
- Increase the visibility of the `api/key` package by updating comments and fixing usages locally. (#650)
- `Checkpoint` only after `Update`; Keep records in the `sync.Map` longer. (#647)
- Do not cache `reflect.ValueOf()` in metric Labels. (#649)
- Batch metrics exported from the OTLP exporter based on `Resource` and labels. (#626)
- Add error wrapping to the prometheus exporter. (#631)
- Update the OTLP exporter batching of traces to use a unique `string` representation of an associated `Resource` as the batching key. (#623)
- Update OTLP `SpanData` transform to only include the `ParentSpanID` if one exists. (#614)
- Update `Resource` internal representation to uniquely and reliably identify resources. (#613)
- Check return value from `CheckpointSet.ForEach` in prometheus exporter. (#622)
- Ensure spans created by httptrace client tracer reflect operation structure. (#618)
- Create a new recorder rather than reuse when multiple observations in same epoch for asynchronous instruments. #610
- The default port the OTLP exporter uses to connect to the OpenTelemetry collector is updated to match the one the collector listens on by default. (#611)


## [0.4.2] - 2020-03-31

### Fixed

- Fix `pre_release.sh` to update version in `sdk/opentelemetry.go`. (#607)
- Fix time conversion from internal to OTLP in OTLP exporter. (#606)

## [0.4.1] - 2020-03-31

### Fixed

- Update `tag.sh` to create signed tags. (#604)

## [0.4.0] - 2020-03-30

### Added

- New API package `api/metric/registry` that exposes a `MeterImpl` wrapper for use by SDKs to generate unique instruments. (#580)
- Script to verify examples after a new release. (#579)

### Removed

- The dogstatsd exporter due to lack of support.
   This additionally removes support for statsd. (#591)
- `LabelSet` from the metric API.
   This is replaced by a `[]core.KeyValue` slice. (#595)
- `Labels` from the metric API's `Meter` interface. (#595)

### Changed

- The metric `export.Labels` became an interface which the SDK implements and the `export` package provides a simple, immutable implementation of this interface intended for testing purposes. (#574)
- Renamed `internal/metric.Meter` to `MeterImpl`. (#580)
- Renamed `api/global/internal.obsImpl` to `asyncImpl`. (#580)

### Fixed

- Corrected missing return in mock span. (#582)
- Update License header for all source files to match CNCF guidelines and include a test to ensure it is present. (#586) (#596)
- Update to v0.3.0 of the OTLP in the OTLP exporter. (#588)
- Update pre-release script to be compatible between GNU and BSD based systems. (#592)
- Add a `RecordBatch` benchmark. (#594)
- Moved span transforms of the OTLP exporter to the internal package. (#593)
- Build both go-1.13 and go-1.14 in circleci to test for all supported versions of Go. (#569)
- Removed unneeded allocation on empty labels in OLTP exporter. (#597)
- Update `BatchedSpanProcessor` to process the queue until no data but respect max batch size. (#599)
- Update project documentation godoc.org links to pkg.go.dev. (#602)

## [0.3.0] - 2020-03-21

This is a first official beta release, which provides almost fully complete metrics, tracing, and context propagation functionality.
There is still a possibility of breaking changes.

### Added

- Add `Observer` metric instrument. (#474)
- Add global `Propagators` functionality to enable deferred initialization for propagators registered before the first Meter SDK is installed. (#494)
- Simplified export setup pipeline for the jaeger exporter to match other exporters. (#459)
- The zipkin trace exporter. (#495)
- The OTLP exporter to export metric and trace telemetry to the OpenTelemetry collector. (#497) (#544) (#545)
- The `StatusMessage` field was add to the trace `Span`. (#524)
- Context propagation in OpenTracing bridge in terms of OpenTelemetry context propagation. (#525)
- The `Resource` type was added to the SDK. (#528)
- The global API now supports a `Tracer` and `Meter` function as shortcuts to getting a global `*Provider` and calling these methods directly. (#538)
- The metric API now defines a generic `MeterImpl` interface to support general purpose `Meter` construction.
   Additionally, `SyncImpl` and `AsyncImpl` are added to support general purpose instrument construction. (#560)
- A metric `Kind` is added to represent the `MeasureKind`, `ObserverKind`, and `CounterKind`. (#560)
- Scripts to better automate the release process. (#576)

### Changed

- Default to to use `AlwaysSampler` instead of `ProbabilitySampler` to match OpenTelemetry specification. (#506)
- Renamed `AlwaysSampleSampler` to `AlwaysOnSampler` in the trace API. (#511)
- Renamed `NeverSampleSampler` to `AlwaysOffSampler` in the trace API. (#511)
- The `Status` field of the `Span` was changed to `StatusCode` to disambiguate with the added `StatusMessage`. (#524)
- Updated the trace `Sampler` interface conform to the OpenTelemetry specification. (#531)
- Rename metric API `Options` to `Config`. (#541)
- Rename metric `Counter` aggregator to be `Sum`. (#541)
- Unify metric options into `Option` from instrument specific options. (#541)
- The trace API's `TraceProvider` now support `Resource`s. (#545)
- Correct error in zipkin module name. (#548)
- The jaeger trace exporter now supports `Resource`s. (#551)
- Metric SDK now supports `Resource`s.
   The `WithResource` option was added to configure a `Resource` on creation and the `Resource` method was added to the metric `Descriptor` to return the associated `Resource`. (#552)
- Replace `ErrNoLastValue` and `ErrEmptyDataSet` by `ErrNoData` in the metric SDK. (#557)
- The stdout trace exporter now supports `Resource`s. (#558)
- The metric `Descriptor` is now included at the API instead of the SDK. (#560)
- Replace `Ordered` with an iterator in `export.Labels`. (#567)

### Removed

- The vendor specific Stackdriver. It is now hosted on 3rd party vendor infrastructure. (#452)
- The `Unregister` method for metric observers as it is not in the OpenTelemetry specification. (#560)
- `GetDescriptor` from the metric SDK. (#575)
- The `Gauge` instrument from the metric API. (#537)

### Fixed

- Make histogram aggregator checkpoint consistent. (#438)
- Update README with import instructions and how to build and test. (#505)
- The default label encoding was updated to be unique. (#508)
- Use `NewRoot` in the othttp plugin for public endpoints. (#513)
- Fix data race in `BatchedSpanProcessor`. (#518)
- Skip test-386 for Mac OS 10.15.x (Catalina and upwards). #521
- Use a variable-size array to represent ordered labels in maps. (#523)
- Update the OTLP protobuf and update changed import path. (#532)
- Use `StateLocker` implementation in `MinMaxSumCount`. (#546)
- Eliminate goroutine leak in histogram stress test. (#547)
- Update OTLP exporter with latest protobuf. (#550)
- Add filters to the othttp plugin. (#556)
- Provide an implementation of the `Header*` filters that do not depend on Go 1.14. (#565)
- Encode labels once during checkpoint.
   The checkpoint function is executed in a single thread so we can do the encoding lazily before passing the encoded version of labels to the exporter.
   This is a cheap and quick way to avoid encoding the labels on every collection interval. (#572)
- Run coverage over all packages in `COVERAGE_MOD_DIR`. (#573)

## [0.2.3] - 2020-03-04

### Added

- `RecordError` method on `Span`s in the trace API to Simplify adding error events to spans. (#473)
- Configurable push frequency for exporters setup pipeline. (#504)

### Changed

- Rename the `exporter` directory to `exporters`.
   The `go.opentelemetry.io/otel/exporter/trace/jaeger` package was mistakenly released with a `v1.0.0` tag instead of `v0.1.0`.
   This resulted in all subsequent releases not becoming the default latest.
   A consequence of this was that all `go get`s pulled in the incompatible `v0.1.0` release of that package when pulling in more recent packages from other otel packages.
   Renaming the `exporter` directory to `exporters` fixes this issue by renaming the package and therefore clearing any existing dependency tags.
   Consequentially, this action also renames *all* exporter packages. (#502)

### Removed

- The `CorrelationContextHeader` constant in the `correlation` package is no longer exported. (#503)

## [0.2.2] - 2020-02-27

### Added

- `HTTPSupplier` interface in the propagation API to specify methods to retrieve and store a single value for a key to be associated with a carrier. (#467)
- `HTTPExtractor` interface in the propagation API to extract information from an `HTTPSupplier` into a context. (#467)
- `HTTPInjector` interface in the propagation API to inject information into an `HTTPSupplier.` (#467)
- `Config` and configuring `Option` to the propagator API. (#467)
- `Propagators` interface in the propagation API to contain the set of injectors and extractors for all supported carrier formats. (#467)
- `HTTPPropagator` interface in the propagation API to inject and extract from an `HTTPSupplier.` (#467)
- `WithInjectors` and `WithExtractors` functions to the propagator API to configure injectors and extractors to use. (#467)
- `ExtractHTTP` and `InjectHTTP` functions to apply configured HTTP extractors and injectors to a passed context. (#467)
- Histogram aggregator. (#433)
- `DefaultPropagator` function and have it return `trace.TraceContext` as the default context propagator. (#456)
- `AlwaysParentSample` sampler to the trace API. (#455)
- `WithNewRoot` option function to the trace API to specify the created span should be considered a root span. (#451)


### Changed

- Renamed `WithMap` to `ContextWithMap` in the correlation package. (#481)
- Renamed `FromContext` to `MapFromContext` in the correlation package. (#481)
- Move correlation context propagation to correlation package. (#479)
- Do not default to putting remote span context into links. (#480)
- Propagators extrac
- `Tracer.WithSpan` updated to accept `StartOptions`. (#472)
- Renamed `MetricKind` to `Kind` to not stutter in the type usage. (#432)
- Renamed the `export` package to `metric` to match directory structure. (#432)
- Rename the `api/distributedcontext` package to `api/correlation`. (#444)
- Rename the `api/propagators` package to `api/propagation`. (#444)
- Move the propagators from the `propagators` package into the `trace` API package. (#444)
- Update `Float64Gauge`, `Int64Gauge`, `Float64Counter`, `Int64Counter`, `Float64Measure`, and `Int64Measure` metric methods to use value receivers instead of pointers. (#462)
- Moved all dependencies of tools package to a tools directory. (#466)

### Removed

- Binary propagators. (#467)
- NOOP propagator. (#467)

### Fixed

- Upgraded `github.com/golangci/golangci-lint` from `v1.21.0` to `v1.23.6` in `tools/`. (#492)
- Fix a possible nil-dereference crash (#478)
- Correct comments for `InstallNewPipeline` in the stdout exporter. (#483)
- Correct comments for `InstallNewPipeline` in the dogstatsd exporter. (#484)
- Correct comments for `InstallNewPipeline` in the prometheus exporter. (#482)
- Initialize `onError` based on `Config` in prometheus exporter. (#486)
- Correct module name in prometheus exporter README. (#475)
- Removed tracer name prefix from span names. (#430)
- Fix `aggregator_test.go` import package comment. (#431)
- Improved detail in stdout exporter. (#436)
- Fix a dependency issue (generate target should depend on stringer, not lint target) in Makefile. (#442)
- Reorders the Makefile targets within `precommit` target so we generate files and build the code before doing linting, so we can get much nicer errors about syntax errors from the compiler. (#442)
- Reword function documentation in gRPC plugin. (#446)
- Send the `span.kind` tag to Jaeger from the jaeger exporter. (#441)
- Fix `metadataSupplier` in the jaeger exporter to overwrite the header if existing instead of appending to it. (#441)
- Upgraded to Go 1.13 in CI. (#465)
- Correct opentelemetry.io URL in trace SDK documentation. (#464)
- Refactored reference counting logic in SDK determination of stale records. (#468)
- Add call to `runtime.Gosched` in instrument `acquireHandle` logic to not block the collector. (#469)

## [0.2.1.1] - 2020-01-13

### Fixed

- Use stateful batcher on Prometheus exporter fixing regresion introduced in #395. (#428)

## [0.2.1] - 2020-01-08

### Added

- Global meter forwarding implementation.
   This enables deferred initialization for metric instruments registered before the first Meter SDK is installed. (#392)
- Global trace forwarding implementation.
   This enables deferred initialization for tracers registered before the first Trace SDK is installed. (#406)
- Standardize export pipeline creation in all exporters. (#395)
- A testing, organization, and comments for 64-bit field alignment. (#418)
- Script to tag all modules in the project. (#414)

### Changed

- Renamed `propagation` package to `propagators`. (#362)
- Renamed `B3Propagator` propagator to `B3`. (#362)
- Renamed `TextFormatPropagator` propagator to `TextFormat`. (#362)
- Renamed `BinaryPropagator` propagator to `Binary`. (#362)
- Renamed `BinaryFormatPropagator` propagator to `BinaryFormat`. (#362)
- Renamed `NoopTextFormatPropagator` propagator to `NoopTextFormat`. (#362)
- Renamed `TraceContextPropagator` propagator to `TraceContext`. (#362)
- Renamed `SpanOption` to `StartOption` in the trace API. (#369)
- Renamed `StartOptions` to `StartConfig` in the trace API. (#369)
- Renamed `EndOptions` to `EndConfig` in the trace API. (#369)
- `Number` now has a pointer receiver for its methods. (#375)
- Renamed `CurrentSpan` to `SpanFromContext` in the trace API. (#379)
- Renamed `SetCurrentSpan` to `ContextWithSpan` in the trace API. (#379)
- Renamed `Message` in Event to `Name` in the trace API. (#389)
- Prometheus exporter no longer aggregates metrics, instead it only exports them. (#385)
- Renamed `HandleImpl` to `BoundInstrumentImpl` in the metric API. (#400)
- Renamed `Float64CounterHandle` to `Float64CounterBoundInstrument` in the metric API. (#400)
- Renamed `Int64CounterHandle` to `Int64CounterBoundInstrument` in the metric API. (#400)
- Renamed `Float64GaugeHandle` to `Float64GaugeBoundInstrument` in the metric API. (#400)
- Renamed `Int64GaugeHandle` to `Int64GaugeBoundInstrument` in the metric API. (#400)
- Renamed `Float64MeasureHandle` to `Float64MeasureBoundInstrument` in the metric API. (#400)
- Renamed `Int64MeasureHandle` to `Int64MeasureBoundInstrument` in the metric API. (#400)
- Renamed `Release` method for bound instruments in the metric API to `Unbind`. (#400)
- Renamed `AcquireHandle` method for bound instruments in the metric API to `Bind`. (#400)
- Renamed the `File` option in the stdout exporter to `Writer`. (#404)
- Renamed all `Options` to `Config` for all metric exports where this wasn't already the case.

### Fixed

- Aggregator import path corrected. (#421)
- Correct links in README. (#368)
- The README was updated to match latest code changes in its examples. (#374)
- Don't capitalize error statements. (#375)
- Fix ignored errors. (#375)
- Fix ambiguous variable naming. (#375)
- Removed unnecessary type casting. (#375)
- Use named parameters. (#375)
- Updated release schedule. (#378)
- Correct http-stackdriver example module name. (#394)
- Removed the `http.request` span in `httptrace` package. (#397)
- Add comments in the metrics SDK (#399)
- Initialize checkpoint when creating ddsketch aggregator to prevent panic when merging into a empty one. (#402) (#403)
- Add documentation of compatible exporters in the README. (#405)
- Typo fix. (#408)
- Simplify span check logic in SDK tracer implementation. (#419)

## [0.2.0] - 2019-12-03

### Added

- Unary gRPC tracing example. (#351)
- Prometheus exporter. (#334)
- Dogstatsd metrics exporter. (#326)

### Changed

- Rename `MaxSumCount` aggregation to `MinMaxSumCount` and add the `Min` interface for this aggregation. (#352)
- Rename `GetMeter` to `Meter`. (#357)
- Rename `HTTPTraceContextPropagator` to `TraceContextPropagator`. (#355)
- Rename `HTTPB3Propagator` to `B3Propagator`. (#355)
- Rename `HTTPTraceContextPropagator` to `TraceContextPropagator`. (#355)
- Move `/global` package to `/api/global`. (#356)
- Rename `GetTracer` to `Tracer`. (#347)

### Removed

- `SetAttribute` from the `Span` interface in the trace API. (#361)
- `AddLink` from the `Span` interface in the trace API. (#349)
- `Link` from the `Span` interface in the trace API. (#349)

### Fixed

- Exclude example directories from coverage report. (#365)
- Lint make target now implements automatic fixes with `golangci-lint` before a second run to report the remaining issues. (#360)
- Drop `GO111MODULE` environment variable in Makefile as Go 1.13 is the project specified minimum version and this is environment variable is not needed for that version of Go. (#359)
- Run the race checker for all test. (#354)
- Redundant commands in the Makefile are removed. (#354)
- Split the `generate` and `lint` targets of the Makefile. (#354)
- Renames `circle-ci` target to more generic `ci` in Makefile. (#354)
- Add example Prometheus binary to gitignore. (#358)
- Support negative numbers with the `MaxSumCount`. (#335)
- Resolve race conditions in `push_test.go` identified in #339. (#340)
- Use `/usr/bin/env bash` as a shebang in scripts rather than `/bin/bash`. (#336)
- Trace benchmark now tests both `AlwaysSample` and `NeverSample`.
   Previously it was testing `AlwaysSample` twice. (#325)
- Trace benchmark now uses a `[]byte` for `TraceID` to fix failing test. (#325)
- Added a trace benchmark to test variadic functions in `setAttribute` vs `setAttributes` (#325)
- The `defaultkeys` batcher was only using the encoded label set as its map key while building a checkpoint.
   This allowed distinct label sets through, but any metrics sharing a label set could be overwritten or merged incorrectly.
   This was corrected. (#333)


## [0.1.2] - 2019-11-18

### Fixed

- Optimized the `simplelru` map for attributes to reduce the number of allocations. (#328)
- Removed unnecessary unslicing of parameters that are already a slice. (#324)

## [0.1.1] - 2019-11-18

This release contains a Metrics SDK with stdout exporter and supports basic aggregations such as counter, gauges, array, maxsumcount, and ddsketch.

### Added

- Metrics stdout export pipeline. (#265)
- Array aggregation for raw measure metrics. (#282)
- The core.Value now have a `MarshalJSON` method. (#281)

### Removed

- `WithService`, `WithResources`, and `WithComponent` methods of tracers. (#314)
- Prefix slash in `Tracer.Start()` for the Jaeger example. (#292)

### Changed

- Allocation in LabelSet construction to reduce GC overhead. (#318)
- `trace.WithAttributes` to append values instead of replacing (#315)
- Use a formula for tolerance in sampling tests. (#298)
- Move export types into trace and metric-specific sub-directories. (#289)
- `SpanKind` back to being based on an `int` type. (#288)

### Fixed

- URL to OpenTelemetry website in README. (#323)
- Name of othttp default tracer. (#321)
- `ExportSpans` for the stackdriver exporter now handles `nil` context. (#294)
- CI modules cache to correctly restore/save from/to the cache. (#316)
- Fix metric SDK race condition between `LoadOrStore` and the assignment `rec.recorder = i.meter.exporter.AggregatorFor(rec)`. (#293)
- README now reflects the new code structure introduced with these changes. (#291)
- Make the basic example work. (#279)

## [0.1.0] - 2019-11-04

This is the first release of open-telemetry go library.
It contains api and sdk for trace and meter.

### Added

- Initial OpenTelemetry trace and metric API prototypes.
- Initial OpenTelemetry trace, metric, and export SDK packages.
- A wireframe bridge to support compatibility with OpenTracing.
- Example code for a basic, http-stackdriver, http, jaeger, and named tracer setup.
- Exporters for Jaeger, Stackdriver, and stdout.
- Propagators for binary, B3, and trace-context protocols.
- Project information and guidelines in the form of a README and CONTRIBUTING.
- Tools to build the project and a Makefile to automate the process.
- Apache-2.0 license.
- CircleCI build CI manifest files.
- CODEOWNERS file to track owners of this project.


[Unreleased]: https://github.com/open-telemetry/opentelemetry-go/compare/v0.15.0...HEAD
[0.15.0]: https://github.com/open-telemetry/opentelemetry-go/releases/tag/v0.15.0
[0.14.0]: https://github.com/open-telemetry/opentelemetry-go/releases/tag/v0.14.0
[0.13.0]: https://github.com/open-telemetry/opentelemetry-go/releases/tag/v0.13.0
[0.12.0]: https://github.com/open-telemetry/opentelemetry-go/releases/tag/v0.12.0
[0.11.0]: https://github.com/open-telemetry/opentelemetry-go/releases/tag/v0.11.0
[0.10.0]: https://github.com/open-telemetry/opentelemetry-go/releases/tag/v0.10.0
[0.9.0]: https://github.com/open-telemetry/opentelemetry-go/releases/tag/v0.9.0
[0.8.0]: https://github.com/open-telemetry/opentelemetry-go/releases/tag/v0.8.0
[0.7.0]: https://github.com/open-telemetry/opentelemetry-go/releases/tag/v0.7.0
[0.6.0]: https://github.com/open-telemetry/opentelemetry-go/releases/tag/v0.6.0
[0.5.0]: https://github.com/open-telemetry/opentelemetry-go/releases/tag/v0.5.0
[0.4.3]: https://github.com/open-telemetry/opentelemetry-go/releases/tag/v0.4.3
[0.4.2]: https://github.com/open-telemetry/opentelemetry-go/releases/tag/v0.4.2
[0.4.1]: https://github.com/open-telemetry/opentelemetry-go/releases/tag/v0.4.1
[0.4.0]: https://github.com/open-telemetry/opentelemetry-go/releases/tag/v0.4.0
[0.3.0]: https://github.com/open-telemetry/opentelemetry-go/releases/tag/v0.3.0
[0.2.3]: https://github.com/open-telemetry/opentelemetry-go/releases/tag/v0.2.3
[0.2.2]: https://github.com/open-telemetry/opentelemetry-go/releases/tag/v0.2.2
[0.2.1.1]: https://github.com/open-telemetry/opentelemetry-go/releases/tag/v0.2.1.1
[0.2.1]: https://github.com/open-telemetry/opentelemetry-go/releases/tag/v0.2.1
[0.2.0]: https://github.com/open-telemetry/opentelemetry-go/releases/tag/v0.2.0
[0.1.2]: https://github.com/open-telemetry/opentelemetry-go/releases/tag/v0.1.2
[0.1.1]: https://github.com/open-telemetry/opentelemetry-go/releases/tag/v0.1.1
[0.1.0]: https://github.com/open-telemetry/opentelemetry-go/releases/tag/v0.1.0<|MERGE_RESOLUTION|>--- conflicted
+++ resolved
@@ -11,6 +11,8 @@
 ### Added
 
 - Add the `ReadOnlySpan` and `ReadWriteSpan` interfaces to provide better control for accessing span data. (#1360)
+- `MetricsLabelsEnricher` type is added to `go.opentelemetry.io/otel/sdk/metric` package. (#1271)
+- `WithMetricsLabelsEnricher` config option is added to `go.opentelemetry.io/otel/sdk/push` and `go.opentelemetry.io/otel/sdk/pull` packages to allow providing a function to enrich metrics labels based on context. (#1271)
 
 ### Changed
 
@@ -49,16 +51,11 @@
 - An `EventOption` and the related `NewEventConfig` function are added to the `go.opentelemetry.io/otel` package to configure Span events. (#1254)
 - A `TextMapPropagator` and associated `TextMapCarrier` are added to the `go.opentelemetry.io/otel/oteltest` package to test `TextMap` type propagators and their use. (#1259)
 - `SpanContextFromContext` returns `SpanContext` from context. (#1255)
-<<<<<<< HEAD
-- `MetricsLabelsEnricher` type is added to `go.opentelemetry.io/otel/sdk/metric` package. (#1271)
-- `WithMetricsLabelsEnricher` config option is added to `go.opentelemetry.io/otel/sdk/push` and `go.opentelemetry.io/otel/sdk/pull` packages to allow providing a function to enrich metrics labels based on context. (#1271)
 - Add an opencensus to opentelemetry tracing bridge. (#1305)
-=======
 - `DeploymentEnvironmentKey` added to `go.opentelemetry.io/otel/semconv` package. (#1323)
 - Add an OpenCensus to OpenTelemetry tracing bridge. (#1305)
 - Add a parent context argument to `SpanProcessor.OnStart` to follow the specification. (#1333)
 - Add missing tests for `sdk/trace/attributes_map.go`. (#1337)
->>>>>>> af114baf
 
 ### Changed
 
