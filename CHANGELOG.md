# Changelog

All notable changes to this project will be documented in this file.

The format is based on [Keep a Changelog](https://keepachangelog.com/en/1.0.0/).

This project adheres to [Semantic Versioning](https://semver.org/spec/v2.0.0.html).

## [Unreleased]

### Added

- Add `WithInstrumentationAttributeSet` option to `go.opentelemetry.io/otel/log`, `go.opentelemetry.io/otel/metric`, and `go.opentelemetry.io/otel/trace` packages.
  This provides a concurrent-safe and performant alternative to `WithInstrumentationAttributes` by accepting a pre-constructed `attribute.Set`. (#7287)
<<<<<<< HEAD
- Add experimental observability for the prometheus exporter in `go.opentelemetry.io/otel/exporters/prometheus`.
  Check the `go.opentelemetry.io/otel/exporters/prometheus/internal/x` package documentation for more information. (#7345)
=======
- Greatly reduce the cost of recording metrics in `go.opentelemetry.io/otel/sdk/metric` using hashing for map keys. (#7175)
>>>>>>> 9d52bde6

### Fixed

- Fix `WithInstrumentationAttributes` options in `go.opentelemetry.io/otel/trace`, `go.opentelemetry.io/otel/metric`, and `go.opentelemetry.io/otel/log` to properly merge attributes when passed multiple times instead of replacing them. Attributes with duplicate keys will use the last value passed. (#7300)
- The equality of `attribute.Set` when using the `Equal` method is not affected by the user overriding the empty set pointed to by `attribute.EmptySet` in `go.opentelemetry.io/otel/attribute`. (#7357)

### Removed

- Drop support for [Go 1.23]. (#7274)

### Changed

- Rename the `OTEL_GO_X_SELF_OBSERVABILITY` environment variable to `OTEL_GO_X_OBSERVABILITY` in `go.opentelemetry.io/otel/sdk/trace`, `go.opentelemetry.io/otel/sdk/log`, and `go.opentelemetry.io/otel/exporters/stdout/stdouttrace`. (#7302)
- Improve performance of histogram `Record` in `go.opentelemetry.io/otel/sdk/metric` when min and max are disabled using `NoMinMax`. (#7306)
- `WithInstrumentationAttributes` in `go.opentelemetry.io/otel/trace` synchronously de-duplicates the passed attributes instead of delegating it to the returned `TracerOption`. (#7266)
- `WithInstrumentationAttributes` in `go.opentelemetry.io/otel/meter` synchronously de-duplicates the passed attributes instead of delegating it to the returned `MeterOption`. (#7266)
- `WithInstrumentationAttributes` in `go.opentelemetry.io/otel/log` synchronously de-duplicates the passed attributes instead of delegating it to the returned `LoggerOption`. (#7266)
- `Distinct` in `go.opentelemetry.io/otel/attribute` is no longer guaranteed to uniquely identify an attribute set. Collisions between `Distinct` values for different Sets are possible with extremely high cardinality (billions of series per instrument), but are highly unlikely. (#7175)

<!-- Released section -->
<!-- Don't change this section unless doing release -->

## [1.38.0/0.60.0/0.14.0/0.0.13] 2025-08-29

This release is the last to support [Go 1.23].
The next release will require at least [Go 1.24].

### Added

- Add native histogram exemplar support in `go.opentelemetry.io/otel/exporters/prometheus`. (#6772)
- Add template attribute functions to the `go.opentelmetry.io/otel/semconv/v1.34.0` package. (#6939)
  - `ContainerLabel`
  - `DBOperationParameter`
  - `DBSystemParameter`
  - `HTTPRequestHeader`
  - `HTTPResponseHeader`
  - `K8SCronJobAnnotation`
  - `K8SCronJobLabel`
  - `K8SDaemonSetAnnotation`
  - `K8SDaemonSetLabel`
  - `K8SDeploymentAnnotation`
  - `K8SDeploymentLabel`
  - `K8SJobAnnotation`
  - `K8SJobLabel`
  - `K8SNamespaceAnnotation`
  - `K8SNamespaceLabel`
  - `K8SNodeAnnotation`
  - `K8SNodeLabel`
  - `K8SPodAnnotation`
  - `K8SPodLabel`
  - `K8SReplicaSetAnnotation`
  - `K8SReplicaSetLabel`
  - `K8SStatefulSetAnnotation`
  - `K8SStatefulSetLabel`
  - `ProcessEnvironmentVariable`
  - `RPCConnectRPCRequestMetadata`
  - `RPCConnectRPCResponseMetadata`
  - `RPCGRPCRequestMetadata`
  - `RPCGRPCResponseMetadata`
- Add `ErrorType` attribute helper function to the `go.opentelmetry.io/otel/semconv/v1.34.0` package. (#6962)
- Add `WithAllowKeyDuplication` in `go.opentelemetry.io/otel/sdk/log` which can be used to disable deduplication for log records. (#6968)
- Add `WithCardinalityLimit` option to configure the cardinality limit in `go.opentelemetry.io/otel/sdk/metric`. (#6996, #7065, #7081, #7164, #7165, #7179)
- Add `Clone` method to `Record` in `go.opentelemetry.io/otel/log` that returns a copy of the record with no shared state. (#7001)
- Add experimental self-observability span and batch span processor metrics in `go.opentelemetry.io/otel/sdk/trace`.
  Check the `go.opentelemetry.io/otel/sdk/trace/internal/x` package documentation for more information. (#7027, #6393, #7209)
- The `go.opentelemetry.io/otel/semconv/v1.36.0` package.
  The package contains semantic conventions from the `v1.36.0` version of the OpenTelemetry Semantic Conventions.
  See the [migration documentation](./semconv/v1.36.0/MIGRATION.md) for information on how to upgrade from `go.opentelemetry.io/otel/semconv/v1.34.0.`(#7032, #7041)
- Add support for configuring Prometheus name translation using `WithTranslationStrategy` option in `go.opentelemetry.io/otel/exporters/prometheus`. The current default translation strategy when UTF-8 mode is enabled is `NoUTF8EscapingWithSuffixes`, but a future release will change the default strategy to `UnderscoreEscapingWithSuffixes` for compliance with the specification. (#7111)
- Add experimental self-observability log metrics in `go.opentelemetry.io/otel/sdk/log`.
  Check the `go.opentelemetry.io/otel/sdk/log/internal/x` package documentation for more information. (#7121)
- Add experimental self-observability trace exporter metrics in `go.opentelemetry.io/otel/exporters/stdout/stdouttrace`.
  Check the `go.opentelemetry.io/otel/exporters/stdout/stdouttrace/internal/x` package documentation for more information. (#7133)
- Support testing of [Go 1.25]. (#7187)
- The `go.opentelemetry.io/otel/semconv/v1.37.0` package.
  The package contains semantic conventions from the `v1.37.0` version of the OpenTelemetry Semantic Conventions.
  See the [migration documentation](./semconv/v1.37.0/MIGRATION.md) for information on how to upgrade from `go.opentelemetry.io/otel/semconv/v1.36.0.`(#7254)

### Changed

- Optimize `TraceIDFromHex` and `SpanIDFromHex` in `go.opentelemetry.io/otel/sdk/trace`. (#6791)
- Change `AssertEqual` in `go.opentelemetry.io/otel/log/logtest` to accept `TestingT` in order to support benchmarks and fuzz tests. (#6908)
- Change `DefaultExemplarReservoirProviderSelector` in `go.opentelemetry.io/otel/sdk/metric` to use `runtime.GOMAXPROCS(0)` instead of `runtime.NumCPU()` for the `FixedSizeReservoirProvider` default size. (#7094)

### Fixed

- `SetBody` method of `Record` in `go.opentelemetry.io/otel/sdk/log` now deduplicates key-value collections (`log.Value` of `log.KindMap` from `go.opentelemetry.io/otel/log`). (#7002)
- Fix `go.opentelemetry.io/otel/exporters/prometheus` to not append a suffix if it's already present in metric name. (#7088)
- Fix the `go.opentelemetry.io/otel/exporters/stdout/stdouttrace` self-observability component type and name. (#7195)
- Fix partial export count metric in `go.opentelemetry.io/otel/exporters/stdout/stdouttrace`. (#7199)

### Deprecated

- Deprecate `WithoutUnits` and `WithoutCounterSuffixes` options, preferring `WithTranslationStrategy` instead. (#7111)
- Deprecate support for `OTEL_GO_X_CARDINALITY_LIMIT` environment variable in `go.opentelemetry.io/otel/sdk/metric`. Use `WithCardinalityLimit` option instead. (#7166)

## [0.59.1] 2025-07-21

### Changed

- Retract `v0.59.0` release of `go.opentelemetry.io/otel/exporters/prometheus` module which appends incorrect unit suffixes. (#7046)
- Change `go.opentelemetry.io/otel/exporters/prometheus` to no longer deduplicate suffixes when UTF8 is enabled.
  It is recommended to disable unit and counter suffixes in the exporter, and manually add suffixes if you rely on the existing behavior. (#7044)

### Fixed

- Fix `go.opentelemetry.io/otel/exporters/prometheus` to properly handle unit suffixes when the unit is in brackets.
  E.g. `{spans}`. (#7044)

## [1.37.0/0.59.0/0.13.0] 2025-06-25

### Added

- The `go.opentelemetry.io/otel/semconv/v1.33.0` package.
  The package contains semantic conventions from the `v1.33.0` version of the OpenTelemetry Semantic Conventions.
  See the [migration documentation](./semconv/v1.33.0/MIGRATION.md) for information on how to upgrade from `go.opentelemetry.io/otel/semconv/v1.32.0.`(#6799)
- The `go.opentelemetry.io/otel/semconv/v1.34.0` package.
  The package contains semantic conventions from the `v1.34.0` version of the OpenTelemetry Semantic Conventions. (#6812)
- Add metric's schema URL as `otel_scope_schema_url` label in `go.opentelemetry.io/otel/exporters/prometheus`. (#5947)
- Add metric's scope attributes as `otel_scope_[attribute]` labels in `go.opentelemetry.io/otel/exporters/prometheus`. (#5947)
- Add `EventName` to `EnabledParameters` in `go.opentelemetry.io/otel/log`. (#6825)
- Add `EventName` to `EnabledParameters` in `go.opentelemetry.io/otel/sdk/log`. (#6825)
- Changed handling of `go.opentelemetry.io/otel/exporters/prometheus` metric renaming to add unit suffixes when it doesn't match one of the pre-defined values in the unit suffix map. (#6839)

### Changed

- The semantic conventions have been upgraded from `v1.26.0` to `v1.34.0` in `go.opentelemetry.io/otel/bridge/opentracing`. (#6827)
- The semantic conventions have been upgraded from `v1.26.0` to `v1.34.0` in `go.opentelemetry.io/otel/exporters/zipkin`. (#6829)
- The semantic conventions have been upgraded from `v1.26.0` to `v1.34.0` in `go.opentelemetry.io/otel/metric`. (#6832)
- The semantic conventions have been upgraded from `v1.26.0` to `v1.34.0` in `go.opentelemetry.io/otel/sdk/resource`. (#6834)
- The semantic conventions have been upgraded from `v1.26.0` to `v1.34.0` in `go.opentelemetry.io/otel/sdk/trace`. (#6835)
- The semantic conventions have been upgraded from `v1.26.0` to `v1.34.0` in `go.opentelemetry.io/otel/trace`. (#6836)
- `Record.Resource` now returns `*resource.Resource` instead of `resource.Resource` in `go.opentelemetry.io/otel/sdk/log`. (#6864)
- Retry now shows error cause for context timeout in `go.opentelemetry.io/otel/exporters/otlp/otlptrace/otlptracegrpc`, `go.opentelemetry.io/otel/exporters/otlp/otlpmetric/otlpmetricgrpc`, `go.opentelemetry.io/otel/exporters/otlp/otlplog/otlploggrpc`, `go.opentelemetry.io/otel/exporters/otlp/otlptrace/otlptracehttp`, `go.opentelemetry.io/otel/exporters/otlp/otlpmetric/otlpmetrichttp`, `go.opentelemetry.io/otel/exporters/otlp/otlplog/otlploghttp`. (#6898)

### Fixed

- Stop stripping trailing slashes from configured endpoint URL in `go.opentelemetry.io/otel/exporters/otlp/otlptrace/otlptracegrpc`. (#6710)
- Stop stripping trailing slashes from configured endpoint URL in `go.opentelemetry.io/otel/exporters/otlp/otlptrace/otlptracehttp`. (#6710)
- Stop stripping trailing slashes from configured endpoint URL in `go.opentelemetry.io/otel/exporters/otlp/otlpmetric/otlpmetricgrpc`. (#6710)
- Stop stripping trailing slashes from configured endpoint URL in `go.opentelemetry.io/otel/exporters/otlp/otlpmetric/otlpmetrichttp`. (#6710)
- Validate exponential histogram scale range for Prometheus compatibility in `go.opentelemetry.io/otel/exporters/prometheus`. (#6822)
- Context cancellation during metric pipeline produce does not corrupt data in `go.opentelemetry.io/otel/sdk/metric`. (#6914)

### Removed

- `go.opentelemetry.io/otel/exporters/prometheus` no longer exports `otel_scope_info` metric. (#6770)

## [0.12.2] 2025-05-22

### Fixed

- Retract `v0.12.0` release of `go.opentelemetry.io/otel/exporters/otlp/otlplog/otlploggrpc` module that contains invalid dependencies. (#6804)
- Retract `v0.12.0` release of `go.opentelemetry.io/otel/exporters/otlp/otlplog/otlploghttp` module that contains invalid dependencies. (#6804)
- Retract `v0.12.0` release of `go.opentelemetry.io/otel/exporters/stdout/stdoutlog` module that contains invalid dependencies. (#6804)

## [0.12.1] 2025-05-21

### Fixes

- Use the proper dependency version of `go.opentelemetry.io/otel/sdk/log/logtest` in `go.opentelemetry.io/otel/exporters/otlp/otlplog/otlploggrpc`. (#6800)
- Use the proper dependency version of `go.opentelemetry.io/otel/sdk/log/logtest` in `go.opentelemetry.io/otel/exporters/otlp/otlplog/otlploghttp`. (#6800)
- Use the proper dependency version of `go.opentelemetry.io/otel/sdk/log/logtest` in `go.opentelemetry.io/otel/exporters/stdout/stdoutlog`. (#6800)

## [1.36.0/0.58.0/0.12.0] 2025-05-20

### Added

- Add exponential histogram support in `go.opentelemetry.io/otel/exporters/prometheus`. (#6421)
- The `go.opentelemetry.io/otel/semconv/v1.31.0` package.
  The package contains semantic conventions from the `v1.31.0` version of the OpenTelemetry Semantic Conventions.
  See the [migration documentation](./semconv/v1.31.0/MIGRATION.md) for information on how to upgrade from `go.opentelemetry.io/otel/semconv/v1.30.0`. (#6479)
- Add `Recording`, `Scope`, and `Record` types in `go.opentelemetry.io/otel/log/logtest`. (#6507)
- Add `WithHTTPClient` option to configure the `http.Client` used by `go.opentelemetry.io/otel/exporters/otlp/otlptrace/otlptracehttp`. (#6751)
- Add `WithHTTPClient` option to configure the `http.Client` used by `go.opentelemetry.io/otel/exporters/otlp/otlpmetric/otlpmetrichttp`. (#6752)
- Add `WithHTTPClient` option to configure the `http.Client` used by `go.opentelemetry.io/otel/exporters/otlp/otlplog/otlploghttp`. (#6688)
- Add `ValuesGetter` in `go.opentelemetry.io/otel/propagation`, a `TextMapCarrier` that supports retrieving multiple values for a single key. (#5973)
- Add `Values` method to `HeaderCarrier` to implement the new `ValuesGetter` interface in `go.opentelemetry.io/otel/propagation`. (#5973)
- Update `Baggage` in `go.opentelemetry.io/otel/propagation` to retrieve multiple values for a key when the carrier implements `ValuesGetter`. (#5973)
- Add `AssertEqual` function in `go.opentelemetry.io/otel/log/logtest`. (#6662)
- The `go.opentelemetry.io/otel/semconv/v1.32.0` package.
  The package contains semantic conventions from the `v1.32.0` version of the OpenTelemetry Semantic Conventions.
  See the [migration documentation](./semconv/v1.32.0/MIGRATION.md) for information on how to upgrade from `go.opentelemetry.io/otel/semconv/v1.31.0`(#6782)
- Add `Transform` option in `go.opentelemetry.io/otel/log/logtest`. (#6794)
- Add `Desc` option in `go.opentelemetry.io/otel/log/logtest`. (#6796)

### Removed

- Drop support for [Go 1.22]. (#6381, #6418)
- Remove `Resource` field from `EnabledParameters` in `go.opentelemetry.io/otel/sdk/log`. (#6494)
- Remove `RecordFactory` type from `go.opentelemetry.io/otel/log/logtest`. (#6492)
- Remove `ScopeRecords`, `EmittedRecord`, and `RecordFactory` types from `go.opentelemetry.io/otel/log/logtest`. (#6507)
- Remove `AssertRecordEqual` function in `go.opentelemetry.io/otel/log/logtest`, use `AssertEqual` instead. (#6662)

### Changed

- ⚠️ Update `github.com/prometheus/client_golang` to `v1.21.1`, which changes the `NameValidationScheme` to `UTF8Validation`.
  This allows metrics names to keep original delimiters (e.g. `.`), rather than replacing with underscores.
  This can be reverted by setting `github.com/prometheus/common/model.NameValidationScheme` to `LegacyValidation` in `github.com/prometheus/common/model`. (#6433)
- Initialize map with `len(keys)` in `NewAllowKeysFilter` and `NewDenyKeysFilter` to avoid unnecessary allocations in `go.opentelemetry.io/otel/attribute`. (#6455)
- `go.opentelemetry.io/otel/log/logtest` is now a separate Go module. (#6465)
- `go.opentelemetry.io/otel/sdk/log/logtest` is now a separate Go module. (#6466)
- `Recorder` in `go.opentelemetry.io/otel/log/logtest` no longer separately stores records emitted by loggers with the same instrumentation scope. (#6507)
- Improve performance of `BatchProcessor` in `go.opentelemetry.io/otel/sdk/log` by not exporting when exporter cannot accept more. (#6569, #6641)

### Deprecated

- Deprecate support for `model.LegacyValidation` for `go.opentelemetry.io/otel/exporters/prometheus`. (#6449)

### Fixes

- Stop percent encoding header environment variables in `go.opentelemetry.io/otel/exporters/otlp/otlplog/otlploggrpc` and `go.opentelemetry.io/otel/exporters/otlp/otlplog/otlploghttp`. (#6392)
- Ensure the `noopSpan.tracerProvider` method is not inlined in `go.opentelemetry.io/otel/trace` so the `go.opentelemetry.io/auto` instrumentation can instrument non-recording spans. (#6456)
- Use a `sync.Pool` instead of allocating `metricdata.ResourceMetrics` in `go.opentelemetry.io/otel/exporters/prometheus`. (#6472)

## [1.35.0/0.57.0/0.11.0] 2025-03-05

This release is the last to support [Go 1.22].
The next release will require at least [Go 1.23].

### Added

- Add `ValueFromAttribute` and `KeyValueFromAttribute` in `go.opentelemetry.io/otel/log`. (#6180)
- Add `EventName` and `SetEventName` to `Record` in `go.opentelemetry.io/otel/log`. (#6187)
- Add `EventName` to `RecordFactory` in `go.opentelemetry.io/otel/log/logtest`. (#6187)
- `AssertRecordEqual` in `go.opentelemetry.io/otel/log/logtest` checks `Record.EventName`. (#6187)
- Add `EventName` and `SetEventName` to `Record` in `go.opentelemetry.io/otel/sdk/log`. (#6193)
- Add `EventName` to `RecordFactory` in `go.opentelemetry.io/otel/sdk/log/logtest`. (#6193)
- Emit `Record.EventName` field in `go.opentelemetry.io/otel/exporters/otlp/otlplog/otlploggrpc`. (#6211)
- Emit `Record.EventName` field in `go.opentelemetry.io/otel/exporters/otlp/otlplog/otlploghttp`. (#6211)
- Emit `Record.EventName` field in `go.opentelemetry.io/otel/exporters/stdout/stdoutlog` (#6210)
- The `go.opentelemetry.io/otel/semconv/v1.28.0` package.
  The package contains semantic conventions from the `v1.28.0` version of the OpenTelemetry Semantic Conventions.
  See the [migration documentation](./semconv/v1.28.0/MIGRATION.md) for information on how to upgrade from `go.opentelemetry.io/otel/semconv/v1.27.0`(#6236)
- The `go.opentelemetry.io/otel/semconv/v1.30.0` package.
  The package contains semantic conventions from the `v1.30.0` version of the OpenTelemetry Semantic Conventions.
  See the [migration documentation](./semconv/v1.30.0/MIGRATION.md) for information on how to upgrade from `go.opentelemetry.io/otel/semconv/v1.28.0`(#6240)
- Document the pitfalls of using `Resource` as a comparable type.
  `Resource.Equal` and `Resource.Equivalent` should be used instead. (#6272)
- Support [Go 1.24]. (#6304)
- Add `FilterProcessor` and `EnabledParameters` in `go.opentelemetry.io/otel/sdk/log`.
  It replaces `go.opentelemetry.io/otel/sdk/log/internal/x.FilterProcessor`.
  Compared to previous version it additionally gives the possibility to filter by resource and instrumentation scope. (#6317)

### Changed

- Update `github.com/prometheus/common` to `v0.62.0`, which changes the `NameValidationScheme` to `NoEscaping`.
  This allows metrics names to keep original delimiters (e.g. `.`), rather than replacing with underscores.
  This is controlled by the `Content-Type` header, or can be reverted by setting `NameValidationScheme` to `LegacyValidation` in `github.com/prometheus/common/model`. (#6198)

### Fixes

- Eliminate goroutine leak for the processor returned by `NewSimpleSpanProcessor` in `go.opentelemetry.io/otel/sdk/trace` when `Shutdown` is called and the passed `ctx` is canceled and `SpanExporter.Shutdown` has not returned. (#6368)
- Eliminate goroutine leak for the processor returned by `NewBatchSpanProcessor` in `go.opentelemetry.io/otel/sdk/trace` when `ForceFlush` is called and the passed `ctx` is canceled and `SpanExporter.Export` has not returned. (#6369)

## [1.34.0/0.56.0/0.10.0] 2025-01-17

### Changed

- Remove the notices from `Logger` to make the whole Logs API user-facing in `go.opentelemetry.io/otel/log`. (#6167)

### Fixed

- Relax minimum Go version to 1.22.0 in various modules. (#6073)
- The `Type` name logged for the `go.opentelemetry.io/otel/exporters/otlp/otlptrace/otlptracegrpc` client is corrected from `otlphttpgrpc` to `otlptracegrpc`. (#6143)
- The `Type` name logged for the `go.opentelemetry.io/otel/exporters/otlp/otlptrace/otlphttpgrpc` client is corrected from `otlphttphttp` to `otlptracehttp`. (#6143)

## [1.33.0/0.55.0/0.9.0/0.0.12] 2024-12-12

### Added

- Add `Reset` method to `SpanRecorder` in `go.opentelemetry.io/otel/sdk/trace/tracetest`. (#5994)
- Add `EnabledInstrument` interface in `go.opentelemetry.io/otel/sdk/metric/internal/x`.
  This is an experimental interface that is implemented by synchronous instruments provided by `go.opentelemetry.io/otel/sdk/metric`.
  Users can use it to avoid performing computationally expensive operations when recording measurements.
  It does not fall within the scope of the OpenTelemetry Go versioning and stability [policy](./VERSIONING.md) and it may be changed in backwards incompatible ways or removed in feature releases. (#6016)

### Changed

- The default global API now supports full auto-instrumentation from the `go.opentelemetry.io/auto` package.
  See that package for more information. (#5920)
- Propagate non-retryable error messages to client in `go.opentelemetry.io/otel/exporters/otlp/otlplog/otlploghttp`. (#5929)
- Propagate non-retryable error messages to client in `go.opentelemetry.io/otel/exporters/otlp/otlptrace/otlptracehttp`. (#5929)
- Propagate non-retryable error messages to client in `go.opentelemetry.io/otel/exporters/otlp/otlpmetric/otlpmetrichttp`. (#5929)
- Performance improvements for attribute value `AsStringSlice`, `AsFloat64Slice`, `AsInt64Slice`, `AsBoolSlice`. (#6011)
- Change `EnabledParameters` to have a `Severity` field instead of a getter and setter in `go.opentelemetry.io/otel/log`. (#6009)

### Fixed

- Fix inconsistent request body closing in `go.opentelemetry.io/otel/exporters/otlp/otlplog/otlploghttp`. (#5954)
- Fix inconsistent request body closing in `go.opentelemetry.io/otel/exporters/otlp/otlptrace/otlptracehttp`. (#5954)
- Fix inconsistent request body closing in `go.opentelemetry.io/otel/exporters/otlp/otlpmetric/otlpmetrichttp`. (#5954)
- Fix invalid exemplar keys in `go.opentelemetry.io/otel/exporters/prometheus`. (#5995)
- Fix attribute value truncation in `go.opentelemetry.io/otel/sdk/trace`. (#5997)
- Fix attribute value truncation in `go.opentelemetry.io/otel/sdk/log`. (#6032)

## [1.32.0/0.54.0/0.8.0/0.0.11] 2024-11-08

### Added

- Add `go.opentelemetry.io/otel/sdk/metric/exemplar.AlwaysOffFilter`, which can be used to disable exemplar recording. (#5850)
- Add `go.opentelemetry.io/otel/sdk/metric.WithExemplarFilter`, which can be used to configure the exemplar filter used by the metrics SDK. (#5850)
- Add `ExemplarReservoirProviderSelector` and `DefaultExemplarReservoirProviderSelector` to `go.opentelemetry.io/otel/sdk/metric`, which defines the exemplar reservoir to use based on the aggregation of the metric. (#5861)
- Add `ExemplarReservoirProviderSelector` to `go.opentelemetry.io/otel/sdk/metric.Stream` to allow using views to configure the exemplar reservoir to use for a metric. (#5861)
- Add `ReservoirProvider`, `HistogramReservoirProvider` and `FixedSizeReservoirProvider` to `go.opentelemetry.io/otel/sdk/metric/exemplar` to make it convenient to use providers of Reservoirs. (#5861)
- The `go.opentelemetry.io/otel/semconv/v1.27.0` package.
  The package contains semantic conventions from the `v1.27.0` version of the OpenTelemetry Semantic Conventions. (#5894)
- Add `Attributes attribute.Set` field to `Scope` in `go.opentelemetry.io/otel/sdk/instrumentation`. (#5903)
- Add `Attributes attribute.Set` field to `ScopeRecords` in `go.opentelemetry.io/otel/log/logtest`. (#5927)
- `go.opentelemetry.io/otel/exporters/otlp/otlptrace/otlptracegrpc` adds instrumentation scope attributes. (#5934)
- `go.opentelemetry.io/otel/exporters/otlp/otlptrace/otlptracehttp` adds instrumentation scope attributes. (#5934)
- `go.opentelemetry.io/otel/exporters/otlp/otlpmetric/otlpmetricgrpc` adds instrumentation scope attributes. (#5935)
- `go.opentelemetry.io/otel/exporters/otlp/otlpmetric/otlpmetrichttp` adds instrumentation scope attributes. (#5935)
- `go.opentelemetry.io/otel/exporters/otlp/otlplog/otlploggrpc` adds instrumentation scope attributes. (#5933)
- `go.opentelemetry.io/otel/exporters/otlp/otlplog/otlploghttp` adds instrumentation scope attributes. (#5933)
- `go.opentelemetry.io/otel/exporters/prometheus` adds instrumentation scope attributes in `otel_scope_info` metric as labels. (#5932)

### Changed

- Support scope attributes and make them as identifying for `Tracer` in `go.opentelemetry.io/otel` and `go.opentelemetry.io/otel/sdk/trace`. (#5924)
- Support scope attributes and make them as identifying for `Meter` in `go.opentelemetry.io/otel` and `go.opentelemetry.io/otel/sdk/metric`. (#5926)
- Support scope attributes and make them as identifying for `Logger` in `go.opentelemetry.io/otel` and `go.opentelemetry.io/otel/sdk/log`. (#5925)
- Make schema URL and scope attributes as identifying for `Tracer` in `go.opentelemetry.io/otel/bridge/opentracing`. (#5931)
- Clear unneeded slice elements to allow GC to collect the objects in `go.opentelemetry.io/otel/sdk/metric` and `go.opentelemetry.io/otel/sdk/trace`. (#5804)

### Fixed

- Global MeterProvider registration unwraps global instrument Observers, the undocumented Unwrap() methods are now private. (#5881)
- `go.opentelemetry.io/otel/exporters/otlp/otlpmetric/otlpmetricgrpc` now keeps the metadata already present in the context when `WithHeaders` is used. (#5892)
- `go.opentelemetry.io/otel/exporters/otlp/otlplog/otlploggrpc` now keeps the metadata already present in the context when `WithHeaders` is used. (#5911)
- `go.opentelemetry.io/otel/exporters/otlp/otlptrace/otlptracegrpc` now keeps the metadata already present in the context when `WithHeaders` is used. (#5915)
- Fix `go.opentelemetry.io/otel/exporters/prometheus` trying to add exemplars to Gauge metrics, which is unsupported. (#5912)
- Fix `WithEndpointURL` to always use a secure connection when an https URL is passed in `go.opentelemetry.io/otel/exporters/otlp/otlpmetric/otlpmetricgrpc`. (#5944)
- Fix `WithEndpointURL` to always use a secure connection when an https URL is passed in `go.opentelemetry.io/otel/exporters/otlp/otlpmetric/otlpmetrichttp`. (#5944)
- Fix `WithEndpointURL` to always use a secure connection when an https URL is passed in `go.opentelemetry.io/otel/exporters/otlp/otlptrace/otlptracegrpc`. (#5944)
- Fix `WithEndpointURL` to always use a secure connection when an https URL is passed in `go.opentelemetry.io/otel/exporters/otlp/otlptrace/otlptracehttp`. (#5944)
- Fix incorrect metrics generated from callbacks when multiple readers are used in `go.opentelemetry.io/otel/sdk/metric`. (#5900)

### Removed

- Remove all examples under `go.opentelemetry.io/otel/example` as they are moved to [Contrib repository](https://github.com/open-telemetry/opentelemetry-go-contrib/tree/main/examples). (#5930)

## [1.31.0/0.53.0/0.7.0/0.0.10] 2024-10-11

### Added

- Add `go.opentelemetry.io/otel/sdk/metric/exemplar` package which includes `Exemplar`, `Filter`, `TraceBasedFilter`, `AlwaysOnFilter`, `HistogramReservoir`, `FixedSizeReservoir`, `Reservoir`, `Value` and `ValueType` types. These will be used for configuring the exemplar reservoir for the metrics sdk. (#5747, #5862)
- Add `WithExportBufferSize` option to log batch processor.(#5877)

### Changed

- Enable exemplars by default in `go.opentelemetry.io/otel/sdk/metric`. Exemplars can be disabled by setting `OTEL_METRICS_EXEMPLAR_FILTER=always_off` (#5778)
- `Logger.Enabled` in `go.opentelemetry.io/otel/log` now accepts a newly introduced `EnabledParameters` type instead of `Record`. (#5791)
- `FilterProcessor.Enabled` in `go.opentelemetry.io/otel/sdk/log/internal/x` now accepts `EnabledParameters` instead of `Record`. (#5791)
- The `Record` type in `go.opentelemetry.io/otel/log` is no longer comparable. (#5847)
- Performance improvements for the trace SDK `SetAttributes` method in `Span`. (#5864)
- Reduce memory allocations for the `Event` and `Link` lists in `Span`. (#5858)
- Performance improvements for the trace SDK `AddEvent`, `AddLink`, `RecordError` and `End` methods in `Span`. (#5874)

### Deprecated

- Deprecate all examples under `go.opentelemetry.io/otel/example` as they are moved to [Contrib repository](https://github.com/open-telemetry/opentelemetry-go-contrib/tree/main/examples). (#5854)

### Fixed

- The race condition for multiple `FixedSize` exemplar reservoirs identified in #5814 is resolved. (#5819)
- Fix log records duplication in case of heterogeneous resource attributes by correctly mapping each log record to it's resource and scope. (#5803)
- Fix timer channel drain to avoid hanging on Go 1.23. (#5868)
- Fix delegation for global meter providers, and panic when calling otel.SetMeterProvider. (#5827)
- Change the `reflect.TypeOf` to use a nil pointer to not allocate on the heap unless necessary. (#5827)

## [1.30.0/0.52.0/0.6.0/0.0.9] 2024-09-09

### Added

- Support `OTEL_EXPORTER_OTLP_LOGS_INSECURE` and `OTEL_EXPORTER_OTLP_INSECURE` environments in `go.opentelemetry.io/otel/exporters/otlp/otlplog/otlploggrpc`. (#5739)
- The `WithResource` option for `NewMeterProvider` now merges the provided resources with the ones from environment variables. (#5773)
- The `WithResource` option for `NewLoggerProvider` now merges the provided resources with the ones from environment variables. (#5773)
- Add UTF-8 support to `go.opentelemetry.io/otel/exporters/prometheus`. (#5755)

### Fixed

- Fix memory leak in the global `MeterProvider` when identical instruments are repeatedly created. (#5754)
- Fix panic on instruments creation when setting meter provider. (#5758)
- Fix an issue where `SetMeterProvider` in `go.opentelemetry.io/otel` might miss the delegation for instruments and registries. (#5780)

### Removed

- Drop support for [Go 1.21]. (#5736, #5740, #5800)

## [1.29.0/0.51.0/0.5.0] 2024-08-23

This release is the last to support [Go 1.21].
The next release will require at least [Go 1.22].

### Added

- Add MacOS ARM64 platform to the compatibility testing suite. (#5577)
- Add `InstrumentationScope` field to `SpanStub` in `go.opentelemetry.io/otel/sdk/trace/tracetest`, as a replacement for the deprecated `InstrumentationLibrary`. (#5627)
- Make the initial release of `go.opentelemetry.io/otel/exporters/otlp/otlplog/otlploggrpc`.
  This new module contains an OTLP exporter that transmits log telemetry using gRPC.
  This module is unstable and breaking changes may be introduced.
  See our [versioning policy](VERSIONING.md) for more information about these stability guarantees. (#5629)
- Add `Walk` function to `TraceState` in `go.opentelemetry.io/otel/trace` to iterate all the key-value pairs. (#5651)
- Bridge the trace state in `go.opentelemetry.io/otel/bridge/opencensus`. (#5651)
- Zero value of `SimpleProcessor` in `go.opentelemetry.io/otel/sdk/log` no longer panics. (#5665)
- The `FilterProcessor` interface type is added in `go.opentelemetry.io/otel/sdk/log/internal/x`.
  This is an optional and experimental interface that log `Processor`s can implement to instruct the `Logger` if a `Record` will be processed or not.
  It replaces the existing `Enabled` method that is removed from the `Processor` interface itself.
  It does not fall within the scope of the OpenTelemetry Go versioning and stability [policy](./VERSIONING.md) and it may be changed in backwards incompatible ways or removed in feature releases. (#5692)
- Support [Go 1.23]. (#5720)

### Changed

- `NewMemberRaw`, `NewKeyProperty` and `NewKeyValuePropertyRaw` in `go.opentelemetry.io/otel/baggage` allow UTF-8 string in key. (#5132)
- `Processor.OnEmit` in `go.opentelemetry.io/otel/sdk/log` now accepts a pointer to `Record` instead of a value so that the record modifications done in a processor are propagated to subsequent registered processors. (#5636)
- `SimpleProcessor.Enabled` in `go.opentelemetry.io/otel/sdk/log` now returns `false` if the exporter is `nil`. (#5665)
- Update the concurrency requirements of `Exporter` in `go.opentelemetry.io/otel/sdk/log`. (#5666)
- `SimpleProcessor` in `go.opentelemetry.io/otel/sdk/log` synchronizes `OnEmit` calls. (#5666)
- The `Processor` interface in `go.opentelemetry.io/otel/sdk/log` no longer includes the `Enabled` method.
  See the `FilterProcessor` interface type added in `go.opentelemetry.io/otel/sdk/log/internal/x` to continue providing this functionality. (#5692)
- The `SimpleProcessor` type in `go.opentelemetry.io/otel/sdk/log` is no longer comparable. (#5693)
- The `BatchProcessor` type in `go.opentelemetry.io/otel/sdk/log` is no longer comparable. (#5693)

### Fixed

- Correct comments for the priority of the `WithEndpoint` and `WithEndpointURL` options and their corresponding environment variables in `go.opentelemetry.io/otel/exporters/otlp/otlptrace/otlptracehttp`. (#5584)
- Pass the underlying error rather than a generic retry-able failure in `go.opentelemetry.io/otel/exporters/otlp/otlpmetric/otlpmetrichttp`, `go.opentelemetry.io/otel/exporters/otlp/otlplog/otlploghttp` and `go.opentelemetry.io/otel/exporters/otlp/otlptrace/otlptracehttp`. (#5541)
- Correct the `Tracer`, `Meter`, and `Logger` names used in `go.opentelemetry.io/otel/example/dice`. (#5612)
- Correct the `Tracer` names used in `go.opentelemetry.io/otel/example/namedtracer`. (#5612)
- Correct the `Tracer` name used in `go.opentelemetry.io/otel/example/opencensus`. (#5612)
- Correct the `Tracer` and `Meter` names used in `go.opentelemetry.io/otel/example/otel-collector`. (#5612)
- Correct the `Tracer` names used in `go.opentelemetry.io/otel/example/passthrough`. (#5612)
- Correct the `Meter` name used in `go.opentelemetry.io/otel/example/prometheus`. (#5612)
- Correct the `Tracer` names used in `go.opentelemetry.io/otel/example/zipkin`. (#5612)
- Correct comments for the priority of the `WithEndpoint` and `WithEndpointURL` options and their corresponding environment variables in `go.opentelemetry.io/otel/exporters/otlp/otlpmetric/otlpmetricgrpc` and `go.opentelemetry.io/otel/exporters/otlp/otlpmetric/otlpmetrichttp`. (#5641)
- Correct comments for the priority of the `WithEndpoint` and `WithEndpointURL` options and their corresponding environment variables in `go.opentelemetry.io/otel/exporters/otlp/otlplog/otlploghttp`. (#5650)
- Stop percent encoding header environment variables in `go.opentelemetry.io/otel/exporters/otlp/otlptrace/otlptracegrpc`, `go.opentelemetry.io/otel/exporters/otlp/otlptrace/otlptracehttp`, `go.opentelemetry.io/otel/exporters/otlp/otlpmetric/otlpmetricgrpc` and `go.opentelemetry.io/otel/exporters/otlp/otlpmetric/otlpmetrichttp` (#5705)
- Remove invalid environment variable header keys in `go.opentelemetry.io/otel/exporters/otlp/otlptrace/otlptracegrpc`, `go.opentelemetry.io/otel/exporters/otlp/otlptrace/otlptracehttp`, `go.opentelemetry.io/otel/exporters/otlp/otlpmetric/otlpmetricgrpc` and `go.opentelemetry.io/otel/exporters/otlp/otlpmetric/otlpmetrichttp` (#5705)

### Removed

- The `Enabled` method of the `SimpleProcessor` in `go.opentelemetry.io/otel/sdk/log` is removed. (#5692)
- The `Enabled` method of the `BatchProcessor` in `go.opentelemetry.io/otel/sdk/log` is removed. (#5692)

## [1.28.0/0.50.0/0.4.0] 2024-07-02

### Added

- The `IsEmpty` method is added to the `Instrument` type in `go.opentelemetry.io/otel/sdk/metric`.
  This method is used to check if an `Instrument` instance is a zero-value. (#5431)
- Store and provide the emitted `context.Context` in `ScopeRecords` of `go.opentelemetry.io/otel/sdk/log/logtest`. (#5468)
- The `go.opentelemetry.io/otel/semconv/v1.26.0` package.
  The package contains semantic conventions from the `v1.26.0` version of the OpenTelemetry Semantic Conventions. (#5476)
- The `AssertRecordEqual` method to `go.opentelemetry.io/otel/log/logtest` to allow comparison of two log records in tests. (#5499)
- The `WithHeaders` option to `go.opentelemetry.io/otel/exporters/zipkin` to allow configuring custom http headers while exporting spans. (#5530)

### Changed

- `Tracer.Start` in `go.opentelemetry.io/otel/trace/noop` no longer allocates a span for empty span context. (#5457)
- Upgrade `go.opentelemetry.io/otel/semconv/v1.25.0` to `go.opentelemetry.io/otel/semconv/v1.26.0` in `go.opentelemetry.io/otel/example/otel-collector`. (#5490)
- Upgrade `go.opentelemetry.io/otel/semconv/v1.25.0` to `go.opentelemetry.io/otel/semconv/v1.26.0` in `go.opentelemetry.io/otel/example/zipkin`. (#5490)
- Upgrade `go.opentelemetry.io/otel/semconv/v1.25.0` to `go.opentelemetry.io/otel/semconv/v1.26.0` in `go.opentelemetry.io/otel/exporters/zipkin`. (#5490)
  - The exporter no longer exports the deprecated "otel.library.name" or "otel.library.version" attributes.
- Upgrade `go.opentelemetry.io/otel/semconv/v1.25.0` to `go.opentelemetry.io/otel/semconv/v1.26.0` in `go.opentelemetry.io/otel/sdk/resource`. (#5490)
- Upgrade `go.opentelemetry.io/otel/semconv/v1.25.0` to `go.opentelemetry.io/otel/semconv/v1.26.0` in `go.opentelemetry.io/otel/sdk/trace`. (#5490)
- `SimpleProcessor.OnEmit` in `go.opentelemetry.io/otel/sdk/log` no longer allocates a slice which makes it possible to have a zero-allocation log processing using `SimpleProcessor`. (#5493)
- Use non-generic functions in the `Start` method of `"go.opentelemetry.io/otel/sdk/trace".Trace` to reduce memory allocation. (#5497)
- `service.instance.id` is populated for a `Resource` created with `"go.opentelemetry.io/otel/sdk/resource".Default` with a default value when `OTEL_GO_X_RESOURCE` is set. (#5520)
- Improve performance of metric instruments in `go.opentelemetry.io/otel/sdk/metric` by removing unnecessary calls to `time.Now`. (#5545)

### Fixed

- Log a warning to the OpenTelemetry internal logger when a `Record` in `go.opentelemetry.io/otel/sdk/log` drops an attribute due to a limit being reached. (#5376)
- Identify the `Tracer` returned from the global `TracerProvider` in `go.opentelemetry.io/otel/global` with its schema URL. (#5426)
- Identify the `Meter` returned from the global `MeterProvider` in `go.opentelemetry.io/otel/global` with its schema URL. (#5426)
- Log a warning to the OpenTelemetry internal logger when a `Span` in `go.opentelemetry.io/otel/sdk/trace` drops an attribute, event, or link due to a limit being reached. (#5434)
- Document instrument name requirements in `go.opentelemetry.io/otel/metric`. (#5435)
- Prevent random number generation data-race for experimental rand exemplars in `go.opentelemetry.io/otel/sdk/metric`. (#5456)
- Fix counting number of dropped attributes of `Record` in `go.opentelemetry.io/otel/sdk/log`. (#5464)
- Fix panic in baggage creation when a member contains `0x80` char in key or value. (#5494)
- Correct comments for the priority of the `WithEndpoint` and `WithEndpointURL` options and their corresponding environment variables in `go.opentelemetry.io/otel/exporters/otlp/otlptrace/otlptracegrpc`. (#5508)
- Retry trace and span ID generation if it generated an invalid one in `go.opentelemetry.io/otel/sdk/trace`. (#5514)
- Fix stale timestamps reported by the last-value aggregation. (#5517)
- Indicate the `Exporter` in `go.opentelemetry.io/otel/exporters/otlp/otlplog/otlploghttp` must be created by the `New` method. (#5521)
- Improved performance in all `{Bool,Int64,Float64,String}SliceValue` functions of `go.opentelemetry.io/attributes` by reducing the number of allocations. (#5549)
- Replace invalid percent-encoded octet sequences with replacement char in `go.opentelemetry.io/otel/baggage`. (#5528)

## [1.27.0/0.49.0/0.3.0] 2024-05-21

### Added

- Add example for `go.opentelemetry.io/otel/exporters/stdout/stdoutlog`. (#5242)
- Add `RecordFactory` in `go.opentelemetry.io/otel/sdk/log/logtest` to facilitate testing exporter and processor implementations. (#5258)
- Add `RecordFactory` in `go.opentelemetry.io/otel/log/logtest` to facilitate testing bridge implementations. (#5263)
- The count of dropped records from the `BatchProcessor` in `go.opentelemetry.io/otel/sdk/log` is logged. (#5276)
- Add metrics in the `otel-collector` example. (#5283)
- Add the synchronous gauge instrument to `go.opentelemetry.io/otel/metric`. (#5304)
  - An `int64` or `float64` synchronous gauge instrument can now be created from a `Meter`.
  - All implementations of the API (`go.opentelemetry.io/otel/metric/noop`, `go.opentelemetry.io/otel/sdk/metric`) are updated to support this instrument.
- Add logs to `go.opentelemetry.io/otel/example/dice`. (#5349)

### Changed

- The `Shutdown` method of `Exporter` in `go.opentelemetry.io/otel/exporters/stdout/stdouttrace` ignores the context cancellation and always returns `nil`. (#5189)
- The `ForceFlush` and `Shutdown` methods of the exporter returned by `New` in `go.opentelemetry.io/otel/exporters/stdout/stdoutmetric` ignore the context cancellation and always return `nil`. (#5189)
- Apply the value length limits to `Record` attributes in `go.opentelemetry.io/otel/sdk/log`. (#5230)
- De-duplicate map attributes added to a `Record` in `go.opentelemetry.io/otel/sdk/log`. (#5230)
- `go.opentelemetry.io/otel/exporters/stdout/stdoutlog` won't print timestamps when `WithoutTimestamps` option is set. (#5241)
- The `go.opentelemetry.io/otel/exporters/stdout/stdoutlog` exporter won't print `AttributeValueLengthLimit` and `AttributeCountLimit` fields now, instead it prints the `DroppedAttributes` field. (#5272)
- Improved performance in the `Stringer` implementation of `go.opentelemetry.io/otel/baggage.Member` by reducing the number of allocations. (#5286)
- Set the start time for last-value aggregates in `go.opentelemetry.io/otel/sdk/metric`. (#5305)
- The `Span` in `go.opentelemetry.io/otel/sdk/trace` will record links without span context if either non-empty `TraceState` or attributes are provided. (#5315)
- Upgrade all dependencies of `go.opentelemetry.io/otel/semconv/v1.24.0` to `go.opentelemetry.io/otel/semconv/v1.25.0`. (#5374)

### Fixed

- Comparison of unordered maps for `go.opentelemetry.io/otel/log.KeyValue` and `go.opentelemetry.io/otel/log.Value`. (#5306)
- Fix the empty output of `go.opentelemetry.io/otel/log.Value` in `go.opentelemetry.io/otel/exporters/stdout/stdoutlog`. (#5311)
- Split the behavior of `Recorder` in `go.opentelemetry.io/otel/log/logtest` so it behaves as a `LoggerProvider` only. (#5365)
- Fix wrong package name of the error message when parsing endpoint URL in `go.opentelemetry.io/otel/exporters/otlp/otlplog/otlploghttp`. (#5371)
- Identify the `Logger` returned from the global `LoggerProvider` in `go.opentelemetry.io/otel/log/global` with its schema URL. (#5375)

## [1.26.0/0.48.0/0.2.0-alpha] 2024-04-24

### Added

- Add `Recorder` in `go.opentelemetry.io/otel/log/logtest` to facilitate testing the log bridge implementations. (#5134)
- Add span flags to OTLP spans and links exported by `go.opentelemetry.io/otel/exporters/otlp/otlptrace`. (#5194)
- Make the initial alpha release of `go.opentelemetry.io/otel/sdk/log`.
  This new module contains the Go implementation of the OpenTelemetry Logs SDK.
  This module is unstable and breaking changes may be introduced.
  See our [versioning policy](VERSIONING.md) for more information about these stability guarantees. (#5240)
- Make the initial alpha release of `go.opentelemetry.io/otel/exporters/otlp/otlplog/otlploghttp`.
  This new module contains an OTLP exporter that transmits log telemetry using HTTP.
  This module is unstable and breaking changes may be introduced.
  See our [versioning policy](VERSIONING.md) for more information about these stability guarantees. (#5240)
- Make the initial alpha release of `go.opentelemetry.io/otel/exporters/stdout/stdoutlog`.
  This new module contains an exporter prints log records to STDOUT.
  This module is unstable and breaking changes may be introduced.
  See our [versioning policy](VERSIONING.md) for more information about these stability guarantees. (#5240)
- The `go.opentelemetry.io/otel/semconv/v1.25.0` package.
  The package contains semantic conventions from the `v1.25.0` version of the OpenTelemetry Semantic Conventions. (#5254)

### Changed

- Update `go.opentelemetry.io/proto/otlp` from v1.1.0 to v1.2.0. (#5177)
- Improve performance of baggage member character validation in `go.opentelemetry.io/otel/baggage`. (#5214)
- The `otel-collector` example now uses docker compose to bring up services instead of kubernetes. (#5244)

### Fixed

- Slice attribute values in `go.opentelemetry.io/otel/attribute` are now emitted as their JSON representation. (#5159)

## [1.25.0/0.47.0/0.0.8/0.1.0-alpha] 2024-04-05

### Added

- Add `WithProxy` option in `go.opentelemetry.io/otel/exporters/otlp/otlpmetric/otlpmetrichttp`. (#4906)
- Add `WithProxy` option in `go.opentelemetry.io/otel/exporters/otlp/otlpmetric/otlptracehttp`. (#4906)
- Add `AddLink` method to the `Span` interface in `go.opentelemetry.io/otel/trace`. (#5032)
- The `Enabled` method is added to the `Logger` interface in `go.opentelemetry.io/otel/log`.
  This method is used to notify users if a log record will be emitted or not. (#5071)
- Add `SeverityUndefined` `const` to `go.opentelemetry.io/otel/log`.
  This value represents an unset severity level. (#5072)
- Add `Empty` function in `go.opentelemetry.io/otel/log` to return a `KeyValue` for an empty value. (#5076)
- Add `go.opentelemetry.io/otel/log/global` to manage the global `LoggerProvider`.
  This package is provided with the anticipation that all functionality will be migrate to `go.opentelemetry.io/otel` when `go.opentelemetry.io/otel/log` stabilizes.
  At which point, users will be required to migrage their code, and this package will be deprecated then removed. (#5085)
- Add support for `Summary` metrics in the `go.opentelemetry.io/otel/exporters/otlp/otlpmetric/otlpmetrichttp` and `go.opentelemetry.io/otel/exporters/otlp/otlpmetric/otlpmetricgrpc` exporters. (#5100)
- Add `otel.scope.name` and `otel.scope.version` tags to spans exported by `go.opentelemetry.io/otel/exporters/zipkin`. (#5108)
- Add support for `AddLink` to `go.opentelemetry.io/otel/bridge/opencensus`. (#5116)
- Add `String` method to `Value` and `KeyValue` in `go.opentelemetry.io/otel/log`. (#5117)
- Add Exemplar support to `go.opentelemetry.io/otel/exporters/prometheus`. (#5111)
- Add metric semantic conventions to `go.opentelemetry.io/otel/semconv/v1.24.0`. Future `semconv` packages will include metric semantic conventions as well. (#4528)

### Changed

- `SpanFromContext` and `SpanContextFromContext` in `go.opentelemetry.io/otel/trace` no longer make a heap allocation when the passed context has no span. (#5049)
- `go.opentelemetry.io/otel/exporters/otlp/otlptrace/otlptracegrpc` and `go.opentelemetry.io/otel/exporters/otlp/otlpmetric/otlpmetricgrpc` now create a gRPC client in idle mode and with "dns" as the default resolver using [`grpc.NewClient`](https://pkg.go.dev/google.golang.org/grpc#NewClient). (#5151)
  Because of that `WithDialOption` ignores [`grpc.WithBlock`](https://pkg.go.dev/google.golang.org/grpc#WithBlock), [`grpc.WithTimeout`](https://pkg.go.dev/google.golang.org/grpc#WithTimeout), and [`grpc.WithReturnConnectionError`](https://pkg.go.dev/google.golang.org/grpc#WithReturnConnectionError).
  Notice that [`grpc.DialContext`](https://pkg.go.dev/google.golang.org/grpc#DialContext) which was used before is now deprecated.

### Fixed

- Clarify the documentation about equivalence guarantees for the `Set` and `Distinct` types in `go.opentelemetry.io/otel/attribute`. (#5027)
- Prevent default `ErrorHandler` self-delegation. (#5137)
- Update all dependencies to address [GO-2024-2687]. (#5139)

### Removed

- Drop support for [Go 1.20]. (#4967)

### Deprecated

- Deprecate `go.opentelemetry.io/otel/attribute.Sortable` type. (#4734)
- Deprecate `go.opentelemetry.io/otel/attribute.NewSetWithSortable` function. (#4734)
- Deprecate `go.opentelemetry.io/otel/attribute.NewSetWithSortableFiltered` function. (#4734)

## [1.24.0/0.46.0/0.0.1-alpha] 2024-02-23

This release is the last to support [Go 1.20].
The next release will require at least [Go 1.21].

### Added

- Support [Go 1.22]. (#4890)
- Add exemplar support to `go.opentelemetry.io/otel/exporters/otlp/otlpmetric/otlpmetricgrpc`. (#4900)
- Add exemplar support to `go.opentelemetry.io/otel/exporters/otlp/otlpmetric/otlpmetrichttp`. (#4900)
- The `go.opentelemetry.io/otel/log` module is added.
  This module includes OpenTelemetry Go's implementation of the Logs Bridge API.
  This module is in an alpha state, it is subject to breaking changes.
  See our [versioning policy](./VERSIONING.md) for more info. (#4961)
- Add ARM64 platform to the compatibility testing suite. (#4994)

### Fixed

- Fix registration of multiple callbacks when using the global meter provider from `go.opentelemetry.io/otel`. (#4945)
- Fix negative buckets in output of exponential histograms. (#4956)

## [1.23.1] 2024-02-07

### Fixed

- Register all callbacks passed during observable instrument creation instead of just the last one multiple times in `go.opentelemetry.io/otel/sdk/metric`. (#4888)

## [1.23.0] 2024-02-06

This release contains the first stable, `v1`, release of the following modules:

- `go.opentelemetry.io/otel/bridge/opencensus`
- `go.opentelemetry.io/otel/bridge/opencensus/test`
- `go.opentelemetry.io/otel/example/opencensus`
- `go.opentelemetry.io/otel/exporters/otlp/otlpmetric/otlpmetricgrpc`
- `go.opentelemetry.io/otel/exporters/otlp/otlpmetric/otlpmetrichttp`
- `go.opentelemetry.io/otel/exporters/stdout/stdoutmetric`

See our [versioning policy](VERSIONING.md) for more information about these stability guarantees.

### Added

- Add `WithEndpointURL` option to the `exporters/otlp/otlpmetric/otlpmetricgrpc`, `exporters/otlp/otlpmetric/otlpmetrichttp`, `exporters/otlp/otlptrace/otlptracegrpc` and `exporters/otlp/otlptrace/otlptracehttp` packages. (#4808)
- Experimental exemplar exporting is added to the metric SDK.
  See [metric documentation](./sdk/metric/internal/x/README.md#exemplars) for more information about this feature and how to enable it. (#4871)
- `ErrSchemaURLConflict` is added to `go.opentelemetry.io/otel/sdk/resource`.
  This error is returned when a merge of two `Resource`s with different (non-empty) schema URL is attempted. (#4876)

### Changed

- The `Merge` and `New` functions in `go.opentelemetry.io/otel/sdk/resource` now returns a partial result if there is a schema URL merge conflict.
  Instead of returning `nil` when two `Resource`s with different (non-empty) schema URLs are merged the merged `Resource`, along with the new `ErrSchemaURLConflict` error, is returned.
  It is up to the user to decide if they want to use the returned `Resource` or not.
  It may have desired attributes overwritten or include stale semantic conventions. (#4876)

### Fixed

- Fix `ContainerID` resource detection on systemd when cgroup path has a colon. (#4449)
- Fix `go.opentelemetry.io/otel/sdk/metric` to cache instruments to avoid leaking memory when the same instrument is created multiple times. (#4820)
- Fix missing `Mix` and `Max` values for `go.opentelemetry.io/otel/exporters/stdout/stdoutmetric` by introducing `MarshalText` and `MarshalJSON` for the `Extrema` type in `go.opentelemetry.io/sdk/metric/metricdata`. (#4827)

## [1.23.0-rc.1] 2024-01-18

This is a release candidate for the v1.23.0 release.
That release is expected to include the `v1` release of the following modules:

- `go.opentelemetry.io/otel/bridge/opencensus`
- `go.opentelemetry.io/otel/bridge/opencensus/test`
- `go.opentelemetry.io/otel/example/opencensus`
- `go.opentelemetry.io/otel/exporters/otlp/otlpmetric/otlpmetricgrpc`
- `go.opentelemetry.io/otel/exporters/otlp/otlpmetric/otlpmetrichttp`
- `go.opentelemetry.io/otel/exporters/stdout/stdoutmetric`

See our [versioning policy](VERSIONING.md) for more information about these stability guarantees.

## [1.22.0/0.45.0] 2024-01-17

### Added

- The `go.opentelemetry.io/otel/semconv/v1.22.0` package.
  The package contains semantic conventions from the `v1.22.0` version of the OpenTelemetry Semantic Conventions. (#4735)
- The `go.opentelemetry.io/otel/semconv/v1.23.0` package.
  The package contains semantic conventions from the `v1.23.0` version of the OpenTelemetry Semantic Conventions. (#4746)
- The `go.opentelemetry.io/otel/semconv/v1.23.1` package.
  The package contains semantic conventions from the `v1.23.1` version of the OpenTelemetry Semantic Conventions. (#4749)
- The `go.opentelemetry.io/otel/semconv/v1.24.0` package.
  The package contains semantic conventions from the `v1.24.0` version of the OpenTelemetry Semantic Conventions. (#4770)
- Add `WithResourceAsConstantLabels` option to apply resource attributes for every metric emitted by the Prometheus exporter. (#4733)
- Experimental cardinality limiting is added to the metric SDK.
  See [metric documentation](./sdk/metric/internal/x/README.md#cardinality-limit) for more information about this feature and how to enable it. (#4457)
- Add `NewMemberRaw` and `NewKeyValuePropertyRaw` in `go.opentelemetry.io/otel/baggage`. (#4804)

### Changed

- Upgrade all use of `go.opentelemetry.io/otel/semconv` to use `v1.24.0`. (#4754)
- Update transformations in `go.opentelemetry.io/otel/exporters/zipkin` to follow `v1.24.0` version of the OpenTelemetry specification. (#4754)
- Record synchronous measurements when the passed context is canceled instead of dropping in `go.opentelemetry.io/otel/sdk/metric`.
  If you do not want to make a measurement when the context is cancelled, you need to handle it yourself (e.g  `if ctx.Err() != nil`). (#4671)
- Improve `go.opentelemetry.io/otel/trace.TraceState`'s performance. (#4722)
- Improve `go.opentelemetry.io/otel/propagation.TraceContext`'s performance. (#4721)
- Improve `go.opentelemetry.io/otel/baggage` performance. (#4743)
- Improve performance of the `(*Set).Filter` method in `go.opentelemetry.io/otel/attribute` when the passed filter does not filter out any attributes from the set. (#4774)
- `Member.String` in `go.opentelemetry.io/otel/baggage` percent-encodes only when necessary. (#4775)
- Improve `go.opentelemetry.io/otel/trace.Span`'s performance when adding multiple attributes. (#4818)
- `Property.Value` in `go.opentelemetry.io/otel/baggage` now returns a raw string instead of a percent-encoded value. (#4804)

### Fixed

- Fix `Parse` in `go.opentelemetry.io/otel/baggage` to validate member value before percent-decoding. (#4755)
- Fix whitespace encoding of `Member.String` in `go.opentelemetry.io/otel/baggage`. (#4756)
- Fix observable not registered error when the asynchronous instrument has a drop aggregation in `go.opentelemetry.io/otel/sdk/metric`. (#4772)
- Fix baggage item key so that it is not canonicalized in `go.opentelemetry.io/otel/bridge/opentracing`. (#4776)
- Fix `go.opentelemetry.io/otel/bridge/opentracing` to properly handle baggage values that requires escaping during propagation. (#4804)
- Fix a bug where using multiple readers resulted in incorrect asynchronous counter values in `go.opentelemetry.io/otel/sdk/metric`. (#4742)

## [1.21.0/0.44.0] 2023-11-16

### Removed

- Remove the deprecated `go.opentelemetry.io/otel/bridge/opencensus.NewTracer`. (#4706)
- Remove the deprecated `go.opentelemetry.io/otel/exporters/otlp/otlpmetric` module. (#4707)
- Remove the deprecated `go.opentelemetry.io/otel/example/view` module. (#4708)
- Remove the deprecated `go.opentelemetry.io/otel/example/fib` module. (#4723)

### Fixed

- Do not parse non-protobuf responses in `go.opentelemetry.io/otel/exporters/otlp/otlpmetric/otlpmetrichttp`. (#4719)
- Do not parse non-protobuf responses in `go.opentelemetry.io/otel/exporters/otlp/otlptrace/otlptracehttp`. (#4719)

## [1.20.0/0.43.0] 2023-11-10

This release brings a breaking change for custom trace API implementations. Some interfaces (`TracerProvider`, `Tracer`, `Span`) now embed the `go.opentelemetry.io/otel/trace/embedded` types. Implementers need to update their implementations based on what they want the default behavior to be. See the "API Implementations" section of the [trace API] package documentation for more information about how to accomplish this.

### Added

- Add `go.opentelemetry.io/otel/bridge/opencensus.InstallTraceBridge`, which installs the OpenCensus trace bridge, and replaces `opencensus.NewTracer`. (#4567)
- Add scope version to trace and metric bridges in `go.opentelemetry.io/otel/bridge/opencensus`. (#4584)
- Add the `go.opentelemetry.io/otel/trace/embedded` package to be embedded in the exported trace API interfaces. (#4620)
- Add the `go.opentelemetry.io/otel/trace/noop` package as a default no-op implementation of the trace API. (#4620)
- Add context propagation in `go.opentelemetry.io/otel/example/dice`. (#4644)
- Add view configuration to `go.opentelemetry.io/otel/example/prometheus`. (#4649)
- Add `go.opentelemetry.io/otel/metric.WithExplicitBucketBoundaries`, which allows defining default explicit bucket boundaries when creating histogram instruments. (#4603)
- Add `Version` function in `go.opentelemetry.io/otel/exporters/otlp/otlpmetric/otlpmetricgrpc`. (#4660)
- Add `Version` function in `go.opentelemetry.io/otel/exporters/otlp/otlpmetric/otlpmetrichttp`. (#4660)
- Add Summary, SummaryDataPoint, and QuantileValue to `go.opentelemetry.io/sdk/metric/metricdata`. (#4622)
- `go.opentelemetry.io/otel/bridge/opencensus.NewMetricProducer` now supports exemplars from OpenCensus. (#4585)
- Add support for `WithExplicitBucketBoundaries` in `go.opentelemetry.io/otel/sdk/metric`. (#4605)
- Add support for Summary metrics in `go.opentelemetry.io/otel/bridge/opencensus`. (#4668)

### Deprecated

- Deprecate `go.opentelemetry.io/otel/bridge/opencensus.NewTracer` in favor of `opencensus.InstallTraceBridge`. (#4567)
- Deprecate `go.opentelemetry.io/otel/example/fib` package is in favor of `go.opentelemetry.io/otel/example/dice`. (#4618)
- Deprecate `go.opentelemetry.io/otel/trace.NewNoopTracerProvider`.
  Use the added `NewTracerProvider` function in `go.opentelemetry.io/otel/trace/noop` instead. (#4620)
- Deprecate `go.opentelemetry.io/otel/example/view` package in favor of `go.opentelemetry.io/otel/example/prometheus`. (#4649)
- Deprecate `go.opentelemetry.io/otel/exporters/otlp/otlpmetric`. (#4693)

### Changed

- `go.opentelemetry.io/otel/bridge/opencensus.NewMetricProducer` returns a `*MetricProducer` struct instead of the metric.Producer interface. (#4583)
- The `TracerProvider` in `go.opentelemetry.io/otel/trace` now embeds the `go.opentelemetry.io/otel/trace/embedded.TracerProvider` type.
  This extends the `TracerProvider` interface and is is a breaking change for any existing implementation.
  Implementers need to update their implementations based on what they want the default behavior of the interface to be.
  See the "API Implementations" section of the `go.opentelemetry.io/otel/trace` package documentation for more information about how to accomplish this. (#4620)
- The `Tracer` in `go.opentelemetry.io/otel/trace` now embeds the `go.opentelemetry.io/otel/trace/embedded.Tracer` type.
  This extends the `Tracer` interface and is is a breaking change for any existing implementation.
  Implementers need to update their implementations based on what they want the default behavior of the interface to be.
  See the "API Implementations" section of the `go.opentelemetry.io/otel/trace` package documentation for more information about how to accomplish this. (#4620)
- The `Span` in `go.opentelemetry.io/otel/trace` now embeds the `go.opentelemetry.io/otel/trace/embedded.Span` type.
  This extends the `Span` interface and is is a breaking change for any existing implementation.
  Implementers need to update their implementations based on what they want the default behavior of the interface to be.
  See the "API Implementations" section of the `go.opentelemetry.io/otel/trace` package documentation for more information about how to accomplish this. (#4620)
- `go.opentelemetry.io/otel/exporters/otlp/otlpmetric/otlpmetricgrpc` does no longer depend on `go.opentelemetry.io/otel/exporters/otlp/otlpmetric`. (#4660)
- `go.opentelemetry.io/otel/exporters/otlp/otlpmetric/otlpmetrichttp` does no longer depend on `go.opentelemetry.io/otel/exporters/otlp/otlpmetric`. (#4660)
- Retry for `502 Bad Gateway` and `504 Gateway Timeout` HTTP statuses in `go.opentelemetry.io/otel/exporters/otlp/otlpmetric/otlpmetrichttp`. (#4670)
- Retry for `502 Bad Gateway` and `504 Gateway Timeout` HTTP statuses in `go.opentelemetry.io/otel/exporters/otlp/otlptrace/otlptracehttp`. (#4670)
- Retry for `RESOURCE_EXHAUSTED` only if RetryInfo is returned in `go.opentelemetry.io/otel/exporters/otlp/otlpmetric/otlpmetricgrpc`. (#4669)
- Retry for `RESOURCE_EXHAUSTED` only if RetryInfo is returned in `go.opentelemetry.io/otel/exporters/otlp/otlptrace/otlptracegrpc`. (#4669)
- Retry temporary HTTP request failures in `go.opentelemetry.io/otel/exporters/otlp/otlpmetric/otlpmetrichttp`. (#4679)
- Retry temporary HTTP request failures in `go.opentelemetry.io/otel/exporters/otlp/otlptrace/otlptracehttp`. (#4679)

### Fixed

- Fix improper parsing of characters such us `+`, `/` by `Parse` in `go.opentelemetry.io/otel/baggage` as they were rendered as a whitespace. (#4667)
- Fix improper parsing of characters such us `+`, `/` passed via `OTEL_RESOURCE_ATTRIBUTES` in `go.opentelemetry.io/otel/sdk/resource` as they were rendered as a whitespace. (#4699)
- Fix improper parsing of characters such us `+`, `/` passed via `OTEL_EXPORTER_OTLP_HEADERS` and `OTEL_EXPORTER_OTLP_METRICS_HEADERS` in `go.opentelemetry.io/otel/exporters/otlp/otlpmetric/otlpmetricgrpc` as they were rendered as a whitespace. (#4699)
- Fix improper parsing of characters such us `+`, `/` passed via `OTEL_EXPORTER_OTLP_HEADERS` and `OTEL_EXPORTER_OTLP_METRICS_HEADERS` in `go.opentelemetry.io/otel/exporters/otlp/otlpmetric/otlpmetrichttp` as they were rendered as a whitespace. (#4699)
- Fix improper parsing of characters such us `+`, `/` passed via `OTEL_EXPORTER_OTLP_HEADERS` and `OTEL_EXPORTER_OTLP_TRACES_HEADERS` in `go.opentelemetry.io/otel/exporters/otlp/otlpmetric/otlptracegrpc` as they were rendered as a whitespace. (#4699)
- Fix improper parsing of characters such us `+`, `/` passed via `OTEL_EXPORTER_OTLP_HEADERS` and `OTEL_EXPORTER_OTLP_TRACES_HEADERS` in `go.opentelemetry.io/otel/exporters/otlp/otlpmetric/otlptracehttp` as they were rendered as a whitespace. (#4699)
- In `go.opentelemetry.op/otel/exporters/prometheus`, the exporter no longer `Collect`s metrics after `Shutdown` is invoked. (#4648)
- Fix documentation for `WithCompressor` in `go.opentelemetry.io/otel/exporters/otlp/otlptrace/otlptracegrpc`. (#4695)
- Fix documentation for `WithCompressor` in `go.opentelemetry.io/otel/exporters/otlp/otlpmetric/otlpmetricgrpc`. (#4695)

## [1.19.0/0.42.0/0.0.7] 2023-09-28

This release contains the first stable release of the OpenTelemetry Go [metric SDK].
Our project stability guarantees now apply to the `go.opentelemetry.io/otel/sdk/metric` package.
See our [versioning policy](VERSIONING.md) for more information about these stability guarantees.

### Added

- Add the "Roll the dice" getting started application example in `go.opentelemetry.io/otel/example/dice`. (#4539)
- The `WithWriter` and `WithPrettyPrint` options to `go.opentelemetry.io/otel/exporters/stdout/stdoutmetric` to set a custom `io.Writer`, and allow displaying the output in human-readable JSON. (#4507)

### Changed

- Allow '/' characters in metric instrument names. (#4501)
- The exporter in `go.opentelemetry.io/otel/exporters/stdout/stdoutmetric` does not prettify its output by default anymore. (#4507)
- Upgrade `gopkg.io/yaml` from `v2` to `v3` in `go.opentelemetry.io/otel/schema`. (#4535)

### Fixed

- In `go.opentelemetry.op/otel/exporters/prometheus`, don't try to create the Prometheus metric on every `Collect` if we know the scope is invalid. (#4499)

### Removed

- Remove `"go.opentelemetry.io/otel/bridge/opencensus".NewMetricExporter`, which is replaced by `NewMetricProducer`. (#4566)

## [1.19.0-rc.1/0.42.0-rc.1] 2023-09-14

This is a release candidate for the v1.19.0/v0.42.0 release.
That release is expected to include the `v1` release of the OpenTelemetry Go metric SDK and will provide stability guarantees of that SDK.
See our [versioning policy](VERSIONING.md) for more information about these stability guarantees.

### Changed

- Allow '/' characters in metric instrument names. (#4501)

### Fixed

- In `go.opentelemetry.op/otel/exporters/prometheus`, don't try to create the prometheus metric on every `Collect` if we know the scope is invalid. (#4499)

## [1.18.0/0.41.0/0.0.6] 2023-09-12

This release drops the compatibility guarantee of [Go 1.19].

### Added

- Add `WithProducer` option in `go.opentelemetry.op/otel/exporters/prometheus` to restore the ability to register producers on the prometheus exporter's manual reader. (#4473)
- Add `IgnoreValue` option in `go.opentelemetry.io/otel/sdk/metric/metricdata/metricdatatest` to allow ignoring values when comparing metrics. (#4447)

### Changed

- Use a `TestingT` interface instead of `*testing.T` struct in `go.opentelemetry.io/otel/sdk/metric/metricdata/metricdatatest`. (#4483)

### Deprecated

- The `NewMetricExporter` in `go.opentelemetry.io/otel/bridge/opencensus` was deprecated in `v0.35.0` (#3541).
  The deprecation notice format for the function has been corrected to trigger Go documentation and build tooling. (#4470)

### Removed

- Removed the deprecated `go.opentelemetry.io/otel/exporters/jaeger` package. (#4467)
- Removed the deprecated `go.opentelemetry.io/otel/example/jaeger` package. (#4467)
- Removed the deprecated `go.opentelemetry.io/otel/sdk/metric/aggregation` package. (#4468)
- Removed the deprecated internal packages in `go.opentelemetry.io/otel/exporters/otlp` and its sub-packages. (#4469)
- Dropped guaranteed support for versions of Go less than 1.20. (#4481)

## [1.17.0/0.40.0/0.0.5] 2023-08-28

### Added

- Export the `ManualReader` struct in `go.opentelemetry.io/otel/sdk/metric`. (#4244)
- Export the `PeriodicReader` struct in `go.opentelemetry.io/otel/sdk/metric`. (#4244)
- Add support for exponential histogram aggregations.
  A histogram can be configured as an exponential histogram using a view with `"go.opentelemetry.io/otel/sdk/metric".ExponentialHistogram` as the aggregation. (#4245)
- Export the `Exporter` struct in `go.opentelemetry.io/otel/exporters/otlp/otlpmetric/otlpmetricgrpc`. (#4272)
- Export the `Exporter` struct in `go.opentelemetry.io/otel/exporters/otlp/otlpmetric/otlpmetrichttp`. (#4272)
- The exporters in `go.opentelemetry.io/otel/exporters/otlp/otlpmetric` now support the `OTEL_EXPORTER_OTLP_METRICS_TEMPORALITY_PREFERENCE` environment variable. (#4287)
- Add `WithoutCounterSuffixes` option in `go.opentelemetry.io/otel/exporters/prometheus` to disable addition of `_total` suffixes. (#4306)
- Add info and debug logging to the metric SDK in `go.opentelemetry.io/otel/sdk/metric`. (#4315)
- The `go.opentelemetry.io/otel/semconv/v1.21.0` package.
  The package contains semantic conventions from the `v1.21.0` version of the OpenTelemetry Semantic Conventions. (#4362)
- Accept 201 to 299 HTTP status as success in `go.opentelemetry.io/otel/exporters/otlp/otlpmetric/otlpmetrichttp` and `go.opentelemetry.io/otel/exporters/otlp/otlptrace/otlptracehttp`. (#4365)
- Document the `Temporality` and `Aggregation` methods of the `"go.opentelemetry.io/otel/sdk/metric".Exporter"` need to be concurrent safe. (#4381)
- Expand the set of units supported by the Prometheus exporter, and don't add unit suffixes if they are already present in `go.opentelemetry.op/otel/exporters/prometheus` (#4374)
- Move the `Aggregation` interface and its implementations from `go.opentelemetry.io/otel/sdk/metric/aggregation` to `go.opentelemetry.io/otel/sdk/metric`. (#4435)
- The exporters in `go.opentelemetry.io/otel/exporters/otlp/otlpmetric` now support the `OTEL_EXPORTER_OTLP_METRICS_DEFAULT_HISTOGRAM_AGGREGATION` environment variable. (#4437)
- Add the `NewAllowKeysFilter` and `NewDenyKeysFilter` functions to `go.opentelemetry.io/otel/attribute` to allow convenient creation of allow-keys and deny-keys filters. (#4444)
- Support Go 1.21. (#4463)

### Changed

- Starting from `v1.21.0` of semantic conventions, `go.opentelemetry.io/otel/semconv/{version}/httpconv` and `go.opentelemetry.io/otel/semconv/{version}/netconv` packages will no longer be published. (#4145)
- Log duplicate instrument conflict at a warning level instead of info in `go.opentelemetry.io/otel/sdk/metric`. (#4202)
- Return an error on the creation of new instruments in `go.opentelemetry.io/otel/sdk/metric` if their name doesn't pass regexp validation. (#4210)
- `NewManualReader` in `go.opentelemetry.io/otel/sdk/metric` returns `*ManualReader` instead of `Reader`. (#4244)
- `NewPeriodicReader` in `go.opentelemetry.io/otel/sdk/metric` returns `*PeriodicReader` instead of `Reader`. (#4244)
- Count the Collect time in the `PeriodicReader` timeout in `go.opentelemetry.io/otel/sdk/metric`. (#4221)
- The function `New` in `go.opentelemetry.io/otel/exporters/otlp/otlpmetric/otlpmetricgrpc` returns `*Exporter` instead of `"go.opentelemetry.io/otel/sdk/metric".Exporter`. (#4272)
- The function `New` in `go.opentelemetry.io/otel/exporters/otlp/otlpmetric/otlpmetrichttp` returns `*Exporter` instead of `"go.opentelemetry.io/otel/sdk/metric".Exporter`. (#4272)
- If an attribute set is omitted from an async callback, the previous value will no longer be exported in `go.opentelemetry.io/otel/sdk/metric`. (#4290)
- If an attribute set is observed multiple times in an async callback in `go.opentelemetry.io/otel/sdk/metric`, the values will be summed instead of the last observation winning. (#4289)
- Allow the explicit bucket histogram aggregation to be used for the up-down counter, observable counter, observable up-down counter, and observable gauge in the `go.opentelemetry.io/otel/sdk/metric` package. (#4332)
- Restrict `Meter`s in `go.opentelemetry.io/otel/sdk/metric` to only register and collect instruments it created. (#4333)
- `PeriodicReader.Shutdown` and `PeriodicReader.ForceFlush` in `go.opentelemetry.io/otel/sdk/metric` now apply the periodic reader's timeout to the operation if the user provided context does not contain a deadline. (#4356, #4377)
- Upgrade all use of `go.opentelemetry.io/otel/semconv` to use `v1.21.0`. (#4408)
- Increase instrument name maximum length from 63 to 255 characters in `go.opentelemetry.io/otel/sdk/metric`. (#4434)
- Add `go.opentelemetry.op/otel/sdk/metric.WithProducer` as an `Option` for `"go.opentelemetry.io/otel/sdk/metric".NewManualReader` and `"go.opentelemetry.io/otel/sdk/metric".NewPeriodicReader`. (#4346)

### Removed

- Remove `Reader.RegisterProducer` in `go.opentelemetry.io/otel/metric`.
  Use the added `WithProducer` option instead. (#4346)
- Remove `Reader.ForceFlush` in `go.opentelemetry.io/otel/metric`.
  Notice that `PeriodicReader.ForceFlush` is still available. (#4375)

### Fixed

- Correctly format log messages from the `go.opentelemetry.io/otel/exporters/zipkin` exporter. (#4143)
- Log an error for calls to `NewView` in `go.opentelemetry.io/otel/sdk/metric` that have empty criteria. (#4307)
- Fix `"go.opentelemetry.io/otel/sdk/resource".WithHostID()` to not set an empty `host.id`. (#4317)
- Use the instrument identifying fields to cache aggregators and determine duplicate instrument registrations in `go.opentelemetry.io/otel/sdk/metric`. (#4337)
- Detect duplicate instruments for case-insensitive names in `go.opentelemetry.io/otel/sdk/metric`. (#4338)
- The `ManualReader` will not panic if `AggregationSelector` returns `nil` in `go.opentelemetry.io/otel/sdk/metric`. (#4350)
- If a `Reader`'s `AggregationSelector` returns `nil` or `DefaultAggregation` the pipeline will use the default aggregation. (#4350)
- Log a suggested view that fixes instrument conflicts in `go.opentelemetry.io/otel/sdk/metric`. (#4349)
- Fix possible panic, deadlock and race condition in batch span processor in `go.opentelemetry.io/otel/sdk/trace`. (#4353)
- Improve context cancellation handling in batch span processor's `ForceFlush` in  `go.opentelemetry.io/otel/sdk/trace`. (#4369)
- Decouple `go.opentelemetry.io/otel/exporters/otlp/otlptrace/internal` from `go.opentelemetry.io/otel/exporters/otlp/internal` using gotmpl. (#4397, #3846)
- Decouple `go.opentelemetry.io/otel/exporters/otlp/otlpmetric/otlpmetricgrpc/internal` from `go.opentelemetry.io/otel/exporters/otlp/internal` and `go.opentelemetry.io/otel/exporters/otlp/otlpmetric/internal` using gotmpl. (#4404, #3846)
- Decouple `go.opentelemetry.io/otel/exporters/otlp/otlpmetric/otlpmetrichttp/internal` from `go.opentelemetry.io/otel/exporters/otlp/internal` and `go.opentelemetry.io/otel/exporters/otlp/otlpmetric/internal` using gotmpl. (#4407, #3846)
- Decouple `go.opentelemetry.io/otel/exporters/otlp/otlptrace/otlptracegrpc/internal` from `go.opentelemetry.io/otel/exporters/otlp/internal` and `go.opentelemetry.io/otel/exporters/otlp/otlptrace/internal` using gotmpl. (#4400, #3846)
- Decouple `go.opentelemetry.io/otel/exporters/otlp/otlptrace/otlptracehttp/internal` from `go.opentelemetry.io/otel/exporters/otlp/internal` and `go.opentelemetry.io/otel/exporters/otlp/otlptrace/internal` using gotmpl. (#4401, #3846)
- Do not block the metric SDK when OTLP metric exports are blocked in `go.opentelemetry.io/otel/exporters/otlp/otlpmetric/otlpmetricgrpc` and `go.opentelemetry.io/otel/exporters/otlp/otlpmetric/otlpmetrichttp`. (#3925, #4395)
- Do not append `_total` if the counter already has that suffix for the Prometheus exproter in `go.opentelemetry.io/otel/exporter/prometheus`. (#4373)
- Fix resource detection data race in `go.opentelemetry.io/otel/sdk/resource`. (#4409)
- Use the first-seen instrument name during instrument name conflicts in `go.opentelemetry.io/otel/sdk/metric`. (#4428)

### Deprecated

- The `go.opentelemetry.io/otel/exporters/jaeger` package is deprecated.
  OpenTelemetry dropped support for Jaeger exporter in July 2023.
  Use `go.opentelemetry.io/otel/exporters/otlp/otlptrace/otlptracehttp`
  or `go.opentelemetry.io/otel/exporters/otlp/otlptrace/otlptracegrpc` instead. (#4423)
- The `go.opentelemetry.io/otel/example/jaeger` package is deprecated. (#4423)
- The `go.opentelemetry.io/otel/exporters/otlp/otlpmetric/internal` package is deprecated. (#4420)
- The `go.opentelemetry.io/otel/exporters/otlp/otlpmetric/internal/oconf` package is deprecated. (#4420)
- The `go.opentelemetry.io/otel/exporters/otlp/otlpmetric/internal/otest` package is deprecated. (#4420)
- The `go.opentelemetry.io/otel/exporters/otlp/otlpmetric/internal/transform` package is deprecated. (#4420)
- The `go.opentelemetry.io/otel/exporters/otlp/internal` package is deprecated. (#4421)
- The `go.opentelemetry.io/otel/exporters/otlp/internal/envconfig` package is deprecated. (#4421)
- The `go.opentelemetry.io/otel/exporters/otlp/internal/retry` package is deprecated. (#4421)
- The `go.opentelemetry.io/otel/exporters/otlp/otlptrace/internal` package is deprecated. (#4425)
- The `go.opentelemetry.io/otel/exporters/otlp/otlptrace/internal/envconfig` package is deprecated. (#4425)
- The `go.opentelemetry.io/otel/exporters/otlp/otlptrace/internal/otlpconfig` package is deprecated. (#4425)
- The `go.opentelemetry.io/otel/exporters/otlp/otlptrace/internal/otlptracetest` package is deprecated. (#4425)
- The `go.opentelemetry.io/otel/exporters/otlp/otlptrace/internal/retry` package is deprecated. (#4425)
- The `go.opentelemetry.io/otel/sdk/metric/aggregation` package is deprecated.
  Use the aggregation types added to `go.opentelemetry.io/otel/sdk/metric` instead. (#4435)

## [1.16.0/0.39.0] 2023-05-18

This release contains the first stable release of the OpenTelemetry Go [metric API].
Our project stability guarantees now apply to the `go.opentelemetry.io/otel/metric` package.
See our [versioning policy](VERSIONING.md) for more information about these stability guarantees.

### Added

- The `go.opentelemetry.io/otel/semconv/v1.19.0` package.
  The package contains semantic conventions from the `v1.19.0` version of the OpenTelemetry specification. (#3848)
- The `go.opentelemetry.io/otel/semconv/v1.20.0` package.
  The package contains semantic conventions from the `v1.20.0` version of the OpenTelemetry specification. (#4078)
- The Exponential Histogram data types in `go.opentelemetry.io/otel/sdk/metric/metricdata`. (#4165)
- OTLP metrics exporter now supports the Exponential Histogram Data Type. (#4222)
- Fix serialization of `time.Time` zero values in `go.opentelemetry.io/otel/exporters/otlp/otlpmetric/otlpmetricgrpc` and `go.opentelemetry.io/otel/exporters/otlp/otlpmetric/otlpmetrichttp` packages. (#4271)

### Changed

- Use `strings.Cut()` instead of `string.SplitN()` for better readability and memory use. (#4049)
- `MeterProvider` returns noop meters once it has been shutdown. (#4154)

### Removed

- The deprecated `go.opentelemetry.io/otel/metric/instrument` package is removed.
  Use `go.opentelemetry.io/otel/metric` instead. (#4055)

### Fixed

- Fix build for BSD based systems in `go.opentelemetry.io/otel/sdk/resource`. (#4077)

## [1.16.0-rc.1/0.39.0-rc.1] 2023-05-03

This is a release candidate for the v1.16.0/v0.39.0 release.
That release is expected to include the `v1` release of the OpenTelemetry Go metric API and will provide stability guarantees of that API.
See our [versioning policy](VERSIONING.md) for more information about these stability guarantees.

### Added

- Support global `MeterProvider` in `go.opentelemetry.io/otel`. (#4039)
  - Use `Meter` for a `metric.Meter` from the global `metric.MeterProvider`.
  - Use `GetMeterProivder` for a global `metric.MeterProvider`.
  - Use `SetMeterProivder` to set the global `metric.MeterProvider`.

### Changed

- Move the `go.opentelemetry.io/otel/metric` module to the `stable-v1` module set.
  This stages the metric API to be released as a stable module. (#4038)

### Removed

- The `go.opentelemetry.io/otel/metric/global` package is removed.
  Use `go.opentelemetry.io/otel` instead. (#4039)

## [1.15.1/0.38.1] 2023-05-02

### Fixed

- Remove unused imports from `sdk/resource/host_id_bsd.go` which caused build failures. (#4040, #4041)

## [1.15.0/0.38.0] 2023-04-27

### Added

- The `go.opentelemetry.io/otel/metric/embedded` package. (#3916)
- The `Version` function to `go.opentelemetry.io/otel/sdk` to return the SDK version. (#3949)
- Add a `WithNamespace` option to `go.opentelemetry.io/otel/exporters/prometheus` to allow users to prefix metrics with a namespace. (#3970)
- The following configuration types were added to `go.opentelemetry.io/otel/metric/instrument` to be used in the configuration of measurement methods. (#3971)
  - The `AddConfig` used to hold configuration for addition measurements
    - `NewAddConfig` used to create a new `AddConfig`
    - `AddOption` used to configure an `AddConfig`
  - The `RecordConfig` used to hold configuration for recorded measurements
    - `NewRecordConfig` used to create a new `RecordConfig`
    - `RecordOption` used to configure a `RecordConfig`
  - The `ObserveConfig` used to hold configuration for observed measurements
    - `NewObserveConfig` used to create a new `ObserveConfig`
    - `ObserveOption` used to configure an `ObserveConfig`
- `WithAttributeSet` and `WithAttributes` are added to `go.opentelemetry.io/otel/metric/instrument`.
  They return an option used during a measurement that defines the attribute Set associated with the measurement. (#3971)
- The `Version` function to `go.opentelemetry.io/otel/exporters/otlp/otlpmetric` to return the OTLP metrics client version. (#3956)
- The `Version` function to `go.opentelemetry.io/otel/exporters/otlp/otlptrace` to return the OTLP trace client version. (#3956)

### Changed

- The `Extrema` in `go.opentelemetry.io/otel/sdk/metric/metricdata` is redefined with a generic argument of `[N int64 | float64]`. (#3870)
- Update all exported interfaces from `go.opentelemetry.io/otel/metric` to embed their corresponding interface from `go.opentelemetry.io/otel/metric/embedded`.
  This adds an implementation requirement to set the interface default behavior for unimplemented methods. (#3916)
- Move No-Op implementation from `go.opentelemetry.io/otel/metric` into its own package `go.opentelemetry.io/otel/metric/noop`. (#3941)
  - `metric.NewNoopMeterProvider` is replaced with `noop.NewMeterProvider`
- Add all the methods from `"go.opentelemetry.io/otel/trace".SpanContext` to `bridgeSpanContext` by embedding `otel.SpanContext` in `bridgeSpanContext`. (#3966)
- Wrap `UploadMetrics` error in `go.opentelemetry.io/otel/exporters/otlp/otlpmetric/` to improve error message when encountering generic grpc errors. (#3974)
- The measurement methods for all instruments in `go.opentelemetry.io/otel/metric/instrument` accept an option instead of the variadic `"go.opentelemetry.io/otel/attribute".KeyValue`. (#3971)
  - The `Int64Counter.Add` method now accepts `...AddOption`
  - The `Float64Counter.Add` method now accepts `...AddOption`
  - The `Int64UpDownCounter.Add` method now accepts `...AddOption`
  - The `Float64UpDownCounter.Add` method now accepts `...AddOption`
  - The `Int64Histogram.Record` method now accepts `...RecordOption`
  - The `Float64Histogram.Record` method now accepts `...RecordOption`
  - The `Int64Observer.Observe` method now accepts `...ObserveOption`
  - The `Float64Observer.Observe` method now accepts `...ObserveOption`
- The `Observer` methods in `go.opentelemetry.io/otel/metric` accept an option instead of the variadic `"go.opentelemetry.io/otel/attribute".KeyValue`. (#3971)
  - The `Observer.ObserveInt64` method now accepts `...ObserveOption`
  - The `Observer.ObserveFloat64` method now accepts `...ObserveOption`
- Move global metric back to `go.opentelemetry.io/otel/metric/global` from `go.opentelemetry.io/otel`. (#3986)

### Fixed

- `TracerProvider` allows calling `Tracer()` while it's shutting down.
  It used to deadlock. (#3924)
- Use the SDK version for the Telemetry SDK resource detector in `go.opentelemetry.io/otel/sdk/resource`. (#3949)
- Fix a data race in `SpanProcessor` returned by `NewSimpleSpanProcessor` in `go.opentelemetry.io/otel/sdk/trace`. (#3951)
- Automatically figure out the default aggregation with `aggregation.Default`. (#3967)

### Deprecated

- The `go.opentelemetry.io/otel/metric/instrument` package is deprecated.
  Use the equivalent types added to `go.opentelemetry.io/otel/metric` instead. (#4018)

## [1.15.0-rc.2/0.38.0-rc.2] 2023-03-23

This is a release candidate for the v1.15.0/v0.38.0 release.
That release will include the `v1` release of the OpenTelemetry Go metric API and will provide stability guarantees of that API.
See our [versioning policy](VERSIONING.md) for more information about these stability guarantees.

### Added

- The `WithHostID` option to `go.opentelemetry.io/otel/sdk/resource`. (#3812)
- The `WithoutTimestamps` option to `go.opentelemetry.io/otel/exporters/stdout/stdoutmetric` to sets all timestamps to zero. (#3828)
- The new `Exemplar` type is added to `go.opentelemetry.io/otel/sdk/metric/metricdata`.
  Both the `DataPoint` and `HistogramDataPoint` types from that package have a new field of `Exemplars` containing the sampled exemplars for their timeseries. (#3849)
- Configuration for each metric instrument in `go.opentelemetry.io/otel/sdk/metric/instrument`. (#3895)
- The internal logging introduces a warning level verbosity equal to `V(1)`. (#3900)
- Added a log message warning about usage of `SimpleSpanProcessor` in production environments. (#3854)

### Changed

- Optimize memory allocation when creation a new `Set` using `NewSet` or `NewSetWithFiltered` in `go.opentelemetry.io/otel/attribute`. (#3832)
- Optimize memory allocation when creation new metric instruments in `go.opentelemetry.io/otel/sdk/metric`. (#3832)
- Avoid creating new objects on all calls to `WithDeferredSetup` and `SkipContextSetup` in OpenTracing bridge. (#3833)
- The `New` and `Detect` functions from `go.opentelemetry.io/otel/sdk/resource` return errors that wrap underlying errors instead of just containing the underlying error strings. (#3844)
- Both the `Histogram` and `HistogramDataPoint` are redefined with a generic argument of `[N int64 | float64]` in `go.opentelemetry.io/otel/sdk/metric/metricdata`. (#3849)
- The metric `Export` interface from `go.opentelemetry.io/otel/sdk/metric` accepts a `*ResourceMetrics` instead of `ResourceMetrics`. (#3853)
- Rename `Asynchronous` to `Observable` in `go.opentelemetry.io/otel/metric/instrument`. (#3892)
- Rename `Int64ObserverOption` to `Int64ObservableOption` in `go.opentelemetry.io/otel/metric/instrument`. (#3895)
- Rename `Float64ObserverOption` to `Float64ObservableOption` in `go.opentelemetry.io/otel/metric/instrument`. (#3895)
- The internal logging changes the verbosity level of info to `V(4)`, the verbosity level of debug to `V(8)`. (#3900)

### Fixed

- `TracerProvider` consistently doesn't allow to register a `SpanProcessor` after shutdown. (#3845)

### Removed

- The deprecated `go.opentelemetry.io/otel/metric/global` package is removed. (#3829)
- The unneeded `Synchronous` interface in `go.opentelemetry.io/otel/metric/instrument` was removed. (#3892)
- The `Float64ObserverConfig` and `NewFloat64ObserverConfig` in `go.opentelemetry.io/otel/sdk/metric/instrument`.
  Use the added `float64` instrument configuration instead. (#3895)
- The `Int64ObserverConfig` and `NewInt64ObserverConfig` in `go.opentelemetry.io/otel/sdk/metric/instrument`.
  Use the added `int64` instrument configuration instead. (#3895)
- The `NewNoopMeter` function in `go.opentelemetry.io/otel/metric`, use `NewMeterProvider().Meter("")` instead. (#3893)

## [1.15.0-rc.1/0.38.0-rc.1] 2023-03-01

This is a release candidate for the v1.15.0/v0.38.0 release.
That release will include the `v1` release of the OpenTelemetry Go metric API and will provide stability guarantees of that API.
See our [versioning policy](VERSIONING.md) for more information about these stability guarantees.

This release drops the compatibility guarantee of [Go 1.18].

### Added

- Support global `MeterProvider` in `go.opentelemetry.io/otel`. (#3818)
  - Use `Meter` for a `metric.Meter` from the global `metric.MeterProvider`.
  - Use `GetMeterProivder` for a global `metric.MeterProvider`.
  - Use `SetMeterProivder` to set the global `metric.MeterProvider`.

### Changed

- Dropped compatibility testing for [Go 1.18].
  The project no longer guarantees support for this version of Go. (#3813)

### Fixed

- Handle empty environment variable as it they were not set. (#3764)
- Clarify the `httpconv` and `netconv` packages in `go.opentelemetry.io/otel/semconv/*` provide tracing semantic conventions. (#3823)
- Fix race conditions in `go.opentelemetry.io/otel/exporters/metric/prometheus` that could cause a panic. (#3899)
- Fix sending nil `scopeInfo` to metrics channel in `go.opentelemetry.io/otel/exporters/metric/prometheus` that could cause a panic in `github.com/prometheus/client_golang/prometheus`. (#3899)

### Deprecated

- The `go.opentelemetry.io/otel/metric/global` package is deprecated.
  Use `go.opentelemetry.io/otel` instead. (#3818)

### Removed

- The deprecated `go.opentelemetry.io/otel/metric/unit` package is removed. (#3814)

## [1.14.0/0.37.0/0.0.4] 2023-02-27

This release is the last to support [Go 1.18].
The next release will require at least [Go 1.19].

### Added

- The `event` type semantic conventions are added to `go.opentelemetry.io/otel/semconv/v1.17.0`. (#3697)
- Support [Go 1.20]. (#3693)
- The `go.opentelemetry.io/otel/semconv/v1.18.0` package.
  The package contains semantic conventions from the `v1.18.0` version of the OpenTelemetry specification. (#3719)
  - The following `const` renames from `go.opentelemetry.io/otel/semconv/v1.17.0` are included:
    - `OtelScopeNameKey` -> `OTelScopeNameKey`
    - `OtelScopeVersionKey` -> `OTelScopeVersionKey`
    - `OtelLibraryNameKey` -> `OTelLibraryNameKey`
    - `OtelLibraryVersionKey` -> `OTelLibraryVersionKey`
    - `OtelStatusCodeKey` -> `OTelStatusCodeKey`
    - `OtelStatusDescriptionKey` -> `OTelStatusDescriptionKey`
    - `OtelStatusCodeOk` -> `OTelStatusCodeOk`
    - `OtelStatusCodeError` -> `OTelStatusCodeError`
  - The following `func` renames from `go.opentelemetry.io/otel/semconv/v1.17.0` are included:
    - `OtelScopeName` -> `OTelScopeName`
    - `OtelScopeVersion` -> `OTelScopeVersion`
    - `OtelLibraryName` -> `OTelLibraryName`
    - `OtelLibraryVersion` -> `OTelLibraryVersion`
    - `OtelStatusDescription` -> `OTelStatusDescription`
- A `IsSampled` method is added to the `SpanContext` implementation in `go.opentelemetry.io/otel/bridge/opentracing` to expose the span sampled state.
  See the [README](./bridge/opentracing/README.md) for more information. (#3570)
- The `WithInstrumentationAttributes` option to `go.opentelemetry.io/otel/metric`. (#3738)
- The `WithInstrumentationAttributes` option to `go.opentelemetry.io/otel/trace`. (#3739)
- The following environment variables are supported by the periodic `Reader` in `go.opentelemetry.io/otel/sdk/metric`. (#3763)
  - `OTEL_METRIC_EXPORT_INTERVAL` sets the time between collections and exports.
  - `OTEL_METRIC_EXPORT_TIMEOUT` sets the timeout an export is attempted.

### Changed

- Fall-back to `TextMapCarrier` when it's not `HttpHeader`s in `go.opentelemetry.io/otel/bridge/opentracing`. (#3679)
- The `Collect` method of the `"go.opentelemetry.io/otel/sdk/metric".Reader` interface is updated to accept the `metricdata.ResourceMetrics` value the collection will be made into.
  This change is made to enable memory reuse by SDK users. (#3732)
- The `WithUnit` option in `go.opentelemetry.io/otel/sdk/metric/instrument` is updated to accept a `string` for the unit value. (#3776)

### Fixed

- Ensure `go.opentelemetry.io/otel` does not use generics. (#3723, #3725)
- Multi-reader `MeterProvider`s now export metrics for all readers, instead of just the first reader. (#3720, #3724)
- Remove use of deprecated `"math/rand".Seed` in `go.opentelemetry.io/otel/example/prometheus`. (#3733)
- Do not silently drop unknown schema data with `Parse` in  `go.opentelemetry.io/otel/schema/v1.1`. (#3743)
- Data race issue in OTLP exporter retry mechanism. (#3755, #3756)
- Wrapping empty errors when exporting in `go.opentelemetry.io/otel/sdk/metric`. (#3698, #3772)
- Incorrect "all" and "resource" definition for schema files in `go.opentelemetry.io/otel/schema/v1.1`. (#3777)

### Deprecated

- The `go.opentelemetry.io/otel/metric/unit` package is deprecated.
  Use the equivalent unit string instead. (#3776)
  - Use `"1"` instead of `unit.Dimensionless`
  - Use `"By"` instead of `unit.Bytes`
  - Use `"ms"` instead of `unit.Milliseconds`

## [1.13.0/0.36.0] 2023-02-07

### Added

- Attribute `KeyValue` creations functions to `go.opentelemetry.io/otel/semconv/v1.17.0` for all non-enum semantic conventions.
  These functions ensure semantic convention type correctness. (#3675)

### Fixed

- Removed the `http.target` attribute from being added by `ServerRequest` in the following packages. (#3687)
  - `go.opentelemetry.io/otel/semconv/v1.13.0/httpconv`
  - `go.opentelemetry.io/otel/semconv/v1.14.0/httpconv`
  - `go.opentelemetry.io/otel/semconv/v1.15.0/httpconv`
  - `go.opentelemetry.io/otel/semconv/v1.16.0/httpconv`
  - `go.opentelemetry.io/otel/semconv/v1.17.0/httpconv`

### Removed

- The deprecated `go.opentelemetry.io/otel/metric/instrument/asyncfloat64` package is removed. (#3631)
- The deprecated `go.opentelemetry.io/otel/metric/instrument/asyncint64` package is removed. (#3631)
- The deprecated `go.opentelemetry.io/otel/metric/instrument/syncfloat64` package is removed. (#3631)
- The deprecated `go.opentelemetry.io/otel/metric/instrument/syncint64` package is removed. (#3631)

## [1.12.0/0.35.0] 2023-01-28

### Added

- The `WithInt64Callback` option to `go.opentelemetry.io/otel/metric/instrument`.
  This options is used to configure `int64` Observer callbacks during their creation. (#3507)
- The `WithFloat64Callback` option to `go.opentelemetry.io/otel/metric/instrument`.
  This options is used to configure `float64` Observer callbacks during their creation. (#3507)
- The `Producer` interface and `Reader.RegisterProducer(Producer)` to `go.opentelemetry.io/otel/sdk/metric`.
  These additions are used to enable external metric Producers. (#3524)
- The `Callback` function type to `go.opentelemetry.io/otel/metric`.
  This new named function type is registered with a `Meter`. (#3564)
- The `go.opentelemetry.io/otel/semconv/v1.13.0` package.
  The package contains semantic conventions from the `v1.13.0` version of the OpenTelemetry specification. (#3499)
  - The `EndUserAttributesFromHTTPRequest` function in `go.opentelemetry.io/otel/semconv/v1.12.0` is merged into `ClientRequest` and `ServerRequest` in `go.opentelemetry.io/otel/semconv/v1.13.0/httpconv`.
  - The `HTTPAttributesFromHTTPStatusCode` function in `go.opentelemetry.io/otel/semconv/v1.12.0` is merged into `ClientResponse` in `go.opentelemetry.io/otel/semconv/v1.13.0/httpconv`.
  - The `HTTPClientAttributesFromHTTPRequest` function in `go.opentelemetry.io/otel/semconv/v1.12.0` is replaced by `ClientRequest` in `go.opentelemetry.io/otel/semconv/v1.13.0/httpconv`.
  - The `HTTPServerAttributesFromHTTPRequest` function in `go.opentelemetry.io/otel/semconv/v1.12.0` is replaced by `ServerRequest` in `go.opentelemetry.io/otel/semconv/v1.13.0/httpconv`.
  - The `HTTPServerMetricAttributesFromHTTPRequest` function in `go.opentelemetry.io/otel/semconv/v1.12.0` is replaced by `ServerRequest` in `go.opentelemetry.io/otel/semconv/v1.13.0/httpconv`.
  - The `NetAttributesFromHTTPRequest` function in `go.opentelemetry.io/otel/semconv/v1.12.0` is split into `Transport` in `go.opentelemetry.io/otel/semconv/v1.13.0/netconv` and `ClientRequest` or `ServerRequest` in `go.opentelemetry.io/otel/semconv/v1.13.0/httpconv`.
  - The `SpanStatusFromHTTPStatusCode` function in `go.opentelemetry.io/otel/semconv/v1.12.0` is replaced by `ClientStatus` in `go.opentelemetry.io/otel/semconv/v1.13.0/httpconv`.
  - The `SpanStatusFromHTTPStatusCodeAndSpanKind` function in `go.opentelemetry.io/otel/semconv/v1.12.0` is split into `ClientStatus` and `ServerStatus` in `go.opentelemetry.io/otel/semconv/v1.13.0/httpconv`.
  - The `Client` function is included in `go.opentelemetry.io/otel/semconv/v1.13.0/netconv` to generate attributes for a `net.Conn`.
  - The `Server` function is included in `go.opentelemetry.io/otel/semconv/v1.13.0/netconv` to generate attributes for a `net.Listener`.
- The `go.opentelemetry.io/otel/semconv/v1.14.0` package.
  The package contains semantic conventions from the `v1.14.0` version of the OpenTelemetry specification. (#3566)
- The `go.opentelemetry.io/otel/semconv/v1.15.0` package.
  The package contains semantic conventions from the `v1.15.0` version of the OpenTelemetry specification. (#3578)
- The `go.opentelemetry.io/otel/semconv/v1.16.0` package.
  The package contains semantic conventions from the `v1.16.0` version of the OpenTelemetry specification. (#3579)
- Metric instruments to `go.opentelemetry.io/otel/metric/instrument`.
  These instruments are use as replacements of the deprecated `go.opentelemetry.io/otel/metric/instrument/{asyncfloat64,asyncint64,syncfloat64,syncint64}` packages.(#3575, #3586)
  - `Float64ObservableCounter` replaces the `asyncfloat64.Counter`
  - `Float64ObservableUpDownCounter` replaces the `asyncfloat64.UpDownCounter`
  - `Float64ObservableGauge` replaces the `asyncfloat64.Gauge`
  - `Int64ObservableCounter` replaces the `asyncint64.Counter`
  - `Int64ObservableUpDownCounter` replaces the `asyncint64.UpDownCounter`
  - `Int64ObservableGauge` replaces the `asyncint64.Gauge`
  - `Float64Counter` replaces the `syncfloat64.Counter`
  - `Float64UpDownCounter` replaces the `syncfloat64.UpDownCounter`
  - `Float64Histogram` replaces the `syncfloat64.Histogram`
  - `Int64Counter` replaces the `syncint64.Counter`
  - `Int64UpDownCounter` replaces the `syncint64.UpDownCounter`
  - `Int64Histogram` replaces the `syncint64.Histogram`
- `NewTracerProvider` to `go.opentelemetry.io/otel/bridge/opentracing`.
  This is used to create `WrapperTracer` instances from a `TracerProvider`. (#3116)
- The `Extrema` type to `go.opentelemetry.io/otel/sdk/metric/metricdata`.
  This type is used to represent min/max values and still be able to distinguish unset and zero values. (#3487)
- The `go.opentelemetry.io/otel/semconv/v1.17.0` package.
  The package contains semantic conventions from the `v1.17.0` version of the OpenTelemetry specification. (#3599)

### Changed

- Jaeger and Zipkin exporter use `github.com/go-logr/logr` as the logging interface, and add the `WithLogr` option. (#3497, #3500)
- Instrument configuration in `go.opentelemetry.io/otel/metric/instrument` is split into specific options and configuration based on the instrument type. (#3507)
  - Use the added `Int64Option` type to configure instruments from `go.opentelemetry.io/otel/metric/instrument/syncint64`.
  - Use the added `Float64Option` type to configure instruments from `go.opentelemetry.io/otel/metric/instrument/syncfloat64`.
  - Use the added `Int64ObserverOption` type to configure instruments from `go.opentelemetry.io/otel/metric/instrument/asyncint64`.
  - Use the added `Float64ObserverOption` type to configure instruments from `go.opentelemetry.io/otel/metric/instrument/asyncfloat64`.
- Return a `Registration` from the `RegisterCallback` method of a `Meter` in the `go.opentelemetry.io/otel/metric` package.
  This `Registration` can be used to unregister callbacks. (#3522)
- Global error handler uses an atomic value instead of a mutex. (#3543)
- Add `NewMetricProducer` to `go.opentelemetry.io/otel/bridge/opencensus`, which can be used to pass OpenCensus metrics to an OpenTelemetry Reader. (#3541)
- Global logger uses an atomic value instead of a mutex. (#3545)
- The `Shutdown` method of the `"go.opentelemetry.io/otel/sdk/trace".TracerProvider` releases all computational resources when called the first time. (#3551)
- The `Sampler` returned from `TraceIDRatioBased` `go.opentelemetry.io/otel/sdk/trace` now uses the rightmost bits for sampling decisions.
  This fixes random sampling when using ID generators like `xray.IDGenerator` and increasing parity with other language implementations. (#3557)
- Errors from `go.opentelemetry.io/otel/exporters/otlp/otlptrace` exporters are wrapped in errors identifying their signal name.
  Existing users of the exporters attempting to identify specific errors will need to use `errors.Unwrap()` to get the underlying error. (#3516)
- Exporters from `go.opentelemetry.io/otel/exporters/otlp` will print the final retryable error message when attempts to retry time out. (#3514)
- The instrument kind names in `go.opentelemetry.io/otel/sdk/metric` are updated to match the API. (#3562)
  - `InstrumentKindSyncCounter` is renamed to `InstrumentKindCounter`
  - `InstrumentKindSyncUpDownCounter` is renamed to `InstrumentKindUpDownCounter`
  - `InstrumentKindSyncHistogram` is renamed to `InstrumentKindHistogram`
  - `InstrumentKindAsyncCounter` is renamed to `InstrumentKindObservableCounter`
  - `InstrumentKindAsyncUpDownCounter` is renamed to `InstrumentKindObservableUpDownCounter`
  - `InstrumentKindAsyncGauge` is renamed to `InstrumentKindObservableGauge`
- The `RegisterCallback` method of the `Meter` in `go.opentelemetry.io/otel/metric` changed.
  - The named `Callback` replaces the inline function parameter. (#3564)
  - `Callback` is required to return an error. (#3576)
  - `Callback` accepts the added `Observer` parameter added.
    This new parameter is used by `Callback` implementations to observe values for asynchronous instruments instead of calling the `Observe` method of the instrument directly. (#3584)
  - The slice of `instrument.Asynchronous` is now passed as a variadic argument. (#3587)
- The exporter from `go.opentelemetry.io/otel/exporters/zipkin` is updated to use the `v1.16.0` version of semantic conventions.
  This means it no longer uses the removed `net.peer.ip` or `http.host` attributes to determine the remote endpoint.
  Instead it uses the `net.sock.peer` attributes. (#3581)
- The `Min` and `Max` fields of the `HistogramDataPoint` in `go.opentelemetry.io/otel/sdk/metric/metricdata` are now defined with the added `Extrema` type instead of a `*float64`. (#3487)

### Fixed

- Asynchronous instruments that use sum aggregators and attribute filters correctly add values from equivalent attribute sets that have been filtered. (#3439, #3549)
- The `RegisterCallback` method of the `Meter` from `go.opentelemetry.io/otel/sdk/metric` only registers a callback for instruments created by that meter.
  Trying to register a callback with instruments from a different meter will result in an error being returned. (#3584)

### Deprecated

- The `NewMetricExporter` in `go.opentelemetry.io/otel/bridge/opencensus` is deprecated.
  Use `NewMetricProducer` instead. (#3541)
- The `go.opentelemetry.io/otel/metric/instrument/asyncfloat64` package is deprecated.
  Use the instruments from `go.opentelemetry.io/otel/metric/instrument` instead. (#3575)
- The `go.opentelemetry.io/otel/metric/instrument/asyncint64` package is deprecated.
  Use the instruments from `go.opentelemetry.io/otel/metric/instrument` instead. (#3575)
- The `go.opentelemetry.io/otel/metric/instrument/syncfloat64` package is deprecated.
  Use the instruments from `go.opentelemetry.io/otel/metric/instrument` instead. (#3575)
- The `go.opentelemetry.io/otel/metric/instrument/syncint64` package is deprecated.
  Use the instruments from `go.opentelemetry.io/otel/metric/instrument` instead. (#3575)
- The `NewWrappedTracerProvider` in `go.opentelemetry.io/otel/bridge/opentracing` is now deprecated.
  Use `NewTracerProvider` instead. (#3116)

### Removed

- The deprecated `go.opentelemetry.io/otel/sdk/metric/view` package is removed. (#3520)
- The `InstrumentProvider` from `go.opentelemetry.io/otel/sdk/metric/asyncint64` is removed.
  Use the new creation methods of the `Meter` in `go.opentelemetry.io/otel/sdk/metric` instead. (#3530)
  - The `Counter` method is replaced by `Meter.Int64ObservableCounter`
  - The `UpDownCounter` method is replaced by `Meter.Int64ObservableUpDownCounter`
  - The `Gauge` method is replaced by `Meter.Int64ObservableGauge`
- The `InstrumentProvider` from `go.opentelemetry.io/otel/sdk/metric/asyncfloat64` is removed.
  Use the new creation methods of the `Meter` in `go.opentelemetry.io/otel/sdk/metric` instead. (#3530)
  - The `Counter` method is replaced by `Meter.Float64ObservableCounter`
  - The `UpDownCounter` method is replaced by `Meter.Float64ObservableUpDownCounter`
  - The `Gauge` method is replaced by `Meter.Float64ObservableGauge`
- The `InstrumentProvider` from `go.opentelemetry.io/otel/sdk/metric/syncint64` is removed.
  Use the new creation methods of the `Meter` in `go.opentelemetry.io/otel/sdk/metric` instead. (#3530)
  - The `Counter` method is replaced by `Meter.Int64Counter`
  - The `UpDownCounter` method is replaced by `Meter.Int64UpDownCounter`
  - The `Histogram` method is replaced by `Meter.Int64Histogram`
- The `InstrumentProvider` from `go.opentelemetry.io/otel/sdk/metric/syncfloat64` is removed.
  Use the new creation methods of the `Meter` in `go.opentelemetry.io/otel/sdk/metric` instead. (#3530)
  - The `Counter` method is replaced by `Meter.Float64Counter`
  - The `UpDownCounter` method is replaced by `Meter.Float64UpDownCounter`
  - The `Histogram` method is replaced by `Meter.Float64Histogram`

## [1.11.2/0.34.0] 2022-12-05

### Added

- The `WithView` `Option` is added to the `go.opentelemetry.io/otel/sdk/metric` package.
   This option is used to configure the view(s) a `MeterProvider` will use for all `Reader`s that are registered with it. (#3387)
- Add Instrumentation Scope and Version as info metric and label in Prometheus exporter.
  This can be disabled using the `WithoutScopeInfo()` option added to that package.(#3273, #3357)
- OTLP exporters now recognize: (#3363)
  - `OTEL_EXPORTER_OTLP_INSECURE`
  - `OTEL_EXPORTER_OTLP_TRACES_INSECURE`
  - `OTEL_EXPORTER_OTLP_METRICS_INSECURE`
  - `OTEL_EXPORTER_OTLP_CLIENT_KEY`
  - `OTEL_EXPORTER_OTLP_TRACES_CLIENT_KEY`
  - `OTEL_EXPORTER_OTLP_METRICS_CLIENT_KEY`
  - `OTEL_EXPORTER_OTLP_CLIENT_CERTIFICATE`
  - `OTEL_EXPORTER_OTLP_TRACES_CLIENT_CERTIFICATE`
  - `OTEL_EXPORTER_OTLP_METRICS_CLIENT_CERTIFICATE`
- The `View` type and related `NewView` function to create a view according to the OpenTelemetry specification are added to `go.opentelemetry.io/otel/sdk/metric`.
  These additions are replacements for the `View` type and `New` function from `go.opentelemetry.io/otel/sdk/metric/view`. (#3459)
- The `Instrument` and `InstrumentKind` type are added to `go.opentelemetry.io/otel/sdk/metric`.
  These additions are replacements for the `Instrument` and `InstrumentKind` types from `go.opentelemetry.io/otel/sdk/metric/view`. (#3459)
- The `Stream` type is added to `go.opentelemetry.io/otel/sdk/metric` to define a metric data stream a view will produce. (#3459)
- The `AssertHasAttributes` allows instrument authors to test that datapoints returned have appropriate attributes. (#3487)

### Changed

- The `"go.opentelemetry.io/otel/sdk/metric".WithReader` option no longer accepts views to associate with the `Reader`.
   Instead, views are now registered directly with the `MeterProvider` via the new `WithView` option.
   The views registered with the `MeterProvider` apply to all `Reader`s. (#3387)
- The `Temporality(view.InstrumentKind) metricdata.Temporality` and `Aggregation(view.InstrumentKind) aggregation.Aggregation` methods are added to the `"go.opentelemetry.io/otel/sdk/metric".Exporter` interface. (#3260)
- The `Temporality(view.InstrumentKind) metricdata.Temporality` and `Aggregation(view.InstrumentKind) aggregation.Aggregation` methods are added to the `"go.opentelemetry.io/otel/exporters/otlp/otlpmetric".Client` interface. (#3260)
- The `WithTemporalitySelector` and `WithAggregationSelector` `ReaderOption`s have been changed to `ManualReaderOption`s in the `go.opentelemetry.io/otel/sdk/metric` package. (#3260)
- The periodic reader in the `go.opentelemetry.io/otel/sdk/metric` package now uses the temporality and aggregation selectors from its configured exporter instead of accepting them as options. (#3260)

### Fixed

- The `go.opentelemetry.io/otel/exporters/prometheus` exporter fixes duplicated `_total` suffixes. (#3369)
- Remove comparable requirement for `Reader`s. (#3387)
- Cumulative metrics from the OpenCensus bridge (`go.opentelemetry.io/otel/bridge/opencensus`) are defined as monotonic sums, instead of non-monotonic. (#3389)
- Asynchronous counters (`Counter` and `UpDownCounter`) from the metric SDK now produce delta sums when configured with delta temporality. (#3398)
- Exported `Status` codes in the `go.opentelemetry.io/otel/exporters/zipkin` exporter are now exported as all upper case values. (#3340)
- `Aggregation`s from `go.opentelemetry.io/otel/sdk/metric` with no data are not exported. (#3394, #3436)
- Re-enabled Attribute Filters in the Metric SDK. (#3396)
- Asynchronous callbacks are only called if they are registered with at least one instrument that does not use drop aggregation. (#3408)
- Do not report empty partial-success responses in the `go.opentelemetry.io/otel/exporters/otlp` exporters. (#3438, #3432)
- Handle partial success responses in `go.opentelemetry.io/otel/exporters/otlp/otlpmetric` exporters. (#3162, #3440)
- Prevent duplicate Prometheus description, unit, and type. (#3469)
- Prevents panic when using incorrect `attribute.Value.As[Type]Slice()`. (#3489)

### Removed

- The `go.opentelemetry.io/otel/exporters/otlp/otlpmetric.Client` interface is removed. (#3486)
- The `go.opentelemetry.io/otel/exporters/otlp/otlpmetric.New` function is removed. Use the `otlpmetric[http|grpc].New` directly. (#3486)

### Deprecated

- The `go.opentelemetry.io/otel/sdk/metric/view` package is deprecated.
  Use `Instrument`, `InstrumentKind`, `View`, and `NewView` in `go.opentelemetry.io/otel/sdk/metric` instead. (#3476)

## [1.11.1/0.33.0] 2022-10-19

### Added

- The Prometheus exporter in `go.opentelemetry.io/otel/exporters/prometheus` registers with a Prometheus registerer on creation.
   By default, it will register with the default Prometheus registerer.
   A non-default registerer can be used by passing the `WithRegisterer` option. (#3239)
- Added the `WithAggregationSelector` option to the `go.opentelemetry.io/otel/exporters/prometheus` package to change the default `AggregationSelector` used. (#3341)
- The Prometheus exporter in `go.opentelemetry.io/otel/exporters/prometheus` converts the `Resource` associated with metric exports into a `target_info` metric. (#3285)

### Changed

- The `"go.opentelemetry.io/otel/exporters/prometheus".New` function is updated to return an error.
   It will return an error if the exporter fails to register with Prometheus. (#3239)

### Fixed

- The URL-encoded values from the `OTEL_RESOURCE_ATTRIBUTES` environment variable are decoded. (#2963)
- The `baggage.NewMember` function decodes the `value` parameter instead of directly using it.
   This fixes the implementation to be compliant with the W3C specification. (#3226)
- Slice attributes of the `attribute` package are now comparable based on their value, not instance. (#3108 #3252)
- The `Shutdown` and `ForceFlush` methods of the `"go.opentelemetry.io/otel/sdk/trace".TraceProvider` no longer return an error when no processor is registered. (#3268)
- The Prometheus exporter in `go.opentelemetry.io/otel/exporters/prometheus` cumulatively sums histogram buckets. (#3281)
- The sum of each histogram data point is now uniquely exported by the `go.opentelemetry.io/otel/exporters/otlpmetric` exporters. (#3284, #3293)
- Recorded values for asynchronous counters (`Counter` and `UpDownCounter`) are interpreted as exact, not incremental, sum values by the metric SDK. (#3350, #3278)
- `UpDownCounters` are now correctly output as Prometheus gauges in the `go.opentelemetry.io/otel/exporters/prometheus` exporter. (#3358)
- The Prometheus exporter in `go.opentelemetry.io/otel/exporters/prometheus` no longer describes the metrics it will send to Prometheus on startup.
   Instead the exporter is defined as an "unchecked" collector for Prometheus.
   This fixes the `reader is not registered` warning currently emitted on startup. (#3291 #3342)
- The `go.opentelemetry.io/otel/exporters/prometheus` exporter now correctly adds `_total` suffixes to counter metrics. (#3360)
- The `go.opentelemetry.io/otel/exporters/prometheus` exporter now adds a unit suffix to metric names.
   This can be disabled using the `WithoutUnits()` option added to that package. (#3352)

## [1.11.0/0.32.3] 2022-10-12

### Added

- Add default User-Agent header to OTLP exporter requests (`go.opentelemetry.io/otel/exporters/otlptrace/otlptracegrpc` and `go.opentelemetry.io/otel/exporters/otlptrace/otlptracehttp`). (#3261)

### Changed

- `span.SetStatus` has been updated such that calls that lower the status are now no-ops. (#3214)
- Upgrade `golang.org/x/sys/unix` from `v0.0.0-20210423185535-09eb48e85fd7` to `v0.0.0-20220919091848-fb04ddd9f9c8`.
  This addresses [GO-2022-0493](https://pkg.go.dev/vuln/GO-2022-0493). (#3235)

## [0.32.2] Metric SDK (Alpha) - 2022-10-11

### Added

- Added an example of using metric views to customize instruments. (#3177)
- Add default User-Agent header to OTLP exporter requests (`go.opentelemetry.io/otel/exporters/otlpmetric/otlpmetricgrpc` and `go.opentelemetry.io/otel/exporters/otlpmetric/otlpmetrichttp`). (#3261)

### Changed

- Flush pending measurements with the `PeriodicReader` in the `go.opentelemetry.io/otel/sdk/metric` when `ForceFlush` or `Shutdown` are called. (#3220)
- Update histogram default bounds to match the requirements of the latest specification. (#3222)
- Encode the HTTP status code in the OpenTracing bridge (`go.opentelemetry.io/otel/bridge/opentracing`) as an integer.  (#3265)

### Fixed

- Use default view if instrument does not match any registered view of a reader. (#3224, #3237)
- Return the same instrument every time a user makes the exact same instrument creation call. (#3229, #3251)
- Return the existing instrument when a view transforms a creation call to match an existing instrument. (#3240, #3251)
- Log a warning when a conflicting instrument (e.g. description, unit, data-type) is created instead of returning an error. (#3251)
- The OpenCensus bridge no longer sends empty batches of metrics. (#3263)

## [0.32.1] Metric SDK (Alpha) - 2022-09-22

### Changed

- The Prometheus exporter sanitizes OpenTelemetry instrument names when exporting.
   Invalid characters are replaced with `_`. (#3212)

### Added

- The metric portion of the OpenCensus bridge (`go.opentelemetry.io/otel/bridge/opencensus`) has been reintroduced. (#3192)
- The OpenCensus bridge example (`go.opentelemetry.io/otel/example/opencensus`) has been reintroduced. (#3206)

### Fixed

- Updated go.mods to point to valid versions of the sdk. (#3216)
- Set the `MeterProvider` resource on all exported metric data. (#3218)

## [0.32.0] Revised Metric SDK (Alpha) - 2022-09-18

### Changed

- The metric SDK in `go.opentelemetry.io/otel/sdk/metric` is completely refactored to comply with the OpenTelemetry specification.
  Please see the package documentation for how the new SDK is initialized and configured. (#3175)
- Update the minimum supported go version to go1.18. Removes support for go1.17 (#3179)

### Removed

- The metric portion of the OpenCensus bridge (`go.opentelemetry.io/otel/bridge/opencensus`) has been removed.
  A new bridge compliant with the revised metric SDK will be added back in a future release. (#3175)
- The `go.opentelemetry.io/otel/sdk/metric/aggregator/aggregatortest` package is removed, see the new metric SDK. (#3175)
- The `go.opentelemetry.io/otel/sdk/metric/aggregator/histogram` package is removed, see the new metric SDK. (#3175)
- The `go.opentelemetry.io/otel/sdk/metric/aggregator/lastvalue` package is removed, see the new metric SDK. (#3175)
- The `go.opentelemetry.io/otel/sdk/metric/aggregator/sum` package is removed, see the new metric SDK. (#3175)
- The `go.opentelemetry.io/otel/sdk/metric/aggregator` package is removed, see the new metric SDK. (#3175)
- The `go.opentelemetry.io/otel/sdk/metric/controller/basic` package is removed, see the new metric SDK. (#3175)
- The `go.opentelemetry.io/otel/sdk/metric/controller/controllertest` package is removed, see the new metric SDK. (#3175)
- The `go.opentelemetry.io/otel/sdk/metric/controller/time` package is removed, see the new metric SDK. (#3175)
- The `go.opentelemetry.io/otel/sdk/metric/export/aggregation` package is removed, see the new metric SDK. (#3175)
- The `go.opentelemetry.io/otel/sdk/metric/export` package is removed, see the new metric SDK. (#3175)
- The `go.opentelemetry.io/otel/sdk/metric/metrictest` package is removed.
  A replacement package that supports the new metric SDK will be added back in a future release. (#3175)
- The `go.opentelemetry.io/otel/sdk/metric/number` package is removed, see the new metric SDK. (#3175)
- The `go.opentelemetry.io/otel/sdk/metric/processor/basic` package is removed, see the new metric SDK. (#3175)
- The `go.opentelemetry.io/otel/sdk/metric/processor/processortest` package is removed, see the new metric SDK. (#3175)
- The `go.opentelemetry.io/otel/sdk/metric/processor/reducer` package is removed, see the new metric SDK. (#3175)
- The `go.opentelemetry.io/otel/sdk/metric/registry` package is removed, see the new metric SDK. (#3175)
- The `go.opentelemetry.io/otel/sdk/metric/sdkapi` package is removed, see the new metric SDK. (#3175)
- The `go.opentelemetry.io/otel/sdk/metric/selector/simple` package is removed, see the new metric SDK. (#3175)
- The `"go.opentelemetry.io/otel/sdk/metric".ErrUninitializedInstrument` variable was removed. (#3175)
- The `"go.opentelemetry.io/otel/sdk/metric".ErrBadInstrument` variable was removed. (#3175)
- The `"go.opentelemetry.io/otel/sdk/metric".Accumulator` type was removed, see the `MeterProvider`in the new metric SDK. (#3175)
- The `"go.opentelemetry.io/otel/sdk/metric".NewAccumulator` function was removed, see `NewMeterProvider`in the new metric SDK. (#3175)
- The deprecated `"go.opentelemetry.io/otel/sdk/metric".AtomicFieldOffsets` function was removed. (#3175)

## [1.10.0] - 2022-09-09

### Added

- Support Go 1.19. (#3077)
  Include compatibility testing and document support. (#3077)
- Support the OTLP ExportTracePartialSuccess response; these are passed to the registered error handler. (#3106)
- Upgrade go.opentelemetry.io/proto/otlp from v0.18.0 to v0.19.0 (#3107)

### Changed

- Fix misidentification of OpenTelemetry `SpanKind` in OpenTracing bridge (`go.opentelemetry.io/otel/bridge/opentracing`).  (#3096)
- Attempting to start a span with a nil `context` will no longer cause a panic. (#3110)
- All exporters will be shutdown even if one reports an error (#3091)
- Ensure valid UTF-8 when truncating over-length attribute values. (#3156)

## [1.9.0/0.0.3] - 2022-08-01

### Added

- Add support for Schema Files format 1.1.x (metric "split" transform) with the new `go.opentelemetry.io/otel/schema/v1.1` package. (#2999)
- Add the `go.opentelemetry.io/otel/semconv/v1.11.0` package.
  The package contains semantic conventions from the `v1.11.0` version of the OpenTelemetry specification. (#3009)
- Add the `go.opentelemetry.io/otel/semconv/v1.12.0` package.
  The package contains semantic conventions from the `v1.12.0` version of the OpenTelemetry specification. (#3010)
- Add the `http.method` attribute to HTTP server metric from all `go.opentelemetry.io/otel/semconv/*` packages. (#3018)

### Fixed

- Invalid warning for context setup being deferred in `go.opentelemetry.io/otel/bridge/opentracing` package. (#3029)

## [1.8.0/0.31.0] - 2022-07-08

### Added

- Add support for `opentracing.TextMap` format in the `Inject` and `Extract` methods
of the `"go.opentelemetry.io/otel/bridge/opentracing".BridgeTracer` type. (#2911)

### Changed

- The `crosslink` make target has been updated to use the `go.opentelemetry.io/build-tools/crosslink` package. (#2886)
- In the `go.opentelemetry.io/otel/sdk/instrumentation` package rename `Library` to `Scope` and alias `Library` as `Scope` (#2976)
- Move metric no-op implementation form `nonrecording` to `metric` package. (#2866)

### Removed

- Support for go1.16. Support is now only for go1.17 and go1.18 (#2917)

### Deprecated

- The `Library` struct in the `go.opentelemetry.io/otel/sdk/instrumentation` package is deprecated.
  Use the equivalent `Scope` struct instead. (#2977)
- The `ReadOnlySpan.InstrumentationLibrary` method from the `go.opentelemetry.io/otel/sdk/trace` package is deprecated.
  Use the equivalent `ReadOnlySpan.InstrumentationScope` method instead. (#2977)

## [1.7.0/0.30.0] - 2022-04-28

### Added

- Add the `go.opentelemetry.io/otel/semconv/v1.8.0` package.
  The package contains semantic conventions from the `v1.8.0` version of the OpenTelemetry specification. (#2763)
- Add the `go.opentelemetry.io/otel/semconv/v1.9.0` package.
  The package contains semantic conventions from the `v1.9.0` version of the OpenTelemetry specification. (#2792)
- Add the `go.opentelemetry.io/otel/semconv/v1.10.0` package.
  The package contains semantic conventions from the `v1.10.0` version of the OpenTelemetry specification. (#2842)
- Added an in-memory exporter to metrictest to aid testing with a full SDK. (#2776)

### Fixed

- Globally delegated instruments are unwrapped before delegating asynchronous callbacks. (#2784)
- Remove import of `testing` package in non-tests builds of the `go.opentelemetry.io/otel` package. (#2786)

### Changed

- The `WithLabelEncoder` option from the `go.opentelemetry.io/otel/exporters/stdout/stdoutmetric` package is renamed to `WithAttributeEncoder`. (#2790)
- The `LabelFilterSelector` interface from `go.opentelemetry.io/otel/sdk/metric/processor/reducer` is renamed to `AttributeFilterSelector`.
  The method included in the renamed interface also changed from `LabelFilterFor` to `AttributeFilterFor`. (#2790)
- The `Metadata.Labels` method from the `go.opentelemetry.io/otel/sdk/metric/export` package is renamed to `Metadata.Attributes`.
  Consequentially, the `Record` type from the same package also has had the embedded method renamed. (#2790)

### Deprecated

- The `Iterator.Label` method in the `go.opentelemetry.io/otel/attribute` package is deprecated.
  Use the equivalent `Iterator.Attribute` method instead. (#2790)
- The `Iterator.IndexedLabel` method in the `go.opentelemetry.io/otel/attribute` package is deprecated.
  Use the equivalent `Iterator.IndexedAttribute` method instead. (#2790)
- The `MergeIterator.Label` method in the `go.opentelemetry.io/otel/attribute` package is deprecated.
  Use the equivalent `MergeIterator.Attribute` method instead. (#2790)

### Removed

- Removed the `Batch` type from the `go.opentelemetry.io/otel/sdk/metric/metrictest` package. (#2864)
- Removed the `Measurement` type from the `go.opentelemetry.io/otel/sdk/metric/metrictest` package. (#2864)

## [0.29.0] - 2022-04-11

### Added

- The metrics global package was added back into several test files. (#2764)
- The `Meter` function is added back to the `go.opentelemetry.io/otel/metric/global` package.
  This function is a convenience function equivalent to calling `global.MeterProvider().Meter(...)`. (#2750)

### Removed

- Removed module the `go.opentelemetry.io/otel/sdk/export/metric`.
  Use the `go.opentelemetry.io/otel/sdk/metric` module instead. (#2720)

### Changed

- Don't panic anymore when setting a global MeterProvider to itself. (#2749)
- Upgrade `go.opentelemetry.io/proto/otlp` in `go.opentelemetry.io/otel/exporters/otlp/otlpmetric` from `v0.12.1` to `v0.15.0`.
  This replaces the use of the now deprecated `InstrumentationLibrary` and `InstrumentationLibraryMetrics` types and fields in the proto library with the equivalent `InstrumentationScope` and `ScopeMetrics`. (#2748)

## [1.6.3] - 2022-04-07

### Fixed

- Allow non-comparable global `MeterProvider`, `TracerProvider`, and `TextMapPropagator` types to be set. (#2772, #2773)

## [1.6.2] - 2022-04-06

### Changed

- Don't panic anymore when setting a global TracerProvider or TextMapPropagator to itself. (#2749)
- Upgrade `go.opentelemetry.io/proto/otlp` in `go.opentelemetry.io/otel/exporters/otlp/otlptrace` from `v0.12.1` to `v0.15.0`.
  This replaces the use of the now deprecated `InstrumentationLibrary` and `InstrumentationLibrarySpans` types and fields in the proto library with the equivalent `InstrumentationScope` and `ScopeSpans`. (#2748)

## [1.6.1] - 2022-03-28

### Fixed

- The `go.opentelemetry.io/otel/schema/*` packages now use the correct schema URL for their `SchemaURL` constant.
  Instead of using `"https://opentelemetry.io/schemas/v<version>"` they now use the correct URL without a `v` prefix, `"https://opentelemetry.io/schemas/<version>"`. (#2743, #2744)

### Security

- Upgrade `go.opentelemetry.io/proto/otlp` from `v0.12.0` to `v0.12.1`.
  This includes an indirect upgrade of `github.com/grpc-ecosystem/grpc-gateway` which resolves [a vulnerability](https://nvd.nist.gov/vuln/detail/CVE-2019-11254) from `gopkg.in/yaml.v2` in version `v2.2.3`. (#2724, #2728)

## [1.6.0/0.28.0] - 2022-03-23

### ⚠️ Notice ⚠️

This update is a breaking change of the unstable Metrics API.
Code instrumented with the `go.opentelemetry.io/otel/metric` will need to be modified.

### Added

- Add metrics exponential histogram support.
  New mapping functions have been made available in `sdk/metric/aggregator/exponential/mapping` for other OpenTelemetry projects to take dependencies on. (#2502)
- Add Go 1.18 to our compatibility tests. (#2679)
- Allow configuring the Sampler with the `OTEL_TRACES_SAMPLER` and `OTEL_TRACES_SAMPLER_ARG` environment variables. (#2305, #2517)
- Add the `metric/global` for obtaining and setting the global `MeterProvider`. (#2660)

### Changed

- The metrics API has been significantly changed to match the revised OpenTelemetry specification.
  High-level changes include:

  - Synchronous and asynchronous instruments are now handled by independent `InstrumentProvider`s.
    These `InstrumentProvider`s are managed with a `Meter`.
  - Synchronous and asynchronous instruments are grouped into their own packages based on value types.
  - Asynchronous callbacks can now be registered with a `Meter`.

  Be sure to check out the metric module documentation for more information on how to use the revised API. (#2587, #2660)

### Fixed

- Fallback to general attribute limits when span specific ones are not set in the environment. (#2675, #2677)

## [1.5.0] - 2022-03-16

### Added

- Log the Exporters configuration in the TracerProviders message. (#2578)
- Added support to configure the span limits with environment variables.
  The following environment variables are supported. (#2606, #2637)
  - `OTEL_SPAN_ATTRIBUTE_VALUE_LENGTH_LIMIT`
  - `OTEL_SPAN_ATTRIBUTE_COUNT_LIMIT`
  - `OTEL_SPAN_EVENT_COUNT_LIMIT`
  - `OTEL_EVENT_ATTRIBUTE_COUNT_LIMIT`
  - `OTEL_SPAN_LINK_COUNT_LIMIT`
  - `OTEL_LINK_ATTRIBUTE_COUNT_LIMIT`

  If the provided environment variables are invalid (negative), the default values would be used.
- Rename the `gc` runtime name to `go` (#2560)
- Add resource container ID detection. (#2418)
- Add span attribute value length limit.
  The new `AttributeValueLengthLimit` field is added to the `"go.opentelemetry.io/otel/sdk/trace".SpanLimits` type to configure this limit for a `TracerProvider`.
  The default limit for this resource is "unlimited". (#2637)
- Add the `WithRawSpanLimits` option to `go.opentelemetry.io/otel/sdk/trace`.
  This option replaces the `WithSpanLimits` option.
  Zero or negative values will not be changed to the default value like `WithSpanLimits` does.
  Setting a limit to zero will effectively disable the related resource it limits and setting to a negative value will mean that resource is unlimited.
  Consequentially, limits should be constructed using `NewSpanLimits` and updated accordingly. (#2637)

### Changed

- Drop oldest tracestate `Member` when capacity is reached. (#2592)
- Add event and link drop counts to the exported data from the `oltptrace` exporter. (#2601)
- Unify path cleaning functionally in the `otlpmetric` and `otlptrace` configuration. (#2639)
- Change the debug message from the `sdk/trace.BatchSpanProcessor` to reflect the count is cumulative. (#2640)
- Introduce new internal `envconfig` package for OTLP exporters. (#2608)
- If `http.Request.Host` is empty, fall back to use `URL.Host` when populating `http.host` in the `semconv` packages. (#2661)

### Fixed

- Remove the OTLP trace exporter limit of SpanEvents when exporting. (#2616)
- Default to port `4318` instead of `4317` for the `otlpmetrichttp` and `otlptracehttp` client. (#2614, #2625)
- Unlimited span limits are now supported (negative values). (#2636, #2637)

### Deprecated

- Deprecated `"go.opentelemetry.io/otel/sdk/trace".WithSpanLimits`.
  Use `WithRawSpanLimits` instead.
  That option allows setting unlimited and zero limits, this option does not.
  This option will be kept until the next major version incremented release. (#2637)

## [1.4.1] - 2022-02-16

### Fixed

- Fix race condition in reading the dropped spans number for the `BatchSpanProcessor`. (#2615)

## [1.4.0] - 2022-02-11

### Added

- Use `OTEL_EXPORTER_ZIPKIN_ENDPOINT` environment variable to specify zipkin collector endpoint. (#2490)
- Log the configuration of `TracerProvider`s, and `Tracer`s for debugging.
  To enable use a logger with Verbosity (V level) `>=1`. (#2500)
- Added support to configure the batch span-processor with environment variables.
  The following environment variables are used. (#2515)
  - `OTEL_BSP_SCHEDULE_DELAY`
  - `OTEL_BSP_EXPORT_TIMEOUT`
  - `OTEL_BSP_MAX_QUEUE_SIZE`.
  - `OTEL_BSP_MAX_EXPORT_BATCH_SIZE`

### Changed

- Zipkin exporter exports `Resource` attributes in the `Tags` field. (#2589)

### Deprecated

- Deprecate module the `go.opentelemetry.io/otel/sdk/export/metric`.
  Use the `go.opentelemetry.io/otel/sdk/metric` module instead. (#2382)
- Deprecate `"go.opentelemetry.io/otel/sdk/metric".AtomicFieldOffsets`. (#2445)

### Fixed

- Fixed the instrument kind for noop async instruments to correctly report an implementation. (#2461)
- Fix UDP packets overflowing with Jaeger payloads. (#2489, #2512)
- Change the `otlpmetric.Client` interface's `UploadMetrics` method to accept a single `ResourceMetrics` instead of a slice of them. (#2491)
- Specify explicit buckets in Prometheus example, fixing issue where example only has `+inf` bucket. (#2419, #2493)
- W3C baggage will now decode urlescaped values. (#2529)
- Baggage members are now only validated once, when calling `NewMember` and not also when adding it to the baggage itself. (#2522)
- The order attributes are dropped from spans in the `go.opentelemetry.io/otel/sdk/trace` package when capacity is reached is fixed to be in compliance with the OpenTelemetry specification.
  Instead of dropping the least-recently-used attribute, the last added attribute is dropped.
  This drop order still only applies to attributes with unique keys not already contained in the span.
  If an attribute is added with a key already contained in the span, that attribute is updated to the new value being added. (#2576)

### Removed

- Updated `go.opentelemetry.io/proto/otlp` from `v0.11.0` to `v0.12.0`. This version removes a number of deprecated methods. (#2546)
  - [`Metric.GetIntGauge()`](https://pkg.go.dev/go.opentelemetry.io/proto/otlp@v0.11.0/metrics/v1#Metric.GetIntGauge)
  - [`Metric.GetIntHistogram()`](https://pkg.go.dev/go.opentelemetry.io/proto/otlp@v0.11.0/metrics/v1#Metric.GetIntHistogram)
  - [`Metric.GetIntSum()`](https://pkg.go.dev/go.opentelemetry.io/proto/otlp@v0.11.0/metrics/v1#Metric.GetIntSum)

## [1.3.0] - 2021-12-10

### ⚠️ Notice ⚠️

We have updated the project minimum supported Go version to 1.16

### Added

- Added an internal Logger.
  This can be used by the SDK and API to provide users with feedback of the internal state.
  To enable verbose logs configure the logger which will print V(1) logs. For debugging information configure to print V(5) logs. (#2343)
- Add the `WithRetry` `Option` and the `RetryConfig` type to the `go.opentelemetry.io/otel/exporter/otel/otlpmetric/otlpmetrichttp` package to specify retry behavior consistently. (#2425)
- Add `SpanStatusFromHTTPStatusCodeAndSpanKind` to all `semconv` packages to return a span status code similar to `SpanStatusFromHTTPStatusCode`, but exclude `4XX` HTTP errors as span errors if the span is of server kind. (#2296)

### Changed

- The `"go.opentelemetry.io/otel/exporter/otel/otlptrace/otlptracegrpc".Client` now uses the underlying gRPC `ClientConn` to handle name resolution, TCP connection establishment (with retries and backoff) and TLS handshakes, and handling errors on established connections by re-resolving the name and reconnecting. (#2329)
- The `"go.opentelemetry.io/otel/exporter/otel/otlpmetric/otlpmetricgrpc".Client` now uses the underlying gRPC `ClientConn` to handle name resolution, TCP connection establishment (with retries and backoff) and TLS handshakes, and handling errors on established connections by re-resolving the name and reconnecting. (#2425)
- The `"go.opentelemetry.io/otel/exporter/otel/otlpmetric/otlpmetricgrpc".RetrySettings` type is renamed to `RetryConfig`. (#2425)
- The `go.opentelemetry.io/otel/exporter/otel/*` gRPC exporters now default to using the host's root CA set if none are provided by the user and `WithInsecure` is not specified. (#2432)
- Change `resource.Default` to be evaluated the first time it is called, rather than on import. This allows the caller the option to update `OTEL_RESOURCE_ATTRIBUTES` first, such as with `os.Setenv`. (#2371)

### Fixed

- The `go.opentelemetry.io/otel/exporter/otel/*` exporters are updated to handle per-signal and universal endpoints according to the OpenTelemetry specification.
  Any per-signal endpoint set via an `OTEL_EXPORTER_OTLP_<signal>_ENDPOINT` environment variable is now used without modification of the path.
  When `OTEL_EXPORTER_OTLP_ENDPOINT` is set, if it contains a path, that path is used as a base path which per-signal paths are appended to. (#2433)
- Basic metric controller updated to use sync.Map to avoid blocking calls (#2381)
- The `go.opentelemetry.io/otel/exporter/jaeger` correctly sets the `otel.status_code` value to be a string of `ERROR` or `OK` instead of an integer code. (#2439, #2440)

### Deprecated

- Deprecated the `"go.opentelemetry.io/otel/exporter/otel/otlpmetric/otlpmetrichttp".WithMaxAttempts` `Option`, use the new `WithRetry` `Option` instead. (#2425)
- Deprecated the `"go.opentelemetry.io/otel/exporter/otel/otlpmetric/otlpmetrichttp".WithBackoff` `Option`, use the new `WithRetry` `Option` instead. (#2425)

### Removed

- Remove the metric Processor's ability to convert cumulative to delta aggregation temporality. (#2350)
- Remove the metric Bound Instruments interface and implementations. (#2399)
- Remove the metric MinMaxSumCount kind aggregation and the corresponding OTLP export path. (#2423)
- Metric SDK removes the "exact" aggregator for histogram instruments, as it performed a non-standard aggregation for OTLP export (creating repeated Gauge points) and worked its way into a number of confusing examples. (#2348)

## [1.2.0] - 2021-11-12

### Changed

- Metric SDK `export.ExportKind`, `export.ExportKindSelector` types have been renamed to `aggregation.Temporality` and `aggregation.TemporalitySelector` respectively to keep in line with current specification and protocol along with built-in selectors (e.g., `aggregation.CumulativeTemporalitySelector`, ...). (#2274)
- The Metric `Exporter` interface now requires a `TemporalitySelector` method instead of an `ExportKindSelector`. (#2274)
- Metrics API cleanup. The `metric/sdkapi` package has been created to relocate the API-to-SDK interface:
  - The following interface types simply moved from `metric` to `metric/sdkapi`: `Descriptor`, `MeterImpl`, `InstrumentImpl`, `SyncImpl`, `BoundSyncImpl`, `AsyncImpl`, `AsyncRunner`, `AsyncSingleRunner`, and `AsyncBatchRunner`
  - The following struct types moved and are replaced with type aliases, since they are exposed to the user: `Observation`, `Measurement`.
  - The No-op implementations of sync and async instruments are no longer exported, new functions `sdkapi.NewNoopAsyncInstrument()` and `sdkapi.NewNoopSyncInstrument()` are provided instead. (#2271)
- Update the SDK `BatchSpanProcessor` to export all queued spans when `ForceFlush` is called. (#2080, #2335)

### Added

- Add the `"go.opentelemetry.io/otel/exporters/otlp/otlpmetric/otlpmetricgrpc".WithGRPCConn` option so the exporter can reuse an existing gRPC connection. (#2002)
- Added a new `schema` module to help parse Schema Files in OTEP 0152 format. (#2267)
- Added a new `MapCarrier` to the `go.opentelemetry.io/otel/propagation` package to hold propagated cross-cutting concerns as a `map[string]string` held in memory. (#2334)

## [1.1.0] - 2021-10-27

### Added

- Add the `"go.opentelemetry.io/otel/exporters/otlp/otlptrace/otlptracegrpc".WithGRPCConn` option so the exporter can reuse an existing gRPC connection. (#2002)
- Add the `go.opentelemetry.io/otel/semconv/v1.7.0` package.
  The package contains semantic conventions from the `v1.7.0` version of the OpenTelemetry specification. (#2320)
- Add the `go.opentelemetry.io/otel/semconv/v1.6.1` package.
  The package contains semantic conventions from the `v1.6.1` version of the OpenTelemetry specification. (#2321)
- Add the `go.opentelemetry.io/otel/semconv/v1.5.0` package.
  The package contains semantic conventions from the `v1.5.0` version of the OpenTelemetry specification. (#2322)
  - When upgrading from the `semconv/v1.4.0` package note the following name changes:
    - `K8SReplicasetUIDKey` -> `K8SReplicaSetUIDKey`
    - `K8SReplicasetNameKey` -> `K8SReplicaSetNameKey`
    - `K8SStatefulsetUIDKey` -> `K8SStatefulSetUIDKey`
    - `k8SStatefulsetNameKey` -> `K8SStatefulSetNameKey`
    - `K8SDaemonsetUIDKey` -> `K8SDaemonSetUIDKey`
    - `K8SDaemonsetNameKey` -> `K8SDaemonSetNameKey`

### Changed

- Links added to a span will be dropped by the SDK if they contain an invalid span context (#2275).

### Fixed

- The `"go.opentelemetry.io/otel/semconv/v1.4.0".HTTPServerAttributesFromHTTPRequest` now correctly only sets the HTTP client IP attribute even if the connection was routed with proxies and there are multiple addresses in the `X-Forwarded-For` header. (#2282, #2284)
- The `"go.opentelemetry.io/otel/semconv/v1.4.0".NetAttributesFromHTTPRequest` function correctly handles IPv6 addresses as IP addresses and sets the correct net peer IP instead of the net peer hostname attribute. (#2283, #2285)
- The simple span processor shutdown method deterministically returns the exporter error status if it simultaneously finishes when the deadline is reached. (#2290, #2289)

## [1.0.1] - 2021-10-01

### Fixed

- json stdout exporter no longer crashes due to concurrency bug. (#2265)

## [Metrics 0.24.0] - 2021-10-01

### Changed

- NoopMeterProvider is now private and NewNoopMeterProvider must be used to obtain a noopMeterProvider. (#2237)
- The Metric SDK `Export()` function takes a new two-level reader interface for iterating over results one instrumentation library at a time. (#2197)
  - The former `"go.opentelemetry.io/otel/sdk/export/metric".CheckpointSet` is renamed `Reader`.
  - The new interface is named `"go.opentelemetry.io/otel/sdk/export/metric".InstrumentationLibraryReader`.

## [1.0.0] - 2021-09-20

This is the first stable release for the project.
This release includes an API and SDK for the tracing signal that will comply with the stability guarantees defined by the projects [versioning policy](./VERSIONING.md).

### Added

- OTLP trace exporter now sets the `SchemaURL` field in the exported telemetry if the Tracer has `WithSchemaURL` option. (#2242)

### Fixed

- Slice-valued attributes can correctly be used as map keys. (#2223)

### Removed

- Removed the `"go.opentelemetry.io/otel/exporters/zipkin".WithSDKOptions` function. (#2248)
- Removed the deprecated package `go.opentelemetry.io/otel/oteltest`. (#2234)
- Removed the deprecated package `go.opentelemetry.io/otel/bridge/opencensus/utils`. (#2233)
- Removed deprecated functions, types, and methods from `go.opentelemetry.io/otel/attribute` package.
  Use the typed functions and methods added to the package instead. (#2235)
  - The `Key.Array` method is removed.
  - The `Array` function is removed.
  - The `Any` function is removed.
  - The `ArrayValue` function is removed.
  - The `AsArray` function is removed.

## [1.0.0-RC3] - 2021-09-02

### Added

- Added `ErrorHandlerFunc` to use a function as an `"go.opentelemetry.io/otel".ErrorHandler`. (#2149)
- Added `"go.opentelemetry.io/otel/trace".WithStackTrace` option to add a stack trace when using `span.RecordError` or when panic is handled in `span.End`. (#2163)
- Added typed slice attribute types and functionality to the `go.opentelemetry.io/otel/attribute` package to replace the existing array type and functions. (#2162)
  - `BoolSlice`, `IntSlice`, `Int64Slice`, `Float64Slice`, and `StringSlice` replace the use of the `Array` function in the package.
- Added the `go.opentelemetry.io/otel/example/fib` example package.
  Included is an example application that computes Fibonacci numbers. (#2203)

### Changed

- Metric instruments have been renamed to match the (feature-frozen) metric API specification:
  - ValueRecorder becomes Histogram
  - ValueObserver becomes Gauge
  - SumObserver becomes CounterObserver
  - UpDownSumObserver becomes UpDownCounterObserver
  The API exported from this project is still considered experimental. (#2202)
- Metric SDK/API implementation type `InstrumentKind` moves into `sdkapi` sub-package. (#2091)
- The Metrics SDK export record no longer contains a Resource pointer, the SDK `"go.opentelemetry.io/otel/sdk/trace/export/metric".Exporter.Export()` function for push-based exporters now takes a single Resource argument, pull-based exporters use `"go.opentelemetry.io/otel/sdk/metric/controller/basic".Controller.Resource()`. (#2120)
- The JSON output of the `go.opentelemetry.io/otel/exporters/stdout/stdouttrace` is harmonized now such that the output is "plain" JSON objects after each other of the form `{ ... } { ... } { ... }`. Earlier the JSON objects describing a span were wrapped in a slice for each `Exporter.ExportSpans` call, like `[ { ... } ][ { ... } { ... } ]`. Outputting JSON object directly after each other is consistent with JSON loggers, and a bit easier to parse and read. (#2196)
- Update the `NewTracerConfig`, `NewSpanStartConfig`, `NewSpanEndConfig`, and `NewEventConfig` function in the `go.opentelemetry.io/otel/trace` package to return their respective configurations as structs instead of pointers to the struct. (#2212)

### Deprecated

- The `go.opentelemetry.io/otel/bridge/opencensus/utils` package is deprecated.
  All functionality from this package now exists in the `go.opentelemetry.io/otel/bridge/opencensus` package.
  The functions from that package should be used instead. (#2166)
- The `"go.opentelemetry.io/otel/attribute".Array` function and the related `ARRAY` value type is deprecated.
  Use the typed `*Slice` functions and types added to the package instead. (#2162)
- The `"go.opentelemetry.io/otel/attribute".Any` function is deprecated.
  Use the typed functions instead. (#2181)
- The `go.opentelemetry.io/otel/oteltest` package is deprecated.
  The `"go.opentelemetry.io/otel/sdk/trace/tracetest".SpanRecorder` can be registered with the default SDK (`go.opentelemetry.io/otel/sdk/trace`) as a `SpanProcessor` and used as a replacement for this deprecated package. (#2188)

### Removed

- Removed metrics test package `go.opentelemetry.io/otel/sdk/export/metric/metrictest`. (#2105)

### Fixed

- The `fromEnv` detector no longer throws an error when `OTEL_RESOURCE_ATTRIBUTES` environment variable is not set or empty. (#2138)
- Setting the global `ErrorHandler` with `"go.opentelemetry.io/otel".SetErrorHandler` multiple times is now supported. (#2160, #2140)
- The `"go.opentelemetry.io/otel/attribute".Any` function now supports `int32` values. (#2169)
- Multiple calls to `"go.opentelemetry.io/otel/sdk/metric/controller/basic".WithResource()` are handled correctly, and when no resources are provided `"go.opentelemetry.io/otel/sdk/resource".Default()` is used. (#2120)
- The `WithoutTimestamps` option for the `go.opentelemetry.io/otel/exporters/stdout/stdouttrace` exporter causes the exporter to correctly omit timestamps. (#2195)
- Fixed typos in resources.go. (#2201)

## [1.0.0-RC2] - 2021-07-26

### Added

- Added `WithOSDescription` resource configuration option to set OS (Operating System) description resource attribute (`os.description`). (#1840)
- Added `WithOS` resource configuration option to set all OS (Operating System) resource attributes at once. (#1840)
- Added the `WithRetry` option to the `go.opentelemetry.io/otel/exporters/otlp/otlptrace/otlptracehttp` package.
  This option is a replacement for the removed `WithMaxAttempts` and `WithBackoff` options. (#2095)
- Added API `LinkFromContext` to return Link which encapsulates SpanContext from provided context and also encapsulates attributes. (#2115)
- Added a new `Link` type under the SDK `otel/sdk/trace` package that counts the number of attributes that were dropped for surpassing the `AttributePerLinkCountLimit` configured in the Span's `SpanLimits`.
  This new type replaces the equal-named API `Link` type found in the `otel/trace` package for most usages within the SDK.
  For example, instances of this type are now returned by the `Links()` function of `ReadOnlySpan`s provided in places like the `OnEnd` function of `SpanProcessor` implementations. (#2118)
- Added the `SpanRecorder` type to the `go.opentelemetry.io/otel/skd/trace/tracetest` package.
  This type can be used with the default SDK as a `SpanProcessor` during testing. (#2132)

### Changed

- The `SpanModels` function is now exported from the `go.opentelemetry.io/otel/exporters/zipkin` package to convert OpenTelemetry spans into Zipkin model spans. (#2027)
- Rename the `"go.opentelemetry.io/otel/exporters/otlp/otlptrace/otlptracegrpc".RetrySettings` to `RetryConfig`. (#2095)

### Deprecated

- The `TextMapCarrier` and `TextMapPropagator` from the `go.opentelemetry.io/otel/oteltest` package and their associated creation functions (`TextMapCarrier`, `NewTextMapPropagator`) are deprecated. (#2114)
- The `Harness` type from the `go.opentelemetry.io/otel/oteltest` package and its associated creation function, `NewHarness` are deprecated and will be removed in the next release. (#2123)
- The `TraceStateFromKeyValues` function from the `go.opentelemetry.io/otel/oteltest` package is deprecated.
  Use the `trace.ParseTraceState` function instead. (#2122)

### Removed

- Removed the deprecated package `go.opentelemetry.io/otel/exporters/trace/jaeger`. (#2020)
- Removed the deprecated package `go.opentelemetry.io/otel/exporters/trace/zipkin`. (#2020)
- Removed the `"go.opentelemetry.io/otel/sdk/resource".WithBuiltinDetectors` function.
  The explicit `With*` options for every built-in detector should be used instead. (#2026 #2097)
- Removed the `WithMaxAttempts` and `WithBackoff` options from the `go.opentelemetry.io/otel/exporters/otlp/otlptrace/otlptracehttp` package.
  The retry logic of the package has been updated to match the `otlptracegrpc` package and accordingly a `WithRetry` option is added that should be used instead. (#2095)
- Removed `DroppedAttributeCount` field from `otel/trace.Link` struct. (#2118)

### Fixed

- When using WithNewRoot, don't use the parent context for making sampling decisions. (#2032)
- `oteltest.Tracer` now creates a valid `SpanContext` when using `WithNewRoot`. (#2073)
- OS type detector now sets the correct `dragonflybsd` value for DragonFly BSD. (#2092)
- The OTel span status is correctly transformed into the OTLP status in the `go.opentelemetry.io/otel/exporters/otlp/otlptrace` package.
  This fix will by default set the status to `Unset` if it is not explicitly set to `Ok` or `Error`. (#2099 #2102)
- The `Inject` method for the `"go.opentelemetry.io/otel/propagation".TraceContext` type no longer injects empty `tracestate` values. (#2108)
- Use `6831` as default Jaeger agent port instead of `6832`. (#2131)

## [Experimental Metrics v0.22.0] - 2021-07-19

### Added

- Adds HTTP support for OTLP metrics exporter. (#2022)

### Removed

- Removed the deprecated package `go.opentelemetry.io/otel/exporters/metric/prometheus`. (#2020)

## [1.0.0-RC1] / 0.21.0 - 2021-06-18

With this release we are introducing a split in module versions.  The tracing API and SDK are entering the `v1.0.0` Release Candidate phase with `v1.0.0-RC1`
while the experimental metrics API and SDK continue with `v0.x` releases at `v0.21.0`.  Modules at major version 1 or greater will not depend on modules
with major version 0.

### Added

- Adds `otlpgrpc.WithRetry`option for configuring the retry policy for transient errors on the otlp/gRPC exporter. (#1832)
  - The following status codes are defined as transient errors:
      | gRPC Status Code | Description |
      | ---------------- | ----------- |
      | 1  | Cancelled |
      | 4  | Deadline Exceeded |
      | 8  | Resource Exhausted |
      | 10 | Aborted |
      | 10 | Out of Range |
      | 14 | Unavailable |
      | 15 | Data Loss |
- Added `Status` type to the `go.opentelemetry.io/otel/sdk/trace` package to represent the status of a span. (#1874)
- Added `SpanStub` type and its associated functions to the `go.opentelemetry.io/otel/sdk/trace/tracetest` package.
  This type can be used as a testing replacement for the `SpanSnapshot` that was removed from the `go.opentelemetry.io/otel/sdk/trace` package. (#1873)
- Adds support for scheme in `OTEL_EXPORTER_OTLP_ENDPOINT` according to the spec. (#1886)
- Adds `trace.WithSchemaURL` option for configuring the tracer with a Schema URL. (#1889)
- Added an example of using OpenTelemetry Go as a trace context forwarder. (#1912)
- `ParseTraceState` is added to the `go.opentelemetry.io/otel/trace` package.
  It can be used to decode a `TraceState` from a `tracestate` header string value. (#1937)
- Added `Len` method to the `TraceState` type in the `go.opentelemetry.io/otel/trace` package.
  This method returns the number of list-members the `TraceState` holds. (#1937)
- Creates package `go.opentelemetry.io/otel/exporters/otlp/otlptrace` that defines a trace exporter that uses a `otlptrace.Client` to send data.
  Creates package `go.opentelemetry.io/otel/exporters/otlp/otlptrace/otlptracegrpc` implementing a gRPC `otlptrace.Client` and offers convenience functions, `NewExportPipeline` and `InstallNewPipeline`, to setup and install a `otlptrace.Exporter` in tracing .(#1922)
- Added `Baggage`, `Member`, and `Property` types to the `go.opentelemetry.io/otel/baggage` package along with their related functions. (#1967)
- Added `ContextWithBaggage`, `ContextWithoutBaggage`, and `FromContext` functions to the `go.opentelemetry.io/otel/baggage` package.
  These functions replace the `Set`, `Value`, `ContextWithValue`, `ContextWithoutValue`, and `ContextWithEmpty` functions from that package and directly work with the new `Baggage` type. (#1967)
- The `OTEL_SERVICE_NAME` environment variable is the preferred source for `service.name`, used by the environment resource detector if a service name is present both there and in `OTEL_RESOURCE_ATTRIBUTES`. (#1969)
- Creates package `go.opentelemetry.io/otel/exporters/otlp/otlptrace/otlptracehttp` implementing an HTTP `otlptrace.Client` and offers convenience functions, `NewExportPipeline` and `InstallNewPipeline`, to setup and install a `otlptrace.Exporter` in tracing. (#1963)
- Changes `go.opentelemetry.io/otel/sdk/resource.NewWithAttributes` to require a schema URL. The old function is still available as `resource.NewSchemaless`. This is a breaking change. (#1938)
- Several builtin resource detectors now correctly populate the schema URL. (#1938)
- Creates package `go.opentelemetry.io/otel/exporters/otlp/otlpmetric` that defines a metrics exporter that uses a `otlpmetric.Client` to send data.
- Creates package `go.opentelemetry.io/otel/exporters/otlp/otlpmetric/otlpmetricgrpc` implementing a gRPC `otlpmetric.Client` and offers convenience functions, `New` and `NewUnstarted`, to create an `otlpmetric.Exporter`.(#1991)
- Added `go.opentelemetry.io/otel/exporters/stdout/stdouttrace` exporter. (#2005)
- Added `go.opentelemetry.io/otel/exporters/stdout/stdoutmetric` exporter. (#2005)
- Added a `TracerProvider()` method to the `"go.opentelemetry.io/otel/trace".Span` interface. This can be used to obtain a `TracerProvider` from a given span that utilizes the same trace processing pipeline.  (#2009)

### Changed

- Make `NewSplitDriver` from `go.opentelemetry.io/otel/exporters/otlp` take variadic arguments instead of a `SplitConfig` item.
  `NewSplitDriver` now automatically implements an internal `noopDriver` for `SplitConfig` fields that are not initialized. (#1798)
- `resource.New()` now creates a Resource without builtin detectors. Previous behavior is now achieved by using `WithBuiltinDetectors` Option. (#1810)
- Move the `Event` type from the `go.opentelemetry.io/otel` package to the `go.opentelemetry.io/otel/sdk/trace` package. (#1846)
- CI builds validate against last two versions of Go, dropping 1.14 and adding 1.16. (#1865)
- BatchSpanProcessor now report export failures when calling `ForceFlush()` method. (#1860)
- `Set.Encoded(Encoder)` no longer caches the result of an encoding. (#1855)
- Renamed `CloudZoneKey` to `CloudAvailabilityZoneKey` in Resource semantic conventions according to spec. (#1871)
- The `StatusCode` and `StatusMessage` methods of the `ReadOnlySpan` interface and the `Span` produced by the `go.opentelemetry.io/otel/sdk/trace` package have been replaced with a single `Status` method.
  This method returns the status of a span using the new `Status` type. (#1874)
- Updated `ExportSpans` method of the`SpanExporter` interface type to accept `ReadOnlySpan`s instead of the removed `SpanSnapshot`.
  This brings the export interface into compliance with the specification in that it now accepts an explicitly immutable type instead of just an implied one. (#1873)
- Unembed `SpanContext` in `Link`. (#1877)
- Generate Semantic conventions from the specification YAML. (#1891)
- Spans created by the global `Tracer` obtained from `go.opentelemetry.io/otel`, prior to a functioning `TracerProvider` being set, now propagate the span context from their parent if one exists. (#1901)
- The `"go.opentelemetry.io/otel".Tracer` function now accepts tracer options. (#1902)
- Move the `go.opentelemetry.io/otel/unit` package to `go.opentelemetry.io/otel/metric/unit`. (#1903)
- Changed `go.opentelemetry.io/otel/trace.TracerConfig` to conform to the [Contributing guidelines](CONTRIBUTING.md#config.) (#1921)
- Changed `go.opentelemetry.io/otel/trace.SpanConfig` to conform to the [Contributing guidelines](CONTRIBUTING.md#config). (#1921)
- Changed `span.End()` now only accepts Options that are allowed at `End()`. (#1921)
- Changed `go.opentelemetry.io/otel/metric.InstrumentConfig` to conform to the [Contributing guidelines](CONTRIBUTING.md#config). (#1921)
- Changed `go.opentelemetry.io/otel/metric.MeterConfig` to conform to the [Contributing guidelines](CONTRIBUTING.md#config). (#1921)
- Refactored option types according to the contribution style guide. (#1882)
- Move the `go.opentelemetry.io/otel/trace.TraceStateFromKeyValues` function to the `go.opentelemetry.io/otel/oteltest` package.
  This function is preserved for testing purposes where it may be useful to create a `TraceState` from `attribute.KeyValue`s, but it is not intended for production use.
  The new `ParseTraceState` function should be used to create a `TraceState`. (#1931)
- Updated `MarshalJSON` method of the `go.opentelemetry.io/otel/trace.TraceState` type to marshal the type into the string representation of the `TraceState`. (#1931)
- The `TraceState.Delete` method from the `go.opentelemetry.io/otel/trace` package no longer returns an error in addition to a `TraceState`. (#1931)
- Updated `Get` method of the `TraceState` type from the `go.opentelemetry.io/otel/trace` package to accept a `string` instead of an `attribute.Key` type. (#1931)
- Updated `Insert` method of the `TraceState` type from the `go.opentelemetry.io/otel/trace` package to accept a pair of `string`s instead of an `attribute.KeyValue` type. (#1931)
- Updated `Delete` method of the `TraceState` type from the `go.opentelemetry.io/otel/trace` package to accept a `string` instead of an `attribute.Key` type. (#1931)
- Renamed `NewExporter` to `New` in the `go.opentelemetry.io/otel/exporters/stdout` package. (#1985)
- Renamed `NewExporter` to `New` in the `go.opentelemetry.io/otel/exporters/metric/prometheus` package. (#1985)
- Renamed `NewExporter` to `New` in the `go.opentelemetry.io/otel/exporters/trace/jaeger` package. (#1985)
- Renamed `NewExporter` to `New` in the `go.opentelemetry.io/otel/exporters/trace/zipkin` package. (#1985)
- Renamed `NewExporter` to `New` in the `go.opentelemetry.io/otel/exporters/otlp` package. (#1985)
- Renamed `NewUnstartedExporter` to `NewUnstarted` in the `go.opentelemetry.io/otel/exporters/otlp` package. (#1985)
- The `go.opentelemetry.io/otel/semconv` package has been moved to `go.opentelemetry.io/otel/semconv/v1.4.0` to allow for multiple [telemetry schema](https://github.com/open-telemetry/oteps/blob/main/text/0152-telemetry-schemas.md) versions to be used concurrently. (#1987)
- Metrics test helpers in `go.opentelemetry.io/otel/oteltest` have been moved to `go.opentelemetry.io/otel/metric/metrictest`. (#1988)

### Deprecated

- The `go.opentelemetry.io/otel/exporters/metric/prometheus` is deprecated, use `go.opentelemetry.io/otel/exporters/prometheus` instead. (#1993)
- The `go.opentelemetry.io/otel/exporters/trace/jaeger` is deprecated, use `go.opentelemetry.io/otel/exporters/jaeger` instead. (#1993)
- The `go.opentelemetry.io/otel/exporters/trace/zipkin` is deprecated, use `go.opentelemetry.io/otel/exporters/zipkin` instead. (#1993)

### Removed

- Removed `resource.WithoutBuiltin()`. Use `resource.New()`. (#1810)
- Unexported types `resource.FromEnv`, `resource.Host`, and `resource.TelemetrySDK`, Use the corresponding `With*()` to use individually. (#1810)
- Removed the `Tracer` and `IsRecording` method from the `ReadOnlySpan` in the `go.opentelemetry.io/otel/sdk/trace`.
  The `Tracer` method is not a required to be included in this interface and given the mutable nature of the tracer that is associated with a span, this method is not appropriate.
  The `IsRecording` method returns if the span is recording or not.
  A read-only span value does not need to know if updates to it will be recorded or not.
  By definition, it cannot be updated so there is no point in communicating if an update is recorded. (#1873)
- Removed the `SpanSnapshot` type from the `go.opentelemetry.io/otel/sdk/trace` package.
  The use of this type has been replaced with the use of the explicitly immutable `ReadOnlySpan` type.
  When a concrete representation of a read-only span is needed for testing, the newly added `SpanStub` in the `go.opentelemetry.io/otel/sdk/trace/tracetest` package should be used. (#1873)
- Removed the `Tracer` method from the `Span` interface in the `go.opentelemetry.io/otel/trace` package.
  Using the same tracer that created a span introduces the error where an instrumentation library's `Tracer` is used by other code instead of their own.
  The `"go.opentelemetry.io/otel".Tracer` function or a `TracerProvider` should be used to acquire a library specific `Tracer` instead. (#1900)
  - The `TracerProvider()` method on the `Span` interface may also be used to obtain a `TracerProvider` using the same trace processing pipeline. (#2009)
- The `http.url` attribute generated by `HTTPClientAttributesFromHTTPRequest` will no longer include username or password information. (#1919)
- Removed `IsEmpty` method of the `TraceState` type in the `go.opentelemetry.io/otel/trace` package in favor of using the added `TraceState.Len` method. (#1931)
- Removed `Set`, `Value`, `ContextWithValue`, `ContextWithoutValue`, and `ContextWithEmpty` functions in the `go.opentelemetry.io/otel/baggage` package.
  Handling of baggage is now done using the added `Baggage` type and related context functions (`ContextWithBaggage`, `ContextWithoutBaggage`, and `FromContext`) in that package. (#1967)
- The `InstallNewPipeline` and `NewExportPipeline` creation functions in all the exporters (prometheus, otlp, stdout, jaeger, and zipkin) have been removed.
  These functions were deemed premature attempts to provide convenience that did not achieve this aim. (#1985)
- The `go.opentelemetry.io/otel/exporters/otlp` exporter has been removed.  Use `go.opentelemetry.io/otel/exporters/otlp/otlptrace` instead. (#1990)
- The `go.opentelemetry.io/otel/exporters/stdout` exporter has been removed.  Use `go.opentelemetry.io/otel/exporters/stdout/stdouttrace` or `go.opentelemetry.io/otel/exporters/stdout/stdoutmetric` instead. (#2005)

### Fixed

- Only report errors from the `"go.opentelemetry.io/otel/sdk/resource".Environment` function when they are not `nil`. (#1850, #1851)
- The `Shutdown` method of the simple `SpanProcessor` in the `go.opentelemetry.io/otel/sdk/trace` package now honors the context deadline or cancellation. (#1616, #1856)
- BatchSpanProcessor now drops span batches that failed to be exported. (#1860)
- Use `http://localhost:14268/api/traces` as default Jaeger collector endpoint instead of `http://localhost:14250`. (#1898)
- Allow trailing and leading whitespace in the parsing of a `tracestate` header. (#1931)
- Add logic to determine if the channel is closed to fix Jaeger exporter test panic with close closed channel. (#1870, #1973)
- Avoid transport security when OTLP endpoint is a Unix socket. (#2001)

### Security

## [0.20.0] - 2021-04-23

### Added

- The OTLP exporter now has two new convenience functions, `NewExportPipeline` and `InstallNewPipeline`, setup and install the exporter in tracing and metrics pipelines. (#1373)
- Adds semantic conventions for exceptions. (#1492)
- Added Jaeger Environment variables: `OTEL_EXPORTER_JAEGER_AGENT_HOST`, `OTEL_EXPORTER_JAEGER_AGENT_PORT`
  These environment variables can be used to override Jaeger agent hostname and port (#1752)
- Option `ExportTimeout` was added to batch span processor. (#1755)
- `trace.TraceFlags` is now a defined type over `byte` and `WithSampled(bool) TraceFlags` and `IsSampled() bool` methods have been added to it. (#1770)
- The `Event` and `Link` struct types from the `go.opentelemetry.io/otel` package now include a `DroppedAttributeCount` field to record the number of attributes that were not recorded due to configured limits being reached. (#1771)
- The Jaeger exporter now reports dropped attributes for a Span event in the exported log. (#1771)
- Adds test to check BatchSpanProcessor ignores `OnEnd` and `ForceFlush` post `Shutdown`. (#1772)
- Extract resource attributes from the `OTEL_RESOURCE_ATTRIBUTES` environment variable and merge them with the `resource.Default` resource as well as resources provided to the `TracerProvider` and metric `Controller`. (#1785)
- Added `WithOSType` resource configuration option to set OS (Operating System) type resource attribute (`os.type`). (#1788)
- Added `WithProcess*` resource configuration options to set Process resource attributes. (#1788)
  - `process.pid`
  - `process.executable.name`
  - `process.executable.path`
  - `process.command_args`
  - `process.owner`
  - `process.runtime.name`
  - `process.runtime.version`
  - `process.runtime.description`
- Adds `k8s.node.name` and `k8s.node.uid` attribute keys to the `semconv` package. (#1789)
- Added support for configuring OTLP/HTTP and OTLP/gRPC Endpoints, TLS Certificates, Headers, Compression and Timeout via Environment Variables. (#1758, #1769 and #1811)
  - `OTEL_EXPORTER_OTLP_ENDPOINT`
  - `OTEL_EXPORTER_OTLP_TRACES_ENDPOINT`
  - `OTEL_EXPORTER_OTLP_METRICS_ENDPOINT`
  - `OTEL_EXPORTER_OTLP_HEADERS`
  - `OTEL_EXPORTER_OTLP_TRACES_HEADERS`
  - `OTEL_EXPORTER_OTLP_METRICS_HEADERS`
  - `OTEL_EXPORTER_OTLP_COMPRESSION`
  - `OTEL_EXPORTER_OTLP_TRACES_COMPRESSION`
  - `OTEL_EXPORTER_OTLP_METRICS_COMPRESSION`
  - `OTEL_EXPORTER_OTLP_TIMEOUT`
  - `OTEL_EXPORTER_OTLP_TRACES_TIMEOUT`
  - `OTEL_EXPORTER_OTLP_METRICS_TIMEOUT`
  - `OTEL_EXPORTER_OTLP_CERTIFICATE`
  - `OTEL_EXPORTER_OTLP_TRACES_CERTIFICATE`
  - `OTEL_EXPORTER_OTLP_METRICS_CERTIFICATE`
- Adds `otlpgrpc.WithTimeout` option for configuring timeout to the otlp/gRPC exporter. (#1821)
- Adds `jaeger.WithMaxPacketSize` option for configuring maximum UDP packet size used when connecting to the Jaeger agent. (#1853)

### Fixed

- The `Span.IsRecording` implementation from `go.opentelemetry.io/otel/sdk/trace` always returns false when not being sampled. (#1750)
- The Jaeger exporter now correctly sets tags for the Span status code and message.
  This means it uses the correct tag keys (`"otel.status_code"`, `"otel.status_description"`) and does not set the status message as a tag unless it is set on the span. (#1761)
- The Jaeger exporter now correctly records Span event's names using the `"event"` key for a tag.
  Additionally, this tag is overridden, as specified in the OTel specification, if the event contains an attribute with that key. (#1768)
- Zipkin Exporter: Ensure mapping between OTel and Zipkin span data complies with the specification. (#1688)
- Fixed typo for default service name in Jaeger Exporter. (#1797)
- Fix flaky OTLP for the reconnnection of the client connection. (#1527, #1814)
- Fix Jaeger exporter dropping of span batches that exceed the UDP packet size limit.
  Instead, the exporter now splits the batch into smaller sendable batches. (#1828)

### Changed

- Span `RecordError` now records an `exception` event to comply with the semantic convention specification. (#1492)
- Jaeger exporter was updated to use thrift v0.14.1. (#1712)
- Migrate from using internally built and maintained version of the OTLP to the one hosted at `go.opentelemetry.io/proto/otlp`. (#1713)
- Migrate from using `github.com/gogo/protobuf` to `google.golang.org/protobuf` to match `go.opentelemetry.io/proto/otlp`. (#1713)
- The storage of a local or remote Span in a `context.Context` using its SpanContext is unified to store just the current Span.
  The Span's SpanContext can now self-identify as being remote or not.
  This means that `"go.opentelemetry.io/otel/trace".ContextWithRemoteSpanContext` will now overwrite any existing current Span, not just existing remote Spans, and make it the current Span in a `context.Context`. (#1731)
- Improve OTLP/gRPC exporter connection errors. (#1737)
- Information about a parent span context in a `"go.opentelemetry.io/otel/export/trace".SpanSnapshot` is unified in a new `Parent` field.
  The existing `ParentSpanID` and `HasRemoteParent` fields are removed in favor of this. (#1748)
- The `ParentContext` field of the `"go.opentelemetry.io/otel/sdk/trace".SamplingParameters` is updated to hold a `context.Context` containing the parent span.
  This changes it to make `SamplingParameters` conform with the OpenTelemetry specification. (#1749)
- Updated Jaeger Environment Variables: `JAEGER_ENDPOINT`, `JAEGER_USER`, `JAEGER_PASSWORD`
  to `OTEL_EXPORTER_JAEGER_ENDPOINT`, `OTEL_EXPORTER_JAEGER_USER`, `OTEL_EXPORTER_JAEGER_PASSWORD` in compliance with OTel specification. (#1752)
- Modify `BatchSpanProcessor.ForceFlush` to abort after timeout/cancellation. (#1757)
- The `DroppedAttributeCount` field of the `Span` in the `go.opentelemetry.io/otel` package now only represents the number of attributes dropped for the span itself.
  It no longer is a conglomerate of itself, events, and link attributes that have been dropped. (#1771)
- Make `ExportSpans` in Jaeger Exporter honor context deadline. (#1773)
- Modify Zipkin Exporter default service name, use default resource's serviceName instead of empty. (#1777)
- The `go.opentelemetry.io/otel/sdk/export/trace` package is merged into the `go.opentelemetry.io/otel/sdk/trace` package. (#1778)
- The prometheus.InstallNewPipeline example is moved from comment to example test (#1796)
- The convenience functions for the stdout exporter have been updated to return the `TracerProvider` implementation and enable the shutdown of the exporter. (#1800)
- Replace the flush function returned from the Jaeger exporter's convenience creation functions (`InstallNewPipeline` and `NewExportPipeline`) with the `TracerProvider` implementation they create.
  This enables the caller to shutdown and flush using the related `TracerProvider` methods. (#1822)
- Updated the Jaeger exporter to have a default endpoint, `http://localhost:14250`, for the collector. (#1824)
- Changed the function `WithCollectorEndpoint` in the Jaeger exporter to no longer accept an endpoint as an argument.
  The endpoint can be passed with the `CollectorEndpointOption` using the `WithEndpoint` function or by setting the `OTEL_EXPORTER_JAEGER_ENDPOINT` environment variable value appropriately. (#1824)
- The Jaeger exporter no longer batches exported spans itself, instead it relies on the SDK's `BatchSpanProcessor` for this functionality. (#1830)
- The Jaeger exporter creation functions (`NewRawExporter`, `NewExportPipeline`, and `InstallNewPipeline`) no longer accept the removed `Option` type as a variadic argument. (#1830)

### Removed

- Removed Jaeger Environment variables: `JAEGER_SERVICE_NAME`, `JAEGER_DISABLED`, `JAEGER_TAGS`
  These environment variables will no longer be used to override values of the Jaeger exporter (#1752)
- No longer set the links for a `Span` in `go.opentelemetry.io/otel/sdk/trace` that is configured to be a new root.
  This is unspecified behavior that the OpenTelemetry community plans to standardize in the future.
  To prevent backwards incompatible changes when it is specified, these links are removed. (#1726)
- Setting error status while recording error with Span from oteltest package. (#1729)
- The concept of a remote and local Span stored in a context is unified to just the current Span.
  Because of this `"go.opentelemetry.io/otel/trace".RemoteSpanContextFromContext` is removed as it is no longer needed.
  Instead, `"go.opentelemetry.io/otel/trace".SpanContextFromContext` can be used to return the current Span.
  If needed, that Span's `SpanContext.IsRemote()` can then be used to determine if it is remote or not. (#1731)
- The `HasRemoteParent` field of the `"go.opentelemetry.io/otel/sdk/trace".SamplingParameters` is removed.
  This field is redundant to the information returned from the `Remote` method of the `SpanContext` held in the `ParentContext` field. (#1749)
- The `trace.FlagsDebug` and `trace.FlagsDeferred` constants have been removed and will be localized to the B3 propagator. (#1770)
- Remove `Process` configuration, `WithProcessFromEnv` and `ProcessFromEnv`, and type from the Jaeger exporter package.
  The information that could be configured in the `Process` struct should be configured in a `Resource` instead. (#1776, #1804)
- Remove the `WithDisabled` option from the Jaeger exporter.
  To disable the exporter unregister it from the `TracerProvider` or use a no-operation `TracerProvider`. (#1806)
- Removed the functions `CollectorEndpointFromEnv` and `WithCollectorEndpointOptionFromEnv` from the Jaeger exporter.
  These functions for retrieving specific environment variable values are redundant of other internal functions and
  are not intended for end user use. (#1824)
- Removed the Jaeger exporter `WithSDKOptions` `Option`.
  This option was used to set SDK options for the exporter creation convenience functions.
  These functions are provided as a way to easily setup or install the exporter with what are deemed reasonable SDK settings for common use cases.
  If the SDK needs to be configured differently, the `NewRawExporter` function and direct setup of the SDK with the desired settings should be used. (#1825)
- The `WithBufferMaxCount` and `WithBatchMaxCount` `Option`s from the Jaeger exporter are removed.
  The exporter no longer batches exports, instead relying on the SDK's `BatchSpanProcessor` for this functionality. (#1830)
- The Jaeger exporter `Option` type is removed.
  The type is no longer used by the exporter to configure anything.
  All the previous configurations these options provided were duplicates of SDK configuration.
  They have been removed in favor of using the SDK configuration and focuses the exporter configuration to be only about the endpoints it will send telemetry to. (#1830)

## [0.19.0] - 2021-03-18

### Added

- Added `Marshaler` config option to `otlphttp` to enable otlp over json or protobufs. (#1586)
- A `ForceFlush` method to the `"go.opentelemetry.io/otel/sdk/trace".TracerProvider` to flush all registered `SpanProcessor`s. (#1608)
- Added `WithSampler` and `WithSpanLimits` to tracer provider. (#1633, #1702)
- `"go.opentelemetry.io/otel/trace".SpanContext` now has a `remote` property, and `IsRemote()` predicate, that is true when the `SpanContext` has been extracted from remote context data. (#1701)
- A `Valid` method to the `"go.opentelemetry.io/otel/attribute".KeyValue` type. (#1703)

### Changed

- `trace.SpanContext` is now immutable and has no exported fields. (#1573)
  - `trace.NewSpanContext()` can be used in conjunction with the `trace.SpanContextConfig` struct to initialize a new `SpanContext` where all values are known.
- Update the `ForceFlush` method signature to the `"go.opentelemetry.io/otel/sdk/trace".SpanProcessor` to accept a `context.Context` and return an error. (#1608)
- Update the `Shutdown` method to the `"go.opentelemetry.io/otel/sdk/trace".TracerProvider` return an error on shutdown failure. (#1608)
- The SimpleSpanProcessor will now shut down the enclosed `SpanExporter` and gracefully ignore subsequent calls to `OnEnd` after `Shutdown` is called. (#1612)
- `"go.opentelemetry.io/sdk/metric/controller.basic".WithPusher` is replaced with `WithExporter` to provide consistent naming across project. (#1656)
- Added non-empty string check for trace `Attribute` keys. (#1659)
- Add `description` to SpanStatus only when `StatusCode` is set to error. (#1662)
- Jaeger exporter falls back to `resource.Default`'s `service.name` if the exported Span does not have one. (#1673)
- Jaeger exporter populates Jaeger's Span Process from Resource. (#1673)
- Renamed the `LabelSet` method of `"go.opentelemetry.io/otel/sdk/resource".Resource` to `Set`. (#1692)
- Changed `WithSDK` to `WithSDKOptions` to accept variadic arguments of `TracerProviderOption` type in `go.opentelemetry.io/otel/exporters/trace/jaeger` package. (#1693)
- Changed `WithSDK` to `WithSDKOptions` to accept variadic arguments of `TracerProviderOption` type in `go.opentelemetry.io/otel/exporters/trace/zipkin` package. (#1693)

### Removed

- Removed `serviceName` parameter from Zipkin exporter and uses resource instead. (#1549)
- Removed `WithConfig` from tracer provider to avoid overriding configuration. (#1633)
- Removed the exported `SimpleSpanProcessor` and `BatchSpanProcessor` structs.
   These are now returned as a SpanProcessor interface from their respective constructors. (#1638)
- Removed `WithRecord()` from `trace.SpanOption` when creating a span. (#1660)
- Removed setting status to `Error` while recording an error as a span event in `RecordError`. (#1663)
- Removed `jaeger.WithProcess` configuration option. (#1673)
- Removed `ApplyConfig` method from `"go.opentelemetry.io/otel/sdk/trace".TracerProvider` and the now unneeded `Config` struct. (#1693)

### Fixed

- Jaeger Exporter: Ensure mapping between OTEL and Jaeger span data complies with the specification. (#1626)
- `SamplingResult.TraceState` is correctly propagated to a newly created span's `SpanContext`. (#1655)
- The `otel-collector` example now correctly flushes metric events prior to shutting down the exporter. (#1678)
- Do not set span status message in `SpanStatusFromHTTPStatusCode` if it can be inferred from `http.status_code`. (#1681)
- Synchronization issues in global trace delegate implementation. (#1686)
- Reduced excess memory usage by global `TracerProvider`. (#1687)

## [0.18.0] - 2021-03-03

### Added

- Added `resource.Default()` for use with meter and tracer providers. (#1507)
- `AttributePerEventCountLimit` and `AttributePerLinkCountLimit` for `SpanLimits`. (#1535)
- Added `Keys()` method to `propagation.TextMapCarrier` and `propagation.HeaderCarrier` to adapt `http.Header` to this interface. (#1544)
- Added `code` attributes to `go.opentelemetry.io/otel/semconv` package. (#1558)
- Compatibility testing suite in the CI system for the following systems. (#1567)
   | OS      | Go Version | Architecture |
   | ------- | ---------- | ------------ |
   | Ubuntu  | 1.15       | amd64        |
   | Ubuntu  | 1.14       | amd64        |
   | Ubuntu  | 1.15       | 386          |
   | Ubuntu  | 1.14       | 386          |
   | MacOS   | 1.15       | amd64        |
   | MacOS   | 1.14       | amd64        |
   | Windows | 1.15       | amd64        |
   | Windows | 1.14       | amd64        |
   | Windows | 1.15       | 386          |
   | Windows | 1.14       | 386          |

### Changed

- Replaced interface `oteltest.SpanRecorder` with its existing implementation
  `StandardSpanRecorder`. (#1542)
- Default span limit values to 128. (#1535)
- Rename `MaxEventsPerSpan`, `MaxAttributesPerSpan` and `MaxLinksPerSpan` to `EventCountLimit`, `AttributeCountLimit` and `LinkCountLimit`, and move these fields into `SpanLimits`. (#1535)
- Renamed the `otel/label` package to `otel/attribute`. (#1541)
- Vendor the Jaeger exporter's dependency on Apache Thrift. (#1551)
- Parallelize the CI linting and testing. (#1567)
- Stagger timestamps in exact aggregator tests. (#1569)
- Changed all examples to use `WithBatchTimeout(5 * time.Second)` rather than `WithBatchTimeout(5)`. (#1621)
- Prevent end-users from implementing some interfaces (#1575)

  ```
      "otel/exporters/otlp/otlphttp".Option
      "otel/exporters/stdout".Option
      "otel/oteltest".Option
      "otel/trace".TracerOption
      "otel/trace".SpanOption
      "otel/trace".EventOption
      "otel/trace".LifeCycleOption
      "otel/trace".InstrumentationOption
      "otel/sdk/resource".Option
      "otel/sdk/trace".ParentBasedSamplerOption
      "otel/sdk/trace".ReadOnlySpan
      "otel/sdk/trace".ReadWriteSpan
  ```

### Removed

- Removed attempt to resample spans upon changing the span name with `span.SetName()`. (#1545)
- The `test-benchmark` is no longer a dependency of the `precommit` make target. (#1567)
- Removed the `test-386` make target.
   This was replaced with a full compatibility testing suite (i.e. multi OS/arch) in the CI system. (#1567)

### Fixed

- The sequential timing check of timestamps in the stdout exporter are now setup explicitly to be sequential (#1571). (#1572)
- Windows build of Jaeger tests now compiles with OS specific functions (#1576). (#1577)
- The sequential timing check of timestamps of go.opentelemetry.io/otel/sdk/metric/aggregator/lastvalue are now setup explicitly to be sequential (#1578). (#1579)
- Validate tracestate header keys with vendors according to the W3C TraceContext specification (#1475). (#1581)
- The OTLP exporter includes related labels for translations of a GaugeArray (#1563). (#1570)

## [0.17.0] - 2021-02-12

### Changed

- Rename project default branch from `master` to `main`. (#1505)
- Reverse order in which `Resource` attributes are merged, per change in spec. (#1501)
- Add tooling to maintain "replace" directives in go.mod files automatically. (#1528)
- Create new modules: otel/metric, otel/trace, otel/oteltest, otel/sdk/export/metric, otel/sdk/metric (#1528)
- Move metric-related public global APIs from otel to otel/metric/global. (#1528)

## Fixed

- Fixed otlpgrpc reconnection issue.
- The example code in the README.md of `go.opentelemetry.io/otel/exporters/otlp` is moved to a compiled example test and used the new `WithAddress` instead of `WithEndpoint`. (#1513)
- The otel-collector example now uses the default OTLP receiver port of the collector.

## [0.16.0] - 2021-01-13

### Added

- Add the `ReadOnlySpan` and `ReadWriteSpan` interfaces to provide better control for accessing span data. (#1360)
- `NewGRPCDriver` function returns a `ProtocolDriver` that maintains a single gRPC connection to the collector. (#1369)
- Added documentation about the project's versioning policy. (#1388)
- Added `NewSplitDriver` for OTLP exporter that allows sending traces and metrics to different endpoints. (#1418)
- Added codeql workflow to GitHub Actions (#1428)
- Added Gosec workflow to GitHub Actions (#1429)
- Add new HTTP driver for OTLP exporter in `exporters/otlp/otlphttp`. Currently it only supports the binary protobuf payloads. (#1420)
- Add an OpenCensus exporter bridge. (#1444)

### Changed

- Rename `internal/testing` to `internal/internaltest`. (#1449)
- Rename `export.SpanData` to `export.SpanSnapshot` and use it only for exporting spans. (#1360)
- Store the parent's full `SpanContext` rather than just its span ID in the `span` struct. (#1360)
- Improve span duration accuracy. (#1360)
- Migrated CI/CD from CircleCI to GitHub Actions (#1382)
- Remove duplicate checkout from GitHub Actions workflow (#1407)
- Metric `array` aggregator renamed `exact` to match its `aggregation.Kind` (#1412)
- Metric `exact` aggregator includes per-point timestamps (#1412)
- Metric stdout exporter uses MinMaxSumCount aggregator for ValueRecorder instruments (#1412)
- `NewExporter` from `exporters/otlp` now takes a `ProtocolDriver` as a parameter. (#1369)
- Many OTLP Exporter options became gRPC ProtocolDriver options. (#1369)
- Unify endpoint API that related to OTel exporter. (#1401)
- Optimize metric histogram aggregator to reuse its slice of buckets. (#1435)
- Metric aggregator Count() and histogram Bucket.Counts are consistently `uint64`. (1430)
- Histogram aggregator accepts functional options, uses default boundaries if none given. (#1434)
- `SamplingResult` now passed a `Tracestate` from the parent `SpanContext` (#1432)
- Moved gRPC driver for OTLP exporter to `exporters/otlp/otlpgrpc`. (#1420)
- The `TraceContext` propagator now correctly propagates `TraceState` through the `SpanContext`. (#1447)
- Metric Push and Pull Controller components are combined into a single "basic" Controller:
  - `WithExporter()` and `Start()` to configure Push behavior
  - `Start()` is optional; use `Collect()` and `ForEach()` for Pull behavior
  - `Start()` and `Stop()` accept Context. (#1378)
- The `Event` type is moved from the `otel/sdk/export/trace` package to the `otel/trace` API package. (#1452)

### Removed

- Remove `errUninitializedSpan` as its only usage is now obsolete. (#1360)
- Remove Metric export functionality related to quantiles and summary data points: this is not specified (#1412)
- Remove DDSketch metric aggregator; our intention is to re-introduce this as an option of the histogram aggregator after [new OTLP histogram data types](https://github.com/open-telemetry/opentelemetry-proto/pull/226) are released (#1412)

### Fixed

- `BatchSpanProcessor.Shutdown()` will now shutdown underlying `export.SpanExporter`. (#1443)

## [0.15.0] - 2020-12-10

### Added

- The `WithIDGenerator` `TracerProviderOption` is added to the `go.opentelemetry.io/otel/trace` package to configure an `IDGenerator` for the `TracerProvider`. (#1363)

### Changed

- The Zipkin exporter now uses the Span status code to determine. (#1328)
- `NewExporter` and `Start` functions in `go.opentelemetry.io/otel/exporters/otlp` now receive `context.Context` as a first parameter. (#1357)
- Move the OpenCensus example into `example` directory. (#1359)
- Moved the SDK's `internal.IDGenerator` interface in to the `sdk/trace` package to enable support for externally-defined ID generators. (#1363)
- Bump `github.com/google/go-cmp` from 0.5.3 to 0.5.4 (#1374)
- Bump `github.com/golangci/golangci-lint` in `/internal/tools` (#1375)

### Fixed

- Metric SDK `SumObserver` and `UpDownSumObserver` instruments correctness fixes. (#1381)

## [0.14.0] - 2020-11-19

### Added

- An `EventOption` and the related `NewEventConfig` function are added to the `go.opentelemetry.io/otel` package to configure Span events. (#1254)
- A `TextMapPropagator` and associated `TextMapCarrier` are added to the `go.opentelemetry.io/otel/oteltest` package to test `TextMap` type propagators and their use. (#1259)
- `SpanContextFromContext` returns `SpanContext` from context. (#1255)
- `TraceState` has been added to `SpanContext`. (#1340)
- `DeploymentEnvironmentKey` added to `go.opentelemetry.io/otel/semconv` package. (#1323)
- Add an OpenCensus to OpenTelemetry tracing bridge. (#1305)
- Add a parent context argument to `SpanProcessor.OnStart` to follow the specification. (#1333)
- Add missing tests for `sdk/trace/attributes_map.go`. (#1337)

### Changed

- Move the `go.opentelemetry.io/otel/api/trace` package into `go.opentelemetry.io/otel/trace` with the following changes. (#1229) (#1307)
  - `ID` has been renamed to `TraceID`.
  - `IDFromHex` has been renamed to `TraceIDFromHex`.
  - `EmptySpanContext` is removed.
- Move the `go.opentelemetry.io/otel/api/trace/tracetest` package into `go.opentelemetry.io/otel/oteltest`. (#1229)
- OTLP Exporter updates:
  - supports OTLP v0.6.0 (#1230, #1354)
  - supports configurable aggregation temporality (default: Cumulative, optional: Stateless). (#1296)
- The Sampler is now called on local child spans. (#1233)
- The `Kind` type from the `go.opentelemetry.io/otel/api/metric` package was renamed to `InstrumentKind` to more specifically describe what it is and avoid semantic ambiguity. (#1240)
- The `MetricKind` method of the `Descriptor` type in the `go.opentelemetry.io/otel/api/metric` package was renamed to `Descriptor.InstrumentKind`.
   This matches the returned type and fixes misuse of the term metric. (#1240)
- Move test harness from the `go.opentelemetry.io/otel/api/apitest` package into `go.opentelemetry.io/otel/oteltest`. (#1241)
- Move the `go.opentelemetry.io/otel/api/metric/metrictest` package into `go.opentelemetry.io/oteltest` as part of #964. (#1252)
- Move the `go.opentelemetry.io/otel/api/metric` package into `go.opentelemetry.io/otel/metric` as part of #1303. (#1321)
- Move the `go.opentelemetry.io/otel/api/metric/registry` package into `go.opentelemetry.io/otel/metric/registry` as a part of #1303. (#1316)
- Move the `Number` type (together with related functions) from `go.opentelemetry.io/otel/api/metric` package into `go.opentelemetry.io/otel/metric/number` as a part of #1303. (#1316)
- The function signature of the Span `AddEvent` method in `go.opentelemetry.io/otel` is updated to no longer take an unused context and instead take a required name and a variable number of `EventOption`s. (#1254)
- The function signature of the Span `RecordError` method in `go.opentelemetry.io/otel` is updated to no longer take an unused context and instead take a required error value and a variable number of `EventOption`s. (#1254)
- Move the `go.opentelemetry.io/otel/api/global` package to `go.opentelemetry.io/otel`. (#1262) (#1330)
- Move the `Version` function from `go.opentelemetry.io/otel/sdk` to `go.opentelemetry.io/otel`. (#1330)
- Rename correlation context header from `"otcorrelations"` to `"baggage"` to match the OpenTelemetry specification. (#1267)
- Fix `Code.UnmarshalJSON` to work with valid JSON only. (#1276)
- The `resource.New()` method changes signature to support builtin attributes and functional options, including `telemetry.sdk.*` and
  `host.name` semantic conventions; the former method is renamed `resource.NewWithAttributes`. (#1235)
- The Prometheus exporter now exports non-monotonic counters (i.e. `UpDownCounter`s) as gauges. (#1210)
- Correct the `Span.End` method documentation in the `otel` API to state updates are not allowed on a span after it has ended. (#1310)
- Updated span collection limits for attribute, event and link counts to 1000 (#1318)
- Renamed `semconv.HTTPUrlKey` to `semconv.HTTPURLKey`. (#1338)

### Removed

- The `ErrInvalidHexID`, `ErrInvalidTraceIDLength`, `ErrInvalidSpanIDLength`, `ErrInvalidSpanIDLength`, or `ErrNilSpanID` from the `go.opentelemetry.io/otel` package are unexported now. (#1243)
- The `AddEventWithTimestamp` method on the `Span` interface in `go.opentelemetry.io/otel` is removed due to its redundancy.
   It is replaced by using the `AddEvent` method with a `WithTimestamp` option. (#1254)
- The `MockSpan` and `MockTracer` types are removed from `go.opentelemetry.io/otel/oteltest`.
   `Tracer` and `Span` from the same module should be used in their place instead. (#1306)
- `WorkerCount` option is removed from `go.opentelemetry.io/otel/exporters/otlp`. (#1350)
- Remove the following labels types: INT32, UINT32, UINT64 and FLOAT32. (#1314)

### Fixed

- Rename `MergeItererator` to `MergeIterator` in the `go.opentelemetry.io/otel/label` package. (#1244)
- The `go.opentelemetry.io/otel/api/global` packages global TextMapPropagator now delegates functionality to a globally set delegate for all previously returned propagators. (#1258)
- Fix condition in `label.Any`. (#1299)
- Fix global `TracerProvider` to pass options to its configured provider. (#1329)
- Fix missing handler for `ExactKind` aggregator in OTLP metrics transformer (#1309)

## [0.13.0] - 2020-10-08

### Added

- OTLP Metric exporter supports Histogram aggregation. (#1209)
- The `Code` struct from the `go.opentelemetry.io/otel/codes` package now supports JSON marshaling and unmarshaling as well as implements the `Stringer` interface. (#1214)
- A Baggage API to implement the OpenTelemetry specification. (#1217)
- Add Shutdown method to sdk/trace/provider, shutdown processors in the order they were registered. (#1227)

### Changed

- Set default propagator to no-op propagator. (#1184)
- The `HTTPSupplier`, `HTTPExtractor`, `HTTPInjector`, and `HTTPPropagator` from the `go.opentelemetry.io/otel/api/propagation` package were replaced with unified `TextMapCarrier` and `TextMapPropagator` in the `go.opentelemetry.io/otel/propagation` package. (#1212) (#1325)
- The `New` function from the `go.opentelemetry.io/otel/api/propagation` package was replaced with `NewCompositeTextMapPropagator` in the `go.opentelemetry.io/otel` package. (#1212)
- The status codes of the `go.opentelemetry.io/otel/codes` package have been updated to match the latest OpenTelemetry specification.
   They now are `Unset`, `Error`, and `Ok`.
   They no longer track the gRPC codes. (#1214)
- The `StatusCode` field of the `SpanData` struct in the `go.opentelemetry.io/otel/sdk/export/trace` package now uses the codes package from this package instead of the gRPC project. (#1214)
- Move the `go.opentelemetry.io/otel/api/baggage` package into `go.opentelemetry.io/otel/baggage`. (#1217) (#1325)
- A `Shutdown` method of `SpanProcessor` and all its implementations receives a context and returns an error. (#1264)

### Fixed

- Copies of data from arrays and slices passed to `go.opentelemetry.io/otel/label.ArrayValue()` are now used in the returned `Value` instead of using the mutable data itself. (#1226)

### Removed

- The `ExtractHTTP` and `InjectHTTP` functions from the `go.opentelemetry.io/otel/api/propagation` package were removed. (#1212)
- The `Propagators` interface from the `go.opentelemetry.io/otel/api/propagation` package was removed to conform to the OpenTelemetry specification.
   The explicit `TextMapPropagator` type can be used in its place as this is the `Propagator` type the specification defines. (#1212)
- The `SetAttribute` method of the `Span` from the `go.opentelemetry.io/otel/api/trace` package was removed given its redundancy with the `SetAttributes` method. (#1216)
- The internal implementation of Baggage storage is removed in favor of using the new Baggage API functionality. (#1217)
- Remove duplicate hostname key `HostHostNameKey` in Resource semantic conventions. (#1219)
- Nested array/slice support has been removed. (#1226)

## [0.12.0] - 2020-09-24

### Added

- A `SpanConfigure` function in `go.opentelemetry.io/otel/api/trace` to create a new `SpanConfig` from `SpanOption`s. (#1108)
- In the `go.opentelemetry.io/otel/api/trace` package, `NewTracerConfig` was added to construct new `TracerConfig`s.
   This addition was made to conform with our project option conventions. (#1155)
- Instrumentation library information was added to the Zipkin exporter. (#1119)
- The `SpanProcessor` interface now has a `ForceFlush()` method. (#1166)
- More semantic conventions for k8s as resource attributes. (#1167)

### Changed

- Add reconnecting udp connection type to Jaeger exporter.
   This change adds a new optional implementation of the udp conn interface used to detect changes to an agent's host dns record.
   It then adopts the new destination address to ensure the exporter doesn't get stuck. This change was ported from jaegertracing/jaeger-client-go#520. (#1063)
- Replace `StartOption` and `EndOption` in `go.opentelemetry.io/otel/api/trace` with `SpanOption`.
   This change is matched by replacing the `StartConfig` and `EndConfig` with a unified `SpanConfig`. (#1108)
- Replace the `LinkedTo` span option in `go.opentelemetry.io/otel/api/trace` with `WithLinks`.
   This is be more consistent with our other option patterns, i.e. passing the item to be configured directly instead of its component parts, and provides a cleaner function signature. (#1108)
- The `go.opentelemetry.io/otel/api/trace` `TracerOption` was changed to an interface to conform to project option conventions. (#1109)
- Move the `B3` and `TraceContext` from within the `go.opentelemetry.io/otel/api/trace` package to their own `go.opentelemetry.io/otel/propagators` package.
    This removal of the propagators is reflective of the OpenTelemetry specification for these propagators as well as cleans up the `go.opentelemetry.io/otel/api/trace` API. (#1118)
- Rename Jaeger tags used for instrumentation library information to reflect changes in OpenTelemetry specification. (#1119)
- Rename `ProbabilitySampler` to `TraceIDRatioBased` and change semantics to ignore parent span sampling status. (#1115)
- Move `tools` package under `internal`. (#1141)
- Move `go.opentelemetry.io/otel/api/correlation` package to `go.opentelemetry.io/otel/api/baggage`. (#1142)
   The `correlation.CorrelationContext` propagator has been renamed `baggage.Baggage`.  Other exported functions and types are unchanged.
- Rename `ParentOrElse` sampler to `ParentBased` and allow setting samplers depending on parent span. (#1153)
- In the `go.opentelemetry.io/otel/api/trace` package, `SpanConfigure` was renamed to `NewSpanConfig`. (#1155)
- Change `dependabot.yml` to add a `Skip Changelog` label to dependabot-sourced PRs. (#1161)
- The [configuration style guide](https://github.com/open-telemetry/opentelemetry-go/blob/master/CONTRIBUTING.md#config) has been updated to
   recommend the use of `newConfig()` instead of `configure()`. (#1163)
- The `otlp.Config` type has been unexported and changed to `otlp.config`, along with its initializer. (#1163)
- Ensure exported interface types include parameter names and update the
   Style Guide to reflect this styling rule. (#1172)
- Don't consider unset environment variable for resource detection to be an error. (#1170)
- Rename `go.opentelemetry.io/otel/api/metric.ConfigureInstrument` to `NewInstrumentConfig` and
  `go.opentelemetry.io/otel/api/metric.ConfigureMeter` to `NewMeterConfig`.
- ValueObserver instruments use LastValue aggregator by default. (#1165)
- OTLP Metric exporter supports LastValue aggregation. (#1165)
- Move the `go.opentelemetry.io/otel/api/unit` package to `go.opentelemetry.io/otel/unit`. (#1185)
- Rename `Provider` to `MeterProvider` in the `go.opentelemetry.io/otel/api/metric` package. (#1190)
- Rename `NoopProvider` to `NoopMeterProvider` in the `go.opentelemetry.io/otel/api/metric` package. (#1190)
- Rename `NewProvider` to `NewMeterProvider` in the `go.opentelemetry.io/otel/api/metric/metrictest` package. (#1190)
- Rename `Provider` to `MeterProvider` in the `go.opentelemetry.io/otel/api/metric/registry` package. (#1190)
- Rename `NewProvider` to `NewMeterProvider` in the `go.opentelemetry.io/otel/api/metri/registryc` package. (#1190)
- Rename `Provider` to `TracerProvider` in the `go.opentelemetry.io/otel/api/trace` package. (#1190)
- Rename `NoopProvider` to `NoopTracerProvider` in the `go.opentelemetry.io/otel/api/trace` package. (#1190)
- Rename `Provider` to `TracerProvider` in the `go.opentelemetry.io/otel/api/trace/tracetest` package. (#1190)
- Rename `NewProvider` to `NewTracerProvider` in the `go.opentelemetry.io/otel/api/trace/tracetest` package. (#1190)
- Rename `WrapperProvider` to `WrapperTracerProvider` in the `go.opentelemetry.io/otel/bridge/opentracing` package. (#1190)
- Rename `NewWrapperProvider` to `NewWrapperTracerProvider` in the `go.opentelemetry.io/otel/bridge/opentracing` package. (#1190)
- Rename `Provider` method of the pull controller to `MeterProvider` in the `go.opentelemetry.io/otel/sdk/metric/controller/pull` package. (#1190)
- Rename `Provider` method of the push controller to `MeterProvider` in the `go.opentelemetry.io/otel/sdk/metric/controller/push` package. (#1190)
- Rename `ProviderOptions` to `TracerProviderConfig` in the `go.opentelemetry.io/otel/sdk/trace` package. (#1190)
- Rename `ProviderOption` to `TracerProviderOption` in the `go.opentelemetry.io/otel/sdk/trace` package. (#1190)
- Rename `Provider` to `TracerProvider` in the `go.opentelemetry.io/otel/sdk/trace` package. (#1190)
- Rename `NewProvider` to `NewTracerProvider` in the `go.opentelemetry.io/otel/sdk/trace` package. (#1190)
- Renamed `SamplingDecision` values to comply with OpenTelemetry specification change. (#1192)
- Renamed Zipkin attribute names from `ot.status_code & ot.status_description` to `otel.status_code & otel.status_description`. (#1201)
- The default SDK now invokes registered `SpanProcessor`s in the order they were registered with the `TracerProvider`. (#1195)
- Add test of spans being processed by the `SpanProcessor`s in the order they were registered. (#1203)

### Removed

- Remove the B3 propagator from `go.opentelemetry.io/otel/propagators`. It is now located in the
   `go.opentelemetry.io/contrib/propagators/` module. (#1191)
- Remove the semantic convention for HTTP status text, `HTTPStatusTextKey` from package `go.opentelemetry.io/otel/semconv`. (#1194)

### Fixed

- Zipkin example no longer mentions `ParentSampler`, corrected to `ParentBased`. (#1171)
- Fix missing shutdown processor in otel-collector example. (#1186)
- Fix missing shutdown processor in basic and namedtracer examples. (#1197)

## [0.11.0] - 2020-08-24

### Added

- Support for exporting array-valued attributes via OTLP. (#992)
- `Noop` and `InMemory` `SpanBatcher` implementations to help with testing integrations. (#994)
- Support for filtering metric label sets. (#1047)
- A dimensionality-reducing metric Processor. (#1057)
- Integration tests for more OTel Collector Attribute types. (#1062)
- A new `WithSpanProcessor` `ProviderOption` is added to the `go.opentelemetry.io/otel/sdk/trace` package to create a `Provider` and automatically register the `SpanProcessor`. (#1078)

### Changed

- Rename `sdk/metric/processor/test` to `sdk/metric/processor/processortest`. (#1049)
- Rename `sdk/metric/controller/test` to `sdk/metric/controller/controllertest`. (#1049)
- Rename `api/testharness` to `api/apitest`. (#1049)
- Rename `api/trace/testtrace` to `api/trace/tracetest`. (#1049)
- Change Metric Processor to merge multiple observations. (#1024)
- The `go.opentelemetry.io/otel/bridge/opentracing` bridge package has been made into its own module.
   This removes the package dependencies of this bridge from the rest of the OpenTelemetry based project. (#1038)
- Renamed `go.opentelemetry.io/otel/api/standard` package to `go.opentelemetry.io/otel/semconv` to avoid the ambiguous and generic name `standard` and better describe the package as containing OpenTelemetry semantic conventions. (#1016)
- The environment variable used for resource detection has been changed from `OTEL_RESOURCE_LABELS` to `OTEL_RESOURCE_ATTRIBUTES` (#1042)
- Replace `WithSyncer` with `WithBatcher` in examples. (#1044)
- Replace the `google.golang.org/grpc/codes` dependency in the API with an equivalent `go.opentelemetry.io/otel/codes` package. (#1046)
- Merge the `go.opentelemetry.io/otel/api/label` and `go.opentelemetry.io/otel/api/kv` into the new `go.opentelemetry.io/otel/label` package. (#1060)
- Unify Callback Function Naming.
   Rename `*Callback` with `*Func`. (#1061)
- CI builds validate against last two versions of Go, dropping 1.13 and adding 1.15. (#1064)
- The `go.opentelemetry.io/otel/sdk/export/trace` interfaces `SpanSyncer` and `SpanBatcher` have been replaced with a specification compliant `Exporter` interface.
   This interface still supports the export of `SpanData`, but only as a slice.
   Implementation are also required now to return any error from `ExportSpans` if one occurs as well as implement a `Shutdown` method for exporter clean-up. (#1078)
- The `go.opentelemetry.io/otel/sdk/trace` `NewBatchSpanProcessor` function no longer returns an error.
   If a `nil` exporter is passed as an argument to this function, instead of it returning an error, it now returns a `BatchSpanProcessor` that handles the export of `SpanData` by not taking any action. (#1078)
- The `go.opentelemetry.io/otel/sdk/trace` `NewProvider` function to create a `Provider` no longer returns an error, instead only a `*Provider`.
   This change is related to `NewBatchSpanProcessor` not returning an error which was the only error this function would return. (#1078)

### Removed

- Duplicate, unused API sampler interface. (#999)
   Use the [`Sampler` interface](https://github.com/open-telemetry/opentelemetry-go/blob/v0.11.0/sdk/trace/sampling.go) provided by the SDK instead.
- The `grpctrace` instrumentation was moved to the `go.opentelemetry.io/contrib` repository and out of this repository.
   This move includes moving the `grpc` example to the `go.opentelemetry.io/contrib` as well. (#1027)
- The `WithSpan` method of the `Tracer` interface.
   The functionality this method provided was limited compared to what a user can provide themselves.
   It was removed with the understanding that if there is sufficient user need it can be added back based on actual user usage. (#1043)
- The `RegisterSpanProcessor` and `UnregisterSpanProcessor` functions.
   These were holdovers from an approach prior to the TracerProvider design. They were not used anymore. (#1077)
- The `oterror` package. (#1026)
- The `othttp` and `httptrace` instrumentations were moved to `go.opentelemetry.io/contrib`. (#1032)

### Fixed

- The `semconv.HTTPServerMetricAttributesFromHTTPRequest()` function no longer generates the high-cardinality `http.request.content.length` label. (#1031)
- Correct instrumentation version tag in Jaeger exporter. (#1037)
- The SDK span will now set an error event if the `End` method is called during a panic (i.e. it was deferred). (#1043)
- Move internally generated protobuf code from the `go.opentelemetry.io/otel` to the OTLP exporter to reduce dependency overhead. (#1050)
- The `otel-collector` example referenced outdated collector processors. (#1006)

## [0.10.0] - 2020-07-29

This release migrates the default OpenTelemetry SDK into its own Go module, decoupling the SDK from the API and reducing dependencies for instrumentation packages.

### Added

- The Zipkin exporter now has `NewExportPipeline` and `InstallNewPipeline` constructor functions to match the common pattern.
    These function build a new exporter with default SDK options and register the exporter with the `global` package respectively. (#944)
- Add propagator option for gRPC instrumentation. (#986)
- The `testtrace` package now tracks the `trace.SpanKind` for each span. (#987)

### Changed

- Replace the `RegisterGlobal` `Option` in the Jaeger exporter with an `InstallNewPipeline` constructor function.
   This matches the other exporter constructor patterns and will register a new exporter after building it with default configuration. (#944)
- The trace (`go.opentelemetry.io/otel/exporters/trace/stdout`) and metric (`go.opentelemetry.io/otel/exporters/metric/stdout`) `stdout` exporters are now merged into a single exporter at `go.opentelemetry.io/otel/exporters/stdout`.
   This new exporter was made into its own Go module to follow the pattern of all exporters and decouple it from the `go.opentelemetry.io/otel` module. (#956, #963)
- Move the `go.opentelemetry.io/otel/exporters/test` test package to `go.opentelemetry.io/otel/sdk/export/metric/metrictest`. (#962)
- The `go.opentelemetry.io/otel/api/kv/value` package was merged into the parent `go.opentelemetry.io/otel/api/kv` package. (#968)
  - `value.Bool` was replaced with `kv.BoolValue`.
  - `value.Int64` was replaced with `kv.Int64Value`.
  - `value.Uint64` was replaced with `kv.Uint64Value`.
  - `value.Float64` was replaced with `kv.Float64Value`.
  - `value.Int32` was replaced with `kv.Int32Value`.
  - `value.Uint32` was replaced with `kv.Uint32Value`.
  - `value.Float32` was replaced with `kv.Float32Value`.
  - `value.String` was replaced with `kv.StringValue`.
  - `value.Int` was replaced with `kv.IntValue`.
  - `value.Uint` was replaced with `kv.UintValue`.
  - `value.Array` was replaced with `kv.ArrayValue`.
- Rename `Infer` to `Any` in the `go.opentelemetry.io/otel/api/kv` package. (#972)
- Change `othttp` to use the `httpsnoop` package to wrap the `ResponseWriter` so that optional interfaces (`http.Hijacker`, `http.Flusher`, etc.) that are implemented by the original `ResponseWriter`are also implemented by the wrapped `ResponseWriter`. (#979)
- Rename `go.opentelemetry.io/otel/sdk/metric/aggregator/test` package to `go.opentelemetry.io/otel/sdk/metric/aggregator/aggregatortest`. (#980)
- Make the SDK into its own Go module called `go.opentelemetry.io/otel/sdk`. (#985)
- Changed the default trace `Sampler` from `AlwaysOn` to `ParentOrElse(AlwaysOn)`. (#989)

### Removed

- The `IndexedAttribute` function from the `go.opentelemetry.io/otel/api/label` package was removed in favor of `IndexedLabel` which it was synonymous with. (#970)

### Fixed

- Bump github.com/golangci/golangci-lint from 1.28.3 to 1.29.0 in /tools. (#953)
- Bump github.com/google/go-cmp from 0.5.0 to 0.5.1. (#957)
- Use `global.Handle` for span export errors in the OTLP exporter. (#946)
- Correct Go language formatting in the README documentation. (#961)
- Remove default SDK dependencies from the `go.opentelemetry.io/otel/api` package. (#977)
- Remove default SDK dependencies from the `go.opentelemetry.io/otel/instrumentation` package. (#983)
- Move documented examples for `go.opentelemetry.io/otel/instrumentation/grpctrace` interceptors into Go example tests. (#984)

## [0.9.0] - 2020-07-20

### Added

- A new Resource Detector interface is included to allow resources to be automatically detected and included. (#939)
- A Detector to automatically detect resources from an environment variable. (#939)
- Github action to generate protobuf Go bindings locally in `internal/opentelemetry-proto-gen`. (#938)
- OTLP .proto files from `open-telemetry/opentelemetry-proto` imported as a git submodule under `internal/opentelemetry-proto`.
   References to `github.com/open-telemetry/opentelemetry-proto` changed to `go.opentelemetry.io/otel/internal/opentelemetry-proto-gen`. (#942)

### Changed

- Non-nil value `struct`s for key-value pairs will be marshalled using JSON rather than `Sprintf`. (#948)

### Removed

- Removed dependency on `github.com/open-telemetry/opentelemetry-collector`. (#943)

## [0.8.0] - 2020-07-09

### Added

- The `B3Encoding` type to represent the B3 encoding(s) the B3 propagator can inject.
   A value for HTTP supported encodings (Multiple Header: `MultipleHeader`, Single Header: `SingleHeader`) are included. (#882)
- The `FlagsDeferred` trace flag to indicate if the trace sampling decision has been deferred. (#882)
- The `FlagsDebug` trace flag to indicate if the trace is a debug trace. (#882)
- Add `peer.service` semantic attribute. (#898)
- Add database-specific semantic attributes. (#899)
- Add semantic convention for `faas.coldstart` and `container.id`. (#909)
- Add http content size semantic conventions. (#905)
- Include `http.request_content_length` in HTTP request basic attributes. (#905)
- Add semantic conventions for operating system process resource attribute keys. (#919)
- The Jaeger exporter now has a `WithBatchMaxCount` option to specify the maximum number of spans sent in a batch. (#931)

### Changed

- Update `CONTRIBUTING.md` to ask for updates to `CHANGELOG.md` with each pull request. (#879)
- Use lowercase header names for B3 Multiple Headers. (#881)
- The B3 propagator `SingleHeader` field has been replaced with `InjectEncoding`.
   This new field can be set to combinations of the `B3Encoding` bitmasks and will inject trace information in these encodings.
   If no encoding is set, the propagator will default to `MultipleHeader` encoding. (#882)
- The B3 propagator now extracts from either HTTP encoding of B3 (Single Header or Multiple Header) based on what is contained in the header.
   Preference is given to Single Header encoding with Multiple Header being the fallback if Single Header is not found or is invalid.
   This behavior change is made to dynamically support all correctly encoded traces received instead of having to guess the expected encoding prior to receiving. (#882)
- Extend semantic conventions for RPC. (#900)
- To match constant naming conventions in the `api/standard` package, the `FaaS*` key names are appended with a suffix of `Key`. (#920)
  - `"api/standard".FaaSName` -> `FaaSNameKey`
  - `"api/standard".FaaSID` -> `FaaSIDKey`
  - `"api/standard".FaaSVersion` -> `FaaSVersionKey`
  - `"api/standard".FaaSInstance` -> `FaaSInstanceKey`

### Removed

- The `FlagsUnused` trace flag is removed.
   The purpose of this flag was to act as the inverse of `FlagsSampled`, the inverse of `FlagsSampled` is used instead. (#882)
- The B3 header constants (`B3SingleHeader`, `B3DebugFlagHeader`, `B3TraceIDHeader`, `B3SpanIDHeader`, `B3SampledHeader`, `B3ParentSpanIDHeader`) are removed.
   If B3 header keys are needed [the authoritative OpenZipkin package constants](https://pkg.go.dev/github.com/openzipkin/zipkin-go@v0.2.2/propagation/b3?tab=doc#pkg-constants) should be used instead. (#882)

### Fixed

- The B3 Single Header name is now correctly `b3` instead of the previous `X-B3`. (#881)
- The B3 propagator now correctly supports sampling only values (`b3: 0`, `b3: 1`, or `b3: d`) for a Single B3 Header. (#882)
- The B3 propagator now propagates the debug flag.
   This removes the behavior of changing the debug flag into a set sampling bit.
   Instead, this now follow the B3 specification and omits the `X-B3-Sampling` header. (#882)
- The B3 propagator now tracks "unset" sampling state (meaning "defer the decision") and does not set the `X-B3-Sampling` header when injecting. (#882)
- Bump github.com/itchyny/gojq from 0.10.3 to 0.10.4 in /tools. (#883)
- Bump github.com/opentracing/opentracing-go from v1.1.1-0.20190913142402-a7454ce5950e to v1.2.0. (#885)
- The tracing time conversion for OTLP spans is now correctly set to `UnixNano`. (#896)
- Ensure span status is not set to `Unknown` when no HTTP status code is provided as it is assumed to be `200 OK`. (#908)
- Ensure `httptrace.clientTracer` closes `http.headers` span. (#912)
- Prometheus exporter will not apply stale updates or forget inactive metrics. (#903)
- Add test for api.standard `HTTPClientAttributesFromHTTPRequest`. (#905)
- Bump github.com/golangci/golangci-lint from 1.27.0 to 1.28.1 in /tools. (#901, #913)
- Update otel-collector example to use the v0.5.0 collector. (#915)
- The `grpctrace` instrumentation uses a span name conforming to the OpenTelemetry semantic conventions (does not contain a leading slash (`/`)). (#922)
- The `grpctrace` instrumentation includes an `rpc.method` attribute now set to the gRPC method name. (#900, #922)
- The `grpctrace` instrumentation `rpc.service` attribute now contains the package name if one exists.
   This is in accordance with OpenTelemetry semantic conventions. (#922)
- Correlation Context extractor will no longer insert an empty map into the returned context when no valid values are extracted. (#923)
- Bump google.golang.org/api from 0.28.0 to 0.29.0 in /exporters/trace/jaeger. (#925)
- Bump github.com/itchyny/gojq from 0.10.4 to 0.11.0 in /tools. (#926)
- Bump github.com/golangci/golangci-lint from 1.28.1 to 1.28.2 in /tools. (#930)

## [0.7.0] - 2020-06-26

This release implements the v0.5.0 version of the OpenTelemetry specification.

### Added

- The othttp instrumentation now includes default metrics. (#861)
- This CHANGELOG file to track all changes in the project going forward.
- Support for array type attributes. (#798)
- Apply transitive dependabot go.mod dependency updates as part of a new automatic Github workflow. (#844)
- Timestamps are now passed to exporters for each export. (#835)
- Add new `Accumulation` type to metric SDK to transport telemetry from `Accumulator`s to `Processor`s.
   This replaces the prior `Record` `struct` use for this purpose. (#835)
- New dependabot integration to automate package upgrades. (#814)
- `Meter` and `Tracer` implementations accept instrumentation version version as an optional argument.
   This instrumentation version is passed on to exporters. (#811) (#805) (#802)
- The OTLP exporter includes the instrumentation version in telemetry it exports. (#811)
- Environment variables for Jaeger exporter are supported. (#796)
- New `aggregation.Kind` in the export metric API. (#808)
- New example that uses OTLP and the collector. (#790)
- Handle errors in the span `SetName` during span initialization. (#791)
- Default service config to enable retries for retry-able failed requests in the OTLP exporter and an option to override this default. (#777)
- New `go.opentelemetry.io/otel/api/oterror` package to uniformly support error handling and definitions for the project. (#778)
- New `global` default implementation of the `go.opentelemetry.io/otel/api/oterror.Handler` interface to be used to handle errors prior to an user defined `Handler`.
   There is also functionality for the user to register their `Handler` as well as a convenience function `Handle` to handle an error with this global `Handler`(#778)
- Options to specify propagators for httptrace and grpctrace instrumentation. (#784)
- The required `application/json` header for the Zipkin exporter is included in all exports. (#774)
- Integrate HTTP semantics helpers from the contrib repository into the `api/standard` package. #769

### Changed

- Rename `Integrator` to `Processor` in the metric SDK. (#863)
- Rename `AggregationSelector` to `AggregatorSelector`. (#859)
- Rename `SynchronizedCopy` to `SynchronizedMove`. (#858)
- Rename `simple` integrator to `basic` integrator. (#857)
- Merge otlp collector examples. (#841)
- Change the metric SDK to support cumulative, delta, and pass-through exporters directly.
   With these changes, cumulative and delta specific exporters are able to request the correct kind of aggregation from the SDK. (#840)
- The `Aggregator.Checkpoint` API is renamed to `SynchronizedCopy` and adds an argument, a different `Aggregator` into which the copy is stored. (#812)
- The `export.Aggregator` contract is that `Update()` and `SynchronizedCopy()` are synchronized with each other.
   All the aggregation interfaces (`Sum`, `LastValue`, ...) are not meant to be synchronized, as the caller is expected to synchronize aggregators at a higher level after the `Accumulator`.
   Some of the `Aggregators` used unnecessary locking and that has been cleaned up. (#812)
- Use of `metric.Number` was replaced by `int64` now that we use `sync.Mutex` in the `MinMaxSumCount` and `Histogram` `Aggregators`. (#812)
- Replace `AlwaysParentSample` with `ParentSample(fallback)` to match the OpenTelemetry v0.5.0 specification. (#810)
- Rename `sdk/export/metric/aggregator` to `sdk/export/metric/aggregation`. #808
- Send configured headers with every request in the OTLP exporter, instead of just on connection creation. (#806)
- Update error handling for any one off error handlers, replacing, instead, with the `global.Handle` function. (#791)
- Rename `plugin` directory to `instrumentation` to match the OpenTelemetry specification. (#779)
- Makes the argument order to Histogram and DDSketch `New()` consistent. (#781)

### Removed

- `Uint64NumberKind` and related functions from the API. (#864)
- Context arguments from `Aggregator.Checkpoint` and `Integrator.Process` as they were unused. (#803)
- `SpanID` is no longer included in parameters for sampling decision to match the OpenTelemetry specification. (#775)

### Fixed

- Upgrade OTLP exporter to opentelemetry-proto matching the opentelemetry-collector v0.4.0 release. (#866)
- Allow changes to `go.sum` and `go.mod` when running dependabot tidy-up. (#871)
- Bump github.com/stretchr/testify from 1.4.0 to 1.6.1. (#824)
- Bump github.com/prometheus/client_golang from 1.7.0 to 1.7.1 in /exporters/metric/prometheus. (#867)
- Bump google.golang.org/grpc from 1.29.1 to 1.30.0 in /exporters/trace/jaeger. (#853)
- Bump google.golang.org/grpc from 1.29.1 to 1.30.0 in /exporters/trace/zipkin. (#854)
- Bumps github.com/golang/protobuf from 1.3.2 to 1.4.2 (#848)
- Bump github.com/stretchr/testify from 1.4.0 to 1.6.1 in /exporters/otlp (#817)
- Bump github.com/golangci/golangci-lint from 1.25.1 to 1.27.0 in /tools (#828)
- Bump github.com/prometheus/client_golang from 1.5.0 to 1.7.0 in /exporters/metric/prometheus (#838)
- Bump github.com/stretchr/testify from 1.4.0 to 1.6.1 in /exporters/trace/jaeger (#829)
- Bump github.com/benbjohnson/clock from 1.0.0 to 1.0.3 (#815)
- Bump github.com/stretchr/testify from 1.4.0 to 1.6.1 in /exporters/trace/zipkin (#823)
- Bump github.com/itchyny/gojq from 0.10.1 to 0.10.3 in /tools (#830)
- Bump github.com/stretchr/testify from 1.4.0 to 1.6.1 in /exporters/metric/prometheus (#822)
- Bump google.golang.org/grpc from 1.27.1 to 1.29.1 in /exporters/trace/zipkin (#820)
- Bump google.golang.org/grpc from 1.27.1 to 1.29.1 in /exporters/trace/jaeger (#831)
- Bump github.com/google/go-cmp from 0.4.0 to 0.5.0 (#836)
- Bump github.com/google/go-cmp from 0.4.0 to 0.5.0 in /exporters/trace/jaeger (#837)
- Bump github.com/google/go-cmp from 0.4.0 to 0.5.0 in /exporters/otlp (#839)
- Bump google.golang.org/api from 0.20.0 to 0.28.0 in /exporters/trace/jaeger (#843)
- Set span status from HTTP status code in the othttp instrumentation. (#832)
- Fixed typo in push controller comment. (#834)
- The `Aggregator` testing has been updated and cleaned. (#812)
- `metric.Number(0)` expressions are replaced by `0` where possible. (#812)
- Fixed `global` `handler_test.go` test failure. #804
- Fixed `BatchSpanProcessor.Shutdown` to wait until all spans are processed. (#766)
- Fixed OTLP example's accidental early close of exporter. (#807)
- Ensure zipkin exporter reads and closes response body. (#788)
- Update instrumentation to use `api/standard` keys instead of custom keys. (#782)
- Clean up tools and RELEASING documentation. (#762)

## [0.6.0] - 2020-05-21

### Added

- Support for `Resource`s in the prometheus exporter. (#757)
- New pull controller. (#751)
- New `UpDownSumObserver` instrument. (#750)
- OpenTelemetry collector demo. (#711)
- New `SumObserver` instrument. (#747)
- New `UpDownCounter` instrument. (#745)
- New timeout `Option` and configuration function `WithTimeout` to the push controller. (#742)
- New `api/standards` package to implement semantic conventions and standard key-value generation. (#731)

### Changed

- Rename `Register*` functions in the metric API to `New*` for all `Observer` instruments. (#761)
- Use `[]float64` for histogram boundaries, not `[]metric.Number`. (#758)
- Change OTLP example to use exporter as a trace `Syncer` instead of as an unneeded `Batcher`. (#756)
- Replace `WithResourceAttributes()` with `WithResource()` in the trace SDK. (#754)
- The prometheus exporter now uses the new pull controller. (#751)
- Rename `ScheduleDelayMillis` to `BatchTimeout` in the trace `BatchSpanProcessor`.(#752)
- Support use of synchronous instruments in asynchronous callbacks (#725)
- Move `Resource` from the `Export` method parameter into the metric export `Record`. (#739)
- Rename `Observer` instrument to `ValueObserver`. (#734)
- The push controller now has a method (`Provider()`) to return a `metric.Provider` instead of the old `Meter` method that acted as a `metric.Provider`. (#738)
- Replace `Measure` instrument by `ValueRecorder` instrument. (#732)
- Rename correlation context header from `"Correlation-Context"` to `"otcorrelations"` to match the OpenTelemetry specification. (#727)

### Fixed

- Ensure gRPC `ClientStream` override methods do not panic in grpctrace package. (#755)
- Disable parts of `BatchSpanProcessor` test until a fix is found. (#743)
- Fix `string` case in `kv` `Infer` function. (#746)
- Fix panic in grpctrace client interceptors. (#740)
- Refactor the `api/metrics` push controller and add `CheckpointSet` synchronization. (#737)
- Rewrite span batch process queue batching logic. (#719)
- Remove the push controller named Meter map. (#738)
- Fix Histogram aggregator initial state (fix #735). (#736)
- Ensure golang alpine image is running `golang-1.14` for examples. (#733)
- Added test for grpctrace `UnaryInterceptorClient`. (#695)
- Rearrange `api/metric` code layout. (#724)

## [0.5.0] - 2020-05-13

### Added

- Batch `Observer` callback support. (#717)
- Alias `api` types to root package of project. (#696)
- Create basic `othttp.Transport` for simple client instrumentation. (#678)
- `SetAttribute(string, interface{})` to the trace API. (#674)
- Jaeger exporter option that allows user to specify custom http client. (#671)
- `Stringer` and `Infer` methods to `key`s. (#662)

### Changed

- Rename `NewKey` in the `kv` package to just `Key`. (#721)
- Move `core` and `key` to `kv` package. (#720)
- Make the metric API `Meter` a `struct` so the abstract `MeterImpl` can be passed and simplify implementation. (#709)
- Rename SDK `Batcher` to `Integrator` to match draft OpenTelemetry SDK specification. (#710)
- Rename SDK `Ungrouped` integrator to `simple.Integrator` to match draft OpenTelemetry SDK specification. (#710)
- Rename SDK `SDK` `struct` to `Accumulator` to match draft OpenTelemetry SDK specification. (#710)
- Move `Number` from `core` to `api/metric` package. (#706)
- Move `SpanContext` from `core` to `trace` package. (#692)
- Change traceparent header from `Traceparent` to `traceparent` to implement the W3C specification. (#681)

### Fixed

- Update tooling to run generators in all submodules. (#705)
- gRPC interceptor regexp to match methods without a service name. (#683)
- Use a `const` for padding 64-bit B3 trace IDs. (#701)
- Update `mockZipkin` listen address from `:0` to `127.0.0.1:0`. (#700)
- Left-pad 64-bit B3 trace IDs with zero. (#698)
- Propagate at least the first W3C tracestate header. (#694)
- Remove internal `StateLocker` implementation. (#688)
- Increase instance size CI system uses. (#690)
- Add a `key` benchmark and use reflection in `key.Infer()`. (#679)
- Fix internal `global` test by using `global.Meter` with `RecordBatch()`. (#680)
- Reimplement histogram using mutex instead of `StateLocker`. (#669)
- Switch `MinMaxSumCount` to a mutex lock implementation instead of `StateLocker`. (#667)
- Update documentation to not include any references to `WithKeys`. (#672)
- Correct misspelling. (#668)
- Fix clobbering of the span context if extraction fails. (#656)
- Bump `golangci-lint` and work around the corrupting bug. (#666) (#670)

## [0.4.3] - 2020-04-24

### Added

- `Dockerfile` and `docker-compose.yml` to run example code. (#635)
- New `grpctrace` package that provides gRPC client and server interceptors for both unary and stream connections. (#621)
- New `api/label` package, providing common label set implementation. (#651)
- Support for JSON marshaling of `Resources`. (#654)
- `TraceID` and `SpanID` implementations for `Stringer` interface. (#642)
- `RemoteAddrKey` in the othttp plugin to include the HTTP client address in top-level spans. (#627)
- `WithSpanFormatter` option to the othttp plugin. (#617)
- Updated README to include section for compatible libraries and include reference to the contrib repository. (#612)
- The prometheus exporter now supports exporting histograms. (#601)
- A `String` method to the `Resource` to return a hashable identifier for a now unique resource. (#613)
- An `Iter` method to the `Resource` to return an array `AttributeIterator`. (#613)
- An `Equal` method to the `Resource` test the equivalence of resources. (#613)
- An iterable structure (`AttributeIterator`) for `Resource` attributes.

### Changed

- zipkin export's `NewExporter` now requires a `serviceName` argument to ensure this needed values is provided. (#644)
- Pass `Resources` through the metrics export pipeline. (#659)

### Removed

- `WithKeys` option from the metric API. (#639)

### Fixed

- Use the `label.Set.Equivalent` value instead of an encoding in the batcher. (#658)
- Correct typo `trace.Exporter` to `trace.SpanSyncer` in comments. (#653)
- Use type names for return values in jaeger exporter. (#648)
- Increase the visibility of the `api/key` package by updating comments and fixing usages locally. (#650)
- `Checkpoint` only after `Update`; Keep records in the `sync.Map` longer. (#647)
- Do not cache `reflect.ValueOf()` in metric Labels. (#649)
- Batch metrics exported from the OTLP exporter based on `Resource` and labels. (#626)
- Add error wrapping to the prometheus exporter. (#631)
- Update the OTLP exporter batching of traces to use a unique `string` representation of an associated `Resource` as the batching key. (#623)
- Update OTLP `SpanData` transform to only include the `ParentSpanID` if one exists. (#614)
- Update `Resource` internal representation to uniquely and reliably identify resources. (#613)
- Check return value from `CheckpointSet.ForEach` in prometheus exporter. (#622)
- Ensure spans created by httptrace client tracer reflect operation structure. (#618)
- Create a new recorder rather than reuse when multiple observations in same epoch for asynchronous instruments. #610
- The default port the OTLP exporter uses to connect to the OpenTelemetry collector is updated to match the one the collector listens on by default. (#611)

## [0.4.2] - 2020-03-31

### Fixed

- Fix `pre_release.sh` to update version in `sdk/opentelemetry.go`. (#607)
- Fix time conversion from internal to OTLP in OTLP exporter. (#606)

## [0.4.1] - 2020-03-31

### Fixed

- Update `tag.sh` to create signed tags. (#604)

## [0.4.0] - 2020-03-30

### Added

- New API package `api/metric/registry` that exposes a `MeterImpl` wrapper for use by SDKs to generate unique instruments. (#580)
- Script to verify examples after a new release. (#579)

### Removed

- The dogstatsd exporter due to lack of support.
   This additionally removes support for statsd. (#591)
- `LabelSet` from the metric API.
   This is replaced by a `[]core.KeyValue` slice. (#595)
- `Labels` from the metric API's `Meter` interface. (#595)

### Changed

- The metric `export.Labels` became an interface which the SDK implements and the `export` package provides a simple, immutable implementation of this interface intended for testing purposes. (#574)
- Renamed `internal/metric.Meter` to `MeterImpl`. (#580)
- Renamed `api/global/internal.obsImpl` to `asyncImpl`. (#580)

### Fixed

- Corrected missing return in mock span. (#582)
- Update License header for all source files to match CNCF guidelines and include a test to ensure it is present. (#586) (#596)
- Update to v0.3.0 of the OTLP in the OTLP exporter. (#588)
- Update pre-release script to be compatible between GNU and BSD based systems. (#592)
- Add a `RecordBatch` benchmark. (#594)
- Moved span transforms of the OTLP exporter to the internal package. (#593)
- Build both go-1.13 and go-1.14 in circleci to test for all supported versions of Go. (#569)
- Removed unneeded allocation on empty labels in OLTP exporter. (#597)
- Update `BatchedSpanProcessor` to process the queue until no data but respect max batch size. (#599)
- Update project documentation godoc.org links to pkg.go.dev. (#602)

## [0.3.0] - 2020-03-21

This is a first official beta release, which provides almost fully complete metrics, tracing, and context propagation functionality.
There is still a possibility of breaking changes.

### Added

- Add `Observer` metric instrument. (#474)
- Add global `Propagators` functionality to enable deferred initialization for propagators registered before the first Meter SDK is installed. (#494)
- Simplified export setup pipeline for the jaeger exporter to match other exporters. (#459)
- The zipkin trace exporter. (#495)
- The OTLP exporter to export metric and trace telemetry to the OpenTelemetry collector. (#497) (#544) (#545)
- Add `StatusMessage` field to the trace `Span`. (#524)
- Context propagation in OpenTracing bridge in terms of OpenTelemetry context propagation. (#525)
- The `Resource` type was added to the SDK. (#528)
- The global API now supports a `Tracer` and `Meter` function as shortcuts to getting a global `*Provider` and calling these methods directly. (#538)
- The metric API now defines a generic `MeterImpl` interface to support general purpose `Meter` construction.
   Additionally, `SyncImpl` and `AsyncImpl` are added to support general purpose instrument construction. (#560)
- A metric `Kind` is added to represent the `MeasureKind`, `ObserverKind`, and `CounterKind`. (#560)
- Scripts to better automate the release process. (#576)

### Changed

- Default to to use `AlwaysSampler` instead of `ProbabilitySampler` to match OpenTelemetry specification. (#506)
- Renamed `AlwaysSampleSampler` to `AlwaysOnSampler` in the trace API. (#511)
- Renamed `NeverSampleSampler` to `AlwaysOffSampler` in the trace API. (#511)
- The `Status` field of the `Span` was changed to `StatusCode` to disambiguate with the added `StatusMessage`. (#524)
- Updated the trace `Sampler` interface conform to the OpenTelemetry specification. (#531)
- Rename metric API `Options` to `Config`. (#541)
- Rename metric `Counter` aggregator to be `Sum`. (#541)
- Unify metric options into `Option` from instrument specific options. (#541)
- The trace API's `TraceProvider` now support `Resource`s. (#545)
- Correct error in zipkin module name. (#548)
- The jaeger trace exporter now supports `Resource`s. (#551)
- Metric SDK now supports `Resource`s.
   The `WithResource` option was added to configure a `Resource` on creation and the `Resource` method was added to the metric `Descriptor` to return the associated `Resource`. (#552)
- Replace `ErrNoLastValue` and `ErrEmptyDataSet` by `ErrNoData` in the metric SDK. (#557)
- The stdout trace exporter now supports `Resource`s. (#558)
- The metric `Descriptor` is now included at the API instead of the SDK. (#560)
- Replace `Ordered` with an iterator in `export.Labels`. (#567)

### Removed

- The vendor specific Stackdriver. It is now hosted on 3rd party vendor infrastructure. (#452)
- The `Unregister` method for metric observers as it is not in the OpenTelemetry specification. (#560)
- `GetDescriptor` from the metric SDK. (#575)
- The `Gauge` instrument from the metric API. (#537)

### Fixed

- Make histogram aggregator checkpoint consistent. (#438)
- Update README with import instructions and how to build and test. (#505)
- The default label encoding was updated to be unique. (#508)
- Use `NewRoot` in the othttp plugin for public endpoints. (#513)
- Fix data race in `BatchedSpanProcessor`. (#518)
- Skip test-386 for Mac OS 10.15.x (Catalina and upwards). #521
- Use a variable-size array to represent ordered labels in maps. (#523)
- Update the OTLP protobuf and update changed import path. (#532)
- Use `StateLocker` implementation in `MinMaxSumCount`. (#546)
- Eliminate goroutine leak in histogram stress test. (#547)
- Update OTLP exporter with latest protobuf. (#550)
- Add filters to the othttp plugin. (#556)
- Provide an implementation of the `Header*` filters that do not depend on Go 1.14. (#565)
- Encode labels once during checkpoint.
   The checkpoint function is executed in a single thread so we can do the encoding lazily before passing the encoded version of labels to the exporter.
   This is a cheap and quick way to avoid encoding the labels on every collection interval. (#572)
- Run coverage over all packages in `COVERAGE_MOD_DIR`. (#573)

## [0.2.3] - 2020-03-04

### Added

- `RecordError` method on `Span`s in the trace API to Simplify adding error events to spans. (#473)
- Configurable push frequency for exporters setup pipeline. (#504)

### Changed

- Rename the `exporter` directory to `exporters`.
   The `go.opentelemetry.io/otel/exporter/trace/jaeger` package was mistakenly released with a `v1.0.0` tag instead of `v0.1.0`.
   This resulted in all subsequent releases not becoming the default latest.
   A consequence of this was that all `go get`s pulled in the incompatible `v0.1.0` release of that package when pulling in more recent packages from other otel packages.
   Renaming the `exporter` directory to `exporters` fixes this issue by renaming the package and therefore clearing any existing dependency tags.
   Consequentially, this action also renames *all* exporter packages. (#502)

### Removed

- The `CorrelationContextHeader` constant in the `correlation` package is no longer exported. (#503)

## [0.2.2] - 2020-02-27

### Added

- `HTTPSupplier` interface in the propagation API to specify methods to retrieve and store a single value for a key to be associated with a carrier. (#467)
- `HTTPExtractor` interface in the propagation API to extract information from an `HTTPSupplier` into a context. (#467)
- `HTTPInjector` interface in the propagation API to inject information into an `HTTPSupplier.` (#467)
- `Config` and configuring `Option` to the propagator API. (#467)
- `Propagators` interface in the propagation API to contain the set of injectors and extractors for all supported carrier formats. (#467)
- `HTTPPropagator` interface in the propagation API to inject and extract from an `HTTPSupplier.` (#467)
- `WithInjectors` and `WithExtractors` functions to the propagator API to configure injectors and extractors to use. (#467)
- `ExtractHTTP` and `InjectHTTP` functions to apply configured HTTP extractors and injectors to a passed context. (#467)
- Histogram aggregator. (#433)
- `DefaultPropagator` function and have it return `trace.TraceContext` as the default context propagator. (#456)
- `AlwaysParentSample` sampler to the trace API. (#455)
- `WithNewRoot` option function to the trace API to specify the created span should be considered a root span. (#451)

### Changed

- Renamed `WithMap` to `ContextWithMap` in the correlation package. (#481)
- Renamed `FromContext` to `MapFromContext` in the correlation package. (#481)
- Move correlation context propagation to correlation package. (#479)
- Do not default to putting remote span context into links. (#480)
- `Tracer.WithSpan` updated to accept `StartOptions`. (#472)
- Renamed `MetricKind` to `Kind` to not stutter in the type usage. (#432)
- Renamed the `export` package to `metric` to match directory structure. (#432)
- Rename the `api/distributedcontext` package to `api/correlation`. (#444)
- Rename the `api/propagators` package to `api/propagation`. (#444)
- Move the propagators from the `propagators` package into the `trace` API package. (#444)
- Update `Float64Gauge`, `Int64Gauge`, `Float64Counter`, `Int64Counter`, `Float64Measure`, and `Int64Measure` metric methods to use value receivers instead of pointers. (#462)
- Moved all dependencies of tools package to a tools directory. (#466)

### Removed

- Binary propagators. (#467)
- NOOP propagator. (#467)

### Fixed

- Upgraded `github.com/golangci/golangci-lint` from `v1.21.0` to `v1.23.6` in `tools/`. (#492)
- Fix a possible nil-dereference crash (#478)
- Correct comments for `InstallNewPipeline` in the stdout exporter. (#483)
- Correct comments for `InstallNewPipeline` in the dogstatsd exporter. (#484)
- Correct comments for `InstallNewPipeline` in the prometheus exporter. (#482)
- Initialize `onError` based on `Config` in prometheus exporter. (#486)
- Correct module name in prometheus exporter README. (#475)
- Removed tracer name prefix from span names. (#430)
- Fix `aggregator_test.go` import package comment. (#431)
- Improved detail in stdout exporter. (#436)
- Fix a dependency issue (generate target should depend on stringer, not lint target) in Makefile. (#442)
- Reorders the Makefile targets within `precommit` target so we generate files and build the code before doing linting, so we can get much nicer errors about syntax errors from the compiler. (#442)
- Reword function documentation in gRPC plugin. (#446)
- Send the `span.kind` tag to Jaeger from the jaeger exporter. (#441)
- Fix `metadataSupplier` in the jaeger exporter to overwrite the header if existing instead of appending to it. (#441)
- Upgraded to Go 1.13 in CI. (#465)
- Correct opentelemetry.io URL in trace SDK documentation. (#464)
- Refactored reference counting logic in SDK determination of stale records. (#468)
- Add call to `runtime.Gosched` in instrument `acquireHandle` logic to not block the collector. (#469)

## [0.2.1.1] - 2020-01-13

### Fixed

- Use stateful batcher on Prometheus exporter fixing regression introduced in #395. (#428)

## [0.2.1] - 2020-01-08

### Added

- Global meter forwarding implementation.
   This enables deferred initialization for metric instruments registered before the first Meter SDK is installed. (#392)
- Global trace forwarding implementation.
   This enables deferred initialization for tracers registered before the first Trace SDK is installed. (#406)
- Standardize export pipeline creation in all exporters. (#395)
- A testing, organization, and comments for 64-bit field alignment. (#418)
- Script to tag all modules in the project. (#414)

### Changed

- Renamed `propagation` package to `propagators`. (#362)
- Renamed `B3Propagator` propagator to `B3`. (#362)
- Renamed `TextFormatPropagator` propagator to `TextFormat`. (#362)
- Renamed `BinaryPropagator` propagator to `Binary`. (#362)
- Renamed `BinaryFormatPropagator` propagator to `BinaryFormat`. (#362)
- Renamed `NoopTextFormatPropagator` propagator to `NoopTextFormat`. (#362)
- Renamed `TraceContextPropagator` propagator to `TraceContext`. (#362)
- Renamed `SpanOption` to `StartOption` in the trace API. (#369)
- Renamed `StartOptions` to `StartConfig` in the trace API. (#369)
- Renamed `EndOptions` to `EndConfig` in the trace API. (#369)
- `Number` now has a pointer receiver for its methods. (#375)
- Renamed `CurrentSpan` to `SpanFromContext` in the trace API. (#379)
- Renamed `SetCurrentSpan` to `ContextWithSpan` in the trace API. (#379)
- Renamed `Message` in Event to `Name` in the trace API. (#389)
- Prometheus exporter no longer aggregates metrics, instead it only exports them. (#385)
- Renamed `HandleImpl` to `BoundInstrumentImpl` in the metric API. (#400)
- Renamed `Float64CounterHandle` to `Float64CounterBoundInstrument` in the metric API. (#400)
- Renamed `Int64CounterHandle` to `Int64CounterBoundInstrument` in the metric API. (#400)
- Renamed `Float64GaugeHandle` to `Float64GaugeBoundInstrument` in the metric API. (#400)
- Renamed `Int64GaugeHandle` to `Int64GaugeBoundInstrument` in the metric API. (#400)
- Renamed `Float64MeasureHandle` to `Float64MeasureBoundInstrument` in the metric API. (#400)
- Renamed `Int64MeasureHandle` to `Int64MeasureBoundInstrument` in the metric API. (#400)
- Renamed `Release` method for bound instruments in the metric API to `Unbind`. (#400)
- Renamed `AcquireHandle` method for bound instruments in the metric API to `Bind`. (#400)
- Renamed the `File` option in the stdout exporter to `Writer`. (#404)
- Renamed all `Options` to `Config` for all metric exports where this wasn't already the case.

### Fixed

- Aggregator import path corrected. (#421)
- Correct links in README. (#368)
- The README was updated to match latest code changes in its examples. (#374)
- Don't capitalize error statements. (#375)
- Fix ignored errors. (#375)
- Fix ambiguous variable naming. (#375)
- Removed unnecessary type casting. (#375)
- Use named parameters. (#375)
- Updated release schedule. (#378)
- Correct http-stackdriver example module name. (#394)
- Removed the `http.request` span in `httptrace` package. (#397)
- Add comments in the metrics SDK (#399)
- Initialize checkpoint when creating ddsketch aggregator to prevent panic when merging into a empty one. (#402) (#403)
- Add documentation of compatible exporters in the README. (#405)
- Typo fix. (#408)
- Simplify span check logic in SDK tracer implementation. (#419)

## [0.2.0] - 2019-12-03

### Added

- Unary gRPC tracing example. (#351)
- Prometheus exporter. (#334)
- Dogstatsd metrics exporter. (#326)

### Changed

- Rename `MaxSumCount` aggregation to `MinMaxSumCount` and add the `Min` interface for this aggregation. (#352)
- Rename `GetMeter` to `Meter`. (#357)
- Rename `HTTPTraceContextPropagator` to `TraceContextPropagator`. (#355)
- Rename `HTTPB3Propagator` to `B3Propagator`. (#355)
- Rename `HTTPTraceContextPropagator` to `TraceContextPropagator`. (#355)
- Move `/global` package to `/api/global`. (#356)
- Rename `GetTracer` to `Tracer`. (#347)

### Removed

- `SetAttribute` from the `Span` interface in the trace API. (#361)
- `AddLink` from the `Span` interface in the trace API. (#349)
- `Link` from the `Span` interface in the trace API. (#349)

### Fixed

- Exclude example directories from coverage report. (#365)
- Lint make target now implements automatic fixes with `golangci-lint` before a second run to report the remaining issues. (#360)
- Drop `GO111MODULE` environment variable in Makefile as Go 1.13 is the project specified minimum version and this is environment variable is not needed for that version of Go. (#359)
- Run the race checker for all test. (#354)
- Redundant commands in the Makefile are removed. (#354)
- Split the `generate` and `lint` targets of the Makefile. (#354)
- Renames `circle-ci` target to more generic `ci` in Makefile. (#354)
- Add example Prometheus binary to gitignore. (#358)
- Support negative numbers with the `MaxSumCount`. (#335)
- Resolve race conditions in `push_test.go` identified in #339. (#340)
- Use `/usr/bin/env bash` as a shebang in scripts rather than `/bin/bash`. (#336)
- Trace benchmark now tests both `AlwaysSample` and `NeverSample`.
   Previously it was testing `AlwaysSample` twice. (#325)
- Trace benchmark now uses a `[]byte` for `TraceID` to fix failing test. (#325)
- Added a trace benchmark to test variadic functions in `setAttribute` vs `setAttributes` (#325)
- The `defaultkeys` batcher was only using the encoded label set as its map key while building a checkpoint.
   This allowed distinct label sets through, but any metrics sharing a label set could be overwritten or merged incorrectly.
   This was corrected. (#333)

## [0.1.2] - 2019-11-18

### Fixed

- Optimized the `simplelru` map for attributes to reduce the number of allocations. (#328)
- Removed unnecessary unslicing of parameters that are already a slice. (#324)

## [0.1.1] - 2019-11-18

This release contains a Metrics SDK with stdout exporter and supports basic aggregations such as counter, gauges, array, maxsumcount, and ddsketch.

### Added

- Metrics stdout export pipeline. (#265)
- Array aggregation for raw measure metrics. (#282)
- The core.Value now have a `MarshalJSON` method. (#281)

### Removed

- `WithService`, `WithResources`, and `WithComponent` methods of tracers. (#314)
- Prefix slash in `Tracer.Start()` for the Jaeger example. (#292)

### Changed

- Allocation in LabelSet construction to reduce GC overhead. (#318)
- `trace.WithAttributes` to append values instead of replacing (#315)
- Use a formula for tolerance in sampling tests. (#298)
- Move export types into trace and metric-specific sub-directories. (#289)
- `SpanKind` back to being based on an `int` type. (#288)

### Fixed

- URL to OpenTelemetry website in README. (#323)
- Name of othttp default tracer. (#321)
- `ExportSpans` for the stackdriver exporter now handles `nil` context. (#294)
- CI modules cache to correctly restore/save from/to the cache. (#316)
- Fix metric SDK race condition between `LoadOrStore` and the assignment `rec.recorder = i.meter.exporter.AggregatorFor(rec)`. (#293)
- README now reflects the new code structure introduced with these changes. (#291)
- Make the basic example work. (#279)

## [0.1.0] - 2019-11-04

This is the first release of open-telemetry go library.
It contains api and sdk for trace and meter.

### Added

- Initial OpenTelemetry trace and metric API prototypes.
- Initial OpenTelemetry trace, metric, and export SDK packages.
- A wireframe bridge to support compatibility with OpenTracing.
- Example code for a basic, http-stackdriver, http, jaeger, and named tracer setup.
- Exporters for Jaeger, Stackdriver, and stdout.
- Propagators for binary, B3, and trace-context protocols.
- Project information and guidelines in the form of a README and CONTRIBUTING.
- Tools to build the project and a Makefile to automate the process.
- Apache-2.0 license.
- CircleCI build CI manifest files.
- CODEOWNERS file to track owners of this project.

[Unreleased]: https://github.com/open-telemetry/opentelemetry-go/compare/v1.38.0...HEAD
[1.38.0/0.60.0/0.14.0/0.0.13]: https://github.com/open-telemetry/opentelemetry-go/releases/tag/v1.38.0
[0.59.1]: https://github.com/open-telemetry/opentelemetry-go/releases/tag/exporters/prometheus/v0.59.1
[1.37.0/0.59.0/0.13.0]: https://github.com/open-telemetry/opentelemetry-go/releases/tag/v1.37.0
[0.12.2]: https://github.com/open-telemetry/opentelemetry-go/releases/tag/log/v0.12.2
[0.12.1]: https://github.com/open-telemetry/opentelemetry-go/releases/tag/log/v0.12.1
[1.36.0/0.58.0/0.12.0]: https://github.com/open-telemetry/opentelemetry-go/releases/tag/v1.36.0
[1.35.0/0.57.0/0.11.0]: https://github.com/open-telemetry/opentelemetry-go/releases/tag/v1.35.0
[1.34.0/0.56.0/0.10.0]: https://github.com/open-telemetry/opentelemetry-go/releases/tag/v1.34.0
[1.33.0/0.55.0/0.9.0/0.0.12]: https://github.com/open-telemetry/opentelemetry-go/releases/tag/v1.33.0
[1.32.0/0.54.0/0.8.0/0.0.11]: https://github.com/open-telemetry/opentelemetry-go/releases/tag/v1.32.0
[1.31.0/0.53.0/0.7.0/0.0.10]: https://github.com/open-telemetry/opentelemetry-go/releases/tag/v1.31.0
[1.30.0/0.52.0/0.6.0/0.0.9]: https://github.com/open-telemetry/opentelemetry-go/releases/tag/v1.30.0
[1.29.0/0.51.0/0.5.0]: https://github.com/open-telemetry/opentelemetry-go/releases/tag/v1.29.0
[1.28.0/0.50.0/0.4.0]: https://github.com/open-telemetry/opentelemetry-go/releases/tag/v1.28.0
[1.27.0/0.49.0/0.3.0]: https://github.com/open-telemetry/opentelemetry-go/releases/tag/v1.27.0
[1.26.0/0.48.0/0.2.0-alpha]: https://github.com/open-telemetry/opentelemetry-go/releases/tag/v1.26.0
[1.25.0/0.47.0/0.0.8/0.1.0-alpha]: https://github.com/open-telemetry/opentelemetry-go/releases/tag/v1.25.0
[1.24.0/0.46.0/0.0.1-alpha]: https://github.com/open-telemetry/opentelemetry-go/releases/tag/v1.24.0
[1.23.1]: https://github.com/open-telemetry/opentelemetry-go/releases/tag/v1.23.1
[1.23.0]: https://github.com/open-telemetry/opentelemetry-go/releases/tag/v1.23.0
[1.23.0-rc.1]: https://github.com/open-telemetry/opentelemetry-go/releases/tag/v1.23.0-rc.1
[1.22.0/0.45.0]: https://github.com/open-telemetry/opentelemetry-go/releases/tag/v1.22.0
[1.21.0/0.44.0]: https://github.com/open-telemetry/opentelemetry-go/releases/tag/v1.21.0
[1.20.0/0.43.0]: https://github.com/open-telemetry/opentelemetry-go/releases/tag/v1.20.0
[1.19.0/0.42.0/0.0.7]: https://github.com/open-telemetry/opentelemetry-go/releases/tag/v1.19.0
[1.19.0-rc.1/0.42.0-rc.1]: https://github.com/open-telemetry/opentelemetry-go/releases/tag/v1.19.0-rc.1
[1.18.0/0.41.0/0.0.6]: https://github.com/open-telemetry/opentelemetry-go/releases/tag/v1.18.0
[1.17.0/0.40.0/0.0.5]: https://github.com/open-telemetry/opentelemetry-go/releases/tag/v1.17.0
[1.16.0/0.39.0]: https://github.com/open-telemetry/opentelemetry-go/releases/tag/v1.16.0
[1.16.0-rc.1/0.39.0-rc.1]: https://github.com/open-telemetry/opentelemetry-go/releases/tag/v1.16.0-rc.1
[1.15.1/0.38.1]: https://github.com/open-telemetry/opentelemetry-go/releases/tag/v1.15.1
[1.15.0/0.38.0]: https://github.com/open-telemetry/opentelemetry-go/releases/tag/v1.15.0
[1.15.0-rc.2/0.38.0-rc.2]: https://github.com/open-telemetry/opentelemetry-go/releases/tag/v1.15.0-rc.2
[1.15.0-rc.1/0.38.0-rc.1]: https://github.com/open-telemetry/opentelemetry-go/releases/tag/v1.15.0-rc.1
[1.14.0/0.37.0/0.0.4]: https://github.com/open-telemetry/opentelemetry-go/releases/tag/v1.14.0
[1.13.0/0.36.0]: https://github.com/open-telemetry/opentelemetry-go/releases/tag/v1.13.0
[1.12.0/0.35.0]: https://github.com/open-telemetry/opentelemetry-go/releases/tag/v1.12.0
[1.11.2/0.34.0]: https://github.com/open-telemetry/opentelemetry-go/releases/tag/v1.11.2
[1.11.1/0.33.0]: https://github.com/open-telemetry/opentelemetry-go/releases/tag/v1.11.1
[1.11.0/0.32.3]: https://github.com/open-telemetry/opentelemetry-go/releases/tag/v1.11.0
[0.32.2]: https://github.com/open-telemetry/opentelemetry-go/releases/tag/sdk/metric/v0.32.2
[0.32.1]: https://github.com/open-telemetry/opentelemetry-go/releases/tag/sdk/metric/v0.32.1
[0.32.0]: https://github.com/open-telemetry/opentelemetry-go/releases/tag/sdk/metric/v0.32.0
[1.10.0]: https://github.com/open-telemetry/opentelemetry-go/releases/tag/v1.10.0
[1.9.0/0.0.3]: https://github.com/open-telemetry/opentelemetry-go/releases/tag/v1.9.0
[1.8.0/0.31.0]: https://github.com/open-telemetry/opentelemetry-go/releases/tag/v1.8.0
[1.7.0/0.30.0]: https://github.com/open-telemetry/opentelemetry-go/releases/tag/v1.7.0
[0.29.0]: https://github.com/open-telemetry/opentelemetry-go/releases/tag/metric/v0.29.0
[1.6.3]: https://github.com/open-telemetry/opentelemetry-go/releases/tag/v1.6.3
[1.6.2]: https://github.com/open-telemetry/opentelemetry-go/releases/tag/v1.6.2
[1.6.1]: https://github.com/open-telemetry/opentelemetry-go/releases/tag/v1.6.1
[1.6.0/0.28.0]: https://github.com/open-telemetry/opentelemetry-go/releases/tag/v1.6.0
[1.5.0]: https://github.com/open-telemetry/opentelemetry-go/releases/tag/v1.5.0
[1.4.1]: https://github.com/open-telemetry/opentelemetry-go/releases/tag/v1.4.1
[1.4.0]: https://github.com/open-telemetry/opentelemetry-go/releases/tag/v1.4.0
[1.3.0]: https://github.com/open-telemetry/opentelemetry-go/releases/tag/v1.3.0
[1.2.0]: https://github.com/open-telemetry/opentelemetry-go/releases/tag/v1.2.0
[1.1.0]: https://github.com/open-telemetry/opentelemetry-go/releases/tag/v1.1.0
[1.0.1]: https://github.com/open-telemetry/opentelemetry-go/releases/tag/v1.0.1
[Metrics 0.24.0]: https://github.com/open-telemetry/opentelemetry-go/releases/tag/metric/v0.24.0
[1.0.0]: https://github.com/open-telemetry/opentelemetry-go/releases/tag/v1.0.0
[1.0.0-RC3]: https://github.com/open-telemetry/opentelemetry-go/releases/tag/v1.0.0-RC3
[1.0.0-RC2]: https://github.com/open-telemetry/opentelemetry-go/releases/tag/v1.0.0-RC2
[Experimental Metrics v0.22.0]: https://github.com/open-telemetry/opentelemetry-go/releases/tag/metric/v0.22.0
[1.0.0-RC1]: https://github.com/open-telemetry/opentelemetry-go/releases/tag/v1.0.0-RC1
[0.20.0]: https://github.com/open-telemetry/opentelemetry-go/releases/tag/v0.20.0
[0.19.0]: https://github.com/open-telemetry/opentelemetry-go/releases/tag/v0.19.0
[0.18.0]: https://github.com/open-telemetry/opentelemetry-go/releases/tag/v0.18.0
[0.17.0]: https://github.com/open-telemetry/opentelemetry-go/releases/tag/v0.17.0
[0.16.0]: https://github.com/open-telemetry/opentelemetry-go/releases/tag/v0.16.0
[0.15.0]: https://github.com/open-telemetry/opentelemetry-go/releases/tag/v0.15.0
[0.14.0]: https://github.com/open-telemetry/opentelemetry-go/releases/tag/v0.14.0
[0.13.0]: https://github.com/open-telemetry/opentelemetry-go/releases/tag/v0.13.0
[0.12.0]: https://github.com/open-telemetry/opentelemetry-go/releases/tag/v0.12.0
[0.11.0]: https://github.com/open-telemetry/opentelemetry-go/releases/tag/v0.11.0
[0.10.0]: https://github.com/open-telemetry/opentelemetry-go/releases/tag/v0.10.0
[0.9.0]: https://github.com/open-telemetry/opentelemetry-go/releases/tag/v0.9.0
[0.8.0]: https://github.com/open-telemetry/opentelemetry-go/releases/tag/v0.8.0
[0.7.0]: https://github.com/open-telemetry/opentelemetry-go/releases/tag/v0.7.0
[0.6.0]: https://github.com/open-telemetry/opentelemetry-go/releases/tag/v0.6.0
[0.5.0]: https://github.com/open-telemetry/opentelemetry-go/releases/tag/v0.5.0
[0.4.3]: https://github.com/open-telemetry/opentelemetry-go/releases/tag/v0.4.3
[0.4.2]: https://github.com/open-telemetry/opentelemetry-go/releases/tag/v0.4.2
[0.4.1]: https://github.com/open-telemetry/opentelemetry-go/releases/tag/v0.4.1
[0.4.0]: https://github.com/open-telemetry/opentelemetry-go/releases/tag/v0.4.0
[0.3.0]: https://github.com/open-telemetry/opentelemetry-go/releases/tag/v0.3.0
[0.2.3]: https://github.com/open-telemetry/opentelemetry-go/releases/tag/v0.2.3
[0.2.2]: https://github.com/open-telemetry/opentelemetry-go/releases/tag/v0.2.2
[0.2.1.1]: https://github.com/open-telemetry/opentelemetry-go/releases/tag/v0.2.1.1
[0.2.1]: https://github.com/open-telemetry/opentelemetry-go/releases/tag/v0.2.1
[0.2.0]: https://github.com/open-telemetry/opentelemetry-go/releases/tag/v0.2.0
[0.1.2]: https://github.com/open-telemetry/opentelemetry-go/releases/tag/v0.1.2
[0.1.1]: https://github.com/open-telemetry/opentelemetry-go/releases/tag/v0.1.1
[0.1.0]: https://github.com/open-telemetry/opentelemetry-go/releases/tag/v0.1.0

<!-- Released section ended -->

[Go 1.25]: https://go.dev/doc/go1.25
[Go 1.24]: https://go.dev/doc/go1.24
[Go 1.23]: https://go.dev/doc/go1.23
[Go 1.22]: https://go.dev/doc/go1.22
[Go 1.21]: https://go.dev/doc/go1.21
[Go 1.20]: https://go.dev/doc/go1.20
[Go 1.19]: https://go.dev/doc/go1.19
[Go 1.18]: https://go.dev/doc/go1.18

[metric API]:https://pkg.go.dev/go.opentelemetry.io/otel/metric
[metric SDK]:https://pkg.go.dev/go.opentelemetry.io/otel/sdk/metric
[trace API]:https://pkg.go.dev/go.opentelemetry.io/otel/trace

[GO-2024-2687]: https://pkg.go.dev/vuln/GO-2024-2687<|MERGE_RESOLUTION|>--- conflicted
+++ resolved
@@ -12,12 +12,9 @@
 
 - Add `WithInstrumentationAttributeSet` option to `go.opentelemetry.io/otel/log`, `go.opentelemetry.io/otel/metric`, and `go.opentelemetry.io/otel/trace` packages.
   This provides a concurrent-safe and performant alternative to `WithInstrumentationAttributes` by accepting a pre-constructed `attribute.Set`. (#7287)
-<<<<<<< HEAD
+- Greatly reduce the cost of recording metrics in `go.opentelemetry.io/otel/sdk/metric` using hashing for map keys. (#7175)
 - Add experimental observability for the prometheus exporter in `go.opentelemetry.io/otel/exporters/prometheus`.
   Check the `go.opentelemetry.io/otel/exporters/prometheus/internal/x` package documentation for more information. (#7345)
-=======
-- Greatly reduce the cost of recording metrics in `go.opentelemetry.io/otel/sdk/metric` using hashing for map keys. (#7175)
->>>>>>> 9d52bde6
 
 ### Fixed
 
