# Changelog

All notable changes to this project will be documented in this file.

The format is based on [Keep a Changelog](https://keepachangelog.com/en/1.0.0/).

This project adheres to [Semantic Versioning](https://semver.org/spec/v2.0.0.html).

## [Unreleased]

### Added

- Add `go.opentelemetry.io/otel/sdk/metric/exemplar.AlwaysOffFilter`, which can be used to disable exemplar recording. (#5850)
- Add `go.opentelemetry.io/otel/sdk/metric.WithExemplarFilter`, which can be used to configure the exemplar filter used by the metrics SDK. (#5850)
<<<<<<< HEAD
- The `go.opentelemetry.io/otel/semconv/v1.27.0` package.
  The package contains semantic conventions from the `v1.27.0` version of the OpenTelemetry Semantic Conventions. (#5894)
=======
- Add `ExemplarReservoirProviderSelector` and `DefaultExemplarReservoirProviderSelector` to `go.opentelemetry.io/otel/sdk/metric`, which defines the exemplar reservoir to use based on the aggregation of the metric. (#5861)
- Add `ExemplarReservoirProviderSelector` to `go.opentelemetry.io/otel/sdk/metric.Stream` to allow using views to configure the exemplar reservoir to use for a metric. (#5861)
- Add `ReservoirProvider`, `HistogramReservoirProvider` and `FixedSizeReservoirProvider` to `go.opentelemetry.io/otel/sdk/metric/exemplar` to make it convenient to use providers of Reservoirs. (#5861)
>>>>>>> 81b2a33e

<!-- Released section -->
<!-- Don't change this section unless doing release -->

## [1.31.0/0.53.0/0.7.0/0.0.10] 2024-10-11

### Added

- Add `go.opentelemetry.io/otel/sdk/metric/exemplar` package which includes `Exemplar`, `Filter`, `TraceBasedFilter`, `AlwaysOnFilter`, `HistogramReservoir`, `FixedSizeReservoir`, `Reservoir`, `Value` and `ValueType` types. These will be used for configuring the exemplar reservoir for the metrics sdk. (#5747, #5862)
- Add `WithExportBufferSize` option to log batch processor.(#5877)

### Changed

- Enable exemplars by default in `go.opentelemetry.io/otel/sdk/metric`. Exemplars can be disabled by setting `OTEL_METRICS_EXEMPLAR_FILTER=always_off` (#5778)
- `Logger.Enabled` in `go.opentelemetry.io/otel/log` now accepts a newly introduced `EnabledParameters` type instead of `Record`. (#5791)
- `FilterProcessor.Enabled` in `go.opentelemetry.io/otel/sdk/log/internal/x` now accepts `EnabledParameters` instead of `Record`. (#5791)
- The `Record` type in `go.opentelemetry.io/otel/log` is no longer comparable. (#5847)
- Performance improvements for the trace SDK `SetAttributes` method in `Span`. (#5864)
- Reduce memory allocations for the `Event` and `Link` lists in `Span`. (#5858)
- Performance improvements for the trace SDK `AddEvent`, `AddLink`, `RecordError` and `End` methods in `Span`. (#5874)

### Deprecated

- Deprecate all examples under `go.opentelemetry.io/otel/example` as they are moved to [Contrib repository](https://github.com/open-telemetry/opentelemetry-go-contrib/tree/main/examples). (#5854)

### Fixed

- The race condition for multiple `FixedSize` exemplar reservoirs identified in #5814 is resolved. (#5819)
- Fix log records duplication in case of heterogeneous resource attributes by correctly mapping each log record to it's resource and scope. (#5803)
- Fix timer channel drain to avoid hanging on Go 1.23. (#5868)
- Fix delegation for global meter providers, and panic when calling otel.SetMeterProvider. (#5827)
- Change the `reflect.TypeOf` to use a nil pointer to not allocate on the heap unless necessary. (#5827)

## [1.30.0/0.52.0/0.6.0/0.0.9] 2024-09-09

### Added

- Support `OTEL_EXPORTER_OTLP_LOGS_INSECURE` and `OTEL_EXPORTER_OTLP_INSECURE` environments in `go.opentelemetry.io/otel/exporters/otlp/otlplog/otlploggrpc`. (#5739)
- The `WithResource` option for `NewMeterProvider` now merges the provided resources with the ones from environment variables. (#5773)
- The `WithResource` option for `NewLoggerProvider` now merges the provided resources with the ones from environment variables. (#5773)
- Add UTF-8 support to `go.opentelemetry.io/otel/exporters/prometheus`. (#5755)

### Fixed

- Fix memory leak in the global `MeterProvider` when identical instruments are repeatedly created. (#5754)
- Fix panic on instruments creation when setting meter provider. (#5758)
- Fix an issue where `SetMeterProvider` in `go.opentelemetry.io/otel` might miss the delegation for instruments and registries. (#5780)

### Removed

- Drop support for [Go 1.21]. (#5736, #5740, #5800)

## [1.29.0/0.51.0/0.5.0] 2024-08-23

This release is the last to support [Go 1.21].
The next release will require at least [Go 1.22].

### Added

- Add MacOS ARM64 platform to the compatibility testing suite. (#5577)
- Add `InstrumentationScope` field to `SpanStub` in `go.opentelemetry.io/otel/sdk/trace/tracetest`, as a replacement for the deprecated `InstrumentationLibrary`. (#5627)
- Make the initial release of `go.opentelemetry.io/otel/exporters/otlp/otlplog/otlploggrpc`.
  This new module contains an OTLP exporter that transmits log telemetry using gRPC.
  This module is unstable and breaking changes may be introduced.
  See our [versioning policy](VERSIONING.md) for more information about these stability guarantees. (#5629)
- Add `Walk` function to `TraceState` in `go.opentelemetry.io/otel/trace` to iterate all the key-value pairs. (#5651)
- Bridge the trace state in `go.opentelemetry.io/otel/bridge/opencensus`. (#5651)
- Zero value of `SimpleProcessor` in `go.opentelemetry.io/otel/sdk/log` no longer panics. (#5665)
- The `FilterProcessor` interface type is added in `go.opentelemetry.io/otel/sdk/log/internal/x`.
  This is an optional and experimental interface that log `Processor`s can implement to instruct the `Logger` if a `Record` will be processed or not.
  It replaces the existing `Enabled` method that is removed from the `Processor` interface itself.
  It does not fall within the scope of the OpenTelemetry Go versioning and stability [policy](./VERSIONING.md) and it may be changed in backwards incompatible ways or removed in feature releases. (#5692)
- Support [Go 1.23]. (#5720)

### Changed

- `NewMemberRaw`, `NewKeyProperty` and `NewKeyValuePropertyRaw` in `go.opentelemetry.io/otel/baggage` allow UTF-8 string in key. (#5132)
- `Processor.OnEmit` in `go.opentelemetry.io/otel/sdk/log` now accepts a pointer to `Record` instead of a value so that the record modifications done in a processor are propagated to subsequent registered processors. (#5636)
- `SimpleProcessor.Enabled` in `go.opentelemetry.io/otel/sdk/log` now returns `false` if the exporter is `nil`. (#5665)
- Update the concurrency requirements of `Exporter` in `go.opentelemetry.io/otel/sdk/log`. (#5666)
- `SimpleProcessor` in `go.opentelemetry.io/otel/sdk/log` synchronizes `OnEmit` calls. (#5666)
- The `Processor` interface in `go.opentelemetry.io/otel/sdk/log` no longer includes the `Enabled` method.
  See the `FilterProcessor` interface type added in `go.opentelemetry.io/otel/sdk/log/internal/x` to continue providing this functionality. (#5692)
- The `SimpleProcessor` type in `go.opentelemetry.io/otel/sdk/log` is no longer comparable. (#5693)
- The `BatchProcessor` type in `go.opentelemetry.io/otel/sdk/log` is no longer comparable. (#5693)

### Fixed

- Correct comments for the priority of the `WithEndpoint` and `WithEndpointURL` options and their corresponding environment variables in `go.opentelemetry.io/otel/exporters/otlp/otlptrace/otlptracehttp`. (#5584)
- Pass the underlying error rather than a generic retry-able failure in `go.opentelemetry.io/otel/exporters/otlp/otlpmetric/otlpmetrichttp`, `go.opentelemetry.io/otel/exporters/otlp/otlplog/otlploghttp` and `go.opentelemetry.io/otel/exporters/otlp/otlptrace/otlptracehttp`. (#5541)
- Correct the `Tracer`, `Meter`, and `Logger` names used in `go.opentelemetry.io/otel/example/dice`. (#5612)
- Correct the `Tracer` names used in `go.opentelemetry.io/otel/example/namedtracer`. (#5612)
- Correct the `Tracer` name used in `go.opentelemetry.io/otel/example/opencensus`. (#5612)
- Correct the `Tracer` and `Meter` names used in `go.opentelemetry.io/otel/example/otel-collector`. (#5612)
- Correct the `Tracer` names used in `go.opentelemetry.io/otel/example/passthrough`. (#5612)
- Correct the `Meter` name used in `go.opentelemetry.io/otel/example/prometheus`. (#5612)
- Correct the `Tracer` names used in `go.opentelemetry.io/otel/example/zipkin`. (#5612)
- Correct comments for the priority of the `WithEndpoint` and `WithEndpointURL` options and their corresponding environment variables in `go.opentelemetry.io/otel/exporters/otlp/otlpmetric/otlpmetricgrpc` and `go.opentelemetry.io/otel/exporters/otlp/otlpmetric/otlpmetrichttp`. (#5641)
- Correct comments for the priority of the `WithEndpoint` and `WithEndpointURL` options and their corresponding environment variables in `go.opentelemetry.io/otel/exporters/otlp/otlplog/otlploghttp`. (#5650)
- Stop percent encoding header environment variables in `go.opentelemetry.io/otel/exporters/otlp/otlptrace/otlptracegrpc`, `go.opentelemetry.io/otel/exporters/otlp/otlptrace/otlptracehttp`, `go.opentelemetry.io/otel/exporters/otlp/otlpmetric/otlpmetricgrpc` and `go.opentelemetry.io/otel/exporters/otlp/otlpmetric/otlpmetrichttp` (#5705)
- Remove invalid environment variable header keys in `go.opentelemetry.io/otel/exporters/otlp/otlptrace/otlptracegrpc`, `go.opentelemetry.io/otel/exporters/otlp/otlptrace/otlptracehttp`, `go.opentelemetry.io/otel/exporters/otlp/otlpmetric/otlpmetricgrpc` and `go.opentelemetry.io/otel/exporters/otlp/otlpmetric/otlpmetrichttp` (#5705)

### Removed

- The `Enabled` method of the `SimpleProcessor` in `go.opentelemetry.io/otel/sdk/log` is removed. (#5692)
- The `Enabled` method of the `BatchProcessor` in `go.opentelemetry.io/otel/sdk/log` is removed. (#5692)

## [1.28.0/0.50.0/0.4.0] 2024-07-02

### Added

- The `IsEmpty` method is added to the `Instrument` type in `go.opentelemetry.io/otel/sdk/metric`.
  This method is used to check if an `Instrument` instance is a zero-value. (#5431)
- Store and provide the emitted `context.Context` in `ScopeRecords` of `go.opentelemetry.io/otel/sdk/log/logtest`. (#5468)
- The `go.opentelemetry.io/otel/semconv/v1.26.0` package.
  The package contains semantic conventions from the `v1.26.0` version of the OpenTelemetry Semantic Conventions. (#5476)
- The `AssertRecordEqual` method to `go.opentelemetry.io/otel/log/logtest` to allow comparison of two log records in tests. (#5499)
- The `WithHeaders` option to `go.opentelemetry.io/otel/exporters/zipkin` to allow configuring custom http headers while exporting spans. (#5530)

### Changed

- `Tracer.Start` in `go.opentelemetry.io/otel/trace/noop` no longer allocates a span for empty span context. (#5457)
- Upgrade `go.opentelemetry.io/otel/semconv/v1.25.0` to `go.opentelemetry.io/otel/semconv/v1.26.0` in `go.opentelemetry.io/otel/example/otel-collector`. (#5490)
- Upgrade `go.opentelemetry.io/otel/semconv/v1.25.0` to `go.opentelemetry.io/otel/semconv/v1.26.0` in `go.opentelemetry.io/otel/example/zipkin`. (#5490)
- Upgrade `go.opentelemetry.io/otel/semconv/v1.25.0` to `go.opentelemetry.io/otel/semconv/v1.26.0` in `go.opentelemetry.io/otel/exporters/zipkin`. (#5490)
  - The exporter no longer exports the deprecated "otel.library.name" or "otel.library.version" attributes.
- Upgrade `go.opentelemetry.io/otel/semconv/v1.25.0` to `go.opentelemetry.io/otel/semconv/v1.26.0` in `go.opentelemetry.io/otel/sdk/resource`. (#5490)
- Upgrade `go.opentelemetry.io/otel/semconv/v1.25.0` to `go.opentelemetry.io/otel/semconv/v1.26.0` in `go.opentelemetry.io/otel/sdk/trace`. (#5490)
- `SimpleProcessor.OnEmit` in `go.opentelemetry.io/otel/sdk/log` no longer allocates a slice which makes it possible to have a zero-allocation log processing using `SimpleProcessor`. (#5493)
- Use non-generic functions in the `Start` method of `"go.opentelemetry.io/otel/sdk/trace".Trace` to reduce memory allocation. (#5497)
- `service.instance.id` is populated for a `Resource` created with `"go.opentelemetry.io/otel/sdk/resource".Default` with a default value when `OTEL_GO_X_RESOURCE` is set. (#5520)
- Improve performance of metric instruments in `go.opentelemetry.io/otel/sdk/metric` by removing unnecessary calls to `time.Now`. (#5545)

### Fixed

- Log a warning to the OpenTelemetry internal logger when a `Record` in `go.opentelemetry.io/otel/sdk/log` drops an attribute due to a limit being reached. (#5376)
- Identify the `Tracer` returned from the global `TracerProvider` in `go.opentelemetry.io/otel/global` with its schema URL. (#5426)
- Identify the `Meter` returned from the global `MeterProvider` in `go.opentelemetry.io/otel/global` with its schema URL. (#5426)
- Log a warning to the OpenTelemetry internal logger when a `Span` in `go.opentelemetry.io/otel/sdk/trace` drops an attribute, event, or link due to a limit being reached. (#5434)
- Document instrument name requirements in `go.opentelemetry.io/otel/metric`. (#5435)
- Prevent random number generation data-race for experimental rand exemplars in `go.opentelemetry.io/otel/sdk/metric`. (#5456)
- Fix counting number of dropped attributes of `Record` in `go.opentelemetry.io/otel/sdk/log`. (#5464)
- Fix panic in baggage creation when a member contains `0x80` char in key or value. (#5494)
- Correct comments for the priority of the `WithEndpoint` and `WithEndpointURL` options and their corresponding environment variables in `go.opentelemetry.io/otel/exporters/otlp/otlptrace/otlptracegrpc`. (#5508)
- Retry trace and span ID generation if it generated an invalid one in `go.opentelemetry.io/otel/sdk/trace`. (#5514)
- Fix stale timestamps reported by the last-value aggregation. (#5517)
- Indicate the `Exporter` in `go.opentelemetry.io/otel/exporters/otlp/otlplog/otlploghttp` must be created by the `New` method. (#5521)
- Improved performance in all `{Bool,Int64,Float64,String}SliceValue` functions of `go.opentelemetry.io/attributes` by reducing the number of allocations. (#5549)
- Replace invalid percent-encoded octet sequences with replacement char in `go.opentelemetry.io/otel/baggage`. (#5528)

## [1.27.0/0.49.0/0.3.0] 2024-05-21

### Added

- Add example for `go.opentelemetry.io/otel/exporters/stdout/stdoutlog`. (#5242)
- Add `RecordFactory` in `go.opentelemetry.io/otel/sdk/log/logtest` to facilitate testing exporter and processor implementations. (#5258)
- Add `RecordFactory` in `go.opentelemetry.io/otel/log/logtest` to facilitate testing bridge implementations. (#5263)
- The count of dropped records from the `BatchProcessor` in `go.opentelemetry.io/otel/sdk/log` is logged. (#5276)
- Add metrics in the `otel-collector` example. (#5283)
- Add the synchronous gauge instrument to `go.opentelemetry.io/otel/metric`. (#5304)
  - An `int64` or `float64` synchronous gauge instrument can now be created from a `Meter`.
  - All implementations of the API (`go.opentelemetry.io/otel/metric/noop`, `go.opentelemetry.io/otel/sdk/metric`) are updated to support this instrument.
- Add logs to `go.opentelemetry.io/otel/example/dice`. (#5349)

### Changed

- The `Shutdown` method of `Exporter` in `go.opentelemetry.io/otel/exporters/stdout/stdouttrace` ignores the context cancellation and always returns `nil`. (#5189)
- The `ForceFlush` and `Shutdown` methods of the exporter returned by `New` in `go.opentelemetry.io/otel/exporters/stdout/stdoutmetric` ignore the context cancellation and always return `nil`. (#5189)
- Apply the value length limits to `Record` attributes in `go.opentelemetry.io/otel/sdk/log`. (#5230)
- De-duplicate map attributes added to a `Record` in `go.opentelemetry.io/otel/sdk/log`. (#5230)
- `go.opentelemetry.io/otel/exporters/stdout/stdoutlog` won't print timestamps when `WithoutTimestamps` option is set. (#5241)
- The `go.opentelemetry.io/otel/exporters/stdout/stdoutlog` exporter won't print `AttributeValueLengthLimit` and `AttributeCountLimit` fields now, instead it prints the `DroppedAttributes` field. (#5272)
- Improved performance in the `Stringer` implementation of `go.opentelemetry.io/otel/baggage.Member` by reducing the number of allocations. (#5286)
- Set the start time for last-value aggregates in `go.opentelemetry.io/otel/sdk/metric`. (#5305)
- The `Span` in `go.opentelemetry.io/otel/sdk/trace` will record links without span context if either non-empty `TraceState` or attributes are provided. (#5315)
- Upgrade all dependencies of `go.opentelemetry.io/otel/semconv/v1.24.0` to `go.opentelemetry.io/otel/semconv/v1.25.0`. (#5374)

### Fixed

- Comparison of unordered maps for `go.opentelemetry.io/otel/log.KeyValue` and `go.opentelemetry.io/otel/log.Value`. (#5306)
- Fix the empty output of `go.opentelemetry.io/otel/log.Value` in `go.opentelemetry.io/otel/exporters/stdout/stdoutlog`. (#5311)
- Split the behavior of `Recorder` in `go.opentelemetry.io/otel/log/logtest` so it behaves as a `LoggerProvider` only. (#5365)
- Fix wrong package name of the error message when parsing endpoint URL in `go.opentelemetry.io/otel/exporters/otlp/otlplog/otlploghttp`. (#5371)
- Identify the `Logger` returned from the global `LoggerProvider` in `go.opentelemetry.io/otel/log/global` with its schema URL. (#5375)

## [1.26.0/0.48.0/0.2.0-alpha] 2024-04-24

### Added

- Add `Recorder` in `go.opentelemetry.io/otel/log/logtest` to facilitate testing the log bridge implementations. (#5134)
- Add span flags to OTLP spans and links exported by `go.opentelemetry.io/otel/exporters/otlp/otlptrace`. (#5194)
- Make the initial alpha release of `go.opentelemetry.io/otel/sdk/log`.
  This new module contains the Go implementation of the OpenTelemetry Logs SDK.
  This module is unstable and breaking changes may be introduced.
  See our [versioning policy](VERSIONING.md) for more information about these stability guarantees. (#5240)
- Make the initial alpha release of `go.opentelemetry.io/otel/exporters/otlp/otlplog/otlploghttp`.
  This new module contains an OTLP exporter that transmits log telemetry using HTTP.
  This module is unstable and breaking changes may be introduced.
  See our [versioning policy](VERSIONING.md) for more information about these stability guarantees. (#5240)
- Make the initial alpha release of `go.opentelemetry.io/otel/exporters/stdout/stdoutlog`.
  This new module contains an exporter prints log records to STDOUT.
  This module is unstable and breaking changes may be introduced.
  See our [versioning policy](VERSIONING.md) for more information about these stability guarantees. (#5240)
- The `go.opentelemetry.io/otel/semconv/v1.25.0` package.
  The package contains semantic conventions from the `v1.25.0` version of the OpenTelemetry Semantic Conventions. (#5254)

### Changed

- Update `go.opentelemetry.io/proto/otlp` from v1.1.0 to v1.2.0. (#5177)
- Improve performance of baggage member character validation in `go.opentelemetry.io/otel/baggage`. (#5214)
- The `otel-collector` example now uses docker compose to bring up services instead of kubernetes. (#5244)

### Fixed

- Slice attribute values in `go.opentelemetry.io/otel/attribute` are now emitted as their JSON representation. (#5159)

## [1.25.0/0.47.0/0.0.8/0.1.0-alpha] 2024-04-05

### Added

- Add `WithProxy` option in `go.opentelemetry.io/otel/exporters/otlp/otlpmetric/otlpmetrichttp`. (#4906)
- Add `WithProxy` option in `go.opentelemetry.io/otel/exporters/otlp/otlpmetric/otlptracehttp`. (#4906)
- Add `AddLink` method to the `Span` interface in `go.opentelemetry.io/otel/trace`. (#5032)
- The `Enabled` method is added to the `Logger` interface in `go.opentelemetry.io/otel/log`.
  This method is used to notify users if a log record will be emitted or not. (#5071)
- Add `SeverityUndefined` `const` to `go.opentelemetry.io/otel/log`.
  This value represents an unset severity level. (#5072)
- Add `Empty` function in `go.opentelemetry.io/otel/log` to return a `KeyValue` for an empty value. (#5076)
- Add `go.opentelemetry.io/otel/log/global` to manage the global `LoggerProvider`.
  This package is provided with the anticipation that all functionality will be migrate to `go.opentelemetry.io/otel` when `go.opentelemetry.io/otel/log` stabilizes.
  At which point, users will be required to migrage their code, and this package will be deprecated then removed. (#5085)
- Add support for `Summary` metrics in the `go.opentelemetry.io/otel/exporters/otlp/otlpmetric/otlpmetrichttp` and `go.opentelemetry.io/otel/exporters/otlp/otlpmetric/otlpmetricgrpc` exporters. (#5100)
- Add `otel.scope.name` and `otel.scope.version` tags to spans exported by `go.opentelemetry.io/otel/exporters/zipkin`. (#5108)
- Add support for `AddLink` to `go.opentelemetry.io/otel/bridge/opencensus`. (#5116)
- Add `String` method to `Value` and `KeyValue` in `go.opentelemetry.io/otel/log`. (#5117)
- Add Exemplar support to `go.opentelemetry.io/otel/exporters/prometheus`. (#5111)
- Add metric semantic conventions to `go.opentelemetry.io/otel/semconv/v1.24.0`. Future `semconv` packages will include metric semantic conventions as well. (#4528)

### Changed

- `SpanFromContext` and `SpanContextFromContext` in `go.opentelemetry.io/otel/trace` no longer make a heap allocation when the passed context has no span. (#5049)
- `go.opentelemetry.io/otel/exporters/otlp/otlptrace/otlptracegrpc` and `go.opentelemetry.io/otel/exporters/otlp/otlpmetric/otlpmetricgrpc` now create a gRPC client in idle mode and with "dns" as the default resolver using [`grpc.NewClient`](https://pkg.go.dev/google.golang.org/grpc#NewClient). (#5151)
  Because of that `WithDialOption` ignores [`grpc.WithBlock`](https://pkg.go.dev/google.golang.org/grpc#WithBlock), [`grpc.WithTimeout`](https://pkg.go.dev/google.golang.org/grpc#WithTimeout), and [`grpc.WithReturnConnectionError`](https://pkg.go.dev/google.golang.org/grpc#WithReturnConnectionError).
  Notice that [`grpc.DialContext`](https://pkg.go.dev/google.golang.org/grpc#DialContext) which was used before is now deprecated.

### Fixed

- Clarify the documentation about equivalence guarantees for the `Set` and `Distinct` types in `go.opentelemetry.io/otel/attribute`. (#5027)
- Prevent default `ErrorHandler` self-delegation. (#5137)
- Update all dependencies to address [GO-2024-2687]. (#5139)

### Removed

- Drop support for [Go 1.20]. (#4967)

### Deprecated

- Deprecate `go.opentelemetry.io/otel/attribute.Sortable` type. (#4734)
- Deprecate `go.opentelemetry.io/otel/attribute.NewSetWithSortable` function. (#4734)
- Deprecate `go.opentelemetry.io/otel/attribute.NewSetWithSortableFiltered` function. (#4734)

## [1.24.0/0.46.0/0.0.1-alpha] 2024-02-23

This release is the last to support [Go 1.20].
The next release will require at least [Go 1.21].

### Added

- Support [Go 1.22]. (#4890)
- Add exemplar support to `go.opentelemetry.io/otel/exporters/otlp/otlpmetric/otlpmetricgrpc`. (#4900)
- Add exemplar support to `go.opentelemetry.io/otel/exporters/otlp/otlpmetric/otlpmetrichttp`. (#4900)
- The `go.opentelemetry.io/otel/log` module is added.
  This module includes OpenTelemetry Go's implementation of the Logs Bridge API.
  This module is in an alpha state, it is subject to breaking changes.
  See our [versioning policy](./VERSIONING.md) for more info. (#4961)
- Add ARM64 platform to the compatibility testing suite. (#4994)

### Fixed

- Fix registration of multiple callbacks when using the global meter provider from `go.opentelemetry.io/otel`. (#4945)
- Fix negative buckets in output of exponential histograms. (#4956)

## [1.23.1] 2024-02-07

### Fixed

- Register all callbacks passed during observable instrument creation instead of just the last one multiple times in `go.opentelemetry.io/otel/sdk/metric`. (#4888)

## [1.23.0] 2024-02-06

This release contains the first stable, `v1`, release of the following modules:

- `go.opentelemetry.io/otel/bridge/opencensus`
- `go.opentelemetry.io/otel/bridge/opencensus/test`
- `go.opentelemetry.io/otel/example/opencensus`
- `go.opentelemetry.io/otel/exporters/otlp/otlpmetric/otlpmetricgrpc`
- `go.opentelemetry.io/otel/exporters/otlp/otlpmetric/otlpmetrichttp`
- `go.opentelemetry.io/otel/exporters/stdout/stdoutmetric`

See our [versioning policy](VERSIONING.md) for more information about these stability guarantees.

### Added

- Add `WithEndpointURL` option to the `exporters/otlp/otlpmetric/otlpmetricgrpc`, `exporters/otlp/otlpmetric/otlpmetrichttp`, `exporters/otlp/otlptrace/otlptracegrpc` and `exporters/otlp/otlptrace/otlptracehttp` packages. (#4808)
- Experimental exemplar exporting is added to the metric SDK.
  See [metric documentation](./sdk/metric/internal/x/README.md#exemplars) for more information about this feature and how to enable it. (#4871)
- `ErrSchemaURLConflict` is added to `go.opentelemetry.io/otel/sdk/resource`.
  This error is returned when a merge of two `Resource`s with different (non-empty) schema URL is attempted. (#4876)

### Changed

- The `Merge` and `New` functions in `go.opentelemetry.io/otel/sdk/resource` now returns a partial result if there is a schema URL merge conflict.
  Instead of returning `nil` when two `Resource`s with different (non-empty) schema URLs are merged the merged `Resource`, along with the new `ErrSchemaURLConflict` error, is returned.
  It is up to the user to decide if they want to use the returned `Resource` or not.
  It may have desired attributes overwritten or include stale semantic conventions. (#4876)

### Fixed

- Fix `ContainerID` resource detection on systemd when cgroup path has a colon. (#4449)
- Fix `go.opentelemetry.io/otel/sdk/metric` to cache instruments to avoid leaking memory when the same instrument is created multiple times. (#4820)
- Fix missing `Mix` and `Max` values for `go.opentelemetry.io/otel/exporters/stdout/stdoutmetric` by introducing `MarshalText` and `MarshalJSON` for the `Extrema` type in `go.opentelemetry.io/sdk/metric/metricdata`. (#4827)

## [1.23.0-rc.1] 2024-01-18

This is a release candidate for the v1.23.0 release.
That release is expected to include the `v1` release of the following modules:

- `go.opentelemetry.io/otel/bridge/opencensus`
- `go.opentelemetry.io/otel/bridge/opencensus/test`
- `go.opentelemetry.io/otel/example/opencensus`
- `go.opentelemetry.io/otel/exporters/otlp/otlpmetric/otlpmetricgrpc`
- `go.opentelemetry.io/otel/exporters/otlp/otlpmetric/otlpmetrichttp`
- `go.opentelemetry.io/otel/exporters/stdout/stdoutmetric`

See our [versioning policy](VERSIONING.md) for more information about these stability guarantees.

## [1.22.0/0.45.0] 2024-01-17

### Added

- The `go.opentelemetry.io/otel/semconv/v1.22.0` package.
  The package contains semantic conventions from the `v1.22.0` version of the OpenTelemetry Semantic Conventions. (#4735)
- The `go.opentelemetry.io/otel/semconv/v1.23.0` package.
  The package contains semantic conventions from the `v1.23.0` version of the OpenTelemetry Semantic Conventions. (#4746)
- The `go.opentelemetry.io/otel/semconv/v1.23.1` package.
  The package contains semantic conventions from the `v1.23.1` version of the OpenTelemetry Semantic Conventions. (#4749)
- The `go.opentelemetry.io/otel/semconv/v1.24.0` package.
  The package contains semantic conventions from the `v1.24.0` version of the OpenTelemetry Semantic Conventions. (#4770)
- Add `WithResourceAsConstantLabels` option to apply resource attributes for every metric emitted by the Prometheus exporter. (#4733)
- Experimental cardinality limiting is added to the metric SDK.
  See [metric documentation](./sdk/metric/internal/x/README.md#cardinality-limit) for more information about this feature and how to enable it. (#4457)
- Add `NewMemberRaw` and `NewKeyValuePropertyRaw` in `go.opentelemetry.io/otel/baggage`. (#4804)

### Changed

- Upgrade all use of `go.opentelemetry.io/otel/semconv` to use `v1.24.0`. (#4754)
- Update transformations in `go.opentelemetry.io/otel/exporters/zipkin` to follow `v1.24.0` version of the OpenTelemetry specification. (#4754)
- Record synchronous measurements when the passed context is canceled instead of dropping in `go.opentelemetry.io/otel/sdk/metric`.
  If you do not want to make a measurement when the context is cancelled, you need to handle it yourself (e.g  `if ctx.Err() != nil`). (#4671)
- Improve `go.opentelemetry.io/otel/trace.TraceState`'s performance. (#4722)
- Improve `go.opentelemetry.io/otel/propagation.TraceContext`'s performance. (#4721)
- Improve `go.opentelemetry.io/otel/baggage` performance. (#4743)
- Improve performance of the `(*Set).Filter` method in `go.opentelemetry.io/otel/attribute` when the passed filter does not filter out any attributes from the set. (#4774)
- `Member.String` in `go.opentelemetry.io/otel/baggage` percent-encodes only when necessary. (#4775)
- Improve `go.opentelemetry.io/otel/trace.Span`'s performance when adding multiple attributes. (#4818)
- `Property.Value` in `go.opentelemetry.io/otel/baggage` now returns a raw string instead of a percent-encoded value. (#4804)

### Fixed

- Fix `Parse` in `go.opentelemetry.io/otel/baggage` to validate member value before percent-decoding. (#4755)
- Fix whitespace encoding of `Member.String` in `go.opentelemetry.io/otel/baggage`. (#4756)
- Fix observable not registered error when the asynchronous instrument has a drop aggregation in `go.opentelemetry.io/otel/sdk/metric`. (#4772)
- Fix baggage item key so that it is not canonicalized in `go.opentelemetry.io/otel/bridge/opentracing`. (#4776)
- Fix `go.opentelemetry.io/otel/bridge/opentracing` to properly handle baggage values that requires escaping during propagation. (#4804)
- Fix a bug where using multiple readers resulted in incorrect asynchronous counter values in `go.opentelemetry.io/otel/sdk/metric`. (#4742)

## [1.21.0/0.44.0] 2023-11-16

### Removed

- Remove the deprecated `go.opentelemetry.io/otel/bridge/opencensus.NewTracer`. (#4706)
- Remove the deprecated `go.opentelemetry.io/otel/exporters/otlp/otlpmetric` module. (#4707)
- Remove the deprecated `go.opentelemetry.io/otel/example/view` module. (#4708)
- Remove the deprecated `go.opentelemetry.io/otel/example/fib` module. (#4723)

### Fixed

- Do not parse non-protobuf responses in `go.opentelemetry.io/otel/exporters/otlp/otlpmetric/otlpmetrichttp`. (#4719)
- Do not parse non-protobuf responses in `go.opentelemetry.io/otel/exporters/otlp/otlptrace/otlptracehttp`. (#4719)

## [1.20.0/0.43.0] 2023-11-10

This release brings a breaking change for custom trace API implementations. Some interfaces (`TracerProvider`, `Tracer`, `Span`) now embed the `go.opentelemetry.io/otel/trace/embedded` types. Implementers need to update their implementations based on what they want the default behavior to be. See the "API Implementations" section of the [trace API] package documentation for more information about how to accomplish this.

### Added

- Add `go.opentelemetry.io/otel/bridge/opencensus.InstallTraceBridge`, which installs the OpenCensus trace bridge, and replaces `opencensus.NewTracer`. (#4567)
- Add scope version to trace and metric bridges in `go.opentelemetry.io/otel/bridge/opencensus`. (#4584)
- Add the `go.opentelemetry.io/otel/trace/embedded` package to be embedded in the exported trace API interfaces. (#4620)
- Add the `go.opentelemetry.io/otel/trace/noop` package as a default no-op implementation of the trace API. (#4620)
- Add context propagation in `go.opentelemetry.io/otel/example/dice`. (#4644)
- Add view configuration to `go.opentelemetry.io/otel/example/prometheus`. (#4649)
- Add `go.opentelemetry.io/otel/metric.WithExplicitBucketBoundaries`, which allows defining default explicit bucket boundaries when creating histogram instruments. (#4603)
- Add `Version` function in `go.opentelemetry.io/otel/exporters/otlp/otlpmetric/otlpmetricgrpc`. (#4660)
- Add `Version` function in `go.opentelemetry.io/otel/exporters/otlp/otlpmetric/otlpmetrichttp`. (#4660)
- Add Summary, SummaryDataPoint, and QuantileValue to `go.opentelemetry.io/sdk/metric/metricdata`. (#4622)
- `go.opentelemetry.io/otel/bridge/opencensus.NewMetricProducer` now supports exemplars from OpenCensus. (#4585)
- Add support for `WithExplicitBucketBoundaries` in `go.opentelemetry.io/otel/sdk/metric`. (#4605)
- Add support for Summary metrics in `go.opentelemetry.io/otel/bridge/opencensus`. (#4668)

### Deprecated

- Deprecate `go.opentelemetry.io/otel/bridge/opencensus.NewTracer` in favor of `opencensus.InstallTraceBridge`. (#4567)
- Deprecate `go.opentelemetry.io/otel/example/fib` package is in favor of `go.opentelemetry.io/otel/example/dice`. (#4618)
- Deprecate `go.opentelemetry.io/otel/trace.NewNoopTracerProvider`.
  Use the added `NewTracerProvider` function in `go.opentelemetry.io/otel/trace/noop` instead. (#4620)
- Deprecate `go.opentelemetry.io/otel/example/view` package in favor of `go.opentelemetry.io/otel/example/prometheus`. (#4649)
- Deprecate `go.opentelemetry.io/otel/exporters/otlp/otlpmetric`. (#4693)

### Changed

- `go.opentelemetry.io/otel/bridge/opencensus.NewMetricProducer` returns a `*MetricProducer` struct instead of the metric.Producer interface. (#4583)
- The `TracerProvider` in `go.opentelemetry.io/otel/trace` now embeds the `go.opentelemetry.io/otel/trace/embedded.TracerProvider` type.
  This extends the `TracerProvider` interface and is is a breaking change for any existing implementation.
  Implementers need to update their implementations based on what they want the default behavior of the interface to be.
  See the "API Implementations" section of the `go.opentelemetry.io/otel/trace` package documentation for more information about how to accomplish this. (#4620)
- The `Tracer` in `go.opentelemetry.io/otel/trace` now embeds the `go.opentelemetry.io/otel/trace/embedded.Tracer` type.
  This extends the `Tracer` interface and is is a breaking change for any existing implementation.
  Implementers need to update their implementations based on what they want the default behavior of the interface to be.
  See the "API Implementations" section of the `go.opentelemetry.io/otel/trace` package documentation for more information about how to accomplish this. (#4620)
- The `Span` in `go.opentelemetry.io/otel/trace` now embeds the `go.opentelemetry.io/otel/trace/embedded.Span` type.
  This extends the `Span` interface and is is a breaking change for any existing implementation.
  Implementers need to update their implementations based on what they want the default behavior of the interface to be.
  See the "API Implementations" section of the `go.opentelemetry.io/otel/trace` package documentation for more information about how to accomplish this. (#4620)
- `go.opentelemetry.io/otel/exporters/otlp/otlpmetric/otlpmetricgrpc` does no longer depend on `go.opentelemetry.io/otel/exporters/otlp/otlpmetric`. (#4660)
- `go.opentelemetry.io/otel/exporters/otlp/otlpmetric/otlpmetrichttp` does no longer depend on `go.opentelemetry.io/otel/exporters/otlp/otlpmetric`. (#4660)
- Retry for `502 Bad Gateway` and `504 Gateway Timeout` HTTP statuses in `go.opentelemetry.io/otel/exporters/otlp/otlpmetric/otlpmetrichttp`. (#4670)
- Retry for `502 Bad Gateway` and `504 Gateway Timeout` HTTP statuses in `go.opentelemetry.io/otel/exporters/otlp/otlptrace/otlptracehttp`. (#4670)
- Retry for `RESOURCE_EXHAUSTED` only if RetryInfo is returned in `go.opentelemetry.io/otel/exporters/otlp/otlpmetric/otlpmetricgrpc`. (#4669)
- Retry for `RESOURCE_EXHAUSTED` only if RetryInfo is returned in `go.opentelemetry.io/otel/exporters/otlp/otlptrace/otlptracegrpc`. (#4669)
- Retry temporary HTTP request failures in `go.opentelemetry.io/otel/exporters/otlp/otlpmetric/otlpmetrichttp`. (#4679)
- Retry temporary HTTP request failures in `go.opentelemetry.io/otel/exporters/otlp/otlptrace/otlptracehttp`. (#4679)

### Fixed

- Fix improper parsing of characters such us `+`, `/` by `Parse` in `go.opentelemetry.io/otel/baggage` as they were rendered as a whitespace. (#4667)
- Fix improper parsing of characters such us `+`, `/` passed via `OTEL_RESOURCE_ATTRIBUTES` in `go.opentelemetry.io/otel/sdk/resource` as they were rendered as a whitespace. (#4699)
- Fix improper parsing of characters such us `+`, `/` passed via `OTEL_EXPORTER_OTLP_HEADERS` and `OTEL_EXPORTER_OTLP_METRICS_HEADERS` in `go.opentelemetry.io/otel/exporters/otlp/otlpmetric/otlpmetricgrpc` as they were rendered as a whitespace. (#4699)
- Fix improper parsing of characters such us `+`, `/` passed via `OTEL_EXPORTER_OTLP_HEADERS` and `OTEL_EXPORTER_OTLP_METRICS_HEADERS` in `go.opentelemetry.io/otel/exporters/otlp/otlpmetric/otlpmetrichttp` as they were rendered as a whitespace. (#4699)
- Fix improper parsing of characters such us `+`, `/` passed via `OTEL_EXPORTER_OTLP_HEADERS` and `OTEL_EXPORTER_OTLP_TRACES_HEADERS` in `go.opentelemetry.io/otel/exporters/otlp/otlpmetric/otlptracegrpc` as they were rendered as a whitespace. (#4699)
- Fix improper parsing of characters such us `+`, `/` passed via `OTEL_EXPORTER_OTLP_HEADERS` and `OTEL_EXPORTER_OTLP_TRACES_HEADERS` in `go.opentelemetry.io/otel/exporters/otlp/otlpmetric/otlptracehttp` as they were rendered as a whitespace. (#4699)
- In `go.opentelemetry.op/otel/exporters/prometheus`, the exporter no longer `Collect`s metrics after `Shutdown` is invoked. (#4648)
- Fix documentation for `WithCompressor` in `go.opentelemetry.io/otel/exporters/otlp/otlptrace/otlptracegrpc`. (#4695)
- Fix documentation for `WithCompressor` in `go.opentelemetry.io/otel/exporters/otlp/otlpmetric/otlpmetricgrpc`. (#4695)

## [1.19.0/0.42.0/0.0.7] 2023-09-28

This release contains the first stable release of the OpenTelemetry Go [metric SDK].
Our project stability guarantees now apply to the `go.opentelemetry.io/otel/sdk/metric` package.
See our [versioning policy](VERSIONING.md) for more information about these stability guarantees.

### Added

- Add the "Roll the dice" getting started application example in `go.opentelemetry.io/otel/example/dice`. (#4539)
- The `WithWriter` and `WithPrettyPrint` options to `go.opentelemetry.io/otel/exporters/stdout/stdoutmetric` to set a custom `io.Writer`, and allow displaying the output in human-readable JSON. (#4507)

### Changed

- Allow '/' characters in metric instrument names. (#4501)
- The exporter in `go.opentelemetry.io/otel/exporters/stdout/stdoutmetric` does not prettify its output by default anymore. (#4507)
- Upgrade `gopkg.io/yaml` from `v2` to `v3` in `go.opentelemetry.io/otel/schema`. (#4535)

### Fixed

- In `go.opentelemetry.op/otel/exporters/prometheus`, don't try to create the Prometheus metric on every `Collect` if we know the scope is invalid. (#4499)

### Removed

- Remove `"go.opentelemetry.io/otel/bridge/opencensus".NewMetricExporter`, which is replaced by `NewMetricProducer`. (#4566)

## [1.19.0-rc.1/0.42.0-rc.1] 2023-09-14

This is a release candidate for the v1.19.0/v0.42.0 release.
That release is expected to include the `v1` release of the OpenTelemetry Go metric SDK and will provide stability guarantees of that SDK.
See our [versioning policy](VERSIONING.md) for more information about these stability guarantees.

### Changed

- Allow '/' characters in metric instrument names. (#4501)

### Fixed

- In `go.opentelemetry.op/otel/exporters/prometheus`, don't try to create the prometheus metric on every `Collect` if we know the scope is invalid. (#4499)

## [1.18.0/0.41.0/0.0.6] 2023-09-12

This release drops the compatibility guarantee of [Go 1.19].

### Added

- Add `WithProducer` option in `go.opentelemetry.op/otel/exporters/prometheus` to restore the ability to register producers on the prometheus exporter's manual reader. (#4473)
- Add `IgnoreValue` option in `go.opentelemetry.io/otel/sdk/metric/metricdata/metricdatatest` to allow ignoring values when comparing metrics. (#4447)

### Changed

- Use a `TestingT` interface instead of `*testing.T` struct in `go.opentelemetry.io/otel/sdk/metric/metricdata/metricdatatest`. (#4483)

### Deprecated

- The `NewMetricExporter` in `go.opentelemetry.io/otel/bridge/opencensus` was deprecated in `v0.35.0` (#3541).
  The deprecation notice format for the function has been corrected to trigger Go documentation and build tooling. (#4470)

### Removed

- Removed the deprecated `go.opentelemetry.io/otel/exporters/jaeger` package. (#4467)
- Removed the deprecated `go.opentelemetry.io/otel/example/jaeger` package. (#4467)
- Removed the deprecated `go.opentelemetry.io/otel/sdk/metric/aggregation` package. (#4468)
- Removed the deprecated internal packages in `go.opentelemetry.io/otel/exporters/otlp` and its sub-packages. (#4469)
- Dropped guaranteed support for versions of Go less than 1.20. (#4481)

## [1.17.0/0.40.0/0.0.5] 2023-08-28

### Added

- Export the `ManualReader` struct in `go.opentelemetry.io/otel/sdk/metric`. (#4244)
- Export the `PeriodicReader` struct in `go.opentelemetry.io/otel/sdk/metric`. (#4244)
- Add support for exponential histogram aggregations.
  A histogram can be configured as an exponential histogram using a view with `"go.opentelemetry.io/otel/sdk/metric".ExponentialHistogram` as the aggregation. (#4245)
- Export the `Exporter` struct in `go.opentelemetry.io/otel/exporters/otlp/otlpmetric/otlpmetricgrpc`. (#4272)
- Export the `Exporter` struct in `go.opentelemetry.io/otel/exporters/otlp/otlpmetric/otlpmetrichttp`. (#4272)
- The exporters in `go.opentelemetry.io/otel/exporters/otlp/otlpmetric` now support the `OTEL_EXPORTER_OTLP_METRICS_TEMPORALITY_PREFERENCE` environment variable. (#4287)
- Add `WithoutCounterSuffixes` option in `go.opentelemetry.io/otel/exporters/prometheus` to disable addition of `_total` suffixes. (#4306)
- Add info and debug logging to the metric SDK in `go.opentelemetry.io/otel/sdk/metric`. (#4315)
- The `go.opentelemetry.io/otel/semconv/v1.21.0` package.
  The package contains semantic conventions from the `v1.21.0` version of the OpenTelemetry Semantic Conventions. (#4362)
- Accept 201 to 299 HTTP status as success in `go.opentelemetry.io/otel/exporters/otlp/otlpmetric/otlpmetrichttp` and `go.opentelemetry.io/otel/exporters/otlp/otlptrace/otlptracehttp`. (#4365)
- Document the `Temporality` and `Aggregation` methods of the `"go.opentelemetry.io/otel/sdk/metric".Exporter"` need to be concurrent safe. (#4381)
- Expand the set of units supported by the Prometheus exporter, and don't add unit suffixes if they are already present in `go.opentelemetry.op/otel/exporters/prometheus` (#4374)
- Move the `Aggregation` interface and its implementations from `go.opentelemetry.io/otel/sdk/metric/aggregation` to `go.opentelemetry.io/otel/sdk/metric`. (#4435)
- The exporters in `go.opentelemetry.io/otel/exporters/otlp/otlpmetric` now support the `OTEL_EXPORTER_OTLP_METRICS_DEFAULT_HISTOGRAM_AGGREGATION` environment variable. (#4437)
- Add the `NewAllowKeysFilter` and `NewDenyKeysFilter` functions to `go.opentelemetry.io/otel/attribute` to allow convenient creation of allow-keys and deny-keys filters. (#4444)
- Support Go 1.21. (#4463)

### Changed

- Starting from `v1.21.0` of semantic conventions, `go.opentelemetry.io/otel/semconv/{version}/httpconv` and `go.opentelemetry.io/otel/semconv/{version}/netconv` packages will no longer be published. (#4145)
- Log duplicate instrument conflict at a warning level instead of info in `go.opentelemetry.io/otel/sdk/metric`. (#4202)
- Return an error on the creation of new instruments in `go.opentelemetry.io/otel/sdk/metric` if their name doesn't pass regexp validation. (#4210)
- `NewManualReader` in `go.opentelemetry.io/otel/sdk/metric` returns `*ManualReader` instead of `Reader`. (#4244)
- `NewPeriodicReader` in `go.opentelemetry.io/otel/sdk/metric` returns `*PeriodicReader` instead of `Reader`. (#4244)
- Count the Collect time in the `PeriodicReader` timeout in `go.opentelemetry.io/otel/sdk/metric`. (#4221)
- The function `New` in `go.opentelemetry.io/otel/exporters/otlp/otlpmetric/otlpmetricgrpc` returns `*Exporter` instead of `"go.opentelemetry.io/otel/sdk/metric".Exporter`. (#4272)
- The function `New` in `go.opentelemetry.io/otel/exporters/otlp/otlpmetric/otlpmetrichttp` returns `*Exporter` instead of `"go.opentelemetry.io/otel/sdk/metric".Exporter`. (#4272)
- If an attribute set is omitted from an async callback, the previous value will no longer be exported in `go.opentelemetry.io/otel/sdk/metric`. (#4290)
- If an attribute set is observed multiple times in an async callback in `go.opentelemetry.io/otel/sdk/metric`, the values will be summed instead of the last observation winning. (#4289)
- Allow the explicit bucket histogram aggregation to be used for the up-down counter, observable counter, observable up-down counter, and observable gauge in the `go.opentelemetry.io/otel/sdk/metric` package. (#4332)
- Restrict `Meter`s in `go.opentelemetry.io/otel/sdk/metric` to only register and collect instruments it created. (#4333)
- `PeriodicReader.Shutdown` and `PeriodicReader.ForceFlush` in `go.opentelemetry.io/otel/sdk/metric` now apply the periodic reader's timeout to the operation if the user provided context does not contain a deadline. (#4356, #4377)
- Upgrade all use of `go.opentelemetry.io/otel/semconv` to use `v1.21.0`. (#4408)
- Increase instrument name maximum length from 63 to 255 characters in `go.opentelemetry.io/otel/sdk/metric`. (#4434)
- Add `go.opentelemetry.op/otel/sdk/metric.WithProducer` as an `Option` for `"go.opentelemetry.io/otel/sdk/metric".NewManualReader` and `"go.opentelemetry.io/otel/sdk/metric".NewPeriodicReader`. (#4346)

### Removed

- Remove `Reader.RegisterProducer` in `go.opentelemetry.io/otel/metric`.
  Use the added `WithProducer` option instead. (#4346)
- Remove `Reader.ForceFlush` in `go.opentelemetry.io/otel/metric`.
  Notice that `PeriodicReader.ForceFlush` is still available. (#4375)

### Fixed

- Correctly format log messages from the `go.opentelemetry.io/otel/exporters/zipkin` exporter. (#4143)
- Log an error for calls to `NewView` in `go.opentelemetry.io/otel/sdk/metric` that have empty criteria. (#4307)
- Fix `"go.opentelemetry.io/otel/sdk/resource".WithHostID()` to not set an empty `host.id`. (#4317)
- Use the instrument identifying fields to cache aggregators and determine duplicate instrument registrations in `go.opentelemetry.io/otel/sdk/metric`. (#4337)
- Detect duplicate instruments for case-insensitive names in `go.opentelemetry.io/otel/sdk/metric`. (#4338)
- The `ManualReader` will not panic if `AggregationSelector` returns `nil` in `go.opentelemetry.io/otel/sdk/metric`. (#4350)
- If a `Reader`'s `AggregationSelector` returns `nil` or `DefaultAggregation` the pipeline will use the default aggregation. (#4350)
- Log a suggested view that fixes instrument conflicts in `go.opentelemetry.io/otel/sdk/metric`. (#4349)
- Fix possible panic, deadlock and race condition in batch span processor in `go.opentelemetry.io/otel/sdk/trace`. (#4353)
- Improve context cancellation handling in batch span processor's `ForceFlush` in  `go.opentelemetry.io/otel/sdk/trace`. (#4369)
- Decouple `go.opentelemetry.io/otel/exporters/otlp/otlptrace/internal` from `go.opentelemetry.io/otel/exporters/otlp/internal` using gotmpl. (#4397, #3846)
- Decouple `go.opentelemetry.io/otel/exporters/otlp/otlpmetric/otlpmetricgrpc/internal` from `go.opentelemetry.io/otel/exporters/otlp/internal` and `go.opentelemetry.io/otel/exporters/otlp/otlpmetric/internal` using gotmpl. (#4404, #3846)
- Decouple `go.opentelemetry.io/otel/exporters/otlp/otlpmetric/otlpmetrichttp/internal` from `go.opentelemetry.io/otel/exporters/otlp/internal` and `go.opentelemetry.io/otel/exporters/otlp/otlpmetric/internal` using gotmpl. (#4407, #3846)
- Decouple `go.opentelemetry.io/otel/exporters/otlp/otlptrace/otlptracegrpc/internal` from `go.opentelemetry.io/otel/exporters/otlp/internal` and `go.opentelemetry.io/otel/exporters/otlp/otlptrace/internal` using gotmpl. (#4400, #3846)
- Decouple `go.opentelemetry.io/otel/exporters/otlp/otlptrace/otlptracehttp/internal` from `go.opentelemetry.io/otel/exporters/otlp/internal` and `go.opentelemetry.io/otel/exporters/otlp/otlptrace/internal` using gotmpl. (#4401, #3846)
- Do not block the metric SDK when OTLP metric exports are blocked in `go.opentelemetry.io/otel/exporters/otlp/otlpmetric/otlpmetricgrpc` and `go.opentelemetry.io/otel/exporters/otlp/otlpmetric/otlpmetrichttp`. (#3925, #4395)
- Do not append `_total` if the counter already has that suffix for the Prometheus exproter in `go.opentelemetry.io/otel/exporter/prometheus`. (#4373)
- Fix resource detection data race in `go.opentelemetry.io/otel/sdk/resource`. (#4409)
- Use the first-seen instrument name during instrument name conflicts in `go.opentelemetry.io/otel/sdk/metric`. (#4428)

### Deprecated

- The `go.opentelemetry.io/otel/exporters/jaeger` package is deprecated.
  OpenTelemetry dropped support for Jaeger exporter in July 2023.
  Use `go.opentelemetry.io/otel/exporters/otlp/otlptrace/otlptracehttp`
  or `go.opentelemetry.io/otel/exporters/otlp/otlptrace/otlptracegrpc` instead. (#4423)
- The `go.opentelemetry.io/otel/example/jaeger` package is deprecated. (#4423)
- The `go.opentelemetry.io/otel/exporters/otlp/otlpmetric/internal` package is deprecated. (#4420)
- The `go.opentelemetry.io/otel/exporters/otlp/otlpmetric/internal/oconf` package is deprecated. (#4420)
- The `go.opentelemetry.io/otel/exporters/otlp/otlpmetric/internal/otest` package is deprecated. (#4420)
- The `go.opentelemetry.io/otel/exporters/otlp/otlpmetric/internal/transform` package is deprecated. (#4420)
- The `go.opentelemetry.io/otel/exporters/otlp/internal` package is deprecated. (#4421)
- The `go.opentelemetry.io/otel/exporters/otlp/internal/envconfig` package is deprecated. (#4421)
- The `go.opentelemetry.io/otel/exporters/otlp/internal/retry` package is deprecated. (#4421)
- The `go.opentelemetry.io/otel/exporters/otlp/otlptrace/internal` package is deprecated. (#4425)
- The `go.opentelemetry.io/otel/exporters/otlp/otlptrace/internal/envconfig` package is deprecated. (#4425)
- The `go.opentelemetry.io/otel/exporters/otlp/otlptrace/internal/otlpconfig` package is deprecated. (#4425)
- The `go.opentelemetry.io/otel/exporters/otlp/otlptrace/internal/otlptracetest` package is deprecated. (#4425)
- The `go.opentelemetry.io/otel/exporters/otlp/otlptrace/internal/retry` package is deprecated. (#4425)
- The `go.opentelemetry.io/otel/sdk/metric/aggregation` package is deprecated.
  Use the aggregation types added to `go.opentelemetry.io/otel/sdk/metric` instead. (#4435)

## [1.16.0/0.39.0] 2023-05-18

This release contains the first stable release of the OpenTelemetry Go [metric API].
Our project stability guarantees now apply to the `go.opentelemetry.io/otel/metric` package.
See our [versioning policy](VERSIONING.md) for more information about these stability guarantees.

### Added

- The `go.opentelemetry.io/otel/semconv/v1.19.0` package.
  The package contains semantic conventions from the `v1.19.0` version of the OpenTelemetry specification. (#3848)
- The `go.opentelemetry.io/otel/semconv/v1.20.0` package.
  The package contains semantic conventions from the `v1.20.0` version of the OpenTelemetry specification. (#4078)
- The Exponential Histogram data types in `go.opentelemetry.io/otel/sdk/metric/metricdata`. (#4165)
- OTLP metrics exporter now supports the Exponential Histogram Data Type. (#4222)
- Fix serialization of `time.Time` zero values in `go.opentelemetry.io/otel/exporters/otlp/otlpmetric/otlpmetricgrpc` and `go.opentelemetry.io/otel/exporters/otlp/otlpmetric/otlpmetrichttp` packages. (#4271)

### Changed

- Use `strings.Cut()` instead of `string.SplitN()` for better readability and memory use. (#4049)
- `MeterProvider` returns noop meters once it has been shutdown. (#4154)

### Removed

- The deprecated `go.opentelemetry.io/otel/metric/instrument` package is removed.
  Use `go.opentelemetry.io/otel/metric` instead. (#4055)

### Fixed

- Fix build for BSD based systems in `go.opentelemetry.io/otel/sdk/resource`. (#4077)

## [1.16.0-rc.1/0.39.0-rc.1] 2023-05-03

This is a release candidate for the v1.16.0/v0.39.0 release.
That release is expected to include the `v1` release of the OpenTelemetry Go metric API and will provide stability guarantees of that API.
See our [versioning policy](VERSIONING.md) for more information about these stability guarantees.

### Added

- Support global `MeterProvider` in `go.opentelemetry.io/otel`. (#4039)
  - Use `Meter` for a `metric.Meter` from the global `metric.MeterProvider`.
  - Use `GetMeterProivder` for a global `metric.MeterProvider`.
  - Use `SetMeterProivder` to set the global `metric.MeterProvider`.

### Changed

- Move the `go.opentelemetry.io/otel/metric` module to the `stable-v1` module set.
  This stages the metric API to be released as a stable module. (#4038)

### Removed

- The `go.opentelemetry.io/otel/metric/global` package is removed.
  Use `go.opentelemetry.io/otel` instead. (#4039)

## [1.15.1/0.38.1] 2023-05-02

### Fixed

- Remove unused imports from `sdk/resource/host_id_bsd.go` which caused build failures. (#4040, #4041)

## [1.15.0/0.38.0] 2023-04-27

### Added

- The `go.opentelemetry.io/otel/metric/embedded` package. (#3916)
- The `Version` function to `go.opentelemetry.io/otel/sdk` to return the SDK version. (#3949)
- Add a `WithNamespace` option to `go.opentelemetry.io/otel/exporters/prometheus` to allow users to prefix metrics with a namespace. (#3970)
- The following configuration types were added to `go.opentelemetry.io/otel/metric/instrument` to be used in the configuration of measurement methods. (#3971)
  - The `AddConfig` used to hold configuration for addition measurements
    - `NewAddConfig` used to create a new `AddConfig`
    - `AddOption` used to configure an `AddConfig`
  - The `RecordConfig` used to hold configuration for recorded measurements
    - `NewRecordConfig` used to create a new `RecordConfig`
    - `RecordOption` used to configure a `RecordConfig`
  - The `ObserveConfig` used to hold configuration for observed measurements
    - `NewObserveConfig` used to create a new `ObserveConfig`
    - `ObserveOption` used to configure an `ObserveConfig`
- `WithAttributeSet` and `WithAttributes` are added to `go.opentelemetry.io/otel/metric/instrument`.
  They return an option used during a measurement that defines the attribute Set associated with the measurement. (#3971)
- The `Version` function to `go.opentelemetry.io/otel/exporters/otlp/otlpmetric` to return the OTLP metrics client version. (#3956)
- The `Version` function to `go.opentelemetry.io/otel/exporters/otlp/otlptrace` to return the OTLP trace client version. (#3956)

### Changed

- The `Extrema` in `go.opentelemetry.io/otel/sdk/metric/metricdata` is redefined with a generic argument of `[N int64 | float64]`. (#3870)
- Update all exported interfaces from `go.opentelemetry.io/otel/metric` to embed their corresponding interface from `go.opentelemetry.io/otel/metric/embedded`.
  This adds an implementation requirement to set the interface default behavior for unimplemented methods. (#3916)
- Move No-Op implementation from `go.opentelemetry.io/otel/metric` into its own package `go.opentelemetry.io/otel/metric/noop`. (#3941)
  - `metric.NewNoopMeterProvider` is replaced with `noop.NewMeterProvider`
- Add all the methods from `"go.opentelemetry.io/otel/trace".SpanContext` to `bridgeSpanContext` by embedding `otel.SpanContext` in `bridgeSpanContext`. (#3966)
- Wrap `UploadMetrics` error in `go.opentelemetry.io/otel/exporters/otlp/otlpmetric/` to improve error message when encountering generic grpc errors. (#3974)
- The measurement methods for all instruments in `go.opentelemetry.io/otel/metric/instrument` accept an option instead of the variadic `"go.opentelemetry.io/otel/attribute".KeyValue`. (#3971)
  - The `Int64Counter.Add` method now accepts `...AddOption`
  - The `Float64Counter.Add` method now accepts `...AddOption`
  - The `Int64UpDownCounter.Add` method now accepts `...AddOption`
  - The `Float64UpDownCounter.Add` method now accepts `...AddOption`
  - The `Int64Histogram.Record` method now accepts `...RecordOption`
  - The `Float64Histogram.Record` method now accepts `...RecordOption`
  - The `Int64Observer.Observe` method now accepts `...ObserveOption`
  - The `Float64Observer.Observe` method now accepts `...ObserveOption`
- The `Observer` methods in `go.opentelemetry.io/otel/metric` accept an option instead of the variadic `"go.opentelemetry.io/otel/attribute".KeyValue`. (#3971)
  - The `Observer.ObserveInt64` method now accepts `...ObserveOption`
  - The `Observer.ObserveFloat64` method now accepts `...ObserveOption`
- Move global metric back to `go.opentelemetry.io/otel/metric/global` from `go.opentelemetry.io/otel`. (#3986)

### Fixed

- `TracerProvider` allows calling `Tracer()` while it's shutting down.
  It used to deadlock. (#3924)
- Use the SDK version for the Telemetry SDK resource detector in `go.opentelemetry.io/otel/sdk/resource`. (#3949)
- Fix a data race in `SpanProcessor` returned by `NewSimpleSpanProcessor` in `go.opentelemetry.io/otel/sdk/trace`. (#3951)
- Automatically figure out the default aggregation with `aggregation.Default`. (#3967)

### Deprecated

- The `go.opentelemetry.io/otel/metric/instrument` package is deprecated.
  Use the equivalent types added to `go.opentelemetry.io/otel/metric` instead. (#4018)

## [1.15.0-rc.2/0.38.0-rc.2] 2023-03-23

This is a release candidate for the v1.15.0/v0.38.0 release.
That release will include the `v1` release of the OpenTelemetry Go metric API and will provide stability guarantees of that API.
See our [versioning policy](VERSIONING.md) for more information about these stability guarantees.

### Added

- The `WithHostID` option to `go.opentelemetry.io/otel/sdk/resource`. (#3812)
- The `WithoutTimestamps` option to `go.opentelemetry.io/otel/exporters/stdout/stdoutmetric` to sets all timestamps to zero. (#3828)
- The new `Exemplar` type is added to `go.opentelemetry.io/otel/sdk/metric/metricdata`.
  Both the `DataPoint` and `HistogramDataPoint` types from that package have a new field of `Exemplars` containing the sampled exemplars for their timeseries. (#3849)
- Configuration for each metric instrument in `go.opentelemetry.io/otel/sdk/metric/instrument`. (#3895)
- The internal logging introduces a warning level verbosity equal to `V(1)`. (#3900)
- Added a log message warning about usage of `SimpleSpanProcessor` in production environments. (#3854)

### Changed

- Optimize memory allocation when creation a new `Set` using `NewSet` or `NewSetWithFiltered` in `go.opentelemetry.io/otel/attribute`. (#3832)
- Optimize memory allocation when creation new metric instruments in `go.opentelemetry.io/otel/sdk/metric`. (#3832)
- Avoid creating new objects on all calls to `WithDeferredSetup` and `SkipContextSetup` in OpenTracing bridge. (#3833)
- The `New` and `Detect` functions from `go.opentelemetry.io/otel/sdk/resource` return errors that wrap underlying errors instead of just containing the underlying error strings. (#3844)
- Both the `Histogram` and `HistogramDataPoint` are redefined with a generic argument of `[N int64 | float64]` in `go.opentelemetry.io/otel/sdk/metric/metricdata`. (#3849)
- The metric `Export` interface from `go.opentelemetry.io/otel/sdk/metric` accepts a `*ResourceMetrics` instead of `ResourceMetrics`. (#3853)
- Rename `Asynchronous` to `Observable` in `go.opentelemetry.io/otel/metric/instrument`. (#3892)
- Rename `Int64ObserverOption` to `Int64ObservableOption` in `go.opentelemetry.io/otel/metric/instrument`. (#3895)
- Rename `Float64ObserverOption` to `Float64ObservableOption` in `go.opentelemetry.io/otel/metric/instrument`. (#3895)
- The internal logging changes the verbosity level of info to `V(4)`, the verbosity level of debug to `V(8)`. (#3900)

### Fixed

- `TracerProvider` consistently doesn't allow to register a `SpanProcessor` after shutdown. (#3845)

### Removed

- The deprecated `go.opentelemetry.io/otel/metric/global` package is removed. (#3829)
- The unneeded `Synchronous` interface in `go.opentelemetry.io/otel/metric/instrument` was removed. (#3892)
- The `Float64ObserverConfig` and `NewFloat64ObserverConfig` in `go.opentelemetry.io/otel/sdk/metric/instrument`.
  Use the added `float64` instrument configuration instead. (#3895)
- The `Int64ObserverConfig` and `NewInt64ObserverConfig` in `go.opentelemetry.io/otel/sdk/metric/instrument`.
  Use the added `int64` instrument configuration instead. (#3895)
- The `NewNoopMeter` function in `go.opentelemetry.io/otel/metric`, use `NewMeterProvider().Meter("")` instead. (#3893)

## [1.15.0-rc.1/0.38.0-rc.1] 2023-03-01

This is a release candidate for the v1.15.0/v0.38.0 release.
That release will include the `v1` release of the OpenTelemetry Go metric API and will provide stability guarantees of that API.
See our [versioning policy](VERSIONING.md) for more information about these stability guarantees.

This release drops the compatibility guarantee of [Go 1.18].

### Added

- Support global `MeterProvider` in `go.opentelemetry.io/otel`. (#3818)
  - Use `Meter` for a `metric.Meter` from the global `metric.MeterProvider`.
  - Use `GetMeterProivder` for a global `metric.MeterProvider`.
  - Use `SetMeterProivder` to set the global `metric.MeterProvider`.

### Changed

- Dropped compatibility testing for [Go 1.18].
  The project no longer guarantees support for this version of Go. (#3813)

### Fixed

- Handle empty environment variable as it they were not set. (#3764)
- Clarify the `httpconv` and `netconv` packages in `go.opentelemetry.io/otel/semconv/*` provide tracing semantic conventions. (#3823)
- Fix race conditions in `go.opentelemetry.io/otel/exporters/metric/prometheus` that could cause a panic. (#3899)
- Fix sending nil `scopeInfo` to metrics channel in `go.opentelemetry.io/otel/exporters/metric/prometheus` that could cause a panic in `github.com/prometheus/client_golang/prometheus`. (#3899)

### Deprecated

- The `go.opentelemetry.io/otel/metric/global` package is deprecated.
  Use `go.opentelemetry.io/otel` instead. (#3818)

### Removed

- The deprecated `go.opentelemetry.io/otel/metric/unit` package is removed. (#3814)

## [1.14.0/0.37.0/0.0.4] 2023-02-27

This release is the last to support [Go 1.18].
The next release will require at least [Go 1.19].

### Added

- The `event` type semantic conventions are added to `go.opentelemetry.io/otel/semconv/v1.17.0`. (#3697)
- Support [Go 1.20]. (#3693)
- The `go.opentelemetry.io/otel/semconv/v1.18.0` package.
  The package contains semantic conventions from the `v1.18.0` version of the OpenTelemetry specification. (#3719)
  - The following `const` renames from `go.opentelemetry.io/otel/semconv/v1.17.0` are included:
    - `OtelScopeNameKey` -> `OTelScopeNameKey`
    - `OtelScopeVersionKey` -> `OTelScopeVersionKey`
    - `OtelLibraryNameKey` -> `OTelLibraryNameKey`
    - `OtelLibraryVersionKey` -> `OTelLibraryVersionKey`
    - `OtelStatusCodeKey` -> `OTelStatusCodeKey`
    - `OtelStatusDescriptionKey` -> `OTelStatusDescriptionKey`
    - `OtelStatusCodeOk` -> `OTelStatusCodeOk`
    - `OtelStatusCodeError` -> `OTelStatusCodeError`
  - The following `func` renames from `go.opentelemetry.io/otel/semconv/v1.17.0` are included:
    - `OtelScopeName` -> `OTelScopeName`
    - `OtelScopeVersion` -> `OTelScopeVersion`
    - `OtelLibraryName` -> `OTelLibraryName`
    - `OtelLibraryVersion` -> `OTelLibraryVersion`
    - `OtelStatusDescription` -> `OTelStatusDescription`
- A `IsSampled` method is added to the `SpanContext` implementation in `go.opentelemetry.io/otel/bridge/opentracing` to expose the span sampled state.
  See the [README](./bridge/opentracing/README.md) for more information. (#3570)
- The `WithInstrumentationAttributes` option to `go.opentelemetry.io/otel/metric`. (#3738)
- The `WithInstrumentationAttributes` option to `go.opentelemetry.io/otel/trace`. (#3739)
- The following environment variables are supported by the periodic `Reader` in `go.opentelemetry.io/otel/sdk/metric`. (#3763)
  - `OTEL_METRIC_EXPORT_INTERVAL` sets the time between collections and exports.
  - `OTEL_METRIC_EXPORT_TIMEOUT` sets the timeout an export is attempted.

### Changed

- Fall-back to `TextMapCarrier` when it's not `HttpHeader`s in `go.opentelemetry.io/otel/bridge/opentracing`. (#3679)
- The `Collect` method of the `"go.opentelemetry.io/otel/sdk/metric".Reader` interface is updated to accept the `metricdata.ResourceMetrics` value the collection will be made into.
  This change is made to enable memory reuse by SDK users. (#3732)
- The `WithUnit` option in `go.opentelemetry.io/otel/sdk/metric/instrument` is updated to accept a `string` for the unit value. (#3776)

### Fixed

- Ensure `go.opentelemetry.io/otel` does not use generics. (#3723, #3725)
- Multi-reader `MeterProvider`s now export metrics for all readers, instead of just the first reader. (#3720, #3724)
- Remove use of deprecated `"math/rand".Seed` in `go.opentelemetry.io/otel/example/prometheus`. (#3733)
- Do not silently drop unknown schema data with `Parse` in  `go.opentelemetry.io/otel/schema/v1.1`. (#3743)
- Data race issue in OTLP exporter retry mechanism. (#3755, #3756)
- Wrapping empty errors when exporting in `go.opentelemetry.io/otel/sdk/metric`. (#3698, #3772)
- Incorrect "all" and "resource" definition for schema files in `go.opentelemetry.io/otel/schema/v1.1`. (#3777)

### Deprecated

- The `go.opentelemetry.io/otel/metric/unit` package is deprecated.
  Use the equivalent unit string instead. (#3776)
  - Use `"1"` instead of `unit.Dimensionless`
  - Use `"By"` instead of `unit.Bytes`
  - Use `"ms"` instead of `unit.Milliseconds`

## [1.13.0/0.36.0] 2023-02-07

### Added

- Attribute `KeyValue` creations functions to `go.opentelemetry.io/otel/semconv/v1.17.0` for all non-enum semantic conventions.
  These functions ensure semantic convention type correctness. (#3675)

### Fixed

- Removed the `http.target` attribute from being added by `ServerRequest` in the following packages. (#3687)
  - `go.opentelemetry.io/otel/semconv/v1.13.0/httpconv`
  - `go.opentelemetry.io/otel/semconv/v1.14.0/httpconv`
  - `go.opentelemetry.io/otel/semconv/v1.15.0/httpconv`
  - `go.opentelemetry.io/otel/semconv/v1.16.0/httpconv`
  - `go.opentelemetry.io/otel/semconv/v1.17.0/httpconv`

### Removed

- The deprecated `go.opentelemetry.io/otel/metric/instrument/asyncfloat64` package is removed. (#3631)
- The deprecated `go.opentelemetry.io/otel/metric/instrument/asyncint64` package is removed. (#3631)
- The deprecated `go.opentelemetry.io/otel/metric/instrument/syncfloat64` package is removed. (#3631)
- The deprecated `go.opentelemetry.io/otel/metric/instrument/syncint64` package is removed. (#3631)

## [1.12.0/0.35.0] 2023-01-28

### Added

- The `WithInt64Callback` option to `go.opentelemetry.io/otel/metric/instrument`.
  This options is used to configure `int64` Observer callbacks during their creation. (#3507)
- The `WithFloat64Callback` option to `go.opentelemetry.io/otel/metric/instrument`.
  This options is used to configure `float64` Observer callbacks during their creation. (#3507)
- The `Producer` interface and `Reader.RegisterProducer(Producer)` to `go.opentelemetry.io/otel/sdk/metric`.
  These additions are used to enable external metric Producers. (#3524)
- The `Callback` function type to `go.opentelemetry.io/otel/metric`.
  This new named function type is registered with a `Meter`. (#3564)
- The `go.opentelemetry.io/otel/semconv/v1.13.0` package.
  The package contains semantic conventions from the `v1.13.0` version of the OpenTelemetry specification. (#3499)
  - The `EndUserAttributesFromHTTPRequest` function in `go.opentelemetry.io/otel/semconv/v1.12.0` is merged into `ClientRequest` and `ServerRequest` in `go.opentelemetry.io/otel/semconv/v1.13.0/httpconv`.
  - The `HTTPAttributesFromHTTPStatusCode` function in `go.opentelemetry.io/otel/semconv/v1.12.0` is merged into `ClientResponse` in `go.opentelemetry.io/otel/semconv/v1.13.0/httpconv`.
  - The `HTTPClientAttributesFromHTTPRequest` function in `go.opentelemetry.io/otel/semconv/v1.12.0` is replaced by `ClientRequest` in `go.opentelemetry.io/otel/semconv/v1.13.0/httpconv`.
  - The `HTTPServerAttributesFromHTTPRequest` function in `go.opentelemetry.io/otel/semconv/v1.12.0` is replaced by `ServerRequest` in `go.opentelemetry.io/otel/semconv/v1.13.0/httpconv`.
  - The `HTTPServerMetricAttributesFromHTTPRequest` function in `go.opentelemetry.io/otel/semconv/v1.12.0` is replaced by `ServerRequest` in `go.opentelemetry.io/otel/semconv/v1.13.0/httpconv`.
  - The `NetAttributesFromHTTPRequest` function in `go.opentelemetry.io/otel/semconv/v1.12.0` is split into `Transport` in `go.opentelemetry.io/otel/semconv/v1.13.0/netconv` and `ClientRequest` or `ServerRequest` in `go.opentelemetry.io/otel/semconv/v1.13.0/httpconv`.
  - The `SpanStatusFromHTTPStatusCode` function in `go.opentelemetry.io/otel/semconv/v1.12.0` is replaced by `ClientStatus` in `go.opentelemetry.io/otel/semconv/v1.13.0/httpconv`.
  - The `SpanStatusFromHTTPStatusCodeAndSpanKind` function in `go.opentelemetry.io/otel/semconv/v1.12.0` is split into `ClientStatus` and `ServerStatus` in `go.opentelemetry.io/otel/semconv/v1.13.0/httpconv`.
  - The `Client` function is included in `go.opentelemetry.io/otel/semconv/v1.13.0/netconv` to generate attributes for a `net.Conn`.
  - The `Server` function is included in `go.opentelemetry.io/otel/semconv/v1.13.0/netconv` to generate attributes for a `net.Listener`.
- The `go.opentelemetry.io/otel/semconv/v1.14.0` package.
  The package contains semantic conventions from the `v1.14.0` version of the OpenTelemetry specification. (#3566)
- The `go.opentelemetry.io/otel/semconv/v1.15.0` package.
  The package contains semantic conventions from the `v1.15.0` version of the OpenTelemetry specification. (#3578)
- The `go.opentelemetry.io/otel/semconv/v1.16.0` package.
  The package contains semantic conventions from the `v1.16.0` version of the OpenTelemetry specification. (#3579)
- Metric instruments to `go.opentelemetry.io/otel/metric/instrument`.
  These instruments are use as replacements of the deprecated `go.opentelemetry.io/otel/metric/instrument/{asyncfloat64,asyncint64,syncfloat64,syncint64}` packages.(#3575, #3586)
  - `Float64ObservableCounter` replaces the `asyncfloat64.Counter`
  - `Float64ObservableUpDownCounter` replaces the `asyncfloat64.UpDownCounter`
  - `Float64ObservableGauge` replaces the `asyncfloat64.Gauge`
  - `Int64ObservableCounter` replaces the `asyncint64.Counter`
  - `Int64ObservableUpDownCounter` replaces the `asyncint64.UpDownCounter`
  - `Int64ObservableGauge` replaces the `asyncint64.Gauge`
  - `Float64Counter` replaces the `syncfloat64.Counter`
  - `Float64UpDownCounter` replaces the `syncfloat64.UpDownCounter`
  - `Float64Histogram` replaces the `syncfloat64.Histogram`
  - `Int64Counter` replaces the `syncint64.Counter`
  - `Int64UpDownCounter` replaces the `syncint64.UpDownCounter`
  - `Int64Histogram` replaces the `syncint64.Histogram`
- `NewTracerProvider` to `go.opentelemetry.io/otel/bridge/opentracing`.
  This is used to create `WrapperTracer` instances from a `TracerProvider`. (#3116)
- The `Extrema` type to `go.opentelemetry.io/otel/sdk/metric/metricdata`.
  This type is used to represent min/max values and still be able to distinguish unset and zero values. (#3487)
- The `go.opentelemetry.io/otel/semconv/v1.17.0` package.
  The package contains semantic conventions from the `v1.17.0` version of the OpenTelemetry specification. (#3599)

### Changed

- Jaeger and Zipkin exporter use `github.com/go-logr/logr` as the logging interface, and add the `WithLogr` option. (#3497, #3500)
- Instrument configuration in `go.opentelemetry.io/otel/metric/instrument` is split into specific options and configuration based on the instrument type. (#3507)
  - Use the added `Int64Option` type to configure instruments from `go.opentelemetry.io/otel/metric/instrument/syncint64`.
  - Use the added `Float64Option` type to configure instruments from `go.opentelemetry.io/otel/metric/instrument/syncfloat64`.
  - Use the added `Int64ObserverOption` type to configure instruments from `go.opentelemetry.io/otel/metric/instrument/asyncint64`.
  - Use the added `Float64ObserverOption` type to configure instruments from `go.opentelemetry.io/otel/metric/instrument/asyncfloat64`.
- Return a `Registration` from the `RegisterCallback` method of a `Meter` in the `go.opentelemetry.io/otel/metric` package.
  This `Registration` can be used to unregister callbacks. (#3522)
- Global error handler uses an atomic value instead of a mutex. (#3543)
- Add `NewMetricProducer` to `go.opentelemetry.io/otel/bridge/opencensus`, which can be used to pass OpenCensus metrics to an OpenTelemetry Reader. (#3541)
- Global logger uses an atomic value instead of a mutex. (#3545)
- The `Shutdown` method of the `"go.opentelemetry.io/otel/sdk/trace".TracerProvider` releases all computational resources when called the first time. (#3551)
- The `Sampler` returned from `TraceIDRatioBased` `go.opentelemetry.io/otel/sdk/trace` now uses the rightmost bits for sampling decisions.
  This fixes random sampling when using ID generators like `xray.IDGenerator` and increasing parity with other language implementations. (#3557)
- Errors from `go.opentelemetry.io/otel/exporters/otlp/otlptrace` exporters are wrapped in errors identifying their signal name.
  Existing users of the exporters attempting to identify specific errors will need to use `errors.Unwrap()` to get the underlying error. (#3516)
- Exporters from `go.opentelemetry.io/otel/exporters/otlp` will print the final retryable error message when attempts to retry time out. (#3514)
- The instrument kind names in `go.opentelemetry.io/otel/sdk/metric` are updated to match the API. (#3562)
  - `InstrumentKindSyncCounter` is renamed to `InstrumentKindCounter`
  - `InstrumentKindSyncUpDownCounter` is renamed to `InstrumentKindUpDownCounter`
  - `InstrumentKindSyncHistogram` is renamed to `InstrumentKindHistogram`
  - `InstrumentKindAsyncCounter` is renamed to `InstrumentKindObservableCounter`
  - `InstrumentKindAsyncUpDownCounter` is renamed to `InstrumentKindObservableUpDownCounter`
  - `InstrumentKindAsyncGauge` is renamed to `InstrumentKindObservableGauge`
- The `RegisterCallback` method of the `Meter` in `go.opentelemetry.io/otel/metric` changed.
  - The named `Callback` replaces the inline function parameter. (#3564)
  - `Callback` is required to return an error. (#3576)
  - `Callback` accepts the added `Observer` parameter added.
    This new parameter is used by `Callback` implementations to observe values for asynchronous instruments instead of calling the `Observe` method of the instrument directly. (#3584)
  - The slice of `instrument.Asynchronous` is now passed as a variadic argument. (#3587)
- The exporter from `go.opentelemetry.io/otel/exporters/zipkin` is updated to use the `v1.16.0` version of semantic conventions.
  This means it no longer uses the removed `net.peer.ip` or `http.host` attributes to determine the remote endpoint.
  Instead it uses the `net.sock.peer` attributes. (#3581)
- The `Min` and `Max` fields of the `HistogramDataPoint` in `go.opentelemetry.io/otel/sdk/metric/metricdata` are now defined with the added `Extrema` type instead of a `*float64`. (#3487)

### Fixed

- Asynchronous instruments that use sum aggregators and attribute filters correctly add values from equivalent attribute sets that have been filtered. (#3439, #3549)
- The `RegisterCallback` method of the `Meter` from `go.opentelemetry.io/otel/sdk/metric` only registers a callback for instruments created by that meter.
  Trying to register a callback with instruments from a different meter will result in an error being returned. (#3584)

### Deprecated

- The `NewMetricExporter` in `go.opentelemetry.io/otel/bridge/opencensus` is deprecated.
  Use `NewMetricProducer` instead. (#3541)
- The `go.opentelemetry.io/otel/metric/instrument/asyncfloat64` package is deprecated.
  Use the instruments from `go.opentelemetry.io/otel/metric/instrument` instead. (#3575)
- The `go.opentelemetry.io/otel/metric/instrument/asyncint64` package is deprecated.
  Use the instruments from `go.opentelemetry.io/otel/metric/instrument` instead. (#3575)
- The `go.opentelemetry.io/otel/metric/instrument/syncfloat64` package is deprecated.
  Use the instruments from `go.opentelemetry.io/otel/metric/instrument` instead. (#3575)
- The `go.opentelemetry.io/otel/metric/instrument/syncint64` package is deprecated.
  Use the instruments from `go.opentelemetry.io/otel/metric/instrument` instead. (#3575)
- The `NewWrappedTracerProvider` in `go.opentelemetry.io/otel/bridge/opentracing` is now deprecated.
  Use `NewTracerProvider` instead. (#3116)

### Removed

- The deprecated `go.opentelemetry.io/otel/sdk/metric/view` package is removed. (#3520)
- The `InstrumentProvider` from `go.opentelemetry.io/otel/sdk/metric/asyncint64` is removed.
  Use the new creation methods of the `Meter` in `go.opentelemetry.io/otel/sdk/metric` instead. (#3530)
  - The `Counter` method is replaced by `Meter.Int64ObservableCounter`
  - The `UpDownCounter` method is replaced by `Meter.Int64ObservableUpDownCounter`
  - The `Gauge` method is replaced by `Meter.Int64ObservableGauge`
- The `InstrumentProvider` from `go.opentelemetry.io/otel/sdk/metric/asyncfloat64` is removed.
  Use the new creation methods of the `Meter` in `go.opentelemetry.io/otel/sdk/metric` instead. (#3530)
  - The `Counter` method is replaced by `Meter.Float64ObservableCounter`
  - The `UpDownCounter` method is replaced by `Meter.Float64ObservableUpDownCounter`
  - The `Gauge` method is replaced by `Meter.Float64ObservableGauge`
- The `InstrumentProvider` from `go.opentelemetry.io/otel/sdk/metric/syncint64` is removed.
  Use the new creation methods of the `Meter` in `go.opentelemetry.io/otel/sdk/metric` instead. (#3530)
  - The `Counter` method is replaced by `Meter.Int64Counter`
  - The `UpDownCounter` method is replaced by `Meter.Int64UpDownCounter`
  - The `Histogram` method is replaced by `Meter.Int64Histogram`
- The `InstrumentProvider` from `go.opentelemetry.io/otel/sdk/metric/syncfloat64` is removed.
  Use the new creation methods of the `Meter` in `go.opentelemetry.io/otel/sdk/metric` instead. (#3530)
  - The `Counter` method is replaced by `Meter.Float64Counter`
  - The `UpDownCounter` method is replaced by `Meter.Float64UpDownCounter`
  - The `Histogram` method is replaced by `Meter.Float64Histogram`

## [1.11.2/0.34.0] 2022-12-05

### Added

- The `WithView` `Option` is added to the `go.opentelemetry.io/otel/sdk/metric` package.
   This option is used to configure the view(s) a `MeterProvider` will use for all `Reader`s that are registered with it. (#3387)
- Add Instrumentation Scope and Version as info metric and label in Prometheus exporter.
  This can be disabled using the `WithoutScopeInfo()` option added to that package.(#3273, #3357)
- OTLP exporters now recognize: (#3363)
  - `OTEL_EXPORTER_OTLP_INSECURE`
  - `OTEL_EXPORTER_OTLP_TRACES_INSECURE`
  - `OTEL_EXPORTER_OTLP_METRICS_INSECURE`
  - `OTEL_EXPORTER_OTLP_CLIENT_KEY`
  - `OTEL_EXPORTER_OTLP_TRACES_CLIENT_KEY`
  - `OTEL_EXPORTER_OTLP_METRICS_CLIENT_KEY`
  - `OTEL_EXPORTER_OTLP_CLIENT_CERTIFICATE`
  - `OTEL_EXPORTER_OTLP_TRACES_CLIENT_CERTIFICATE`
  - `OTEL_EXPORTER_OTLP_METRICS_CLIENT_CERTIFICATE`
- The `View` type and related `NewView` function to create a view according to the OpenTelemetry specification are added to `go.opentelemetry.io/otel/sdk/metric`.
  These additions are replacements for the `View` type and `New` function from `go.opentelemetry.io/otel/sdk/metric/view`. (#3459)
- The `Instrument` and `InstrumentKind` type are added to `go.opentelemetry.io/otel/sdk/metric`.
  These additions are replacements for the `Instrument` and `InstrumentKind` types from `go.opentelemetry.io/otel/sdk/metric/view`. (#3459)
- The `Stream` type is added to `go.opentelemetry.io/otel/sdk/metric` to define a metric data stream a view will produce. (#3459)
- The `AssertHasAttributes` allows instrument authors to test that datapoints returned have appropriate attributes. (#3487)

### Changed

- The `"go.opentelemetry.io/otel/sdk/metric".WithReader` option no longer accepts views to associate with the `Reader`.
   Instead, views are now registered directly with the `MeterProvider` via the new `WithView` option.
   The views registered with the `MeterProvider` apply to all `Reader`s. (#3387)
- The `Temporality(view.InstrumentKind) metricdata.Temporality` and `Aggregation(view.InstrumentKind) aggregation.Aggregation` methods are added to the `"go.opentelemetry.io/otel/sdk/metric".Exporter` interface. (#3260)
- The `Temporality(view.InstrumentKind) metricdata.Temporality` and `Aggregation(view.InstrumentKind) aggregation.Aggregation` methods are added to the `"go.opentelemetry.io/otel/exporters/otlp/otlpmetric".Client` interface. (#3260)
- The `WithTemporalitySelector` and `WithAggregationSelector` `ReaderOption`s have been changed to `ManualReaderOption`s in the `go.opentelemetry.io/otel/sdk/metric` package. (#3260)
- The periodic reader in the `go.opentelemetry.io/otel/sdk/metric` package now uses the temporality and aggregation selectors from its configured exporter instead of accepting them as options. (#3260)

### Fixed

- The `go.opentelemetry.io/otel/exporters/prometheus` exporter fixes duplicated `_total` suffixes. (#3369)
- Remove comparable requirement for `Reader`s. (#3387)
- Cumulative metrics from the OpenCensus bridge (`go.opentelemetry.io/otel/bridge/opencensus`) are defined as monotonic sums, instead of non-monotonic. (#3389)
- Asynchronous counters (`Counter` and `UpDownCounter`) from the metric SDK now produce delta sums when configured with delta temporality. (#3398)
- Exported `Status` codes in the `go.opentelemetry.io/otel/exporters/zipkin` exporter are now exported as all upper case values. (#3340)
- `Aggregation`s from `go.opentelemetry.io/otel/sdk/metric` with no data are not exported. (#3394, #3436)
- Re-enabled Attribute Filters in the Metric SDK. (#3396)
- Asynchronous callbacks are only called if they are registered with at least one instrument that does not use drop aggregation. (#3408)
- Do not report empty partial-success responses in the `go.opentelemetry.io/otel/exporters/otlp` exporters. (#3438, #3432)
- Handle partial success responses in `go.opentelemetry.io/otel/exporters/otlp/otlpmetric` exporters. (#3162, #3440)
- Prevent duplicate Prometheus description, unit, and type. (#3469)
- Prevents panic when using incorrect `attribute.Value.As[Type]Slice()`. (#3489)

### Removed

- The `go.opentelemetry.io/otel/exporters/otlp/otlpmetric.Client` interface is removed. (#3486)
- The `go.opentelemetry.io/otel/exporters/otlp/otlpmetric.New` function is removed. Use the `otlpmetric[http|grpc].New` directly. (#3486)

### Deprecated

- The `go.opentelemetry.io/otel/sdk/metric/view` package is deprecated.
  Use `Instrument`, `InstrumentKind`, `View`, and `NewView` in `go.opentelemetry.io/otel/sdk/metric` instead. (#3476)

## [1.11.1/0.33.0] 2022-10-19

### Added

- The Prometheus exporter in `go.opentelemetry.io/otel/exporters/prometheus` registers with a Prometheus registerer on creation.
   By default, it will register with the default Prometheus registerer.
   A non-default registerer can be used by passing the `WithRegisterer` option. (#3239)
- Added the `WithAggregationSelector` option to the `go.opentelemetry.io/otel/exporters/prometheus` package to change the default `AggregationSelector` used. (#3341)
- The Prometheus exporter in `go.opentelemetry.io/otel/exporters/prometheus` converts the `Resource` associated with metric exports into a `target_info` metric. (#3285)

### Changed

- The `"go.opentelemetry.io/otel/exporters/prometheus".New` function is updated to return an error.
   It will return an error if the exporter fails to register with Prometheus. (#3239)

### Fixed

- The URL-encoded values from the `OTEL_RESOURCE_ATTRIBUTES` environment variable are decoded. (#2963)
- The `baggage.NewMember` function decodes the `value` parameter instead of directly using it.
   This fixes the implementation to be compliant with the W3C specification. (#3226)
- Slice attributes of the `attribute` package are now comparable based on their value, not instance. (#3108 #3252)
- The `Shutdown` and `ForceFlush` methods of the `"go.opentelemetry.io/otel/sdk/trace".TraceProvider` no longer return an error when no processor is registered. (#3268)
- The Prometheus exporter in `go.opentelemetry.io/otel/exporters/prometheus` cumulatively sums histogram buckets. (#3281)
- The sum of each histogram data point is now uniquely exported by the `go.opentelemetry.io/otel/exporters/otlpmetric` exporters. (#3284, #3293)
- Recorded values for asynchronous counters (`Counter` and `UpDownCounter`) are interpreted as exact, not incremental, sum values by the metric SDK. (#3350, #3278)
- `UpDownCounters` are now correctly output as Prometheus gauges in the `go.opentelemetry.io/otel/exporters/prometheus` exporter. (#3358)
- The Prometheus exporter in `go.opentelemetry.io/otel/exporters/prometheus` no longer describes the metrics it will send to Prometheus on startup.
   Instead the exporter is defined as an "unchecked" collector for Prometheus.
   This fixes the `reader is not registered` warning currently emitted on startup. (#3291 #3342)
- The `go.opentelemetry.io/otel/exporters/prometheus` exporter now correctly adds `_total` suffixes to counter metrics. (#3360)
- The `go.opentelemetry.io/otel/exporters/prometheus` exporter now adds a unit suffix to metric names.
   This can be disabled using the `WithoutUnits()` option added to that package. (#3352)

## [1.11.0/0.32.3] 2022-10-12

### Added

- Add default User-Agent header to OTLP exporter requests (`go.opentelemetry.io/otel/exporters/otlptrace/otlptracegrpc` and `go.opentelemetry.io/otel/exporters/otlptrace/otlptracehttp`). (#3261)

### Changed

- `span.SetStatus` has been updated such that calls that lower the status are now no-ops. (#3214)
- Upgrade `golang.org/x/sys/unix` from `v0.0.0-20210423185535-09eb48e85fd7` to `v0.0.0-20220919091848-fb04ddd9f9c8`.
  This addresses [GO-2022-0493](https://pkg.go.dev/vuln/GO-2022-0493). (#3235)

## [0.32.2] Metric SDK (Alpha) - 2022-10-11

### Added

- Added an example of using metric views to customize instruments. (#3177)
- Add default User-Agent header to OTLP exporter requests (`go.opentelemetry.io/otel/exporters/otlpmetric/otlpmetricgrpc` and `go.opentelemetry.io/otel/exporters/otlpmetric/otlpmetrichttp`). (#3261)

### Changed

- Flush pending measurements with the `PeriodicReader` in the `go.opentelemetry.io/otel/sdk/metric` when `ForceFlush` or `Shutdown` are called. (#3220)
- Update histogram default bounds to match the requirements of the latest specification. (#3222)
- Encode the HTTP status code in the OpenTracing bridge (`go.opentelemetry.io/otel/bridge/opentracing`) as an integer.  (#3265)

### Fixed

- Use default view if instrument does not match any registered view of a reader. (#3224, #3237)
- Return the same instrument every time a user makes the exact same instrument creation call. (#3229, #3251)
- Return the existing instrument when a view transforms a creation call to match an existing instrument. (#3240, #3251)
- Log a warning when a conflicting instrument (e.g. description, unit, data-type) is created instead of returning an error. (#3251)
- The OpenCensus bridge no longer sends empty batches of metrics. (#3263)

## [0.32.1] Metric SDK (Alpha) - 2022-09-22

### Changed

- The Prometheus exporter sanitizes OpenTelemetry instrument names when exporting.
   Invalid characters are replaced with `_`. (#3212)

### Added

- The metric portion of the OpenCensus bridge (`go.opentelemetry.io/otel/bridge/opencensus`) has been reintroduced. (#3192)
- The OpenCensus bridge example (`go.opentelemetry.io/otel/example/opencensus`) has been reintroduced. (#3206)

### Fixed

- Updated go.mods to point to valid versions of the sdk. (#3216)
- Set the `MeterProvider` resource on all exported metric data. (#3218)

## [0.32.0] Revised Metric SDK (Alpha) - 2022-09-18

### Changed

- The metric SDK in `go.opentelemetry.io/otel/sdk/metric` is completely refactored to comply with the OpenTelemetry specification.
  Please see the package documentation for how the new SDK is initialized and configured. (#3175)
- Update the minimum supported go version to go1.18. Removes support for go1.17 (#3179)

### Removed

- The metric portion of the OpenCensus bridge (`go.opentelemetry.io/otel/bridge/opencensus`) has been removed.
  A new bridge compliant with the revised metric SDK will be added back in a future release. (#3175)
- The `go.opentelemetry.io/otel/sdk/metric/aggregator/aggregatortest` package is removed, see the new metric SDK. (#3175)
- The `go.opentelemetry.io/otel/sdk/metric/aggregator/histogram` package is removed, see the new metric SDK. (#3175)
- The `go.opentelemetry.io/otel/sdk/metric/aggregator/lastvalue` package is removed, see the new metric SDK. (#3175)
- The `go.opentelemetry.io/otel/sdk/metric/aggregator/sum` package is removed, see the new metric SDK. (#3175)
- The `go.opentelemetry.io/otel/sdk/metric/aggregator` package is removed, see the new metric SDK. (#3175)
- The `go.opentelemetry.io/otel/sdk/metric/controller/basic` package is removed, see the new metric SDK. (#3175)
- The `go.opentelemetry.io/otel/sdk/metric/controller/controllertest` package is removed, see the new metric SDK. (#3175)
- The `go.opentelemetry.io/otel/sdk/metric/controller/time` package is removed, see the new metric SDK. (#3175)
- The `go.opentelemetry.io/otel/sdk/metric/export/aggregation` package is removed, see the new metric SDK. (#3175)
- The `go.opentelemetry.io/otel/sdk/metric/export` package is removed, see the new metric SDK. (#3175)
- The `go.opentelemetry.io/otel/sdk/metric/metrictest` package is removed.
  A replacement package that supports the new metric SDK will be added back in a future release. (#3175)
- The `go.opentelemetry.io/otel/sdk/metric/number` package is removed, see the new metric SDK. (#3175)
- The `go.opentelemetry.io/otel/sdk/metric/processor/basic` package is removed, see the new metric SDK. (#3175)
- The `go.opentelemetry.io/otel/sdk/metric/processor/processortest` package is removed, see the new metric SDK. (#3175)
- The `go.opentelemetry.io/otel/sdk/metric/processor/reducer` package is removed, see the new metric SDK. (#3175)
- The `go.opentelemetry.io/otel/sdk/metric/registry` package is removed, see the new metric SDK. (#3175)
- The `go.opentelemetry.io/otel/sdk/metric/sdkapi` package is removed, see the new metric SDK. (#3175)
- The `go.opentelemetry.io/otel/sdk/metric/selector/simple` package is removed, see the new metric SDK. (#3175)
- The `"go.opentelemetry.io/otel/sdk/metric".ErrUninitializedInstrument` variable was removed. (#3175)
- The `"go.opentelemetry.io/otel/sdk/metric".ErrBadInstrument` variable was removed. (#3175)
- The `"go.opentelemetry.io/otel/sdk/metric".Accumulator` type was removed, see the `MeterProvider`in the new metric SDK. (#3175)
- The `"go.opentelemetry.io/otel/sdk/metric".NewAccumulator` function was removed, see `NewMeterProvider`in the new metric SDK. (#3175)
- The deprecated `"go.opentelemetry.io/otel/sdk/metric".AtomicFieldOffsets` function was removed. (#3175)

## [1.10.0] - 2022-09-09

### Added

- Support Go 1.19. (#3077)
  Include compatibility testing and document support. (#3077)
- Support the OTLP ExportTracePartialSuccess response; these are passed to the registered error handler. (#3106)
- Upgrade go.opentelemetry.io/proto/otlp from v0.18.0 to v0.19.0 (#3107)

### Changed

- Fix misidentification of OpenTelemetry `SpanKind` in OpenTracing bridge (`go.opentelemetry.io/otel/bridge/opentracing`).  (#3096)
- Attempting to start a span with a nil `context` will no longer cause a panic. (#3110)
- All exporters will be shutdown even if one reports an error (#3091)
- Ensure valid UTF-8 when truncating over-length attribute values. (#3156)

## [1.9.0/0.0.3] - 2022-08-01

### Added

- Add support for Schema Files format 1.1.x (metric "split" transform) with the new `go.opentelemetry.io/otel/schema/v1.1` package. (#2999)
- Add the `go.opentelemetry.io/otel/semconv/v1.11.0` package.
  The package contains semantic conventions from the `v1.11.0` version of the OpenTelemetry specification. (#3009)
- Add the `go.opentelemetry.io/otel/semconv/v1.12.0` package.
  The package contains semantic conventions from the `v1.12.0` version of the OpenTelemetry specification. (#3010)
- Add the `http.method` attribute to HTTP server metric from all `go.opentelemetry.io/otel/semconv/*` packages. (#3018)

### Fixed

- Invalid warning for context setup being deferred in `go.opentelemetry.io/otel/bridge/opentracing` package. (#3029)

## [1.8.0/0.31.0] - 2022-07-08

### Added

- Add support for `opentracing.TextMap` format in the `Inject` and `Extract` methods
of the `"go.opentelemetry.io/otel/bridge/opentracing".BridgeTracer` type. (#2911)

### Changed

- The `crosslink` make target has been updated to use the `go.opentelemetry.io/build-tools/crosslink` package. (#2886)
- In the `go.opentelemetry.io/otel/sdk/instrumentation` package rename `Library` to `Scope` and alias `Library` as `Scope` (#2976)
- Move metric no-op implementation form `nonrecording` to `metric` package. (#2866)

### Removed

- Support for go1.16. Support is now only for go1.17 and go1.18 (#2917)

### Deprecated

- The `Library` struct in the `go.opentelemetry.io/otel/sdk/instrumentation` package is deprecated.
  Use the equivalent `Scope` struct instead. (#2977)
- The `ReadOnlySpan.InstrumentationLibrary` method from the `go.opentelemetry.io/otel/sdk/trace` package is deprecated.
  Use the equivalent `ReadOnlySpan.InstrumentationScope` method instead. (#2977)

## [1.7.0/0.30.0] - 2022-04-28

### Added

- Add the `go.opentelemetry.io/otel/semconv/v1.8.0` package.
  The package contains semantic conventions from the `v1.8.0` version of the OpenTelemetry specification. (#2763)
- Add the `go.opentelemetry.io/otel/semconv/v1.9.0` package.
  The package contains semantic conventions from the `v1.9.0` version of the OpenTelemetry specification. (#2792)
- Add the `go.opentelemetry.io/otel/semconv/v1.10.0` package.
  The package contains semantic conventions from the `v1.10.0` version of the OpenTelemetry specification. (#2842)
- Added an in-memory exporter to metrictest to aid testing with a full SDK. (#2776)

### Fixed

- Globally delegated instruments are unwrapped before delegating asynchronous callbacks. (#2784)
- Remove import of `testing` package in non-tests builds of the `go.opentelemetry.io/otel` package. (#2786)

### Changed

- The `WithLabelEncoder` option from the `go.opentelemetry.io/otel/exporters/stdout/stdoutmetric` package is renamed to `WithAttributeEncoder`. (#2790)
- The `LabelFilterSelector` interface from `go.opentelemetry.io/otel/sdk/metric/processor/reducer` is renamed to `AttributeFilterSelector`.
  The method included in the renamed interface also changed from `LabelFilterFor` to `AttributeFilterFor`. (#2790)
- The `Metadata.Labels` method from the `go.opentelemetry.io/otel/sdk/metric/export` package is renamed to `Metadata.Attributes`.
  Consequentially, the `Record` type from the same package also has had the embedded method renamed. (#2790)

### Deprecated

- The `Iterator.Label` method in the `go.opentelemetry.io/otel/attribute` package is deprecated.
  Use the equivalent `Iterator.Attribute` method instead. (#2790)
- The `Iterator.IndexedLabel` method in the `go.opentelemetry.io/otel/attribute` package is deprecated.
  Use the equivalent `Iterator.IndexedAttribute` method instead. (#2790)
- The `MergeIterator.Label` method in the `go.opentelemetry.io/otel/attribute` package is deprecated.
  Use the equivalent `MergeIterator.Attribute` method instead. (#2790)

### Removed

- Removed the `Batch` type from the `go.opentelemetry.io/otel/sdk/metric/metrictest` package. (#2864)
- Removed the `Measurement` type from the `go.opentelemetry.io/otel/sdk/metric/metrictest` package. (#2864)

## [0.29.0] - 2022-04-11

### Added

- The metrics global package was added back into several test files. (#2764)
- The `Meter` function is added back to the `go.opentelemetry.io/otel/metric/global` package.
  This function is a convenience function equivalent to calling `global.MeterProvider().Meter(...)`. (#2750)

### Removed

- Removed module the `go.opentelemetry.io/otel/sdk/export/metric`.
  Use the `go.opentelemetry.io/otel/sdk/metric` module instead. (#2720)

### Changed

- Don't panic anymore when setting a global MeterProvider to itself. (#2749)
- Upgrade `go.opentelemetry.io/proto/otlp` in `go.opentelemetry.io/otel/exporters/otlp/otlpmetric` from `v0.12.1` to `v0.15.0`.
  This replaces the use of the now deprecated `InstrumentationLibrary` and `InstrumentationLibraryMetrics` types and fields in the proto library with the equivalent `InstrumentationScope` and `ScopeMetrics`. (#2748)

## [1.6.3] - 2022-04-07

### Fixed

- Allow non-comparable global `MeterProvider`, `TracerProvider`, and `TextMapPropagator` types to be set. (#2772, #2773)

## [1.6.2] - 2022-04-06

### Changed

- Don't panic anymore when setting a global TracerProvider or TextMapPropagator to itself. (#2749)
- Upgrade `go.opentelemetry.io/proto/otlp` in `go.opentelemetry.io/otel/exporters/otlp/otlptrace` from `v0.12.1` to `v0.15.0`.
  This replaces the use of the now deprecated `InstrumentationLibrary` and `InstrumentationLibrarySpans` types and fields in the proto library with the equivalent `InstrumentationScope` and `ScopeSpans`. (#2748)

## [1.6.1] - 2022-03-28

### Fixed

- The `go.opentelemetry.io/otel/schema/*` packages now use the correct schema URL for their `SchemaURL` constant.
  Instead of using `"https://opentelemetry.io/schemas/v<version>"` they now use the correct URL without a `v` prefix, `"https://opentelemetry.io/schemas/<version>"`. (#2743, #2744)

### Security

- Upgrade `go.opentelemetry.io/proto/otlp` from `v0.12.0` to `v0.12.1`.
  This includes an indirect upgrade of `github.com/grpc-ecosystem/grpc-gateway` which resolves [a vulnerability](https://nvd.nist.gov/vuln/detail/CVE-2019-11254) from `gopkg.in/yaml.v2` in version `v2.2.3`. (#2724, #2728)

## [1.6.0/0.28.0] - 2022-03-23

### ⚠️ Notice ⚠️

This update is a breaking change of the unstable Metrics API.
Code instrumented with the `go.opentelemetry.io/otel/metric` will need to be modified.

### Added

- Add metrics exponential histogram support.
  New mapping functions have been made available in `sdk/metric/aggregator/exponential/mapping` for other OpenTelemetry projects to take dependencies on. (#2502)
- Add Go 1.18 to our compatibility tests. (#2679)
- Allow configuring the Sampler with the `OTEL_TRACES_SAMPLER` and `OTEL_TRACES_SAMPLER_ARG` environment variables. (#2305, #2517)
- Add the `metric/global` for obtaining and setting the global `MeterProvider`. (#2660)

### Changed

- The metrics API has been significantly changed to match the revised OpenTelemetry specification.
  High-level changes include:

  - Synchronous and asynchronous instruments are now handled by independent `InstrumentProvider`s.
    These `InstrumentProvider`s are managed with a `Meter`.
  - Synchronous and asynchronous instruments are grouped into their own packages based on value types.
  - Asynchronous callbacks can now be registered with a `Meter`.

  Be sure to check out the metric module documentation for more information on how to use the revised API. (#2587, #2660)

### Fixed

- Fallback to general attribute limits when span specific ones are not set in the environment. (#2675, #2677)

## [1.5.0] - 2022-03-16

### Added

- Log the Exporters configuration in the TracerProviders message. (#2578)
- Added support to configure the span limits with environment variables.
  The following environment variables are supported. (#2606, #2637)
  - `OTEL_SPAN_ATTRIBUTE_VALUE_LENGTH_LIMIT`
  - `OTEL_SPAN_ATTRIBUTE_COUNT_LIMIT`
  - `OTEL_SPAN_EVENT_COUNT_LIMIT`
  - `OTEL_EVENT_ATTRIBUTE_COUNT_LIMIT`
  - `OTEL_SPAN_LINK_COUNT_LIMIT`
  - `OTEL_LINK_ATTRIBUTE_COUNT_LIMIT`

  If the provided environment variables are invalid (negative), the default values would be used.
- Rename the `gc` runtime name to `go` (#2560)
- Add resource container ID detection. (#2418)
- Add span attribute value length limit.
  The new `AttributeValueLengthLimit` field is added to the `"go.opentelemetry.io/otel/sdk/trace".SpanLimits` type to configure this limit for a `TracerProvider`.
  The default limit for this resource is "unlimited". (#2637)
- Add the `WithRawSpanLimits` option to `go.opentelemetry.io/otel/sdk/trace`.
  This option replaces the `WithSpanLimits` option.
  Zero or negative values will not be changed to the default value like `WithSpanLimits` does.
  Setting a limit to zero will effectively disable the related resource it limits and setting to a negative value will mean that resource is unlimited.
  Consequentially, limits should be constructed using `NewSpanLimits` and updated accordingly. (#2637)

### Changed

- Drop oldest tracestate `Member` when capacity is reached. (#2592)
- Add event and link drop counts to the exported data from the `oltptrace` exporter. (#2601)
- Unify path cleaning functionally in the `otlpmetric` and `otlptrace` configuration. (#2639)
- Change the debug message from the `sdk/trace.BatchSpanProcessor` to reflect the count is cumulative. (#2640)
- Introduce new internal `envconfig` package for OTLP exporters. (#2608)
- If `http.Request.Host` is empty, fall back to use `URL.Host` when populating `http.host` in the `semconv` packages. (#2661)

### Fixed

- Remove the OTLP trace exporter limit of SpanEvents when exporting. (#2616)
- Default to port `4318` instead of `4317` for the `otlpmetrichttp` and `otlptracehttp` client. (#2614, #2625)
- Unlimited span limits are now supported (negative values). (#2636, #2637)

### Deprecated

- Deprecated `"go.opentelemetry.io/otel/sdk/trace".WithSpanLimits`.
  Use `WithRawSpanLimits` instead.
  That option allows setting unlimited and zero limits, this option does not.
  This option will be kept until the next major version incremented release. (#2637)

## [1.4.1] - 2022-02-16

### Fixed

- Fix race condition in reading the dropped spans number for the `BatchSpanProcessor`. (#2615)

## [1.4.0] - 2022-02-11

### Added

- Use `OTEL_EXPORTER_ZIPKIN_ENDPOINT` environment variable to specify zipkin collector endpoint. (#2490)
- Log the configuration of `TracerProvider`s, and `Tracer`s for debugging.
  To enable use a logger with Verbosity (V level) `>=1`. (#2500)
- Added support to configure the batch span-processor with environment variables.
  The following environment variables are used. (#2515)
  - `OTEL_BSP_SCHEDULE_DELAY`
  - `OTEL_BSP_EXPORT_TIMEOUT`
  - `OTEL_BSP_MAX_QUEUE_SIZE`.
  - `OTEL_BSP_MAX_EXPORT_BATCH_SIZE`

### Changed

- Zipkin exporter exports `Resource` attributes in the `Tags` field. (#2589)

### Deprecated

- Deprecate module the `go.opentelemetry.io/otel/sdk/export/metric`.
  Use the `go.opentelemetry.io/otel/sdk/metric` module instead. (#2382)
- Deprecate `"go.opentelemetry.io/otel/sdk/metric".AtomicFieldOffsets`. (#2445)

### Fixed

- Fixed the instrument kind for noop async instruments to correctly report an implementation. (#2461)
- Fix UDP packets overflowing with Jaeger payloads. (#2489, #2512)
- Change the `otlpmetric.Client` interface's `UploadMetrics` method to accept a single `ResourceMetrics` instead of a slice of them. (#2491)
- Specify explicit buckets in Prometheus example, fixing issue where example only has `+inf` bucket. (#2419, #2493)
- W3C baggage will now decode urlescaped values. (#2529)
- Baggage members are now only validated once, when calling `NewMember` and not also when adding it to the baggage itself. (#2522)
- The order attributes are dropped from spans in the `go.opentelemetry.io/otel/sdk/trace` package when capacity is reached is fixed to be in compliance with the OpenTelemetry specification.
  Instead of dropping the least-recently-used attribute, the last added attribute is dropped.
  This drop order still only applies to attributes with unique keys not already contained in the span.
  If an attribute is added with a key already contained in the span, that attribute is updated to the new value being added. (#2576)

### Removed

- Updated `go.opentelemetry.io/proto/otlp` from `v0.11.0` to `v0.12.0`. This version removes a number of deprecated methods. (#2546)
  - [`Metric.GetIntGauge()`](https://pkg.go.dev/go.opentelemetry.io/proto/otlp@v0.11.0/metrics/v1#Metric.GetIntGauge)
  - [`Metric.GetIntHistogram()`](https://pkg.go.dev/go.opentelemetry.io/proto/otlp@v0.11.0/metrics/v1#Metric.GetIntHistogram)
  - [`Metric.GetIntSum()`](https://pkg.go.dev/go.opentelemetry.io/proto/otlp@v0.11.0/metrics/v1#Metric.GetIntSum)

## [1.3.0] - 2021-12-10

### ⚠️ Notice ⚠️

We have updated the project minimum supported Go version to 1.16

### Added

- Added an internal Logger.
  This can be used by the SDK and API to provide users with feedback of the internal state.
  To enable verbose logs configure the logger which will print V(1) logs. For debugging information configure to print V(5) logs. (#2343)
- Add the `WithRetry` `Option` and the `RetryConfig` type to the `go.opentelemetry.io/otel/exporter/otel/otlpmetric/otlpmetrichttp` package to specify retry behavior consistently. (#2425)
- Add `SpanStatusFromHTTPStatusCodeAndSpanKind` to all `semconv` packages to return a span status code similar to `SpanStatusFromHTTPStatusCode`, but exclude `4XX` HTTP errors as span errors if the span is of server kind. (#2296)

### Changed

- The `"go.opentelemetry.io/otel/exporter/otel/otlptrace/otlptracegrpc".Client` now uses the underlying gRPC `ClientConn` to handle name resolution, TCP connection establishment (with retries and backoff) and TLS handshakes, and handling errors on established connections by re-resolving the name and reconnecting. (#2329)
- The `"go.opentelemetry.io/otel/exporter/otel/otlpmetric/otlpmetricgrpc".Client` now uses the underlying gRPC `ClientConn` to handle name resolution, TCP connection establishment (with retries and backoff) and TLS handshakes, and handling errors on established connections by re-resolving the name and reconnecting. (#2425)
- The `"go.opentelemetry.io/otel/exporter/otel/otlpmetric/otlpmetricgrpc".RetrySettings` type is renamed to `RetryConfig`. (#2425)
- The `go.opentelemetry.io/otel/exporter/otel/*` gRPC exporters now default to using the host's root CA set if none are provided by the user and `WithInsecure` is not specified. (#2432)
- Change `resource.Default` to be evaluated the first time it is called, rather than on import. This allows the caller the option to update `OTEL_RESOURCE_ATTRIBUTES` first, such as with `os.Setenv`. (#2371)

### Fixed

- The `go.opentelemetry.io/otel/exporter/otel/*` exporters are updated to handle per-signal and universal endpoints according to the OpenTelemetry specification.
  Any per-signal endpoint set via an `OTEL_EXPORTER_OTLP_<signal>_ENDPOINT` environment variable is now used without modification of the path.
  When `OTEL_EXPORTER_OTLP_ENDPOINT` is set, if it contains a path, that path is used as a base path which per-signal paths are appended to. (#2433)
- Basic metric controller updated to use sync.Map to avoid blocking calls (#2381)
- The `go.opentelemetry.io/otel/exporter/jaeger` correctly sets the `otel.status_code` value to be a string of `ERROR` or `OK` instead of an integer code. (#2439, #2440)

### Deprecated

- Deprecated the `"go.opentelemetry.io/otel/exporter/otel/otlpmetric/otlpmetrichttp".WithMaxAttempts` `Option`, use the new `WithRetry` `Option` instead. (#2425)
- Deprecated the `"go.opentelemetry.io/otel/exporter/otel/otlpmetric/otlpmetrichttp".WithBackoff` `Option`, use the new `WithRetry` `Option` instead. (#2425)

### Removed

- Remove the metric Processor's ability to convert cumulative to delta aggregation temporality. (#2350)
- Remove the metric Bound Instruments interface and implementations. (#2399)
- Remove the metric MinMaxSumCount kind aggregation and the corresponding OTLP export path. (#2423)
- Metric SDK removes the "exact" aggregator for histogram instruments, as it performed a non-standard aggregation for OTLP export (creating repeated Gauge points) and worked its way into a number of confusing examples. (#2348)

## [1.2.0] - 2021-11-12

### Changed

- Metric SDK `export.ExportKind`, `export.ExportKindSelector` types have been renamed to `aggregation.Temporality` and `aggregation.TemporalitySelector` respectively to keep in line with current specification and protocol along with built-in selectors (e.g., `aggregation.CumulativeTemporalitySelector`, ...). (#2274)
- The Metric `Exporter` interface now requires a `TemporalitySelector` method instead of an `ExportKindSelector`. (#2274)
- Metrics API cleanup. The `metric/sdkapi` package has been created to relocate the API-to-SDK interface:
  - The following interface types simply moved from `metric` to `metric/sdkapi`: `Descriptor`, `MeterImpl`, `InstrumentImpl`, `SyncImpl`, `BoundSyncImpl`, `AsyncImpl`, `AsyncRunner`, `AsyncSingleRunner`, and `AsyncBatchRunner`
  - The following struct types moved and are replaced with type aliases, since they are exposed to the user: `Observation`, `Measurement`.
  - The No-op implementations of sync and async instruments are no longer exported, new functions `sdkapi.NewNoopAsyncInstrument()` and `sdkapi.NewNoopSyncInstrument()` are provided instead. (#2271)
- Update the SDK `BatchSpanProcessor` to export all queued spans when `ForceFlush` is called. (#2080, #2335)

### Added

- Add the `"go.opentelemetry.io/otel/exporters/otlp/otlpmetric/otlpmetricgrpc".WithGRPCConn` option so the exporter can reuse an existing gRPC connection. (#2002)
- Added a new `schema` module to help parse Schema Files in OTEP 0152 format. (#2267)
- Added a new `MapCarrier` to the `go.opentelemetry.io/otel/propagation` package to hold propagated cross-cutting concerns as a `map[string]string` held in memory. (#2334)

## [1.1.0] - 2021-10-27

### Added

- Add the `"go.opentelemetry.io/otel/exporters/otlp/otlptrace/otlptracegrpc".WithGRPCConn` option so the exporter can reuse an existing gRPC connection. (#2002)
- Add the `go.opentelemetry.io/otel/semconv/v1.7.0` package.
  The package contains semantic conventions from the `v1.7.0` version of the OpenTelemetry specification. (#2320)
- Add the `go.opentelemetry.io/otel/semconv/v1.6.1` package.
  The package contains semantic conventions from the `v1.6.1` version of the OpenTelemetry specification. (#2321)
- Add the `go.opentelemetry.io/otel/semconv/v1.5.0` package.
  The package contains semantic conventions from the `v1.5.0` version of the OpenTelemetry specification. (#2322)
  - When upgrading from the `semconv/v1.4.0` package note the following name changes:
    - `K8SReplicasetUIDKey` -> `K8SReplicaSetUIDKey`
    - `K8SReplicasetNameKey` -> `K8SReplicaSetNameKey`
    - `K8SStatefulsetUIDKey` -> `K8SStatefulSetUIDKey`
    - `k8SStatefulsetNameKey` -> `K8SStatefulSetNameKey`
    - `K8SDaemonsetUIDKey` -> `K8SDaemonSetUIDKey`
    - `K8SDaemonsetNameKey` -> `K8SDaemonSetNameKey`

### Changed

- Links added to a span will be dropped by the SDK if they contain an invalid span context (#2275).

### Fixed

- The `"go.opentelemetry.io/otel/semconv/v1.4.0".HTTPServerAttributesFromHTTPRequest` now correctly only sets the HTTP client IP attribute even if the connection was routed with proxies and there are multiple addresses in the `X-Forwarded-For` header. (#2282, #2284)
- The `"go.opentelemetry.io/otel/semconv/v1.4.0".NetAttributesFromHTTPRequest` function correctly handles IPv6 addresses as IP addresses and sets the correct net peer IP instead of the net peer hostname attribute. (#2283, #2285)
- The simple span processor shutdown method deterministically returns the exporter error status if it simultaneously finishes when the deadline is reached. (#2290, #2289)

## [1.0.1] - 2021-10-01

### Fixed

- json stdout exporter no longer crashes due to concurrency bug. (#2265)

## [Metrics 0.24.0] - 2021-10-01

### Changed

- NoopMeterProvider is now private and NewNoopMeterProvider must be used to obtain a noopMeterProvider. (#2237)
- The Metric SDK `Export()` function takes a new two-level reader interface for iterating over results one instrumentation library at a time. (#2197)
  - The former `"go.opentelemetry.io/otel/sdk/export/metric".CheckpointSet` is renamed `Reader`.
  - The new interface is named `"go.opentelemetry.io/otel/sdk/export/metric".InstrumentationLibraryReader`.

## [1.0.0] - 2021-09-20

This is the first stable release for the project.
This release includes an API and SDK for the tracing signal that will comply with the stability guarantees defined by the projects [versioning policy](./VERSIONING.md).

### Added

- OTLP trace exporter now sets the `SchemaURL` field in the exported telemetry if the Tracer has `WithSchemaURL` option. (#2242)

### Fixed

- Slice-valued attributes can correctly be used as map keys. (#2223)

### Removed

- Removed the `"go.opentelemetry.io/otel/exporters/zipkin".WithSDKOptions` function. (#2248)
- Removed the deprecated package `go.opentelemetry.io/otel/oteltest`. (#2234)
- Removed the deprecated package `go.opentelemetry.io/otel/bridge/opencensus/utils`. (#2233)
- Removed deprecated functions, types, and methods from `go.opentelemetry.io/otel/attribute` package.
  Use the typed functions and methods added to the package instead. (#2235)
  - The `Key.Array` method is removed.
  - The `Array` function is removed.
  - The `Any` function is removed.
  - The `ArrayValue` function is removed.
  - The `AsArray` function is removed.

## [1.0.0-RC3] - 2021-09-02

### Added

- Added `ErrorHandlerFunc` to use a function as an `"go.opentelemetry.io/otel".ErrorHandler`. (#2149)
- Added `"go.opentelemetry.io/otel/trace".WithStackTrace` option to add a stack trace when using `span.RecordError` or when panic is handled in `span.End`. (#2163)
- Added typed slice attribute types and functionality to the `go.opentelemetry.io/otel/attribute` package to replace the existing array type and functions. (#2162)
  - `BoolSlice`, `IntSlice`, `Int64Slice`, `Float64Slice`, and `StringSlice` replace the use of the `Array` function in the package.
- Added the `go.opentelemetry.io/otel/example/fib` example package.
  Included is an example application that computes Fibonacci numbers. (#2203)

### Changed

- Metric instruments have been renamed to match the (feature-frozen) metric API specification:
  - ValueRecorder becomes Histogram
  - ValueObserver becomes Gauge
  - SumObserver becomes CounterObserver
  - UpDownSumObserver becomes UpDownCounterObserver
  The API exported from this project is still considered experimental. (#2202)
- Metric SDK/API implementation type `InstrumentKind` moves into `sdkapi` sub-package. (#2091)
- The Metrics SDK export record no longer contains a Resource pointer, the SDK `"go.opentelemetry.io/otel/sdk/trace/export/metric".Exporter.Export()` function for push-based exporters now takes a single Resource argument, pull-based exporters use `"go.opentelemetry.io/otel/sdk/metric/controller/basic".Controller.Resource()`. (#2120)
- The JSON output of the `go.opentelemetry.io/otel/exporters/stdout/stdouttrace` is harmonized now such that the output is "plain" JSON objects after each other of the form `{ ... } { ... } { ... }`. Earlier the JSON objects describing a span were wrapped in a slice for each `Exporter.ExportSpans` call, like `[ { ... } ][ { ... } { ... } ]`. Outputting JSON object directly after each other is consistent with JSON loggers, and a bit easier to parse and read. (#2196)
- Update the `NewTracerConfig`, `NewSpanStartConfig`, `NewSpanEndConfig`, and `NewEventConfig` function in the `go.opentelemetry.io/otel/trace` package to return their respective configurations as structs instead of pointers to the struct. (#2212)

### Deprecated

- The `go.opentelemetry.io/otel/bridge/opencensus/utils` package is deprecated.
  All functionality from this package now exists in the `go.opentelemetry.io/otel/bridge/opencensus` package.
  The functions from that package should be used instead. (#2166)
- The `"go.opentelemetry.io/otel/attribute".Array` function and the related `ARRAY` value type is deprecated.
  Use the typed `*Slice` functions and types added to the package instead. (#2162)
- The `"go.opentelemetry.io/otel/attribute".Any` function is deprecated.
  Use the typed functions instead. (#2181)
- The `go.opentelemetry.io/otel/oteltest` package is deprecated.
  The `"go.opentelemetry.io/otel/sdk/trace/tracetest".SpanRecorder` can be registered with the default SDK (`go.opentelemetry.io/otel/sdk/trace`) as a `SpanProcessor` and used as a replacement for this deprecated package. (#2188)

### Removed

- Removed metrics test package `go.opentelemetry.io/otel/sdk/export/metric/metrictest`. (#2105)

### Fixed

- The `fromEnv` detector no longer throws an error when `OTEL_RESOURCE_ATTRIBUTES` environment variable is not set or empty. (#2138)
- Setting the global `ErrorHandler` with `"go.opentelemetry.io/otel".SetErrorHandler` multiple times is now supported. (#2160, #2140)
- The `"go.opentelemetry.io/otel/attribute".Any` function now supports `int32` values. (#2169)
- Multiple calls to `"go.opentelemetry.io/otel/sdk/metric/controller/basic".WithResource()` are handled correctly, and when no resources are provided `"go.opentelemetry.io/otel/sdk/resource".Default()` is used. (#2120)
- The `WithoutTimestamps` option for the `go.opentelemetry.io/otel/exporters/stdout/stdouttrace` exporter causes the exporter to correctly omit timestamps. (#2195)
- Fixed typos in resources.go. (#2201)

## [1.0.0-RC2] - 2021-07-26

### Added

- Added `WithOSDescription` resource configuration option to set OS (Operating System) description resource attribute (`os.description`). (#1840)
- Added `WithOS` resource configuration option to set all OS (Operating System) resource attributes at once. (#1840)
- Added the `WithRetry` option to the `go.opentelemetry.io/otel/exporters/otlp/otlptrace/otlptracehttp` package.
  This option is a replacement for the removed `WithMaxAttempts` and `WithBackoff` options. (#2095)
- Added API `LinkFromContext` to return Link which encapsulates SpanContext from provided context and also encapsulates attributes. (#2115)
- Added a new `Link` type under the SDK `otel/sdk/trace` package that counts the number of attributes that were dropped for surpassing the `AttributePerLinkCountLimit` configured in the Span's `SpanLimits`.
  This new type replaces the equal-named API `Link` type found in the `otel/trace` package for most usages within the SDK.
  For example, instances of this type are now returned by the `Links()` function of `ReadOnlySpan`s provided in places like the `OnEnd` function of `SpanProcessor` implementations. (#2118)
- Added the `SpanRecorder` type to the `go.opentelemetry.io/otel/skd/trace/tracetest` package.
  This type can be used with the default SDK as a `SpanProcessor` during testing. (#2132)

### Changed

- The `SpanModels` function is now exported from the `go.opentelemetry.io/otel/exporters/zipkin` package to convert OpenTelemetry spans into Zipkin model spans. (#2027)
- Rename the `"go.opentelemetry.io/otel/exporters/otlp/otlptrace/otlptracegrpc".RetrySettings` to `RetryConfig`. (#2095)

### Deprecated

- The `TextMapCarrier` and `TextMapPropagator` from the `go.opentelemetry.io/otel/oteltest` package and their associated creation functions (`TextMapCarrier`, `NewTextMapPropagator`) are deprecated. (#2114)
- The `Harness` type from the `go.opentelemetry.io/otel/oteltest` package and its associated creation function, `NewHarness` are deprecated and will be removed in the next release. (#2123)
- The `TraceStateFromKeyValues` function from the `go.opentelemetry.io/otel/oteltest` package is deprecated.
  Use the `trace.ParseTraceState` function instead. (#2122)

### Removed

- Removed the deprecated package `go.opentelemetry.io/otel/exporters/trace/jaeger`. (#2020)
- Removed the deprecated package `go.opentelemetry.io/otel/exporters/trace/zipkin`. (#2020)
- Removed the `"go.opentelemetry.io/otel/sdk/resource".WithBuiltinDetectors` function.
  The explicit `With*` options for every built-in detector should be used instead. (#2026 #2097)
- Removed the `WithMaxAttempts` and `WithBackoff` options from the `go.opentelemetry.io/otel/exporters/otlp/otlptrace/otlptracehttp` package.
  The retry logic of the package has been updated to match the `otlptracegrpc` package and accordingly a `WithRetry` option is added that should be used instead. (#2095)
- Removed `DroppedAttributeCount` field from `otel/trace.Link` struct. (#2118)

### Fixed

- When using WithNewRoot, don't use the parent context for making sampling decisions. (#2032)
- `oteltest.Tracer` now creates a valid `SpanContext` when using `WithNewRoot`. (#2073)
- OS type detector now sets the correct `dragonflybsd` value for DragonFly BSD. (#2092)
- The OTel span status is correctly transformed into the OTLP status in the `go.opentelemetry.io/otel/exporters/otlp/otlptrace` package.
  This fix will by default set the status to `Unset` if it is not explicitly set to `Ok` or `Error`. (#2099 #2102)
- The `Inject` method for the `"go.opentelemetry.io/otel/propagation".TraceContext` type no longer injects empty `tracestate` values. (#2108)
- Use `6831` as default Jaeger agent port instead of `6832`. (#2131)

## [Experimental Metrics v0.22.0] - 2021-07-19

### Added

- Adds HTTP support for OTLP metrics exporter. (#2022)

### Removed

- Removed the deprecated package `go.opentelemetry.io/otel/exporters/metric/prometheus`. (#2020)

## [1.0.0-RC1] / 0.21.0 - 2021-06-18

With this release we are introducing a split in module versions.  The tracing API and SDK are entering the `v1.0.0` Release Candidate phase with `v1.0.0-RC1`
while the experimental metrics API and SDK continue with `v0.x` releases at `v0.21.0`.  Modules at major version 1 or greater will not depend on modules
with major version 0.

### Added

- Adds `otlpgrpc.WithRetry`option for configuring the retry policy for transient errors on the otlp/gRPC exporter. (#1832)
  - The following status codes are defined as transient errors:
      | gRPC Status Code | Description |
      | ---------------- | ----------- |
      | 1  | Cancelled |
      | 4  | Deadline Exceeded |
      | 8  | Resource Exhausted |
      | 10 | Aborted |
      | 10 | Out of Range |
      | 14 | Unavailable |
      | 15 | Data Loss |
- Added `Status` type to the `go.opentelemetry.io/otel/sdk/trace` package to represent the status of a span. (#1874)
- Added `SpanStub` type and its associated functions to the `go.opentelemetry.io/otel/sdk/trace/tracetest` package.
  This type can be used as a testing replacement for the `SpanSnapshot` that was removed from the `go.opentelemetry.io/otel/sdk/trace` package. (#1873)
- Adds support for scheme in `OTEL_EXPORTER_OTLP_ENDPOINT` according to the spec. (#1886)
- Adds `trace.WithSchemaURL` option for configuring the tracer with a Schema URL. (#1889)
- Added an example of using OpenTelemetry Go as a trace context forwarder. (#1912)
- `ParseTraceState` is added to the `go.opentelemetry.io/otel/trace` package.
  It can be used to decode a `TraceState` from a `tracestate` header string value. (#1937)
- Added `Len` method to the `TraceState` type in the `go.opentelemetry.io/otel/trace` package.
  This method returns the number of list-members the `TraceState` holds. (#1937)
- Creates package `go.opentelemetry.io/otel/exporters/otlp/otlptrace` that defines a trace exporter that uses a `otlptrace.Client` to send data.
  Creates package `go.opentelemetry.io/otel/exporters/otlp/otlptrace/otlptracegrpc` implementing a gRPC `otlptrace.Client` and offers convenience functions, `NewExportPipeline` and `InstallNewPipeline`, to setup and install a `otlptrace.Exporter` in tracing .(#1922)
- Added `Baggage`, `Member`, and `Property` types to the `go.opentelemetry.io/otel/baggage` package along with their related functions. (#1967)
- Added `ContextWithBaggage`, `ContextWithoutBaggage`, and `FromContext` functions to the `go.opentelemetry.io/otel/baggage` package.
  These functions replace the `Set`, `Value`, `ContextWithValue`, `ContextWithoutValue`, and `ContextWithEmpty` functions from that package and directly work with the new `Baggage` type. (#1967)
- The `OTEL_SERVICE_NAME` environment variable is the preferred source for `service.name`, used by the environment resource detector if a service name is present both there and in `OTEL_RESOURCE_ATTRIBUTES`. (#1969)
- Creates package `go.opentelemetry.io/otel/exporters/otlp/otlptrace/otlptracehttp` implementing an HTTP `otlptrace.Client` and offers convenience functions, `NewExportPipeline` and `InstallNewPipeline`, to setup and install a `otlptrace.Exporter` in tracing. (#1963)
- Changes `go.opentelemetry.io/otel/sdk/resource.NewWithAttributes` to require a schema URL. The old function is still available as `resource.NewSchemaless`. This is a breaking change. (#1938)
- Several builtin resource detectors now correctly populate the schema URL. (#1938)
- Creates package `go.opentelemetry.io/otel/exporters/otlp/otlpmetric` that defines a metrics exporter that uses a `otlpmetric.Client` to send data.
- Creates package `go.opentelemetry.io/otel/exporters/otlp/otlpmetric/otlpmetricgrpc` implementing a gRPC `otlpmetric.Client` and offers convenience functions, `New` and `NewUnstarted`, to create an `otlpmetric.Exporter`.(#1991)
- Added `go.opentelemetry.io/otel/exporters/stdout/stdouttrace` exporter. (#2005)
- Added `go.opentelemetry.io/otel/exporters/stdout/stdoutmetric` exporter. (#2005)
- Added a `TracerProvider()` method to the `"go.opentelemetry.io/otel/trace".Span` interface. This can be used to obtain a `TracerProvider` from a given span that utilizes the same trace processing pipeline.  (#2009)

### Changed

- Make `NewSplitDriver` from `go.opentelemetry.io/otel/exporters/otlp` take variadic arguments instead of a `SplitConfig` item.
  `NewSplitDriver` now automatically implements an internal `noopDriver` for `SplitConfig` fields that are not initialized. (#1798)
- `resource.New()` now creates a Resource without builtin detectors. Previous behavior is now achieved by using `WithBuiltinDetectors` Option. (#1810)
- Move the `Event` type from the `go.opentelemetry.io/otel` package to the `go.opentelemetry.io/otel/sdk/trace` package. (#1846)
- CI builds validate against last two versions of Go, dropping 1.14 and adding 1.16. (#1865)
- BatchSpanProcessor now report export failures when calling `ForceFlush()` method. (#1860)
- `Set.Encoded(Encoder)` no longer caches the result of an encoding. (#1855)
- Renamed `CloudZoneKey` to `CloudAvailabilityZoneKey` in Resource semantic conventions according to spec. (#1871)
- The `StatusCode` and `StatusMessage` methods of the `ReadOnlySpan` interface and the `Span` produced by the `go.opentelemetry.io/otel/sdk/trace` package have been replaced with a single `Status` method.
  This method returns the status of a span using the new `Status` type. (#1874)
- Updated `ExportSpans` method of the`SpanExporter` interface type to accept `ReadOnlySpan`s instead of the removed `SpanSnapshot`.
  This brings the export interface into compliance with the specification in that it now accepts an explicitly immutable type instead of just an implied one. (#1873)
- Unembed `SpanContext` in `Link`. (#1877)
- Generate Semantic conventions from the specification YAML. (#1891)
- Spans created by the global `Tracer` obtained from `go.opentelemetry.io/otel`, prior to a functioning `TracerProvider` being set, now propagate the span context from their parent if one exists. (#1901)
- The `"go.opentelemetry.io/otel".Tracer` function now accepts tracer options. (#1902)
- Move the `go.opentelemetry.io/otel/unit` package to `go.opentelemetry.io/otel/metric/unit`. (#1903)
- Changed `go.opentelemetry.io/otel/trace.TracerConfig` to conform to the [Contributing guidelines](CONTRIBUTING.md#config.) (#1921)
- Changed `go.opentelemetry.io/otel/trace.SpanConfig` to conform to the [Contributing guidelines](CONTRIBUTING.md#config). (#1921)
- Changed `span.End()` now only accepts Options that are allowed at `End()`. (#1921)
- Changed `go.opentelemetry.io/otel/metric.InstrumentConfig` to conform to the [Contributing guidelines](CONTRIBUTING.md#config). (#1921)
- Changed `go.opentelemetry.io/otel/metric.MeterConfig` to conform to the [Contributing guidelines](CONTRIBUTING.md#config). (#1921)
- Refactored option types according to the contribution style guide. (#1882)
- Move the `go.opentelemetry.io/otel/trace.TraceStateFromKeyValues` function to the `go.opentelemetry.io/otel/oteltest` package.
  This function is preserved for testing purposes where it may be useful to create a `TraceState` from `attribute.KeyValue`s, but it is not intended for production use.
  The new `ParseTraceState` function should be used to create a `TraceState`. (#1931)
- Updated `MarshalJSON` method of the `go.opentelemetry.io/otel/trace.TraceState` type to marshal the type into the string representation of the `TraceState`. (#1931)
- The `TraceState.Delete` method from the `go.opentelemetry.io/otel/trace` package no longer returns an error in addition to a `TraceState`. (#1931)
- Updated `Get` method of the `TraceState` type from the `go.opentelemetry.io/otel/trace` package to accept a `string` instead of an `attribute.Key` type. (#1931)
- Updated `Insert` method of the `TraceState` type from the `go.opentelemetry.io/otel/trace` package to accept a pair of `string`s instead of an `attribute.KeyValue` type. (#1931)
- Updated `Delete` method of the `TraceState` type from the `go.opentelemetry.io/otel/trace` package to accept a `string` instead of an `attribute.Key` type. (#1931)
- Renamed `NewExporter` to `New` in the `go.opentelemetry.io/otel/exporters/stdout` package. (#1985)
- Renamed `NewExporter` to `New` in the `go.opentelemetry.io/otel/exporters/metric/prometheus` package. (#1985)
- Renamed `NewExporter` to `New` in the `go.opentelemetry.io/otel/exporters/trace/jaeger` package. (#1985)
- Renamed `NewExporter` to `New` in the `go.opentelemetry.io/otel/exporters/trace/zipkin` package. (#1985)
- Renamed `NewExporter` to `New` in the `go.opentelemetry.io/otel/exporters/otlp` package. (#1985)
- Renamed `NewUnstartedExporter` to `NewUnstarted` in the `go.opentelemetry.io/otel/exporters/otlp` package. (#1985)
- The `go.opentelemetry.io/otel/semconv` package has been moved to `go.opentelemetry.io/otel/semconv/v1.4.0` to allow for multiple [telemetry schema](https://github.com/open-telemetry/oteps/blob/main/text/0152-telemetry-schemas.md) versions to be used concurrently. (#1987)
- Metrics test helpers in `go.opentelemetry.io/otel/oteltest` have been moved to `go.opentelemetry.io/otel/metric/metrictest`. (#1988)

### Deprecated

- The `go.opentelemetry.io/otel/exporters/metric/prometheus` is deprecated, use `go.opentelemetry.io/otel/exporters/prometheus` instead. (#1993)
- The `go.opentelemetry.io/otel/exporters/trace/jaeger` is deprecated, use `go.opentelemetry.io/otel/exporters/jaeger` instead. (#1993)
- The `go.opentelemetry.io/otel/exporters/trace/zipkin` is deprecated, use `go.opentelemetry.io/otel/exporters/zipkin` instead. (#1993)

### Removed

- Removed `resource.WithoutBuiltin()`. Use `resource.New()`. (#1810)
- Unexported types `resource.FromEnv`, `resource.Host`, and `resource.TelemetrySDK`, Use the corresponding `With*()` to use individually. (#1810)
- Removed the `Tracer` and `IsRecording` method from the `ReadOnlySpan` in the `go.opentelemetry.io/otel/sdk/trace`.
  The `Tracer` method is not a required to be included in this interface and given the mutable nature of the tracer that is associated with a span, this method is not appropriate.
  The `IsRecording` method returns if the span is recording or not.
  A read-only span value does not need to know if updates to it will be recorded or not.
  By definition, it cannot be updated so there is no point in communicating if an update is recorded. (#1873)
- Removed the `SpanSnapshot` type from the `go.opentelemetry.io/otel/sdk/trace` package.
  The use of this type has been replaced with the use of the explicitly immutable `ReadOnlySpan` type.
  When a concrete representation of a read-only span is needed for testing, the newly added `SpanStub` in the `go.opentelemetry.io/otel/sdk/trace/tracetest` package should be used. (#1873)
- Removed the `Tracer` method from the `Span` interface in the `go.opentelemetry.io/otel/trace` package.
  Using the same tracer that created a span introduces the error where an instrumentation library's `Tracer` is used by other code instead of their own.
  The `"go.opentelemetry.io/otel".Tracer` function or a `TracerProvider` should be used to acquire a library specific `Tracer` instead. (#1900)
  - The `TracerProvider()` method on the `Span` interface may also be used to obtain a `TracerProvider` using the same trace processing pipeline. (#2009)
- The `http.url` attribute generated by `HTTPClientAttributesFromHTTPRequest` will no longer include username or password information. (#1919)
- Removed `IsEmpty` method of the `TraceState` type in the `go.opentelemetry.io/otel/trace` package in favor of using the added `TraceState.Len` method. (#1931)
- Removed `Set`, `Value`, `ContextWithValue`, `ContextWithoutValue`, and `ContextWithEmpty` functions in the `go.opentelemetry.io/otel/baggage` package.
  Handling of baggage is now done using the added `Baggage` type and related context functions (`ContextWithBaggage`, `ContextWithoutBaggage`, and `FromContext`) in that package. (#1967)
- The `InstallNewPipeline` and `NewExportPipeline` creation functions in all the exporters (prometheus, otlp, stdout, jaeger, and zipkin) have been removed.
  These functions were deemed premature attempts to provide convenience that did not achieve this aim. (#1985)
- The `go.opentelemetry.io/otel/exporters/otlp` exporter has been removed.  Use `go.opentelemetry.io/otel/exporters/otlp/otlptrace` instead. (#1990)
- The `go.opentelemetry.io/otel/exporters/stdout` exporter has been removed.  Use `go.opentelemetry.io/otel/exporters/stdout/stdouttrace` or `go.opentelemetry.io/otel/exporters/stdout/stdoutmetric` instead. (#2005)

### Fixed

- Only report errors from the `"go.opentelemetry.io/otel/sdk/resource".Environment` function when they are not `nil`. (#1850, #1851)
- The `Shutdown` method of the simple `SpanProcessor` in the `go.opentelemetry.io/otel/sdk/trace` package now honors the context deadline or cancellation. (#1616, #1856)
- BatchSpanProcessor now drops span batches that failed to be exported. (#1860)
- Use `http://localhost:14268/api/traces` as default Jaeger collector endpoint instead of `http://localhost:14250`. (#1898)
- Allow trailing and leading whitespace in the parsing of a `tracestate` header. (#1931)
- Add logic to determine if the channel is closed to fix Jaeger exporter test panic with close closed channel. (#1870, #1973)
- Avoid transport security when OTLP endpoint is a Unix socket. (#2001)

### Security

## [0.20.0] - 2021-04-23

### Added

- The OTLP exporter now has two new convenience functions, `NewExportPipeline` and `InstallNewPipeline`, setup and install the exporter in tracing and metrics pipelines. (#1373)
- Adds semantic conventions for exceptions. (#1492)
- Added Jaeger Environment variables: `OTEL_EXPORTER_JAEGER_AGENT_HOST`, `OTEL_EXPORTER_JAEGER_AGENT_PORT`
  These environment variables can be used to override Jaeger agent hostname and port (#1752)
- Option `ExportTimeout` was added to batch span processor. (#1755)
- `trace.TraceFlags` is now a defined type over `byte` and `WithSampled(bool) TraceFlags` and `IsSampled() bool` methods have been added to it. (#1770)
- The `Event` and `Link` struct types from the `go.opentelemetry.io/otel` package now include a `DroppedAttributeCount` field to record the number of attributes that were not recorded due to configured limits being reached. (#1771)
- The Jaeger exporter now reports dropped attributes for a Span event in the exported log. (#1771)
- Adds test to check BatchSpanProcessor ignores `OnEnd` and `ForceFlush` post `Shutdown`. (#1772)
- Extract resource attributes from the `OTEL_RESOURCE_ATTRIBUTES` environment variable and merge them with the `resource.Default` resource as well as resources provided to the `TracerProvider` and metric `Controller`. (#1785)
- Added `WithOSType` resource configuration option to set OS (Operating System) type resource attribute (`os.type`). (#1788)
- Added `WithProcess*` resource configuration options to set Process resource attributes. (#1788)
  - `process.pid`
  - `process.executable.name`
  - `process.executable.path`
  - `process.command_args`
  - `process.owner`
  - `process.runtime.name`
  - `process.runtime.version`
  - `process.runtime.description`
- Adds `k8s.node.name` and `k8s.node.uid` attribute keys to the `semconv` package. (#1789)
- Added support for configuring OTLP/HTTP and OTLP/gRPC Endpoints, TLS Certificates, Headers, Compression and Timeout via Environment Variables. (#1758, #1769 and #1811)
  - `OTEL_EXPORTER_OTLP_ENDPOINT`
  - `OTEL_EXPORTER_OTLP_TRACES_ENDPOINT`
  - `OTEL_EXPORTER_OTLP_METRICS_ENDPOINT`
  - `OTEL_EXPORTER_OTLP_HEADERS`
  - `OTEL_EXPORTER_OTLP_TRACES_HEADERS`
  - `OTEL_EXPORTER_OTLP_METRICS_HEADERS`
  - `OTEL_EXPORTER_OTLP_COMPRESSION`
  - `OTEL_EXPORTER_OTLP_TRACES_COMPRESSION`
  - `OTEL_EXPORTER_OTLP_METRICS_COMPRESSION`
  - `OTEL_EXPORTER_OTLP_TIMEOUT`
  - `OTEL_EXPORTER_OTLP_TRACES_TIMEOUT`
  - `OTEL_EXPORTER_OTLP_METRICS_TIMEOUT`
  - `OTEL_EXPORTER_OTLP_CERTIFICATE`
  - `OTEL_EXPORTER_OTLP_TRACES_CERTIFICATE`
  - `OTEL_EXPORTER_OTLP_METRICS_CERTIFICATE`
- Adds `otlpgrpc.WithTimeout` option for configuring timeout to the otlp/gRPC exporter. (#1821)
- Adds `jaeger.WithMaxPacketSize` option for configuring maximum UDP packet size used when connecting to the Jaeger agent. (#1853)

### Fixed

- The `Span.IsRecording` implementation from `go.opentelemetry.io/otel/sdk/trace` always returns false when not being sampled. (#1750)
- The Jaeger exporter now correctly sets tags for the Span status code and message.
  This means it uses the correct tag keys (`"otel.status_code"`, `"otel.status_description"`) and does not set the status message as a tag unless it is set on the span. (#1761)
- The Jaeger exporter now correctly records Span event's names using the `"event"` key for a tag.
  Additionally, this tag is overridden, as specified in the OTel specification, if the event contains an attribute with that key. (#1768)
- Zipkin Exporter: Ensure mapping between OTel and Zipkin span data complies with the specification. (#1688)
- Fixed typo for default service name in Jaeger Exporter. (#1797)
- Fix flaky OTLP for the reconnnection of the client connection. (#1527, #1814)
- Fix Jaeger exporter dropping of span batches that exceed the UDP packet size limit.
  Instead, the exporter now splits the batch into smaller sendable batches. (#1828)

### Changed

- Span `RecordError` now records an `exception` event to comply with the semantic convention specification. (#1492)
- Jaeger exporter was updated to use thrift v0.14.1. (#1712)
- Migrate from using internally built and maintained version of the OTLP to the one hosted at `go.opentelemetry.io/proto/otlp`. (#1713)
- Migrate from using `github.com/gogo/protobuf` to `google.golang.org/protobuf` to match `go.opentelemetry.io/proto/otlp`. (#1713)
- The storage of a local or remote Span in a `context.Context` using its SpanContext is unified to store just the current Span.
  The Span's SpanContext can now self-identify as being remote or not.
  This means that `"go.opentelemetry.io/otel/trace".ContextWithRemoteSpanContext` will now overwrite any existing current Span, not just existing remote Spans, and make it the current Span in a `context.Context`. (#1731)
- Improve OTLP/gRPC exporter connection errors. (#1737)
- Information about a parent span context in a `"go.opentelemetry.io/otel/export/trace".SpanSnapshot` is unified in a new `Parent` field.
  The existing `ParentSpanID` and `HasRemoteParent` fields are removed in favor of this. (#1748)
- The `ParentContext` field of the `"go.opentelemetry.io/otel/sdk/trace".SamplingParameters` is updated to hold a `context.Context` containing the parent span.
  This changes it to make `SamplingParameters` conform with the OpenTelemetry specification. (#1749)
- Updated Jaeger Environment Variables: `JAEGER_ENDPOINT`, `JAEGER_USER`, `JAEGER_PASSWORD`
  to `OTEL_EXPORTER_JAEGER_ENDPOINT`, `OTEL_EXPORTER_JAEGER_USER`, `OTEL_EXPORTER_JAEGER_PASSWORD` in compliance with OTel specification. (#1752)
- Modify `BatchSpanProcessor.ForceFlush` to abort after timeout/cancellation. (#1757)
- The `DroppedAttributeCount` field of the `Span` in the `go.opentelemetry.io/otel` package now only represents the number of attributes dropped for the span itself.
  It no longer is a conglomerate of itself, events, and link attributes that have been dropped. (#1771)
- Make `ExportSpans` in Jaeger Exporter honor context deadline. (#1773)
- Modify Zipkin Exporter default service name, use default resource's serviceName instead of empty. (#1777)
- The `go.opentelemetry.io/otel/sdk/export/trace` package is merged into the `go.opentelemetry.io/otel/sdk/trace` package. (#1778)
- The prometheus.InstallNewPipeline example is moved from comment to example test (#1796)
- The convenience functions for the stdout exporter have been updated to return the `TracerProvider` implementation and enable the shutdown of the exporter. (#1800)
- Replace the flush function returned from the Jaeger exporter's convenience creation functions (`InstallNewPipeline` and `NewExportPipeline`) with the `TracerProvider` implementation they create.
  This enables the caller to shutdown and flush using the related `TracerProvider` methods. (#1822)
- Updated the Jaeger exporter to have a default endpoint, `http://localhost:14250`, for the collector. (#1824)
- Changed the function `WithCollectorEndpoint` in the Jaeger exporter to no longer accept an endpoint as an argument.
  The endpoint can be passed with the `CollectorEndpointOption` using the `WithEndpoint` function or by setting the `OTEL_EXPORTER_JAEGER_ENDPOINT` environment variable value appropriately. (#1824)
- The Jaeger exporter no longer batches exported spans itself, instead it relies on the SDK's `BatchSpanProcessor` for this functionality. (#1830)
- The Jaeger exporter creation functions (`NewRawExporter`, `NewExportPipeline`, and `InstallNewPipeline`) no longer accept the removed `Option` type as a variadic argument. (#1830)

### Removed

- Removed Jaeger Environment variables: `JAEGER_SERVICE_NAME`, `JAEGER_DISABLED`, `JAEGER_TAGS`
  These environment variables will no longer be used to override values of the Jaeger exporter (#1752)
- No longer set the links for a `Span` in `go.opentelemetry.io/otel/sdk/trace` that is configured to be a new root.
  This is unspecified behavior that the OpenTelemetry community plans to standardize in the future.
  To prevent backwards incompatible changes when it is specified, these links are removed. (#1726)
- Setting error status while recording error with Span from oteltest package. (#1729)
- The concept of a remote and local Span stored in a context is unified to just the current Span.
  Because of this `"go.opentelemetry.io/otel/trace".RemoteSpanContextFromContext` is removed as it is no longer needed.
  Instead, `"go.opentelemetry.io/otel/trace".SpanContextFromContext` can be used to return the current Span.
  If needed, that Span's `SpanContext.IsRemote()` can then be used to determine if it is remote or not. (#1731)
- The `HasRemoteParent` field of the `"go.opentelemetry.io/otel/sdk/trace".SamplingParameters` is removed.
  This field is redundant to the information returned from the `Remote` method of the `SpanContext` held in the `ParentContext` field. (#1749)
- The `trace.FlagsDebug` and `trace.FlagsDeferred` constants have been removed and will be localized to the B3 propagator. (#1770)
- Remove `Process` configuration, `WithProcessFromEnv` and `ProcessFromEnv`, and type from the Jaeger exporter package.
  The information that could be configured in the `Process` struct should be configured in a `Resource` instead. (#1776, #1804)
- Remove the `WithDisabled` option from the Jaeger exporter.
  To disable the exporter unregister it from the `TracerProvider` or use a no-operation `TracerProvider`. (#1806)
- Removed the functions `CollectorEndpointFromEnv` and `WithCollectorEndpointOptionFromEnv` from the Jaeger exporter.
  These functions for retrieving specific environment variable values are redundant of other internal functions and
  are not intended for end user use. (#1824)
- Removed the Jaeger exporter `WithSDKOptions` `Option`.
  This option was used to set SDK options for the exporter creation convenience functions.
  These functions are provided as a way to easily setup or install the exporter with what are deemed reasonable SDK settings for common use cases.
  If the SDK needs to be configured differently, the `NewRawExporter` function and direct setup of the SDK with the desired settings should be used. (#1825)
- The `WithBufferMaxCount` and `WithBatchMaxCount` `Option`s from the Jaeger exporter are removed.
  The exporter no longer batches exports, instead relying on the SDK's `BatchSpanProcessor` for this functionality. (#1830)
- The Jaeger exporter `Option` type is removed.
  The type is no longer used by the exporter to configure anything.
  All the previous configurations these options provided were duplicates of SDK configuration.
  They have been removed in favor of using the SDK configuration and focuses the exporter configuration to be only about the endpoints it will send telemetry to. (#1830)

## [0.19.0] - 2021-03-18

### Added

- Added `Marshaler` config option to `otlphttp` to enable otlp over json or protobufs. (#1586)
- A `ForceFlush` method to the `"go.opentelemetry.io/otel/sdk/trace".TracerProvider` to flush all registered `SpanProcessor`s. (#1608)
- Added `WithSampler` and `WithSpanLimits` to tracer provider. (#1633, #1702)
- `"go.opentelemetry.io/otel/trace".SpanContext` now has a `remote` property, and `IsRemote()` predicate, that is true when the `SpanContext` has been extracted from remote context data. (#1701)
- A `Valid` method to the `"go.opentelemetry.io/otel/attribute".KeyValue` type. (#1703)

### Changed

- `trace.SpanContext` is now immutable and has no exported fields. (#1573)
  - `trace.NewSpanContext()` can be used in conjunction with the `trace.SpanContextConfig` struct to initialize a new `SpanContext` where all values are known.
- Update the `ForceFlush` method signature to the `"go.opentelemetry.io/otel/sdk/trace".SpanProcessor` to accept a `context.Context` and return an error. (#1608)
- Update the `Shutdown` method to the `"go.opentelemetry.io/otel/sdk/trace".TracerProvider` return an error on shutdown failure. (#1608)
- The SimpleSpanProcessor will now shut down the enclosed `SpanExporter` and gracefully ignore subsequent calls to `OnEnd` after `Shutdown` is called. (#1612)
- `"go.opentelemetry.io/sdk/metric/controller.basic".WithPusher` is replaced with `WithExporter` to provide consistent naming across project. (#1656)
- Added non-empty string check for trace `Attribute` keys. (#1659)
- Add `description` to SpanStatus only when `StatusCode` is set to error. (#1662)
- Jaeger exporter falls back to `resource.Default`'s `service.name` if the exported Span does not have one. (#1673)
- Jaeger exporter populates Jaeger's Span Process from Resource. (#1673)
- Renamed the `LabelSet` method of `"go.opentelemetry.io/otel/sdk/resource".Resource` to `Set`. (#1692)
- Changed `WithSDK` to `WithSDKOptions` to accept variadic arguments of `TracerProviderOption` type in `go.opentelemetry.io/otel/exporters/trace/jaeger` package. (#1693)
- Changed `WithSDK` to `WithSDKOptions` to accept variadic arguments of `TracerProviderOption` type in `go.opentelemetry.io/otel/exporters/trace/zipkin` package. (#1693)

### Removed

- Removed `serviceName` parameter from Zipkin exporter and uses resource instead. (#1549)
- Removed `WithConfig` from tracer provider to avoid overriding configuration. (#1633)
- Removed the exported `SimpleSpanProcessor` and `BatchSpanProcessor` structs.
   These are now returned as a SpanProcessor interface from their respective constructors. (#1638)
- Removed `WithRecord()` from `trace.SpanOption` when creating a span. (#1660)
- Removed setting status to `Error` while recording an error as a span event in `RecordError`. (#1663)
- Removed `jaeger.WithProcess` configuration option. (#1673)
- Removed `ApplyConfig` method from `"go.opentelemetry.io/otel/sdk/trace".TracerProvider` and the now unneeded `Config` struct. (#1693)

### Fixed

- Jaeger Exporter: Ensure mapping between OTEL and Jaeger span data complies with the specification. (#1626)
- `SamplingResult.TraceState` is correctly propagated to a newly created span's `SpanContext`. (#1655)
- The `otel-collector` example now correctly flushes metric events prior to shutting down the exporter. (#1678)
- Do not set span status message in `SpanStatusFromHTTPStatusCode` if it can be inferred from `http.status_code`. (#1681)
- Synchronization issues in global trace delegate implementation. (#1686)
- Reduced excess memory usage by global `TracerProvider`. (#1687)

## [0.18.0] - 2021-03-03

### Added

- Added `resource.Default()` for use with meter and tracer providers. (#1507)
- `AttributePerEventCountLimit` and `AttributePerLinkCountLimit` for `SpanLimits`. (#1535)
- Added `Keys()` method to `propagation.TextMapCarrier` and `propagation.HeaderCarrier` to adapt `http.Header` to this interface. (#1544)
- Added `code` attributes to `go.opentelemetry.io/otel/semconv` package. (#1558)
- Compatibility testing suite in the CI system for the following systems. (#1567)
   | OS      | Go Version | Architecture |
   | ------- | ---------- | ------------ |
   | Ubuntu  | 1.15       | amd64        |
   | Ubuntu  | 1.14       | amd64        |
   | Ubuntu  | 1.15       | 386          |
   | Ubuntu  | 1.14       | 386          |
   | MacOS   | 1.15       | amd64        |
   | MacOS   | 1.14       | amd64        |
   | Windows | 1.15       | amd64        |
   | Windows | 1.14       | amd64        |
   | Windows | 1.15       | 386          |
   | Windows | 1.14       | 386          |

### Changed

- Replaced interface `oteltest.SpanRecorder` with its existing implementation
  `StandardSpanRecorder`. (#1542)
- Default span limit values to 128. (#1535)
- Rename `MaxEventsPerSpan`, `MaxAttributesPerSpan` and `MaxLinksPerSpan` to `EventCountLimit`, `AttributeCountLimit` and `LinkCountLimit`, and move these fields into `SpanLimits`. (#1535)
- Renamed the `otel/label` package to `otel/attribute`. (#1541)
- Vendor the Jaeger exporter's dependency on Apache Thrift. (#1551)
- Parallelize the CI linting and testing. (#1567)
- Stagger timestamps in exact aggregator tests. (#1569)
- Changed all examples to use `WithBatchTimeout(5 * time.Second)` rather than `WithBatchTimeout(5)`. (#1621)
- Prevent end-users from implementing some interfaces (#1575)

  ```
      "otel/exporters/otlp/otlphttp".Option
      "otel/exporters/stdout".Option
      "otel/oteltest".Option
      "otel/trace".TracerOption
      "otel/trace".SpanOption
      "otel/trace".EventOption
      "otel/trace".LifeCycleOption
      "otel/trace".InstrumentationOption
      "otel/sdk/resource".Option
      "otel/sdk/trace".ParentBasedSamplerOption
      "otel/sdk/trace".ReadOnlySpan
      "otel/sdk/trace".ReadWriteSpan
  ```

### Removed

- Removed attempt to resample spans upon changing the span name with `span.SetName()`. (#1545)
- The `test-benchmark` is no longer a dependency of the `precommit` make target. (#1567)
- Removed the `test-386` make target.
   This was replaced with a full compatibility testing suite (i.e. multi OS/arch) in the CI system. (#1567)

### Fixed

- The sequential timing check of timestamps in the stdout exporter are now setup explicitly to be sequential (#1571). (#1572)
- Windows build of Jaeger tests now compiles with OS specific functions (#1576). (#1577)
- The sequential timing check of timestamps of go.opentelemetry.io/otel/sdk/metric/aggregator/lastvalue are now setup explicitly to be sequential (#1578). (#1579)
- Validate tracestate header keys with vendors according to the W3C TraceContext specification (#1475). (#1581)
- The OTLP exporter includes related labels for translations of a GaugeArray (#1563). (#1570)

## [0.17.0] - 2021-02-12

### Changed

- Rename project default branch from `master` to `main`. (#1505)
- Reverse order in which `Resource` attributes are merged, per change in spec. (#1501)
- Add tooling to maintain "replace" directives in go.mod files automatically. (#1528)
- Create new modules: otel/metric, otel/trace, otel/oteltest, otel/sdk/export/metric, otel/sdk/metric (#1528)
- Move metric-related public global APIs from otel to otel/metric/global. (#1528)

## Fixed

- Fixed otlpgrpc reconnection issue.
- The example code in the README.md of `go.opentelemetry.io/otel/exporters/otlp` is moved to a compiled example test and used the new `WithAddress` instead of `WithEndpoint`. (#1513)
- The otel-collector example now uses the default OTLP receiver port of the collector.

## [0.16.0] - 2021-01-13

### Added

- Add the `ReadOnlySpan` and `ReadWriteSpan` interfaces to provide better control for accessing span data. (#1360)
- `NewGRPCDriver` function returns a `ProtocolDriver` that maintains a single gRPC connection to the collector. (#1369)
- Added documentation about the project's versioning policy. (#1388)
- Added `NewSplitDriver` for OTLP exporter that allows sending traces and metrics to different endpoints. (#1418)
- Added codeql workflow to GitHub Actions (#1428)
- Added Gosec workflow to GitHub Actions (#1429)
- Add new HTTP driver for OTLP exporter in `exporters/otlp/otlphttp`. Currently it only supports the binary protobuf payloads. (#1420)
- Add an OpenCensus exporter bridge. (#1444)

### Changed

- Rename `internal/testing` to `internal/internaltest`. (#1449)
- Rename `export.SpanData` to `export.SpanSnapshot` and use it only for exporting spans. (#1360)
- Store the parent's full `SpanContext` rather than just its span ID in the `span` struct. (#1360)
- Improve span duration accuracy. (#1360)
- Migrated CI/CD from CircleCI to GitHub Actions (#1382)
- Remove duplicate checkout from GitHub Actions workflow (#1407)
- Metric `array` aggregator renamed `exact` to match its `aggregation.Kind` (#1412)
- Metric `exact` aggregator includes per-point timestamps (#1412)
- Metric stdout exporter uses MinMaxSumCount aggregator for ValueRecorder instruments (#1412)
- `NewExporter` from `exporters/otlp` now takes a `ProtocolDriver` as a parameter. (#1369)
- Many OTLP Exporter options became gRPC ProtocolDriver options. (#1369)
- Unify endpoint API that related to OTel exporter. (#1401)
- Optimize metric histogram aggregator to reuse its slice of buckets. (#1435)
- Metric aggregator Count() and histogram Bucket.Counts are consistently `uint64`. (1430)
- Histogram aggregator accepts functional options, uses default boundaries if none given. (#1434)
- `SamplingResult` now passed a `Tracestate` from the parent `SpanContext` (#1432)
- Moved gRPC driver for OTLP exporter to `exporters/otlp/otlpgrpc`. (#1420)
- The `TraceContext` propagator now correctly propagates `TraceState` through the `SpanContext`. (#1447)
- Metric Push and Pull Controller components are combined into a single "basic" Controller:
  - `WithExporter()` and `Start()` to configure Push behavior
  - `Start()` is optional; use `Collect()` and `ForEach()` for Pull behavior
  - `Start()` and `Stop()` accept Context. (#1378)
- The `Event` type is moved from the `otel/sdk/export/trace` package to the `otel/trace` API package. (#1452)

### Removed

- Remove `errUninitializedSpan` as its only usage is now obsolete. (#1360)
- Remove Metric export functionality related to quantiles and summary data points: this is not specified (#1412)
- Remove DDSketch metric aggregator; our intention is to re-introduce this as an option of the histogram aggregator after [new OTLP histogram data types](https://github.com/open-telemetry/opentelemetry-proto/pull/226) are released (#1412)

### Fixed

- `BatchSpanProcessor.Shutdown()` will now shutdown underlying `export.SpanExporter`. (#1443)

## [0.15.0] - 2020-12-10

### Added

- The `WithIDGenerator` `TracerProviderOption` is added to the `go.opentelemetry.io/otel/trace` package to configure an `IDGenerator` for the `TracerProvider`. (#1363)

### Changed

- The Zipkin exporter now uses the Span status code to determine. (#1328)
- `NewExporter` and `Start` functions in `go.opentelemetry.io/otel/exporters/otlp` now receive `context.Context` as a first parameter. (#1357)
- Move the OpenCensus example into `example` directory. (#1359)
- Moved the SDK's `internal.IDGenerator` interface in to the `sdk/trace` package to enable support for externally-defined ID generators. (#1363)
- Bump `github.com/google/go-cmp` from 0.5.3 to 0.5.4 (#1374)
- Bump `github.com/golangci/golangci-lint` in `/internal/tools` (#1375)

### Fixed

- Metric SDK `SumObserver` and `UpDownSumObserver` instruments correctness fixes. (#1381)

## [0.14.0] - 2020-11-19

### Added

- An `EventOption` and the related `NewEventConfig` function are added to the `go.opentelemetry.io/otel` package to configure Span events. (#1254)
- A `TextMapPropagator` and associated `TextMapCarrier` are added to the `go.opentelemetry.io/otel/oteltest` package to test `TextMap` type propagators and their use. (#1259)
- `SpanContextFromContext` returns `SpanContext` from context. (#1255)
- `TraceState` has been added to `SpanContext`. (#1340)
- `DeploymentEnvironmentKey` added to `go.opentelemetry.io/otel/semconv` package. (#1323)
- Add an OpenCensus to OpenTelemetry tracing bridge. (#1305)
- Add a parent context argument to `SpanProcessor.OnStart` to follow the specification. (#1333)
- Add missing tests for `sdk/trace/attributes_map.go`. (#1337)

### Changed

- Move the `go.opentelemetry.io/otel/api/trace` package into `go.opentelemetry.io/otel/trace` with the following changes. (#1229) (#1307)
  - `ID` has been renamed to `TraceID`.
  - `IDFromHex` has been renamed to `TraceIDFromHex`.
  - `EmptySpanContext` is removed.
- Move the `go.opentelemetry.io/otel/api/trace/tracetest` package into `go.opentelemetry.io/otel/oteltest`. (#1229)
- OTLP Exporter updates:
  - supports OTLP v0.6.0 (#1230, #1354)
  - supports configurable aggregation temporality (default: Cumulative, optional: Stateless). (#1296)
- The Sampler is now called on local child spans. (#1233)
- The `Kind` type from the `go.opentelemetry.io/otel/api/metric` package was renamed to `InstrumentKind` to more specifically describe what it is and avoid semantic ambiguity. (#1240)
- The `MetricKind` method of the `Descriptor` type in the `go.opentelemetry.io/otel/api/metric` package was renamed to `Descriptor.InstrumentKind`.
   This matches the returned type and fixes misuse of the term metric. (#1240)
- Move test harness from the `go.opentelemetry.io/otel/api/apitest` package into `go.opentelemetry.io/otel/oteltest`. (#1241)
- Move the `go.opentelemetry.io/otel/api/metric/metrictest` package into `go.opentelemetry.io/oteltest` as part of #964. (#1252)
- Move the `go.opentelemetry.io/otel/api/metric` package into `go.opentelemetry.io/otel/metric` as part of #1303. (#1321)
- Move the `go.opentelemetry.io/otel/api/metric/registry` package into `go.opentelemetry.io/otel/metric/registry` as a part of #1303. (#1316)
- Move the `Number` type (together with related functions) from `go.opentelemetry.io/otel/api/metric` package into `go.opentelemetry.io/otel/metric/number` as a part of #1303. (#1316)
- The function signature of the Span `AddEvent` method in `go.opentelemetry.io/otel` is updated to no longer take an unused context and instead take a required name and a variable number of `EventOption`s. (#1254)
- The function signature of the Span `RecordError` method in `go.opentelemetry.io/otel` is updated to no longer take an unused context and instead take a required error value and a variable number of `EventOption`s. (#1254)
- Move the `go.opentelemetry.io/otel/api/global` package to `go.opentelemetry.io/otel`. (#1262) (#1330)
- Move the `Version` function from `go.opentelemetry.io/otel/sdk` to `go.opentelemetry.io/otel`. (#1330)
- Rename correlation context header from `"otcorrelations"` to `"baggage"` to match the OpenTelemetry specification. (#1267)
- Fix `Code.UnmarshalJSON` to work with valid JSON only. (#1276)
- The `resource.New()` method changes signature to support builtin attributes and functional options, including `telemetry.sdk.*` and
  `host.name` semantic conventions; the former method is renamed `resource.NewWithAttributes`. (#1235)
- The Prometheus exporter now exports non-monotonic counters (i.e. `UpDownCounter`s) as gauges. (#1210)
- Correct the `Span.End` method documentation in the `otel` API to state updates are not allowed on a span after it has ended. (#1310)
- Updated span collection limits for attribute, event and link counts to 1000 (#1318)
- Renamed `semconv.HTTPUrlKey` to `semconv.HTTPURLKey`. (#1338)

### Removed

- The `ErrInvalidHexID`, `ErrInvalidTraceIDLength`, `ErrInvalidSpanIDLength`, `ErrInvalidSpanIDLength`, or `ErrNilSpanID` from the `go.opentelemetry.io/otel` package are unexported now. (#1243)
- The `AddEventWithTimestamp` method on the `Span` interface in `go.opentelemetry.io/otel` is removed due to its redundancy.
   It is replaced by using the `AddEvent` method with a `WithTimestamp` option. (#1254)
- The `MockSpan` and `MockTracer` types are removed from `go.opentelemetry.io/otel/oteltest`.
   `Tracer` and `Span` from the same module should be used in their place instead. (#1306)
- `WorkerCount` option is removed from `go.opentelemetry.io/otel/exporters/otlp`. (#1350)
- Remove the following labels types: INT32, UINT32, UINT64 and FLOAT32. (#1314)

### Fixed

- Rename `MergeItererator` to `MergeIterator` in the `go.opentelemetry.io/otel/label` package. (#1244)
- The `go.opentelemetry.io/otel/api/global` packages global TextMapPropagator now delegates functionality to a globally set delegate for all previously returned propagators. (#1258)
- Fix condition in `label.Any`. (#1299)
- Fix global `TracerProvider` to pass options to its configured provider. (#1329)
- Fix missing handler for `ExactKind` aggregator in OTLP metrics transformer (#1309)

## [0.13.0] - 2020-10-08

### Added

- OTLP Metric exporter supports Histogram aggregation. (#1209)
- The `Code` struct from the `go.opentelemetry.io/otel/codes` package now supports JSON marshaling and unmarshaling as well as implements the `Stringer` interface. (#1214)
- A Baggage API to implement the OpenTelemetry specification. (#1217)
- Add Shutdown method to sdk/trace/provider, shutdown processors in the order they were registered. (#1227)

### Changed

- Set default propagator to no-op propagator. (#1184)
- The `HTTPSupplier`, `HTTPExtractor`, `HTTPInjector`, and `HTTPPropagator` from the `go.opentelemetry.io/otel/api/propagation` package were replaced with unified `TextMapCarrier` and `TextMapPropagator` in the `go.opentelemetry.io/otel/propagation` package. (#1212) (#1325)
- The `New` function from the `go.opentelemetry.io/otel/api/propagation` package was replaced with `NewCompositeTextMapPropagator` in the `go.opentelemetry.io/otel` package. (#1212)
- The status codes of the `go.opentelemetry.io/otel/codes` package have been updated to match the latest OpenTelemetry specification.
   They now are `Unset`, `Error`, and `Ok`.
   They no longer track the gRPC codes. (#1214)
- The `StatusCode` field of the `SpanData` struct in the `go.opentelemetry.io/otel/sdk/export/trace` package now uses the codes package from this package instead of the gRPC project. (#1214)
- Move the `go.opentelemetry.io/otel/api/baggage` package into `go.opentelemetry.io/otel/baggage`. (#1217) (#1325)
- A `Shutdown` method of `SpanProcessor` and all its implementations receives a context and returns an error. (#1264)

### Fixed

- Copies of data from arrays and slices passed to `go.opentelemetry.io/otel/label.ArrayValue()` are now used in the returned `Value` instead of using the mutable data itself. (#1226)

### Removed

- The `ExtractHTTP` and `InjectHTTP` functions from the `go.opentelemetry.io/otel/api/propagation` package were removed. (#1212)
- The `Propagators` interface from the `go.opentelemetry.io/otel/api/propagation` package was removed to conform to the OpenTelemetry specification.
   The explicit `TextMapPropagator` type can be used in its place as this is the `Propagator` type the specification defines. (#1212)
- The `SetAttribute` method of the `Span` from the `go.opentelemetry.io/otel/api/trace` package was removed given its redundancy with the `SetAttributes` method. (#1216)
- The internal implementation of Baggage storage is removed in favor of using the new Baggage API functionality. (#1217)
- Remove duplicate hostname key `HostHostNameKey` in Resource semantic conventions. (#1219)
- Nested array/slice support has been removed. (#1226)

## [0.12.0] - 2020-09-24

### Added

- A `SpanConfigure` function in `go.opentelemetry.io/otel/api/trace` to create a new `SpanConfig` from `SpanOption`s. (#1108)
- In the `go.opentelemetry.io/otel/api/trace` package, `NewTracerConfig` was added to construct new `TracerConfig`s.
   This addition was made to conform with our project option conventions. (#1155)
- Instrumentation library information was added to the Zipkin exporter. (#1119)
- The `SpanProcessor` interface now has a `ForceFlush()` method. (#1166)
- More semantic conventions for k8s as resource attributes. (#1167)

### Changed

- Add reconnecting udp connection type to Jaeger exporter.
   This change adds a new optional implementation of the udp conn interface used to detect changes to an agent's host dns record.
   It then adopts the new destination address to ensure the exporter doesn't get stuck. This change was ported from jaegertracing/jaeger-client-go#520. (#1063)
- Replace `StartOption` and `EndOption` in `go.opentelemetry.io/otel/api/trace` with `SpanOption`.
   This change is matched by replacing the `StartConfig` and `EndConfig` with a unified `SpanConfig`. (#1108)
- Replace the `LinkedTo` span option in `go.opentelemetry.io/otel/api/trace` with `WithLinks`.
   This is be more consistent with our other option patterns, i.e. passing the item to be configured directly instead of its component parts, and provides a cleaner function signature. (#1108)
- The `go.opentelemetry.io/otel/api/trace` `TracerOption` was changed to an interface to conform to project option conventions. (#1109)
- Move the `B3` and `TraceContext` from within the `go.opentelemetry.io/otel/api/trace` package to their own `go.opentelemetry.io/otel/propagators` package.
    This removal of the propagators is reflective of the OpenTelemetry specification for these propagators as well as cleans up the `go.opentelemetry.io/otel/api/trace` API. (#1118)
- Rename Jaeger tags used for instrumentation library information to reflect changes in OpenTelemetry specification. (#1119)
- Rename `ProbabilitySampler` to `TraceIDRatioBased` and change semantics to ignore parent span sampling status. (#1115)
- Move `tools` package under `internal`. (#1141)
- Move `go.opentelemetry.io/otel/api/correlation` package to `go.opentelemetry.io/otel/api/baggage`. (#1142)
   The `correlation.CorrelationContext` propagator has been renamed `baggage.Baggage`.  Other exported functions and types are unchanged.
- Rename `ParentOrElse` sampler to `ParentBased` and allow setting samplers depending on parent span. (#1153)
- In the `go.opentelemetry.io/otel/api/trace` package, `SpanConfigure` was renamed to `NewSpanConfig`. (#1155)
- Change `dependabot.yml` to add a `Skip Changelog` label to dependabot-sourced PRs. (#1161)
- The [configuration style guide](https://github.com/open-telemetry/opentelemetry-go/blob/master/CONTRIBUTING.md#config) has been updated to
   recommend the use of `newConfig()` instead of `configure()`. (#1163)
- The `otlp.Config` type has been unexported and changed to `otlp.config`, along with its initializer. (#1163)
- Ensure exported interface types include parameter names and update the
   Style Guide to reflect this styling rule. (#1172)
- Don't consider unset environment variable for resource detection to be an error. (#1170)
- Rename `go.opentelemetry.io/otel/api/metric.ConfigureInstrument` to `NewInstrumentConfig` and
  `go.opentelemetry.io/otel/api/metric.ConfigureMeter` to `NewMeterConfig`.
- ValueObserver instruments use LastValue aggregator by default. (#1165)
- OTLP Metric exporter supports LastValue aggregation. (#1165)
- Move the `go.opentelemetry.io/otel/api/unit` package to `go.opentelemetry.io/otel/unit`. (#1185)
- Rename `Provider` to `MeterProvider` in the `go.opentelemetry.io/otel/api/metric` package. (#1190)
- Rename `NoopProvider` to `NoopMeterProvider` in the `go.opentelemetry.io/otel/api/metric` package. (#1190)
- Rename `NewProvider` to `NewMeterProvider` in the `go.opentelemetry.io/otel/api/metric/metrictest` package. (#1190)
- Rename `Provider` to `MeterProvider` in the `go.opentelemetry.io/otel/api/metric/registry` package. (#1190)
- Rename `NewProvider` to `NewMeterProvider` in the `go.opentelemetry.io/otel/api/metri/registryc` package. (#1190)
- Rename `Provider` to `TracerProvider` in the `go.opentelemetry.io/otel/api/trace` package. (#1190)
- Rename `NoopProvider` to `NoopTracerProvider` in the `go.opentelemetry.io/otel/api/trace` package. (#1190)
- Rename `Provider` to `TracerProvider` in the `go.opentelemetry.io/otel/api/trace/tracetest` package. (#1190)
- Rename `NewProvider` to `NewTracerProvider` in the `go.opentelemetry.io/otel/api/trace/tracetest` package. (#1190)
- Rename `WrapperProvider` to `WrapperTracerProvider` in the `go.opentelemetry.io/otel/bridge/opentracing` package. (#1190)
- Rename `NewWrapperProvider` to `NewWrapperTracerProvider` in the `go.opentelemetry.io/otel/bridge/opentracing` package. (#1190)
- Rename `Provider` method of the pull controller to `MeterProvider` in the `go.opentelemetry.io/otel/sdk/metric/controller/pull` package. (#1190)
- Rename `Provider` method of the push controller to `MeterProvider` in the `go.opentelemetry.io/otel/sdk/metric/controller/push` package. (#1190)
- Rename `ProviderOptions` to `TracerProviderConfig` in the `go.opentelemetry.io/otel/sdk/trace` package. (#1190)
- Rename `ProviderOption` to `TracerProviderOption` in the `go.opentelemetry.io/otel/sdk/trace` package. (#1190)
- Rename `Provider` to `TracerProvider` in the `go.opentelemetry.io/otel/sdk/trace` package. (#1190)
- Rename `NewProvider` to `NewTracerProvider` in the `go.opentelemetry.io/otel/sdk/trace` package. (#1190)
- Renamed `SamplingDecision` values to comply with OpenTelemetry specification change. (#1192)
- Renamed Zipkin attribute names from `ot.status_code & ot.status_description` to `otel.status_code & otel.status_description`. (#1201)
- The default SDK now invokes registered `SpanProcessor`s in the order they were registered with the `TracerProvider`. (#1195)
- Add test of spans being processed by the `SpanProcessor`s in the order they were registered. (#1203)

### Removed

- Remove the B3 propagator from `go.opentelemetry.io/otel/propagators`. It is now located in the
   `go.opentelemetry.io/contrib/propagators/` module. (#1191)
- Remove the semantic convention for HTTP status text, `HTTPStatusTextKey` from package `go.opentelemetry.io/otel/semconv`. (#1194)

### Fixed

- Zipkin example no longer mentions `ParentSampler`, corrected to `ParentBased`. (#1171)
- Fix missing shutdown processor in otel-collector example. (#1186)
- Fix missing shutdown processor in basic and namedtracer examples. (#1197)

## [0.11.0] - 2020-08-24

### Added

- Support for exporting array-valued attributes via OTLP. (#992)
- `Noop` and `InMemory` `SpanBatcher` implementations to help with testing integrations. (#994)
- Support for filtering metric label sets. (#1047)
- A dimensionality-reducing metric Processor. (#1057)
- Integration tests for more OTel Collector Attribute types. (#1062)
- A new `WithSpanProcessor` `ProviderOption` is added to the `go.opentelemetry.io/otel/sdk/trace` package to create a `Provider` and automatically register the `SpanProcessor`. (#1078)

### Changed

- Rename `sdk/metric/processor/test` to `sdk/metric/processor/processortest`. (#1049)
- Rename `sdk/metric/controller/test` to `sdk/metric/controller/controllertest`. (#1049)
- Rename `api/testharness` to `api/apitest`. (#1049)
- Rename `api/trace/testtrace` to `api/trace/tracetest`. (#1049)
- Change Metric Processor to merge multiple observations. (#1024)
- The `go.opentelemetry.io/otel/bridge/opentracing` bridge package has been made into its own module.
   This removes the package dependencies of this bridge from the rest of the OpenTelemetry based project. (#1038)
- Renamed `go.opentelemetry.io/otel/api/standard` package to `go.opentelemetry.io/otel/semconv` to avoid the ambiguous and generic name `standard` and better describe the package as containing OpenTelemetry semantic conventions. (#1016)
- The environment variable used for resource detection has been changed from `OTEL_RESOURCE_LABELS` to `OTEL_RESOURCE_ATTRIBUTES` (#1042)
- Replace `WithSyncer` with `WithBatcher` in examples. (#1044)
- Replace the `google.golang.org/grpc/codes` dependency in the API with an equivalent `go.opentelemetry.io/otel/codes` package. (#1046)
- Merge the `go.opentelemetry.io/otel/api/label` and `go.opentelemetry.io/otel/api/kv` into the new `go.opentelemetry.io/otel/label` package. (#1060)
- Unify Callback Function Naming.
   Rename `*Callback` with `*Func`. (#1061)
- CI builds validate against last two versions of Go, dropping 1.13 and adding 1.15. (#1064)
- The `go.opentelemetry.io/otel/sdk/export/trace` interfaces `SpanSyncer` and `SpanBatcher` have been replaced with a specification compliant `Exporter` interface.
   This interface still supports the export of `SpanData`, but only as a slice.
   Implementation are also required now to return any error from `ExportSpans` if one occurs as well as implement a `Shutdown` method for exporter clean-up. (#1078)
- The `go.opentelemetry.io/otel/sdk/trace` `NewBatchSpanProcessor` function no longer returns an error.
   If a `nil` exporter is passed as an argument to this function, instead of it returning an error, it now returns a `BatchSpanProcessor` that handles the export of `SpanData` by not taking any action. (#1078)
- The `go.opentelemetry.io/otel/sdk/trace` `NewProvider` function to create a `Provider` no longer returns an error, instead only a `*Provider`.
   This change is related to `NewBatchSpanProcessor` not returning an error which was the only error this function would return. (#1078)

### Removed

- Duplicate, unused API sampler interface. (#999)
   Use the [`Sampler` interface](https://github.com/open-telemetry/opentelemetry-go/blob/v0.11.0/sdk/trace/sampling.go) provided by the SDK instead.
- The `grpctrace` instrumentation was moved to the `go.opentelemetry.io/contrib` repository and out of this repository.
   This move includes moving the `grpc` example to the `go.opentelemetry.io/contrib` as well. (#1027)
- The `WithSpan` method of the `Tracer` interface.
   The functionality this method provided was limited compared to what a user can provide themselves.
   It was removed with the understanding that if there is sufficient user need it can be added back based on actual user usage. (#1043)
- The `RegisterSpanProcessor` and `UnregisterSpanProcessor` functions.
   These were holdovers from an approach prior to the TracerProvider design. They were not used anymore. (#1077)
- The `oterror` package. (#1026)
- The `othttp` and `httptrace` instrumentations were moved to `go.opentelemetry.io/contrib`. (#1032)

### Fixed

- The `semconv.HTTPServerMetricAttributesFromHTTPRequest()` function no longer generates the high-cardinality `http.request.content.length` label. (#1031)
- Correct instrumentation version tag in Jaeger exporter. (#1037)
- The SDK span will now set an error event if the `End` method is called during a panic (i.e. it was deferred). (#1043)
- Move internally generated protobuf code from the `go.opentelemetry.io/otel` to the OTLP exporter to reduce dependency overhead. (#1050)
- The `otel-collector` example referenced outdated collector processors. (#1006)

## [0.10.0] - 2020-07-29

This release migrates the default OpenTelemetry SDK into its own Go module, decoupling the SDK from the API and reducing dependencies for instrumentation packages.

### Added

- The Zipkin exporter now has `NewExportPipeline` and `InstallNewPipeline` constructor functions to match the common pattern.
    These function build a new exporter with default SDK options and register the exporter with the `global` package respectively. (#944)
- Add propagator option for gRPC instrumentation. (#986)
- The `testtrace` package now tracks the `trace.SpanKind` for each span. (#987)

### Changed

- Replace the `RegisterGlobal` `Option` in the Jaeger exporter with an `InstallNewPipeline` constructor function.
   This matches the other exporter constructor patterns and will register a new exporter after building it with default configuration. (#944)
- The trace (`go.opentelemetry.io/otel/exporters/trace/stdout`) and metric (`go.opentelemetry.io/otel/exporters/metric/stdout`) `stdout` exporters are now merged into a single exporter at `go.opentelemetry.io/otel/exporters/stdout`.
   This new exporter was made into its own Go module to follow the pattern of all exporters and decouple it from the `go.opentelemetry.io/otel` module. (#956, #963)
- Move the `go.opentelemetry.io/otel/exporters/test` test package to `go.opentelemetry.io/otel/sdk/export/metric/metrictest`. (#962)
- The `go.opentelemetry.io/otel/api/kv/value` package was merged into the parent `go.opentelemetry.io/otel/api/kv` package. (#968)
  - `value.Bool` was replaced with `kv.BoolValue`.
  - `value.Int64` was replaced with `kv.Int64Value`.
  - `value.Uint64` was replaced with `kv.Uint64Value`.
  - `value.Float64` was replaced with `kv.Float64Value`.
  - `value.Int32` was replaced with `kv.Int32Value`.
  - `value.Uint32` was replaced with `kv.Uint32Value`.
  - `value.Float32` was replaced with `kv.Float32Value`.
  - `value.String` was replaced with `kv.StringValue`.
  - `value.Int` was replaced with `kv.IntValue`.
  - `value.Uint` was replaced with `kv.UintValue`.
  - `value.Array` was replaced with `kv.ArrayValue`.
- Rename `Infer` to `Any` in the `go.opentelemetry.io/otel/api/kv` package. (#972)
- Change `othttp` to use the `httpsnoop` package to wrap the `ResponseWriter` so that optional interfaces (`http.Hijacker`, `http.Flusher`, etc.) that are implemented by the original `ResponseWriter`are also implemented by the wrapped `ResponseWriter`. (#979)
- Rename `go.opentelemetry.io/otel/sdk/metric/aggregator/test` package to `go.opentelemetry.io/otel/sdk/metric/aggregator/aggregatortest`. (#980)
- Make the SDK into its own Go module called `go.opentelemetry.io/otel/sdk`. (#985)
- Changed the default trace `Sampler` from `AlwaysOn` to `ParentOrElse(AlwaysOn)`. (#989)

### Removed

- The `IndexedAttribute` function from the `go.opentelemetry.io/otel/api/label` package was removed in favor of `IndexedLabel` which it was synonymous with. (#970)

### Fixed

- Bump github.com/golangci/golangci-lint from 1.28.3 to 1.29.0 in /tools. (#953)
- Bump github.com/google/go-cmp from 0.5.0 to 0.5.1. (#957)
- Use `global.Handle` for span export errors in the OTLP exporter. (#946)
- Correct Go language formatting in the README documentation. (#961)
- Remove default SDK dependencies from the `go.opentelemetry.io/otel/api` package. (#977)
- Remove default SDK dependencies from the `go.opentelemetry.io/otel/instrumentation` package. (#983)
- Move documented examples for `go.opentelemetry.io/otel/instrumentation/grpctrace` interceptors into Go example tests. (#984)

## [0.9.0] - 2020-07-20

### Added

- A new Resource Detector interface is included to allow resources to be automatically detected and included. (#939)
- A Detector to automatically detect resources from an environment variable. (#939)
- Github action to generate protobuf Go bindings locally in `internal/opentelemetry-proto-gen`. (#938)
- OTLP .proto files from `open-telemetry/opentelemetry-proto` imported as a git submodule under `internal/opentelemetry-proto`.
   References to `github.com/open-telemetry/opentelemetry-proto` changed to `go.opentelemetry.io/otel/internal/opentelemetry-proto-gen`. (#942)

### Changed

- Non-nil value `struct`s for key-value pairs will be marshalled using JSON rather than `Sprintf`. (#948)

### Removed

- Removed dependency on `github.com/open-telemetry/opentelemetry-collector`. (#943)

## [0.8.0] - 2020-07-09

### Added

- The `B3Encoding` type to represent the B3 encoding(s) the B3 propagator can inject.
   A value for HTTP supported encodings (Multiple Header: `MultipleHeader`, Single Header: `SingleHeader`) are included. (#882)
- The `FlagsDeferred` trace flag to indicate if the trace sampling decision has been deferred. (#882)
- The `FlagsDebug` trace flag to indicate if the trace is a debug trace. (#882)
- Add `peer.service` semantic attribute. (#898)
- Add database-specific semantic attributes. (#899)
- Add semantic convention for `faas.coldstart` and `container.id`. (#909)
- Add http content size semantic conventions. (#905)
- Include `http.request_content_length` in HTTP request basic attributes. (#905)
- Add semantic conventions for operating system process resource attribute keys. (#919)
- The Jaeger exporter now has a `WithBatchMaxCount` option to specify the maximum number of spans sent in a batch. (#931)

### Changed

- Update `CONTRIBUTING.md` to ask for updates to `CHANGELOG.md` with each pull request. (#879)
- Use lowercase header names for B3 Multiple Headers. (#881)
- The B3 propagator `SingleHeader` field has been replaced with `InjectEncoding`.
   This new field can be set to combinations of the `B3Encoding` bitmasks and will inject trace information in these encodings.
   If no encoding is set, the propagator will default to `MultipleHeader` encoding. (#882)
- The B3 propagator now extracts from either HTTP encoding of B3 (Single Header or Multiple Header) based on what is contained in the header.
   Preference is given to Single Header encoding with Multiple Header being the fallback if Single Header is not found or is invalid.
   This behavior change is made to dynamically support all correctly encoded traces received instead of having to guess the expected encoding prior to receiving. (#882)
- Extend semantic conventions for RPC. (#900)
- To match constant naming conventions in the `api/standard` package, the `FaaS*` key names are appended with a suffix of `Key`. (#920)
  - `"api/standard".FaaSName` -> `FaaSNameKey`
  - `"api/standard".FaaSID` -> `FaaSIDKey`
  - `"api/standard".FaaSVersion` -> `FaaSVersionKey`
  - `"api/standard".FaaSInstance` -> `FaaSInstanceKey`

### Removed

- The `FlagsUnused` trace flag is removed.
   The purpose of this flag was to act as the inverse of `FlagsSampled`, the inverse of `FlagsSampled` is used instead. (#882)
- The B3 header constants (`B3SingleHeader`, `B3DebugFlagHeader`, `B3TraceIDHeader`, `B3SpanIDHeader`, `B3SampledHeader`, `B3ParentSpanIDHeader`) are removed.
   If B3 header keys are needed [the authoritative OpenZipkin package constants](https://pkg.go.dev/github.com/openzipkin/zipkin-go@v0.2.2/propagation/b3?tab=doc#pkg-constants) should be used instead. (#882)

### Fixed

- The B3 Single Header name is now correctly `b3` instead of the previous `X-B3`. (#881)
- The B3 propagator now correctly supports sampling only values (`b3: 0`, `b3: 1`, or `b3: d`) for a Single B3 Header. (#882)
- The B3 propagator now propagates the debug flag.
   This removes the behavior of changing the debug flag into a set sampling bit.
   Instead, this now follow the B3 specification and omits the `X-B3-Sampling` header. (#882)
- The B3 propagator now tracks "unset" sampling state (meaning "defer the decision") and does not set the `X-B3-Sampling` header when injecting. (#882)
- Bump github.com/itchyny/gojq from 0.10.3 to 0.10.4 in /tools. (#883)
- Bump github.com/opentracing/opentracing-go from v1.1.1-0.20190913142402-a7454ce5950e to v1.2.0. (#885)
- The tracing time conversion for OTLP spans is now correctly set to `UnixNano`. (#896)
- Ensure span status is not set to `Unknown` when no HTTP status code is provided as it is assumed to be `200 OK`. (#908)
- Ensure `httptrace.clientTracer` closes `http.headers` span. (#912)
- Prometheus exporter will not apply stale updates or forget inactive metrics. (#903)
- Add test for api.standard `HTTPClientAttributesFromHTTPRequest`. (#905)
- Bump github.com/golangci/golangci-lint from 1.27.0 to 1.28.1 in /tools. (#901, #913)
- Update otel-collector example to use the v0.5.0 collector. (#915)
- The `grpctrace` instrumentation uses a span name conforming to the OpenTelemetry semantic conventions (does not contain a leading slash (`/`)). (#922)
- The `grpctrace` instrumentation includes an `rpc.method` attribute now set to the gRPC method name. (#900, #922)
- The `grpctrace` instrumentation `rpc.service` attribute now contains the package name if one exists.
   This is in accordance with OpenTelemetry semantic conventions. (#922)
- Correlation Context extractor will no longer insert an empty map into the returned context when no valid values are extracted. (#923)
- Bump google.golang.org/api from 0.28.0 to 0.29.0 in /exporters/trace/jaeger. (#925)
- Bump github.com/itchyny/gojq from 0.10.4 to 0.11.0 in /tools. (#926)
- Bump github.com/golangci/golangci-lint from 1.28.1 to 1.28.2 in /tools. (#930)

## [0.7.0] - 2020-06-26

This release implements the v0.5.0 version of the OpenTelemetry specification.

### Added

- The othttp instrumentation now includes default metrics. (#861)
- This CHANGELOG file to track all changes in the project going forward.
- Support for array type attributes. (#798)
- Apply transitive dependabot go.mod dependency updates as part of a new automatic Github workflow. (#844)
- Timestamps are now passed to exporters for each export. (#835)
- Add new `Accumulation` type to metric SDK to transport telemetry from `Accumulator`s to `Processor`s.
   This replaces the prior `Record` `struct` use for this purpose. (#835)
- New dependabot integration to automate package upgrades. (#814)
- `Meter` and `Tracer` implementations accept instrumentation version version as an optional argument.
   This instrumentation version is passed on to exporters. (#811) (#805) (#802)
- The OTLP exporter includes the instrumentation version in telemetry it exports. (#811)
- Environment variables for Jaeger exporter are supported. (#796)
- New `aggregation.Kind` in the export metric API. (#808)
- New example that uses OTLP and the collector. (#790)
- Handle errors in the span `SetName` during span initialization. (#791)
- Default service config to enable retries for retry-able failed requests in the OTLP exporter and an option to override this default. (#777)
- New `go.opentelemetry.io/otel/api/oterror` package to uniformly support error handling and definitions for the project. (#778)
- New `global` default implementation of the `go.opentelemetry.io/otel/api/oterror.Handler` interface to be used to handle errors prior to an user defined `Handler`.
   There is also functionality for the user to register their `Handler` as well as a convenience function `Handle` to handle an error with this global `Handler`(#778)
- Options to specify propagators for httptrace and grpctrace instrumentation. (#784)
- The required `application/json` header for the Zipkin exporter is included in all exports. (#774)
- Integrate HTTP semantics helpers from the contrib repository into the `api/standard` package. #769

### Changed

- Rename `Integrator` to `Processor` in the metric SDK. (#863)
- Rename `AggregationSelector` to `AggregatorSelector`. (#859)
- Rename `SynchronizedCopy` to `SynchronizedMove`. (#858)
- Rename `simple` integrator to `basic` integrator. (#857)
- Merge otlp collector examples. (#841)
- Change the metric SDK to support cumulative, delta, and pass-through exporters directly.
   With these changes, cumulative and delta specific exporters are able to request the correct kind of aggregation from the SDK. (#840)
- The `Aggregator.Checkpoint` API is renamed to `SynchronizedCopy` and adds an argument, a different `Aggregator` into which the copy is stored. (#812)
- The `export.Aggregator` contract is that `Update()` and `SynchronizedCopy()` are synchronized with each other.
   All the aggregation interfaces (`Sum`, `LastValue`, ...) are not meant to be synchronized, as the caller is expected to synchronize aggregators at a higher level after the `Accumulator`.
   Some of the `Aggregators` used unnecessary locking and that has been cleaned up. (#812)
- Use of `metric.Number` was replaced by `int64` now that we use `sync.Mutex` in the `MinMaxSumCount` and `Histogram` `Aggregators`. (#812)
- Replace `AlwaysParentSample` with `ParentSample(fallback)` to match the OpenTelemetry v0.5.0 specification. (#810)
- Rename `sdk/export/metric/aggregator` to `sdk/export/metric/aggregation`. #808
- Send configured headers with every request in the OTLP exporter, instead of just on connection creation. (#806)
- Update error handling for any one off error handlers, replacing, instead, with the `global.Handle` function. (#791)
- Rename `plugin` directory to `instrumentation` to match the OpenTelemetry specification. (#779)
- Makes the argument order to Histogram and DDSketch `New()` consistent. (#781)

### Removed

- `Uint64NumberKind` and related functions from the API. (#864)
- Context arguments from `Aggregator.Checkpoint` and `Integrator.Process` as they were unused. (#803)
- `SpanID` is no longer included in parameters for sampling decision to match the OpenTelemetry specification. (#775)

### Fixed

- Upgrade OTLP exporter to opentelemetry-proto matching the opentelemetry-collector v0.4.0 release. (#866)
- Allow changes to `go.sum` and `go.mod` when running dependabot tidy-up. (#871)
- Bump github.com/stretchr/testify from 1.4.0 to 1.6.1. (#824)
- Bump github.com/prometheus/client_golang from 1.7.0 to 1.7.1 in /exporters/metric/prometheus. (#867)
- Bump google.golang.org/grpc from 1.29.1 to 1.30.0 in /exporters/trace/jaeger. (#853)
- Bump google.golang.org/grpc from 1.29.1 to 1.30.0 in /exporters/trace/zipkin. (#854)
- Bumps github.com/golang/protobuf from 1.3.2 to 1.4.2 (#848)
- Bump github.com/stretchr/testify from 1.4.0 to 1.6.1 in /exporters/otlp (#817)
- Bump github.com/golangci/golangci-lint from 1.25.1 to 1.27.0 in /tools (#828)
- Bump github.com/prometheus/client_golang from 1.5.0 to 1.7.0 in /exporters/metric/prometheus (#838)
- Bump github.com/stretchr/testify from 1.4.0 to 1.6.1 in /exporters/trace/jaeger (#829)
- Bump github.com/benbjohnson/clock from 1.0.0 to 1.0.3 (#815)
- Bump github.com/stretchr/testify from 1.4.0 to 1.6.1 in /exporters/trace/zipkin (#823)
- Bump github.com/itchyny/gojq from 0.10.1 to 0.10.3 in /tools (#830)
- Bump github.com/stretchr/testify from 1.4.0 to 1.6.1 in /exporters/metric/prometheus (#822)
- Bump google.golang.org/grpc from 1.27.1 to 1.29.1 in /exporters/trace/zipkin (#820)
- Bump google.golang.org/grpc from 1.27.1 to 1.29.1 in /exporters/trace/jaeger (#831)
- Bump github.com/google/go-cmp from 0.4.0 to 0.5.0 (#836)
- Bump github.com/google/go-cmp from 0.4.0 to 0.5.0 in /exporters/trace/jaeger (#837)
- Bump github.com/google/go-cmp from 0.4.0 to 0.5.0 in /exporters/otlp (#839)
- Bump google.golang.org/api from 0.20.0 to 0.28.0 in /exporters/trace/jaeger (#843)
- Set span status from HTTP status code in the othttp instrumentation. (#832)
- Fixed typo in push controller comment. (#834)
- The `Aggregator` testing has been updated and cleaned. (#812)
- `metric.Number(0)` expressions are replaced by `0` where possible. (#812)
- Fixed `global` `handler_test.go` test failure. #804
- Fixed `BatchSpanProcessor.Shutdown` to wait until all spans are processed. (#766)
- Fixed OTLP example's accidental early close of exporter. (#807)
- Ensure zipkin exporter reads and closes response body. (#788)
- Update instrumentation to use `api/standard` keys instead of custom keys. (#782)
- Clean up tools and RELEASING documentation. (#762)

## [0.6.0] - 2020-05-21

### Added

- Support for `Resource`s in the prometheus exporter. (#757)
- New pull controller. (#751)
- New `UpDownSumObserver` instrument. (#750)
- OpenTelemetry collector demo. (#711)
- New `SumObserver` instrument. (#747)
- New `UpDownCounter` instrument. (#745)
- New timeout `Option` and configuration function `WithTimeout` to the push controller. (#742)
- New `api/standards` package to implement semantic conventions and standard key-value generation. (#731)

### Changed

- Rename `Register*` functions in the metric API to `New*` for all `Observer` instruments. (#761)
- Use `[]float64` for histogram boundaries, not `[]metric.Number`. (#758)
- Change OTLP example to use exporter as a trace `Syncer` instead of as an unneeded `Batcher`. (#756)
- Replace `WithResourceAttributes()` with `WithResource()` in the trace SDK. (#754)
- The prometheus exporter now uses the new pull controller. (#751)
- Rename `ScheduleDelayMillis` to `BatchTimeout` in the trace `BatchSpanProcessor`.(#752)
- Support use of synchronous instruments in asynchronous callbacks (#725)
- Move `Resource` from the `Export` method parameter into the metric export `Record`. (#739)
- Rename `Observer` instrument to `ValueObserver`. (#734)
- The push controller now has a method (`Provider()`) to return a `metric.Provider` instead of the old `Meter` method that acted as a `metric.Provider`. (#738)
- Replace `Measure` instrument by `ValueRecorder` instrument. (#732)
- Rename correlation context header from `"Correlation-Context"` to `"otcorrelations"` to match the OpenTelemetry specification. (#727)

### Fixed

- Ensure gRPC `ClientStream` override methods do not panic in grpctrace package. (#755)
- Disable parts of `BatchSpanProcessor` test until a fix is found. (#743)
- Fix `string` case in `kv` `Infer` function. (#746)
- Fix panic in grpctrace client interceptors. (#740)
- Refactor the `api/metrics` push controller and add `CheckpointSet` synchronization. (#737)
- Rewrite span batch process queue batching logic. (#719)
- Remove the push controller named Meter map. (#738)
- Fix Histogram aggregator initial state (fix #735). (#736)
- Ensure golang alpine image is running `golang-1.14` for examples. (#733)
- Added test for grpctrace `UnaryInterceptorClient`. (#695)
- Rearrange `api/metric` code layout. (#724)

## [0.5.0] - 2020-05-13

### Added

- Batch `Observer` callback support. (#717)
- Alias `api` types to root package of project. (#696)
- Create basic `othttp.Transport` for simple client instrumentation. (#678)
- `SetAttribute(string, interface{})` to the trace API. (#674)
- Jaeger exporter option that allows user to specify custom http client. (#671)
- `Stringer` and `Infer` methods to `key`s. (#662)

### Changed

- Rename `NewKey` in the `kv` package to just `Key`. (#721)
- Move `core` and `key` to `kv` package. (#720)
- Make the metric API `Meter` a `struct` so the abstract `MeterImpl` can be passed and simplify implementation. (#709)
- Rename SDK `Batcher` to `Integrator` to match draft OpenTelemetry SDK specification. (#710)
- Rename SDK `Ungrouped` integrator to `simple.Integrator` to match draft OpenTelemetry SDK specification. (#710)
- Rename SDK `SDK` `struct` to `Accumulator` to match draft OpenTelemetry SDK specification. (#710)
- Move `Number` from `core` to `api/metric` package. (#706)
- Move `SpanContext` from `core` to `trace` package. (#692)
- Change traceparent header from `Traceparent` to `traceparent` to implement the W3C specification. (#681)

### Fixed

- Update tooling to run generators in all submodules. (#705)
- gRPC interceptor regexp to match methods without a service name. (#683)
- Use a `const` for padding 64-bit B3 trace IDs. (#701)
- Update `mockZipkin` listen address from `:0` to `127.0.0.1:0`. (#700)
- Left-pad 64-bit B3 trace IDs with zero. (#698)
- Propagate at least the first W3C tracestate header. (#694)
- Remove internal `StateLocker` implementation. (#688)
- Increase instance size CI system uses. (#690)
- Add a `key` benchmark and use reflection in `key.Infer()`. (#679)
- Fix internal `global` test by using `global.Meter` with `RecordBatch()`. (#680)
- Reimplement histogram using mutex instead of `StateLocker`. (#669)
- Switch `MinMaxSumCount` to a mutex lock implementation instead of `StateLocker`. (#667)
- Update documentation to not include any references to `WithKeys`. (#672)
- Correct misspelling. (#668)
- Fix clobbering of the span context if extraction fails. (#656)
- Bump `golangci-lint` and work around the corrupting bug. (#666) (#670)

## [0.4.3] - 2020-04-24

### Added

- `Dockerfile` and `docker-compose.yml` to run example code. (#635)
- New `grpctrace` package that provides gRPC client and server interceptors for both unary and stream connections. (#621)
- New `api/label` package, providing common label set implementation. (#651)
- Support for JSON marshaling of `Resources`. (#654)
- `TraceID` and `SpanID` implementations for `Stringer` interface. (#642)
- `RemoteAddrKey` in the othttp plugin to include the HTTP client address in top-level spans. (#627)
- `WithSpanFormatter` option to the othttp plugin. (#617)
- Updated README to include section for compatible libraries and include reference to the contrib repository. (#612)
- The prometheus exporter now supports exporting histograms. (#601)
- A `String` method to the `Resource` to return a hashable identifier for a now unique resource. (#613)
- An `Iter` method to the `Resource` to return an array `AttributeIterator`. (#613)
- An `Equal` method to the `Resource` test the equivalence of resources. (#613)
- An iterable structure (`AttributeIterator`) for `Resource` attributes.

### Changed

- zipkin export's `NewExporter` now requires a `serviceName` argument to ensure this needed values is provided. (#644)
- Pass `Resources` through the metrics export pipeline. (#659)

### Removed

- `WithKeys` option from the metric API. (#639)

### Fixed

- Use the `label.Set.Equivalent` value instead of an encoding in the batcher. (#658)
- Correct typo `trace.Exporter` to `trace.SpanSyncer` in comments. (#653)
- Use type names for return values in jaeger exporter. (#648)
- Increase the visibility of the `api/key` package by updating comments and fixing usages locally. (#650)
- `Checkpoint` only after `Update`; Keep records in the `sync.Map` longer. (#647)
- Do not cache `reflect.ValueOf()` in metric Labels. (#649)
- Batch metrics exported from the OTLP exporter based on `Resource` and labels. (#626)
- Add error wrapping to the prometheus exporter. (#631)
- Update the OTLP exporter batching of traces to use a unique `string` representation of an associated `Resource` as the batching key. (#623)
- Update OTLP `SpanData` transform to only include the `ParentSpanID` if one exists. (#614)
- Update `Resource` internal representation to uniquely and reliably identify resources. (#613)
- Check return value from `CheckpointSet.ForEach` in prometheus exporter. (#622)
- Ensure spans created by httptrace client tracer reflect operation structure. (#618)
- Create a new recorder rather than reuse when multiple observations in same epoch for asynchronous instruments. #610
- The default port the OTLP exporter uses to connect to the OpenTelemetry collector is updated to match the one the collector listens on by default. (#611)

## [0.4.2] - 2020-03-31

### Fixed

- Fix `pre_release.sh` to update version in `sdk/opentelemetry.go`. (#607)
- Fix time conversion from internal to OTLP in OTLP exporter. (#606)

## [0.4.1] - 2020-03-31

### Fixed

- Update `tag.sh` to create signed tags. (#604)

## [0.4.0] - 2020-03-30

### Added

- New API package `api/metric/registry` that exposes a `MeterImpl` wrapper for use by SDKs to generate unique instruments. (#580)
- Script to verify examples after a new release. (#579)

### Removed

- The dogstatsd exporter due to lack of support.
   This additionally removes support for statsd. (#591)
- `LabelSet` from the metric API.
   This is replaced by a `[]core.KeyValue` slice. (#595)
- `Labels` from the metric API's `Meter` interface. (#595)

### Changed

- The metric `export.Labels` became an interface which the SDK implements and the `export` package provides a simple, immutable implementation of this interface intended for testing purposes. (#574)
- Renamed `internal/metric.Meter` to `MeterImpl`. (#580)
- Renamed `api/global/internal.obsImpl` to `asyncImpl`. (#580)

### Fixed

- Corrected missing return in mock span. (#582)
- Update License header for all source files to match CNCF guidelines and include a test to ensure it is present. (#586) (#596)
- Update to v0.3.0 of the OTLP in the OTLP exporter. (#588)
- Update pre-release script to be compatible between GNU and BSD based systems. (#592)
- Add a `RecordBatch` benchmark. (#594)
- Moved span transforms of the OTLP exporter to the internal package. (#593)
- Build both go-1.13 and go-1.14 in circleci to test for all supported versions of Go. (#569)
- Removed unneeded allocation on empty labels in OLTP exporter. (#597)
- Update `BatchedSpanProcessor` to process the queue until no data but respect max batch size. (#599)
- Update project documentation godoc.org links to pkg.go.dev. (#602)

## [0.3.0] - 2020-03-21

This is a first official beta release, which provides almost fully complete metrics, tracing, and context propagation functionality.
There is still a possibility of breaking changes.

### Added

- Add `Observer` metric instrument. (#474)
- Add global `Propagators` functionality to enable deferred initialization for propagators registered before the first Meter SDK is installed. (#494)
- Simplified export setup pipeline for the jaeger exporter to match other exporters. (#459)
- The zipkin trace exporter. (#495)
- The OTLP exporter to export metric and trace telemetry to the OpenTelemetry collector. (#497) (#544) (#545)
- Add `StatusMessage` field to the trace `Span`. (#524)
- Context propagation in OpenTracing bridge in terms of OpenTelemetry context propagation. (#525)
- The `Resource` type was added to the SDK. (#528)
- The global API now supports a `Tracer` and `Meter` function as shortcuts to getting a global `*Provider` and calling these methods directly. (#538)
- The metric API now defines a generic `MeterImpl` interface to support general purpose `Meter` construction.
   Additionally, `SyncImpl` and `AsyncImpl` are added to support general purpose instrument construction. (#560)
- A metric `Kind` is added to represent the `MeasureKind`, `ObserverKind`, and `CounterKind`. (#560)
- Scripts to better automate the release process. (#576)

### Changed

- Default to to use `AlwaysSampler` instead of `ProbabilitySampler` to match OpenTelemetry specification. (#506)
- Renamed `AlwaysSampleSampler` to `AlwaysOnSampler` in the trace API. (#511)
- Renamed `NeverSampleSampler` to `AlwaysOffSampler` in the trace API. (#511)
- The `Status` field of the `Span` was changed to `StatusCode` to disambiguate with the added `StatusMessage`. (#524)
- Updated the trace `Sampler` interface conform to the OpenTelemetry specification. (#531)
- Rename metric API `Options` to `Config`. (#541)
- Rename metric `Counter` aggregator to be `Sum`. (#541)
- Unify metric options into `Option` from instrument specific options. (#541)
- The trace API's `TraceProvider` now support `Resource`s. (#545)
- Correct error in zipkin module name. (#548)
- The jaeger trace exporter now supports `Resource`s. (#551)
- Metric SDK now supports `Resource`s.
   The `WithResource` option was added to configure a `Resource` on creation and the `Resource` method was added to the metric `Descriptor` to return the associated `Resource`. (#552)
- Replace `ErrNoLastValue` and `ErrEmptyDataSet` by `ErrNoData` in the metric SDK. (#557)
- The stdout trace exporter now supports `Resource`s. (#558)
- The metric `Descriptor` is now included at the API instead of the SDK. (#560)
- Replace `Ordered` with an iterator in `export.Labels`. (#567)

### Removed

- The vendor specific Stackdriver. It is now hosted on 3rd party vendor infrastructure. (#452)
- The `Unregister` method for metric observers as it is not in the OpenTelemetry specification. (#560)
- `GetDescriptor` from the metric SDK. (#575)
- The `Gauge` instrument from the metric API. (#537)

### Fixed

- Make histogram aggregator checkpoint consistent. (#438)
- Update README with import instructions and how to build and test. (#505)
- The default label encoding was updated to be unique. (#508)
- Use `NewRoot` in the othttp plugin for public endpoints. (#513)
- Fix data race in `BatchedSpanProcessor`. (#518)
- Skip test-386 for Mac OS 10.15.x (Catalina and upwards). #521
- Use a variable-size array to represent ordered labels in maps. (#523)
- Update the OTLP protobuf and update changed import path. (#532)
- Use `StateLocker` implementation in `MinMaxSumCount`. (#546)
- Eliminate goroutine leak in histogram stress test. (#547)
- Update OTLP exporter with latest protobuf. (#550)
- Add filters to the othttp plugin. (#556)
- Provide an implementation of the `Header*` filters that do not depend on Go 1.14. (#565)
- Encode labels once during checkpoint.
   The checkpoint function is executed in a single thread so we can do the encoding lazily before passing the encoded version of labels to the exporter.
   This is a cheap and quick way to avoid encoding the labels on every collection interval. (#572)
- Run coverage over all packages in `COVERAGE_MOD_DIR`. (#573)

## [0.2.3] - 2020-03-04

### Added

- `RecordError` method on `Span`s in the trace API to Simplify adding error events to spans. (#473)
- Configurable push frequency for exporters setup pipeline. (#504)

### Changed

- Rename the `exporter` directory to `exporters`.
   The `go.opentelemetry.io/otel/exporter/trace/jaeger` package was mistakenly released with a `v1.0.0` tag instead of `v0.1.0`.
   This resulted in all subsequent releases not becoming the default latest.
   A consequence of this was that all `go get`s pulled in the incompatible `v0.1.0` release of that package when pulling in more recent packages from other otel packages.
   Renaming the `exporter` directory to `exporters` fixes this issue by renaming the package and therefore clearing any existing dependency tags.
   Consequentially, this action also renames *all* exporter packages. (#502)

### Removed

- The `CorrelationContextHeader` constant in the `correlation` package is no longer exported. (#503)

## [0.2.2] - 2020-02-27

### Added

- `HTTPSupplier` interface in the propagation API to specify methods to retrieve and store a single value for a key to be associated with a carrier. (#467)
- `HTTPExtractor` interface in the propagation API to extract information from an `HTTPSupplier` into a context. (#467)
- `HTTPInjector` interface in the propagation API to inject information into an `HTTPSupplier.` (#467)
- `Config` and configuring `Option` to the propagator API. (#467)
- `Propagators` interface in the propagation API to contain the set of injectors and extractors for all supported carrier formats. (#467)
- `HTTPPropagator` interface in the propagation API to inject and extract from an `HTTPSupplier.` (#467)
- `WithInjectors` and `WithExtractors` functions to the propagator API to configure injectors and extractors to use. (#467)
- `ExtractHTTP` and `InjectHTTP` functions to apply configured HTTP extractors and injectors to a passed context. (#467)
- Histogram aggregator. (#433)
- `DefaultPropagator` function and have it return `trace.TraceContext` as the default context propagator. (#456)
- `AlwaysParentSample` sampler to the trace API. (#455)
- `WithNewRoot` option function to the trace API to specify the created span should be considered a root span. (#451)

### Changed

- Renamed `WithMap` to `ContextWithMap` in the correlation package. (#481)
- Renamed `FromContext` to `MapFromContext` in the correlation package. (#481)
- Move correlation context propagation to correlation package. (#479)
- Do not default to putting remote span context into links. (#480)
- `Tracer.WithSpan` updated to accept `StartOptions`. (#472)
- Renamed `MetricKind` to `Kind` to not stutter in the type usage. (#432)
- Renamed the `export` package to `metric` to match directory structure. (#432)
- Rename the `api/distributedcontext` package to `api/correlation`. (#444)
- Rename the `api/propagators` package to `api/propagation`. (#444)
- Move the propagators from the `propagators` package into the `trace` API package. (#444)
- Update `Float64Gauge`, `Int64Gauge`, `Float64Counter`, `Int64Counter`, `Float64Measure`, and `Int64Measure` metric methods to use value receivers instead of pointers. (#462)
- Moved all dependencies of tools package to a tools directory. (#466)

### Removed

- Binary propagators. (#467)
- NOOP propagator. (#467)

### Fixed

- Upgraded `github.com/golangci/golangci-lint` from `v1.21.0` to `v1.23.6` in `tools/`. (#492)
- Fix a possible nil-dereference crash (#478)
- Correct comments for `InstallNewPipeline` in the stdout exporter. (#483)
- Correct comments for `InstallNewPipeline` in the dogstatsd exporter. (#484)
- Correct comments for `InstallNewPipeline` in the prometheus exporter. (#482)
- Initialize `onError` based on `Config` in prometheus exporter. (#486)
- Correct module name in prometheus exporter README. (#475)
- Removed tracer name prefix from span names. (#430)
- Fix `aggregator_test.go` import package comment. (#431)
- Improved detail in stdout exporter. (#436)
- Fix a dependency issue (generate target should depend on stringer, not lint target) in Makefile. (#442)
- Reorders the Makefile targets within `precommit` target so we generate files and build the code before doing linting, so we can get much nicer errors about syntax errors from the compiler. (#442)
- Reword function documentation in gRPC plugin. (#446)
- Send the `span.kind` tag to Jaeger from the jaeger exporter. (#441)
- Fix `metadataSupplier` in the jaeger exporter to overwrite the header if existing instead of appending to it. (#441)
- Upgraded to Go 1.13 in CI. (#465)
- Correct opentelemetry.io URL in trace SDK documentation. (#464)
- Refactored reference counting logic in SDK determination of stale records. (#468)
- Add call to `runtime.Gosched` in instrument `acquireHandle` logic to not block the collector. (#469)

## [0.2.1.1] - 2020-01-13

### Fixed

- Use stateful batcher on Prometheus exporter fixing regression introduced in #395. (#428)

## [0.2.1] - 2020-01-08

### Added

- Global meter forwarding implementation.
   This enables deferred initialization for metric instruments registered before the first Meter SDK is installed. (#392)
- Global trace forwarding implementation.
   This enables deferred initialization for tracers registered before the first Trace SDK is installed. (#406)
- Standardize export pipeline creation in all exporters. (#395)
- A testing, organization, and comments for 64-bit field alignment. (#418)
- Script to tag all modules in the project. (#414)

### Changed

- Renamed `propagation` package to `propagators`. (#362)
- Renamed `B3Propagator` propagator to `B3`. (#362)
- Renamed `TextFormatPropagator` propagator to `TextFormat`. (#362)
- Renamed `BinaryPropagator` propagator to `Binary`. (#362)
- Renamed `BinaryFormatPropagator` propagator to `BinaryFormat`. (#362)
- Renamed `NoopTextFormatPropagator` propagator to `NoopTextFormat`. (#362)
- Renamed `TraceContextPropagator` propagator to `TraceContext`. (#362)
- Renamed `SpanOption` to `StartOption` in the trace API. (#369)
- Renamed `StartOptions` to `StartConfig` in the trace API. (#369)
- Renamed `EndOptions` to `EndConfig` in the trace API. (#369)
- `Number` now has a pointer receiver for its methods. (#375)
- Renamed `CurrentSpan` to `SpanFromContext` in the trace API. (#379)
- Renamed `SetCurrentSpan` to `ContextWithSpan` in the trace API. (#379)
- Renamed `Message` in Event to `Name` in the trace API. (#389)
- Prometheus exporter no longer aggregates metrics, instead it only exports them. (#385)
- Renamed `HandleImpl` to `BoundInstrumentImpl` in the metric API. (#400)
- Renamed `Float64CounterHandle` to `Float64CounterBoundInstrument` in the metric API. (#400)
- Renamed `Int64CounterHandle` to `Int64CounterBoundInstrument` in the metric API. (#400)
- Renamed `Float64GaugeHandle` to `Float64GaugeBoundInstrument` in the metric API. (#400)
- Renamed `Int64GaugeHandle` to `Int64GaugeBoundInstrument` in the metric API. (#400)
- Renamed `Float64MeasureHandle` to `Float64MeasureBoundInstrument` in the metric API. (#400)
- Renamed `Int64MeasureHandle` to `Int64MeasureBoundInstrument` in the metric API. (#400)
- Renamed `Release` method for bound instruments in the metric API to `Unbind`. (#400)
- Renamed `AcquireHandle` method for bound instruments in the metric API to `Bind`. (#400)
- Renamed the `File` option in the stdout exporter to `Writer`. (#404)
- Renamed all `Options` to `Config` for all metric exports where this wasn't already the case.

### Fixed

- Aggregator import path corrected. (#421)
- Correct links in README. (#368)
- The README was updated to match latest code changes in its examples. (#374)
- Don't capitalize error statements. (#375)
- Fix ignored errors. (#375)
- Fix ambiguous variable naming. (#375)
- Removed unnecessary type casting. (#375)
- Use named parameters. (#375)
- Updated release schedule. (#378)
- Correct http-stackdriver example module name. (#394)
- Removed the `http.request` span in `httptrace` package. (#397)
- Add comments in the metrics SDK (#399)
- Initialize checkpoint when creating ddsketch aggregator to prevent panic when merging into a empty one. (#402) (#403)
- Add documentation of compatible exporters in the README. (#405)
- Typo fix. (#408)
- Simplify span check logic in SDK tracer implementation. (#419)

## [0.2.0] - 2019-12-03

### Added

- Unary gRPC tracing example. (#351)
- Prometheus exporter. (#334)
- Dogstatsd metrics exporter. (#326)

### Changed

- Rename `MaxSumCount` aggregation to `MinMaxSumCount` and add the `Min` interface for this aggregation. (#352)
- Rename `GetMeter` to `Meter`. (#357)
- Rename `HTTPTraceContextPropagator` to `TraceContextPropagator`. (#355)
- Rename `HTTPB3Propagator` to `B3Propagator`. (#355)
- Rename `HTTPTraceContextPropagator` to `TraceContextPropagator`. (#355)
- Move `/global` package to `/api/global`. (#356)
- Rename `GetTracer` to `Tracer`. (#347)

### Removed

- `SetAttribute` from the `Span` interface in the trace API. (#361)
- `AddLink` from the `Span` interface in the trace API. (#349)
- `Link` from the `Span` interface in the trace API. (#349)

### Fixed

- Exclude example directories from coverage report. (#365)
- Lint make target now implements automatic fixes with `golangci-lint` before a second run to report the remaining issues. (#360)
- Drop `GO111MODULE` environment variable in Makefile as Go 1.13 is the project specified minimum version and this is environment variable is not needed for that version of Go. (#359)
- Run the race checker for all test. (#354)
- Redundant commands in the Makefile are removed. (#354)
- Split the `generate` and `lint` targets of the Makefile. (#354)
- Renames `circle-ci` target to more generic `ci` in Makefile. (#354)
- Add example Prometheus binary to gitignore. (#358)
- Support negative numbers with the `MaxSumCount`. (#335)
- Resolve race conditions in `push_test.go` identified in #339. (#340)
- Use `/usr/bin/env bash` as a shebang in scripts rather than `/bin/bash`. (#336)
- Trace benchmark now tests both `AlwaysSample` and `NeverSample`.
   Previously it was testing `AlwaysSample` twice. (#325)
- Trace benchmark now uses a `[]byte` for `TraceID` to fix failing test. (#325)
- Added a trace benchmark to test variadic functions in `setAttribute` vs `setAttributes` (#325)
- The `defaultkeys` batcher was only using the encoded label set as its map key while building a checkpoint.
   This allowed distinct label sets through, but any metrics sharing a label set could be overwritten or merged incorrectly.
   This was corrected. (#333)

## [0.1.2] - 2019-11-18

### Fixed

- Optimized the `simplelru` map for attributes to reduce the number of allocations. (#328)
- Removed unnecessary unslicing of parameters that are already a slice. (#324)

## [0.1.1] - 2019-11-18

This release contains a Metrics SDK with stdout exporter and supports basic aggregations such as counter, gauges, array, maxsumcount, and ddsketch.

### Added

- Metrics stdout export pipeline. (#265)
- Array aggregation for raw measure metrics. (#282)
- The core.Value now have a `MarshalJSON` method. (#281)

### Removed

- `WithService`, `WithResources`, and `WithComponent` methods of tracers. (#314)
- Prefix slash in `Tracer.Start()` for the Jaeger example. (#292)

### Changed

- Allocation in LabelSet construction to reduce GC overhead. (#318)
- `trace.WithAttributes` to append values instead of replacing (#315)
- Use a formula for tolerance in sampling tests. (#298)
- Move export types into trace and metric-specific sub-directories. (#289)
- `SpanKind` back to being based on an `int` type. (#288)

### Fixed

- URL to OpenTelemetry website in README. (#323)
- Name of othttp default tracer. (#321)
- `ExportSpans` for the stackdriver exporter now handles `nil` context. (#294)
- CI modules cache to correctly restore/save from/to the cache. (#316)
- Fix metric SDK race condition between `LoadOrStore` and the assignment `rec.recorder = i.meter.exporter.AggregatorFor(rec)`. (#293)
- README now reflects the new code structure introduced with these changes. (#291)
- Make the basic example work. (#279)

## [0.1.0] - 2019-11-04

This is the first release of open-telemetry go library.
It contains api and sdk for trace and meter.

### Added

- Initial OpenTelemetry trace and metric API prototypes.
- Initial OpenTelemetry trace, metric, and export SDK packages.
- A wireframe bridge to support compatibility with OpenTracing.
- Example code for a basic, http-stackdriver, http, jaeger, and named tracer setup.
- Exporters for Jaeger, Stackdriver, and stdout.
- Propagators for binary, B3, and trace-context protocols.
- Project information and guidelines in the form of a README and CONTRIBUTING.
- Tools to build the project and a Makefile to automate the process.
- Apache-2.0 license.
- CircleCI build CI manifest files.
- CODEOWNERS file to track owners of this project.

[Unreleased]: https://github.com/open-telemetry/opentelemetry-go/compare/v1.31.0...HEAD
[1.31.0/0.53.0/0.7.0/0.0.10]: https://github.com/open-telemetry/opentelemetry-go/releases/tag/v1.31.0
[1.30.0/0.52.0/0.6.0/0.0.9]: https://github.com/open-telemetry/opentelemetry-go/releases/tag/v1.30.0
[1.29.0/0.51.0/0.5.0]: https://github.com/open-telemetry/opentelemetry-go/releases/tag/v1.29.0
[1.28.0/0.50.0/0.4.0]: https://github.com/open-telemetry/opentelemetry-go/releases/tag/v1.28.0
[1.27.0/0.49.0/0.3.0]: https://github.com/open-telemetry/opentelemetry-go/releases/tag/v1.27.0
[1.26.0/0.48.0/0.2.0-alpha]: https://github.com/open-telemetry/opentelemetry-go/releases/tag/v1.26.0
[1.25.0/0.47.0/0.0.8/0.1.0-alpha]: https://github.com/open-telemetry/opentelemetry-go/releases/tag/v1.25.0
[1.24.0/0.46.0/0.0.1-alpha]: https://github.com/open-telemetry/opentelemetry-go/releases/tag/v1.24.0
[1.23.1]: https://github.com/open-telemetry/opentelemetry-go/releases/tag/v1.23.1
[1.23.0]: https://github.com/open-telemetry/opentelemetry-go/releases/tag/v1.23.0
[1.23.0-rc.1]: https://github.com/open-telemetry/opentelemetry-go/releases/tag/v1.23.0-rc.1
[1.22.0/0.45.0]: https://github.com/open-telemetry/opentelemetry-go/releases/tag/v1.22.0
[1.21.0/0.44.0]: https://github.com/open-telemetry/opentelemetry-go/releases/tag/v1.21.0
[1.20.0/0.43.0]: https://github.com/open-telemetry/opentelemetry-go/releases/tag/v1.20.0
[1.19.0/0.42.0/0.0.7]: https://github.com/open-telemetry/opentelemetry-go/releases/tag/v1.19.0
[1.19.0-rc.1/0.42.0-rc.1]: https://github.com/open-telemetry/opentelemetry-go/releases/tag/v1.19.0-rc.1
[1.18.0/0.41.0/0.0.6]: https://github.com/open-telemetry/opentelemetry-go/releases/tag/v1.18.0
[1.17.0/0.40.0/0.0.5]: https://github.com/open-telemetry/opentelemetry-go/releases/tag/v1.17.0
[1.16.0/0.39.0]: https://github.com/open-telemetry/opentelemetry-go/releases/tag/v1.16.0
[1.16.0-rc.1/0.39.0-rc.1]: https://github.com/open-telemetry/opentelemetry-go/releases/tag/v1.16.0-rc.1
[1.15.1/0.38.1]: https://github.com/open-telemetry/opentelemetry-go/releases/tag/v1.15.1
[1.15.0/0.38.0]: https://github.com/open-telemetry/opentelemetry-go/releases/tag/v1.15.0
[1.15.0-rc.2/0.38.0-rc.2]: https://github.com/open-telemetry/opentelemetry-go/releases/tag/v1.15.0-rc.2
[1.15.0-rc.1/0.38.0-rc.1]: https://github.com/open-telemetry/opentelemetry-go/releases/tag/v1.15.0-rc.1
[1.14.0/0.37.0/0.0.4]: https://github.com/open-telemetry/opentelemetry-go/releases/tag/v1.14.0
[1.13.0/0.36.0]: https://github.com/open-telemetry/opentelemetry-go/releases/tag/v1.13.0
[1.12.0/0.35.0]: https://github.com/open-telemetry/opentelemetry-go/releases/tag/v1.12.0
[1.11.2/0.34.0]: https://github.com/open-telemetry/opentelemetry-go/releases/tag/v1.11.2
[1.11.1/0.33.0]: https://github.com/open-telemetry/opentelemetry-go/releases/tag/v1.11.1
[1.11.0/0.32.3]: https://github.com/open-telemetry/opentelemetry-go/releases/tag/v1.11.0
[0.32.2]: https://github.com/open-telemetry/opentelemetry-go/releases/tag/sdk/metric/v0.32.2
[0.32.1]: https://github.com/open-telemetry/opentelemetry-go/releases/tag/sdk/metric/v0.32.1
[0.32.0]: https://github.com/open-telemetry/opentelemetry-go/releases/tag/sdk/metric/v0.32.0
[1.10.0]: https://github.com/open-telemetry/opentelemetry-go/releases/tag/v1.10.0
[1.9.0/0.0.3]: https://github.com/open-telemetry/opentelemetry-go/releases/tag/v1.9.0
[1.8.0/0.31.0]: https://github.com/open-telemetry/opentelemetry-go/releases/tag/v1.8.0
[1.7.0/0.30.0]: https://github.com/open-telemetry/opentelemetry-go/releases/tag/v1.7.0
[0.29.0]: https://github.com/open-telemetry/opentelemetry-go/releases/tag/metric/v0.29.0
[1.6.3]: https://github.com/open-telemetry/opentelemetry-go/releases/tag/v1.6.3
[1.6.2]: https://github.com/open-telemetry/opentelemetry-go/releases/tag/v1.6.2
[1.6.1]: https://github.com/open-telemetry/opentelemetry-go/releases/tag/v1.6.1
[1.6.0/0.28.0]: https://github.com/open-telemetry/opentelemetry-go/releases/tag/v1.6.0
[1.5.0]: https://github.com/open-telemetry/opentelemetry-go/releases/tag/v1.5.0
[1.4.1]: https://github.com/open-telemetry/opentelemetry-go/releases/tag/v1.4.1
[1.4.0]: https://github.com/open-telemetry/opentelemetry-go/releases/tag/v1.4.0
[1.3.0]: https://github.com/open-telemetry/opentelemetry-go/releases/tag/v1.3.0
[1.2.0]: https://github.com/open-telemetry/opentelemetry-go/releases/tag/v1.2.0
[1.1.0]: https://github.com/open-telemetry/opentelemetry-go/releases/tag/v1.1.0
[1.0.1]: https://github.com/open-telemetry/opentelemetry-go/releases/tag/v1.0.1
[Metrics 0.24.0]: https://github.com/open-telemetry/opentelemetry-go/releases/tag/metric/v0.24.0
[1.0.0]: https://github.com/open-telemetry/opentelemetry-go/releases/tag/v1.0.0
[1.0.0-RC3]: https://github.com/open-telemetry/opentelemetry-go/releases/tag/v1.0.0-RC3
[1.0.0-RC2]: https://github.com/open-telemetry/opentelemetry-go/releases/tag/v1.0.0-RC2
[Experimental Metrics v0.22.0]: https://github.com/open-telemetry/opentelemetry-go/releases/tag/metric/v0.22.0
[1.0.0-RC1]: https://github.com/open-telemetry/opentelemetry-go/releases/tag/v1.0.0-RC1
[0.20.0]: https://github.com/open-telemetry/opentelemetry-go/releases/tag/v0.20.0
[0.19.0]: https://github.com/open-telemetry/opentelemetry-go/releases/tag/v0.19.0
[0.18.0]: https://github.com/open-telemetry/opentelemetry-go/releases/tag/v0.18.0
[0.17.0]: https://github.com/open-telemetry/opentelemetry-go/releases/tag/v0.17.0
[0.16.0]: https://github.com/open-telemetry/opentelemetry-go/releases/tag/v0.16.0
[0.15.0]: https://github.com/open-telemetry/opentelemetry-go/releases/tag/v0.15.0
[0.14.0]: https://github.com/open-telemetry/opentelemetry-go/releases/tag/v0.14.0
[0.13.0]: https://github.com/open-telemetry/opentelemetry-go/releases/tag/v0.13.0
[0.12.0]: https://github.com/open-telemetry/opentelemetry-go/releases/tag/v0.12.0
[0.11.0]: https://github.com/open-telemetry/opentelemetry-go/releases/tag/v0.11.0
[0.10.0]: https://github.com/open-telemetry/opentelemetry-go/releases/tag/v0.10.0
[0.9.0]: https://github.com/open-telemetry/opentelemetry-go/releases/tag/v0.9.0
[0.8.0]: https://github.com/open-telemetry/opentelemetry-go/releases/tag/v0.8.0
[0.7.0]: https://github.com/open-telemetry/opentelemetry-go/releases/tag/v0.7.0
[0.6.0]: https://github.com/open-telemetry/opentelemetry-go/releases/tag/v0.6.0
[0.5.0]: https://github.com/open-telemetry/opentelemetry-go/releases/tag/v0.5.0
[0.4.3]: https://github.com/open-telemetry/opentelemetry-go/releases/tag/v0.4.3
[0.4.2]: https://github.com/open-telemetry/opentelemetry-go/releases/tag/v0.4.2
[0.4.1]: https://github.com/open-telemetry/opentelemetry-go/releases/tag/v0.4.1
[0.4.0]: https://github.com/open-telemetry/opentelemetry-go/releases/tag/v0.4.0
[0.3.0]: https://github.com/open-telemetry/opentelemetry-go/releases/tag/v0.3.0
[0.2.3]: https://github.com/open-telemetry/opentelemetry-go/releases/tag/v0.2.3
[0.2.2]: https://github.com/open-telemetry/opentelemetry-go/releases/tag/v0.2.2
[0.2.1.1]: https://github.com/open-telemetry/opentelemetry-go/releases/tag/v0.2.1.1
[0.2.1]: https://github.com/open-telemetry/opentelemetry-go/releases/tag/v0.2.1
[0.2.0]: https://github.com/open-telemetry/opentelemetry-go/releases/tag/v0.2.0
[0.1.2]: https://github.com/open-telemetry/opentelemetry-go/releases/tag/v0.1.2
[0.1.1]: https://github.com/open-telemetry/opentelemetry-go/releases/tag/v0.1.1
[0.1.0]: https://github.com/open-telemetry/opentelemetry-go/releases/tag/v0.1.0

<!-- Released section ended -->

[Go 1.23]: https://go.dev/doc/go1.23
[Go 1.22]: https://go.dev/doc/go1.22
[Go 1.21]: https://go.dev/doc/go1.21
[Go 1.20]: https://go.dev/doc/go1.20
[Go 1.19]: https://go.dev/doc/go1.19
[Go 1.18]: https://go.dev/doc/go1.18

[metric API]:https://pkg.go.dev/go.opentelemetry.io/otel/metric
[metric SDK]:https://pkg.go.dev/go.opentelemetry.io/otel/sdk/metric
[trace API]:https://pkg.go.dev/go.opentelemetry.io/otel/trace

[GO-2024-2687]: https://pkg.go.dev/vuln/GO-2024-2687<|MERGE_RESOLUTION|>--- conflicted
+++ resolved
@@ -12,14 +12,11 @@
 
 - Add `go.opentelemetry.io/otel/sdk/metric/exemplar.AlwaysOffFilter`, which can be used to disable exemplar recording. (#5850)
 - Add `go.opentelemetry.io/otel/sdk/metric.WithExemplarFilter`, which can be used to configure the exemplar filter used by the metrics SDK. (#5850)
-<<<<<<< HEAD
-- The `go.opentelemetry.io/otel/semconv/v1.27.0` package.
-  The package contains semantic conventions from the `v1.27.0` version of the OpenTelemetry Semantic Conventions. (#5894)
-=======
 - Add `ExemplarReservoirProviderSelector` and `DefaultExemplarReservoirProviderSelector` to `go.opentelemetry.io/otel/sdk/metric`, which defines the exemplar reservoir to use based on the aggregation of the metric. (#5861)
 - Add `ExemplarReservoirProviderSelector` to `go.opentelemetry.io/otel/sdk/metric.Stream` to allow using views to configure the exemplar reservoir to use for a metric. (#5861)
 - Add `ReservoirProvider`, `HistogramReservoirProvider` and `FixedSizeReservoirProvider` to `go.opentelemetry.io/otel/sdk/metric/exemplar` to make it convenient to use providers of Reservoirs. (#5861)
->>>>>>> 81b2a33e
+- The `go.opentelemetry.io/otel/semconv/v1.27.0` package.
+  The package contains semantic conventions from the `v1.27.0` version of the OpenTelemetry Semantic Conventions. (#5894)
 
 <!-- Released section -->
 <!-- Don't change this section unless doing release -->
