# Changelog

All notable changes to this project will be documented in this file.

The format is based on [Keep a Changelog](https://keepachangelog.com/en/1.0.0/).

This project adheres to [Semantic Versioning](https://semver.org/spec/v2.0.0.html).

## [Unreleased]

### Added

- Add `Recorder` in `go.opentelemetry.io/otel/log/logtest` to facilitate testing the log bridge implementations. (#5134)
<<<<<<< HEAD
- Add `TestRecord` in `go.opentelemetry.io/otel/sdk/log` to facilitate testing the `Processor` and `Exporter` implementations. (#5200)
=======
- Add span flags to OTLP spans and links exported by `go.opentelemetry.io/otel/exporters/otlp/otlptrace`. (#5194)
>>>>>>> 1ff2e71e

### Changed

- Update `go.opentelemetry.io/proto/otlp` from v1.1.0 to v1.2.0. (#5177)

## [1.25.0/0.47.0/0.0.8/0.1.0-alpha] 2024-04-05

### Added

- Add `WithProxy` option in `go.opentelemetry.io/otel/exporters/otlp/otlpmetric/otlpmetrichttp`. (#4906)
- Add `WithProxy` option in `go.opentelemetry.io/otel/exporters/otlp/otlpmetric/otlptracehttp`. (#4906)
- Add `AddLink` method to the `Span` interface in `go.opentelemetry.io/otel/trace`. (#5032)
- The `Enabled` method is added to the `Logger` interface in `go.opentelemetry.io/otel/log`.
  This method is used to notify users if a log record will be emitted or not. (#5071)
- Add `SeverityUndefined` `const` to `go.opentelemetry.io/otel/log`.
  This value represents an unset severity level. (#5072)
- Add `Empty` function in `go.opentelemetry.io/otel/log` to return a `KeyValue` for an empty value. (#5076)
- Add `go.opentelemetry.io/otel/log/global` to manage the global `LoggerProvider`.
  This package is provided with the anticipation that all functionality will be migrate to `go.opentelemetry.io/otel` when `go.opentelemetry.io/otel/log` stabilizes.
  At which point, users will be required to migrage their code, and this package will be deprecated then removed. (#5085)
- Add support for `Summary` metrics in the `go.opentelemetry.io/otel/exporters/otlp/otlpmetric/otlpmetrichttp` and `go.opentelemetry.io/otel/exporters/otlp/otlpmetric/otlpmetricgrpc` exporters. (#5100)
- Add `otel.scope.name` and `otel.scope.version` tags to spans exported by `go.opentelemetry.io/otel/exporters/zipkin`. (#5108)
- Add support for `AddLink` to `go.opentelemetry.io/otel/bridge/opencensus`. (#5116)
- Add `String` method to `Value` and `KeyValue` in `go.opentelemetry.io/otel/log`. (#5117)
- Add Exemplar support to `go.opentelemetry.io/otel/exporters/prometheus`. (#5111)
- Add metric semantic conventions to `go.opentelemetry.io/otel/semconv/v1.24.0`. Future `semconv` packages will include metric semantic conventions as well. (#4528)

### Changed

- `SpanFromContext` and `SpanContextFromContext` in `go.opentelemetry.io/otel/trace` no longer make a heap allocation when the passed context has no span. (#5049)
- `go.opentelemetry.io/otel/exporters/otlp/otlptrace/otlptracegrpc` and `go.opentelemetry.io/otel/exporters/otlp/otlpmetric/otlpmetricgrpc` now create a gRPC client in idle mode and with "dns" as the default resolver using [`grpc.NewClient`](https://pkg.go.dev/google.golang.org/grpc#NewClient). (#5151)
  Because of that `WithDialOption` ignores [`grpc.WithBlock`](https://pkg.go.dev/google.golang.org/grpc#WithBlock), [`grpc.WithTimeout`](https://pkg.go.dev/google.golang.org/grpc#WithTimeout), and [`grpc.WithReturnConnectionError`](https://pkg.go.dev/google.golang.org/grpc#WithReturnConnectionError).
  Notice that [`grpc.DialContext`](https://pkg.go.dev/google.golang.org/grpc#DialContext) which was used before is now deprecated.

### Fixed

- Clarify the documentation about equivalence guarantees for the `Set` and `Distinct` types in `go.opentelemetry.io/otel/attribute`. (#5027)
- Prevent default `ErrorHandler` self-delegation. (#5137)
- Update all dependencies to address [GO-2024-2687]. (#5139)

### Removed

- Drop support for [Go 1.20]. (#4967)

### Deprecated

- Deprecate `go.opentelemetry.io/otel/attribute.Sortable` type. (#4734)
- Deprecate `go.opentelemetry.io/otel/attribute.NewSetWithSortable` function. (#4734)
- Deprecate `go.opentelemetry.io/otel/attribute.NewSetWithSortableFiltered` function. (#4734)

## [1.24.0/0.46.0/0.0.1-alpha] 2024-02-23

This release is the last to support [Go 1.20].
The next release will require at least [Go 1.21].

### Added

- Support [Go 1.22]. (#4890)
- Add exemplar support to `go.opentelemetry.io/otel/exporters/otlp/otlpmetric/otlpmetricgrpc`. (#4900)
- Add exemplar support to `go.opentelemetry.io/otel/exporters/otlp/otlpmetric/otlpmetrichttp`. (#4900)
- The `go.opentelemetry.io/otel/log` module is added.
  This module includes OpenTelemetry Go's implementation of the Logs Bridge API.
  This module is in an alpha state, it is subject to breaking changes.
  See our [versioning policy](./VERSIONING.md) for more info. (#4961)
- ARM64 platform to the compatibility testing suite. (#4994)

### Fixed

- Fix registration of multiple callbacks when using the global meter provider from `go.opentelemetry.io/otel`. (#4945)
- Fix negative buckets in output of exponential histograms. (#4956)

## [1.23.1] 2024-02-07

### Fixed

- Register all callbacks passed during observable instrument creation instead of just the last one multiple times in `go.opentelemetry.io/otel/sdk/metric`. (#4888)

## [1.23.0] 2024-02-06

This release contains the first stable, `v1`, release of the following modules:

- `go.opentelemetry.io/otel/bridge/opencensus`
- `go.opentelemetry.io/otel/bridge/opencensus/test`
- `go.opentelemetry.io/otel/example/opencensus`
- `go.opentelemetry.io/otel/exporters/otlp/otlpmetric/otlpmetricgrpc`
- `go.opentelemetry.io/otel/exporters/otlp/otlpmetric/otlpmetrichttp`
- `go.opentelemetry.io/otel/exporters/stdout/stdoutmetric`

See our [versioning policy](VERSIONING.md) for more information about these stability guarantees.

### Added

- Add `WithEndpointURL` option to the `exporters/otlp/otlpmetric/otlpmetricgrpc`, `exporters/otlp/otlpmetric/otlpmetrichttp`, `exporters/otlp/otlptrace/otlptracegrpc` and `exporters/otlp/otlptrace/otlptracehttp` packages. (#4808)
- Experimental exemplar exporting is added to the metric SDK.
  See [metric documentation](./sdk/metric/internal/x/README.md#exemplars) for more information about this feature and how to enable it. (#4871)
- `ErrSchemaURLConflict` is added to `go.opentelemetry.io/otel/sdk/resource`.
  This error is returned when a merge of two `Resource`s with different (non-empty) schema URL is attempted. (#4876)

### Changed

- The `Merge` and `New` functions in `go.opentelemetry.io/otel/sdk/resource` now returns a partial result if there is a schema URL merge conflict.
  Instead of returning `nil` when two `Resource`s with different (non-empty) schema URLs are merged the merged `Resource`, along with the new `ErrSchemaURLConflict` error, is returned.
  It is up to the user to decide if they want to use the returned `Resource` or not.
  It may have desired attributes overwritten or include stale semantic conventions. (#4876)

### Fixed

- Fix `ContainerID` resource detection on systemd when cgroup path has a colon. (#4449)
- Fix `go.opentelemetry.io/otel/sdk/metric` to cache instruments to avoid leaking memory when the same instrument is created multiple times. (#4820)
- Fix missing `Mix` and `Max` values for `go.opentelemetry.io/otel/exporters/stdout/stdoutmetric` by introducing `MarshalText` and `MarshalJSON` for the `Extrema` type in `go.opentelemetry.io/sdk/metric/metricdata`. (#4827)

## [1.23.0-rc.1] 2024-01-18

This is a release candidate for the v1.23.0 release.
That release is expected to include the `v1` release of the following modules:

- `go.opentelemetry.io/otel/bridge/opencensus`
- `go.opentelemetry.io/otel/bridge/opencensus/test`
- `go.opentelemetry.io/otel/example/opencensus`
- `go.opentelemetry.io/otel/exporters/otlp/otlpmetric/otlpmetricgrpc`
- `go.opentelemetry.io/otel/exporters/otlp/otlpmetric/otlpmetrichttp`
- `go.opentelemetry.io/otel/exporters/stdout/stdoutmetric`

See our [versioning policy](VERSIONING.md) for more information about these stability guarantees.

## [1.22.0/0.45.0] 2024-01-17

### Added

- The `go.opentelemetry.io/otel/semconv/v1.22.0` package.
  The package contains semantic conventions from the `v1.22.0` version of the OpenTelemetry Semantic Conventions. (#4735)
- The `go.opentelemetry.io/otel/semconv/v1.23.0` package.
  The package contains semantic conventions from the `v1.23.0` version of the OpenTelemetry Semantic Conventions. (#4746)
- The `go.opentelemetry.io/otel/semconv/v1.23.1` package.
  The package contains semantic conventions from the `v1.23.1` version of the OpenTelemetry Semantic Conventions. (#4749)
- The `go.opentelemetry.io/otel/semconv/v1.24.0` package.
  The package contains semantic conventions from the `v1.24.0` version of the OpenTelemetry Semantic Conventions. (#4770)
- Add `WithResourceAsConstantLabels` option to apply resource attributes for every metric emitted by the Prometheus exporter. (#4733)
- Experimental cardinality limiting is added to the metric SDK.
  See [metric documentation](./sdk/metric/internal/x/README.md#cardinality-limit) for more information about this feature and how to enable it. (#4457)
- Add `NewMemberRaw` and `NewKeyValuePropertyRaw` in `go.opentelemetry.io/otel/baggage`. (#4804)

### Changed

- Upgrade all use of `go.opentelemetry.io/otel/semconv` to use `v1.24.0`. (#4754)
- Update transformations in `go.opentelemetry.io/otel/exporters/zipkin` to follow `v1.24.0` version of the OpenTelemetry specification. (#4754)
- Record synchronous measurements when the passed context is canceled instead of dropping in `go.opentelemetry.io/otel/sdk/metric`.
  If you do not want to make a measurement when the context is cancelled, you need to handle it yourself (e.g  `if ctx.Err() != nil`). (#4671)
- Improve `go.opentelemetry.io/otel/trace.TraceState`'s performance. (#4722)
- Improve `go.opentelemetry.io/otel/propagation.TraceContext`'s performance. (#4721)
- Improve `go.opentelemetry.io/otel/baggage` performance. (#4743)
- Improve performance of the `(*Set).Filter` method in `go.opentelemetry.io/otel/attribute` when the passed filter does not filter out any attributes from the set. (#4774)
- `Member.String` in `go.opentelemetry.io/otel/baggage` percent-encodes only when necessary. (#4775)
- Improve `go.opentelemetry.io/otel/trace.Span`'s performance when adding multiple attributes. (#4818)
- `Property.Value` in `go.opentelemetry.io/otel/baggage` now returns a raw string instead of a percent-encoded value. (#4804)

### Fixed

- Fix `Parse` in `go.opentelemetry.io/otel/baggage` to validate member value before percent-decoding. (#4755)
- Fix whitespace encoding of `Member.String` in `go.opentelemetry.io/otel/baggage`. (#4756)
- Fix observable not registered error when the asynchronous instrument has a drop aggregation in `go.opentelemetry.io/otel/sdk/metric`. (#4772)
- Fix baggage item key so that it is not canonicalized in `go.opentelemetry.io/otel/bridge/opentracing`. (#4776)
- Fix `go.opentelemetry.io/otel/bridge/opentracing` to properly handle baggage values that requires escaping during propagation. (#4804)
- Fix a bug where using multiple readers resulted in incorrect asynchronous counter values in `go.opentelemetry.io/otel/sdk/metric`. (#4742)

## [1.21.0/0.44.0] 2023-11-16

### Removed

- Remove the deprecated `go.opentelemetry.io/otel/bridge/opencensus.NewTracer`. (#4706)
- Remove the deprecated `go.opentelemetry.io/otel/exporters/otlp/otlpmetric` module. (#4707)
- Remove the deprecated `go.opentelemetry.io/otel/example/view` module. (#4708)
- Remove the deprecated `go.opentelemetry.io/otel/example/fib` module. (#4723)

### Fixed

- Do not parse non-protobuf responses in `go.opentelemetry.io/otel/exporters/otlp/otlpmetric/otlpmetrichttp`. (#4719)
- Do not parse non-protobuf responses in `go.opentelemetry.io/otel/exporters/otlp/otlptrace/otlptracehttp`. (#4719)

## [1.20.0/0.43.0] 2023-11-10

This release brings a breaking change for custom trace API implementations. Some interfaces (`TracerProvider`, `Tracer`, `Span`) now embed the `go.opentelemetry.io/otel/trace/embedded` types. Implementors need to update their implementations based on what they want the default behavior to be. See the "API Implementations" section of the [trace API] package documentation for more information about how to accomplish this.

### Added

- Add `go.opentelemetry.io/otel/bridge/opencensus.InstallTraceBridge`, which installs the OpenCensus trace bridge, and replaces `opencensus.NewTracer`. (#4567)
- Add scope version to trace and metric bridges in `go.opentelemetry.io/otel/bridge/opencensus`. (#4584)
- Add the `go.opentelemetry.io/otel/trace/embedded` package to be embedded in the exported trace API interfaces. (#4620)
- Add the `go.opentelemetry.io/otel/trace/noop` package as a default no-op implementation of the trace API. (#4620)
- Add context propagation in `go.opentelemetry.io/otel/example/dice`. (#4644)
- Add view configuration to `go.opentelemetry.io/otel/example/prometheus`. (#4649)
- Add `go.opentelemetry.io/otel/metric.WithExplicitBucketBoundaries`, which allows defining default explicit bucket boundaries when creating histogram instruments. (#4603)
- Add `Version` function in `go.opentelemetry.io/otel/exporters/otlp/otlpmetric/otlpmetricgrpc`. (#4660)
- Add `Version` function in `go.opentelemetry.io/otel/exporters/otlp/otlpmetric/otlpmetrichttp`. (#4660)
- Add Summary, SummaryDataPoint, and QuantileValue to `go.opentelemetry.io/sdk/metric/metricdata`. (#4622)
- `go.opentelemetry.io/otel/bridge/opencensus.NewMetricProducer` now supports exemplars from OpenCensus. (#4585)
- Add support for `WithExplicitBucketBoundaries` in `go.opentelemetry.io/otel/sdk/metric`. (#4605)
- Add support for Summary metrics in `go.opentelemetry.io/otel/bridge/opencensus`. (#4668)

### Deprecated

- Deprecate `go.opentelemetry.io/otel/bridge/opencensus.NewTracer` in favor of `opencensus.InstallTraceBridge`. (#4567)
- Deprecate `go.opentelemetry.io/otel/example/fib` package is in favor of `go.opentelemetry.io/otel/example/dice`. (#4618)
- Deprecate `go.opentelemetry.io/otel/trace.NewNoopTracerProvider`.
  Use the added `NewTracerProvider` function in `go.opentelemetry.io/otel/trace/noop` instead. (#4620)
- Deprecate `go.opentelemetry.io/otel/example/view` package in favor of `go.opentelemetry.io/otel/example/prometheus`. (#4649)
- Deprecate `go.opentelemetry.io/otel/exporters/otlp/otlpmetric`. (#4693)

### Changed

- `go.opentelemetry.io/otel/bridge/opencensus.NewMetricProducer` returns a `*MetricProducer` struct instead of the metric.Producer interface. (#4583)
- The `TracerProvider` in `go.opentelemetry.io/otel/trace` now embeds the `go.opentelemetry.io/otel/trace/embedded.TracerProvider` type.
  This extends the `TracerProvider` interface and is is a breaking change for any existing implementation.
  Implementors need to update their implementations based on what they want the default behavior of the interface to be.
  See the "API Implementations" section of the `go.opentelemetry.io/otel/trace` package documentation for more information about how to accomplish this. (#4620)
- The `Tracer` in `go.opentelemetry.io/otel/trace` now embeds the `go.opentelemetry.io/otel/trace/embedded.Tracer` type.
  This extends the `Tracer` interface and is is a breaking change for any existing implementation.
  Implementors need to update their implementations based on what they want the default behavior of the interface to be.
  See the "API Implementations" section of the `go.opentelemetry.io/otel/trace` package documentation for more information about how to accomplish this. (#4620)
- The `Span` in `go.opentelemetry.io/otel/trace` now embeds the `go.opentelemetry.io/otel/trace/embedded.Span` type.
  This extends the `Span` interface and is is a breaking change for any existing implementation.
  Implementors need to update their implementations based on what they want the default behavior of the interface to be.
  See the "API Implementations" section of the `go.opentelemetry.io/otel/trace` package documentation for more information about how to accomplish this. (#4620)
- `go.opentelemetry.io/otel/exporters/otlp/otlpmetric/otlpmetricgrpc` does no longer depend on `go.opentelemetry.io/otel/exporters/otlp/otlpmetric`. (#4660)
- `go.opentelemetry.io/otel/exporters/otlp/otlpmetric/otlpmetrichttp` does no longer depend on `go.opentelemetry.io/otel/exporters/otlp/otlpmetric`. (#4660)
- Retry for `502 Bad Gateway` and `504 Gateway Timeout` HTTP statuses in `go.opentelemetry.io/otel/exporters/otlp/otlpmetric/otlpmetrichttp`. (#4670)
- Retry for `502 Bad Gateway` and `504 Gateway Timeout` HTTP statuses in `go.opentelemetry.io/otel/exporters/otlp/otlptrace/otlptracehttp`. (#4670)
- Retry for `RESOURCE_EXHAUSTED` only if RetryInfo is returned in `go.opentelemetry.io/otel/exporters/otlp/otlpmetric/otlpmetricgrpc`. (#4669)
- Retry for `RESOURCE_EXHAUSTED` only if RetryInfo is returned in `go.opentelemetry.io/otel/exporters/otlp/otlptrace/otlptracegrpc`. (#4669)
- Retry temporary HTTP request failures in `go.opentelemetry.io/otel/exporters/otlp/otlpmetric/otlpmetrichttp`. (#4679)
- Retry temporary HTTP request failures in `go.opentelemetry.io/otel/exporters/otlp/otlptrace/otlptracehttp`. (#4679)

### Fixed

- Fix improper parsing of characters such us `+`, `/` by `Parse` in `go.opentelemetry.io/otel/baggage` as they were rendered as a whitespace. (#4667)
- Fix improper parsing of characters such us `+`, `/` passed via `OTEL_RESOURCE_ATTRIBUTES` in `go.opentelemetry.io/otel/sdk/resource` as they were rendered as a whitespace. (#4699)
- Fix improper parsing of characters such us `+`, `/` passed via `OTEL_EXPORTER_OTLP_HEADERS` and `OTEL_EXPORTER_OTLP_METRICS_HEADERS` in `go.opentelemetry.io/otel/exporters/otlp/otlpmetric/otlpmetricgrpc` as they were rendered as a whitespace. (#4699)
- Fix improper parsing of characters such us `+`, `/` passed via `OTEL_EXPORTER_OTLP_HEADERS` and `OTEL_EXPORTER_OTLP_METRICS_HEADERS` in `go.opentelemetry.io/otel/exporters/otlp/otlpmetric/otlpmetrichttp` as they were rendered as a whitespace. (#4699)
- Fix improper parsing of characters such us `+`, `/` passed via `OTEL_EXPORTER_OTLP_HEADERS` and `OTEL_EXPORTER_OTLP_TRACES_HEADERS` in `go.opentelemetry.io/otel/exporters/otlp/otlpmetric/otlptracegrpc` as they were rendered as a whitespace. (#4699)
- Fix improper parsing of characters such us `+`, `/` passed via `OTEL_EXPORTER_OTLP_HEADERS` and `OTEL_EXPORTER_OTLP_TRACES_HEADERS` in `go.opentelemetry.io/otel/exporters/otlp/otlpmetric/otlptracehttp` as they were rendered as a whitespace. (#4699)
- In `go.opentelemetry.op/otel/exporters/prometheus`, the exporter no longer `Collect`s metrics after `Shutdown` is invoked. (#4648)
- Fix documentation for `WithCompressor` in `go.opentelemetry.io/otel/exporters/otlp/otlptrace/otlptracegrpc`. (#4695)
- Fix documentation for `WithCompressor` in `go.opentelemetry.io/otel/exporters/otlp/otlpmetric/otlpmetricgrpc`. (#4695)

## [1.19.0/0.42.0/0.0.7] 2023-09-28

This release contains the first stable release of the OpenTelemetry Go [metric SDK].
Our project stability guarantees now apply to the `go.opentelemetry.io/otel/sdk/metric` package.
See our [versioning policy](VERSIONING.md) for more information about these stability guarantees.

### Added

- Add the "Roll the dice" getting started application example in `go.opentelemetry.io/otel/example/dice`. (#4539)
- The `WithWriter` and `WithPrettyPrint` options to `go.opentelemetry.io/otel/exporters/stdout/stdoutmetric` to set a custom `io.Writer`, and allow displaying the output in human-readable JSON. (#4507)

### Changed

- Allow '/' characters in metric instrument names. (#4501)
- The exporter in `go.opentelemetry.io/otel/exporters/stdout/stdoutmetric` does not prettify its output by default anymore. (#4507)
- Upgrade `gopkg.io/yaml` from `v2` to `v3` in `go.opentelemetry.io/otel/schema`. (#4535)

### Fixed

- In `go.opentelemetry.op/otel/exporters/prometheus`, don't try to create the Prometheus metric on every `Collect` if we know the scope is invalid. (#4499)

### Removed

- Remove `"go.opentelemetry.io/otel/bridge/opencensus".NewMetricExporter`, which is replaced by `NewMetricProducer`. (#4566)

## [1.19.0-rc.1/0.42.0-rc.1] 2023-09-14

This is a release candidate for the v1.19.0/v0.42.0 release.
That release is expected to include the `v1` release of the OpenTelemetry Go metric SDK and will provide stability guarantees of that SDK.
See our [versioning policy](VERSIONING.md) for more information about these stability guarantees.

### Changed

- Allow '/' characters in metric instrument names. (#4501)

### Fixed

- In `go.opentelemetry.op/otel/exporters/prometheus`, don't try to create the prometheus metric on every `Collect` if we know the scope is invalid. (#4499)

## [1.18.0/0.41.0/0.0.6] 2023-09-12

This release drops the compatibility guarantee of [Go 1.19].

### Added

- Add `WithProducer` option in `go.opentelemetry.op/otel/exporters/prometheus` to restore the ability to register producers on the prometheus exporter's manual reader. (#4473)
- Add `IgnoreValue` option in `go.opentelemetry.io/otel/sdk/metric/metricdata/metricdatatest` to allow ignoring values when comparing metrics. (#4447)

### Changed

- Use a `TestingT` interface instead of `*testing.T` struct in `go.opentelemetry.io/otel/sdk/metric/metricdata/metricdatatest`. (#4483)

### Deprecated

- The `NewMetricExporter` in `go.opentelemetry.io/otel/bridge/opencensus` was deprecated in `v0.35.0` (#3541).
  The deprecation notice format for the function has been corrected to trigger Go documentation and build tooling. (#4470)

### Removed

- Removed the deprecated `go.opentelemetry.io/otel/exporters/jaeger` package. (#4467)
- Removed the deprecated `go.opentelemetry.io/otel/example/jaeger` package. (#4467)
- Removed the deprecated `go.opentelemetry.io/otel/sdk/metric/aggregation` package. (#4468)
- Removed the deprecated internal packages in `go.opentelemetry.io/otel/exporters/otlp` and its sub-packages. (#4469)
- Dropped guaranteed support for versions of Go less than 1.20. (#4481)

## [1.17.0/0.40.0/0.0.5] 2023-08-28

### Added

- Export the `ManualReader` struct in `go.opentelemetry.io/otel/sdk/metric`. (#4244)
- Export the `PeriodicReader` struct in `go.opentelemetry.io/otel/sdk/metric`. (#4244)
- Add support for exponential histogram aggregations.
  A histogram can be configured as an exponential histogram using a view with `"go.opentelemetry.io/otel/sdk/metric".ExponentialHistogram` as the aggregation. (#4245)
- Export the `Exporter` struct in `go.opentelemetry.io/otel/exporters/otlp/otlpmetric/otlpmetricgrpc`. (#4272)
- Export the `Exporter` struct in `go.opentelemetry.io/otel/exporters/otlp/otlpmetric/otlpmetrichttp`. (#4272)
- The exporters in `go.opentelemetry.io/otel/exporters/otlp/otlpmetric` now support the `OTEL_EXPORTER_OTLP_METRICS_TEMPORALITY_PREFERENCE` environment variable. (#4287)
- Add `WithoutCounterSuffixes` option in `go.opentelemetry.io/otel/exporters/prometheus` to disable addition of `_total` suffixes. (#4306)
- Add info and debug logging to the metric SDK in `go.opentelemetry.io/otel/sdk/metric`. (#4315)
- The `go.opentelemetry.io/otel/semconv/v1.21.0` package.
  The package contains semantic conventions from the `v1.21.0` version of the OpenTelemetry Semantic Conventions. (#4362)
- Accept 201 to 299 HTTP status as success in `go.opentelemetry.io/otel/exporters/otlp/otlpmetric/otlpmetrichttp` and `go.opentelemetry.io/otel/exporters/otlp/otlptrace/otlptracehttp`. (#4365)
- Document the `Temporality` and `Aggregation` methods of the `"go.opentelemetry.io/otel/sdk/metric".Exporter"` need to be concurrent safe. (#4381)
- Expand the set of units supported by the Prometheus exporter, and don't add unit suffixes if they are already present in `go.opentelemetry.op/otel/exporters/prometheus` (#4374)
- Move the `Aggregation` interface and its implementations from `go.opentelemetry.io/otel/sdk/metric/aggregation` to `go.opentelemetry.io/otel/sdk/metric`. (#4435)
- The exporters in `go.opentelemetry.io/otel/exporters/otlp/otlpmetric` now support the `OTEL_EXPORTER_OTLP_METRICS_DEFAULT_HISTOGRAM_AGGREGATION` environment variable. (#4437)
- Add the `NewAllowKeysFilter` and `NewDenyKeysFilter` functions to `go.opentelemetry.io/otel/attribute` to allow convenient creation of allow-keys and deny-keys filters. (#4444)
- Support Go 1.21. (#4463)

### Changed

- Starting from `v1.21.0` of semantic conventions, `go.opentelemetry.io/otel/semconv/{version}/httpconv` and `go.opentelemetry.io/otel/semconv/{version}/netconv` packages will no longer be published. (#4145)
- Log duplicate instrument conflict at a warning level instead of info in `go.opentelemetry.io/otel/sdk/metric`. (#4202)
- Return an error on the creation of new instruments in `go.opentelemetry.io/otel/sdk/metric` if their name doesn't pass regexp validation. (#4210)
- `NewManualReader` in `go.opentelemetry.io/otel/sdk/metric` returns `*ManualReader` instead of `Reader`. (#4244)
- `NewPeriodicReader` in `go.opentelemetry.io/otel/sdk/metric` returns `*PeriodicReader` instead of `Reader`. (#4244)
- Count the Collect time in the `PeriodicReader` timeout in `go.opentelemetry.io/otel/sdk/metric`. (#4221)
- The function `New` in `go.opentelemetry.io/otel/exporters/otlp/otlpmetric/otlpmetricgrpc` returns `*Exporter` instead of `"go.opentelemetry.io/otel/sdk/metric".Exporter`. (#4272)
- The function `New` in `go.opentelemetry.io/otel/exporters/otlp/otlpmetric/otlpmetrichttp` returns `*Exporter` instead of `"go.opentelemetry.io/otel/sdk/metric".Exporter`. (#4272)
- If an attribute set is omitted from an async callback, the previous value will no longer be exported in `go.opentelemetry.io/otel/sdk/metric`. (#4290)
- If an attribute set is observed multiple times in an async callback in `go.opentelemetry.io/otel/sdk/metric`, the values will be summed instead of the last observation winning. (#4289)
- Allow the explicit bucket histogram aggregation to be used for the up-down counter, observable counter, observable up-down counter, and observable gauge in the `go.opentelemetry.io/otel/sdk/metric` package. (#4332)
- Restrict `Meter`s in `go.opentelemetry.io/otel/sdk/metric` to only register and collect instruments it created. (#4333)
- `PeriodicReader.Shutdown` and `PeriodicReader.ForceFlush` in `go.opentelemetry.io/otel/sdk/metric` now apply the periodic reader's timeout to the operation if the user provided context does not contain a deadline. (#4356, #4377)
- Upgrade all use of `go.opentelemetry.io/otel/semconv` to use `v1.21.0`. (#4408)
- Increase instrument name maximum length from 63 to 255 characters in `go.opentelemetry.io/otel/sdk/metric`. (#4434)
- Add `go.opentelemetry.op/otel/sdk/metric.WithProducer` as an `Option` for `"go.opentelemetry.io/otel/sdk/metric".NewManualReader` and `"go.opentelemetry.io/otel/sdk/metric".NewPeriodicReader`. (#4346)

### Removed

- Remove `Reader.RegisterProducer` in `go.opentelemetry.io/otel/metric`.
  Use the added `WithProducer` option instead. (#4346)
- Remove `Reader.ForceFlush` in `go.opentelemetry.io/otel/metric`.
  Notice that `PeriodicReader.ForceFlush` is still available. (#4375)

### Fixed

- Correctly format log messages from the `go.opentelemetry.io/otel/exporters/zipkin` exporter. (#4143)
- Log an error for calls to `NewView` in `go.opentelemetry.io/otel/sdk/metric` that have empty criteria. (#4307)
- Fix `"go.opentelemetry.io/otel/sdk/resource".WithHostID()` to not set an empty `host.id`. (#4317)
- Use the instrument identifying fields to cache aggregators and determine duplicate instrument registrations in `go.opentelemetry.io/otel/sdk/metric`. (#4337)
- Detect duplicate instruments for case-insensitive names in `go.opentelemetry.io/otel/sdk/metric`. (#4338)
- The `ManualReader` will not panic if `AggregationSelector` returns `nil` in `go.opentelemetry.io/otel/sdk/metric`. (#4350)
- If a `Reader`'s `AggregationSelector` returns `nil` or `DefaultAggregation` the pipeline will use the default aggregation. (#4350)
- Log a suggested view that fixes instrument conflicts in `go.opentelemetry.io/otel/sdk/metric`. (#4349)
- Fix possible panic, deadlock and race condition in batch span processor in `go.opentelemetry.io/otel/sdk/trace`. (#4353)
- Improve context cancellation handling in batch span processor's `ForceFlush` in  `go.opentelemetry.io/otel/sdk/trace`. (#4369)
- Decouple `go.opentelemetry.io/otel/exporters/otlp/otlptrace/internal` from `go.opentelemetry.io/otel/exporters/otlp/internal` using gotmpl. (#4397, #3846)
- Decouple `go.opentelemetry.io/otel/exporters/otlp/otlpmetric/otlpmetricgrpc/internal` from `go.opentelemetry.io/otel/exporters/otlp/internal` and `go.opentelemetry.io/otel/exporters/otlp/otlpmetric/internal` using gotmpl. (#4404, #3846)
- Decouple `go.opentelemetry.io/otel/exporters/otlp/otlpmetric/otlpmetrichttp/internal` from `go.opentelemetry.io/otel/exporters/otlp/internal` and `go.opentelemetry.io/otel/exporters/otlp/otlpmetric/internal` using gotmpl. (#4407, #3846)
- Decouple `go.opentelemetry.io/otel/exporters/otlp/otlptrace/otlptracegrpc/internal` from `go.opentelemetry.io/otel/exporters/otlp/internal` and `go.opentelemetry.io/otel/exporters/otlp/otlptrace/internal` using gotmpl. (#4400, #3846)
- Decouple `go.opentelemetry.io/otel/exporters/otlp/otlptrace/otlptracehttp/internal` from `go.opentelemetry.io/otel/exporters/otlp/internal` and `go.opentelemetry.io/otel/exporters/otlp/otlptrace/internal` using gotmpl. (#4401, #3846)
- Do not block the metric SDK when OTLP metric exports are blocked in `go.opentelemetry.io/otel/exporters/otlp/otlpmetric/otlpmetricgrpc` and `go.opentelemetry.io/otel/exporters/otlp/otlpmetric/otlpmetrichttp`. (#3925, #4395)
- Do not append `_total` if the counter already has that suffix for the Prometheus exproter in `go.opentelemetry.io/otel/exporter/prometheus`. (#4373)
- Fix resource detection data race in `go.opentelemetry.io/otel/sdk/resource`. (#4409)
- Use the first-seen instrument name during instrument name conflicts in `go.opentelemetry.io/otel/sdk/metric`. (#4428)

### Deprecated

- The `go.opentelemetry.io/otel/exporters/jaeger` package is deprecated.
  OpenTelemetry dropped support for Jaeger exporter in July 2023.
  Use `go.opentelemetry.io/otel/exporters/otlp/otlptrace/otlptracehttp`
  or `go.opentelemetry.io/otel/exporters/otlp/otlptrace/otlptracegrpc` instead. (#4423)
- The `go.opentelemetry.io/otel/example/jaeger` package is deprecated. (#4423)
- The `go.opentelemetry.io/otel/exporters/otlp/otlpmetric/internal` package is deprecated. (#4420)
- The `go.opentelemetry.io/otel/exporters/otlp/otlpmetric/internal/oconf` package is deprecated. (#4420)
- The `go.opentelemetry.io/otel/exporters/otlp/otlpmetric/internal/otest` package is deprecated. (#4420)
- The `go.opentelemetry.io/otel/exporters/otlp/otlpmetric/internal/transform` package is deprecated. (#4420)
- The `go.opentelemetry.io/otel/exporters/otlp/internal` package is deprecated. (#4421)
- The `go.opentelemetry.io/otel/exporters/otlp/internal/envconfig` package is deprecated. (#4421)
- The `go.opentelemetry.io/otel/exporters/otlp/internal/retry` package is deprecated. (#4421)
- The `go.opentelemetry.io/otel/exporters/otlp/otlptrace/internal` package is deprecated. (#4425)
- The `go.opentelemetry.io/otel/exporters/otlp/otlptrace/internal/envconfig` package is deprecated. (#4425)
- The `go.opentelemetry.io/otel/exporters/otlp/otlptrace/internal/otlpconfig` package is deprecated. (#4425)
- The `go.opentelemetry.io/otel/exporters/otlp/otlptrace/internal/otlptracetest` package is deprecated. (#4425)
- The `go.opentelemetry.io/otel/exporters/otlp/otlptrace/internal/retry` package is deprecated. (#4425)
- The `go.opentelemetry.io/otel/sdk/metric/aggregation` package is deprecated.
  Use the aggregation types added to `go.opentelemetry.io/otel/sdk/metric` instead. (#4435)

## [1.16.0/0.39.0] 2023-05-18

This release contains the first stable release of the OpenTelemetry Go [metric API].
Our project stability guarantees now apply to the `go.opentelemetry.io/otel/metric` package.
See our [versioning policy](VERSIONING.md) for more information about these stability guarantees.

### Added

- The `go.opentelemetry.io/otel/semconv/v1.19.0` package.
  The package contains semantic conventions from the `v1.19.0` version of the OpenTelemetry specification. (#3848)
- The `go.opentelemetry.io/otel/semconv/v1.20.0` package.
  The package contains semantic conventions from the `v1.20.0` version of the OpenTelemetry specification. (#4078)
- The Exponential Histogram data types in `go.opentelemetry.io/otel/sdk/metric/metricdata`. (#4165)
- OTLP metrics exporter now supports the Exponential Histogram Data Type. (#4222)
- Fix serialization of `time.Time` zero values in `go.opentelemetry.io/otel/exporters/otlp/otlpmetric/otlpmetricgrpc` and `go.opentelemetry.io/otel/exporters/otlp/otlpmetric/otlpmetrichttp` packages. (#4271)

### Changed

- Use `strings.Cut()` instead of `string.SplitN()` for better readability and memory use. (#4049)
- `MeterProvider` returns noop meters once it has been shutdown. (#4154)

### Removed

- The deprecated `go.opentelemetry.io/otel/metric/instrument` package is removed.
  Use `go.opentelemetry.io/otel/metric` instead. (#4055)

### Fixed

- Fix build for BSD based systems in `go.opentelemetry.io/otel/sdk/resource`. (#4077)

## [1.16.0-rc.1/0.39.0-rc.1] 2023-05-03

This is a release candidate for the v1.16.0/v0.39.0 release.
That release is expected to include the `v1` release of the OpenTelemetry Go metric API and will provide stability guarantees of that API.
See our [versioning policy](VERSIONING.md) for more information about these stability guarantees.

### Added

- Support global `MeterProvider` in `go.opentelemetry.io/otel`. (#4039)
  - Use `Meter` for a `metric.Meter` from the global `metric.MeterProvider`.
  - Use `GetMeterProivder` for a global `metric.MeterProvider`.
  - Use `SetMeterProivder` to set the global `metric.MeterProvider`.

### Changed

- Move the `go.opentelemetry.io/otel/metric` module to the `stable-v1` module set.
  This stages the metric API to be released as a stable module. (#4038)

### Removed

- The `go.opentelemetry.io/otel/metric/global` package is removed.
  Use `go.opentelemetry.io/otel` instead. (#4039)

## [1.15.1/0.38.1] 2023-05-02

### Fixed

- Remove unused imports from `sdk/resource/host_id_bsd.go` which caused build failures. (#4040, #4041)

## [1.15.0/0.38.0] 2023-04-27

### Added

- The `go.opentelemetry.io/otel/metric/embedded` package. (#3916)
- The `Version` function to `go.opentelemetry.io/otel/sdk` to return the SDK version. (#3949)
- Add a `WithNamespace` option to `go.opentelemetry.io/otel/exporters/prometheus` to allow users to prefix metrics with a namespace. (#3970)
- The following configuration types were added to `go.opentelemetry.io/otel/metric/instrument` to be used in the configuration of measurement methods. (#3971)
  - The `AddConfig` used to hold configuration for addition measurements
    - `NewAddConfig` used to create a new `AddConfig`
    - `AddOption` used to configure an `AddConfig`
  - The `RecordConfig` used to hold configuration for recorded measurements
    - `NewRecordConfig` used to create a new `RecordConfig`
    - `RecordOption` used to configure a `RecordConfig`
  - The `ObserveConfig` used to hold configuration for observed measurements
    - `NewObserveConfig` used to create a new `ObserveConfig`
    - `ObserveOption` used to configure an `ObserveConfig`
- `WithAttributeSet` and `WithAttributes` are added to `go.opentelemetry.io/otel/metric/instrument`.
  They return an option used during a measurement that defines the attribute Set associated with the measurement. (#3971)
- The `Version` function to `go.opentelemetry.io/otel/exporters/otlp/otlpmetric` to return the OTLP metrics client version. (#3956)
- The `Version` function to `go.opentelemetry.io/otel/exporters/otlp/otlptrace` to return the OTLP trace client version. (#3956)

### Changed

- The `Extrema` in `go.opentelemetry.io/otel/sdk/metric/metricdata` is redefined with a generic argument of `[N int64 | float64]`. (#3870)
- Update all exported interfaces from `go.opentelemetry.io/otel/metric` to embed their corresponding interface from `go.opentelemetry.io/otel/metric/embedded`.
  This adds an implementation requirement to set the interface default behavior for unimplemented methods. (#3916)
- Move No-Op implementation from `go.opentelemetry.io/otel/metric` into its own package `go.opentelemetry.io/otel/metric/noop`. (#3941)
  - `metric.NewNoopMeterProvider` is replaced with `noop.NewMeterProvider`
- Add all the methods from `"go.opentelemetry.io/otel/trace".SpanContext` to `bridgeSpanContext` by embedding `otel.SpanContext` in `bridgeSpanContext`. (#3966)
- Wrap `UploadMetrics` error in `go.opentelemetry.io/otel/exporters/otlp/otlpmetric/` to improve error message when encountering generic grpc errors. (#3974)
- The measurement methods for all instruments in `go.opentelemetry.io/otel/metric/instrument` accept an option instead of the variadic `"go.opentelemetry.io/otel/attribute".KeyValue`. (#3971)
  - The `Int64Counter.Add` method now accepts `...AddOption`
  - The `Float64Counter.Add` method now accepts `...AddOption`
  - The `Int64UpDownCounter.Add` method now accepts `...AddOption`
  - The `Float64UpDownCounter.Add` method now accepts `...AddOption`
  - The `Int64Histogram.Record` method now accepts `...RecordOption`
  - The `Float64Histogram.Record` method now accepts `...RecordOption`
  - The `Int64Observer.Observe` method now accepts `...ObserveOption`
  - The `Float64Observer.Observe` method now accepts `...ObserveOption`
- The `Observer` methods in `go.opentelemetry.io/otel/metric` accept an option instead of the variadic `"go.opentelemetry.io/otel/attribute".KeyValue`. (#3971)
  - The `Observer.ObserveInt64` method now accepts `...ObserveOption`
  - The `Observer.ObserveFloat64` method now accepts `...ObserveOption`
- Move global metric back to `go.opentelemetry.io/otel/metric/global` from `go.opentelemetry.io/otel`. (#3986)

### Fixed

- `TracerProvider` allows calling `Tracer()` while it's shutting down.
  It used to deadlock. (#3924)
- Use the SDK version for the Telemetry SDK resource detector in `go.opentelemetry.io/otel/sdk/resource`. (#3949)
- Fix a data race in `SpanProcessor` returned by `NewSimpleSpanProcessor` in `go.opentelemetry.io/otel/sdk/trace`. (#3951)
- Automatically figure out the default aggregation with `aggregation.Default`. (#3967)

### Deprecated

- The `go.opentelemetry.io/otel/metric/instrument` package is deprecated.
  Use the equivalent types added to `go.opentelemetry.io/otel/metric` instead. (#4018)

## [1.15.0-rc.2/0.38.0-rc.2] 2023-03-23

This is a release candidate for the v1.15.0/v0.38.0 release.
That release will include the `v1` release of the OpenTelemetry Go metric API and will provide stability guarantees of that API.
See our [versioning policy](VERSIONING.md) for more information about these stability guarantees.

### Added

- The `WithHostID` option to `go.opentelemetry.io/otel/sdk/resource`. (#3812)
- The `WithoutTimestamps` option to `go.opentelemetry.io/otel/exporters/stdout/stdoutmetric` to sets all timestamps to zero. (#3828)
- The new `Exemplar` type is added to `go.opentelemetry.io/otel/sdk/metric/metricdata`.
  Both the `DataPoint` and `HistogramDataPoint` types from that package have a new field of `Exemplars` containing the sampled exemplars for their timeseries. (#3849)
- Configuration for each metric instrument in `go.opentelemetry.io/otel/sdk/metric/instrument`. (#3895)
- The internal logging introduces a warning level verbosity equal to `V(1)`. (#3900)
- Added a log message warning about usage of `SimpleSpanProcessor` in production environments. (#3854)

### Changed

- Optimize memory allocation when creation a new `Set` using `NewSet` or `NewSetWithFiltered` in `go.opentelemetry.io/otel/attribute`. (#3832)
- Optimize memory allocation when creation new metric instruments in `go.opentelemetry.io/otel/sdk/metric`. (#3832)
- Avoid creating new objects on all calls to `WithDeferredSetup` and `SkipContextSetup` in OpenTracing bridge. (#3833)
- The `New` and `Detect` functions from `go.opentelemetry.io/otel/sdk/resource` return errors that wrap underlying errors instead of just containing the underlying error strings. (#3844)
- Both the `Histogram` and `HistogramDataPoint` are redefined with a generic argument of `[N int64 | float64]` in `go.opentelemetry.io/otel/sdk/metric/metricdata`. (#3849)
- The metric `Export` interface from `go.opentelemetry.io/otel/sdk/metric` accepts a `*ResourceMetrics` instead of `ResourceMetrics`. (#3853)
- Rename `Asynchronous` to `Observable` in `go.opentelemetry.io/otel/metric/instrument`. (#3892)
- Rename `Int64ObserverOption` to `Int64ObservableOption` in `go.opentelemetry.io/otel/metric/instrument`. (#3895)
- Rename `Float64ObserverOption` to `Float64ObservableOption` in `go.opentelemetry.io/otel/metric/instrument`. (#3895)
- The internal logging changes the verbosity level of info to `V(4)`, the verbosity level of debug to `V(8)`. (#3900)

### Fixed

- `TracerProvider` consistently doesn't allow to register a `SpanProcessor` after shutdown. (#3845)

### Removed

- The deprecated `go.opentelemetry.io/otel/metric/global` package is removed. (#3829)
- The unneeded `Synchronous` interface in `go.opentelemetry.io/otel/metric/instrument` was removed. (#3892)
- The `Float64ObserverConfig` and `NewFloat64ObserverConfig` in `go.opentelemetry.io/otel/sdk/metric/instrument`.
  Use the added `float64` instrument configuration instead. (#3895)
- The `Int64ObserverConfig` and `NewInt64ObserverConfig` in `go.opentelemetry.io/otel/sdk/metric/instrument`.
  Use the added `int64` instrument configuration instead. (#3895)
- The `NewNoopMeter` function in `go.opentelemetry.io/otel/metric`, use `NewMeterProvider().Meter("")` instead. (#3893)

## [1.15.0-rc.1/0.38.0-rc.1] 2023-03-01

This is a release candidate for the v1.15.0/v0.38.0 release.
That release will include the `v1` release of the OpenTelemetry Go metric API and will provide stability guarantees of that API.
See our [versioning policy](VERSIONING.md) for more information about these stability guarantees.

This release drops the compatibility guarantee of [Go 1.18].

### Added

- Support global `MeterProvider` in `go.opentelemetry.io/otel`. (#3818)
  - Use `Meter` for a `metric.Meter` from the global `metric.MeterProvider`.
  - Use `GetMeterProivder` for a global `metric.MeterProvider`.
  - Use `SetMeterProivder` to set the global `metric.MeterProvider`.

### Changed

- Dropped compatibility testing for [Go 1.18].
  The project no longer guarantees support for this version of Go. (#3813)

### Fixed

- Handle empty environment variable as it they were not set. (#3764)
- Clarify the `httpconv` and `netconv` packages in `go.opentelemetry.io/otel/semconv/*` provide tracing semantic conventions. (#3823)
- Fix race conditions in `go.opentelemetry.io/otel/exporters/metric/prometheus` that could cause a panic. (#3899)
- Fix sending nil `scopeInfo` to metrics channel in `go.opentelemetry.io/otel/exporters/metric/prometheus` that could cause a panic in `github.com/prometheus/client_golang/prometheus`. (#3899)

### Deprecated

- The `go.opentelemetry.io/otel/metric/global` package is deprecated.
  Use `go.opentelemetry.io/otel` instead. (#3818)

### Removed

- The deprecated `go.opentelemetry.io/otel/metric/unit` package is removed. (#3814)

## [1.14.0/0.37.0/0.0.4] 2023-02-27

This release is the last to support [Go 1.18].
The next release will require at least [Go 1.19].

### Added

- The `event` type semantic conventions are added to `go.opentelemetry.io/otel/semconv/v1.17.0`. (#3697)
- Support [Go 1.20]. (#3693)
- The `go.opentelemetry.io/otel/semconv/v1.18.0` package.
  The package contains semantic conventions from the `v1.18.0` version of the OpenTelemetry specification. (#3719)
  - The following `const` renames from `go.opentelemetry.io/otel/semconv/v1.17.0` are included:
    - `OtelScopeNameKey` -> `OTelScopeNameKey`
    - `OtelScopeVersionKey` -> `OTelScopeVersionKey`
    - `OtelLibraryNameKey` -> `OTelLibraryNameKey`
    - `OtelLibraryVersionKey` -> `OTelLibraryVersionKey`
    - `OtelStatusCodeKey` -> `OTelStatusCodeKey`
    - `OtelStatusDescriptionKey` -> `OTelStatusDescriptionKey`
    - `OtelStatusCodeOk` -> `OTelStatusCodeOk`
    - `OtelStatusCodeError` -> `OTelStatusCodeError`
  - The following `func` renames from `go.opentelemetry.io/otel/semconv/v1.17.0` are included:
    - `OtelScopeName` -> `OTelScopeName`
    - `OtelScopeVersion` -> `OTelScopeVersion`
    - `OtelLibraryName` -> `OTelLibraryName`
    - `OtelLibraryVersion` -> `OTelLibraryVersion`
    - `OtelStatusDescription` -> `OTelStatusDescription`
- A `IsSampled` method is added to the `SpanContext` implementation in `go.opentelemetry.io/otel/bridge/opentracing` to expose the span sampled state.
  See the [README](./bridge/opentracing/README.md) for more information. (#3570)
- The `WithInstrumentationAttributes` option to `go.opentelemetry.io/otel/metric`. (#3738)
- The `WithInstrumentationAttributes` option to `go.opentelemetry.io/otel/trace`. (#3739)
- The following environment variables are supported by the periodic `Reader` in `go.opentelemetry.io/otel/sdk/metric`. (#3763)
  - `OTEL_METRIC_EXPORT_INTERVAL` sets the time between collections and exports.
  - `OTEL_METRIC_EXPORT_TIMEOUT` sets the timeout an export is attempted.

### Changed

- Fall-back to `TextMapCarrier` when it's not `HttpHeader`s in `go.opentelemetry.io/otel/bridge/opentracing`. (#3679)
- The `Collect` method of the `"go.opentelemetry.io/otel/sdk/metric".Reader` interface is updated to accept the `metricdata.ResourceMetrics` value the collection will be made into.
  This change is made to enable memory reuse by SDK users. (#3732)
- The `WithUnit` option in `go.opentelemetry.io/otel/sdk/metric/instrument` is updated to accept a `string` for the unit value. (#3776)

### Fixed

- Ensure `go.opentelemetry.io/otel` does not use generics. (#3723, #3725)
- Multi-reader `MeterProvider`s now export metrics for all readers, instead of just the first reader. (#3720, #3724)
- Remove use of deprecated `"math/rand".Seed` in `go.opentelemetry.io/otel/example/prometheus`. (#3733)
- Do not silently drop unknown schema data with `Parse` in  `go.opentelemetry.io/otel/schema/v1.1`. (#3743)
- Data race issue in OTLP exporter retry mechanism. (#3755, #3756)
- Wrapping empty errors when exporting in `go.opentelemetry.io/otel/sdk/metric`. (#3698, #3772)
- Incorrect "all" and "resource" definition for schema files in `go.opentelemetry.io/otel/schema/v1.1`. (#3777)

### Deprecated

- The `go.opentelemetry.io/otel/metric/unit` package is deprecated.
  Use the equivalent unit string instead. (#3776)
  - Use `"1"` instead of `unit.Dimensionless`
  - Use `"By"` instead of `unit.Bytes`
  - Use `"ms"` instead of `unit.Milliseconds`

## [1.13.0/0.36.0] 2023-02-07

### Added

- Attribute `KeyValue` creations functions to `go.opentelemetry.io/otel/semconv/v1.17.0` for all non-enum semantic conventions.
  These functions ensure semantic convention type correctness. (#3675)

### Fixed

- Removed the `http.target` attribute from being added by `ServerRequest` in the following packages. (#3687)
  - `go.opentelemetry.io/otel/semconv/v1.13.0/httpconv`
  - `go.opentelemetry.io/otel/semconv/v1.14.0/httpconv`
  - `go.opentelemetry.io/otel/semconv/v1.15.0/httpconv`
  - `go.opentelemetry.io/otel/semconv/v1.16.0/httpconv`
  - `go.opentelemetry.io/otel/semconv/v1.17.0/httpconv`

### Removed

- The deprecated `go.opentelemetry.io/otel/metric/instrument/asyncfloat64` package is removed. (#3631)
- The deprecated `go.opentelemetry.io/otel/metric/instrument/asyncint64` package is removed. (#3631)
- The deprecated `go.opentelemetry.io/otel/metric/instrument/syncfloat64` package is removed. (#3631)
- The deprecated `go.opentelemetry.io/otel/metric/instrument/syncint64` package is removed. (#3631)

## [1.12.0/0.35.0] 2023-01-28

### Added

- The `WithInt64Callback` option to `go.opentelemetry.io/otel/metric/instrument`.
  This options is used to configure `int64` Observer callbacks during their creation. (#3507)
- The `WithFloat64Callback` option to `go.opentelemetry.io/otel/metric/instrument`.
  This options is used to configure `float64` Observer callbacks during their creation. (#3507)
- The `Producer` interface and `Reader.RegisterProducer(Producer)` to `go.opentelemetry.io/otel/sdk/metric`.
  These additions are used to enable external metric Producers. (#3524)
- The `Callback` function type to `go.opentelemetry.io/otel/metric`.
  This new named function type is registered with a `Meter`. (#3564)
- The `go.opentelemetry.io/otel/semconv/v1.13.0` package.
  The package contains semantic conventions from the `v1.13.0` version of the OpenTelemetry specification. (#3499)
  - The `EndUserAttributesFromHTTPRequest` function in `go.opentelemetry.io/otel/semconv/v1.12.0` is merged into `ClientRequest` and `ServerRequest` in `go.opentelemetry.io/otel/semconv/v1.13.0/httpconv`.
  - The `HTTPAttributesFromHTTPStatusCode` function in `go.opentelemetry.io/otel/semconv/v1.12.0` is merged into `ClientResponse` in `go.opentelemetry.io/otel/semconv/v1.13.0/httpconv`.
  - The `HTTPClientAttributesFromHTTPRequest` function in `go.opentelemetry.io/otel/semconv/v1.12.0` is replaced by `ClientRequest` in `go.opentelemetry.io/otel/semconv/v1.13.0/httpconv`.
  - The `HTTPServerAttributesFromHTTPRequest` function in `go.opentelemetry.io/otel/semconv/v1.12.0` is replaced by `ServerRequest` in `go.opentelemetry.io/otel/semconv/v1.13.0/httpconv`.
  - The `HTTPServerMetricAttributesFromHTTPRequest` function in `go.opentelemetry.io/otel/semconv/v1.12.0` is replaced by `ServerRequest` in `go.opentelemetry.io/otel/semconv/v1.13.0/httpconv`.
  - The `NetAttributesFromHTTPRequest` function in `go.opentelemetry.io/otel/semconv/v1.12.0` is split into `Transport` in `go.opentelemetry.io/otel/semconv/v1.13.0/netconv` and `ClientRequest` or `ServerRequest` in `go.opentelemetry.io/otel/semconv/v1.13.0/httpconv`.
  - The `SpanStatusFromHTTPStatusCode` function in `go.opentelemetry.io/otel/semconv/v1.12.0` is replaced by `ClientStatus` in `go.opentelemetry.io/otel/semconv/v1.13.0/httpconv`.
  - The `SpanStatusFromHTTPStatusCodeAndSpanKind` function in `go.opentelemetry.io/otel/semconv/v1.12.0` is split into `ClientStatus` and `ServerStatus` in `go.opentelemetry.io/otel/semconv/v1.13.0/httpconv`.
  - The `Client` function is included in `go.opentelemetry.io/otel/semconv/v1.13.0/netconv` to generate attributes for a `net.Conn`.
  - The `Server` function is included in `go.opentelemetry.io/otel/semconv/v1.13.0/netconv` to generate attributes for a `net.Listener`.
- The `go.opentelemetry.io/otel/semconv/v1.14.0` package.
  The package contains semantic conventions from the `v1.14.0` version of the OpenTelemetry specification. (#3566)
- The `go.opentelemetry.io/otel/semconv/v1.15.0` package.
  The package contains semantic conventions from the `v1.15.0` version of the OpenTelemetry specification. (#3578)
- The `go.opentelemetry.io/otel/semconv/v1.16.0` package.
  The package contains semantic conventions from the `v1.16.0` version of the OpenTelemetry specification. (#3579)
- Metric instruments to `go.opentelemetry.io/otel/metric/instrument`.
  These instruments are use as replacements of the deprecated `go.opentelemetry.io/otel/metric/instrument/{asyncfloat64,asyncint64,syncfloat64,syncint64}` packages.(#3575, #3586)
  - `Float64ObservableCounter` replaces the `asyncfloat64.Counter`
  - `Float64ObservableUpDownCounter` replaces the `asyncfloat64.UpDownCounter`
  - `Float64ObservableGauge` replaces the `asyncfloat64.Gauge`
  - `Int64ObservableCounter` replaces the `asyncint64.Counter`
  - `Int64ObservableUpDownCounter` replaces the `asyncint64.UpDownCounter`
  - `Int64ObservableGauge` replaces the `asyncint64.Gauge`
  - `Float64Counter` replaces the `syncfloat64.Counter`
  - `Float64UpDownCounter` replaces the `syncfloat64.UpDownCounter`
  - `Float64Histogram` replaces the `syncfloat64.Histogram`
  - `Int64Counter` replaces the `syncint64.Counter`
  - `Int64UpDownCounter` replaces the `syncint64.UpDownCounter`
  - `Int64Histogram` replaces the `syncint64.Histogram`
- `NewTracerProvider` to `go.opentelemetry.io/otel/bridge/opentracing`.
  This is used to create `WrapperTracer` instances from a `TracerProvider`. (#3116)
- The `Extrema` type to `go.opentelemetry.io/otel/sdk/metric/metricdata`.
  This type is used to represent min/max values and still be able to distinguish unset and zero values. (#3487)
- The `go.opentelemetry.io/otel/semconv/v1.17.0` package.
  The package contains semantic conventions from the `v1.17.0` version of the OpenTelemetry specification. (#3599)

### Changed

- Jaeger and Zipkin exporter use `github.com/go-logr/logr` as the logging interface, and add the `WithLogr` option. (#3497, #3500)
- Instrument configuration in `go.opentelemetry.io/otel/metric/instrument` is split into specific options and configuration based on the instrument type. (#3507)
  - Use the added `Int64Option` type to configure instruments from `go.opentelemetry.io/otel/metric/instrument/syncint64`.
  - Use the added `Float64Option` type to configure instruments from `go.opentelemetry.io/otel/metric/instrument/syncfloat64`.
  - Use the added `Int64ObserverOption` type to configure instruments from `go.opentelemetry.io/otel/metric/instrument/asyncint64`.
  - Use the added `Float64ObserverOption` type to configure instruments from `go.opentelemetry.io/otel/metric/instrument/asyncfloat64`.
- Return a `Registration` from the `RegisterCallback` method of a `Meter` in the `go.opentelemetry.io/otel/metric` package.
  This `Registration` can be used to unregister callbacks. (#3522)
- Global error handler uses an atomic value instead of a mutex. (#3543)
- Add `NewMetricProducer` to `go.opentelemetry.io/otel/bridge/opencensus`, which can be used to pass OpenCensus metrics to an OpenTelemetry Reader. (#3541)
- Global logger uses an atomic value instead of a mutex. (#3545)
- The `Shutdown` method of the `"go.opentelemetry.io/otel/sdk/trace".TracerProvider` releases all computational resources when called the first time. (#3551)
- The `Sampler` returned from `TraceIDRatioBased` `go.opentelemetry.io/otel/sdk/trace` now uses the rightmost bits for sampling decisions.
  This fixes random sampling when using ID generators like `xray.IDGenerator` and increasing parity with other language implementations. (#3557)
- Errors from `go.opentelemetry.io/otel/exporters/otlp/otlptrace` exporters are wrapped in errors identifying their signal name.
  Existing users of the exporters attempting to identify specific errors will need to use `errors.Unwrap()` to get the underlying error. (#3516)
- Exporters from `go.opentelemetry.io/otel/exporters/otlp` will print the final retryable error message when attempts to retry time out. (#3514)
- The instrument kind names in `go.opentelemetry.io/otel/sdk/metric` are updated to match the API. (#3562)
  - `InstrumentKindSyncCounter` is renamed to `InstrumentKindCounter`
  - `InstrumentKindSyncUpDownCounter` is renamed to `InstrumentKindUpDownCounter`
  - `InstrumentKindSyncHistogram` is renamed to `InstrumentKindHistogram`
  - `InstrumentKindAsyncCounter` is renamed to `InstrumentKindObservableCounter`
  - `InstrumentKindAsyncUpDownCounter` is renamed to `InstrumentKindObservableUpDownCounter`
  - `InstrumentKindAsyncGauge` is renamed to `InstrumentKindObservableGauge`
- The `RegisterCallback` method of the `Meter` in `go.opentelemetry.io/otel/metric` changed.
  - The named `Callback` replaces the inline function parameter. (#3564)
  - `Callback` is required to return an error. (#3576)
  - `Callback` accepts the added `Observer` parameter added.
    This new parameter is used by `Callback` implementations to observe values for asynchronous instruments instead of calling the `Observe` method of the instrument directly. (#3584)
  - The slice of `instrument.Asynchronous` is now passed as a variadic argument. (#3587)
- The exporter from `go.opentelemetry.io/otel/exporters/zipkin` is updated to use the `v1.16.0` version of semantic conventions.
  This means it no longer uses the removed `net.peer.ip` or `http.host` attributes to determine the remote endpoint.
  Instead it uses the `net.sock.peer` attributes. (#3581)
- The `Min` and `Max` fields of the `HistogramDataPoint` in `go.opentelemetry.io/otel/sdk/metric/metricdata` are now defined with the added `Extrema` type instead of a `*float64`. (#3487)

### Fixed

- Asynchronous instruments that use sum aggregators and attribute filters correctly add values from equivalent attribute sets that have been filtered. (#3439, #3549)
- The `RegisterCallback` method of the `Meter` from `go.opentelemetry.io/otel/sdk/metric` only registers a callback for instruments created by that meter.
  Trying to register a callback with instruments from a different meter will result in an error being returned. (#3584)

### Deprecated

- The `NewMetricExporter` in `go.opentelemetry.io/otel/bridge/opencensus` is deprecated.
  Use `NewMetricProducer` instead. (#3541)
- The `go.opentelemetry.io/otel/metric/instrument/asyncfloat64` package is deprecated.
  Use the instruments from `go.opentelemetry.io/otel/metric/instrument` instead. (#3575)
- The `go.opentelemetry.io/otel/metric/instrument/asyncint64` package is deprecated.
  Use the instruments from `go.opentelemetry.io/otel/metric/instrument` instead. (#3575)
- The `go.opentelemetry.io/otel/metric/instrument/syncfloat64` package is deprecated.
  Use the instruments from `go.opentelemetry.io/otel/metric/instrument` instead. (#3575)
- The `go.opentelemetry.io/otel/metric/instrument/syncint64` package is deprecated.
  Use the instruments from `go.opentelemetry.io/otel/metric/instrument` instead. (#3575)
- The `NewWrappedTracerProvider` in `go.opentelemetry.io/otel/bridge/opentracing` is now deprecated.
  Use `NewTracerProvider` instead. (#3116)

### Removed

- The deprecated `go.opentelemetry.io/otel/sdk/metric/view` package is removed. (#3520)
- The `InstrumentProvider` from `go.opentelemetry.io/otel/sdk/metric/asyncint64` is removed.
  Use the new creation methods of the `Meter` in `go.opentelemetry.io/otel/sdk/metric` instead. (#3530)
  - The `Counter` method is replaced by `Meter.Int64ObservableCounter`
  - The `UpDownCounter` method is replaced by `Meter.Int64ObservableUpDownCounter`
  - The `Gauge` method is replaced by `Meter.Int64ObservableGauge`
- The `InstrumentProvider` from `go.opentelemetry.io/otel/sdk/metric/asyncfloat64` is removed.
  Use the new creation methods of the `Meter` in `go.opentelemetry.io/otel/sdk/metric` instead. (#3530)
  - The `Counter` method is replaced by `Meter.Float64ObservableCounter`
  - The `UpDownCounter` method is replaced by `Meter.Float64ObservableUpDownCounter`
  - The `Gauge` method is replaced by `Meter.Float64ObservableGauge`
- The `InstrumentProvider` from `go.opentelemetry.io/otel/sdk/metric/syncint64` is removed.
  Use the new creation methods of the `Meter` in `go.opentelemetry.io/otel/sdk/metric` instead. (#3530)
  - The `Counter` method is replaced by `Meter.Int64Counter`
  - The `UpDownCounter` method is replaced by `Meter.Int64UpDownCounter`
  - The `Histogram` method is replaced by `Meter.Int64Histogram`
- The `InstrumentProvider` from `go.opentelemetry.io/otel/sdk/metric/syncfloat64` is removed.
  Use the new creation methods of the `Meter` in `go.opentelemetry.io/otel/sdk/metric` instead. (#3530)
  - The `Counter` method is replaced by `Meter.Float64Counter`
  - The `UpDownCounter` method is replaced by `Meter.Float64UpDownCounter`
  - The `Histogram` method is replaced by `Meter.Float64Histogram`

## [1.11.2/0.34.0] 2022-12-05

### Added

- The `WithView` `Option` is added to the `go.opentelemetry.io/otel/sdk/metric` package.
   This option is used to configure the view(s) a `MeterProvider` will use for all `Reader`s that are registered with it. (#3387)
- Add Instrumentation Scope and Version as info metric and label in Prometheus exporter.
  This can be disabled using the `WithoutScopeInfo()` option added to that package.(#3273, #3357)
- OTLP exporters now recognize: (#3363)
  - `OTEL_EXPORTER_OTLP_INSECURE`
  - `OTEL_EXPORTER_OTLP_TRACES_INSECURE`
  - `OTEL_EXPORTER_OTLP_METRICS_INSECURE`
  - `OTEL_EXPORTER_OTLP_CLIENT_KEY`
  - `OTEL_EXPORTER_OTLP_TRACES_CLIENT_KEY`
  - `OTEL_EXPORTER_OTLP_METRICS_CLIENT_KEY`
  - `OTEL_EXPORTER_OTLP_CLIENT_CERTIFICATE`
  - `OTEL_EXPORTER_OTLP_TRACES_CLIENT_CERTIFICATE`
  - `OTEL_EXPORTER_OTLP_METRICS_CLIENT_CERTIFICATE`
- The `View` type and related `NewView` function to create a view according to the OpenTelemetry specification are added to `go.opentelemetry.io/otel/sdk/metric`.
  These additions are replacements for the `View` type and `New` function from `go.opentelemetry.io/otel/sdk/metric/view`. (#3459)
- The `Instrument` and `InstrumentKind` type are added to `go.opentelemetry.io/otel/sdk/metric`.
  These additions are replacements for the `Instrument` and `InstrumentKind` types from `go.opentelemetry.io/otel/sdk/metric/view`. (#3459)
- The `Stream` type is added to `go.opentelemetry.io/otel/sdk/metric` to define a metric data stream a view will produce. (#3459)
- The `AssertHasAttributes` allows instrument authors to test that datapoints returned have appropriate attributes. (#3487)

### Changed

- The `"go.opentelemetry.io/otel/sdk/metric".WithReader` option no longer accepts views to associate with the `Reader`.
   Instead, views are now registered directly with the `MeterProvider` via the new `WithView` option.
   The views registered with the `MeterProvider` apply to all `Reader`s. (#3387)
- The `Temporality(view.InstrumentKind) metricdata.Temporality` and `Aggregation(view.InstrumentKind) aggregation.Aggregation` methods are added to the `"go.opentelemetry.io/otel/sdk/metric".Exporter` interface. (#3260)
- The `Temporality(view.InstrumentKind) metricdata.Temporality` and `Aggregation(view.InstrumentKind) aggregation.Aggregation` methods are added to the `"go.opentelemetry.io/otel/exporters/otlp/otlpmetric".Client` interface. (#3260)
- The `WithTemporalitySelector` and `WithAggregationSelector` `ReaderOption`s have been changed to `ManualReaderOption`s in the `go.opentelemetry.io/otel/sdk/metric` package. (#3260)
- The periodic reader in the `go.opentelemetry.io/otel/sdk/metric` package now uses the temporality and aggregation selectors from its configured exporter instead of accepting them as options. (#3260)

### Fixed

- The `go.opentelemetry.io/otel/exporters/prometheus` exporter fixes duplicated `_total` suffixes. (#3369)
- Remove comparable requirement for `Reader`s. (#3387)
- Cumulative metrics from the OpenCensus bridge (`go.opentelemetry.io/otel/bridge/opencensus`) are defined as monotonic sums, instead of non-monotonic. (#3389)
- Asynchronous counters (`Counter` and `UpDownCounter`) from the metric SDK now produce delta sums when configured with delta temporality. (#3398)
- Exported `Status` codes in the `go.opentelemetry.io/otel/exporters/zipkin` exporter are now exported as all upper case values. (#3340)
- `Aggregation`s from `go.opentelemetry.io/otel/sdk/metric` with no data are not exported. (#3394, #3436)
- Re-enabled Attribute Filters in the Metric SDK. (#3396)
- Asynchronous callbacks are only called if they are registered with at least one instrument that does not use drop aggragation. (#3408)
- Do not report empty partial-success responses in the `go.opentelemetry.io/otel/exporters/otlp` exporters. (#3438, #3432)
- Handle partial success responses in `go.opentelemetry.io/otel/exporters/otlp/otlpmetric` exporters. (#3162, #3440)
- Prevent duplicate Prometheus description, unit, and type. (#3469)
- Prevents panic when using incorrect `attribute.Value.As[Type]Slice()`. (#3489)

### Removed

- The `go.opentelemetry.io/otel/exporters/otlp/otlpmetric.Client` interface is removed. (#3486)
- The `go.opentelemetry.io/otel/exporters/otlp/otlpmetric.New` function is removed. Use the `otlpmetric[http|grpc].New` directly. (#3486)

### Deprecated

- The `go.opentelemetry.io/otel/sdk/metric/view` package is deprecated.
  Use `Instrument`, `InstrumentKind`, `View`, and `NewView` in `go.opentelemetry.io/otel/sdk/metric` instead. (#3476)

## [1.11.1/0.33.0] 2022-10-19

### Added

- The Prometheus exporter in `go.opentelemetry.io/otel/exporters/prometheus` registers with a Prometheus registerer on creation.
   By default, it will register with the default Prometheus registerer.
   A non-default registerer can be used by passing the `WithRegisterer` option. (#3239)
- Added the `WithAggregationSelector` option to the `go.opentelemetry.io/otel/exporters/prometheus` package to change the default `AggregationSelector` used. (#3341)
- The Prometheus exporter in `go.opentelemetry.io/otel/exporters/prometheus` converts the `Resource` associated with metric exports into a `target_info` metric. (#3285)

### Changed

- The `"go.opentelemetry.io/otel/exporters/prometheus".New` function is updated to return an error.
   It will return an error if the exporter fails to register with Prometheus. (#3239)

### Fixed

- The URL-encoded values from the `OTEL_RESOURCE_ATTRIBUTES` environment variable are decoded. (#2963)
- The `baggage.NewMember` function decodes the `value` parameter instead of directly using it.
   This fixes the implementation to be compliant with the W3C specification. (#3226)
- Slice attributes of the `attribute` package are now comparable based on their value, not instance. (#3108 #3252)
- The `Shutdown` and `ForceFlush` methods of the `"go.opentelemetry.io/otel/sdk/trace".TraceProvider` no longer return an error when no processor is registered. (#3268)
- The Prometheus exporter in `go.opentelemetry.io/otel/exporters/prometheus` cumulatively sums histogram buckets. (#3281)
- The sum of each histogram data point is now uniquely exported by the `go.opentelemetry.io/otel/exporters/otlpmetric` exporters. (#3284, #3293)
- Recorded values for asynchronous counters (`Counter` and `UpDownCounter`) are interpreted as exact, not incremental, sum values by the metric SDK. (#3350, #3278)
- `UpDownCounters` are now correctly output as Prometheus gauges in the `go.opentelemetry.io/otel/exporters/prometheus` exporter. (#3358)
- The Prometheus exporter in `go.opentelemetry.io/otel/exporters/prometheus` no longer describes the metrics it will send to Prometheus on startup.
   Instead the exporter is defined as an "unchecked" collector for Prometheus.
   This fixes the `reader is not registered` warning currently emitted on startup. (#3291 #3342)
- The `go.opentelemetry.io/otel/exporters/prometheus` exporter now correctly adds `_total` suffixes to counter metrics. (#3360)
- The `go.opentelemetry.io/otel/exporters/prometheus` exporter now adds a unit suffix to metric names.
   This can be disabled using the `WithoutUnits()` option added to that package. (#3352)

## [1.11.0/0.32.3] 2022-10-12

### Added

- Add default User-Agent header to OTLP exporter requests (`go.opentelemetry.io/otel/exporters/otlptrace/otlptracegrpc` and `go.opentelemetry.io/otel/exporters/otlptrace/otlptracehttp`). (#3261)

### Changed

- `span.SetStatus` has been updated such that calls that lower the status are now no-ops. (#3214)
- Upgrade `golang.org/x/sys/unix` from `v0.0.0-20210423185535-09eb48e85fd7` to `v0.0.0-20220919091848-fb04ddd9f9c8`.
  This addresses [GO-2022-0493](https://pkg.go.dev/vuln/GO-2022-0493). (#3235)

## [0.32.2] Metric SDK (Alpha) - 2022-10-11

### Added

- Added an example of using metric views to customize instruments. (#3177)
- Add default User-Agent header to OTLP exporter requests (`go.opentelemetry.io/otel/exporters/otlpmetric/otlpmetricgrpc` and `go.opentelemetry.io/otel/exporters/otlpmetric/otlpmetrichttp`). (#3261)

### Changed

- Flush pending measurements with the `PeriodicReader` in the `go.opentelemetry.io/otel/sdk/metric` when `ForceFlush` or `Shutdown` are called. (#3220)
- Update histogram default bounds to match the requirements of the latest specification. (#3222)
- Encode the HTTP status code in the OpenTracing bridge (`go.opentelemetry.io/otel/bridge/opentracing`) as an integer.  (#3265)

### Fixed

- Use default view if instrument does not match any registered view of a reader. (#3224, #3237)
- Return the same instrument every time a user makes the exact same instrument creation call. (#3229, #3251)
- Return the existing instrument when a view transforms a creation call to match an existing instrument. (#3240, #3251)
- Log a warning when a conflicting instrument (e.g. description, unit, data-type) is created instead of returning an error. (#3251)
- The OpenCensus bridge no longer sends empty batches of metrics. (#3263)

## [0.32.1] Metric SDK (Alpha) - 2022-09-22

### Changed

- The Prometheus exporter sanitizes OpenTelemetry instrument names when exporting.
   Invalid characters are replaced with `_`. (#3212)

### Added

- The metric portion of the OpenCensus bridge (`go.opentelemetry.io/otel/bridge/opencensus`) has been reintroduced. (#3192)
- The OpenCensus bridge example (`go.opentelemetry.io/otel/example/opencensus`) has been reintroduced. (#3206)

### Fixed

- Updated go.mods to point to valid versions of the sdk. (#3216)
- Set the `MeterProvider` resource on all exported metric data. (#3218)

## [0.32.0] Revised Metric SDK (Alpha) - 2022-09-18

### Changed

- The metric SDK in `go.opentelemetry.io/otel/sdk/metric` is completely refactored to comply with the OpenTelemetry specification.
  Please see the package documentation for how the new SDK is initialized and configured. (#3175)
- Update the minimum supported go version to go1.18. Removes support for go1.17 (#3179)

### Removed

- The metric portion of the OpenCensus bridge (`go.opentelemetry.io/otel/bridge/opencensus`) has been removed.
  A new bridge compliant with the revised metric SDK will be added back in a future release. (#3175)
- The `go.opentelemetry.io/otel/sdk/metric/aggregator/aggregatortest` package is removed, see the new metric SDK. (#3175)
- The `go.opentelemetry.io/otel/sdk/metric/aggregator/histogram` package is removed, see the new metric SDK. (#3175)
- The `go.opentelemetry.io/otel/sdk/metric/aggregator/lastvalue` package is removed, see the new metric SDK. (#3175)
- The `go.opentelemetry.io/otel/sdk/metric/aggregator/sum` package is removed, see the new metric SDK. (#3175)
- The `go.opentelemetry.io/otel/sdk/metric/aggregator` package is removed, see the new metric SDK. (#3175)
- The `go.opentelemetry.io/otel/sdk/metric/controller/basic` package is removed, see the new metric SDK. (#3175)
- The `go.opentelemetry.io/otel/sdk/metric/controller/controllertest` package is removed, see the new metric SDK. (#3175)
- The `go.opentelemetry.io/otel/sdk/metric/controller/time` package is removed, see the new metric SDK. (#3175)
- The `go.opentelemetry.io/otel/sdk/metric/export/aggregation` package is removed, see the new metric SDK. (#3175)
- The `go.opentelemetry.io/otel/sdk/metric/export` package is removed, see the new metric SDK. (#3175)
- The `go.opentelemetry.io/otel/sdk/metric/metrictest` package is removed.
  A replacement package that supports the new metric SDK will be added back in a future release. (#3175)
- The `go.opentelemetry.io/otel/sdk/metric/number` package is removed, see the new metric SDK. (#3175)
- The `go.opentelemetry.io/otel/sdk/metric/processor/basic` package is removed, see the new metric SDK. (#3175)
- The `go.opentelemetry.io/otel/sdk/metric/processor/processortest` package is removed, see the new metric SDK. (#3175)
- The `go.opentelemetry.io/otel/sdk/metric/processor/reducer` package is removed, see the new metric SDK. (#3175)
- The `go.opentelemetry.io/otel/sdk/metric/registry` package is removed, see the new metric SDK. (#3175)
- The `go.opentelemetry.io/otel/sdk/metric/sdkapi` package is removed, see the new metric SDK. (#3175)
- The `go.opentelemetry.io/otel/sdk/metric/selector/simple` package is removed, see the new metric SDK. (#3175)
- The `"go.opentelemetry.io/otel/sdk/metric".ErrUninitializedInstrument` variable was removed. (#3175)
- The `"go.opentelemetry.io/otel/sdk/metric".ErrBadInstrument` variable was removed. (#3175)
- The `"go.opentelemetry.io/otel/sdk/metric".Accumulator` type was removed, see the `MeterProvider`in the new metric SDK. (#3175)
- The `"go.opentelemetry.io/otel/sdk/metric".NewAccumulator` function was removed, see `NewMeterProvider`in the new metric SDK. (#3175)
- The deprecated `"go.opentelemetry.io/otel/sdk/metric".AtomicFieldOffsets` function was removed. (#3175)

## [1.10.0] - 2022-09-09

### Added

- Support Go 1.19. (#3077)
  Include compatibility testing and document support. (#3077)
- Support the OTLP ExportTracePartialSuccess response; these are passed to the registered error handler. (#3106)
- Upgrade go.opentelemetry.io/proto/otlp from v0.18.0 to v0.19.0 (#3107)

### Changed

- Fix misidentification of OpenTelemetry `SpanKind` in OpenTracing bridge (`go.opentelemetry.io/otel/bridge/opentracing`).  (#3096)
- Attempting to start a span with a nil `context` will no longer cause a panic. (#3110)
- All exporters will be shutdown even if one reports an error (#3091)
- Ensure valid UTF-8 when truncating over-length attribute values. (#3156)

## [1.9.0/0.0.3] - 2022-08-01

### Added

- Add support for Schema Files format 1.1.x (metric "split" transform) with the new `go.opentelemetry.io/otel/schema/v1.1` package. (#2999)
- Add the `go.opentelemetry.io/otel/semconv/v1.11.0` package.
  The package contains semantic conventions from the `v1.11.0` version of the OpenTelemetry specification. (#3009)
- Add the `go.opentelemetry.io/otel/semconv/v1.12.0` package.
  The package contains semantic conventions from the `v1.12.0` version of the OpenTelemetry specification. (#3010)
- Add the `http.method` attribute to HTTP server metric from all `go.opentelemetry.io/otel/semconv/*` packages. (#3018)

### Fixed

- Invalid warning for context setup being deferred in `go.opentelemetry.io/otel/bridge/opentracing` package. (#3029)

## [1.8.0/0.31.0] - 2022-07-08

### Added

- Add support for `opentracing.TextMap` format in the `Inject` and `Extract` methods
of the `"go.opentelemetry.io/otel/bridge/opentracing".BridgeTracer` type. (#2911)

### Changed

- The `crosslink` make target has been updated to use the `go.opentelemetry.io/build-tools/crosslink` package. (#2886)
- In the `go.opentelemetry.io/otel/sdk/instrumentation` package rename `Library` to `Scope` and alias `Library` as `Scope` (#2976)
- Move metric no-op implementation form `nonrecording` to `metric` package. (#2866)

### Removed

- Support for go1.16. Support is now only for go1.17 and go1.18 (#2917)

### Deprecated

- The `Library` struct in the `go.opentelemetry.io/otel/sdk/instrumentation` package is deprecated.
  Use the equivalent `Scope` struct instead. (#2977)
- The `ReadOnlySpan.InstrumentationLibrary` method from the `go.opentelemetry.io/otel/sdk/trace` package is deprecated.
  Use the equivalent `ReadOnlySpan.InstrumentationScope` method instead. (#2977)

## [1.7.0/0.30.0] - 2022-04-28

### Added

- Add the `go.opentelemetry.io/otel/semconv/v1.8.0` package.
  The package contains semantic conventions from the `v1.8.0` version of the OpenTelemetry specification. (#2763)
- Add the `go.opentelemetry.io/otel/semconv/v1.9.0` package.
  The package contains semantic conventions from the `v1.9.0` version of the OpenTelemetry specification. (#2792)
- Add the `go.opentelemetry.io/otel/semconv/v1.10.0` package.
  The package contains semantic conventions from the `v1.10.0` version of the OpenTelemetry specification. (#2842)
- Added an in-memory exporter to metrictest to aid testing with a full SDK. (#2776)

### Fixed

- Globally delegated instruments are unwrapped before delegating asynchronous callbacks. (#2784)
- Remove import of `testing` package in non-tests builds of the `go.opentelemetry.io/otel` package. (#2786)

### Changed

- The `WithLabelEncoder` option from the `go.opentelemetry.io/otel/exporters/stdout/stdoutmetric` package is renamed to `WithAttributeEncoder`. (#2790)
- The `LabelFilterSelector` interface from `go.opentelemetry.io/otel/sdk/metric/processor/reducer` is renamed to `AttributeFilterSelector`.
  The method included in the renamed interface also changed from `LabelFilterFor` to `AttributeFilterFor`. (#2790)
- The `Metadata.Labels` method from the `go.opentelemetry.io/otel/sdk/metric/export` package is renamed to `Metadata.Attributes`.
  Consequentially, the `Record` type from the same package also has had the embedded method renamed. (#2790)

### Deprecated

- The `Iterator.Label` method in the `go.opentelemetry.io/otel/attribute` package is deprecated.
  Use the equivalent `Iterator.Attribute` method instead. (#2790)
- The `Iterator.IndexedLabel` method in the `go.opentelemetry.io/otel/attribute` package is deprecated.
  Use the equivalent `Iterator.IndexedAttribute` method instead. (#2790)
- The `MergeIterator.Label` method in the `go.opentelemetry.io/otel/attribute` package is deprecated.
  Use the equivalent `MergeIterator.Attribute` method instead. (#2790)

### Removed

- Removed the `Batch` type from the `go.opentelemetry.io/otel/sdk/metric/metrictest` package. (#2864)
- Removed the `Measurement` type from the `go.opentelemetry.io/otel/sdk/metric/metrictest` package. (#2864)

## [0.29.0] - 2022-04-11

### Added

- The metrics global package was added back into several test files. (#2764)
- The `Meter` function is added back to the `go.opentelemetry.io/otel/metric/global` package.
  This function is a convenience function equivalent to calling `global.MeterProvider().Meter(...)`. (#2750)

### Removed

- Removed module the `go.opentelemetry.io/otel/sdk/export/metric`.
  Use the `go.opentelemetry.io/otel/sdk/metric` module instead. (#2720)

### Changed

- Don't panic anymore when setting a global MeterProvider to itself. (#2749)
- Upgrade `go.opentelemetry.io/proto/otlp` in `go.opentelemetry.io/otel/exporters/otlp/otlpmetric` from `v0.12.1` to `v0.15.0`.
  This replaces the use of the now deprecated `InstrumentationLibrary` and `InstrumentationLibraryMetrics` types and fields in the proto library with the equivalent `InstrumentationScope` and `ScopeMetrics`. (#2748)

## [1.6.3] - 2022-04-07

### Fixed

- Allow non-comparable global `MeterProvider`, `TracerProvider`, and `TextMapPropagator` types to be set. (#2772, #2773)

## [1.6.2] - 2022-04-06

### Changed

- Don't panic anymore when setting a global TracerProvider or TextMapPropagator to itself. (#2749)
- Upgrade `go.opentelemetry.io/proto/otlp` in `go.opentelemetry.io/otel/exporters/otlp/otlptrace` from `v0.12.1` to `v0.15.0`.
  This replaces the use of the now deprecated `InstrumentationLibrary` and `InstrumentationLibrarySpans` types and fields in the proto library with the equivalent `InstrumentationScope` and `ScopeSpans`. (#2748)

## [1.6.1] - 2022-03-28

### Fixed

- The `go.opentelemetry.io/otel/schema/*` packages now use the correct schema URL for their `SchemaURL` constant.
  Instead of using `"https://opentelemetry.io/schemas/v<version>"` they now use the correct URL without a `v` prefix, `"https://opentelemetry.io/schemas/<version>"`. (#2743, #2744)

### Security

- Upgrade `go.opentelemetry.io/proto/otlp` from `v0.12.0` to `v0.12.1`.
  This includes an indirect upgrade of `github.com/grpc-ecosystem/grpc-gateway` which resolves [a vulnerability](https://nvd.nist.gov/vuln/detail/CVE-2019-11254) from `gopkg.in/yaml.v2` in version `v2.2.3`. (#2724, #2728)

## [1.6.0/0.28.0] - 2022-03-23

### ⚠️ Notice ⚠️

This update is a breaking change of the unstable Metrics API.
Code instrumented with the `go.opentelemetry.io/otel/metric` will need to be modified.

### Added

- Add metrics exponential histogram support.
  New mapping functions have been made available in `sdk/metric/aggregator/exponential/mapping` for other OpenTelemetry projects to take dependencies on. (#2502)
- Add Go 1.18 to our compatibility tests. (#2679)
- Allow configuring the Sampler with the `OTEL_TRACES_SAMPLER` and `OTEL_TRACES_SAMPLER_ARG` environment variables. (#2305, #2517)
- Add the `metric/global` for obtaining and setting the global `MeterProvider`. (#2660)

### Changed

- The metrics API has been significantly changed to match the revised OpenTelemetry specification.
  High-level changes include:

  - Synchronous and asynchronous instruments are now handled by independent `InstrumentProvider`s.
    These `InstrumentProvider`s are managed with a `Meter`.
  - Synchronous and asynchronous instruments are grouped into their own packages based on value types.
  - Asynchronous callbacks can now be registered with a `Meter`.

  Be sure to check out the metric module documentation for more information on how to use the revised API. (#2587, #2660)

### Fixed

- Fallback to general attribute limits when span specific ones are not set in the environment. (#2675, #2677)

## [1.5.0] - 2022-03-16

### Added

- Log the Exporters configuration in the TracerProviders message. (#2578)
- Added support to configure the span limits with environment variables.
  The following environment variables are supported. (#2606, #2637)
  - `OTEL_SPAN_ATTRIBUTE_VALUE_LENGTH_LIMIT`
  - `OTEL_SPAN_ATTRIBUTE_COUNT_LIMIT`
  - `OTEL_SPAN_EVENT_COUNT_LIMIT`
  - `OTEL_EVENT_ATTRIBUTE_COUNT_LIMIT`
  - `OTEL_SPAN_LINK_COUNT_LIMIT`
  - `OTEL_LINK_ATTRIBUTE_COUNT_LIMIT`

  If the provided environment variables are invalid (negative), the default values would be used.
- Rename the `gc` runtime name to `go` (#2560)
- Add resource container ID detection. (#2418)
- Add span attribute value length limit.
  The new `AttributeValueLengthLimit` field is added to the `"go.opentelemetry.io/otel/sdk/trace".SpanLimits` type to configure this limit for a `TracerProvider`.
  The default limit for this resource is "unlimited". (#2637)
- Add the `WithRawSpanLimits` option to `go.opentelemetry.io/otel/sdk/trace`.
  This option replaces the `WithSpanLimits` option.
  Zero or negative values will not be changed to the default value like `WithSpanLimits` does.
  Setting a limit to zero will effectively disable the related resource it limits and setting to a negative value will mean that resource is unlimited.
  Consequentially, limits should be constructed using `NewSpanLimits` and updated accordingly. (#2637)

### Changed

- Drop oldest tracestate `Member` when capacity is reached. (#2592)
- Add event and link drop counts to the exported data from the `oltptrace` exporter. (#2601)
- Unify path cleaning functionally in the `otlpmetric` and `otlptrace` configuration. (#2639)
- Change the debug message from the `sdk/trace.BatchSpanProcessor` to reflect the count is cumulative. (#2640)
- Introduce new internal `envconfig` package for OTLP exporters. (#2608)
- If `http.Request.Host` is empty, fall back to use `URL.Host` when populating `http.host` in the `semconv` packages. (#2661)

### Fixed

- Remove the OTLP trace exporter limit of SpanEvents when exporting. (#2616)
- Default to port `4318` instead of `4317` for the `otlpmetrichttp` and `otlptracehttp` client. (#2614, #2625)
- Unlimited span limits are now supported (negative values). (#2636, #2637)

### Deprecated

- Deprecated `"go.opentelemetry.io/otel/sdk/trace".WithSpanLimits`.
  Use `WithRawSpanLimits` instead.
  That option allows setting unlimited and zero limits, this option does not.
  This option will be kept until the next major version incremented release. (#2637)

## [1.4.1] - 2022-02-16

### Fixed

- Fix race condition in reading the dropped spans number for the `BatchSpanProcessor`. (#2615)

## [1.4.0] - 2022-02-11

### Added

- Use `OTEL_EXPORTER_ZIPKIN_ENDPOINT` environment variable to specify zipkin collector endpoint. (#2490)
- Log the configuration of `TracerProvider`s, and `Tracer`s for debugging.
  To enable use a logger with Verbosity (V level) `>=1`. (#2500)
- Added support to configure the batch span-processor with environment variables.
  The following environment variables are used. (#2515)
  - `OTEL_BSP_SCHEDULE_DELAY`
  - `OTEL_BSP_EXPORT_TIMEOUT`
  - `OTEL_BSP_MAX_QUEUE_SIZE`.
  - `OTEL_BSP_MAX_EXPORT_BATCH_SIZE`

### Changed

- Zipkin exporter exports `Resource` attributes in the `Tags` field. (#2589)

### Deprecated

- Deprecate module the `go.opentelemetry.io/otel/sdk/export/metric`.
  Use the `go.opentelemetry.io/otel/sdk/metric` module instead. (#2382)
- Deprecate `"go.opentelemetry.io/otel/sdk/metric".AtomicFieldOffsets`. (#2445)

### Fixed

- Fixed the instrument kind for noop async instruments to correctly report an implementation. (#2461)
- Fix UDP packets overflowing with Jaeger payloads. (#2489, #2512)
- Change the `otlpmetric.Client` interface's `UploadMetrics` method to accept a single `ResourceMetrics` instead of a slice of them. (#2491)
- Specify explicit buckets in Prometheus example, fixing issue where example only has `+inf` bucket. (#2419, #2493)
- W3C baggage will now decode urlescaped values. (#2529)
- Baggage members are now only validated once, when calling `NewMember` and not also when adding it to the baggage itself. (#2522)
- The order attributes are dropped from spans in the `go.opentelemetry.io/otel/sdk/trace` package when capacity is reached is fixed to be in compliance with the OpenTelemetry specification.
  Instead of dropping the least-recently-used attribute, the last added attribute is dropped.
  This drop order still only applies to attributes with unique keys not already contained in the span.
  If an attribute is added with a key already contained in the span, that attribute is updated to the new value being added. (#2576)

### Removed

- Updated `go.opentelemetry.io/proto/otlp` from `v0.11.0` to `v0.12.0`. This version removes a number of deprecated methods. (#2546)
  - [`Metric.GetIntGauge()`](https://pkg.go.dev/go.opentelemetry.io/proto/otlp@v0.11.0/metrics/v1#Metric.GetIntGauge)
  - [`Metric.GetIntHistogram()`](https://pkg.go.dev/go.opentelemetry.io/proto/otlp@v0.11.0/metrics/v1#Metric.GetIntHistogram)
  - [`Metric.GetIntSum()`](https://pkg.go.dev/go.opentelemetry.io/proto/otlp@v0.11.0/metrics/v1#Metric.GetIntSum)

## [1.3.0] - 2021-12-10

### ⚠️ Notice ⚠️

We have updated the project minimum supported Go version to 1.16

### Added

- Added an internal Logger.
  This can be used by the SDK and API to provide users with feedback of the internal state.
  To enable verbose logs configure the logger which will print V(1) logs. For debugging information configure to print V(5) logs. (#2343)
- Add the `WithRetry` `Option` and the `RetryConfig` type to the `go.opentelemetry.io/otel/exporter/otel/otlpmetric/otlpmetrichttp` package to specify retry behavior consistently. (#2425)
- Add `SpanStatusFromHTTPStatusCodeAndSpanKind` to all `semconv` packages to return a span status code similar to `SpanStatusFromHTTPStatusCode`, but exclude `4XX` HTTP errors as span errors if the span is of server kind. (#2296)

### Changed

- The `"go.opentelemetry.io/otel/exporter/otel/otlptrace/otlptracegrpc".Client` now uses the underlying gRPC `ClientConn` to handle name resolution, TCP connection establishment (with retries and backoff) and TLS handshakes, and handling errors on established connections by re-resolving the name and reconnecting. (#2329)
- The `"go.opentelemetry.io/otel/exporter/otel/otlpmetric/otlpmetricgrpc".Client` now uses the underlying gRPC `ClientConn` to handle name resolution, TCP connection establishment (with retries and backoff) and TLS handshakes, and handling errors on established connections by re-resolving the name and reconnecting. (#2425)
- The `"go.opentelemetry.io/otel/exporter/otel/otlpmetric/otlpmetricgrpc".RetrySettings` type is renamed to `RetryConfig`. (#2425)
- The `go.opentelemetry.io/otel/exporter/otel/*` gRPC exporters now default to using the host's root CA set if none are provided by the user and `WithInsecure` is not specified. (#2432)
- Change `resource.Default` to be evaluated the first time it is called, rather than on import. This allows the caller the option to update `OTEL_RESOURCE_ATTRIBUTES` first, such as with `os.Setenv`. (#2371)

### Fixed

- The `go.opentelemetry.io/otel/exporter/otel/*` exporters are updated to handle per-signal and universal endpoints according to the OpenTelemetry specification.
  Any per-signal endpoint set via an `OTEL_EXPORTER_OTLP_<signal>_ENDPOINT` environment variable is now used without modification of the path.
  When `OTEL_EXPORTER_OTLP_ENDPOINT` is set, if it contains a path, that path is used as a base path which per-signal paths are appended to. (#2433)
- Basic metric controller updated to use sync.Map to avoid blocking calls (#2381)
- The `go.opentelemetry.io/otel/exporter/jaeger` correctly sets the `otel.status_code` value to be a string of `ERROR` or `OK` instead of an integer code. (#2439, #2440)

### Deprecated

- Deprecated the `"go.opentelemetry.io/otel/exporter/otel/otlpmetric/otlpmetrichttp".WithMaxAttempts` `Option`, use the new `WithRetry` `Option` instead. (#2425)
- Deprecated the `"go.opentelemetry.io/otel/exporter/otel/otlpmetric/otlpmetrichttp".WithBackoff` `Option`, use the new `WithRetry` `Option` instead. (#2425)

### Removed

- Remove the metric Processor's ability to convert cumulative to delta aggregation temporality. (#2350)
- Remove the metric Bound Instruments interface and implementations. (#2399)
- Remove the metric MinMaxSumCount kind aggregation and the corresponding OTLP export path. (#2423)
- Metric SDK removes the "exact" aggregator for histogram instruments, as it performed a non-standard aggregation for OTLP export (creating repeated Gauge points) and worked its way into a number of confusing examples. (#2348)

## [1.2.0] - 2021-11-12

### Changed

- Metric SDK `export.ExportKind`, `export.ExportKindSelector` types have been renamed to `aggregation.Temporality` and `aggregation.TemporalitySelector` respectively to keep in line with current specification and protocol along with built-in selectors (e.g., `aggregation.CumulativeTemporalitySelector`, ...). (#2274)
- The Metric `Exporter` interface now requires a `TemporalitySelector` method instead of an `ExportKindSelector`. (#2274)
- Metrics API cleanup. The `metric/sdkapi` package has been created to relocate the API-to-SDK interface:
  - The following interface types simply moved from `metric` to `metric/sdkapi`: `Descriptor`, `MeterImpl`, `InstrumentImpl`, `SyncImpl`, `BoundSyncImpl`, `AsyncImpl`, `AsyncRunner`, `AsyncSingleRunner`, and `AsyncBatchRunner`
  - The following struct types moved and are replaced with type aliases, since they are exposed to the user: `Observation`, `Measurement`.
  - The No-op implementations of sync and async instruments are no longer exported, new functions `sdkapi.NewNoopAsyncInstrument()` and `sdkapi.NewNoopSyncInstrument()` are provided instead. (#2271)
- Update the SDK `BatchSpanProcessor` to export all queued spans when `ForceFlush` is called. (#2080, #2335)

### Added

- Add the `"go.opentelemetry.io/otel/exporters/otlp/otlpmetric/otlpmetricgrpc".WithGRPCConn` option so the exporter can reuse an existing gRPC connection. (#2002)
- Added a new `schema` module to help parse Schema Files in OTEP 0152 format. (#2267)
- Added a new `MapCarrier` to the `go.opentelemetry.io/otel/propagation` package to hold propagated cross-cutting concerns as a `map[string]string` held in memory. (#2334)

## [1.1.0] - 2021-10-27

### Added

- Add the `"go.opentelemetry.io/otel/exporters/otlp/otlptrace/otlptracegrpc".WithGRPCConn` option so the exporter can reuse an existing gRPC connection. (#2002)
- Add the `go.opentelemetry.io/otel/semconv/v1.7.0` package.
  The package contains semantic conventions from the `v1.7.0` version of the OpenTelemetry specification. (#2320)
- Add the `go.opentelemetry.io/otel/semconv/v1.6.1` package.
  The package contains semantic conventions from the `v1.6.1` version of the OpenTelemetry specification. (#2321)
- Add the `go.opentelemetry.io/otel/semconv/v1.5.0` package.
  The package contains semantic conventions from the `v1.5.0` version of the OpenTelemetry specification. (#2322)
  - When upgrading from the `semconv/v1.4.0` package note the following name changes:
    - `K8SReplicasetUIDKey` -> `K8SReplicaSetUIDKey`
    - `K8SReplicasetNameKey` -> `K8SReplicaSetNameKey`
    - `K8SStatefulsetUIDKey` -> `K8SStatefulSetUIDKey`
    - `k8SStatefulsetNameKey` -> `K8SStatefulSetNameKey`
    - `K8SDaemonsetUIDKey` -> `K8SDaemonSetUIDKey`
    - `K8SDaemonsetNameKey` -> `K8SDaemonSetNameKey`

### Changed

- Links added to a span will be dropped by the SDK if they contain an invalid span context (#2275).

### Fixed

- The `"go.opentelemetry.io/otel/semconv/v1.4.0".HTTPServerAttributesFromHTTPRequest` now correctly only sets the HTTP client IP attribute even if the connection was routed with proxies and there are multiple addresses in the `X-Forwarded-For` header. (#2282, #2284)
- The `"go.opentelemetry.io/otel/semconv/v1.4.0".NetAttributesFromHTTPRequest` function correctly handles IPv6 addresses as IP addresses and sets the correct net peer IP instead of the net peer hostname attribute. (#2283, #2285)
- The simple span processor shutdown method deterministically returns the exporter error status if it simultaneously finishes when the deadline is reached. (#2290, #2289)

## [1.0.1] - 2021-10-01

### Fixed

- json stdout exporter no longer crashes due to concurrency bug. (#2265)

## [Metrics 0.24.0] - 2021-10-01

### Changed

- NoopMeterProvider is now private and NewNoopMeterProvider must be used to obtain a noopMeterProvider. (#2237)
- The Metric SDK `Export()` function takes a new two-level reader interface for iterating over results one instrumentation library at a time. (#2197)
  - The former `"go.opentelemetry.io/otel/sdk/export/metric".CheckpointSet` is renamed `Reader`.
  - The new interface is named `"go.opentelemetry.io/otel/sdk/export/metric".InstrumentationLibraryReader`.

## [1.0.0] - 2021-09-20

This is the first stable release for the project.
This release includes an API and SDK for the tracing signal that will comply with the stability guarantees defined by the projects [versioning policy](./VERSIONING.md).

### Added

- OTLP trace exporter now sets the `SchemaURL` field in the exported telemetry if the Tracer has `WithSchemaURL` option. (#2242)

### Fixed

- Slice-valued attributes can correctly be used as map keys. (#2223)

### Removed

- Removed the `"go.opentelemetry.io/otel/exporters/zipkin".WithSDKOptions` function. (#2248)
- Removed the deprecated package `go.opentelemetry.io/otel/oteltest`. (#2234)
- Removed the deprecated package `go.opentelemetry.io/otel/bridge/opencensus/utils`. (#2233)
- Removed deprecated functions, types, and methods from `go.opentelemetry.io/otel/attribute` package.
  Use the typed functions and methods added to the package instead. (#2235)
  - The `Key.Array` method is removed.
  - The `Array` function is removed.
  - The `Any` function is removed.
  - The `ArrayValue` function is removed.
  - The `AsArray` function is removed.

## [1.0.0-RC3] - 2021-09-02

### Added

- Added `ErrorHandlerFunc` to use a function as an `"go.opentelemetry.io/otel".ErrorHandler`. (#2149)
- Added `"go.opentelemetry.io/otel/trace".WithStackTrace` option to add a stack trace when using `span.RecordError` or when panic is handled in `span.End`. (#2163)
- Added typed slice attribute types and functionality to the `go.opentelemetry.io/otel/attribute` package to replace the existing array type and functions. (#2162)
  - `BoolSlice`, `IntSlice`, `Int64Slice`, `Float64Slice`, and `StringSlice` replace the use of the `Array` function in the package.
- Added the `go.opentelemetry.io/otel/example/fib` example package.
  Included is an example application that computes Fibonacci numbers. (#2203)

### Changed

- Metric instruments have been renamed to match the (feature-frozen) metric API specification:
  - ValueRecorder becomes Histogram
  - ValueObserver becomes Gauge
  - SumObserver becomes CounterObserver
  - UpDownSumObserver becomes UpDownCounterObserver
  The API exported from this project is still considered experimental. (#2202)
- Metric SDK/API implementation type `InstrumentKind` moves into `sdkapi` sub-package. (#2091)
- The Metrics SDK export record no longer contains a Resource pointer, the SDK `"go.opentelemetry.io/otel/sdk/trace/export/metric".Exporter.Export()` function for push-based exporters now takes a single Resource argument, pull-based exporters use `"go.opentelemetry.io/otel/sdk/metric/controller/basic".Controller.Resource()`. (#2120)
- The JSON output of the `go.opentelemetry.io/otel/exporters/stdout/stdouttrace` is harmonized now such that the output is "plain" JSON objects after each other of the form `{ ... } { ... } { ... }`. Earlier the JSON objects describing a span were wrapped in a slice for each `Exporter.ExportSpans` call, like `[ { ... } ][ { ... } { ... } ]`. Outputting JSON object directly after each other is consistent with JSON loggers, and a bit easier to parse and read. (#2196)
- Update the `NewTracerConfig`, `NewSpanStartConfig`, `NewSpanEndConfig`, and `NewEventConfig` function in the `go.opentelemetry.io/otel/trace` package to return their respective configurations as structs instead of pointers to the struct. (#2212)

### Deprecated

- The `go.opentelemetry.io/otel/bridge/opencensus/utils` package is deprecated.
  All functionality from this package now exists in the `go.opentelemetry.io/otel/bridge/opencensus` package.
  The functions from that package should be used instead. (#2166)
- The `"go.opentelemetry.io/otel/attribute".Array` function and the related `ARRAY` value type is deprecated.
  Use the typed `*Slice` functions and types added to the package instead. (#2162)
- The `"go.opentelemetry.io/otel/attribute".Any` function is deprecated.
  Use the typed functions instead. (#2181)
- The `go.opentelemetry.io/otel/oteltest` package is deprecated.
  The `"go.opentelemetry.io/otel/sdk/trace/tracetest".SpanRecorder` can be registered with the default SDK (`go.opentelemetry.io/otel/sdk/trace`) as a `SpanProcessor` and used as a replacement for this deprecated package. (#2188)

### Removed

- Removed metrics test package `go.opentelemetry.io/otel/sdk/export/metric/metrictest`. (#2105)

### Fixed

- The `fromEnv` detector no longer throws an error when `OTEL_RESOURCE_ATTRIBUTES` environment variable is not set or empty. (#2138)
- Setting the global `ErrorHandler` with `"go.opentelemetry.io/otel".SetErrorHandler` multiple times is now supported. (#2160, #2140)
- The `"go.opentelemetry.io/otel/attribute".Any` function now supports `int32` values. (#2169)
- Multiple calls to `"go.opentelemetry.io/otel/sdk/metric/controller/basic".WithResource()` are handled correctly, and when no resources are provided `"go.opentelemetry.io/otel/sdk/resource".Default()` is used. (#2120)
- The `WithoutTimestamps` option for the `go.opentelemetry.io/otel/exporters/stdout/stdouttrace` exporter causes the exporter to correctly omit timestamps. (#2195)
- Fixed typos in resources.go. (#2201)

## [1.0.0-RC2] - 2021-07-26

### Added

- Added `WithOSDescription` resource configuration option to set OS (Operating System) description resource attribute (`os.description`). (#1840)
- Added `WithOS` resource configuration option to set all OS (Operating System) resource attributes at once. (#1840)
- Added the `WithRetry` option to the `go.opentelemetry.io/otel/exporters/otlp/otlptrace/otlptracehttp` package.
  This option is a replacement for the removed `WithMaxAttempts` and `WithBackoff` options. (#2095)
- Added API `LinkFromContext` to return Link which encapsulates SpanContext from provided context and also encapsulates attributes. (#2115)
- Added a new `Link` type under the SDK `otel/sdk/trace` package that counts the number of attributes that were dropped for surpassing the `AttributePerLinkCountLimit` configured in the Span's `SpanLimits`.
  This new type replaces the equal-named API `Link` type found in the `otel/trace` package for most usages within the SDK.
  For example, instances of this type are now returned by the `Links()` function of `ReadOnlySpan`s provided in places like the `OnEnd` function of `SpanProcessor` implementations. (#2118)
- Added the `SpanRecorder` type to the `go.opentelemetry.io/otel/skd/trace/tracetest` package.
  This type can be used with the default SDK as a `SpanProcessor` during testing. (#2132)

### Changed

- The `SpanModels` function is now exported from the `go.opentelemetry.io/otel/exporters/zipkin` package to convert OpenTelemetry spans into Zipkin model spans. (#2027)
- Rename the `"go.opentelemetry.io/otel/exporters/otlp/otlptrace/otlptracegrpc".RetrySettings` to `RetryConfig`. (#2095)

### Deprecated

- The `TextMapCarrier` and `TextMapPropagator` from the `go.opentelemetry.io/otel/oteltest` package and their associated creation functions (`TextMapCarrier`, `NewTextMapPropagator`) are deprecated. (#2114)
- The `Harness` type from the `go.opentelemetry.io/otel/oteltest` package and its associated creation function, `NewHarness` are deprecated and will be removed in the next release. (#2123)
- The `TraceStateFromKeyValues` function from the `go.opentelemetry.io/otel/oteltest` package is deprecated.
  Use the `trace.ParseTraceState` function instead. (#2122)

### Removed

- Removed the deprecated package `go.opentelemetry.io/otel/exporters/trace/jaeger`. (#2020)
- Removed the deprecated package `go.opentelemetry.io/otel/exporters/trace/zipkin`. (#2020)
- Removed the `"go.opentelemetry.io/otel/sdk/resource".WithBuiltinDetectors` function.
  The explicit `With*` options for every built-in detector should be used instead. (#2026 #2097)
- Removed the `WithMaxAttempts` and `WithBackoff` options from the `go.opentelemetry.io/otel/exporters/otlp/otlptrace/otlptracehttp` package.
  The retry logic of the package has been updated to match the `otlptracegrpc` package and accordingly a `WithRetry` option is added that should be used instead. (#2095)
- Removed `DroppedAttributeCount` field from `otel/trace.Link` struct. (#2118)

### Fixed

- When using WithNewRoot, don't use the parent context for making sampling decisions. (#2032)
- `oteltest.Tracer` now creates a valid `SpanContext` when using `WithNewRoot`. (#2073)
- OS type detector now sets the correct `dragonflybsd` value for DragonFly BSD. (#2092)
- The OTel span status is correctly transformed into the OTLP status in the `go.opentelemetry.io/otel/exporters/otlp/otlptrace` package.
  This fix will by default set the status to `Unset` if it is not explicitly set to `Ok` or `Error`. (#2099 #2102)
- The `Inject` method for the `"go.opentelemetry.io/otel/propagation".TraceContext` type no longer injects empty `tracestate` values. (#2108)
- Use `6831` as default Jaeger agent port instead of `6832`. (#2131)

## [Experimental Metrics v0.22.0] - 2021-07-19

### Added

- Adds HTTP support for OTLP metrics exporter. (#2022)

### Removed

- Removed the deprecated package `go.opentelemetry.io/otel/exporters/metric/prometheus`. (#2020)

## [1.0.0-RC1] / 0.21.0 - 2021-06-18

With this release we are introducing a split in module versions.  The tracing API and SDK are entering the `v1.0.0` Release Candidate phase with `v1.0.0-RC1`
while the experimental metrics API and SDK continue with `v0.x` releases at `v0.21.0`.  Modules at major version 1 or greater will not depend on modules
with major version 0.

### Added

- Adds `otlpgrpc.WithRetry`option for configuring the retry policy for transient errors on the otlp/gRPC exporter. (#1832)
  - The following status codes are defined as transient errors:
      | gRPC Status Code | Description |
      | ---------------- | ----------- |
      | 1  | Cancelled |
      | 4  | Deadline Exceeded |
      | 8  | Resource Exhausted |
      | 10 | Aborted |
      | 10 | Out of Range |
      | 14 | Unavailable |
      | 15 | Data Loss |
- Added `Status` type to the `go.opentelemetry.io/otel/sdk/trace` package to represent the status of a span. (#1874)
- Added `SpanStub` type and its associated functions to the `go.opentelemetry.io/otel/sdk/trace/tracetest` package.
  This type can be used as a testing replacement for the `SpanSnapshot` that was removed from the `go.opentelemetry.io/otel/sdk/trace` package. (#1873)
- Adds support for scheme in `OTEL_EXPORTER_OTLP_ENDPOINT` according to the spec. (#1886)
- Adds `trace.WithSchemaURL` option for configuring the tracer with a Schema URL. (#1889)
- Added an example of using OpenTelemetry Go as a trace context forwarder. (#1912)
- `ParseTraceState` is added to the `go.opentelemetry.io/otel/trace` package.
  It can be used to decode a `TraceState` from a `tracestate` header string value. (#1937)
- Added `Len` method to the `TraceState` type in the `go.opentelemetry.io/otel/trace` package.
  This method returns the number of list-members the `TraceState` holds. (#1937)
- Creates package `go.opentelemetry.io/otel/exporters/otlp/otlptrace` that defines a trace exporter that uses a `otlptrace.Client` to send data.
  Creates package `go.opentelemetry.io/otel/exporters/otlp/otlptrace/otlptracegrpc` implementing a gRPC `otlptrace.Client` and offers convenience functions, `NewExportPipeline` and `InstallNewPipeline`, to setup and install a `otlptrace.Exporter` in tracing .(#1922)
- Added `Baggage`, `Member`, and `Property` types to the `go.opentelemetry.io/otel/baggage` package along with their related functions. (#1967)
- Added `ContextWithBaggage`, `ContextWithoutBaggage`, and `FromContext` functions to the `go.opentelemetry.io/otel/baggage` package.
  These functions replace the `Set`, `Value`, `ContextWithValue`, `ContextWithoutValue`, and `ContextWithEmpty` functions from that package and directly work with the new `Baggage` type. (#1967)
- The `OTEL_SERVICE_NAME` environment variable is the preferred source for `service.name`, used by the environment resource detector if a service name is present both there and in `OTEL_RESOURCE_ATTRIBUTES`. (#1969)
- Creates package `go.opentelemetry.io/otel/exporters/otlp/otlptrace/otlptracehttp` implementing an HTTP `otlptrace.Client` and offers convenience functions, `NewExportPipeline` and `InstallNewPipeline`, to setup and install a `otlptrace.Exporter` in tracing. (#1963)
- Changes `go.opentelemetry.io/otel/sdk/resource.NewWithAttributes` to require a schema URL. The old function is still available as `resource.NewSchemaless`. This is a breaking change. (#1938)
- Several builtin resource detectors now correctly populate the schema URL. (#1938)
- Creates package `go.opentelemetry.io/otel/exporters/otlp/otlpmetric` that defines a metrics exporter that uses a `otlpmetric.Client` to send data.
- Creates package `go.opentelemetry.io/otel/exporters/otlp/otlpmetric/otlpmetricgrpc` implementing a gRPC `otlpmetric.Client` and offers convenience functions, `New` and `NewUnstarted`, to create an `otlpmetric.Exporter`.(#1991)
- Added `go.opentelemetry.io/otel/exporters/stdout/stdouttrace` exporter. (#2005)
- Added `go.opentelemetry.io/otel/exporters/stdout/stdoutmetric` exporter. (#2005)
- Added a `TracerProvider()` method to the `"go.opentelemetry.io/otel/trace".Span` interface. This can be used to obtain a `TracerProvider` from a given span that utilizes the same trace processing pipeline.  (#2009)

### Changed

- Make `NewSplitDriver` from `go.opentelemetry.io/otel/exporters/otlp` take variadic arguments instead of a `SplitConfig` item.
  `NewSplitDriver` now automatically implements an internal `noopDriver` for `SplitConfig` fields that are not initialized. (#1798)
- `resource.New()` now creates a Resource without builtin detectors. Previous behavior is now achieved by using `WithBuiltinDetectors` Option. (#1810)
- Move the `Event` type from the `go.opentelemetry.io/otel` package to the `go.opentelemetry.io/otel/sdk/trace` package. (#1846)
- CI builds validate against last two versions of Go, dropping 1.14 and adding 1.16. (#1865)
- BatchSpanProcessor now report export failures when calling `ForceFlush()` method. (#1860)
- `Set.Encoded(Encoder)` no longer caches the result of an encoding. (#1855)
- Renamed `CloudZoneKey` to `CloudAvailabilityZoneKey` in Resource semantic conventions according to spec. (#1871)
- The `StatusCode` and `StatusMessage` methods of the `ReadOnlySpan` interface and the `Span` produced by the `go.opentelemetry.io/otel/sdk/trace` package have been replaced with a single `Status` method.
  This method returns the status of a span using the new `Status` type. (#1874)
- Updated `ExportSpans` method of the`SpanExporter` interface type to accept `ReadOnlySpan`s instead of the removed `SpanSnapshot`.
  This brings the export interface into compliance with the specification in that it now accepts an explicitly immutable type instead of just an implied one. (#1873)
- Unembed `SpanContext` in `Link`. (#1877)
- Generate Semantic conventions from the specification YAML. (#1891)
- Spans created by the global `Tracer` obtained from `go.opentelemetry.io/otel`, prior to a functioning `TracerProvider` being set, now propagate the span context from their parent if one exists. (#1901)
- The `"go.opentelemetry.io/otel".Tracer` function now accepts tracer options. (#1902)
- Move the `go.opentelemetry.io/otel/unit` package to `go.opentelemetry.io/otel/metric/unit`. (#1903)
- Changed `go.opentelemetry.io/otel/trace.TracerConfig` to conform to the [Contributing guidelines](CONTRIBUTING.md#config.) (#1921)
- Changed `go.opentelemetry.io/otel/trace.SpanConfig` to conform to the [Contributing guidelines](CONTRIBUTING.md#config). (#1921)
- Changed `span.End()` now only accepts Options that are allowed at `End()`. (#1921)
- Changed `go.opentelemetry.io/otel/metric.InstrumentConfig` to conform to the [Contributing guidelines](CONTRIBUTING.md#config). (#1921)
- Changed `go.opentelemetry.io/otel/metric.MeterConfig` to conform to the [Contributing guidelines](CONTRIBUTING.md#config). (#1921)
- Refactored option types according to the contribution style guide. (#1882)
- Move the `go.opentelemetry.io/otel/trace.TraceStateFromKeyValues` function to the `go.opentelemetry.io/otel/oteltest` package.
  This function is preserved for testing purposes where it may be useful to create a `TraceState` from `attribute.KeyValue`s, but it is not intended for production use.
  The new `ParseTraceState` function should be used to create a `TraceState`. (#1931)
- Updated `MarshalJSON` method of the `go.opentelemetry.io/otel/trace.TraceState` type to marshal the type into the string representation of the `TraceState`. (#1931)
- The `TraceState.Delete` method from the `go.opentelemetry.io/otel/trace` package no longer returns an error in addition to a `TraceState`. (#1931)
- Updated `Get` method of the `TraceState` type from the `go.opentelemetry.io/otel/trace` package to accept a `string` instead of an `attribute.Key` type. (#1931)
- Updated `Insert` method of the `TraceState` type from the `go.opentelemetry.io/otel/trace` package to accept a pair of `string`s instead of an `attribute.KeyValue` type. (#1931)
- Updated `Delete` method of the `TraceState` type from the `go.opentelemetry.io/otel/trace` package to accept a `string` instead of an `attribute.Key` type. (#1931)
- Renamed `NewExporter` to `New` in the `go.opentelemetry.io/otel/exporters/stdout` package. (#1985)
- Renamed `NewExporter` to `New` in the `go.opentelemetry.io/otel/exporters/metric/prometheus` package. (#1985)
- Renamed `NewExporter` to `New` in the `go.opentelemetry.io/otel/exporters/trace/jaeger` package. (#1985)
- Renamed `NewExporter` to `New` in the `go.opentelemetry.io/otel/exporters/trace/zipkin` package. (#1985)
- Renamed `NewExporter` to `New` in the `go.opentelemetry.io/otel/exporters/otlp` package. (#1985)
- Renamed `NewUnstartedExporter` to `NewUnstarted` in the `go.opentelemetry.io/otel/exporters/otlp` package. (#1985)
- The `go.opentelemetry.io/otel/semconv` package has been moved to `go.opentelemetry.io/otel/semconv/v1.4.0` to allow for multiple [telemetry schema](https://github.com/open-telemetry/oteps/blob/main/text/0152-telemetry-schemas.md) versions to be used concurrently. (#1987)
- Metrics test helpers in `go.opentelemetry.io/otel/oteltest` have been moved to `go.opentelemetry.io/otel/metric/metrictest`. (#1988)

### Deprecated

- The `go.opentelemetry.io/otel/exporters/metric/prometheus` is deprecated, use `go.opentelemetry.io/otel/exporters/prometheus` instead. (#1993)
- The `go.opentelemetry.io/otel/exporters/trace/jaeger` is deprecated, use `go.opentelemetry.io/otel/exporters/jaeger` instead. (#1993)
- The `go.opentelemetry.io/otel/exporters/trace/zipkin` is deprecated, use `go.opentelemetry.io/otel/exporters/zipkin` instead. (#1993)

### Removed

- Removed `resource.WithoutBuiltin()`. Use `resource.New()`. (#1810)
- Unexported types `resource.FromEnv`, `resource.Host`, and `resource.TelemetrySDK`, Use the corresponding `With*()` to use individually. (#1810)
- Removed the `Tracer` and `IsRecording` method from the `ReadOnlySpan` in the `go.opentelemetry.io/otel/sdk/trace`.
  The `Tracer` method is not a required to be included in this interface and given the mutable nature of the tracer that is associated with a span, this method is not appropriate.
  The `IsRecording` method returns if the span is recording or not.
  A read-only span value does not need to know if updates to it will be recorded or not.
  By definition, it cannot be updated so there is no point in communicating if an update is recorded. (#1873)
- Removed the `SpanSnapshot` type from the `go.opentelemetry.io/otel/sdk/trace` package.
  The use of this type has been replaced with the use of the explicitly immutable `ReadOnlySpan` type.
  When a concrete representation of a read-only span is needed for testing, the newly added `SpanStub` in the `go.opentelemetry.io/otel/sdk/trace/tracetest` package should be used. (#1873)
- Removed the `Tracer` method from the `Span` interface in the `go.opentelemetry.io/otel/trace` package.
  Using the same tracer that created a span introduces the error where an instrumentation library's `Tracer` is used by other code instead of their own.
  The `"go.opentelemetry.io/otel".Tracer` function or a `TracerProvider` should be used to acquire a library specific `Tracer` instead. (#1900)
  - The `TracerProvider()` method on the `Span` interface may also be used to obtain a `TracerProvider` using the same trace processing pipeline. (#2009)
- The `http.url` attribute generated by `HTTPClientAttributesFromHTTPRequest` will no longer include username or password information. (#1919)
- Removed `IsEmpty` method of the `TraceState` type in the `go.opentelemetry.io/otel/trace` package in favor of using the added `TraceState.Len` method. (#1931)
- Removed `Set`, `Value`, `ContextWithValue`, `ContextWithoutValue`, and `ContextWithEmpty` functions in the `go.opentelemetry.io/otel/baggage` package.
  Handling of baggage is now done using the added `Baggage` type and related context functions (`ContextWithBaggage`, `ContextWithoutBaggage`, and `FromContext`) in that package. (#1967)
- The `InstallNewPipeline` and `NewExportPipeline` creation functions in all the exporters (prometheus, otlp, stdout, jaeger, and zipkin) have been removed.
  These functions were deemed premature attempts to provide convenience that did not achieve this aim. (#1985)
- The `go.opentelemetry.io/otel/exporters/otlp` exporter has been removed.  Use `go.opentelemetry.io/otel/exporters/otlp/otlptrace` instead. (#1990)
- The `go.opentelemetry.io/otel/exporters/stdout` exporter has been removed.  Use `go.opentelemetry.io/otel/exporters/stdout/stdouttrace` or `go.opentelemetry.io/otel/exporters/stdout/stdoutmetric` instead. (#2005)

### Fixed

- Only report errors from the `"go.opentelemetry.io/otel/sdk/resource".Environment` function when they are not `nil`. (#1850, #1851)
- The `Shutdown` method of the simple `SpanProcessor` in the `go.opentelemetry.io/otel/sdk/trace` package now honors the context deadline or cancellation. (#1616, #1856)
- BatchSpanProcessor now drops span batches that failed to be exported. (#1860)
- Use `http://localhost:14268/api/traces` as default Jaeger collector endpoint instead of `http://localhost:14250`. (#1898)
- Allow trailing and leading whitespace in the parsing of a `tracestate` header. (#1931)
- Add logic to determine if the channel is closed to fix Jaeger exporter test panic with close closed channel. (#1870, #1973)
- Avoid transport security when OTLP endpoint is a Unix socket. (#2001)

### Security

## [0.20.0] - 2021-04-23

### Added

- The OTLP exporter now has two new convenience functions, `NewExportPipeline` and `InstallNewPipeline`, setup and install the exporter in tracing and metrics pipelines. (#1373)
- Adds semantic conventions for exceptions. (#1492)
- Added Jaeger Environment variables: `OTEL_EXPORTER_JAEGER_AGENT_HOST`, `OTEL_EXPORTER_JAEGER_AGENT_PORT`
  These environment variables can be used to override Jaeger agent hostname and port (#1752)
- Option `ExportTimeout` was added to batch span processor. (#1755)
- `trace.TraceFlags` is now a defined type over `byte` and `WithSampled(bool) TraceFlags` and `IsSampled() bool` methods have been added to it. (#1770)
- The `Event` and `Link` struct types from the `go.opentelemetry.io/otel` package now include a `DroppedAttributeCount` field to record the number of attributes that were not recorded due to configured limits being reached. (#1771)
- The Jaeger exporter now reports dropped attributes for a Span event in the exported log. (#1771)
- Adds test to check BatchSpanProcessor ignores `OnEnd` and `ForceFlush` post `Shutdown`. (#1772)
- Extract resource attributes from the `OTEL_RESOURCE_ATTRIBUTES` environment variable and merge them with the `resource.Default` resource as well as resources provided to the `TracerProvider` and metric `Controller`. (#1785)
- Added `WithOSType` resource configuration option to set OS (Operating System) type resource attribute (`os.type`). (#1788)
- Added `WithProcess*` resource configuration options to set Process resource attributes. (#1788)
  - `process.pid`
  - `process.executable.name`
  - `process.executable.path`
  - `process.command_args`
  - `process.owner`
  - `process.runtime.name`
  - `process.runtime.version`
  - `process.runtime.description`
- Adds `k8s.node.name` and `k8s.node.uid` attribute keys to the `semconv` package. (#1789)
- Added support for configuring OTLP/HTTP and OTLP/gRPC Endpoints, TLS Certificates, Headers, Compression and Timeout via Environment Variables. (#1758, #1769 and #1811)
  - `OTEL_EXPORTER_OTLP_ENDPOINT`
  - `OTEL_EXPORTER_OTLP_TRACES_ENDPOINT`
  - `OTEL_EXPORTER_OTLP_METRICS_ENDPOINT`
  - `OTEL_EXPORTER_OTLP_HEADERS`
  - `OTEL_EXPORTER_OTLP_TRACES_HEADERS`
  - `OTEL_EXPORTER_OTLP_METRICS_HEADERS`
  - `OTEL_EXPORTER_OTLP_COMPRESSION`
  - `OTEL_EXPORTER_OTLP_TRACES_COMPRESSION`
  - `OTEL_EXPORTER_OTLP_METRICS_COMPRESSION`
  - `OTEL_EXPORTER_OTLP_TIMEOUT`
  - `OTEL_EXPORTER_OTLP_TRACES_TIMEOUT`
  - `OTEL_EXPORTER_OTLP_METRICS_TIMEOUT`
  - `OTEL_EXPORTER_OTLP_CERTIFICATE`
  - `OTEL_EXPORTER_OTLP_TRACES_CERTIFICATE`
  - `OTEL_EXPORTER_OTLP_METRICS_CERTIFICATE`
- Adds `otlpgrpc.WithTimeout` option for configuring timeout to the otlp/gRPC exporter. (#1821)
- Adds `jaeger.WithMaxPacketSize` option for configuring maximum UDP packet size used when connecting to the Jaeger agent. (#1853)

### Fixed

- The `Span.IsRecording` implementation from `go.opentelemetry.io/otel/sdk/trace` always returns false when not being sampled. (#1750)
- The Jaeger exporter now correctly sets tags for the Span status code and message.
  This means it uses the correct tag keys (`"otel.status_code"`, `"otel.status_description"`) and does not set the status message as a tag unless it is set on the span. (#1761)
- The Jaeger exporter now correctly records Span event's names using the `"event"` key for a tag.
  Additionally, this tag is overridden, as specified in the OTel specification, if the event contains an attribute with that key. (#1768)
- Zipkin Exporter: Ensure mapping between OTel and Zipkin span data complies with the specification. (#1688)
- Fixed typo for default service name in Jaeger Exporter. (#1797)
- Fix flaky OTLP for the reconnnection of the client connection. (#1527, #1814)
- Fix Jaeger exporter dropping of span batches that exceed the UDP packet size limit.
  Instead, the exporter now splits the batch into smaller sendable batches. (#1828)

### Changed

- Span `RecordError` now records an `exception` event to comply with the semantic convention specification. (#1492)
- Jaeger exporter was updated to use thrift v0.14.1. (#1712)
- Migrate from using internally built and maintained version of the OTLP to the one hosted at `go.opentelemetry.io/proto/otlp`. (#1713)
- Migrate from using `github.com/gogo/protobuf` to `google.golang.org/protobuf` to match `go.opentelemetry.io/proto/otlp`. (#1713)
- The storage of a local or remote Span in a `context.Context` using its SpanContext is unified to store just the current Span.
  The Span's SpanContext can now self-identify as being remote or not.
  This means that `"go.opentelemetry.io/otel/trace".ContextWithRemoteSpanContext` will now overwrite any existing current Span, not just existing remote Spans, and make it the current Span in a `context.Context`. (#1731)
- Improve OTLP/gRPC exporter connection errors. (#1737)
- Information about a parent span context in a `"go.opentelemetry.io/otel/export/trace".SpanSnapshot` is unified in a new `Parent` field.
  The existing `ParentSpanID` and `HasRemoteParent` fields are removed in favor of this. (#1748)
- The `ParentContext` field of the `"go.opentelemetry.io/otel/sdk/trace".SamplingParameters` is updated to hold a `context.Context` containing the parent span.
  This changes it to make `SamplingParameters` conform with the OpenTelemetry specification. (#1749)
- Updated Jaeger Environment Variables: `JAEGER_ENDPOINT`, `JAEGER_USER`, `JAEGER_PASSWORD`
  to `OTEL_EXPORTER_JAEGER_ENDPOINT`, `OTEL_EXPORTER_JAEGER_USER`, `OTEL_EXPORTER_JAEGER_PASSWORD` in compliance with OTel specification. (#1752)
- Modify `BatchSpanProcessor.ForceFlush` to abort after timeout/cancellation. (#1757)
- The `DroppedAttributeCount` field of the `Span` in the `go.opentelemetry.io/otel` package now only represents the number of attributes dropped for the span itself.
  It no longer is a conglomerate of itself, events, and link attributes that have been dropped. (#1771)
- Make `ExportSpans` in Jaeger Exporter honor context deadline. (#1773)
- Modify Zipkin Exporter default service name, use default resource's serviceName instead of empty. (#1777)
- The `go.opentelemetry.io/otel/sdk/export/trace` package is merged into the `go.opentelemetry.io/otel/sdk/trace` package. (#1778)
- The prometheus.InstallNewPipeline example is moved from comment to example test (#1796)
- The convenience functions for the stdout exporter have been updated to return the `TracerProvider` implementation and enable the shutdown of the exporter. (#1800)
- Replace the flush function returned from the Jaeger exporter's convenience creation functions (`InstallNewPipeline` and `NewExportPipeline`) with the `TracerProvider` implementation they create.
  This enables the caller to shutdown and flush using the related `TracerProvider` methods. (#1822)
- Updated the Jaeger exporter to have a default endpoint, `http://localhost:14250`, for the collector. (#1824)
- Changed the function `WithCollectorEndpoint` in the Jaeger exporter to no longer accept an endpoint as an argument.
  The endpoint can be passed with the `CollectorEndpointOption` using the `WithEndpoint` function or by setting the `OTEL_EXPORTER_JAEGER_ENDPOINT` environment variable value appropriately. (#1824)
- The Jaeger exporter no longer batches exported spans itself, instead it relies on the SDK's `BatchSpanProcessor` for this functionality. (#1830)
- The Jaeger exporter creation functions (`NewRawExporter`, `NewExportPipeline`, and `InstallNewPipeline`) no longer accept the removed `Option` type as a variadic argument. (#1830)

### Removed

- Removed Jaeger Environment variables: `JAEGER_SERVICE_NAME`, `JAEGER_DISABLED`, `JAEGER_TAGS`
  These environment variables will no longer be used to override values of the Jaeger exporter (#1752)
- No longer set the links for a `Span` in `go.opentelemetry.io/otel/sdk/trace` that is configured to be a new root.
  This is unspecified behavior that the OpenTelemetry community plans to standardize in the future.
  To prevent backwards incompatible changes when it is specified, these links are removed. (#1726)
- Setting error status while recording error with Span from oteltest package. (#1729)
- The concept of a remote and local Span stored in a context is unified to just the current Span.
  Because of this `"go.opentelemetry.io/otel/trace".RemoteSpanContextFromContext` is removed as it is no longer needed.
  Instead, `"go.opentelemetry.io/otel/trace".SpanContextFromContex` can be used to return the current Span.
  If needed, that Span's `SpanContext.IsRemote()` can then be used to determine if it is remote or not. (#1731)
- The `HasRemoteParent` field of the `"go.opentelemetry.io/otel/sdk/trace".SamplingParameters` is removed.
  This field is redundant to the information returned from the `Remote` method of the `SpanContext` held in the `ParentContext` field. (#1749)
- The `trace.FlagsDebug` and `trace.FlagsDeferred` constants have been removed and will be localized to the B3 propagator. (#1770)
- Remove `Process` configuration, `WithProcessFromEnv` and `ProcessFromEnv`, and type from the Jaeger exporter package.
  The information that could be configured in the `Process` struct should be configured in a `Resource` instead. (#1776, #1804)
- Remove the `WithDisabled` option from the Jaeger exporter.
  To disable the exporter unregister it from the `TracerProvider` or use a no-operation `TracerProvider`. (#1806)
- Removed the functions `CollectorEndpointFromEnv` and `WithCollectorEndpointOptionFromEnv` from the Jaeger exporter.
  These functions for retrieving specific environment variable values are redundant of other internal functions and
  are not intended for end user use. (#1824)
- Removed the Jaeger exporter `WithSDKOptions` `Option`.
  This option was used to set SDK options for the exporter creation convenience functions.
  These functions are provided as a way to easily setup or install the exporter with what are deemed reasonable SDK settings for common use cases.
  If the SDK needs to be configured differently, the `NewRawExporter` function and direct setup of the SDK with the desired settings should be used. (#1825)
- The `WithBufferMaxCount` and `WithBatchMaxCount` `Option`s from the Jaeger exporter are removed.
  The exporter no longer batches exports, instead relying on the SDK's `BatchSpanProcessor` for this functionality. (#1830)
- The Jaeger exporter `Option` type is removed.
  The type is no longer used by the exporter to configure anything.
  All the previous configurations these options provided were duplicates of SDK configuration.
  They have been removed in favor of using the SDK configuration and focuses the exporter configuration to be only about the endpoints it will send telemetry to. (#1830)

## [0.19.0] - 2021-03-18

### Added

- Added `Marshaler` config option to `otlphttp` to enable otlp over json or protobufs. (#1586)
- A `ForceFlush` method to the `"go.opentelemetry.io/otel/sdk/trace".TracerProvider` to flush all registered `SpanProcessor`s. (#1608)
- Added `WithSampler` and `WithSpanLimits` to tracer provider. (#1633, #1702)
- `"go.opentelemetry.io/otel/trace".SpanContext` now has a `remote` property, and `IsRemote()` predicate, that is true when the `SpanContext` has been extracted from remote context data. (#1701)
- A `Valid` method to the `"go.opentelemetry.io/otel/attribute".KeyValue` type. (#1703)

### Changed

- `trace.SpanContext` is now immutable and has no exported fields. (#1573)
  - `trace.NewSpanContext()` can be used in conjunction with the `trace.SpanContextConfig` struct to initialize a new `SpanContext` where all values are known.
- Update the `ForceFlush` method signature to the `"go.opentelemetry.io/otel/sdk/trace".SpanProcessor` to accept a `context.Context` and return an error. (#1608)
- Update the `Shutdown` method to the `"go.opentelemetry.io/otel/sdk/trace".TracerProvider` return an error on shutdown failure. (#1608)
- The SimpleSpanProcessor will now shut down the enclosed `SpanExporter` and gracefully ignore subsequent calls to `OnEnd` after `Shutdown` is called. (#1612)
- `"go.opentelemetry.io/sdk/metric/controller.basic".WithPusher` is replaced with `WithExporter` to provide consistent naming across project. (#1656)
- Added non-empty string check for trace `Attribute` keys. (#1659)
- Add `description` to SpanStatus only when `StatusCode` is set to error. (#1662)
- Jaeger exporter falls back to `resource.Default`'s `service.name` if the exported Span does not have one. (#1673)
- Jaeger exporter populates Jaeger's Span Process from Resource. (#1673)
- Renamed the `LabelSet` method of `"go.opentelemetry.io/otel/sdk/resource".Resource` to `Set`. (#1692)
- Changed `WithSDK` to `WithSDKOptions` to accept variadic arguments of `TracerProviderOption` type in `go.opentelemetry.io/otel/exporters/trace/jaeger` package. (#1693)
- Changed `WithSDK` to `WithSDKOptions` to accept variadic arguments of `TracerProviderOption` type in `go.opentelemetry.io/otel/exporters/trace/zipkin` package. (#1693)

### Removed

- Removed `serviceName` parameter from Zipkin exporter and uses resource instead. (#1549)
- Removed `WithConfig` from tracer provider to avoid overriding configuration. (#1633)
- Removed the exported `SimpleSpanProcessor` and `BatchSpanProcessor` structs.
   These are now returned as a SpanProcessor interface from their respective constructors. (#1638)
- Removed `WithRecord()` from `trace.SpanOption` when creating a span. (#1660)
- Removed setting status to `Error` while recording an error as a span event in `RecordError`. (#1663)
- Removed `jaeger.WithProcess` configuration option. (#1673)
- Removed `ApplyConfig` method from `"go.opentelemetry.io/otel/sdk/trace".TracerProvider` and the now unneeded `Config` struct. (#1693)

### Fixed

- Jaeger Exporter: Ensure mapping between OTEL and Jaeger span data complies with the specification. (#1626)
- `SamplingResult.TraceState` is correctly propagated to a newly created span's `SpanContext`. (#1655)
- The `otel-collector` example now correctly flushes metric events prior to shutting down the exporter. (#1678)
- Do not set span status message in `SpanStatusFromHTTPStatusCode` if it can be inferred from `http.status_code`. (#1681)
- Synchronization issues in global trace delegate implementation. (#1686)
- Reduced excess memory usage by global `TracerProvider`. (#1687)

## [0.18.0] - 2021-03-03

### Added

- Added `resource.Default()` for use with meter and tracer providers. (#1507)
- `AttributePerEventCountLimit` and `AttributePerLinkCountLimit` for `SpanLimits`. (#1535)
- Added `Keys()` method to `propagation.TextMapCarrier` and `propagation.HeaderCarrier` to adapt `http.Header` to this interface. (#1544)
- Added `code` attributes to `go.opentelemetry.io/otel/semconv` package. (#1558)
- Compatibility testing suite in the CI system for the following systems. (#1567)
   | OS      | Go Version | Architecture |
   | ------- | ---------- | ------------ |
   | Ubuntu  | 1.15       | amd64        |
   | Ubuntu  | 1.14       | amd64        |
   | Ubuntu  | 1.15       | 386          |
   | Ubuntu  | 1.14       | 386          |
   | MacOS   | 1.15       | amd64        |
   | MacOS   | 1.14       | amd64        |
   | Windows | 1.15       | amd64        |
   | Windows | 1.14       | amd64        |
   | Windows | 1.15       | 386          |
   | Windows | 1.14       | 386          |

### Changed

- Replaced interface `oteltest.SpanRecorder` with its existing implementation
  `StandardSpanRecorder`. (#1542)
- Default span limit values to 128. (#1535)
- Rename `MaxEventsPerSpan`, `MaxAttributesPerSpan` and `MaxLinksPerSpan` to `EventCountLimit`, `AttributeCountLimit` and `LinkCountLimit`, and move these fields into `SpanLimits`. (#1535)
- Renamed the `otel/label` package to `otel/attribute`. (#1541)
- Vendor the Jaeger exporter's dependency on Apache Thrift. (#1551)
- Parallelize the CI linting and testing. (#1567)
- Stagger timestamps in exact aggregator tests. (#1569)
- Changed all examples to use `WithBatchTimeout(5 * time.Second)` rather than `WithBatchTimeout(5)`. (#1621)
- Prevent end-users from implementing some interfaces (#1575)

  ```
      "otel/exporters/otlp/otlphttp".Option
      "otel/exporters/stdout".Option
      "otel/oteltest".Option
      "otel/trace".TracerOption
      "otel/trace".SpanOption
      "otel/trace".EventOption
      "otel/trace".LifeCycleOption
      "otel/trace".InstrumentationOption
      "otel/sdk/resource".Option
      "otel/sdk/trace".ParentBasedSamplerOption
      "otel/sdk/trace".ReadOnlySpan
      "otel/sdk/trace".ReadWriteSpan
  ```

### Removed

- Removed attempt to resample spans upon changing the span name with `span.SetName()`. (#1545)
- The `test-benchmark` is no longer a dependency of the `precommit` make target. (#1567)
- Removed the `test-386` make target.
   This was replaced with a full compatibility testing suite (i.e. multi OS/arch) in the CI system. (#1567)

### Fixed

- The sequential timing check of timestamps in the stdout exporter are now setup explicitly to be sequential (#1571). (#1572)
- Windows build of Jaeger tests now compiles with OS specific functions (#1576). (#1577)
- The sequential timing check of timestamps of go.opentelemetry.io/otel/sdk/metric/aggregator/lastvalue are now setup explicitly to be sequential (#1578). (#1579)
- Validate tracestate header keys with vendors according to the W3C TraceContext specification (#1475). (#1581)
- The OTLP exporter includes related labels for translations of a GaugeArray (#1563). (#1570)

## [0.17.0] - 2021-02-12

### Changed

- Rename project default branch from `master` to `main`. (#1505)
- Reverse order in which `Resource` attributes are merged, per change in spec. (#1501)
- Add tooling to maintain "replace" directives in go.mod files automatically. (#1528)
- Create new modules: otel/metric, otel/trace, otel/oteltest, otel/sdk/export/metric, otel/sdk/metric (#1528)
- Move metric-related public global APIs from otel to otel/metric/global. (#1528)

## Fixed

- Fixed otlpgrpc reconnection issue.
- The example code in the README.md of `go.opentelemetry.io/otel/exporters/otlp` is moved to a compiled example test and used the new `WithAddress` instead of `WithEndpoint`. (#1513)
- The otel-collector example now uses the default OTLP receiver port of the collector.

## [0.16.0] - 2021-01-13

### Added

- Add the `ReadOnlySpan` and `ReadWriteSpan` interfaces to provide better control for accessing span data. (#1360)
- `NewGRPCDriver` function returns a `ProtocolDriver` that maintains a single gRPC connection to the collector. (#1369)
- Added documentation about the project's versioning policy. (#1388)
- Added `NewSplitDriver` for OTLP exporter that allows sending traces and metrics to different endpoints. (#1418)
- Added codeql workflow to GitHub Actions (#1428)
- Added Gosec workflow to GitHub Actions (#1429)
- Add new HTTP driver for OTLP exporter in `exporters/otlp/otlphttp`. Currently it only supports the binary protobuf payloads. (#1420)
- Add an OpenCensus exporter bridge. (#1444)

### Changed

- Rename `internal/testing` to `internal/internaltest`. (#1449)
- Rename `export.SpanData` to `export.SpanSnapshot` and use it only for exporting spans. (#1360)
- Store the parent's full `SpanContext` rather than just its span ID in the `span` struct. (#1360)
- Improve span duration accuracy. (#1360)
- Migrated CI/CD from CircleCI to GitHub Actions (#1382)
- Remove duplicate checkout from GitHub Actions workflow (#1407)
- Metric `array` aggregator renamed `exact` to match its `aggregation.Kind` (#1412)
- Metric `exact` aggregator includes per-point timestamps (#1412)
- Metric stdout exporter uses MinMaxSumCount aggregator for ValueRecorder instruments (#1412)
- `NewExporter` from `exporters/otlp` now takes a `ProtocolDriver` as a parameter. (#1369)
- Many OTLP Exporter options became gRPC ProtocolDriver options. (#1369)
- Unify endpoint API that related to OTel exporter. (#1401)
- Optimize metric histogram aggregator to re-use its slice of buckets. (#1435)
- Metric aggregator Count() and histogram Bucket.Counts are consistently `uint64`. (1430)
- Histogram aggregator accepts functional options, uses default boundaries if none given. (#1434)
- `SamplingResult` now passed a `Tracestate` from the parent `SpanContext` (#1432)
- Moved gRPC driver for OTLP exporter to `exporters/otlp/otlpgrpc`. (#1420)
- The `TraceContext` propagator now correctly propagates `TraceState` through the `SpanContext`. (#1447)
- Metric Push and Pull Controller components are combined into a single "basic" Controller:
  - `WithExporter()` and `Start()` to configure Push behavior
  - `Start()` is optional; use `Collect()` and `ForEach()` for Pull behavior
  - `Start()` and `Stop()` accept Context. (#1378)
- The `Event` type is moved from the `otel/sdk/export/trace` package to the `otel/trace` API package. (#1452)

### Removed

- Remove `errUninitializedSpan` as its only usage is now obsolete. (#1360)
- Remove Metric export functionality related to quantiles and summary data points: this is not specified (#1412)
- Remove DDSketch metric aggregator; our intention is to re-introduce this as an option of the histogram aggregator after [new OTLP histogram data types](https://github.com/open-telemetry/opentelemetry-proto/pull/226) are released (#1412)

### Fixed

- `BatchSpanProcessor.Shutdown()` will now shutdown underlying `export.SpanExporter`. (#1443)

## [0.15.0] - 2020-12-10

### Added

- The `WithIDGenerator` `TracerProviderOption` is added to the `go.opentelemetry.io/otel/trace` package to configure an `IDGenerator` for the `TracerProvider`. (#1363)

### Changed

- The Zipkin exporter now uses the Span status code to determine. (#1328)
- `NewExporter` and `Start` functions in `go.opentelemetry.io/otel/exporters/otlp` now receive `context.Context` as a first parameter. (#1357)
- Move the OpenCensus example into `example` directory. (#1359)
- Moved the SDK's `internal.IDGenerator` interface in to the `sdk/trace` package to enable support for externally-defined ID generators. (#1363)
- Bump `github.com/google/go-cmp` from 0.5.3 to 0.5.4 (#1374)
- Bump `github.com/golangci/golangci-lint` in `/internal/tools` (#1375)

### Fixed

- Metric SDK `SumObserver` and `UpDownSumObserver` instruments correctness fixes. (#1381)

## [0.14.0] - 2020-11-19

### Added

- An `EventOption` and the related `NewEventConfig` function are added to the `go.opentelemetry.io/otel` package to configure Span events. (#1254)
- A `TextMapPropagator` and associated `TextMapCarrier` are added to the `go.opentelemetry.io/otel/oteltest` package to test `TextMap` type propagators and their use. (#1259)
- `SpanContextFromContext` returns `SpanContext` from context. (#1255)
- `TraceState` has been added to `SpanContext`. (#1340)
- `DeploymentEnvironmentKey` added to `go.opentelemetry.io/otel/semconv` package. (#1323)
- Add an OpenCensus to OpenTelemetry tracing bridge. (#1305)
- Add a parent context argument to `SpanProcessor.OnStart` to follow the specification. (#1333)
- Add missing tests for `sdk/trace/attributes_map.go`. (#1337)

### Changed

- Move the `go.opentelemetry.io/otel/api/trace` package into `go.opentelemetry.io/otel/trace` with the following changes. (#1229) (#1307)
  - `ID` has been renamed to `TraceID`.
  - `IDFromHex` has been renamed to `TraceIDFromHex`.
  - `EmptySpanContext` is removed.
- Move the `go.opentelemetry.io/otel/api/trace/tracetest` package into `go.opentelemetry.io/otel/oteltest`. (#1229)
- OTLP Exporter updates:
  - supports OTLP v0.6.0 (#1230, #1354)
  - supports configurable aggregation temporality (default: Cumulative, optional: Stateless). (#1296)
- The Sampler is now called on local child spans. (#1233)
- The `Kind` type from the `go.opentelemetry.io/otel/api/metric` package was renamed to `InstrumentKind` to more specifically describe what it is and avoid semantic ambiguity. (#1240)
- The `MetricKind` method of the `Descriptor` type in the `go.opentelemetry.io/otel/api/metric` package was renamed to `Descriptor.InstrumentKind`.
   This matches the returned type and fixes misuse of the term metric. (#1240)
- Move test harness from the `go.opentelemetry.io/otel/api/apitest` package into `go.opentelemetry.io/otel/oteltest`. (#1241)
- Move the `go.opentelemetry.io/otel/api/metric/metrictest` package into `go.opentelemetry.io/oteltest` as part of #964. (#1252)
- Move the `go.opentelemetry.io/otel/api/metric` package into `go.opentelemetry.io/otel/metric` as part of #1303. (#1321)
- Move the `go.opentelemetry.io/otel/api/metric/registry` package into `go.opentelemetry.io/otel/metric/registry` as a part of #1303. (#1316)
- Move the `Number` type (together with related functions) from `go.opentelemetry.io/otel/api/metric` package into `go.opentelemetry.io/otel/metric/number` as a part of #1303. (#1316)
- The function signature of the Span `AddEvent` method in `go.opentelemetry.io/otel` is updated to no longer take an unused context and instead take a required name and a variable number of `EventOption`s. (#1254)
- The function signature of the Span `RecordError` method in `go.opentelemetry.io/otel` is updated to no longer take an unused context and instead take a required error value and a variable number of `EventOption`s. (#1254)
- Move the `go.opentelemetry.io/otel/api/global` package to `go.opentelemetry.io/otel`. (#1262) (#1330)
- Move the `Version` function from `go.opentelemetry.io/otel/sdk` to `go.opentelemetry.io/otel`. (#1330)
- Rename correlation context header from `"otcorrelations"` to `"baggage"` to match the OpenTelemetry specification. (#1267)
- Fix `Code.UnmarshalJSON` to work with valid JSON only. (#1276)
- The `resource.New()` method changes signature to support builtin attributes and functional options, including `telemetry.sdk.*` and
  `host.name` semantic conventions; the former method is renamed `resource.NewWithAttributes`. (#1235)
- The Prometheus exporter now exports non-monotonic counters (i.e. `UpDownCounter`s) as gauges. (#1210)
- Correct the `Span.End` method documentation in the `otel` API to state updates are not allowed on a span after it has ended. (#1310)
- Updated span collection limits for attribute, event and link counts to 1000 (#1318)
- Renamed `semconv.HTTPUrlKey` to `semconv.HTTPURLKey`. (#1338)

### Removed

- The `ErrInvalidHexID`, `ErrInvalidTraceIDLength`, `ErrInvalidSpanIDLength`, `ErrInvalidSpanIDLength`, or `ErrNilSpanID` from the `go.opentelemetry.io/otel` package are unexported now. (#1243)
- The `AddEventWithTimestamp` method on the `Span` interface in `go.opentelemetry.io/otel` is removed due to its redundancy.
   It is replaced by using the `AddEvent` method with a `WithTimestamp` option. (#1254)
- The `MockSpan` and `MockTracer` types are removed from `go.opentelemetry.io/otel/oteltest`.
   `Tracer` and `Span` from the same module should be used in their place instead. (#1306)
- `WorkerCount` option is removed from `go.opentelemetry.io/otel/exporters/otlp`. (#1350)
- Remove the following labels types: INT32, UINT32, UINT64 and FLOAT32. (#1314)

### Fixed

- Rename `MergeItererator` to `MergeIterator` in the `go.opentelemetry.io/otel/label` package. (#1244)
- The `go.opentelemetry.io/otel/api/global` packages global TextMapPropagator now delegates functionality to a globally set delegate for all previously returned propagators. (#1258)
- Fix condition in `label.Any`. (#1299)
- Fix global `TracerProvider` to pass options to its configured provider. (#1329)
- Fix missing handler for `ExactKind` aggregator in OTLP metrics transformer (#1309)

## [0.13.0] - 2020-10-08

### Added

- OTLP Metric exporter supports Histogram aggregation. (#1209)
- The `Code` struct from the `go.opentelemetry.io/otel/codes` package now supports JSON marshaling and unmarshaling as well as implements the `Stringer` interface. (#1214)
- A Baggage API to implement the OpenTelemetry specification. (#1217)
- Add Shutdown method to sdk/trace/provider, shutdown processors in the order they were registered. (#1227)

### Changed

- Set default propagator to no-op propagator. (#1184)
- The `HTTPSupplier`, `HTTPExtractor`, `HTTPInjector`, and `HTTPPropagator` from the `go.opentelemetry.io/otel/api/propagation` package were replaced with unified `TextMapCarrier` and `TextMapPropagator` in the `go.opentelemetry.io/otel/propagation` package. (#1212) (#1325)
- The `New` function from the `go.opentelemetry.io/otel/api/propagation` package was replaced with `NewCompositeTextMapPropagator` in the `go.opentelemetry.io/otel` package. (#1212)
- The status codes of the `go.opentelemetry.io/otel/codes` package have been updated to match the latest OpenTelemetry specification.
   They now are `Unset`, `Error`, and `Ok`.
   They no longer track the gRPC codes. (#1214)
- The `StatusCode` field of the `SpanData` struct in the `go.opentelemetry.io/otel/sdk/export/trace` package now uses the codes package from this package instead of the gRPC project. (#1214)
- Move the `go.opentelemetry.io/otel/api/baggage` package into `go.opentelemetry.io/otel/baggage`. (#1217) (#1325)
- A `Shutdown` method of `SpanProcessor` and all its implementations receives a context and returns an error. (#1264)

### Fixed

- Copies of data from arrays and slices passed to `go.opentelemetry.io/otel/label.ArrayValue()` are now used in the returned `Value` instead of using the mutable data itself. (#1226)

### Removed

- The `ExtractHTTP` and `InjectHTTP` functions from the `go.opentelemetry.io/otel/api/propagation` package were removed. (#1212)
- The `Propagators` interface from the `go.opentelemetry.io/otel/api/propagation` package was removed to conform to the OpenTelemetry specification.
   The explicit `TextMapPropagator` type can be used in its place as this is the `Propagator` type the specification defines. (#1212)
- The `SetAttribute` method of the `Span` from the `go.opentelemetry.io/otel/api/trace` package was removed given its redundancy with the `SetAttributes` method. (#1216)
- The internal implementation of Baggage storage is removed in favor of using the new Baggage API functionality. (#1217)
- Remove duplicate hostname key `HostHostNameKey` in Resource semantic conventions. (#1219)
- Nested array/slice support has been removed. (#1226)

## [0.12.0] - 2020-09-24

### Added

- A `SpanConfigure` function in `go.opentelemetry.io/otel/api/trace` to create a new `SpanConfig` from `SpanOption`s. (#1108)
- In the `go.opentelemetry.io/otel/api/trace` package, `NewTracerConfig` was added to construct new `TracerConfig`s.
   This addition was made to conform with our project option conventions. (#1155)
- Instrumentation library information was added to the Zipkin exporter. (#1119)
- The `SpanProcessor` interface now has a `ForceFlush()` method. (#1166)
- More semantic conventions for k8s as resource attributes. (#1167)

### Changed

- Add reconnecting udp connection type to Jaeger exporter.
   This change adds a new optional implementation of the udp conn interface used to detect changes to an agent's host dns record.
   It then adopts the new destination address to ensure the exporter doesn't get stuck. This change was ported from jaegertracing/jaeger-client-go#520. (#1063)
- Replace `StartOption` and `EndOption` in `go.opentelemetry.io/otel/api/trace` with `SpanOption`.
   This change is matched by replacing the `StartConfig` and `EndConfig` with a unified `SpanConfig`. (#1108)
- Replace the `LinkedTo` span option in `go.opentelemetry.io/otel/api/trace` with `WithLinks`.
   This is be more consistent with our other option patterns, i.e. passing the item to be configured directly instead of its component parts, and provides a cleaner function signature. (#1108)
- The `go.opentelemetry.io/otel/api/trace` `TracerOption` was changed to an interface to conform to project option conventions. (#1109)
- Move the `B3` and `TraceContext` from within the `go.opentelemetry.io/otel/api/trace` package to their own `go.opentelemetry.io/otel/propagators` package.
    This removal of the propagators is reflective of the OpenTelemetry specification for these propagators as well as cleans up the `go.opentelemetry.io/otel/api/trace` API. (#1118)
- Rename Jaeger tags used for instrumentation library information to reflect changes in OpenTelemetry specification. (#1119)
- Rename `ProbabilitySampler` to `TraceIDRatioBased` and change semantics to ignore parent span sampling status. (#1115)
- Move `tools` package under `internal`. (#1141)
- Move `go.opentelemetry.io/otel/api/correlation` package to `go.opentelemetry.io/otel/api/baggage`. (#1142)
   The `correlation.CorrelationContext` propagator has been renamed `baggage.Baggage`.  Other exported functions and types are unchanged.
- Rename `ParentOrElse` sampler to `ParentBased` and allow setting samplers depending on parent span. (#1153)
- In the `go.opentelemetry.io/otel/api/trace` package, `SpanConfigure` was renamed to `NewSpanConfig`. (#1155)
- Change `dependabot.yml` to add a `Skip Changelog` label to dependabot-sourced PRs. (#1161)
- The [configuration style guide](https://github.com/open-telemetry/opentelemetry-go/blob/master/CONTRIBUTING.md#config) has been updated to
   recommend the use of `newConfig()` instead of `configure()`. (#1163)
- The `otlp.Config` type has been unexported and changed to `otlp.config`, along with its initializer. (#1163)
- Ensure exported interface types include parameter names and update the
   Style Guide to reflect this styling rule. (#1172)
- Don't consider unset environment variable for resource detection to be an error. (#1170)
- Rename `go.opentelemetry.io/otel/api/metric.ConfigureInstrument` to `NewInstrumentConfig` and
  `go.opentelemetry.io/otel/api/metric.ConfigureMeter` to `NewMeterConfig`.
- ValueObserver instruments use LastValue aggregator by default. (#1165)
- OTLP Metric exporter supports LastValue aggregation. (#1165)
- Move the `go.opentelemetry.io/otel/api/unit` package to `go.opentelemetry.io/otel/unit`. (#1185)
- Rename `Provider` to `MeterProvider` in the `go.opentelemetry.io/otel/api/metric` package. (#1190)
- Rename `NoopProvider` to `NoopMeterProvider` in the `go.opentelemetry.io/otel/api/metric` package. (#1190)
- Rename `NewProvider` to `NewMeterProvider` in the `go.opentelemetry.io/otel/api/metric/metrictest` package. (#1190)
- Rename `Provider` to `MeterProvider` in the `go.opentelemetry.io/otel/api/metric/registry` package. (#1190)
- Rename `NewProvider` to `NewMeterProvider` in the `go.opentelemetry.io/otel/api/metri/registryc` package. (#1190)
- Rename `Provider` to `TracerProvider` in the `go.opentelemetry.io/otel/api/trace` package. (#1190)
- Rename `NoopProvider` to `NoopTracerProvider` in the `go.opentelemetry.io/otel/api/trace` package. (#1190)
- Rename `Provider` to `TracerProvider` in the `go.opentelemetry.io/otel/api/trace/tracetest` package. (#1190)
- Rename `NewProvider` to `NewTracerProvider` in the `go.opentelemetry.io/otel/api/trace/tracetest` package. (#1190)
- Rename `WrapperProvider` to `WrapperTracerProvider` in the `go.opentelemetry.io/otel/bridge/opentracing` package. (#1190)
- Rename `NewWrapperProvider` to `NewWrapperTracerProvider` in the `go.opentelemetry.io/otel/bridge/opentracing` package. (#1190)
- Rename `Provider` method of the pull controller to `MeterProvider` in the `go.opentelemetry.io/otel/sdk/metric/controller/pull` package. (#1190)
- Rename `Provider` method of the push controller to `MeterProvider` in the `go.opentelemetry.io/otel/sdk/metric/controller/push` package. (#1190)
- Rename `ProviderOptions` to `TracerProviderConfig` in the `go.opentelemetry.io/otel/sdk/trace` package. (#1190)
- Rename `ProviderOption` to `TracerProviderOption` in the `go.opentelemetry.io/otel/sdk/trace` package. (#1190)
- Rename `Provider` to `TracerProvider` in the `go.opentelemetry.io/otel/sdk/trace` package. (#1190)
- Rename `NewProvider` to `NewTracerProvider` in the `go.opentelemetry.io/otel/sdk/trace` package. (#1190)
- Renamed `SamplingDecision` values to comply with OpenTelemetry specification change. (#1192)
- Renamed Zipkin attribute names from `ot.status_code & ot.status_description` to `otel.status_code & otel.status_description`. (#1201)
- The default SDK now invokes registered `SpanProcessor`s in the order they were registered with the `TracerProvider`. (#1195)
- Add test of spans being processed by the `SpanProcessor`s in the order they were registered. (#1203)

### Removed

- Remove the B3 propagator from `go.opentelemetry.io/otel/propagators`. It is now located in the
   `go.opentelemetry.io/contrib/propagators/` module. (#1191)
- Remove the semantic convention for HTTP status text, `HTTPStatusTextKey` from package `go.opentelemetry.io/otel/semconv`. (#1194)

### Fixed

- Zipkin example no longer mentions `ParentSampler`, corrected to `ParentBased`. (#1171)
- Fix missing shutdown processor in otel-collector example. (#1186)
- Fix missing shutdown processor in basic and namedtracer examples. (#1197)

## [0.11.0] - 2020-08-24

### Added

- Support for exporting array-valued attributes via OTLP. (#992)
- `Noop` and `InMemory` `SpanBatcher` implementations to help with testing integrations. (#994)
- Support for filtering metric label sets. (#1047)
- A dimensionality-reducing metric Processor. (#1057)
- Integration tests for more OTel Collector Attribute types. (#1062)
- A new `WithSpanProcessor` `ProviderOption` is added to the `go.opentelemetry.io/otel/sdk/trace` package to create a `Provider` and automatically register the `SpanProcessor`. (#1078)

### Changed

- Rename `sdk/metric/processor/test` to `sdk/metric/processor/processortest`. (#1049)
- Rename `sdk/metric/controller/test` to `sdk/metric/controller/controllertest`. (#1049)
- Rename `api/testharness` to `api/apitest`. (#1049)
- Rename `api/trace/testtrace` to `api/trace/tracetest`. (#1049)
- Change Metric Processor to merge multiple observations. (#1024)
- The `go.opentelemetry.io/otel/bridge/opentracing` bridge package has been made into its own module.
   This removes the package dependencies of this bridge from the rest of the OpenTelemetry based project. (#1038)
- Renamed `go.opentelemetry.io/otel/api/standard` package to `go.opentelemetry.io/otel/semconv` to avoid the ambiguous and generic name `standard` and better describe the package as containing OpenTelemetry semantic conventions. (#1016)
- The environment variable used for resource detection has been changed from `OTEL_RESOURCE_LABELS` to `OTEL_RESOURCE_ATTRIBUTES` (#1042)
- Replace `WithSyncer` with `WithBatcher` in examples. (#1044)
- Replace the `google.golang.org/grpc/codes` dependency in the API with an equivalent `go.opentelemetry.io/otel/codes` package. (#1046)
- Merge the `go.opentelemetry.io/otel/api/label` and `go.opentelemetry.io/otel/api/kv` into the new `go.opentelemetry.io/otel/label` package. (#1060)
- Unify Callback Function Naming.
   Rename `*Callback` with `*Func`. (#1061)
- CI builds validate against last two versions of Go, dropping 1.13 and adding 1.15. (#1064)
- The `go.opentelemetry.io/otel/sdk/export/trace` interfaces `SpanSyncer` and `SpanBatcher` have been replaced with a specification compliant `Exporter` interface.
   This interface still supports the export of `SpanData`, but only as a slice.
   Implementation are also required now to return any error from `ExportSpans` if one occurs as well as implement a `Shutdown` method for exporter clean-up. (#1078)
- The `go.opentelemetry.io/otel/sdk/trace` `NewBatchSpanProcessor` function no longer returns an error.
   If a `nil` exporter is passed as an argument to this function, instead of it returning an error, it now returns a `BatchSpanProcessor` that handles the export of `SpanData` by not taking any action. (#1078)
- The `go.opentelemetry.io/otel/sdk/trace` `NewProvider` function to create a `Provider` no longer returns an error, instead only a `*Provider`.
   This change is related to `NewBatchSpanProcessor` not returning an error which was the only error this function would return. (#1078)

### Removed

- Duplicate, unused API sampler interface. (#999)
   Use the [`Sampler` interface](https://github.com/open-telemetry/opentelemetry-go/blob/v0.11.0/sdk/trace/sampling.go) provided by the SDK instead.
- The `grpctrace` instrumentation was moved to the `go.opentelemetry.io/contrib` repository and out of this repository.
   This move includes moving the `grpc` example to the `go.opentelemetry.io/contrib` as well. (#1027)
- The `WithSpan` method of the `Tracer` interface.
   The functionality this method provided was limited compared to what a user can provide themselves.
   It was removed with the understanding that if there is sufficient user need it can be added back based on actual user usage. (#1043)
- The `RegisterSpanProcessor` and `UnregisterSpanProcessor` functions.
   These were holdovers from an approach prior to the TracerProvider design. They were not used anymore. (#1077)
- The `oterror` package. (#1026)
- The `othttp` and `httptrace` instrumentations were moved to `go.opentelemetry.io/contrib`. (#1032)

### Fixed

- The `semconv.HTTPServerMetricAttributesFromHTTPRequest()` function no longer generates the high-cardinality `http.request.content.length` label. (#1031)
- Correct instrumentation version tag in Jaeger exporter. (#1037)
- The SDK span will now set an error event if the `End` method is called during a panic (i.e. it was deferred). (#1043)
- Move internally generated protobuf code from the `go.opentelemetry.io/otel` to the OTLP exporter to reduce dependency overhead. (#1050)
- The `otel-collector` example referenced outdated collector processors. (#1006)

## [0.10.0] - 2020-07-29

This release migrates the default OpenTelemetry SDK into its own Go module, decoupling the SDK from the API and reducing dependencies for instrumentation packages.

### Added

- The Zipkin exporter now has `NewExportPipeline` and `InstallNewPipeline` constructor functions to match the common pattern.
    These function build a new exporter with default SDK options and register the exporter with the `global` package respectively. (#944)
- Add propagator option for gRPC instrumentation. (#986)
- The `testtrace` package now tracks the `trace.SpanKind` for each span. (#987)

### Changed

- Replace the `RegisterGlobal` `Option` in the Jaeger exporter with an `InstallNewPipeline` constructor function.
   This matches the other exporter constructor patterns and will register a new exporter after building it with default configuration. (#944)
- The trace (`go.opentelemetry.io/otel/exporters/trace/stdout`) and metric (`go.opentelemetry.io/otel/exporters/metric/stdout`) `stdout` exporters are now merged into a single exporter at `go.opentelemetry.io/otel/exporters/stdout`.
   This new exporter was made into its own Go module to follow the pattern of all exporters and decouple it from the `go.opentelemetry.io/otel` module. (#956, #963)
- Move the `go.opentelemetry.io/otel/exporters/test` test package to `go.opentelemetry.io/otel/sdk/export/metric/metrictest`. (#962)
- The `go.opentelemetry.io/otel/api/kv/value` package was merged into the parent `go.opentelemetry.io/otel/api/kv` package. (#968)
  - `value.Bool` was replaced with `kv.BoolValue`.
  - `value.Int64` was replaced with `kv.Int64Value`.
  - `value.Uint64` was replaced with `kv.Uint64Value`.
  - `value.Float64` was replaced with `kv.Float64Value`.
  - `value.Int32` was replaced with `kv.Int32Value`.
  - `value.Uint32` was replaced with `kv.Uint32Value`.
  - `value.Float32` was replaced with `kv.Float32Value`.
  - `value.String` was replaced with `kv.StringValue`.
  - `value.Int` was replaced with `kv.IntValue`.
  - `value.Uint` was replaced with `kv.UintValue`.
  - `value.Array` was replaced with `kv.ArrayValue`.
- Rename `Infer` to `Any` in the `go.opentelemetry.io/otel/api/kv` package. (#972)
- Change `othttp` to use the `httpsnoop` package to wrap the `ResponseWriter` so that optional interfaces (`http.Hijacker`, `http.Flusher`, etc.) that are implemented by the original `ResponseWriter`are also implemented by the wrapped `ResponseWriter`. (#979)
- Rename `go.opentelemetry.io/otel/sdk/metric/aggregator/test` package to `go.opentelemetry.io/otel/sdk/metric/aggregator/aggregatortest`. (#980)
- Make the SDK into its own Go module called `go.opentelemetry.io/otel/sdk`. (#985)
- Changed the default trace `Sampler` from `AlwaysOn` to `ParentOrElse(AlwaysOn)`. (#989)

### Removed

- The `IndexedAttribute` function from the `go.opentelemetry.io/otel/api/label` package was removed in favor of `IndexedLabel` which it was synonymous with. (#970)

### Fixed

- Bump github.com/golangci/golangci-lint from 1.28.3 to 1.29.0 in /tools. (#953)
- Bump github.com/google/go-cmp from 0.5.0 to 0.5.1. (#957)
- Use `global.Handle` for span export errors in the OTLP exporter. (#946)
- Correct Go language formatting in the README documentation. (#961)
- Remove default SDK dependencies from the `go.opentelemetry.io/otel/api` package. (#977)
- Remove default SDK dependencies from the `go.opentelemetry.io/otel/instrumentation` package. (#983)
- Move documented examples for `go.opentelemetry.io/otel/instrumentation/grpctrace` interceptors into Go example tests. (#984)

## [0.9.0] - 2020-07-20

### Added

- A new Resource Detector interface is included to allow resources to be automatically detected and included. (#939)
- A Detector to automatically detect resources from an environment variable. (#939)
- Github action to generate protobuf Go bindings locally in `internal/opentelemetry-proto-gen`. (#938)
- OTLP .proto files from `open-telemetry/opentelemetry-proto` imported as a git submodule under `internal/opentelemetry-proto`.
   References to `github.com/open-telemetry/opentelemetry-proto` changed to `go.opentelemetry.io/otel/internal/opentelemetry-proto-gen`. (#942)

### Changed

- Non-nil value `struct`s for key-value pairs will be marshalled using JSON rather than `Sprintf`. (#948)

### Removed

- Removed dependency on `github.com/open-telemetry/opentelemetry-collector`. (#943)

## [0.8.0] - 2020-07-09

### Added

- The `B3Encoding` type to represent the B3 encoding(s) the B3 propagator can inject.
   A value for HTTP supported encodings (Multiple Header: `MultipleHeader`, Single Header: `SingleHeader`) are included. (#882)
- The `FlagsDeferred` trace flag to indicate if the trace sampling decision has been deferred. (#882)
- The `FlagsDebug` trace flag to indicate if the trace is a debug trace. (#882)
- Add `peer.service` semantic attribute. (#898)
- Add database-specific semantic attributes. (#899)
- Add semantic convention for `faas.coldstart` and `container.id`. (#909)
- Add http content size semantic conventions. (#905)
- Include `http.request_content_length` in HTTP request basic attributes. (#905)
- Add semantic conventions for operating system process resource attribute keys. (#919)
- The Jaeger exporter now has a `WithBatchMaxCount` option to specify the maximum number of spans sent in a batch. (#931)

### Changed

- Update `CONTRIBUTING.md` to ask for updates to `CHANGELOG.md` with each pull request. (#879)
- Use lowercase header names for B3 Multiple Headers. (#881)
- The B3 propagator `SingleHeader` field has been replaced with `InjectEncoding`.
   This new field can be set to combinations of the `B3Encoding` bitmasks and will inject trace information in these encodings.
   If no encoding is set, the propagator will default to `MultipleHeader` encoding. (#882)
- The B3 propagator now extracts from either HTTP encoding of B3 (Single Header or Multiple Header) based on what is contained in the header.
   Preference is given to Single Header encoding with Multiple Header being the fallback if Single Header is not found or is invalid.
   This behavior change is made to dynamically support all correctly encoded traces received instead of having to guess the expected encoding prior to receiving. (#882)
- Extend semantic conventions for RPC. (#900)
- To match constant naming conventions in the `api/standard` package, the `FaaS*` key names are appended with a suffix of `Key`. (#920)
  - `"api/standard".FaaSName` -> `FaaSNameKey`
  - `"api/standard".FaaSID` -> `FaaSIDKey`
  - `"api/standard".FaaSVersion` -> `FaaSVersionKey`
  - `"api/standard".FaaSInstance` -> `FaaSInstanceKey`

### Removed

- The `FlagsUnused` trace flag is removed.
   The purpose of this flag was to act as the inverse of `FlagsSampled`, the inverse of `FlagsSampled` is used instead. (#882)
- The B3 header constants (`B3SingleHeader`, `B3DebugFlagHeader`, `B3TraceIDHeader`, `B3SpanIDHeader`, `B3SampledHeader`, `B3ParentSpanIDHeader`) are removed.
   If B3 header keys are needed [the authoritative OpenZipkin package constants](https://pkg.go.dev/github.com/openzipkin/zipkin-go@v0.2.2/propagation/b3?tab=doc#pkg-constants) should be used instead. (#882)

### Fixed

- The B3 Single Header name is now correctly `b3` instead of the previous `X-B3`. (#881)
- The B3 propagator now correctly supports sampling only values (`b3: 0`, `b3: 1`, or `b3: d`) for a Single B3 Header. (#882)
- The B3 propagator now propagates the debug flag.
   This removes the behavior of changing the debug flag into a set sampling bit.
   Instead, this now follow the B3 specification and omits the `X-B3-Sampling` header. (#882)
- The B3 propagator now tracks "unset" sampling state (meaning "defer the decision") and does not set the `X-B3-Sampling` header when injecting. (#882)
- Bump github.com/itchyny/gojq from 0.10.3 to 0.10.4 in /tools. (#883)
- Bump github.com/opentracing/opentracing-go from v1.1.1-0.20190913142402-a7454ce5950e to v1.2.0. (#885)
- The tracing time conversion for OTLP spans is now correctly set to `UnixNano`. (#896)
- Ensure span status is not set to `Unknown` when no HTTP status code is provided as it is assumed to be `200 OK`. (#908)
- Ensure `httptrace.clientTracer` closes `http.headers` span. (#912)
- Prometheus exporter will not apply stale updates or forget inactive metrics. (#903)
- Add test for api.standard `HTTPClientAttributesFromHTTPRequest`. (#905)
- Bump github.com/golangci/golangci-lint from 1.27.0 to 1.28.1 in /tools. (#901, #913)
- Update otel-colector example to use the v0.5.0 collector. (#915)
- The `grpctrace` instrumentation uses a span name conforming to the OpenTelemetry semantic conventions (does not contain a leading slash (`/`)). (#922)
- The `grpctrace` instrumentation includes an `rpc.method` attribute now set to the gRPC method name. (#900, #922)
- The `grpctrace` instrumentation `rpc.service` attribute now contains the package name if one exists.
   This is in accordance with OpenTelemetry semantic conventions. (#922)
- Correlation Context extractor will no longer insert an empty map into the returned context when no valid values are extracted. (#923)
- Bump google.golang.org/api from 0.28.0 to 0.29.0 in /exporters/trace/jaeger. (#925)
- Bump github.com/itchyny/gojq from 0.10.4 to 0.11.0 in /tools. (#926)
- Bump github.com/golangci/golangci-lint from 1.28.1 to 1.28.2 in /tools. (#930)

## [0.7.0] - 2020-06-26

This release implements the v0.5.0 version of the OpenTelemetry specification.

### Added

- The othttp instrumentation now includes default metrics. (#861)
- This CHANGELOG file to track all changes in the project going forward.
- Support for array type attributes. (#798)
- Apply transitive dependabot go.mod dependency updates as part of a new automatic Github workflow. (#844)
- Timestamps are now passed to exporters for each export. (#835)
- Add new `Accumulation` type to metric SDK to transport telemetry from `Accumulator`s to `Processor`s.
   This replaces the prior `Record` `struct` use for this purpose. (#835)
- New dependabot integration to automate package upgrades. (#814)
- `Meter` and `Tracer` implementations accept instrumentation version version as an optional argument.
   This instrumentation version is passed on to exporters. (#811) (#805) (#802)
- The OTLP exporter includes the instrumentation version in telemetry it exports. (#811)
- Environment variables for Jaeger exporter are supported. (#796)
- New `aggregation.Kind` in the export metric API. (#808)
- New example that uses OTLP and the collector. (#790)
- Handle errors in the span `SetName` during span initialization. (#791)
- Default service config to enable retries for retry-able failed requests in the OTLP exporter and an option to override this default. (#777)
- New `go.opentelemetry.io/otel/api/oterror` package to uniformly support error handling and definitions for the project. (#778)
- New `global` default implementation of the `go.opentelemetry.io/otel/api/oterror.Handler` interface to be used to handle errors prior to an user defined `Handler`.
   There is also functionality for the user to register their `Handler` as well as a convenience function `Handle` to handle an error with this global `Handler`(#778)
- Options to specify propagators for httptrace and grpctrace instrumentation. (#784)
- The required `application/json` header for the Zipkin exporter is included in all exports. (#774)
- Integrate HTTP semantics helpers from the contrib repository into the `api/standard` package. #769

### Changed

- Rename `Integrator` to `Processor` in the metric SDK. (#863)
- Rename `AggregationSelector` to `AggregatorSelector`. (#859)
- Rename `SynchronizedCopy` to `SynchronizedMove`. (#858)
- Rename `simple` integrator to `basic` integrator. (#857)
- Merge otlp collector examples. (#841)
- Change the metric SDK to support cumulative, delta, and pass-through exporters directly.
   With these changes, cumulative and delta specific exporters are able to request the correct kind of aggregation from the SDK. (#840)
- The `Aggregator.Checkpoint` API is renamed to `SynchronizedCopy` and adds an argument, a different `Aggregator` into which the copy is stored. (#812)
- The `export.Aggregator` contract is that `Update()` and `SynchronizedCopy()` are synchronized with each other.
   All the aggregation interfaces (`Sum`, `LastValue`, ...) are not meant to be synchronized, as the caller is expected to synchronize aggregators at a higher level after the `Accumulator`.
   Some of the `Aggregators` used unnecessary locking and that has been cleaned up. (#812)
- Use of `metric.Number` was replaced by `int64` now that we use `sync.Mutex` in the `MinMaxSumCount` and `Histogram` `Aggregators`. (#812)
- Replace `AlwaysParentSample` with `ParentSample(fallback)` to match the OpenTelemetry v0.5.0 specification. (#810)
- Rename `sdk/export/metric/aggregator` to `sdk/export/metric/aggregation`. #808
- Send configured headers with every request in the OTLP exporter, instead of just on connection creation. (#806)
- Update error handling for any one off error handlers, replacing, instead, with the `global.Handle` function. (#791)
- Rename `plugin` directory to `instrumentation` to match the OpenTelemetry specification. (#779)
- Makes the argument order to Histogram and DDSketch `New()` consistent. (#781)

### Removed

- `Uint64NumberKind` and related functions from the API. (#864)
- Context arguments from `Aggregator.Checkpoint` and `Integrator.Process` as they were unused. (#803)
- `SpanID` is no longer included in parameters for sampling decision to match the OpenTelemetry specification. (#775)

### Fixed

- Upgrade OTLP exporter to opentelemetry-proto matching the opentelemetry-collector v0.4.0 release. (#866)
- Allow changes to `go.sum` and `go.mod` when running dependabot tidy-up. (#871)
- Bump github.com/stretchr/testify from 1.4.0 to 1.6.1. (#824)
- Bump github.com/prometheus/client_golang from 1.7.0 to 1.7.1 in /exporters/metric/prometheus. (#867)
- Bump google.golang.org/grpc from 1.29.1 to 1.30.0 in /exporters/trace/jaeger. (#853)
- Bump google.golang.org/grpc from 1.29.1 to 1.30.0 in /exporters/trace/zipkin. (#854)
- Bumps github.com/golang/protobuf from 1.3.2 to 1.4.2 (#848)
- Bump github.com/stretchr/testify from 1.4.0 to 1.6.1 in /exporters/otlp (#817)
- Bump github.com/golangci/golangci-lint from 1.25.1 to 1.27.0 in /tools (#828)
- Bump github.com/prometheus/client_golang from 1.5.0 to 1.7.0 in /exporters/metric/prometheus (#838)
- Bump github.com/stretchr/testify from 1.4.0 to 1.6.1 in /exporters/trace/jaeger (#829)
- Bump github.com/benbjohnson/clock from 1.0.0 to 1.0.3 (#815)
- Bump github.com/stretchr/testify from 1.4.0 to 1.6.1 in /exporters/trace/zipkin (#823)
- Bump github.com/itchyny/gojq from 0.10.1 to 0.10.3 in /tools (#830)
- Bump github.com/stretchr/testify from 1.4.0 to 1.6.1 in /exporters/metric/prometheus (#822)
- Bump google.golang.org/grpc from 1.27.1 to 1.29.1 in /exporters/trace/zipkin (#820)
- Bump google.golang.org/grpc from 1.27.1 to 1.29.1 in /exporters/trace/jaeger (#831)
- Bump github.com/google/go-cmp from 0.4.0 to 0.5.0 (#836)
- Bump github.com/google/go-cmp from 0.4.0 to 0.5.0 in /exporters/trace/jaeger (#837)
- Bump github.com/google/go-cmp from 0.4.0 to 0.5.0 in /exporters/otlp (#839)
- Bump google.golang.org/api from 0.20.0 to 0.28.0 in /exporters/trace/jaeger (#843)
- Set span status from HTTP status code in the othttp instrumentation. (#832)
- Fixed typo in push controller comment. (#834)
- The `Aggregator` testing has been updated and cleaned. (#812)
- `metric.Number(0)` expressions are replaced by `0` where possible. (#812)
- Fixed `global` `handler_test.go` test failure. #804
- Fixed `BatchSpanProcessor.Shutdown` to wait until all spans are processed. (#766)
- Fixed OTLP example's accidental early close of exporter. (#807)
- Ensure zipkin exporter reads and closes response body. (#788)
- Update instrumentation to use `api/standard` keys instead of custom keys. (#782)
- Clean up tools and RELEASING documentation. (#762)

## [0.6.0] - 2020-05-21

### Added

- Support for `Resource`s in the prometheus exporter. (#757)
- New pull controller. (#751)
- New `UpDownSumObserver` instrument. (#750)
- OpenTelemetry collector demo. (#711)
- New `SumObserver` instrument. (#747)
- New `UpDownCounter` instrument. (#745)
- New timeout `Option` and configuration function `WithTimeout` to the push controller. (#742)
- New `api/standards` package to implement semantic conventions and standard key-value generation. (#731)

### Changed

- Rename `Register*` functions in the metric API to `New*` for all `Observer` instruments. (#761)
- Use `[]float64` for histogram boundaries, not `[]metric.Number`. (#758)
- Change OTLP example to use exporter as a trace `Syncer` instead of as an unneeded `Batcher`. (#756)
- Replace `WithResourceAttributes()` with `WithResource()` in the trace SDK. (#754)
- The prometheus exporter now uses the new pull controller. (#751)
- Rename `ScheduleDelayMillis` to `BatchTimeout` in the trace `BatchSpanProcessor`.(#752)
- Support use of synchronous instruments in asynchronous callbacks (#725)
- Move `Resource` from the `Export` method parameter into the metric export `Record`. (#739)
- Rename `Observer` instrument to `ValueObserver`. (#734)
- The push controller now has a method (`Provider()`) to return a `metric.Provider` instead of the old `Meter` method that acted as a `metric.Provider`. (#738)
- Replace `Measure` instrument by `ValueRecorder` instrument. (#732)
- Rename correlation context header from `"Correlation-Context"` to `"otcorrelations"` to match the OpenTelemetry specification. (#727)

### Fixed

- Ensure gRPC `ClientStream` override methods do not panic in grpctrace package. (#755)
- Disable parts of `BatchSpanProcessor` test until a fix is found. (#743)
- Fix `string` case in `kv` `Infer` function. (#746)
- Fix panic in grpctrace client interceptors. (#740)
- Refactor the `api/metrics` push controller and add `CheckpointSet` synchronization. (#737)
- Rewrite span batch process queue batching logic. (#719)
- Remove the push controller named Meter map. (#738)
- Fix Histogram aggregator initial state (fix #735). (#736)
- Ensure golang alpine image is running `golang-1.14` for examples. (#733)
- Added test for grpctrace `UnaryInterceptorClient`. (#695)
- Rearrange `api/metric` code layout. (#724)

## [0.5.0] - 2020-05-13

### Added

- Batch `Observer` callback support. (#717)
- Alias `api` types to root package of project. (#696)
- Create basic `othttp.Transport` for simple client instrumentation. (#678)
- `SetAttribute(string, interface{})` to the trace API. (#674)
- Jaeger exporter option that allows user to specify custom http client. (#671)
- `Stringer` and `Infer` methods to `key`s. (#662)

### Changed

- Rename `NewKey` in the `kv` package to just `Key`. (#721)
- Move `core` and `key` to `kv` package. (#720)
- Make the metric API `Meter` a `struct` so the abstract `MeterImpl` can be passed and simplify implementation. (#709)
- Rename SDK `Batcher` to `Integrator` to match draft OpenTelemetry SDK specification. (#710)
- Rename SDK `Ungrouped` integrator to `simple.Integrator` to match draft OpenTelemetry SDK specification. (#710)
- Rename SDK `SDK` `struct` to `Accumulator` to match draft OpenTelemetry SDK specification. (#710)
- Move `Number` from `core` to `api/metric` package. (#706)
- Move `SpanContext` from `core` to `trace` package. (#692)
- Change traceparent header from `Traceparent` to `traceparent` to implement the W3C specification. (#681)

### Fixed

- Update tooling to run generators in all submodules. (#705)
- gRPC interceptor regexp to match methods without a service name. (#683)
- Use a `const` for padding 64-bit B3 trace IDs. (#701)
- Update `mockZipkin` listen address from `:0` to `127.0.0.1:0`. (#700)
- Left-pad 64-bit B3 trace IDs with zero. (#698)
- Propagate at least the first W3C tracestate header. (#694)
- Remove internal `StateLocker` implementation. (#688)
- Increase instance size CI system uses. (#690)
- Add a `key` benchmark and use reflection in `key.Infer()`. (#679)
- Fix internal `global` test by using `global.Meter` with `RecordBatch()`. (#680)
- Reimplement histogram using mutex instead of `StateLocker`. (#669)
- Switch `MinMaxSumCount` to a mutex lock implementation instead of `StateLocker`. (#667)
- Update documentation to not include any references to `WithKeys`. (#672)
- Correct misspelling. (#668)
- Fix clobbering of the span context if extraction fails. (#656)
- Bump `golangci-lint` and work around the corrupting bug. (#666) (#670)

## [0.4.3] - 2020-04-24

### Added

- `Dockerfile` and `docker-compose.yml` to run example code. (#635)
- New `grpctrace` package that provides gRPC client and server interceptors for both unary and stream connections. (#621)
- New `api/label` package, providing common label set implementation. (#651)
- Support for JSON marshaling of `Resources`. (#654)
- `TraceID` and `SpanID` implementations for `Stringer` interface. (#642)
- `RemoteAddrKey` in the othttp plugin to include the HTTP client address in top-level spans. (#627)
- `WithSpanFormatter` option to the othttp plugin. (#617)
- Updated README to include section for compatible libraries and include reference to the contrib repository. (#612)
- The prometheus exporter now supports exporting histograms. (#601)
- A `String` method to the `Resource` to return a hashable identifier for a now unique resource. (#613)
- An `Iter` method to the `Resource` to return an array `AttributeIterator`. (#613)
- An `Equal` method to the `Resource` test the equivalence of resources. (#613)
- An iterable structure (`AttributeIterator`) for `Resource` attributes.

### Changed

- zipkin export's `NewExporter` now requires a `serviceName` argument to ensure this needed values is provided. (#644)
- Pass `Resources` through the metrics export pipeline. (#659)

### Removed

- `WithKeys` option from the metric API. (#639)

### Fixed

- Use the `label.Set.Equivalent` value instead of an encoding in the batcher. (#658)
- Correct typo `trace.Exporter` to `trace.SpanSyncer` in comments. (#653)
- Use type names for return values in jaeger exporter. (#648)
- Increase the visibility of the `api/key` package by updating comments and fixing usages locally. (#650)
- `Checkpoint` only after `Update`; Keep records in the `sync.Map` longer. (#647)
- Do not cache `reflect.ValueOf()` in metric Labels. (#649)
- Batch metrics exported from the OTLP exporter based on `Resource` and labels. (#626)
- Add error wrapping to the prometheus exporter. (#631)
- Update the OTLP exporter batching of traces to use a unique `string` representation of an associated `Resource` as the batching key. (#623)
- Update OTLP `SpanData` transform to only include the `ParentSpanID` if one exists. (#614)
- Update `Resource` internal representation to uniquely and reliably identify resources. (#613)
- Check return value from `CheckpointSet.ForEach` in prometheus exporter. (#622)
- Ensure spans created by httptrace client tracer reflect operation structure. (#618)
- Create a new recorder rather than reuse when multiple observations in same epoch for asynchronous instruments. #610
- The default port the OTLP exporter uses to connect to the OpenTelemetry collector is updated to match the one the collector listens on by default. (#611)

## [0.4.2] - 2020-03-31

### Fixed

- Fix `pre_release.sh` to update version in `sdk/opentelemetry.go`. (#607)
- Fix time conversion from internal to OTLP in OTLP exporter. (#606)

## [0.4.1] - 2020-03-31

### Fixed

- Update `tag.sh` to create signed tags. (#604)

## [0.4.0] - 2020-03-30

### Added

- New API package `api/metric/registry` that exposes a `MeterImpl` wrapper for use by SDKs to generate unique instruments. (#580)
- Script to verify examples after a new release. (#579)

### Removed

- The dogstatsd exporter due to lack of support.
   This additionally removes support for statsd. (#591)
- `LabelSet` from the metric API.
   This is replaced by a `[]core.KeyValue` slice. (#595)
- `Labels` from the metric API's `Meter` interface. (#595)

### Changed

- The metric `export.Labels` became an interface which the SDK implements and the `export` package provides a simple, immutable implementation of this interface intended for testing purposes. (#574)
- Renamed `internal/metric.Meter` to `MeterImpl`. (#580)
- Renamed `api/global/internal.obsImpl` to `asyncImpl`. (#580)

### Fixed

- Corrected missing return in mock span. (#582)
- Update License header for all source files to match CNCF guidelines and include a test to ensure it is present. (#586) (#596)
- Update to v0.3.0 of the OTLP in the OTLP exporter. (#588)
- Update pre-release script to be compatible between GNU and BSD based systems. (#592)
- Add a `RecordBatch` benchmark. (#594)
- Moved span transforms of the OTLP exporter to the internal package. (#593)
- Build both go-1.13 and go-1.14 in circleci to test for all supported versions of Go. (#569)
- Removed unneeded allocation on empty labels in OLTP exporter. (#597)
- Update `BatchedSpanProcessor` to process the queue until no data but respect max batch size. (#599)
- Update project documentation godoc.org links to pkg.go.dev. (#602)

## [0.3.0] - 2020-03-21

This is a first official beta release, which provides almost fully complete metrics, tracing, and context propagation functionality.
There is still a possibility of breaking changes.

### Added

- Add `Observer` metric instrument. (#474)
- Add global `Propagators` functionality to enable deferred initialization for propagators registered before the first Meter SDK is installed. (#494)
- Simplified export setup pipeline for the jaeger exporter to match other exporters. (#459)
- The zipkin trace exporter. (#495)
- The OTLP exporter to export metric and trace telemetry to the OpenTelemetry collector. (#497) (#544) (#545)
- Add `StatusMessage` field to the trace `Span`. (#524)
- Context propagation in OpenTracing bridge in terms of OpenTelemetry context propagation. (#525)
- The `Resource` type was added to the SDK. (#528)
- The global API now supports a `Tracer` and `Meter` function as shortcuts to getting a global `*Provider` and calling these methods directly. (#538)
- The metric API now defines a generic `MeterImpl` interface to support general purpose `Meter` construction.
   Additionally, `SyncImpl` and `AsyncImpl` are added to support general purpose instrument construction. (#560)
- A metric `Kind` is added to represent the `MeasureKind`, `ObserverKind`, and `CounterKind`. (#560)
- Scripts to better automate the release process. (#576)

### Changed

- Default to to use `AlwaysSampler` instead of `ProbabilitySampler` to match OpenTelemetry specification. (#506)
- Renamed `AlwaysSampleSampler` to `AlwaysOnSampler` in the trace API. (#511)
- Renamed `NeverSampleSampler` to `AlwaysOffSampler` in the trace API. (#511)
- The `Status` field of the `Span` was changed to `StatusCode` to disambiguate with the added `StatusMessage`. (#524)
- Updated the trace `Sampler` interface conform to the OpenTelemetry specification. (#531)
- Rename metric API `Options` to `Config`. (#541)
- Rename metric `Counter` aggregator to be `Sum`. (#541)
- Unify metric options into `Option` from instrument specific options. (#541)
- The trace API's `TraceProvider` now support `Resource`s. (#545)
- Correct error in zipkin module name. (#548)
- The jaeger trace exporter now supports `Resource`s. (#551)
- Metric SDK now supports `Resource`s.
   The `WithResource` option was added to configure a `Resource` on creation and the `Resource` method was added to the metric `Descriptor` to return the associated `Resource`. (#552)
- Replace `ErrNoLastValue` and `ErrEmptyDataSet` by `ErrNoData` in the metric SDK. (#557)
- The stdout trace exporter now supports `Resource`s. (#558)
- The metric `Descriptor` is now included at the API instead of the SDK. (#560)
- Replace `Ordered` with an iterator in `export.Labels`. (#567)

### Removed

- The vendor specific Stackdriver. It is now hosted on 3rd party vendor infrastructure. (#452)
- The `Unregister` method for metric observers as it is not in the OpenTelemetry specification. (#560)
- `GetDescriptor` from the metric SDK. (#575)
- The `Gauge` instrument from the metric API. (#537)

### Fixed

- Make histogram aggregator checkpoint consistent. (#438)
- Update README with import instructions and how to build and test. (#505)
- The default label encoding was updated to be unique. (#508)
- Use `NewRoot` in the othttp plugin for public endpoints. (#513)
- Fix data race in `BatchedSpanProcessor`. (#518)
- Skip test-386 for Mac OS 10.15.x (Catalina and upwards). #521
- Use a variable-size array to represent ordered labels in maps. (#523)
- Update the OTLP protobuf and update changed import path. (#532)
- Use `StateLocker` implementation in `MinMaxSumCount`. (#546)
- Eliminate goroutine leak in histogram stress test. (#547)
- Update OTLP exporter with latest protobuf. (#550)
- Add filters to the othttp plugin. (#556)
- Provide an implementation of the `Header*` filters that do not depend on Go 1.14. (#565)
- Encode labels once during checkpoint.
   The checkpoint function is executed in a single thread so we can do the encoding lazily before passing the encoded version of labels to the exporter.
   This is a cheap and quick way to avoid encoding the labels on every collection interval. (#572)
- Run coverage over all packages in `COVERAGE_MOD_DIR`. (#573)

## [0.2.3] - 2020-03-04

### Added

- `RecordError` method on `Span`s in the trace API to Simplify adding error events to spans. (#473)
- Configurable push frequency for exporters setup pipeline. (#504)

### Changed

- Rename the `exporter` directory to `exporters`.
   The `go.opentelemetry.io/otel/exporter/trace/jaeger` package was mistakenly released with a `v1.0.0` tag instead of `v0.1.0`.
   This resulted in all subsequent releases not becoming the default latest.
   A consequence of this was that all `go get`s pulled in the incompatible `v0.1.0` release of that package when pulling in more recent packages from other otel packages.
   Renaming the `exporter` directory to `exporters` fixes this issue by renaming the package and therefore clearing any existing dependency tags.
   Consequentially, this action also renames *all* exporter packages. (#502)

### Removed

- The `CorrelationContextHeader` constant in the `correlation` package is no longer exported. (#503)

## [0.2.2] - 2020-02-27

### Added

- `HTTPSupplier` interface in the propagation API to specify methods to retrieve and store a single value for a key to be associated with a carrier. (#467)
- `HTTPExtractor` interface in the propagation API to extract information from an `HTTPSupplier` into a context. (#467)
- `HTTPInjector` interface in the propagation API to inject information into an `HTTPSupplier.` (#467)
- `Config` and configuring `Option` to the propagator API. (#467)
- `Propagators` interface in the propagation API to contain the set of injectors and extractors for all supported carrier formats. (#467)
- `HTTPPropagator` interface in the propagation API to inject and extract from an `HTTPSupplier.` (#467)
- `WithInjectors` and `WithExtractors` functions to the propagator API to configure injectors and extractors to use. (#467)
- `ExtractHTTP` and `InjectHTTP` functions to apply configured HTTP extractors and injectors to a passed context. (#467)
- Histogram aggregator. (#433)
- `DefaultPropagator` function and have it return `trace.TraceContext` as the default context propagator. (#456)
- `AlwaysParentSample` sampler to the trace API. (#455)
- `WithNewRoot` option function to the trace API to specify the created span should be considered a root span. (#451)

### Changed

- Renamed `WithMap` to `ContextWithMap` in the correlation package. (#481)
- Renamed `FromContext` to `MapFromContext` in the correlation package. (#481)
- Move correlation context propagation to correlation package. (#479)
- Do not default to putting remote span context into links. (#480)
- `Tracer.WithSpan` updated to accept `StartOptions`. (#472)
- Renamed `MetricKind` to `Kind` to not stutter in the type usage. (#432)
- Renamed the `export` package to `metric` to match directory structure. (#432)
- Rename the `api/distributedcontext` package to `api/correlation`. (#444)
- Rename the `api/propagators` package to `api/propagation`. (#444)
- Move the propagators from the `propagators` package into the `trace` API package. (#444)
- Update `Float64Gauge`, `Int64Gauge`, `Float64Counter`, `Int64Counter`, `Float64Measure`, and `Int64Measure` metric methods to use value receivers instead of pointers. (#462)
- Moved all dependencies of tools package to a tools directory. (#466)

### Removed

- Binary propagators. (#467)
- NOOP propagator. (#467)

### Fixed

- Upgraded `github.com/golangci/golangci-lint` from `v1.21.0` to `v1.23.6` in `tools/`. (#492)
- Fix a possible nil-dereference crash (#478)
- Correct comments for `InstallNewPipeline` in the stdout exporter. (#483)
- Correct comments for `InstallNewPipeline` in the dogstatsd exporter. (#484)
- Correct comments for `InstallNewPipeline` in the prometheus exporter. (#482)
- Initialize `onError` based on `Config` in prometheus exporter. (#486)
- Correct module name in prometheus exporter README. (#475)
- Removed tracer name prefix from span names. (#430)
- Fix `aggregator_test.go` import package comment. (#431)
- Improved detail in stdout exporter. (#436)
- Fix a dependency issue (generate target should depend on stringer, not lint target) in Makefile. (#442)
- Reorders the Makefile targets within `precommit` target so we generate files and build the code before doing linting, so we can get much nicer errors about syntax errors from the compiler. (#442)
- Reword function documentation in gRPC plugin. (#446)
- Send the `span.kind` tag to Jaeger from the jaeger exporter. (#441)
- Fix `metadataSupplier` in the jaeger exporter to overwrite the header if existing instead of appending to it. (#441)
- Upgraded to Go 1.13 in CI. (#465)
- Correct opentelemetry.io URL in trace SDK documentation. (#464)
- Refactored reference counting logic in SDK determination of stale records. (#468)
- Add call to `runtime.Gosched` in instrument `acquireHandle` logic to not block the collector. (#469)

## [0.2.1.1] - 2020-01-13

### Fixed

- Use stateful batcher on Prometheus exporter fixing regression introduced in #395. (#428)

## [0.2.1] - 2020-01-08

### Added

- Global meter forwarding implementation.
   This enables deferred initialization for metric instruments registered before the first Meter SDK is installed. (#392)
- Global trace forwarding implementation.
   This enables deferred initialization for tracers registered before the first Trace SDK is installed. (#406)
- Standardize export pipeline creation in all exporters. (#395)
- A testing, organization, and comments for 64-bit field alignment. (#418)
- Script to tag all modules in the project. (#414)

### Changed

- Renamed `propagation` package to `propagators`. (#362)
- Renamed `B3Propagator` propagator to `B3`. (#362)
- Renamed `TextFormatPropagator` propagator to `TextFormat`. (#362)
- Renamed `BinaryPropagator` propagator to `Binary`. (#362)
- Renamed `BinaryFormatPropagator` propagator to `BinaryFormat`. (#362)
- Renamed `NoopTextFormatPropagator` propagator to `NoopTextFormat`. (#362)
- Renamed `TraceContextPropagator` propagator to `TraceContext`. (#362)
- Renamed `SpanOption` to `StartOption` in the trace API. (#369)
- Renamed `StartOptions` to `StartConfig` in the trace API. (#369)
- Renamed `EndOptions` to `EndConfig` in the trace API. (#369)
- `Number` now has a pointer receiver for its methods. (#375)
- Renamed `CurrentSpan` to `SpanFromContext` in the trace API. (#379)
- Renamed `SetCurrentSpan` to `ContextWithSpan` in the trace API. (#379)
- Renamed `Message` in Event to `Name` in the trace API. (#389)
- Prometheus exporter no longer aggregates metrics, instead it only exports them. (#385)
- Renamed `HandleImpl` to `BoundInstrumentImpl` in the metric API. (#400)
- Renamed `Float64CounterHandle` to `Float64CounterBoundInstrument` in the metric API. (#400)
- Renamed `Int64CounterHandle` to `Int64CounterBoundInstrument` in the metric API. (#400)
- Renamed `Float64GaugeHandle` to `Float64GaugeBoundInstrument` in the metric API. (#400)
- Renamed `Int64GaugeHandle` to `Int64GaugeBoundInstrument` in the metric API. (#400)
- Renamed `Float64MeasureHandle` to `Float64MeasureBoundInstrument` in the metric API. (#400)
- Renamed `Int64MeasureHandle` to `Int64MeasureBoundInstrument` in the metric API. (#400)
- Renamed `Release` method for bound instruments in the metric API to `Unbind`. (#400)
- Renamed `AcquireHandle` method for bound instruments in the metric API to `Bind`. (#400)
- Renamed the `File` option in the stdout exporter to `Writer`. (#404)
- Renamed all `Options` to `Config` for all metric exports where this wasn't already the case.

### Fixed

- Aggregator import path corrected. (#421)
- Correct links in README. (#368)
- The README was updated to match latest code changes in its examples. (#374)
- Don't capitalize error statements. (#375)
- Fix ignored errors. (#375)
- Fix ambiguous variable naming. (#375)
- Removed unnecessary type casting. (#375)
- Use named parameters. (#375)
- Updated release schedule. (#378)
- Correct http-stackdriver example module name. (#394)
- Removed the `http.request` span in `httptrace` package. (#397)
- Add comments in the metrics SDK (#399)
- Initialize checkpoint when creating ddsketch aggregator to prevent panic when merging into a empty one. (#402) (#403)
- Add documentation of compatible exporters in the README. (#405)
- Typo fix. (#408)
- Simplify span check logic in SDK tracer implementation. (#419)

## [0.2.0] - 2019-12-03

### Added

- Unary gRPC tracing example. (#351)
- Prometheus exporter. (#334)
- Dogstatsd metrics exporter. (#326)

### Changed

- Rename `MaxSumCount` aggregation to `MinMaxSumCount` and add the `Min` interface for this aggregation. (#352)
- Rename `GetMeter` to `Meter`. (#357)
- Rename `HTTPTraceContextPropagator` to `TraceContextPropagator`. (#355)
- Rename `HTTPB3Propagator` to `B3Propagator`. (#355)
- Rename `HTTPTraceContextPropagator` to `TraceContextPropagator`. (#355)
- Move `/global` package to `/api/global`. (#356)
- Rename `GetTracer` to `Tracer`. (#347)

### Removed

- `SetAttribute` from the `Span` interface in the trace API. (#361)
- `AddLink` from the `Span` interface in the trace API. (#349)
- `Link` from the `Span` interface in the trace API. (#349)

### Fixed

- Exclude example directories from coverage report. (#365)
- Lint make target now implements automatic fixes with `golangci-lint` before a second run to report the remaining issues. (#360)
- Drop `GO111MODULE` environment variable in Makefile as Go 1.13 is the project specified minimum version and this is environment variable is not needed for that version of Go. (#359)
- Run the race checker for all test. (#354)
- Redundant commands in the Makefile are removed. (#354)
- Split the `generate` and `lint` targets of the Makefile. (#354)
- Renames `circle-ci` target to more generic `ci` in Makefile. (#354)
- Add example Prometheus binary to gitignore. (#358)
- Support negative numbers with the `MaxSumCount`. (#335)
- Resolve race conditions in `push_test.go` identified in #339. (#340)
- Use `/usr/bin/env bash` as a shebang in scripts rather than `/bin/bash`. (#336)
- Trace benchmark now tests both `AlwaysSample` and `NeverSample`.
   Previously it was testing `AlwaysSample` twice. (#325)
- Trace benchmark now uses a `[]byte` for `TraceID` to fix failing test. (#325)
- Added a trace benchmark to test variadic functions in `setAttribute` vs `setAttributes` (#325)
- The `defaultkeys` batcher was only using the encoded label set as its map key while building a checkpoint.
   This allowed distinct label sets through, but any metrics sharing a label set could be overwritten or merged incorrectly.
   This was corrected. (#333)

## [0.1.2] - 2019-11-18

### Fixed

- Optimized the `simplelru` map for attributes to reduce the number of allocations. (#328)
- Removed unnecessary unslicing of parameters that are already a slice. (#324)

## [0.1.1] - 2019-11-18

This release contains a Metrics SDK with stdout exporter and supports basic aggregations such as counter, gauges, array, maxsumcount, and ddsketch.

### Added

- Metrics stdout export pipeline. (#265)
- Array aggregation for raw measure metrics. (#282)
- The core.Value now have a `MarshalJSON` method. (#281)

### Removed

- `WithService`, `WithResources`, and `WithComponent` methods of tracers. (#314)
- Prefix slash in `Tracer.Start()` for the Jaeger example. (#292)

### Changed

- Allocation in LabelSet construction to reduce GC overhead. (#318)
- `trace.WithAttributes` to append values instead of replacing (#315)
- Use a formula for tolerance in sampling tests. (#298)
- Move export types into trace and metric-specific sub-directories. (#289)
- `SpanKind` back to being based on an `int` type. (#288)

### Fixed

- URL to OpenTelemetry website in README. (#323)
- Name of othttp default tracer. (#321)
- `ExportSpans` for the stackdriver exporter now handles `nil` context. (#294)
- CI modules cache to correctly restore/save from/to the cache. (#316)
- Fix metric SDK race condition between `LoadOrStore` and the assignment `rec.recorder = i.meter.exporter.AggregatorFor(rec)`. (#293)
- README now reflects the new code structure introduced with these changes. (#291)
- Make the basic example work. (#279)

## [0.1.0] - 2019-11-04

This is the first release of open-telemetry go library.
It contains api and sdk for trace and meter.

### Added

- Initial OpenTelemetry trace and metric API prototypes.
- Initial OpenTelemetry trace, metric, and export SDK packages.
- A wireframe bridge to support compatibility with OpenTracing.
- Example code for a basic, http-stackdriver, http, jaeger, and named tracer setup.
- Exporters for Jaeger, Stackdriver, and stdout.
- Propagators for binary, B3, and trace-context protocols.
- Project information and guidelines in the form of a README and CONTRIBUTING.
- Tools to build the project and a Makefile to automate the process.
- Apache-2.0 license.
- CircleCI build CI manifest files.
- CODEOWNERS file to track owners of this project.

[Unreleased]: https://github.com/open-telemetry/opentelemetry-go/compare/v1.25.0...HEAD
[1.25.0/0.47.0/0.0.8/0.1.0-alpha]: https://github.com/open-telemetry/opentelemetry-go/releases/tag/v1.25.0
[1.24.0/0.46.0/0.0.1-alpha]: https://github.com/open-telemetry/opentelemetry-go/releases/tag/v1.24.0
[1.23.1]: https://github.com/open-telemetry/opentelemetry-go/releases/tag/v1.23.1
[1.23.0]: https://github.com/open-telemetry/opentelemetry-go/releases/tag/v1.23.0
[1.23.0-rc.1]: https://github.com/open-telemetry/opentelemetry-go/releases/tag/v1.23.0-rc.1
[1.22.0/0.45.0]: https://github.com/open-telemetry/opentelemetry-go/releases/tag/v1.22.0
[1.21.0/0.44.0]: https://github.com/open-telemetry/opentelemetry-go/releases/tag/v1.21.0
[1.20.0/0.43.0]: https://github.com/open-telemetry/opentelemetry-go/releases/tag/v1.20.0
[1.19.0/0.42.0/0.0.7]: https://github.com/open-telemetry/opentelemetry-go/releases/tag/v1.19.0
[1.19.0-rc.1/0.42.0-rc.1]: https://github.com/open-telemetry/opentelemetry-go/releases/tag/v1.19.0-rc.1
[1.18.0/0.41.0/0.0.6]: https://github.com/open-telemetry/opentelemetry-go/releases/tag/v1.18.0
[1.17.0/0.40.0/0.0.5]: https://github.com/open-telemetry/opentelemetry-go/releases/tag/v1.17.0
[1.16.0/0.39.0]: https://github.com/open-telemetry/opentelemetry-go/releases/tag/v1.16.0
[1.16.0-rc.1/0.39.0-rc.1]: https://github.com/open-telemetry/opentelemetry-go/releases/tag/v1.16.0-rc.1
[1.15.1/0.38.1]: https://github.com/open-telemetry/opentelemetry-go/releases/tag/v1.15.1
[1.15.0/0.38.0]: https://github.com/open-telemetry/opentelemetry-go/releases/tag/v1.15.0
[1.15.0-rc.2/0.38.0-rc.2]: https://github.com/open-telemetry/opentelemetry-go/releases/tag/v1.15.0-rc.2
[1.15.0-rc.1/0.38.0-rc.1]: https://github.com/open-telemetry/opentelemetry-go/releases/tag/v1.15.0-rc.1
[1.14.0/0.37.0/0.0.4]: https://github.com/open-telemetry/opentelemetry-go/releases/tag/v1.14.0
[1.13.0/0.36.0]: https://github.com/open-telemetry/opentelemetry-go/releases/tag/v1.13.0
[1.12.0/0.35.0]: https://github.com/open-telemetry/opentelemetry-go/releases/tag/v1.12.0
[1.11.2/0.34.0]: https://github.com/open-telemetry/opentelemetry-go/releases/tag/v1.11.2
[1.11.1/0.33.0]: https://github.com/open-telemetry/opentelemetry-go/releases/tag/v1.11.1
[1.11.0/0.32.3]: https://github.com/open-telemetry/opentelemetry-go/releases/tag/v1.11.0
[0.32.2]: https://github.com/open-telemetry/opentelemetry-go/releases/tag/sdk/metric/v0.32.2
[0.32.1]: https://github.com/open-telemetry/opentelemetry-go/releases/tag/sdk/metric/v0.32.1
[0.32.0]: https://github.com/open-telemetry/opentelemetry-go/releases/tag/sdk/metric/v0.32.0
[1.10.0]: https://github.com/open-telemetry/opentelemetry-go/releases/tag/v1.10.0
[1.9.0/0.0.3]: https://github.com/open-telemetry/opentelemetry-go/releases/tag/v1.9.0
[1.8.0/0.31.0]: https://github.com/open-telemetry/opentelemetry-go/releases/tag/v1.8.0
[1.7.0/0.30.0]: https://github.com/open-telemetry/opentelemetry-go/releases/tag/v1.7.0
[0.29.0]: https://github.com/open-telemetry/opentelemetry-go/releases/tag/metric/v0.29.0
[1.6.3]: https://github.com/open-telemetry/opentelemetry-go/releases/tag/v1.6.3
[1.6.2]: https://github.com/open-telemetry/opentelemetry-go/releases/tag/v1.6.2
[1.6.1]: https://github.com/open-telemetry/opentelemetry-go/releases/tag/v1.6.1
[1.6.0/0.28.0]: https://github.com/open-telemetry/opentelemetry-go/releases/tag/v1.6.0
[1.5.0]: https://github.com/open-telemetry/opentelemetry-go/releases/tag/v1.5.0
[1.4.1]: https://github.com/open-telemetry/opentelemetry-go/releases/tag/v1.4.1
[1.4.0]: https://github.com/open-telemetry/opentelemetry-go/releases/tag/v1.4.0
[1.3.0]: https://github.com/open-telemetry/opentelemetry-go/releases/tag/v1.3.0
[1.2.0]: https://github.com/open-telemetry/opentelemetry-go/releases/tag/v1.2.0
[1.1.0]: https://github.com/open-telemetry/opentelemetry-go/releases/tag/v1.1.0
[1.0.1]: https://github.com/open-telemetry/opentelemetry-go/releases/tag/v1.0.1
[Metrics 0.24.0]: https://github.com/open-telemetry/opentelemetry-go/releases/tag/metric/v0.24.0
[1.0.0]: https://github.com/open-telemetry/opentelemetry-go/releases/tag/v1.0.0
[1.0.0-RC3]: https://github.com/open-telemetry/opentelemetry-go/releases/tag/v1.0.0-RC3
[1.0.0-RC2]: https://github.com/open-telemetry/opentelemetry-go/releases/tag/v1.0.0-RC2
[Experimental Metrics v0.22.0]: https://github.com/open-telemetry/opentelemetry-go/releases/tag/metric/v0.22.0
[1.0.0-RC1]: https://github.com/open-telemetry/opentelemetry-go/releases/tag/v1.0.0-RC1
[0.20.0]: https://github.com/open-telemetry/opentelemetry-go/releases/tag/v0.20.0
[0.19.0]: https://github.com/open-telemetry/opentelemetry-go/releases/tag/v0.19.0
[0.18.0]: https://github.com/open-telemetry/opentelemetry-go/releases/tag/v0.18.0
[0.17.0]: https://github.com/open-telemetry/opentelemetry-go/releases/tag/v0.17.0
[0.16.0]: https://github.com/open-telemetry/opentelemetry-go/releases/tag/v0.16.0
[0.15.0]: https://github.com/open-telemetry/opentelemetry-go/releases/tag/v0.15.0
[0.14.0]: https://github.com/open-telemetry/opentelemetry-go/releases/tag/v0.14.0
[0.13.0]: https://github.com/open-telemetry/opentelemetry-go/releases/tag/v0.13.0
[0.12.0]: https://github.com/open-telemetry/opentelemetry-go/releases/tag/v0.12.0
[0.11.0]: https://github.com/open-telemetry/opentelemetry-go/releases/tag/v0.11.0
[0.10.0]: https://github.com/open-telemetry/opentelemetry-go/releases/tag/v0.10.0
[0.9.0]: https://github.com/open-telemetry/opentelemetry-go/releases/tag/v0.9.0
[0.8.0]: https://github.com/open-telemetry/opentelemetry-go/releases/tag/v0.8.0
[0.7.0]: https://github.com/open-telemetry/opentelemetry-go/releases/tag/v0.7.0
[0.6.0]: https://github.com/open-telemetry/opentelemetry-go/releases/tag/v0.6.0
[0.5.0]: https://github.com/open-telemetry/opentelemetry-go/releases/tag/v0.5.0
[0.4.3]: https://github.com/open-telemetry/opentelemetry-go/releases/tag/v0.4.3
[0.4.2]: https://github.com/open-telemetry/opentelemetry-go/releases/tag/v0.4.2
[0.4.1]: https://github.com/open-telemetry/opentelemetry-go/releases/tag/v0.4.1
[0.4.0]: https://github.com/open-telemetry/opentelemetry-go/releases/tag/v0.4.0
[0.3.0]: https://github.com/open-telemetry/opentelemetry-go/releases/tag/v0.3.0
[0.2.3]: https://github.com/open-telemetry/opentelemetry-go/releases/tag/v0.2.3
[0.2.2]: https://github.com/open-telemetry/opentelemetry-go/releases/tag/v0.2.2
[0.2.1.1]: https://github.com/open-telemetry/opentelemetry-go/releases/tag/v0.2.1.1
[0.2.1]: https://github.com/open-telemetry/opentelemetry-go/releases/tag/v0.2.1
[0.2.0]: https://github.com/open-telemetry/opentelemetry-go/releases/tag/v0.2.0
[0.1.2]: https://github.com/open-telemetry/opentelemetry-go/releases/tag/v0.1.2
[0.1.1]: https://github.com/open-telemetry/opentelemetry-go/releases/tag/v0.1.1
[0.1.0]: https://github.com/open-telemetry/opentelemetry-go/releases/tag/v0.1.0

[Go 1.22]: https://go.dev/doc/go1.22
[Go 1.21]: https://go.dev/doc/go1.21
[Go 1.20]: https://go.dev/doc/go1.20
[Go 1.19]: https://go.dev/doc/go1.19
[Go 1.18]: https://go.dev/doc/go1.18

[metric API]:https://pkg.go.dev/go.opentelemetry.io/otel/metric
[metric SDK]:https://pkg.go.dev/go.opentelemetry.io/otel/sdk/metric
[trace API]:https://pkg.go.dev/go.opentelemetry.io/otel/trace

[GO-2024-2687]: https://pkg.go.dev/vuln/GO-2024-2687<|MERGE_RESOLUTION|>--- conflicted
+++ resolved
@@ -11,11 +11,8 @@
 ### Added
 
 - Add `Recorder` in `go.opentelemetry.io/otel/log/logtest` to facilitate testing the log bridge implementations. (#5134)
-<<<<<<< HEAD
+- Add span flags to OTLP spans and links exported by `go.opentelemetry.io/otel/exporters/otlp/otlptrace`. (#5194)
 - Add `TestRecord` in `go.opentelemetry.io/otel/sdk/log` to facilitate testing the `Processor` and `Exporter` implementations. (#5200)
-=======
-- Add span flags to OTLP spans and links exported by `go.opentelemetry.io/otel/exporters/otlp/otlptrace`. (#5194)
->>>>>>> 1ff2e71e
 
 ### Changed
 
