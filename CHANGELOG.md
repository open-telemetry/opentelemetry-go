# Changelog

All notable changes to this project will be documented in this file.

The format is based on [Keep a Changelog](https://keepachangelog.com/en/1.0.0/).

This project adheres to [Semantic Versioning](https://semver.org/spec/v2.0.0.html).

## [Unreleased]

### Added

- Adds `otlpgrpc.WithRetry`option for configuring the retry policy for transient errors on the otlp/gRPC exporter. (#1832)
  - The following status codes are defined as transient errors:
      | gRPC Status Code | Description |
      | ---------------- | ----------- |
      | 1  | Cancelled |
      | 4  | Deadline Exceeded |
      | 8  | Resource Exhausted |
      | 10 | Aborted |
      | 10 | Out of Range |
      | 14 | Unavailable |
      | 15 | Data Loss |
- The `Status` type was added to the `go.opentelemetry.io/otel/sdk/trace` package to represent the status of a span. (#1874)

### Changed

- Make `NewSplitDriver` from `go.opentelemetry.io/otel/exporters/otlp` take variadic arguments instead of a `SplitConfig` item.
  `NewSplitDriver` now automatically implements an internal `noopDriver` for `SplitConfig` fields that are not initialized. (#1798)
- `resource.New()` now creates a Resource without builtin detectors. Previous behavior is now achieved by using `WithBuiltinDetectors` Option. (#1810)
- Move the `Event` type from the `go.opentelemetry.io/otel` package to the `go.opentelemetry.io/otel/sdk/trace` package. (#1846)
- BatchSpanProcessor now report export failures when calling `ForceFlush()` method. (#1860)
- `Set.Encoded(Encoder)` no longer caches the result of an encoding. (#1855)
<<<<<<< HEAD
- The `StatusCode` and `StatusMessage` methods of the `ReadOnlySpan` interface and the `Span` produced by the `go.opentelemetry.io/otel/sdk/trace` package have been replaced with a single `Status` method.
  This method returns the status of a span using the new `Status` type. (#1874)
=======
- Renamed `CloudZoneKey` to `CloudAvailabilityZoneKey` in Resource semantic conventions according to spec. (#1871)
>>>>>>> a1349944

### Deprecated

### Removed

- Remove `resource.WithoutBuiltin()`. Use `resource.New()`. (#1810)
- Unexported types `resource.FromEnv`, `resource.Host`, and `resource.TelemetrySDK`, Use the corresponding `With*()` to use individually. (#1810)

### Fixed

- Only report errors from the `"go.opentelemetry.io/otel/sdk/resource".Environment` function when they are not `nil`. (#1850, #1851)
- The `Shutdown` method of the simple `SpanProcessor` in the `go.opentelemetry.io/otel/sdk/trace` package now honors the context deadline or cancellation. (#1616, #1856)
- BatchSpanProcessor now drops span batches that failed to be exported. (#1860)

### Security

## [0.20.0] - 2021-04-23

### Added

- The OTLP exporter now has two new convenience functions, `NewExportPipeline` and `InstallNewPipeline`, setup and install the exporter in tracing and metrics pipelines. (#1373)
- Adds semantic conventions for exceptions. (#1492)
- Added Jaeger Environment variables: `OTEL_EXPORTER_JAEGER_AGENT_HOST`, `OTEL_EXPORTER_JAEGER_AGENT_PORT`
  These environment variables can be used to override Jaeger agent hostname and port (#1752)
- Option `ExportTimeout` was added to batch span processor. (#1755)
- `trace.TraceFlags` is now a defined type over `byte` and `WithSampled(bool) TraceFlags` and `IsSampled() bool` methods have been added to it. (#1770)
- The `Event` and `Link` struct types from the `go.opentelemetry.io/otel` package now include a `DroppedAttributeCount` field to record the number of attributes that were not recorded due to configured limits being reached. (#1771)
- The Jaeger exporter now reports dropped attributes for a Span event in the exported log. (#1771)
- Adds test to check BatchSpanProcessor ignores `OnEnd` and `ForceFlush` post `Shutdown`. (#1772)
- Extract resource attributes from the `OTEL_RESOURCE_ATTRIBUTES` environment variable and merge them with the `resource.Default` resource as well as resources provided to the `TracerProvider` and metric `Controller`. (#1785)
- Added `WithOSType` resource configuration option to set OS (Operating System) type resource attribute (`os.type`). (#1788)
- Added `WithProcess*` resource configuration options to set Process resource attributes. (#1788)
  - `process.pid`
  - `process.executable.name`
  - `process.executable.path`
  - `process.command_args`
  - `process.owner`
  - `process.runtime.name`
  - `process.runtime.version`
  - `process.runtime.description`
- Adds `k8s.node.name` and `k8s.node.uid` attribute keys to the `semconv` package. (#1789)
- Added support for configuring OTLP/HTTP and OTLP/gRPC Endpoints, TLS Certificates, Headers, Compression and Timeout via Environment Variables. (#1758, #1769 and #1811)
  - `OTEL_EXPORTER_OTLP_ENDPOINT`
  - `OTEL_EXPORTER_OTLP_TRACES_ENDPOINT`
  - `OTEL_EXPORTER_OTLP_METRICS_ENDPOINT`
  - `OTEL_EXPORTER_OTLP_HEADERS`
  - `OTEL_EXPORTER_OTLP_TRACES_HEADERS`
  - `OTEL_EXPORTER_OTLP_METRICS_HEADERS`
  - `OTEL_EXPORTER_OTLP_COMPRESSION`
  - `OTEL_EXPORTER_OTLP_TRACES_COMPRESSION`
  - `OTEL_EXPORTER_OTLP_METRICS_COMPRESSION`
  - `OTEL_EXPORTER_OTLP_TIMEOUT`
  - `OTEL_EXPORTER_OTLP_TRACES_TIMEOUT`
  - `OTEL_EXPORTER_OTLP_METRICS_TIMEOUT`
  - `OTEL_EXPORTER_OTLP_CERTIFICATE`
  - `OTEL_EXPORTER_OTLP_TRACES_CERTIFICATE`
  - `OTEL_EXPORTER_OTLP_METRICS_CERTIFICATE`
- Adds `otlpgrpc.WithTimeout` option for configuring timeout to the otlp/gRPC exporter. (#1821)

### Fixed

- The `Span.IsRecording` implementation from `go.opentelemetry.io/otel/sdk/trace` always returns false when not being sampled. (#1750)
- The Jaeger exporter now correctly sets tags for the Span status code and message.
  This means it uses the correct tag keys (`"otel.status_code"`, `"otel.status_description"`) and does not set the status message as a tag unless it is set on the span. (#1761)
- The Jaeger exporter now correctly records Span event's names using the `"event"` key for a tag.
  Additionally, this tag is overridden, as specified in the OTel specification, if the event contains an attribute with that key. (#1768)
- Zipkin Exporter: Ensure mapping between OTel and Zipkin span data complies with the specification. (#1688)
- Fixed typo for default service name in Jaeger Exporter. (#1797)
- Fix flaky OTLP for the reconnnection of the client connection. (#1527, #1814)

### Changed

- Span `RecordError` now records an `exception` event to comply with the semantic convention specification. (#1492)
- Jaeger exporter was updated to use thrift v0.14.1. (#1712)
- Migrate from using internally built and maintained version of the OTLP to the one hosted at `go.opentelemetry.io/proto/otlp`. (#1713)
- Migrate from using `github.com/gogo/protobuf` to `google.golang.org/protobuf` to match `go.opentelemetry.io/proto/otlp`. (#1713)
- The storage of a local or remote Span in a `context.Context` using its SpanContext is unified to store just the current Span.
  The Span's SpanContext can now self-identify as being remote or not.
  This means that `"go.opentelemetry.io/otel/trace".ContextWithRemoteSpanContext` will now overwrite any existing current Span, not just existing remote Spans, and make it the current Span in a `context.Context`. (#1731)
- Improve OTLP/gRPC exporter connection errors. (#1737)
- Information about a parent span context in a `"go.opentelemetry.io/otel/export/trace".SpanSnapshot` is unified in a new `Parent` field.
  The existing `ParentSpanID` and `HasRemoteParent` fields are removed in favor of this. (#1748)
- The `ParentContext` field of the `"go.opentelemetry.io/otel/sdk/trace".SamplingParameters` is updated to hold a `context.Context` containing the parent span.
  This changes it to make `SamplingParameters` conform with the OpenTelemetry specification. (#1749)
- Updated Jaeger Environment Variables: `JAEGER_ENDPOINT`, `JAEGER_USER`, `JAEGER_PASSWORD`
  to `OTEL_EXPORTER_JAEGER_ENDPOINT`, `OTEL_EXPORTER_JAEGER_USER`, `OTEL_EXPORTER_JAEGER_PASSWORD` in compliance with OTel specification. (#1752)
- Modify `BatchSpanProcessor.ForceFlush` to abort after timeout/cancellation. (#1757)
- The `DroppedAttributeCount` field of the `Span` in the `go.opentelemetry.io/otel` package now only represents the number of attributes dropped for the span itself.
  It no longer is a conglomerate of itself, events, and link attributes that have been dropped. (#1771)
- Make `ExportSpans` in Jaeger Exporter honor context deadline. (#1773)
- Modify Zipkin Exporter default service name, use default resource's serviceName instead of empty. (#1777)
- The `go.opentelemetry.io/otel/sdk/export/trace` package is merged into the `go.opentelemetry.io/otel/sdk/trace` package. (#1778)
- The prometheus.InstallNewPipeline example is moved from comment to example test (#1796)
- The convenience functions for the stdout exporter have been updated to return the `TracerProvider` implementation and enable the shutdown of the exporter. (#1800)
- Replace the flush function returned from the Jaeger exporter's convenience creation functions (`InstallNewPipeline` and `NewExportPipeline`) with the `TracerProvider` implementation they create.
  This enables the caller to shutdown and flush using the related `TracerProvider` methods. (#1822)
- Updated the Jaeger exporter to have a default endpoint, `http://localhost:14250`, for the collector. (#1824)
- Changed the function `WithCollectorEndpoint` in the Jaeger exporter to no longer accept an endpoint as an argument.
  The endpoint can be passed with the `CollectorEndpointOption` using the `WithEndpoint` function or by setting the `OTEL_EXPORTER_JAEGER_ENDPOINT` environment variable value appropriately. (#1824)
- The Jaeger exporter no longer batches exported spans itself, instead it relies on the SDK's `BatchSpanProcessor` for this functionality. (#1830)
- The Jaeger exporter creation functions (`NewRawExporter`, `NewExportPipeline`, and `InstallNewPipeline`) no longer accept the removed `Option` type as a variadic argument. (#1830)

### Removed

- Removed Jaeger Environment variables: `JAEGER_SERVICE_NAME`, `JAEGER_DISABLED`, `JAEGER_TAGS`
  These environment variables will no longer be used to override values of the Jaeger exporter (#1752)
- No longer set the links for a `Span` in `go.opentelemetry.io/otel/sdk/trace` that is configured to be a new root.
  This is unspecified behavior that the OpenTelemetry community plans to standardize in the future.
  To prevent backwards incompatible changes when it is specified, these links are removed. (#1726)
- Setting error status while recording error with Span from oteltest package. (#1729)
- The concept of a remote and local Span stored in a context is unified to just the current Span.
  Because of this `"go.opentelemetry.io/otel/trace".RemoteSpanContextFromContext` is removed as it is no longer needed.
  Instead, `"go.opentelemetry.io/otel/trace".SpanContextFromContex` can be used to return the current Span.
  If needed, that Span's `SpanContext.IsRemote()` can then be used to determine if it is remote or not. (#1731)
- The `HasRemoteParent` field of the `"go.opentelemetry.io/otel/sdk/trace".SamplingParameters` is removed.
  This field is redundant to the information returned from the `Remote` method of the `SpanContext` held in the `ParentContext` field. (#1749)
- The `trace.FlagsDebug` and `trace.FlagsDeferred` constants have been removed and will be localized to the B3 propagator. (#1770)
- Remove `Process` configuration, `WithProcessFromEnv` and `ProcessFromEnv`, and type from the Jaeger exporter package.
  The information that could be configured in the `Process` struct should be configured in a `Resource` instead. (#1776, #1804)
- Remove the `WithDisabled` option from the Jaeger exporter.
  To disable the exporter unregister it from the `TracerProvider` or use a no-operation `TracerProvider`. (#1806)
- Removed the functions `CollectorEndpointFromEnv` and `WithCollectorEndpointOptionFromEnv` from the Jaeger exporter.
  These functions for retrieving specific environment variable values are redundant of other internal functions and
  are not intended for end user use. (#1824)
- Removed the Jaeger exporter `WithSDKOptions` `Option`.
  This option was used to set SDK options for the exporter creation convenience functions.
  These functions are provided as a way to easily setup or install the exporter with what are deemed reasonable SDK settings for common use cases.
  If the SDK needs to be configured differently, the `NewRawExporter` function and direct setup of the SDK with the desired settings should be used. (#1825)
- The `WithBufferMaxCount` and `WithBatchMaxCount` `Option`s from the Jaeger exporter are removed.
  The exporter no longer batches exports, instead relying on the SDK's `BatchSpanProcessor` for this functionality. (#1830)
- The Jaeger exporter `Option` type is removed.
  The type is no longer used by the exporter to configure anything.
  All the previous configurations these options provided were duplicates of SDK configuration.
  They have been removed in favor of using the SDK configuration and focuses the exporter configuration to be only about the endpoints it will send telemetry to. (#1830)

## [0.19.0] - 2021-03-18

### Added

- Added `Marshaler` config option to `otlphttp` to enable otlp over json or protobufs. (#1586)
- A `ForceFlush` method to the `"go.opentelemetry.io/otel/sdk/trace".TracerProvider` to flush all registered `SpanProcessor`s. (#1608)
- Added `WithSampler` and `WithSpanLimits` to tracer provider. (#1633, #1702)
- `"go.opentelemetry.io/otel/trace".SpanContext` now has a `remote` property, and `IsRemote()` predicate, that is true when the `SpanContext` has been extracted from remote context data. (#1701)
- A `Valid` method to the `"go.opentelemetry.io/otel/attribute".KeyValue` type. (#1703)

### Changed

- `trace.SpanContext` is now immutable and has no exported fields. (#1573)
  - `trace.NewSpanContext()` can be used in conjunction with the `trace.SpanContextConfig` struct to initialize a new `SpanContext` where all values are known.
- Update the `ForceFlush` method signature to the `"go.opentelemetry.io/otel/sdk/trace".SpanProcessor` to accept a `context.Context` and return an error. (#1608)
- Update the `Shutdown` method to the `"go.opentelemetry.io/otel/sdk/trace".TracerProvider` return an error on shutdown failure. (#1608)
- The SimpleSpanProcessor will now shut down the enclosed `SpanExporter` and gracefully ignore subsequent calls to `OnEnd` after `Shutdown` is called. (#1612)
- `"go.opentelemetry.io/sdk/metric/controller.basic".WithPusher` is replaced with `WithExporter` to provide consistent naming across project. (#1656)
- Added non-empty string check for trace `Attribute` keys. (#1659)
- Add `description` to SpanStatus only when `StatusCode` is set to error. (#1662)
- Jaeger exporter falls back to `resource.Default`'s `service.name` if the exported Span does not have one. (#1673)
- Jaeger exporter populates Jaeger's Span Process from Resource. (#1673)
- Renamed the `LabelSet` method of `"go.opentelemetry.io/otel/sdk/resource".Resource` to `Set`. (#1692)
- Changed `WithSDK` to `WithSDKOptions` to accept variadic arguments of `TracerProviderOption` type in `go.opentelemetry.io/otel/exporters/trace/jaeger` package. (#1693)
- Changed `WithSDK` to `WithSDKOptions` to accept variadic arguments of `TracerProviderOption` type in `go.opentelemetry.io/otel/exporters/trace/zipkin` package. (#1693)

### Removed

- Removed `serviceName` parameter from Zipkin exporter and uses resource instead. (#1549)
- Removed `WithConfig` from tracer provider to avoid overriding configuration. (#1633)
- Removed the exported `SimpleSpanProcessor` and `BatchSpanProcessor` structs.
   These are now returned as a SpanProcessor interface from their respective constructors. (#1638)
- Removed `WithRecord()` from `trace.SpanOption` when creating a span. (#1660)
- Removed setting status to `Error` while recording an error as a span event in `RecordError`. (#1663)
- Removed `jaeger.WithProcess` configuration option. (#1673)
- Removed `ApplyConfig` method from `"go.opentelemetry.io/otel/sdk/trace".TracerProvider` and the now unneeded `Config` struct. (#1693)

### Fixed

- Jaeger Exporter: Ensure mapping between OTEL and Jaeger span data complies with the specification. (#1626)
- `SamplingResult.TraceState` is correctly propagated to a newly created span's `SpanContext`. (#1655)
- The `otel-collector` example now correctly flushes metric events prior to shutting down the exporter. (#1678)
- Do not set span status message in `SpanStatusFromHTTPStatusCode` if it can be inferred from `http.status_code`. (#1681)
- Synchronization issues in global trace delegate implementation. (#1686)
- Reduced excess memory usage by global `TracerProvider`. (#1687)

## [0.18.0] - 2021-03-03

### Added

- Added `resource.Default()` for use with meter and tracer providers. (#1507)
- `AttributePerEventCountLimit` and `AttributePerLinkCountLimit` for `SpanLimits`. (#1535)
- Added `Keys()` method to `propagation.TextMapCarrier` and `propagation.HeaderCarrier` to adapt `http.Header` to this interface. (#1544)
- Added `code` attributes to `go.opentelemetry.io/otel/semconv` package. (#1558)
- Compatibility testing suite in the CI system for the following systems. (#1567)
   | OS      | Go Version | Architecture |
   | ------- | ---------- | ------------ |
   | Ubuntu  | 1.15       | amd64        |
   | Ubuntu  | 1.14       | amd64        |
   | Ubuntu  | 1.15       | 386          |
   | Ubuntu  | 1.14       | 386          |
   | MacOS   | 1.15       | amd64        |
   | MacOS   | 1.14       | amd64        |
   | Windows | 1.15       | amd64        |
   | Windows | 1.14       | amd64        |
   | Windows | 1.15       | 386          |
   | Windows | 1.14       | 386          |

### Changed

- Replaced interface `oteltest.SpanRecorder` with its existing implementation
  `StandardSpanRecorder`. (#1542)
- Default span limit values to 128. (#1535)
- Rename `MaxEventsPerSpan`, `MaxAttributesPerSpan` and `MaxLinksPerSpan` to `EventCountLimit`, `AttributeCountLimit` and `LinkCountLimit`, and move these fields into `SpanLimits`. (#1535)
- Renamed the `otel/label` package to `otel/attribute`. (#1541)
- Vendor the Jaeger exporter's dependency on Apache Thrift. (#1551)
- Parallelize the CI linting and testing. (#1567)
- Stagger timestamps in exact aggregator tests. (#1569)
- Changed all examples to use `WithBatchTimeout(5 * time.Second)` rather than `WithBatchTimeout(5)`. (#1621)
- Prevent end-users from implementing some interfaces (#1575)

  ```
      "otel/exporters/otlp/otlphttp".Option
      "otel/exporters/stdout".Option
      "otel/oteltest".Option
      "otel/trace".TracerOption
      "otel/trace".SpanOption
      "otel/trace".EventOption
      "otel/trace".LifeCycleOption
      "otel/trace".InstrumentationOption
      "otel/sdk/resource".Option
      "otel/sdk/trace".ParentBasedSamplerOption
      "otel/sdk/trace".ReadOnlySpan
      "otel/sdk/trace".ReadWriteSpan
  ```

### Removed

- Removed attempt to resample spans upon changing the span name with `span.SetName()`. (#1545)
- The `test-benchmark` is no longer a dependency of the `precommit` make target. (#1567)
- Removed the `test-386` make target.
   This was replaced with a full compatibility testing suite (i.e. multi OS/arch) in the CI system. (#1567)

### Fixed

- The sequential timing check of timestamps in the stdout exporter are now setup explicitly to be sequential (#1571). (#1572)
- Windows build of Jaeger tests now compiles with OS specific functions (#1576). (#1577)
- The sequential timing check of timestamps of go.opentelemetry.io/otel/sdk/metric/aggregator/lastvalue are now setup explicitly to be sequential (#1578). (#1579)
- Validate tracestate header keys with vendors according to the W3C TraceContext specification (#1475). (#1581)
- The OTLP exporter includes related labels for translations of a GaugeArray (#1563). (#1570)

## [0.17.0] - 2021-02-12

### Changed

- Rename project default branch from `master` to `main`. (#1505)
- Reverse order in which `Resource` attributes are merged, per change in spec. (#1501)
- Add tooling to maintain "replace" directives in go.mod files automatically. (#1528)
- Create new modules: otel/metric, otel/trace, otel/oteltest, otel/sdk/export/metric, otel/sdk/metric (#1528)
- Move metric-related public global APIs from otel to otel/metric/global. (#1528)

## Fixed

- Fixed otlpgrpc reconnection issue.
- The example code in the README.md of `go.opentelemetry.io/otel/exporters/otlp` is moved to a compiled example test and used the new `WithAddress` instead of `WithEndpoint`. (#1513)
- The otel-collector example now uses the default OTLP receiver port of the collector.

## [0.16.0] - 2021-01-13

### Added

- Add the `ReadOnlySpan` and `ReadWriteSpan` interfaces to provide better control for accessing span data. (#1360)
- `NewGRPCDriver` function returns a `ProtocolDriver` that maintains a single gRPC connection to the collector. (#1369)
- Added documentation about the project's versioning policy. (#1388)
- Added `NewSplitDriver` for OTLP exporter that allows sending traces and metrics to different endpoints. (#1418)
- Added codeql worfklow to GitHub Actions (#1428)
- Added Gosec workflow to GitHub Actions (#1429)
- Add new HTTP driver for OTLP exporter in `exporters/otlp/otlphttp`. Currently it only supports the binary protobuf payloads. (#1420)
- Add an OpenCensus exporter bridge. (#1444)

### Changed

- Rename `internal/testing` to `internal/internaltest`. (#1449)
- Rename `export.SpanData` to `export.SpanSnapshot` and use it only for exporting spans. (#1360)
- Store the parent's full `SpanContext` rather than just its span ID in the `span` struct. (#1360)
- Improve span duration accuracy. (#1360)
- Migrated CI/CD from CircleCI to GitHub Actions (#1382)
- Remove duplicate checkout from GitHub Actions workflow (#1407)
- Metric `array` aggregator renamed `exact` to match its `aggregation.Kind` (#1412)
- Metric `exact` aggregator includes per-point timestamps (#1412)
- Metric stdout exporter uses MinMaxSumCount aggregator for ValueRecorder instruments (#1412)
- `NewExporter` from `exporters/otlp` now takes a `ProtocolDriver` as a parameter. (#1369)
- Many OTLP Exporter options became gRPC ProtocolDriver options. (#1369)
- Unify endpoint API that related to OTel exporter. (#1401)
- Optimize metric histogram aggregator to re-use its slice of buckets. (#1435)
- Metric aggregator Count() and histogram Bucket.Counts are consistently `uint64`. (1430)
- Histogram aggregator accepts functional options, uses default boundaries if none given. (#1434)
- `SamplingResult` now passed a `Tracestate` from the parent `SpanContext` (#1432)
- Moved gRPC driver for OTLP exporter to `exporters/otlp/otlpgrpc`. (#1420)
- The `TraceContext` propagator now correctly propagates `TraceState` through the `SpanContext`. (#1447)
- Metric Push and Pull Controller components are combined into a single "basic" Controller:
  - `WithExporter()` and `Start()` to configure Push behavior
  - `Start()` is optional; use `Collect()` and `ForEach()` for Pull behavior
  - `Start()` and `Stop()` accept Context. (#1378)
- The `Event` type is moved from the `otel/sdk/export/trace` package to the `otel/trace` API package. (#1452)

### Removed

- Remove `errUninitializedSpan` as its only usage is now obsolete. (#1360)
- Remove Metric export functionality related to quantiles and summary data points: this is not specified (#1412)
- Remove DDSketch metric aggregator; our intention is to re-introduce this as an option of the histogram aggregator after [new OTLP histogram data types](https://github.com/open-telemetry/opentelemetry-proto/pull/226) are released (#1412)

### Fixed

- `BatchSpanProcessor.Shutdown()` will now shutdown underlying `export.SpanExporter`. (#1443)

## [0.15.0] - 2020-12-10

### Added

- The `WithIDGenerator` `TracerProviderOption` is added to the `go.opentelemetry.io/otel/trace` package to configure an `IDGenerator` for the `TracerProvider`. (#1363)

### Changed

- The Zipkin exporter now uses the Span status code to determine. (#1328)
- `NewExporter` and `Start` functions in `go.opentelemetry.io/otel/exporters/otlp` now receive `context.Context` as a first parameter. (#1357)
- Move the OpenCensus example into `example` directory. (#1359)
- Moved the SDK's `internal.IDGenerator` interface in to the `sdk/trace` package to enable support for externally-defined ID generators. (#1363)
- Bump `github.com/google/go-cmp` from 0.5.3 to 0.5.4 (#1374)
- Bump `github.com/golangci/golangci-lint` in `/internal/tools` (#1375)

### Fixed

- Metric SDK `SumObserver` and `UpDownSumObserver` instruments correctness fixes. (#1381)

## [0.14.0] - 2020-11-19

### Added

- An `EventOption` and the related `NewEventConfig` function are added to the `go.opentelemetry.io/otel` package to configure Span events. (#1254)
- A `TextMapPropagator` and associated `TextMapCarrier` are added to the `go.opentelemetry.io/otel/oteltest` package to test `TextMap` type propagators and their use. (#1259)
- `SpanContextFromContext` returns `SpanContext` from context. (#1255)
- `TraceState` has been added to `SpanContext`. (#1340)
- `DeploymentEnvironmentKey` added to `go.opentelemetry.io/otel/semconv` package. (#1323)
- Add an OpenCensus to OpenTelemetry tracing bridge. (#1305)
- Add a parent context argument to `SpanProcessor.OnStart` to follow the specification. (#1333)
- Add missing tests for `sdk/trace/attributes_map.go`. (#1337)

### Changed

- Move the `go.opentelemetry.io/otel/api/trace` package into `go.opentelemetry.io/otel/trace` with the following changes. (#1229) (#1307)
  - `ID` has been renamed to `TraceID`.
  - `IDFromHex` has been renamed to `TraceIDFromHex`.
  - `EmptySpanContext` is removed.
- Move the `go.opentelemetry.io/otel/api/trace/tracetest` package into `go.opentelemetry.io/otel/oteltest`. (#1229)
- OTLP Exporter updates:
  - supports OTLP v0.6.0 (#1230, #1354)
  - supports configurable aggregation temporality (default: Cumulative, optional: Stateless). (#1296)
- The Sampler is now called on local child spans. (#1233)
- The `Kind` type from the `go.opentelemetry.io/otel/api/metric` package was renamed to `InstrumentKind` to more specifically describe what it is and avoid semantic ambiguity. (#1240)
- The `MetricKind` method of the `Descriptor` type in the `go.opentelemetry.io/otel/api/metric` package was renamed to `Descriptor.InstrumentKind`.
   This matches the returned type and fixes misuse of the term metric. (#1240)
- Move test harness from the `go.opentelemetry.io/otel/api/apitest` package into `go.opentelemetry.io/otel/oteltest`. (#1241)
- Move the `go.opentelemetry.io/otel/api/metric/metrictest` package into `go.opentelemetry.io/oteltest` as part of #964. (#1252)
- Move the `go.opentelemetry.io/otel/api/metric` package into `go.opentelemetry.io/otel/metric` as part of #1303. (#1321)
- Move the `go.opentelemetry.io/otel/api/metric/registry` package into `go.opentelemetry.io/otel/metric/registry` as a part of #1303. (#1316)
- Move the `Number` type (together with related functions) from `go.opentelemetry.io/otel/api/metric` package into `go.opentelemetry.io/otel/metric/number` as a part of #1303. (#1316)
- The function signature of the Span `AddEvent` method in `go.opentelemetry.io/otel` is updated to no longer take an unused context and instead take a required name and a variable number of `EventOption`s. (#1254)
- The function signature of the Span `RecordError` method in `go.opentelemetry.io/otel` is updated to no longer take an unused context and instead take a required error value and a variable number of `EventOption`s. (#1254)
- Move the `go.opentelemetry.io/otel/api/global` package to `go.opentelemetry.io/otel`. (#1262) (#1330)
- Move the `Version` function from `go.opentelemetry.io/otel/sdk` to `go.opentelemetry.io/otel`. (#1330)
- Rename correlation context header from `"otcorrelations"` to `"baggage"` to match the OpenTelemetry specification. (#1267)
- Fix `Code.UnmarshalJSON` to work with valid JSON only. (#1276)
- The `resource.New()` method changes signature to support builtin attributes and functional options, including `telemetry.sdk.*` and
  `host.name` semantic conventions; the former method is renamed `resource.NewWithAttributes`. (#1235)
- The Prometheus exporter now exports non-monotonic counters (i.e. `UpDownCounter`s) as gauges. (#1210)
- Correct the `Span.End` method documentation in the `otel` API to state updates are not allowed on a span after it has ended. (#1310)
- Updated span collection limits for attribute, event and link counts to 1000 (#1318)
- Renamed `semconv.HTTPUrlKey` to `semconv.HTTPURLKey`. (#1338)

### Removed

- The `ErrInvalidHexID`, `ErrInvalidTraceIDLength`, `ErrInvalidSpanIDLength`, `ErrInvalidSpanIDLength`, or `ErrNilSpanID` from the `go.opentelemetry.io/otel` package are unexported now. (#1243)
- The `AddEventWithTimestamp` method on the `Span` interface in `go.opentelemetry.io/otel` is removed due to its redundancy.
   It is replaced by using the `AddEvent` method with a `WithTimestamp` option. (#1254)
- The `MockSpan` and `MockTracer` types are removed from `go.opentelemetry.io/otel/oteltest`.
   `Tracer` and `Span` from the same module should be used in their place instead. (#1306)
- `WorkerCount` option is removed from `go.opentelemetry.io/otel/exporters/otlp`. (#1350)
- Remove the following labels types: INT32, UINT32, UINT64 and FLOAT32. (#1314)

### Fixed

- Rename `MergeItererator` to `MergeIterator` in the `go.opentelemetry.io/otel/label` package. (#1244)
- The `go.opentelemetry.io/otel/api/global` packages global TextMapPropagator now delegates functionality to a globally set delegate for all previously returned propagators. (#1258)
- Fix condition in `label.Any`. (#1299)
- Fix global `TracerProvider` to pass options to its configured provider. (#1329)
- Fix missing handler for `ExactKind` aggregator in OTLP metrics transformer (#1309)

## [0.13.0] - 2020-10-08

### Added

- OTLP Metric exporter supports Histogram aggregation. (#1209)
- The `Code` struct from the `go.opentelemetry.io/otel/codes` package now supports JSON marshaling and unmarshaling as well as implements the `Stringer` interface. (#1214)
- A Baggage API to implement the OpenTelemetry specification. (#1217)
- Add Shutdown method to sdk/trace/provider, shutdown processors in the order they were registered. (#1227)

### Changed

- Set default propagator to no-op propagator. (#1184)
- The `HTTPSupplier`, `HTTPExtractor`, `HTTPInjector`, and `HTTPPropagator` from the `go.opentelemetry.io/otel/api/propagation` package were replaced with unified `TextMapCarrier` and `TextMapPropagator` in the `go.opentelemetry.io/otel/propagation` package. (#1212) (#1325)
- The `New` function from the `go.opentelemetry.io/otel/api/propagation` package was replaced with `NewCompositeTextMapPropagator` in the `go.opentelemetry.io/otel` package. (#1212)
- The status codes of the `go.opentelemetry.io/otel/codes` package have been updated to match the latest OpenTelemetry specification.
   They now are `Unset`, `Error`, and `Ok`.
   They no longer track the gRPC codes. (#1214)
- The `StatusCode` field of the `SpanData` struct in the `go.opentelemetry.io/otel/sdk/export/trace` package now uses the codes package from this package instead of the gRPC project. (#1214)
- Move the `go.opentelemetry.io/otel/api/baggage` package into `go.opentelemetry.io/otel/baggage`. (#1217) (#1325)
- A `Shutdown` method of `SpanProcessor` and all its implementations receives a context and returns an error. (#1264)

### Fixed

- Copies of data from arrays and slices passed to `go.opentelemetry.io/otel/label.ArrayValue()` are now used in the returned `Value` instead of using the mutable data itself. (#1226)

### Removed

- The `ExtractHTTP` and `InjectHTTP` functions from the `go.opentelemetry.io/otel/api/propagation` package were removed. (#1212)
- The `Propagators` interface from the `go.opentelemetry.io/otel/api/propagation` package was removed to conform to the OpenTelemetry specification.
   The explicit `TextMapPropagator` type can be used in its place as this is the `Propagator` type the specification defines. (#1212)
- The `SetAttribute` method of the `Span` from the `go.opentelemetry.io/otel/api/trace` package was removed given its redundancy with the `SetAttributes` method. (#1216)
- The internal implementation of Baggage storage is removed in favor of using the new Baggage API functionality. (#1217)
- Remove duplicate hostname key `HostHostNameKey` in Resource semantic conventions. (#1219)
- Nested array/slice support has been removed. (#1226)

## [0.12.0] - 2020-09-24

### Added

- A `SpanConfigure` function in `go.opentelemetry.io/otel/api/trace` to create a new `SpanConfig` from `SpanOption`s. (#1108)
- In the `go.opentelemetry.io/otel/api/trace` package, `NewTracerConfig` was added to construct new `TracerConfig`s.
   This addition was made to conform with our project option conventions. (#1155)
- Instrumentation library information was added to the Zipkin exporter. (#1119)
- The `SpanProcessor` interface now has a `ForceFlush()` method. (#1166)
- More semantic conventions for k8s as resource attributes. (#1167)

### Changed

- Add reconnecting udp connection type to Jaeger exporter.
   This change adds a new optional implementation of the udp conn interface used to detect changes to an agent's host dns record.
   It then adopts the new destination address to ensure the exporter doesn't get stuck. This change was ported from jaegertracing/jaeger-client-go#520. (#1063)
- Replace `StartOption` and `EndOption` in `go.opentelemetry.io/otel/api/trace` with `SpanOption`.
   This change is matched by replacing the `StartConfig` and `EndConfig` with a unified `SpanConfig`. (#1108)
- Replace the `LinkedTo` span option in `go.opentelemetry.io/otel/api/trace` with `WithLinks`.
   This is be more consistent with our other option patterns, i.e. passing the item to be configured directly instead of its component parts, and provides a cleaner function signature. (#1108)
- The `go.opentelemetry.io/otel/api/trace` `TracerOption` was changed to an interface to conform to project option conventions. (#1109)
- Move the `B3` and `TraceContext` from within the `go.opentelemetry.io/otel/api/trace` package to their own `go.opentelemetry.io/otel/propagators` package.
    This removal of the propagators is reflective of the OpenTelemetry specification for these propagators as well as cleans up the `go.opentelemetry.io/otel/api/trace` API. (#1118)
- Rename Jaeger tags used for instrumentation library information to reflect changes in OpenTelemetry specification. (#1119)
- Rename `ProbabilitySampler` to `TraceIDRatioBased` and change semantics to ignore parent span sampling status. (#1115)
- Move `tools` package under `internal`. (#1141)
- Move `go.opentelemetry.io/otel/api/correlation` package to `go.opentelemetry.io/otel/api/baggage`. (#1142)
   The `correlation.CorrelationContext` propagator has been renamed `baggage.Baggage`.  Other exported functions and types are unchanged.
- Rename `ParentOrElse` sampler to `ParentBased` and allow setting samplers depending on parent span. (#1153)
- In the `go.opentelemetry.io/otel/api/trace` package, `SpanConfigure` was renamed to `NewSpanConfig`. (#1155)
- Change `dependabot.yml` to add a `Skip Changelog` label to dependabot-sourced PRs. (#1161)
- The [configuration style guide](https://github.com/open-telemetry/opentelemetry-go/blob/master/CONTRIBUTING.md#config) has been updated to
   recommend the use of `newConfig()` instead of `configure()`. (#1163)
- The `otlp.Config` type has been unexported and changed to `otlp.config`, along with its initializer. (#1163)
- Ensure exported interface types include parameter names and update the
   Style Guide to reflect this styling rule. (#1172)
- Don't consider unset environment variable for resource detection to be an error. (#1170)
- Rename `go.opentelemetry.io/otel/api/metric.ConfigureInstrument` to `NewInstrumentConfig` and
  `go.opentelemetry.io/otel/api/metric.ConfigureMeter` to `NewMeterConfig`.
- ValueObserver instruments use LastValue aggregator by default. (#1165)
- OTLP Metric exporter supports LastValue aggregation. (#1165)
- Move the `go.opentelemetry.io/otel/api/unit` package to `go.opentelemetry.io/otel/unit`. (#1185)
- Rename `Provider` to `MeterProvider` in the `go.opentelemetry.io/otel/api/metric` package. (#1190)
- Rename `NoopProvider` to `NoopMeterProvider` in the `go.opentelemetry.io/otel/api/metric` package. (#1190)
- Rename `NewProvider` to `NewMeterProvider` in the `go.opentelemetry.io/otel/api/metric/metrictest` package. (#1190)
- Rename `Provider` to `MeterProvider` in the `go.opentelemetry.io/otel/api/metric/registry` package. (#1190)
- Rename `NewProvider` to `NewMeterProvider` in the `go.opentelemetry.io/otel/api/metri/registryc` package. (#1190)
- Rename `Provider` to `TracerProvider` in the `go.opentelemetry.io/otel/api/trace` package. (#1190)
- Rename `NoopProvider` to `NoopTracerProvider` in the `go.opentelemetry.io/otel/api/trace` package. (#1190)
- Rename `Provider` to `TracerProvider` in the `go.opentelemetry.io/otel/api/trace/tracetest` package. (#1190)
- Rename `NewProvider` to `NewTracerProvider` in the `go.opentelemetry.io/otel/api/trace/tracetest` package. (#1190)
- Rename `WrapperProvider` to `WrapperTracerProvider` in the `go.opentelemetry.io/otel/bridge/opentracing` package. (#1190)
- Rename `NewWrapperProvider` to `NewWrapperTracerProvider` in the `go.opentelemetry.io/otel/bridge/opentracing` package. (#1190)
- Rename `Provider` method of the pull controller to `MeterProvider` in the `go.opentelemetry.io/otel/sdk/metric/controller/pull` package. (#1190)
- Rename `Provider` method of the push controller to `MeterProvider` in the `go.opentelemetry.io/otel/sdk/metric/controller/push` package. (#1190)
- Rename `ProviderOptions` to `TracerProviderConfig` in the `go.opentelemetry.io/otel/sdk/trace` package. (#1190)
- Rename `ProviderOption` to `TracerProviderOption` in the `go.opentelemetry.io/otel/sdk/trace` package. (#1190)
- Rename `Provider` to `TracerProvider` in the `go.opentelemetry.io/otel/sdk/trace` package. (#1190)
- Rename `NewProvider` to `NewTracerProvider` in the `go.opentelemetry.io/otel/sdk/trace` package. (#1190)
- Renamed `SamplingDecision` values to comply with OpenTelemetry specification change. (#1192)
- Renamed Zipkin attribute names from `ot.status_code & ot.status_description` to `otel.status_code & otel.status_description`. (#1201)
- The default SDK now invokes registered `SpanProcessor`s in the order they were registered with the `TracerProvider`. (#1195)
- Add test of spans being processed by the `SpanProcessor`s in the order they were registered. (#1203)

### Removed

- Remove the B3 propagator from `go.opentelemetry.io/otel/propagators`. It is now located in the
   `go.opentelemetry.io/contrib/propagators/` module. (#1191)
- Remove the semantic convention for HTTP status text, `HTTPStatusTextKey` from package `go.opentelemetry.io/otel/semconv`. (#1194)

### Fixed

- Zipkin example no longer mentions `ParentSampler`, corrected to `ParentBased`. (#1171)
- Fix missing shutdown processor in otel-collector example. (#1186)
- Fix missing shutdown processor in basic and namedtracer examples. (#1197)

## [0.11.0] - 2020-08-24

### Added

- Support for exporting array-valued attributes via OTLP. (#992)
- `Noop` and `InMemory` `SpanBatcher` implementations to help with testing integrations. (#994)
- Support for filtering metric label sets. (#1047)
- A dimensionality-reducing metric Processor. (#1057)
- Integration tests for more OTel Collector Attribute types. (#1062)
- A new `WithSpanProcessor` `ProviderOption` is added to the `go.opentelemetry.io/otel/sdk/trace` package to create a `Provider` and automatically register the `SpanProcessor`. (#1078)

### Changed

- Rename `sdk/metric/processor/test` to `sdk/metric/processor/processortest`. (#1049)
- Rename `sdk/metric/controller/test` to `sdk/metric/controller/controllertest`. (#1049)
- Rename `api/testharness` to `api/apitest`. (#1049)
- Rename `api/trace/testtrace` to `api/trace/tracetest`. (#1049)
- Change Metric Processor to merge multiple observations. (#1024)
- The `go.opentelemetry.io/otel/bridge/opentracing` bridge package has been made into its own module.
   This removes the package dependencies of this bridge from the rest of the OpenTelemetry based project. (#1038)
- Renamed `go.opentelemetry.io/otel/api/standard` package to `go.opentelemetry.io/otel/semconv` to avoid the ambiguous and generic name `standard` and better describe the package as containing OpenTelemetry semantic conventions. (#1016)
- The environment variable used for resource detection has been changed from `OTEL_RESOURCE_LABELS` to `OTEL_RESOURCE_ATTRIBUTES` (#1042)
- Replace `WithSyncer` with `WithBatcher` in examples. (#1044)
- Replace the `google.golang.org/grpc/codes` dependency in the API with an equivalent `go.opentelemetry.io/otel/codes` package. (#1046)
- Merge the `go.opentelemetry.io/otel/api/label` and `go.opentelemetry.io/otel/api/kv` into the new `go.opentelemetry.io/otel/label` package. (#1060)
- Unify Callback Function Naming.
   Rename `*Callback` with `*Func`. (#1061)
- CI builds validate against last two versions of Go, dropping 1.13 and adding 1.15. (#1064)
- The `go.opentelemetry.io/otel/sdk/export/trace` interfaces `SpanSyncer` and `SpanBatcher` have been replaced with a specification compliant `Exporter` interface.
   This interface still supports the export of `SpanData`, but only as a slice.
   Implementation are also required now to return any error from `ExportSpans` if one occurs as well as implement a `Shutdown` method for exporter clean-up. (#1078)
- The `go.opentelemetry.io/otel/sdk/trace` `NewBatchSpanProcessor` function no longer returns an error.
   If a `nil` exporter is passed as an argument to this function, instead of it returning an error, it now returns a `BatchSpanProcessor` that handles the export of `SpanData` by not taking any action. (#1078)
- The `go.opentelemetry.io/otel/sdk/trace` `NewProvider` function to create a `Provider` no longer returns an error, instead only a `*Provider`.
   This change is related to `NewBatchSpanProcessor` not returning an error which was the only error this function would return. (#1078)

### Removed

- Duplicate, unused API sampler interface. (#999)
   Use the [`Sampler` interface](https://github.com/open-telemetry/opentelemetry-go/blob/v0.11.0/sdk/trace/sampling.go) provided by the SDK instead.
- The `grpctrace` instrumentation was moved to the `go.opentelemetry.io/contrib` repository and out of this repository.
   This move includes moving the `grpc` example to the `go.opentelemetry.io/contrib` as well. (#1027)
- The `WithSpan` method of the `Tracer` interface.
   The functionality this method provided was limited compared to what a user can provide themselves.
   It was removed with the understanding that if there is sufficient user need it can be added back based on actual user usage. (#1043)
- The `RegisterSpanProcessor` and `UnregisterSpanProcessor` functions.
   These were holdovers from an approach prior to the TracerProvider design. They were not used anymore. (#1077)
- The `oterror` package. (#1026)
- The `othttp` and `httptrace` instrumentations were moved to `go.opentelemetry.io/contrib`. (#1032)

### Fixed

- The `semconv.HTTPServerMetricAttributesFromHTTPRequest()` function no longer generates the high-cardinality `http.request.content.length` label. (#1031)
- Correct instrumentation version tag in Jaeger exporter. (#1037)
- The SDK span will now set an error event if the `End` method is called during a panic (i.e. it was deferred). (#1043)
- Move internally generated protobuf code from the `go.opentelemetry.io/otel` to the OTLP exporter to reduce dependency overhead. (#1050)
- The `otel-collector` example referenced outdated collector processors. (#1006)

## [0.10.0] - 2020-07-29

This release migrates the default OpenTelemetry SDK into its own Go module, decoupling the SDK from the API and reducing dependencies for instrumentation packages.

### Added

- The Zipkin exporter now has `NewExportPipeline` and `InstallNewPipeline` constructor functions to match the common pattern.
    These function build a new exporter with default SDK options and register the exporter with the `global` package respectively. (#944)
- Add propagator option for gRPC instrumentation. (#986)
- The `testtrace` package now tracks the `trace.SpanKind` for each span. (#987)

### Changed

- Replace the `RegisterGlobal` `Option` in the Jaeger exporter with an `InstallNewPipeline` constructor function.
   This matches the other exporter constructor patterns and will register a new exporter after building it with default configuration. (#944)
- The trace (`go.opentelemetry.io/otel/exporters/trace/stdout`) and metric (`go.opentelemetry.io/otel/exporters/metric/stdout`) `stdout` exporters are now merged into a single exporter at `go.opentelemetry.io/otel/exporters/stdout`.
   This new exporter was made into its own Go module to follow the pattern of all exporters and decouple it from the `go.opentelemetry.io/otel` module. (#956, #963)
- Move the `go.opentelemetry.io/otel/exporters/test` test package to `go.opentelemetry.io/otel/sdk/export/metric/metrictest`. (#962)
- The `go.opentelemetry.io/otel/api/kv/value` package was merged into the parent `go.opentelemetry.io/otel/api/kv` package. (#968)
  - `value.Bool` was replaced with `kv.BoolValue`.
  - `value.Int64` was replaced with `kv.Int64Value`.
  - `value.Uint64` was replaced with `kv.Uint64Value`.
  - `value.Float64` was replaced with `kv.Float64Value`.
  - `value.Int32` was replaced with `kv.Int32Value`.
  - `value.Uint32` was replaced with `kv.Uint32Value`.
  - `value.Float32` was replaced with `kv.Float32Value`.
  - `value.String` was replaced with `kv.StringValue`.
  - `value.Int` was replaced with `kv.IntValue`.
  - `value.Uint` was replaced with `kv.UintValue`.
  - `value.Array` was replaced with `kv.ArrayValue`.
- Rename `Infer` to `Any` in the `go.opentelemetry.io/otel/api/kv` package. (#972)
- Change `othttp` to use the `httpsnoop` package to wrap the `ResponseWriter` so that optional interfaces (`http.Hijacker`, `http.Flusher`, etc.) that are implemented by the original `ResponseWriter`are also implemented by the wrapped `ResponseWriter`. (#979)
- Rename `go.opentelemetry.io/otel/sdk/metric/aggregator/test` package to `go.opentelemetry.io/otel/sdk/metric/aggregator/aggregatortest`. (#980)
- Make the SDK into its own Go module called `go.opentelemetry.io/otel/sdk`. (#985)
- Changed the default trace `Sampler` from `AlwaysOn` to `ParentOrElse(AlwaysOn)`. (#989)

### Removed

- The `IndexedAttribute` function from the `go.opentelemetry.io/otel/api/label` package was removed in favor of `IndexedLabel` which it was synonymous with. (#970)

### Fixed

- Bump github.com/golangci/golangci-lint from 1.28.3 to 1.29.0 in /tools. (#953)
- Bump github.com/google/go-cmp from 0.5.0 to 0.5.1. (#957)
- Use `global.Handle` for span export errors in the OTLP exporter. (#946)
- Correct Go language formatting in the README documentation. (#961)
- Remove default SDK dependencies from the `go.opentelemetry.io/otel/api` package. (#977)
- Remove default SDK dependencies from the `go.opentelemetry.io/otel/instrumentation` package. (#983)
- Move documented examples for `go.opentelemetry.io/otel/instrumentation/grpctrace` interceptors into Go example tests. (#984)

## [0.9.0] - 2020-07-20

### Added

- A new Resource Detector interface is included to allow resources to be automatically detected and included. (#939)
- A Detector to automatically detect resources from an environment variable. (#939)
- Github action to generate protobuf Go bindings locally in `internal/opentelemetry-proto-gen`. (#938)
- OTLP .proto files from `open-telemetry/opentelemetry-proto` imported as a git submodule under `internal/opentelemetry-proto`.
   References to `github.com/open-telemetry/opentelemetry-proto` changed to `go.opentelemetry.io/otel/internal/opentelemetry-proto-gen`. (#942)

### Changed

- Non-nil value `struct`s for key-value pairs will be marshalled using JSON rather than `Sprintf`. (#948)

### Removed

- Removed dependency on `github.com/open-telemetry/opentelemetry-collector`. (#943)

## [0.8.0] - 2020-07-09

### Added

- The `B3Encoding` type to represent the B3 encoding(s) the B3 propagator can inject.
   A value for HTTP supported encodings (Multiple Header: `MultipleHeader`, Single Header: `SingleHeader`) are included. (#882)
- The `FlagsDeferred` trace flag to indicate if the trace sampling decision has been deferred. (#882)
- The `FlagsDebug` trace flag to indicate if the trace is a debug trace. (#882)
- Add `peer.service` semantic attribute. (#898)
- Add database-specific semantic attributes. (#899)
- Add semantic convention for `faas.coldstart` and `container.id`. (#909)
- Add http content size semantic conventions. (#905)
- Include `http.request_content_length` in HTTP request basic attributes. (#905)
- Add semantic conventions for operating system process resource attribute keys. (#919)
- The Jaeger exporter now has a `WithBatchMaxCount` option to specify the maximum number of spans sent in a batch. (#931)

### Changed

- Update `CONTRIBUTING.md` to ask for updates to `CHANGELOG.md` with each pull request. (#879)
- Use lowercase header names for B3 Multiple Headers. (#881)
- The B3 propagator `SingleHeader` field has been replaced with `InjectEncoding`.
   This new field can be set to combinations of the `B3Encoding` bitmasks and will inject trace information in these encodings.
   If no encoding is set, the propagator will default to `MultipleHeader` encoding. (#882)
- The B3 propagator now extracts from either HTTP encoding of B3 (Single Header or Multiple Header) based on what is contained in the header.
   Preference is given to Single Header encoding with Multiple Header being the fallback if Single Header is not found or is invalid.
   This behavior change is made to dynamically support all correctly encoded traces received instead of having to guess the expected encoding prior to receiving. (#882)
- Extend semantic conventions for RPC. (#900)
- To match constant naming conventions in the `api/standard` package, the `FaaS*` key names are appended with a suffix of `Key`. (#920)
  - `"api/standard".FaaSName` -> `FaaSNameKey`
  - `"api/standard".FaaSID` -> `FaaSIDKey`
  - `"api/standard".FaaSVersion` -> `FaaSVersionKey`
  - `"api/standard".FaaSInstance` -> `FaaSInstanceKey`

### Removed

- The `FlagsUnused` trace flag is removed.
   The purpose of this flag was to act as the inverse of `FlagsSampled`, the inverse of `FlagsSampled` is used instead. (#882)
- The B3 header constants (`B3SingleHeader`, `B3DebugFlagHeader`, `B3TraceIDHeader`, `B3SpanIDHeader`, `B3SampledHeader`, `B3ParentSpanIDHeader`) are removed.
   If B3 header keys are needed [the authoritative OpenZipkin package constants](https://pkg.go.dev/github.com/openzipkin/zipkin-go@v0.2.2/propagation/b3?tab=doc#pkg-constants) should be used instead. (#882)

### Fixed

- The B3 Single Header name is now correctly `b3` instead of the previous `X-B3`. (#881)
- The B3 propagator now correctly supports sampling only values (`b3: 0`, `b3: 1`, or `b3: d`) for a Single B3 Header. (#882)
- The B3 propagator now propagates the debug flag.
   This removes the behavior of changing the debug flag into a set sampling bit.
   Instead, this now follow the B3 specification and omits the `X-B3-Sampling` header. (#882)
- The B3 propagator now tracks "unset" sampling state (meaning "defer the decision") and does not set the `X-B3-Sampling` header when injecting. (#882)
- Bump github.com/itchyny/gojq from 0.10.3 to 0.10.4 in /tools. (#883)
- Bump github.com/opentracing/opentracing-go from v1.1.1-0.20190913142402-a7454ce5950e to v1.2.0. (#885)
- The tracing time conversion for OTLP spans is now correctly set to `UnixNano`. (#896)
- Ensure span status is not set to `Unknown` when no HTTP status code is provided as it is assumed to be `200 OK`. (#908)
- Ensure `httptrace.clientTracer` closes `http.headers` span. (#912)
- Prometheus exporter will not apply stale updates or forget inactive metrics. (#903)
- Add test for api.standard `HTTPClientAttributesFromHTTPRequest`. (#905)
- Bump github.com/golangci/golangci-lint from 1.27.0 to 1.28.1 in /tools. (#901, #913)
- Update otel-colector example to use the v0.5.0 collector. (#915)
- The `grpctrace` instrumentation uses a span name conforming to the OpenTelemetry semantic conventions (does not contain a leading slash (`/`)). (#922)
- The `grpctrace` instrumentation includes an `rpc.method` attribute now set to the gRPC method name. (#900, #922)
- The `grpctrace` instrumentation `rpc.service` attribute now contains the package name if one exists.
   This is in accordance with OpenTelemetry semantic conventions. (#922)
- Correlation Context extractor will no longer insert an empty map into the returned context when no valid values are extracted. (#923)
- Bump google.golang.org/api from 0.28.0 to 0.29.0 in /exporters/trace/jaeger. (#925)
- Bump github.com/itchyny/gojq from 0.10.4 to 0.11.0 in /tools. (#926)
- Bump github.com/golangci/golangci-lint from 1.28.1 to 1.28.2 in /tools. (#930)

## [0.7.0] - 2020-06-26

This release implements the v0.5.0 version of the OpenTelemetry specification.

### Added

- The othttp instrumentation now includes default metrics. (#861)
- This CHANGELOG file to track all changes in the project going forward.
- Support for array type attributes. (#798)
- Apply transitive dependabot go.mod dependency updates as part of a new automatic Github workflow. (#844)
- Timestamps are now passed to exporters for each export. (#835)
- Add new `Accumulation` type to metric SDK to transport telemetry from `Accumulator`s to `Processor`s.
   This replaces the prior `Record` `struct` use for this purpose. (#835)
- New dependabot integration to automate package upgrades. (#814)
- `Meter` and `Tracer` implementations accept instrumentation version version as an optional argument.
   This instrumentation version is passed on to exporters. (#811) (#805) (#802)
- The OTLP exporter includes the instrumentation version in telemetry it exports. (#811)
- Environment variables for Jaeger exporter are supported. (#796)
- New `aggregation.Kind` in the export metric API. (#808)
- New example that uses OTLP and the collector. (#790)
- Handle errors in the span `SetName` during span initialization. (#791)
- Default service config to enable retries for retry-able failed requests in the OTLP exporter and an option to override this default. (#777)
- New `go.opentelemetry.io/otel/api/oterror` package to uniformly support error handling and definitions for the project. (#778)
- New `global` default implementation of the `go.opentelemetry.io/otel/api/oterror.Handler` interface to be used to handle errors prior to an user defined `Handler`.
   There is also functionality for the user to register their `Handler` as well as a convenience function `Handle` to handle an error with this global `Handler`(#778)
- Options to specify propagators for httptrace and grpctrace instrumentation. (#784)
- The required `application/json` header for the Zipkin exporter is included in all exports. (#774)
- Integrate HTTP semantics helpers from the contrib repository into the `api/standard` package. #769

### Changed

- Rename `Integrator` to `Processor` in the metric SDK. (#863)
- Rename `AggregationSelector` to `AggregatorSelector`. (#859)
- Rename `SynchronizedCopy` to `SynchronizedMove`. (#858)
- Rename `simple` integrator to `basic` integrator. (#857)
- Merge otlp collector examples. (#841)
- Change the metric SDK to support cumulative, delta, and pass-through exporters directly.
   With these changes, cumulative and delta specific exporters are able to request the correct kind of aggregation from the SDK. (#840)
- The `Aggregator.Checkpoint` API is renamed to `SynchronizedCopy` and adds an argument, a different `Aggregator` into which the copy is stored. (#812)
- The `export.Aggregator` contract is that `Update()` and `SynchronizedCopy()` are synchronized with each other.
   All the aggregation interfaces (`Sum`, `LastValue`, ...) are not meant to be synchronized, as the caller is expected to synchronize aggregators at a higher level after the `Accumulator`.
   Some of the `Aggregators` used unnecessary locking and that has been cleaned up. (#812)
- Use of `metric.Number` was replaced by `int64` now that we use `sync.Mutex` in the `MinMaxSumCount` and `Histogram` `Aggregators`. (#812)
- Replace `AlwaysParentSample` with `ParentSample(fallback)` to match the OpenTelemetry v0.5.0 specification. (#810)
- Rename `sdk/export/metric/aggregator` to `sdk/export/metric/aggregation`. #808
- Send configured headers with every request in the OTLP exporter, instead of just on connection creation. (#806)
- Update error handling for any one off error handlers, replacing, instead, with the `global.Handle` function. (#791)
- Rename `plugin` directory to `instrumentation` to match the OpenTelemetry specification. (#779)
- Makes the argument order to Histogram and DDSketch `New()` consistent. (#781)

### Removed

- `Uint64NumberKind` and related functions from the API. (#864)
- Context arguments from `Aggregator.Checkpoint` and `Integrator.Process` as they were unused. (#803)
- `SpanID` is no longer included in parameters for sampling decision to match the OpenTelemetry specification. (#775)

### Fixed

- Upgrade OTLP exporter to opentelemetry-proto matching the opentelemetry-collector v0.4.0 release. (#866)
- Allow changes to `go.sum` and `go.mod` when running dependabot tidy-up. (#871)
- Bump github.com/stretchr/testify from 1.4.0 to 1.6.1. (#824)
- Bump github.com/prometheus/client_golang from 1.7.0 to 1.7.1 in /exporters/metric/prometheus. (#867)
- Bump google.golang.org/grpc from 1.29.1 to 1.30.0 in /exporters/trace/jaeger. (#853)
- Bump google.golang.org/grpc from 1.29.1 to 1.30.0 in /exporters/trace/zipkin. (#854)
- Bumps github.com/golang/protobuf from 1.3.2 to 1.4.2 (#848)
- Bump github.com/stretchr/testify from 1.4.0 to 1.6.1 in /exporters/otlp (#817)
- Bump github.com/golangci/golangci-lint from 1.25.1 to 1.27.0 in /tools (#828)
- Bump github.com/prometheus/client_golang from 1.5.0 to 1.7.0 in /exporters/metric/prometheus (#838)
- Bump github.com/stretchr/testify from 1.4.0 to 1.6.1 in /exporters/trace/jaeger (#829)
- Bump github.com/benbjohnson/clock from 1.0.0 to 1.0.3 (#815)
- Bump github.com/stretchr/testify from 1.4.0 to 1.6.1 in /exporters/trace/zipkin (#823)
- Bump github.com/itchyny/gojq from 0.10.1 to 0.10.3 in /tools (#830)
- Bump github.com/stretchr/testify from 1.4.0 to 1.6.1 in /exporters/metric/prometheus (#822)
- Bump google.golang.org/grpc from 1.27.1 to 1.29.1 in /exporters/trace/zipkin (#820)
- Bump google.golang.org/grpc from 1.27.1 to 1.29.1 in /exporters/trace/jaeger (#831)
- Bump github.com/google/go-cmp from 0.4.0 to 0.5.0 (#836)
- Bump github.com/google/go-cmp from 0.4.0 to 0.5.0 in /exporters/trace/jaeger (#837)
- Bump github.com/google/go-cmp from 0.4.0 to 0.5.0 in /exporters/otlp (#839)
- Bump google.golang.org/api from 0.20.0 to 0.28.0 in /exporters/trace/jaeger (#843)
- Set span status from HTTP status code in the othttp instrumentation. (#832)
- Fixed typo in push controller comment. (#834)
- The `Aggregator` testing has been updated and cleaned. (#812)
- `metric.Number(0)` expressions are replaced by `0` where possible. (#812)
- Fixed `global` `handler_test.go` test failure. #804
- Fixed `BatchSpanProcessor.Shutdown` to wait until all spans are processed. (#766)
- Fixed OTLP example's accidental early close of exporter. (#807)
- Ensure zipkin exporter reads and closes response body. (#788)
- Update instrumentation to use `api/standard` keys instead of custom keys. (#782)
- Clean up tools and RELEASING documentation. (#762)

## [0.6.0] - 2020-05-21

### Added

- Support for `Resource`s in the prometheus exporter. (#757)
- New pull controller. (#751)
- New `UpDownSumObserver` instrument. (#750)
- OpenTelemetry collector demo. (#711)
- New `SumObserver` instrument. (#747)
- New `UpDownCounter` instrument. (#745)
- New timeout `Option` and configuration function `WithTimeout` to the push controller. (#742)
- New `api/standards` package to implement semantic conventions and standard key-value generation. (#731)

### Changed

- Rename `Register*` functions in the metric API to `New*` for all `Observer` instruments. (#761)
- Use `[]float64` for histogram boundaries, not `[]metric.Number`. (#758)
- Change OTLP example to use exporter as a trace `Syncer` instead of as an unneeded `Batcher`. (#756)
- Replace `WithResourceAttributes()` with `WithResource()` in the trace SDK. (#754)
- The prometheus exporter now uses the new pull controller. (#751)
- Rename `ScheduleDelayMillis` to `BatchTimeout` in the trace `BatchSpanProcessor`.(#752)
- Support use of synchronous instruments in asynchronous callbacks (#725)
- Move `Resource` from the `Export` method parameter into the metric export `Record`. (#739)
- Rename `Observer` instrument to `ValueObserver`. (#734)
- The push controller now has a method (`Provider()`) to return a `metric.Provider` instead of the old `Meter` method that acted as a `metric.Provider`. (#738)
- Replace `Measure` instrument by `ValueRecorder` instrument. (#732)
- Rename correlation context header from `"Correlation-Context"` to `"otcorrelations"` to match the OpenTelemetry specification. (#727)

### Fixed

- Ensure gRPC `ClientStream` override methods do not panic in grpctrace package. (#755)
- Disable parts of `BatchSpanProcessor` test until a fix is found. (#743)
- Fix `string` case in `kv` `Infer` function. (#746)
- Fix panic in grpctrace client interceptors. (#740)
- Refactor the `api/metrics` push controller and add `CheckpointSet` synchronization. (#737)
- Rewrite span batch process queue batching logic. (#719)
- Remove the push controller named Meter map. (#738)
- Fix Histogram aggregator initial state (fix #735). (#736)
- Ensure golang alpine image is running `golang-1.14` for examples. (#733)
- Added test for grpctrace `UnaryInterceptorClient`. (#695)
- Rearrange `api/metric` code layout. (#724)

## [0.5.0] - 2020-05-13

### Added

- Batch `Observer` callback support. (#717)
- Alias `api` types to root package of project. (#696)
- Create basic `othttp.Transport` for simple client instrumentation. (#678)
- `SetAttribute(string, interface{})` to the trace API. (#674)
- Jaeger exporter option that allows user to specify custom http client. (#671)
- `Stringer` and `Infer` methods to `key`s. (#662)

### Changed

- Rename `NewKey` in the `kv` package to just `Key`. (#721)
- Move `core` and `key` to `kv` package. (#720)
- Make the metric API `Meter` a `struct` so the abstract `MeterImpl` can be passed and simplify implementation. (#709)
- Rename SDK `Batcher` to `Integrator` to match draft OpenTelemetry SDK specification. (#710)
- Rename SDK `Ungrouped` integrator to `simple.Integrator` to match draft OpenTelemetry SDK specification. (#710)
- Rename SDK `SDK` `struct` to `Accumulator` to match draft OpenTelemetry SDK specification. (#710)
- Move `Number` from `core` to `api/metric` package. (#706)
- Move `SpanContext` from `core` to `trace` package. (#692)
- Change traceparent header from `Traceparent` to `traceparent` to implement the W3C specification. (#681)

### Fixed

- Update tooling to run generators in all submodules. (#705)
- gRPC interceptor regexp to match methods without a service name. (#683)
- Use a `const` for padding 64-bit B3 trace IDs. (#701)
- Update `mockZipkin` listen address from `:0` to `127.0.0.1:0`. (#700)
- Left-pad 64-bit B3 trace IDs with zero. (#698)
- Propagate at least the first W3C tracestate header. (#694)
- Remove internal `StateLocker` implementation. (#688)
- Increase instance size CI system uses. (#690)
- Add a `key` benchmark and use reflection in `key.Infer()`. (#679)
- Fix internal `global` test by using `global.Meter` with `RecordBatch()`. (#680)
- Reimplement histogram using mutex instead of `StateLocker`. (#669)
- Switch `MinMaxSumCount` to a mutex lock implementation instead of `StateLocker`. (#667)
- Update documentation to not include any references to `WithKeys`. (#672)
- Correct misspelling. (#668)
- Fix clobbering of the span context if extraction fails. (#656)
- Bump `golangci-lint` and work around the corrupting bug. (#666) (#670)

## [0.4.3] - 2020-04-24

### Added

- `Dockerfile` and `docker-compose.yml` to run example code. (#635)
- New `grpctrace` package that provides gRPC client and server interceptors for both unary and stream connections. (#621)
- New `api/label` package, providing common label set implementation. (#651)
- Support for JSON marshaling of `Resources`. (#654)
- `TraceID` and `SpanID` implementations for `Stringer` interface. (#642)
- `RemoteAddrKey` in the othttp plugin to include the HTTP client address in top-level spans. (#627)
- `WithSpanFormatter` option to the othttp plugin. (#617)
- Updated README to include section for compatible libraries and include reference to the contrib repository. (#612)
- The prometheus exporter now supports exporting histograms. (#601)
- A `String` method to the `Resource` to return a hashable identifier for a now unique resource. (#613)
- An `Iter` method to the `Resource` to return an array `AttributeIterator`. (#613)
- An `Equal` method to the `Resource` test the equivalence of resources. (#613)
- An iterable structure (`AttributeIterator`) for `Resource` attributes.

### Changed

- zipkin export's `NewExporter` now requires a `serviceName` argument to ensure this needed values is provided. (#644)
- Pass `Resources` through the metrics export pipeline. (#659)

### Removed

- `WithKeys` option from the metric API. (#639)

### Fixed

- Use the `label.Set.Equivalent` value instead of an encoding in the batcher. (#658)
- Correct typo `trace.Exporter` to `trace.SpanSyncer` in comments. (#653)
- Use type names for return values in jaeger exporter. (#648)
- Increase the visibility of the `api/key` package by updating comments and fixing usages locally. (#650)
- `Checkpoint` only after `Update`; Keep records in the `sync.Map` longer. (#647)
- Do not cache `reflect.ValueOf()` in metric Labels. (#649)
- Batch metrics exported from the OTLP exporter based on `Resource` and labels. (#626)
- Add error wrapping to the prometheus exporter. (#631)
- Update the OTLP exporter batching of traces to use a unique `string` representation of an associated `Resource` as the batching key. (#623)
- Update OTLP `SpanData` transform to only include the `ParentSpanID` if one exists. (#614)
- Update `Resource` internal representation to uniquely and reliably identify resources. (#613)
- Check return value from `CheckpointSet.ForEach` in prometheus exporter. (#622)
- Ensure spans created by httptrace client tracer reflect operation structure. (#618)
- Create a new recorder rather than reuse when multiple observations in same epoch for asynchronous instruments. #610
- The default port the OTLP exporter uses to connect to the OpenTelemetry collector is updated to match the one the collector listens on by default. (#611)

## [0.4.2] - 2020-03-31

### Fixed

- Fix `pre_release.sh` to update version in `sdk/opentelemetry.go`. (#607)
- Fix time conversion from internal to OTLP in OTLP exporter. (#606)

## [0.4.1] - 2020-03-31

### Fixed

- Update `tag.sh` to create signed tags. (#604)

## [0.4.0] - 2020-03-30

### Added

- New API package `api/metric/registry` that exposes a `MeterImpl` wrapper for use by SDKs to generate unique instruments. (#580)
- Script to verify examples after a new release. (#579)

### Removed

- The dogstatsd exporter due to lack of support.
   This additionally removes support for statsd. (#591)
- `LabelSet` from the metric API.
   This is replaced by a `[]core.KeyValue` slice. (#595)
- `Labels` from the metric API's `Meter` interface. (#595)

### Changed

- The metric `export.Labels` became an interface which the SDK implements and the `export` package provides a simple, immutable implementation of this interface intended for testing purposes. (#574)
- Renamed `internal/metric.Meter` to `MeterImpl`. (#580)
- Renamed `api/global/internal.obsImpl` to `asyncImpl`. (#580)

### Fixed

- Corrected missing return in mock span. (#582)
- Update License header for all source files to match CNCF guidelines and include a test to ensure it is present. (#586) (#596)
- Update to v0.3.0 of the OTLP in the OTLP exporter. (#588)
- Update pre-release script to be compatible between GNU and BSD based systems. (#592)
- Add a `RecordBatch` benchmark. (#594)
- Moved span transforms of the OTLP exporter to the internal package. (#593)
- Build both go-1.13 and go-1.14 in circleci to test for all supported versions of Go. (#569)
- Removed unneeded allocation on empty labels in OLTP exporter. (#597)
- Update `BatchedSpanProcessor` to process the queue until no data but respect max batch size. (#599)
- Update project documentation godoc.org links to pkg.go.dev. (#602)

## [0.3.0] - 2020-03-21

This is a first official beta release, which provides almost fully complete metrics, tracing, and context propagation functionality.
There is still a possibility of breaking changes.

### Added

- Add `Observer` metric instrument. (#474)
- Add global `Propagators` functionality to enable deferred initialization for propagators registered before the first Meter SDK is installed. (#494)
- Simplified export setup pipeline for the jaeger exporter to match other exporters. (#459)
- The zipkin trace exporter. (#495)
- The OTLP exporter to export metric and trace telemetry to the OpenTelemetry collector. (#497) (#544) (#545)
- Add `StatusMessage` field to the trace `Span`. (#524)
- Context propagation in OpenTracing bridge in terms of OpenTelemetry context propagation. (#525)
- The `Resource` type was added to the SDK. (#528)
- The global API now supports a `Tracer` and `Meter` function as shortcuts to getting a global `*Provider` and calling these methods directly. (#538)
- The metric API now defines a generic `MeterImpl` interface to support general purpose `Meter` construction.
   Additionally, `SyncImpl` and `AsyncImpl` are added to support general purpose instrument construction. (#560)
- A metric `Kind` is added to represent the `MeasureKind`, `ObserverKind`, and `CounterKind`. (#560)
- Scripts to better automate the release process. (#576)

### Changed

- Default to to use `AlwaysSampler` instead of `ProbabilitySampler` to match OpenTelemetry specification. (#506)
- Renamed `AlwaysSampleSampler` to `AlwaysOnSampler` in the trace API. (#511)
- Renamed `NeverSampleSampler` to `AlwaysOffSampler` in the trace API. (#511)
- The `Status` field of the `Span` was changed to `StatusCode` to disambiguate with the added `StatusMessage`. (#524)
- Updated the trace `Sampler` interface conform to the OpenTelemetry specification. (#531)
- Rename metric API `Options` to `Config`. (#541)
- Rename metric `Counter` aggregator to be `Sum`. (#541)
- Unify metric options into `Option` from instrument specific options. (#541)
- The trace API's `TraceProvider` now support `Resource`s. (#545)
- Correct error in zipkin module name. (#548)
- The jaeger trace exporter now supports `Resource`s. (#551)
- Metric SDK now supports `Resource`s.
   The `WithResource` option was added to configure a `Resource` on creation and the `Resource` method was added to the metric `Descriptor` to return the associated `Resource`. (#552)
- Replace `ErrNoLastValue` and `ErrEmptyDataSet` by `ErrNoData` in the metric SDK. (#557)
- The stdout trace exporter now supports `Resource`s. (#558)
- The metric `Descriptor` is now included at the API instead of the SDK. (#560)
- Replace `Ordered` with an iterator in `export.Labels`. (#567)

### Removed

- The vendor specific Stackdriver. It is now hosted on 3rd party vendor infrastructure. (#452)
- The `Unregister` method for metric observers as it is not in the OpenTelemetry specification. (#560)
- `GetDescriptor` from the metric SDK. (#575)
- The `Gauge` instrument from the metric API. (#537)

### Fixed

- Make histogram aggregator checkpoint consistent. (#438)
- Update README with import instructions and how to build and test. (#505)
- The default label encoding was updated to be unique. (#508)
- Use `NewRoot` in the othttp plugin for public endpoints. (#513)
- Fix data race in `BatchedSpanProcessor`. (#518)
- Skip test-386 for Mac OS 10.15.x (Catalina and upwards). #521
- Use a variable-size array to represent ordered labels in maps. (#523)
- Update the OTLP protobuf and update changed import path. (#532)
- Use `StateLocker` implementation in `MinMaxSumCount`. (#546)
- Eliminate goroutine leak in histogram stress test. (#547)
- Update OTLP exporter with latest protobuf. (#550)
- Add filters to the othttp plugin. (#556)
- Provide an implementation of the `Header*` filters that do not depend on Go 1.14. (#565)
- Encode labels once during checkpoint.
   The checkpoint function is executed in a single thread so we can do the encoding lazily before passing the encoded version of labels to the exporter.
   This is a cheap and quick way to avoid encoding the labels on every collection interval. (#572)
- Run coverage over all packages in `COVERAGE_MOD_DIR`. (#573)

## [0.2.3] - 2020-03-04

### Added

- `RecordError` method on `Span`s in the trace API to Simplify adding error events to spans. (#473)
- Configurable push frequency for exporters setup pipeline. (#504)

### Changed

- Rename the `exporter` directory to `exporters`.
   The `go.opentelemetry.io/otel/exporter/trace/jaeger` package was mistakenly released with a `v1.0.0` tag instead of `v0.1.0`.
   This resulted in all subsequent releases not becoming the default latest.
   A consequence of this was that all `go get`s pulled in the incompatible `v0.1.0` release of that package when pulling in more recent packages from other otel packages.
   Renaming the `exporter` directory to `exporters` fixes this issue by renaming the package and therefore clearing any existing dependency tags.
   Consequentially, this action also renames *all* exporter packages. (#502)

### Removed

- The `CorrelationContextHeader` constant in the `correlation` package is no longer exported. (#503)

## [0.2.2] - 2020-02-27

### Added

- `HTTPSupplier` interface in the propagation API to specify methods to retrieve and store a single value for a key to be associated with a carrier. (#467)
- `HTTPExtractor` interface in the propagation API to extract information from an `HTTPSupplier` into a context. (#467)
- `HTTPInjector` interface in the propagation API to inject information into an `HTTPSupplier.` (#467)
- `Config` and configuring `Option` to the propagator API. (#467)
- `Propagators` interface in the propagation API to contain the set of injectors and extractors for all supported carrier formats. (#467)
- `HTTPPropagator` interface in the propagation API to inject and extract from an `HTTPSupplier.` (#467)
- `WithInjectors` and `WithExtractors` functions to the propagator API to configure injectors and extractors to use. (#467)
- `ExtractHTTP` and `InjectHTTP` functions to apply configured HTTP extractors and injectors to a passed context. (#467)
- Histogram aggregator. (#433)
- `DefaultPropagator` function and have it return `trace.TraceContext` as the default context propagator. (#456)
- `AlwaysParentSample` sampler to the trace API. (#455)
- `WithNewRoot` option function to the trace API to specify the created span should be considered a root span. (#451)

### Changed

- Renamed `WithMap` to `ContextWithMap` in the correlation package. (#481)
- Renamed `FromContext` to `MapFromContext` in the correlation package. (#481)
- Move correlation context propagation to correlation package. (#479)
- Do not default to putting remote span context into links. (#480)
- `Tracer.WithSpan` updated to accept `StartOptions`. (#472)
- Renamed `MetricKind` to `Kind` to not stutter in the type usage. (#432)
- Renamed the `export` package to `metric` to match directory structure. (#432)
- Rename the `api/distributedcontext` package to `api/correlation`. (#444)
- Rename the `api/propagators` package to `api/propagation`. (#444)
- Move the propagators from the `propagators` package into the `trace` API package. (#444)
- Update `Float64Gauge`, `Int64Gauge`, `Float64Counter`, `Int64Counter`, `Float64Measure`, and `Int64Measure` metric methods to use value receivers instead of pointers. (#462)
- Moved all dependencies of tools package to a tools directory. (#466)

### Removed

- Binary propagators. (#467)
- NOOP propagator. (#467)

### Fixed

- Upgraded `github.com/golangci/golangci-lint` from `v1.21.0` to `v1.23.6` in `tools/`. (#492)
- Fix a possible nil-dereference crash (#478)
- Correct comments for `InstallNewPipeline` in the stdout exporter. (#483)
- Correct comments for `InstallNewPipeline` in the dogstatsd exporter. (#484)
- Correct comments for `InstallNewPipeline` in the prometheus exporter. (#482)
- Initialize `onError` based on `Config` in prometheus exporter. (#486)
- Correct module name in prometheus exporter README. (#475)
- Removed tracer name prefix from span names. (#430)
- Fix `aggregator_test.go` import package comment. (#431)
- Improved detail in stdout exporter. (#436)
- Fix a dependency issue (generate target should depend on stringer, not lint target) in Makefile. (#442)
- Reorders the Makefile targets within `precommit` target so we generate files and build the code before doing linting, so we can get much nicer errors about syntax errors from the compiler. (#442)
- Reword function documentation in gRPC plugin. (#446)
- Send the `span.kind` tag to Jaeger from the jaeger exporter. (#441)
- Fix `metadataSupplier` in the jaeger exporter to overwrite the header if existing instead of appending to it. (#441)
- Upgraded to Go 1.13 in CI. (#465)
- Correct opentelemetry.io URL in trace SDK documentation. (#464)
- Refactored reference counting logic in SDK determination of stale records. (#468)
- Add call to `runtime.Gosched` in instrument `acquireHandle` logic to not block the collector. (#469)

## [0.2.1.1] - 2020-01-13

### Fixed

- Use stateful batcher on Prometheus exporter fixing regresion introduced in #395. (#428)

## [0.2.1] - 2020-01-08

### Added

- Global meter forwarding implementation.
   This enables deferred initialization for metric instruments registered before the first Meter SDK is installed. (#392)
- Global trace forwarding implementation.
   This enables deferred initialization for tracers registered before the first Trace SDK is installed. (#406)
- Standardize export pipeline creation in all exporters. (#395)
- A testing, organization, and comments for 64-bit field alignment. (#418)
- Script to tag all modules in the project. (#414)

### Changed

- Renamed `propagation` package to `propagators`. (#362)
- Renamed `B3Propagator` propagator to `B3`. (#362)
- Renamed `TextFormatPropagator` propagator to `TextFormat`. (#362)
- Renamed `BinaryPropagator` propagator to `Binary`. (#362)
- Renamed `BinaryFormatPropagator` propagator to `BinaryFormat`. (#362)
- Renamed `NoopTextFormatPropagator` propagator to `NoopTextFormat`. (#362)
- Renamed `TraceContextPropagator` propagator to `TraceContext`. (#362)
- Renamed `SpanOption` to `StartOption` in the trace API. (#369)
- Renamed `StartOptions` to `StartConfig` in the trace API. (#369)
- Renamed `EndOptions` to `EndConfig` in the trace API. (#369)
- `Number` now has a pointer receiver for its methods. (#375)
- Renamed `CurrentSpan` to `SpanFromContext` in the trace API. (#379)
- Renamed `SetCurrentSpan` to `ContextWithSpan` in the trace API. (#379)
- Renamed `Message` in Event to `Name` in the trace API. (#389)
- Prometheus exporter no longer aggregates metrics, instead it only exports them. (#385)
- Renamed `HandleImpl` to `BoundInstrumentImpl` in the metric API. (#400)
- Renamed `Float64CounterHandle` to `Float64CounterBoundInstrument` in the metric API. (#400)
- Renamed `Int64CounterHandle` to `Int64CounterBoundInstrument` in the metric API. (#400)
- Renamed `Float64GaugeHandle` to `Float64GaugeBoundInstrument` in the metric API. (#400)
- Renamed `Int64GaugeHandle` to `Int64GaugeBoundInstrument` in the metric API. (#400)
- Renamed `Float64MeasureHandle` to `Float64MeasureBoundInstrument` in the metric API. (#400)
- Renamed `Int64MeasureHandle` to `Int64MeasureBoundInstrument` in the metric API. (#400)
- Renamed `Release` method for bound instruments in the metric API to `Unbind`. (#400)
- Renamed `AcquireHandle` method for bound instruments in the metric API to `Bind`. (#400)
- Renamed the `File` option in the stdout exporter to `Writer`. (#404)
- Renamed all `Options` to `Config` for all metric exports where this wasn't already the case.

### Fixed

- Aggregator import path corrected. (#421)
- Correct links in README. (#368)
- The README was updated to match latest code changes in its examples. (#374)
- Don't capitalize error statements. (#375)
- Fix ignored errors. (#375)
- Fix ambiguous variable naming. (#375)
- Removed unnecessary type casting. (#375)
- Use named parameters. (#375)
- Updated release schedule. (#378)
- Correct http-stackdriver example module name. (#394)
- Removed the `http.request` span in `httptrace` package. (#397)
- Add comments in the metrics SDK (#399)
- Initialize checkpoint when creating ddsketch aggregator to prevent panic when merging into a empty one. (#402) (#403)
- Add documentation of compatible exporters in the README. (#405)
- Typo fix. (#408)
- Simplify span check logic in SDK tracer implementation. (#419)

## [0.2.0] - 2019-12-03

### Added

- Unary gRPC tracing example. (#351)
- Prometheus exporter. (#334)
- Dogstatsd metrics exporter. (#326)

### Changed

- Rename `MaxSumCount` aggregation to `MinMaxSumCount` and add the `Min` interface for this aggregation. (#352)
- Rename `GetMeter` to `Meter`. (#357)
- Rename `HTTPTraceContextPropagator` to `TraceContextPropagator`. (#355)
- Rename `HTTPB3Propagator` to `B3Propagator`. (#355)
- Rename `HTTPTraceContextPropagator` to `TraceContextPropagator`. (#355)
- Move `/global` package to `/api/global`. (#356)
- Rename `GetTracer` to `Tracer`. (#347)

### Removed

- `SetAttribute` from the `Span` interface in the trace API. (#361)
- `AddLink` from the `Span` interface in the trace API. (#349)
- `Link` from the `Span` interface in the trace API. (#349)

### Fixed

- Exclude example directories from coverage report. (#365)
- Lint make target now implements automatic fixes with `golangci-lint` before a second run to report the remaining issues. (#360)
- Drop `GO111MODULE` environment variable in Makefile as Go 1.13 is the project specified minimum version and this is environment variable is not needed for that version of Go. (#359)
- Run the race checker for all test. (#354)
- Redundant commands in the Makefile are removed. (#354)
- Split the `generate` and `lint` targets of the Makefile. (#354)
- Renames `circle-ci` target to more generic `ci` in Makefile. (#354)
- Add example Prometheus binary to gitignore. (#358)
- Support negative numbers with the `MaxSumCount`. (#335)
- Resolve race conditions in `push_test.go` identified in #339. (#340)
- Use `/usr/bin/env bash` as a shebang in scripts rather than `/bin/bash`. (#336)
- Trace benchmark now tests both `AlwaysSample` and `NeverSample`.
   Previously it was testing `AlwaysSample` twice. (#325)
- Trace benchmark now uses a `[]byte` for `TraceID` to fix failing test. (#325)
- Added a trace benchmark to test variadic functions in `setAttribute` vs `setAttributes` (#325)
- The `defaultkeys` batcher was only using the encoded label set as its map key while building a checkpoint.
   This allowed distinct label sets through, but any metrics sharing a label set could be overwritten or merged incorrectly.
   This was corrected. (#333)

## [0.1.2] - 2019-11-18

### Fixed

- Optimized the `simplelru` map for attributes to reduce the number of allocations. (#328)
- Removed unnecessary unslicing of parameters that are already a slice. (#324)

## [0.1.1] - 2019-11-18

This release contains a Metrics SDK with stdout exporter and supports basic aggregations such as counter, gauges, array, maxsumcount, and ddsketch.

### Added

- Metrics stdout export pipeline. (#265)
- Array aggregation for raw measure metrics. (#282)
- The core.Value now have a `MarshalJSON` method. (#281)

### Removed

- `WithService`, `WithResources`, and `WithComponent` methods of tracers. (#314)
- Prefix slash in `Tracer.Start()` for the Jaeger example. (#292)

### Changed

- Allocation in LabelSet construction to reduce GC overhead. (#318)
- `trace.WithAttributes` to append values instead of replacing (#315)
- Use a formula for tolerance in sampling tests. (#298)
- Move export types into trace and metric-specific sub-directories. (#289)
- `SpanKind` back to being based on an `int` type. (#288)

### Fixed

- URL to OpenTelemetry website in README. (#323)
- Name of othttp default tracer. (#321)
- `ExportSpans` for the stackdriver exporter now handles `nil` context. (#294)
- CI modules cache to correctly restore/save from/to the cache. (#316)
- Fix metric SDK race condition between `LoadOrStore` and the assignment `rec.recorder = i.meter.exporter.AggregatorFor(rec)`. (#293)
- README now reflects the new code structure introduced with these changes. (#291)
- Make the basic example work. (#279)

## [0.1.0] - 2019-11-04

This is the first release of open-telemetry go library.
It contains api and sdk for trace and meter.

### Added

- Initial OpenTelemetry trace and metric API prototypes.
- Initial OpenTelemetry trace, metric, and export SDK packages.
- A wireframe bridge to support compatibility with OpenTracing.
- Example code for a basic, http-stackdriver, http, jaeger, and named tracer setup.
- Exporters for Jaeger, Stackdriver, and stdout.
- Propagators for binary, B3, and trace-context protocols.
- Project information and guidelines in the form of a README and CONTRIBUTING.
- Tools to build the project and a Makefile to automate the process.
- Apache-2.0 license.
- CircleCI build CI manifest files.
- CODEOWNERS file to track owners of this project.

[Unreleased]: https://github.com/open-telemetry/opentelemetry-go/compare/v0.20.0...HEAD
[0.20.0]: https://github.com/open-telemetry/opentelemetry-go/releases/tag/v0.20.0
[0.19.0]: https://github.com/open-telemetry/opentelemetry-go/releases/tag/v0.19.0
[0.18.0]: https://github.com/open-telemetry/opentelemetry-go/releases/tag/v0.18.0
[0.17.0]: https://github.com/open-telemetry/opentelemetry-go/releases/tag/v0.17.0
[0.16.0]: https://github.com/open-telemetry/opentelemetry-go/releases/tag/v0.16.0
[0.15.0]: https://github.com/open-telemetry/opentelemetry-go/releases/tag/v0.15.0
[0.14.0]: https://github.com/open-telemetry/opentelemetry-go/releases/tag/v0.14.0
[0.13.0]: https://github.com/open-telemetry/opentelemetry-go/releases/tag/v0.13.0
[0.12.0]: https://github.com/open-telemetry/opentelemetry-go/releases/tag/v0.12.0
[0.11.0]: https://github.com/open-telemetry/opentelemetry-go/releases/tag/v0.11.0
[0.10.0]: https://github.com/open-telemetry/opentelemetry-go/releases/tag/v0.10.0
[0.9.0]: https://github.com/open-telemetry/opentelemetry-go/releases/tag/v0.9.0
[0.8.0]: https://github.com/open-telemetry/opentelemetry-go/releases/tag/v0.8.0
[0.7.0]: https://github.com/open-telemetry/opentelemetry-go/releases/tag/v0.7.0
[0.6.0]: https://github.com/open-telemetry/opentelemetry-go/releases/tag/v0.6.0
[0.5.0]: https://github.com/open-telemetry/opentelemetry-go/releases/tag/v0.5.0
[0.4.3]: https://github.com/open-telemetry/opentelemetry-go/releases/tag/v0.4.3
[0.4.2]: https://github.com/open-telemetry/opentelemetry-go/releases/tag/v0.4.2
[0.4.1]: https://github.com/open-telemetry/opentelemetry-go/releases/tag/v0.4.1
[0.4.0]: https://github.com/open-telemetry/opentelemetry-go/releases/tag/v0.4.0
[0.3.0]: https://github.com/open-telemetry/opentelemetry-go/releases/tag/v0.3.0
[0.2.3]: https://github.com/open-telemetry/opentelemetry-go/releases/tag/v0.2.3
[0.2.2]: https://github.com/open-telemetry/opentelemetry-go/releases/tag/v0.2.2
[0.2.1.1]: https://github.com/open-telemetry/opentelemetry-go/releases/tag/v0.2.1.1
[0.2.1]: https://github.com/open-telemetry/opentelemetry-go/releases/tag/v0.2.1
[0.2.0]: https://github.com/open-telemetry/opentelemetry-go/releases/tag/v0.2.0
[0.1.2]: https://github.com/open-telemetry/opentelemetry-go/releases/tag/v0.1.2
[0.1.1]: https://github.com/open-telemetry/opentelemetry-go/releases/tag/v0.1.1
[0.1.0]: https://github.com/open-telemetry/opentelemetry-go/releases/tag/v0.1.0<|MERGE_RESOLUTION|>--- conflicted
+++ resolved
@@ -31,12 +31,9 @@
 - Move the `Event` type from the `go.opentelemetry.io/otel` package to the `go.opentelemetry.io/otel/sdk/trace` package. (#1846)
 - BatchSpanProcessor now report export failures when calling `ForceFlush()` method. (#1860)
 - `Set.Encoded(Encoder)` no longer caches the result of an encoding. (#1855)
-<<<<<<< HEAD
+- Renamed `CloudZoneKey` to `CloudAvailabilityZoneKey` in Resource semantic conventions according to spec. (#1871)
 - The `StatusCode` and `StatusMessage` methods of the `ReadOnlySpan` interface and the `Span` produced by the `go.opentelemetry.io/otel/sdk/trace` package have been replaced with a single `Status` method.
   This method returns the status of a span using the new `Status` type. (#1874)
-=======
-- Renamed `CloudZoneKey` to `CloudAvailabilityZoneKey` in Resource semantic conventions according to spec. (#1871)
->>>>>>> a1349944
 
 ### Deprecated
 
