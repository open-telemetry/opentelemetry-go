# Changelog

All notable changes to this project will be documented in this file.

The format is based on [Keep a Changelog](https://keepachangelog.com/en/1.0.0/).

This project adheres to [Semantic Versioning](https://semver.org/spec/v2.0.0.html).

## [Unreleased]

### Added

- Semantic conventions of the `event` type are now generated. (#3697)
- The `event` type semantic conventions are added to `go.opentelemetry.io/otel/semconv/v1.17.0`. (#3697)
- Support [Go 1.20]. (#3693)
<<<<<<< HEAD
- Add `bridgetSpanContext.IsSampled` to `go.opentelemetry.io/otel/bridget/opentracing` to expose whether span is sampled or not. (#3570)
=======
- The `go.opentelemetry.io/otel/semconv/v1.18.0` package.
  The package contains semantic conventions from the `v1.18.0` version of the OpenTelemetry specification. (#3719)
  - The following `const` renames from `go.opentelemetry.io/otel/semconv/v1.17.0` are included:
    - `OtelScopeNameKey` -> `OTelScopeNameKey`
    - `OtelScopeVersionKey` -> `OTelScopeVersionKey`
    - `OtelLibraryNameKey` -> `OTelLibraryNameKey`
    - `OtelLibraryVersionKey` -> `OTelLibraryVersionKey`
    - `OtelStatusCodeKey` -> `OTelStatusCodeKey`
    - `OtelStatusDescriptionKey` -> `OTelStatusDescriptionKey`
    - `OtelStatusCodeOk` -> `OTelStatusCodeOk`
    - `OtelStatusCodeError` -> `OTelStatusCodeError`
  - The following `func` renames from `go.opentelemetry.io/otel/semconv/v1.17.0` are included:
    - `OtelScopeName` -> `OTelScopeName`
    - `OtelScopeVersion` -> `OTelScopeVersion`
    - `OtelLibraryName` -> `OTelLibraryName`
    - `OtelLibraryVersion` -> `OTelLibraryVersion`
    - `OtelStatusDescription` -> `OTelStatusDescription`
>>>>>>> f3b4813f

## [1.13.0/0.36.0] 2023-02-07

### Added

- Attribute `KeyValue` creations functions to `go.opentelemetry.io/otel/semconv/v1.17.0` for all non-enum semantic conventions.
  These functions ensure semantic convention type correctness. (#3675)

### Fixed

- Removed the `http.target` attribute from being added by `ServerRequest` in the following packages. (#3687)
  - `go.opentelemetry.io/otel/semconv/v1.13.0/httpconv`
  - `go.opentelemetry.io/otel/semconv/v1.14.0/httpconv`
  - `go.opentelemetry.io/otel/semconv/v1.15.0/httpconv`
  - `go.opentelemetry.io/otel/semconv/v1.16.0/httpconv`
  - `go.opentelemetry.io/otel/semconv/v1.17.0/httpconv`

### Removed

- The deprecated `go.opentelemetry.io/otel/metric/instrument/asyncfloat64` package is removed. (#3631)
- The deprecated `go.opentelemetry.io/otel/metric/instrument/asyncint64` package is removed. (#3631)
- The deprecated `go.opentelemetry.io/otel/metric/instrument/syncfloat64` package is removed. (#3631)
- The deprecated `go.opentelemetry.io/otel/metric/instrument/syncint64` package is removed. (#3631)

## [1.12.0/0.35.0] 2023-01-28

### Added

- The `WithInt64Callback` option to `go.opentelemetry.io/otel/metric/instrument`.
  This options is used to configure `int64` Observer callbacks during their creation. (#3507)
- The `WithFloat64Callback` option to `go.opentelemetry.io/otel/metric/instrument`.
  This options is used to configure `float64` Observer callbacks during their creation. (#3507)
- The `Producer` interface and `Reader.RegisterProducer(Producer)` to `go.opentelemetry.io/otel/sdk/metric`.
  These additions are used to enable external metric Producers. (#3524)
- The `Callback` function type to `go.opentelemetry.io/otel/metric`.
  This new named function type is registered with a `Meter`. (#3564)
- The `go.opentelemetry.io/otel/semconv/v1.13.0` package.
  The package contains semantic conventions from the `v1.13.0` version of the OpenTelemetry specification. (#3499)
  - The `EndUserAttributesFromHTTPRequest` function in `go.opentelemetry.io/otel/semconv/v1.12.0` is merged into `ClientRequest` and `ServerRequest` in `go.opentelemetry.io/otel/semconv/v1.13.0/httpconv`.
  - The `HTTPAttributesFromHTTPStatusCode` function in `go.opentelemetry.io/otel/semconv/v1.12.0` is merged into `ClientResponse` in `go.opentelemetry.io/otel/semconv/v1.13.0/httpconv`.
  - The `HTTPClientAttributesFromHTTPRequest` function in `go.opentelemetry.io/otel/semconv/v1.12.0` is replaced by `ClientRequest` in `go.opentelemetry.io/otel/semconv/v1.13.0/httpconv`.
  - The `HTTPServerAttributesFromHTTPRequest` function in `go.opentelemetry.io/otel/semconv/v1.12.0` is replaced by `ServerRequest` in `go.opentelemetry.io/otel/semconv/v1.13.0/httpconv`.
  - The `HTTPServerMetricAttributesFromHTTPRequest` function in `go.opentelemetry.io/otel/semconv/v1.12.0` is replaced by `ServerRequest` in `go.opentelemetry.io/otel/semconv/v1.13.0/httpconv`.
  - The `NetAttributesFromHTTPRequest` function in `go.opentelemetry.io/otel/semconv/v1.12.0` is split into `Transport` in `go.opentelemetry.io/otel/semconv/v1.13.0/netconv` and `ClientRequest` or `ServerRequest` in `go.opentelemetry.io/otel/semconv/v1.13.0/httpconv`.
  - The `SpanStatusFromHTTPStatusCode` function in `go.opentelemetry.io/otel/semconv/v1.12.0` is replaced by `ClientStatus` in `go.opentelemetry.io/otel/semconv/v1.13.0/httpconv`.
  - The `SpanStatusFromHTTPStatusCodeAndSpanKind` function in `go.opentelemetry.io/otel/semconv/v1.12.0` is split into `ClientStatus` and `ServerStatus` in `go.opentelemetry.io/otel/semconv/v1.13.0/httpconv`.
  - The `Client` function is included in `go.opentelemetry.io/otel/semconv/v1.13.0/netconv` to generate attributes for a `net.Conn`.
  - The `Server` function is included in `go.opentelemetry.io/otel/semconv/v1.13.0/netconv` to generate attributes for a `net.Listener`.
- The `go.opentelemetry.io/otel/semconv/v1.14.0` package.
  The package contains semantic conventions from the `v1.14.0` version of the OpenTelemetry specification. (#3566)
- The `go.opentelemetry.io/otel/semconv/v1.15.0` package.
  The package contains semantic conventions from the `v1.15.0` version of the OpenTelemetry specification. (#3578)
- The `go.opentelemetry.io/otel/semconv/v1.16.0` package.
  The package contains semantic conventions from the `v1.16.0` version of the OpenTelemetry specification. (#3579)
- Metric instruments to `go.opentelemetry.io/otel/metric/instrument`.
  These instruments are use as replacements of the depreacted `go.opentelemetry.io/otel/metric/instrument/{asyncfloat64,asyncint64,syncfloat64,syncint64}` packages.(#3575, #3586)
  - `Float64ObservableCounter` replaces the `asyncfloat64.Counter`
  - `Float64ObservableUpDownCounter` replaces the `asyncfloat64.UpDownCounter`
  - `Float64ObservableGauge` replaces the `asyncfloat64.Gauge`
  - `Int64ObservableCounter` replaces the `asyncint64.Counter`
  - `Int64ObservableUpDownCounter` replaces the `asyncint64.UpDownCounter`
  - `Int64ObservableGauge` replaces the `asyncint64.Gauge`
  - `Float64Counter` replaces the `syncfloat64.Counter`
  - `Float64UpDownCounter` replaces the `syncfloat64.UpDownCounter`
  - `Float64Histogram` replaces the `syncfloat64.Histogram`
  - `Int64Counter` replaces the `syncint64.Counter`
  - `Int64UpDownCounter` replaces the `syncint64.UpDownCounter`
  - `Int64Histogram` replaces the `syncint64.Histogram`
- `NewTracerProvider` to `go.opentelemetry.io/otel/bridge/opentracing`.
  This is used to create `WrapperTracer` instances from a `TracerProvider`. (#3116)
- The `Extrema` type to `go.opentelemetry.io/otel/sdk/metric/metricdata`.
  This type is used to represent min/max values and still be able to distinguish unset and zero values. (#3487)
- The `go.opentelemetry.io/otel/semconv/v1.17.0` package.
  The package contains semantic conventions from the `v1.17.0` version of the OpenTelemetry specification. (#3599)

### Changed

- Jaeger and Zipkin exporter use `github.com/go-logr/logr` as the logging interface, and add the `WithLogr` option. (#3497, #3500)
- Instrument configuration in `go.opentelemetry.io/otel/metric/instrument` is split into specific options and confguration based on the instrument type. (#3507)
  - Use the added `Int64Option` type to configure instruments from `go.opentelemetry.io/otel/metric/instrument/syncint64`.
  - Use the added `Float64Option` type to configure instruments from `go.opentelemetry.io/otel/metric/instrument/syncfloat64`.
  - Use the added `Int64ObserverOption` type to configure instruments from `go.opentelemetry.io/otel/metric/instrument/asyncint64`.
  - Use the added `Float64ObserverOption` type to configure instruments from `go.opentelemetry.io/otel/metric/instrument/asyncfloat64`.
- Return a `Registration` from the `RegisterCallback` method of a `Meter` in the `go.opentelemetry.io/otel/metric` package.
  This `Registration` can be used to unregister callbacks. (#3522)
- Global error handler uses an atomic value instead of a mutex. (#3543)
- Add `NewMetricProducer` to `go.opentelemetry.io/otel/bridge/opencensus`, which can be used to pass OpenCensus metrics to an OpenTelemetry Reader. (#3541)
- Global logger uses an atomic value instead of a mutex. (#3545)
- The `Shutdown` method of the `"go.opentelemetry.io/otel/sdk/trace".TracerProvider` releases all computational resources when called the first time. (#3551)
- The `Sampler` returned from `TraceIDRatioBased` `go.opentelemetry.io/otel/sdk/trace` now uses the rightmost bits for sampling decisions.
  This fixes random sampling when using ID generators like `xray.IDGenerator` and increasing parity with other language implementations. (#3557)
- Errors from `go.opentelemetry.io/otel/exporters/otlp/otlptrace` exporters are wrapped in erros identifying their signal name.
  Existing users of the exporters attempting to identify specific errors will need to use `errors.Unwrap()` to get the underlying error. (#3516)
- Exporters from `go.opentelemetry.io/otel/exporters/otlp` will print the final retryable error message when attempts to retry time out. (#3514)
- The instrument kind names in `go.opentelemetry.io/otel/sdk/metric` are updated to match the API. (#3562)
  - `InstrumentKindSyncCounter` is renamed to `InstrumentKindCounter`
  - `InstrumentKindSyncUpDownCounter` is renamed to `InstrumentKindUpDownCounter`
  - `InstrumentKindSyncHistogram` is renamed to `InstrumentKindHistogram`
  - `InstrumentKindAsyncCounter` is renamed to `InstrumentKindObservableCounter`
  - `InstrumentKindAsyncUpDownCounter` is renamed to `InstrumentKindObservableUpDownCounter`
  - `InstrumentKindAsyncGauge` is renamed to `InstrumentKindObservableGauge`
- The `RegisterCallback` method of the `Meter` in `go.opentelemetry.io/otel/metric` changed.
  - The named `Callback` replaces the inline function parameter. (#3564)
  - `Callback` is required to return an error. (#3576)
  - `Callback` accepts the added `Observer` parameter added.
    This new parameter is used by `Callback` implementations to observe values for asynchronous instruments instead of calling the `Observe` method of the instrument directly. (#3584)
  - The slice of `instrument.Asynchronous` is now passed as a variadic argument. (#3587)
- The exporter from `go.opentelemetry.io/otel/exporters/zipkin` is updated to use the `v1.16.0` version of semantic conventions.
  This means it no longer uses the removed `net.peer.ip` or `http.host` attributes to determine the remote endpoint.
  Instead it uses the `net.sock.peer` attributes. (#3581)
- The `Min` and `Max` fields of the `HistogramDataPoint` in `go.opentelemetry.io/otel/sdk/metric/metricdata` are now defined with the added `Extrema` type instead of a `*float64`. (#3487)

### Fixed

- Asynchronous instruments that use sum aggregators and attribute filters correctly add values from equivalent attribute sets that have been filtered. (#3439, #3549)
- The `RegisterCallback` method of the `Meter` from `go.opentelemetry.io/otel/sdk/metric` only registers a callback for instruments created by that meter.
  Trying to register a callback with instruments from a different meter will result in an error being returned. (#3584)

### Deprecated

- The `NewMetricExporter` in `go.opentelemetry.io/otel/bridge/opencensus` is deprecated.
  Use `NewMetricProducer` instead. (#3541)
- The `go.opentelemetry.io/otel/metric/instrument/asyncfloat64` package is deprecated.
  Use the instruments from `go.opentelemetry.io/otel/metric/instrument` instead. (#3575)
- The `go.opentelemetry.io/otel/metric/instrument/asyncint64` package is deprecated.
  Use the instruments from `go.opentelemetry.io/otel/metric/instrument` instead. (#3575)
- The `go.opentelemetry.io/otel/metric/instrument/syncfloat64` package is deprecated.
  Use the instruments from `go.opentelemetry.io/otel/metric/instrument` instead. (#3575)
- The `go.opentelemetry.io/otel/metric/instrument/syncint64` package is deprecated.
  Use the instruments from `go.opentelemetry.io/otel/metric/instrument` instead. (#3575)
- The `NewWrappedTracerProvider` in `go.opentelemetry.io/otel/bridge/opentracing` is now deprecated.
  Use `NewTracerProvider` instead. (#3116)

### Removed

- The deprecated `go.opentelemetry.io/otel/sdk/metric/view` package is removed. (#3520)
- The `InstrumentProvider` from `go.opentelemetry.io/otel/sdk/metric/asyncint64` is removed.
  Use the new creation methods of the `Meter` in `go.opentelemetry.io/otel/sdk/metric` instead. (#3530)
  - The `Counter` method is replaced by `Meter.Int64ObservableCounter`
  - The `UpDownCounter` method is replaced by `Meter.Int64ObservableUpDownCounter`
  - The `Gauge` method is replaced by `Meter.Int64ObservableGauge`
- The `InstrumentProvider` from `go.opentelemetry.io/otel/sdk/metric/asyncfloat64` is removed.
  Use the new creation methods of the `Meter` in `go.opentelemetry.io/otel/sdk/metric` instead. (#3530)
  - The `Counter` method is replaced by `Meter.Float64ObservableCounter`
  - The `UpDownCounter` method is replaced by `Meter.Float64ObservableUpDownCounter`
  - The `Gauge` method is replaced by `Meter.Float64ObservableGauge`
- The `InstrumentProvider` from `go.opentelemetry.io/otel/sdk/metric/syncint64` is removed.
  Use the new creation methods of the `Meter` in `go.opentelemetry.io/otel/sdk/metric` instead. (#3530)
  - The `Counter` method is replaced by `Meter.Int64Counter`
  - The `UpDownCounter` method is replaced by `Meter.Int64UpDownCounter`
  - The `Histogram` method is replaced by `Meter.Int64Histogram`
- The `InstrumentProvider` from `go.opentelemetry.io/otel/sdk/metric/syncfloat64` is removed.
  Use the new creation methods of the `Meter` in `go.opentelemetry.io/otel/sdk/metric` instead. (#3530)
  - The `Counter` method is replaced by `Meter.Float64Counter`
  - The `UpDownCounter` method is replaced by `Meter.Float64UpDownCounter`
  - The `Histogram` method is replaced by `Meter.Float64Histogram`

## [1.11.2/0.34.0] 2022-12-05

### Added

- The `WithView` `Option` is added to the `go.opentelemetry.io/otel/sdk/metric` package.
   This option is used to configure the view(s) a `MeterProvider` will use for all `Reader`s that are registered with it. (#3387)
- Add Instrumentation Scope and Version as info metric and label in Prometheus exporter.
  This can be disabled using the `WithoutScopeInfo()` option added to that package.(#3273, #3357)
- OTLP exporters now recognize: (#3363)
  - `OTEL_EXPORTER_OTLP_INSECURE`
  - `OTEL_EXPORTER_OTLP_TRACES_INSECURE`
  - `OTEL_EXPORTER_OTLP_METRICS_INSECURE`
  - `OTEL_EXPORTER_OTLP_CLIENT_KEY`
  - `OTEL_EXPORTER_OTLP_TRACES_CLIENT_KEY`
  - `OTEL_EXPORTER_OTLP_METRICS_CLIENT_KEY`
  - `OTEL_EXPORTER_OTLP_CLIENT_CERTIFICATE`
  - `OTEL_EXPORTER_OTLP_TRACES_CLIENT_CERTIFICATE`
  - `OTEL_EXPORTER_OTLP_METRICS_CLIENT_CERTIFICATE`
- The `View` type and related `NewView` function to create a view according to the OpenTelemetry specification are added to `go.opentelemetry.io/otel/sdk/metric`.
  These additions are replacements for the `View` type and `New` function from `go.opentelemetry.io/otel/sdk/metric/view`. (#3459)
- The `Instrument` and `InstrumentKind` type are added to `go.opentelemetry.io/otel/sdk/metric`.
  These additions are replacements for the `Instrument` and `InstrumentKind` types from `go.opentelemetry.io/otel/sdk/metric/view`. (#3459)
- The `Stream` type is added to `go.opentelemetry.io/otel/sdk/metric` to define a metric data stream a view will produce. (#3459)
- The `AssertHasAttributes` allows instrument authors to test that datapoints returned have appropriate attributes. (#3487)

### Changed

- The `"go.opentelemetry.io/otel/sdk/metric".WithReader` option no longer accepts views to associate with the `Reader`.
   Instead, views are now registered directly with the `MeterProvider` via the new `WithView` option.
   The views registered with the `MeterProvider` apply to all `Reader`s. (#3387)
- The `Temporality(view.InstrumentKind) metricdata.Temporality` and `Aggregation(view.InstrumentKind) aggregation.Aggregation` methods are added to the `"go.opentelemetry.io/otel/sdk/metric".Exporter` interface. (#3260)
- The `Temporality(view.InstrumentKind) metricdata.Temporality` and `Aggregation(view.InstrumentKind) aggregation.Aggregation` methods are added to the `"go.opentelemetry.io/otel/exporters/otlp/otlpmetric".Client` interface. (#3260)
- The `WithTemporalitySelector` and `WithAggregationSelector` `ReaderOption`s have been changed to `ManualReaderOption`s in the `go.opentelemetry.io/otel/sdk/metric` package. (#3260)
- The periodic reader in the `go.opentelemetry.io/otel/sdk/metric` package now uses the temporality and aggregation selectors from its configured exporter instead of accepting them as options. (#3260)

### Fixed

- The `go.opentelemetry.io/otel/exporters/prometheus` exporter fixes duplicated `_total` suffixes. (#3369)
- Remove comparable requirement for `Reader`s. (#3387)
- Cumulative metrics from the OpenCensus bridge (`go.opentelemetry.io/otel/bridge/opencensus`) are defined as monotonic sums, instead of non-monotonic. (#3389)
- Asynchronous counters (`Counter` and `UpDownCounter`) from the metric SDK now produce delta sums when configured with delta temporality. (#3398)
- Exported `Status` codes in the `go.opentelemetry.io/otel/exporters/zipkin` exporter are now exported as all upper case values. (#3340)
- `Aggregation`s from `go.opentelemetry.io/otel/sdk/metric` with no data are not exported. (#3394, #3436)
- Reenabled Attribute Filters in the Metric SDK. (#3396)
- Asynchronous callbacks are only called if they are registered with at least one instrument that does not use drop aggragation. (#3408)
- Do not report empty partial-success responses in the `go.opentelemetry.io/otel/exporters/otlp` exporters. (#3438, #3432)
- Handle partial success responses in `go.opentelemetry.io/otel/exporters/otlp/otlpmetric` exporters. (#3162, #3440)
- Prevent duplicate Prometheus description, unit, and type. (#3469)
- Prevents panic when using incorrect `attribute.Value.As[Type]Slice()`. (#3489)

### Removed

- The `go.opentelemetry.io/otel/exporters/otlp/otlpmetric.Client` interface is removed. (#3486)
- The `go.opentelemetry.io/otel/exporters/otlp/otlpmetric.New` function is removed. Use the `otlpmetric[http|grpc].New` directly. (#3486)

### Deprecated

- The `go.opentelemetry.io/otel/sdk/metric/view` package is deprecated.
  Use `Instrument`, `InstrumentKind`, `View`, and `NewView` in `go.opentelemetry.io/otel/sdk/metric` instead. (#3476)

## [1.11.1/0.33.0] 2022-10-19

### Added

- The Prometheus exporter in `go.opentelemetry.io/otel/exporters/prometheus` registers with a Prometheus registerer on creation.
   By default, it will register with the default Prometheus registerer.
   A non-default registerer can be used by passing the `WithRegisterer` option. (#3239)
- Added the `WithAggregationSelector` option to the `go.opentelemetry.io/otel/exporters/prometheus` package to change the default `AggregationSelector` used. (#3341)
- The Prometheus exporter in `go.opentelemetry.io/otel/exporters/prometheus` converts the `Resource` associated with metric exports into a `target_info` metric. (#3285)

### Changed

- The `"go.opentelemetry.io/otel/exporters/prometheus".New` function is updated to return an error.
   It will return an error if the exporter fails to register with Prometheus. (#3239)

### Fixed

- The URL-encoded values from the `OTEL_RESOURCE_ATTRIBUTES` environment variable are decoded. (#2963)
- The `baggage.NewMember` function decodes the `value` parameter instead of directly using it.
   This fixes the implementation to be compliant with the W3C specification. (#3226)
- Slice attributes of the `attribute` package are now comparable based on their value, not instance. (#3108 #3252)
- The `Shutdown` and `ForceFlush` methods of the `"go.opentelemetry.io/otel/sdk/trace".TraceProvider` no longer return an error when no processor is registered. (#3268)
- The Prometheus exporter in `go.opentelemetry.io/otel/exporters/prometheus` cumulatively sums histogram buckets. (#3281)
- The sum of each histogram data point is now uniquely exported by the `go.opentelemetry.io/otel/exporters/otlpmetric` exporters. (#3284, #3293)
- Recorded values for asynchronous counters (`Counter` and `UpDownCounter`) are interpreted as exact, not incremental, sum values by the metric SDK. (#3350, #3278)
- `UpDownCounters` are now correctly output as Prometheus gauges in the `go.opentelemetry.io/otel/exporters/prometheus` exporter. (#3358)
- The Prometheus exporter in `go.opentelemetry.io/otel/exporters/prometheus` no longer describes the metrics it will send to Prometheus on startup.
   Instead the exporter is defined as an "unchecked" collector for Prometheus.
   This fixes the `reader is not registered` warning currently emitted on startup. (#3291 #3342)
- The `go.opentelemetry.io/otel/exporters/prometheus` exporter now correctly adds `_total` suffixes to counter metrics. (#3360)
- The `go.opentelemetry.io/otel/exporters/prometheus` exporter now adds a unit suffix to metric names.
   This can be disabled using the `WithoutUnits()` option added to that package. (#3352)

## [1.11.0/0.32.3] 2022-10-12

### Added

- Add default User-Agent header to OTLP exporter requests (`go.opentelemetry.io/otel/exporters/otlptrace/otlptracegrpc` and `go.opentelemetry.io/otel/exporters/otlptrace/otlptracehttp`). (#3261)

### Changed

- `span.SetStatus` has been updated such that calls that lower the status are now no-ops. (#3214)
- Upgrade `golang.org/x/sys/unix` from `v0.0.0-20210423185535-09eb48e85fd7` to `v0.0.0-20220919091848-fb04ddd9f9c8`.
  This addresses [GO-2022-0493](https://pkg.go.dev/vuln/GO-2022-0493). (#3235)

## [0.32.2] Metric SDK (Alpha) - 2022-10-11

### Added

- Added an example of using metric views to customize instruments. (#3177)
- Add default User-Agent header to OTLP exporter requests (`go.opentelemetry.io/otel/exporters/otlpmetric/otlpmetricgrpc` and `go.opentelemetry.io/otel/exporters/otlpmetric/otlpmetrichttp`). (#3261)

### Changed

- Flush pending measurements with the `PeriodicReader` in the `go.opentelemetry.io/otel/sdk/metric` when `ForceFlush` or `Shutdown` are called. (#3220)
- Update histogram default bounds to match the requirements of the latest specification. (#3222)
- Encode the HTTP status code in the OpenTracing bridge (`go.opentelemetry.io/otel/bridge/opentracing`) as an integer.  (#3265)

### Fixed

- Use default view if instrument does not match any registered view of a reader. (#3224, #3237)
- Return the same instrument every time a user makes the exact same instrument creation call. (#3229, #3251)
- Return the existing instrument when a view transforms a creation call to match an existing instrument. (#3240, #3251)
- Log a warning when a conflicting instrument (e.g. description, unit, data-type) is created instead of returning an error. (#3251)
- The OpenCensus bridge no longer sends empty batches of metrics. (#3263)

## [0.32.1] Metric SDK (Alpha) - 2022-09-22

### Changed

- The Prometheus exporter sanitizes OpenTelemetry instrument names when exporting.
   Invalid characters are replaced with `_`. (#3212)

### Added

- The metric portion of the OpenCensus bridge (`go.opentelemetry.io/otel/bridge/opencensus`) has been reintroduced. (#3192)
- The OpenCensus bridge example (`go.opentelemetry.io/otel/example/opencensus`) has been reintroduced. (#3206)

### Fixed

- Updated go.mods to point to valid versions of the sdk. (#3216)
- Set the `MeterProvider` resource on all exported metric data. (#3218)

## [0.32.0] Revised Metric SDK (Alpha) - 2022-09-18

### Changed

- The metric SDK in `go.opentelemetry.io/otel/sdk/metric` is completely refactored to comply with the OpenTelemetry specification.
  Please see the package documentation for how the new SDK is initialized and configured. (#3175)
- Update the minimum supported go version to go1.18. Removes support for go1.17 (#3179)

### Removed

- The metric portion of the OpenCensus bridge (`go.opentelemetry.io/otel/bridge/opencensus`) has been removed.
  A new bridge compliant with the revised metric SDK will be added back in a future release. (#3175)
- The `go.opentelemetry.io/otel/sdk/metric/aggregator/aggregatortest` package is removed, see the new metric SDK. (#3175)
- The `go.opentelemetry.io/otel/sdk/metric/aggregator/histogram` package is removed, see the new metric SDK. (#3175)
- The `go.opentelemetry.io/otel/sdk/metric/aggregator/lastvalue` package is removed, see the new metric SDK. (#3175)
- The `go.opentelemetry.io/otel/sdk/metric/aggregator/sum` package is removed, see the new metric SDK. (#3175)
- The `go.opentelemetry.io/otel/sdk/metric/aggregator` package is removed, see the new metric SDK. (#3175)
- The `go.opentelemetry.io/otel/sdk/metric/controller/basic` package is removed, see the new metric SDK. (#3175)
- The `go.opentelemetry.io/otel/sdk/metric/controller/controllertest` package is removed, see the new metric SDK. (#3175)
- The `go.opentelemetry.io/otel/sdk/metric/controller/time` package is removed, see the new metric SDK. (#3175)
- The `go.opentelemetry.io/otel/sdk/metric/export/aggregation` package is removed, see the new metric SDK. (#3175)
- The `go.opentelemetry.io/otel/sdk/metric/export` package is removed, see the new metric SDK. (#3175)
- The `go.opentelemetry.io/otel/sdk/metric/metrictest` package is removed.
  A replacement package that supports the new metric SDK will be added back in a future release. (#3175)
- The `go.opentelemetry.io/otel/sdk/metric/number` package is removed, see the new metric SDK. (#3175)
- The `go.opentelemetry.io/otel/sdk/metric/processor/basic` package is removed, see the new metric SDK. (#3175)
- The `go.opentelemetry.io/otel/sdk/metric/processor/processortest` package is removed, see the new metric SDK. (#3175)
- The `go.opentelemetry.io/otel/sdk/metric/processor/reducer` package is removed, see the new metric SDK. (#3175)
- The `go.opentelemetry.io/otel/sdk/metric/registry` package is removed, see the new metric SDK. (#3175)
- The `go.opentelemetry.io/otel/sdk/metric/sdkapi` package is removed, see the new metric SDK. (#3175)
- The `go.opentelemetry.io/otel/sdk/metric/selector/simple` package is removed, see the new metric SDK. (#3175)
- The `"go.opentelemetry.io/otel/sdk/metric".ErrUninitializedInstrument` variable was removed. (#3175)
- The `"go.opentelemetry.io/otel/sdk/metric".ErrBadInstrument` variable was removed. (#3175)
- The `"go.opentelemetry.io/otel/sdk/metric".Accumulator` type was removed, see the `MeterProvider`in the new metric SDK. (#3175)
- The `"go.opentelemetry.io/otel/sdk/metric".NewAccumulator` function was removed, see `NewMeterProvider`in the new metric SDK. (#3175)
- The deprecated `"go.opentelemetry.io/otel/sdk/metric".AtomicFieldOffsets` function was removed. (#3175)

## [1.10.0] - 2022-09-09

### Added

- Support Go 1.19. (#3077)
  Include compatibility testing and document support. (#3077)
- Support the OTLP ExportTracePartialSuccess response; these are passed to the registered error handler. (#3106)
- Upgrade go.opentelemetry.io/proto/otlp from v0.18.0 to v0.19.0 (#3107)

### Changed

- Fix misidentification of OpenTelemetry `SpanKind` in OpenTracing bridge (`go.opentelemetry.io/otel/bridge/opentracing`).  (#3096)
- Attempting to start a span with a nil `context` will no longer cause a panic. (#3110)
- All exporters will be shutdown even if one reports an error (#3091)
- Ensure valid UTF-8 when truncating over-length attribute values. (#3156)

## [1.9.0/0.0.3] - 2022-08-01

### Added

- Add support for Schema Files format 1.1.x (metric "split" transform) with the new `go.opentelemetry.io/otel/schema/v1.1` package. (#2999)
- Add the `go.opentelemetry.io/otel/semconv/v1.11.0` package.
  The package contains semantic conventions from the `v1.11.0` version of the OpenTelemetry specification. (#3009)
- Add the `go.opentelemetry.io/otel/semconv/v1.12.0` package.
  The package contains semantic conventions from the `v1.12.0` version of the OpenTelemetry specification. (#3010)
- Add the `http.method` attribute to HTTP server metric from all `go.opentelemetry.io/otel/semconv/*` packages. (#3018)

### Fixed

- Invalid warning for context setup being deferred in `go.opentelemetry.io/otel/bridge/opentracing` package. (#3029)

## [1.8.0/0.31.0] - 2022-07-08

### Added

- Add support for `opentracing.TextMap` format in the `Inject` and `Extract` methods
of the `"go.opentelemetry.io/otel/bridge/opentracing".BridgeTracer` type. (#2911)

### Changed

- The `crosslink` make target has been updated to use the `go.opentelemetry.io/build-tools/crosslink` package. (#2886)
- In the `go.opentelemetry.io/otel/sdk/instrumentation` package rename `Library` to `Scope` and alias `Library` as `Scope` (#2976)
- Move metric no-op implementation form `nonrecording` to `metric` package. (#2866)

### Removed

- Support for go1.16. Support is now only for go1.17 and go1.18 (#2917)

### Deprecated

- The `Library` struct in the `go.opentelemetry.io/otel/sdk/instrumentation` package is deprecated.
  Use the equivalent `Scope` struct instead. (#2977)
- The `ReadOnlySpan.InstrumentationLibrary` method from the `go.opentelemetry.io/otel/sdk/trace` package is deprecated.
  Use the equivalent `ReadOnlySpan.InstrumentationScope` method instead. (#2977)

## [1.7.0/0.30.0] - 2022-04-28

### Added

- Add the `go.opentelemetry.io/otel/semconv/v1.8.0` package.
  The package contains semantic conventions from the `v1.8.0` version of the OpenTelemetry specification. (#2763)
- Add the `go.opentelemetry.io/otel/semconv/v1.9.0` package.
  The package contains semantic conventions from the `v1.9.0` version of the OpenTelemetry specification. (#2792)
- Add the `go.opentelemetry.io/otel/semconv/v1.10.0` package.
  The package contains semantic conventions from the `v1.10.0` version of the OpenTelemetry specification. (#2842)
- Added an in-memory exporter to metrictest to aid testing with a full SDK. (#2776)

### Fixed

- Globally delegated instruments are unwrapped before delegating asynchronous callbacks. (#2784)
- Remove import of `testing` package in non-tests builds of the `go.opentelemetry.io/otel` package. (#2786)

### Changed

- The `WithLabelEncoder` option from the `go.opentelemetry.io/otel/exporters/stdout/stdoutmetric` package is renamed to `WithAttributeEncoder`. (#2790)
- The `LabelFilterSelector` interface from `go.opentelemetry.io/otel/sdk/metric/processor/reducer` is renamed to `AttributeFilterSelector`.
  The method included in the renamed interface also changed from `LabelFilterFor` to `AttributeFilterFor`. (#2790)
- The `Metadata.Labels` method from the `go.opentelemetry.io/otel/sdk/metric/export` package is renamed to `Metadata.Attributes`.
  Consequentially, the `Record` type from the same package also has had the embedded method renamed. (#2790)

### Deprecated

- The `Iterator.Label` method in the `go.opentelemetry.io/otel/attribute` package is deprecated.
  Use the equivalent `Iterator.Attribute` method instead. (#2790)
- The `Iterator.IndexedLabel` method in the `go.opentelemetry.io/otel/attribute` package is deprecated.
  Use the equivalent `Iterator.IndexedAttribute` method instead. (#2790)
- The `MergeIterator.Label` method in the `go.opentelemetry.io/otel/attribute` package is deprecated.
  Use the equivalent `MergeIterator.Attribute` method instead. (#2790)

### Removed

- Removed the `Batch` type from the `go.opentelemetry.io/otel/sdk/metric/metrictest` package. (#2864)
- Removed the `Measurement` type from the `go.opentelemetry.io/otel/sdk/metric/metrictest` package. (#2864)

## [0.29.0] - 2022-04-11

### Added

- The metrics global package was added back into several test files. (#2764)
- The `Meter` function is added back to the `go.opentelemetry.io/otel/metric/global` package.
  This function is a convenience function equivalent to calling `global.MeterProvider().Meter(...)`. (#2750)

### Removed

- Removed module the `go.opentelemetry.io/otel/sdk/export/metric`.
  Use the `go.opentelemetry.io/otel/sdk/metric` module instead. (#2720)

### Changed

- Don't panic anymore when setting a global MeterProvider to itself. (#2749)
- Upgrade `go.opentelemetry.io/proto/otlp` in `go.opentelemetry.io/otel/exporters/otlp/otlpmetric` from `v0.12.1` to `v0.15.0`.
  This replaces the use of the now deprecated `InstrumentationLibrary` and `InstrumentationLibraryMetrics` types and fields in the proto library with the equivalent `InstrumentationScope` and `ScopeMetrics`. (#2748)

## [1.6.3] - 2022-04-07

### Fixed

- Allow non-comparable global `MeterProvider`, `TracerProvider`, and `TextMapPropagator` types to be set. (#2772, #2773)

## [1.6.2] - 2022-04-06

### Changed

- Don't panic anymore when setting a global TracerProvider or TextMapPropagator to itself. (#2749)
- Upgrade `go.opentelemetry.io/proto/otlp` in `go.opentelemetry.io/otel/exporters/otlp/otlptrace` from `v0.12.1` to `v0.15.0`.
  This replaces the use of the now deprecated `InstrumentationLibrary` and `InstrumentationLibrarySpans` types and fields in the proto library with the equivalent `InstrumentationScope` and `ScopeSpans`. (#2748)

## [1.6.1] - 2022-03-28

### Fixed

- The `go.opentelemetry.io/otel/schema/*` packages now use the correct schema URL for their `SchemaURL` constant.
  Instead of using `"https://opentelemetry.io/schemas/v<version>"` they now use the correct URL without a `v` prefix, `"https://opentelemetry.io/schemas/<version>"`. (#2743, #2744)

### Security

- Upgrade `go.opentelemetry.io/proto/otlp` from `v0.12.0` to `v0.12.1`.
  This includes an indirect upgrade of `github.com/grpc-ecosystem/grpc-gateway` which resolves [a vulnerability](https://nvd.nist.gov/vuln/detail/CVE-2019-11254) from `gopkg.in/yaml.v2` in version `v2.2.3`. (#2724, #2728)

## [1.6.0/0.28.0] - 2022-03-23

### ⚠️ Notice ⚠️

This update is a breaking change of the unstable Metrics API.
Code instrumented with the `go.opentelemetry.io/otel/metric` will need to be modified.

### Added

- Add metrics exponential histogram support.
  New mapping functions have been made available in `sdk/metric/aggregator/exponential/mapping` for other OpenTelemetry projects to take dependencies on. (#2502)
- Add Go 1.18 to our compatibility tests. (#2679)
- Allow configuring the Sampler with the `OTEL_TRACES_SAMPLER` and `OTEL_TRACES_SAMPLER_ARG` environment variables. (#2305, #2517)
- Add the `metric/global` for obtaining and setting the global `MeterProvider`. (#2660)

### Changed

- The metrics API has been significantly changed to match the revised OpenTelemetry specification.
  High-level changes include:

  - Synchronous and asynchronous instruments are now handled by independent `InstrumentProvider`s.
    These `InstrumentProvider`s are managed with a `Meter`.
  - Synchronous and asynchronous instruments are grouped into their own packages based on value types.
  - Asynchronous callbacks can now be registered with a `Meter`.

  Be sure to check out the metric module documentation for more information on how to use the revised API. (#2587, #2660)

### Fixed

- Fallback to general attribute limits when span specific ones are not set in the environment. (#2675, #2677)

## [1.5.0] - 2022-03-16

### Added

- Log the Exporters configuration in the TracerProviders message. (#2578)
- Added support to configure the span limits with environment variables.
  The following environment variables are supported. (#2606, #2637)
  - `OTEL_SPAN_ATTRIBUTE_VALUE_LENGTH_LIMIT`
  - `OTEL_SPAN_ATTRIBUTE_COUNT_LIMIT`
  - `OTEL_SPAN_EVENT_COUNT_LIMIT`
  - `OTEL_EVENT_ATTRIBUTE_COUNT_LIMIT`
  - `OTEL_SPAN_LINK_COUNT_LIMIT`
  - `OTEL_LINK_ATTRIBUTE_COUNT_LIMIT`

  If the provided environment variables are invalid (negative), the default values would be used.
- Rename the `gc` runtime name to `go` (#2560)
- Add resource container ID detection. (#2418)
- Add span attribute value length limit.
  The new `AttributeValueLengthLimit` field is added to the `"go.opentelemetry.io/otel/sdk/trace".SpanLimits` type to configure this limit for a `TracerProvider`.
  The default limit for this resource is "unlimited". (#2637)
- Add the `WithRawSpanLimits` option to `go.opentelemetry.io/otel/sdk/trace`.
  This option replaces the `WithSpanLimits` option.
  Zero or negative values will not be changed to the default value like `WithSpanLimits` does.
  Setting a limit to zero will effectively disable the related resource it limits and setting to a negative value will mean that resource is unlimited.
  Consequentially, limits should be constructed using `NewSpanLimits` and updated accordingly. (#2637)

### Changed

- Drop oldest tracestate `Member` when capacity is reached. (#2592)
- Add event and link drop counts to the exported data from the `oltptrace` exporter. (#2601)
- Unify path cleaning functionally in the `otlpmetric` and `otlptrace` configuration. (#2639)
- Change the debug message from the `sdk/trace.BatchSpanProcessor` to reflect the count is cumulative. (#2640)
- Introduce new internal `envconfig` package for OTLP exporters. (#2608)
- If `http.Request.Host` is empty, fall back to use `URL.Host` when populating `http.host` in the `semconv` packages. (#2661)

### Fixed

- Remove the OTLP trace exporter limit of SpanEvents when exporting. (#2616)
- Default to port `4318` instead of `4317` for the `otlpmetrichttp` and `otlptracehttp` client. (#2614, #2625)
- Unlimited span limits are now supported (negative values). (#2636, #2637)

### Deprecated

- Deprecated `"go.opentelemetry.io/otel/sdk/trace".WithSpanLimits`.
  Use `WithRawSpanLimits` instead.
  That option allows setting unlimited and zero limits, this option does not.
  This option will be kept until the next major version incremented release. (#2637)

## [1.4.1] - 2022-02-16

### Fixed

- Fix race condition in reading the dropped spans number for the `BatchSpanProcessor`. (#2615)

## [1.4.0] - 2022-02-11

### Added

- Use `OTEL_EXPORTER_ZIPKIN_ENDPOINT` environment variable to specify zipkin collector endpoint. (#2490)
- Log the configuration of `TracerProvider`s, and `Tracer`s for debugging.
  To enable use a logger with Verbosity (V level) `>=1`. (#2500)
- Added support to configure the batch span-processor with environment variables.
  The following environment variables are used. (#2515)
  - `OTEL_BSP_SCHEDULE_DELAY`
  - `OTEL_BSP_EXPORT_TIMEOUT`
  - `OTEL_BSP_MAX_QUEUE_SIZE`.
  - `OTEL_BSP_MAX_EXPORT_BATCH_SIZE`

### Changed

- Zipkin exporter exports `Resource` attributes in the `Tags` field. (#2589)

### Deprecated

- Deprecate module the `go.opentelemetry.io/otel/sdk/export/metric`.
  Use the `go.opentelemetry.io/otel/sdk/metric` module instead. (#2382)
- Deprecate `"go.opentelemetry.io/otel/sdk/metric".AtomicFieldOffsets`. (#2445)

### Fixed

- Fixed the instrument kind for noop async instruments to correctly report an implementation. (#2461)
- Fix UDP packets overflowing with Jaeger payloads. (#2489, #2512)
- Change the `otlpmetric.Client` interface's `UploadMetrics` method to accept a single `ResourceMetrics` instead of a slice of them. (#2491)
- Specify explicit buckets in Prometheus example, fixing issue where example only has `+inf` bucket. (#2419, #2493)
- W3C baggage will now decode urlescaped values. (#2529)
- Baggage members are now only validated once, when calling `NewMember` and not also when adding it to the baggage itself. (#2522)
- The order attributes are dropped from spans in the `go.opentelemetry.io/otel/sdk/trace` package when capacity is reached is fixed to be in compliance with the OpenTelemetry specification.
  Instead of dropping the least-recently-used attribute, the last added attribute is dropped.
  This drop order still only applies to attributes with unique keys not already contained in the span.
  If an attribute is added with a key already contained in the span, that attribute is updated to the new value being added. (#2576)

### Removed

- Updated `go.opentelemetry.io/proto/otlp` from `v0.11.0` to `v0.12.0`. This version removes a number of deprecated methods. (#2546)
  - [`Metric.GetIntGauge()`](https://pkg.go.dev/go.opentelemetry.io/proto/otlp@v0.11.0/metrics/v1#Metric.GetIntGauge)
  - [`Metric.GetIntHistogram()`](https://pkg.go.dev/go.opentelemetry.io/proto/otlp@v0.11.0/metrics/v1#Metric.GetIntHistogram)
  - [`Metric.GetIntSum()`](https://pkg.go.dev/go.opentelemetry.io/proto/otlp@v0.11.0/metrics/v1#Metric.GetIntSum)

## [1.3.0] - 2021-12-10

### ⚠️ Notice ⚠️

We have updated the project minimum supported Go version to 1.16

### Added

- Added an internal Logger.
  This can be used by the SDK and API to provide users with feedback of the internal state.
  To enable verbose logs configure the logger which will print V(1) logs. For debugging information configure to print V(5) logs. (#2343)
- Add the `WithRetry` `Option` and the `RetryConfig` type to the `go.opentelemetry.io/otel/exporter/otel/otlpmetric/otlpmetrichttp` package to specify retry behavior consistently. (#2425)
- Add `SpanStatusFromHTTPStatusCodeAndSpanKind` to all `semconv` packages to return a span status code similar to `SpanStatusFromHTTPStatusCode`, but exclude `4XX` HTTP errors as span errors if the span is of server kind. (#2296)

### Changed

- The `"go.opentelemetry.io/otel/exporter/otel/otlptrace/otlptracegrpc".Client` now uses the underlying gRPC `ClientConn` to handle name resolution, TCP connection establishment (with retries and backoff) and TLS handshakes, and handling errors on established connections by re-resolving the name and reconnecting. (#2329)
- The `"go.opentelemetry.io/otel/exporter/otel/otlpmetric/otlpmetricgrpc".Client` now uses the underlying gRPC `ClientConn` to handle name resolution, TCP connection establishment (with retries and backoff) and TLS handshakes, and handling errors on established connections by re-resolving the name and reconnecting. (#2425)
- The `"go.opentelemetry.io/otel/exporter/otel/otlpmetric/otlpmetricgrpc".RetrySettings` type is renamed to `RetryConfig`. (#2425)
- The `go.opentelemetry.io/otel/exporter/otel/*` gRPC exporters now default to using the host's root CA set if none are provided by the user and `WithInsecure` is not specified. (#2432)
- Change `resource.Default` to be evaluated the first time it is called, rather than on import. This allows the caller the option to update `OTEL_RESOURCE_ATTRIBUTES` first, such as with `os.Setenv`. (#2371)

### Fixed

- The `go.opentelemetry.io/otel/exporter/otel/*` exporters are updated to handle per-signal and universal endpoints according to the OpenTelemetry specification.
  Any per-signal endpoint set via an `OTEL_EXPORTER_OTLP_<signal>_ENDPOINT` environment variable is now used without modification of the path.
  When `OTEL_EXPORTER_OTLP_ENDPOINT` is set, if it contains a path, that path is used as a base path which per-signal paths are appended to. (#2433)
- Basic metric controller updated to use sync.Map to avoid blocking calls (#2381)
- The `go.opentelemetry.io/otel/exporter/jaeger` correctly sets the `otel.status_code` value to be a string of `ERROR` or `OK` instead of an integer code. (#2439, #2440)

### Deprecated

- Deprecated the `"go.opentelemetry.io/otel/exporter/otel/otlpmetric/otlpmetrichttp".WithMaxAttempts` `Option`, use the new `WithRetry` `Option` instead. (#2425)
- Deprecated the `"go.opentelemetry.io/otel/exporter/otel/otlpmetric/otlpmetrichttp".WithBackoff` `Option`, use the new `WithRetry` `Option` instead. (#2425)

### Removed

- Remove the metric Processor's ability to convert cumulative to delta aggregation temporality. (#2350)
- Remove the metric Bound Instruments interface and implementations. (#2399)
- Remove the metric MinMaxSumCount kind aggregation and the corresponding OTLP export path. (#2423)
- Metric SDK removes the "exact" aggregator for histogram instruments, as it performed a non-standard aggregation for OTLP export (creating repeated Gauge points) and worked its way into a number of confusing examples. (#2348)

## [1.2.0] - 2021-11-12

### Changed

- Metric SDK `export.ExportKind`, `export.ExportKindSelector` types have been renamed to `aggregation.Temporality` and `aggregation.TemporalitySelector` respectively to keep in line with current specification and protocol along with built-in selectors (e.g., `aggregation.CumulativeTemporalitySelector`, ...). (#2274)
- The Metric `Exporter` interface now requires a `TemporalitySelector` method instead of an `ExportKindSelector`. (#2274)
- Metrics API cleanup. The `metric/sdkapi` package has been created to relocate the API-to-SDK interface:
  - The following interface types simply moved from `metric` to `metric/sdkapi`: `Descriptor`, `MeterImpl`, `InstrumentImpl`, `SyncImpl`, `BoundSyncImpl`, `AsyncImpl`, `AsyncRunner`, `AsyncSingleRunner`, and `AsyncBatchRunner`
  - The following struct types moved and are replaced with type aliases, since they are exposed to the user: `Observation`, `Measurement`.
  - The No-op implementations of sync and async instruments are no longer exported, new functions `sdkapi.NewNoopAsyncInstrument()` and `sdkapi.NewNoopSyncInstrument()` are provided instead. (#2271)
- Update the SDK `BatchSpanProcessor` to export all queued spans when `ForceFlush` is called. (#2080, #2335)

### Added

- Add the `"go.opentelemetry.io/otel/exporters/otlp/otlpmetric/otlpmetricgrpc".WithGRPCConn` option so the exporter can reuse an existing gRPC connection. (#2002)
- Added a new `schema` module to help parse Schema Files in OTEP 0152 format. (#2267)
- Added a new `MapCarrier` to the `go.opentelemetry.io/otel/propagation` package to hold propagated cross-cutting concerns as a `map[string]string` held in memory. (#2334)

## [1.1.0] - 2021-10-27

### Added

- Add the `"go.opentelemetry.io/otel/exporters/otlp/otlptrace/otlptracegrpc".WithGRPCConn` option so the exporter can reuse an existing gRPC connection. (#2002)
- Add the `go.opentelemetry.io/otel/semconv/v1.7.0` package.
  The package contains semantic conventions from the `v1.7.0` version of the OpenTelemetry specification. (#2320)
- Add the `go.opentelemetry.io/otel/semconv/v1.6.1` package.
  The package contains semantic conventions from the `v1.6.1` version of the OpenTelemetry specification. (#2321)
- Add the `go.opentelemetry.io/otel/semconv/v1.5.0` package.
  The package contains semantic conventions from the `v1.5.0` version of the OpenTelemetry specification. (#2322)
  - When upgrading from the `semconv/v1.4.0` package note the following name changes:
    - `K8SReplicasetUIDKey` -> `K8SReplicaSetUIDKey`
    - `K8SReplicasetNameKey` -> `K8SReplicaSetNameKey`
    - `K8SStatefulsetUIDKey` -> `K8SStatefulSetUIDKey`
    - `k8SStatefulsetNameKey` -> `K8SStatefulSetNameKey`
    - `K8SDaemonsetUIDKey` -> `K8SDaemonSetUIDKey`
    - `K8SDaemonsetNameKey` -> `K8SDaemonSetNameKey`

### Changed

- Links added to a span will be dropped by the SDK if they contain an invalid span context (#2275).

### Fixed

- The `"go.opentelemetry.io/otel/semconv/v1.4.0".HTTPServerAttributesFromHTTPRequest` now correctly only sets the HTTP client IP attribute even if the connection was routed with proxies and there are multiple addresses in the `X-Forwarded-For` header. (#2282, #2284)
- The `"go.opentelemetry.io/otel/semconv/v1.4.0".NetAttributesFromHTTPRequest` function correctly handles IPv6 addresses as IP addresses and sets the correct net peer IP instead of the net peer hostname attribute. (#2283, #2285)
- The simple span processor shutdown method deterministically returns the exporter error status if it simultaneously finishes when the deadline is reached. (#2290, #2289)

## [1.0.1] - 2021-10-01

### Fixed

- json stdout exporter no longer crashes due to concurrency bug. (#2265)

## [Metrics 0.24.0] - 2021-10-01

### Changed

- NoopMeterProvider is now private and NewNoopMeterProvider must be used to obtain a noopMeterProvider. (#2237)
- The Metric SDK `Export()` function takes a new two-level reader interface for iterating over results one instrumentation library at a time. (#2197)
  - The former `"go.opentelemetry.io/otel/sdk/export/metric".CheckpointSet` is renamed `Reader`.
  - The new interface is named `"go.opentelemetry.io/otel/sdk/export/metric".InstrumentationLibraryReader`.

## [1.0.0] - 2021-09-20

This is the first stable release for the project.
This release includes an API and SDK for the tracing signal that will comply with the stability guarantees defined by the projects [versioning policy](./VERSIONING.md).

### Added

- OTLP trace exporter now sets the `SchemaURL` field in the exported telemetry if the Tracer has `WithSchemaURL` option. (#2242)

### Fixed

- Slice-valued attributes can correctly be used as map keys. (#2223)

### Removed

- Removed the `"go.opentelemetry.io/otel/exporters/zipkin".WithSDKOptions` function. (#2248)
- Removed the deprecated package `go.opentelemetry.io/otel/oteltest`. (#2234)
- Removed the deprecated package `go.opentelemetry.io/otel/bridge/opencensus/utils`. (#2233)
- Removed deprecated functions, types, and methods from `go.opentelemetry.io/otel/attribute` package.
  Use the typed functions and methods added to the package instead. (#2235)
  - The `Key.Array` method is removed.
  - The `Array` function is removed.
  - The `Any` function is removed.
  - The `ArrayValue` function is removed.
  - The `AsArray` function is removed.

## [1.0.0-RC3] - 2021-09-02

### Added

- Added `ErrorHandlerFunc` to use a function as an `"go.opentelemetry.io/otel".ErrorHandler`. (#2149)
- Added `"go.opentelemetry.io/otel/trace".WithStackTrace` option to add a stack trace when using `span.RecordError` or when panic is handled in `span.End`. (#2163)
- Added typed slice attribute types and functionality to the `go.opentelemetry.io/otel/attribute` package to replace the existing array type and functions. (#2162)
  - `BoolSlice`, `IntSlice`, `Int64Slice`, `Float64Slice`, and `StringSlice` replace the use of the `Array` function in the package.
- Added the `go.opentelemetry.io/otel/example/fib` example package.
  Included is an example application that computes Fibonacci numbers. (#2203)

### Changed

- Metric instruments have been renamed to match the (feature-frozen) metric API specification:
  - ValueRecorder becomes Histogram
  - ValueObserver becomes Gauge
  - SumObserver becomes CounterObserver
  - UpDownSumObserver becomes UpDownCounterObserver
  The API exported from this project is still considered experimental. (#2202)
- Metric SDK/API implementation type `InstrumentKind` moves into `sdkapi` sub-package. (#2091)
- The Metrics SDK export record no longer contains a Resource pointer, the SDK `"go.opentelemetry.io/otel/sdk/trace/export/metric".Exporter.Export()` function for push-based exporters now takes a single Resource argument, pull-based exporters use `"go.opentelemetry.io/otel/sdk/metric/controller/basic".Controller.Resource()`. (#2120)
- The JSON output of the `go.opentelemetry.io/otel/exporters/stdout/stdouttrace` is harmonized now such that the output is "plain" JSON objects after each other of the form `{ ... } { ... } { ... }`. Earlier the JSON objects describing a span were wrapped in a slice for each `Exporter.ExportSpans` call, like `[ { ... } ][ { ... } { ... } ]`. Outputting JSON object directly after each other is consistent with JSON loggers, and a bit easier to parse and read. (#2196)
- Update the `NewTracerConfig`, `NewSpanStartConfig`, `NewSpanEndConfig`, and `NewEventConfig` function in the `go.opentelemetry.io/otel/trace` package to return their respective configurations as structs instead of pointers to the struct. (#2212)

### Deprecated

- The `go.opentelemetry.io/otel/bridge/opencensus/utils` package is deprecated.
  All functionality from this package now exists in the `go.opentelemetry.io/otel/bridge/opencensus` package.
  The functions from that package should be used instead. (#2166)
- The `"go.opentelemetry.io/otel/attribute".Array` function and the related `ARRAY` value type is deprecated.
  Use the typed `*Slice` functions and types added to the package instead. (#2162)
- The `"go.opentelemetry.io/otel/attribute".Any` function is deprecated.
  Use the typed functions instead. (#2181)
- The `go.opentelemetry.io/otel/oteltest` package is deprecated.
  The `"go.opentelemetry.io/otel/sdk/trace/tracetest".SpanRecorder` can be registered with the default SDK (`go.opentelemetry.io/otel/sdk/trace`) as a `SpanProcessor` and used as a replacement for this deprecated package. (#2188)

### Removed

- Removed metrics test package `go.opentelemetry.io/otel/sdk/export/metric/metrictest`. (#2105)

### Fixed

- The `fromEnv` detector no longer throws an error when `OTEL_RESOURCE_ATTRIBUTES` environment variable is not set or empty. (#2138)
- Setting the global `ErrorHandler` with `"go.opentelemetry.io/otel".SetErrorHandler` multiple times is now supported. (#2160, #2140)
- The `"go.opentelemetry.io/otel/attribute".Any` function now supports `int32` values. (#2169)
- Multiple calls to `"go.opentelemetry.io/otel/sdk/metric/controller/basic".WithResource()` are handled correctly, and when no resources are provided `"go.opentelemetry.io/otel/sdk/resource".Default()` is used. (#2120)
- The `WithoutTimestamps` option for the `go.opentelemetry.io/otel/exporters/stdout/stdouttrace` exporter causes the exporter to correctly ommit timestamps. (#2195)
- Fixed typos in resources.go. (#2201)

## [1.0.0-RC2] - 2021-07-26

### Added

- Added `WithOSDescription` resource configuration option to set OS (Operating System) description resource attribute (`os.description`). (#1840)
- Added `WithOS` resource configuration option to set all OS (Operating System) resource attributes at once. (#1840)
- Added the `WithRetry` option to the `go.opentelemetry.io/otel/exporters/otlp/otlptrace/otlptracehttp` package.
  This option is a replacement for the removed `WithMaxAttempts` and `WithBackoff` options. (#2095)
- Added API `LinkFromContext` to return Link which encapsulates SpanContext from provided context and also encapsulates attributes. (#2115)
- Added a new `Link` type under the SDK `otel/sdk/trace` package that counts the number of attributes that were dropped for surpassing the `AttributePerLinkCountLimit` configured in the Span's `SpanLimits`.
  This new type replaces the equal-named API `Link` type found in the `otel/trace` package for most usages within the SDK.
  For example, instances of this type are now returned by the `Links()` function of `ReadOnlySpan`s provided in places like the `OnEnd` function of `SpanProcessor` implementations. (#2118)
- Added the `SpanRecorder` type to the `go.opentelemetry.io/otel/skd/trace/tracetest` package.
  This type can be used with the default SDK as a `SpanProcessor` during testing. (#2132)

### Changed

- The `SpanModels` function is now exported from the `go.opentelemetry.io/otel/exporters/zipkin` package to convert OpenTelemetry spans into Zipkin model spans. (#2027)
- Rename the `"go.opentelemetry.io/otel/exporters/otlp/otlptrace/otlptracegrpc".RetrySettings` to `RetryConfig`. (#2095)

### Deprecated

- The `TextMapCarrier` and `TextMapPropagator` from the `go.opentelemetry.io/otel/oteltest` package and their associated creation functions (`TextMapCarrier`, `NewTextMapPropagator`) are deprecated. (#2114)
- The `Harness` type from the `go.opentelemetry.io/otel/oteltest` package and its associated creation function, `NewHarness` are deprecated and will be removed in the next release. (#2123)
- The `TraceStateFromKeyValues` function from the `go.opentelemetry.io/otel/oteltest` package is deprecated.
  Use the `trace.ParseTraceState` function instead. (#2122)

### Removed

- Removed the deprecated package `go.opentelemetry.io/otel/exporters/trace/jaeger`. (#2020)
- Removed the deprecated package `go.opentelemetry.io/otel/exporters/trace/zipkin`. (#2020)
- Removed the `"go.opentelemetry.io/otel/sdk/resource".WithBuiltinDetectors` function.
  The explicit `With*` options for every built-in detector should be used instead. (#2026 #2097)
- Removed the `WithMaxAttempts` and `WithBackoff` options from the `go.opentelemetry.io/otel/exporters/otlp/otlptrace/otlptracehttp` package.
  The retry logic of the package has been updated to match the `otlptracegrpc` package and accordingly a `WithRetry` option is added that should be used instead. (#2095)
- Removed `DroppedAttributeCount` field from `otel/trace.Link` struct. (#2118)

### Fixed

- When using WithNewRoot, don't use the parent context for making sampling decisions. (#2032)
- `oteltest.Tracer` now creates a valid `SpanContext` when using `WithNewRoot`. (#2073)
- OS type detector now sets the correct `dragonflybsd` value for DragonFly BSD. (#2092)
- The OTel span status is correctly transformed into the OTLP status in the `go.opentelemetry.io/otel/exporters/otlp/otlptrace` package.
  This fix will by default set the status to `Unset` if it is not explicitly set to `Ok` or `Error`. (#2099 #2102)
- The `Inject` method for the `"go.opentelemetry.io/otel/propagation".TraceContext` type no longer injects empty `tracestate` values. (#2108)
- Use `6831` as default Jaeger agent port instead of `6832`. (#2131)

## [Experimental Metrics v0.22.0] - 2021-07-19

### Added

- Adds HTTP support for OTLP metrics exporter. (#2022)

### Removed

- Removed the deprecated package `go.opentelemetry.io/otel/exporters/metric/prometheus`. (#2020)

## [1.0.0-RC1] / 0.21.0 - 2021-06-18

With this release we are introducing a split in module versions.  The tracing API and SDK are entering the `v1.0.0` Release Candidate phase with `v1.0.0-RC1`
while the experimental metrics API and SDK continue with `v0.x` releases at `v0.21.0`.  Modules at major version 1 or greater will not depend on modules
with major version 0.

### Added

- Adds `otlpgrpc.WithRetry`option for configuring the retry policy for transient errors on the otlp/gRPC exporter. (#1832)
  - The following status codes are defined as transient errors:
      | gRPC Status Code | Description |
      | ---------------- | ----------- |
      | 1  | Cancelled |
      | 4  | Deadline Exceeded |
      | 8  | Resource Exhausted |
      | 10 | Aborted |
      | 10 | Out of Range |
      | 14 | Unavailable |
      | 15 | Data Loss |
- Added `Status` type to the `go.opentelemetry.io/otel/sdk/trace` package to represent the status of a span. (#1874)
- Added `SpanStub` type and its associated functions to the `go.opentelemetry.io/otel/sdk/trace/tracetest` package.
  This type can be used as a testing replacement for the `SpanSnapshot` that was removed from the `go.opentelemetry.io/otel/sdk/trace` package. (#1873)
- Adds support for scheme in `OTEL_EXPORTER_OTLP_ENDPOINT` according to the spec. (#1886)
- Adds `trace.WithSchemaURL` option for configuring the tracer with a Schema URL. (#1889)
- Added an example of using OpenTelemetry Go as a trace context forwarder. (#1912)
- `ParseTraceState` is added to the `go.opentelemetry.io/otel/trace` package.
  It can be used to decode a `TraceState` from a `tracestate` header string value. (#1937)
- Added `Len` method to the `TraceState` type in the `go.opentelemetry.io/otel/trace` package.
  This method returns the number of list-members the `TraceState` holds. (#1937)
- Creates package `go.opentelemetry.io/otel/exporters/otlp/otlptrace` that defines a trace exporter that uses a `otlptrace.Client` to send data.
  Creates package `go.opentelemetry.io/otel/exporters/otlp/otlptrace/otlptracegrpc` implementing a gRPC `otlptrace.Client` and offers convenience functions, `NewExportPipeline` and `InstallNewPipeline`, to setup and install a `otlptrace.Exporter` in tracing .(#1922)
- Added `Baggage`, `Member`, and `Property` types to the `go.opentelemetry.io/otel/baggage` package along with their related functions. (#1967)
- Added `ContextWithBaggage`, `ContextWithoutBaggage`, and `FromContext` functions to the `go.opentelemetry.io/otel/baggage` package.
  These functions replace the `Set`, `Value`, `ContextWithValue`, `ContextWithoutValue`, and `ContextWithEmpty` functions from that package and directly work with the new `Baggage` type. (#1967)
- The `OTEL_SERVICE_NAME` environment variable is the preferred source for `service.name`, used by the environment resource detector if a service name is present both there and in `OTEL_RESOURCE_ATTRIBUTES`. (#1969)
- Creates package `go.opentelemetry.io/otel/exporters/otlp/otlptrace/otlptracehttp` implementing an HTTP `otlptrace.Client` and offers convenience functions, `NewExportPipeline` and `InstallNewPipeline`, to setup and install a `otlptrace.Exporter` in tracing. (#1963)
- Changes `go.opentelemetry.io/otel/sdk/resource.NewWithAttributes` to require a schema URL. The old function is still available as `resource.NewSchemaless`. This is a breaking change. (#1938)
- Several builtin resource detectors now correctly populate the schema URL. (#1938)
- Creates package `go.opentelemetry.io/otel/exporters/otlp/otlpmetric` that defines a metrics exporter that uses a `otlpmetric.Client` to send data.
- Creates package `go.opentelemetry.io/otel/exporters/otlp/otlpmetric/otlpmetricgrpc` implementing a gRPC `otlpmetric.Client` and offers convenience functions, `New` and `NewUnstarted`, to create an `otlpmetric.Exporter`.(#1991)
- Added `go.opentelemetry.io/otel/exporters/stdout/stdouttrace` exporter. (#2005)
- Added `go.opentelemetry.io/otel/exporters/stdout/stdoutmetric` exporter. (#2005)
- Added a `TracerProvider()` method to the `"go.opentelemetry.io/otel/trace".Span` interface. This can be used to obtain a `TracerProvider` from a given span that utilizes the same trace processing pipeline.  (#2009)

### Changed

- Make `NewSplitDriver` from `go.opentelemetry.io/otel/exporters/otlp` take variadic arguments instead of a `SplitConfig` item.
  `NewSplitDriver` now automatically implements an internal `noopDriver` for `SplitConfig` fields that are not initialized. (#1798)
- `resource.New()` now creates a Resource without builtin detectors. Previous behavior is now achieved by using `WithBuiltinDetectors` Option. (#1810)
- Move the `Event` type from the `go.opentelemetry.io/otel` package to the `go.opentelemetry.io/otel/sdk/trace` package. (#1846)
- CI builds validate against last two versions of Go, dropping 1.14 and adding 1.16. (#1865)
- BatchSpanProcessor now report export failures when calling `ForceFlush()` method. (#1860)
- `Set.Encoded(Encoder)` no longer caches the result of an encoding. (#1855)
- Renamed `CloudZoneKey` to `CloudAvailabilityZoneKey` in Resource semantic conventions according to spec. (#1871)
- The `StatusCode` and `StatusMessage` methods of the `ReadOnlySpan` interface and the `Span` produced by the `go.opentelemetry.io/otel/sdk/trace` package have been replaced with a single `Status` method.
  This method returns the status of a span using the new `Status` type. (#1874)
- Updated `ExportSpans` method of the`SpanExporter` interface type to accept `ReadOnlySpan`s instead of the removed `SpanSnapshot`.
  This brings the export interface into compliance with the specification in that it now accepts an explicitly immutable type instead of just an implied one. (#1873)
- Unembed `SpanContext` in `Link`. (#1877)
- Generate Semantic conventions from the specification YAML. (#1891)
- Spans created by the global `Tracer` obtained from `go.opentelemetry.io/otel`, prior to a functioning `TracerProvider` being set, now propagate the span context from their parent if one exists. (#1901)
- The `"go.opentelemetry.io/otel".Tracer` function now accepts tracer options. (#1902)
- Move the `go.opentelemetry.io/otel/unit` package to `go.opentelemetry.io/otel/metric/unit`. (#1903)
- Changed `go.opentelemetry.io/otel/trace.TracerConfig` to conform to the [Contributing guidelines](CONTRIBUTING.md#config.) (#1921)
- Changed `go.opentelemetry.io/otel/trace.SpanConfig` to conform to the [Contributing guidelines](CONTRIBUTING.md#config). (#1921)
- Changed `span.End()` now only accepts Options that are allowed at `End()`. (#1921)
- Changed `go.opentelemetry.io/otel/metric.InstrumentConfig` to conform to the [Contributing guidelines](CONTRIBUTING.md#config). (#1921)
- Changed `go.opentelemetry.io/otel/metric.MeterConfig` to conform to the [Contributing guidelines](CONTRIBUTING.md#config). (#1921)
- Refactored option types according to the contribution style guide. (#1882)
- Move the `go.opentelemetry.io/otel/trace.TraceStateFromKeyValues` function to the `go.opentelemetry.io/otel/oteltest` package.
  This function is preserved for testing purposes where it may be useful to create a `TraceState` from `attribute.KeyValue`s, but it is not intended for production use.
  The new `ParseTraceState` function should be used to create a `TraceState`. (#1931)
- Updated `MarshalJSON` method of the `go.opentelemetry.io/otel/trace.TraceState` type to marshal the type into the string representation of the `TraceState`. (#1931)
- The `TraceState.Delete` method from the `go.opentelemetry.io/otel/trace` package no longer returns an error in addition to a `TraceState`. (#1931)
- Updated `Get` method of the `TraceState` type from the `go.opentelemetry.io/otel/trace` package to accept a `string` instead of an `attribute.Key` type. (#1931)
- Updated `Insert` method of the `TraceState` type from the `go.opentelemetry.io/otel/trace` package to accept a pair of `string`s instead of an `attribute.KeyValue` type. (#1931)
- Updated `Delete` method of the `TraceState` type from the `go.opentelemetry.io/otel/trace` package to accept a `string` instead of an `attribute.Key` type. (#1931)
- Renamed `NewExporter` to `New` in the `go.opentelemetry.io/otel/exporters/stdout` package. (#1985)
- Renamed `NewExporter` to `New` in the `go.opentelemetry.io/otel/exporters/metric/prometheus` package. (#1985)
- Renamed `NewExporter` to `New` in the `go.opentelemetry.io/otel/exporters/trace/jaeger` package. (#1985)
- Renamed `NewExporter` to `New` in the `go.opentelemetry.io/otel/exporters/trace/zipkin` package. (#1985)
- Renamed `NewExporter` to `New` in the `go.opentelemetry.io/otel/exporters/otlp` package. (#1985)
- Renamed `NewUnstartedExporter` to `NewUnstarted` in the `go.opentelemetry.io/otel/exporters/otlp` package. (#1985)
- The `go.opentelemetry.io/otel/semconv` package has been moved to `go.opentelemetry.io/otel/semconv/v1.4.0` to allow for multiple [telemetry schema](https://github.com/open-telemetry/oteps/blob/main/text/0152-telemetry-schemas.md) versions to be used concurrently. (#1987)
- Metrics test helpers in `go.opentelemetry.io/otel/oteltest` have been moved to `go.opentelemetry.io/otel/metric/metrictest`. (#1988)

### Deprecated

- The `go.opentelemetry.io/otel/exporters/metric/prometheus` is deprecated, use `go.opentelemetry.io/otel/exporters/prometheus` instead. (#1993)
- The `go.opentelemetry.io/otel/exporters/trace/jaeger` is deprecated, use `go.opentelemetry.io/otel/exporters/jaeger` instead. (#1993)
- The `go.opentelemetry.io/otel/exporters/trace/zipkin` is deprecated, use `go.opentelemetry.io/otel/exporters/zipkin` instead. (#1993)

### Removed

- Removed `resource.WithoutBuiltin()`. Use `resource.New()`. (#1810)
- Unexported types `resource.FromEnv`, `resource.Host`, and `resource.TelemetrySDK`, Use the corresponding `With*()` to use individually. (#1810)
- Removed the `Tracer` and `IsRecording` method from the `ReadOnlySpan` in the `go.opentelemetry.io/otel/sdk/trace`.
  The `Tracer` method is not a required to be included in this interface and given the mutable nature of the tracer that is associated with a span, this method is not appropriate.
  The `IsRecording` method returns if the span is recording or not.
  A read-only span value does not need to know if updates to it will be recorded or not.
  By definition, it cannot be updated so there is no point in communicating if an update is recorded. (#1873)
- Removed the `SpanSnapshot` type from the `go.opentelemetry.io/otel/sdk/trace` package.
  The use of this type has been replaced with the use of the explicitly immutable `ReadOnlySpan` type.
  When a concrete representation of a read-only span is needed for testing, the newly added `SpanStub` in the `go.opentelemetry.io/otel/sdk/trace/tracetest` package should be used. (#1873)
- Removed the `Tracer` method from the `Span` interface in the `go.opentelemetry.io/otel/trace` package.
  Using the same tracer that created a span introduces the error where an instrumentation library's `Tracer` is used by other code instead of their own.
  The `"go.opentelemetry.io/otel".Tracer` function or a `TracerProvider` should be used to acquire a library specific `Tracer` instead. (#1900)
  - The `TracerProvider()` method on the `Span` interface may also be used to obtain a `TracerProvider` using the same trace processing pipeline. (#2009)
- The `http.url` attribute generated by `HTTPClientAttributesFromHTTPRequest` will no longer include username or password information. (#1919)
- Removed `IsEmpty` method of the `TraceState` type in the `go.opentelemetry.io/otel/trace` package in favor of using the added `TraceState.Len` method. (#1931)
- Removed `Set`, `Value`, `ContextWithValue`, `ContextWithoutValue`, and `ContextWithEmpty` functions in the `go.opentelemetry.io/otel/baggage` package.
  Handling of baggage is now done using the added `Baggage` type and related context functions (`ContextWithBaggage`, `ContextWithoutBaggage`, and `FromContext`) in that package. (#1967)
- The `InstallNewPipeline` and `NewExportPipeline` creation functions in all the exporters (prometheus, otlp, stdout, jaeger, and zipkin) have been removed.
  These functions were deemed premature attempts to provide convenience that did not achieve this aim. (#1985)
- The `go.opentelemetry.io/otel/exporters/otlp` exporter has been removed.  Use `go.opentelemetry.io/otel/exporters/otlp/otlptrace` instead. (#1990)
- The `go.opentelemetry.io/otel/exporters/stdout` exporter has been removed.  Use `go.opentelemetry.io/otel/exporters/stdout/stdouttrace` or `go.opentelemetry.io/otel/exporters/stdout/stdoutmetric` instead. (#2005)

### Fixed

- Only report errors from the `"go.opentelemetry.io/otel/sdk/resource".Environment` function when they are not `nil`. (#1850, #1851)
- The `Shutdown` method of the simple `SpanProcessor` in the `go.opentelemetry.io/otel/sdk/trace` package now honors the context deadline or cancellation. (#1616, #1856)
- BatchSpanProcessor now drops span batches that failed to be exported. (#1860)
- Use `http://localhost:14268/api/traces` as default Jaeger collector endpoint instead of `http://localhost:14250`. (#1898)
- Allow trailing and leading whitespace in the parsing of a `tracestate` header. (#1931)
- Add logic to determine if the channel is closed to fix Jaeger exporter test panic with close closed channel. (#1870, #1973)
- Avoid transport security when OTLP endpoint is a Unix socket. (#2001)

### Security

## [0.20.0] - 2021-04-23

### Added

- The OTLP exporter now has two new convenience functions, `NewExportPipeline` and `InstallNewPipeline`, setup and install the exporter in tracing and metrics pipelines. (#1373)
- Adds semantic conventions for exceptions. (#1492)
- Added Jaeger Environment variables: `OTEL_EXPORTER_JAEGER_AGENT_HOST`, `OTEL_EXPORTER_JAEGER_AGENT_PORT`
  These environment variables can be used to override Jaeger agent hostname and port (#1752)
- Option `ExportTimeout` was added to batch span processor. (#1755)
- `trace.TraceFlags` is now a defined type over `byte` and `WithSampled(bool) TraceFlags` and `IsSampled() bool` methods have been added to it. (#1770)
- The `Event` and `Link` struct types from the `go.opentelemetry.io/otel` package now include a `DroppedAttributeCount` field to record the number of attributes that were not recorded due to configured limits being reached. (#1771)
- The Jaeger exporter now reports dropped attributes for a Span event in the exported log. (#1771)
- Adds test to check BatchSpanProcessor ignores `OnEnd` and `ForceFlush` post `Shutdown`. (#1772)
- Extract resource attributes from the `OTEL_RESOURCE_ATTRIBUTES` environment variable and merge them with the `resource.Default` resource as well as resources provided to the `TracerProvider` and metric `Controller`. (#1785)
- Added `WithOSType` resource configuration option to set OS (Operating System) type resource attribute (`os.type`). (#1788)
- Added `WithProcess*` resource configuration options to set Process resource attributes. (#1788)
  - `process.pid`
  - `process.executable.name`
  - `process.executable.path`
  - `process.command_args`
  - `process.owner`
  - `process.runtime.name`
  - `process.runtime.version`
  - `process.runtime.description`
- Adds `k8s.node.name` and `k8s.node.uid` attribute keys to the `semconv` package. (#1789)
- Added support for configuring OTLP/HTTP and OTLP/gRPC Endpoints, TLS Certificates, Headers, Compression and Timeout via Environment Variables. (#1758, #1769 and #1811)
  - `OTEL_EXPORTER_OTLP_ENDPOINT`
  - `OTEL_EXPORTER_OTLP_TRACES_ENDPOINT`
  - `OTEL_EXPORTER_OTLP_METRICS_ENDPOINT`
  - `OTEL_EXPORTER_OTLP_HEADERS`
  - `OTEL_EXPORTER_OTLP_TRACES_HEADERS`
  - `OTEL_EXPORTER_OTLP_METRICS_HEADERS`
  - `OTEL_EXPORTER_OTLP_COMPRESSION`
  - `OTEL_EXPORTER_OTLP_TRACES_COMPRESSION`
  - `OTEL_EXPORTER_OTLP_METRICS_COMPRESSION`
  - `OTEL_EXPORTER_OTLP_TIMEOUT`
  - `OTEL_EXPORTER_OTLP_TRACES_TIMEOUT`
  - `OTEL_EXPORTER_OTLP_METRICS_TIMEOUT`
  - `OTEL_EXPORTER_OTLP_CERTIFICATE`
  - `OTEL_EXPORTER_OTLP_TRACES_CERTIFICATE`
  - `OTEL_EXPORTER_OTLP_METRICS_CERTIFICATE`
- Adds `otlpgrpc.WithTimeout` option for configuring timeout to the otlp/gRPC exporter. (#1821)
- Adds `jaeger.WithMaxPacketSize` option for configuring maximum UDP packet size used when connecting to the Jaeger agent. (#1853)

### Fixed

- The `Span.IsRecording` implementation from `go.opentelemetry.io/otel/sdk/trace` always returns false when not being sampled. (#1750)
- The Jaeger exporter now correctly sets tags for the Span status code and message.
  This means it uses the correct tag keys (`"otel.status_code"`, `"otel.status_description"`) and does not set the status message as a tag unless it is set on the span. (#1761)
- The Jaeger exporter now correctly records Span event's names using the `"event"` key for a tag.
  Additionally, this tag is overridden, as specified in the OTel specification, if the event contains an attribute with that key. (#1768)
- Zipkin Exporter: Ensure mapping between OTel and Zipkin span data complies with the specification. (#1688)
- Fixed typo for default service name in Jaeger Exporter. (#1797)
- Fix flaky OTLP for the reconnnection of the client connection. (#1527, #1814)
- Fix Jaeger exporter dropping of span batches that exceed the UDP packet size limit.
  Instead, the exporter now splits the batch into smaller sendable batches. (#1828)

### Changed

- Span `RecordError` now records an `exception` event to comply with the semantic convention specification. (#1492)
- Jaeger exporter was updated to use thrift v0.14.1. (#1712)
- Migrate from using internally built and maintained version of the OTLP to the one hosted at `go.opentelemetry.io/proto/otlp`. (#1713)
- Migrate from using `github.com/gogo/protobuf` to `google.golang.org/protobuf` to match `go.opentelemetry.io/proto/otlp`. (#1713)
- The storage of a local or remote Span in a `context.Context` using its SpanContext is unified to store just the current Span.
  The Span's SpanContext can now self-identify as being remote or not.
  This means that `"go.opentelemetry.io/otel/trace".ContextWithRemoteSpanContext` will now overwrite any existing current Span, not just existing remote Spans, and make it the current Span in a `context.Context`. (#1731)
- Improve OTLP/gRPC exporter connection errors. (#1737)
- Information about a parent span context in a `"go.opentelemetry.io/otel/export/trace".SpanSnapshot` is unified in a new `Parent` field.
  The existing `ParentSpanID` and `HasRemoteParent` fields are removed in favor of this. (#1748)
- The `ParentContext` field of the `"go.opentelemetry.io/otel/sdk/trace".SamplingParameters` is updated to hold a `context.Context` containing the parent span.
  This changes it to make `SamplingParameters` conform with the OpenTelemetry specification. (#1749)
- Updated Jaeger Environment Variables: `JAEGER_ENDPOINT`, `JAEGER_USER`, `JAEGER_PASSWORD`
  to `OTEL_EXPORTER_JAEGER_ENDPOINT`, `OTEL_EXPORTER_JAEGER_USER`, `OTEL_EXPORTER_JAEGER_PASSWORD` in compliance with OTel specification. (#1752)
- Modify `BatchSpanProcessor.ForceFlush` to abort after timeout/cancellation. (#1757)
- The `DroppedAttributeCount` field of the `Span` in the `go.opentelemetry.io/otel` package now only represents the number of attributes dropped for the span itself.
  It no longer is a conglomerate of itself, events, and link attributes that have been dropped. (#1771)
- Make `ExportSpans` in Jaeger Exporter honor context deadline. (#1773)
- Modify Zipkin Exporter default service name, use default resource's serviceName instead of empty. (#1777)
- The `go.opentelemetry.io/otel/sdk/export/trace` package is merged into the `go.opentelemetry.io/otel/sdk/trace` package. (#1778)
- The prometheus.InstallNewPipeline example is moved from comment to example test (#1796)
- The convenience functions for the stdout exporter have been updated to return the `TracerProvider` implementation and enable the shutdown of the exporter. (#1800)
- Replace the flush function returned from the Jaeger exporter's convenience creation functions (`InstallNewPipeline` and `NewExportPipeline`) with the `TracerProvider` implementation they create.
  This enables the caller to shutdown and flush using the related `TracerProvider` methods. (#1822)
- Updated the Jaeger exporter to have a default endpoint, `http://localhost:14250`, for the collector. (#1824)
- Changed the function `WithCollectorEndpoint` in the Jaeger exporter to no longer accept an endpoint as an argument.
  The endpoint can be passed with the `CollectorEndpointOption` using the `WithEndpoint` function or by setting the `OTEL_EXPORTER_JAEGER_ENDPOINT` environment variable value appropriately. (#1824)
- The Jaeger exporter no longer batches exported spans itself, instead it relies on the SDK's `BatchSpanProcessor` for this functionality. (#1830)
- The Jaeger exporter creation functions (`NewRawExporter`, `NewExportPipeline`, and `InstallNewPipeline`) no longer accept the removed `Option` type as a variadic argument. (#1830)

### Removed

- Removed Jaeger Environment variables: `JAEGER_SERVICE_NAME`, `JAEGER_DISABLED`, `JAEGER_TAGS`
  These environment variables will no longer be used to override values of the Jaeger exporter (#1752)
- No longer set the links for a `Span` in `go.opentelemetry.io/otel/sdk/trace` that is configured to be a new root.
  This is unspecified behavior that the OpenTelemetry community plans to standardize in the future.
  To prevent backwards incompatible changes when it is specified, these links are removed. (#1726)
- Setting error status while recording error with Span from oteltest package. (#1729)
- The concept of a remote and local Span stored in a context is unified to just the current Span.
  Because of this `"go.opentelemetry.io/otel/trace".RemoteSpanContextFromContext` is removed as it is no longer needed.
  Instead, `"go.opentelemetry.io/otel/trace".SpanContextFromContex` can be used to return the current Span.
  If needed, that Span's `SpanContext.IsRemote()` can then be used to determine if it is remote or not. (#1731)
- The `HasRemoteParent` field of the `"go.opentelemetry.io/otel/sdk/trace".SamplingParameters` is removed.
  This field is redundant to the information returned from the `Remote` method of the `SpanContext` held in the `ParentContext` field. (#1749)
- The `trace.FlagsDebug` and `trace.FlagsDeferred` constants have been removed and will be localized to the B3 propagator. (#1770)
- Remove `Process` configuration, `WithProcessFromEnv` and `ProcessFromEnv`, and type from the Jaeger exporter package.
  The information that could be configured in the `Process` struct should be configured in a `Resource` instead. (#1776, #1804)
- Remove the `WithDisabled` option from the Jaeger exporter.
  To disable the exporter unregister it from the `TracerProvider` or use a no-operation `TracerProvider`. (#1806)
- Removed the functions `CollectorEndpointFromEnv` and `WithCollectorEndpointOptionFromEnv` from the Jaeger exporter.
  These functions for retrieving specific environment variable values are redundant of other internal functions and
  are not intended for end user use. (#1824)
- Removed the Jaeger exporter `WithSDKOptions` `Option`.
  This option was used to set SDK options for the exporter creation convenience functions.
  These functions are provided as a way to easily setup or install the exporter with what are deemed reasonable SDK settings for common use cases.
  If the SDK needs to be configured differently, the `NewRawExporter` function and direct setup of the SDK with the desired settings should be used. (#1825)
- The `WithBufferMaxCount` and `WithBatchMaxCount` `Option`s from the Jaeger exporter are removed.
  The exporter no longer batches exports, instead relying on the SDK's `BatchSpanProcessor` for this functionality. (#1830)
- The Jaeger exporter `Option` type is removed.
  The type is no longer used by the exporter to configure anything.
  All the previous configurations these options provided were duplicates of SDK configuration.
  They have been removed in favor of using the SDK configuration and focuses the exporter configuration to be only about the endpoints it will send telemetry to. (#1830)

## [0.19.0] - 2021-03-18

### Added

- Added `Marshaler` config option to `otlphttp` to enable otlp over json or protobufs. (#1586)
- A `ForceFlush` method to the `"go.opentelemetry.io/otel/sdk/trace".TracerProvider` to flush all registered `SpanProcessor`s. (#1608)
- Added `WithSampler` and `WithSpanLimits` to tracer provider. (#1633, #1702)
- `"go.opentelemetry.io/otel/trace".SpanContext` now has a `remote` property, and `IsRemote()` predicate, that is true when the `SpanContext` has been extracted from remote context data. (#1701)
- A `Valid` method to the `"go.opentelemetry.io/otel/attribute".KeyValue` type. (#1703)

### Changed

- `trace.SpanContext` is now immutable and has no exported fields. (#1573)
  - `trace.NewSpanContext()` can be used in conjunction with the `trace.SpanContextConfig` struct to initialize a new `SpanContext` where all values are known.
- Update the `ForceFlush` method signature to the `"go.opentelemetry.io/otel/sdk/trace".SpanProcessor` to accept a `context.Context` and return an error. (#1608)
- Update the `Shutdown` method to the `"go.opentelemetry.io/otel/sdk/trace".TracerProvider` return an error on shutdown failure. (#1608)
- The SimpleSpanProcessor will now shut down the enclosed `SpanExporter` and gracefully ignore subsequent calls to `OnEnd` after `Shutdown` is called. (#1612)
- `"go.opentelemetry.io/sdk/metric/controller.basic".WithPusher` is replaced with `WithExporter` to provide consistent naming across project. (#1656)
- Added non-empty string check for trace `Attribute` keys. (#1659)
- Add `description` to SpanStatus only when `StatusCode` is set to error. (#1662)
- Jaeger exporter falls back to `resource.Default`'s `service.name` if the exported Span does not have one. (#1673)
- Jaeger exporter populates Jaeger's Span Process from Resource. (#1673)
- Renamed the `LabelSet` method of `"go.opentelemetry.io/otel/sdk/resource".Resource` to `Set`. (#1692)
- Changed `WithSDK` to `WithSDKOptions` to accept variadic arguments of `TracerProviderOption` type in `go.opentelemetry.io/otel/exporters/trace/jaeger` package. (#1693)
- Changed `WithSDK` to `WithSDKOptions` to accept variadic arguments of `TracerProviderOption` type in `go.opentelemetry.io/otel/exporters/trace/zipkin` package. (#1693)

### Removed

- Removed `serviceName` parameter from Zipkin exporter and uses resource instead. (#1549)
- Removed `WithConfig` from tracer provider to avoid overriding configuration. (#1633)
- Removed the exported `SimpleSpanProcessor` and `BatchSpanProcessor` structs.
   These are now returned as a SpanProcessor interface from their respective constructors. (#1638)
- Removed `WithRecord()` from `trace.SpanOption` when creating a span. (#1660)
- Removed setting status to `Error` while recording an error as a span event in `RecordError`. (#1663)
- Removed `jaeger.WithProcess` configuration option. (#1673)
- Removed `ApplyConfig` method from `"go.opentelemetry.io/otel/sdk/trace".TracerProvider` and the now unneeded `Config` struct. (#1693)

### Fixed

- Jaeger Exporter: Ensure mapping between OTEL and Jaeger span data complies with the specification. (#1626)
- `SamplingResult.TraceState` is correctly propagated to a newly created span's `SpanContext`. (#1655)
- The `otel-collector` example now correctly flushes metric events prior to shutting down the exporter. (#1678)
- Do not set span status message in `SpanStatusFromHTTPStatusCode` if it can be inferred from `http.status_code`. (#1681)
- Synchronization issues in global trace delegate implementation. (#1686)
- Reduced excess memory usage by global `TracerProvider`. (#1687)

## [0.18.0] - 2021-03-03

### Added

- Added `resource.Default()` for use with meter and tracer providers. (#1507)
- `AttributePerEventCountLimit` and `AttributePerLinkCountLimit` for `SpanLimits`. (#1535)
- Added `Keys()` method to `propagation.TextMapCarrier` and `propagation.HeaderCarrier` to adapt `http.Header` to this interface. (#1544)
- Added `code` attributes to `go.opentelemetry.io/otel/semconv` package. (#1558)
- Compatibility testing suite in the CI system for the following systems. (#1567)
   | OS      | Go Version | Architecture |
   | ------- | ---------- | ------------ |
   | Ubuntu  | 1.15       | amd64        |
   | Ubuntu  | 1.14       | amd64        |
   | Ubuntu  | 1.15       | 386          |
   | Ubuntu  | 1.14       | 386          |
   | MacOS   | 1.15       | amd64        |
   | MacOS   | 1.14       | amd64        |
   | Windows | 1.15       | amd64        |
   | Windows | 1.14       | amd64        |
   | Windows | 1.15       | 386          |
   | Windows | 1.14       | 386          |

### Changed

- Replaced interface `oteltest.SpanRecorder` with its existing implementation
  `StandardSpanRecorder`. (#1542)
- Default span limit values to 128. (#1535)
- Rename `MaxEventsPerSpan`, `MaxAttributesPerSpan` and `MaxLinksPerSpan` to `EventCountLimit`, `AttributeCountLimit` and `LinkCountLimit`, and move these fields into `SpanLimits`. (#1535)
- Renamed the `otel/label` package to `otel/attribute`. (#1541)
- Vendor the Jaeger exporter's dependency on Apache Thrift. (#1551)
- Parallelize the CI linting and testing. (#1567)
- Stagger timestamps in exact aggregator tests. (#1569)
- Changed all examples to use `WithBatchTimeout(5 * time.Second)` rather than `WithBatchTimeout(5)`. (#1621)
- Prevent end-users from implementing some interfaces (#1575)

  ```
      "otel/exporters/otlp/otlphttp".Option
      "otel/exporters/stdout".Option
      "otel/oteltest".Option
      "otel/trace".TracerOption
      "otel/trace".SpanOption
      "otel/trace".EventOption
      "otel/trace".LifeCycleOption
      "otel/trace".InstrumentationOption
      "otel/sdk/resource".Option
      "otel/sdk/trace".ParentBasedSamplerOption
      "otel/sdk/trace".ReadOnlySpan
      "otel/sdk/trace".ReadWriteSpan
  ```

### Removed

- Removed attempt to resample spans upon changing the span name with `span.SetName()`. (#1545)
- The `test-benchmark` is no longer a dependency of the `precommit` make target. (#1567)
- Removed the `test-386` make target.
   This was replaced with a full compatibility testing suite (i.e. multi OS/arch) in the CI system. (#1567)

### Fixed

- The sequential timing check of timestamps in the stdout exporter are now setup explicitly to be sequential (#1571). (#1572)
- Windows build of Jaeger tests now compiles with OS specific functions (#1576). (#1577)
- The sequential timing check of timestamps of go.opentelemetry.io/otel/sdk/metric/aggregator/lastvalue are now setup explicitly to be sequential (#1578). (#1579)
- Validate tracestate header keys with vendors according to the W3C TraceContext specification (#1475). (#1581)
- The OTLP exporter includes related labels for translations of a GaugeArray (#1563). (#1570)

## [0.17.0] - 2021-02-12

### Changed

- Rename project default branch from `master` to `main`. (#1505)
- Reverse order in which `Resource` attributes are merged, per change in spec. (#1501)
- Add tooling to maintain "replace" directives in go.mod files automatically. (#1528)
- Create new modules: otel/metric, otel/trace, otel/oteltest, otel/sdk/export/metric, otel/sdk/metric (#1528)
- Move metric-related public global APIs from otel to otel/metric/global. (#1528)

## Fixed

- Fixed otlpgrpc reconnection issue.
- The example code in the README.md of `go.opentelemetry.io/otel/exporters/otlp` is moved to a compiled example test and used the new `WithAddress` instead of `WithEndpoint`. (#1513)
- The otel-collector example now uses the default OTLP receiver port of the collector.

## [0.16.0] - 2021-01-13

### Added

- Add the `ReadOnlySpan` and `ReadWriteSpan` interfaces to provide better control for accessing span data. (#1360)
- `NewGRPCDriver` function returns a `ProtocolDriver` that maintains a single gRPC connection to the collector. (#1369)
- Added documentation about the project's versioning policy. (#1388)
- Added `NewSplitDriver` for OTLP exporter that allows sending traces and metrics to different endpoints. (#1418)
- Added codeql worfklow to GitHub Actions (#1428)
- Added Gosec workflow to GitHub Actions (#1429)
- Add new HTTP driver for OTLP exporter in `exporters/otlp/otlphttp`. Currently it only supports the binary protobuf payloads. (#1420)
- Add an OpenCensus exporter bridge. (#1444)

### Changed

- Rename `internal/testing` to `internal/internaltest`. (#1449)
- Rename `export.SpanData` to `export.SpanSnapshot` and use it only for exporting spans. (#1360)
- Store the parent's full `SpanContext` rather than just its span ID in the `span` struct. (#1360)
- Improve span duration accuracy. (#1360)
- Migrated CI/CD from CircleCI to GitHub Actions (#1382)
- Remove duplicate checkout from GitHub Actions workflow (#1407)
- Metric `array` aggregator renamed `exact` to match its `aggregation.Kind` (#1412)
- Metric `exact` aggregator includes per-point timestamps (#1412)
- Metric stdout exporter uses MinMaxSumCount aggregator for ValueRecorder instruments (#1412)
- `NewExporter` from `exporters/otlp` now takes a `ProtocolDriver` as a parameter. (#1369)
- Many OTLP Exporter options became gRPC ProtocolDriver options. (#1369)
- Unify endpoint API that related to OTel exporter. (#1401)
- Optimize metric histogram aggregator to re-use its slice of buckets. (#1435)
- Metric aggregator Count() and histogram Bucket.Counts are consistently `uint64`. (1430)
- Histogram aggregator accepts functional options, uses default boundaries if none given. (#1434)
- `SamplingResult` now passed a `Tracestate` from the parent `SpanContext` (#1432)
- Moved gRPC driver for OTLP exporter to `exporters/otlp/otlpgrpc`. (#1420)
- The `TraceContext` propagator now correctly propagates `TraceState` through the `SpanContext`. (#1447)
- Metric Push and Pull Controller components are combined into a single "basic" Controller:
  - `WithExporter()` and `Start()` to configure Push behavior
  - `Start()` is optional; use `Collect()` and `ForEach()` for Pull behavior
  - `Start()` and `Stop()` accept Context. (#1378)
- The `Event` type is moved from the `otel/sdk/export/trace` package to the `otel/trace` API package. (#1452)

### Removed

- Remove `errUninitializedSpan` as its only usage is now obsolete. (#1360)
- Remove Metric export functionality related to quantiles and summary data points: this is not specified (#1412)
- Remove DDSketch metric aggregator; our intention is to re-introduce this as an option of the histogram aggregator after [new OTLP histogram data types](https://github.com/open-telemetry/opentelemetry-proto/pull/226) are released (#1412)

### Fixed

- `BatchSpanProcessor.Shutdown()` will now shutdown underlying `export.SpanExporter`. (#1443)

## [0.15.0] - 2020-12-10

### Added

- The `WithIDGenerator` `TracerProviderOption` is added to the `go.opentelemetry.io/otel/trace` package to configure an `IDGenerator` for the `TracerProvider`. (#1363)

### Changed

- The Zipkin exporter now uses the Span status code to determine. (#1328)
- `NewExporter` and `Start` functions in `go.opentelemetry.io/otel/exporters/otlp` now receive `context.Context` as a first parameter. (#1357)
- Move the OpenCensus example into `example` directory. (#1359)
- Moved the SDK's `internal.IDGenerator` interface in to the `sdk/trace` package to enable support for externally-defined ID generators. (#1363)
- Bump `github.com/google/go-cmp` from 0.5.3 to 0.5.4 (#1374)
- Bump `github.com/golangci/golangci-lint` in `/internal/tools` (#1375)

### Fixed

- Metric SDK `SumObserver` and `UpDownSumObserver` instruments correctness fixes. (#1381)

## [0.14.0] - 2020-11-19

### Added

- An `EventOption` and the related `NewEventConfig` function are added to the `go.opentelemetry.io/otel` package to configure Span events. (#1254)
- A `TextMapPropagator` and associated `TextMapCarrier` are added to the `go.opentelemetry.io/otel/oteltest` package to test `TextMap` type propagators and their use. (#1259)
- `SpanContextFromContext` returns `SpanContext` from context. (#1255)
- `TraceState` has been added to `SpanContext`. (#1340)
- `DeploymentEnvironmentKey` added to `go.opentelemetry.io/otel/semconv` package. (#1323)
- Add an OpenCensus to OpenTelemetry tracing bridge. (#1305)
- Add a parent context argument to `SpanProcessor.OnStart` to follow the specification. (#1333)
- Add missing tests for `sdk/trace/attributes_map.go`. (#1337)

### Changed

- Move the `go.opentelemetry.io/otel/api/trace` package into `go.opentelemetry.io/otel/trace` with the following changes. (#1229) (#1307)
  - `ID` has been renamed to `TraceID`.
  - `IDFromHex` has been renamed to `TraceIDFromHex`.
  - `EmptySpanContext` is removed.
- Move the `go.opentelemetry.io/otel/api/trace/tracetest` package into `go.opentelemetry.io/otel/oteltest`. (#1229)
- OTLP Exporter updates:
  - supports OTLP v0.6.0 (#1230, #1354)
  - supports configurable aggregation temporality (default: Cumulative, optional: Stateless). (#1296)
- The Sampler is now called on local child spans. (#1233)
- The `Kind` type from the `go.opentelemetry.io/otel/api/metric` package was renamed to `InstrumentKind` to more specifically describe what it is and avoid semantic ambiguity. (#1240)
- The `MetricKind` method of the `Descriptor` type in the `go.opentelemetry.io/otel/api/metric` package was renamed to `Descriptor.InstrumentKind`.
   This matches the returned type and fixes misuse of the term metric. (#1240)
- Move test harness from the `go.opentelemetry.io/otel/api/apitest` package into `go.opentelemetry.io/otel/oteltest`. (#1241)
- Move the `go.opentelemetry.io/otel/api/metric/metrictest` package into `go.opentelemetry.io/oteltest` as part of #964. (#1252)
- Move the `go.opentelemetry.io/otel/api/metric` package into `go.opentelemetry.io/otel/metric` as part of #1303. (#1321)
- Move the `go.opentelemetry.io/otel/api/metric/registry` package into `go.opentelemetry.io/otel/metric/registry` as a part of #1303. (#1316)
- Move the `Number` type (together with related functions) from `go.opentelemetry.io/otel/api/metric` package into `go.opentelemetry.io/otel/metric/number` as a part of #1303. (#1316)
- The function signature of the Span `AddEvent` method in `go.opentelemetry.io/otel` is updated to no longer take an unused context and instead take a required name and a variable number of `EventOption`s. (#1254)
- The function signature of the Span `RecordError` method in `go.opentelemetry.io/otel` is updated to no longer take an unused context and instead take a required error value and a variable number of `EventOption`s. (#1254)
- Move the `go.opentelemetry.io/otel/api/global` package to `go.opentelemetry.io/otel`. (#1262) (#1330)
- Move the `Version` function from `go.opentelemetry.io/otel/sdk` to `go.opentelemetry.io/otel`. (#1330)
- Rename correlation context header from `"otcorrelations"` to `"baggage"` to match the OpenTelemetry specification. (#1267)
- Fix `Code.UnmarshalJSON` to work with valid JSON only. (#1276)
- The `resource.New()` method changes signature to support builtin attributes and functional options, including `telemetry.sdk.*` and
  `host.name` semantic conventions; the former method is renamed `resource.NewWithAttributes`. (#1235)
- The Prometheus exporter now exports non-monotonic counters (i.e. `UpDownCounter`s) as gauges. (#1210)
- Correct the `Span.End` method documentation in the `otel` API to state updates are not allowed on a span after it has ended. (#1310)
- Updated span collection limits for attribute, event and link counts to 1000 (#1318)
- Renamed `semconv.HTTPUrlKey` to `semconv.HTTPURLKey`. (#1338)

### Removed

- The `ErrInvalidHexID`, `ErrInvalidTraceIDLength`, `ErrInvalidSpanIDLength`, `ErrInvalidSpanIDLength`, or `ErrNilSpanID` from the `go.opentelemetry.io/otel` package are unexported now. (#1243)
- The `AddEventWithTimestamp` method on the `Span` interface in `go.opentelemetry.io/otel` is removed due to its redundancy.
   It is replaced by using the `AddEvent` method with a `WithTimestamp` option. (#1254)
- The `MockSpan` and `MockTracer` types are removed from `go.opentelemetry.io/otel/oteltest`.
   `Tracer` and `Span` from the same module should be used in their place instead. (#1306)
- `WorkerCount` option is removed from `go.opentelemetry.io/otel/exporters/otlp`. (#1350)
- Remove the following labels types: INT32, UINT32, UINT64 and FLOAT32. (#1314)

### Fixed

- Rename `MergeItererator` to `MergeIterator` in the `go.opentelemetry.io/otel/label` package. (#1244)
- The `go.opentelemetry.io/otel/api/global` packages global TextMapPropagator now delegates functionality to a globally set delegate for all previously returned propagators. (#1258)
- Fix condition in `label.Any`. (#1299)
- Fix global `TracerProvider` to pass options to its configured provider. (#1329)
- Fix missing handler for `ExactKind` aggregator in OTLP metrics transformer (#1309)

## [0.13.0] - 2020-10-08

### Added

- OTLP Metric exporter supports Histogram aggregation. (#1209)
- The `Code` struct from the `go.opentelemetry.io/otel/codes` package now supports JSON marshaling and unmarshaling as well as implements the `Stringer` interface. (#1214)
- A Baggage API to implement the OpenTelemetry specification. (#1217)
- Add Shutdown method to sdk/trace/provider, shutdown processors in the order they were registered. (#1227)

### Changed

- Set default propagator to no-op propagator. (#1184)
- The `HTTPSupplier`, `HTTPExtractor`, `HTTPInjector`, and `HTTPPropagator` from the `go.opentelemetry.io/otel/api/propagation` package were replaced with unified `TextMapCarrier` and `TextMapPropagator` in the `go.opentelemetry.io/otel/propagation` package. (#1212) (#1325)
- The `New` function from the `go.opentelemetry.io/otel/api/propagation` package was replaced with `NewCompositeTextMapPropagator` in the `go.opentelemetry.io/otel` package. (#1212)
- The status codes of the `go.opentelemetry.io/otel/codes` package have been updated to match the latest OpenTelemetry specification.
   They now are `Unset`, `Error`, and `Ok`.
   They no longer track the gRPC codes. (#1214)
- The `StatusCode` field of the `SpanData` struct in the `go.opentelemetry.io/otel/sdk/export/trace` package now uses the codes package from this package instead of the gRPC project. (#1214)
- Move the `go.opentelemetry.io/otel/api/baggage` package into `go.opentelemetry.io/otel/baggage`. (#1217) (#1325)
- A `Shutdown` method of `SpanProcessor` and all its implementations receives a context and returns an error. (#1264)

### Fixed

- Copies of data from arrays and slices passed to `go.opentelemetry.io/otel/label.ArrayValue()` are now used in the returned `Value` instead of using the mutable data itself. (#1226)

### Removed

- The `ExtractHTTP` and `InjectHTTP` functions from the `go.opentelemetry.io/otel/api/propagation` package were removed. (#1212)
- The `Propagators` interface from the `go.opentelemetry.io/otel/api/propagation` package was removed to conform to the OpenTelemetry specification.
   The explicit `TextMapPropagator` type can be used in its place as this is the `Propagator` type the specification defines. (#1212)
- The `SetAttribute` method of the `Span` from the `go.opentelemetry.io/otel/api/trace` package was removed given its redundancy with the `SetAttributes` method. (#1216)
- The internal implementation of Baggage storage is removed in favor of using the new Baggage API functionality. (#1217)
- Remove duplicate hostname key `HostHostNameKey` in Resource semantic conventions. (#1219)
- Nested array/slice support has been removed. (#1226)

## [0.12.0] - 2020-09-24

### Added

- A `SpanConfigure` function in `go.opentelemetry.io/otel/api/trace` to create a new `SpanConfig` from `SpanOption`s. (#1108)
- In the `go.opentelemetry.io/otel/api/trace` package, `NewTracerConfig` was added to construct new `TracerConfig`s.
   This addition was made to conform with our project option conventions. (#1155)
- Instrumentation library information was added to the Zipkin exporter. (#1119)
- The `SpanProcessor` interface now has a `ForceFlush()` method. (#1166)
- More semantic conventions for k8s as resource attributes. (#1167)

### Changed

- Add reconnecting udp connection type to Jaeger exporter.
   This change adds a new optional implementation of the udp conn interface used to detect changes to an agent's host dns record.
   It then adopts the new destination address to ensure the exporter doesn't get stuck. This change was ported from jaegertracing/jaeger-client-go#520. (#1063)
- Replace `StartOption` and `EndOption` in `go.opentelemetry.io/otel/api/trace` with `SpanOption`.
   This change is matched by replacing the `StartConfig` and `EndConfig` with a unified `SpanConfig`. (#1108)
- Replace the `LinkedTo` span option in `go.opentelemetry.io/otel/api/trace` with `WithLinks`.
   This is be more consistent with our other option patterns, i.e. passing the item to be configured directly instead of its component parts, and provides a cleaner function signature. (#1108)
- The `go.opentelemetry.io/otel/api/trace` `TracerOption` was changed to an interface to conform to project option conventions. (#1109)
- Move the `B3` and `TraceContext` from within the `go.opentelemetry.io/otel/api/trace` package to their own `go.opentelemetry.io/otel/propagators` package.
    This removal of the propagators is reflective of the OpenTelemetry specification for these propagators as well as cleans up the `go.opentelemetry.io/otel/api/trace` API. (#1118)
- Rename Jaeger tags used for instrumentation library information to reflect changes in OpenTelemetry specification. (#1119)
- Rename `ProbabilitySampler` to `TraceIDRatioBased` and change semantics to ignore parent span sampling status. (#1115)
- Move `tools` package under `internal`. (#1141)
- Move `go.opentelemetry.io/otel/api/correlation` package to `go.opentelemetry.io/otel/api/baggage`. (#1142)
   The `correlation.CorrelationContext` propagator has been renamed `baggage.Baggage`.  Other exported functions and types are unchanged.
- Rename `ParentOrElse` sampler to `ParentBased` and allow setting samplers depending on parent span. (#1153)
- In the `go.opentelemetry.io/otel/api/trace` package, `SpanConfigure` was renamed to `NewSpanConfig`. (#1155)
- Change `dependabot.yml` to add a `Skip Changelog` label to dependabot-sourced PRs. (#1161)
- The [configuration style guide](https://github.com/open-telemetry/opentelemetry-go/blob/master/CONTRIBUTING.md#config) has been updated to
   recommend the use of `newConfig()` instead of `configure()`. (#1163)
- The `otlp.Config` type has been unexported and changed to `otlp.config`, along with its initializer. (#1163)
- Ensure exported interface types include parameter names and update the
   Style Guide to reflect this styling rule. (#1172)
- Don't consider unset environment variable for resource detection to be an error. (#1170)
- Rename `go.opentelemetry.io/otel/api/metric.ConfigureInstrument` to `NewInstrumentConfig` and
  `go.opentelemetry.io/otel/api/metric.ConfigureMeter` to `NewMeterConfig`.
- ValueObserver instruments use LastValue aggregator by default. (#1165)
- OTLP Metric exporter supports LastValue aggregation. (#1165)
- Move the `go.opentelemetry.io/otel/api/unit` package to `go.opentelemetry.io/otel/unit`. (#1185)
- Rename `Provider` to `MeterProvider` in the `go.opentelemetry.io/otel/api/metric` package. (#1190)
- Rename `NoopProvider` to `NoopMeterProvider` in the `go.opentelemetry.io/otel/api/metric` package. (#1190)
- Rename `NewProvider` to `NewMeterProvider` in the `go.opentelemetry.io/otel/api/metric/metrictest` package. (#1190)
- Rename `Provider` to `MeterProvider` in the `go.opentelemetry.io/otel/api/metric/registry` package. (#1190)
- Rename `NewProvider` to `NewMeterProvider` in the `go.opentelemetry.io/otel/api/metri/registryc` package. (#1190)
- Rename `Provider` to `TracerProvider` in the `go.opentelemetry.io/otel/api/trace` package. (#1190)
- Rename `NoopProvider` to `NoopTracerProvider` in the `go.opentelemetry.io/otel/api/trace` package. (#1190)
- Rename `Provider` to `TracerProvider` in the `go.opentelemetry.io/otel/api/trace/tracetest` package. (#1190)
- Rename `NewProvider` to `NewTracerProvider` in the `go.opentelemetry.io/otel/api/trace/tracetest` package. (#1190)
- Rename `WrapperProvider` to `WrapperTracerProvider` in the `go.opentelemetry.io/otel/bridge/opentracing` package. (#1190)
- Rename `NewWrapperProvider` to `NewWrapperTracerProvider` in the `go.opentelemetry.io/otel/bridge/opentracing` package. (#1190)
- Rename `Provider` method of the pull controller to `MeterProvider` in the `go.opentelemetry.io/otel/sdk/metric/controller/pull` package. (#1190)
- Rename `Provider` method of the push controller to `MeterProvider` in the `go.opentelemetry.io/otel/sdk/metric/controller/push` package. (#1190)
- Rename `ProviderOptions` to `TracerProviderConfig` in the `go.opentelemetry.io/otel/sdk/trace` package. (#1190)
- Rename `ProviderOption` to `TracerProviderOption` in the `go.opentelemetry.io/otel/sdk/trace` package. (#1190)
- Rename `Provider` to `TracerProvider` in the `go.opentelemetry.io/otel/sdk/trace` package. (#1190)
- Rename `NewProvider` to `NewTracerProvider` in the `go.opentelemetry.io/otel/sdk/trace` package. (#1190)
- Renamed `SamplingDecision` values to comply with OpenTelemetry specification change. (#1192)
- Renamed Zipkin attribute names from `ot.status_code & ot.status_description` to `otel.status_code & otel.status_description`. (#1201)
- The default SDK now invokes registered `SpanProcessor`s in the order they were registered with the `TracerProvider`. (#1195)
- Add test of spans being processed by the `SpanProcessor`s in the order they were registered. (#1203)

### Removed

- Remove the B3 propagator from `go.opentelemetry.io/otel/propagators`. It is now located in the
   `go.opentelemetry.io/contrib/propagators/` module. (#1191)
- Remove the semantic convention for HTTP status text, `HTTPStatusTextKey` from package `go.opentelemetry.io/otel/semconv`. (#1194)

### Fixed

- Zipkin example no longer mentions `ParentSampler`, corrected to `ParentBased`. (#1171)
- Fix missing shutdown processor in otel-collector example. (#1186)
- Fix missing shutdown processor in basic and namedtracer examples. (#1197)

## [0.11.0] - 2020-08-24

### Added

- Support for exporting array-valued attributes via OTLP. (#992)
- `Noop` and `InMemory` `SpanBatcher` implementations to help with testing integrations. (#994)
- Support for filtering metric label sets. (#1047)
- A dimensionality-reducing metric Processor. (#1057)
- Integration tests for more OTel Collector Attribute types. (#1062)
- A new `WithSpanProcessor` `ProviderOption` is added to the `go.opentelemetry.io/otel/sdk/trace` package to create a `Provider` and automatically register the `SpanProcessor`. (#1078)

### Changed

- Rename `sdk/metric/processor/test` to `sdk/metric/processor/processortest`. (#1049)
- Rename `sdk/metric/controller/test` to `sdk/metric/controller/controllertest`. (#1049)
- Rename `api/testharness` to `api/apitest`. (#1049)
- Rename `api/trace/testtrace` to `api/trace/tracetest`. (#1049)
- Change Metric Processor to merge multiple observations. (#1024)
- The `go.opentelemetry.io/otel/bridge/opentracing` bridge package has been made into its own module.
   This removes the package dependencies of this bridge from the rest of the OpenTelemetry based project. (#1038)
- Renamed `go.opentelemetry.io/otel/api/standard` package to `go.opentelemetry.io/otel/semconv` to avoid the ambiguous and generic name `standard` and better describe the package as containing OpenTelemetry semantic conventions. (#1016)
- The environment variable used for resource detection has been changed from `OTEL_RESOURCE_LABELS` to `OTEL_RESOURCE_ATTRIBUTES` (#1042)
- Replace `WithSyncer` with `WithBatcher` in examples. (#1044)
- Replace the `google.golang.org/grpc/codes` dependency in the API with an equivalent `go.opentelemetry.io/otel/codes` package. (#1046)
- Merge the `go.opentelemetry.io/otel/api/label` and `go.opentelemetry.io/otel/api/kv` into the new `go.opentelemetry.io/otel/label` package. (#1060)
- Unify Callback Function Naming.
   Rename `*Callback` with `*Func`. (#1061)
- CI builds validate against last two versions of Go, dropping 1.13 and adding 1.15. (#1064)
- The `go.opentelemetry.io/otel/sdk/export/trace` interfaces `SpanSyncer` and `SpanBatcher` have been replaced with a specification compliant `Exporter` interface.
   This interface still supports the export of `SpanData`, but only as a slice.
   Implementation are also required now to return any error from `ExportSpans` if one occurs as well as implement a `Shutdown` method for exporter clean-up. (#1078)
- The `go.opentelemetry.io/otel/sdk/trace` `NewBatchSpanProcessor` function no longer returns an error.
   If a `nil` exporter is passed as an argument to this function, instead of it returning an error, it now returns a `BatchSpanProcessor` that handles the export of `SpanData` by not taking any action. (#1078)
- The `go.opentelemetry.io/otel/sdk/trace` `NewProvider` function to create a `Provider` no longer returns an error, instead only a `*Provider`.
   This change is related to `NewBatchSpanProcessor` not returning an error which was the only error this function would return. (#1078)

### Removed

- Duplicate, unused API sampler interface. (#999)
   Use the [`Sampler` interface](https://github.com/open-telemetry/opentelemetry-go/blob/v0.11.0/sdk/trace/sampling.go) provided by the SDK instead.
- The `grpctrace` instrumentation was moved to the `go.opentelemetry.io/contrib` repository and out of this repository.
   This move includes moving the `grpc` example to the `go.opentelemetry.io/contrib` as well. (#1027)
- The `WithSpan` method of the `Tracer` interface.
   The functionality this method provided was limited compared to what a user can provide themselves.
   It was removed with the understanding that if there is sufficient user need it can be added back based on actual user usage. (#1043)
- The `RegisterSpanProcessor` and `UnregisterSpanProcessor` functions.
   These were holdovers from an approach prior to the TracerProvider design. They were not used anymore. (#1077)
- The `oterror` package. (#1026)
- The `othttp` and `httptrace` instrumentations were moved to `go.opentelemetry.io/contrib`. (#1032)

### Fixed

- The `semconv.HTTPServerMetricAttributesFromHTTPRequest()` function no longer generates the high-cardinality `http.request.content.length` label. (#1031)
- Correct instrumentation version tag in Jaeger exporter. (#1037)
- The SDK span will now set an error event if the `End` method is called during a panic (i.e. it was deferred). (#1043)
- Move internally generated protobuf code from the `go.opentelemetry.io/otel` to the OTLP exporter to reduce dependency overhead. (#1050)
- The `otel-collector` example referenced outdated collector processors. (#1006)

## [0.10.0] - 2020-07-29

This release migrates the default OpenTelemetry SDK into its own Go module, decoupling the SDK from the API and reducing dependencies for instrumentation packages.

### Added

- The Zipkin exporter now has `NewExportPipeline` and `InstallNewPipeline` constructor functions to match the common pattern.
    These function build a new exporter with default SDK options and register the exporter with the `global` package respectively. (#944)
- Add propagator option for gRPC instrumentation. (#986)
- The `testtrace` package now tracks the `trace.SpanKind` for each span. (#987)

### Changed

- Replace the `RegisterGlobal` `Option` in the Jaeger exporter with an `InstallNewPipeline` constructor function.
   This matches the other exporter constructor patterns and will register a new exporter after building it with default configuration. (#944)
- The trace (`go.opentelemetry.io/otel/exporters/trace/stdout`) and metric (`go.opentelemetry.io/otel/exporters/metric/stdout`) `stdout` exporters are now merged into a single exporter at `go.opentelemetry.io/otel/exporters/stdout`.
   This new exporter was made into its own Go module to follow the pattern of all exporters and decouple it from the `go.opentelemetry.io/otel` module. (#956, #963)
- Move the `go.opentelemetry.io/otel/exporters/test` test package to `go.opentelemetry.io/otel/sdk/export/metric/metrictest`. (#962)
- The `go.opentelemetry.io/otel/api/kv/value` package was merged into the parent `go.opentelemetry.io/otel/api/kv` package. (#968)
  - `value.Bool` was replaced with `kv.BoolValue`.
  - `value.Int64` was replaced with `kv.Int64Value`.
  - `value.Uint64` was replaced with `kv.Uint64Value`.
  - `value.Float64` was replaced with `kv.Float64Value`.
  - `value.Int32` was replaced with `kv.Int32Value`.
  - `value.Uint32` was replaced with `kv.Uint32Value`.
  - `value.Float32` was replaced with `kv.Float32Value`.
  - `value.String` was replaced with `kv.StringValue`.
  - `value.Int` was replaced with `kv.IntValue`.
  - `value.Uint` was replaced with `kv.UintValue`.
  - `value.Array` was replaced with `kv.ArrayValue`.
- Rename `Infer` to `Any` in the `go.opentelemetry.io/otel/api/kv` package. (#972)
- Change `othttp` to use the `httpsnoop` package to wrap the `ResponseWriter` so that optional interfaces (`http.Hijacker`, `http.Flusher`, etc.) that are implemented by the original `ResponseWriter`are also implemented by the wrapped `ResponseWriter`. (#979)
- Rename `go.opentelemetry.io/otel/sdk/metric/aggregator/test` package to `go.opentelemetry.io/otel/sdk/metric/aggregator/aggregatortest`. (#980)
- Make the SDK into its own Go module called `go.opentelemetry.io/otel/sdk`. (#985)
- Changed the default trace `Sampler` from `AlwaysOn` to `ParentOrElse(AlwaysOn)`. (#989)

### Removed

- The `IndexedAttribute` function from the `go.opentelemetry.io/otel/api/label` package was removed in favor of `IndexedLabel` which it was synonymous with. (#970)

### Fixed

- Bump github.com/golangci/golangci-lint from 1.28.3 to 1.29.0 in /tools. (#953)
- Bump github.com/google/go-cmp from 0.5.0 to 0.5.1. (#957)
- Use `global.Handle` for span export errors in the OTLP exporter. (#946)
- Correct Go language formatting in the README documentation. (#961)
- Remove default SDK dependencies from the `go.opentelemetry.io/otel/api` package. (#977)
- Remove default SDK dependencies from the `go.opentelemetry.io/otel/instrumentation` package. (#983)
- Move documented examples for `go.opentelemetry.io/otel/instrumentation/grpctrace` interceptors into Go example tests. (#984)

## [0.9.0] - 2020-07-20

### Added

- A new Resource Detector interface is included to allow resources to be automatically detected and included. (#939)
- A Detector to automatically detect resources from an environment variable. (#939)
- Github action to generate protobuf Go bindings locally in `internal/opentelemetry-proto-gen`. (#938)
- OTLP .proto files from `open-telemetry/opentelemetry-proto` imported as a git submodule under `internal/opentelemetry-proto`.
   References to `github.com/open-telemetry/opentelemetry-proto` changed to `go.opentelemetry.io/otel/internal/opentelemetry-proto-gen`. (#942)

### Changed

- Non-nil value `struct`s for key-value pairs will be marshalled using JSON rather than `Sprintf`. (#948)

### Removed

- Removed dependency on `github.com/open-telemetry/opentelemetry-collector`. (#943)

## [0.8.0] - 2020-07-09

### Added

- The `B3Encoding` type to represent the B3 encoding(s) the B3 propagator can inject.
   A value for HTTP supported encodings (Multiple Header: `MultipleHeader`, Single Header: `SingleHeader`) are included. (#882)
- The `FlagsDeferred` trace flag to indicate if the trace sampling decision has been deferred. (#882)
- The `FlagsDebug` trace flag to indicate if the trace is a debug trace. (#882)
- Add `peer.service` semantic attribute. (#898)
- Add database-specific semantic attributes. (#899)
- Add semantic convention for `faas.coldstart` and `container.id`. (#909)
- Add http content size semantic conventions. (#905)
- Include `http.request_content_length` in HTTP request basic attributes. (#905)
- Add semantic conventions for operating system process resource attribute keys. (#919)
- The Jaeger exporter now has a `WithBatchMaxCount` option to specify the maximum number of spans sent in a batch. (#931)

### Changed

- Update `CONTRIBUTING.md` to ask for updates to `CHANGELOG.md` with each pull request. (#879)
- Use lowercase header names for B3 Multiple Headers. (#881)
- The B3 propagator `SingleHeader` field has been replaced with `InjectEncoding`.
   This new field can be set to combinations of the `B3Encoding` bitmasks and will inject trace information in these encodings.
   If no encoding is set, the propagator will default to `MultipleHeader` encoding. (#882)
- The B3 propagator now extracts from either HTTP encoding of B3 (Single Header or Multiple Header) based on what is contained in the header.
   Preference is given to Single Header encoding with Multiple Header being the fallback if Single Header is not found or is invalid.
   This behavior change is made to dynamically support all correctly encoded traces received instead of having to guess the expected encoding prior to receiving. (#882)
- Extend semantic conventions for RPC. (#900)
- To match constant naming conventions in the `api/standard` package, the `FaaS*` key names are appended with a suffix of `Key`. (#920)
  - `"api/standard".FaaSName` -> `FaaSNameKey`
  - `"api/standard".FaaSID` -> `FaaSIDKey`
  - `"api/standard".FaaSVersion` -> `FaaSVersionKey`
  - `"api/standard".FaaSInstance` -> `FaaSInstanceKey`

### Removed

- The `FlagsUnused` trace flag is removed.
   The purpose of this flag was to act as the inverse of `FlagsSampled`, the inverse of `FlagsSampled` is used instead. (#882)
- The B3 header constants (`B3SingleHeader`, `B3DebugFlagHeader`, `B3TraceIDHeader`, `B3SpanIDHeader`, `B3SampledHeader`, `B3ParentSpanIDHeader`) are removed.
   If B3 header keys are needed [the authoritative OpenZipkin package constants](https://pkg.go.dev/github.com/openzipkin/zipkin-go@v0.2.2/propagation/b3?tab=doc#pkg-constants) should be used instead. (#882)

### Fixed

- The B3 Single Header name is now correctly `b3` instead of the previous `X-B3`. (#881)
- The B3 propagator now correctly supports sampling only values (`b3: 0`, `b3: 1`, or `b3: d`) for a Single B3 Header. (#882)
- The B3 propagator now propagates the debug flag.
   This removes the behavior of changing the debug flag into a set sampling bit.
   Instead, this now follow the B3 specification and omits the `X-B3-Sampling` header. (#882)
- The B3 propagator now tracks "unset" sampling state (meaning "defer the decision") and does not set the `X-B3-Sampling` header when injecting. (#882)
- Bump github.com/itchyny/gojq from 0.10.3 to 0.10.4 in /tools. (#883)
- Bump github.com/opentracing/opentracing-go from v1.1.1-0.20190913142402-a7454ce5950e to v1.2.0. (#885)
- The tracing time conversion for OTLP spans is now correctly set to `UnixNano`. (#896)
- Ensure span status is not set to `Unknown` when no HTTP status code is provided as it is assumed to be `200 OK`. (#908)
- Ensure `httptrace.clientTracer` closes `http.headers` span. (#912)
- Prometheus exporter will not apply stale updates or forget inactive metrics. (#903)
- Add test for api.standard `HTTPClientAttributesFromHTTPRequest`. (#905)
- Bump github.com/golangci/golangci-lint from 1.27.0 to 1.28.1 in /tools. (#901, #913)
- Update otel-colector example to use the v0.5.0 collector. (#915)
- The `grpctrace` instrumentation uses a span name conforming to the OpenTelemetry semantic conventions (does not contain a leading slash (`/`)). (#922)
- The `grpctrace` instrumentation includes an `rpc.method` attribute now set to the gRPC method name. (#900, #922)
- The `grpctrace` instrumentation `rpc.service` attribute now contains the package name if one exists.
   This is in accordance with OpenTelemetry semantic conventions. (#922)
- Correlation Context extractor will no longer insert an empty map into the returned context when no valid values are extracted. (#923)
- Bump google.golang.org/api from 0.28.0 to 0.29.0 in /exporters/trace/jaeger. (#925)
- Bump github.com/itchyny/gojq from 0.10.4 to 0.11.0 in /tools. (#926)
- Bump github.com/golangci/golangci-lint from 1.28.1 to 1.28.2 in /tools. (#930)

## [0.7.0] - 2020-06-26

This release implements the v0.5.0 version of the OpenTelemetry specification.

### Added

- The othttp instrumentation now includes default metrics. (#861)
- This CHANGELOG file to track all changes in the project going forward.
- Support for array type attributes. (#798)
- Apply transitive dependabot go.mod dependency updates as part of a new automatic Github workflow. (#844)
- Timestamps are now passed to exporters for each export. (#835)
- Add new `Accumulation` type to metric SDK to transport telemetry from `Accumulator`s to `Processor`s.
   This replaces the prior `Record` `struct` use for this purpose. (#835)
- New dependabot integration to automate package upgrades. (#814)
- `Meter` and `Tracer` implementations accept instrumentation version version as an optional argument.
   This instrumentation version is passed on to exporters. (#811) (#805) (#802)
- The OTLP exporter includes the instrumentation version in telemetry it exports. (#811)
- Environment variables for Jaeger exporter are supported. (#796)
- New `aggregation.Kind` in the export metric API. (#808)
- New example that uses OTLP and the collector. (#790)
- Handle errors in the span `SetName` during span initialization. (#791)
- Default service config to enable retries for retry-able failed requests in the OTLP exporter and an option to override this default. (#777)
- New `go.opentelemetry.io/otel/api/oterror` package to uniformly support error handling and definitions for the project. (#778)
- New `global` default implementation of the `go.opentelemetry.io/otel/api/oterror.Handler` interface to be used to handle errors prior to an user defined `Handler`.
   There is also functionality for the user to register their `Handler` as well as a convenience function `Handle` to handle an error with this global `Handler`(#778)
- Options to specify propagators for httptrace and grpctrace instrumentation. (#784)
- The required `application/json` header for the Zipkin exporter is included in all exports. (#774)
- Integrate HTTP semantics helpers from the contrib repository into the `api/standard` package. #769

### Changed

- Rename `Integrator` to `Processor` in the metric SDK. (#863)
- Rename `AggregationSelector` to `AggregatorSelector`. (#859)
- Rename `SynchronizedCopy` to `SynchronizedMove`. (#858)
- Rename `simple` integrator to `basic` integrator. (#857)
- Merge otlp collector examples. (#841)
- Change the metric SDK to support cumulative, delta, and pass-through exporters directly.
   With these changes, cumulative and delta specific exporters are able to request the correct kind of aggregation from the SDK. (#840)
- The `Aggregator.Checkpoint` API is renamed to `SynchronizedCopy` and adds an argument, a different `Aggregator` into which the copy is stored. (#812)
- The `export.Aggregator` contract is that `Update()` and `SynchronizedCopy()` are synchronized with each other.
   All the aggregation interfaces (`Sum`, `LastValue`, ...) are not meant to be synchronized, as the caller is expected to synchronize aggregators at a higher level after the `Accumulator`.
   Some of the `Aggregators` used unnecessary locking and that has been cleaned up. (#812)
- Use of `metric.Number` was replaced by `int64` now that we use `sync.Mutex` in the `MinMaxSumCount` and `Histogram` `Aggregators`. (#812)
- Replace `AlwaysParentSample` with `ParentSample(fallback)` to match the OpenTelemetry v0.5.0 specification. (#810)
- Rename `sdk/export/metric/aggregator` to `sdk/export/metric/aggregation`. #808
- Send configured headers with every request in the OTLP exporter, instead of just on connection creation. (#806)
- Update error handling for any one off error handlers, replacing, instead, with the `global.Handle` function. (#791)
- Rename `plugin` directory to `instrumentation` to match the OpenTelemetry specification. (#779)
- Makes the argument order to Histogram and DDSketch `New()` consistent. (#781)

### Removed

- `Uint64NumberKind` and related functions from the API. (#864)
- Context arguments from `Aggregator.Checkpoint` and `Integrator.Process` as they were unused. (#803)
- `SpanID` is no longer included in parameters for sampling decision to match the OpenTelemetry specification. (#775)

### Fixed

- Upgrade OTLP exporter to opentelemetry-proto matching the opentelemetry-collector v0.4.0 release. (#866)
- Allow changes to `go.sum` and `go.mod` when running dependabot tidy-up. (#871)
- Bump github.com/stretchr/testify from 1.4.0 to 1.6.1. (#824)
- Bump github.com/prometheus/client_golang from 1.7.0 to 1.7.1 in /exporters/metric/prometheus. (#867)
- Bump google.golang.org/grpc from 1.29.1 to 1.30.0 in /exporters/trace/jaeger. (#853)
- Bump google.golang.org/grpc from 1.29.1 to 1.30.0 in /exporters/trace/zipkin. (#854)
- Bumps github.com/golang/protobuf from 1.3.2 to 1.4.2 (#848)
- Bump github.com/stretchr/testify from 1.4.0 to 1.6.1 in /exporters/otlp (#817)
- Bump github.com/golangci/golangci-lint from 1.25.1 to 1.27.0 in /tools (#828)
- Bump github.com/prometheus/client_golang from 1.5.0 to 1.7.0 in /exporters/metric/prometheus (#838)
- Bump github.com/stretchr/testify from 1.4.0 to 1.6.1 in /exporters/trace/jaeger (#829)
- Bump github.com/benbjohnson/clock from 1.0.0 to 1.0.3 (#815)
- Bump github.com/stretchr/testify from 1.4.0 to 1.6.1 in /exporters/trace/zipkin (#823)
- Bump github.com/itchyny/gojq from 0.10.1 to 0.10.3 in /tools (#830)
- Bump github.com/stretchr/testify from 1.4.0 to 1.6.1 in /exporters/metric/prometheus (#822)
- Bump google.golang.org/grpc from 1.27.1 to 1.29.1 in /exporters/trace/zipkin (#820)
- Bump google.golang.org/grpc from 1.27.1 to 1.29.1 in /exporters/trace/jaeger (#831)
- Bump github.com/google/go-cmp from 0.4.0 to 0.5.0 (#836)
- Bump github.com/google/go-cmp from 0.4.0 to 0.5.0 in /exporters/trace/jaeger (#837)
- Bump github.com/google/go-cmp from 0.4.0 to 0.5.0 in /exporters/otlp (#839)
- Bump google.golang.org/api from 0.20.0 to 0.28.0 in /exporters/trace/jaeger (#843)
- Set span status from HTTP status code in the othttp instrumentation. (#832)
- Fixed typo in push controller comment. (#834)
- The `Aggregator` testing has been updated and cleaned. (#812)
- `metric.Number(0)` expressions are replaced by `0` where possible. (#812)
- Fixed `global` `handler_test.go` test failure. #804
- Fixed `BatchSpanProcessor.Shutdown` to wait until all spans are processed. (#766)
- Fixed OTLP example's accidental early close of exporter. (#807)
- Ensure zipkin exporter reads and closes response body. (#788)
- Update instrumentation to use `api/standard` keys instead of custom keys. (#782)
- Clean up tools and RELEASING documentation. (#762)

## [0.6.0] - 2020-05-21

### Added

- Support for `Resource`s in the prometheus exporter. (#757)
- New pull controller. (#751)
- New `UpDownSumObserver` instrument. (#750)
- OpenTelemetry collector demo. (#711)
- New `SumObserver` instrument. (#747)
- New `UpDownCounter` instrument. (#745)
- New timeout `Option` and configuration function `WithTimeout` to the push controller. (#742)
- New `api/standards` package to implement semantic conventions and standard key-value generation. (#731)

### Changed

- Rename `Register*` functions in the metric API to `New*` for all `Observer` instruments. (#761)
- Use `[]float64` for histogram boundaries, not `[]metric.Number`. (#758)
- Change OTLP example to use exporter as a trace `Syncer` instead of as an unneeded `Batcher`. (#756)
- Replace `WithResourceAttributes()` with `WithResource()` in the trace SDK. (#754)
- The prometheus exporter now uses the new pull controller. (#751)
- Rename `ScheduleDelayMillis` to `BatchTimeout` in the trace `BatchSpanProcessor`.(#752)
- Support use of synchronous instruments in asynchronous callbacks (#725)
- Move `Resource` from the `Export` method parameter into the metric export `Record`. (#739)
- Rename `Observer` instrument to `ValueObserver`. (#734)
- The push controller now has a method (`Provider()`) to return a `metric.Provider` instead of the old `Meter` method that acted as a `metric.Provider`. (#738)
- Replace `Measure` instrument by `ValueRecorder` instrument. (#732)
- Rename correlation context header from `"Correlation-Context"` to `"otcorrelations"` to match the OpenTelemetry specification. (#727)

### Fixed

- Ensure gRPC `ClientStream` override methods do not panic in grpctrace package. (#755)
- Disable parts of `BatchSpanProcessor` test until a fix is found. (#743)
- Fix `string` case in `kv` `Infer` function. (#746)
- Fix panic in grpctrace client interceptors. (#740)
- Refactor the `api/metrics` push controller and add `CheckpointSet` synchronization. (#737)
- Rewrite span batch process queue batching logic. (#719)
- Remove the push controller named Meter map. (#738)
- Fix Histogram aggregator initial state (fix #735). (#736)
- Ensure golang alpine image is running `golang-1.14` for examples. (#733)
- Added test for grpctrace `UnaryInterceptorClient`. (#695)
- Rearrange `api/metric` code layout. (#724)

## [0.5.0] - 2020-05-13

### Added

- Batch `Observer` callback support. (#717)
- Alias `api` types to root package of project. (#696)
- Create basic `othttp.Transport` for simple client instrumentation. (#678)
- `SetAttribute(string, interface{})` to the trace API. (#674)
- Jaeger exporter option that allows user to specify custom http client. (#671)
- `Stringer` and `Infer` methods to `key`s. (#662)

### Changed

- Rename `NewKey` in the `kv` package to just `Key`. (#721)
- Move `core` and `key` to `kv` package. (#720)
- Make the metric API `Meter` a `struct` so the abstract `MeterImpl` can be passed and simplify implementation. (#709)
- Rename SDK `Batcher` to `Integrator` to match draft OpenTelemetry SDK specification. (#710)
- Rename SDK `Ungrouped` integrator to `simple.Integrator` to match draft OpenTelemetry SDK specification. (#710)
- Rename SDK `SDK` `struct` to `Accumulator` to match draft OpenTelemetry SDK specification. (#710)
- Move `Number` from `core` to `api/metric` package. (#706)
- Move `SpanContext` from `core` to `trace` package. (#692)
- Change traceparent header from `Traceparent` to `traceparent` to implement the W3C specification. (#681)

### Fixed

- Update tooling to run generators in all submodules. (#705)
- gRPC interceptor regexp to match methods without a service name. (#683)
- Use a `const` for padding 64-bit B3 trace IDs. (#701)
- Update `mockZipkin` listen address from `:0` to `127.0.0.1:0`. (#700)
- Left-pad 64-bit B3 trace IDs with zero. (#698)
- Propagate at least the first W3C tracestate header. (#694)
- Remove internal `StateLocker` implementation. (#688)
- Increase instance size CI system uses. (#690)
- Add a `key` benchmark and use reflection in `key.Infer()`. (#679)
- Fix internal `global` test by using `global.Meter` with `RecordBatch()`. (#680)
- Reimplement histogram using mutex instead of `StateLocker`. (#669)
- Switch `MinMaxSumCount` to a mutex lock implementation instead of `StateLocker`. (#667)
- Update documentation to not include any references to `WithKeys`. (#672)
- Correct misspelling. (#668)
- Fix clobbering of the span context if extraction fails. (#656)
- Bump `golangci-lint` and work around the corrupting bug. (#666) (#670)

## [0.4.3] - 2020-04-24

### Added

- `Dockerfile` and `docker-compose.yml` to run example code. (#635)
- New `grpctrace` package that provides gRPC client and server interceptors for both unary and stream connections. (#621)
- New `api/label` package, providing common label set implementation. (#651)
- Support for JSON marshaling of `Resources`. (#654)
- `TraceID` and `SpanID` implementations for `Stringer` interface. (#642)
- `RemoteAddrKey` in the othttp plugin to include the HTTP client address in top-level spans. (#627)
- `WithSpanFormatter` option to the othttp plugin. (#617)
- Updated README to include section for compatible libraries and include reference to the contrib repository. (#612)
- The prometheus exporter now supports exporting histograms. (#601)
- A `String` method to the `Resource` to return a hashable identifier for a now unique resource. (#613)
- An `Iter` method to the `Resource` to return an array `AttributeIterator`. (#613)
- An `Equal` method to the `Resource` test the equivalence of resources. (#613)
- An iterable structure (`AttributeIterator`) for `Resource` attributes.

### Changed

- zipkin export's `NewExporter` now requires a `serviceName` argument to ensure this needed values is provided. (#644)
- Pass `Resources` through the metrics export pipeline. (#659)

### Removed

- `WithKeys` option from the metric API. (#639)

### Fixed

- Use the `label.Set.Equivalent` value instead of an encoding in the batcher. (#658)
- Correct typo `trace.Exporter` to `trace.SpanSyncer` in comments. (#653)
- Use type names for return values in jaeger exporter. (#648)
- Increase the visibility of the `api/key` package by updating comments and fixing usages locally. (#650)
- `Checkpoint` only after `Update`; Keep records in the `sync.Map` longer. (#647)
- Do not cache `reflect.ValueOf()` in metric Labels. (#649)
- Batch metrics exported from the OTLP exporter based on `Resource` and labels. (#626)
- Add error wrapping to the prometheus exporter. (#631)
- Update the OTLP exporter batching of traces to use a unique `string` representation of an associated `Resource` as the batching key. (#623)
- Update OTLP `SpanData` transform to only include the `ParentSpanID` if one exists. (#614)
- Update `Resource` internal representation to uniquely and reliably identify resources. (#613)
- Check return value from `CheckpointSet.ForEach` in prometheus exporter. (#622)
- Ensure spans created by httptrace client tracer reflect operation structure. (#618)
- Create a new recorder rather than reuse when multiple observations in same epoch for asynchronous instruments. #610
- The default port the OTLP exporter uses to connect to the OpenTelemetry collector is updated to match the one the collector listens on by default. (#611)

## [0.4.2] - 2020-03-31

### Fixed

- Fix `pre_release.sh` to update version in `sdk/opentelemetry.go`. (#607)
- Fix time conversion from internal to OTLP in OTLP exporter. (#606)

## [0.4.1] - 2020-03-31

### Fixed

- Update `tag.sh` to create signed tags. (#604)

## [0.4.0] - 2020-03-30

### Added

- New API package `api/metric/registry` that exposes a `MeterImpl` wrapper for use by SDKs to generate unique instruments. (#580)
- Script to verify examples after a new release. (#579)

### Removed

- The dogstatsd exporter due to lack of support.
   This additionally removes support for statsd. (#591)
- `LabelSet` from the metric API.
   This is replaced by a `[]core.KeyValue` slice. (#595)
- `Labels` from the metric API's `Meter` interface. (#595)

### Changed

- The metric `export.Labels` became an interface which the SDK implements and the `export` package provides a simple, immutable implementation of this interface intended for testing purposes. (#574)
- Renamed `internal/metric.Meter` to `MeterImpl`. (#580)
- Renamed `api/global/internal.obsImpl` to `asyncImpl`. (#580)

### Fixed

- Corrected missing return in mock span. (#582)
- Update License header for all source files to match CNCF guidelines and include a test to ensure it is present. (#586) (#596)
- Update to v0.3.0 of the OTLP in the OTLP exporter. (#588)
- Update pre-release script to be compatible between GNU and BSD based systems. (#592)
- Add a `RecordBatch` benchmark. (#594)
- Moved span transforms of the OTLP exporter to the internal package. (#593)
- Build both go-1.13 and go-1.14 in circleci to test for all supported versions of Go. (#569)
- Removed unneeded allocation on empty labels in OLTP exporter. (#597)
- Update `BatchedSpanProcessor` to process the queue until no data but respect max batch size. (#599)
- Update project documentation godoc.org links to pkg.go.dev. (#602)

## [0.3.0] - 2020-03-21

This is a first official beta release, which provides almost fully complete metrics, tracing, and context propagation functionality.
There is still a possibility of breaking changes.

### Added

- Add `Observer` metric instrument. (#474)
- Add global `Propagators` functionality to enable deferred initialization for propagators registered before the first Meter SDK is installed. (#494)
- Simplified export setup pipeline for the jaeger exporter to match other exporters. (#459)
- The zipkin trace exporter. (#495)
- The OTLP exporter to export metric and trace telemetry to the OpenTelemetry collector. (#497) (#544) (#545)
- Add `StatusMessage` field to the trace `Span`. (#524)
- Context propagation in OpenTracing bridge in terms of OpenTelemetry context propagation. (#525)
- The `Resource` type was added to the SDK. (#528)
- The global API now supports a `Tracer` and `Meter` function as shortcuts to getting a global `*Provider` and calling these methods directly. (#538)
- The metric API now defines a generic `MeterImpl` interface to support general purpose `Meter` construction.
   Additionally, `SyncImpl` and `AsyncImpl` are added to support general purpose instrument construction. (#560)
- A metric `Kind` is added to represent the `MeasureKind`, `ObserverKind`, and `CounterKind`. (#560)
- Scripts to better automate the release process. (#576)

### Changed

- Default to to use `AlwaysSampler` instead of `ProbabilitySampler` to match OpenTelemetry specification. (#506)
- Renamed `AlwaysSampleSampler` to `AlwaysOnSampler` in the trace API. (#511)
- Renamed `NeverSampleSampler` to `AlwaysOffSampler` in the trace API. (#511)
- The `Status` field of the `Span` was changed to `StatusCode` to disambiguate with the added `StatusMessage`. (#524)
- Updated the trace `Sampler` interface conform to the OpenTelemetry specification. (#531)
- Rename metric API `Options` to `Config`. (#541)
- Rename metric `Counter` aggregator to be `Sum`. (#541)
- Unify metric options into `Option` from instrument specific options. (#541)
- The trace API's `TraceProvider` now support `Resource`s. (#545)
- Correct error in zipkin module name. (#548)
- The jaeger trace exporter now supports `Resource`s. (#551)
- Metric SDK now supports `Resource`s.
   The `WithResource` option was added to configure a `Resource` on creation and the `Resource` method was added to the metric `Descriptor` to return the associated `Resource`. (#552)
- Replace `ErrNoLastValue` and `ErrEmptyDataSet` by `ErrNoData` in the metric SDK. (#557)
- The stdout trace exporter now supports `Resource`s. (#558)
- The metric `Descriptor` is now included at the API instead of the SDK. (#560)
- Replace `Ordered` with an iterator in `export.Labels`. (#567)

### Removed

- The vendor specific Stackdriver. It is now hosted on 3rd party vendor infrastructure. (#452)
- The `Unregister` method for metric observers as it is not in the OpenTelemetry specification. (#560)
- `GetDescriptor` from the metric SDK. (#575)
- The `Gauge` instrument from the metric API. (#537)

### Fixed

- Make histogram aggregator checkpoint consistent. (#438)
- Update README with import instructions and how to build and test. (#505)
- The default label encoding was updated to be unique. (#508)
- Use `NewRoot` in the othttp plugin for public endpoints. (#513)
- Fix data race in `BatchedSpanProcessor`. (#518)
- Skip test-386 for Mac OS 10.15.x (Catalina and upwards). #521
- Use a variable-size array to represent ordered labels in maps. (#523)
- Update the OTLP protobuf and update changed import path. (#532)
- Use `StateLocker` implementation in `MinMaxSumCount`. (#546)
- Eliminate goroutine leak in histogram stress test. (#547)
- Update OTLP exporter with latest protobuf. (#550)
- Add filters to the othttp plugin. (#556)
- Provide an implementation of the `Header*` filters that do not depend on Go 1.14. (#565)
- Encode labels once during checkpoint.
   The checkpoint function is executed in a single thread so we can do the encoding lazily before passing the encoded version of labels to the exporter.
   This is a cheap and quick way to avoid encoding the labels on every collection interval. (#572)
- Run coverage over all packages in `COVERAGE_MOD_DIR`. (#573)

## [0.2.3] - 2020-03-04

### Added

- `RecordError` method on `Span`s in the trace API to Simplify adding error events to spans. (#473)
- Configurable push frequency for exporters setup pipeline. (#504)

### Changed

- Rename the `exporter` directory to `exporters`.
   The `go.opentelemetry.io/otel/exporter/trace/jaeger` package was mistakenly released with a `v1.0.0` tag instead of `v0.1.0`.
   This resulted in all subsequent releases not becoming the default latest.
   A consequence of this was that all `go get`s pulled in the incompatible `v0.1.0` release of that package when pulling in more recent packages from other otel packages.
   Renaming the `exporter` directory to `exporters` fixes this issue by renaming the package and therefore clearing any existing dependency tags.
   Consequentially, this action also renames *all* exporter packages. (#502)

### Removed

- The `CorrelationContextHeader` constant in the `correlation` package is no longer exported. (#503)

## [0.2.2] - 2020-02-27

### Added

- `HTTPSupplier` interface in the propagation API to specify methods to retrieve and store a single value for a key to be associated with a carrier. (#467)
- `HTTPExtractor` interface in the propagation API to extract information from an `HTTPSupplier` into a context. (#467)
- `HTTPInjector` interface in the propagation API to inject information into an `HTTPSupplier.` (#467)
- `Config` and configuring `Option` to the propagator API. (#467)
- `Propagators` interface in the propagation API to contain the set of injectors and extractors for all supported carrier formats. (#467)
- `HTTPPropagator` interface in the propagation API to inject and extract from an `HTTPSupplier.` (#467)
- `WithInjectors` and `WithExtractors` functions to the propagator API to configure injectors and extractors to use. (#467)
- `ExtractHTTP` and `InjectHTTP` functions to apply configured HTTP extractors and injectors to a passed context. (#467)
- Histogram aggregator. (#433)
- `DefaultPropagator` function and have it return `trace.TraceContext` as the default context propagator. (#456)
- `AlwaysParentSample` sampler to the trace API. (#455)
- `WithNewRoot` option function to the trace API to specify the created span should be considered a root span. (#451)

### Changed

- Renamed `WithMap` to `ContextWithMap` in the correlation package. (#481)
- Renamed `FromContext` to `MapFromContext` in the correlation package. (#481)
- Move correlation context propagation to correlation package. (#479)
- Do not default to putting remote span context into links. (#480)
- `Tracer.WithSpan` updated to accept `StartOptions`. (#472)
- Renamed `MetricKind` to `Kind` to not stutter in the type usage. (#432)
- Renamed the `export` package to `metric` to match directory structure. (#432)
- Rename the `api/distributedcontext` package to `api/correlation`. (#444)
- Rename the `api/propagators` package to `api/propagation`. (#444)
- Move the propagators from the `propagators` package into the `trace` API package. (#444)
- Update `Float64Gauge`, `Int64Gauge`, `Float64Counter`, `Int64Counter`, `Float64Measure`, and `Int64Measure` metric methods to use value receivers instead of pointers. (#462)
- Moved all dependencies of tools package to a tools directory. (#466)

### Removed

- Binary propagators. (#467)
- NOOP propagator. (#467)

### Fixed

- Upgraded `github.com/golangci/golangci-lint` from `v1.21.0` to `v1.23.6` in `tools/`. (#492)
- Fix a possible nil-dereference crash (#478)
- Correct comments for `InstallNewPipeline` in the stdout exporter. (#483)
- Correct comments for `InstallNewPipeline` in the dogstatsd exporter. (#484)
- Correct comments for `InstallNewPipeline` in the prometheus exporter. (#482)
- Initialize `onError` based on `Config` in prometheus exporter. (#486)
- Correct module name in prometheus exporter README. (#475)
- Removed tracer name prefix from span names. (#430)
- Fix `aggregator_test.go` import package comment. (#431)
- Improved detail in stdout exporter. (#436)
- Fix a dependency issue (generate target should depend on stringer, not lint target) in Makefile. (#442)
- Reorders the Makefile targets within `precommit` target so we generate files and build the code before doing linting, so we can get much nicer errors about syntax errors from the compiler. (#442)
- Reword function documentation in gRPC plugin. (#446)
- Send the `span.kind` tag to Jaeger from the jaeger exporter. (#441)
- Fix `metadataSupplier` in the jaeger exporter to overwrite the header if existing instead of appending to it. (#441)
- Upgraded to Go 1.13 in CI. (#465)
- Correct opentelemetry.io URL in trace SDK documentation. (#464)
- Refactored reference counting logic in SDK determination of stale records. (#468)
- Add call to `runtime.Gosched` in instrument `acquireHandle` logic to not block the collector. (#469)

## [0.2.1.1] - 2020-01-13

### Fixed

- Use stateful batcher on Prometheus exporter fixing regresion introduced in #395. (#428)

## [0.2.1] - 2020-01-08

### Added

- Global meter forwarding implementation.
   This enables deferred initialization for metric instruments registered before the first Meter SDK is installed. (#392)
- Global trace forwarding implementation.
   This enables deferred initialization for tracers registered before the first Trace SDK is installed. (#406)
- Standardize export pipeline creation in all exporters. (#395)
- A testing, organization, and comments for 64-bit field alignment. (#418)
- Script to tag all modules in the project. (#414)

### Changed

- Renamed `propagation` package to `propagators`. (#362)
- Renamed `B3Propagator` propagator to `B3`. (#362)
- Renamed `TextFormatPropagator` propagator to `TextFormat`. (#362)
- Renamed `BinaryPropagator` propagator to `Binary`. (#362)
- Renamed `BinaryFormatPropagator` propagator to `BinaryFormat`. (#362)
- Renamed `NoopTextFormatPropagator` propagator to `NoopTextFormat`. (#362)
- Renamed `TraceContextPropagator` propagator to `TraceContext`. (#362)
- Renamed `SpanOption` to `StartOption` in the trace API. (#369)
- Renamed `StartOptions` to `StartConfig` in the trace API. (#369)
- Renamed `EndOptions` to `EndConfig` in the trace API. (#369)
- `Number` now has a pointer receiver for its methods. (#375)
- Renamed `CurrentSpan` to `SpanFromContext` in the trace API. (#379)
- Renamed `SetCurrentSpan` to `ContextWithSpan` in the trace API. (#379)
- Renamed `Message` in Event to `Name` in the trace API. (#389)
- Prometheus exporter no longer aggregates metrics, instead it only exports them. (#385)
- Renamed `HandleImpl` to `BoundInstrumentImpl` in the metric API. (#400)
- Renamed `Float64CounterHandle` to `Float64CounterBoundInstrument` in the metric API. (#400)
- Renamed `Int64CounterHandle` to `Int64CounterBoundInstrument` in the metric API. (#400)
- Renamed `Float64GaugeHandle` to `Float64GaugeBoundInstrument` in the metric API. (#400)
- Renamed `Int64GaugeHandle` to `Int64GaugeBoundInstrument` in the metric API. (#400)
- Renamed `Float64MeasureHandle` to `Float64MeasureBoundInstrument` in the metric API. (#400)
- Renamed `Int64MeasureHandle` to `Int64MeasureBoundInstrument` in the metric API. (#400)
- Renamed `Release` method for bound instruments in the metric API to `Unbind`. (#400)
- Renamed `AcquireHandle` method for bound instruments in the metric API to `Bind`. (#400)
- Renamed the `File` option in the stdout exporter to `Writer`. (#404)
- Renamed all `Options` to `Config` for all metric exports where this wasn't already the case.

### Fixed

- Aggregator import path corrected. (#421)
- Correct links in README. (#368)
- The README was updated to match latest code changes in its examples. (#374)
- Don't capitalize error statements. (#375)
- Fix ignored errors. (#375)
- Fix ambiguous variable naming. (#375)
- Removed unnecessary type casting. (#375)
- Use named parameters. (#375)
- Updated release schedule. (#378)
- Correct http-stackdriver example module name. (#394)
- Removed the `http.request` span in `httptrace` package. (#397)
- Add comments in the metrics SDK (#399)
- Initialize checkpoint when creating ddsketch aggregator to prevent panic when merging into a empty one. (#402) (#403)
- Add documentation of compatible exporters in the README. (#405)
- Typo fix. (#408)
- Simplify span check logic in SDK tracer implementation. (#419)

## [0.2.0] - 2019-12-03

### Added

- Unary gRPC tracing example. (#351)
- Prometheus exporter. (#334)
- Dogstatsd metrics exporter. (#326)

### Changed

- Rename `MaxSumCount` aggregation to `MinMaxSumCount` and add the `Min` interface for this aggregation. (#352)
- Rename `GetMeter` to `Meter`. (#357)
- Rename `HTTPTraceContextPropagator` to `TraceContextPropagator`. (#355)
- Rename `HTTPB3Propagator` to `B3Propagator`. (#355)
- Rename `HTTPTraceContextPropagator` to `TraceContextPropagator`. (#355)
- Move `/global` package to `/api/global`. (#356)
- Rename `GetTracer` to `Tracer`. (#347)

### Removed

- `SetAttribute` from the `Span` interface in the trace API. (#361)
- `AddLink` from the `Span` interface in the trace API. (#349)
- `Link` from the `Span` interface in the trace API. (#349)

### Fixed

- Exclude example directories from coverage report. (#365)
- Lint make target now implements automatic fixes with `golangci-lint` before a second run to report the remaining issues. (#360)
- Drop `GO111MODULE` environment variable in Makefile as Go 1.13 is the project specified minimum version and this is environment variable is not needed for that version of Go. (#359)
- Run the race checker for all test. (#354)
- Redundant commands in the Makefile are removed. (#354)
- Split the `generate` and `lint` targets of the Makefile. (#354)
- Renames `circle-ci` target to more generic `ci` in Makefile. (#354)
- Add example Prometheus binary to gitignore. (#358)
- Support negative numbers with the `MaxSumCount`. (#335)
- Resolve race conditions in `push_test.go` identified in #339. (#340)
- Use `/usr/bin/env bash` as a shebang in scripts rather than `/bin/bash`. (#336)
- Trace benchmark now tests both `AlwaysSample` and `NeverSample`.
   Previously it was testing `AlwaysSample` twice. (#325)
- Trace benchmark now uses a `[]byte` for `TraceID` to fix failing test. (#325)
- Added a trace benchmark to test variadic functions in `setAttribute` vs `setAttributes` (#325)
- The `defaultkeys` batcher was only using the encoded label set as its map key while building a checkpoint.
   This allowed distinct label sets through, but any metrics sharing a label set could be overwritten or merged incorrectly.
   This was corrected. (#333)

## [0.1.2] - 2019-11-18

### Fixed

- Optimized the `simplelru` map for attributes to reduce the number of allocations. (#328)
- Removed unnecessary unslicing of parameters that are already a slice. (#324)

## [0.1.1] - 2019-11-18

This release contains a Metrics SDK with stdout exporter and supports basic aggregations such as counter, gauges, array, maxsumcount, and ddsketch.

### Added

- Metrics stdout export pipeline. (#265)
- Array aggregation for raw measure metrics. (#282)
- The core.Value now have a `MarshalJSON` method. (#281)

### Removed

- `WithService`, `WithResources`, and `WithComponent` methods of tracers. (#314)
- Prefix slash in `Tracer.Start()` for the Jaeger example. (#292)

### Changed

- Allocation in LabelSet construction to reduce GC overhead. (#318)
- `trace.WithAttributes` to append values instead of replacing (#315)
- Use a formula for tolerance in sampling tests. (#298)
- Move export types into trace and metric-specific sub-directories. (#289)
- `SpanKind` back to being based on an `int` type. (#288)

### Fixed

- URL to OpenTelemetry website in README. (#323)
- Name of othttp default tracer. (#321)
- `ExportSpans` for the stackdriver exporter now handles `nil` context. (#294)
- CI modules cache to correctly restore/save from/to the cache. (#316)
- Fix metric SDK race condition between `LoadOrStore` and the assignment `rec.recorder = i.meter.exporter.AggregatorFor(rec)`. (#293)
- README now reflects the new code structure introduced with these changes. (#291)
- Make the basic example work. (#279)

## [0.1.0] - 2019-11-04

This is the first release of open-telemetry go library.
It contains api and sdk for trace and meter.

### Added

- Initial OpenTelemetry trace and metric API prototypes.
- Initial OpenTelemetry trace, metric, and export SDK packages.
- A wireframe bridge to support compatibility with OpenTracing.
- Example code for a basic, http-stackdriver, http, jaeger, and named tracer setup.
- Exporters for Jaeger, Stackdriver, and stdout.
- Propagators for binary, B3, and trace-context protocols.
- Project information and guidelines in the form of a README and CONTRIBUTING.
- Tools to build the project and a Makefile to automate the process.
- Apache-2.0 license.
- CircleCI build CI manifest files.
- CODEOWNERS file to track owners of this project.

[Unreleased]: https://github.com/open-telemetry/opentelemetry-go/compare/v1.13.0...HEAD
[1.13.0/0.36.0]: https://github.com/open-telemetry/opentelemetry-go/releases/tag/v1.13.0
[1.12.0/0.35.0]: https://github.com/open-telemetry/opentelemetry-go/releases/tag/v1.12.0
[1.11.2/0.34.0]: https://github.com/open-telemetry/opentelemetry-go/releases/tag/v1.11.2
[1.11.1/0.33.0]: https://github.com/open-telemetry/opentelemetry-go/releases/tag/v1.11.1
[1.11.0/0.32.3]: https://github.com/open-telemetry/opentelemetry-go/releases/tag/v1.11.0
[0.32.2]: https://github.com/open-telemetry/opentelemetry-go/releases/tag/sdk/metric/v0.32.2
[0.32.1]: https://github.com/open-telemetry/opentelemetry-go/releases/tag/sdk/metric/v0.32.1
[0.32.0]: https://github.com/open-telemetry/opentelemetry-go/releases/tag/sdk/metric/v0.32.0
[1.10.0]: https://github.com/open-telemetry/opentelemetry-go/releases/tag/v1.10.0
[1.9.0/0.0.3]: https://github.com/open-telemetry/opentelemetry-go/releases/tag/v1.9.0
[1.8.0/0.31.0]: https://github.com/open-telemetry/opentelemetry-go/releases/tag/v1.8.0
[1.7.0/0.30.0]: https://github.com/open-telemetry/opentelemetry-go/releases/tag/v1.7.0
[0.29.0]: https://github.com/open-telemetry/opentelemetry-go/releases/tag/metric/v0.29.0
[1.6.3]: https://github.com/open-telemetry/opentelemetry-go/releases/tag/v1.6.3
[1.6.2]: https://github.com/open-telemetry/opentelemetry-go/releases/tag/v1.6.2
[1.6.1]: https://github.com/open-telemetry/opentelemetry-go/releases/tag/v1.6.1
[1.6.0/0.28.0]: https://github.com/open-telemetry/opentelemetry-go/releases/tag/v1.6.0
[1.5.0]: https://github.com/open-telemetry/opentelemetry-go/releases/tag/v1.5.0
[1.4.1]: https://github.com/open-telemetry/opentelemetry-go/releases/tag/v1.4.1
[1.4.0]: https://github.com/open-telemetry/opentelemetry-go/releases/tag/v1.4.0
[1.3.0]: https://github.com/open-telemetry/opentelemetry-go/releases/tag/v1.3.0
[1.2.0]: https://github.com/open-telemetry/opentelemetry-go/releases/tag/v1.2.0
[1.1.0]: https://github.com/open-telemetry/opentelemetry-go/releases/tag/v1.1.0
[1.0.1]: https://github.com/open-telemetry/opentelemetry-go/releases/tag/v1.0.1
[Metrics 0.24.0]: https://github.com/open-telemetry/opentelemetry-go/releases/tag/metric/v0.24.0
[1.0.0]: https://github.com/open-telemetry/opentelemetry-go/releases/tag/v1.0.0
[1.0.0-RC3]: https://github.com/open-telemetry/opentelemetry-go/releases/tag/v1.0.0-RC3
[1.0.0-RC2]: https://github.com/open-telemetry/opentelemetry-go/releases/tag/v1.0.0-RC2
[Experimental Metrics v0.22.0]: https://github.com/open-telemetry/opentelemetry-go/releases/tag/metric/v0.22.0
[1.0.0-RC1]: https://github.com/open-telemetry/opentelemetry-go/releases/tag/v1.0.0-RC1
[0.20.0]: https://github.com/open-telemetry/opentelemetry-go/releases/tag/v0.20.0
[0.19.0]: https://github.com/open-telemetry/opentelemetry-go/releases/tag/v0.19.0
[0.18.0]: https://github.com/open-telemetry/opentelemetry-go/releases/tag/v0.18.0
[0.17.0]: https://github.com/open-telemetry/opentelemetry-go/releases/tag/v0.17.0
[0.16.0]: https://github.com/open-telemetry/opentelemetry-go/releases/tag/v0.16.0
[0.15.0]: https://github.com/open-telemetry/opentelemetry-go/releases/tag/v0.15.0
[0.14.0]: https://github.com/open-telemetry/opentelemetry-go/releases/tag/v0.14.0
[0.13.0]: https://github.com/open-telemetry/opentelemetry-go/releases/tag/v0.13.0
[0.12.0]: https://github.com/open-telemetry/opentelemetry-go/releases/tag/v0.12.0
[0.11.0]: https://github.com/open-telemetry/opentelemetry-go/releases/tag/v0.11.0
[0.10.0]: https://github.com/open-telemetry/opentelemetry-go/releases/tag/v0.10.0
[0.9.0]: https://github.com/open-telemetry/opentelemetry-go/releases/tag/v0.9.0
[0.8.0]: https://github.com/open-telemetry/opentelemetry-go/releases/tag/v0.8.0
[0.7.0]: https://github.com/open-telemetry/opentelemetry-go/releases/tag/v0.7.0
[0.6.0]: https://github.com/open-telemetry/opentelemetry-go/releases/tag/v0.6.0
[0.5.0]: https://github.com/open-telemetry/opentelemetry-go/releases/tag/v0.5.0
[0.4.3]: https://github.com/open-telemetry/opentelemetry-go/releases/tag/v0.4.3
[0.4.2]: https://github.com/open-telemetry/opentelemetry-go/releases/tag/v0.4.2
[0.4.1]: https://github.com/open-telemetry/opentelemetry-go/releases/tag/v0.4.1
[0.4.0]: https://github.com/open-telemetry/opentelemetry-go/releases/tag/v0.4.0
[0.3.0]: https://github.com/open-telemetry/opentelemetry-go/releases/tag/v0.3.0
[0.2.3]: https://github.com/open-telemetry/opentelemetry-go/releases/tag/v0.2.3
[0.2.2]: https://github.com/open-telemetry/opentelemetry-go/releases/tag/v0.2.2
[0.2.1.1]: https://github.com/open-telemetry/opentelemetry-go/releases/tag/v0.2.1.1
[0.2.1]: https://github.com/open-telemetry/opentelemetry-go/releases/tag/v0.2.1
[0.2.0]: https://github.com/open-telemetry/opentelemetry-go/releases/tag/v0.2.0
[0.1.2]: https://github.com/open-telemetry/opentelemetry-go/releases/tag/v0.1.2
[0.1.1]: https://github.com/open-telemetry/opentelemetry-go/releases/tag/v0.1.1
[0.1.0]: https://github.com/open-telemetry/opentelemetry-go/releases/tag/v0.1.0

[Go 1.20]: https://go.dev/doc/go1.20<|MERGE_RESOLUTION|>--- conflicted
+++ resolved
@@ -13,9 +13,6 @@
 - Semantic conventions of the `event` type are now generated. (#3697)
 - The `event` type semantic conventions are added to `go.opentelemetry.io/otel/semconv/v1.17.0`. (#3697)
 - Support [Go 1.20]. (#3693)
-<<<<<<< HEAD
-- Add `bridgetSpanContext.IsSampled` to `go.opentelemetry.io/otel/bridget/opentracing` to expose whether span is sampled or not. (#3570)
-=======
 - The `go.opentelemetry.io/otel/semconv/v1.18.0` package.
   The package contains semantic conventions from the `v1.18.0` version of the OpenTelemetry specification. (#3719)
   - The following `const` renames from `go.opentelemetry.io/otel/semconv/v1.17.0` are included:
@@ -33,7 +30,7 @@
     - `OtelLibraryName` -> `OTelLibraryName`
     - `OtelLibraryVersion` -> `OTelLibraryVersion`
     - `OtelStatusDescription` -> `OTelStatusDescription`
->>>>>>> f3b4813f
+- Add `bridgetSpanContext.IsSampled` to `go.opentelemetry.io/otel/bridget/opentracing` to expose whether span is sampled or not. (#3570)
 
 ## [1.13.0/0.36.0] 2023-02-07
 
