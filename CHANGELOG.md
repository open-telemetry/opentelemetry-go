# Changelog

All notable changes to this project will be documented in this file.

The format is based on [Keep a Changelog](https://keepachangelog.com/en/1.0.0/).

This project adheres to [Semantic Versioning](https://semver.org/spec/v2.0.0.html).

## [Unreleased]

### Changed

- Propagate non-retryable error messages to client in `go.opentelemetry.io/otel/exporters/otlp/otlplog/otlploghttp`. (#5929)
- Propagate non-retryable error messages to client in `go.opentelemetry.io/otel/exporters/otlp/otlptrace/otlptracehttp`. (#5929)
- Propagate non-retryable error messages to client in `go.opentelemetry.io/otel/exporters/otlp/otlpmetric/otlpmetrichttp`. (#5929)

### Fixed

- Fix inconsistent request body closing in `go.opentelemetry.io/otel/exporters/otlp/otlplog/otlploghttp`. (#5954)
- Fix inconsistent request body closing in `go.opentelemetry.io/otel/exporters/otlp/otlptrace/otlptracehttp`. (#5954)
- Fix inconsistent request body closing in `go.opentelemetry.io/otel/exporters/otlp/otlpmetric/otlpmetrichttp`. (#5954)

<!-- Released section -->
<!-- Don't change this section unless doing release -->

## [1.32.0/0.54.0/0.8.0/0.0.11] 2024-11-08

### Added

- Add `go.opentelemetry.io/otel/sdk/metric/exemplar.AlwaysOffFilter`, which can be used to disable exemplar recording. (#5850)
- Add `go.opentelemetry.io/otel/sdk/metric.WithExemplarFilter`, which can be used to configure the exemplar filter used by the metrics SDK. (#5850)
- Add `ExemplarReservoirProviderSelector` and `DefaultExemplarReservoirProviderSelector` to `go.opentelemetry.io/otel/sdk/metric`, which defines the exemplar reservoir to use based on the aggregation of the metric. (#5861)
- Add `ExemplarReservoirProviderSelector` to `go.opentelemetry.io/otel/sdk/metric.Stream` to allow using views to configure the exemplar reservoir to use for a metric. (#5861)
- Add `ReservoirProvider`, `HistogramReservoirProvider` and `FixedSizeReservoirProvider` to `go.opentelemetry.io/otel/sdk/metric/exemplar` to make it convenient to use providers of Reservoirs. (#5861)
- The `go.opentelemetry.io/otel/semconv/v1.27.0` package.
  The package contains semantic conventions from the `v1.27.0` version of the OpenTelemetry Semantic Conventions. (#5894)
- Add `Attributes attribute.Set` field to `Scope` in `go.opentelemetry.io/otel/sdk/instrumentation`. (#5903)
- Add `Attributes attribute.Set` field to `ScopeRecords` in `go.opentelemetry.io/otel/log/logtest`. (#5927)
- `go.opentelemetry.io/otel/exporters/otlp/otlptrace/otlptracegrpc` adds instrumentation scope attributes. (#5934)
- `go.opentelemetry.io/otel/exporters/otlp/otlptrace/otlptracehttp` adds instrumentation scope attributes. (#5934)
- `go.opentelemetry.io/otel/exporters/otlp/otlpmetric/otlpmetricgrpc` adds instrumentation scope attributes. (#5935)
- `go.opentelemetry.io/otel/exporters/otlp/otlpmetric/otlpmetrichttp` adds instrumentation scope attributes. (#5935)
- `go.opentelemetry.io/otel/exporters/otlp/otlplog/otlploggrpc` adds instrumentation scope attributes. (#5933)
- `go.opentelemetry.io/otel/exporters/otlp/otlplog/otlploghttp` adds instrumentation scope attributes. (#5933)
- `go.opentelemetry.io/otel/exporters/prometheus` adds instrumentation scope attributes in `otel_scope_info` metric as labels. (#5932)

### Changed

- Support scope attributes and make them as identifying for `Tracer` in `go.opentelemetry.io/otel` and `go.opentelemetry.io/otel/sdk/trace`. (#5924)
- Support scope attributes and make them as identifying for `Meter` in `go.opentelemetry.io/otel` and `go.opentelemetry.io/otel/sdk/metric`. (#5926)
- Support scope attributes and make them as identifying for `Logger` in `go.opentelemetry.io/otel` and `go.opentelemetry.io/otel/sdk/log`. (#5925)
- Make schema URL and scope attributes as identifying for `Tracer` in `go.opentelemetry.io/otel/bridge/opentracing`. (#5931)
- Clear unneeded slice elements to allow GC to collect the objects in `go.opentelemetry.io/otel/sdk/metric` and `go.opentelemetry.io/otel/sdk/trace`. (#5804)

### Fixed

- Global MeterProvider registration unwraps global instrument Observers, the undocumented Unwrap() methods are now private. (#5881)
- `go.opentelemetry.io/otel/exporters/otlp/otlpmetric/otlpmetricgrpc` now keeps the metadata already present in the context when `WithHeaders` is used. (#5892)
- `go.opentelemetry.io/otel/exporters/otlp/otlplog/otlploggrpc` now keeps the metadata already present in the context when `WithHeaders` is used. (#5911)
- `go.opentelemetry.io/otel/exporters/otlp/otlptrace/otlptracegrpc` now keeps the metadata already present in the context when `WithHeaders` is used. (#5915)
- Fix `go.opentelemetry.io/otel/exporters/prometheus` trying to add exemplars to Gauge metrics, which is unsupported. (#5912)
- Fix `WithEndpointURL` to always use a secure connection when an https URL is passed in `go.opentelemetry.io/otel/exporters/otlp/otlpmetric/otlpmetricgrpc`. (#5944)
- Fix `WithEndpointURL` to always use a secure connection when an https URL is passed in `go.opentelemetry.io/otel/exporters/otlp/otlpmetric/otlpmetrichttp`. (#5944)
- Fix `WithEndpointURL` to always use a secure connection when an https URL is passed in `go.opentelemetry.io/otel/exporters/otlp/otlptrace/otlptracegrpc`. (#5944)
- Fix `WithEndpointURL` to always use a secure connection when an https URL is passed in `go.opentelemetry.io/otel/exporters/otlp/otlptrace/otlptracehttp`. (#5944)
<<<<<<< HEAD

### Changed

- `go.opentelemetry.io/otel/exporters/otlp/otlpmetric/otlpmetricgrpc` now keeps the metadata already present in the context when `WithHeaders` is used. (#5892)
- `go.opentelemetry.io/otel/exporters/otlp/otlplog/otlploggrpc` now keeps the metadata already present in the context when `WithHeaders` is used. (#5911)
- `go.opentelemetry.io/otel/exporters/otlp/otlptrace/otlptracegrpc` now keeps the metadata already present in the context when `WithHeaders` is used. (#5915)
- The default global API now supports full auto-instrumentation from the `go.opentelemetry.io/auto` package.
  See that package for more information. (#5920)
- Support scope attributes and make them as identifying for `Tracer` in `go.opentelemetry.io/otel` and `go.opentelemetry.io/otel/sdk/trace`. (#5924)
- Support scope attributes and make them as identifying for `Meter` in `go.opentelemetry.io/otel` and `go.opentelemetry.io/otel/sdk/metric`. (#5926)
- Support scope attributes and make them as identifying for `Logger` in `go.opentelemetry.io/otel` and `go.opentelemetry.io/otel/sdk/log`. (#5925)
- Make schema URL and scope attributes as identifying for `Tracer` in `go.opentelemetry.io/otel/bridge/opentracing`. (#5931)
=======
- Fix incorrect metrics generated from callbacks when multiple readers are used in `go.opentelemetry.io/otel/sdk/metric`. (#5900)
>>>>>>> b99d2b81

### Removed

- Remove all examples under `go.opentelemetry.io/otel/example` as they are moved to [Contrib repository](https://github.com/open-telemetry/opentelemetry-go-contrib/tree/main/examples). (#5930)

## [1.31.0/0.53.0/0.7.0/0.0.10] 2024-10-11

### Added

- Add `go.opentelemetry.io/otel/sdk/metric/exemplar` package which includes `Exemplar`, `Filter`, `TraceBasedFilter`, `AlwaysOnFilter`, `HistogramReservoir`, `FixedSizeReservoir`, `Reservoir`, `Value` and `ValueType` types. These will be used for configuring the exemplar reservoir for the metrics sdk. (#5747, #5862)
- Add `WithExportBufferSize` option to log batch processor.(#5877)

### Changed

- Enable exemplars by default in `go.opentelemetry.io/otel/sdk/metric`. Exemplars can be disabled by setting `OTEL_METRICS_EXEMPLAR_FILTER=always_off` (#5778)
- `Logger.Enabled` in `go.opentelemetry.io/otel/log` now accepts a newly introduced `EnabledParameters` type instead of `Record`. (#5791)
- `FilterProcessor.Enabled` in `go.opentelemetry.io/otel/sdk/log/internal/x` now accepts `EnabledParameters` instead of `Record`. (#5791)
- The `Record` type in `go.opentelemetry.io/otel/log` is no longer comparable. (#5847)
- Performance improvements for the trace SDK `SetAttributes` method in `Span`. (#5864)
- Reduce memory allocations for the `Event` and `Link` lists in `Span`. (#5858)
- Performance improvements for the trace SDK `AddEvent`, `AddLink`, `RecordError` and `End` methods in `Span`. (#5874)

### Deprecated

- Deprecate all examples under `go.opentelemetry.io/otel/example` as they are moved to [Contrib repository](https://github.com/open-telemetry/opentelemetry-go-contrib/tree/main/examples). (#5854)

### Fixed

- The race condition for multiple `FixedSize` exemplar reservoirs identified in #5814 is resolved. (#5819)
- Fix log records duplication in case of heterogeneous resource attributes by correctly mapping each log record to it's resource and scope. (#5803)
- Fix timer channel drain to avoid hanging on Go 1.23. (#5868)
- Fix delegation for global meter providers, and panic when calling otel.SetMeterProvider. (#5827)
- Change the `reflect.TypeOf` to use a nil pointer to not allocate on the heap unless necessary. (#5827)

## [1.30.0/0.52.0/0.6.0/0.0.9] 2024-09-09

### Added

- Support `OTEL_EXPORTER_OTLP_LOGS_INSECURE` and `OTEL_EXPORTER_OTLP_INSECURE` environments in `go.opentelemetry.io/otel/exporters/otlp/otlplog/otlploggrpc`. (#5739)
- The `WithResource` option for `NewMeterProvider` now merges the provided resources with the ones from environment variables. (#5773)
- The `WithResource` option for `NewLoggerProvider` now merges the provided resources with the ones from environment variables. (#5773)
- Add UTF-8 support to `go.opentelemetry.io/otel/exporters/prometheus`. (#5755)

### Fixed

- Fix memory leak in the global `MeterProvider` when identical instruments are repeatedly created. (#5754)
- Fix panic on instruments creation when setting meter provider. (#5758)
- Fix an issue where `SetMeterProvider` in `go.opentelemetry.io/otel` might miss the delegation for instruments and registries. (#5780)

### Removed

- Drop support for [Go 1.21]. (#5736, #5740, #5800)

## [1.29.0/0.51.0/0.5.0] 2024-08-23

This release is the last to support [Go 1.21].
The next release will require at least [Go 1.22].

### Added

- Add MacOS ARM64 platform to the compatibility testing suite. (#5577)
- Add `InstrumentationScope` field to `SpanStub` in `go.opentelemetry.io/otel/sdk/trace/tracetest`, as a replacement for the deprecated `InstrumentationLibrary`. (#5627)
- Make the initial release of `go.opentelemetry.io/otel/exporters/otlp/otlplog/otlploggrpc`.
  This new module contains an OTLP exporter that transmits log telemetry using gRPC.
  This module is unstable and breaking changes may be introduced.
  See our [versioning policy](VERSIONING.md) for more information about these stability guarantees. (#5629)
- Add `Walk` function to `TraceState` in `go.opentelemetry.io/otel/trace` to iterate all the key-value pairs. (#5651)
- Bridge the trace state in `go.opentelemetry.io/otel/bridge/opencensus`. (#5651)
- Zero value of `SimpleProcessor` in `go.opentelemetry.io/otel/sdk/log` no longer panics. (#5665)
- The `FilterProcessor` interface type is added in `go.opentelemetry.io/otel/sdk/log/internal/x`.
  This is an optional and experimental interface that log `Processor`s can implement to instruct the `Logger` if a `Record` will be processed or not.
  It replaces the existing `Enabled` method that is removed from the `Processor` interface itself.
  It does not fall within the scope of the OpenTelemetry Go versioning and stability [policy](./VERSIONING.md) and it may be changed in backwards incompatible ways or removed in feature releases. (#5692)
- Support [Go 1.23]. (#5720)

### Changed

- `NewMemberRaw`, `NewKeyProperty` and `NewKeyValuePropertyRaw` in `go.opentelemetry.io/otel/baggage` allow UTF-8 string in key. (#5132)
- `Processor.OnEmit` in `go.opentelemetry.io/otel/sdk/log` now accepts a pointer to `Record` instead of a value so that the record modifications done in a processor are propagated to subsequent registered processors. (#5636)
- `SimpleProcessor.Enabled` in `go.opentelemetry.io/otel/sdk/log` now returns `false` if the exporter is `nil`. (#5665)
- Update the concurrency requirements of `Exporter` in `go.opentelemetry.io/otel/sdk/log`. (#5666)
- `SimpleProcessor` in `go.opentelemetry.io/otel/sdk/log` synchronizes `OnEmit` calls. (#5666)
- The `Processor` interface in `go.opentelemetry.io/otel/sdk/log` no longer includes the `Enabled` method.
  See the `FilterProcessor` interface type added in `go.opentelemetry.io/otel/sdk/log/internal/x` to continue providing this functionality. (#5692)
- The `SimpleProcessor` type in `go.opentelemetry.io/otel/sdk/log` is no longer comparable. (#5693)
- The `BatchProcessor` type in `go.opentelemetry.io/otel/sdk/log` is no longer comparable. (#5693)

### Fixed

- Correct comments for the priority of the `WithEndpoint` and `WithEndpointURL` options and their corresponding environment variables in `go.opentelemetry.io/otel/exporters/otlp/otlptrace/otlptracehttp`. (#5584)
- Pass the underlying error rather than a generic retry-able failure in `go.opentelemetry.io/otel/exporters/otlp/otlpmetric/otlpmetrichttp`, `go.opentelemetry.io/otel/exporters/otlp/otlplog/otlploghttp` and `go.opentelemetry.io/otel/exporters/otlp/otlptrace/otlptracehttp`. (#5541)
- Correct the `Tracer`, `Meter`, and `Logger` names used in `go.opentelemetry.io/otel/example/dice`. (#5612)
- Correct the `Tracer` names used in `go.opentelemetry.io/otel/example/namedtracer`. (#5612)
- Correct the `Tracer` name used in `go.opentelemetry.io/otel/example/opencensus`. (#5612)
- Correct the `Tracer` and `Meter` names used in `go.opentelemetry.io/otel/example/otel-collector`. (#5612)
- Correct the `Tracer` names used in `go.opentelemetry.io/otel/example/passthrough`. (#5612)
- Correct the `Meter` name used in `go.opentelemetry.io/otel/example/prometheus`. (#5612)
- Correct the `Tracer` names used in `go.opentelemetry.io/otel/example/zipkin`. (#5612)
- Correct comments for the priority of the `WithEndpoint` and `WithEndpointURL` options and their corresponding environment variables in `go.opentelemetry.io/otel/exporters/otlp/otlpmetric/otlpmetricgrpc` and `go.opentelemetry.io/otel/exporters/otlp/otlpmetric/otlpmetrichttp`. (#5641)
- Correct comments for the priority of the `WithEndpoint` and `WithEndpointURL` options and their corresponding environment variables in `go.opentelemetry.io/otel/exporters/otlp/otlplog/otlploghttp`. (#5650)
- Stop percent encoding header environment variables in `go.opentelemetry.io/otel/exporters/otlp/otlptrace/otlptracegrpc`, `go.opentelemetry.io/otel/exporters/otlp/otlptrace/otlptracehttp`, `go.opentelemetry.io/otel/exporters/otlp/otlpmetric/otlpmetricgrpc` and `go.opentelemetry.io/otel/exporters/otlp/otlpmetric/otlpmetrichttp` (#5705)
- Remove invalid environment variable header keys in `go.opentelemetry.io/otel/exporters/otlp/otlptrace/otlptracegrpc`, `go.opentelemetry.io/otel/exporters/otlp/otlptrace/otlptracehttp`, `go.opentelemetry.io/otel/exporters/otlp/otlpmetric/otlpmetricgrpc` and `go.opentelemetry.io/otel/exporters/otlp/otlpmetric/otlpmetrichttp` (#5705)

### Removed

- The `Enabled` method of the `SimpleProcessor` in `go.opentelemetry.io/otel/sdk/log` is removed. (#5692)
- The `Enabled` method of the `BatchProcessor` in `go.opentelemetry.io/otel/sdk/log` is removed. (#5692)

## [1.28.0/0.50.0/0.4.0] 2024-07-02

### Added

- The `IsEmpty` method is added to the `Instrument` type in `go.opentelemetry.io/otel/sdk/metric`.
  This method is used to check if an `Instrument` instance is a zero-value. (#5431)
- Store and provide the emitted `context.Context` in `ScopeRecords` of `go.opentelemetry.io/otel/sdk/log/logtest`. (#5468)
- The `go.opentelemetry.io/otel/semconv/v1.26.0` package.
  The package contains semantic conventions from the `v1.26.0` version of the OpenTelemetry Semantic Conventions. (#5476)
- The `AssertRecordEqual` method to `go.opentelemetry.io/otel/log/logtest` to allow comparison of two log records in tests. (#5499)
- The `WithHeaders` option to `go.opentelemetry.io/otel/exporters/zipkin` to allow configuring custom http headers while exporting spans. (#5530)

### Changed

- `Tracer.Start` in `go.opentelemetry.io/otel/trace/noop` no longer allocates a span for empty span context. (#5457)
- Upgrade `go.opentelemetry.io/otel/semconv/v1.25.0` to `go.opentelemetry.io/otel/semconv/v1.26.0` in `go.opentelemetry.io/otel/example/otel-collector`. (#5490)
- Upgrade `go.opentelemetry.io/otel/semconv/v1.25.0` to `go.opentelemetry.io/otel/semconv/v1.26.0` in `go.opentelemetry.io/otel/example/zipkin`. (#5490)
- Upgrade `go.opentelemetry.io/otel/semconv/v1.25.0` to `go.opentelemetry.io/otel/semconv/v1.26.0` in `go.opentelemetry.io/otel/exporters/zipkin`. (#5490)
  - The exporter no longer exports the deprecated "otel.library.name" or "otel.library.version" attributes.
- Upgrade `go.opentelemetry.io/otel/semconv/v1.25.0` to `go.opentelemetry.io/otel/semconv/v1.26.0` in `go.opentelemetry.io/otel/sdk/resource`. (#5490)
- Upgrade `go.opentelemetry.io/otel/semconv/v1.25.0` to `go.opentelemetry.io/otel/semconv/v1.26.0` in `go.opentelemetry.io/otel/sdk/trace`. (#5490)
- `SimpleProcessor.OnEmit` in `go.opentelemetry.io/otel/sdk/log` no longer allocates a slice which makes it possible to have a zero-allocation log processing using `SimpleProcessor`. (#5493)
- Use non-generic functions in the `Start` method of `"go.opentelemetry.io/otel/sdk/trace".Trace` to reduce memory allocation. (#5497)
- `service.instance.id` is populated for a `Resource` created with `"go.opentelemetry.io/otel/sdk/resource".Default` with a default value when `OTEL_GO_X_RESOURCE` is set. (#5520)
- Improve performance of metric instruments in `go.opentelemetry.io/otel/sdk/metric` by removing unnecessary calls to `time.Now`. (#5545)

### Fixed

- Log a warning to the OpenTelemetry internal logger when a `Record` in `go.opentelemetry.io/otel/sdk/log` drops an attribute due to a limit being reached. (#5376)
- Identify the `Tracer` returned from the global `TracerProvider` in `go.opentelemetry.io/otel/global` with its schema URL. (#5426)
- Identify the `Meter` returned from the global `MeterProvider` in `go.opentelemetry.io/otel/global` with its schema URL. (#5426)
- Log a warning to the OpenTelemetry internal logger when a `Span` in `go.opentelemetry.io/otel/sdk/trace` drops an attribute, event, or link due to a limit being reached. (#5434)
- Document instrument name requirements in `go.opentelemetry.io/otel/metric`. (#5435)
- Prevent random number generation data-race for experimental rand exemplars in `go.opentelemetry.io/otel/sdk/metric`. (#5456)
- Fix counting number of dropped attributes of `Record` in `go.opentelemetry.io/otel/sdk/log`. (#5464)
- Fix panic in baggage creation when a member contains `0x80` char in key or value. (#5494)
- Correct comments for the priority of the `WithEndpoint` and `WithEndpointURL` options and their corresponding environment variables in `go.opentelemetry.io/otel/exporters/otlp/otlptrace/otlptracegrpc`. (#5508)
- Retry trace and span ID generation if it generated an invalid one in `go.opentelemetry.io/otel/sdk/trace`. (#5514)
- Fix stale timestamps reported by the last-value aggregation. (#5517)
- Indicate the `Exporter` in `go.opentelemetry.io/otel/exporters/otlp/otlplog/otlploghttp` must be created by the `New` method. (#5521)
- Improved performance in all `{Bool,Int64,Float64,String}SliceValue` functions of `go.opentelemetry.io/attributes` by reducing the number of allocations. (#5549)
- Replace invalid percent-encoded octet sequences with replacement char in `go.opentelemetry.io/otel/baggage`. (#5528)

## [1.27.0/0.49.0/0.3.0] 2024-05-21

### Added

- Add example for `go.opentelemetry.io/otel/exporters/stdout/stdoutlog`. (#5242)
- Add `RecordFactory` in `go.opentelemetry.io/otel/sdk/log/logtest` to facilitate testing exporter and processor implementations. (#5258)
- Add `RecordFactory` in `go.opentelemetry.io/otel/log/logtest` to facilitate testing bridge implementations. (#5263)
- The count of dropped records from the `BatchProcessor` in `go.opentelemetry.io/otel/sdk/log` is logged. (#5276)
- Add metrics in the `otel-collector` example. (#5283)
- Add the synchronous gauge instrument to `go.opentelemetry.io/otel/metric`. (#5304)
  - An `int64` or `float64` synchronous gauge instrument can now be created from a `Meter`.
  - All implementations of the API (`go.opentelemetry.io/otel/metric/noop`, `go.opentelemetry.io/otel/sdk/metric`) are updated to support this instrument.
- Add logs to `go.opentelemetry.io/otel/example/dice`. (#5349)

### Changed

- The `Shutdown` method of `Exporter` in `go.opentelemetry.io/otel/exporters/stdout/stdouttrace` ignores the context cancellation and always returns `nil`. (#5189)
- The `ForceFlush` and `Shutdown` methods of the exporter returned by `New` in `go.opentelemetry.io/otel/exporters/stdout/stdoutmetric` ignore the context cancellation and always return `nil`. (#5189)
- Apply the value length limits to `Record` attributes in `go.opentelemetry.io/otel/sdk/log`. (#5230)
- De-duplicate map attributes added to a `Record` in `go.opentelemetry.io/otel/sdk/log`. (#5230)
- `go.opentelemetry.io/otel/exporters/stdout/stdoutlog` won't print timestamps when `WithoutTimestamps` option is set. (#5241)
- The `go.opentelemetry.io/otel/exporters/stdout/stdoutlog` exporter won't print `AttributeValueLengthLimit` and `AttributeCountLimit` fields now, instead it prints the `DroppedAttributes` field. (#5272)
- Improved performance in the `Stringer` implementation of `go.opentelemetry.io/otel/baggage.Member` by reducing the number of allocations. (#5286)
- Set the start time for last-value aggregates in `go.opentelemetry.io/otel/sdk/metric`. (#5305)
- The `Span` in `go.opentelemetry.io/otel/sdk/trace` will record links without span context if either non-empty `TraceState` or attributes are provided. (#5315)
- Upgrade all dependencies of `go.opentelemetry.io/otel/semconv/v1.24.0` to `go.opentelemetry.io/otel/semconv/v1.25.0`. (#5374)

### Fixed

- Comparison of unordered maps for `go.opentelemetry.io/otel/log.KeyValue` and `go.opentelemetry.io/otel/log.Value`. (#5306)
- Fix the empty output of `go.opentelemetry.io/otel/log.Value` in `go.opentelemetry.io/otel/exporters/stdout/stdoutlog`. (#5311)
- Split the behavior of `Recorder` in `go.opentelemetry.io/otel/log/logtest` so it behaves as a `LoggerProvider` only. (#5365)
- Fix wrong package name of the error message when parsing endpoint URL in `go.opentelemetry.io/otel/exporters/otlp/otlplog/otlploghttp`. (#5371)
- Identify the `Logger` returned from the global `LoggerProvider` in `go.opentelemetry.io/otel/log/global` with its schema URL. (#5375)

## [1.26.0/0.48.0/0.2.0-alpha] 2024-04-24

### Added

- Add `Recorder` in `go.opentelemetry.io/otel/log/logtest` to facilitate testing the log bridge implementations. (#5134)
- Add span flags to OTLP spans and links exported by `go.opentelemetry.io/otel/exporters/otlp/otlptrace`. (#5194)
- Make the initial alpha release of `go.opentelemetry.io/otel/sdk/log`.
  This new module contains the Go implementation of the OpenTelemetry Logs SDK.
  This module is unstable and breaking changes may be introduced.
  See our [versioning policy](VERSIONING.md) for more information about these stability guarantees. (#5240)
- Make the initial alpha release of `go.opentelemetry.io/otel/exporters/otlp/otlplog/otlploghttp`.
  This new module contains an OTLP exporter that transmits log telemetry using HTTP.
  This module is unstable and breaking changes may be introduced.
  See our [versioning policy](VERSIONING.md) for more information about these stability guarantees. (#5240)
- Make the initial alpha release of `go.opentelemetry.io/otel/exporters/stdout/stdoutlog`.
  This new module contains an exporter prints log records to STDOUT.
  This module is unstable and breaking changes may be introduced.
  See our [versioning policy](VERSIONING.md) for more information about these stability guarantees. (#5240)
- The `go.opentelemetry.io/otel/semconv/v1.25.0` package.
  The package contains semantic conventions from the `v1.25.0` version of the OpenTelemetry Semantic Conventions. (#5254)

### Changed

- Update `go.opentelemetry.io/proto/otlp` from v1.1.0 to v1.2.0. (#5177)
- Improve performance of baggage member character validation in `go.opentelemetry.io/otel/baggage`. (#5214)
- The `otel-collector` example now uses docker compose to bring up services instead of kubernetes. (#5244)

### Fixed

- Slice attribute values in `go.opentelemetry.io/otel/attribute` are now emitted as their JSON representation. (#5159)

## [1.25.0/0.47.0/0.0.8/0.1.0-alpha] 2024-04-05

### Added

- Add `WithProxy` option in `go.opentelemetry.io/otel/exporters/otlp/otlpmetric/otlpmetrichttp`. (#4906)
- Add `WithProxy` option in `go.opentelemetry.io/otel/exporters/otlp/otlpmetric/otlptracehttp`. (#4906)
- Add `AddLink` method to the `Span` interface in `go.opentelemetry.io/otel/trace`. (#5032)
- The `Enabled` method is added to the `Logger` interface in `go.opentelemetry.io/otel/log`.
  This method is used to notify users if a log record will be emitted or not. (#5071)
- Add `SeverityUndefined` `const` to `go.opentelemetry.io/otel/log`.
  This value represents an unset severity level. (#5072)
- Add `Empty` function in `go.opentelemetry.io/otel/log` to return a `KeyValue` for an empty value. (#5076)
- Add `go.opentelemetry.io/otel/log/global` to manage the global `LoggerProvider`.
  This package is provided with the anticipation that all functionality will be migrate to `go.opentelemetry.io/otel` when `go.opentelemetry.io/otel/log` stabilizes.
  At which point, users will be required to migrage their code, and this package will be deprecated then removed. (#5085)
- Add support for `Summary` metrics in the `go.opentelemetry.io/otel/exporters/otlp/otlpmetric/otlpmetrichttp` and `go.opentelemetry.io/otel/exporters/otlp/otlpmetric/otlpmetricgrpc` exporters. (#5100)
- Add `otel.scope.name` and `otel.scope.version` tags to spans exported by `go.opentelemetry.io/otel/exporters/zipkin`. (#5108)
- Add support for `AddLink` to `go.opentelemetry.io/otel/bridge/opencensus`. (#5116)
- Add `String` method to `Value` and `KeyValue` in `go.opentelemetry.io/otel/log`. (#5117)
- Add Exemplar support to `go.opentelemetry.io/otel/exporters/prometheus`. (#5111)
- Add metric semantic conventions to `go.opentelemetry.io/otel/semconv/v1.24.0`. Future `semconv` packages will include metric semantic conventions as well. (#4528)

### Changed

- `SpanFromContext` and `SpanContextFromContext` in `go.opentelemetry.io/otel/trace` no longer make a heap allocation when the passed context has no span. (#5049)
- `go.opentelemetry.io/otel/exporters/otlp/otlptrace/otlptracegrpc` and `go.opentelemetry.io/otel/exporters/otlp/otlpmetric/otlpmetricgrpc` now create a gRPC client in idle mode and with "dns" as the default resolver using [`grpc.NewClient`](https://pkg.go.dev/google.golang.org/grpc#NewClient). (#5151)
  Because of that `WithDialOption` ignores [`grpc.WithBlock`](https://pkg.go.dev/google.golang.org/grpc#WithBlock), [`grpc.WithTimeout`](https://pkg.go.dev/google.golang.org/grpc#WithTimeout), and [`grpc.WithReturnConnectionError`](https://pkg.go.dev/google.golang.org/grpc#WithReturnConnectionError).
  Notice that [`grpc.DialContext`](https://pkg.go.dev/google.golang.org/grpc#DialContext) which was used before is now deprecated.

### Fixed

- Clarify the documentation about equivalence guarantees for the `Set` and `Distinct` types in `go.opentelemetry.io/otel/attribute`. (#5027)
- Prevent default `ErrorHandler` self-delegation. (#5137)
- Update all dependencies to address [GO-2024-2687]. (#5139)

### Removed

- Drop support for [Go 1.20]. (#4967)

### Deprecated

- Deprecate `go.opentelemetry.io/otel/attribute.Sortable` type. (#4734)
- Deprecate `go.opentelemetry.io/otel/attribute.NewSetWithSortable` function. (#4734)
- Deprecate `go.opentelemetry.io/otel/attribute.NewSetWithSortableFiltered` function. (#4734)

## [1.24.0/0.46.0/0.0.1-alpha] 2024-02-23

This release is the last to support [Go 1.20].
The next release will require at least [Go 1.21].

### Added

- Support [Go 1.22]. (#4890)
- Add exemplar support to `go.opentelemetry.io/otel/exporters/otlp/otlpmetric/otlpmetricgrpc`. (#4900)
- Add exemplar support to `go.opentelemetry.io/otel/exporters/otlp/otlpmetric/otlpmetrichttp`. (#4900)
- The `go.opentelemetry.io/otel/log` module is added.
  This module includes OpenTelemetry Go's implementation of the Logs Bridge API.
  This module is in an alpha state, it is subject to breaking changes.
  See our [versioning policy](./VERSIONING.md) for more info. (#4961)
- Add ARM64 platform to the compatibility testing suite. (#4994)

### Fixed

- Fix registration of multiple callbacks when using the global meter provider from `go.opentelemetry.io/otel`. (#4945)
- Fix negative buckets in output of exponential histograms. (#4956)

## [1.23.1] 2024-02-07

### Fixed

- Register all callbacks passed during observable instrument creation instead of just the last one multiple times in `go.opentelemetry.io/otel/sdk/metric`. (#4888)

## [1.23.0] 2024-02-06

This release contains the first stable, `v1`, release of the following modules:

- `go.opentelemetry.io/otel/bridge/opencensus`
- `go.opentelemetry.io/otel/bridge/opencensus/test`
- `go.opentelemetry.io/otel/example/opencensus`
- `go.opentelemetry.io/otel/exporters/otlp/otlpmetric/otlpmetricgrpc`
- `go.opentelemetry.io/otel/exporters/otlp/otlpmetric/otlpmetrichttp`
- `go.opentelemetry.io/otel/exporters/stdout/stdoutmetric`

See our [versioning policy](VERSIONING.md) for more information about these stability guarantees.

### Added

- Add `WithEndpointURL` option to the `exporters/otlp/otlpmetric/otlpmetricgrpc`, `exporters/otlp/otlpmetric/otlpmetrichttp`, `exporters/otlp/otlptrace/otlptracegrpc` and `exporters/otlp/otlptrace/otlptracehttp` packages. (#4808)
- Experimental exemplar exporting is added to the metric SDK.
  See [metric documentation](./sdk/metric/internal/x/README.md#exemplars) for more information about this feature and how to enable it. (#4871)
- `ErrSchemaURLConflict` is added to `go.opentelemetry.io/otel/sdk/resource`.
  This error is returned when a merge of two `Resource`s with different (non-empty) schema URL is attempted. (#4876)

### Changed

- The `Merge` and `New` functions in `go.opentelemetry.io/otel/sdk/resource` now returns a partial result if there is a schema URL merge conflict.
  Instead of returning `nil` when two `Resource`s with different (non-empty) schema URLs are merged the merged `Resource`, along with the new `ErrSchemaURLConflict` error, is returned.
  It is up to the user to decide if they want to use the returned `Resource` or not.
  It may have desired attributes overwritten or include stale semantic conventions. (#4876)

### Fixed

- Fix `ContainerID` resource detection on systemd when cgroup path has a colon. (#4449)
- Fix `go.opentelemetry.io/otel/sdk/metric` to cache instruments to avoid leaking memory when the same instrument is created multiple times. (#4820)
- Fix missing `Mix` and `Max` values for `go.opentelemetry.io/otel/exporters/stdout/stdoutmetric` by introducing `MarshalText` and `MarshalJSON` for the `Extrema` type in `go.opentelemetry.io/sdk/metric/metricdata`. (#4827)

## [1.23.0-rc.1] 2024-01-18

This is a release candidate for the v1.23.0 release.
That release is expected to include the `v1` release of the following modules:

- `go.opentelemetry.io/otel/bridge/opencensus`
- `go.opentelemetry.io/otel/bridge/opencensus/test`
- `go.opentelemetry.io/otel/example/opencensus`
- `go.opentelemetry.io/otel/exporters/otlp/otlpmetric/otlpmetricgrpc`
- `go.opentelemetry.io/otel/exporters/otlp/otlpmetric/otlpmetrichttp`
- `go.opentelemetry.io/otel/exporters/stdout/stdoutmetric`

See our [versioning policy](VERSIONING.md) for more information about these stability guarantees.

## [1.22.0/0.45.0] 2024-01-17

### Added

- The `go.opentelemetry.io/otel/semconv/v1.22.0` package.
  The package contains semantic conventions from the `v1.22.0` version of the OpenTelemetry Semantic Conventions. (#4735)
- The `go.opentelemetry.io/otel/semconv/v1.23.0` package.
  The package contains semantic conventions from the `v1.23.0` version of the OpenTelemetry Semantic Conventions. (#4746)
- The `go.opentelemetry.io/otel/semconv/v1.23.1` package.
  The package contains semantic conventions from the `v1.23.1` version of the OpenTelemetry Semantic Conventions. (#4749)
- The `go.opentelemetry.io/otel/semconv/v1.24.0` package.
  The package contains semantic conventions from the `v1.24.0` version of the OpenTelemetry Semantic Conventions. (#4770)
- Add `WithResourceAsConstantLabels` option to apply resource attributes for every metric emitted by the Prometheus exporter. (#4733)
- Experimental cardinality limiting is added to the metric SDK.
  See [metric documentation](./sdk/metric/internal/x/README.md#cardinality-limit) for more information about this feature and how to enable it. (#4457)
- Add `NewMemberRaw` and `NewKeyValuePropertyRaw` in `go.opentelemetry.io/otel/baggage`. (#4804)

### Changed

- Upgrade all use of `go.opentelemetry.io/otel/semconv` to use `v1.24.0`. (#4754)
- Update transformations in `go.opentelemetry.io/otel/exporters/zipkin` to follow `v1.24.0` version of the OpenTelemetry specification. (#4754)
- Record synchronous measurements when the passed context is canceled instead of dropping in `go.opentelemetry.io/otel/sdk/metric`.
  If you do not want to make a measurement when the context is cancelled, you need to handle it yourself (e.g  `if ctx.Err() != nil`). (#4671)
- Improve `go.opentelemetry.io/otel/trace.TraceState`'s performance. (#4722)
- Improve `go.opentelemetry.io/otel/propagation.TraceContext`'s performance. (#4721)
- Improve `go.opentelemetry.io/otel/baggage` performance. (#4743)
- Improve performance of the `(*Set).Filter` method in `go.opentelemetry.io/otel/attribute` when the passed filter does not filter out any attributes from the set. (#4774)
- `Member.String` in `go.opentelemetry.io/otel/baggage` percent-encodes only when necessary. (#4775)
- Improve `go.opentelemetry.io/otel/trace.Span`'s performance when adding multiple attributes. (#4818)
- `Property.Value` in `go.opentelemetry.io/otel/baggage` now returns a raw string instead of a percent-encoded value. (#4804)

### Fixed

- Fix `Parse` in `go.opentelemetry.io/otel/baggage` to validate member value before percent-decoding. (#4755)
- Fix whitespace encoding of `Member.String` in `go.opentelemetry.io/otel/baggage`. (#4756)
- Fix observable not registered error when the asynchronous instrument has a drop aggregation in `go.opentelemetry.io/otel/sdk/metric`. (#4772)
- Fix baggage item key so that it is not canonicalized in `go.opentelemetry.io/otel/bridge/opentracing`. (#4776)
- Fix `go.opentelemetry.io/otel/bridge/opentracing` to properly handle baggage values that requires escaping during propagation. (#4804)
- Fix a bug where using multiple readers resulted in incorrect asynchronous counter values in `go.opentelemetry.io/otel/sdk/metric`. (#4742)

## [1.21.0/0.44.0] 2023-11-16

### Removed

- Remove the deprecated `go.opentelemetry.io/otel/bridge/opencensus.NewTracer`. (#4706)
- Remove the deprecated `go.opentelemetry.io/otel/exporters/otlp/otlpmetric` module. (#4707)
- Remove the deprecated `go.opentelemetry.io/otel/example/view` module. (#4708)
- Remove the deprecated `go.opentelemetry.io/otel/example/fib` module. (#4723)

### Fixed

- Do not parse non-protobuf responses in `go.opentelemetry.io/otel/exporters/otlp/otlpmetric/otlpmetrichttp`. (#4719)
- Do not parse non-protobuf responses in `go.opentelemetry.io/otel/exporters/otlp/otlptrace/otlptracehttp`. (#4719)

## [1.20.0/0.43.0] 2023-11-10

This release brings a breaking change for custom trace API implementations. Some interfaces (`TracerProvider`, `Tracer`, `Span`) now embed the `go.opentelemetry.io/otel/trace/embedded` types. Implementers need to update their implementations based on what they want the default behavior to be. See the "API Implementations" section of the [trace API] package documentation for more information about how to accomplish this.

### Added

- Add `go.opentelemetry.io/otel/bridge/opencensus.InstallTraceBridge`, which installs the OpenCensus trace bridge, and replaces `opencensus.NewTracer`. (#4567)
- Add scope version to trace and metric bridges in `go.opentelemetry.io/otel/bridge/opencensus`. (#4584)
- Add the `go.opentelemetry.io/otel/trace/embedded` package to be embedded in the exported trace API interfaces. (#4620)
- Add the `go.opentelemetry.io/otel/trace/noop` package as a default no-op implementation of the trace API. (#4620)
- Add context propagation in `go.opentelemetry.io/otel/example/dice`. (#4644)
- Add view configuration to `go.opentelemetry.io/otel/example/prometheus`. (#4649)
- Add `go.opentelemetry.io/otel/metric.WithExplicitBucketBoundaries`, which allows defining default explicit bucket boundaries when creating histogram instruments. (#4603)
- Add `Version` function in `go.opentelemetry.io/otel/exporters/otlp/otlpmetric/otlpmetricgrpc`. (#4660)
- Add `Version` function in `go.opentelemetry.io/otel/exporters/otlp/otlpmetric/otlpmetrichttp`. (#4660)
- Add Summary, SummaryDataPoint, and QuantileValue to `go.opentelemetry.io/sdk/metric/metricdata`. (#4622)
- `go.opentelemetry.io/otel/bridge/opencensus.NewMetricProducer` now supports exemplars from OpenCensus. (#4585)
- Add support for `WithExplicitBucketBoundaries` in `go.opentelemetry.io/otel/sdk/metric`. (#4605)
- Add support for Summary metrics in `go.opentelemetry.io/otel/bridge/opencensus`. (#4668)

### Deprecated

- Deprecate `go.opentelemetry.io/otel/bridge/opencensus.NewTracer` in favor of `opencensus.InstallTraceBridge`. (#4567)
- Deprecate `go.opentelemetry.io/otel/example/fib` package is in favor of `go.opentelemetry.io/otel/example/dice`. (#4618)
- Deprecate `go.opentelemetry.io/otel/trace.NewNoopTracerProvider`.
  Use the added `NewTracerProvider` function in `go.opentelemetry.io/otel/trace/noop` instead. (#4620)
- Deprecate `go.opentelemetry.io/otel/example/view` package in favor of `go.opentelemetry.io/otel/example/prometheus`. (#4649)
- Deprecate `go.opentelemetry.io/otel/exporters/otlp/otlpmetric`. (#4693)

### Changed

- `go.opentelemetry.io/otel/bridge/opencensus.NewMetricProducer` returns a `*MetricProducer` struct instead of the metric.Producer interface. (#4583)
- The `TracerProvider` in `go.opentelemetry.io/otel/trace` now embeds the `go.opentelemetry.io/otel/trace/embedded.TracerProvider` type.
  This extends the `TracerProvider` interface and is is a breaking change for any existing implementation.
  Implementers need to update their implementations based on what they want the default behavior of the interface to be.
  See the "API Implementations" section of the `go.opentelemetry.io/otel/trace` package documentation for more information about how to accomplish this. (#4620)
- The `Tracer` in `go.opentelemetry.io/otel/trace` now embeds the `go.opentelemetry.io/otel/trace/embedded.Tracer` type.
  This extends the `Tracer` interface and is is a breaking change for any existing implementation.
  Implementers need to update their implementations based on what they want the default behavior of the interface to be.
  See the "API Implementations" section of the `go.opentelemetry.io/otel/trace` package documentation for more information about how to accomplish this. (#4620)
- The `Span` in `go.opentelemetry.io/otel/trace` now embeds the `go.opentelemetry.io/otel/trace/embedded.Span` type.
  This extends the `Span` interface and is is a breaking change for any existing implementation.
  Implementers need to update their implementations based on what they want the default behavior of the interface to be.
  See the "API Implementations" section of the `go.opentelemetry.io/otel/trace` package documentation for more information about how to accomplish this. (#4620)
- `go.opentelemetry.io/otel/exporters/otlp/otlpmetric/otlpmetricgrpc` does no longer depend on `go.opentelemetry.io/otel/exporters/otlp/otlpmetric`. (#4660)
- `go.opentelemetry.io/otel/exporters/otlp/otlpmetric/otlpmetrichttp` does no longer depend on `go.opentelemetry.io/otel/exporters/otlp/otlpmetric`. (#4660)
- Retry for `502 Bad Gateway` and `504 Gateway Timeout` HTTP statuses in `go.opentelemetry.io/otel/exporters/otlp/otlpmetric/otlpmetrichttp`. (#4670)
- Retry for `502 Bad Gateway` and `504 Gateway Timeout` HTTP statuses in `go.opentelemetry.io/otel/exporters/otlp/otlptrace/otlptracehttp`. (#4670)
- Retry for `RESOURCE_EXHAUSTED` only if RetryInfo is returned in `go.opentelemetry.io/otel/exporters/otlp/otlpmetric/otlpmetricgrpc`. (#4669)
- Retry for `RESOURCE_EXHAUSTED` only if RetryInfo is returned in `go.opentelemetry.io/otel/exporters/otlp/otlptrace/otlptracegrpc`. (#4669)
- Retry temporary HTTP request failures in `go.opentelemetry.io/otel/exporters/otlp/otlpmetric/otlpmetrichttp`. (#4679)
- Retry temporary HTTP request failures in `go.opentelemetry.io/otel/exporters/otlp/otlptrace/otlptracehttp`. (#4679)

### Fixed

- Fix improper parsing of characters such us `+`, `/` by `Parse` in `go.opentelemetry.io/otel/baggage` as they were rendered as a whitespace. (#4667)
- Fix improper parsing of characters such us `+`, `/` passed via `OTEL_RESOURCE_ATTRIBUTES` in `go.opentelemetry.io/otel/sdk/resource` as they were rendered as a whitespace. (#4699)
- Fix improper parsing of characters such us `+`, `/` passed via `OTEL_EXPORTER_OTLP_HEADERS` and `OTEL_EXPORTER_OTLP_METRICS_HEADERS` in `go.opentelemetry.io/otel/exporters/otlp/otlpmetric/otlpmetricgrpc` as they were rendered as a whitespace. (#4699)
- Fix improper parsing of characters such us `+`, `/` passed via `OTEL_EXPORTER_OTLP_HEADERS` and `OTEL_EXPORTER_OTLP_METRICS_HEADERS` in `go.opentelemetry.io/otel/exporters/otlp/otlpmetric/otlpmetrichttp` as they were rendered as a whitespace. (#4699)
- Fix improper parsing of characters such us `+`, `/` passed via `OTEL_EXPORTER_OTLP_HEADERS` and `OTEL_EXPORTER_OTLP_TRACES_HEADERS` in `go.opentelemetry.io/otel/exporters/otlp/otlpmetric/otlptracegrpc` as they were rendered as a whitespace. (#4699)
- Fix improper parsing of characters such us `+`, `/` passed via `OTEL_EXPORTER_OTLP_HEADERS` and `OTEL_EXPORTER_OTLP_TRACES_HEADERS` in `go.opentelemetry.io/otel/exporters/otlp/otlpmetric/otlptracehttp` as they were rendered as a whitespace. (#4699)
- In `go.opentelemetry.op/otel/exporters/prometheus`, the exporter no longer `Collect`s metrics after `Shutdown` is invoked. (#4648)
- Fix documentation for `WithCompressor` in `go.opentelemetry.io/otel/exporters/otlp/otlptrace/otlptracegrpc`. (#4695)
- Fix documentation for `WithCompressor` in `go.opentelemetry.io/otel/exporters/otlp/otlpmetric/otlpmetricgrpc`. (#4695)

## [1.19.0/0.42.0/0.0.7] 2023-09-28

This release contains the first stable release of the OpenTelemetry Go [metric SDK].
Our project stability guarantees now apply to the `go.opentelemetry.io/otel/sdk/metric` package.
See our [versioning policy](VERSIONING.md) for more information about these stability guarantees.

### Added

- Add the "Roll the dice" getting started application example in `go.opentelemetry.io/otel/example/dice`. (#4539)
- The `WithWriter` and `WithPrettyPrint` options to `go.opentelemetry.io/otel/exporters/stdout/stdoutmetric` to set a custom `io.Writer`, and allow displaying the output in human-readable JSON. (#4507)

### Changed

- Allow '/' characters in metric instrument names. (#4501)
- The exporter in `go.opentelemetry.io/otel/exporters/stdout/stdoutmetric` does not prettify its output by default anymore. (#4507)
- Upgrade `gopkg.io/yaml` from `v2` to `v3` in `go.opentelemetry.io/otel/schema`. (#4535)

### Fixed

- In `go.opentelemetry.op/otel/exporters/prometheus`, don't try to create the Prometheus metric on every `Collect` if we know the scope is invalid. (#4499)

### Removed

- Remove `"go.opentelemetry.io/otel/bridge/opencensus".NewMetricExporter`, which is replaced by `NewMetricProducer`. (#4566)

## [1.19.0-rc.1/0.42.0-rc.1] 2023-09-14

This is a release candidate for the v1.19.0/v0.42.0 release.
That release is expected to include the `v1` release of the OpenTelemetry Go metric SDK and will provide stability guarantees of that SDK.
See our [versioning policy](VERSIONING.md) for more information about these stability guarantees.

### Changed

- Allow '/' characters in metric instrument names. (#4501)

### Fixed

- In `go.opentelemetry.op/otel/exporters/prometheus`, don't try to create the prometheus metric on every `Collect` if we know the scope is invalid. (#4499)

## [1.18.0/0.41.0/0.0.6] 2023-09-12

This release drops the compatibility guarantee of [Go 1.19].

### Added

- Add `WithProducer` option in `go.opentelemetry.op/otel/exporters/prometheus` to restore the ability to register producers on the prometheus exporter's manual reader. (#4473)
- Add `IgnoreValue` option in `go.opentelemetry.io/otel/sdk/metric/metricdata/metricdatatest` to allow ignoring values when comparing metrics. (#4447)

### Changed

- Use a `TestingT` interface instead of `*testing.T` struct in `go.opentelemetry.io/otel/sdk/metric/metricdata/metricdatatest`. (#4483)

### Deprecated

- The `NewMetricExporter` in `go.opentelemetry.io/otel/bridge/opencensus` was deprecated in `v0.35.0` (#3541).
  The deprecation notice format for the function has been corrected to trigger Go documentation and build tooling. (#4470)

### Removed

- Removed the deprecated `go.opentelemetry.io/otel/exporters/jaeger` package. (#4467)
- Removed the deprecated `go.opentelemetry.io/otel/example/jaeger` package. (#4467)
- Removed the deprecated `go.opentelemetry.io/otel/sdk/metric/aggregation` package. (#4468)
- Removed the deprecated internal packages in `go.opentelemetry.io/otel/exporters/otlp` and its sub-packages. (#4469)
- Dropped guaranteed support for versions of Go less than 1.20. (#4481)

## [1.17.0/0.40.0/0.0.5] 2023-08-28

### Added

- Export the `ManualReader` struct in `go.opentelemetry.io/otel/sdk/metric`. (#4244)
- Export the `PeriodicReader` struct in `go.opentelemetry.io/otel/sdk/metric`. (#4244)
- Add support for exponential histogram aggregations.
  A histogram can be configured as an exponential histogram using a view with `"go.opentelemetry.io/otel/sdk/metric".ExponentialHistogram` as the aggregation. (#4245)
- Export the `Exporter` struct in `go.opentelemetry.io/otel/exporters/otlp/otlpmetric/otlpmetricgrpc`. (#4272)
- Export the `Exporter` struct in `go.opentelemetry.io/otel/exporters/otlp/otlpmetric/otlpmetrichttp`. (#4272)
- The exporters in `go.opentelemetry.io/otel/exporters/otlp/otlpmetric` now support the `OTEL_EXPORTER_OTLP_METRICS_TEMPORALITY_PREFERENCE` environment variable. (#4287)
- Add `WithoutCounterSuffixes` option in `go.opentelemetry.io/otel/exporters/prometheus` to disable addition of `_total` suffixes. (#4306)
- Add info and debug logging to the metric SDK in `go.opentelemetry.io/otel/sdk/metric`. (#4315)
- The `go.opentelemetry.io/otel/semconv/v1.21.0` package.
  The package contains semantic conventions from the `v1.21.0` version of the OpenTelemetry Semantic Conventions. (#4362)
- Accept 201 to 299 HTTP status as success in `go.opentelemetry.io/otel/exporters/otlp/otlpmetric/otlpmetrichttp` and `go.opentelemetry.io/otel/exporters/otlp/otlptrace/otlptracehttp`. (#4365)
- Document the `Temporality` and `Aggregation` methods of the `"go.opentelemetry.io/otel/sdk/metric".Exporter"` need to be concurrent safe. (#4381)
- Expand the set of units supported by the Prometheus exporter, and don't add unit suffixes if they are already present in `go.opentelemetry.op/otel/exporters/prometheus` (#4374)
- Move the `Aggregation` interface and its implementations from `go.opentelemetry.io/otel/sdk/metric/aggregation` to `go.opentelemetry.io/otel/sdk/metric`. (#4435)
- The exporters in `go.opentelemetry.io/otel/exporters/otlp/otlpmetric` now support the `OTEL_EXPORTER_OTLP_METRICS_DEFAULT_HISTOGRAM_AGGREGATION` environment variable. (#4437)
- Add the `NewAllowKeysFilter` and `NewDenyKeysFilter` functions to `go.opentelemetry.io/otel/attribute` to allow convenient creation of allow-keys and deny-keys filters. (#4444)
- Support Go 1.21. (#4463)

### Changed

- Starting from `v1.21.0` of semantic conventions, `go.opentelemetry.io/otel/semconv/{version}/httpconv` and `go.opentelemetry.io/otel/semconv/{version}/netconv` packages will no longer be published. (#4145)
- Log duplicate instrument conflict at a warning level instead of info in `go.opentelemetry.io/otel/sdk/metric`. (#4202)
- Return an error on the creation of new instruments in `go.opentelemetry.io/otel/sdk/metric` if their name doesn't pass regexp validation. (#4210)
- `NewManualReader` in `go.opentelemetry.io/otel/sdk/metric` returns `*ManualReader` instead of `Reader`. (#4244)
- `NewPeriodicReader` in `go.opentelemetry.io/otel/sdk/metric` returns `*PeriodicReader` instead of `Reader`. (#4244)
- Count the Collect time in the `PeriodicReader` timeout in `go.opentelemetry.io/otel/sdk/metric`. (#4221)
- The function `New` in `go.opentelemetry.io/otel/exporters/otlp/otlpmetric/otlpmetricgrpc` returns `*Exporter` instead of `"go.opentelemetry.io/otel/sdk/metric".Exporter`. (#4272)
- The function `New` in `go.opentelemetry.io/otel/exporters/otlp/otlpmetric/otlpmetrichttp` returns `*Exporter` instead of `"go.opentelemetry.io/otel/sdk/metric".Exporter`. (#4272)
- If an attribute set is omitted from an async callback, the previous value will no longer be exported in `go.opentelemetry.io/otel/sdk/metric`. (#4290)
- If an attribute set is observed multiple times in an async callback in `go.opentelemetry.io/otel/sdk/metric`, the values will be summed instead of the last observation winning. (#4289)
- Allow the explicit bucket histogram aggregation to be used for the up-down counter, observable counter, observable up-down counter, and observable gauge in the `go.opentelemetry.io/otel/sdk/metric` package. (#4332)
- Restrict `Meter`s in `go.opentelemetry.io/otel/sdk/metric` to only register and collect instruments it created. (#4333)
- `PeriodicReader.Shutdown` and `PeriodicReader.ForceFlush` in `go.opentelemetry.io/otel/sdk/metric` now apply the periodic reader's timeout to the operation if the user provided context does not contain a deadline. (#4356, #4377)
- Upgrade all use of `go.opentelemetry.io/otel/semconv` to use `v1.21.0`. (#4408)
- Increase instrument name maximum length from 63 to 255 characters in `go.opentelemetry.io/otel/sdk/metric`. (#4434)
- Add `go.opentelemetry.op/otel/sdk/metric.WithProducer` as an `Option` for `"go.opentelemetry.io/otel/sdk/metric".NewManualReader` and `"go.opentelemetry.io/otel/sdk/metric".NewPeriodicReader`. (#4346)

### Removed

- Remove `Reader.RegisterProducer` in `go.opentelemetry.io/otel/metric`.
  Use the added `WithProducer` option instead. (#4346)
- Remove `Reader.ForceFlush` in `go.opentelemetry.io/otel/metric`.
  Notice that `PeriodicReader.ForceFlush` is still available. (#4375)

### Fixed

- Correctly format log messages from the `go.opentelemetry.io/otel/exporters/zipkin` exporter. (#4143)
- Log an error for calls to `NewView` in `go.opentelemetry.io/otel/sdk/metric` that have empty criteria. (#4307)
- Fix `"go.opentelemetry.io/otel/sdk/resource".WithHostID()` to not set an empty `host.id`. (#4317)
- Use the instrument identifying fields to cache aggregators and determine duplicate instrument registrations in `go.opentelemetry.io/otel/sdk/metric`. (#4337)
- Detect duplicate instruments for case-insensitive names in `go.opentelemetry.io/otel/sdk/metric`. (#4338)
- The `ManualReader` will not panic if `AggregationSelector` returns `nil` in `go.opentelemetry.io/otel/sdk/metric`. (#4350)
- If a `Reader`'s `AggregationSelector` returns `nil` or `DefaultAggregation` the pipeline will use the default aggregation. (#4350)
- Log a suggested view that fixes instrument conflicts in `go.opentelemetry.io/otel/sdk/metric`. (#4349)
- Fix possible panic, deadlock and race condition in batch span processor in `go.opentelemetry.io/otel/sdk/trace`. (#4353)
- Improve context cancellation handling in batch span processor's `ForceFlush` in  `go.opentelemetry.io/otel/sdk/trace`. (#4369)
- Decouple `go.opentelemetry.io/otel/exporters/otlp/otlptrace/internal` from `go.opentelemetry.io/otel/exporters/otlp/internal` using gotmpl. (#4397, #3846)
- Decouple `go.opentelemetry.io/otel/exporters/otlp/otlpmetric/otlpmetricgrpc/internal` from `go.opentelemetry.io/otel/exporters/otlp/internal` and `go.opentelemetry.io/otel/exporters/otlp/otlpmetric/internal` using gotmpl. (#4404, #3846)
- Decouple `go.opentelemetry.io/otel/exporters/otlp/otlpmetric/otlpmetrichttp/internal` from `go.opentelemetry.io/otel/exporters/otlp/internal` and `go.opentelemetry.io/otel/exporters/otlp/otlpmetric/internal` using gotmpl. (#4407, #3846)
- Decouple `go.opentelemetry.io/otel/exporters/otlp/otlptrace/otlptracegrpc/internal` from `go.opentelemetry.io/otel/exporters/otlp/internal` and `go.opentelemetry.io/otel/exporters/otlp/otlptrace/internal` using gotmpl. (#4400, #3846)
- Decouple `go.opentelemetry.io/otel/exporters/otlp/otlptrace/otlptracehttp/internal` from `go.opentelemetry.io/otel/exporters/otlp/internal` and `go.opentelemetry.io/otel/exporters/otlp/otlptrace/internal` using gotmpl. (#4401, #3846)
- Do not block the metric SDK when OTLP metric exports are blocked in `go.opentelemetry.io/otel/exporters/otlp/otlpmetric/otlpmetricgrpc` and `go.opentelemetry.io/otel/exporters/otlp/otlpmetric/otlpmetrichttp`. (#3925, #4395)
- Do not append `_total` if the counter already has that suffix for the Prometheus exproter in `go.opentelemetry.io/otel/exporter/prometheus`. (#4373)
- Fix resource detection data race in `go.opentelemetry.io/otel/sdk/resource`. (#4409)
- Use the first-seen instrument name during instrument name conflicts in `go.opentelemetry.io/otel/sdk/metric`. (#4428)

### Deprecated

- The `go.opentelemetry.io/otel/exporters/jaeger` package is deprecated.
  OpenTelemetry dropped support for Jaeger exporter in July 2023.
  Use `go.opentelemetry.io/otel/exporters/otlp/otlptrace/otlptracehttp`
  or `go.opentelemetry.io/otel/exporters/otlp/otlptrace/otlptracegrpc` instead. (#4423)
- The `go.opentelemetry.io/otel/example/jaeger` package is deprecated. (#4423)
- The `go.opentelemetry.io/otel/exporters/otlp/otlpmetric/internal` package is deprecated. (#4420)
- The `go.opentelemetry.io/otel/exporters/otlp/otlpmetric/internal/oconf` package is deprecated. (#4420)
- The `go.opentelemetry.io/otel/exporters/otlp/otlpmetric/internal/otest` package is deprecated. (#4420)
- The `go.opentelemetry.io/otel/exporters/otlp/otlpmetric/internal/transform` package is deprecated. (#4420)
- The `go.opentelemetry.io/otel/exporters/otlp/internal` package is deprecated. (#4421)
- The `go.opentelemetry.io/otel/exporters/otlp/internal/envconfig` package is deprecated. (#4421)
- The `go.opentelemetry.io/otel/exporters/otlp/internal/retry` package is deprecated. (#4421)
- The `go.opentelemetry.io/otel/exporters/otlp/otlptrace/internal` package is deprecated. (#4425)
- The `go.opentelemetry.io/otel/exporters/otlp/otlptrace/internal/envconfig` package is deprecated. (#4425)
- The `go.opentelemetry.io/otel/exporters/otlp/otlptrace/internal/otlpconfig` package is deprecated. (#4425)
- The `go.opentelemetry.io/otel/exporters/otlp/otlptrace/internal/otlptracetest` package is deprecated. (#4425)
- The `go.opentelemetry.io/otel/exporters/otlp/otlptrace/internal/retry` package is deprecated. (#4425)
- The `go.opentelemetry.io/otel/sdk/metric/aggregation` package is deprecated.
  Use the aggregation types added to `go.opentelemetry.io/otel/sdk/metric` instead. (#4435)

## [1.16.0/0.39.0] 2023-05-18

This release contains the first stable release of the OpenTelemetry Go [metric API].
Our project stability guarantees now apply to the `go.opentelemetry.io/otel/metric` package.
See our [versioning policy](VERSIONING.md) for more information about these stability guarantees.

### Added

- The `go.opentelemetry.io/otel/semconv/v1.19.0` package.
  The package contains semantic conventions from the `v1.19.0` version of the OpenTelemetry specification. (#3848)
- The `go.opentelemetry.io/otel/semconv/v1.20.0` package.
  The package contains semantic conventions from the `v1.20.0` version of the OpenTelemetry specification. (#4078)
- The Exponential Histogram data types in `go.opentelemetry.io/otel/sdk/metric/metricdata`. (#4165)
- OTLP metrics exporter now supports the Exponential Histogram Data Type. (#4222)
- Fix serialization of `time.Time` zero values in `go.opentelemetry.io/otel/exporters/otlp/otlpmetric/otlpmetricgrpc` and `go.opentelemetry.io/otel/exporters/otlp/otlpmetric/otlpmetrichttp` packages. (#4271)

### Changed

- Use `strings.Cut()` instead of `string.SplitN()` for better readability and memory use. (#4049)
- `MeterProvider` returns noop meters once it has been shutdown. (#4154)

### Removed

- The deprecated `go.opentelemetry.io/otel/metric/instrument` package is removed.
  Use `go.opentelemetry.io/otel/metric` instead. (#4055)

### Fixed

- Fix build for BSD based systems in `go.opentelemetry.io/otel/sdk/resource`. (#4077)

## [1.16.0-rc.1/0.39.0-rc.1] 2023-05-03

This is a release candidate for the v1.16.0/v0.39.0 release.
That release is expected to include the `v1` release of the OpenTelemetry Go metric API and will provide stability guarantees of that API.
See our [versioning policy](VERSIONING.md) for more information about these stability guarantees.

### Added

- Support global `MeterProvider` in `go.opentelemetry.io/otel`. (#4039)
  - Use `Meter` for a `metric.Meter` from the global `metric.MeterProvider`.
  - Use `GetMeterProivder` for a global `metric.MeterProvider`.
  - Use `SetMeterProivder` to set the global `metric.MeterProvider`.

### Changed

- Move the `go.opentelemetry.io/otel/metric` module to the `stable-v1` module set.
  This stages the metric API to be released as a stable module. (#4038)

### Removed

- The `go.opentelemetry.io/otel/metric/global` package is removed.
  Use `go.opentelemetry.io/otel` instead. (#4039)

## [1.15.1/0.38.1] 2023-05-02

### Fixed

- Remove unused imports from `sdk/resource/host_id_bsd.go` which caused build failures. (#4040, #4041)

## [1.15.0/0.38.0] 2023-04-27

### Added

- The `go.opentelemetry.io/otel/metric/embedded` package. (#3916)
- The `Version` function to `go.opentelemetry.io/otel/sdk` to return the SDK version. (#3949)
- Add a `WithNamespace` option to `go.opentelemetry.io/otel/exporters/prometheus` to allow users to prefix metrics with a namespace. (#3970)
- The following configuration types were added to `go.opentelemetry.io/otel/metric/instrument` to be used in the configuration of measurement methods. (#3971)
  - The `AddConfig` used to hold configuration for addition measurements
    - `NewAddConfig` used to create a new `AddConfig`
    - `AddOption` used to configure an `AddConfig`
  - The `RecordConfig` used to hold configuration for recorded measurements
    - `NewRecordConfig` used to create a new `RecordConfig`
    - `RecordOption` used to configure a `RecordConfig`
  - The `ObserveConfig` used to hold configuration for observed measurements
    - `NewObserveConfig` used to create a new `ObserveConfig`
    - `ObserveOption` used to configure an `ObserveConfig`
- `WithAttributeSet` and `WithAttributes` are added to `go.opentelemetry.io/otel/metric/instrument`.
  They return an option used during a measurement that defines the attribute Set associated with the measurement. (#3971)
- The `Version` function to `go.opentelemetry.io/otel/exporters/otlp/otlpmetric` to return the OTLP metrics client version. (#3956)
- The `Version` function to `go.opentelemetry.io/otel/exporters/otlp/otlptrace` to return the OTLP trace client version. (#3956)

### Changed

- The `Extrema` in `go.opentelemetry.io/otel/sdk/metric/metricdata` is redefined with a generic argument of `[N int64 | float64]`. (#3870)
- Update all exported interfaces from `go.opentelemetry.io/otel/metric` to embed their corresponding interface from `go.opentelemetry.io/otel/metric/embedded`.
  This adds an implementation requirement to set the interface default behavior for unimplemented methods. (#3916)
- Move No-Op implementation from `go.opentelemetry.io/otel/metric` into its own package `go.opentelemetry.io/otel/metric/noop`. (#3941)
  - `metric.NewNoopMeterProvider` is replaced with `noop.NewMeterProvider`
- Add all the methods from `"go.opentelemetry.io/otel/trace".SpanContext` to `bridgeSpanContext` by embedding `otel.SpanContext` in `bridgeSpanContext`. (#3966)
- Wrap `UploadMetrics` error in `go.opentelemetry.io/otel/exporters/otlp/otlpmetric/` to improve error message when encountering generic grpc errors. (#3974)
- The measurement methods for all instruments in `go.opentelemetry.io/otel/metric/instrument` accept an option instead of the variadic `"go.opentelemetry.io/otel/attribute".KeyValue`. (#3971)
  - The `Int64Counter.Add` method now accepts `...AddOption`
  - The `Float64Counter.Add` method now accepts `...AddOption`
  - The `Int64UpDownCounter.Add` method now accepts `...AddOption`
  - The `Float64UpDownCounter.Add` method now accepts `...AddOption`
  - The `Int64Histogram.Record` method now accepts `...RecordOption`
  - The `Float64Histogram.Record` method now accepts `...RecordOption`
  - The `Int64Observer.Observe` method now accepts `...ObserveOption`
  - The `Float64Observer.Observe` method now accepts `...ObserveOption`
- The `Observer` methods in `go.opentelemetry.io/otel/metric` accept an option instead of the variadic `"go.opentelemetry.io/otel/attribute".KeyValue`. (#3971)
  - The `Observer.ObserveInt64` method now accepts `...ObserveOption`
  - The `Observer.ObserveFloat64` method now accepts `...ObserveOption`
- Move global metric back to `go.opentelemetry.io/otel/metric/global` from `go.opentelemetry.io/otel`. (#3986)

### Fixed

- `TracerProvider` allows calling `Tracer()` while it's shutting down.
  It used to deadlock. (#3924)
- Use the SDK version for the Telemetry SDK resource detector in `go.opentelemetry.io/otel/sdk/resource`. (#3949)
- Fix a data race in `SpanProcessor` returned by `NewSimpleSpanProcessor` in `go.opentelemetry.io/otel/sdk/trace`. (#3951)
- Automatically figure out the default aggregation with `aggregation.Default`. (#3967)

### Deprecated

- The `go.opentelemetry.io/otel/metric/instrument` package is deprecated.
  Use the equivalent types added to `go.opentelemetry.io/otel/metric` instead. (#4018)

## [1.15.0-rc.2/0.38.0-rc.2] 2023-03-23

This is a release candidate for the v1.15.0/v0.38.0 release.
That release will include the `v1` release of the OpenTelemetry Go metric API and will provide stability guarantees of that API.
See our [versioning policy](VERSIONING.md) for more information about these stability guarantees.

### Added

- The `WithHostID` option to `go.opentelemetry.io/otel/sdk/resource`. (#3812)
- The `WithoutTimestamps` option to `go.opentelemetry.io/otel/exporters/stdout/stdoutmetric` to sets all timestamps to zero. (#3828)
- The new `Exemplar` type is added to `go.opentelemetry.io/otel/sdk/metric/metricdata`.
  Both the `DataPoint` and `HistogramDataPoint` types from that package have a new field of `Exemplars` containing the sampled exemplars for their timeseries. (#3849)
- Configuration for each metric instrument in `go.opentelemetry.io/otel/sdk/metric/instrument`. (#3895)
- The internal logging introduces a warning level verbosity equal to `V(1)`. (#3900)
- Added a log message warning about usage of `SimpleSpanProcessor` in production environments. (#3854)

### Changed

- Optimize memory allocation when creation a new `Set` using `NewSet` or `NewSetWithFiltered` in `go.opentelemetry.io/otel/attribute`. (#3832)
- Optimize memory allocation when creation new metric instruments in `go.opentelemetry.io/otel/sdk/metric`. (#3832)
- Avoid creating new objects on all calls to `WithDeferredSetup` and `SkipContextSetup` in OpenTracing bridge. (#3833)
- The `New` and `Detect` functions from `go.opentelemetry.io/otel/sdk/resource` return errors that wrap underlying errors instead of just containing the underlying error strings. (#3844)
- Both the `Histogram` and `HistogramDataPoint` are redefined with a generic argument of `[N int64 | float64]` in `go.opentelemetry.io/otel/sdk/metric/metricdata`. (#3849)
- The metric `Export` interface from `go.opentelemetry.io/otel/sdk/metric` accepts a `*ResourceMetrics` instead of `ResourceMetrics`. (#3853)
- Rename `Asynchronous` to `Observable` in `go.opentelemetry.io/otel/metric/instrument`. (#3892)
- Rename `Int64ObserverOption` to `Int64ObservableOption` in `go.opentelemetry.io/otel/metric/instrument`. (#3895)
- Rename `Float64ObserverOption` to `Float64ObservableOption` in `go.opentelemetry.io/otel/metric/instrument`. (#3895)
- The internal logging changes the verbosity level of info to `V(4)`, the verbosity level of debug to `V(8)`. (#3900)

### Fixed

- `TracerProvider` consistently doesn't allow to register a `SpanProcessor` after shutdown. (#3845)

### Removed

- The deprecated `go.opentelemetry.io/otel/metric/global` package is removed. (#3829)
- The unneeded `Synchronous` interface in `go.opentelemetry.io/otel/metric/instrument` was removed. (#3892)
- The `Float64ObserverConfig` and `NewFloat64ObserverConfig` in `go.opentelemetry.io/otel/sdk/metric/instrument`.
  Use the added `float64` instrument configuration instead. (#3895)
- The `Int64ObserverConfig` and `NewInt64ObserverConfig` in `go.opentelemetry.io/otel/sdk/metric/instrument`.
  Use the added `int64` instrument configuration instead. (#3895)
- The `NewNoopMeter` function in `go.opentelemetry.io/otel/metric`, use `NewMeterProvider().Meter("")` instead. (#3893)

## [1.15.0-rc.1/0.38.0-rc.1] 2023-03-01

This is a release candidate for the v1.15.0/v0.38.0 release.
That release will include the `v1` release of the OpenTelemetry Go metric API and will provide stability guarantees of that API.
See our [versioning policy](VERSIONING.md) for more information about these stability guarantees.

This release drops the compatibility guarantee of [Go 1.18].

### Added

- Support global `MeterProvider` in `go.opentelemetry.io/otel`. (#3818)
  - Use `Meter` for a `metric.Meter` from the global `metric.MeterProvider`.
  - Use `GetMeterProivder` for a global `metric.MeterProvider`.
  - Use `SetMeterProivder` to set the global `metric.MeterProvider`.

### Changed

- Dropped compatibility testing for [Go 1.18].
  The project no longer guarantees support for this version of Go. (#3813)

### Fixed

- Handle empty environment variable as it they were not set. (#3764)
- Clarify the `httpconv` and `netconv` packages in `go.opentelemetry.io/otel/semconv/*` provide tracing semantic conventions. (#3823)
- Fix race conditions in `go.opentelemetry.io/otel/exporters/metric/prometheus` that could cause a panic. (#3899)
- Fix sending nil `scopeInfo` to metrics channel in `go.opentelemetry.io/otel/exporters/metric/prometheus` that could cause a panic in `github.com/prometheus/client_golang/prometheus`. (#3899)

### Deprecated

- The `go.opentelemetry.io/otel/metric/global` package is deprecated.
  Use `go.opentelemetry.io/otel` instead. (#3818)

### Removed

- The deprecated `go.opentelemetry.io/otel/metric/unit` package is removed. (#3814)

## [1.14.0/0.37.0/0.0.4] 2023-02-27

This release is the last to support [Go 1.18].
The next release will require at least [Go 1.19].

### Added

- The `event` type semantic conventions are added to `go.opentelemetry.io/otel/semconv/v1.17.0`. (#3697)
- Support [Go 1.20]. (#3693)
- The `go.opentelemetry.io/otel/semconv/v1.18.0` package.
  The package contains semantic conventions from the `v1.18.0` version of the OpenTelemetry specification. (#3719)
  - The following `const` renames from `go.opentelemetry.io/otel/semconv/v1.17.0` are included:
    - `OtelScopeNameKey` -> `OTelScopeNameKey`
    - `OtelScopeVersionKey` -> `OTelScopeVersionKey`
    - `OtelLibraryNameKey` -> `OTelLibraryNameKey`
    - `OtelLibraryVersionKey` -> `OTelLibraryVersionKey`
    - `OtelStatusCodeKey` -> `OTelStatusCodeKey`
    - `OtelStatusDescriptionKey` -> `OTelStatusDescriptionKey`
    - `OtelStatusCodeOk` -> `OTelStatusCodeOk`
    - `OtelStatusCodeError` -> `OTelStatusCodeError`
  - The following `func` renames from `go.opentelemetry.io/otel/semconv/v1.17.0` are included:
    - `OtelScopeName` -> `OTelScopeName`
    - `OtelScopeVersion` -> `OTelScopeVersion`
    - `OtelLibraryName` -> `OTelLibraryName`
    - `OtelLibraryVersion` -> `OTelLibraryVersion`
    - `OtelStatusDescription` -> `OTelStatusDescription`
- A `IsSampled` method is added to the `SpanContext` implementation in `go.opentelemetry.io/otel/bridge/opentracing` to expose the span sampled state.
  See the [README](./bridge/opentracing/README.md) for more information. (#3570)
- The `WithInstrumentationAttributes` option to `go.opentelemetry.io/otel/metric`. (#3738)
- The `WithInstrumentationAttributes` option to `go.opentelemetry.io/otel/trace`. (#3739)
- The following environment variables are supported by the periodic `Reader` in `go.opentelemetry.io/otel/sdk/metric`. (#3763)
  - `OTEL_METRIC_EXPORT_INTERVAL` sets the time between collections and exports.
  - `OTEL_METRIC_EXPORT_TIMEOUT` sets the timeout an export is attempted.

### Changed

- Fall-back to `TextMapCarrier` when it's not `HttpHeader`s in `go.opentelemetry.io/otel/bridge/opentracing`. (#3679)
- The `Collect` method of the `"go.opentelemetry.io/otel/sdk/metric".Reader` interface is updated to accept the `metricdata.ResourceMetrics` value the collection will be made into.
  This change is made to enable memory reuse by SDK users. (#3732)
- The `WithUnit` option in `go.opentelemetry.io/otel/sdk/metric/instrument` is updated to accept a `string` for the unit value. (#3776)

### Fixed

- Ensure `go.opentelemetry.io/otel` does not use generics. (#3723, #3725)
- Multi-reader `MeterProvider`s now export metrics for all readers, instead of just the first reader. (#3720, #3724)
- Remove use of deprecated `"math/rand".Seed` in `go.opentelemetry.io/otel/example/prometheus`. (#3733)
- Do not silently drop unknown schema data with `Parse` in  `go.opentelemetry.io/otel/schema/v1.1`. (#3743)
- Data race issue in OTLP exporter retry mechanism. (#3755, #3756)
- Wrapping empty errors when exporting in `go.opentelemetry.io/otel/sdk/metric`. (#3698, #3772)
- Incorrect "all" and "resource" definition for schema files in `go.opentelemetry.io/otel/schema/v1.1`. (#3777)

### Deprecated

- The `go.opentelemetry.io/otel/metric/unit` package is deprecated.
  Use the equivalent unit string instead. (#3776)
  - Use `"1"` instead of `unit.Dimensionless`
  - Use `"By"` instead of `unit.Bytes`
  - Use `"ms"` instead of `unit.Milliseconds`

## [1.13.0/0.36.0] 2023-02-07

### Added

- Attribute `KeyValue` creations functions to `go.opentelemetry.io/otel/semconv/v1.17.0` for all non-enum semantic conventions.
  These functions ensure semantic convention type correctness. (#3675)

### Fixed

- Removed the `http.target` attribute from being added by `ServerRequest` in the following packages. (#3687)
  - `go.opentelemetry.io/otel/semconv/v1.13.0/httpconv`
  - `go.opentelemetry.io/otel/semconv/v1.14.0/httpconv`
  - `go.opentelemetry.io/otel/semconv/v1.15.0/httpconv`
  - `go.opentelemetry.io/otel/semconv/v1.16.0/httpconv`
  - `go.opentelemetry.io/otel/semconv/v1.17.0/httpconv`

### Removed

- The deprecated `go.opentelemetry.io/otel/metric/instrument/asyncfloat64` package is removed. (#3631)
- The deprecated `go.opentelemetry.io/otel/metric/instrument/asyncint64` package is removed. (#3631)
- The deprecated `go.opentelemetry.io/otel/metric/instrument/syncfloat64` package is removed. (#3631)
- The deprecated `go.opentelemetry.io/otel/metric/instrument/syncint64` package is removed. (#3631)

## [1.12.0/0.35.0] 2023-01-28

### Added

- The `WithInt64Callback` option to `go.opentelemetry.io/otel/metric/instrument`.
  This options is used to configure `int64` Observer callbacks during their creation. (#3507)
- The `WithFloat64Callback` option to `go.opentelemetry.io/otel/metric/instrument`.
  This options is used to configure `float64` Observer callbacks during their creation. (#3507)
- The `Producer` interface and `Reader.RegisterProducer(Producer)` to `go.opentelemetry.io/otel/sdk/metric`.
  These additions are used to enable external metric Producers. (#3524)
- The `Callback` function type to `go.opentelemetry.io/otel/metric`.
  This new named function type is registered with a `Meter`. (#3564)
- The `go.opentelemetry.io/otel/semconv/v1.13.0` package.
  The package contains semantic conventions from the `v1.13.0` version of the OpenTelemetry specification. (#3499)
  - The `EndUserAttributesFromHTTPRequest` function in `go.opentelemetry.io/otel/semconv/v1.12.0` is merged into `ClientRequest` and `ServerRequest` in `go.opentelemetry.io/otel/semconv/v1.13.0/httpconv`.
  - The `HTTPAttributesFromHTTPStatusCode` function in `go.opentelemetry.io/otel/semconv/v1.12.0` is merged into `ClientResponse` in `go.opentelemetry.io/otel/semconv/v1.13.0/httpconv`.
  - The `HTTPClientAttributesFromHTTPRequest` function in `go.opentelemetry.io/otel/semconv/v1.12.0` is replaced by `ClientRequest` in `go.opentelemetry.io/otel/semconv/v1.13.0/httpconv`.
  - The `HTTPServerAttributesFromHTTPRequest` function in `go.opentelemetry.io/otel/semconv/v1.12.0` is replaced by `ServerRequest` in `go.opentelemetry.io/otel/semconv/v1.13.0/httpconv`.
  - The `HTTPServerMetricAttributesFromHTTPRequest` function in `go.opentelemetry.io/otel/semconv/v1.12.0` is replaced by `ServerRequest` in `go.opentelemetry.io/otel/semconv/v1.13.0/httpconv`.
  - The `NetAttributesFromHTTPRequest` function in `go.opentelemetry.io/otel/semconv/v1.12.0` is split into `Transport` in `go.opentelemetry.io/otel/semconv/v1.13.0/netconv` and `ClientRequest` or `ServerRequest` in `go.opentelemetry.io/otel/semconv/v1.13.0/httpconv`.
  - The `SpanStatusFromHTTPStatusCode` function in `go.opentelemetry.io/otel/semconv/v1.12.0` is replaced by `ClientStatus` in `go.opentelemetry.io/otel/semconv/v1.13.0/httpconv`.
  - The `SpanStatusFromHTTPStatusCodeAndSpanKind` function in `go.opentelemetry.io/otel/semconv/v1.12.0` is split into `ClientStatus` and `ServerStatus` in `go.opentelemetry.io/otel/semconv/v1.13.0/httpconv`.
  - The `Client` function is included in `go.opentelemetry.io/otel/semconv/v1.13.0/netconv` to generate attributes for a `net.Conn`.
  - The `Server` function is included in `go.opentelemetry.io/otel/semconv/v1.13.0/netconv` to generate attributes for a `net.Listener`.
- The `go.opentelemetry.io/otel/semconv/v1.14.0` package.
  The package contains semantic conventions from the `v1.14.0` version of the OpenTelemetry specification. (#3566)
- The `go.opentelemetry.io/otel/semconv/v1.15.0` package.
  The package contains semantic conventions from the `v1.15.0` version of the OpenTelemetry specification. (#3578)
- The `go.opentelemetry.io/otel/semconv/v1.16.0` package.
  The package contains semantic conventions from the `v1.16.0` version of the OpenTelemetry specification. (#3579)
- Metric instruments to `go.opentelemetry.io/otel/metric/instrument`.
  These instruments are use as replacements of the deprecated `go.opentelemetry.io/otel/metric/instrument/{asyncfloat64,asyncint64,syncfloat64,syncint64}` packages.(#3575, #3586)
  - `Float64ObservableCounter` replaces the `asyncfloat64.Counter`
  - `Float64ObservableUpDownCounter` replaces the `asyncfloat64.UpDownCounter`
  - `Float64ObservableGauge` replaces the `asyncfloat64.Gauge`
  - `Int64ObservableCounter` replaces the `asyncint64.Counter`
  - `Int64ObservableUpDownCounter` replaces the `asyncint64.UpDownCounter`
  - `Int64ObservableGauge` replaces the `asyncint64.Gauge`
  - `Float64Counter` replaces the `syncfloat64.Counter`
  - `Float64UpDownCounter` replaces the `syncfloat64.UpDownCounter`
  - `Float64Histogram` replaces the `syncfloat64.Histogram`
  - `Int64Counter` replaces the `syncint64.Counter`
  - `Int64UpDownCounter` replaces the `syncint64.UpDownCounter`
  - `Int64Histogram` replaces the `syncint64.Histogram`
- `NewTracerProvider` to `go.opentelemetry.io/otel/bridge/opentracing`.
  This is used to create `WrapperTracer` instances from a `TracerProvider`. (#3116)
- The `Extrema` type to `go.opentelemetry.io/otel/sdk/metric/metricdata`.
  This type is used to represent min/max values and still be able to distinguish unset and zero values. (#3487)
- The `go.opentelemetry.io/otel/semconv/v1.17.0` package.
  The package contains semantic conventions from the `v1.17.0` version of the OpenTelemetry specification. (#3599)

### Changed

- Jaeger and Zipkin exporter use `github.com/go-logr/logr` as the logging interface, and add the `WithLogr` option. (#3497, #3500)
- Instrument configuration in `go.opentelemetry.io/otel/metric/instrument` is split into specific options and configuration based on the instrument type. (#3507)
  - Use the added `Int64Option` type to configure instruments from `go.opentelemetry.io/otel/metric/instrument/syncint64`.
  - Use the added `Float64Option` type to configure instruments from `go.opentelemetry.io/otel/metric/instrument/syncfloat64`.
  - Use the added `Int64ObserverOption` type to configure instruments from `go.opentelemetry.io/otel/metric/instrument/asyncint64`.
  - Use the added `Float64ObserverOption` type to configure instruments from `go.opentelemetry.io/otel/metric/instrument/asyncfloat64`.
- Return a `Registration` from the `RegisterCallback` method of a `Meter` in the `go.opentelemetry.io/otel/metric` package.
  This `Registration` can be used to unregister callbacks. (#3522)
- Global error handler uses an atomic value instead of a mutex. (#3543)
- Add `NewMetricProducer` to `go.opentelemetry.io/otel/bridge/opencensus`, which can be used to pass OpenCensus metrics to an OpenTelemetry Reader. (#3541)
- Global logger uses an atomic value instead of a mutex. (#3545)
- The `Shutdown` method of the `"go.opentelemetry.io/otel/sdk/trace".TracerProvider` releases all computational resources when called the first time. (#3551)
- The `Sampler` returned from `TraceIDRatioBased` `go.opentelemetry.io/otel/sdk/trace` now uses the rightmost bits for sampling decisions.
  This fixes random sampling when using ID generators like `xray.IDGenerator` and increasing parity with other language implementations. (#3557)
- Errors from `go.opentelemetry.io/otel/exporters/otlp/otlptrace` exporters are wrapped in errors identifying their signal name.
  Existing users of the exporters attempting to identify specific errors will need to use `errors.Unwrap()` to get the underlying error. (#3516)
- Exporters from `go.opentelemetry.io/otel/exporters/otlp` will print the final retryable error message when attempts to retry time out. (#3514)
- The instrument kind names in `go.opentelemetry.io/otel/sdk/metric` are updated to match the API. (#3562)
  - `InstrumentKindSyncCounter` is renamed to `InstrumentKindCounter`
  - `InstrumentKindSyncUpDownCounter` is renamed to `InstrumentKindUpDownCounter`
  - `InstrumentKindSyncHistogram` is renamed to `InstrumentKindHistogram`
  - `InstrumentKindAsyncCounter` is renamed to `InstrumentKindObservableCounter`
  - `InstrumentKindAsyncUpDownCounter` is renamed to `InstrumentKindObservableUpDownCounter`
  - `InstrumentKindAsyncGauge` is renamed to `InstrumentKindObservableGauge`
- The `RegisterCallback` method of the `Meter` in `go.opentelemetry.io/otel/metric` changed.
  - The named `Callback` replaces the inline function parameter. (#3564)
  - `Callback` is required to return an error. (#3576)
  - `Callback` accepts the added `Observer` parameter added.
    This new parameter is used by `Callback` implementations to observe values for asynchronous instruments instead of calling the `Observe` method of the instrument directly. (#3584)
  - The slice of `instrument.Asynchronous` is now passed as a variadic argument. (#3587)
- The exporter from `go.opentelemetry.io/otel/exporters/zipkin` is updated to use the `v1.16.0` version of semantic conventions.
  This means it no longer uses the removed `net.peer.ip` or `http.host` attributes to determine the remote endpoint.
  Instead it uses the `net.sock.peer` attributes. (#3581)
- The `Min` and `Max` fields of the `HistogramDataPoint` in `go.opentelemetry.io/otel/sdk/metric/metricdata` are now defined with the added `Extrema` type instead of a `*float64`. (#3487)

### Fixed

- Asynchronous instruments that use sum aggregators and attribute filters correctly add values from equivalent attribute sets that have been filtered. (#3439, #3549)
- The `RegisterCallback` method of the `Meter` from `go.opentelemetry.io/otel/sdk/metric` only registers a callback for instruments created by that meter.
  Trying to register a callback with instruments from a different meter will result in an error being returned. (#3584)

### Deprecated

- The `NewMetricExporter` in `go.opentelemetry.io/otel/bridge/opencensus` is deprecated.
  Use `NewMetricProducer` instead. (#3541)
- The `go.opentelemetry.io/otel/metric/instrument/asyncfloat64` package is deprecated.
  Use the instruments from `go.opentelemetry.io/otel/metric/instrument` instead. (#3575)
- The `go.opentelemetry.io/otel/metric/instrument/asyncint64` package is deprecated.
  Use the instruments from `go.opentelemetry.io/otel/metric/instrument` instead. (#3575)
- The `go.opentelemetry.io/otel/metric/instrument/syncfloat64` package is deprecated.
  Use the instruments from `go.opentelemetry.io/otel/metric/instrument` instead. (#3575)
- The `go.opentelemetry.io/otel/metric/instrument/syncint64` package is deprecated.
  Use the instruments from `go.opentelemetry.io/otel/metric/instrument` instead. (#3575)
- The `NewWrappedTracerProvider` in `go.opentelemetry.io/otel/bridge/opentracing` is now deprecated.
  Use `NewTracerProvider` instead. (#3116)

### Removed

- The deprecated `go.opentelemetry.io/otel/sdk/metric/view` package is removed. (#3520)
- The `InstrumentProvider` from `go.opentelemetry.io/otel/sdk/metric/asyncint64` is removed.
  Use the new creation methods of the `Meter` in `go.opentelemetry.io/otel/sdk/metric` instead. (#3530)
  - The `Counter` method is replaced by `Meter.Int64ObservableCounter`
  - The `UpDownCounter` method is replaced by `Meter.Int64ObservableUpDownCounter`
  - The `Gauge` method is replaced by `Meter.Int64ObservableGauge`
- The `InstrumentProvider` from `go.opentelemetry.io/otel/sdk/metric/asyncfloat64` is removed.
  Use the new creation methods of the `Meter` in `go.opentelemetry.io/otel/sdk/metric` instead. (#3530)
  - The `Counter` method is replaced by `Meter.Float64ObservableCounter`
  - The `UpDownCounter` method is replaced by `Meter.Float64ObservableUpDownCounter`
  - The `Gauge` method is replaced by `Meter.Float64ObservableGauge`
- The `InstrumentProvider` from `go.opentelemetry.io/otel/sdk/metric/syncint64` is removed.
  Use the new creation methods of the `Meter` in `go.opentelemetry.io/otel/sdk/metric` instead. (#3530)
  - The `Counter` method is replaced by `Meter.Int64Counter`
  - The `UpDownCounter` method is replaced by `Meter.Int64UpDownCounter`
  - The `Histogram` method is replaced by `Meter.Int64Histogram`
- The `InstrumentProvider` from `go.opentelemetry.io/otel/sdk/metric/syncfloat64` is removed.
  Use the new creation methods of the `Meter` in `go.opentelemetry.io/otel/sdk/metric` instead. (#3530)
  - The `Counter` method is replaced by `Meter.Float64Counter`
  - The `UpDownCounter` method is replaced by `Meter.Float64UpDownCounter`
  - The `Histogram` method is replaced by `Meter.Float64Histogram`

## [1.11.2/0.34.0] 2022-12-05

### Added

- The `WithView` `Option` is added to the `go.opentelemetry.io/otel/sdk/metric` package.
   This option is used to configure the view(s) a `MeterProvider` will use for all `Reader`s that are registered with it. (#3387)
- Add Instrumentation Scope and Version as info metric and label in Prometheus exporter.
  This can be disabled using the `WithoutScopeInfo()` option added to that package.(#3273, #3357)
- OTLP exporters now recognize: (#3363)
  - `OTEL_EXPORTER_OTLP_INSECURE`
  - `OTEL_EXPORTER_OTLP_TRACES_INSECURE`
  - `OTEL_EXPORTER_OTLP_METRICS_INSECURE`
  - `OTEL_EXPORTER_OTLP_CLIENT_KEY`
  - `OTEL_EXPORTER_OTLP_TRACES_CLIENT_KEY`
  - `OTEL_EXPORTER_OTLP_METRICS_CLIENT_KEY`
  - `OTEL_EXPORTER_OTLP_CLIENT_CERTIFICATE`
  - `OTEL_EXPORTER_OTLP_TRACES_CLIENT_CERTIFICATE`
  - `OTEL_EXPORTER_OTLP_METRICS_CLIENT_CERTIFICATE`
- The `View` type and related `NewView` function to create a view according to the OpenTelemetry specification are added to `go.opentelemetry.io/otel/sdk/metric`.
  These additions are replacements for the `View` type and `New` function from `go.opentelemetry.io/otel/sdk/metric/view`. (#3459)
- The `Instrument` and `InstrumentKind` type are added to `go.opentelemetry.io/otel/sdk/metric`.
  These additions are replacements for the `Instrument` and `InstrumentKind` types from `go.opentelemetry.io/otel/sdk/metric/view`. (#3459)
- The `Stream` type is added to `go.opentelemetry.io/otel/sdk/metric` to define a metric data stream a view will produce. (#3459)
- The `AssertHasAttributes` allows instrument authors to test that datapoints returned have appropriate attributes. (#3487)

### Changed

- The `"go.opentelemetry.io/otel/sdk/metric".WithReader` option no longer accepts views to associate with the `Reader`.
   Instead, views are now registered directly with the `MeterProvider` via the new `WithView` option.
   The views registered with the `MeterProvider` apply to all `Reader`s. (#3387)
- The `Temporality(view.InstrumentKind) metricdata.Temporality` and `Aggregation(view.InstrumentKind) aggregation.Aggregation` methods are added to the `"go.opentelemetry.io/otel/sdk/metric".Exporter` interface. (#3260)
- The `Temporality(view.InstrumentKind) metricdata.Temporality` and `Aggregation(view.InstrumentKind) aggregation.Aggregation` methods are added to the `"go.opentelemetry.io/otel/exporters/otlp/otlpmetric".Client` interface. (#3260)
- The `WithTemporalitySelector` and `WithAggregationSelector` `ReaderOption`s have been changed to `ManualReaderOption`s in the `go.opentelemetry.io/otel/sdk/metric` package. (#3260)
- The periodic reader in the `go.opentelemetry.io/otel/sdk/metric` package now uses the temporality and aggregation selectors from its configured exporter instead of accepting them as options. (#3260)

### Fixed

- The `go.opentelemetry.io/otel/exporters/prometheus` exporter fixes duplicated `_total` suffixes. (#3369)
- Remove comparable requirement for `Reader`s. (#3387)
- Cumulative metrics from the OpenCensus bridge (`go.opentelemetry.io/otel/bridge/opencensus`) are defined as monotonic sums, instead of non-monotonic. (#3389)
- Asynchronous counters (`Counter` and `UpDownCounter`) from the metric SDK now produce delta sums when configured with delta temporality. (#3398)
- Exported `Status` codes in the `go.opentelemetry.io/otel/exporters/zipkin` exporter are now exported as all upper case values. (#3340)
- `Aggregation`s from `go.opentelemetry.io/otel/sdk/metric` with no data are not exported. (#3394, #3436)
- Re-enabled Attribute Filters in the Metric SDK. (#3396)
- Asynchronous callbacks are only called if they are registered with at least one instrument that does not use drop aggregation. (#3408)
- Do not report empty partial-success responses in the `go.opentelemetry.io/otel/exporters/otlp` exporters. (#3438, #3432)
- Handle partial success responses in `go.opentelemetry.io/otel/exporters/otlp/otlpmetric` exporters. (#3162, #3440)
- Prevent duplicate Prometheus description, unit, and type. (#3469)
- Prevents panic when using incorrect `attribute.Value.As[Type]Slice()`. (#3489)

### Removed

- The `go.opentelemetry.io/otel/exporters/otlp/otlpmetric.Client` interface is removed. (#3486)
- The `go.opentelemetry.io/otel/exporters/otlp/otlpmetric.New` function is removed. Use the `otlpmetric[http|grpc].New` directly. (#3486)

### Deprecated

- The `go.opentelemetry.io/otel/sdk/metric/view` package is deprecated.
  Use `Instrument`, `InstrumentKind`, `View`, and `NewView` in `go.opentelemetry.io/otel/sdk/metric` instead. (#3476)

## [1.11.1/0.33.0] 2022-10-19

### Added

- The Prometheus exporter in `go.opentelemetry.io/otel/exporters/prometheus` registers with a Prometheus registerer on creation.
   By default, it will register with the default Prometheus registerer.
   A non-default registerer can be used by passing the `WithRegisterer` option. (#3239)
- Added the `WithAggregationSelector` option to the `go.opentelemetry.io/otel/exporters/prometheus` package to change the default `AggregationSelector` used. (#3341)
- The Prometheus exporter in `go.opentelemetry.io/otel/exporters/prometheus` converts the `Resource` associated with metric exports into a `target_info` metric. (#3285)

### Changed

- The `"go.opentelemetry.io/otel/exporters/prometheus".New` function is updated to return an error.
   It will return an error if the exporter fails to register with Prometheus. (#3239)

### Fixed

- The URL-encoded values from the `OTEL_RESOURCE_ATTRIBUTES` environment variable are decoded. (#2963)
- The `baggage.NewMember` function decodes the `value` parameter instead of directly using it.
   This fixes the implementation to be compliant with the W3C specification. (#3226)
- Slice attributes of the `attribute` package are now comparable based on their value, not instance. (#3108 #3252)
- The `Shutdown` and `ForceFlush` methods of the `"go.opentelemetry.io/otel/sdk/trace".TraceProvider` no longer return an error when no processor is registered. (#3268)
- The Prometheus exporter in `go.opentelemetry.io/otel/exporters/prometheus` cumulatively sums histogram buckets. (#3281)
- The sum of each histogram data point is now uniquely exported by the `go.opentelemetry.io/otel/exporters/otlpmetric` exporters. (#3284, #3293)
- Recorded values for asynchronous counters (`Counter` and `UpDownCounter`) are interpreted as exact, not incremental, sum values by the metric SDK. (#3350, #3278)
- `UpDownCounters` are now correctly output as Prometheus gauges in the `go.opentelemetry.io/otel/exporters/prometheus` exporter. (#3358)
- The Prometheus exporter in `go.opentelemetry.io/otel/exporters/prometheus` no longer describes the metrics it will send to Prometheus on startup.
   Instead the exporter is defined as an "unchecked" collector for Prometheus.
   This fixes the `reader is not registered` warning currently emitted on startup. (#3291 #3342)
- The `go.opentelemetry.io/otel/exporters/prometheus` exporter now correctly adds `_total` suffixes to counter metrics. (#3360)
- The `go.opentelemetry.io/otel/exporters/prometheus` exporter now adds a unit suffix to metric names.
   This can be disabled using the `WithoutUnits()` option added to that package. (#3352)

## [1.11.0/0.32.3] 2022-10-12

### Added

- Add default User-Agent header to OTLP exporter requests (`go.opentelemetry.io/otel/exporters/otlptrace/otlptracegrpc` and `go.opentelemetry.io/otel/exporters/otlptrace/otlptracehttp`). (#3261)

### Changed

- `span.SetStatus` has been updated such that calls that lower the status are now no-ops. (#3214)
- Upgrade `golang.org/x/sys/unix` from `v0.0.0-20210423185535-09eb48e85fd7` to `v0.0.0-20220919091848-fb04ddd9f9c8`.
  This addresses [GO-2022-0493](https://pkg.go.dev/vuln/GO-2022-0493). (#3235)

## [0.32.2] Metric SDK (Alpha) - 2022-10-11

### Added

- Added an example of using metric views to customize instruments. (#3177)
- Add default User-Agent header to OTLP exporter requests (`go.opentelemetry.io/otel/exporters/otlpmetric/otlpmetricgrpc` and `go.opentelemetry.io/otel/exporters/otlpmetric/otlpmetrichttp`). (#3261)

### Changed

- Flush pending measurements with the `PeriodicReader` in the `go.opentelemetry.io/otel/sdk/metric` when `ForceFlush` or `Shutdown` are called. (#3220)
- Update histogram default bounds to match the requirements of the latest specification. (#3222)
- Encode the HTTP status code in the OpenTracing bridge (`go.opentelemetry.io/otel/bridge/opentracing`) as an integer.  (#3265)

### Fixed

- Use default view if instrument does not match any registered view of a reader. (#3224, #3237)
- Return the same instrument every time a user makes the exact same instrument creation call. (#3229, #3251)
- Return the existing instrument when a view transforms a creation call to match an existing instrument. (#3240, #3251)
- Log a warning when a conflicting instrument (e.g. description, unit, data-type) is created instead of returning an error. (#3251)
- The OpenCensus bridge no longer sends empty batches of metrics. (#3263)

## [0.32.1] Metric SDK (Alpha) - 2022-09-22

### Changed

- The Prometheus exporter sanitizes OpenTelemetry instrument names when exporting.
   Invalid characters are replaced with `_`. (#3212)

### Added

- The metric portion of the OpenCensus bridge (`go.opentelemetry.io/otel/bridge/opencensus`) has been reintroduced. (#3192)
- The OpenCensus bridge example (`go.opentelemetry.io/otel/example/opencensus`) has been reintroduced. (#3206)

### Fixed

- Updated go.mods to point to valid versions of the sdk. (#3216)
- Set the `MeterProvider` resource on all exported metric data. (#3218)

## [0.32.0] Revised Metric SDK (Alpha) - 2022-09-18

### Changed

- The metric SDK in `go.opentelemetry.io/otel/sdk/metric` is completely refactored to comply with the OpenTelemetry specification.
  Please see the package documentation for how the new SDK is initialized and configured. (#3175)
- Update the minimum supported go version to go1.18. Removes support for go1.17 (#3179)

### Removed

- The metric portion of the OpenCensus bridge (`go.opentelemetry.io/otel/bridge/opencensus`) has been removed.
  A new bridge compliant with the revised metric SDK will be added back in a future release. (#3175)
- The `go.opentelemetry.io/otel/sdk/metric/aggregator/aggregatortest` package is removed, see the new metric SDK. (#3175)
- The `go.opentelemetry.io/otel/sdk/metric/aggregator/histogram` package is removed, see the new metric SDK. (#3175)
- The `go.opentelemetry.io/otel/sdk/metric/aggregator/lastvalue` package is removed, see the new metric SDK. (#3175)
- The `go.opentelemetry.io/otel/sdk/metric/aggregator/sum` package is removed, see the new metric SDK. (#3175)
- The `go.opentelemetry.io/otel/sdk/metric/aggregator` package is removed, see the new metric SDK. (#3175)
- The `go.opentelemetry.io/otel/sdk/metric/controller/basic` package is removed, see the new metric SDK. (#3175)
- The `go.opentelemetry.io/otel/sdk/metric/controller/controllertest` package is removed, see the new metric SDK. (#3175)
- The `go.opentelemetry.io/otel/sdk/metric/controller/time` package is removed, see the new metric SDK. (#3175)
- The `go.opentelemetry.io/otel/sdk/metric/export/aggregation` package is removed, see the new metric SDK. (#3175)
- The `go.opentelemetry.io/otel/sdk/metric/export` package is removed, see the new metric SDK. (#3175)
- The `go.opentelemetry.io/otel/sdk/metric/metrictest` package is removed.
  A replacement package that supports the new metric SDK will be added back in a future release. (#3175)
- The `go.opentelemetry.io/otel/sdk/metric/number` package is removed, see the new metric SDK. (#3175)
- The `go.opentelemetry.io/otel/sdk/metric/processor/basic` package is removed, see the new metric SDK. (#3175)
- The `go.opentelemetry.io/otel/sdk/metric/processor/processortest` package is removed, see the new metric SDK. (#3175)
- The `go.opentelemetry.io/otel/sdk/metric/processor/reducer` package is removed, see the new metric SDK. (#3175)
- The `go.opentelemetry.io/otel/sdk/metric/registry` package is removed, see the new metric SDK. (#3175)
- The `go.opentelemetry.io/otel/sdk/metric/sdkapi` package is removed, see the new metric SDK. (#3175)
- The `go.opentelemetry.io/otel/sdk/metric/selector/simple` package is removed, see the new metric SDK. (#3175)
- The `"go.opentelemetry.io/otel/sdk/metric".ErrUninitializedInstrument` variable was removed. (#3175)
- The `"go.opentelemetry.io/otel/sdk/metric".ErrBadInstrument` variable was removed. (#3175)
- The `"go.opentelemetry.io/otel/sdk/metric".Accumulator` type was removed, see the `MeterProvider`in the new metric SDK. (#3175)
- The `"go.opentelemetry.io/otel/sdk/metric".NewAccumulator` function was removed, see `NewMeterProvider`in the new metric SDK. (#3175)
- The deprecated `"go.opentelemetry.io/otel/sdk/metric".AtomicFieldOffsets` function was removed. (#3175)

## [1.10.0] - 2022-09-09

### Added

- Support Go 1.19. (#3077)
  Include compatibility testing and document support. (#3077)
- Support the OTLP ExportTracePartialSuccess response; these are passed to the registered error handler. (#3106)
- Upgrade go.opentelemetry.io/proto/otlp from v0.18.0 to v0.19.0 (#3107)

### Changed

- Fix misidentification of OpenTelemetry `SpanKind` in OpenTracing bridge (`go.opentelemetry.io/otel/bridge/opentracing`).  (#3096)
- Attempting to start a span with a nil `context` will no longer cause a panic. (#3110)
- All exporters will be shutdown even if one reports an error (#3091)
- Ensure valid UTF-8 when truncating over-length attribute values. (#3156)

## [1.9.0/0.0.3] - 2022-08-01

### Added

- Add support for Schema Files format 1.1.x (metric "split" transform) with the new `go.opentelemetry.io/otel/schema/v1.1` package. (#2999)
- Add the `go.opentelemetry.io/otel/semconv/v1.11.0` package.
  The package contains semantic conventions from the `v1.11.0` version of the OpenTelemetry specification. (#3009)
- Add the `go.opentelemetry.io/otel/semconv/v1.12.0` package.
  The package contains semantic conventions from the `v1.12.0` version of the OpenTelemetry specification. (#3010)
- Add the `http.method` attribute to HTTP server metric from all `go.opentelemetry.io/otel/semconv/*` packages. (#3018)

### Fixed

- Invalid warning for context setup being deferred in `go.opentelemetry.io/otel/bridge/opentracing` package. (#3029)

## [1.8.0/0.31.0] - 2022-07-08

### Added

- Add support for `opentracing.TextMap` format in the `Inject` and `Extract` methods
of the `"go.opentelemetry.io/otel/bridge/opentracing".BridgeTracer` type. (#2911)

### Changed

- The `crosslink` make target has been updated to use the `go.opentelemetry.io/build-tools/crosslink` package. (#2886)
- In the `go.opentelemetry.io/otel/sdk/instrumentation` package rename `Library` to `Scope` and alias `Library` as `Scope` (#2976)
- Move metric no-op implementation form `nonrecording` to `metric` package. (#2866)

### Removed

- Support for go1.16. Support is now only for go1.17 and go1.18 (#2917)

### Deprecated

- The `Library` struct in the `go.opentelemetry.io/otel/sdk/instrumentation` package is deprecated.
  Use the equivalent `Scope` struct instead. (#2977)
- The `ReadOnlySpan.InstrumentationLibrary` method from the `go.opentelemetry.io/otel/sdk/trace` package is deprecated.
  Use the equivalent `ReadOnlySpan.InstrumentationScope` method instead. (#2977)

## [1.7.0/0.30.0] - 2022-04-28

### Added

- Add the `go.opentelemetry.io/otel/semconv/v1.8.0` package.
  The package contains semantic conventions from the `v1.8.0` version of the OpenTelemetry specification. (#2763)
- Add the `go.opentelemetry.io/otel/semconv/v1.9.0` package.
  The package contains semantic conventions from the `v1.9.0` version of the OpenTelemetry specification. (#2792)
- Add the `go.opentelemetry.io/otel/semconv/v1.10.0` package.
  The package contains semantic conventions from the `v1.10.0` version of the OpenTelemetry specification. (#2842)
- Added an in-memory exporter to metrictest to aid testing with a full SDK. (#2776)

### Fixed

- Globally delegated instruments are unwrapped before delegating asynchronous callbacks. (#2784)
- Remove import of `testing` package in non-tests builds of the `go.opentelemetry.io/otel` package. (#2786)

### Changed

- The `WithLabelEncoder` option from the `go.opentelemetry.io/otel/exporters/stdout/stdoutmetric` package is renamed to `WithAttributeEncoder`. (#2790)
- The `LabelFilterSelector` interface from `go.opentelemetry.io/otel/sdk/metric/processor/reducer` is renamed to `AttributeFilterSelector`.
  The method included in the renamed interface also changed from `LabelFilterFor` to `AttributeFilterFor`. (#2790)
- The `Metadata.Labels` method from the `go.opentelemetry.io/otel/sdk/metric/export` package is renamed to `Metadata.Attributes`.
  Consequentially, the `Record` type from the same package also has had the embedded method renamed. (#2790)

### Deprecated

- The `Iterator.Label` method in the `go.opentelemetry.io/otel/attribute` package is deprecated.
  Use the equivalent `Iterator.Attribute` method instead. (#2790)
- The `Iterator.IndexedLabel` method in the `go.opentelemetry.io/otel/attribute` package is deprecated.
  Use the equivalent `Iterator.IndexedAttribute` method instead. (#2790)
- The `MergeIterator.Label` method in the `go.opentelemetry.io/otel/attribute` package is deprecated.
  Use the equivalent `MergeIterator.Attribute` method instead. (#2790)

### Removed

- Removed the `Batch` type from the `go.opentelemetry.io/otel/sdk/metric/metrictest` package. (#2864)
- Removed the `Measurement` type from the `go.opentelemetry.io/otel/sdk/metric/metrictest` package. (#2864)

## [0.29.0] - 2022-04-11

### Added

- The metrics global package was added back into several test files. (#2764)
- The `Meter` function is added back to the `go.opentelemetry.io/otel/metric/global` package.
  This function is a convenience function equivalent to calling `global.MeterProvider().Meter(...)`. (#2750)

### Removed

- Removed module the `go.opentelemetry.io/otel/sdk/export/metric`.
  Use the `go.opentelemetry.io/otel/sdk/metric` module instead. (#2720)

### Changed

- Don't panic anymore when setting a global MeterProvider to itself. (#2749)
- Upgrade `go.opentelemetry.io/proto/otlp` in `go.opentelemetry.io/otel/exporters/otlp/otlpmetric` from `v0.12.1` to `v0.15.0`.
  This replaces the use of the now deprecated `InstrumentationLibrary` and `InstrumentationLibraryMetrics` types and fields in the proto library with the equivalent `InstrumentationScope` and `ScopeMetrics`. (#2748)

## [1.6.3] - 2022-04-07

### Fixed

- Allow non-comparable global `MeterProvider`, `TracerProvider`, and `TextMapPropagator` types to be set. (#2772, #2773)

## [1.6.2] - 2022-04-06

### Changed

- Don't panic anymore when setting a global TracerProvider or TextMapPropagator to itself. (#2749)
- Upgrade `go.opentelemetry.io/proto/otlp` in `go.opentelemetry.io/otel/exporters/otlp/otlptrace` from `v0.12.1` to `v0.15.0`.
  This replaces the use of the now deprecated `InstrumentationLibrary` and `InstrumentationLibrarySpans` types and fields in the proto library with the equivalent `InstrumentationScope` and `ScopeSpans`. (#2748)

## [1.6.1] - 2022-03-28

### Fixed

- The `go.opentelemetry.io/otel/schema/*` packages now use the correct schema URL for their `SchemaURL` constant.
  Instead of using `"https://opentelemetry.io/schemas/v<version>"` they now use the correct URL without a `v` prefix, `"https://opentelemetry.io/schemas/<version>"`. (#2743, #2744)

### Security

- Upgrade `go.opentelemetry.io/proto/otlp` from `v0.12.0` to `v0.12.1`.
  This includes an indirect upgrade of `github.com/grpc-ecosystem/grpc-gateway` which resolves [a vulnerability](https://nvd.nist.gov/vuln/detail/CVE-2019-11254) from `gopkg.in/yaml.v2` in version `v2.2.3`. (#2724, #2728)

## [1.6.0/0.28.0] - 2022-03-23

### ⚠️ Notice ⚠️

This update is a breaking change of the unstable Metrics API.
Code instrumented with the `go.opentelemetry.io/otel/metric` will need to be modified.

### Added

- Add metrics exponential histogram support.
  New mapping functions have been made available in `sdk/metric/aggregator/exponential/mapping` for other OpenTelemetry projects to take dependencies on. (#2502)
- Add Go 1.18 to our compatibility tests. (#2679)
- Allow configuring the Sampler with the `OTEL_TRACES_SAMPLER` and `OTEL_TRACES_SAMPLER_ARG` environment variables. (#2305, #2517)
- Add the `metric/global` for obtaining and setting the global `MeterProvider`. (#2660)

### Changed

- The metrics API has been significantly changed to match the revised OpenTelemetry specification.
  High-level changes include:

  - Synchronous and asynchronous instruments are now handled by independent `InstrumentProvider`s.
    These `InstrumentProvider`s are managed with a `Meter`.
  - Synchronous and asynchronous instruments are grouped into their own packages based on value types.
  - Asynchronous callbacks can now be registered with a `Meter`.

  Be sure to check out the metric module documentation for more information on how to use the revised API. (#2587, #2660)

### Fixed

- Fallback to general attribute limits when span specific ones are not set in the environment. (#2675, #2677)

## [1.5.0] - 2022-03-16

### Added

- Log the Exporters configuration in the TracerProviders message. (#2578)
- Added support to configure the span limits with environment variables.
  The following environment variables are supported. (#2606, #2637)
  - `OTEL_SPAN_ATTRIBUTE_VALUE_LENGTH_LIMIT`
  - `OTEL_SPAN_ATTRIBUTE_COUNT_LIMIT`
  - `OTEL_SPAN_EVENT_COUNT_LIMIT`
  - `OTEL_EVENT_ATTRIBUTE_COUNT_LIMIT`
  - `OTEL_SPAN_LINK_COUNT_LIMIT`
  - `OTEL_LINK_ATTRIBUTE_COUNT_LIMIT`

  If the provided environment variables are invalid (negative), the default values would be used.
- Rename the `gc` runtime name to `go` (#2560)
- Add resource container ID detection. (#2418)
- Add span attribute value length limit.
  The new `AttributeValueLengthLimit` field is added to the `"go.opentelemetry.io/otel/sdk/trace".SpanLimits` type to configure this limit for a `TracerProvider`.
  The default limit for this resource is "unlimited". (#2637)
- Add the `WithRawSpanLimits` option to `go.opentelemetry.io/otel/sdk/trace`.
  This option replaces the `WithSpanLimits` option.
  Zero or negative values will not be changed to the default value like `WithSpanLimits` does.
  Setting a limit to zero will effectively disable the related resource it limits and setting to a negative value will mean that resource is unlimited.
  Consequentially, limits should be constructed using `NewSpanLimits` and updated accordingly. (#2637)

### Changed

- Drop oldest tracestate `Member` when capacity is reached. (#2592)
- Add event and link drop counts to the exported data from the `oltptrace` exporter. (#2601)
- Unify path cleaning functionally in the `otlpmetric` and `otlptrace` configuration. (#2639)
- Change the debug message from the `sdk/trace.BatchSpanProcessor` to reflect the count is cumulative. (#2640)
- Introduce new internal `envconfig` package for OTLP exporters. (#2608)
- If `http.Request.Host` is empty, fall back to use `URL.Host` when populating `http.host` in the `semconv` packages. (#2661)

### Fixed

- Remove the OTLP trace exporter limit of SpanEvents when exporting. (#2616)
- Default to port `4318` instead of `4317` for the `otlpmetrichttp` and `otlptracehttp` client. (#2614, #2625)
- Unlimited span limits are now supported (negative values). (#2636, #2637)

### Deprecated

- Deprecated `"go.opentelemetry.io/otel/sdk/trace".WithSpanLimits`.
  Use `WithRawSpanLimits` instead.
  That option allows setting unlimited and zero limits, this option does not.
  This option will be kept until the next major version incremented release. (#2637)

## [1.4.1] - 2022-02-16

### Fixed

- Fix race condition in reading the dropped spans number for the `BatchSpanProcessor`. (#2615)

## [1.4.0] - 2022-02-11

### Added

- Use `OTEL_EXPORTER_ZIPKIN_ENDPOINT` environment variable to specify zipkin collector endpoint. (#2490)
- Log the configuration of `TracerProvider`s, and `Tracer`s for debugging.
  To enable use a logger with Verbosity (V level) `>=1`. (#2500)
- Added support to configure the batch span-processor with environment variables.
  The following environment variables are used. (#2515)
  - `OTEL_BSP_SCHEDULE_DELAY`
  - `OTEL_BSP_EXPORT_TIMEOUT`
  - `OTEL_BSP_MAX_QUEUE_SIZE`.
  - `OTEL_BSP_MAX_EXPORT_BATCH_SIZE`

### Changed

- Zipkin exporter exports `Resource` attributes in the `Tags` field. (#2589)

### Deprecated

- Deprecate module the `go.opentelemetry.io/otel/sdk/export/metric`.
  Use the `go.opentelemetry.io/otel/sdk/metric` module instead. (#2382)
- Deprecate `"go.opentelemetry.io/otel/sdk/metric".AtomicFieldOffsets`. (#2445)

### Fixed

- Fixed the instrument kind for noop async instruments to correctly report an implementation. (#2461)
- Fix UDP packets overflowing with Jaeger payloads. (#2489, #2512)
- Change the `otlpmetric.Client` interface's `UploadMetrics` method to accept a single `ResourceMetrics` instead of a slice of them. (#2491)
- Specify explicit buckets in Prometheus example, fixing issue where example only has `+inf` bucket. (#2419, #2493)
- W3C baggage will now decode urlescaped values. (#2529)
- Baggage members are now only validated once, when calling `NewMember` and not also when adding it to the baggage itself. (#2522)
- The order attributes are dropped from spans in the `go.opentelemetry.io/otel/sdk/trace` package when capacity is reached is fixed to be in compliance with the OpenTelemetry specification.
  Instead of dropping the least-recently-used attribute, the last added attribute is dropped.
  This drop order still only applies to attributes with unique keys not already contained in the span.
  If an attribute is added with a key already contained in the span, that attribute is updated to the new value being added. (#2576)

### Removed

- Updated `go.opentelemetry.io/proto/otlp` from `v0.11.0` to `v0.12.0`. This version removes a number of deprecated methods. (#2546)
  - [`Metric.GetIntGauge()`](https://pkg.go.dev/go.opentelemetry.io/proto/otlp@v0.11.0/metrics/v1#Metric.GetIntGauge)
  - [`Metric.GetIntHistogram()`](https://pkg.go.dev/go.opentelemetry.io/proto/otlp@v0.11.0/metrics/v1#Metric.GetIntHistogram)
  - [`Metric.GetIntSum()`](https://pkg.go.dev/go.opentelemetry.io/proto/otlp@v0.11.0/metrics/v1#Metric.GetIntSum)

## [1.3.0] - 2021-12-10

### ⚠️ Notice ⚠️

We have updated the project minimum supported Go version to 1.16

### Added

- Added an internal Logger.
  This can be used by the SDK and API to provide users with feedback of the internal state.
  To enable verbose logs configure the logger which will print V(1) logs. For debugging information configure to print V(5) logs. (#2343)
- Add the `WithRetry` `Option` and the `RetryConfig` type to the `go.opentelemetry.io/otel/exporter/otel/otlpmetric/otlpmetrichttp` package to specify retry behavior consistently. (#2425)
- Add `SpanStatusFromHTTPStatusCodeAndSpanKind` to all `semconv` packages to return a span status code similar to `SpanStatusFromHTTPStatusCode`, but exclude `4XX` HTTP errors as span errors if the span is of server kind. (#2296)

### Changed

- The `"go.opentelemetry.io/otel/exporter/otel/otlptrace/otlptracegrpc".Client` now uses the underlying gRPC `ClientConn` to handle name resolution, TCP connection establishment (with retries and backoff) and TLS handshakes, and handling errors on established connections by re-resolving the name and reconnecting. (#2329)
- The `"go.opentelemetry.io/otel/exporter/otel/otlpmetric/otlpmetricgrpc".Client` now uses the underlying gRPC `ClientConn` to handle name resolution, TCP connection establishment (with retries and backoff) and TLS handshakes, and handling errors on established connections by re-resolving the name and reconnecting. (#2425)
- The `"go.opentelemetry.io/otel/exporter/otel/otlpmetric/otlpmetricgrpc".RetrySettings` type is renamed to `RetryConfig`. (#2425)
- The `go.opentelemetry.io/otel/exporter/otel/*` gRPC exporters now default to using the host's root CA set if none are provided by the user and `WithInsecure` is not specified. (#2432)
- Change `resource.Default` to be evaluated the first time it is called, rather than on import. This allows the caller the option to update `OTEL_RESOURCE_ATTRIBUTES` first, such as with `os.Setenv`. (#2371)

### Fixed

- The `go.opentelemetry.io/otel/exporter/otel/*` exporters are updated to handle per-signal and universal endpoints according to the OpenTelemetry specification.
  Any per-signal endpoint set via an `OTEL_EXPORTER_OTLP_<signal>_ENDPOINT` environment variable is now used without modification of the path.
  When `OTEL_EXPORTER_OTLP_ENDPOINT` is set, if it contains a path, that path is used as a base path which per-signal paths are appended to. (#2433)
- Basic metric controller updated to use sync.Map to avoid blocking calls (#2381)
- The `go.opentelemetry.io/otel/exporter/jaeger` correctly sets the `otel.status_code` value to be a string of `ERROR` or `OK` instead of an integer code. (#2439, #2440)

### Deprecated

- Deprecated the `"go.opentelemetry.io/otel/exporter/otel/otlpmetric/otlpmetrichttp".WithMaxAttempts` `Option`, use the new `WithRetry` `Option` instead. (#2425)
- Deprecated the `"go.opentelemetry.io/otel/exporter/otel/otlpmetric/otlpmetrichttp".WithBackoff` `Option`, use the new `WithRetry` `Option` instead. (#2425)

### Removed

- Remove the metric Processor's ability to convert cumulative to delta aggregation temporality. (#2350)
- Remove the metric Bound Instruments interface and implementations. (#2399)
- Remove the metric MinMaxSumCount kind aggregation and the corresponding OTLP export path. (#2423)
- Metric SDK removes the "exact" aggregator for histogram instruments, as it performed a non-standard aggregation for OTLP export (creating repeated Gauge points) and worked its way into a number of confusing examples. (#2348)

## [1.2.0] - 2021-11-12

### Changed

- Metric SDK `export.ExportKind`, `export.ExportKindSelector` types have been renamed to `aggregation.Temporality` and `aggregation.TemporalitySelector` respectively to keep in line with current specification and protocol along with built-in selectors (e.g., `aggregation.CumulativeTemporalitySelector`, ...). (#2274)
- The Metric `Exporter` interface now requires a `TemporalitySelector` method instead of an `ExportKindSelector`. (#2274)
- Metrics API cleanup. The `metric/sdkapi` package has been created to relocate the API-to-SDK interface:
  - The following interface types simply moved from `metric` to `metric/sdkapi`: `Descriptor`, `MeterImpl`, `InstrumentImpl`, `SyncImpl`, `BoundSyncImpl`, `AsyncImpl`, `AsyncRunner`, `AsyncSingleRunner`, and `AsyncBatchRunner`
  - The following struct types moved and are replaced with type aliases, since they are exposed to the user: `Observation`, `Measurement`.
  - The No-op implementations of sync and async instruments are no longer exported, new functions `sdkapi.NewNoopAsyncInstrument()` and `sdkapi.NewNoopSyncInstrument()` are provided instead. (#2271)
- Update the SDK `BatchSpanProcessor` to export all queued spans when `ForceFlush` is called. (#2080, #2335)

### Added

- Add the `"go.opentelemetry.io/otel/exporters/otlp/otlpmetric/otlpmetricgrpc".WithGRPCConn` option so the exporter can reuse an existing gRPC connection. (#2002)
- Added a new `schema` module to help parse Schema Files in OTEP 0152 format. (#2267)
- Added a new `MapCarrier` to the `go.opentelemetry.io/otel/propagation` package to hold propagated cross-cutting concerns as a `map[string]string` held in memory. (#2334)

## [1.1.0] - 2021-10-27

### Added

- Add the `"go.opentelemetry.io/otel/exporters/otlp/otlptrace/otlptracegrpc".WithGRPCConn` option so the exporter can reuse an existing gRPC connection. (#2002)
- Add the `go.opentelemetry.io/otel/semconv/v1.7.0` package.
  The package contains semantic conventions from the `v1.7.0` version of the OpenTelemetry specification. (#2320)
- Add the `go.opentelemetry.io/otel/semconv/v1.6.1` package.
  The package contains semantic conventions from the `v1.6.1` version of the OpenTelemetry specification. (#2321)
- Add the `go.opentelemetry.io/otel/semconv/v1.5.0` package.
  The package contains semantic conventions from the `v1.5.0` version of the OpenTelemetry specification. (#2322)
  - When upgrading from the `semconv/v1.4.0` package note the following name changes:
    - `K8SReplicasetUIDKey` -> `K8SReplicaSetUIDKey`
    - `K8SReplicasetNameKey` -> `K8SReplicaSetNameKey`
    - `K8SStatefulsetUIDKey` -> `K8SStatefulSetUIDKey`
    - `k8SStatefulsetNameKey` -> `K8SStatefulSetNameKey`
    - `K8SDaemonsetUIDKey` -> `K8SDaemonSetUIDKey`
    - `K8SDaemonsetNameKey` -> `K8SDaemonSetNameKey`

### Changed

- Links added to a span will be dropped by the SDK if they contain an invalid span context (#2275).

### Fixed

- The `"go.opentelemetry.io/otel/semconv/v1.4.0".HTTPServerAttributesFromHTTPRequest` now correctly only sets the HTTP client IP attribute even if the connection was routed with proxies and there are multiple addresses in the `X-Forwarded-For` header. (#2282, #2284)
- The `"go.opentelemetry.io/otel/semconv/v1.4.0".NetAttributesFromHTTPRequest` function correctly handles IPv6 addresses as IP addresses and sets the correct net peer IP instead of the net peer hostname attribute. (#2283, #2285)
- The simple span processor shutdown method deterministically returns the exporter error status if it simultaneously finishes when the deadline is reached. (#2290, #2289)

## [1.0.1] - 2021-10-01

### Fixed

- json stdout exporter no longer crashes due to concurrency bug. (#2265)

## [Metrics 0.24.0] - 2021-10-01

### Changed

- NoopMeterProvider is now private and NewNoopMeterProvider must be used to obtain a noopMeterProvider. (#2237)
- The Metric SDK `Export()` function takes a new two-level reader interface for iterating over results one instrumentation library at a time. (#2197)
  - The former `"go.opentelemetry.io/otel/sdk/export/metric".CheckpointSet` is renamed `Reader`.
  - The new interface is named `"go.opentelemetry.io/otel/sdk/export/metric".InstrumentationLibraryReader`.

## [1.0.0] - 2021-09-20

This is the first stable release for the project.
This release includes an API and SDK for the tracing signal that will comply with the stability guarantees defined by the projects [versioning policy](./VERSIONING.md).

### Added

- OTLP trace exporter now sets the `SchemaURL` field in the exported telemetry if the Tracer has `WithSchemaURL` option. (#2242)

### Fixed

- Slice-valued attributes can correctly be used as map keys. (#2223)

### Removed

- Removed the `"go.opentelemetry.io/otel/exporters/zipkin".WithSDKOptions` function. (#2248)
- Removed the deprecated package `go.opentelemetry.io/otel/oteltest`. (#2234)
- Removed the deprecated package `go.opentelemetry.io/otel/bridge/opencensus/utils`. (#2233)
- Removed deprecated functions, types, and methods from `go.opentelemetry.io/otel/attribute` package.
  Use the typed functions and methods added to the package instead. (#2235)
  - The `Key.Array` method is removed.
  - The `Array` function is removed.
  - The `Any` function is removed.
  - The `ArrayValue` function is removed.
  - The `AsArray` function is removed.

## [1.0.0-RC3] - 2021-09-02

### Added

- Added `ErrorHandlerFunc` to use a function as an `"go.opentelemetry.io/otel".ErrorHandler`. (#2149)
- Added `"go.opentelemetry.io/otel/trace".WithStackTrace` option to add a stack trace when using `span.RecordError` or when panic is handled in `span.End`. (#2163)
- Added typed slice attribute types and functionality to the `go.opentelemetry.io/otel/attribute` package to replace the existing array type and functions. (#2162)
  - `BoolSlice`, `IntSlice`, `Int64Slice`, `Float64Slice`, and `StringSlice` replace the use of the `Array` function in the package.
- Added the `go.opentelemetry.io/otel/example/fib` example package.
  Included is an example application that computes Fibonacci numbers. (#2203)

### Changed

- Metric instruments have been renamed to match the (feature-frozen) metric API specification:
  - ValueRecorder becomes Histogram
  - ValueObserver becomes Gauge
  - SumObserver becomes CounterObserver
  - UpDownSumObserver becomes UpDownCounterObserver
  The API exported from this project is still considered experimental. (#2202)
- Metric SDK/API implementation type `InstrumentKind` moves into `sdkapi` sub-package. (#2091)
- The Metrics SDK export record no longer contains a Resource pointer, the SDK `"go.opentelemetry.io/otel/sdk/trace/export/metric".Exporter.Export()` function for push-based exporters now takes a single Resource argument, pull-based exporters use `"go.opentelemetry.io/otel/sdk/metric/controller/basic".Controller.Resource()`. (#2120)
- The JSON output of the `go.opentelemetry.io/otel/exporters/stdout/stdouttrace` is harmonized now such that the output is "plain" JSON objects after each other of the form `{ ... } { ... } { ... }`. Earlier the JSON objects describing a span were wrapped in a slice for each `Exporter.ExportSpans` call, like `[ { ... } ][ { ... } { ... } ]`. Outputting JSON object directly after each other is consistent with JSON loggers, and a bit easier to parse and read. (#2196)
- Update the `NewTracerConfig`, `NewSpanStartConfig`, `NewSpanEndConfig`, and `NewEventConfig` function in the `go.opentelemetry.io/otel/trace` package to return their respective configurations as structs instead of pointers to the struct. (#2212)

### Deprecated

- The `go.opentelemetry.io/otel/bridge/opencensus/utils` package is deprecated.
  All functionality from this package now exists in the `go.opentelemetry.io/otel/bridge/opencensus` package.
  The functions from that package should be used instead. (#2166)
- The `"go.opentelemetry.io/otel/attribute".Array` function and the related `ARRAY` value type is deprecated.
  Use the typed `*Slice` functions and types added to the package instead. (#2162)
- The `"go.opentelemetry.io/otel/attribute".Any` function is deprecated.
  Use the typed functions instead. (#2181)
- The `go.opentelemetry.io/otel/oteltest` package is deprecated.
  The `"go.opentelemetry.io/otel/sdk/trace/tracetest".SpanRecorder` can be registered with the default SDK (`go.opentelemetry.io/otel/sdk/trace`) as a `SpanProcessor` and used as a replacement for this deprecated package. (#2188)

### Removed

- Removed metrics test package `go.opentelemetry.io/otel/sdk/export/metric/metrictest`. (#2105)

### Fixed

- The `fromEnv` detector no longer throws an error when `OTEL_RESOURCE_ATTRIBUTES` environment variable is not set or empty. (#2138)
- Setting the global `ErrorHandler` with `"go.opentelemetry.io/otel".SetErrorHandler` multiple times is now supported. (#2160, #2140)
- The `"go.opentelemetry.io/otel/attribute".Any` function now supports `int32` values. (#2169)
- Multiple calls to `"go.opentelemetry.io/otel/sdk/metric/controller/basic".WithResource()` are handled correctly, and when no resources are provided `"go.opentelemetry.io/otel/sdk/resource".Default()` is used. (#2120)
- The `WithoutTimestamps` option for the `go.opentelemetry.io/otel/exporters/stdout/stdouttrace` exporter causes the exporter to correctly omit timestamps. (#2195)
- Fixed typos in resources.go. (#2201)

## [1.0.0-RC2] - 2021-07-26

### Added

- Added `WithOSDescription` resource configuration option to set OS (Operating System) description resource attribute (`os.description`). (#1840)
- Added `WithOS` resource configuration option to set all OS (Operating System) resource attributes at once. (#1840)
- Added the `WithRetry` option to the `go.opentelemetry.io/otel/exporters/otlp/otlptrace/otlptracehttp` package.
  This option is a replacement for the removed `WithMaxAttempts` and `WithBackoff` options. (#2095)
- Added API `LinkFromContext` to return Link which encapsulates SpanContext from provided context and also encapsulates attributes. (#2115)
- Added a new `Link` type under the SDK `otel/sdk/trace` package that counts the number of attributes that were dropped for surpassing the `AttributePerLinkCountLimit` configured in the Span's `SpanLimits`.
  This new type replaces the equal-named API `Link` type found in the `otel/trace` package for most usages within the SDK.
  For example, instances of this type are now returned by the `Links()` function of `ReadOnlySpan`s provided in places like the `OnEnd` function of `SpanProcessor` implementations. (#2118)
- Added the `SpanRecorder` type to the `go.opentelemetry.io/otel/skd/trace/tracetest` package.
  This type can be used with the default SDK as a `SpanProcessor` during testing. (#2132)

### Changed

- The `SpanModels` function is now exported from the `go.opentelemetry.io/otel/exporters/zipkin` package to convert OpenTelemetry spans into Zipkin model spans. (#2027)
- Rename the `"go.opentelemetry.io/otel/exporters/otlp/otlptrace/otlptracegrpc".RetrySettings` to `RetryConfig`. (#2095)

### Deprecated

- The `TextMapCarrier` and `TextMapPropagator` from the `go.opentelemetry.io/otel/oteltest` package and their associated creation functions (`TextMapCarrier`, `NewTextMapPropagator`) are deprecated. (#2114)
- The `Harness` type from the `go.opentelemetry.io/otel/oteltest` package and its associated creation function, `NewHarness` are deprecated and will be removed in the next release. (#2123)
- The `TraceStateFromKeyValues` function from the `go.opentelemetry.io/otel/oteltest` package is deprecated.
  Use the `trace.ParseTraceState` function instead. (#2122)

### Removed

- Removed the deprecated package `go.opentelemetry.io/otel/exporters/trace/jaeger`. (#2020)
- Removed the deprecated package `go.opentelemetry.io/otel/exporters/trace/zipkin`. (#2020)
- Removed the `"go.opentelemetry.io/otel/sdk/resource".WithBuiltinDetectors` function.
  The explicit `With*` options for every built-in detector should be used instead. (#2026 #2097)
- Removed the `WithMaxAttempts` and `WithBackoff` options from the `go.opentelemetry.io/otel/exporters/otlp/otlptrace/otlptracehttp` package.
  The retry logic of the package has been updated to match the `otlptracegrpc` package and accordingly a `WithRetry` option is added that should be used instead. (#2095)
- Removed `DroppedAttributeCount` field from `otel/trace.Link` struct. (#2118)

### Fixed

- When using WithNewRoot, don't use the parent context for making sampling decisions. (#2032)
- `oteltest.Tracer` now creates a valid `SpanContext` when using `WithNewRoot`. (#2073)
- OS type detector now sets the correct `dragonflybsd` value for DragonFly BSD. (#2092)
- The OTel span status is correctly transformed into the OTLP status in the `go.opentelemetry.io/otel/exporters/otlp/otlptrace` package.
  This fix will by default set the status to `Unset` if it is not explicitly set to `Ok` or `Error`. (#2099 #2102)
- The `Inject` method for the `"go.opentelemetry.io/otel/propagation".TraceContext` type no longer injects empty `tracestate` values. (#2108)
- Use `6831` as default Jaeger agent port instead of `6832`. (#2131)

## [Experimental Metrics v0.22.0] - 2021-07-19

### Added

- Adds HTTP support for OTLP metrics exporter. (#2022)

### Removed

- Removed the deprecated package `go.opentelemetry.io/otel/exporters/metric/prometheus`. (#2020)

## [1.0.0-RC1] / 0.21.0 - 2021-06-18

With this release we are introducing a split in module versions.  The tracing API and SDK are entering the `v1.0.0` Release Candidate phase with `v1.0.0-RC1`
while the experimental metrics API and SDK continue with `v0.x` releases at `v0.21.0`.  Modules at major version 1 or greater will not depend on modules
with major version 0.

### Added

- Adds `otlpgrpc.WithRetry`option for configuring the retry policy for transient errors on the otlp/gRPC exporter. (#1832)
  - The following status codes are defined as transient errors:
      | gRPC Status Code | Description |
      | ---------------- | ----------- |
      | 1  | Cancelled |
      | 4  | Deadline Exceeded |
      | 8  | Resource Exhausted |
      | 10 | Aborted |
      | 10 | Out of Range |
      | 14 | Unavailable |
      | 15 | Data Loss |
- Added `Status` type to the `go.opentelemetry.io/otel/sdk/trace` package to represent the status of a span. (#1874)
- Added `SpanStub` type and its associated functions to the `go.opentelemetry.io/otel/sdk/trace/tracetest` package.
  This type can be used as a testing replacement for the `SpanSnapshot` that was removed from the `go.opentelemetry.io/otel/sdk/trace` package. (#1873)
- Adds support for scheme in `OTEL_EXPORTER_OTLP_ENDPOINT` according to the spec. (#1886)
- Adds `trace.WithSchemaURL` option for configuring the tracer with a Schema URL. (#1889)
- Added an example of using OpenTelemetry Go as a trace context forwarder. (#1912)
- `ParseTraceState` is added to the `go.opentelemetry.io/otel/trace` package.
  It can be used to decode a `TraceState` from a `tracestate` header string value. (#1937)
- Added `Len` method to the `TraceState` type in the `go.opentelemetry.io/otel/trace` package.
  This method returns the number of list-members the `TraceState` holds. (#1937)
- Creates package `go.opentelemetry.io/otel/exporters/otlp/otlptrace` that defines a trace exporter that uses a `otlptrace.Client` to send data.
  Creates package `go.opentelemetry.io/otel/exporters/otlp/otlptrace/otlptracegrpc` implementing a gRPC `otlptrace.Client` and offers convenience functions, `NewExportPipeline` and `InstallNewPipeline`, to setup and install a `otlptrace.Exporter` in tracing .(#1922)
- Added `Baggage`, `Member`, and `Property` types to the `go.opentelemetry.io/otel/baggage` package along with their related functions. (#1967)
- Added `ContextWithBaggage`, `ContextWithoutBaggage`, and `FromContext` functions to the `go.opentelemetry.io/otel/baggage` package.
  These functions replace the `Set`, `Value`, `ContextWithValue`, `ContextWithoutValue`, and `ContextWithEmpty` functions from that package and directly work with the new `Baggage` type. (#1967)
- The `OTEL_SERVICE_NAME` environment variable is the preferred source for `service.name`, used by the environment resource detector if a service name is present both there and in `OTEL_RESOURCE_ATTRIBUTES`. (#1969)
- Creates package `go.opentelemetry.io/otel/exporters/otlp/otlptrace/otlptracehttp` implementing an HTTP `otlptrace.Client` and offers convenience functions, `NewExportPipeline` and `InstallNewPipeline`, to setup and install a `otlptrace.Exporter` in tracing. (#1963)
- Changes `go.opentelemetry.io/otel/sdk/resource.NewWithAttributes` to require a schema URL. The old function is still available as `resource.NewSchemaless`. This is a breaking change. (#1938)
- Several builtin resource detectors now correctly populate the schema URL. (#1938)
- Creates package `go.opentelemetry.io/otel/exporters/otlp/otlpmetric` that defines a metrics exporter that uses a `otlpmetric.Client` to send data.
- Creates package `go.opentelemetry.io/otel/exporters/otlp/otlpmetric/otlpmetricgrpc` implementing a gRPC `otlpmetric.Client` and offers convenience functions, `New` and `NewUnstarted`, to create an `otlpmetric.Exporter`.(#1991)
- Added `go.opentelemetry.io/otel/exporters/stdout/stdouttrace` exporter. (#2005)
- Added `go.opentelemetry.io/otel/exporters/stdout/stdoutmetric` exporter. (#2005)
- Added a `TracerProvider()` method to the `"go.opentelemetry.io/otel/trace".Span` interface. This can be used to obtain a `TracerProvider` from a given span that utilizes the same trace processing pipeline.  (#2009)

### Changed

- Make `NewSplitDriver` from `go.opentelemetry.io/otel/exporters/otlp` take variadic arguments instead of a `SplitConfig` item.
  `NewSplitDriver` now automatically implements an internal `noopDriver` for `SplitConfig` fields that are not initialized. (#1798)
- `resource.New()` now creates a Resource without builtin detectors. Previous behavior is now achieved by using `WithBuiltinDetectors` Option. (#1810)
- Move the `Event` type from the `go.opentelemetry.io/otel` package to the `go.opentelemetry.io/otel/sdk/trace` package. (#1846)
- CI builds validate against last two versions of Go, dropping 1.14 and adding 1.16. (#1865)
- BatchSpanProcessor now report export failures when calling `ForceFlush()` method. (#1860)
- `Set.Encoded(Encoder)` no longer caches the result of an encoding. (#1855)
- Renamed `CloudZoneKey` to `CloudAvailabilityZoneKey` in Resource semantic conventions according to spec. (#1871)
- The `StatusCode` and `StatusMessage` methods of the `ReadOnlySpan` interface and the `Span` produced by the `go.opentelemetry.io/otel/sdk/trace` package have been replaced with a single `Status` method.
  This method returns the status of a span using the new `Status` type. (#1874)
- Updated `ExportSpans` method of the`SpanExporter` interface type to accept `ReadOnlySpan`s instead of the removed `SpanSnapshot`.
  This brings the export interface into compliance with the specification in that it now accepts an explicitly immutable type instead of just an implied one. (#1873)
- Unembed `SpanContext` in `Link`. (#1877)
- Generate Semantic conventions from the specification YAML. (#1891)
- Spans created by the global `Tracer` obtained from `go.opentelemetry.io/otel`, prior to a functioning `TracerProvider` being set, now propagate the span context from their parent if one exists. (#1901)
- The `"go.opentelemetry.io/otel".Tracer` function now accepts tracer options. (#1902)
- Move the `go.opentelemetry.io/otel/unit` package to `go.opentelemetry.io/otel/metric/unit`. (#1903)
- Changed `go.opentelemetry.io/otel/trace.TracerConfig` to conform to the [Contributing guidelines](CONTRIBUTING.md#config.) (#1921)
- Changed `go.opentelemetry.io/otel/trace.SpanConfig` to conform to the [Contributing guidelines](CONTRIBUTING.md#config). (#1921)
- Changed `span.End()` now only accepts Options that are allowed at `End()`. (#1921)
- Changed `go.opentelemetry.io/otel/metric.InstrumentConfig` to conform to the [Contributing guidelines](CONTRIBUTING.md#config). (#1921)
- Changed `go.opentelemetry.io/otel/metric.MeterConfig` to conform to the [Contributing guidelines](CONTRIBUTING.md#config). (#1921)
- Refactored option types according to the contribution style guide. (#1882)
- Move the `go.opentelemetry.io/otel/trace.TraceStateFromKeyValues` function to the `go.opentelemetry.io/otel/oteltest` package.
  This function is preserved for testing purposes where it may be useful to create a `TraceState` from `attribute.KeyValue`s, but it is not intended for production use.
  The new `ParseTraceState` function should be used to create a `TraceState`. (#1931)
- Updated `MarshalJSON` method of the `go.opentelemetry.io/otel/trace.TraceState` type to marshal the type into the string representation of the `TraceState`. (#1931)
- The `TraceState.Delete` method from the `go.opentelemetry.io/otel/trace` package no longer returns an error in addition to a `TraceState`. (#1931)
- Updated `Get` method of the `TraceState` type from the `go.opentelemetry.io/otel/trace` package to accept a `string` instead of an `attribute.Key` type. (#1931)
- Updated `Insert` method of the `TraceState` type from the `go.opentelemetry.io/otel/trace` package to accept a pair of `string`s instead of an `attribute.KeyValue` type. (#1931)
- Updated `Delete` method of the `TraceState` type from the `go.opentelemetry.io/otel/trace` package to accept a `string` instead of an `attribute.Key` type. (#1931)
- Renamed `NewExporter` to `New` in the `go.opentelemetry.io/otel/exporters/stdout` package. (#1985)
- Renamed `NewExporter` to `New` in the `go.opentelemetry.io/otel/exporters/metric/prometheus` package. (#1985)
- Renamed `NewExporter` to `New` in the `go.opentelemetry.io/otel/exporters/trace/jaeger` package. (#1985)
- Renamed `NewExporter` to `New` in the `go.opentelemetry.io/otel/exporters/trace/zipkin` package. (#1985)
- Renamed `NewExporter` to `New` in the `go.opentelemetry.io/otel/exporters/otlp` package. (#1985)
- Renamed `NewUnstartedExporter` to `NewUnstarted` in the `go.opentelemetry.io/otel/exporters/otlp` package. (#1985)
- The `go.opentelemetry.io/otel/semconv` package has been moved to `go.opentelemetry.io/otel/semconv/v1.4.0` to allow for multiple [telemetry schema](https://github.com/open-telemetry/oteps/blob/main/text/0152-telemetry-schemas.md) versions to be used concurrently. (#1987)
- Metrics test helpers in `go.opentelemetry.io/otel/oteltest` have been moved to `go.opentelemetry.io/otel/metric/metrictest`. (#1988)

### Deprecated

- The `go.opentelemetry.io/otel/exporters/metric/prometheus` is deprecated, use `go.opentelemetry.io/otel/exporters/prometheus` instead. (#1993)
- The `go.opentelemetry.io/otel/exporters/trace/jaeger` is deprecated, use `go.opentelemetry.io/otel/exporters/jaeger` instead. (#1993)
- The `go.opentelemetry.io/otel/exporters/trace/zipkin` is deprecated, use `go.opentelemetry.io/otel/exporters/zipkin` instead. (#1993)

### Removed

- Removed `resource.WithoutBuiltin()`. Use `resource.New()`. (#1810)
- Unexported types `resource.FromEnv`, `resource.Host`, and `resource.TelemetrySDK`, Use the corresponding `With*()` to use individually. (#1810)
- Removed the `Tracer` and `IsRecording` method from the `ReadOnlySpan` in the `go.opentelemetry.io/otel/sdk/trace`.
  The `Tracer` method is not a required to be included in this interface and given the mutable nature of the tracer that is associated with a span, this method is not appropriate.
  The `IsRecording` method returns if the span is recording or not.
  A read-only span value does not need to know if updates to it will be recorded or not.
  By definition, it cannot be updated so there is no point in communicating if an update is recorded. (#1873)
- Removed the `SpanSnapshot` type from the `go.opentelemetry.io/otel/sdk/trace` package.
  The use of this type has been replaced with the use of the explicitly immutable `ReadOnlySpan` type.
  When a concrete representation of a read-only span is needed for testing, the newly added `SpanStub` in the `go.opentelemetry.io/otel/sdk/trace/tracetest` package should be used. (#1873)
- Removed the `Tracer` method from the `Span` interface in the `go.opentelemetry.io/otel/trace` package.
  Using the same tracer that created a span introduces the error where an instrumentation library's `Tracer` is used by other code instead of their own.
  The `"go.opentelemetry.io/otel".Tracer` function or a `TracerProvider` should be used to acquire a library specific `Tracer` instead. (#1900)
  - The `TracerProvider()` method on the `Span` interface may also be used to obtain a `TracerProvider` using the same trace processing pipeline. (#2009)
- The `http.url` attribute generated by `HTTPClientAttributesFromHTTPRequest` will no longer include username or password information. (#1919)
- Removed `IsEmpty` method of the `TraceState` type in the `go.opentelemetry.io/otel/trace` package in favor of using the added `TraceState.Len` method. (#1931)
- Removed `Set`, `Value`, `ContextWithValue`, `ContextWithoutValue`, and `ContextWithEmpty` functions in the `go.opentelemetry.io/otel/baggage` package.
  Handling of baggage is now done using the added `Baggage` type and related context functions (`ContextWithBaggage`, `ContextWithoutBaggage`, and `FromContext`) in that package. (#1967)
- The `InstallNewPipeline` and `NewExportPipeline` creation functions in all the exporters (prometheus, otlp, stdout, jaeger, and zipkin) have been removed.
  These functions were deemed premature attempts to provide convenience that did not achieve this aim. (#1985)
- The `go.opentelemetry.io/otel/exporters/otlp` exporter has been removed.  Use `go.opentelemetry.io/otel/exporters/otlp/otlptrace` instead. (#1990)
- The `go.opentelemetry.io/otel/exporters/stdout` exporter has been removed.  Use `go.opentelemetry.io/otel/exporters/stdout/stdouttrace` or `go.opentelemetry.io/otel/exporters/stdout/stdoutmetric` instead. (#2005)

### Fixed

- Only report errors from the `"go.opentelemetry.io/otel/sdk/resource".Environment` function when they are not `nil`. (#1850, #1851)
- The `Shutdown` method of the simple `SpanProcessor` in the `go.opentelemetry.io/otel/sdk/trace` package now honors the context deadline or cancellation. (#1616, #1856)
- BatchSpanProcessor now drops span batches that failed to be exported. (#1860)
- Use `http://localhost:14268/api/traces` as default Jaeger collector endpoint instead of `http://localhost:14250`. (#1898)
- Allow trailing and leading whitespace in the parsing of a `tracestate` header. (#1931)
- Add logic to determine if the channel is closed to fix Jaeger exporter test panic with close closed channel. (#1870, #1973)
- Avoid transport security when OTLP endpoint is a Unix socket. (#2001)

### Security

## [0.20.0] - 2021-04-23

### Added

- The OTLP exporter now has two new convenience functions, `NewExportPipeline` and `InstallNewPipeline`, setup and install the exporter in tracing and metrics pipelines. (#1373)
- Adds semantic conventions for exceptions. (#1492)
- Added Jaeger Environment variables: `OTEL_EXPORTER_JAEGER_AGENT_HOST`, `OTEL_EXPORTER_JAEGER_AGENT_PORT`
  These environment variables can be used to override Jaeger agent hostname and port (#1752)
- Option `ExportTimeout` was added to batch span processor. (#1755)
- `trace.TraceFlags` is now a defined type over `byte` and `WithSampled(bool) TraceFlags` and `IsSampled() bool` methods have been added to it. (#1770)
- The `Event` and `Link` struct types from the `go.opentelemetry.io/otel` package now include a `DroppedAttributeCount` field to record the number of attributes that were not recorded due to configured limits being reached. (#1771)
- The Jaeger exporter now reports dropped attributes for a Span event in the exported log. (#1771)
- Adds test to check BatchSpanProcessor ignores `OnEnd` and `ForceFlush` post `Shutdown`. (#1772)
- Extract resource attributes from the `OTEL_RESOURCE_ATTRIBUTES` environment variable and merge them with the `resource.Default` resource as well as resources provided to the `TracerProvider` and metric `Controller`. (#1785)
- Added `WithOSType` resource configuration option to set OS (Operating System) type resource attribute (`os.type`). (#1788)
- Added `WithProcess*` resource configuration options to set Process resource attributes. (#1788)
  - `process.pid`
  - `process.executable.name`
  - `process.executable.path`
  - `process.command_args`
  - `process.owner`
  - `process.runtime.name`
  - `process.runtime.version`
  - `process.runtime.description`
- Adds `k8s.node.name` and `k8s.node.uid` attribute keys to the `semconv` package. (#1789)
- Added support for configuring OTLP/HTTP and OTLP/gRPC Endpoints, TLS Certificates, Headers, Compression and Timeout via Environment Variables. (#1758, #1769 and #1811)
  - `OTEL_EXPORTER_OTLP_ENDPOINT`
  - `OTEL_EXPORTER_OTLP_TRACES_ENDPOINT`
  - `OTEL_EXPORTER_OTLP_METRICS_ENDPOINT`
  - `OTEL_EXPORTER_OTLP_HEADERS`
  - `OTEL_EXPORTER_OTLP_TRACES_HEADERS`
  - `OTEL_EXPORTER_OTLP_METRICS_HEADERS`
  - `OTEL_EXPORTER_OTLP_COMPRESSION`
  - `OTEL_EXPORTER_OTLP_TRACES_COMPRESSION`
  - `OTEL_EXPORTER_OTLP_METRICS_COMPRESSION`
  - `OTEL_EXPORTER_OTLP_TIMEOUT`
  - `OTEL_EXPORTER_OTLP_TRACES_TIMEOUT`
  - `OTEL_EXPORTER_OTLP_METRICS_TIMEOUT`
  - `OTEL_EXPORTER_OTLP_CERTIFICATE`
  - `OTEL_EXPORTER_OTLP_TRACES_CERTIFICATE`
  - `OTEL_EXPORTER_OTLP_METRICS_CERTIFICATE`
- Adds `otlpgrpc.WithTimeout` option for configuring timeout to the otlp/gRPC exporter. (#1821)
- Adds `jaeger.WithMaxPacketSize` option for configuring maximum UDP packet size used when connecting to the Jaeger agent. (#1853)

### Fixed

- The `Span.IsRecording` implementation from `go.opentelemetry.io/otel/sdk/trace` always returns false when not being sampled. (#1750)
- The Jaeger exporter now correctly sets tags for the Span status code and message.
  This means it uses the correct tag keys (`"otel.status_code"`, `"otel.status_description"`) and does not set the status message as a tag unless it is set on the span. (#1761)
- The Jaeger exporter now correctly records Span event's names using the `"event"` key for a tag.
  Additionally, this tag is overridden, as specified in the OTel specification, if the event contains an attribute with that key. (#1768)
- Zipkin Exporter: Ensure mapping between OTel and Zipkin span data complies with the specification. (#1688)
- Fixed typo for default service name in Jaeger Exporter. (#1797)
- Fix flaky OTLP for the reconnnection of the client connection. (#1527, #1814)
- Fix Jaeger exporter dropping of span batches that exceed the UDP packet size limit.
  Instead, the exporter now splits the batch into smaller sendable batches. (#1828)

### Changed

- Span `RecordError` now records an `exception` event to comply with the semantic convention specification. (#1492)
- Jaeger exporter was updated to use thrift v0.14.1. (#1712)
- Migrate from using internally built and maintained version of the OTLP to the one hosted at `go.opentelemetry.io/proto/otlp`. (#1713)
- Migrate from using `github.com/gogo/protobuf` to `google.golang.org/protobuf` to match `go.opentelemetry.io/proto/otlp`. (#1713)
- The storage of a local or remote Span in a `context.Context` using its SpanContext is unified to store just the current Span.
  The Span's SpanContext can now self-identify as being remote or not.
  This means that `"go.opentelemetry.io/otel/trace".ContextWithRemoteSpanContext` will now overwrite any existing current Span, not just existing remote Spans, and make it the current Span in a `context.Context`. (#1731)
- Improve OTLP/gRPC exporter connection errors. (#1737)
- Information about a parent span context in a `"go.opentelemetry.io/otel/export/trace".SpanSnapshot` is unified in a new `Parent` field.
  The existing `ParentSpanID` and `HasRemoteParent` fields are removed in favor of this. (#1748)
- The `ParentContext` field of the `"go.opentelemetry.io/otel/sdk/trace".SamplingParameters` is updated to hold a `context.Context` containing the parent span.
  This changes it to make `SamplingParameters` conform with the OpenTelemetry specification. (#1749)
- Updated Jaeger Environment Variables: `JAEGER_ENDPOINT`, `JAEGER_USER`, `JAEGER_PASSWORD`
  to `OTEL_EXPORTER_JAEGER_ENDPOINT`, `OTEL_EXPORTER_JAEGER_USER`, `OTEL_EXPORTER_JAEGER_PASSWORD` in compliance with OTel specification. (#1752)
- Modify `BatchSpanProcessor.ForceFlush` to abort after timeout/cancellation. (#1757)
- The `DroppedAttributeCount` field of the `Span` in the `go.opentelemetry.io/otel` package now only represents the number of attributes dropped for the span itself.
  It no longer is a conglomerate of itself, events, and link attributes that have been dropped. (#1771)
- Make `ExportSpans` in Jaeger Exporter honor context deadline. (#1773)
- Modify Zipkin Exporter default service name, use default resource's serviceName instead of empty. (#1777)
- The `go.opentelemetry.io/otel/sdk/export/trace` package is merged into the `go.opentelemetry.io/otel/sdk/trace` package. (#1778)
- The prometheus.InstallNewPipeline example is moved from comment to example test (#1796)
- The convenience functions for the stdout exporter have been updated to return the `TracerProvider` implementation and enable the shutdown of the exporter. (#1800)
- Replace the flush function returned from the Jaeger exporter's convenience creation functions (`InstallNewPipeline` and `NewExportPipeline`) with the `TracerProvider` implementation they create.
  This enables the caller to shutdown and flush using the related `TracerProvider` methods. (#1822)
- Updated the Jaeger exporter to have a default endpoint, `http://localhost:14250`, for the collector. (#1824)
- Changed the function `WithCollectorEndpoint` in the Jaeger exporter to no longer accept an endpoint as an argument.
  The endpoint can be passed with the `CollectorEndpointOption` using the `WithEndpoint` function or by setting the `OTEL_EXPORTER_JAEGER_ENDPOINT` environment variable value appropriately. (#1824)
- The Jaeger exporter no longer batches exported spans itself, instead it relies on the SDK's `BatchSpanProcessor` for this functionality. (#1830)
- The Jaeger exporter creation functions (`NewRawExporter`, `NewExportPipeline`, and `InstallNewPipeline`) no longer accept the removed `Option` type as a variadic argument. (#1830)

### Removed

- Removed Jaeger Environment variables: `JAEGER_SERVICE_NAME`, `JAEGER_DISABLED`, `JAEGER_TAGS`
  These environment variables will no longer be used to override values of the Jaeger exporter (#1752)
- No longer set the links for a `Span` in `go.opentelemetry.io/otel/sdk/trace` that is configured to be a new root.
  This is unspecified behavior that the OpenTelemetry community plans to standardize in the future.
  To prevent backwards incompatible changes when it is specified, these links are removed. (#1726)
- Setting error status while recording error with Span from oteltest package. (#1729)
- The concept of a remote and local Span stored in a context is unified to just the current Span.
  Because of this `"go.opentelemetry.io/otel/trace".RemoteSpanContextFromContext` is removed as it is no longer needed.
  Instead, `"go.opentelemetry.io/otel/trace".SpanContextFromContext` can be used to return the current Span.
  If needed, that Span's `SpanContext.IsRemote()` can then be used to determine if it is remote or not. (#1731)
- The `HasRemoteParent` field of the `"go.opentelemetry.io/otel/sdk/trace".SamplingParameters` is removed.
  This field is redundant to the information returned from the `Remote` method of the `SpanContext` held in the `ParentContext` field. (#1749)
- The `trace.FlagsDebug` and `trace.FlagsDeferred` constants have been removed and will be localized to the B3 propagator. (#1770)
- Remove `Process` configuration, `WithProcessFromEnv` and `ProcessFromEnv`, and type from the Jaeger exporter package.
  The information that could be configured in the `Process` struct should be configured in a `Resource` instead. (#1776, #1804)
- Remove the `WithDisabled` option from the Jaeger exporter.
  To disable the exporter unregister it from the `TracerProvider` or use a no-operation `TracerProvider`. (#1806)
- Removed the functions `CollectorEndpointFromEnv` and `WithCollectorEndpointOptionFromEnv` from the Jaeger exporter.
  These functions for retrieving specific environment variable values are redundant of other internal functions and
  are not intended for end user use. (#1824)
- Removed the Jaeger exporter `WithSDKOptions` `Option`.
  This option was used to set SDK options for the exporter creation convenience functions.
  These functions are provided as a way to easily setup or install the exporter with what are deemed reasonable SDK settings for common use cases.
  If the SDK needs to be configured differently, the `NewRawExporter` function and direct setup of the SDK with the desired settings should be used. (#1825)
- The `WithBufferMaxCount` and `WithBatchMaxCount` `Option`s from the Jaeger exporter are removed.
  The exporter no longer batches exports, instead relying on the SDK's `BatchSpanProcessor` for this functionality. (#1830)
- The Jaeger exporter `Option` type is removed.
  The type is no longer used by the exporter to configure anything.
  All the previous configurations these options provided were duplicates of SDK configuration.
  They have been removed in favor of using the SDK configuration and focuses the exporter configuration to be only about the endpoints it will send telemetry to. (#1830)

## [0.19.0] - 2021-03-18

### Added

- Added `Marshaler` config option to `otlphttp` to enable otlp over json or protobufs. (#1586)
- A `ForceFlush` method to the `"go.opentelemetry.io/otel/sdk/trace".TracerProvider` to flush all registered `SpanProcessor`s. (#1608)
- Added `WithSampler` and `WithSpanLimits` to tracer provider. (#1633, #1702)
- `"go.opentelemetry.io/otel/trace".SpanContext` now has a `remote` property, and `IsRemote()` predicate, that is true when the `SpanContext` has been extracted from remote context data. (#1701)
- A `Valid` method to the `"go.opentelemetry.io/otel/attribute".KeyValue` type. (#1703)

### Changed

- `trace.SpanContext` is now immutable and has no exported fields. (#1573)
  - `trace.NewSpanContext()` can be used in conjunction with the `trace.SpanContextConfig` struct to initialize a new `SpanContext` where all values are known.
- Update the `ForceFlush` method signature to the `"go.opentelemetry.io/otel/sdk/trace".SpanProcessor` to accept a `context.Context` and return an error. (#1608)
- Update the `Shutdown` method to the `"go.opentelemetry.io/otel/sdk/trace".TracerProvider` return an error on shutdown failure. (#1608)
- The SimpleSpanProcessor will now shut down the enclosed `SpanExporter` and gracefully ignore subsequent calls to `OnEnd` after `Shutdown` is called. (#1612)
- `"go.opentelemetry.io/sdk/metric/controller.basic".WithPusher` is replaced with `WithExporter` to provide consistent naming across project. (#1656)
- Added non-empty string check for trace `Attribute` keys. (#1659)
- Add `description` to SpanStatus only when `StatusCode` is set to error. (#1662)
- Jaeger exporter falls back to `resource.Default`'s `service.name` if the exported Span does not have one. (#1673)
- Jaeger exporter populates Jaeger's Span Process from Resource. (#1673)
- Renamed the `LabelSet` method of `"go.opentelemetry.io/otel/sdk/resource".Resource` to `Set`. (#1692)
- Changed `WithSDK` to `WithSDKOptions` to accept variadic arguments of `TracerProviderOption` type in `go.opentelemetry.io/otel/exporters/trace/jaeger` package. (#1693)
- Changed `WithSDK` to `WithSDKOptions` to accept variadic arguments of `TracerProviderOption` type in `go.opentelemetry.io/otel/exporters/trace/zipkin` package. (#1693)

### Removed

- Removed `serviceName` parameter from Zipkin exporter and uses resource instead. (#1549)
- Removed `WithConfig` from tracer provider to avoid overriding configuration. (#1633)
- Removed the exported `SimpleSpanProcessor` and `BatchSpanProcessor` structs.
   These are now returned as a SpanProcessor interface from their respective constructors. (#1638)
- Removed `WithRecord()` from `trace.SpanOption` when creating a span. (#1660)
- Removed setting status to `Error` while recording an error as a span event in `RecordError`. (#1663)
- Removed `jaeger.WithProcess` configuration option. (#1673)
- Removed `ApplyConfig` method from `"go.opentelemetry.io/otel/sdk/trace".TracerProvider` and the now unneeded `Config` struct. (#1693)

### Fixed

- Jaeger Exporter: Ensure mapping between OTEL and Jaeger span data complies with the specification. (#1626)
- `SamplingResult.TraceState` is correctly propagated to a newly created span's `SpanContext`. (#1655)
- The `otel-collector` example now correctly flushes metric events prior to shutting down the exporter. (#1678)
- Do not set span status message in `SpanStatusFromHTTPStatusCode` if it can be inferred from `http.status_code`. (#1681)
- Synchronization issues in global trace delegate implementation. (#1686)
- Reduced excess memory usage by global `TracerProvider`. (#1687)

## [0.18.0] - 2021-03-03

### Added

- Added `resource.Default()` for use with meter and tracer providers. (#1507)
- `AttributePerEventCountLimit` and `AttributePerLinkCountLimit` for `SpanLimits`. (#1535)
- Added `Keys()` method to `propagation.TextMapCarrier` and `propagation.HeaderCarrier` to adapt `http.Header` to this interface. (#1544)
- Added `code` attributes to `go.opentelemetry.io/otel/semconv` package. (#1558)
- Compatibility testing suite in the CI system for the following systems. (#1567)
   | OS      | Go Version | Architecture |
   | ------- | ---------- | ------------ |
   | Ubuntu  | 1.15       | amd64        |
   | Ubuntu  | 1.14       | amd64        |
   | Ubuntu  | 1.15       | 386          |
   | Ubuntu  | 1.14       | 386          |
   | MacOS   | 1.15       | amd64        |
   | MacOS   | 1.14       | amd64        |
   | Windows | 1.15       | amd64        |
   | Windows | 1.14       | amd64        |
   | Windows | 1.15       | 386          |
   | Windows | 1.14       | 386          |

### Changed

- Replaced interface `oteltest.SpanRecorder` with its existing implementation
  `StandardSpanRecorder`. (#1542)
- Default span limit values to 128. (#1535)
- Rename `MaxEventsPerSpan`, `MaxAttributesPerSpan` and `MaxLinksPerSpan` to `EventCountLimit`, `AttributeCountLimit` and `LinkCountLimit`, and move these fields into `SpanLimits`. (#1535)
- Renamed the `otel/label` package to `otel/attribute`. (#1541)
- Vendor the Jaeger exporter's dependency on Apache Thrift. (#1551)
- Parallelize the CI linting and testing. (#1567)
- Stagger timestamps in exact aggregator tests. (#1569)
- Changed all examples to use `WithBatchTimeout(5 * time.Second)` rather than `WithBatchTimeout(5)`. (#1621)
- Prevent end-users from implementing some interfaces (#1575)

  ```
      "otel/exporters/otlp/otlphttp".Option
      "otel/exporters/stdout".Option
      "otel/oteltest".Option
      "otel/trace".TracerOption
      "otel/trace".SpanOption
      "otel/trace".EventOption
      "otel/trace".LifeCycleOption
      "otel/trace".InstrumentationOption
      "otel/sdk/resource".Option
      "otel/sdk/trace".ParentBasedSamplerOption
      "otel/sdk/trace".ReadOnlySpan
      "otel/sdk/trace".ReadWriteSpan
  ```

### Removed

- Removed attempt to resample spans upon changing the span name with `span.SetName()`. (#1545)
- The `test-benchmark` is no longer a dependency of the `precommit` make target. (#1567)
- Removed the `test-386` make target.
   This was replaced with a full compatibility testing suite (i.e. multi OS/arch) in the CI system. (#1567)

### Fixed

- The sequential timing check of timestamps in the stdout exporter are now setup explicitly to be sequential (#1571). (#1572)
- Windows build of Jaeger tests now compiles with OS specific functions (#1576). (#1577)
- The sequential timing check of timestamps of go.opentelemetry.io/otel/sdk/metric/aggregator/lastvalue are now setup explicitly to be sequential (#1578). (#1579)
- Validate tracestate header keys with vendors according to the W3C TraceContext specification (#1475). (#1581)
- The OTLP exporter includes related labels for translations of a GaugeArray (#1563). (#1570)

## [0.17.0] - 2021-02-12

### Changed

- Rename project default branch from `master` to `main`. (#1505)
- Reverse order in which `Resource` attributes are merged, per change in spec. (#1501)
- Add tooling to maintain "replace" directives in go.mod files automatically. (#1528)
- Create new modules: otel/metric, otel/trace, otel/oteltest, otel/sdk/export/metric, otel/sdk/metric (#1528)
- Move metric-related public global APIs from otel to otel/metric/global. (#1528)

## Fixed

- Fixed otlpgrpc reconnection issue.
- The example code in the README.md of `go.opentelemetry.io/otel/exporters/otlp` is moved to a compiled example test and used the new `WithAddress` instead of `WithEndpoint`. (#1513)
- The otel-collector example now uses the default OTLP receiver port of the collector.

## [0.16.0] - 2021-01-13

### Added

- Add the `ReadOnlySpan` and `ReadWriteSpan` interfaces to provide better control for accessing span data. (#1360)
- `NewGRPCDriver` function returns a `ProtocolDriver` that maintains a single gRPC connection to the collector. (#1369)
- Added documentation about the project's versioning policy. (#1388)
- Added `NewSplitDriver` for OTLP exporter that allows sending traces and metrics to different endpoints. (#1418)
- Added codeql workflow to GitHub Actions (#1428)
- Added Gosec workflow to GitHub Actions (#1429)
- Add new HTTP driver for OTLP exporter in `exporters/otlp/otlphttp`. Currently it only supports the binary protobuf payloads. (#1420)
- Add an OpenCensus exporter bridge. (#1444)

### Changed

- Rename `internal/testing` to `internal/internaltest`. (#1449)
- Rename `export.SpanData` to `export.SpanSnapshot` and use it only for exporting spans. (#1360)
- Store the parent's full `SpanContext` rather than just its span ID in the `span` struct. (#1360)
- Improve span duration accuracy. (#1360)
- Migrated CI/CD from CircleCI to GitHub Actions (#1382)
- Remove duplicate checkout from GitHub Actions workflow (#1407)
- Metric `array` aggregator renamed `exact` to match its `aggregation.Kind` (#1412)
- Metric `exact` aggregator includes per-point timestamps (#1412)
- Metric stdout exporter uses MinMaxSumCount aggregator for ValueRecorder instruments (#1412)
- `NewExporter` from `exporters/otlp` now takes a `ProtocolDriver` as a parameter. (#1369)
- Many OTLP Exporter options became gRPC ProtocolDriver options. (#1369)
- Unify endpoint API that related to OTel exporter. (#1401)
- Optimize metric histogram aggregator to reuse its slice of buckets. (#1435)
- Metric aggregator Count() and histogram Bucket.Counts are consistently `uint64`. (1430)
- Histogram aggregator accepts functional options, uses default boundaries if none given. (#1434)
- `SamplingResult` now passed a `Tracestate` from the parent `SpanContext` (#1432)
- Moved gRPC driver for OTLP exporter to `exporters/otlp/otlpgrpc`. (#1420)
- The `TraceContext` propagator now correctly propagates `TraceState` through the `SpanContext`. (#1447)
- Metric Push and Pull Controller components are combined into a single "basic" Controller:
  - `WithExporter()` and `Start()` to configure Push behavior
  - `Start()` is optional; use `Collect()` and `ForEach()` for Pull behavior
  - `Start()` and `Stop()` accept Context. (#1378)
- The `Event` type is moved from the `otel/sdk/export/trace` package to the `otel/trace` API package. (#1452)

### Removed

- Remove `errUninitializedSpan` as its only usage is now obsolete. (#1360)
- Remove Metric export functionality related to quantiles and summary data points: this is not specified (#1412)
- Remove DDSketch metric aggregator; our intention is to re-introduce this as an option of the histogram aggregator after [new OTLP histogram data types](https://github.com/open-telemetry/opentelemetry-proto/pull/226) are released (#1412)

### Fixed

- `BatchSpanProcessor.Shutdown()` will now shutdown underlying `export.SpanExporter`. (#1443)

## [0.15.0] - 2020-12-10

### Added

- The `WithIDGenerator` `TracerProviderOption` is added to the `go.opentelemetry.io/otel/trace` package to configure an `IDGenerator` for the `TracerProvider`. (#1363)

### Changed

- The Zipkin exporter now uses the Span status code to determine. (#1328)
- `NewExporter` and `Start` functions in `go.opentelemetry.io/otel/exporters/otlp` now receive `context.Context` as a first parameter. (#1357)
- Move the OpenCensus example into `example` directory. (#1359)
- Moved the SDK's `internal.IDGenerator` interface in to the `sdk/trace` package to enable support for externally-defined ID generators. (#1363)
- Bump `github.com/google/go-cmp` from 0.5.3 to 0.5.4 (#1374)
- Bump `github.com/golangci/golangci-lint` in `/internal/tools` (#1375)

### Fixed

- Metric SDK `SumObserver` and `UpDownSumObserver` instruments correctness fixes. (#1381)

## [0.14.0] - 2020-11-19

### Added

- An `EventOption` and the related `NewEventConfig` function are added to the `go.opentelemetry.io/otel` package to configure Span events. (#1254)
- A `TextMapPropagator` and associated `TextMapCarrier` are added to the `go.opentelemetry.io/otel/oteltest` package to test `TextMap` type propagators and their use. (#1259)
- `SpanContextFromContext` returns `SpanContext` from context. (#1255)
- `TraceState` has been added to `SpanContext`. (#1340)
- `DeploymentEnvironmentKey` added to `go.opentelemetry.io/otel/semconv` package. (#1323)
- Add an OpenCensus to OpenTelemetry tracing bridge. (#1305)
- Add a parent context argument to `SpanProcessor.OnStart` to follow the specification. (#1333)
- Add missing tests for `sdk/trace/attributes_map.go`. (#1337)

### Changed

- Move the `go.opentelemetry.io/otel/api/trace` package into `go.opentelemetry.io/otel/trace` with the following changes. (#1229) (#1307)
  - `ID` has been renamed to `TraceID`.
  - `IDFromHex` has been renamed to `TraceIDFromHex`.
  - `EmptySpanContext` is removed.
- Move the `go.opentelemetry.io/otel/api/trace/tracetest` package into `go.opentelemetry.io/otel/oteltest`. (#1229)
- OTLP Exporter updates:
  - supports OTLP v0.6.0 (#1230, #1354)
  - supports configurable aggregation temporality (default: Cumulative, optional: Stateless). (#1296)
- The Sampler is now called on local child spans. (#1233)
- The `Kind` type from the `go.opentelemetry.io/otel/api/metric` package was renamed to `InstrumentKind` to more specifically describe what it is and avoid semantic ambiguity. (#1240)
- The `MetricKind` method of the `Descriptor` type in the `go.opentelemetry.io/otel/api/metric` package was renamed to `Descriptor.InstrumentKind`.
   This matches the returned type and fixes misuse of the term metric. (#1240)
- Move test harness from the `go.opentelemetry.io/otel/api/apitest` package into `go.opentelemetry.io/otel/oteltest`. (#1241)
- Move the `go.opentelemetry.io/otel/api/metric/metrictest` package into `go.opentelemetry.io/oteltest` as part of #964. (#1252)
- Move the `go.opentelemetry.io/otel/api/metric` package into `go.opentelemetry.io/otel/metric` as part of #1303. (#1321)
- Move the `go.opentelemetry.io/otel/api/metric/registry` package into `go.opentelemetry.io/otel/metric/registry` as a part of #1303. (#1316)
- Move the `Number` type (together with related functions) from `go.opentelemetry.io/otel/api/metric` package into `go.opentelemetry.io/otel/metric/number` as a part of #1303. (#1316)
- The function signature of the Span `AddEvent` method in `go.opentelemetry.io/otel` is updated to no longer take an unused context and instead take a required name and a variable number of `EventOption`s. (#1254)
- The function signature of the Span `RecordError` method in `go.opentelemetry.io/otel` is updated to no longer take an unused context and instead take a required error value and a variable number of `EventOption`s. (#1254)
- Move the `go.opentelemetry.io/otel/api/global` package to `go.opentelemetry.io/otel`. (#1262) (#1330)
- Move the `Version` function from `go.opentelemetry.io/otel/sdk` to `go.opentelemetry.io/otel`. (#1330)
- Rename correlation context header from `"otcorrelations"` to `"baggage"` to match the OpenTelemetry specification. (#1267)
- Fix `Code.UnmarshalJSON` to work with valid JSON only. (#1276)
- The `resource.New()` method changes signature to support builtin attributes and functional options, including `telemetry.sdk.*` and
  `host.name` semantic conventions; the former method is renamed `resource.NewWithAttributes`. (#1235)
- The Prometheus exporter now exports non-monotonic counters (i.e. `UpDownCounter`s) as gauges. (#1210)
- Correct the `Span.End` method documentation in the `otel` API to state updates are not allowed on a span after it has ended. (#1310)
- Updated span collection limits for attribute, event and link counts to 1000 (#1318)
- Renamed `semconv.HTTPUrlKey` to `semconv.HTTPURLKey`. (#1338)

### Removed

- The `ErrInvalidHexID`, `ErrInvalidTraceIDLength`, `ErrInvalidSpanIDLength`, `ErrInvalidSpanIDLength`, or `ErrNilSpanID` from the `go.opentelemetry.io/otel` package are unexported now. (#1243)
- The `AddEventWithTimestamp` method on the `Span` interface in `go.opentelemetry.io/otel` is removed due to its redundancy.
   It is replaced by using the `AddEvent` method with a `WithTimestamp` option. (#1254)
- The `MockSpan` and `MockTracer` types are removed from `go.opentelemetry.io/otel/oteltest`.
   `Tracer` and `Span` from the same module should be used in their place instead. (#1306)
- `WorkerCount` option is removed from `go.opentelemetry.io/otel/exporters/otlp`. (#1350)
- Remove the following labels types: INT32, UINT32, UINT64 and FLOAT32. (#1314)

### Fixed

- Rename `MergeItererator` to `MergeIterator` in the `go.opentelemetry.io/otel/label` package. (#1244)
- The `go.opentelemetry.io/otel/api/global` packages global TextMapPropagator now delegates functionality to a globally set delegate for all previously returned propagators. (#1258)
- Fix condition in `label.Any`. (#1299)
- Fix global `TracerProvider` to pass options to its configured provider. (#1329)
- Fix missing handler for `ExactKind` aggregator in OTLP metrics transformer (#1309)

## [0.13.0] - 2020-10-08

### Added

- OTLP Metric exporter supports Histogram aggregation. (#1209)
- The `Code` struct from the `go.opentelemetry.io/otel/codes` package now supports JSON marshaling and unmarshaling as well as implements the `Stringer` interface. (#1214)
- A Baggage API to implement the OpenTelemetry specification. (#1217)
- Add Shutdown method to sdk/trace/provider, shutdown processors in the order they were registered. (#1227)

### Changed

- Set default propagator to no-op propagator. (#1184)
- The `HTTPSupplier`, `HTTPExtractor`, `HTTPInjector`, and `HTTPPropagator` from the `go.opentelemetry.io/otel/api/propagation` package were replaced with unified `TextMapCarrier` and `TextMapPropagator` in the `go.opentelemetry.io/otel/propagation` package. (#1212) (#1325)
- The `New` function from the `go.opentelemetry.io/otel/api/propagation` package was replaced with `NewCompositeTextMapPropagator` in the `go.opentelemetry.io/otel` package. (#1212)
- The status codes of the `go.opentelemetry.io/otel/codes` package have been updated to match the latest OpenTelemetry specification.
   They now are `Unset`, `Error`, and `Ok`.
   They no longer track the gRPC codes. (#1214)
- The `StatusCode` field of the `SpanData` struct in the `go.opentelemetry.io/otel/sdk/export/trace` package now uses the codes package from this package instead of the gRPC project. (#1214)
- Move the `go.opentelemetry.io/otel/api/baggage` package into `go.opentelemetry.io/otel/baggage`. (#1217) (#1325)
- A `Shutdown` method of `SpanProcessor` and all its implementations receives a context and returns an error. (#1264)

### Fixed

- Copies of data from arrays and slices passed to `go.opentelemetry.io/otel/label.ArrayValue()` are now used in the returned `Value` instead of using the mutable data itself. (#1226)

### Removed

- The `ExtractHTTP` and `InjectHTTP` functions from the `go.opentelemetry.io/otel/api/propagation` package were removed. (#1212)
- The `Propagators` interface from the `go.opentelemetry.io/otel/api/propagation` package was removed to conform to the OpenTelemetry specification.
   The explicit `TextMapPropagator` type can be used in its place as this is the `Propagator` type the specification defines. (#1212)
- The `SetAttribute` method of the `Span` from the `go.opentelemetry.io/otel/api/trace` package was removed given its redundancy with the `SetAttributes` method. (#1216)
- The internal implementation of Baggage storage is removed in favor of using the new Baggage API functionality. (#1217)
- Remove duplicate hostname key `HostHostNameKey` in Resource semantic conventions. (#1219)
- Nested array/slice support has been removed. (#1226)

## [0.12.0] - 2020-09-24

### Added

- A `SpanConfigure` function in `go.opentelemetry.io/otel/api/trace` to create a new `SpanConfig` from `SpanOption`s. (#1108)
- In the `go.opentelemetry.io/otel/api/trace` package, `NewTracerConfig` was added to construct new `TracerConfig`s.
   This addition was made to conform with our project option conventions. (#1155)
- Instrumentation library information was added to the Zipkin exporter. (#1119)
- The `SpanProcessor` interface now has a `ForceFlush()` method. (#1166)
- More semantic conventions for k8s as resource attributes. (#1167)

### Changed

- Add reconnecting udp connection type to Jaeger exporter.
   This change adds a new optional implementation of the udp conn interface used to detect changes to an agent's host dns record.
   It then adopts the new destination address to ensure the exporter doesn't get stuck. This change was ported from jaegertracing/jaeger-client-go#520. (#1063)
- Replace `StartOption` and `EndOption` in `go.opentelemetry.io/otel/api/trace` with `SpanOption`.
   This change is matched by replacing the `StartConfig` and `EndConfig` with a unified `SpanConfig`. (#1108)
- Replace the `LinkedTo` span option in `go.opentelemetry.io/otel/api/trace` with `WithLinks`.
   This is be more consistent with our other option patterns, i.e. passing the item to be configured directly instead of its component parts, and provides a cleaner function signature. (#1108)
- The `go.opentelemetry.io/otel/api/trace` `TracerOption` was changed to an interface to conform to project option conventions. (#1109)
- Move the `B3` and `TraceContext` from within the `go.opentelemetry.io/otel/api/trace` package to their own `go.opentelemetry.io/otel/propagators` package.
    This removal of the propagators is reflective of the OpenTelemetry specification for these propagators as well as cleans up the `go.opentelemetry.io/otel/api/trace` API. (#1118)
- Rename Jaeger tags used for instrumentation library information to reflect changes in OpenTelemetry specification. (#1119)
- Rename `ProbabilitySampler` to `TraceIDRatioBased` and change semantics to ignore parent span sampling status. (#1115)
- Move `tools` package under `internal`. (#1141)
- Move `go.opentelemetry.io/otel/api/correlation` package to `go.opentelemetry.io/otel/api/baggage`. (#1142)
   The `correlation.CorrelationContext` propagator has been renamed `baggage.Baggage`.  Other exported functions and types are unchanged.
- Rename `ParentOrElse` sampler to `ParentBased` and allow setting samplers depending on parent span. (#1153)
- In the `go.opentelemetry.io/otel/api/trace` package, `SpanConfigure` was renamed to `NewSpanConfig`. (#1155)
- Change `dependabot.yml` to add a `Skip Changelog` label to dependabot-sourced PRs. (#1161)
- The [configuration style guide](https://github.com/open-telemetry/opentelemetry-go/blob/master/CONTRIBUTING.md#config) has been updated to
   recommend the use of `newConfig()` instead of `configure()`. (#1163)
- The `otlp.Config` type has been unexported and changed to `otlp.config`, along with its initializer. (#1163)
- Ensure exported interface types include parameter names and update the
   Style Guide to reflect this styling rule. (#1172)
- Don't consider unset environment variable for resource detection to be an error. (#1170)
- Rename `go.opentelemetry.io/otel/api/metric.ConfigureInstrument` to `NewInstrumentConfig` and
  `go.opentelemetry.io/otel/api/metric.ConfigureMeter` to `NewMeterConfig`.
- ValueObserver instruments use LastValue aggregator by default. (#1165)
- OTLP Metric exporter supports LastValue aggregation. (#1165)
- Move the `go.opentelemetry.io/otel/api/unit` package to `go.opentelemetry.io/otel/unit`. (#1185)
- Rename `Provider` to `MeterProvider` in the `go.opentelemetry.io/otel/api/metric` package. (#1190)
- Rename `NoopProvider` to `NoopMeterProvider` in the `go.opentelemetry.io/otel/api/metric` package. (#1190)
- Rename `NewProvider` to `NewMeterProvider` in the `go.opentelemetry.io/otel/api/metric/metrictest` package. (#1190)
- Rename `Provider` to `MeterProvider` in the `go.opentelemetry.io/otel/api/metric/registry` package. (#1190)
- Rename `NewProvider` to `NewMeterProvider` in the `go.opentelemetry.io/otel/api/metri/registryc` package. (#1190)
- Rename `Provider` to `TracerProvider` in the `go.opentelemetry.io/otel/api/trace` package. (#1190)
- Rename `NoopProvider` to `NoopTracerProvider` in the `go.opentelemetry.io/otel/api/trace` package. (#1190)
- Rename `Provider` to `TracerProvider` in the `go.opentelemetry.io/otel/api/trace/tracetest` package. (#1190)
- Rename `NewProvider` to `NewTracerProvider` in the `go.opentelemetry.io/otel/api/trace/tracetest` package. (#1190)
- Rename `WrapperProvider` to `WrapperTracerProvider` in the `go.opentelemetry.io/otel/bridge/opentracing` package. (#1190)
- Rename `NewWrapperProvider` to `NewWrapperTracerProvider` in the `go.opentelemetry.io/otel/bridge/opentracing` package. (#1190)
- Rename `Provider` method of the pull controller to `MeterProvider` in the `go.opentelemetry.io/otel/sdk/metric/controller/pull` package. (#1190)
- Rename `Provider` method of the push controller to `MeterProvider` in the `go.opentelemetry.io/otel/sdk/metric/controller/push` package. (#1190)
- Rename `ProviderOptions` to `TracerProviderConfig` in the `go.opentelemetry.io/otel/sdk/trace` package. (#1190)
- Rename `ProviderOption` to `TracerProviderOption` in the `go.opentelemetry.io/otel/sdk/trace` package. (#1190)
- Rename `Provider` to `TracerProvider` in the `go.opentelemetry.io/otel/sdk/trace` package. (#1190)
- Rename `NewProvider` to `NewTracerProvider` in the `go.opentelemetry.io/otel/sdk/trace` package. (#1190)
- Renamed `SamplingDecision` values to comply with OpenTelemetry specification change. (#1192)
- Renamed Zipkin attribute names from `ot.status_code & ot.status_description` to `otel.status_code & otel.status_description`. (#1201)
- The default SDK now invokes registered `SpanProcessor`s in the order they were registered with the `TracerProvider`. (#1195)
- Add test of spans being processed by the `SpanProcessor`s in the order they were registered. (#1203)

### Removed

- Remove the B3 propagator from `go.opentelemetry.io/otel/propagators`. It is now located in the
   `go.opentelemetry.io/contrib/propagators/` module. (#1191)
- Remove the semantic convention for HTTP status text, `HTTPStatusTextKey` from package `go.opentelemetry.io/otel/semconv`. (#1194)

### Fixed

- Zipkin example no longer mentions `ParentSampler`, corrected to `ParentBased`. (#1171)
- Fix missing shutdown processor in otel-collector example. (#1186)
- Fix missing shutdown processor in basic and namedtracer examples. (#1197)

## [0.11.0] - 2020-08-24

### Added

- Support for exporting array-valued attributes via OTLP. (#992)
- `Noop` and `InMemory` `SpanBatcher` implementations to help with testing integrations. (#994)
- Support for filtering metric label sets. (#1047)
- A dimensionality-reducing metric Processor. (#1057)
- Integration tests for more OTel Collector Attribute types. (#1062)
- A new `WithSpanProcessor` `ProviderOption` is added to the `go.opentelemetry.io/otel/sdk/trace` package to create a `Provider` and automatically register the `SpanProcessor`. (#1078)

### Changed

- Rename `sdk/metric/processor/test` to `sdk/metric/processor/processortest`. (#1049)
- Rename `sdk/metric/controller/test` to `sdk/metric/controller/controllertest`. (#1049)
- Rename `api/testharness` to `api/apitest`. (#1049)
- Rename `api/trace/testtrace` to `api/trace/tracetest`. (#1049)
- Change Metric Processor to merge multiple observations. (#1024)
- The `go.opentelemetry.io/otel/bridge/opentracing` bridge package has been made into its own module.
   This removes the package dependencies of this bridge from the rest of the OpenTelemetry based project. (#1038)
- Renamed `go.opentelemetry.io/otel/api/standard` package to `go.opentelemetry.io/otel/semconv` to avoid the ambiguous and generic name `standard` and better describe the package as containing OpenTelemetry semantic conventions. (#1016)
- The environment variable used for resource detection has been changed from `OTEL_RESOURCE_LABELS` to `OTEL_RESOURCE_ATTRIBUTES` (#1042)
- Replace `WithSyncer` with `WithBatcher` in examples. (#1044)
- Replace the `google.golang.org/grpc/codes` dependency in the API with an equivalent `go.opentelemetry.io/otel/codes` package. (#1046)
- Merge the `go.opentelemetry.io/otel/api/label` and `go.opentelemetry.io/otel/api/kv` into the new `go.opentelemetry.io/otel/label` package. (#1060)
- Unify Callback Function Naming.
   Rename `*Callback` with `*Func`. (#1061)
- CI builds validate against last two versions of Go, dropping 1.13 and adding 1.15. (#1064)
- The `go.opentelemetry.io/otel/sdk/export/trace` interfaces `SpanSyncer` and `SpanBatcher` have been replaced with a specification compliant `Exporter` interface.
   This interface still supports the export of `SpanData`, but only as a slice.
   Implementation are also required now to return any error from `ExportSpans` if one occurs as well as implement a `Shutdown` method for exporter clean-up. (#1078)
- The `go.opentelemetry.io/otel/sdk/trace` `NewBatchSpanProcessor` function no longer returns an error.
   If a `nil` exporter is passed as an argument to this function, instead of it returning an error, it now returns a `BatchSpanProcessor` that handles the export of `SpanData` by not taking any action. (#1078)
- The `go.opentelemetry.io/otel/sdk/trace` `NewProvider` function to create a `Provider` no longer returns an error, instead only a `*Provider`.
   This change is related to `NewBatchSpanProcessor` not returning an error which was the only error this function would return. (#1078)

### Removed

- Duplicate, unused API sampler interface. (#999)
   Use the [`Sampler` interface](https://github.com/open-telemetry/opentelemetry-go/blob/v0.11.0/sdk/trace/sampling.go) provided by the SDK instead.
- The `grpctrace` instrumentation was moved to the `go.opentelemetry.io/contrib` repository and out of this repository.
   This move includes moving the `grpc` example to the `go.opentelemetry.io/contrib` as well. (#1027)
- The `WithSpan` method of the `Tracer` interface.
   The functionality this method provided was limited compared to what a user can provide themselves.
   It was removed with the understanding that if there is sufficient user need it can be added back based on actual user usage. (#1043)
- The `RegisterSpanProcessor` and `UnregisterSpanProcessor` functions.
   These were holdovers from an approach prior to the TracerProvider design. They were not used anymore. (#1077)
- The `oterror` package. (#1026)
- The `othttp` and `httptrace` instrumentations were moved to `go.opentelemetry.io/contrib`. (#1032)

### Fixed

- The `semconv.HTTPServerMetricAttributesFromHTTPRequest()` function no longer generates the high-cardinality `http.request.content.length` label. (#1031)
- Correct instrumentation version tag in Jaeger exporter. (#1037)
- The SDK span will now set an error event if the `End` method is called during a panic (i.e. it was deferred). (#1043)
- Move internally generated protobuf code from the `go.opentelemetry.io/otel` to the OTLP exporter to reduce dependency overhead. (#1050)
- The `otel-collector` example referenced outdated collector processors. (#1006)

## [0.10.0] - 2020-07-29

This release migrates the default OpenTelemetry SDK into its own Go module, decoupling the SDK from the API and reducing dependencies for instrumentation packages.

### Added

- The Zipkin exporter now has `NewExportPipeline` and `InstallNewPipeline` constructor functions to match the common pattern.
    These function build a new exporter with default SDK options and register the exporter with the `global` package respectively. (#944)
- Add propagator option for gRPC instrumentation. (#986)
- The `testtrace` package now tracks the `trace.SpanKind` for each span. (#987)

### Changed

- Replace the `RegisterGlobal` `Option` in the Jaeger exporter with an `InstallNewPipeline` constructor function.
   This matches the other exporter constructor patterns and will register a new exporter after building it with default configuration. (#944)
- The trace (`go.opentelemetry.io/otel/exporters/trace/stdout`) and metric (`go.opentelemetry.io/otel/exporters/metric/stdout`) `stdout` exporters are now merged into a single exporter at `go.opentelemetry.io/otel/exporters/stdout`.
   This new exporter was made into its own Go module to follow the pattern of all exporters and decouple it from the `go.opentelemetry.io/otel` module. (#956, #963)
- Move the `go.opentelemetry.io/otel/exporters/test` test package to `go.opentelemetry.io/otel/sdk/export/metric/metrictest`. (#962)
- The `go.opentelemetry.io/otel/api/kv/value` package was merged into the parent `go.opentelemetry.io/otel/api/kv` package. (#968)
  - `value.Bool` was replaced with `kv.BoolValue`.
  - `value.Int64` was replaced with `kv.Int64Value`.
  - `value.Uint64` was replaced with `kv.Uint64Value`.
  - `value.Float64` was replaced with `kv.Float64Value`.
  - `value.Int32` was replaced with `kv.Int32Value`.
  - `value.Uint32` was replaced with `kv.Uint32Value`.
  - `value.Float32` was replaced with `kv.Float32Value`.
  - `value.String` was replaced with `kv.StringValue`.
  - `value.Int` was replaced with `kv.IntValue`.
  - `value.Uint` was replaced with `kv.UintValue`.
  - `value.Array` was replaced with `kv.ArrayValue`.
- Rename `Infer` to `Any` in the `go.opentelemetry.io/otel/api/kv` package. (#972)
- Change `othttp` to use the `httpsnoop` package to wrap the `ResponseWriter` so that optional interfaces (`http.Hijacker`, `http.Flusher`, etc.) that are implemented by the original `ResponseWriter`are also implemented by the wrapped `ResponseWriter`. (#979)
- Rename `go.opentelemetry.io/otel/sdk/metric/aggregator/test` package to `go.opentelemetry.io/otel/sdk/metric/aggregator/aggregatortest`. (#980)
- Make the SDK into its own Go module called `go.opentelemetry.io/otel/sdk`. (#985)
- Changed the default trace `Sampler` from `AlwaysOn` to `ParentOrElse(AlwaysOn)`. (#989)

### Removed

- The `IndexedAttribute` function from the `go.opentelemetry.io/otel/api/label` package was removed in favor of `IndexedLabel` which it was synonymous with. (#970)

### Fixed

- Bump github.com/golangci/golangci-lint from 1.28.3 to 1.29.0 in /tools. (#953)
- Bump github.com/google/go-cmp from 0.5.0 to 0.5.1. (#957)
- Use `global.Handle` for span export errors in the OTLP exporter. (#946)
- Correct Go language formatting in the README documentation. (#961)
- Remove default SDK dependencies from the `go.opentelemetry.io/otel/api` package. (#977)
- Remove default SDK dependencies from the `go.opentelemetry.io/otel/instrumentation` package. (#983)
- Move documented examples for `go.opentelemetry.io/otel/instrumentation/grpctrace` interceptors into Go example tests. (#984)

## [0.9.0] - 2020-07-20

### Added

- A new Resource Detector interface is included to allow resources to be automatically detected and included. (#939)
- A Detector to automatically detect resources from an environment variable. (#939)
- Github action to generate protobuf Go bindings locally in `internal/opentelemetry-proto-gen`. (#938)
- OTLP .proto files from `open-telemetry/opentelemetry-proto` imported as a git submodule under `internal/opentelemetry-proto`.
   References to `github.com/open-telemetry/opentelemetry-proto` changed to `go.opentelemetry.io/otel/internal/opentelemetry-proto-gen`. (#942)

### Changed

- Non-nil value `struct`s for key-value pairs will be marshalled using JSON rather than `Sprintf`. (#948)

### Removed

- Removed dependency on `github.com/open-telemetry/opentelemetry-collector`. (#943)

## [0.8.0] - 2020-07-09

### Added

- The `B3Encoding` type to represent the B3 encoding(s) the B3 propagator can inject.
   A value for HTTP supported encodings (Multiple Header: `MultipleHeader`, Single Header: `SingleHeader`) are included. (#882)
- The `FlagsDeferred` trace flag to indicate if the trace sampling decision has been deferred. (#882)
- The `FlagsDebug` trace flag to indicate if the trace is a debug trace. (#882)
- Add `peer.service` semantic attribute. (#898)
- Add database-specific semantic attributes. (#899)
- Add semantic convention for `faas.coldstart` and `container.id`. (#909)
- Add http content size semantic conventions. (#905)
- Include `http.request_content_length` in HTTP request basic attributes. (#905)
- Add semantic conventions for operating system process resource attribute keys. (#919)
- The Jaeger exporter now has a `WithBatchMaxCount` option to specify the maximum number of spans sent in a batch. (#931)

### Changed

- Update `CONTRIBUTING.md` to ask for updates to `CHANGELOG.md` with each pull request. (#879)
- Use lowercase header names for B3 Multiple Headers. (#881)
- The B3 propagator `SingleHeader` field has been replaced with `InjectEncoding`.
   This new field can be set to combinations of the `B3Encoding` bitmasks and will inject trace information in these encodings.
   If no encoding is set, the propagator will default to `MultipleHeader` encoding. (#882)
- The B3 propagator now extracts from either HTTP encoding of B3 (Single Header or Multiple Header) based on what is contained in the header.
   Preference is given to Single Header encoding with Multiple Header being the fallback if Single Header is not found or is invalid.
   This behavior change is made to dynamically support all correctly encoded traces received instead of having to guess the expected encoding prior to receiving. (#882)
- Extend semantic conventions for RPC. (#900)
- To match constant naming conventions in the `api/standard` package, the `FaaS*` key names are appended with a suffix of `Key`. (#920)
  - `"api/standard".FaaSName` -> `FaaSNameKey`
  - `"api/standard".FaaSID` -> `FaaSIDKey`
  - `"api/standard".FaaSVersion` -> `FaaSVersionKey`
  - `"api/standard".FaaSInstance` -> `FaaSInstanceKey`

### Removed

- The `FlagsUnused` trace flag is removed.
   The purpose of this flag was to act as the inverse of `FlagsSampled`, the inverse of `FlagsSampled` is used instead. (#882)
- The B3 header constants (`B3SingleHeader`, `B3DebugFlagHeader`, `B3TraceIDHeader`, `B3SpanIDHeader`, `B3SampledHeader`, `B3ParentSpanIDHeader`) are removed.
   If B3 header keys are needed [the authoritative OpenZipkin package constants](https://pkg.go.dev/github.com/openzipkin/zipkin-go@v0.2.2/propagation/b3?tab=doc#pkg-constants) should be used instead. (#882)

### Fixed

- The B3 Single Header name is now correctly `b3` instead of the previous `X-B3`. (#881)
- The B3 propagator now correctly supports sampling only values (`b3: 0`, `b3: 1`, or `b3: d`) for a Single B3 Header. (#882)
- The B3 propagator now propagates the debug flag.
   This removes the behavior of changing the debug flag into a set sampling bit.
   Instead, this now follow the B3 specification and omits the `X-B3-Sampling` header. (#882)
- The B3 propagator now tracks "unset" sampling state (meaning "defer the decision") and does not set the `X-B3-Sampling` header when injecting. (#882)
- Bump github.com/itchyny/gojq from 0.10.3 to 0.10.4 in /tools. (#883)
- Bump github.com/opentracing/opentracing-go from v1.1.1-0.20190913142402-a7454ce5950e to v1.2.0. (#885)
- The tracing time conversion for OTLP spans is now correctly set to `UnixNano`. (#896)
- Ensure span status is not set to `Unknown` when no HTTP status code is provided as it is assumed to be `200 OK`. (#908)
- Ensure `httptrace.clientTracer` closes `http.headers` span. (#912)
- Prometheus exporter will not apply stale updates or forget inactive metrics. (#903)
- Add test for api.standard `HTTPClientAttributesFromHTTPRequest`. (#905)
- Bump github.com/golangci/golangci-lint from 1.27.0 to 1.28.1 in /tools. (#901, #913)
- Update otel-collector example to use the v0.5.0 collector. (#915)
- The `grpctrace` instrumentation uses a span name conforming to the OpenTelemetry semantic conventions (does not contain a leading slash (`/`)). (#922)
- The `grpctrace` instrumentation includes an `rpc.method` attribute now set to the gRPC method name. (#900, #922)
- The `grpctrace` instrumentation `rpc.service` attribute now contains the package name if one exists.
   This is in accordance with OpenTelemetry semantic conventions. (#922)
- Correlation Context extractor will no longer insert an empty map into the returned context when no valid values are extracted. (#923)
- Bump google.golang.org/api from 0.28.0 to 0.29.0 in /exporters/trace/jaeger. (#925)
- Bump github.com/itchyny/gojq from 0.10.4 to 0.11.0 in /tools. (#926)
- Bump github.com/golangci/golangci-lint from 1.28.1 to 1.28.2 in /tools. (#930)

## [0.7.0] - 2020-06-26

This release implements the v0.5.0 version of the OpenTelemetry specification.

### Added

- The othttp instrumentation now includes default metrics. (#861)
- This CHANGELOG file to track all changes in the project going forward.
- Support for array type attributes. (#798)
- Apply transitive dependabot go.mod dependency updates as part of a new automatic Github workflow. (#844)
- Timestamps are now passed to exporters for each export. (#835)
- Add new `Accumulation` type to metric SDK to transport telemetry from `Accumulator`s to `Processor`s.
   This replaces the prior `Record` `struct` use for this purpose. (#835)
- New dependabot integration to automate package upgrades. (#814)
- `Meter` and `Tracer` implementations accept instrumentation version version as an optional argument.
   This instrumentation version is passed on to exporters. (#811) (#805) (#802)
- The OTLP exporter includes the instrumentation version in telemetry it exports. (#811)
- Environment variables for Jaeger exporter are supported. (#796)
- New `aggregation.Kind` in the export metric API. (#808)
- New example that uses OTLP and the collector. (#790)
- Handle errors in the span `SetName` during span initialization. (#791)
- Default service config to enable retries for retry-able failed requests in the OTLP exporter and an option to override this default. (#777)
- New `go.opentelemetry.io/otel/api/oterror` package to uniformly support error handling and definitions for the project. (#778)
- New `global` default implementation of the `go.opentelemetry.io/otel/api/oterror.Handler` interface to be used to handle errors prior to an user defined `Handler`.
   There is also functionality for the user to register their `Handler` as well as a convenience function `Handle` to handle an error with this global `Handler`(#778)
- Options to specify propagators for httptrace and grpctrace instrumentation. (#784)
- The required `application/json` header for the Zipkin exporter is included in all exports. (#774)
- Integrate HTTP semantics helpers from the contrib repository into the `api/standard` package. #769

### Changed

- Rename `Integrator` to `Processor` in the metric SDK. (#863)
- Rename `AggregationSelector` to `AggregatorSelector`. (#859)
- Rename `SynchronizedCopy` to `SynchronizedMove`. (#858)
- Rename `simple` integrator to `basic` integrator. (#857)
- Merge otlp collector examples. (#841)
- Change the metric SDK to support cumulative, delta, and pass-through exporters directly.
   With these changes, cumulative and delta specific exporters are able to request the correct kind of aggregation from the SDK. (#840)
- The `Aggregator.Checkpoint` API is renamed to `SynchronizedCopy` and adds an argument, a different `Aggregator` into which the copy is stored. (#812)
- The `export.Aggregator` contract is that `Update()` and `SynchronizedCopy()` are synchronized with each other.
   All the aggregation interfaces (`Sum`, `LastValue`, ...) are not meant to be synchronized, as the caller is expected to synchronize aggregators at a higher level after the `Accumulator`.
   Some of the `Aggregators` used unnecessary locking and that has been cleaned up. (#812)
- Use of `metric.Number` was replaced by `int64` now that we use `sync.Mutex` in the `MinMaxSumCount` and `Histogram` `Aggregators`. (#812)
- Replace `AlwaysParentSample` with `ParentSample(fallback)` to match the OpenTelemetry v0.5.0 specification. (#810)
- Rename `sdk/export/metric/aggregator` to `sdk/export/metric/aggregation`. #808
- Send configured headers with every request in the OTLP exporter, instead of just on connection creation. (#806)
- Update error handling for any one off error handlers, replacing, instead, with the `global.Handle` function. (#791)
- Rename `plugin` directory to `instrumentation` to match the OpenTelemetry specification. (#779)
- Makes the argument order to Histogram and DDSketch `New()` consistent. (#781)

### Removed

- `Uint64NumberKind` and related functions from the API. (#864)
- Context arguments from `Aggregator.Checkpoint` and `Integrator.Process` as they were unused. (#803)
- `SpanID` is no longer included in parameters for sampling decision to match the OpenTelemetry specification. (#775)

### Fixed

- Upgrade OTLP exporter to opentelemetry-proto matching the opentelemetry-collector v0.4.0 release. (#866)
- Allow changes to `go.sum` and `go.mod` when running dependabot tidy-up. (#871)
- Bump github.com/stretchr/testify from 1.4.0 to 1.6.1. (#824)
- Bump github.com/prometheus/client_golang from 1.7.0 to 1.7.1 in /exporters/metric/prometheus. (#867)
- Bump google.golang.org/grpc from 1.29.1 to 1.30.0 in /exporters/trace/jaeger. (#853)
- Bump google.golang.org/grpc from 1.29.1 to 1.30.0 in /exporters/trace/zipkin. (#854)
- Bumps github.com/golang/protobuf from 1.3.2 to 1.4.2 (#848)
- Bump github.com/stretchr/testify from 1.4.0 to 1.6.1 in /exporters/otlp (#817)
- Bump github.com/golangci/golangci-lint from 1.25.1 to 1.27.0 in /tools (#828)
- Bump github.com/prometheus/client_golang from 1.5.0 to 1.7.0 in /exporters/metric/prometheus (#838)
- Bump github.com/stretchr/testify from 1.4.0 to 1.6.1 in /exporters/trace/jaeger (#829)
- Bump github.com/benbjohnson/clock from 1.0.0 to 1.0.3 (#815)
- Bump github.com/stretchr/testify from 1.4.0 to 1.6.1 in /exporters/trace/zipkin (#823)
- Bump github.com/itchyny/gojq from 0.10.1 to 0.10.3 in /tools (#830)
- Bump github.com/stretchr/testify from 1.4.0 to 1.6.1 in /exporters/metric/prometheus (#822)
- Bump google.golang.org/grpc from 1.27.1 to 1.29.1 in /exporters/trace/zipkin (#820)
- Bump google.golang.org/grpc from 1.27.1 to 1.29.1 in /exporters/trace/jaeger (#831)
- Bump github.com/google/go-cmp from 0.4.0 to 0.5.0 (#836)
- Bump github.com/google/go-cmp from 0.4.0 to 0.5.0 in /exporters/trace/jaeger (#837)
- Bump github.com/google/go-cmp from 0.4.0 to 0.5.0 in /exporters/otlp (#839)
- Bump google.golang.org/api from 0.20.0 to 0.28.0 in /exporters/trace/jaeger (#843)
- Set span status from HTTP status code in the othttp instrumentation. (#832)
- Fixed typo in push controller comment. (#834)
- The `Aggregator` testing has been updated and cleaned. (#812)
- `metric.Number(0)` expressions are replaced by `0` where possible. (#812)
- Fixed `global` `handler_test.go` test failure. #804
- Fixed `BatchSpanProcessor.Shutdown` to wait until all spans are processed. (#766)
- Fixed OTLP example's accidental early close of exporter. (#807)
- Ensure zipkin exporter reads and closes response body. (#788)
- Update instrumentation to use `api/standard` keys instead of custom keys. (#782)
- Clean up tools and RELEASING documentation. (#762)

## [0.6.0] - 2020-05-21

### Added

- Support for `Resource`s in the prometheus exporter. (#757)
- New pull controller. (#751)
- New `UpDownSumObserver` instrument. (#750)
- OpenTelemetry collector demo. (#711)
- New `SumObserver` instrument. (#747)
- New `UpDownCounter` instrument. (#745)
- New timeout `Option` and configuration function `WithTimeout` to the push controller. (#742)
- New `api/standards` package to implement semantic conventions and standard key-value generation. (#731)

### Changed

- Rename `Register*` functions in the metric API to `New*` for all `Observer` instruments. (#761)
- Use `[]float64` for histogram boundaries, not `[]metric.Number`. (#758)
- Change OTLP example to use exporter as a trace `Syncer` instead of as an unneeded `Batcher`. (#756)
- Replace `WithResourceAttributes()` with `WithResource()` in the trace SDK. (#754)
- The prometheus exporter now uses the new pull controller. (#751)
- Rename `ScheduleDelayMillis` to `BatchTimeout` in the trace `BatchSpanProcessor`.(#752)
- Support use of synchronous instruments in asynchronous callbacks (#725)
- Move `Resource` from the `Export` method parameter into the metric export `Record`. (#739)
- Rename `Observer` instrument to `ValueObserver`. (#734)
- The push controller now has a method (`Provider()`) to return a `metric.Provider` instead of the old `Meter` method that acted as a `metric.Provider`. (#738)
- Replace `Measure` instrument by `ValueRecorder` instrument. (#732)
- Rename correlation context header from `"Correlation-Context"` to `"otcorrelations"` to match the OpenTelemetry specification. (#727)

### Fixed

- Ensure gRPC `ClientStream` override methods do not panic in grpctrace package. (#755)
- Disable parts of `BatchSpanProcessor` test until a fix is found. (#743)
- Fix `string` case in `kv` `Infer` function. (#746)
- Fix panic in grpctrace client interceptors. (#740)
- Refactor the `api/metrics` push controller and add `CheckpointSet` synchronization. (#737)
- Rewrite span batch process queue batching logic. (#719)
- Remove the push controller named Meter map. (#738)
- Fix Histogram aggregator initial state (fix #735). (#736)
- Ensure golang alpine image is running `golang-1.14` for examples. (#733)
- Added test for grpctrace `UnaryInterceptorClient`. (#695)
- Rearrange `api/metric` code layout. (#724)

## [0.5.0] - 2020-05-13

### Added

- Batch `Observer` callback support. (#717)
- Alias `api` types to root package of project. (#696)
- Create basic `othttp.Transport` for simple client instrumentation. (#678)
- `SetAttribute(string, interface{})` to the trace API. (#674)
- Jaeger exporter option that allows user to specify custom http client. (#671)
- `Stringer` and `Infer` methods to `key`s. (#662)

### Changed

- Rename `NewKey` in the `kv` package to just `Key`. (#721)
- Move `core` and `key` to `kv` package. (#720)
- Make the metric API `Meter` a `struct` so the abstract `MeterImpl` can be passed and simplify implementation. (#709)
- Rename SDK `Batcher` to `Integrator` to match draft OpenTelemetry SDK specification. (#710)
- Rename SDK `Ungrouped` integrator to `simple.Integrator` to match draft OpenTelemetry SDK specification. (#710)
- Rename SDK `SDK` `struct` to `Accumulator` to match draft OpenTelemetry SDK specification. (#710)
- Move `Number` from `core` to `api/metric` package. (#706)
- Move `SpanContext` from `core` to `trace` package. (#692)
- Change traceparent header from `Traceparent` to `traceparent` to implement the W3C specification. (#681)

### Fixed

- Update tooling to run generators in all submodules. (#705)
- gRPC interceptor regexp to match methods without a service name. (#683)
- Use a `const` for padding 64-bit B3 trace IDs. (#701)
- Update `mockZipkin` listen address from `:0` to `127.0.0.1:0`. (#700)
- Left-pad 64-bit B3 trace IDs with zero. (#698)
- Propagate at least the first W3C tracestate header. (#694)
- Remove internal `StateLocker` implementation. (#688)
- Increase instance size CI system uses. (#690)
- Add a `key` benchmark and use reflection in `key.Infer()`. (#679)
- Fix internal `global` test by using `global.Meter` with `RecordBatch()`. (#680)
- Reimplement histogram using mutex instead of `StateLocker`. (#669)
- Switch `MinMaxSumCount` to a mutex lock implementation instead of `StateLocker`. (#667)
- Update documentation to not include any references to `WithKeys`. (#672)
- Correct misspelling. (#668)
- Fix clobbering of the span context if extraction fails. (#656)
- Bump `golangci-lint` and work around the corrupting bug. (#666) (#670)

## [0.4.3] - 2020-04-24

### Added

- `Dockerfile` and `docker-compose.yml` to run example code. (#635)
- New `grpctrace` package that provides gRPC client and server interceptors for both unary and stream connections. (#621)
- New `api/label` package, providing common label set implementation. (#651)
- Support for JSON marshaling of `Resources`. (#654)
- `TraceID` and `SpanID` implementations for `Stringer` interface. (#642)
- `RemoteAddrKey` in the othttp plugin to include the HTTP client address in top-level spans. (#627)
- `WithSpanFormatter` option to the othttp plugin. (#617)
- Updated README to include section for compatible libraries and include reference to the contrib repository. (#612)
- The prometheus exporter now supports exporting histograms. (#601)
- A `String` method to the `Resource` to return a hashable identifier for a now unique resource. (#613)
- An `Iter` method to the `Resource` to return an array `AttributeIterator`. (#613)
- An `Equal` method to the `Resource` test the equivalence of resources. (#613)
- An iterable structure (`AttributeIterator`) for `Resource` attributes.

### Changed

- zipkin export's `NewExporter` now requires a `serviceName` argument to ensure this needed values is provided. (#644)
- Pass `Resources` through the metrics export pipeline. (#659)

### Removed

- `WithKeys` option from the metric API. (#639)

### Fixed

- Use the `label.Set.Equivalent` value instead of an encoding in the batcher. (#658)
- Correct typo `trace.Exporter` to `trace.SpanSyncer` in comments. (#653)
- Use type names for return values in jaeger exporter. (#648)
- Increase the visibility of the `api/key` package by updating comments and fixing usages locally. (#650)
- `Checkpoint` only after `Update`; Keep records in the `sync.Map` longer. (#647)
- Do not cache `reflect.ValueOf()` in metric Labels. (#649)
- Batch metrics exported from the OTLP exporter based on `Resource` and labels. (#626)
- Add error wrapping to the prometheus exporter. (#631)
- Update the OTLP exporter batching of traces to use a unique `string` representation of an associated `Resource` as the batching key. (#623)
- Update OTLP `SpanData` transform to only include the `ParentSpanID` if one exists. (#614)
- Update `Resource` internal representation to uniquely and reliably identify resources. (#613)
- Check return value from `CheckpointSet.ForEach` in prometheus exporter. (#622)
- Ensure spans created by httptrace client tracer reflect operation structure. (#618)
- Create a new recorder rather than reuse when multiple observations in same epoch for asynchronous instruments. #610
- The default port the OTLP exporter uses to connect to the OpenTelemetry collector is updated to match the one the collector listens on by default. (#611)

## [0.4.2] - 2020-03-31

### Fixed

- Fix `pre_release.sh` to update version in `sdk/opentelemetry.go`. (#607)
- Fix time conversion from internal to OTLP in OTLP exporter. (#606)

## [0.4.1] - 2020-03-31

### Fixed

- Update `tag.sh` to create signed tags. (#604)

## [0.4.0] - 2020-03-30

### Added

- New API package `api/metric/registry` that exposes a `MeterImpl` wrapper for use by SDKs to generate unique instruments. (#580)
- Script to verify examples after a new release. (#579)

### Removed

- The dogstatsd exporter due to lack of support.
   This additionally removes support for statsd. (#591)
- `LabelSet` from the metric API.
   This is replaced by a `[]core.KeyValue` slice. (#595)
- `Labels` from the metric API's `Meter` interface. (#595)

### Changed

- The metric `export.Labels` became an interface which the SDK implements and the `export` package provides a simple, immutable implementation of this interface intended for testing purposes. (#574)
- Renamed `internal/metric.Meter` to `MeterImpl`. (#580)
- Renamed `api/global/internal.obsImpl` to `asyncImpl`. (#580)

### Fixed

- Corrected missing return in mock span. (#582)
- Update License header for all source files to match CNCF guidelines and include a test to ensure it is present. (#586) (#596)
- Update to v0.3.0 of the OTLP in the OTLP exporter. (#588)
- Update pre-release script to be compatible between GNU and BSD based systems. (#592)
- Add a `RecordBatch` benchmark. (#594)
- Moved span transforms of the OTLP exporter to the internal package. (#593)
- Build both go-1.13 and go-1.14 in circleci to test for all supported versions of Go. (#569)
- Removed unneeded allocation on empty labels in OLTP exporter. (#597)
- Update `BatchedSpanProcessor` to process the queue until no data but respect max batch size. (#599)
- Update project documentation godoc.org links to pkg.go.dev. (#602)

## [0.3.0] - 2020-03-21

This is a first official beta release, which provides almost fully complete metrics, tracing, and context propagation functionality.
There is still a possibility of breaking changes.

### Added

- Add `Observer` metric instrument. (#474)
- Add global `Propagators` functionality to enable deferred initialization for propagators registered before the first Meter SDK is installed. (#494)
- Simplified export setup pipeline for the jaeger exporter to match other exporters. (#459)
- The zipkin trace exporter. (#495)
- The OTLP exporter to export metric and trace telemetry to the OpenTelemetry collector. (#497) (#544) (#545)
- Add `StatusMessage` field to the trace `Span`. (#524)
- Context propagation in OpenTracing bridge in terms of OpenTelemetry context propagation. (#525)
- The `Resource` type was added to the SDK. (#528)
- The global API now supports a `Tracer` and `Meter` function as shortcuts to getting a global `*Provider` and calling these methods directly. (#538)
- The metric API now defines a generic `MeterImpl` interface to support general purpose `Meter` construction.
   Additionally, `SyncImpl` and `AsyncImpl` are added to support general purpose instrument construction. (#560)
- A metric `Kind` is added to represent the `MeasureKind`, `ObserverKind`, and `CounterKind`. (#560)
- Scripts to better automate the release process. (#576)

### Changed

- Default to to use `AlwaysSampler` instead of `ProbabilitySampler` to match OpenTelemetry specification. (#506)
- Renamed `AlwaysSampleSampler` to `AlwaysOnSampler` in the trace API. (#511)
- Renamed `NeverSampleSampler` to `AlwaysOffSampler` in the trace API. (#511)
- The `Status` field of the `Span` was changed to `StatusCode` to disambiguate with the added `StatusMessage`. (#524)
- Updated the trace `Sampler` interface conform to the OpenTelemetry specification. (#531)
- Rename metric API `Options` to `Config`. (#541)
- Rename metric `Counter` aggregator to be `Sum`. (#541)
- Unify metric options into `Option` from instrument specific options. (#541)
- The trace API's `TraceProvider` now support `Resource`s. (#545)
- Correct error in zipkin module name. (#548)
- The jaeger trace exporter now supports `Resource`s. (#551)
- Metric SDK now supports `Resource`s.
   The `WithResource` option was added to configure a `Resource` on creation and the `Resource` method was added to the metric `Descriptor` to return the associated `Resource`. (#552)
- Replace `ErrNoLastValue` and `ErrEmptyDataSet` by `ErrNoData` in the metric SDK. (#557)
- The stdout trace exporter now supports `Resource`s. (#558)
- The metric `Descriptor` is now included at the API instead of the SDK. (#560)
- Replace `Ordered` with an iterator in `export.Labels`. (#567)

### Removed

- The vendor specific Stackdriver. It is now hosted on 3rd party vendor infrastructure. (#452)
- The `Unregister` method for metric observers as it is not in the OpenTelemetry specification. (#560)
- `GetDescriptor` from the metric SDK. (#575)
- The `Gauge` instrument from the metric API. (#537)

### Fixed

- Make histogram aggregator checkpoint consistent. (#438)
- Update README with import instructions and how to build and test. (#505)
- The default label encoding was updated to be unique. (#508)
- Use `NewRoot` in the othttp plugin for public endpoints. (#513)
- Fix data race in `BatchedSpanProcessor`. (#518)
- Skip test-386 for Mac OS 10.15.x (Catalina and upwards). #521
- Use a variable-size array to represent ordered labels in maps. (#523)
- Update the OTLP protobuf and update changed import path. (#532)
- Use `StateLocker` implementation in `MinMaxSumCount`. (#546)
- Eliminate goroutine leak in histogram stress test. (#547)
- Update OTLP exporter with latest protobuf. (#550)
- Add filters to the othttp plugin. (#556)
- Provide an implementation of the `Header*` filters that do not depend on Go 1.14. (#565)
- Encode labels once during checkpoint.
   The checkpoint function is executed in a single thread so we can do the encoding lazily before passing the encoded version of labels to the exporter.
   This is a cheap and quick way to avoid encoding the labels on every collection interval. (#572)
- Run coverage over all packages in `COVERAGE_MOD_DIR`. (#573)

## [0.2.3] - 2020-03-04

### Added

- `RecordError` method on `Span`s in the trace API to Simplify adding error events to spans. (#473)
- Configurable push frequency for exporters setup pipeline. (#504)

### Changed

- Rename the `exporter` directory to `exporters`.
   The `go.opentelemetry.io/otel/exporter/trace/jaeger` package was mistakenly released with a `v1.0.0` tag instead of `v0.1.0`.
   This resulted in all subsequent releases not becoming the default latest.
   A consequence of this was that all `go get`s pulled in the incompatible `v0.1.0` release of that package when pulling in more recent packages from other otel packages.
   Renaming the `exporter` directory to `exporters` fixes this issue by renaming the package and therefore clearing any existing dependency tags.
   Consequentially, this action also renames *all* exporter packages. (#502)

### Removed

- The `CorrelationContextHeader` constant in the `correlation` package is no longer exported. (#503)

## [0.2.2] - 2020-02-27

### Added

- `HTTPSupplier` interface in the propagation API to specify methods to retrieve and store a single value for a key to be associated with a carrier. (#467)
- `HTTPExtractor` interface in the propagation API to extract information from an `HTTPSupplier` into a context. (#467)
- `HTTPInjector` interface in the propagation API to inject information into an `HTTPSupplier.` (#467)
- `Config` and configuring `Option` to the propagator API. (#467)
- `Propagators` interface in the propagation API to contain the set of injectors and extractors for all supported carrier formats. (#467)
- `HTTPPropagator` interface in the propagation API to inject and extract from an `HTTPSupplier.` (#467)
- `WithInjectors` and `WithExtractors` functions to the propagator API to configure injectors and extractors to use. (#467)
- `ExtractHTTP` and `InjectHTTP` functions to apply configured HTTP extractors and injectors to a passed context. (#467)
- Histogram aggregator. (#433)
- `DefaultPropagator` function and have it return `trace.TraceContext` as the default context propagator. (#456)
- `AlwaysParentSample` sampler to the trace API. (#455)
- `WithNewRoot` option function to the trace API to specify the created span should be considered a root span. (#451)

### Changed

- Renamed `WithMap` to `ContextWithMap` in the correlation package. (#481)
- Renamed `FromContext` to `MapFromContext` in the correlation package. (#481)
- Move correlation context propagation to correlation package. (#479)
- Do not default to putting remote span context into links. (#480)
- `Tracer.WithSpan` updated to accept `StartOptions`. (#472)
- Renamed `MetricKind` to `Kind` to not stutter in the type usage. (#432)
- Renamed the `export` package to `metric` to match directory structure. (#432)
- Rename the `api/distributedcontext` package to `api/correlation`. (#444)
- Rename the `api/propagators` package to `api/propagation`. (#444)
- Move the propagators from the `propagators` package into the `trace` API package. (#444)
- Update `Float64Gauge`, `Int64Gauge`, `Float64Counter`, `Int64Counter`, `Float64Measure`, and `Int64Measure` metric methods to use value receivers instead of pointers. (#462)
- Moved all dependencies of tools package to a tools directory. (#466)

### Removed

- Binary propagators. (#467)
- NOOP propagator. (#467)

### Fixed

- Upgraded `github.com/golangci/golangci-lint` from `v1.21.0` to `v1.23.6` in `tools/`. (#492)
- Fix a possible nil-dereference crash (#478)
- Correct comments for `InstallNewPipeline` in the stdout exporter. (#483)
- Correct comments for `InstallNewPipeline` in the dogstatsd exporter. (#484)
- Correct comments for `InstallNewPipeline` in the prometheus exporter. (#482)
- Initialize `onError` based on `Config` in prometheus exporter. (#486)
- Correct module name in prometheus exporter README. (#475)
- Removed tracer name prefix from span names. (#430)
- Fix `aggregator_test.go` import package comment. (#431)
- Improved detail in stdout exporter. (#436)
- Fix a dependency issue (generate target should depend on stringer, not lint target) in Makefile. (#442)
- Reorders the Makefile targets within `precommit` target so we generate files and build the code before doing linting, so we can get much nicer errors about syntax errors from the compiler. (#442)
- Reword function documentation in gRPC plugin. (#446)
- Send the `span.kind` tag to Jaeger from the jaeger exporter. (#441)
- Fix `metadataSupplier` in the jaeger exporter to overwrite the header if existing instead of appending to it. (#441)
- Upgraded to Go 1.13 in CI. (#465)
- Correct opentelemetry.io URL in trace SDK documentation. (#464)
- Refactored reference counting logic in SDK determination of stale records. (#468)
- Add call to `runtime.Gosched` in instrument `acquireHandle` logic to not block the collector. (#469)

## [0.2.1.1] - 2020-01-13

### Fixed

- Use stateful batcher on Prometheus exporter fixing regression introduced in #395. (#428)

## [0.2.1] - 2020-01-08

### Added

- Global meter forwarding implementation.
   This enables deferred initialization for metric instruments registered before the first Meter SDK is installed. (#392)
- Global trace forwarding implementation.
   This enables deferred initialization for tracers registered before the first Trace SDK is installed. (#406)
- Standardize export pipeline creation in all exporters. (#395)
- A testing, organization, and comments for 64-bit field alignment. (#418)
- Script to tag all modules in the project. (#414)

### Changed

- Renamed `propagation` package to `propagators`. (#362)
- Renamed `B3Propagator` propagator to `B3`. (#362)
- Renamed `TextFormatPropagator` propagator to `TextFormat`. (#362)
- Renamed `BinaryPropagator` propagator to `Binary`. (#362)
- Renamed `BinaryFormatPropagator` propagator to `BinaryFormat`. (#362)
- Renamed `NoopTextFormatPropagator` propagator to `NoopTextFormat`. (#362)
- Renamed `TraceContextPropagator` propagator to `TraceContext`. (#362)
- Renamed `SpanOption` to `StartOption` in the trace API. (#369)
- Renamed `StartOptions` to `StartConfig` in the trace API. (#369)
- Renamed `EndOptions` to `EndConfig` in the trace API. (#369)
- `Number` now has a pointer receiver for its methods. (#375)
- Renamed `CurrentSpan` to `SpanFromContext` in the trace API. (#379)
- Renamed `SetCurrentSpan` to `ContextWithSpan` in the trace API. (#379)
- Renamed `Message` in Event to `Name` in the trace API. (#389)
- Prometheus exporter no longer aggregates metrics, instead it only exports them. (#385)
- Renamed `HandleImpl` to `BoundInstrumentImpl` in the metric API. (#400)
- Renamed `Float64CounterHandle` to `Float64CounterBoundInstrument` in the metric API. (#400)
- Renamed `Int64CounterHandle` to `Int64CounterBoundInstrument` in the metric API. (#400)
- Renamed `Float64GaugeHandle` to `Float64GaugeBoundInstrument` in the metric API. (#400)
- Renamed `Int64GaugeHandle` to `Int64GaugeBoundInstrument` in the metric API. (#400)
- Renamed `Float64MeasureHandle` to `Float64MeasureBoundInstrument` in the metric API. (#400)
- Renamed `Int64MeasureHandle` to `Int64MeasureBoundInstrument` in the metric API. (#400)
- Renamed `Release` method for bound instruments in the metric API to `Unbind`. (#400)
- Renamed `AcquireHandle` method for bound instruments in the metric API to `Bind`. (#400)
- Renamed the `File` option in the stdout exporter to `Writer`. (#404)
- Renamed all `Options` to `Config` for all metric exports where this wasn't already the case.

### Fixed

- Aggregator import path corrected. (#421)
- Correct links in README. (#368)
- The README was updated to match latest code changes in its examples. (#374)
- Don't capitalize error statements. (#375)
- Fix ignored errors. (#375)
- Fix ambiguous variable naming. (#375)
- Removed unnecessary type casting. (#375)
- Use named parameters. (#375)
- Updated release schedule. (#378)
- Correct http-stackdriver example module name. (#394)
- Removed the `http.request` span in `httptrace` package. (#397)
- Add comments in the metrics SDK (#399)
- Initialize checkpoint when creating ddsketch aggregator to prevent panic when merging into a empty one. (#402) (#403)
- Add documentation of compatible exporters in the README. (#405)
- Typo fix. (#408)
- Simplify span check logic in SDK tracer implementation. (#419)

## [0.2.0] - 2019-12-03

### Added

- Unary gRPC tracing example. (#351)
- Prometheus exporter. (#334)
- Dogstatsd metrics exporter. (#326)

### Changed

- Rename `MaxSumCount` aggregation to `MinMaxSumCount` and add the `Min` interface for this aggregation. (#352)
- Rename `GetMeter` to `Meter`. (#357)
- Rename `HTTPTraceContextPropagator` to `TraceContextPropagator`. (#355)
- Rename `HTTPB3Propagator` to `B3Propagator`. (#355)
- Rename `HTTPTraceContextPropagator` to `TraceContextPropagator`. (#355)
- Move `/global` package to `/api/global`. (#356)
- Rename `GetTracer` to `Tracer`. (#347)

### Removed

- `SetAttribute` from the `Span` interface in the trace API. (#361)
- `AddLink` from the `Span` interface in the trace API. (#349)
- `Link` from the `Span` interface in the trace API. (#349)

### Fixed

- Exclude example directories from coverage report. (#365)
- Lint make target now implements automatic fixes with `golangci-lint` before a second run to report the remaining issues. (#360)
- Drop `GO111MODULE` environment variable in Makefile as Go 1.13 is the project specified minimum version and this is environment variable is not needed for that version of Go. (#359)
- Run the race checker for all test. (#354)
- Redundant commands in the Makefile are removed. (#354)
- Split the `generate` and `lint` targets of the Makefile. (#354)
- Renames `circle-ci` target to more generic `ci` in Makefile. (#354)
- Add example Prometheus binary to gitignore. (#358)
- Support negative numbers with the `MaxSumCount`. (#335)
- Resolve race conditions in `push_test.go` identified in #339. (#340)
- Use `/usr/bin/env bash` as a shebang in scripts rather than `/bin/bash`. (#336)
- Trace benchmark now tests both `AlwaysSample` and `NeverSample`.
   Previously it was testing `AlwaysSample` twice. (#325)
- Trace benchmark now uses a `[]byte` for `TraceID` to fix failing test. (#325)
- Added a trace benchmark to test variadic functions in `setAttribute` vs `setAttributes` (#325)
- The `defaultkeys` batcher was only using the encoded label set as its map key while building a checkpoint.
   This allowed distinct label sets through, but any metrics sharing a label set could be overwritten or merged incorrectly.
   This was corrected. (#333)

## [0.1.2] - 2019-11-18

### Fixed

- Optimized the `simplelru` map for attributes to reduce the number of allocations. (#328)
- Removed unnecessary unslicing of parameters that are already a slice. (#324)

## [0.1.1] - 2019-11-18

This release contains a Metrics SDK with stdout exporter and supports basic aggregations such as counter, gauges, array, maxsumcount, and ddsketch.

### Added

- Metrics stdout export pipeline. (#265)
- Array aggregation for raw measure metrics. (#282)
- The core.Value now have a `MarshalJSON` method. (#281)

### Removed

- `WithService`, `WithResources`, and `WithComponent` methods of tracers. (#314)
- Prefix slash in `Tracer.Start()` for the Jaeger example. (#292)

### Changed

- Allocation in LabelSet construction to reduce GC overhead. (#318)
- `trace.WithAttributes` to append values instead of replacing (#315)
- Use a formula for tolerance in sampling tests. (#298)
- Move export types into trace and metric-specific sub-directories. (#289)
- `SpanKind` back to being based on an `int` type. (#288)

### Fixed

- URL to OpenTelemetry website in README. (#323)
- Name of othttp default tracer. (#321)
- `ExportSpans` for the stackdriver exporter now handles `nil` context. (#294)
- CI modules cache to correctly restore/save from/to the cache. (#316)
- Fix metric SDK race condition between `LoadOrStore` and the assignment `rec.recorder = i.meter.exporter.AggregatorFor(rec)`. (#293)
- README now reflects the new code structure introduced with these changes. (#291)
- Make the basic example work. (#279)

## [0.1.0] - 2019-11-04

This is the first release of open-telemetry go library.
It contains api and sdk for trace and meter.

### Added

- Initial OpenTelemetry trace and metric API prototypes.
- Initial OpenTelemetry trace, metric, and export SDK packages.
- A wireframe bridge to support compatibility with OpenTracing.
- Example code for a basic, http-stackdriver, http, jaeger, and named tracer setup.
- Exporters for Jaeger, Stackdriver, and stdout.
- Propagators for binary, B3, and trace-context protocols.
- Project information and guidelines in the form of a README and CONTRIBUTING.
- Tools to build the project and a Makefile to automate the process.
- Apache-2.0 license.
- CircleCI build CI manifest files.
- CODEOWNERS file to track owners of this project.

[Unreleased]: https://github.com/open-telemetry/opentelemetry-go/compare/v1.32.0...HEAD
[1.32.0/0.54.0/0.8.0/0.0.11]: https://github.com/open-telemetry/opentelemetry-go/releases/tag/v1.32.0
[1.31.0/0.53.0/0.7.0/0.0.10]: https://github.com/open-telemetry/opentelemetry-go/releases/tag/v1.31.0
[1.30.0/0.52.0/0.6.0/0.0.9]: https://github.com/open-telemetry/opentelemetry-go/releases/tag/v1.30.0
[1.29.0/0.51.0/0.5.0]: https://github.com/open-telemetry/opentelemetry-go/releases/tag/v1.29.0
[1.28.0/0.50.0/0.4.0]: https://github.com/open-telemetry/opentelemetry-go/releases/tag/v1.28.0
[1.27.0/0.49.0/0.3.0]: https://github.com/open-telemetry/opentelemetry-go/releases/tag/v1.27.0
[1.26.0/0.48.0/0.2.0-alpha]: https://github.com/open-telemetry/opentelemetry-go/releases/tag/v1.26.0
[1.25.0/0.47.0/0.0.8/0.1.0-alpha]: https://github.com/open-telemetry/opentelemetry-go/releases/tag/v1.25.0
[1.24.0/0.46.0/0.0.1-alpha]: https://github.com/open-telemetry/opentelemetry-go/releases/tag/v1.24.0
[1.23.1]: https://github.com/open-telemetry/opentelemetry-go/releases/tag/v1.23.1
[1.23.0]: https://github.com/open-telemetry/opentelemetry-go/releases/tag/v1.23.0
[1.23.0-rc.1]: https://github.com/open-telemetry/opentelemetry-go/releases/tag/v1.23.0-rc.1
[1.22.0/0.45.0]: https://github.com/open-telemetry/opentelemetry-go/releases/tag/v1.22.0
[1.21.0/0.44.0]: https://github.com/open-telemetry/opentelemetry-go/releases/tag/v1.21.0
[1.20.0/0.43.0]: https://github.com/open-telemetry/opentelemetry-go/releases/tag/v1.20.0
[1.19.0/0.42.0/0.0.7]: https://github.com/open-telemetry/opentelemetry-go/releases/tag/v1.19.0
[1.19.0-rc.1/0.42.0-rc.1]: https://github.com/open-telemetry/opentelemetry-go/releases/tag/v1.19.0-rc.1
[1.18.0/0.41.0/0.0.6]: https://github.com/open-telemetry/opentelemetry-go/releases/tag/v1.18.0
[1.17.0/0.40.0/0.0.5]: https://github.com/open-telemetry/opentelemetry-go/releases/tag/v1.17.0
[1.16.0/0.39.0]: https://github.com/open-telemetry/opentelemetry-go/releases/tag/v1.16.0
[1.16.0-rc.1/0.39.0-rc.1]: https://github.com/open-telemetry/opentelemetry-go/releases/tag/v1.16.0-rc.1
[1.15.1/0.38.1]: https://github.com/open-telemetry/opentelemetry-go/releases/tag/v1.15.1
[1.15.0/0.38.0]: https://github.com/open-telemetry/opentelemetry-go/releases/tag/v1.15.0
[1.15.0-rc.2/0.38.0-rc.2]: https://github.com/open-telemetry/opentelemetry-go/releases/tag/v1.15.0-rc.2
[1.15.0-rc.1/0.38.0-rc.1]: https://github.com/open-telemetry/opentelemetry-go/releases/tag/v1.15.0-rc.1
[1.14.0/0.37.0/0.0.4]: https://github.com/open-telemetry/opentelemetry-go/releases/tag/v1.14.0
[1.13.0/0.36.0]: https://github.com/open-telemetry/opentelemetry-go/releases/tag/v1.13.0
[1.12.0/0.35.0]: https://github.com/open-telemetry/opentelemetry-go/releases/tag/v1.12.0
[1.11.2/0.34.0]: https://github.com/open-telemetry/opentelemetry-go/releases/tag/v1.11.2
[1.11.1/0.33.0]: https://github.com/open-telemetry/opentelemetry-go/releases/tag/v1.11.1
[1.11.0/0.32.3]: https://github.com/open-telemetry/opentelemetry-go/releases/tag/v1.11.0
[0.32.2]: https://github.com/open-telemetry/opentelemetry-go/releases/tag/sdk/metric/v0.32.2
[0.32.1]: https://github.com/open-telemetry/opentelemetry-go/releases/tag/sdk/metric/v0.32.1
[0.32.0]: https://github.com/open-telemetry/opentelemetry-go/releases/tag/sdk/metric/v0.32.0
[1.10.0]: https://github.com/open-telemetry/opentelemetry-go/releases/tag/v1.10.0
[1.9.0/0.0.3]: https://github.com/open-telemetry/opentelemetry-go/releases/tag/v1.9.0
[1.8.0/0.31.0]: https://github.com/open-telemetry/opentelemetry-go/releases/tag/v1.8.0
[1.7.0/0.30.0]: https://github.com/open-telemetry/opentelemetry-go/releases/tag/v1.7.0
[0.29.0]: https://github.com/open-telemetry/opentelemetry-go/releases/tag/metric/v0.29.0
[1.6.3]: https://github.com/open-telemetry/opentelemetry-go/releases/tag/v1.6.3
[1.6.2]: https://github.com/open-telemetry/opentelemetry-go/releases/tag/v1.6.2
[1.6.1]: https://github.com/open-telemetry/opentelemetry-go/releases/tag/v1.6.1
[1.6.0/0.28.0]: https://github.com/open-telemetry/opentelemetry-go/releases/tag/v1.6.0
[1.5.0]: https://github.com/open-telemetry/opentelemetry-go/releases/tag/v1.5.0
[1.4.1]: https://github.com/open-telemetry/opentelemetry-go/releases/tag/v1.4.1
[1.4.0]: https://github.com/open-telemetry/opentelemetry-go/releases/tag/v1.4.0
[1.3.0]: https://github.com/open-telemetry/opentelemetry-go/releases/tag/v1.3.0
[1.2.0]: https://github.com/open-telemetry/opentelemetry-go/releases/tag/v1.2.0
[1.1.0]: https://github.com/open-telemetry/opentelemetry-go/releases/tag/v1.1.0
[1.0.1]: https://github.com/open-telemetry/opentelemetry-go/releases/tag/v1.0.1
[Metrics 0.24.0]: https://github.com/open-telemetry/opentelemetry-go/releases/tag/metric/v0.24.0
[1.0.0]: https://github.com/open-telemetry/opentelemetry-go/releases/tag/v1.0.0
[1.0.0-RC3]: https://github.com/open-telemetry/opentelemetry-go/releases/tag/v1.0.0-RC3
[1.0.0-RC2]: https://github.com/open-telemetry/opentelemetry-go/releases/tag/v1.0.0-RC2
[Experimental Metrics v0.22.0]: https://github.com/open-telemetry/opentelemetry-go/releases/tag/metric/v0.22.0
[1.0.0-RC1]: https://github.com/open-telemetry/opentelemetry-go/releases/tag/v1.0.0-RC1
[0.20.0]: https://github.com/open-telemetry/opentelemetry-go/releases/tag/v0.20.0
[0.19.0]: https://github.com/open-telemetry/opentelemetry-go/releases/tag/v0.19.0
[0.18.0]: https://github.com/open-telemetry/opentelemetry-go/releases/tag/v0.18.0
[0.17.0]: https://github.com/open-telemetry/opentelemetry-go/releases/tag/v0.17.0
[0.16.0]: https://github.com/open-telemetry/opentelemetry-go/releases/tag/v0.16.0
[0.15.0]: https://github.com/open-telemetry/opentelemetry-go/releases/tag/v0.15.0
[0.14.0]: https://github.com/open-telemetry/opentelemetry-go/releases/tag/v0.14.0
[0.13.0]: https://github.com/open-telemetry/opentelemetry-go/releases/tag/v0.13.0
[0.12.0]: https://github.com/open-telemetry/opentelemetry-go/releases/tag/v0.12.0
[0.11.0]: https://github.com/open-telemetry/opentelemetry-go/releases/tag/v0.11.0
[0.10.0]: https://github.com/open-telemetry/opentelemetry-go/releases/tag/v0.10.0
[0.9.0]: https://github.com/open-telemetry/opentelemetry-go/releases/tag/v0.9.0
[0.8.0]: https://github.com/open-telemetry/opentelemetry-go/releases/tag/v0.8.0
[0.7.0]: https://github.com/open-telemetry/opentelemetry-go/releases/tag/v0.7.0
[0.6.0]: https://github.com/open-telemetry/opentelemetry-go/releases/tag/v0.6.0
[0.5.0]: https://github.com/open-telemetry/opentelemetry-go/releases/tag/v0.5.0
[0.4.3]: https://github.com/open-telemetry/opentelemetry-go/releases/tag/v0.4.3
[0.4.2]: https://github.com/open-telemetry/opentelemetry-go/releases/tag/v0.4.2
[0.4.1]: https://github.com/open-telemetry/opentelemetry-go/releases/tag/v0.4.1
[0.4.0]: https://github.com/open-telemetry/opentelemetry-go/releases/tag/v0.4.0
[0.3.0]: https://github.com/open-telemetry/opentelemetry-go/releases/tag/v0.3.0
[0.2.3]: https://github.com/open-telemetry/opentelemetry-go/releases/tag/v0.2.3
[0.2.2]: https://github.com/open-telemetry/opentelemetry-go/releases/tag/v0.2.2
[0.2.1.1]: https://github.com/open-telemetry/opentelemetry-go/releases/tag/v0.2.1.1
[0.2.1]: https://github.com/open-telemetry/opentelemetry-go/releases/tag/v0.2.1
[0.2.0]: https://github.com/open-telemetry/opentelemetry-go/releases/tag/v0.2.0
[0.1.2]: https://github.com/open-telemetry/opentelemetry-go/releases/tag/v0.1.2
[0.1.1]: https://github.com/open-telemetry/opentelemetry-go/releases/tag/v0.1.1
[0.1.0]: https://github.com/open-telemetry/opentelemetry-go/releases/tag/v0.1.0

<!-- Released section ended -->

[Go 1.23]: https://go.dev/doc/go1.23
[Go 1.22]: https://go.dev/doc/go1.22
[Go 1.21]: https://go.dev/doc/go1.21
[Go 1.20]: https://go.dev/doc/go1.20
[Go 1.19]: https://go.dev/doc/go1.19
[Go 1.18]: https://go.dev/doc/go1.18

[metric API]:https://pkg.go.dev/go.opentelemetry.io/otel/metric
[metric SDK]:https://pkg.go.dev/go.opentelemetry.io/otel/sdk/metric
[trace API]:https://pkg.go.dev/go.opentelemetry.io/otel/trace

[GO-2024-2687]: https://pkg.go.dev/vuln/GO-2024-2687<|MERGE_RESOLUTION|>--- conflicted
+++ resolved
@@ -10,6 +10,8 @@
 
 ### Changed
 
+- The default global API now supports full auto-instrumentation from the `go.opentelemetry.io/auto` package.
+  See that package for more information. (#5920)
 - Propagate non-retryable error messages to client in `go.opentelemetry.io/otel/exporters/otlp/otlplog/otlploghttp`. (#5929)
 - Propagate non-retryable error messages to client in `go.opentelemetry.io/otel/exporters/otlp/otlptrace/otlptracehttp`. (#5929)
 - Propagate non-retryable error messages to client in `go.opentelemetry.io/otel/exporters/otlp/otlpmetric/otlpmetrichttp`. (#5929)
@@ -63,22 +65,7 @@
 - Fix `WithEndpointURL` to always use a secure connection when an https URL is passed in `go.opentelemetry.io/otel/exporters/otlp/otlpmetric/otlpmetrichttp`. (#5944)
 - Fix `WithEndpointURL` to always use a secure connection when an https URL is passed in `go.opentelemetry.io/otel/exporters/otlp/otlptrace/otlptracegrpc`. (#5944)
 - Fix `WithEndpointURL` to always use a secure connection when an https URL is passed in `go.opentelemetry.io/otel/exporters/otlp/otlptrace/otlptracehttp`. (#5944)
-<<<<<<< HEAD
-
-### Changed
-
-- `go.opentelemetry.io/otel/exporters/otlp/otlpmetric/otlpmetricgrpc` now keeps the metadata already present in the context when `WithHeaders` is used. (#5892)
-- `go.opentelemetry.io/otel/exporters/otlp/otlplog/otlploggrpc` now keeps the metadata already present in the context when `WithHeaders` is used. (#5911)
-- `go.opentelemetry.io/otel/exporters/otlp/otlptrace/otlptracegrpc` now keeps the metadata already present in the context when `WithHeaders` is used. (#5915)
-- The default global API now supports full auto-instrumentation from the `go.opentelemetry.io/auto` package.
-  See that package for more information. (#5920)
-- Support scope attributes and make them as identifying for `Tracer` in `go.opentelemetry.io/otel` and `go.opentelemetry.io/otel/sdk/trace`. (#5924)
-- Support scope attributes and make them as identifying for `Meter` in `go.opentelemetry.io/otel` and `go.opentelemetry.io/otel/sdk/metric`. (#5926)
-- Support scope attributes and make them as identifying for `Logger` in `go.opentelemetry.io/otel` and `go.opentelemetry.io/otel/sdk/log`. (#5925)
-- Make schema URL and scope attributes as identifying for `Tracer` in `go.opentelemetry.io/otel/bridge/opentracing`. (#5931)
-=======
 - Fix incorrect metrics generated from callbacks when multiple readers are used in `go.opentelemetry.io/otel/sdk/metric`. (#5900)
->>>>>>> b99d2b81
 
 ### Removed
 
