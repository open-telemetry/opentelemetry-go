# Changelog

All notable changes to this project will be documented in this file.

The format is based on [Keep a Changelog](https://keepachangelog.com/en/1.0.0/).

This project adheres to [Semantic Versioning](https://semver.org/spec/v2.0.0.html).

## [Unreleased]

### Added

- Add exponential histogram support in `go.opentelemetry.io/otel/exporters/prometheus`. (#6421)
- The `go.opentelemetry.io/otel/semconv/v1.31.0` package.
  The package contains semantic conventions from the `v1.31.0` version of the OpenTelemetry Semantic Conventions.
  See the [migration documentation](./semconv/v1.31.0/MIGRATION.md) for information on how to upgrade from `go.opentelemetry.io/otel/semconv/v1.30.0`(#6479)
- Add `Recording`, `Scope`, and `Record` types in `go.opentelemetry.io/otel/log/logtest`. (#6507)
- Add `WithHTTPClient` option to configure the `http.Client` used by `go.opentelemetry.io/otel/exporters/otlp/otlptrace/otlptracehttp`. (#6751)
- Add `WithHTTPClient` option to configure the `http.Client` used by `go.opentelemetry.io/otel/exporters/otlp/otlpmetric/otlpmetrichttp`. (#6752)
- Add `WithHTTPClient` option to configure the `http.Client` used by `go.opentelemetry.io/otel/exporters/otlp/otlplog/otlploghttp`. (#6688)
<<<<<<< HEAD
- Add `ValuesGetter` in `go.opentelemetry.io/otel/propagation`, a `TextMapCarrier` that supports retrieving multiple values for a single key. (#5973)
- Add `Values` method to `HeaderCarrier` to implement the new `ValuesGetter` interface in `go.opentelemetry.io/otel/propagation`. (#5973)
- Update `Baggage` in `go.opentelemetry.io/otel/propagation` to retrieve multiple values for a key when the carrier implements `ValuesGetter`. (#5973)
=======
- Add `AssertEqual` function in `go.opentelemetry.io/otel/log/logtest`. (#6662)
>>>>>>> bf7ffa39

### Removed

- Drop support for [Go 1.22]. (#6381, #6418)
- Remove `Resource` field from `EnabledParameters` in `go.opentelemetry.io/otel/sdk/log`. (#6494)
- Remove `RecordFactory` type from `go.opentelemetry.io/otel/log/logtest`. (#6492)
- Remove `ScopeRecords`, `EmittedRecord`, and `RecordFactory` types from `go.opentelemetry.io/otel/log/logtest`. (#6507)
- Remove `AssertRecordEqual` function in `go.opentelemetry.io/otel/log/logtest`, use `AssertEqual` instead. (#6662)

### Changed

- ⚠️ Update `github.com/prometheus/client_golang` to `v1.21.1`, which changes the `NameValidationScheme` to `UTF8Validation`.
  This allows metrics names to keep original delimiters (e.g. `.`), rather than replacing with underscores.
  This can be reverted by setting `github.com/prometheus/common/model.NameValidationScheme` to `LegacyValidation` in `github.com/prometheus/common/model`. (#6433)
- Initialize map with `len(keys)` in `NewAllowKeysFilter` and `NewDenyKeysFilter` to avoid unnecessary allocations in `go.opentelemetry.io/otel/attribute`. (#6455)
- `go.opentelemetry.io/otel/log/logtest` is now a separate Go module. (#6465)
- `go.opentelemetry.io/otel/sdk/log/logtest` is now a separate Go module. (#6466)
- `Recorder` in `go.opentelemetry.io/otel/log/logtest` no longer separately stores records emitted by loggers with the same instrumentation scope. (#6507)
- Improve performance of `BatchProcessor` in `go.opentelemetry.io/otel/sdk/log` by not exporting when exporter cannot accept more. (#6569, #6641)

### Deprecated

- Deprecate support for `model.LegacyValidation` for `go.opentelemetry.io/otel/exporters/prometheus`. (#6449)

### Fixes

- Stop percent encoding header environment variables in `go.opentelemetry.io/otel/exporters/otlp/otlplog/otlploggrpc` and `go.opentelemetry.io/otel/exporters/otlp/otlplog/otlploghttp`. (#6392)
- Ensure the `noopSpan.tracerProvider` method is not inlined in `go.opentelemetry.io/otel/trace` so the `go.opentelemetry.io/auto` instrumentation can instrument non-recording spans. (#6456)
- Use a `sync.Pool` instead of allocating `metricdata.ResourceMetrics` in `go.opentelemetry.io/otel/exporters/prometheus`. (#6472)

<!-- Released section -->
<!-- Don't change this section unless doing release -->

## [1.35.0/0.57.0/0.11.0] 2025-03-05

This release is the last to support [Go 1.22].
The next release will require at least [Go 1.23].

### Added

- Add `ValueFromAttribute` and `KeyValueFromAttribute` in `go.opentelemetry.io/otel/log`. (#6180)
- Add `EventName` and `SetEventName` to `Record` in `go.opentelemetry.io/otel/log`. (#6187)
- Add `EventName` to `RecordFactory` in `go.opentelemetry.io/otel/log/logtest`. (#6187)
- `AssertRecordEqual` in `go.opentelemetry.io/otel/log/logtest` checks `Record.EventName`. (#6187)
- Add `EventName` and `SetEventName` to `Record` in `go.opentelemetry.io/otel/sdk/log`. (#6193)
- Add `EventName` to `RecordFactory` in `go.opentelemetry.io/otel/sdk/log/logtest`. (#6193)
- Emit `Record.EventName` field in `go.opentelemetry.io/otel/exporters/otlp/otlplog/otlploggrpc`. (#6211)
- Emit `Record.EventName` field in `go.opentelemetry.io/otel/exporters/otlp/otlplog/otlploghttp`. (#6211)
- Emit `Record.EventName` field in `go.opentelemetry.io/otel/exporters/stdout/stdoutlog` (#6210)
- The `go.opentelemetry.io/otel/semconv/v1.28.0` package.
  The package contains semantic conventions from the `v1.28.0` version of the OpenTelemetry Semantic Conventions.
  See the [migration documentation](./semconv/v1.28.0/MIGRATION.md) for information on how to upgrade from `go.opentelemetry.io/otel/semconv/v1.27.0`(#6236)
- The `go.opentelemetry.io/otel/semconv/v1.30.0` package.
  The package contains semantic conventions from the `v1.30.0` version of the OpenTelemetry Semantic Conventions.
  See the [migration documentation](./semconv/v1.30.0/MIGRATION.md) for information on how to upgrade from `go.opentelemetry.io/otel/semconv/v1.28.0`(#6240)
- Document the pitfalls of using `Resource` as a comparable type.
  `Resource.Equal` and `Resource.Equivalent` should be used instead. (#6272)
- Support [Go 1.24]. (#6304)
- Add `FilterProcessor` and `EnabledParameters` in `go.opentelemetry.io/otel/sdk/log`.
  It replaces `go.opentelemetry.io/otel/sdk/log/internal/x.FilterProcessor`.
  Compared to previous version it additionally gives the possibility to filter by resource and instrumentation scope. (#6317)

### Changed

- Update `github.com/prometheus/common` to `v0.62.0`, which changes the `NameValidationScheme` to `NoEscaping`.
  This allows metrics names to keep original delimiters (e.g. `.`), rather than replacing with underscores.
  This is controlled by the `Content-Type` header, or can be reverted by setting `NameValidationScheme` to `LegacyValidation` in `github.com/prometheus/common/model`. (#6198)

### Fixes

- Eliminate goroutine leak for the processor returned by `NewSimpleSpanProcessor` in `go.opentelemetry.io/otel/sdk/trace` when `Shutdown` is called and the passed `ctx` is canceled and `SpanExporter.Shutdown` has not returned. (#6368)
- Eliminate goroutine leak for the processor returned by `NewBatchSpanProcessor` in `go.opentelemetry.io/otel/sdk/trace` when `ForceFlush` is called and the passed `ctx` is canceled and `SpanExporter.Export` has not returned. (#6369)

## [1.34.0/0.56.0/0.10.0] 2025-01-17

### Changed

- Remove the notices from `Logger` to make the whole Logs API user-facing in `go.opentelemetry.io/otel/log`. (#6167)

### Fixed

- Relax minimum Go version to 1.22.0 in various modules. (#6073)
- The `Type` name logged for the `go.opentelemetry.io/otel/exporters/otlp/otlptrace/otlptracegrpc` client is corrected from `otlphttpgrpc` to `otlptracegrpc`. (#6143)
- The `Type` name logged for the `go.opentelemetry.io/otel/exporters/otlp/otlptrace/otlphttpgrpc` client is corrected from `otlphttphttp` to `otlptracehttp`. (#6143)

## [1.33.0/0.55.0/0.9.0/0.0.12] 2024-12-12

### Added

- Add `Reset` method to `SpanRecorder` in `go.opentelemetry.io/otel/sdk/trace/tracetest`. (#5994)
- Add `EnabledInstrument` interface in `go.opentelemetry.io/otel/sdk/metric/internal/x`.
  This is an experimental interface that is implemented by synchronous instruments provided by `go.opentelemetry.io/otel/sdk/metric`.
  Users can use it to avoid performing computationally expensive operations when recording measurements.
  It does not fall within the scope of the OpenTelemetry Go versioning and stability [policy](./VERSIONING.md) and it may be changed in backwards incompatible ways or removed in feature releases. (#6016)

### Changed

- The default global API now supports full auto-instrumentation from the `go.opentelemetry.io/auto` package.
  See that package for more information. (#5920)
- Propagate non-retryable error messages to client in `go.opentelemetry.io/otel/exporters/otlp/otlplog/otlploghttp`. (#5929)
- Propagate non-retryable error messages to client in `go.opentelemetry.io/otel/exporters/otlp/otlptrace/otlptracehttp`. (#5929)
- Propagate non-retryable error messages to client in `go.opentelemetry.io/otel/exporters/otlp/otlpmetric/otlpmetrichttp`. (#5929)
- Performance improvements for attribute value `AsStringSlice`, `AsFloat64Slice`, `AsInt64Slice`, `AsBoolSlice`. (#6011)
- Change `EnabledParameters` to have a `Severity` field instead of a getter and setter in `go.opentelemetry.io/otel/log`. (#6009)

### Fixed

- Fix inconsistent request body closing in `go.opentelemetry.io/otel/exporters/otlp/otlplog/otlploghttp`. (#5954)
- Fix inconsistent request body closing in `go.opentelemetry.io/otel/exporters/otlp/otlptrace/otlptracehttp`. (#5954)
- Fix inconsistent request body closing in `go.opentelemetry.io/otel/exporters/otlp/otlpmetric/otlpmetrichttp`. (#5954)
- Fix invalid exemplar keys in `go.opentelemetry.io/otel/exporters/prometheus`. (#5995)
- Fix attribute value truncation in `go.opentelemetry.io/otel/sdk/trace`. (#5997)
- Fix attribute value truncation in `go.opentelemetry.io/otel/sdk/log`. (#6032)

## [1.32.0/0.54.0/0.8.0/0.0.11] 2024-11-08

### Added

- Add `go.opentelemetry.io/otel/sdk/metric/exemplar.AlwaysOffFilter`, which can be used to disable exemplar recording. (#5850)
- Add `go.opentelemetry.io/otel/sdk/metric.WithExemplarFilter`, which can be used to configure the exemplar filter used by the metrics SDK. (#5850)
- Add `ExemplarReservoirProviderSelector` and `DefaultExemplarReservoirProviderSelector` to `go.opentelemetry.io/otel/sdk/metric`, which defines the exemplar reservoir to use based on the aggregation of the metric. (#5861)
- Add `ExemplarReservoirProviderSelector` to `go.opentelemetry.io/otel/sdk/metric.Stream` to allow using views to configure the exemplar reservoir to use for a metric. (#5861)
- Add `ReservoirProvider`, `HistogramReservoirProvider` and `FixedSizeReservoirProvider` to `go.opentelemetry.io/otel/sdk/metric/exemplar` to make it convenient to use providers of Reservoirs. (#5861)
- The `go.opentelemetry.io/otel/semconv/v1.27.0` package.
  The package contains semantic conventions from the `v1.27.0` version of the OpenTelemetry Semantic Conventions. (#5894)
- Add `Attributes attribute.Set` field to `Scope` in `go.opentelemetry.io/otel/sdk/instrumentation`. (#5903)
- Add `Attributes attribute.Set` field to `ScopeRecords` in `go.opentelemetry.io/otel/log/logtest`. (#5927)
- `go.opentelemetry.io/otel/exporters/otlp/otlptrace/otlptracegrpc` adds instrumentation scope attributes. (#5934)
- `go.opentelemetry.io/otel/exporters/otlp/otlptrace/otlptracehttp` adds instrumentation scope attributes. (#5934)
- `go.opentelemetry.io/otel/exporters/otlp/otlpmetric/otlpmetricgrpc` adds instrumentation scope attributes. (#5935)
- `go.opentelemetry.io/otel/exporters/otlp/otlpmetric/otlpmetrichttp` adds instrumentation scope attributes. (#5935)
- `go.opentelemetry.io/otel/exporters/otlp/otlplog/otlploggrpc` adds instrumentation scope attributes. (#5933)
- `go.opentelemetry.io/otel/exporters/otlp/otlplog/otlploghttp` adds instrumentation scope attributes. (#5933)
- `go.opentelemetry.io/otel/exporters/prometheus` adds instrumentation scope attributes in `otel_scope_info` metric as labels. (#5932)

### Changed

- Support scope attributes and make them as identifying for `Tracer` in `go.opentelemetry.io/otel` and `go.opentelemetry.io/otel/sdk/trace`. (#5924)
- Support scope attributes and make them as identifying for `Meter` in `go.opentelemetry.io/otel` and `go.opentelemetry.io/otel/sdk/metric`. (#5926)
- Support scope attributes and make them as identifying for `Logger` in `go.opentelemetry.io/otel` and `go.opentelemetry.io/otel/sdk/log`. (#5925)
- Make schema URL and scope attributes as identifying for `Tracer` in `go.opentelemetry.io/otel/bridge/opentracing`. (#5931)
- Clear unneeded slice elements to allow GC to collect the objects in `go.opentelemetry.io/otel/sdk/metric` and `go.opentelemetry.io/otel/sdk/trace`. (#5804)

### Fixed

- Global MeterProvider registration unwraps global instrument Observers, the undocumented Unwrap() methods are now private. (#5881)
- `go.opentelemetry.io/otel/exporters/otlp/otlpmetric/otlpmetricgrpc` now keeps the metadata already present in the context when `WithHeaders` is used. (#5892)
- `go.opentelemetry.io/otel/exporters/otlp/otlplog/otlploggrpc` now keeps the metadata already present in the context when `WithHeaders` is used. (#5911)
- `go.opentelemetry.io/otel/exporters/otlp/otlptrace/otlptracegrpc` now keeps the metadata already present in the context when `WithHeaders` is used. (#5915)
- Fix `go.opentelemetry.io/otel/exporters/prometheus` trying to add exemplars to Gauge metrics, which is unsupported. (#5912)
- Fix `WithEndpointURL` to always use a secure connection when an https URL is passed in `go.opentelemetry.io/otel/exporters/otlp/otlpmetric/otlpmetricgrpc`. (#5944)
- Fix `WithEndpointURL` to always use a secure connection when an https URL is passed in `go.opentelemetry.io/otel/exporters/otlp/otlpmetric/otlpmetrichttp`. (#5944)
- Fix `WithEndpointURL` to always use a secure connection when an https URL is passed in `go.opentelemetry.io/otel/exporters/otlp/otlptrace/otlptracegrpc`. (#5944)
- Fix `WithEndpointURL` to always use a secure connection when an https URL is passed in `go.opentelemetry.io/otel/exporters/otlp/otlptrace/otlptracehttp`. (#5944)
- Fix incorrect metrics generated from callbacks when multiple readers are used in `go.opentelemetry.io/otel/sdk/metric`. (#5900)

### Removed

- Remove all examples under `go.opentelemetry.io/otel/example` as they are moved to [Contrib repository](https://github.com/open-telemetry/opentelemetry-go-contrib/tree/main/examples). (#5930)

## [1.31.0/0.53.0/0.7.0/0.0.10] 2024-10-11

### Added

- Add `go.opentelemetry.io/otel/sdk/metric/exemplar` package which includes `Exemplar`, `Filter`, `TraceBasedFilter`, `AlwaysOnFilter`, `HistogramReservoir`, `FixedSizeReservoir`, `Reservoir`, `Value` and `ValueType` types. These will be used for configuring the exemplar reservoir for the metrics sdk. (#5747, #5862)
- Add `WithExportBufferSize` option to log batch processor.(#5877)

### Changed

- Enable exemplars by default in `go.opentelemetry.io/otel/sdk/metric`. Exemplars can be disabled by setting `OTEL_METRICS_EXEMPLAR_FILTER=always_off` (#5778)
- `Logger.Enabled` in `go.opentelemetry.io/otel/log` now accepts a newly introduced `EnabledParameters` type instead of `Record`. (#5791)
- `FilterProcessor.Enabled` in `go.opentelemetry.io/otel/sdk/log/internal/x` now accepts `EnabledParameters` instead of `Record`. (#5791)
- The `Record` type in `go.opentelemetry.io/otel/log` is no longer comparable. (#5847)
- Performance improvements for the trace SDK `SetAttributes` method in `Span`. (#5864)
- Reduce memory allocations for the `Event` and `Link` lists in `Span`. (#5858)
- Performance improvements for the trace SDK `AddEvent`, `AddLink`, `RecordError` and `End` methods in `Span`. (#5874)

### Deprecated

- Deprecate all examples under `go.opentelemetry.io/otel/example` as they are moved to [Contrib repository](https://github.com/open-telemetry/opentelemetry-go-contrib/tree/main/examples). (#5854)

### Fixed

- The race condition for multiple `FixedSize` exemplar reservoirs identified in #5814 is resolved. (#5819)
- Fix log records duplication in case of heterogeneous resource attributes by correctly mapping each log record to it's resource and scope. (#5803)
- Fix timer channel drain to avoid hanging on Go 1.23. (#5868)
- Fix delegation for global meter providers, and panic when calling otel.SetMeterProvider. (#5827)
- Change the `reflect.TypeOf` to use a nil pointer to not allocate on the heap unless necessary. (#5827)

## [1.30.0/0.52.0/0.6.0/0.0.9] 2024-09-09

### Added

- Support `OTEL_EXPORTER_OTLP_LOGS_INSECURE` and `OTEL_EXPORTER_OTLP_INSECURE` environments in `go.opentelemetry.io/otel/exporters/otlp/otlplog/otlploggrpc`. (#5739)
- The `WithResource` option for `NewMeterProvider` now merges the provided resources with the ones from environment variables. (#5773)
- The `WithResource` option for `NewLoggerProvider` now merges the provided resources with the ones from environment variables. (#5773)
- Add UTF-8 support to `go.opentelemetry.io/otel/exporters/prometheus`. (#5755)

### Fixed

- Fix memory leak in the global `MeterProvider` when identical instruments are repeatedly created. (#5754)
- Fix panic on instruments creation when setting meter provider. (#5758)
- Fix an issue where `SetMeterProvider` in `go.opentelemetry.io/otel` might miss the delegation for instruments and registries. (#5780)

### Removed

- Drop support for [Go 1.21]. (#5736, #5740, #5800)

## [1.29.0/0.51.0/0.5.0] 2024-08-23

This release is the last to support [Go 1.21].
The next release will require at least [Go 1.22].

### Added

- Add MacOS ARM64 platform to the compatibility testing suite. (#5577)
- Add `InstrumentationScope` field to `SpanStub` in `go.opentelemetry.io/otel/sdk/trace/tracetest`, as a replacement for the deprecated `InstrumentationLibrary`. (#5627)
- Make the initial release of `go.opentelemetry.io/otel/exporters/otlp/otlplog/otlploggrpc`.
  This new module contains an OTLP exporter that transmits log telemetry using gRPC.
  This module is unstable and breaking changes may be introduced.
  See our [versioning policy](VERSIONING.md) for more information about these stability guarantees. (#5629)
- Add `Walk` function to `TraceState` in `go.opentelemetry.io/otel/trace` to iterate all the key-value pairs. (#5651)
- Bridge the trace state in `go.opentelemetry.io/otel/bridge/opencensus`. (#5651)
- Zero value of `SimpleProcessor` in `go.opentelemetry.io/otel/sdk/log` no longer panics. (#5665)
- The `FilterProcessor` interface type is added in `go.opentelemetry.io/otel/sdk/log/internal/x`.
  This is an optional and experimental interface that log `Processor`s can implement to instruct the `Logger` if a `Record` will be processed or not.
  It replaces the existing `Enabled` method that is removed from the `Processor` interface itself.
  It does not fall within the scope of the OpenTelemetry Go versioning and stability [policy](./VERSIONING.md) and it may be changed in backwards incompatible ways or removed in feature releases. (#5692)
- Support [Go 1.23]. (#5720)

### Changed

- `NewMemberRaw`, `NewKeyProperty` and `NewKeyValuePropertyRaw` in `go.opentelemetry.io/otel/baggage` allow UTF-8 string in key. (#5132)
- `Processor.OnEmit` in `go.opentelemetry.io/otel/sdk/log` now accepts a pointer to `Record` instead of a value so that the record modifications done in a processor are propagated to subsequent registered processors. (#5636)
- `SimpleProcessor.Enabled` in `go.opentelemetry.io/otel/sdk/log` now returns `false` if the exporter is `nil`. (#5665)
- Update the concurrency requirements of `Exporter` in `go.opentelemetry.io/otel/sdk/log`. (#5666)
- `SimpleProcessor` in `go.opentelemetry.io/otel/sdk/log` synchronizes `OnEmit` calls. (#5666)
- The `Processor` interface in `go.opentelemetry.io/otel/sdk/log` no longer includes the `Enabled` method.
  See the `FilterProcessor` interface type added in `go.opentelemetry.io/otel/sdk/log/internal/x` to continue providing this functionality. (#5692)
- The `SimpleProcessor` type in `go.opentelemetry.io/otel/sdk/log` is no longer comparable. (#5693)
- The `BatchProcessor` type in `go.opentelemetry.io/otel/sdk/log` is no longer comparable. (#5693)

### Fixed

- Correct comments for the priority of the `WithEndpoint` and `WithEndpointURL` options and their corresponding environment variables in `go.opentelemetry.io/otel/exporters/otlp/otlptrace/otlptracehttp`. (#5584)
- Pass the underlying error rather than a generic retry-able failure in `go.opentelemetry.io/otel/exporters/otlp/otlpmetric/otlpmetrichttp`, `go.opentelemetry.io/otel/exporters/otlp/otlplog/otlploghttp` and `go.opentelemetry.io/otel/exporters/otlp/otlptrace/otlptracehttp`. (#5541)
- Correct the `Tracer`, `Meter`, and `Logger` names used in `go.opentelemetry.io/otel/example/dice`. (#5612)
- Correct the `Tracer` names used in `go.opentelemetry.io/otel/example/namedtracer`. (#5612)
- Correct the `Tracer` name used in `go.opentelemetry.io/otel/example/opencensus`. (#5612)
- Correct the `Tracer` and `Meter` names used in `go.opentelemetry.io/otel/example/otel-collector`. (#5612)
- Correct the `Tracer` names used in `go.opentelemetry.io/otel/example/passthrough`. (#5612)
- Correct the `Meter` name used in `go.opentelemetry.io/otel/example/prometheus`. (#5612)
- Correct the `Tracer` names used in `go.opentelemetry.io/otel/example/zipkin`. (#5612)
- Correct comments for the priority of the `WithEndpoint` and `WithEndpointURL` options and their corresponding environment variables in `go.opentelemetry.io/otel/exporters/otlp/otlpmetric/otlpmetricgrpc` and `go.opentelemetry.io/otel/exporters/otlp/otlpmetric/otlpmetrichttp`. (#5641)
- Correct comments for the priority of the `WithEndpoint` and `WithEndpointURL` options and their corresponding environment variables in `go.opentelemetry.io/otel/exporters/otlp/otlplog/otlploghttp`. (#5650)
- Stop percent encoding header environment variables in `go.opentelemetry.io/otel/exporters/otlp/otlptrace/otlptracegrpc`, `go.opentelemetry.io/otel/exporters/otlp/otlptrace/otlptracehttp`, `go.opentelemetry.io/otel/exporters/otlp/otlpmetric/otlpmetricgrpc` and `go.opentelemetry.io/otel/exporters/otlp/otlpmetric/otlpmetrichttp` (#5705)
- Remove invalid environment variable header keys in `go.opentelemetry.io/otel/exporters/otlp/otlptrace/otlptracegrpc`, `go.opentelemetry.io/otel/exporters/otlp/otlptrace/otlptracehttp`, `go.opentelemetry.io/otel/exporters/otlp/otlpmetric/otlpmetricgrpc` and `go.opentelemetry.io/otel/exporters/otlp/otlpmetric/otlpmetrichttp` (#5705)

### Removed

- The `Enabled` method of the `SimpleProcessor` in `go.opentelemetry.io/otel/sdk/log` is removed. (#5692)
- The `Enabled` method of the `BatchProcessor` in `go.opentelemetry.io/otel/sdk/log` is removed. (#5692)

## [1.28.0/0.50.0/0.4.0] 2024-07-02

### Added

- The `IsEmpty` method is added to the `Instrument` type in `go.opentelemetry.io/otel/sdk/metric`.
  This method is used to check if an `Instrument` instance is a zero-value. (#5431)
- Store and provide the emitted `context.Context` in `ScopeRecords` of `go.opentelemetry.io/otel/sdk/log/logtest`. (#5468)
- The `go.opentelemetry.io/otel/semconv/v1.26.0` package.
  The package contains semantic conventions from the `v1.26.0` version of the OpenTelemetry Semantic Conventions. (#5476)
- The `AssertRecordEqual` method to `go.opentelemetry.io/otel/log/logtest` to allow comparison of two log records in tests. (#5499)
- The `WithHeaders` option to `go.opentelemetry.io/otel/exporters/zipkin` to allow configuring custom http headers while exporting spans. (#5530)

### Changed

- `Tracer.Start` in `go.opentelemetry.io/otel/trace/noop` no longer allocates a span for empty span context. (#5457)
- Upgrade `go.opentelemetry.io/otel/semconv/v1.25.0` to `go.opentelemetry.io/otel/semconv/v1.26.0` in `go.opentelemetry.io/otel/example/otel-collector`. (#5490)
- Upgrade `go.opentelemetry.io/otel/semconv/v1.25.0` to `go.opentelemetry.io/otel/semconv/v1.26.0` in `go.opentelemetry.io/otel/example/zipkin`. (#5490)
- Upgrade `go.opentelemetry.io/otel/semconv/v1.25.0` to `go.opentelemetry.io/otel/semconv/v1.26.0` in `go.opentelemetry.io/otel/exporters/zipkin`. (#5490)
  - The exporter no longer exports the deprecated "otel.library.name" or "otel.library.version" attributes.
- Upgrade `go.opentelemetry.io/otel/semconv/v1.25.0` to `go.opentelemetry.io/otel/semconv/v1.26.0` in `go.opentelemetry.io/otel/sdk/resource`. (#5490)
- Upgrade `go.opentelemetry.io/otel/semconv/v1.25.0` to `go.opentelemetry.io/otel/semconv/v1.26.0` in `go.opentelemetry.io/otel/sdk/trace`. (#5490)
- `SimpleProcessor.OnEmit` in `go.opentelemetry.io/otel/sdk/log` no longer allocates a slice which makes it possible to have a zero-allocation log processing using `SimpleProcessor`. (#5493)
- Use non-generic functions in the `Start` method of `"go.opentelemetry.io/otel/sdk/trace".Trace` to reduce memory allocation. (#5497)
- `service.instance.id` is populated for a `Resource` created with `"go.opentelemetry.io/otel/sdk/resource".Default` with a default value when `OTEL_GO_X_RESOURCE` is set. (#5520)
- Improve performance of metric instruments in `go.opentelemetry.io/otel/sdk/metric` by removing unnecessary calls to `time.Now`. (#5545)

### Fixed

- Log a warning to the OpenTelemetry internal logger when a `Record` in `go.opentelemetry.io/otel/sdk/log` drops an attribute due to a limit being reached. (#5376)
- Identify the `Tracer` returned from the global `TracerProvider` in `go.opentelemetry.io/otel/global` with its schema URL. (#5426)
- Identify the `Meter` returned from the global `MeterProvider` in `go.opentelemetry.io/otel/global` with its schema URL. (#5426)
- Log a warning to the OpenTelemetry internal logger when a `Span` in `go.opentelemetry.io/otel/sdk/trace` drops an attribute, event, or link due to a limit being reached. (#5434)
- Document instrument name requirements in `go.opentelemetry.io/otel/metric`. (#5435)
- Prevent random number generation data-race for experimental rand exemplars in `go.opentelemetry.io/otel/sdk/metric`. (#5456)
- Fix counting number of dropped attributes of `Record` in `go.opentelemetry.io/otel/sdk/log`. (#5464)
- Fix panic in baggage creation when a member contains `0x80` char in key or value. (#5494)
- Correct comments for the priority of the `WithEndpoint` and `WithEndpointURL` options and their corresponding environment variables in `go.opentelemetry.io/otel/exporters/otlp/otlptrace/otlptracegrpc`. (#5508)
- Retry trace and span ID generation if it generated an invalid one in `go.opentelemetry.io/otel/sdk/trace`. (#5514)
- Fix stale timestamps reported by the last-value aggregation. (#5517)
- Indicate the `Exporter` in `go.opentelemetry.io/otel/exporters/otlp/otlplog/otlploghttp` must be created by the `New` method. (#5521)
- Improved performance in all `{Bool,Int64,Float64,String}SliceValue` functions of `go.opentelemetry.io/attributes` by reducing the number of allocations. (#5549)
- Replace invalid percent-encoded octet sequences with replacement char in `go.opentelemetry.io/otel/baggage`. (#5528)

## [1.27.0/0.49.0/0.3.0] 2024-05-21

### Added

- Add example for `go.opentelemetry.io/otel/exporters/stdout/stdoutlog`. (#5242)
- Add `RecordFactory` in `go.opentelemetry.io/otel/sdk/log/logtest` to facilitate testing exporter and processor implementations. (#5258)
- Add `RecordFactory` in `go.opentelemetry.io/otel/log/logtest` to facilitate testing bridge implementations. (#5263)
- The count of dropped records from the `BatchProcessor` in `go.opentelemetry.io/otel/sdk/log` is logged. (#5276)
- Add metrics in the `otel-collector` example. (#5283)
- Add the synchronous gauge instrument to `go.opentelemetry.io/otel/metric`. (#5304)
  - An `int64` or `float64` synchronous gauge instrument can now be created from a `Meter`.
  - All implementations of the API (`go.opentelemetry.io/otel/metric/noop`, `go.opentelemetry.io/otel/sdk/metric`) are updated to support this instrument.
- Add logs to `go.opentelemetry.io/otel/example/dice`. (#5349)

### Changed

- The `Shutdown` method of `Exporter` in `go.opentelemetry.io/otel/exporters/stdout/stdouttrace` ignores the context cancellation and always returns `nil`. (#5189)
- The `ForceFlush` and `Shutdown` methods of the exporter returned by `New` in `go.opentelemetry.io/otel/exporters/stdout/stdoutmetric` ignore the context cancellation and always return `nil`. (#5189)
- Apply the value length limits to `Record` attributes in `go.opentelemetry.io/otel/sdk/log`. (#5230)
- De-duplicate map attributes added to a `Record` in `go.opentelemetry.io/otel/sdk/log`. (#5230)
- `go.opentelemetry.io/otel/exporters/stdout/stdoutlog` won't print timestamps when `WithoutTimestamps` option is set. (#5241)
- The `go.opentelemetry.io/otel/exporters/stdout/stdoutlog` exporter won't print `AttributeValueLengthLimit` and `AttributeCountLimit` fields now, instead it prints the `DroppedAttributes` field. (#5272)
- Improved performance in the `Stringer` implementation of `go.opentelemetry.io/otel/baggage.Member` by reducing the number of allocations. (#5286)
- Set the start time for last-value aggregates in `go.opentelemetry.io/otel/sdk/metric`. (#5305)
- The `Span` in `go.opentelemetry.io/otel/sdk/trace` will record links without span context if either non-empty `TraceState` or attributes are provided. (#5315)
- Upgrade all dependencies of `go.opentelemetry.io/otel/semconv/v1.24.0` to `go.opentelemetry.io/otel/semconv/v1.25.0`. (#5374)

### Fixed

- Comparison of unordered maps for `go.opentelemetry.io/otel/log.KeyValue` and `go.opentelemetry.io/otel/log.Value`. (#5306)
- Fix the empty output of `go.opentelemetry.io/otel/log.Value` in `go.opentelemetry.io/otel/exporters/stdout/stdoutlog`. (#5311)
- Split the behavior of `Recorder` in `go.opentelemetry.io/otel/log/logtest` so it behaves as a `LoggerProvider` only. (#5365)
- Fix wrong package name of the error message when parsing endpoint URL in `go.opentelemetry.io/otel/exporters/otlp/otlplog/otlploghttp`. (#5371)
- Identify the `Logger` returned from the global `LoggerProvider` in `go.opentelemetry.io/otel/log/global` with its schema URL. (#5375)

## [1.26.0/0.48.0/0.2.0-alpha] 2024-04-24

### Added

- Add `Recorder` in `go.opentelemetry.io/otel/log/logtest` to facilitate testing the log bridge implementations. (#5134)
- Add span flags to OTLP spans and links exported by `go.opentelemetry.io/otel/exporters/otlp/otlptrace`. (#5194)
- Make the initial alpha release of `go.opentelemetry.io/otel/sdk/log`.
  This new module contains the Go implementation of the OpenTelemetry Logs SDK.
  This module is unstable and breaking changes may be introduced.
  See our [versioning policy](VERSIONING.md) for more information about these stability guarantees. (#5240)
- Make the initial alpha release of `go.opentelemetry.io/otel/exporters/otlp/otlplog/otlploghttp`.
  This new module contains an OTLP exporter that transmits log telemetry using HTTP.
  This module is unstable and breaking changes may be introduced.
  See our [versioning policy](VERSIONING.md) for more information about these stability guarantees. (#5240)
- Make the initial alpha release of `go.opentelemetry.io/otel/exporters/stdout/stdoutlog`.
  This new module contains an exporter prints log records to STDOUT.
  This module is unstable and breaking changes may be introduced.
  See our [versioning policy](VERSIONING.md) for more information about these stability guarantees. (#5240)
- The `go.opentelemetry.io/otel/semconv/v1.25.0` package.
  The package contains semantic conventions from the `v1.25.0` version of the OpenTelemetry Semantic Conventions. (#5254)

### Changed

- Update `go.opentelemetry.io/proto/otlp` from v1.1.0 to v1.2.0. (#5177)
- Improve performance of baggage member character validation in `go.opentelemetry.io/otel/baggage`. (#5214)
- The `otel-collector` example now uses docker compose to bring up services instead of kubernetes. (#5244)

### Fixed

- Slice attribute values in `go.opentelemetry.io/otel/attribute` are now emitted as their JSON representation. (#5159)

## [1.25.0/0.47.0/0.0.8/0.1.0-alpha] 2024-04-05

### Added

- Add `WithProxy` option in `go.opentelemetry.io/otel/exporters/otlp/otlpmetric/otlpmetrichttp`. (#4906)
- Add `WithProxy` option in `go.opentelemetry.io/otel/exporters/otlp/otlpmetric/otlptracehttp`. (#4906)
- Add `AddLink` method to the `Span` interface in `go.opentelemetry.io/otel/trace`. (#5032)
- The `Enabled` method is added to the `Logger` interface in `go.opentelemetry.io/otel/log`.
  This method is used to notify users if a log record will be emitted or not. (#5071)
- Add `SeverityUndefined` `const` to `go.opentelemetry.io/otel/log`.
  This value represents an unset severity level. (#5072)
- Add `Empty` function in `go.opentelemetry.io/otel/log` to return a `KeyValue` for an empty value. (#5076)
- Add `go.opentelemetry.io/otel/log/global` to manage the global `LoggerProvider`.
  This package is provided with the anticipation that all functionality will be migrate to `go.opentelemetry.io/otel` when `go.opentelemetry.io/otel/log` stabilizes.
  At which point, users will be required to migrage their code, and this package will be deprecated then removed. (#5085)
- Add support for `Summary` metrics in the `go.opentelemetry.io/otel/exporters/otlp/otlpmetric/otlpmetrichttp` and `go.opentelemetry.io/otel/exporters/otlp/otlpmetric/otlpmetricgrpc` exporters. (#5100)
- Add `otel.scope.name` and `otel.scope.version` tags to spans exported by `go.opentelemetry.io/otel/exporters/zipkin`. (#5108)
- Add support for `AddLink` to `go.opentelemetry.io/otel/bridge/opencensus`. (#5116)
- Add `String` method to `Value` and `KeyValue` in `go.opentelemetry.io/otel/log`. (#5117)
- Add Exemplar support to `go.opentelemetry.io/otel/exporters/prometheus`. (#5111)
- Add metric semantic conventions to `go.opentelemetry.io/otel/semconv/v1.24.0`. Future `semconv` packages will include metric semantic conventions as well. (#4528)

### Changed

- `SpanFromContext` and `SpanContextFromContext` in `go.opentelemetry.io/otel/trace` no longer make a heap allocation when the passed context has no span. (#5049)
- `go.opentelemetry.io/otel/exporters/otlp/otlptrace/otlptracegrpc` and `go.opentelemetry.io/otel/exporters/otlp/otlpmetric/otlpmetricgrpc` now create a gRPC client in idle mode and with "dns" as the default resolver using [`grpc.NewClient`](https://pkg.go.dev/google.golang.org/grpc#NewClient). (#5151)
  Because of that `WithDialOption` ignores [`grpc.WithBlock`](https://pkg.go.dev/google.golang.org/grpc#WithBlock), [`grpc.WithTimeout`](https://pkg.go.dev/google.golang.org/grpc#WithTimeout), and [`grpc.WithReturnConnectionError`](https://pkg.go.dev/google.golang.org/grpc#WithReturnConnectionError).
  Notice that [`grpc.DialContext`](https://pkg.go.dev/google.golang.org/grpc#DialContext) which was used before is now deprecated.

### Fixed

- Clarify the documentation about equivalence guarantees for the `Set` and `Distinct` types in `go.opentelemetry.io/otel/attribute`. (#5027)
- Prevent default `ErrorHandler` self-delegation. (#5137)
- Update all dependencies to address [GO-2024-2687]. (#5139)

### Removed

- Drop support for [Go 1.20]. (#4967)

### Deprecated

- Deprecate `go.opentelemetry.io/otel/attribute.Sortable` type. (#4734)
- Deprecate `go.opentelemetry.io/otel/attribute.NewSetWithSortable` function. (#4734)
- Deprecate `go.opentelemetry.io/otel/attribute.NewSetWithSortableFiltered` function. (#4734)

## [1.24.0/0.46.0/0.0.1-alpha] 2024-02-23

This release is the last to support [Go 1.20].
The next release will require at least [Go 1.21].

### Added

- Support [Go 1.22]. (#4890)
- Add exemplar support to `go.opentelemetry.io/otel/exporters/otlp/otlpmetric/otlpmetricgrpc`. (#4900)
- Add exemplar support to `go.opentelemetry.io/otel/exporters/otlp/otlpmetric/otlpmetrichttp`. (#4900)
- The `go.opentelemetry.io/otel/log` module is added.
  This module includes OpenTelemetry Go's implementation of the Logs Bridge API.
  This module is in an alpha state, it is subject to breaking changes.
  See our [versioning policy](./VERSIONING.md) for more info. (#4961)
- Add ARM64 platform to the compatibility testing suite. (#4994)

### Fixed

- Fix registration of multiple callbacks when using the global meter provider from `go.opentelemetry.io/otel`. (#4945)
- Fix negative buckets in output of exponential histograms. (#4956)

## [1.23.1] 2024-02-07

### Fixed

- Register all callbacks passed during observable instrument creation instead of just the last one multiple times in `go.opentelemetry.io/otel/sdk/metric`. (#4888)

## [1.23.0] 2024-02-06

This release contains the first stable, `v1`, release of the following modules:

- `go.opentelemetry.io/otel/bridge/opencensus`
- `go.opentelemetry.io/otel/bridge/opencensus/test`
- `go.opentelemetry.io/otel/example/opencensus`
- `go.opentelemetry.io/otel/exporters/otlp/otlpmetric/otlpmetricgrpc`
- `go.opentelemetry.io/otel/exporters/otlp/otlpmetric/otlpmetrichttp`
- `go.opentelemetry.io/otel/exporters/stdout/stdoutmetric`

See our [versioning policy](VERSIONING.md) for more information about these stability guarantees.

### Added

- Add `WithEndpointURL` option to the `exporters/otlp/otlpmetric/otlpmetricgrpc`, `exporters/otlp/otlpmetric/otlpmetrichttp`, `exporters/otlp/otlptrace/otlptracegrpc` and `exporters/otlp/otlptrace/otlptracehttp` packages. (#4808)
- Experimental exemplar exporting is added to the metric SDK.
  See [metric documentation](./sdk/metric/internal/x/README.md#exemplars) for more information about this feature and how to enable it. (#4871)
- `ErrSchemaURLConflict` is added to `go.opentelemetry.io/otel/sdk/resource`.
  This error is returned when a merge of two `Resource`s with different (non-empty) schema URL is attempted. (#4876)

### Changed

- The `Merge` and `New` functions in `go.opentelemetry.io/otel/sdk/resource` now returns a partial result if there is a schema URL merge conflict.
  Instead of returning `nil` when two `Resource`s with different (non-empty) schema URLs are merged the merged `Resource`, along with the new `ErrSchemaURLConflict` error, is returned.
  It is up to the user to decide if they want to use the returned `Resource` or not.
  It may have desired attributes overwritten or include stale semantic conventions. (#4876)

### Fixed

- Fix `ContainerID` resource detection on systemd when cgroup path has a colon. (#4449)
- Fix `go.opentelemetry.io/otel/sdk/metric` to cache instruments to avoid leaking memory when the same instrument is created multiple times. (#4820)
- Fix missing `Mix` and `Max` values for `go.opentelemetry.io/otel/exporters/stdout/stdoutmetric` by introducing `MarshalText` and `MarshalJSON` for the `Extrema` type in `go.opentelemetry.io/sdk/metric/metricdata`. (#4827)

## [1.23.0-rc.1] 2024-01-18

This is a release candidate for the v1.23.0 release.
That release is expected to include the `v1` release of the following modules:

- `go.opentelemetry.io/otel/bridge/opencensus`
- `go.opentelemetry.io/otel/bridge/opencensus/test`
- `go.opentelemetry.io/otel/example/opencensus`
- `go.opentelemetry.io/otel/exporters/otlp/otlpmetric/otlpmetricgrpc`
- `go.opentelemetry.io/otel/exporters/otlp/otlpmetric/otlpmetrichttp`
- `go.opentelemetry.io/otel/exporters/stdout/stdoutmetric`

See our [versioning policy](VERSIONING.md) for more information about these stability guarantees.

## [1.22.0/0.45.0] 2024-01-17

### Added

- The `go.opentelemetry.io/otel/semconv/v1.22.0` package.
  The package contains semantic conventions from the `v1.22.0` version of the OpenTelemetry Semantic Conventions. (#4735)
- The `go.opentelemetry.io/otel/semconv/v1.23.0` package.
  The package contains semantic conventions from the `v1.23.0` version of the OpenTelemetry Semantic Conventions. (#4746)
- The `go.opentelemetry.io/otel/semconv/v1.23.1` package.
  The package contains semantic conventions from the `v1.23.1` version of the OpenTelemetry Semantic Conventions. (#4749)
- The `go.opentelemetry.io/otel/semconv/v1.24.0` package.
  The package contains semantic conventions from the `v1.24.0` version of the OpenTelemetry Semantic Conventions. (#4770)
- Add `WithResourceAsConstantLabels` option to apply resource attributes for every metric emitted by the Prometheus exporter. (#4733)
- Experimental cardinality limiting is added to the metric SDK.
  See [metric documentation](./sdk/metric/internal/x/README.md#cardinality-limit) for more information about this feature and how to enable it. (#4457)
- Add `NewMemberRaw` and `NewKeyValuePropertyRaw` in `go.opentelemetry.io/otel/baggage`. (#4804)

### Changed

- Upgrade all use of `go.opentelemetry.io/otel/semconv` to use `v1.24.0`. (#4754)
- Update transformations in `go.opentelemetry.io/otel/exporters/zipkin` to follow `v1.24.0` version of the OpenTelemetry specification. (#4754)
- Record synchronous measurements when the passed context is canceled instead of dropping in `go.opentelemetry.io/otel/sdk/metric`.
  If you do not want to make a measurement when the context is cancelled, you need to handle it yourself (e.g  `if ctx.Err() != nil`). (#4671)
- Improve `go.opentelemetry.io/otel/trace.TraceState`'s performance. (#4722)
- Improve `go.opentelemetry.io/otel/propagation.TraceContext`'s performance. (#4721)
- Improve `go.opentelemetry.io/otel/baggage` performance. (#4743)
- Improve performance of the `(*Set).Filter` method in `go.opentelemetry.io/otel/attribute` when the passed filter does not filter out any attributes from the set. (#4774)
- `Member.String` in `go.opentelemetry.io/otel/baggage` percent-encodes only when necessary. (#4775)
- Improve `go.opentelemetry.io/otel/trace.Span`'s performance when adding multiple attributes. (#4818)
- `Property.Value` in `go.opentelemetry.io/otel/baggage` now returns a raw string instead of a percent-encoded value. (#4804)

### Fixed

- Fix `Parse` in `go.opentelemetry.io/otel/baggage` to validate member value before percent-decoding. (#4755)
- Fix whitespace encoding of `Member.String` in `go.opentelemetry.io/otel/baggage`. (#4756)
- Fix observable not registered error when the asynchronous instrument has a drop aggregation in `go.opentelemetry.io/otel/sdk/metric`. (#4772)
- Fix baggage item key so that it is not canonicalized in `go.opentelemetry.io/otel/bridge/opentracing`. (#4776)
- Fix `go.opentelemetry.io/otel/bridge/opentracing` to properly handle baggage values that requires escaping during propagation. (#4804)
- Fix a bug where using multiple readers resulted in incorrect asynchronous counter values in `go.opentelemetry.io/otel/sdk/metric`. (#4742)

## [1.21.0/0.44.0] 2023-11-16

### Removed

- Remove the deprecated `go.opentelemetry.io/otel/bridge/opencensus.NewTracer`. (#4706)
- Remove the deprecated `go.opentelemetry.io/otel/exporters/otlp/otlpmetric` module. (#4707)
- Remove the deprecated `go.opentelemetry.io/otel/example/view` module. (#4708)
- Remove the deprecated `go.opentelemetry.io/otel/example/fib` module. (#4723)

### Fixed

- Do not parse non-protobuf responses in `go.opentelemetry.io/otel/exporters/otlp/otlpmetric/otlpmetrichttp`. (#4719)
- Do not parse non-protobuf responses in `go.opentelemetry.io/otel/exporters/otlp/otlptrace/otlptracehttp`. (#4719)

## [1.20.0/0.43.0] 2023-11-10

This release brings a breaking change for custom trace API implementations. Some interfaces (`TracerProvider`, `Tracer`, `Span`) now embed the `go.opentelemetry.io/otel/trace/embedded` types. Implementers need to update their implementations based on what they want the default behavior to be. See the "API Implementations" section of the [trace API] package documentation for more information about how to accomplish this.

### Added

- Add `go.opentelemetry.io/otel/bridge/opencensus.InstallTraceBridge`, which installs the OpenCensus trace bridge, and replaces `opencensus.NewTracer`. (#4567)
- Add scope version to trace and metric bridges in `go.opentelemetry.io/otel/bridge/opencensus`. (#4584)
- Add the `go.opentelemetry.io/otel/trace/embedded` package to be embedded in the exported trace API interfaces. (#4620)
- Add the `go.opentelemetry.io/otel/trace/noop` package as a default no-op implementation of the trace API. (#4620)
- Add context propagation in `go.opentelemetry.io/otel/example/dice`. (#4644)
- Add view configuration to `go.opentelemetry.io/otel/example/prometheus`. (#4649)
- Add `go.opentelemetry.io/otel/metric.WithExplicitBucketBoundaries`, which allows defining default explicit bucket boundaries when creating histogram instruments. (#4603)
- Add `Version` function in `go.opentelemetry.io/otel/exporters/otlp/otlpmetric/otlpmetricgrpc`. (#4660)
- Add `Version` function in `go.opentelemetry.io/otel/exporters/otlp/otlpmetric/otlpmetrichttp`. (#4660)
- Add Summary, SummaryDataPoint, and QuantileValue to `go.opentelemetry.io/sdk/metric/metricdata`. (#4622)
- `go.opentelemetry.io/otel/bridge/opencensus.NewMetricProducer` now supports exemplars from OpenCensus. (#4585)
- Add support for `WithExplicitBucketBoundaries` in `go.opentelemetry.io/otel/sdk/metric`. (#4605)
- Add support for Summary metrics in `go.opentelemetry.io/otel/bridge/opencensus`. (#4668)

### Deprecated

- Deprecate `go.opentelemetry.io/otel/bridge/opencensus.NewTracer` in favor of `opencensus.InstallTraceBridge`. (#4567)
- Deprecate `go.opentelemetry.io/otel/example/fib` package is in favor of `go.opentelemetry.io/otel/example/dice`. (#4618)
- Deprecate `go.opentelemetry.io/otel/trace.NewNoopTracerProvider`.
  Use the added `NewTracerProvider` function in `go.opentelemetry.io/otel/trace/noop` instead. (#4620)
- Deprecate `go.opentelemetry.io/otel/example/view` package in favor of `go.opentelemetry.io/otel/example/prometheus`. (#4649)
- Deprecate `go.opentelemetry.io/otel/exporters/otlp/otlpmetric`. (#4693)

### Changed

- `go.opentelemetry.io/otel/bridge/opencensus.NewMetricProducer` returns a `*MetricProducer` struct instead of the metric.Producer interface. (#4583)
- The `TracerProvider` in `go.opentelemetry.io/otel/trace` now embeds the `go.opentelemetry.io/otel/trace/embedded.TracerProvider` type.
  This extends the `TracerProvider` interface and is is a breaking change for any existing implementation.
  Implementers need to update their implementations based on what they want the default behavior of the interface to be.
  See the "API Implementations" section of the `go.opentelemetry.io/otel/trace` package documentation for more information about how to accomplish this. (#4620)
- The `Tracer` in `go.opentelemetry.io/otel/trace` now embeds the `go.opentelemetry.io/otel/trace/embedded.Tracer` type.
  This extends the `Tracer` interface and is is a breaking change for any existing implementation.
  Implementers need to update their implementations based on what they want the default behavior of the interface to be.
  See the "API Implementations" section of the `go.opentelemetry.io/otel/trace` package documentation for more information about how to accomplish this. (#4620)
- The `Span` in `go.opentelemetry.io/otel/trace` now embeds the `go.opentelemetry.io/otel/trace/embedded.Span` type.
  This extends the `Span` interface and is is a breaking change for any existing implementation.
  Implementers need to update their implementations based on what they want the default behavior of the interface to be.
  See the "API Implementations" section of the `go.opentelemetry.io/otel/trace` package documentation for more information about how to accomplish this. (#4620)
- `go.opentelemetry.io/otel/exporters/otlp/otlpmetric/otlpmetricgrpc` does no longer depend on `go.opentelemetry.io/otel/exporters/otlp/otlpmetric`. (#4660)
- `go.opentelemetry.io/otel/exporters/otlp/otlpmetric/otlpmetrichttp` does no longer depend on `go.opentelemetry.io/otel/exporters/otlp/otlpmetric`. (#4660)
- Retry for `502 Bad Gateway` and `504 Gateway Timeout` HTTP statuses in `go.opentelemetry.io/otel/exporters/otlp/otlpmetric/otlpmetrichttp`. (#4670)
- Retry for `502 Bad Gateway` and `504 Gateway Timeout` HTTP statuses in `go.opentelemetry.io/otel/exporters/otlp/otlptrace/otlptracehttp`. (#4670)
- Retry for `RESOURCE_EXHAUSTED` only if RetryInfo is returned in `go.opentelemetry.io/otel/exporters/otlp/otlpmetric/otlpmetricgrpc`. (#4669)
- Retry for `RESOURCE_EXHAUSTED` only if RetryInfo is returned in `go.opentelemetry.io/otel/exporters/otlp/otlptrace/otlptracegrpc`. (#4669)
- Retry temporary HTTP request failures in `go.opentelemetry.io/otel/exporters/otlp/otlpmetric/otlpmetrichttp`. (#4679)
- Retry temporary HTTP request failures in `go.opentelemetry.io/otel/exporters/otlp/otlptrace/otlptracehttp`. (#4679)

### Fixed

- Fix improper parsing of characters such us `+`, `/` by `Parse` in `go.opentelemetry.io/otel/baggage` as they were rendered as a whitespace. (#4667)
- Fix improper parsing of characters such us `+`, `/` passed via `OTEL_RESOURCE_ATTRIBUTES` in `go.opentelemetry.io/otel/sdk/resource` as they were rendered as a whitespace. (#4699)
- Fix improper parsing of characters such us `+`, `/` passed via `OTEL_EXPORTER_OTLP_HEADERS` and `OTEL_EXPORTER_OTLP_METRICS_HEADERS` in `go.opentelemetry.io/otel/exporters/otlp/otlpmetric/otlpmetricgrpc` as they were rendered as a whitespace. (#4699)
- Fix improper parsing of characters such us `+`, `/` passed via `OTEL_EXPORTER_OTLP_HEADERS` and `OTEL_EXPORTER_OTLP_METRICS_HEADERS` in `go.opentelemetry.io/otel/exporters/otlp/otlpmetric/otlpmetrichttp` as they were rendered as a whitespace. (#4699)
- Fix improper parsing of characters such us `+`, `/` passed via `OTEL_EXPORTER_OTLP_HEADERS` and `OTEL_EXPORTER_OTLP_TRACES_HEADERS` in `go.opentelemetry.io/otel/exporters/otlp/otlpmetric/otlptracegrpc` as they were rendered as a whitespace. (#4699)
- Fix improper parsing of characters such us `+`, `/` passed via `OTEL_EXPORTER_OTLP_HEADERS` and `OTEL_EXPORTER_OTLP_TRACES_HEADERS` in `go.opentelemetry.io/otel/exporters/otlp/otlpmetric/otlptracehttp` as they were rendered as a whitespace. (#4699)
- In `go.opentelemetry.op/otel/exporters/prometheus`, the exporter no longer `Collect`s metrics after `Shutdown` is invoked. (#4648)
- Fix documentation for `WithCompressor` in `go.opentelemetry.io/otel/exporters/otlp/otlptrace/otlptracegrpc`. (#4695)
- Fix documentation for `WithCompressor` in `go.opentelemetry.io/otel/exporters/otlp/otlpmetric/otlpmetricgrpc`. (#4695)

## [1.19.0/0.42.0/0.0.7] 2023-09-28

This release contains the first stable release of the OpenTelemetry Go [metric SDK].
Our project stability guarantees now apply to the `go.opentelemetry.io/otel/sdk/metric` package.
See our [versioning policy](VERSIONING.md) for more information about these stability guarantees.

### Added

- Add the "Roll the dice" getting started application example in `go.opentelemetry.io/otel/example/dice`. (#4539)
- The `WithWriter` and `WithPrettyPrint` options to `go.opentelemetry.io/otel/exporters/stdout/stdoutmetric` to set a custom `io.Writer`, and allow displaying the output in human-readable JSON. (#4507)

### Changed

- Allow '/' characters in metric instrument names. (#4501)
- The exporter in `go.opentelemetry.io/otel/exporters/stdout/stdoutmetric` does not prettify its output by default anymore. (#4507)
- Upgrade `gopkg.io/yaml` from `v2` to `v3` in `go.opentelemetry.io/otel/schema`. (#4535)

### Fixed

- In `go.opentelemetry.op/otel/exporters/prometheus`, don't try to create the Prometheus metric on every `Collect` if we know the scope is invalid. (#4499)

### Removed

- Remove `"go.opentelemetry.io/otel/bridge/opencensus".NewMetricExporter`, which is replaced by `NewMetricProducer`. (#4566)

## [1.19.0-rc.1/0.42.0-rc.1] 2023-09-14

This is a release candidate for the v1.19.0/v0.42.0 release.
That release is expected to include the `v1` release of the OpenTelemetry Go metric SDK and will provide stability guarantees of that SDK.
See our [versioning policy](VERSIONING.md) for more information about these stability guarantees.

### Changed

- Allow '/' characters in metric instrument names. (#4501)

### Fixed

- In `go.opentelemetry.op/otel/exporters/prometheus`, don't try to create the prometheus metric on every `Collect` if we know the scope is invalid. (#4499)

## [1.18.0/0.41.0/0.0.6] 2023-09-12

This release drops the compatibility guarantee of [Go 1.19].

### Added

- Add `WithProducer` option in `go.opentelemetry.op/otel/exporters/prometheus` to restore the ability to register producers on the prometheus exporter's manual reader. (#4473)
- Add `IgnoreValue` option in `go.opentelemetry.io/otel/sdk/metric/metricdata/metricdatatest` to allow ignoring values when comparing metrics. (#4447)

### Changed

- Use a `TestingT` interface instead of `*testing.T` struct in `go.opentelemetry.io/otel/sdk/metric/metricdata/metricdatatest`. (#4483)

### Deprecated

- The `NewMetricExporter` in `go.opentelemetry.io/otel/bridge/opencensus` was deprecated in `v0.35.0` (#3541).
  The deprecation notice format for the function has been corrected to trigger Go documentation and build tooling. (#4470)

### Removed

- Removed the deprecated `go.opentelemetry.io/otel/exporters/jaeger` package. (#4467)
- Removed the deprecated `go.opentelemetry.io/otel/example/jaeger` package. (#4467)
- Removed the deprecated `go.opentelemetry.io/otel/sdk/metric/aggregation` package. (#4468)
- Removed the deprecated internal packages in `go.opentelemetry.io/otel/exporters/otlp` and its sub-packages. (#4469)
- Dropped guaranteed support for versions of Go less than 1.20. (#4481)

## [1.17.0/0.40.0/0.0.5] 2023-08-28

### Added

- Export the `ManualReader` struct in `go.opentelemetry.io/otel/sdk/metric`. (#4244)
- Export the `PeriodicReader` struct in `go.opentelemetry.io/otel/sdk/metric`. (#4244)
- Add support for exponential histogram aggregations.
  A histogram can be configured as an exponential histogram using a view with `"go.opentelemetry.io/otel/sdk/metric".ExponentialHistogram` as the aggregation. (#4245)
- Export the `Exporter` struct in `go.opentelemetry.io/otel/exporters/otlp/otlpmetric/otlpmetricgrpc`. (#4272)
- Export the `Exporter` struct in `go.opentelemetry.io/otel/exporters/otlp/otlpmetric/otlpmetrichttp`. (#4272)
- The exporters in `go.opentelemetry.io/otel/exporters/otlp/otlpmetric` now support the `OTEL_EXPORTER_OTLP_METRICS_TEMPORALITY_PREFERENCE` environment variable. (#4287)
- Add `WithoutCounterSuffixes` option in `go.opentelemetry.io/otel/exporters/prometheus` to disable addition of `_total` suffixes. (#4306)
- Add info and debug logging to the metric SDK in `go.opentelemetry.io/otel/sdk/metric`. (#4315)
- The `go.opentelemetry.io/otel/semconv/v1.21.0` package.
  The package contains semantic conventions from the `v1.21.0` version of the OpenTelemetry Semantic Conventions. (#4362)
- Accept 201 to 299 HTTP status as success in `go.opentelemetry.io/otel/exporters/otlp/otlpmetric/otlpmetrichttp` and `go.opentelemetry.io/otel/exporters/otlp/otlptrace/otlptracehttp`. (#4365)
- Document the `Temporality` and `Aggregation` methods of the `"go.opentelemetry.io/otel/sdk/metric".Exporter"` need to be concurrent safe. (#4381)
- Expand the set of units supported by the Prometheus exporter, and don't add unit suffixes if they are already present in `go.opentelemetry.op/otel/exporters/prometheus` (#4374)
- Move the `Aggregation` interface and its implementations from `go.opentelemetry.io/otel/sdk/metric/aggregation` to `go.opentelemetry.io/otel/sdk/metric`. (#4435)
- The exporters in `go.opentelemetry.io/otel/exporters/otlp/otlpmetric` now support the `OTEL_EXPORTER_OTLP_METRICS_DEFAULT_HISTOGRAM_AGGREGATION` environment variable. (#4437)
- Add the `NewAllowKeysFilter` and `NewDenyKeysFilter` functions to `go.opentelemetry.io/otel/attribute` to allow convenient creation of allow-keys and deny-keys filters. (#4444)
- Support Go 1.21. (#4463)

### Changed

- Starting from `v1.21.0` of semantic conventions, `go.opentelemetry.io/otel/semconv/{version}/httpconv` and `go.opentelemetry.io/otel/semconv/{version}/netconv` packages will no longer be published. (#4145)
- Log duplicate instrument conflict at a warning level instead of info in `go.opentelemetry.io/otel/sdk/metric`. (#4202)
- Return an error on the creation of new instruments in `go.opentelemetry.io/otel/sdk/metric` if their name doesn't pass regexp validation. (#4210)
- `NewManualReader` in `go.opentelemetry.io/otel/sdk/metric` returns `*ManualReader` instead of `Reader`. (#4244)
- `NewPeriodicReader` in `go.opentelemetry.io/otel/sdk/metric` returns `*PeriodicReader` instead of `Reader`. (#4244)
- Count the Collect time in the `PeriodicReader` timeout in `go.opentelemetry.io/otel/sdk/metric`. (#4221)
- The function `New` in `go.opentelemetry.io/otel/exporters/otlp/otlpmetric/otlpmetricgrpc` returns `*Exporter` instead of `"go.opentelemetry.io/otel/sdk/metric".Exporter`. (#4272)
- The function `New` in `go.opentelemetry.io/otel/exporters/otlp/otlpmetric/otlpmetrichttp` returns `*Exporter` instead of `"go.opentelemetry.io/otel/sdk/metric".Exporter`. (#4272)
- If an attribute set is omitted from an async callback, the previous value will no longer be exported in `go.opentelemetry.io/otel/sdk/metric`. (#4290)
- If an attribute set is observed multiple times in an async callback in `go.opentelemetry.io/otel/sdk/metric`, the values will be summed instead of the last observation winning. (#4289)
- Allow the explicit bucket histogram aggregation to be used for the up-down counter, observable counter, observable up-down counter, and observable gauge in the `go.opentelemetry.io/otel/sdk/metric` package. (#4332)
- Restrict `Meter`s in `go.opentelemetry.io/otel/sdk/metric` to only register and collect instruments it created. (#4333)
- `PeriodicReader.Shutdown` and `PeriodicReader.ForceFlush` in `go.opentelemetry.io/otel/sdk/metric` now apply the periodic reader's timeout to the operation if the user provided context does not contain a deadline. (#4356, #4377)
- Upgrade all use of `go.opentelemetry.io/otel/semconv` to use `v1.21.0`. (#4408)
- Increase instrument name maximum length from 63 to 255 characters in `go.opentelemetry.io/otel/sdk/metric`. (#4434)
- Add `go.opentelemetry.op/otel/sdk/metric.WithProducer` as an `Option` for `"go.opentelemetry.io/otel/sdk/metric".NewManualReader` and `"go.opentelemetry.io/otel/sdk/metric".NewPeriodicReader`. (#4346)

### Removed

- Remove `Reader.RegisterProducer` in `go.opentelemetry.io/otel/metric`.
  Use the added `WithProducer` option instead. (#4346)
- Remove `Reader.ForceFlush` in `go.opentelemetry.io/otel/metric`.
  Notice that `PeriodicReader.ForceFlush` is still available. (#4375)

### Fixed

- Correctly format log messages from the `go.opentelemetry.io/otel/exporters/zipkin` exporter. (#4143)
- Log an error for calls to `NewView` in `go.opentelemetry.io/otel/sdk/metric` that have empty criteria. (#4307)
- Fix `"go.opentelemetry.io/otel/sdk/resource".WithHostID()` to not set an empty `host.id`. (#4317)
- Use the instrument identifying fields to cache aggregators and determine duplicate instrument registrations in `go.opentelemetry.io/otel/sdk/metric`. (#4337)
- Detect duplicate instruments for case-insensitive names in `go.opentelemetry.io/otel/sdk/metric`. (#4338)
- The `ManualReader` will not panic if `AggregationSelector` returns `nil` in `go.opentelemetry.io/otel/sdk/metric`. (#4350)
- If a `Reader`'s `AggregationSelector` returns `nil` or `DefaultAggregation` the pipeline will use the default aggregation. (#4350)
- Log a suggested view that fixes instrument conflicts in `go.opentelemetry.io/otel/sdk/metric`. (#4349)
- Fix possible panic, deadlock and race condition in batch span processor in `go.opentelemetry.io/otel/sdk/trace`. (#4353)
- Improve context cancellation handling in batch span processor's `ForceFlush` in  `go.opentelemetry.io/otel/sdk/trace`. (#4369)
- Decouple `go.opentelemetry.io/otel/exporters/otlp/otlptrace/internal` from `go.opentelemetry.io/otel/exporters/otlp/internal` using gotmpl. (#4397, #3846)
- Decouple `go.opentelemetry.io/otel/exporters/otlp/otlpmetric/otlpmetricgrpc/internal` from `go.opentelemetry.io/otel/exporters/otlp/internal` and `go.opentelemetry.io/otel/exporters/otlp/otlpmetric/internal` using gotmpl. (#4404, #3846)
- Decouple `go.opentelemetry.io/otel/exporters/otlp/otlpmetric/otlpmetrichttp/internal` from `go.opentelemetry.io/otel/exporters/otlp/internal` and `go.opentelemetry.io/otel/exporters/otlp/otlpmetric/internal` using gotmpl. (#4407, #3846)
- Decouple `go.opentelemetry.io/otel/exporters/otlp/otlptrace/otlptracegrpc/internal` from `go.opentelemetry.io/otel/exporters/otlp/internal` and `go.opentelemetry.io/otel/exporters/otlp/otlptrace/internal` using gotmpl. (#4400, #3846)
- Decouple `go.opentelemetry.io/otel/exporters/otlp/otlptrace/otlptracehttp/internal` from `go.opentelemetry.io/otel/exporters/otlp/internal` and `go.opentelemetry.io/otel/exporters/otlp/otlptrace/internal` using gotmpl. (#4401, #3846)
- Do not block the metric SDK when OTLP metric exports are blocked in `go.opentelemetry.io/otel/exporters/otlp/otlpmetric/otlpmetricgrpc` and `go.opentelemetry.io/otel/exporters/otlp/otlpmetric/otlpmetrichttp`. (#3925, #4395)
- Do not append `_total` if the counter already has that suffix for the Prometheus exproter in `go.opentelemetry.io/otel/exporter/prometheus`. (#4373)
- Fix resource detection data race in `go.opentelemetry.io/otel/sdk/resource`. (#4409)
- Use the first-seen instrument name during instrument name conflicts in `go.opentelemetry.io/otel/sdk/metric`. (#4428)

### Deprecated

- The `go.opentelemetry.io/otel/exporters/jaeger` package is deprecated.
  OpenTelemetry dropped support for Jaeger exporter in July 2023.
  Use `go.opentelemetry.io/otel/exporters/otlp/otlptrace/otlptracehttp`
  or `go.opentelemetry.io/otel/exporters/otlp/otlptrace/otlptracegrpc` instead. (#4423)
- The `go.opentelemetry.io/otel/example/jaeger` package is deprecated. (#4423)
- The `go.opentelemetry.io/otel/exporters/otlp/otlpmetric/internal` package is deprecated. (#4420)
- The `go.opentelemetry.io/otel/exporters/otlp/otlpmetric/internal/oconf` package is deprecated. (#4420)
- The `go.opentelemetry.io/otel/exporters/otlp/otlpmetric/internal/otest` package is deprecated. (#4420)
- The `go.opentelemetry.io/otel/exporters/otlp/otlpmetric/internal/transform` package is deprecated. (#4420)
- The `go.opentelemetry.io/otel/exporters/otlp/internal` package is deprecated. (#4421)
- The `go.opentelemetry.io/otel/exporters/otlp/internal/envconfig` package is deprecated. (#4421)
- The `go.opentelemetry.io/otel/exporters/otlp/internal/retry` package is deprecated. (#4421)
- The `go.opentelemetry.io/otel/exporters/otlp/otlptrace/internal` package is deprecated. (#4425)
- The `go.opentelemetry.io/otel/exporters/otlp/otlptrace/internal/envconfig` package is deprecated. (#4425)
- The `go.opentelemetry.io/otel/exporters/otlp/otlptrace/internal/otlpconfig` package is deprecated. (#4425)
- The `go.opentelemetry.io/otel/exporters/otlp/otlptrace/internal/otlptracetest` package is deprecated. (#4425)
- The `go.opentelemetry.io/otel/exporters/otlp/otlptrace/internal/retry` package is deprecated. (#4425)
- The `go.opentelemetry.io/otel/sdk/metric/aggregation` package is deprecated.
  Use the aggregation types added to `go.opentelemetry.io/otel/sdk/metric` instead. (#4435)

## [1.16.0/0.39.0] 2023-05-18

This release contains the first stable release of the OpenTelemetry Go [metric API].
Our project stability guarantees now apply to the `go.opentelemetry.io/otel/metric` package.
See our [versioning policy](VERSIONING.md) for more information about these stability guarantees.

### Added

- The `go.opentelemetry.io/otel/semconv/v1.19.0` package.
  The package contains semantic conventions from the `v1.19.0` version of the OpenTelemetry specification. (#3848)
- The `go.opentelemetry.io/otel/semconv/v1.20.0` package.
  The package contains semantic conventions from the `v1.20.0` version of the OpenTelemetry specification. (#4078)
- The Exponential Histogram data types in `go.opentelemetry.io/otel/sdk/metric/metricdata`. (#4165)
- OTLP metrics exporter now supports the Exponential Histogram Data Type. (#4222)
- Fix serialization of `time.Time` zero values in `go.opentelemetry.io/otel/exporters/otlp/otlpmetric/otlpmetricgrpc` and `go.opentelemetry.io/otel/exporters/otlp/otlpmetric/otlpmetrichttp` packages. (#4271)

### Changed

- Use `strings.Cut()` instead of `string.SplitN()` for better readability and memory use. (#4049)
- `MeterProvider` returns noop meters once it has been shutdown. (#4154)

### Removed

- The deprecated `go.opentelemetry.io/otel/metric/instrument` package is removed.
  Use `go.opentelemetry.io/otel/metric` instead. (#4055)

### Fixed

- Fix build for BSD based systems in `go.opentelemetry.io/otel/sdk/resource`. (#4077)

## [1.16.0-rc.1/0.39.0-rc.1] 2023-05-03

This is a release candidate for the v1.16.0/v0.39.0 release.
That release is expected to include the `v1` release of the OpenTelemetry Go metric API and will provide stability guarantees of that API.
See our [versioning policy](VERSIONING.md) for more information about these stability guarantees.

### Added

- Support global `MeterProvider` in `go.opentelemetry.io/otel`. (#4039)
  - Use `Meter` for a `metric.Meter` from the global `metric.MeterProvider`.
  - Use `GetMeterProivder` for a global `metric.MeterProvider`.
  - Use `SetMeterProivder` to set the global `metric.MeterProvider`.

### Changed

- Move the `go.opentelemetry.io/otel/metric` module to the `stable-v1` module set.
  This stages the metric API to be released as a stable module. (#4038)

### Removed

- The `go.opentelemetry.io/otel/metric/global` package is removed.
  Use `go.opentelemetry.io/otel` instead. (#4039)

## [1.15.1/0.38.1] 2023-05-02

### Fixed

- Remove unused imports from `sdk/resource/host_id_bsd.go` which caused build failures. (#4040, #4041)

## [1.15.0/0.38.0] 2023-04-27

### Added

- The `go.opentelemetry.io/otel/metric/embedded` package. (#3916)
- The `Version` function to `go.opentelemetry.io/otel/sdk` to return the SDK version. (#3949)
- Add a `WithNamespace` option to `go.opentelemetry.io/otel/exporters/prometheus` to allow users to prefix metrics with a namespace. (#3970)
- The following configuration types were added to `go.opentelemetry.io/otel/metric/instrument` to be used in the configuration of measurement methods. (#3971)
  - The `AddConfig` used to hold configuration for addition measurements
    - `NewAddConfig` used to create a new `AddConfig`
    - `AddOption` used to configure an `AddConfig`
  - The `RecordConfig` used to hold configuration for recorded measurements
    - `NewRecordConfig` used to create a new `RecordConfig`
    - `RecordOption` used to configure a `RecordConfig`
  - The `ObserveConfig` used to hold configuration for observed measurements
    - `NewObserveConfig` used to create a new `ObserveConfig`
    - `ObserveOption` used to configure an `ObserveConfig`
- `WithAttributeSet` and `WithAttributes` are added to `go.opentelemetry.io/otel/metric/instrument`.
  They return an option used during a measurement that defines the attribute Set associated with the measurement. (#3971)
- The `Version` function to `go.opentelemetry.io/otel/exporters/otlp/otlpmetric` to return the OTLP metrics client version. (#3956)
- The `Version` function to `go.opentelemetry.io/otel/exporters/otlp/otlptrace` to return the OTLP trace client version. (#3956)

### Changed

- The `Extrema` in `go.opentelemetry.io/otel/sdk/metric/metricdata` is redefined with a generic argument of `[N int64 | float64]`. (#3870)
- Update all exported interfaces from `go.opentelemetry.io/otel/metric` to embed their corresponding interface from `go.opentelemetry.io/otel/metric/embedded`.
  This adds an implementation requirement to set the interface default behavior for unimplemented methods. (#3916)
- Move No-Op implementation from `go.opentelemetry.io/otel/metric` into its own package `go.opentelemetry.io/otel/metric/noop`. (#3941)
  - `metric.NewNoopMeterProvider` is replaced with `noop.NewMeterProvider`
- Add all the methods from `"go.opentelemetry.io/otel/trace".SpanContext` to `bridgeSpanContext` by embedding `otel.SpanContext` in `bridgeSpanContext`. (#3966)
- Wrap `UploadMetrics` error in `go.opentelemetry.io/otel/exporters/otlp/otlpmetric/` to improve error message when encountering generic grpc errors. (#3974)
- The measurement methods for all instruments in `go.opentelemetry.io/otel/metric/instrument` accept an option instead of the variadic `"go.opentelemetry.io/otel/attribute".KeyValue`. (#3971)
  - The `Int64Counter.Add` method now accepts `...AddOption`
  - The `Float64Counter.Add` method now accepts `...AddOption`
  - The `Int64UpDownCounter.Add` method now accepts `...AddOption`
  - The `Float64UpDownCounter.Add` method now accepts `...AddOption`
  - The `Int64Histogram.Record` method now accepts `...RecordOption`
  - The `Float64Histogram.Record` method now accepts `...RecordOption`
  - The `Int64Observer.Observe` method now accepts `...ObserveOption`
  - The `Float64Observer.Observe` method now accepts `...ObserveOption`
- The `Observer` methods in `go.opentelemetry.io/otel/metric` accept an option instead of the variadic `"go.opentelemetry.io/otel/attribute".KeyValue`. (#3971)
  - The `Observer.ObserveInt64` method now accepts `...ObserveOption`
  - The `Observer.ObserveFloat64` method now accepts `...ObserveOption`
- Move global metric back to `go.opentelemetry.io/otel/metric/global` from `go.opentelemetry.io/otel`. (#3986)

### Fixed

- `TracerProvider` allows calling `Tracer()` while it's shutting down.
  It used to deadlock. (#3924)
- Use the SDK version for the Telemetry SDK resource detector in `go.opentelemetry.io/otel/sdk/resource`. (#3949)
- Fix a data race in `SpanProcessor` returned by `NewSimpleSpanProcessor` in `go.opentelemetry.io/otel/sdk/trace`. (#3951)
- Automatically figure out the default aggregation with `aggregation.Default`. (#3967)

### Deprecated

- The `go.opentelemetry.io/otel/metric/instrument` package is deprecated.
  Use the equivalent types added to `go.opentelemetry.io/otel/metric` instead. (#4018)

## [1.15.0-rc.2/0.38.0-rc.2] 2023-03-23

This is a release candidate for the v1.15.0/v0.38.0 release.
That release will include the `v1` release of the OpenTelemetry Go metric API and will provide stability guarantees of that API.
See our [versioning policy](VERSIONING.md) for more information about these stability guarantees.

### Added

- The `WithHostID` option to `go.opentelemetry.io/otel/sdk/resource`. (#3812)
- The `WithoutTimestamps` option to `go.opentelemetry.io/otel/exporters/stdout/stdoutmetric` to sets all timestamps to zero. (#3828)
- The new `Exemplar` type is added to `go.opentelemetry.io/otel/sdk/metric/metricdata`.
  Both the `DataPoint` and `HistogramDataPoint` types from that package have a new field of `Exemplars` containing the sampled exemplars for their timeseries. (#3849)
- Configuration for each metric instrument in `go.opentelemetry.io/otel/sdk/metric/instrument`. (#3895)
- The internal logging introduces a warning level verbosity equal to `V(1)`. (#3900)
- Added a log message warning about usage of `SimpleSpanProcessor` in production environments. (#3854)

### Changed

- Optimize memory allocation when creation a new `Set` using `NewSet` or `NewSetWithFiltered` in `go.opentelemetry.io/otel/attribute`. (#3832)
- Optimize memory allocation when creation new metric instruments in `go.opentelemetry.io/otel/sdk/metric`. (#3832)
- Avoid creating new objects on all calls to `WithDeferredSetup` and `SkipContextSetup` in OpenTracing bridge. (#3833)
- The `New` and `Detect` functions from `go.opentelemetry.io/otel/sdk/resource` return errors that wrap underlying errors instead of just containing the underlying error strings. (#3844)
- Both the `Histogram` and `HistogramDataPoint` are redefined with a generic argument of `[N int64 | float64]` in `go.opentelemetry.io/otel/sdk/metric/metricdata`. (#3849)
- The metric `Export` interface from `go.opentelemetry.io/otel/sdk/metric` accepts a `*ResourceMetrics` instead of `ResourceMetrics`. (#3853)
- Rename `Asynchronous` to `Observable` in `go.opentelemetry.io/otel/metric/instrument`. (#3892)
- Rename `Int64ObserverOption` to `Int64ObservableOption` in `go.opentelemetry.io/otel/metric/instrument`. (#3895)
- Rename `Float64ObserverOption` to `Float64ObservableOption` in `go.opentelemetry.io/otel/metric/instrument`. (#3895)
- The internal logging changes the verbosity level of info to `V(4)`, the verbosity level of debug to `V(8)`. (#3900)

### Fixed

- `TracerProvider` consistently doesn't allow to register a `SpanProcessor` after shutdown. (#3845)

### Removed

- The deprecated `go.opentelemetry.io/otel/metric/global` package is removed. (#3829)
- The unneeded `Synchronous` interface in `go.opentelemetry.io/otel/metric/instrument` was removed. (#3892)
- The `Float64ObserverConfig` and `NewFloat64ObserverConfig` in `go.opentelemetry.io/otel/sdk/metric/instrument`.
  Use the added `float64` instrument configuration instead. (#3895)
- The `Int64ObserverConfig` and `NewInt64ObserverConfig` in `go.opentelemetry.io/otel/sdk/metric/instrument`.
  Use the added `int64` instrument configuration instead. (#3895)
- The `NewNoopMeter` function in `go.opentelemetry.io/otel/metric`, use `NewMeterProvider().Meter("")` instead. (#3893)

## [1.15.0-rc.1/0.38.0-rc.1] 2023-03-01

This is a release candidate for the v1.15.0/v0.38.0 release.
That release will include the `v1` release of the OpenTelemetry Go metric API and will provide stability guarantees of that API.
See our [versioning policy](VERSIONING.md) for more information about these stability guarantees.

This release drops the compatibility guarantee of [Go 1.18].

### Added

- Support global `MeterProvider` in `go.opentelemetry.io/otel`. (#3818)
  - Use `Meter` for a `metric.Meter` from the global `metric.MeterProvider`.
  - Use `GetMeterProivder` for a global `metric.MeterProvider`.
  - Use `SetMeterProivder` to set the global `metric.MeterProvider`.

### Changed

- Dropped compatibility testing for [Go 1.18].
  The project no longer guarantees support for this version of Go. (#3813)

### Fixed

- Handle empty environment variable as it they were not set. (#3764)
- Clarify the `httpconv` and `netconv` packages in `go.opentelemetry.io/otel/semconv/*` provide tracing semantic conventions. (#3823)
- Fix race conditions in `go.opentelemetry.io/otel/exporters/metric/prometheus` that could cause a panic. (#3899)
- Fix sending nil `scopeInfo` to metrics channel in `go.opentelemetry.io/otel/exporters/metric/prometheus` that could cause a panic in `github.com/prometheus/client_golang/prometheus`. (#3899)

### Deprecated

- The `go.opentelemetry.io/otel/metric/global` package is deprecated.
  Use `go.opentelemetry.io/otel` instead. (#3818)

### Removed

- The deprecated `go.opentelemetry.io/otel/metric/unit` package is removed. (#3814)

## [1.14.0/0.37.0/0.0.4] 2023-02-27

This release is the last to support [Go 1.18].
The next release will require at least [Go 1.19].

### Added

- The `event` type semantic conventions are added to `go.opentelemetry.io/otel/semconv/v1.17.0`. (#3697)
- Support [Go 1.20]. (#3693)
- The `go.opentelemetry.io/otel/semconv/v1.18.0` package.
  The package contains semantic conventions from the `v1.18.0` version of the OpenTelemetry specification. (#3719)
  - The following `const` renames from `go.opentelemetry.io/otel/semconv/v1.17.0` are included:
    - `OtelScopeNameKey` -> `OTelScopeNameKey`
    - `OtelScopeVersionKey` -> `OTelScopeVersionKey`
    - `OtelLibraryNameKey` -> `OTelLibraryNameKey`
    - `OtelLibraryVersionKey` -> `OTelLibraryVersionKey`
    - `OtelStatusCodeKey` -> `OTelStatusCodeKey`
    - `OtelStatusDescriptionKey` -> `OTelStatusDescriptionKey`
    - `OtelStatusCodeOk` -> `OTelStatusCodeOk`
    - `OtelStatusCodeError` -> `OTelStatusCodeError`
  - The following `func` renames from `go.opentelemetry.io/otel/semconv/v1.17.0` are included:
    - `OtelScopeName` -> `OTelScopeName`
    - `OtelScopeVersion` -> `OTelScopeVersion`
    - `OtelLibraryName` -> `OTelLibraryName`
    - `OtelLibraryVersion` -> `OTelLibraryVersion`
    - `OtelStatusDescription` -> `OTelStatusDescription`
- A `IsSampled` method is added to the `SpanContext` implementation in `go.opentelemetry.io/otel/bridge/opentracing` to expose the span sampled state.
  See the [README](./bridge/opentracing/README.md) for more information. (#3570)
- The `WithInstrumentationAttributes` option to `go.opentelemetry.io/otel/metric`. (#3738)
- The `WithInstrumentationAttributes` option to `go.opentelemetry.io/otel/trace`. (#3739)
- The following environment variables are supported by the periodic `Reader` in `go.opentelemetry.io/otel/sdk/metric`. (#3763)
  - `OTEL_METRIC_EXPORT_INTERVAL` sets the time between collections and exports.
  - `OTEL_METRIC_EXPORT_TIMEOUT` sets the timeout an export is attempted.

### Changed

- Fall-back to `TextMapCarrier` when it's not `HttpHeader`s in `go.opentelemetry.io/otel/bridge/opentracing`. (#3679)
- The `Collect` method of the `"go.opentelemetry.io/otel/sdk/metric".Reader` interface is updated to accept the `metricdata.ResourceMetrics` value the collection will be made into.
  This change is made to enable memory reuse by SDK users. (#3732)
- The `WithUnit` option in `go.opentelemetry.io/otel/sdk/metric/instrument` is updated to accept a `string` for the unit value. (#3776)

### Fixed

- Ensure `go.opentelemetry.io/otel` does not use generics. (#3723, #3725)
- Multi-reader `MeterProvider`s now export metrics for all readers, instead of just the first reader. (#3720, #3724)
- Remove use of deprecated `"math/rand".Seed` in `go.opentelemetry.io/otel/example/prometheus`. (#3733)
- Do not silently drop unknown schema data with `Parse` in  `go.opentelemetry.io/otel/schema/v1.1`. (#3743)
- Data race issue in OTLP exporter retry mechanism. (#3755, #3756)
- Wrapping empty errors when exporting in `go.opentelemetry.io/otel/sdk/metric`. (#3698, #3772)
- Incorrect "all" and "resource" definition for schema files in `go.opentelemetry.io/otel/schema/v1.1`. (#3777)

### Deprecated

- The `go.opentelemetry.io/otel/metric/unit` package is deprecated.
  Use the equivalent unit string instead. (#3776)
  - Use `"1"` instead of `unit.Dimensionless`
  - Use `"By"` instead of `unit.Bytes`
  - Use `"ms"` instead of `unit.Milliseconds`

## [1.13.0/0.36.0] 2023-02-07

### Added

- Attribute `KeyValue` creations functions to `go.opentelemetry.io/otel/semconv/v1.17.0` for all non-enum semantic conventions.
  These functions ensure semantic convention type correctness. (#3675)

### Fixed

- Removed the `http.target` attribute from being added by `ServerRequest` in the following packages. (#3687)
  - `go.opentelemetry.io/otel/semconv/v1.13.0/httpconv`
  - `go.opentelemetry.io/otel/semconv/v1.14.0/httpconv`
  - `go.opentelemetry.io/otel/semconv/v1.15.0/httpconv`
  - `go.opentelemetry.io/otel/semconv/v1.16.0/httpconv`
  - `go.opentelemetry.io/otel/semconv/v1.17.0/httpconv`

### Removed

- The deprecated `go.opentelemetry.io/otel/metric/instrument/asyncfloat64` package is removed. (#3631)
- The deprecated `go.opentelemetry.io/otel/metric/instrument/asyncint64` package is removed. (#3631)
- The deprecated `go.opentelemetry.io/otel/metric/instrument/syncfloat64` package is removed. (#3631)
- The deprecated `go.opentelemetry.io/otel/metric/instrument/syncint64` package is removed. (#3631)

## [1.12.0/0.35.0] 2023-01-28

### Added

- The `WithInt64Callback` option to `go.opentelemetry.io/otel/metric/instrument`.
  This options is used to configure `int64` Observer callbacks during their creation. (#3507)
- The `WithFloat64Callback` option to `go.opentelemetry.io/otel/metric/instrument`.
  This options is used to configure `float64` Observer callbacks during their creation. (#3507)
- The `Producer` interface and `Reader.RegisterProducer(Producer)` to `go.opentelemetry.io/otel/sdk/metric`.
  These additions are used to enable external metric Producers. (#3524)
- The `Callback` function type to `go.opentelemetry.io/otel/metric`.
  This new named function type is registered with a `Meter`. (#3564)
- The `go.opentelemetry.io/otel/semconv/v1.13.0` package.
  The package contains semantic conventions from the `v1.13.0` version of the OpenTelemetry specification. (#3499)
  - The `EndUserAttributesFromHTTPRequest` function in `go.opentelemetry.io/otel/semconv/v1.12.0` is merged into `ClientRequest` and `ServerRequest` in `go.opentelemetry.io/otel/semconv/v1.13.0/httpconv`.
  - The `HTTPAttributesFromHTTPStatusCode` function in `go.opentelemetry.io/otel/semconv/v1.12.0` is merged into `ClientResponse` in `go.opentelemetry.io/otel/semconv/v1.13.0/httpconv`.
  - The `HTTPClientAttributesFromHTTPRequest` function in `go.opentelemetry.io/otel/semconv/v1.12.0` is replaced by `ClientRequest` in `go.opentelemetry.io/otel/semconv/v1.13.0/httpconv`.
  - The `HTTPServerAttributesFromHTTPRequest` function in `go.opentelemetry.io/otel/semconv/v1.12.0` is replaced by `ServerRequest` in `go.opentelemetry.io/otel/semconv/v1.13.0/httpconv`.
  - The `HTTPServerMetricAttributesFromHTTPRequest` function in `go.opentelemetry.io/otel/semconv/v1.12.0` is replaced by `ServerRequest` in `go.opentelemetry.io/otel/semconv/v1.13.0/httpconv`.
  - The `NetAttributesFromHTTPRequest` function in `go.opentelemetry.io/otel/semconv/v1.12.0` is split into `Transport` in `go.opentelemetry.io/otel/semconv/v1.13.0/netconv` and `ClientRequest` or `ServerRequest` in `go.opentelemetry.io/otel/semconv/v1.13.0/httpconv`.
  - The `SpanStatusFromHTTPStatusCode` function in `go.opentelemetry.io/otel/semconv/v1.12.0` is replaced by `ClientStatus` in `go.opentelemetry.io/otel/semconv/v1.13.0/httpconv`.
  - The `SpanStatusFromHTTPStatusCodeAndSpanKind` function in `go.opentelemetry.io/otel/semconv/v1.12.0` is split into `ClientStatus` and `ServerStatus` in `go.opentelemetry.io/otel/semconv/v1.13.0/httpconv`.
  - The `Client` function is included in `go.opentelemetry.io/otel/semconv/v1.13.0/netconv` to generate attributes for a `net.Conn`.
  - The `Server` function is included in `go.opentelemetry.io/otel/semconv/v1.13.0/netconv` to generate attributes for a `net.Listener`.
- The `go.opentelemetry.io/otel/semconv/v1.14.0` package.
  The package contains semantic conventions from the `v1.14.0` version of the OpenTelemetry specification. (#3566)
- The `go.opentelemetry.io/otel/semconv/v1.15.0` package.
  The package contains semantic conventions from the `v1.15.0` version of the OpenTelemetry specification. (#3578)
- The `go.opentelemetry.io/otel/semconv/v1.16.0` package.
  The package contains semantic conventions from the `v1.16.0` version of the OpenTelemetry specification. (#3579)
- Metric instruments to `go.opentelemetry.io/otel/metric/instrument`.
  These instruments are use as replacements of the deprecated `go.opentelemetry.io/otel/metric/instrument/{asyncfloat64,asyncint64,syncfloat64,syncint64}` packages.(#3575, #3586)
  - `Float64ObservableCounter` replaces the `asyncfloat64.Counter`
  - `Float64ObservableUpDownCounter` replaces the `asyncfloat64.UpDownCounter`
  - `Float64ObservableGauge` replaces the `asyncfloat64.Gauge`
  - `Int64ObservableCounter` replaces the `asyncint64.Counter`
  - `Int64ObservableUpDownCounter` replaces the `asyncint64.UpDownCounter`
  - `Int64ObservableGauge` replaces the `asyncint64.Gauge`
  - `Float64Counter` replaces the `syncfloat64.Counter`
  - `Float64UpDownCounter` replaces the `syncfloat64.UpDownCounter`
  - `Float64Histogram` replaces the `syncfloat64.Histogram`
  - `Int64Counter` replaces the `syncint64.Counter`
  - `Int64UpDownCounter` replaces the `syncint64.UpDownCounter`
  - `Int64Histogram` replaces the `syncint64.Histogram`
- `NewTracerProvider` to `go.opentelemetry.io/otel/bridge/opentracing`.
  This is used to create `WrapperTracer` instances from a `TracerProvider`. (#3116)
- The `Extrema` type to `go.opentelemetry.io/otel/sdk/metric/metricdata`.
  This type is used to represent min/max values and still be able to distinguish unset and zero values. (#3487)
- The `go.opentelemetry.io/otel/semconv/v1.17.0` package.
  The package contains semantic conventions from the `v1.17.0` version of the OpenTelemetry specification. (#3599)

### Changed

- Jaeger and Zipkin exporter use `github.com/go-logr/logr` as the logging interface, and add the `WithLogr` option. (#3497, #3500)
- Instrument configuration in `go.opentelemetry.io/otel/metric/instrument` is split into specific options and configuration based on the instrument type. (#3507)
  - Use the added `Int64Option` type to configure instruments from `go.opentelemetry.io/otel/metric/instrument/syncint64`.
  - Use the added `Float64Option` type to configure instruments from `go.opentelemetry.io/otel/metric/instrument/syncfloat64`.
  - Use the added `Int64ObserverOption` type to configure instruments from `go.opentelemetry.io/otel/metric/instrument/asyncint64`.
  - Use the added `Float64ObserverOption` type to configure instruments from `go.opentelemetry.io/otel/metric/instrument/asyncfloat64`.
- Return a `Registration` from the `RegisterCallback` method of a `Meter` in the `go.opentelemetry.io/otel/metric` package.
  This `Registration` can be used to unregister callbacks. (#3522)
- Global error handler uses an atomic value instead of a mutex. (#3543)
- Add `NewMetricProducer` to `go.opentelemetry.io/otel/bridge/opencensus`, which can be used to pass OpenCensus metrics to an OpenTelemetry Reader. (#3541)
- Global logger uses an atomic value instead of a mutex. (#3545)
- The `Shutdown` method of the `"go.opentelemetry.io/otel/sdk/trace".TracerProvider` releases all computational resources when called the first time. (#3551)
- The `Sampler` returned from `TraceIDRatioBased` `go.opentelemetry.io/otel/sdk/trace` now uses the rightmost bits for sampling decisions.
  This fixes random sampling when using ID generators like `xray.IDGenerator` and increasing parity with other language implementations. (#3557)
- Errors from `go.opentelemetry.io/otel/exporters/otlp/otlptrace` exporters are wrapped in errors identifying their signal name.
  Existing users of the exporters attempting to identify specific errors will need to use `errors.Unwrap()` to get the underlying error. (#3516)
- Exporters from `go.opentelemetry.io/otel/exporters/otlp` will print the final retryable error message when attempts to retry time out. (#3514)
- The instrument kind names in `go.opentelemetry.io/otel/sdk/metric` are updated to match the API. (#3562)
  - `InstrumentKindSyncCounter` is renamed to `InstrumentKindCounter`
  - `InstrumentKindSyncUpDownCounter` is renamed to `InstrumentKindUpDownCounter`
  - `InstrumentKindSyncHistogram` is renamed to `InstrumentKindHistogram`
  - `InstrumentKindAsyncCounter` is renamed to `InstrumentKindObservableCounter`
  - `InstrumentKindAsyncUpDownCounter` is renamed to `InstrumentKindObservableUpDownCounter`
  - `InstrumentKindAsyncGauge` is renamed to `InstrumentKindObservableGauge`
- The `RegisterCallback` method of the `Meter` in `go.opentelemetry.io/otel/metric` changed.
  - The named `Callback` replaces the inline function parameter. (#3564)
  - `Callback` is required to return an error. (#3576)
  - `Callback` accepts the added `Observer` parameter added.
    This new parameter is used by `Callback` implementations to observe values for asynchronous instruments instead of calling the `Observe` method of the instrument directly. (#3584)
  - The slice of `instrument.Asynchronous` is now passed as a variadic argument. (#3587)
- The exporter from `go.opentelemetry.io/otel/exporters/zipkin` is updated to use the `v1.16.0` version of semantic conventions.
  This means it no longer uses the removed `net.peer.ip` or `http.host` attributes to determine the remote endpoint.
  Instead it uses the `net.sock.peer` attributes. (#3581)
- The `Min` and `Max` fields of the `HistogramDataPoint` in `go.opentelemetry.io/otel/sdk/metric/metricdata` are now defined with the added `Extrema` type instead of a `*float64`. (#3487)

### Fixed

- Asynchronous instruments that use sum aggregators and attribute filters correctly add values from equivalent attribute sets that have been filtered. (#3439, #3549)
- The `RegisterCallback` method of the `Meter` from `go.opentelemetry.io/otel/sdk/metric` only registers a callback for instruments created by that meter.
  Trying to register a callback with instruments from a different meter will result in an error being returned. (#3584)

### Deprecated

- The `NewMetricExporter` in `go.opentelemetry.io/otel/bridge/opencensus` is deprecated.
  Use `NewMetricProducer` instead. (#3541)
- The `go.opentelemetry.io/otel/metric/instrument/asyncfloat64` package is deprecated.
  Use the instruments from `go.opentelemetry.io/otel/metric/instrument` instead. (#3575)
- The `go.opentelemetry.io/otel/metric/instrument/asyncint64` package is deprecated.
  Use the instruments from `go.opentelemetry.io/otel/metric/instrument` instead. (#3575)
- The `go.opentelemetry.io/otel/metric/instrument/syncfloat64` package is deprecated.
  Use the instruments from `go.opentelemetry.io/otel/metric/instrument` instead. (#3575)
- The `go.opentelemetry.io/otel/metric/instrument/syncint64` package is deprecated.
  Use the instruments from `go.opentelemetry.io/otel/metric/instrument` instead. (#3575)
- The `NewWrappedTracerProvider` in `go.opentelemetry.io/otel/bridge/opentracing` is now deprecated.
  Use `NewTracerProvider` instead. (#3116)

### Removed

- The deprecated `go.opentelemetry.io/otel/sdk/metric/view` package is removed. (#3520)
- The `InstrumentProvider` from `go.opentelemetry.io/otel/sdk/metric/asyncint64` is removed.
  Use the new creation methods of the `Meter` in `go.opentelemetry.io/otel/sdk/metric` instead. (#3530)
  - The `Counter` method is replaced by `Meter.Int64ObservableCounter`
  - The `UpDownCounter` method is replaced by `Meter.Int64ObservableUpDownCounter`
  - The `Gauge` method is replaced by `Meter.Int64ObservableGauge`
- The `InstrumentProvider` from `go.opentelemetry.io/otel/sdk/metric/asyncfloat64` is removed.
  Use the new creation methods of the `Meter` in `go.opentelemetry.io/otel/sdk/metric` instead. (#3530)
  - The `Counter` method is replaced by `Meter.Float64ObservableCounter`
  - The `UpDownCounter` method is replaced by `Meter.Float64ObservableUpDownCounter`
  - The `Gauge` method is replaced by `Meter.Float64ObservableGauge`
- The `InstrumentProvider` from `go.opentelemetry.io/otel/sdk/metric/syncint64` is removed.
  Use the new creation methods of the `Meter` in `go.opentelemetry.io/otel/sdk/metric` instead. (#3530)
  - The `Counter` method is replaced by `Meter.Int64Counter`
  - The `UpDownCounter` method is replaced by `Meter.Int64UpDownCounter`
  - The `Histogram` method is replaced by `Meter.Int64Histogram`
- The `InstrumentProvider` from `go.opentelemetry.io/otel/sdk/metric/syncfloat64` is removed.
  Use the new creation methods of the `Meter` in `go.opentelemetry.io/otel/sdk/metric` instead. (#3530)
  - The `Counter` method is replaced by `Meter.Float64Counter`
  - The `UpDownCounter` method is replaced by `Meter.Float64UpDownCounter`
  - The `Histogram` method is replaced by `Meter.Float64Histogram`

## [1.11.2/0.34.0] 2022-12-05

### Added

- The `WithView` `Option` is added to the `go.opentelemetry.io/otel/sdk/metric` package.
   This option is used to configure the view(s) a `MeterProvider` will use for all `Reader`s that are registered with it. (#3387)
- Add Instrumentation Scope and Version as info metric and label in Prometheus exporter.
  This can be disabled using the `WithoutScopeInfo()` option added to that package.(#3273, #3357)
- OTLP exporters now recognize: (#3363)
  - `OTEL_EXPORTER_OTLP_INSECURE`
  - `OTEL_EXPORTER_OTLP_TRACES_INSECURE`
  - `OTEL_EXPORTER_OTLP_METRICS_INSECURE`
  - `OTEL_EXPORTER_OTLP_CLIENT_KEY`
  - `OTEL_EXPORTER_OTLP_TRACES_CLIENT_KEY`
  - `OTEL_EXPORTER_OTLP_METRICS_CLIENT_KEY`
  - `OTEL_EXPORTER_OTLP_CLIENT_CERTIFICATE`
  - `OTEL_EXPORTER_OTLP_TRACES_CLIENT_CERTIFICATE`
  - `OTEL_EXPORTER_OTLP_METRICS_CLIENT_CERTIFICATE`
- The `View` type and related `NewView` function to create a view according to the OpenTelemetry specification are added to `go.opentelemetry.io/otel/sdk/metric`.
  These additions are replacements for the `View` type and `New` function from `go.opentelemetry.io/otel/sdk/metric/view`. (#3459)
- The `Instrument` and `InstrumentKind` type are added to `go.opentelemetry.io/otel/sdk/metric`.
  These additions are replacements for the `Instrument` and `InstrumentKind` types from `go.opentelemetry.io/otel/sdk/metric/view`. (#3459)
- The `Stream` type is added to `go.opentelemetry.io/otel/sdk/metric` to define a metric data stream a view will produce. (#3459)
- The `AssertHasAttributes` allows instrument authors to test that datapoints returned have appropriate attributes. (#3487)

### Changed

- The `"go.opentelemetry.io/otel/sdk/metric".WithReader` option no longer accepts views to associate with the `Reader`.
   Instead, views are now registered directly with the `MeterProvider` via the new `WithView` option.
   The views registered with the `MeterProvider` apply to all `Reader`s. (#3387)
- The `Temporality(view.InstrumentKind) metricdata.Temporality` and `Aggregation(view.InstrumentKind) aggregation.Aggregation` methods are added to the `"go.opentelemetry.io/otel/sdk/metric".Exporter` interface. (#3260)
- The `Temporality(view.InstrumentKind) metricdata.Temporality` and `Aggregation(view.InstrumentKind) aggregation.Aggregation` methods are added to the `"go.opentelemetry.io/otel/exporters/otlp/otlpmetric".Client` interface. (#3260)
- The `WithTemporalitySelector` and `WithAggregationSelector` `ReaderOption`s have been changed to `ManualReaderOption`s in the `go.opentelemetry.io/otel/sdk/metric` package. (#3260)
- The periodic reader in the `go.opentelemetry.io/otel/sdk/metric` package now uses the temporality and aggregation selectors from its configured exporter instead of accepting them as options. (#3260)

### Fixed

- The `go.opentelemetry.io/otel/exporters/prometheus` exporter fixes duplicated `_total` suffixes. (#3369)
- Remove comparable requirement for `Reader`s. (#3387)
- Cumulative metrics from the OpenCensus bridge (`go.opentelemetry.io/otel/bridge/opencensus`) are defined as monotonic sums, instead of non-monotonic. (#3389)
- Asynchronous counters (`Counter` and `UpDownCounter`) from the metric SDK now produce delta sums when configured with delta temporality. (#3398)
- Exported `Status` codes in the `go.opentelemetry.io/otel/exporters/zipkin` exporter are now exported as all upper case values. (#3340)
- `Aggregation`s from `go.opentelemetry.io/otel/sdk/metric` with no data are not exported. (#3394, #3436)
- Re-enabled Attribute Filters in the Metric SDK. (#3396)
- Asynchronous callbacks are only called if they are registered with at least one instrument that does not use drop aggregation. (#3408)
- Do not report empty partial-success responses in the `go.opentelemetry.io/otel/exporters/otlp` exporters. (#3438, #3432)
- Handle partial success responses in `go.opentelemetry.io/otel/exporters/otlp/otlpmetric` exporters. (#3162, #3440)
- Prevent duplicate Prometheus description, unit, and type. (#3469)
- Prevents panic when using incorrect `attribute.Value.As[Type]Slice()`. (#3489)

### Removed

- The `go.opentelemetry.io/otel/exporters/otlp/otlpmetric.Client` interface is removed. (#3486)
- The `go.opentelemetry.io/otel/exporters/otlp/otlpmetric.New` function is removed. Use the `otlpmetric[http|grpc].New` directly. (#3486)

### Deprecated

- The `go.opentelemetry.io/otel/sdk/metric/view` package is deprecated.
  Use `Instrument`, `InstrumentKind`, `View`, and `NewView` in `go.opentelemetry.io/otel/sdk/metric` instead. (#3476)

## [1.11.1/0.33.0] 2022-10-19

### Added

- The Prometheus exporter in `go.opentelemetry.io/otel/exporters/prometheus` registers with a Prometheus registerer on creation.
   By default, it will register with the default Prometheus registerer.
   A non-default registerer can be used by passing the `WithRegisterer` option. (#3239)
- Added the `WithAggregationSelector` option to the `go.opentelemetry.io/otel/exporters/prometheus` package to change the default `AggregationSelector` used. (#3341)
- The Prometheus exporter in `go.opentelemetry.io/otel/exporters/prometheus` converts the `Resource` associated with metric exports into a `target_info` metric. (#3285)

### Changed

- The `"go.opentelemetry.io/otel/exporters/prometheus".New` function is updated to return an error.
   It will return an error if the exporter fails to register with Prometheus. (#3239)

### Fixed

- The URL-encoded values from the `OTEL_RESOURCE_ATTRIBUTES` environment variable are decoded. (#2963)
- The `baggage.NewMember` function decodes the `value` parameter instead of directly using it.
   This fixes the implementation to be compliant with the W3C specification. (#3226)
- Slice attributes of the `attribute` package are now comparable based on their value, not instance. (#3108 #3252)
- The `Shutdown` and `ForceFlush` methods of the `"go.opentelemetry.io/otel/sdk/trace".TraceProvider` no longer return an error when no processor is registered. (#3268)
- The Prometheus exporter in `go.opentelemetry.io/otel/exporters/prometheus` cumulatively sums histogram buckets. (#3281)
- The sum of each histogram data point is now uniquely exported by the `go.opentelemetry.io/otel/exporters/otlpmetric` exporters. (#3284, #3293)
- Recorded values for asynchronous counters (`Counter` and `UpDownCounter`) are interpreted as exact, not incremental, sum values by the metric SDK. (#3350, #3278)
- `UpDownCounters` are now correctly output as Prometheus gauges in the `go.opentelemetry.io/otel/exporters/prometheus` exporter. (#3358)
- The Prometheus exporter in `go.opentelemetry.io/otel/exporters/prometheus` no longer describes the metrics it will send to Prometheus on startup.
   Instead the exporter is defined as an "unchecked" collector for Prometheus.
   This fixes the `reader is not registered` warning currently emitted on startup. (#3291 #3342)
- The `go.opentelemetry.io/otel/exporters/prometheus` exporter now correctly adds `_total` suffixes to counter metrics. (#3360)
- The `go.opentelemetry.io/otel/exporters/prometheus` exporter now adds a unit suffix to metric names.
   This can be disabled using the `WithoutUnits()` option added to that package. (#3352)

## [1.11.0/0.32.3] 2022-10-12

### Added

- Add default User-Agent header to OTLP exporter requests (`go.opentelemetry.io/otel/exporters/otlptrace/otlptracegrpc` and `go.opentelemetry.io/otel/exporters/otlptrace/otlptracehttp`). (#3261)

### Changed

- `span.SetStatus` has been updated such that calls that lower the status are now no-ops. (#3214)
- Upgrade `golang.org/x/sys/unix` from `v0.0.0-20210423185535-09eb48e85fd7` to `v0.0.0-20220919091848-fb04ddd9f9c8`.
  This addresses [GO-2022-0493](https://pkg.go.dev/vuln/GO-2022-0493). (#3235)

## [0.32.2] Metric SDK (Alpha) - 2022-10-11

### Added

- Added an example of using metric views to customize instruments. (#3177)
- Add default User-Agent header to OTLP exporter requests (`go.opentelemetry.io/otel/exporters/otlpmetric/otlpmetricgrpc` and `go.opentelemetry.io/otel/exporters/otlpmetric/otlpmetrichttp`). (#3261)

### Changed

- Flush pending measurements with the `PeriodicReader` in the `go.opentelemetry.io/otel/sdk/metric` when `ForceFlush` or `Shutdown` are called. (#3220)
- Update histogram default bounds to match the requirements of the latest specification. (#3222)
- Encode the HTTP status code in the OpenTracing bridge (`go.opentelemetry.io/otel/bridge/opentracing`) as an integer.  (#3265)

### Fixed

- Use default view if instrument does not match any registered view of a reader. (#3224, #3237)
- Return the same instrument every time a user makes the exact same instrument creation call. (#3229, #3251)
- Return the existing instrument when a view transforms a creation call to match an existing instrument. (#3240, #3251)
- Log a warning when a conflicting instrument (e.g. description, unit, data-type) is created instead of returning an error. (#3251)
- The OpenCensus bridge no longer sends empty batches of metrics. (#3263)

## [0.32.1] Metric SDK (Alpha) - 2022-09-22

### Changed

- The Prometheus exporter sanitizes OpenTelemetry instrument names when exporting.
   Invalid characters are replaced with `_`. (#3212)

### Added

- The metric portion of the OpenCensus bridge (`go.opentelemetry.io/otel/bridge/opencensus`) has been reintroduced. (#3192)
- The OpenCensus bridge example (`go.opentelemetry.io/otel/example/opencensus`) has been reintroduced. (#3206)

### Fixed

- Updated go.mods to point to valid versions of the sdk. (#3216)
- Set the `MeterProvider` resource on all exported metric data. (#3218)

## [0.32.0] Revised Metric SDK (Alpha) - 2022-09-18

### Changed

- The metric SDK in `go.opentelemetry.io/otel/sdk/metric` is completely refactored to comply with the OpenTelemetry specification.
  Please see the package documentation for how the new SDK is initialized and configured. (#3175)
- Update the minimum supported go version to go1.18. Removes support for go1.17 (#3179)

### Removed

- The metric portion of the OpenCensus bridge (`go.opentelemetry.io/otel/bridge/opencensus`) has been removed.
  A new bridge compliant with the revised metric SDK will be added back in a future release. (#3175)
- The `go.opentelemetry.io/otel/sdk/metric/aggregator/aggregatortest` package is removed, see the new metric SDK. (#3175)
- The `go.opentelemetry.io/otel/sdk/metric/aggregator/histogram` package is removed, see the new metric SDK. (#3175)
- The `go.opentelemetry.io/otel/sdk/metric/aggregator/lastvalue` package is removed, see the new metric SDK. (#3175)
- The `go.opentelemetry.io/otel/sdk/metric/aggregator/sum` package is removed, see the new metric SDK. (#3175)
- The `go.opentelemetry.io/otel/sdk/metric/aggregator` package is removed, see the new metric SDK. (#3175)
- The `go.opentelemetry.io/otel/sdk/metric/controller/basic` package is removed, see the new metric SDK. (#3175)
- The `go.opentelemetry.io/otel/sdk/metric/controller/controllertest` package is removed, see the new metric SDK. (#3175)
- The `go.opentelemetry.io/otel/sdk/metric/controller/time` package is removed, see the new metric SDK. (#3175)
- The `go.opentelemetry.io/otel/sdk/metric/export/aggregation` package is removed, see the new metric SDK. (#3175)
- The `go.opentelemetry.io/otel/sdk/metric/export` package is removed, see the new metric SDK. (#3175)
- The `go.opentelemetry.io/otel/sdk/metric/metrictest` package is removed.
  A replacement package that supports the new metric SDK will be added back in a future release. (#3175)
- The `go.opentelemetry.io/otel/sdk/metric/number` package is removed, see the new metric SDK. (#3175)
- The `go.opentelemetry.io/otel/sdk/metric/processor/basic` package is removed, see the new metric SDK. (#3175)
- The `go.opentelemetry.io/otel/sdk/metric/processor/processortest` package is removed, see the new metric SDK. (#3175)
- The `go.opentelemetry.io/otel/sdk/metric/processor/reducer` package is removed, see the new metric SDK. (#3175)
- The `go.opentelemetry.io/otel/sdk/metric/registry` package is removed, see the new metric SDK. (#3175)
- The `go.opentelemetry.io/otel/sdk/metric/sdkapi` package is removed, see the new metric SDK. (#3175)
- The `go.opentelemetry.io/otel/sdk/metric/selector/simple` package is removed, see the new metric SDK. (#3175)
- The `"go.opentelemetry.io/otel/sdk/metric".ErrUninitializedInstrument` variable was removed. (#3175)
- The `"go.opentelemetry.io/otel/sdk/metric".ErrBadInstrument` variable was removed. (#3175)
- The `"go.opentelemetry.io/otel/sdk/metric".Accumulator` type was removed, see the `MeterProvider`in the new metric SDK. (#3175)
- The `"go.opentelemetry.io/otel/sdk/metric".NewAccumulator` function was removed, see `NewMeterProvider`in the new metric SDK. (#3175)
- The deprecated `"go.opentelemetry.io/otel/sdk/metric".AtomicFieldOffsets` function was removed. (#3175)

## [1.10.0] - 2022-09-09

### Added

- Support Go 1.19. (#3077)
  Include compatibility testing and document support. (#3077)
- Support the OTLP ExportTracePartialSuccess response; these are passed to the registered error handler. (#3106)
- Upgrade go.opentelemetry.io/proto/otlp from v0.18.0 to v0.19.0 (#3107)

### Changed

- Fix misidentification of OpenTelemetry `SpanKind` in OpenTracing bridge (`go.opentelemetry.io/otel/bridge/opentracing`).  (#3096)
- Attempting to start a span with a nil `context` will no longer cause a panic. (#3110)
- All exporters will be shutdown even if one reports an error (#3091)
- Ensure valid UTF-8 when truncating over-length attribute values. (#3156)

## [1.9.0/0.0.3] - 2022-08-01

### Added

- Add support for Schema Files format 1.1.x (metric "split" transform) with the new `go.opentelemetry.io/otel/schema/v1.1` package. (#2999)
- Add the `go.opentelemetry.io/otel/semconv/v1.11.0` package.
  The package contains semantic conventions from the `v1.11.0` version of the OpenTelemetry specification. (#3009)
- Add the `go.opentelemetry.io/otel/semconv/v1.12.0` package.
  The package contains semantic conventions from the `v1.12.0` version of the OpenTelemetry specification. (#3010)
- Add the `http.method` attribute to HTTP server metric from all `go.opentelemetry.io/otel/semconv/*` packages. (#3018)

### Fixed

- Invalid warning for context setup being deferred in `go.opentelemetry.io/otel/bridge/opentracing` package. (#3029)

## [1.8.0/0.31.0] - 2022-07-08

### Added

- Add support for `opentracing.TextMap` format in the `Inject` and `Extract` methods
of the `"go.opentelemetry.io/otel/bridge/opentracing".BridgeTracer` type. (#2911)

### Changed

- The `crosslink` make target has been updated to use the `go.opentelemetry.io/build-tools/crosslink` package. (#2886)
- In the `go.opentelemetry.io/otel/sdk/instrumentation` package rename `Library` to `Scope` and alias `Library` as `Scope` (#2976)
- Move metric no-op implementation form `nonrecording` to `metric` package. (#2866)

### Removed

- Support for go1.16. Support is now only for go1.17 and go1.18 (#2917)

### Deprecated

- The `Library` struct in the `go.opentelemetry.io/otel/sdk/instrumentation` package is deprecated.
  Use the equivalent `Scope` struct instead. (#2977)
- The `ReadOnlySpan.InstrumentationLibrary` method from the `go.opentelemetry.io/otel/sdk/trace` package is deprecated.
  Use the equivalent `ReadOnlySpan.InstrumentationScope` method instead. (#2977)

## [1.7.0/0.30.0] - 2022-04-28

### Added

- Add the `go.opentelemetry.io/otel/semconv/v1.8.0` package.
  The package contains semantic conventions from the `v1.8.0` version of the OpenTelemetry specification. (#2763)
- Add the `go.opentelemetry.io/otel/semconv/v1.9.0` package.
  The package contains semantic conventions from the `v1.9.0` version of the OpenTelemetry specification. (#2792)
- Add the `go.opentelemetry.io/otel/semconv/v1.10.0` package.
  The package contains semantic conventions from the `v1.10.0` version of the OpenTelemetry specification. (#2842)
- Added an in-memory exporter to metrictest to aid testing with a full SDK. (#2776)

### Fixed

- Globally delegated instruments are unwrapped before delegating asynchronous callbacks. (#2784)
- Remove import of `testing` package in non-tests builds of the `go.opentelemetry.io/otel` package. (#2786)

### Changed

- The `WithLabelEncoder` option from the `go.opentelemetry.io/otel/exporters/stdout/stdoutmetric` package is renamed to `WithAttributeEncoder`. (#2790)
- The `LabelFilterSelector` interface from `go.opentelemetry.io/otel/sdk/metric/processor/reducer` is renamed to `AttributeFilterSelector`.
  The method included in the renamed interface also changed from `LabelFilterFor` to `AttributeFilterFor`. (#2790)
- The `Metadata.Labels` method from the `go.opentelemetry.io/otel/sdk/metric/export` package is renamed to `Metadata.Attributes`.
  Consequentially, the `Record` type from the same package also has had the embedded method renamed. (#2790)

### Deprecated

- The `Iterator.Label` method in the `go.opentelemetry.io/otel/attribute` package is deprecated.
  Use the equivalent `Iterator.Attribute` method instead. (#2790)
- The `Iterator.IndexedLabel` method in the `go.opentelemetry.io/otel/attribute` package is deprecated.
  Use the equivalent `Iterator.IndexedAttribute` method instead. (#2790)
- The `MergeIterator.Label` method in the `go.opentelemetry.io/otel/attribute` package is deprecated.
  Use the equivalent `MergeIterator.Attribute` method instead. (#2790)

### Removed

- Removed the `Batch` type from the `go.opentelemetry.io/otel/sdk/metric/metrictest` package. (#2864)
- Removed the `Measurement` type from the `go.opentelemetry.io/otel/sdk/metric/metrictest` package. (#2864)

## [0.29.0] - 2022-04-11

### Added

- The metrics global package was added back into several test files. (#2764)
- The `Meter` function is added back to the `go.opentelemetry.io/otel/metric/global` package.
  This function is a convenience function equivalent to calling `global.MeterProvider().Meter(...)`. (#2750)

### Removed

- Removed module the `go.opentelemetry.io/otel/sdk/export/metric`.
  Use the `go.opentelemetry.io/otel/sdk/metric` module instead. (#2720)

### Changed

- Don't panic anymore when setting a global MeterProvider to itself. (#2749)
- Upgrade `go.opentelemetry.io/proto/otlp` in `go.opentelemetry.io/otel/exporters/otlp/otlpmetric` from `v0.12.1` to `v0.15.0`.
  This replaces the use of the now deprecated `InstrumentationLibrary` and `InstrumentationLibraryMetrics` types and fields in the proto library with the equivalent `InstrumentationScope` and `ScopeMetrics`. (#2748)

## [1.6.3] - 2022-04-07

### Fixed

- Allow non-comparable global `MeterProvider`, `TracerProvider`, and `TextMapPropagator` types to be set. (#2772, #2773)

## [1.6.2] - 2022-04-06

### Changed

- Don't panic anymore when setting a global TracerProvider or TextMapPropagator to itself. (#2749)
- Upgrade `go.opentelemetry.io/proto/otlp` in `go.opentelemetry.io/otel/exporters/otlp/otlptrace` from `v0.12.1` to `v0.15.0`.
  This replaces the use of the now deprecated `InstrumentationLibrary` and `InstrumentationLibrarySpans` types and fields in the proto library with the equivalent `InstrumentationScope` and `ScopeSpans`. (#2748)

## [1.6.1] - 2022-03-28

### Fixed

- The `go.opentelemetry.io/otel/schema/*` packages now use the correct schema URL for their `SchemaURL` constant.
  Instead of using `"https://opentelemetry.io/schemas/v<version>"` they now use the correct URL without a `v` prefix, `"https://opentelemetry.io/schemas/<version>"`. (#2743, #2744)

### Security

- Upgrade `go.opentelemetry.io/proto/otlp` from `v0.12.0` to `v0.12.1`.
  This includes an indirect upgrade of `github.com/grpc-ecosystem/grpc-gateway` which resolves [a vulnerability](https://nvd.nist.gov/vuln/detail/CVE-2019-11254) from `gopkg.in/yaml.v2` in version `v2.2.3`. (#2724, #2728)

## [1.6.0/0.28.0] - 2022-03-23

### ⚠️ Notice ⚠️

This update is a breaking change of the unstable Metrics API.
Code instrumented with the `go.opentelemetry.io/otel/metric` will need to be modified.

### Added

- Add metrics exponential histogram support.
  New mapping functions have been made available in `sdk/metric/aggregator/exponential/mapping` for other OpenTelemetry projects to take dependencies on. (#2502)
- Add Go 1.18 to our compatibility tests. (#2679)
- Allow configuring the Sampler with the `OTEL_TRACES_SAMPLER` and `OTEL_TRACES_SAMPLER_ARG` environment variables. (#2305, #2517)
- Add the `metric/global` for obtaining and setting the global `MeterProvider`. (#2660)

### Changed

- The metrics API has been significantly changed to match the revised OpenTelemetry specification.
  High-level changes include:

  - Synchronous and asynchronous instruments are now handled by independent `InstrumentProvider`s.
    These `InstrumentProvider`s are managed with a `Meter`.
  - Synchronous and asynchronous instruments are grouped into their own packages based on value types.
  - Asynchronous callbacks can now be registered with a `Meter`.

  Be sure to check out the metric module documentation for more information on how to use the revised API. (#2587, #2660)

### Fixed

- Fallback to general attribute limits when span specific ones are not set in the environment. (#2675, #2677)

## [1.5.0] - 2022-03-16

### Added

- Log the Exporters configuration in the TracerProviders message. (#2578)
- Added support to configure the span limits with environment variables.
  The following environment variables are supported. (#2606, #2637)
  - `OTEL_SPAN_ATTRIBUTE_VALUE_LENGTH_LIMIT`
  - `OTEL_SPAN_ATTRIBUTE_COUNT_LIMIT`
  - `OTEL_SPAN_EVENT_COUNT_LIMIT`
  - `OTEL_EVENT_ATTRIBUTE_COUNT_LIMIT`
  - `OTEL_SPAN_LINK_COUNT_LIMIT`
  - `OTEL_LINK_ATTRIBUTE_COUNT_LIMIT`

  If the provided environment variables are invalid (negative), the default values would be used.
- Rename the `gc` runtime name to `go` (#2560)
- Add resource container ID detection. (#2418)
- Add span attribute value length limit.
  The new `AttributeValueLengthLimit` field is added to the `"go.opentelemetry.io/otel/sdk/trace".SpanLimits` type to configure this limit for a `TracerProvider`.
  The default limit for this resource is "unlimited". (#2637)
- Add the `WithRawSpanLimits` option to `go.opentelemetry.io/otel/sdk/trace`.
  This option replaces the `WithSpanLimits` option.
  Zero or negative values will not be changed to the default value like `WithSpanLimits` does.
  Setting a limit to zero will effectively disable the related resource it limits and setting to a negative value will mean that resource is unlimited.
  Consequentially, limits should be constructed using `NewSpanLimits` and updated accordingly. (#2637)

### Changed

- Drop oldest tracestate `Member` when capacity is reached. (#2592)
- Add event and link drop counts to the exported data from the `oltptrace` exporter. (#2601)
- Unify path cleaning functionally in the `otlpmetric` and `otlptrace` configuration. (#2639)
- Change the debug message from the `sdk/trace.BatchSpanProcessor` to reflect the count is cumulative. (#2640)
- Introduce new internal `envconfig` package for OTLP exporters. (#2608)
- If `http.Request.Host` is empty, fall back to use `URL.Host` when populating `http.host` in the `semconv` packages. (#2661)

### Fixed

- Remove the OTLP trace exporter limit of SpanEvents when exporting. (#2616)
- Default to port `4318` instead of `4317` for the `otlpmetrichttp` and `otlptracehttp` client. (#2614, #2625)
- Unlimited span limits are now supported (negative values). (#2636, #2637)

### Deprecated

- Deprecated `"go.opentelemetry.io/otel/sdk/trace".WithSpanLimits`.
  Use `WithRawSpanLimits` instead.
  That option allows setting unlimited and zero limits, this option does not.
  This option will be kept until the next major version incremented release. (#2637)

## [1.4.1] - 2022-02-16

### Fixed

- Fix race condition in reading the dropped spans number for the `BatchSpanProcessor`. (#2615)

## [1.4.0] - 2022-02-11

### Added

- Use `OTEL_EXPORTER_ZIPKIN_ENDPOINT` environment variable to specify zipkin collector endpoint. (#2490)
- Log the configuration of `TracerProvider`s, and `Tracer`s for debugging.
  To enable use a logger with Verbosity (V level) `>=1`. (#2500)
- Added support to configure the batch span-processor with environment variables.
  The following environment variables are used. (#2515)
  - `OTEL_BSP_SCHEDULE_DELAY`
  - `OTEL_BSP_EXPORT_TIMEOUT`
  - `OTEL_BSP_MAX_QUEUE_SIZE`.
  - `OTEL_BSP_MAX_EXPORT_BATCH_SIZE`

### Changed

- Zipkin exporter exports `Resource` attributes in the `Tags` field. (#2589)

### Deprecated

- Deprecate module the `go.opentelemetry.io/otel/sdk/export/metric`.
  Use the `go.opentelemetry.io/otel/sdk/metric` module instead. (#2382)
- Deprecate `"go.opentelemetry.io/otel/sdk/metric".AtomicFieldOffsets`. (#2445)

### Fixed

- Fixed the instrument kind for noop async instruments to correctly report an implementation. (#2461)
- Fix UDP packets overflowing with Jaeger payloads. (#2489, #2512)
- Change the `otlpmetric.Client` interface's `UploadMetrics` method to accept a single `ResourceMetrics` instead of a slice of them. (#2491)
- Specify explicit buckets in Prometheus example, fixing issue where example only has `+inf` bucket. (#2419, #2493)
- W3C baggage will now decode urlescaped values. (#2529)
- Baggage members are now only validated once, when calling `NewMember` and not also when adding it to the baggage itself. (#2522)
- The order attributes are dropped from spans in the `go.opentelemetry.io/otel/sdk/trace` package when capacity is reached is fixed to be in compliance with the OpenTelemetry specification.
  Instead of dropping the least-recently-used attribute, the last added attribute is dropped.
  This drop order still only applies to attributes with unique keys not already contained in the span.
  If an attribute is added with a key already contained in the span, that attribute is updated to the new value being added. (#2576)

### Removed

- Updated `go.opentelemetry.io/proto/otlp` from `v0.11.0` to `v0.12.0`. This version removes a number of deprecated methods. (#2546)
  - [`Metric.GetIntGauge()`](https://pkg.go.dev/go.opentelemetry.io/proto/otlp@v0.11.0/metrics/v1#Metric.GetIntGauge)
  - [`Metric.GetIntHistogram()`](https://pkg.go.dev/go.opentelemetry.io/proto/otlp@v0.11.0/metrics/v1#Metric.GetIntHistogram)
  - [`Metric.GetIntSum()`](https://pkg.go.dev/go.opentelemetry.io/proto/otlp@v0.11.0/metrics/v1#Metric.GetIntSum)

## [1.3.0] - 2021-12-10

### ⚠️ Notice ⚠️

We have updated the project minimum supported Go version to 1.16

### Added

- Added an internal Logger.
  This can be used by the SDK and API to provide users with feedback of the internal state.
  To enable verbose logs configure the logger which will print V(1) logs. For debugging information configure to print V(5) logs. (#2343)
- Add the `WithRetry` `Option` and the `RetryConfig` type to the `go.opentelemetry.io/otel/exporter/otel/otlpmetric/otlpmetrichttp` package to specify retry behavior consistently. (#2425)
- Add `SpanStatusFromHTTPStatusCodeAndSpanKind` to all `semconv` packages to return a span status code similar to `SpanStatusFromHTTPStatusCode`, but exclude `4XX` HTTP errors as span errors if the span is of server kind. (#2296)

### Changed

- The `"go.opentelemetry.io/otel/exporter/otel/otlptrace/otlptracegrpc".Client` now uses the underlying gRPC `ClientConn` to handle name resolution, TCP connection establishment (with retries and backoff) and TLS handshakes, and handling errors on established connections by re-resolving the name and reconnecting. (#2329)
- The `"go.opentelemetry.io/otel/exporter/otel/otlpmetric/otlpmetricgrpc".Client` now uses the underlying gRPC `ClientConn` to handle name resolution, TCP connection establishment (with retries and backoff) and TLS handshakes, and handling errors on established connections by re-resolving the name and reconnecting. (#2425)
- The `"go.opentelemetry.io/otel/exporter/otel/otlpmetric/otlpmetricgrpc".RetrySettings` type is renamed to `RetryConfig`. (#2425)
- The `go.opentelemetry.io/otel/exporter/otel/*` gRPC exporters now default to using the host's root CA set if none are provided by the user and `WithInsecure` is not specified. (#2432)
- Change `resource.Default` to be evaluated the first time it is called, rather than on import. This allows the caller the option to update `OTEL_RESOURCE_ATTRIBUTES` first, such as with `os.Setenv`. (#2371)

### Fixed

- The `go.opentelemetry.io/otel/exporter/otel/*` exporters are updated to handle per-signal and universal endpoints according to the OpenTelemetry specification.
  Any per-signal endpoint set via an `OTEL_EXPORTER_OTLP_<signal>_ENDPOINT` environment variable is now used without modification of the path.
  When `OTEL_EXPORTER_OTLP_ENDPOINT` is set, if it contains a path, that path is used as a base path which per-signal paths are appended to. (#2433)
- Basic metric controller updated to use sync.Map to avoid blocking calls (#2381)
- The `go.opentelemetry.io/otel/exporter/jaeger` correctly sets the `otel.status_code` value to be a string of `ERROR` or `OK` instead of an integer code. (#2439, #2440)

### Deprecated

- Deprecated the `"go.opentelemetry.io/otel/exporter/otel/otlpmetric/otlpmetrichttp".WithMaxAttempts` `Option`, use the new `WithRetry` `Option` instead. (#2425)
- Deprecated the `"go.opentelemetry.io/otel/exporter/otel/otlpmetric/otlpmetrichttp".WithBackoff` `Option`, use the new `WithRetry` `Option` instead. (#2425)

### Removed

- Remove the metric Processor's ability to convert cumulative to delta aggregation temporality. (#2350)
- Remove the metric Bound Instruments interface and implementations. (#2399)
- Remove the metric MinMaxSumCount kind aggregation and the corresponding OTLP export path. (#2423)
- Metric SDK removes the "exact" aggregator for histogram instruments, as it performed a non-standard aggregation for OTLP export (creating repeated Gauge points) and worked its way into a number of confusing examples. (#2348)

## [1.2.0] - 2021-11-12

### Changed

- Metric SDK `export.ExportKind`, `export.ExportKindSelector` types have been renamed to `aggregation.Temporality` and `aggregation.TemporalitySelector` respectively to keep in line with current specification and protocol along with built-in selectors (e.g., `aggregation.CumulativeTemporalitySelector`, ...). (#2274)
- The Metric `Exporter` interface now requires a `TemporalitySelector` method instead of an `ExportKindSelector`. (#2274)
- Metrics API cleanup. The `metric/sdkapi` package has been created to relocate the API-to-SDK interface:
  - The following interface types simply moved from `metric` to `metric/sdkapi`: `Descriptor`, `MeterImpl`, `InstrumentImpl`, `SyncImpl`, `BoundSyncImpl`, `AsyncImpl`, `AsyncRunner`, `AsyncSingleRunner`, and `AsyncBatchRunner`
  - The following struct types moved and are replaced with type aliases, since they are exposed to the user: `Observation`, `Measurement`.
  - The No-op implementations of sync and async instruments are no longer exported, new functions `sdkapi.NewNoopAsyncInstrument()` and `sdkapi.NewNoopSyncInstrument()` are provided instead. (#2271)
- Update the SDK `BatchSpanProcessor` to export all queued spans when `ForceFlush` is called. (#2080, #2335)

### Added

- Add the `"go.opentelemetry.io/otel/exporters/otlp/otlpmetric/otlpmetricgrpc".WithGRPCConn` option so the exporter can reuse an existing gRPC connection. (#2002)
- Added a new `schema` module to help parse Schema Files in OTEP 0152 format. (#2267)
- Added a new `MapCarrier` to the `go.opentelemetry.io/otel/propagation` package to hold propagated cross-cutting concerns as a `map[string]string` held in memory. (#2334)

## [1.1.0] - 2021-10-27

### Added

- Add the `"go.opentelemetry.io/otel/exporters/otlp/otlptrace/otlptracegrpc".WithGRPCConn` option so the exporter can reuse an existing gRPC connection. (#2002)
- Add the `go.opentelemetry.io/otel/semconv/v1.7.0` package.
  The package contains semantic conventions from the `v1.7.0` version of the OpenTelemetry specification. (#2320)
- Add the `go.opentelemetry.io/otel/semconv/v1.6.1` package.
  The package contains semantic conventions from the `v1.6.1` version of the OpenTelemetry specification. (#2321)
- Add the `go.opentelemetry.io/otel/semconv/v1.5.0` package.
  The package contains semantic conventions from the `v1.5.0` version of the OpenTelemetry specification. (#2322)
  - When upgrading from the `semconv/v1.4.0` package note the following name changes:
    - `K8SReplicasetUIDKey` -> `K8SReplicaSetUIDKey`
    - `K8SReplicasetNameKey` -> `K8SReplicaSetNameKey`
    - `K8SStatefulsetUIDKey` -> `K8SStatefulSetUIDKey`
    - `k8SStatefulsetNameKey` -> `K8SStatefulSetNameKey`
    - `K8SDaemonsetUIDKey` -> `K8SDaemonSetUIDKey`
    - `K8SDaemonsetNameKey` -> `K8SDaemonSetNameKey`

### Changed

- Links added to a span will be dropped by the SDK if they contain an invalid span context (#2275).

### Fixed

- The `"go.opentelemetry.io/otel/semconv/v1.4.0".HTTPServerAttributesFromHTTPRequest` now correctly only sets the HTTP client IP attribute even if the connection was routed with proxies and there are multiple addresses in the `X-Forwarded-For` header. (#2282, #2284)
- The `"go.opentelemetry.io/otel/semconv/v1.4.0".NetAttributesFromHTTPRequest` function correctly handles IPv6 addresses as IP addresses and sets the correct net peer IP instead of the net peer hostname attribute. (#2283, #2285)
- The simple span processor shutdown method deterministically returns the exporter error status if it simultaneously finishes when the deadline is reached. (#2290, #2289)

## [1.0.1] - 2021-10-01

### Fixed

- json stdout exporter no longer crashes due to concurrency bug. (#2265)

## [Metrics 0.24.0] - 2021-10-01

### Changed

- NoopMeterProvider is now private and NewNoopMeterProvider must be used to obtain a noopMeterProvider. (#2237)
- The Metric SDK `Export()` function takes a new two-level reader interface for iterating over results one instrumentation library at a time. (#2197)
  - The former `"go.opentelemetry.io/otel/sdk/export/metric".CheckpointSet` is renamed `Reader`.
  - The new interface is named `"go.opentelemetry.io/otel/sdk/export/metric".InstrumentationLibraryReader`.

## [1.0.0] - 2021-09-20

This is the first stable release for the project.
This release includes an API and SDK for the tracing signal that will comply with the stability guarantees defined by the projects [versioning policy](./VERSIONING.md).

### Added

- OTLP trace exporter now sets the `SchemaURL` field in the exported telemetry if the Tracer has `WithSchemaURL` option. (#2242)

### Fixed

- Slice-valued attributes can correctly be used as map keys. (#2223)

### Removed

- Removed the `"go.opentelemetry.io/otel/exporters/zipkin".WithSDKOptions` function. (#2248)
- Removed the deprecated package `go.opentelemetry.io/otel/oteltest`. (#2234)
- Removed the deprecated package `go.opentelemetry.io/otel/bridge/opencensus/utils`. (#2233)
- Removed deprecated functions, types, and methods from `go.opentelemetry.io/otel/attribute` package.
  Use the typed functions and methods added to the package instead. (#2235)
  - The `Key.Array` method is removed.
  - The `Array` function is removed.
  - The `Any` function is removed.
  - The `ArrayValue` function is removed.
  - The `AsArray` function is removed.

## [1.0.0-RC3] - 2021-09-02

### Added

- Added `ErrorHandlerFunc` to use a function as an `"go.opentelemetry.io/otel".ErrorHandler`. (#2149)
- Added `"go.opentelemetry.io/otel/trace".WithStackTrace` option to add a stack trace when using `span.RecordError` or when panic is handled in `span.End`. (#2163)
- Added typed slice attribute types and functionality to the `go.opentelemetry.io/otel/attribute` package to replace the existing array type and functions. (#2162)
  - `BoolSlice`, `IntSlice`, `Int64Slice`, `Float64Slice`, and `StringSlice` replace the use of the `Array` function in the package.
- Added the `go.opentelemetry.io/otel/example/fib` example package.
  Included is an example application that computes Fibonacci numbers. (#2203)

### Changed

- Metric instruments have been renamed to match the (feature-frozen) metric API specification:
  - ValueRecorder becomes Histogram
  - ValueObserver becomes Gauge
  - SumObserver becomes CounterObserver
  - UpDownSumObserver becomes UpDownCounterObserver
  The API exported from this project is still considered experimental. (#2202)
- Metric SDK/API implementation type `InstrumentKind` moves into `sdkapi` sub-package. (#2091)
- The Metrics SDK export record no longer contains a Resource pointer, the SDK `"go.opentelemetry.io/otel/sdk/trace/export/metric".Exporter.Export()` function for push-based exporters now takes a single Resource argument, pull-based exporters use `"go.opentelemetry.io/otel/sdk/metric/controller/basic".Controller.Resource()`. (#2120)
- The JSON output of the `go.opentelemetry.io/otel/exporters/stdout/stdouttrace` is harmonized now such that the output is "plain" JSON objects after each other of the form `{ ... } { ... } { ... }`. Earlier the JSON objects describing a span were wrapped in a slice for each `Exporter.ExportSpans` call, like `[ { ... } ][ { ... } { ... } ]`. Outputting JSON object directly after each other is consistent with JSON loggers, and a bit easier to parse and read. (#2196)
- Update the `NewTracerConfig`, `NewSpanStartConfig`, `NewSpanEndConfig`, and `NewEventConfig` function in the `go.opentelemetry.io/otel/trace` package to return their respective configurations as structs instead of pointers to the struct. (#2212)

### Deprecated

- The `go.opentelemetry.io/otel/bridge/opencensus/utils` package is deprecated.
  All functionality from this package now exists in the `go.opentelemetry.io/otel/bridge/opencensus` package.
  The functions from that package should be used instead. (#2166)
- The `"go.opentelemetry.io/otel/attribute".Array` function and the related `ARRAY` value type is deprecated.
  Use the typed `*Slice` functions and types added to the package instead. (#2162)
- The `"go.opentelemetry.io/otel/attribute".Any` function is deprecated.
  Use the typed functions instead. (#2181)
- The `go.opentelemetry.io/otel/oteltest` package is deprecated.
  The `"go.opentelemetry.io/otel/sdk/trace/tracetest".SpanRecorder` can be registered with the default SDK (`go.opentelemetry.io/otel/sdk/trace`) as a `SpanProcessor` and used as a replacement for this deprecated package. (#2188)

### Removed

- Removed metrics test package `go.opentelemetry.io/otel/sdk/export/metric/metrictest`. (#2105)

### Fixed

- The `fromEnv` detector no longer throws an error when `OTEL_RESOURCE_ATTRIBUTES` environment variable is not set or empty. (#2138)
- Setting the global `ErrorHandler` with `"go.opentelemetry.io/otel".SetErrorHandler` multiple times is now supported. (#2160, #2140)
- The `"go.opentelemetry.io/otel/attribute".Any` function now supports `int32` values. (#2169)
- Multiple calls to `"go.opentelemetry.io/otel/sdk/metric/controller/basic".WithResource()` are handled correctly, and when no resources are provided `"go.opentelemetry.io/otel/sdk/resource".Default()` is used. (#2120)
- The `WithoutTimestamps` option for the `go.opentelemetry.io/otel/exporters/stdout/stdouttrace` exporter causes the exporter to correctly omit timestamps. (#2195)
- Fixed typos in resources.go. (#2201)

## [1.0.0-RC2] - 2021-07-26

### Added

- Added `WithOSDescription` resource configuration option to set OS (Operating System) description resource attribute (`os.description`). (#1840)
- Added `WithOS` resource configuration option to set all OS (Operating System) resource attributes at once. (#1840)
- Added the `WithRetry` option to the `go.opentelemetry.io/otel/exporters/otlp/otlptrace/otlptracehttp` package.
  This option is a replacement for the removed `WithMaxAttempts` and `WithBackoff` options. (#2095)
- Added API `LinkFromContext` to return Link which encapsulates SpanContext from provided context and also encapsulates attributes. (#2115)
- Added a new `Link` type under the SDK `otel/sdk/trace` package that counts the number of attributes that were dropped for surpassing the `AttributePerLinkCountLimit` configured in the Span's `SpanLimits`.
  This new type replaces the equal-named API `Link` type found in the `otel/trace` package for most usages within the SDK.
  For example, instances of this type are now returned by the `Links()` function of `ReadOnlySpan`s provided in places like the `OnEnd` function of `SpanProcessor` implementations. (#2118)
- Added the `SpanRecorder` type to the `go.opentelemetry.io/otel/skd/trace/tracetest` package.
  This type can be used with the default SDK as a `SpanProcessor` during testing. (#2132)

### Changed

- The `SpanModels` function is now exported from the `go.opentelemetry.io/otel/exporters/zipkin` package to convert OpenTelemetry spans into Zipkin model spans. (#2027)
- Rename the `"go.opentelemetry.io/otel/exporters/otlp/otlptrace/otlptracegrpc".RetrySettings` to `RetryConfig`. (#2095)

### Deprecated

- The `TextMapCarrier` and `TextMapPropagator` from the `go.opentelemetry.io/otel/oteltest` package and their associated creation functions (`TextMapCarrier`, `NewTextMapPropagator`) are deprecated. (#2114)
- The `Harness` type from the `go.opentelemetry.io/otel/oteltest` package and its associated creation function, `NewHarness` are deprecated and will be removed in the next release. (#2123)
- The `TraceStateFromKeyValues` function from the `go.opentelemetry.io/otel/oteltest` package is deprecated.
  Use the `trace.ParseTraceState` function instead. (#2122)

### Removed

- Removed the deprecated package `go.opentelemetry.io/otel/exporters/trace/jaeger`. (#2020)
- Removed the deprecated package `go.opentelemetry.io/otel/exporters/trace/zipkin`. (#2020)
- Removed the `"go.opentelemetry.io/otel/sdk/resource".WithBuiltinDetectors` function.
  The explicit `With*` options for every built-in detector should be used instead. (#2026 #2097)
- Removed the `WithMaxAttempts` and `WithBackoff` options from the `go.opentelemetry.io/otel/exporters/otlp/otlptrace/otlptracehttp` package.
  The retry logic of the package has been updated to match the `otlptracegrpc` package and accordingly a `WithRetry` option is added that should be used instead. (#2095)
- Removed `DroppedAttributeCount` field from `otel/trace.Link` struct. (#2118)

### Fixed

- When using WithNewRoot, don't use the parent context for making sampling decisions. (#2032)
- `oteltest.Tracer` now creates a valid `SpanContext` when using `WithNewRoot`. (#2073)
- OS type detector now sets the correct `dragonflybsd` value for DragonFly BSD. (#2092)
- The OTel span status is correctly transformed into the OTLP status in the `go.opentelemetry.io/otel/exporters/otlp/otlptrace` package.
  This fix will by default set the status to `Unset` if it is not explicitly set to `Ok` or `Error`. (#2099 #2102)
- The `Inject` method for the `"go.opentelemetry.io/otel/propagation".TraceContext` type no longer injects empty `tracestate` values. (#2108)
- Use `6831` as default Jaeger agent port instead of `6832`. (#2131)

## [Experimental Metrics v0.22.0] - 2021-07-19

### Added

- Adds HTTP support for OTLP metrics exporter. (#2022)

### Removed

- Removed the deprecated package `go.opentelemetry.io/otel/exporters/metric/prometheus`. (#2020)

## [1.0.0-RC1] / 0.21.0 - 2021-06-18

With this release we are introducing a split in module versions.  The tracing API and SDK are entering the `v1.0.0` Release Candidate phase with `v1.0.0-RC1`
while the experimental metrics API and SDK continue with `v0.x` releases at `v0.21.0`.  Modules at major version 1 or greater will not depend on modules
with major version 0.

### Added

- Adds `otlpgrpc.WithRetry`option for configuring the retry policy for transient errors on the otlp/gRPC exporter. (#1832)
  - The following status codes are defined as transient errors:
      | gRPC Status Code | Description |
      | ---------------- | ----------- |
      | 1  | Cancelled |
      | 4  | Deadline Exceeded |
      | 8  | Resource Exhausted |
      | 10 | Aborted |
      | 10 | Out of Range |
      | 14 | Unavailable |
      | 15 | Data Loss |
- Added `Status` type to the `go.opentelemetry.io/otel/sdk/trace` package to represent the status of a span. (#1874)
- Added `SpanStub` type and its associated functions to the `go.opentelemetry.io/otel/sdk/trace/tracetest` package.
  This type can be used as a testing replacement for the `SpanSnapshot` that was removed from the `go.opentelemetry.io/otel/sdk/trace` package. (#1873)
- Adds support for scheme in `OTEL_EXPORTER_OTLP_ENDPOINT` according to the spec. (#1886)
- Adds `trace.WithSchemaURL` option for configuring the tracer with a Schema URL. (#1889)
- Added an example of using OpenTelemetry Go as a trace context forwarder. (#1912)
- `ParseTraceState` is added to the `go.opentelemetry.io/otel/trace` package.
  It can be used to decode a `TraceState` from a `tracestate` header string value. (#1937)
- Added `Len` method to the `TraceState` type in the `go.opentelemetry.io/otel/trace` package.
  This method returns the number of list-members the `TraceState` holds. (#1937)
- Creates package `go.opentelemetry.io/otel/exporters/otlp/otlptrace` that defines a trace exporter that uses a `otlptrace.Client` to send data.
  Creates package `go.opentelemetry.io/otel/exporters/otlp/otlptrace/otlptracegrpc` implementing a gRPC `otlptrace.Client` and offers convenience functions, `NewExportPipeline` and `InstallNewPipeline`, to setup and install a `otlptrace.Exporter` in tracing .(#1922)
- Added `Baggage`, `Member`, and `Property` types to the `go.opentelemetry.io/otel/baggage` package along with their related functions. (#1967)
- Added `ContextWithBaggage`, `ContextWithoutBaggage`, and `FromContext` functions to the `go.opentelemetry.io/otel/baggage` package.
  These functions replace the `Set`, `Value`, `ContextWithValue`, `ContextWithoutValue`, and `ContextWithEmpty` functions from that package and directly work with the new `Baggage` type. (#1967)
- The `OTEL_SERVICE_NAME` environment variable is the preferred source for `service.name`, used by the environment resource detector if a service name is present both there and in `OTEL_RESOURCE_ATTRIBUTES`. (#1969)
- Creates package `go.opentelemetry.io/otel/exporters/otlp/otlptrace/otlptracehttp` implementing an HTTP `otlptrace.Client` and offers convenience functions, `NewExportPipeline` and `InstallNewPipeline`, to setup and install a `otlptrace.Exporter` in tracing. (#1963)
- Changes `go.opentelemetry.io/otel/sdk/resource.NewWithAttributes` to require a schema URL. The old function is still available as `resource.NewSchemaless`. This is a breaking change. (#1938)
- Several builtin resource detectors now correctly populate the schema URL. (#1938)
- Creates package `go.opentelemetry.io/otel/exporters/otlp/otlpmetric` that defines a metrics exporter that uses a `otlpmetric.Client` to send data.
- Creates package `go.opentelemetry.io/otel/exporters/otlp/otlpmetric/otlpmetricgrpc` implementing a gRPC `otlpmetric.Client` and offers convenience functions, `New` and `NewUnstarted`, to create an `otlpmetric.Exporter`.(#1991)
- Added `go.opentelemetry.io/otel/exporters/stdout/stdouttrace` exporter. (#2005)
- Added `go.opentelemetry.io/otel/exporters/stdout/stdoutmetric` exporter. (#2005)
- Added a `TracerProvider()` method to the `"go.opentelemetry.io/otel/trace".Span` interface. This can be used to obtain a `TracerProvider` from a given span that utilizes the same trace processing pipeline.  (#2009)

### Changed

- Make `NewSplitDriver` from `go.opentelemetry.io/otel/exporters/otlp` take variadic arguments instead of a `SplitConfig` item.
  `NewSplitDriver` now automatically implements an internal `noopDriver` for `SplitConfig` fields that are not initialized. (#1798)
- `resource.New()` now creates a Resource without builtin detectors. Previous behavior is now achieved by using `WithBuiltinDetectors` Option. (#1810)
- Move the `Event` type from the `go.opentelemetry.io/otel` package to the `go.opentelemetry.io/otel/sdk/trace` package. (#1846)
- CI builds validate against last two versions of Go, dropping 1.14 and adding 1.16. (#1865)
- BatchSpanProcessor now report export failures when calling `ForceFlush()` method. (#1860)
- `Set.Encoded(Encoder)` no longer caches the result of an encoding. (#1855)
- Renamed `CloudZoneKey` to `CloudAvailabilityZoneKey` in Resource semantic conventions according to spec. (#1871)
- The `StatusCode` and `StatusMessage` methods of the `ReadOnlySpan` interface and the `Span` produced by the `go.opentelemetry.io/otel/sdk/trace` package have been replaced with a single `Status` method.
  This method returns the status of a span using the new `Status` type. (#1874)
- Updated `ExportSpans` method of the`SpanExporter` interface type to accept `ReadOnlySpan`s instead of the removed `SpanSnapshot`.
  This brings the export interface into compliance with the specification in that it now accepts an explicitly immutable type instead of just an implied one. (#1873)
- Unembed `SpanContext` in `Link`. (#1877)
- Generate Semantic conventions from the specification YAML. (#1891)
- Spans created by the global `Tracer` obtained from `go.opentelemetry.io/otel`, prior to a functioning `TracerProvider` being set, now propagate the span context from their parent if one exists. (#1901)
- The `"go.opentelemetry.io/otel".Tracer` function now accepts tracer options. (#1902)
- Move the `go.opentelemetry.io/otel/unit` package to `go.opentelemetry.io/otel/metric/unit`. (#1903)
- Changed `go.opentelemetry.io/otel/trace.TracerConfig` to conform to the [Contributing guidelines](CONTRIBUTING.md#config.) (#1921)
- Changed `go.opentelemetry.io/otel/trace.SpanConfig` to conform to the [Contributing guidelines](CONTRIBUTING.md#config). (#1921)
- Changed `span.End()` now only accepts Options that are allowed at `End()`. (#1921)
- Changed `go.opentelemetry.io/otel/metric.InstrumentConfig` to conform to the [Contributing guidelines](CONTRIBUTING.md#config). (#1921)
- Changed `go.opentelemetry.io/otel/metric.MeterConfig` to conform to the [Contributing guidelines](CONTRIBUTING.md#config). (#1921)
- Refactored option types according to the contribution style guide. (#1882)
- Move the `go.opentelemetry.io/otel/trace.TraceStateFromKeyValues` function to the `go.opentelemetry.io/otel/oteltest` package.
  This function is preserved for testing purposes where it may be useful to create a `TraceState` from `attribute.KeyValue`s, but it is not intended for production use.
  The new `ParseTraceState` function should be used to create a `TraceState`. (#1931)
- Updated `MarshalJSON` method of the `go.opentelemetry.io/otel/trace.TraceState` type to marshal the type into the string representation of the `TraceState`. (#1931)
- The `TraceState.Delete` method from the `go.opentelemetry.io/otel/trace` package no longer returns an error in addition to a `TraceState`. (#1931)
- Updated `Get` method of the `TraceState` type from the `go.opentelemetry.io/otel/trace` package to accept a `string` instead of an `attribute.Key` type. (#1931)
- Updated `Insert` method of the `TraceState` type from the `go.opentelemetry.io/otel/trace` package to accept a pair of `string`s instead of an `attribute.KeyValue` type. (#1931)
- Updated `Delete` method of the `TraceState` type from the `go.opentelemetry.io/otel/trace` package to accept a `string` instead of an `attribute.Key` type. (#1931)
- Renamed `NewExporter` to `New` in the `go.opentelemetry.io/otel/exporters/stdout` package. (#1985)
- Renamed `NewExporter` to `New` in the `go.opentelemetry.io/otel/exporters/metric/prometheus` package. (#1985)
- Renamed `NewExporter` to `New` in the `go.opentelemetry.io/otel/exporters/trace/jaeger` package. (#1985)
- Renamed `NewExporter` to `New` in the `go.opentelemetry.io/otel/exporters/trace/zipkin` package. (#1985)
- Renamed `NewExporter` to `New` in the `go.opentelemetry.io/otel/exporters/otlp` package. (#1985)
- Renamed `NewUnstartedExporter` to `NewUnstarted` in the `go.opentelemetry.io/otel/exporters/otlp` package. (#1985)
- The `go.opentelemetry.io/otel/semconv` package has been moved to `go.opentelemetry.io/otel/semconv/v1.4.0` to allow for multiple [telemetry schema](https://github.com/open-telemetry/oteps/blob/main/text/0152-telemetry-schemas.md) versions to be used concurrently. (#1987)
- Metrics test helpers in `go.opentelemetry.io/otel/oteltest` have been moved to `go.opentelemetry.io/otel/metric/metrictest`. (#1988)

### Deprecated

- The `go.opentelemetry.io/otel/exporters/metric/prometheus` is deprecated, use `go.opentelemetry.io/otel/exporters/prometheus` instead. (#1993)
- The `go.opentelemetry.io/otel/exporters/trace/jaeger` is deprecated, use `go.opentelemetry.io/otel/exporters/jaeger` instead. (#1993)
- The `go.opentelemetry.io/otel/exporters/trace/zipkin` is deprecated, use `go.opentelemetry.io/otel/exporters/zipkin` instead. (#1993)

### Removed

- Removed `resource.WithoutBuiltin()`. Use `resource.New()`. (#1810)
- Unexported types `resource.FromEnv`, `resource.Host`, and `resource.TelemetrySDK`, Use the corresponding `With*()` to use individually. (#1810)
- Removed the `Tracer` and `IsRecording` method from the `ReadOnlySpan` in the `go.opentelemetry.io/otel/sdk/trace`.
  The `Tracer` method is not a required to be included in this interface and given the mutable nature of the tracer that is associated with a span, this method is not appropriate.
  The `IsRecording` method returns if the span is recording or not.
  A read-only span value does not need to know if updates to it will be recorded or not.
  By definition, it cannot be updated so there is no point in communicating if an update is recorded. (#1873)
- Removed the `SpanSnapshot` type from the `go.opentelemetry.io/otel/sdk/trace` package.
  The use of this type has been replaced with the use of the explicitly immutable `ReadOnlySpan` type.
  When a concrete representation of a read-only span is needed for testing, the newly added `SpanStub` in the `go.opentelemetry.io/otel/sdk/trace/tracetest` package should be used. (#1873)
- Removed the `Tracer` method from the `Span` interface in the `go.opentelemetry.io/otel/trace` package.
  Using the same tracer that created a span introduces the error where an instrumentation library's `Tracer` is used by other code instead of their own.
  The `"go.opentelemetry.io/otel".Tracer` function or a `TracerProvider` should be used to acquire a library specific `Tracer` instead. (#1900)
  - The `TracerProvider()` method on the `Span` interface may also be used to obtain a `TracerProvider` using the same trace processing pipeline. (#2009)
- The `http.url` attribute generated by `HTTPClientAttributesFromHTTPRequest` will no longer include username or password information. (#1919)
- Removed `IsEmpty` method of the `TraceState` type in the `go.opentelemetry.io/otel/trace` package in favor of using the added `TraceState.Len` method. (#1931)
- Removed `Set`, `Value`, `ContextWithValue`, `ContextWithoutValue`, and `ContextWithEmpty` functions in the `go.opentelemetry.io/otel/baggage` package.
  Handling of baggage is now done using the added `Baggage` type and related context functions (`ContextWithBaggage`, `ContextWithoutBaggage`, and `FromContext`) in that package. (#1967)
- The `InstallNewPipeline` and `NewExportPipeline` creation functions in all the exporters (prometheus, otlp, stdout, jaeger, and zipkin) have been removed.
  These functions were deemed premature attempts to provide convenience that did not achieve this aim. (#1985)
- The `go.opentelemetry.io/otel/exporters/otlp` exporter has been removed.  Use `go.opentelemetry.io/otel/exporters/otlp/otlptrace` instead. (#1990)
- The `go.opentelemetry.io/otel/exporters/stdout` exporter has been removed.  Use `go.opentelemetry.io/otel/exporters/stdout/stdouttrace` or `go.opentelemetry.io/otel/exporters/stdout/stdoutmetric` instead. (#2005)

### Fixed

- Only report errors from the `"go.opentelemetry.io/otel/sdk/resource".Environment` function when they are not `nil`. (#1850, #1851)
- The `Shutdown` method of the simple `SpanProcessor` in the `go.opentelemetry.io/otel/sdk/trace` package now honors the context deadline or cancellation. (#1616, #1856)
- BatchSpanProcessor now drops span batches that failed to be exported. (#1860)
- Use `http://localhost:14268/api/traces` as default Jaeger collector endpoint instead of `http://localhost:14250`. (#1898)
- Allow trailing and leading whitespace in the parsing of a `tracestate` header. (#1931)
- Add logic to determine if the channel is closed to fix Jaeger exporter test panic with close closed channel. (#1870, #1973)
- Avoid transport security when OTLP endpoint is a Unix socket. (#2001)

### Security

## [0.20.0] - 2021-04-23

### Added

- The OTLP exporter now has two new convenience functions, `NewExportPipeline` and `InstallNewPipeline`, setup and install the exporter in tracing and metrics pipelines. (#1373)
- Adds semantic conventions for exceptions. (#1492)
- Added Jaeger Environment variables: `OTEL_EXPORTER_JAEGER_AGENT_HOST`, `OTEL_EXPORTER_JAEGER_AGENT_PORT`
  These environment variables can be used to override Jaeger agent hostname and port (#1752)
- Option `ExportTimeout` was added to batch span processor. (#1755)
- `trace.TraceFlags` is now a defined type over `byte` and `WithSampled(bool) TraceFlags` and `IsSampled() bool` methods have been added to it. (#1770)
- The `Event` and `Link` struct types from the `go.opentelemetry.io/otel` package now include a `DroppedAttributeCount` field to record the number of attributes that were not recorded due to configured limits being reached. (#1771)
- The Jaeger exporter now reports dropped attributes for a Span event in the exported log. (#1771)
- Adds test to check BatchSpanProcessor ignores `OnEnd` and `ForceFlush` post `Shutdown`. (#1772)
- Extract resource attributes from the `OTEL_RESOURCE_ATTRIBUTES` environment variable and merge them with the `resource.Default` resource as well as resources provided to the `TracerProvider` and metric `Controller`. (#1785)
- Added `WithOSType` resource configuration option to set OS (Operating System) type resource attribute (`os.type`). (#1788)
- Added `WithProcess*` resource configuration options to set Process resource attributes. (#1788)
  - `process.pid`
  - `process.executable.name`
  - `process.executable.path`
  - `process.command_args`
  - `process.owner`
  - `process.runtime.name`
  - `process.runtime.version`
  - `process.runtime.description`
- Adds `k8s.node.name` and `k8s.node.uid` attribute keys to the `semconv` package. (#1789)
- Added support for configuring OTLP/HTTP and OTLP/gRPC Endpoints, TLS Certificates, Headers, Compression and Timeout via Environment Variables. (#1758, #1769 and #1811)
  - `OTEL_EXPORTER_OTLP_ENDPOINT`
  - `OTEL_EXPORTER_OTLP_TRACES_ENDPOINT`
  - `OTEL_EXPORTER_OTLP_METRICS_ENDPOINT`
  - `OTEL_EXPORTER_OTLP_HEADERS`
  - `OTEL_EXPORTER_OTLP_TRACES_HEADERS`
  - `OTEL_EXPORTER_OTLP_METRICS_HEADERS`
  - `OTEL_EXPORTER_OTLP_COMPRESSION`
  - `OTEL_EXPORTER_OTLP_TRACES_COMPRESSION`
  - `OTEL_EXPORTER_OTLP_METRICS_COMPRESSION`
  - `OTEL_EXPORTER_OTLP_TIMEOUT`
  - `OTEL_EXPORTER_OTLP_TRACES_TIMEOUT`
  - `OTEL_EXPORTER_OTLP_METRICS_TIMEOUT`
  - `OTEL_EXPORTER_OTLP_CERTIFICATE`
  - `OTEL_EXPORTER_OTLP_TRACES_CERTIFICATE`
  - `OTEL_EXPORTER_OTLP_METRICS_CERTIFICATE`
- Adds `otlpgrpc.WithTimeout` option for configuring timeout to the otlp/gRPC exporter. (#1821)
- Adds `jaeger.WithMaxPacketSize` option for configuring maximum UDP packet size used when connecting to the Jaeger agent. (#1853)

### Fixed

- The `Span.IsRecording` implementation from `go.opentelemetry.io/otel/sdk/trace` always returns false when not being sampled. (#1750)
- The Jaeger exporter now correctly sets tags for the Span status code and message.
  This means it uses the correct tag keys (`"otel.status_code"`, `"otel.status_description"`) and does not set the status message as a tag unless it is set on the span. (#1761)
- The Jaeger exporter now correctly records Span event's names using the `"event"` key for a tag.
  Additionally, this tag is overridden, as specified in the OTel specification, if the event contains an attribute with that key. (#1768)
- Zipkin Exporter: Ensure mapping between OTel and Zipkin span data complies with the specification. (#1688)
- Fixed typo for default service name in Jaeger Exporter. (#1797)
- Fix flaky OTLP for the reconnnection of the client connection. (#1527, #1814)
- Fix Jaeger exporter dropping of span batches that exceed the UDP packet size limit.
  Instead, the exporter now splits the batch into smaller sendable batches. (#1828)

### Changed

- Span `RecordError` now records an `exception` event to comply with the semantic convention specification. (#1492)
- Jaeger exporter was updated to use thrift v0.14.1. (#1712)
- Migrate from using internally built and maintained version of the OTLP to the one hosted at `go.opentelemetry.io/proto/otlp`. (#1713)
- Migrate from using `github.com/gogo/protobuf` to `google.golang.org/protobuf` to match `go.opentelemetry.io/proto/otlp`. (#1713)
- The storage of a local or remote Span in a `context.Context` using its SpanContext is unified to store just the current Span.
  The Span's SpanContext can now self-identify as being remote or not.
  This means that `"go.opentelemetry.io/otel/trace".ContextWithRemoteSpanContext` will now overwrite any existing current Span, not just existing remote Spans, and make it the current Span in a `context.Context`. (#1731)
- Improve OTLP/gRPC exporter connection errors. (#1737)
- Information about a parent span context in a `"go.opentelemetry.io/otel/export/trace".SpanSnapshot` is unified in a new `Parent` field.
  The existing `ParentSpanID` and `HasRemoteParent` fields are removed in favor of this. (#1748)
- The `ParentContext` field of the `"go.opentelemetry.io/otel/sdk/trace".SamplingParameters` is updated to hold a `context.Context` containing the parent span.
  This changes it to make `SamplingParameters` conform with the OpenTelemetry specification. (#1749)
- Updated Jaeger Environment Variables: `JAEGER_ENDPOINT`, `JAEGER_USER`, `JAEGER_PASSWORD`
  to `OTEL_EXPORTER_JAEGER_ENDPOINT`, `OTEL_EXPORTER_JAEGER_USER`, `OTEL_EXPORTER_JAEGER_PASSWORD` in compliance with OTel specification. (#1752)
- Modify `BatchSpanProcessor.ForceFlush` to abort after timeout/cancellation. (#1757)
- The `DroppedAttributeCount` field of the `Span` in the `go.opentelemetry.io/otel` package now only represents the number of attributes dropped for the span itself.
  It no longer is a conglomerate of itself, events, and link attributes that have been dropped. (#1771)
- Make `ExportSpans` in Jaeger Exporter honor context deadline. (#1773)
- Modify Zipkin Exporter default service name, use default resource's serviceName instead of empty. (#1777)
- The `go.opentelemetry.io/otel/sdk/export/trace` package is merged into the `go.opentelemetry.io/otel/sdk/trace` package. (#1778)
- The prometheus.InstallNewPipeline example is moved from comment to example test (#1796)
- The convenience functions for the stdout exporter have been updated to return the `TracerProvider` implementation and enable the shutdown of the exporter. (#1800)
- Replace the flush function returned from the Jaeger exporter's convenience creation functions (`InstallNewPipeline` and `NewExportPipeline`) with the `TracerProvider` implementation they create.
  This enables the caller to shutdown and flush using the related `TracerProvider` methods. (#1822)
- Updated the Jaeger exporter to have a default endpoint, `http://localhost:14250`, for the collector. (#1824)
- Changed the function `WithCollectorEndpoint` in the Jaeger exporter to no longer accept an endpoint as an argument.
  The endpoint can be passed with the `CollectorEndpointOption` using the `WithEndpoint` function or by setting the `OTEL_EXPORTER_JAEGER_ENDPOINT` environment variable value appropriately. (#1824)
- The Jaeger exporter no longer batches exported spans itself, instead it relies on the SDK's `BatchSpanProcessor` for this functionality. (#1830)
- The Jaeger exporter creation functions (`NewRawExporter`, `NewExportPipeline`, and `InstallNewPipeline`) no longer accept the removed `Option` type as a variadic argument. (#1830)

### Removed

- Removed Jaeger Environment variables: `JAEGER_SERVICE_NAME`, `JAEGER_DISABLED`, `JAEGER_TAGS`
  These environment variables will no longer be used to override values of the Jaeger exporter (#1752)
- No longer set the links for a `Span` in `go.opentelemetry.io/otel/sdk/trace` that is configured to be a new root.
  This is unspecified behavior that the OpenTelemetry community plans to standardize in the future.
  To prevent backwards incompatible changes when it is specified, these links are removed. (#1726)
- Setting error status while recording error with Span from oteltest package. (#1729)
- The concept of a remote and local Span stored in a context is unified to just the current Span.
  Because of this `"go.opentelemetry.io/otel/trace".RemoteSpanContextFromContext` is removed as it is no longer needed.
  Instead, `"go.opentelemetry.io/otel/trace".SpanContextFromContext` can be used to return the current Span.
  If needed, that Span's `SpanContext.IsRemote()` can then be used to determine if it is remote or not. (#1731)
- The `HasRemoteParent` field of the `"go.opentelemetry.io/otel/sdk/trace".SamplingParameters` is removed.
  This field is redundant to the information returned from the `Remote` method of the `SpanContext` held in the `ParentContext` field. (#1749)
- The `trace.FlagsDebug` and `trace.FlagsDeferred` constants have been removed and will be localized to the B3 propagator. (#1770)
- Remove `Process` configuration, `WithProcessFromEnv` and `ProcessFromEnv`, and type from the Jaeger exporter package.
  The information that could be configured in the `Process` struct should be configured in a `Resource` instead. (#1776, #1804)
- Remove the `WithDisabled` option from the Jaeger exporter.
  To disable the exporter unregister it from the `TracerProvider` or use a no-operation `TracerProvider`. (#1806)
- Removed the functions `CollectorEndpointFromEnv` and `WithCollectorEndpointOptionFromEnv` from the Jaeger exporter.
  These functions for retrieving specific environment variable values are redundant of other internal functions and
  are not intended for end user use. (#1824)
- Removed the Jaeger exporter `WithSDKOptions` `Option`.
  This option was used to set SDK options for the exporter creation convenience functions.
  These functions are provided as a way to easily setup or install the exporter with what are deemed reasonable SDK settings for common use cases.
  If the SDK needs to be configured differently, the `NewRawExporter` function and direct setup of the SDK with the desired settings should be used. (#1825)
- The `WithBufferMaxCount` and `WithBatchMaxCount` `Option`s from the Jaeger exporter are removed.
  The exporter no longer batches exports, instead relying on the SDK's `BatchSpanProcessor` for this functionality. (#1830)
- The Jaeger exporter `Option` type is removed.
  The type is no longer used by the exporter to configure anything.
  All the previous configurations these options provided were duplicates of SDK configuration.
  They have been removed in favor of using the SDK configuration and focuses the exporter configuration to be only about the endpoints it will send telemetry to. (#1830)

## [0.19.0] - 2021-03-18

### Added

- Added `Marshaler` config option to `otlphttp` to enable otlp over json or protobufs. (#1586)
- A `ForceFlush` method to the `"go.opentelemetry.io/otel/sdk/trace".TracerProvider` to flush all registered `SpanProcessor`s. (#1608)
- Added `WithSampler` and `WithSpanLimits` to tracer provider. (#1633, #1702)
- `"go.opentelemetry.io/otel/trace".SpanContext` now has a `remote` property, and `IsRemote()` predicate, that is true when the `SpanContext` has been extracted from remote context data. (#1701)
- A `Valid` method to the `"go.opentelemetry.io/otel/attribute".KeyValue` type. (#1703)

### Changed

- `trace.SpanContext` is now immutable and has no exported fields. (#1573)
  - `trace.NewSpanContext()` can be used in conjunction with the `trace.SpanContextConfig` struct to initialize a new `SpanContext` where all values are known.
- Update the `ForceFlush` method signature to the `"go.opentelemetry.io/otel/sdk/trace".SpanProcessor` to accept a `context.Context` and return an error. (#1608)
- Update the `Shutdown` method to the `"go.opentelemetry.io/otel/sdk/trace".TracerProvider` return an error on shutdown failure. (#1608)
- The SimpleSpanProcessor will now shut down the enclosed `SpanExporter` and gracefully ignore subsequent calls to `OnEnd` after `Shutdown` is called. (#1612)
- `"go.opentelemetry.io/sdk/metric/controller.basic".WithPusher` is replaced with `WithExporter` to provide consistent naming across project. (#1656)
- Added non-empty string check for trace `Attribute` keys. (#1659)
- Add `description` to SpanStatus only when `StatusCode` is set to error. (#1662)
- Jaeger exporter falls back to `resource.Default`'s `service.name` if the exported Span does not have one. (#1673)
- Jaeger exporter populates Jaeger's Span Process from Resource. (#1673)
- Renamed the `LabelSet` method of `"go.opentelemetry.io/otel/sdk/resource".Resource` to `Set`. (#1692)
- Changed `WithSDK` to `WithSDKOptions` to accept variadic arguments of `TracerProviderOption` type in `go.opentelemetry.io/otel/exporters/trace/jaeger` package. (#1693)
- Changed `WithSDK` to `WithSDKOptions` to accept variadic arguments of `TracerProviderOption` type in `go.opentelemetry.io/otel/exporters/trace/zipkin` package. (#1693)

### Removed

- Removed `serviceName` parameter from Zipkin exporter and uses resource instead. (#1549)
- Removed `WithConfig` from tracer provider to avoid overriding configuration. (#1633)
- Removed the exported `SimpleSpanProcessor` and `BatchSpanProcessor` structs.
   These are now returned as a SpanProcessor interface from their respective constructors. (#1638)
- Removed `WithRecord()` from `trace.SpanOption` when creating a span. (#1660)
- Removed setting status to `Error` while recording an error as a span event in `RecordError`. (#1663)
- Removed `jaeger.WithProcess` configuration option. (#1673)
- Removed `ApplyConfig` method from `"go.opentelemetry.io/otel/sdk/trace".TracerProvider` and the now unneeded `Config` struct. (#1693)

### Fixed

- Jaeger Exporter: Ensure mapping between OTEL and Jaeger span data complies with the specification. (#1626)
- `SamplingResult.TraceState` is correctly propagated to a newly created span's `SpanContext`. (#1655)
- The `otel-collector` example now correctly flushes metric events prior to shutting down the exporter. (#1678)
- Do not set span status message in `SpanStatusFromHTTPStatusCode` if it can be inferred from `http.status_code`. (#1681)
- Synchronization issues in global trace delegate implementation. (#1686)
- Reduced excess memory usage by global `TracerProvider`. (#1687)

## [0.18.0] - 2021-03-03

### Added

- Added `resource.Default()` for use with meter and tracer providers. (#1507)
- `AttributePerEventCountLimit` and `AttributePerLinkCountLimit` for `SpanLimits`. (#1535)
- Added `Keys()` method to `propagation.TextMapCarrier` and `propagation.HeaderCarrier` to adapt `http.Header` to this interface. (#1544)
- Added `code` attributes to `go.opentelemetry.io/otel/semconv` package. (#1558)
- Compatibility testing suite in the CI system for the following systems. (#1567)
   | OS      | Go Version | Architecture |
   | ------- | ---------- | ------------ |
   | Ubuntu  | 1.15       | amd64        |
   | Ubuntu  | 1.14       | amd64        |
   | Ubuntu  | 1.15       | 386          |
   | Ubuntu  | 1.14       | 386          |
   | MacOS   | 1.15       | amd64        |
   | MacOS   | 1.14       | amd64        |
   | Windows | 1.15       | amd64        |
   | Windows | 1.14       | amd64        |
   | Windows | 1.15       | 386          |
   | Windows | 1.14       | 386          |

### Changed

- Replaced interface `oteltest.SpanRecorder` with its existing implementation
  `StandardSpanRecorder`. (#1542)
- Default span limit values to 128. (#1535)
- Rename `MaxEventsPerSpan`, `MaxAttributesPerSpan` and `MaxLinksPerSpan` to `EventCountLimit`, `AttributeCountLimit` and `LinkCountLimit`, and move these fields into `SpanLimits`. (#1535)
- Renamed the `otel/label` package to `otel/attribute`. (#1541)
- Vendor the Jaeger exporter's dependency on Apache Thrift. (#1551)
- Parallelize the CI linting and testing. (#1567)
- Stagger timestamps in exact aggregator tests. (#1569)
- Changed all examples to use `WithBatchTimeout(5 * time.Second)` rather than `WithBatchTimeout(5)`. (#1621)
- Prevent end-users from implementing some interfaces (#1575)

  ```
      "otel/exporters/otlp/otlphttp".Option
      "otel/exporters/stdout".Option
      "otel/oteltest".Option
      "otel/trace".TracerOption
      "otel/trace".SpanOption
      "otel/trace".EventOption
      "otel/trace".LifeCycleOption
      "otel/trace".InstrumentationOption
      "otel/sdk/resource".Option
      "otel/sdk/trace".ParentBasedSamplerOption
      "otel/sdk/trace".ReadOnlySpan
      "otel/sdk/trace".ReadWriteSpan
  ```

### Removed

- Removed attempt to resample spans upon changing the span name with `span.SetName()`. (#1545)
- The `test-benchmark` is no longer a dependency of the `precommit` make target. (#1567)
- Removed the `test-386` make target.
   This was replaced with a full compatibility testing suite (i.e. multi OS/arch) in the CI system. (#1567)

### Fixed

- The sequential timing check of timestamps in the stdout exporter are now setup explicitly to be sequential (#1571). (#1572)
- Windows build of Jaeger tests now compiles with OS specific functions (#1576). (#1577)
- The sequential timing check of timestamps of go.opentelemetry.io/otel/sdk/metric/aggregator/lastvalue are now setup explicitly to be sequential (#1578). (#1579)
- Validate tracestate header keys with vendors according to the W3C TraceContext specification (#1475). (#1581)
- The OTLP exporter includes related labels for translations of a GaugeArray (#1563). (#1570)

## [0.17.0] - 2021-02-12

### Changed

- Rename project default branch from `master` to `main`. (#1505)
- Reverse order in which `Resource` attributes are merged, per change in spec. (#1501)
- Add tooling to maintain "replace" directives in go.mod files automatically. (#1528)
- Create new modules: otel/metric, otel/trace, otel/oteltest, otel/sdk/export/metric, otel/sdk/metric (#1528)
- Move metric-related public global APIs from otel to otel/metric/global. (#1528)

## Fixed

- Fixed otlpgrpc reconnection issue.
- The example code in the README.md of `go.opentelemetry.io/otel/exporters/otlp` is moved to a compiled example test and used the new `WithAddress` instead of `WithEndpoint`. (#1513)
- The otel-collector example now uses the default OTLP receiver port of the collector.

## [0.16.0] - 2021-01-13

### Added

- Add the `ReadOnlySpan` and `ReadWriteSpan` interfaces to provide better control for accessing span data. (#1360)
- `NewGRPCDriver` function returns a `ProtocolDriver` that maintains a single gRPC connection to the collector. (#1369)
- Added documentation about the project's versioning policy. (#1388)
- Added `NewSplitDriver` for OTLP exporter that allows sending traces and metrics to different endpoints. (#1418)
- Added codeql workflow to GitHub Actions (#1428)
- Added Gosec workflow to GitHub Actions (#1429)
- Add new HTTP driver for OTLP exporter in `exporters/otlp/otlphttp`. Currently it only supports the binary protobuf payloads. (#1420)
- Add an OpenCensus exporter bridge. (#1444)

### Changed

- Rename `internal/testing` to `internal/internaltest`. (#1449)
- Rename `export.SpanData` to `export.SpanSnapshot` and use it only for exporting spans. (#1360)
- Store the parent's full `SpanContext` rather than just its span ID in the `span` struct. (#1360)
- Improve span duration accuracy. (#1360)
- Migrated CI/CD from CircleCI to GitHub Actions (#1382)
- Remove duplicate checkout from GitHub Actions workflow (#1407)
- Metric `array` aggregator renamed `exact` to match its `aggregation.Kind` (#1412)
- Metric `exact` aggregator includes per-point timestamps (#1412)
- Metric stdout exporter uses MinMaxSumCount aggregator for ValueRecorder instruments (#1412)
- `NewExporter` from `exporters/otlp` now takes a `ProtocolDriver` as a parameter. (#1369)
- Many OTLP Exporter options became gRPC ProtocolDriver options. (#1369)
- Unify endpoint API that related to OTel exporter. (#1401)
- Optimize metric histogram aggregator to reuse its slice of buckets. (#1435)
- Metric aggregator Count() and histogram Bucket.Counts are consistently `uint64`. (1430)
- Histogram aggregator accepts functional options, uses default boundaries if none given. (#1434)
- `SamplingResult` now passed a `Tracestate` from the parent `SpanContext` (#1432)
- Moved gRPC driver for OTLP exporter to `exporters/otlp/otlpgrpc`. (#1420)
- The `TraceContext` propagator now correctly propagates `TraceState` through the `SpanContext`. (#1447)
- Metric Push and Pull Controller components are combined into a single "basic" Controller:
  - `WithExporter()` and `Start()` to configure Push behavior
  - `Start()` is optional; use `Collect()` and `ForEach()` for Pull behavior
  - `Start()` and `Stop()` accept Context. (#1378)
- The `Event` type is moved from the `otel/sdk/export/trace` package to the `otel/trace` API package. (#1452)

### Removed

- Remove `errUninitializedSpan` as its only usage is now obsolete. (#1360)
- Remove Metric export functionality related to quantiles and summary data points: this is not specified (#1412)
- Remove DDSketch metric aggregator; our intention is to re-introduce this as an option of the histogram aggregator after [new OTLP histogram data types](https://github.com/open-telemetry/opentelemetry-proto/pull/226) are released (#1412)

### Fixed

- `BatchSpanProcessor.Shutdown()` will now shutdown underlying `export.SpanExporter`. (#1443)

## [0.15.0] - 2020-12-10

### Added

- The `WithIDGenerator` `TracerProviderOption` is added to the `go.opentelemetry.io/otel/trace` package to configure an `IDGenerator` for the `TracerProvider`. (#1363)

### Changed

- The Zipkin exporter now uses the Span status code to determine. (#1328)
- `NewExporter` and `Start` functions in `go.opentelemetry.io/otel/exporters/otlp` now receive `context.Context` as a first parameter. (#1357)
- Move the OpenCensus example into `example` directory. (#1359)
- Moved the SDK's `internal.IDGenerator` interface in to the `sdk/trace` package to enable support for externally-defined ID generators. (#1363)
- Bump `github.com/google/go-cmp` from 0.5.3 to 0.5.4 (#1374)
- Bump `github.com/golangci/golangci-lint` in `/internal/tools` (#1375)

### Fixed

- Metric SDK `SumObserver` and `UpDownSumObserver` instruments correctness fixes. (#1381)

## [0.14.0] - 2020-11-19

### Added

- An `EventOption` and the related `NewEventConfig` function are added to the `go.opentelemetry.io/otel` package to configure Span events. (#1254)
- A `TextMapPropagator` and associated `TextMapCarrier` are added to the `go.opentelemetry.io/otel/oteltest` package to test `TextMap` type propagators and their use. (#1259)
- `SpanContextFromContext` returns `SpanContext` from context. (#1255)
- `TraceState` has been added to `SpanContext`. (#1340)
- `DeploymentEnvironmentKey` added to `go.opentelemetry.io/otel/semconv` package. (#1323)
- Add an OpenCensus to OpenTelemetry tracing bridge. (#1305)
- Add a parent context argument to `SpanProcessor.OnStart` to follow the specification. (#1333)
- Add missing tests for `sdk/trace/attributes_map.go`. (#1337)

### Changed

- Move the `go.opentelemetry.io/otel/api/trace` package into `go.opentelemetry.io/otel/trace` with the following changes. (#1229) (#1307)
  - `ID` has been renamed to `TraceID`.
  - `IDFromHex` has been renamed to `TraceIDFromHex`.
  - `EmptySpanContext` is removed.
- Move the `go.opentelemetry.io/otel/api/trace/tracetest` package into `go.opentelemetry.io/otel/oteltest`. (#1229)
- OTLP Exporter updates:
  - supports OTLP v0.6.0 (#1230, #1354)
  - supports configurable aggregation temporality (default: Cumulative, optional: Stateless). (#1296)
- The Sampler is now called on local child spans. (#1233)
- The `Kind` type from the `go.opentelemetry.io/otel/api/metric` package was renamed to `InstrumentKind` to more specifically describe what it is and avoid semantic ambiguity. (#1240)
- The `MetricKind` method of the `Descriptor` type in the `go.opentelemetry.io/otel/api/metric` package was renamed to `Descriptor.InstrumentKind`.
   This matches the returned type and fixes misuse of the term metric. (#1240)
- Move test harness from the `go.opentelemetry.io/otel/api/apitest` package into `go.opentelemetry.io/otel/oteltest`. (#1241)
- Move the `go.opentelemetry.io/otel/api/metric/metrictest` package into `go.opentelemetry.io/oteltest` as part of #964. (#1252)
- Move the `go.opentelemetry.io/otel/api/metric` package into `go.opentelemetry.io/otel/metric` as part of #1303. (#1321)
- Move the `go.opentelemetry.io/otel/api/metric/registry` package into `go.opentelemetry.io/otel/metric/registry` as a part of #1303. (#1316)
- Move the `Number` type (together with related functions) from `go.opentelemetry.io/otel/api/metric` package into `go.opentelemetry.io/otel/metric/number` as a part of #1303. (#1316)
- The function signature of the Span `AddEvent` method in `go.opentelemetry.io/otel` is updated to no longer take an unused context and instead take a required name and a variable number of `EventOption`s. (#1254)
- The function signature of the Span `RecordError` method in `go.opentelemetry.io/otel` is updated to no longer take an unused context and instead take a required error value and a variable number of `EventOption`s. (#1254)
- Move the `go.opentelemetry.io/otel/api/global` package to `go.opentelemetry.io/otel`. (#1262) (#1330)
- Move the `Version` function from `go.opentelemetry.io/otel/sdk` to `go.opentelemetry.io/otel`. (#1330)
- Rename correlation context header from `"otcorrelations"` to `"baggage"` to match the OpenTelemetry specification. (#1267)
- Fix `Code.UnmarshalJSON` to work with valid JSON only. (#1276)
- The `resource.New()` method changes signature to support builtin attributes and functional options, including `telemetry.sdk.*` and
  `host.name` semantic conventions; the former method is renamed `resource.NewWithAttributes`. (#1235)
- The Prometheus exporter now exports non-monotonic counters (i.e. `UpDownCounter`s) as gauges. (#1210)
- Correct the `Span.End` method documentation in the `otel` API to state updates are not allowed on a span after it has ended. (#1310)
- Updated span collection limits for attribute, event and link counts to 1000 (#1318)
- Renamed `semconv.HTTPUrlKey` to `semconv.HTTPURLKey`. (#1338)

### Removed

- The `ErrInvalidHexID`, `ErrInvalidTraceIDLength`, `ErrInvalidSpanIDLength`, `ErrInvalidSpanIDLength`, or `ErrNilSpanID` from the `go.opentelemetry.io/otel` package are unexported now. (#1243)
- The `AddEventWithTimestamp` method on the `Span` interface in `go.opentelemetry.io/otel` is removed due to its redundancy.
   It is replaced by using the `AddEvent` method with a `WithTimestamp` option. (#1254)
- The `MockSpan` and `MockTracer` types are removed from `go.opentelemetry.io/otel/oteltest`.
   `Tracer` and `Span` from the same module should be used in their place instead. (#1306)
- `WorkerCount` option is removed from `go.opentelemetry.io/otel/exporters/otlp`. (#1350)
- Remove the following labels types: INT32, UINT32, UINT64 and FLOAT32. (#1314)

### Fixed

- Rename `MergeItererator` to `MergeIterator` in the `go.opentelemetry.io/otel/label` package. (#1244)
- The `go.opentelemetry.io/otel/api/global` packages global TextMapPropagator now delegates functionality to a globally set delegate for all previously returned propagators. (#1258)
- Fix condition in `label.Any`. (#1299)
- Fix global `TracerProvider` to pass options to its configured provider. (#1329)
- Fix missing handler for `ExactKind` aggregator in OTLP metrics transformer (#1309)

## [0.13.0] - 2020-10-08

### Added

- OTLP Metric exporter supports Histogram aggregation. (#1209)
- The `Code` struct from the `go.opentelemetry.io/otel/codes` package now supports JSON marshaling and unmarshaling as well as implements the `Stringer` interface. (#1214)
- A Baggage API to implement the OpenTelemetry specification. (#1217)
- Add Shutdown method to sdk/trace/provider, shutdown processors in the order they were registered. (#1227)

### Changed

- Set default propagator to no-op propagator. (#1184)
- The `HTTPSupplier`, `HTTPExtractor`, `HTTPInjector`, and `HTTPPropagator` from the `go.opentelemetry.io/otel/api/propagation` package were replaced with unified `TextMapCarrier` and `TextMapPropagator` in the `go.opentelemetry.io/otel/propagation` package. (#1212) (#1325)
- The `New` function from the `go.opentelemetry.io/otel/api/propagation` package was replaced with `NewCompositeTextMapPropagator` in the `go.opentelemetry.io/otel` package. (#1212)
- The status codes of the `go.opentelemetry.io/otel/codes` package have been updated to match the latest OpenTelemetry specification.
   They now are `Unset`, `Error`, and `Ok`.
   They no longer track the gRPC codes. (#1214)
- The `StatusCode` field of the `SpanData` struct in the `go.opentelemetry.io/otel/sdk/export/trace` package now uses the codes package from this package instead of the gRPC project. (#1214)
- Move the `go.opentelemetry.io/otel/api/baggage` package into `go.opentelemetry.io/otel/baggage`. (#1217) (#1325)
- A `Shutdown` method of `SpanProcessor` and all its implementations receives a context and returns an error. (#1264)

### Fixed

- Copies of data from arrays and slices passed to `go.opentelemetry.io/otel/label.ArrayValue()` are now used in the returned `Value` instead of using the mutable data itself. (#1226)

### Removed

- The `ExtractHTTP` and `InjectHTTP` functions from the `go.opentelemetry.io/otel/api/propagation` package were removed. (#1212)
- The `Propagators` interface from the `go.opentelemetry.io/otel/api/propagation` package was removed to conform to the OpenTelemetry specification.
   The explicit `TextMapPropagator` type can be used in its place as this is the `Propagator` type the specification defines. (#1212)
- The `SetAttribute` method of the `Span` from the `go.opentelemetry.io/otel/api/trace` package was removed given its redundancy with the `SetAttributes` method. (#1216)
- The internal implementation of Baggage storage is removed in favor of using the new Baggage API functionality. (#1217)
- Remove duplicate hostname key `HostHostNameKey` in Resource semantic conventions. (#1219)
- Nested array/slice support has been removed. (#1226)

## [0.12.0] - 2020-09-24

### Added

- A `SpanConfigure` function in `go.opentelemetry.io/otel/api/trace` to create a new `SpanConfig` from `SpanOption`s. (#1108)
- In the `go.opentelemetry.io/otel/api/trace` package, `NewTracerConfig` was added to construct new `TracerConfig`s.
   This addition was made to conform with our project option conventions. (#1155)
- Instrumentation library information was added to the Zipkin exporter. (#1119)
- The `SpanProcessor` interface now has a `ForceFlush()` method. (#1166)
- More semantic conventions for k8s as resource attributes. (#1167)

### Changed

- Add reconnecting udp connection type to Jaeger exporter.
   This change adds a new optional implementation of the udp conn interface used to detect changes to an agent's host dns record.
   It then adopts the new destination address to ensure the exporter doesn't get stuck. This change was ported from jaegertracing/jaeger-client-go#520. (#1063)
- Replace `StartOption` and `EndOption` in `go.opentelemetry.io/otel/api/trace` with `SpanOption`.
   This change is matched by replacing the `StartConfig` and `EndConfig` with a unified `SpanConfig`. (#1108)
- Replace the `LinkedTo` span option in `go.opentelemetry.io/otel/api/trace` with `WithLinks`.
   This is be more consistent with our other option patterns, i.e. passing the item to be configured directly instead of its component parts, and provides a cleaner function signature. (#1108)
- The `go.opentelemetry.io/otel/api/trace` `TracerOption` was changed to an interface to conform to project option conventions. (#1109)
- Move the `B3` and `TraceContext` from within the `go.opentelemetry.io/otel/api/trace` package to their own `go.opentelemetry.io/otel/propagators` package.
    This removal of the propagators is reflective of the OpenTelemetry specification for these propagators as well as cleans up the `go.opentelemetry.io/otel/api/trace` API. (#1118)
- Rename Jaeger tags used for instrumentation library information to reflect changes in OpenTelemetry specification. (#1119)
- Rename `ProbabilitySampler` to `TraceIDRatioBased` and change semantics to ignore parent span sampling status. (#1115)
- Move `tools` package under `internal`. (#1141)
- Move `go.opentelemetry.io/otel/api/correlation` package to `go.opentelemetry.io/otel/api/baggage`. (#1142)
   The `correlation.CorrelationContext` propagator has been renamed `baggage.Baggage`.  Other exported functions and types are unchanged.
- Rename `ParentOrElse` sampler to `ParentBased` and allow setting samplers depending on parent span. (#1153)
- In the `go.opentelemetry.io/otel/api/trace` package, `SpanConfigure` was renamed to `NewSpanConfig`. (#1155)
- Change `dependabot.yml` to add a `Skip Changelog` label to dependabot-sourced PRs. (#1161)
- The [configuration style guide](https://github.com/open-telemetry/opentelemetry-go/blob/master/CONTRIBUTING.md#config) has been updated to
   recommend the use of `newConfig()` instead of `configure()`. (#1163)
- The `otlp.Config` type has been unexported and changed to `otlp.config`, along with its initializer. (#1163)
- Ensure exported interface types include parameter names and update the
   Style Guide to reflect this styling rule. (#1172)
- Don't consider unset environment variable for resource detection to be an error. (#1170)
- Rename `go.opentelemetry.io/otel/api/metric.ConfigureInstrument` to `NewInstrumentConfig` and
  `go.opentelemetry.io/otel/api/metric.ConfigureMeter` to `NewMeterConfig`.
- ValueObserver instruments use LastValue aggregator by default. (#1165)
- OTLP Metric exporter supports LastValue aggregation. (#1165)
- Move the `go.opentelemetry.io/otel/api/unit` package to `go.opentelemetry.io/otel/unit`. (#1185)
- Rename `Provider` to `MeterProvider` in the `go.opentelemetry.io/otel/api/metric` package. (#1190)
- Rename `NoopProvider` to `NoopMeterProvider` in the `go.opentelemetry.io/otel/api/metric` package. (#1190)
- Rename `NewProvider` to `NewMeterProvider` in the `go.opentelemetry.io/otel/api/metric/metrictest` package. (#1190)
- Rename `Provider` to `MeterProvider` in the `go.opentelemetry.io/otel/api/metric/registry` package. (#1190)
- Rename `NewProvider` to `NewMeterProvider` in the `go.opentelemetry.io/otel/api/metri/registryc` package. (#1190)
- Rename `Provider` to `TracerProvider` in the `go.opentelemetry.io/otel/api/trace` package. (#1190)
- Rename `NoopProvider` to `NoopTracerProvider` in the `go.opentelemetry.io/otel/api/trace` package. (#1190)
- Rename `Provider` to `TracerProvider` in the `go.opentelemetry.io/otel/api/trace/tracetest` package. (#1190)
- Rename `NewProvider` to `NewTracerProvider` in the `go.opentelemetry.io/otel/api/trace/tracetest` package. (#1190)
- Rename `WrapperProvider` to `WrapperTracerProvider` in the `go.opentelemetry.io/otel/bridge/opentracing` package. (#1190)
- Rename `NewWrapperProvider` to `NewWrapperTracerProvider` in the `go.opentelemetry.io/otel/bridge/opentracing` package. (#1190)
- Rename `Provider` method of the pull controller to `MeterProvider` in the `go.opentelemetry.io/otel/sdk/metric/controller/pull` package. (#1190)
- Rename `Provider` method of the push controller to `MeterProvider` in the `go.opentelemetry.io/otel/sdk/metric/controller/push` package. (#1190)
- Rename `ProviderOptions` to `TracerProviderConfig` in the `go.opentelemetry.io/otel/sdk/trace` package. (#1190)
- Rename `ProviderOption` to `TracerProviderOption` in the `go.opentelemetry.io/otel/sdk/trace` package. (#1190)
- Rename `Provider` to `TracerProvider` in the `go.opentelemetry.io/otel/sdk/trace` package. (#1190)
- Rename `NewProvider` to `NewTracerProvider` in the `go.opentelemetry.io/otel/sdk/trace` package. (#1190)
- Renamed `SamplingDecision` values to comply with OpenTelemetry specification change. (#1192)
- Renamed Zipkin attribute names from `ot.status_code & ot.status_description` to `otel.status_code & otel.status_description`. (#1201)
- The default SDK now invokes registered `SpanProcessor`s in the order they were registered with the `TracerProvider`. (#1195)
- Add test of spans being processed by the `SpanProcessor`s in the order they were registered. (#1203)

### Removed

- Remove the B3 propagator from `go.opentelemetry.io/otel/propagators`. It is now located in the
   `go.opentelemetry.io/contrib/propagators/` module. (#1191)
- Remove the semantic convention for HTTP status text, `HTTPStatusTextKey` from package `go.opentelemetry.io/otel/semconv`. (#1194)

### Fixed

- Zipkin example no longer mentions `ParentSampler`, corrected to `ParentBased`. (#1171)
- Fix missing shutdown processor in otel-collector example. (#1186)
- Fix missing shutdown processor in basic and namedtracer examples. (#1197)

## [0.11.0] - 2020-08-24

### Added

- Support for exporting array-valued attributes via OTLP. (#992)
- `Noop` and `InMemory` `SpanBatcher` implementations to help with testing integrations. (#994)
- Support for filtering metric label sets. (#1047)
- A dimensionality-reducing metric Processor. (#1057)
- Integration tests for more OTel Collector Attribute types. (#1062)
- A new `WithSpanProcessor` `ProviderOption` is added to the `go.opentelemetry.io/otel/sdk/trace` package to create a `Provider` and automatically register the `SpanProcessor`. (#1078)

### Changed

- Rename `sdk/metric/processor/test` to `sdk/metric/processor/processortest`. (#1049)
- Rename `sdk/metric/controller/test` to `sdk/metric/controller/controllertest`. (#1049)
- Rename `api/testharness` to `api/apitest`. (#1049)
- Rename `api/trace/testtrace` to `api/trace/tracetest`. (#1049)
- Change Metric Processor to merge multiple observations. (#1024)
- The `go.opentelemetry.io/otel/bridge/opentracing` bridge package has been made into its own module.
   This removes the package dependencies of this bridge from the rest of the OpenTelemetry based project. (#1038)
- Renamed `go.opentelemetry.io/otel/api/standard` package to `go.opentelemetry.io/otel/semconv` to avoid the ambiguous and generic name `standard` and better describe the package as containing OpenTelemetry semantic conventions. (#1016)
- The environment variable used for resource detection has been changed from `OTEL_RESOURCE_LABELS` to `OTEL_RESOURCE_ATTRIBUTES` (#1042)
- Replace `WithSyncer` with `WithBatcher` in examples. (#1044)
- Replace the `google.golang.org/grpc/codes` dependency in the API with an equivalent `go.opentelemetry.io/otel/codes` package. (#1046)
- Merge the `go.opentelemetry.io/otel/api/label` and `go.opentelemetry.io/otel/api/kv` into the new `go.opentelemetry.io/otel/label` package. (#1060)
- Unify Callback Function Naming.
   Rename `*Callback` with `*Func`. (#1061)
- CI builds validate against last two versions of Go, dropping 1.13 and adding 1.15. (#1064)
- The `go.opentelemetry.io/otel/sdk/export/trace` interfaces `SpanSyncer` and `SpanBatcher` have been replaced with a specification compliant `Exporter` interface.
   This interface still supports the export of `SpanData`, but only as a slice.
   Implementation are also required now to return any error from `ExportSpans` if one occurs as well as implement a `Shutdown` method for exporter clean-up. (#1078)
- The `go.opentelemetry.io/otel/sdk/trace` `NewBatchSpanProcessor` function no longer returns an error.
   If a `nil` exporter is passed as an argument to this function, instead of it returning an error, it now returns a `BatchSpanProcessor` that handles the export of `SpanData` by not taking any action. (#1078)
- The `go.opentelemetry.io/otel/sdk/trace` `NewProvider` function to create a `Provider` no longer returns an error, instead only a `*Provider`.
   This change is related to `NewBatchSpanProcessor` not returning an error which was the only error this function would return. (#1078)

### Removed

- Duplicate, unused API sampler interface. (#999)
   Use the [`Sampler` interface](https://github.com/open-telemetry/opentelemetry-go/blob/v0.11.0/sdk/trace/sampling.go) provided by the SDK instead.
- The `grpctrace` instrumentation was moved to the `go.opentelemetry.io/contrib` repository and out of this repository.
   This move includes moving the `grpc` example to the `go.opentelemetry.io/contrib` as well. (#1027)
- The `WithSpan` method of the `Tracer` interface.
   The functionality this method provided was limited compared to what a user can provide themselves.
   It was removed with the understanding that if there is sufficient user need it can be added back based on actual user usage. (#1043)
- The `RegisterSpanProcessor` and `UnregisterSpanProcessor` functions.
   These were holdovers from an approach prior to the TracerProvider design. They were not used anymore. (#1077)
- The `oterror` package. (#1026)
- The `othttp` and `httptrace` instrumentations were moved to `go.opentelemetry.io/contrib`. (#1032)

### Fixed

- The `semconv.HTTPServerMetricAttributesFromHTTPRequest()` function no longer generates the high-cardinality `http.request.content.length` label. (#1031)
- Correct instrumentation version tag in Jaeger exporter. (#1037)
- The SDK span will now set an error event if the `End` method is called during a panic (i.e. it was deferred). (#1043)
- Move internally generated protobuf code from the `go.opentelemetry.io/otel` to the OTLP exporter to reduce dependency overhead. (#1050)
- The `otel-collector` example referenced outdated collector processors. (#1006)

## [0.10.0] - 2020-07-29

This release migrates the default OpenTelemetry SDK into its own Go module, decoupling the SDK from the API and reducing dependencies for instrumentation packages.

### Added

- The Zipkin exporter now has `NewExportPipeline` and `InstallNewPipeline` constructor functions to match the common pattern.
    These function build a new exporter with default SDK options and register the exporter with the `global` package respectively. (#944)
- Add propagator option for gRPC instrumentation. (#986)
- The `testtrace` package now tracks the `trace.SpanKind` for each span. (#987)

### Changed

- Replace the `RegisterGlobal` `Option` in the Jaeger exporter with an `InstallNewPipeline` constructor function.
   This matches the other exporter constructor patterns and will register a new exporter after building it with default configuration. (#944)
- The trace (`go.opentelemetry.io/otel/exporters/trace/stdout`) and metric (`go.opentelemetry.io/otel/exporters/metric/stdout`) `stdout` exporters are now merged into a single exporter at `go.opentelemetry.io/otel/exporters/stdout`.
   This new exporter was made into its own Go module to follow the pattern of all exporters and decouple it from the `go.opentelemetry.io/otel` module. (#956, #963)
- Move the `go.opentelemetry.io/otel/exporters/test` test package to `go.opentelemetry.io/otel/sdk/export/metric/metrictest`. (#962)
- The `go.opentelemetry.io/otel/api/kv/value` package was merged into the parent `go.opentelemetry.io/otel/api/kv` package. (#968)
  - `value.Bool` was replaced with `kv.BoolValue`.
  - `value.Int64` was replaced with `kv.Int64Value`.
  - `value.Uint64` was replaced with `kv.Uint64Value`.
  - `value.Float64` was replaced with `kv.Float64Value`.
  - `value.Int32` was replaced with `kv.Int32Value`.
  - `value.Uint32` was replaced with `kv.Uint32Value`.
  - `value.Float32` was replaced with `kv.Float32Value`.
  - `value.String` was replaced with `kv.StringValue`.
  - `value.Int` was replaced with `kv.IntValue`.
  - `value.Uint` was replaced with `kv.UintValue`.
  - `value.Array` was replaced with `kv.ArrayValue`.
- Rename `Infer` to `Any` in the `go.opentelemetry.io/otel/api/kv` package. (#972)
- Change `othttp` to use the `httpsnoop` package to wrap the `ResponseWriter` so that optional interfaces (`http.Hijacker`, `http.Flusher`, etc.) that are implemented by the original `ResponseWriter`are also implemented by the wrapped `ResponseWriter`. (#979)
- Rename `go.opentelemetry.io/otel/sdk/metric/aggregator/test` package to `go.opentelemetry.io/otel/sdk/metric/aggregator/aggregatortest`. (#980)
- Make the SDK into its own Go module called `go.opentelemetry.io/otel/sdk`. (#985)
- Changed the default trace `Sampler` from `AlwaysOn` to `ParentOrElse(AlwaysOn)`. (#989)

### Removed

- The `IndexedAttribute` function from the `go.opentelemetry.io/otel/api/label` package was removed in favor of `IndexedLabel` which it was synonymous with. (#970)

### Fixed

- Bump github.com/golangci/golangci-lint from 1.28.3 to 1.29.0 in /tools. (#953)
- Bump github.com/google/go-cmp from 0.5.0 to 0.5.1. (#957)
- Use `global.Handle` for span export errors in the OTLP exporter. (#946)
- Correct Go language formatting in the README documentation. (#961)
- Remove default SDK dependencies from the `go.opentelemetry.io/otel/api` package. (#977)
- Remove default SDK dependencies from the `go.opentelemetry.io/otel/instrumentation` package. (#983)
- Move documented examples for `go.opentelemetry.io/otel/instrumentation/grpctrace` interceptors into Go example tests. (#984)

## [0.9.0] - 2020-07-20

### Added

- A new Resource Detector interface is included to allow resources to be automatically detected and included. (#939)
- A Detector to automatically detect resources from an environment variable. (#939)
- Github action to generate protobuf Go bindings locally in `internal/opentelemetry-proto-gen`. (#938)
- OTLP .proto files from `open-telemetry/opentelemetry-proto` imported as a git submodule under `internal/opentelemetry-proto`.
   References to `github.com/open-telemetry/opentelemetry-proto` changed to `go.opentelemetry.io/otel/internal/opentelemetry-proto-gen`. (#942)

### Changed

- Non-nil value `struct`s for key-value pairs will be marshalled using JSON rather than `Sprintf`. (#948)

### Removed

- Removed dependency on `github.com/open-telemetry/opentelemetry-collector`. (#943)

## [0.8.0] - 2020-07-09

### Added

- The `B3Encoding` type to represent the B3 encoding(s) the B3 propagator can inject.
   A value for HTTP supported encodings (Multiple Header: `MultipleHeader`, Single Header: `SingleHeader`) are included. (#882)
- The `FlagsDeferred` trace flag to indicate if the trace sampling decision has been deferred. (#882)
- The `FlagsDebug` trace flag to indicate if the trace is a debug trace. (#882)
- Add `peer.service` semantic attribute. (#898)
- Add database-specific semantic attributes. (#899)
- Add semantic convention for `faas.coldstart` and `container.id`. (#909)
- Add http content size semantic conventions. (#905)
- Include `http.request_content_length` in HTTP request basic attributes. (#905)
- Add semantic conventions for operating system process resource attribute keys. (#919)
- The Jaeger exporter now has a `WithBatchMaxCount` option to specify the maximum number of spans sent in a batch. (#931)

### Changed

- Update `CONTRIBUTING.md` to ask for updates to `CHANGELOG.md` with each pull request. (#879)
- Use lowercase header names for B3 Multiple Headers. (#881)
- The B3 propagator `SingleHeader` field has been replaced with `InjectEncoding`.
   This new field can be set to combinations of the `B3Encoding` bitmasks and will inject trace information in these encodings.
   If no encoding is set, the propagator will default to `MultipleHeader` encoding. (#882)
- The B3 propagator now extracts from either HTTP encoding of B3 (Single Header or Multiple Header) based on what is contained in the header.
   Preference is given to Single Header encoding with Multiple Header being the fallback if Single Header is not found or is invalid.
   This behavior change is made to dynamically support all correctly encoded traces received instead of having to guess the expected encoding prior to receiving. (#882)
- Extend semantic conventions for RPC. (#900)
- To match constant naming conventions in the `api/standard` package, the `FaaS*` key names are appended with a suffix of `Key`. (#920)
  - `"api/standard".FaaSName` -> `FaaSNameKey`
  - `"api/standard".FaaSID` -> `FaaSIDKey`
  - `"api/standard".FaaSVersion` -> `FaaSVersionKey`
  - `"api/standard".FaaSInstance` -> `FaaSInstanceKey`

### Removed

- The `FlagsUnused` trace flag is removed.
   The purpose of this flag was to act as the inverse of `FlagsSampled`, the inverse of `FlagsSampled` is used instead. (#882)
- The B3 header constants (`B3SingleHeader`, `B3DebugFlagHeader`, `B3TraceIDHeader`, `B3SpanIDHeader`, `B3SampledHeader`, `B3ParentSpanIDHeader`) are removed.
   If B3 header keys are needed [the authoritative OpenZipkin package constants](https://pkg.go.dev/github.com/openzipkin/zipkin-go@v0.2.2/propagation/b3?tab=doc#pkg-constants) should be used instead. (#882)

### Fixed

- The B3 Single Header name is now correctly `b3` instead of the previous `X-B3`. (#881)
- The B3 propagator now correctly supports sampling only values (`b3: 0`, `b3: 1`, or `b3: d`) for a Single B3 Header. (#882)
- The B3 propagator now propagates the debug flag.
   This removes the behavior of changing the debug flag into a set sampling bit.
   Instead, this now follow the B3 specification and omits the `X-B3-Sampling` header. (#882)
- The B3 propagator now tracks "unset" sampling state (meaning "defer the decision") and does not set the `X-B3-Sampling` header when injecting. (#882)
- Bump github.com/itchyny/gojq from 0.10.3 to 0.10.4 in /tools. (#883)
- Bump github.com/opentracing/opentracing-go from v1.1.1-0.20190913142402-a7454ce5950e to v1.2.0. (#885)
- The tracing time conversion for OTLP spans is now correctly set to `UnixNano`. (#896)
- Ensure span status is not set to `Unknown` when no HTTP status code is provided as it is assumed to be `200 OK`. (#908)
- Ensure `httptrace.clientTracer` closes `http.headers` span. (#912)
- Prometheus exporter will not apply stale updates or forget inactive metrics. (#903)
- Add test for api.standard `HTTPClientAttributesFromHTTPRequest`. (#905)
- Bump github.com/golangci/golangci-lint from 1.27.0 to 1.28.1 in /tools. (#901, #913)
- Update otel-collector example to use the v0.5.0 collector. (#915)
- The `grpctrace` instrumentation uses a span name conforming to the OpenTelemetry semantic conventions (does not contain a leading slash (`/`)). (#922)
- The `grpctrace` instrumentation includes an `rpc.method` attribute now set to the gRPC method name. (#900, #922)
- The `grpctrace` instrumentation `rpc.service` attribute now contains the package name if one exists.
   This is in accordance with OpenTelemetry semantic conventions. (#922)
- Correlation Context extractor will no longer insert an empty map into the returned context when no valid values are extracted. (#923)
- Bump google.golang.org/api from 0.28.0 to 0.29.0 in /exporters/trace/jaeger. (#925)
- Bump github.com/itchyny/gojq from 0.10.4 to 0.11.0 in /tools. (#926)
- Bump github.com/golangci/golangci-lint from 1.28.1 to 1.28.2 in /tools. (#930)

## [0.7.0] - 2020-06-26

This release implements the v0.5.0 version of the OpenTelemetry specification.

### Added

- The othttp instrumentation now includes default metrics. (#861)
- This CHANGELOG file to track all changes in the project going forward.
- Support for array type attributes. (#798)
- Apply transitive dependabot go.mod dependency updates as part of a new automatic Github workflow. (#844)
- Timestamps are now passed to exporters for each export. (#835)
- Add new `Accumulation` type to metric SDK to transport telemetry from `Accumulator`s to `Processor`s.
   This replaces the prior `Record` `struct` use for this purpose. (#835)
- New dependabot integration to automate package upgrades. (#814)
- `Meter` and `Tracer` implementations accept instrumentation version version as an optional argument.
   This instrumentation version is passed on to exporters. (#811) (#805) (#802)
- The OTLP exporter includes the instrumentation version in telemetry it exports. (#811)
- Environment variables for Jaeger exporter are supported. (#796)
- New `aggregation.Kind` in the export metric API. (#808)
- New example that uses OTLP and the collector. (#790)
- Handle errors in the span `SetName` during span initialization. (#791)
- Default service config to enable retries for retry-able failed requests in the OTLP exporter and an option to override this default. (#777)
- New `go.opentelemetry.io/otel/api/oterror` package to uniformly support error handling and definitions for the project. (#778)
- New `global` default implementation of the `go.opentelemetry.io/otel/api/oterror.Handler` interface to be used to handle errors prior to an user defined `Handler`.
   There is also functionality for the user to register their `Handler` as well as a convenience function `Handle` to handle an error with this global `Handler`(#778)
- Options to specify propagators for httptrace and grpctrace instrumentation. (#784)
- The required `application/json` header for the Zipkin exporter is included in all exports. (#774)
- Integrate HTTP semantics helpers from the contrib repository into the `api/standard` package. #769

### Changed

- Rename `Integrator` to `Processor` in the metric SDK. (#863)
- Rename `AggregationSelector` to `AggregatorSelector`. (#859)
- Rename `SynchronizedCopy` to `SynchronizedMove`. (#858)
- Rename `simple` integrator to `basic` integrator. (#857)
- Merge otlp collector examples. (#841)
- Change the metric SDK to support cumulative, delta, and pass-through exporters directly.
   With these changes, cumulative and delta specific exporters are able to request the correct kind of aggregation from the SDK. (#840)
- The `Aggregator.Checkpoint` API is renamed to `SynchronizedCopy` and adds an argument, a different `Aggregator` into which the copy is stored. (#812)
- The `export.Aggregator` contract is that `Update()` and `SynchronizedCopy()` are synchronized with each other.
   All the aggregation interfaces (`Sum`, `LastValue`, ...) are not meant to be synchronized, as the caller is expected to synchronize aggregators at a higher level after the `Accumulator`.
   Some of the `Aggregators` used unnecessary locking and that has been cleaned up. (#812)
- Use of `metric.Number` was replaced by `int64` now that we use `sync.Mutex` in the `MinMaxSumCount` and `Histogram` `Aggregators`. (#812)
- Replace `AlwaysParentSample` with `ParentSample(fallback)` to match the OpenTelemetry v0.5.0 specification. (#810)
- Rename `sdk/export/metric/aggregator` to `sdk/export/metric/aggregation`. #808
- Send configured headers with every request in the OTLP exporter, instead of just on connection creation. (#806)
- Update error handling for any one off error handlers, replacing, instead, with the `global.Handle` function. (#791)
- Rename `plugin` directory to `instrumentation` to match the OpenTelemetry specification. (#779)
- Makes the argument order to Histogram and DDSketch `New()` consistent. (#781)

### Removed

- `Uint64NumberKind` and related functions from the API. (#864)
- Context arguments from `Aggregator.Checkpoint` and `Integrator.Process` as they were unused. (#803)
- `SpanID` is no longer included in parameters for sampling decision to match the OpenTelemetry specification. (#775)

### Fixed

- Upgrade OTLP exporter to opentelemetry-proto matching the opentelemetry-collector v0.4.0 release. (#866)
- Allow changes to `go.sum` and `go.mod` when running dependabot tidy-up. (#871)
- Bump github.com/stretchr/testify from 1.4.0 to 1.6.1. (#824)
- Bump github.com/prometheus/client_golang from 1.7.0 to 1.7.1 in /exporters/metric/prometheus. (#867)
- Bump google.golang.org/grpc from 1.29.1 to 1.30.0 in /exporters/trace/jaeger. (#853)
- Bump google.golang.org/grpc from 1.29.1 to 1.30.0 in /exporters/trace/zipkin. (#854)
- Bumps github.com/golang/protobuf from 1.3.2 to 1.4.2 (#848)
- Bump github.com/stretchr/testify from 1.4.0 to 1.6.1 in /exporters/otlp (#817)
- Bump github.com/golangci/golangci-lint from 1.25.1 to 1.27.0 in /tools (#828)
- Bump github.com/prometheus/client_golang from 1.5.0 to 1.7.0 in /exporters/metric/prometheus (#838)
- Bump github.com/stretchr/testify from 1.4.0 to 1.6.1 in /exporters/trace/jaeger (#829)
- Bump github.com/benbjohnson/clock from 1.0.0 to 1.0.3 (#815)
- Bump github.com/stretchr/testify from 1.4.0 to 1.6.1 in /exporters/trace/zipkin (#823)
- Bump github.com/itchyny/gojq from 0.10.1 to 0.10.3 in /tools (#830)
- Bump github.com/stretchr/testify from 1.4.0 to 1.6.1 in /exporters/metric/prometheus (#822)
- Bump google.golang.org/grpc from 1.27.1 to 1.29.1 in /exporters/trace/zipkin (#820)
- Bump google.golang.org/grpc from 1.27.1 to 1.29.1 in /exporters/trace/jaeger (#831)
- Bump github.com/google/go-cmp from 0.4.0 to 0.5.0 (#836)
- Bump github.com/google/go-cmp from 0.4.0 to 0.5.0 in /exporters/trace/jaeger (#837)
- Bump github.com/google/go-cmp from 0.4.0 to 0.5.0 in /exporters/otlp (#839)
- Bump google.golang.org/api from 0.20.0 to 0.28.0 in /exporters/trace/jaeger (#843)
- Set span status from HTTP status code in the othttp instrumentation. (#832)
- Fixed typo in push controller comment. (#834)
- The `Aggregator` testing has been updated and cleaned. (#812)
- `metric.Number(0)` expressions are replaced by `0` where possible. (#812)
- Fixed `global` `handler_test.go` test failure. #804
- Fixed `BatchSpanProcessor.Shutdown` to wait until all spans are processed. (#766)
- Fixed OTLP example's accidental early close of exporter. (#807)
- Ensure zipkin exporter reads and closes response body. (#788)
- Update instrumentation to use `api/standard` keys instead of custom keys. (#782)
- Clean up tools and RELEASING documentation. (#762)

## [0.6.0] - 2020-05-21

### Added

- Support for `Resource`s in the prometheus exporter. (#757)
- New pull controller. (#751)
- New `UpDownSumObserver` instrument. (#750)
- OpenTelemetry collector demo. (#711)
- New `SumObserver` instrument. (#747)
- New `UpDownCounter` instrument. (#745)
- New timeout `Option` and configuration function `WithTimeout` to the push controller. (#742)
- New `api/standards` package to implement semantic conventions and standard key-value generation. (#731)

### Changed

- Rename `Register*` functions in the metric API to `New*` for all `Observer` instruments. (#761)
- Use `[]float64` for histogram boundaries, not `[]metric.Number`. (#758)
- Change OTLP example to use exporter as a trace `Syncer` instead of as an unneeded `Batcher`. (#756)
- Replace `WithResourceAttributes()` with `WithResource()` in the trace SDK. (#754)
- The prometheus exporter now uses the new pull controller. (#751)
- Rename `ScheduleDelayMillis` to `BatchTimeout` in the trace `BatchSpanProcessor`.(#752)
- Support use of synchronous instruments in asynchronous callbacks (#725)
- Move `Resource` from the `Export` method parameter into the metric export `Record`. (#739)
- Rename `Observer` instrument to `ValueObserver`. (#734)
- The push controller now has a method (`Provider()`) to return a `metric.Provider` instead of the old `Meter` method that acted as a `metric.Provider`. (#738)
- Replace `Measure` instrument by `ValueRecorder` instrument. (#732)
- Rename correlation context header from `"Correlation-Context"` to `"otcorrelations"` to match the OpenTelemetry specification. (#727)

### Fixed

- Ensure gRPC `ClientStream` override methods do not panic in grpctrace package. (#755)
- Disable parts of `BatchSpanProcessor` test until a fix is found. (#743)
- Fix `string` case in `kv` `Infer` function. (#746)
- Fix panic in grpctrace client interceptors. (#740)
- Refactor the `api/metrics` push controller and add `CheckpointSet` synchronization. (#737)
- Rewrite span batch process queue batching logic. (#719)
- Remove the push controller named Meter map. (#738)
- Fix Histogram aggregator initial state (fix #735). (#736)
- Ensure golang alpine image is running `golang-1.14` for examples. (#733)
- Added test for grpctrace `UnaryInterceptorClient`. (#695)
- Rearrange `api/metric` code layout. (#724)

## [0.5.0] - 2020-05-13

### Added

- Batch `Observer` callback support. (#717)
- Alias `api` types to root package of project. (#696)
- Create basic `othttp.Transport` for simple client instrumentation. (#678)
- `SetAttribute(string, interface{})` to the trace API. (#674)
- Jaeger exporter option that allows user to specify custom http client. (#671)
- `Stringer` and `Infer` methods to `key`s. (#662)

### Changed

- Rename `NewKey` in the `kv` package to just `Key`. (#721)
- Move `core` and `key` to `kv` package. (#720)
- Make the metric API `Meter` a `struct` so the abstract `MeterImpl` can be passed and simplify implementation. (#709)
- Rename SDK `Batcher` to `Integrator` to match draft OpenTelemetry SDK specification. (#710)
- Rename SDK `Ungrouped` integrator to `simple.Integrator` to match draft OpenTelemetry SDK specification. (#710)
- Rename SDK `SDK` `struct` to `Accumulator` to match draft OpenTelemetry SDK specification. (#710)
- Move `Number` from `core` to `api/metric` package. (#706)
- Move `SpanContext` from `core` to `trace` package. (#692)
- Change traceparent header from `Traceparent` to `traceparent` to implement the W3C specification. (#681)

### Fixed

- Update tooling to run generators in all submodules. (#705)
- gRPC interceptor regexp to match methods without a service name. (#683)
- Use a `const` for padding 64-bit B3 trace IDs. (#701)
- Update `mockZipkin` listen address from `:0` to `127.0.0.1:0`. (#700)
- Left-pad 64-bit B3 trace IDs with zero. (#698)
- Propagate at least the first W3C tracestate header. (#694)
- Remove internal `StateLocker` implementation. (#688)
- Increase instance size CI system uses. (#690)
- Add a `key` benchmark and use reflection in `key.Infer()`. (#679)
- Fix internal `global` test by using `global.Meter` with `RecordBatch()`. (#680)
- Reimplement histogram using mutex instead of `StateLocker`. (#669)
- Switch `MinMaxSumCount` to a mutex lock implementation instead of `StateLocker`. (#667)
- Update documentation to not include any references to `WithKeys`. (#672)
- Correct misspelling. (#668)
- Fix clobbering of the span context if extraction fails. (#656)
- Bump `golangci-lint` and work around the corrupting bug. (#666) (#670)

## [0.4.3] - 2020-04-24

### Added

- `Dockerfile` and `docker-compose.yml` to run example code. (#635)
- New `grpctrace` package that provides gRPC client and server interceptors for both unary and stream connections. (#621)
- New `api/label` package, providing common label set implementation. (#651)
- Support for JSON marshaling of `Resources`. (#654)
- `TraceID` and `SpanID` implementations for `Stringer` interface. (#642)
- `RemoteAddrKey` in the othttp plugin to include the HTTP client address in top-level spans. (#627)
- `WithSpanFormatter` option to the othttp plugin. (#617)
- Updated README to include section for compatible libraries and include reference to the contrib repository. (#612)
- The prometheus exporter now supports exporting histograms. (#601)
- A `String` method to the `Resource` to return a hashable identifier for a now unique resource. (#613)
- An `Iter` method to the `Resource` to return an array `AttributeIterator`. (#613)
- An `Equal` method to the `Resource` test the equivalence of resources. (#613)
- An iterable structure (`AttributeIterator`) for `Resource` attributes.

### Changed

- zipkin export's `NewExporter` now requires a `serviceName` argument to ensure this needed values is provided. (#644)
- Pass `Resources` through the metrics export pipeline. (#659)

### Removed

- `WithKeys` option from the metric API. (#639)

### Fixed

- Use the `label.Set.Equivalent` value instead of an encoding in the batcher. (#658)
- Correct typo `trace.Exporter` to `trace.SpanSyncer` in comments. (#653)
- Use type names for return values in jaeger exporter. (#648)
- Increase the visibility of the `api/key` package by updating comments and fixing usages locally. (#650)
- `Checkpoint` only after `Update`; Keep records in the `sync.Map` longer. (#647)
- Do not cache `reflect.ValueOf()` in metric Labels. (#649)
- Batch metrics exported from the OTLP exporter based on `Resource` and labels. (#626)
- Add error wrapping to the prometheus exporter. (#631)
- Update the OTLP exporter batching of traces to use a unique `string` representation of an associated `Resource` as the batching key. (#623)
- Update OTLP `SpanData` transform to only include the `ParentSpanID` if one exists. (#614)
- Update `Resource` internal representation to uniquely and reliably identify resources. (#613)
- Check return value from `CheckpointSet.ForEach` in prometheus exporter. (#622)
- Ensure spans created by httptrace client tracer reflect operation structure. (#618)
- Create a new recorder rather than reuse when multiple observations in same epoch for asynchronous instruments. #610
- The default port the OTLP exporter uses to connect to the OpenTelemetry collector is updated to match the one the collector listens on by default. (#611)

## [0.4.2] - 2020-03-31

### Fixed

- Fix `pre_release.sh` to update version in `sdk/opentelemetry.go`. (#607)
- Fix time conversion from internal to OTLP in OTLP exporter. (#606)

## [0.4.1] - 2020-03-31

### Fixed

- Update `tag.sh` to create signed tags. (#604)

## [0.4.0] - 2020-03-30

### Added

- New API package `api/metric/registry` that exposes a `MeterImpl` wrapper for use by SDKs to generate unique instruments. (#580)
- Script to verify examples after a new release. (#579)

### Removed

- The dogstatsd exporter due to lack of support.
   This additionally removes support for statsd. (#591)
- `LabelSet` from the metric API.
   This is replaced by a `[]core.KeyValue` slice. (#595)
- `Labels` from the metric API's `Meter` interface. (#595)

### Changed

- The metric `export.Labels` became an interface which the SDK implements and the `export` package provides a simple, immutable implementation of this interface intended for testing purposes. (#574)
- Renamed `internal/metric.Meter` to `MeterImpl`. (#580)
- Renamed `api/global/internal.obsImpl` to `asyncImpl`. (#580)

### Fixed

- Corrected missing return in mock span. (#582)
- Update License header for all source files to match CNCF guidelines and include a test to ensure it is present. (#586) (#596)
- Update to v0.3.0 of the OTLP in the OTLP exporter. (#588)
- Update pre-release script to be compatible between GNU and BSD based systems. (#592)
- Add a `RecordBatch` benchmark. (#594)
- Moved span transforms of the OTLP exporter to the internal package. (#593)
- Build both go-1.13 and go-1.14 in circleci to test for all supported versions of Go. (#569)
- Removed unneeded allocation on empty labels in OLTP exporter. (#597)
- Update `BatchedSpanProcessor` to process the queue until no data but respect max batch size. (#599)
- Update project documentation godoc.org links to pkg.go.dev. (#602)

## [0.3.0] - 2020-03-21

This is a first official beta release, which provides almost fully complete metrics, tracing, and context propagation functionality.
There is still a possibility of breaking changes.

### Added

- Add `Observer` metric instrument. (#474)
- Add global `Propagators` functionality to enable deferred initialization for propagators registered before the first Meter SDK is installed. (#494)
- Simplified export setup pipeline for the jaeger exporter to match other exporters. (#459)
- The zipkin trace exporter. (#495)
- The OTLP exporter to export metric and trace telemetry to the OpenTelemetry collector. (#497) (#544) (#545)
- Add `StatusMessage` field to the trace `Span`. (#524)
- Context propagation in OpenTracing bridge in terms of OpenTelemetry context propagation. (#525)
- The `Resource` type was added to the SDK. (#528)
- The global API now supports a `Tracer` and `Meter` function as shortcuts to getting a global `*Provider` and calling these methods directly. (#538)
- The metric API now defines a generic `MeterImpl` interface to support general purpose `Meter` construction.
   Additionally, `SyncImpl` and `AsyncImpl` are added to support general purpose instrument construction. (#560)
- A metric `Kind` is added to represent the `MeasureKind`, `ObserverKind`, and `CounterKind`. (#560)
- Scripts to better automate the release process. (#576)

### Changed

- Default to to use `AlwaysSampler` instead of `ProbabilitySampler` to match OpenTelemetry specification. (#506)
- Renamed `AlwaysSampleSampler` to `AlwaysOnSampler` in the trace API. (#511)
- Renamed `NeverSampleSampler` to `AlwaysOffSampler` in the trace API. (#511)
- The `Status` field of the `Span` was changed to `StatusCode` to disambiguate with the added `StatusMessage`. (#524)
- Updated the trace `Sampler` interface conform to the OpenTelemetry specification. (#531)
- Rename metric API `Options` to `Config`. (#541)
- Rename metric `Counter` aggregator to be `Sum`. (#541)
- Unify metric options into `Option` from instrument specific options. (#541)
- The trace API's `TraceProvider` now support `Resource`s. (#545)
- Correct error in zipkin module name. (#548)
- The jaeger trace exporter now supports `Resource`s. (#551)
- Metric SDK now supports `Resource`s.
   The `WithResource` option was added to configure a `Resource` on creation and the `Resource` method was added to the metric `Descriptor` to return the associated `Resource`. (#552)
- Replace `ErrNoLastValue` and `ErrEmptyDataSet` by `ErrNoData` in the metric SDK. (#557)
- The stdout trace exporter now supports `Resource`s. (#558)
- The metric `Descriptor` is now included at the API instead of the SDK. (#560)
- Replace `Ordered` with an iterator in `export.Labels`. (#567)

### Removed

- The vendor specific Stackdriver. It is now hosted on 3rd party vendor infrastructure. (#452)
- The `Unregister` method for metric observers as it is not in the OpenTelemetry specification. (#560)
- `GetDescriptor` from the metric SDK. (#575)
- The `Gauge` instrument from the metric API. (#537)

### Fixed

- Make histogram aggregator checkpoint consistent. (#438)
- Update README with import instructions and how to build and test. (#505)
- The default label encoding was updated to be unique. (#508)
- Use `NewRoot` in the othttp plugin for public endpoints. (#513)
- Fix data race in `BatchedSpanProcessor`. (#518)
- Skip test-386 for Mac OS 10.15.x (Catalina and upwards). #521
- Use a variable-size array to represent ordered labels in maps. (#523)
- Update the OTLP protobuf and update changed import path. (#532)
- Use `StateLocker` implementation in `MinMaxSumCount`. (#546)
- Eliminate goroutine leak in histogram stress test. (#547)
- Update OTLP exporter with latest protobuf. (#550)
- Add filters to the othttp plugin. (#556)
- Provide an implementation of the `Header*` filters that do not depend on Go 1.14. (#565)
- Encode labels once during checkpoint.
   The checkpoint function is executed in a single thread so we can do the encoding lazily before passing the encoded version of labels to the exporter.
   This is a cheap and quick way to avoid encoding the labels on every collection interval. (#572)
- Run coverage over all packages in `COVERAGE_MOD_DIR`. (#573)

## [0.2.3] - 2020-03-04

### Added

- `RecordError` method on `Span`s in the trace API to Simplify adding error events to spans. (#473)
- Configurable push frequency for exporters setup pipeline. (#504)

### Changed

- Rename the `exporter` directory to `exporters`.
   The `go.opentelemetry.io/otel/exporter/trace/jaeger` package was mistakenly released with a `v1.0.0` tag instead of `v0.1.0`.
   This resulted in all subsequent releases not becoming the default latest.
   A consequence of this was that all `go get`s pulled in the incompatible `v0.1.0` release of that package when pulling in more recent packages from other otel packages.
   Renaming the `exporter` directory to `exporters` fixes this issue by renaming the package and therefore clearing any existing dependency tags.
   Consequentially, this action also renames *all* exporter packages. (#502)

### Removed

- The `CorrelationContextHeader` constant in the `correlation` package is no longer exported. (#503)

## [0.2.2] - 2020-02-27

### Added

- `HTTPSupplier` interface in the propagation API to specify methods to retrieve and store a single value for a key to be associated with a carrier. (#467)
- `HTTPExtractor` interface in the propagation API to extract information from an `HTTPSupplier` into a context. (#467)
- `HTTPInjector` interface in the propagation API to inject information into an `HTTPSupplier.` (#467)
- `Config` and configuring `Option` to the propagator API. (#467)
- `Propagators` interface in the propagation API to contain the set of injectors and extractors for all supported carrier formats. (#467)
- `HTTPPropagator` interface in the propagation API to inject and extract from an `HTTPSupplier.` (#467)
- `WithInjectors` and `WithExtractors` functions to the propagator API to configure injectors and extractors to use. (#467)
- `ExtractHTTP` and `InjectHTTP` functions to apply configured HTTP extractors and injectors to a passed context. (#467)
- Histogram aggregator. (#433)
- `DefaultPropagator` function and have it return `trace.TraceContext` as the default context propagator. (#456)
- `AlwaysParentSample` sampler to the trace API. (#455)
- `WithNewRoot` option function to the trace API to specify the created span should be considered a root span. (#451)

### Changed

- Renamed `WithMap` to `ContextWithMap` in the correlation package. (#481)
- Renamed `FromContext` to `MapFromContext` in the correlation package. (#481)
- Move correlation context propagation to correlation package. (#479)
- Do not default to putting remote span context into links. (#480)
- `Tracer.WithSpan` updated to accept `StartOptions`. (#472)
- Renamed `MetricKind` to `Kind` to not stutter in the type usage. (#432)
- Renamed the `export` package to `metric` to match directory structure. (#432)
- Rename the `api/distributedcontext` package to `api/correlation`. (#444)
- Rename the `api/propagators` package to `api/propagation`. (#444)
- Move the propagators from the `propagators` package into the `trace` API package. (#444)
- Update `Float64Gauge`, `Int64Gauge`, `Float64Counter`, `Int64Counter`, `Float64Measure`, and `Int64Measure` metric methods to use value receivers instead of pointers. (#462)
- Moved all dependencies of tools package to a tools directory. (#466)

### Removed

- Binary propagators. (#467)
- NOOP propagator. (#467)

### Fixed

- Upgraded `github.com/golangci/golangci-lint` from `v1.21.0` to `v1.23.6` in `tools/`. (#492)
- Fix a possible nil-dereference crash (#478)
- Correct comments for `InstallNewPipeline` in the stdout exporter. (#483)
- Correct comments for `InstallNewPipeline` in the dogstatsd exporter. (#484)
- Correct comments for `InstallNewPipeline` in the prometheus exporter. (#482)
- Initialize `onError` based on `Config` in prometheus exporter. (#486)
- Correct module name in prometheus exporter README. (#475)
- Removed tracer name prefix from span names. (#430)
- Fix `aggregator_test.go` import package comment. (#431)
- Improved detail in stdout exporter. (#436)
- Fix a dependency issue (generate target should depend on stringer, not lint target) in Makefile. (#442)
- Reorders the Makefile targets within `precommit` target so we generate files and build the code before doing linting, so we can get much nicer errors about syntax errors from the compiler. (#442)
- Reword function documentation in gRPC plugin. (#446)
- Send the `span.kind` tag to Jaeger from the jaeger exporter. (#441)
- Fix `metadataSupplier` in the jaeger exporter to overwrite the header if existing instead of appending to it. (#441)
- Upgraded to Go 1.13 in CI. (#465)
- Correct opentelemetry.io URL in trace SDK documentation. (#464)
- Refactored reference counting logic in SDK determination of stale records. (#468)
- Add call to `runtime.Gosched` in instrument `acquireHandle` logic to not block the collector. (#469)

## [0.2.1.1] - 2020-01-13

### Fixed

- Use stateful batcher on Prometheus exporter fixing regression introduced in #395. (#428)

## [0.2.1] - 2020-01-08

### Added

- Global meter forwarding implementation.
   This enables deferred initialization for metric instruments registered before the first Meter SDK is installed. (#392)
- Global trace forwarding implementation.
   This enables deferred initialization for tracers registered before the first Trace SDK is installed. (#406)
- Standardize export pipeline creation in all exporters. (#395)
- A testing, organization, and comments for 64-bit field alignment. (#418)
- Script to tag all modules in the project. (#414)

### Changed

- Renamed `propagation` package to `propagators`. (#362)
- Renamed `B3Propagator` propagator to `B3`. (#362)
- Renamed `TextFormatPropagator` propagator to `TextFormat`. (#362)
- Renamed `BinaryPropagator` propagator to `Binary`. (#362)
- Renamed `BinaryFormatPropagator` propagator to `BinaryFormat`. (#362)
- Renamed `NoopTextFormatPropagator` propagator to `NoopTextFormat`. (#362)
- Renamed `TraceContextPropagator` propagator to `TraceContext`. (#362)
- Renamed `SpanOption` to `StartOption` in the trace API. (#369)
- Renamed `StartOptions` to `StartConfig` in the trace API. (#369)
- Renamed `EndOptions` to `EndConfig` in the trace API. (#369)
- `Number` now has a pointer receiver for its methods. (#375)
- Renamed `CurrentSpan` to `SpanFromContext` in the trace API. (#379)
- Renamed `SetCurrentSpan` to `ContextWithSpan` in the trace API. (#379)
- Renamed `Message` in Event to `Name` in the trace API. (#389)
- Prometheus exporter no longer aggregates metrics, instead it only exports them. (#385)
- Renamed `HandleImpl` to `BoundInstrumentImpl` in the metric API. (#400)
- Renamed `Float64CounterHandle` to `Float64CounterBoundInstrument` in the metric API. (#400)
- Renamed `Int64CounterHandle` to `Int64CounterBoundInstrument` in the metric API. (#400)
- Renamed `Float64GaugeHandle` to `Float64GaugeBoundInstrument` in the metric API. (#400)
- Renamed `Int64GaugeHandle` to `Int64GaugeBoundInstrument` in the metric API. (#400)
- Renamed `Float64MeasureHandle` to `Float64MeasureBoundInstrument` in the metric API. (#400)
- Renamed `Int64MeasureHandle` to `Int64MeasureBoundInstrument` in the metric API. (#400)
- Renamed `Release` method for bound instruments in the metric API to `Unbind`. (#400)
- Renamed `AcquireHandle` method for bound instruments in the metric API to `Bind`. (#400)
- Renamed the `File` option in the stdout exporter to `Writer`. (#404)
- Renamed all `Options` to `Config` for all metric exports where this wasn't already the case.

### Fixed

- Aggregator import path corrected. (#421)
- Correct links in README. (#368)
- The README was updated to match latest code changes in its examples. (#374)
- Don't capitalize error statements. (#375)
- Fix ignored errors. (#375)
- Fix ambiguous variable naming. (#375)
- Removed unnecessary type casting. (#375)
- Use named parameters. (#375)
- Updated release schedule. (#378)
- Correct http-stackdriver example module name. (#394)
- Removed the `http.request` span in `httptrace` package. (#397)
- Add comments in the metrics SDK (#399)
- Initialize checkpoint when creating ddsketch aggregator to prevent panic when merging into a empty one. (#402) (#403)
- Add documentation of compatible exporters in the README. (#405)
- Typo fix. (#408)
- Simplify span check logic in SDK tracer implementation. (#419)

## [0.2.0] - 2019-12-03

### Added

- Unary gRPC tracing example. (#351)
- Prometheus exporter. (#334)
- Dogstatsd metrics exporter. (#326)

### Changed

- Rename `MaxSumCount` aggregation to `MinMaxSumCount` and add the `Min` interface for this aggregation. (#352)
- Rename `GetMeter` to `Meter`. (#357)
- Rename `HTTPTraceContextPropagator` to `TraceContextPropagator`. (#355)
- Rename `HTTPB3Propagator` to `B3Propagator`. (#355)
- Rename `HTTPTraceContextPropagator` to `TraceContextPropagator`. (#355)
- Move `/global` package to `/api/global`. (#356)
- Rename `GetTracer` to `Tracer`. (#347)

### Removed

- `SetAttribute` from the `Span` interface in the trace API. (#361)
- `AddLink` from the `Span` interface in the trace API. (#349)
- `Link` from the `Span` interface in the trace API. (#349)

### Fixed

- Exclude example directories from coverage report. (#365)
- Lint make target now implements automatic fixes with `golangci-lint` before a second run to report the remaining issues. (#360)
- Drop `GO111MODULE` environment variable in Makefile as Go 1.13 is the project specified minimum version and this is environment variable is not needed for that version of Go. (#359)
- Run the race checker for all test. (#354)
- Redundant commands in the Makefile are removed. (#354)
- Split the `generate` and `lint` targets of the Makefile. (#354)
- Renames `circle-ci` target to more generic `ci` in Makefile. (#354)
- Add example Prometheus binary to gitignore. (#358)
- Support negative numbers with the `MaxSumCount`. (#335)
- Resolve race conditions in `push_test.go` identified in #339. (#340)
- Use `/usr/bin/env bash` as a shebang in scripts rather than `/bin/bash`. (#336)
- Trace benchmark now tests both `AlwaysSample` and `NeverSample`.
   Previously it was testing `AlwaysSample` twice. (#325)
- Trace benchmark now uses a `[]byte` for `TraceID` to fix failing test. (#325)
- Added a trace benchmark to test variadic functions in `setAttribute` vs `setAttributes` (#325)
- The `defaultkeys` batcher was only using the encoded label set as its map key while building a checkpoint.
   This allowed distinct label sets through, but any metrics sharing a label set could be overwritten or merged incorrectly.
   This was corrected. (#333)

## [0.1.2] - 2019-11-18

### Fixed

- Optimized the `simplelru` map for attributes to reduce the number of allocations. (#328)
- Removed unnecessary unslicing of parameters that are already a slice. (#324)

## [0.1.1] - 2019-11-18

This release contains a Metrics SDK with stdout exporter and supports basic aggregations such as counter, gauges, array, maxsumcount, and ddsketch.

### Added

- Metrics stdout export pipeline. (#265)
- Array aggregation for raw measure metrics. (#282)
- The core.Value now have a `MarshalJSON` method. (#281)

### Removed

- `WithService`, `WithResources`, and `WithComponent` methods of tracers. (#314)
- Prefix slash in `Tracer.Start()` for the Jaeger example. (#292)

### Changed

- Allocation in LabelSet construction to reduce GC overhead. (#318)
- `trace.WithAttributes` to append values instead of replacing (#315)
- Use a formula for tolerance in sampling tests. (#298)
- Move export types into trace and metric-specific sub-directories. (#289)
- `SpanKind` back to being based on an `int` type. (#288)

### Fixed

- URL to OpenTelemetry website in README. (#323)
- Name of othttp default tracer. (#321)
- `ExportSpans` for the stackdriver exporter now handles `nil` context. (#294)
- CI modules cache to correctly restore/save from/to the cache. (#316)
- Fix metric SDK race condition between `LoadOrStore` and the assignment `rec.recorder = i.meter.exporter.AggregatorFor(rec)`. (#293)
- README now reflects the new code structure introduced with these changes. (#291)
- Make the basic example work. (#279)

## [0.1.0] - 2019-11-04

This is the first release of open-telemetry go library.
It contains api and sdk for trace and meter.

### Added

- Initial OpenTelemetry trace and metric API prototypes.
- Initial OpenTelemetry trace, metric, and export SDK packages.
- A wireframe bridge to support compatibility with OpenTracing.
- Example code for a basic, http-stackdriver, http, jaeger, and named tracer setup.
- Exporters for Jaeger, Stackdriver, and stdout.
- Propagators for binary, B3, and trace-context protocols.
- Project information and guidelines in the form of a README and CONTRIBUTING.
- Tools to build the project and a Makefile to automate the process.
- Apache-2.0 license.
- CircleCI build CI manifest files.
- CODEOWNERS file to track owners of this project.

[Unreleased]: https://github.com/open-telemetry/opentelemetry-go/compare/v1.35.0...HEAD
[1.35.0/0.57.0/0.11.0]: https://github.com/open-telemetry/opentelemetry-go/releases/tag/v1.35.0
[1.34.0/0.56.0/0.10.0]: https://github.com/open-telemetry/opentelemetry-go/releases/tag/v1.34.0
[1.33.0/0.55.0/0.9.0/0.0.12]: https://github.com/open-telemetry/opentelemetry-go/releases/tag/v1.33.0
[1.32.0/0.54.0/0.8.0/0.0.11]: https://github.com/open-telemetry/opentelemetry-go/releases/tag/v1.32.0
[1.31.0/0.53.0/0.7.0/0.0.10]: https://github.com/open-telemetry/opentelemetry-go/releases/tag/v1.31.0
[1.30.0/0.52.0/0.6.0/0.0.9]: https://github.com/open-telemetry/opentelemetry-go/releases/tag/v1.30.0
[1.29.0/0.51.0/0.5.0]: https://github.com/open-telemetry/opentelemetry-go/releases/tag/v1.29.0
[1.28.0/0.50.0/0.4.0]: https://github.com/open-telemetry/opentelemetry-go/releases/tag/v1.28.0
[1.27.0/0.49.0/0.3.0]: https://github.com/open-telemetry/opentelemetry-go/releases/tag/v1.27.0
[1.26.0/0.48.0/0.2.0-alpha]: https://github.com/open-telemetry/opentelemetry-go/releases/tag/v1.26.0
[1.25.0/0.47.0/0.0.8/0.1.0-alpha]: https://github.com/open-telemetry/opentelemetry-go/releases/tag/v1.25.0
[1.24.0/0.46.0/0.0.1-alpha]: https://github.com/open-telemetry/opentelemetry-go/releases/tag/v1.24.0
[1.23.1]: https://github.com/open-telemetry/opentelemetry-go/releases/tag/v1.23.1
[1.23.0]: https://github.com/open-telemetry/opentelemetry-go/releases/tag/v1.23.0
[1.23.0-rc.1]: https://github.com/open-telemetry/opentelemetry-go/releases/tag/v1.23.0-rc.1
[1.22.0/0.45.0]: https://github.com/open-telemetry/opentelemetry-go/releases/tag/v1.22.0
[1.21.0/0.44.0]: https://github.com/open-telemetry/opentelemetry-go/releases/tag/v1.21.0
[1.20.0/0.43.0]: https://github.com/open-telemetry/opentelemetry-go/releases/tag/v1.20.0
[1.19.0/0.42.0/0.0.7]: https://github.com/open-telemetry/opentelemetry-go/releases/tag/v1.19.0
[1.19.0-rc.1/0.42.0-rc.1]: https://github.com/open-telemetry/opentelemetry-go/releases/tag/v1.19.0-rc.1
[1.18.0/0.41.0/0.0.6]: https://github.com/open-telemetry/opentelemetry-go/releases/tag/v1.18.0
[1.17.0/0.40.0/0.0.5]: https://github.com/open-telemetry/opentelemetry-go/releases/tag/v1.17.0
[1.16.0/0.39.0]: https://github.com/open-telemetry/opentelemetry-go/releases/tag/v1.16.0
[1.16.0-rc.1/0.39.0-rc.1]: https://github.com/open-telemetry/opentelemetry-go/releases/tag/v1.16.0-rc.1
[1.15.1/0.38.1]: https://github.com/open-telemetry/opentelemetry-go/releases/tag/v1.15.1
[1.15.0/0.38.0]: https://github.com/open-telemetry/opentelemetry-go/releases/tag/v1.15.0
[1.15.0-rc.2/0.38.0-rc.2]: https://github.com/open-telemetry/opentelemetry-go/releases/tag/v1.15.0-rc.2
[1.15.0-rc.1/0.38.0-rc.1]: https://github.com/open-telemetry/opentelemetry-go/releases/tag/v1.15.0-rc.1
[1.14.0/0.37.0/0.0.4]: https://github.com/open-telemetry/opentelemetry-go/releases/tag/v1.14.0
[1.13.0/0.36.0]: https://github.com/open-telemetry/opentelemetry-go/releases/tag/v1.13.0
[1.12.0/0.35.0]: https://github.com/open-telemetry/opentelemetry-go/releases/tag/v1.12.0
[1.11.2/0.34.0]: https://github.com/open-telemetry/opentelemetry-go/releases/tag/v1.11.2
[1.11.1/0.33.0]: https://github.com/open-telemetry/opentelemetry-go/releases/tag/v1.11.1
[1.11.0/0.32.3]: https://github.com/open-telemetry/opentelemetry-go/releases/tag/v1.11.0
[0.32.2]: https://github.com/open-telemetry/opentelemetry-go/releases/tag/sdk/metric/v0.32.2
[0.32.1]: https://github.com/open-telemetry/opentelemetry-go/releases/tag/sdk/metric/v0.32.1
[0.32.0]: https://github.com/open-telemetry/opentelemetry-go/releases/tag/sdk/metric/v0.32.0
[1.10.0]: https://github.com/open-telemetry/opentelemetry-go/releases/tag/v1.10.0
[1.9.0/0.0.3]: https://github.com/open-telemetry/opentelemetry-go/releases/tag/v1.9.0
[1.8.0/0.31.0]: https://github.com/open-telemetry/opentelemetry-go/releases/tag/v1.8.0
[1.7.0/0.30.0]: https://github.com/open-telemetry/opentelemetry-go/releases/tag/v1.7.0
[0.29.0]: https://github.com/open-telemetry/opentelemetry-go/releases/tag/metric/v0.29.0
[1.6.3]: https://github.com/open-telemetry/opentelemetry-go/releases/tag/v1.6.3
[1.6.2]: https://github.com/open-telemetry/opentelemetry-go/releases/tag/v1.6.2
[1.6.1]: https://github.com/open-telemetry/opentelemetry-go/releases/tag/v1.6.1
[1.6.0/0.28.0]: https://github.com/open-telemetry/opentelemetry-go/releases/tag/v1.6.0
[1.5.0]: https://github.com/open-telemetry/opentelemetry-go/releases/tag/v1.5.0
[1.4.1]: https://github.com/open-telemetry/opentelemetry-go/releases/tag/v1.4.1
[1.4.0]: https://github.com/open-telemetry/opentelemetry-go/releases/tag/v1.4.0
[1.3.0]: https://github.com/open-telemetry/opentelemetry-go/releases/tag/v1.3.0
[1.2.0]: https://github.com/open-telemetry/opentelemetry-go/releases/tag/v1.2.0
[1.1.0]: https://github.com/open-telemetry/opentelemetry-go/releases/tag/v1.1.0
[1.0.1]: https://github.com/open-telemetry/opentelemetry-go/releases/tag/v1.0.1
[Metrics 0.24.0]: https://github.com/open-telemetry/opentelemetry-go/releases/tag/metric/v0.24.0
[1.0.0]: https://github.com/open-telemetry/opentelemetry-go/releases/tag/v1.0.0
[1.0.0-RC3]: https://github.com/open-telemetry/opentelemetry-go/releases/tag/v1.0.0-RC3
[1.0.0-RC2]: https://github.com/open-telemetry/opentelemetry-go/releases/tag/v1.0.0-RC2
[Experimental Metrics v0.22.0]: https://github.com/open-telemetry/opentelemetry-go/releases/tag/metric/v0.22.0
[1.0.0-RC1]: https://github.com/open-telemetry/opentelemetry-go/releases/tag/v1.0.0-RC1
[0.20.0]: https://github.com/open-telemetry/opentelemetry-go/releases/tag/v0.20.0
[0.19.0]: https://github.com/open-telemetry/opentelemetry-go/releases/tag/v0.19.0
[0.18.0]: https://github.com/open-telemetry/opentelemetry-go/releases/tag/v0.18.0
[0.17.0]: https://github.com/open-telemetry/opentelemetry-go/releases/tag/v0.17.0
[0.16.0]: https://github.com/open-telemetry/opentelemetry-go/releases/tag/v0.16.0
[0.15.0]: https://github.com/open-telemetry/opentelemetry-go/releases/tag/v0.15.0
[0.14.0]: https://github.com/open-telemetry/opentelemetry-go/releases/tag/v0.14.0
[0.13.0]: https://github.com/open-telemetry/opentelemetry-go/releases/tag/v0.13.0
[0.12.0]: https://github.com/open-telemetry/opentelemetry-go/releases/tag/v0.12.0
[0.11.0]: https://github.com/open-telemetry/opentelemetry-go/releases/tag/v0.11.0
[0.10.0]: https://github.com/open-telemetry/opentelemetry-go/releases/tag/v0.10.0
[0.9.0]: https://github.com/open-telemetry/opentelemetry-go/releases/tag/v0.9.0
[0.8.0]: https://github.com/open-telemetry/opentelemetry-go/releases/tag/v0.8.0
[0.7.0]: https://github.com/open-telemetry/opentelemetry-go/releases/tag/v0.7.0
[0.6.0]: https://github.com/open-telemetry/opentelemetry-go/releases/tag/v0.6.0
[0.5.0]: https://github.com/open-telemetry/opentelemetry-go/releases/tag/v0.5.0
[0.4.3]: https://github.com/open-telemetry/opentelemetry-go/releases/tag/v0.4.3
[0.4.2]: https://github.com/open-telemetry/opentelemetry-go/releases/tag/v0.4.2
[0.4.1]: https://github.com/open-telemetry/opentelemetry-go/releases/tag/v0.4.1
[0.4.0]: https://github.com/open-telemetry/opentelemetry-go/releases/tag/v0.4.0
[0.3.0]: https://github.com/open-telemetry/opentelemetry-go/releases/tag/v0.3.0
[0.2.3]: https://github.com/open-telemetry/opentelemetry-go/releases/tag/v0.2.3
[0.2.2]: https://github.com/open-telemetry/opentelemetry-go/releases/tag/v0.2.2
[0.2.1.1]: https://github.com/open-telemetry/opentelemetry-go/releases/tag/v0.2.1.1
[0.2.1]: https://github.com/open-telemetry/opentelemetry-go/releases/tag/v0.2.1
[0.2.0]: https://github.com/open-telemetry/opentelemetry-go/releases/tag/v0.2.0
[0.1.2]: https://github.com/open-telemetry/opentelemetry-go/releases/tag/v0.1.2
[0.1.1]: https://github.com/open-telemetry/opentelemetry-go/releases/tag/v0.1.1
[0.1.0]: https://github.com/open-telemetry/opentelemetry-go/releases/tag/v0.1.0

<!-- Released section ended -->

[Go 1.24]: https://go.dev/doc/go1.24
[Go 1.23]: https://go.dev/doc/go1.23
[Go 1.22]: https://go.dev/doc/go1.22
[Go 1.21]: https://go.dev/doc/go1.21
[Go 1.20]: https://go.dev/doc/go1.20
[Go 1.19]: https://go.dev/doc/go1.19
[Go 1.18]: https://go.dev/doc/go1.18

[metric API]:https://pkg.go.dev/go.opentelemetry.io/otel/metric
[metric SDK]:https://pkg.go.dev/go.opentelemetry.io/otel/sdk/metric
[trace API]:https://pkg.go.dev/go.opentelemetry.io/otel/trace

[GO-2024-2687]: https://pkg.go.dev/vuln/GO-2024-2687<|MERGE_RESOLUTION|>--- conflicted
+++ resolved
@@ -18,13 +18,10 @@
 - Add `WithHTTPClient` option to configure the `http.Client` used by `go.opentelemetry.io/otel/exporters/otlp/otlptrace/otlptracehttp`. (#6751)
 - Add `WithHTTPClient` option to configure the `http.Client` used by `go.opentelemetry.io/otel/exporters/otlp/otlpmetric/otlpmetrichttp`. (#6752)
 - Add `WithHTTPClient` option to configure the `http.Client` used by `go.opentelemetry.io/otel/exporters/otlp/otlplog/otlploghttp`. (#6688)
-<<<<<<< HEAD
 - Add `ValuesGetter` in `go.opentelemetry.io/otel/propagation`, a `TextMapCarrier` that supports retrieving multiple values for a single key. (#5973)
 - Add `Values` method to `HeaderCarrier` to implement the new `ValuesGetter` interface in `go.opentelemetry.io/otel/propagation`. (#5973)
 - Update `Baggage` in `go.opentelemetry.io/otel/propagation` to retrieve multiple values for a key when the carrier implements `ValuesGetter`. (#5973)
-=======
 - Add `AssertEqual` function in `go.opentelemetry.io/otel/log/logtest`. (#6662)
->>>>>>> bf7ffa39
 
 ### Removed
 
