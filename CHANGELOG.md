# Changelog

All notable changes to this project will be documented in this file.

The format is based on [Keep a Changelog](https://keepachangelog.com/en/1.0.0/).

This project adheres to [Semantic Versioning](https://semver.org/spec/v2.0.0.html).

## [Unreleased]

### ⚠️ Notice ⚠️

This update is a breaking change of the unstable Metrics API.
Code instrumented with the `go.opentelemetry.io/otel/metric` will need to be modified.

### Added

<<<<<<< HEAD
- Allow configuring the Sampler with the `OTEL_TRACES_SAMPLER` and `OTEL_TRACES_SAMPLER_ARG` environment variables. (#2305)
- Support `OTEL_EXPORTER_ZIPKIN_ENDPOINT` env to specify zipkin collector endpoint (#2490)
- Log the configuration of TracerProviders, and Tracers for debugging. To enable use a logger with Verbosity (V level) >=1
- Added environment variables for: `OTEL_BSP_SCHEDULE_DELAY`, `OTEL_BSP_EXPORT_TIMEOUT`, `OTEL_BSP_MAX_QUEUE_SIZE` and `OTEL_BSP_MAX_EXPORT_BATCH_SIZE` (#2515)

### Changed

- Jaeger exporter takes into additional 70 bytes overhead into consideration when sending UDP packets (#2489, #2512)
=======
- Add go 1.18 to our compatibility tests. (#2679)

### Changed

- The metrics API has been significantly changed. (#2587)

### Fixed

- Fallback to general attribute limits when span specific ones are not set in the environment. (#2675, #2677)

## [1.5.0] - 2022-03-16

### Added

- Log the Exporters configuration in the TracerProviders message. (#2578)
- Added support to configure the span limits with environment variables.
  The following environment variables are supported. (#2606, #2637)
  - `OTEL_SPAN_ATTRIBUTE_VALUE_LENGTH_LIMIT`
  - `OTEL_SPAN_ATTRIBUTE_COUNT_LIMIT`
  - `OTEL_SPAN_EVENT_COUNT_LIMIT`
  - `OTEL_EVENT_ATTRIBUTE_COUNT_LIMIT`
  - `OTEL_SPAN_LINK_COUNT_LIMIT`
  - `OTEL_LINK_ATTRIBUTE_COUNT_LIMIT`
  
  If the provided environment variables are invalid (negative), the default values would be used.
- Rename the `gc` runtime name to `go` (#2560)
- Add resource container ID detection. (#2418)
- Add span attribute value length limit.
  The new `AttributeValueLengthLimit` field is added to the `"go.opentelemetry.io/otel/sdk/trace".SpanLimits` type to configure this limit for a `TracerProvider`.
  The default limit for this resource is "unlimited". (#2637)
- Add the `WithRawSpanLimits` option to `go.opentelemetry.io/otel/sdk/trace`.
  This option replaces the `WithSpanLimits` option.
  Zero or negative values will not be changed to the default value like `WithSpanLimits` does.
  Setting a limit to zero will effectively disable the related resource it limits and setting to a negative value will mean that resource is unlimited.
  Consequentially, limits should be constructed using `NewSpanLimits` and updated accordingly. (#2637)

### Changed

- Drop oldest tracestate `Member` when capacity is reached. (#2592)
- Add event and link drop counts to the exported data from the `oltptrace` exporter. (#2601)
- Unify path cleaning functionally in the `otlpmetric` and `otlptrace` configuration. (#2639)
- Change the debug message from the `sdk/trace.BatchSpanProcessor` to reflect the count is cumulative. (#2640)
- Introduce new internal `envconfig` package for OTLP exporters. (#2608)
- If `http.Request.Host` is empty, fall back to use `URL.Host` when populating `http.host` in the `semconv` packages. (#2661)

### Fixed

- Remove the OTLP trace exporter limit of SpanEvents when exporting. (#2616)
- Default to port `4318` instead of `4317` for the `otlpmetrichttp` and `otlptracehttp` client. (#2614, #2625)
- Unlimited span limits are now supported (negative values). (#2636, #2637)
>>>>>>> 421d6867

### Deprecated

- Deprecated `"go.opentelemetry.io/otel/sdk/trace".WithSpanLimits`.
  Use `WithRawSpanLimits` instead.
  That option allows setting unlimited and zero limits, this option does not.
  This option will be kept until the next major version incremented release. (#2637)

## [1.4.1] - 2022-02-16

### Fixed

- Fix race condition in reading the dropped spans number for the `BatchSpanProcessor`. (#2615)

## [1.4.0] - 2022-02-11

### Added

- Use `OTEL_EXPORTER_ZIPKIN_ENDPOINT` environment variable to specify zipkin collector endpoint. (#2490)
- Log the configuration of `TracerProvider`s, and `Tracer`s for debugging.
  To enable use a logger with Verbosity (V level) `>=1`. (#2500)
- Added support to configure the batch span-processor with environment variables.
  The following environment variables are used. (#2515)
  - `OTEL_BSP_SCHEDULE_DELAY`
  - `OTEL_BSP_EXPORT_TIMEOUT`
  - `OTEL_BSP_MAX_QUEUE_SIZE`.
  - `OTEL_BSP_MAX_EXPORT_BATCH_SIZE`

### Changed

- Zipkin exporter exports `Resource` attributes in the `Tags` field. (#2589)

### Deprecated

- Deprecate module the `go.opentelemetry.io/otel/sdk/export/metric`.
  Use the `go.opentelemetry.io/otel/sdk/metric` module instead. (#2382)
- Deprecate `"go.opentelemetry.io/otel/sdk/metric".AtomicFieldOffsets`. (#2445)

### Fixed

- Fixed the instrument kind for noop async instruments to correctly report an implementation. (#2461)
- Fix UDP packets overflowing with Jaeger payloads. (#2489, #2512)
- Change the `otlpmetric.Client` interface's `UploadMetrics` method to accept a single `ResourceMetrics` instead of a slice of them. (#2491)
<<<<<<< HEAD
- Specify explicit buckets in Prometheus example. (#2493)
- W3C baggage will now decode urlescaped values. (#2529)
- Baggage members are now only validated once, when calling `NewMember` and not also when adding it to the baggage itself. (#2522)
=======
- Specify explicit buckets in Prometheus example, fixing issue where example only has `+inf` bucket. (#2419, #2493)
- W3C baggage will now decode urlescaped values. (#2529)
- Baggage members are now only validated once, when calling `NewMember` and not also when adding it to the baggage itself. (#2522)
- The order attributes are dropped from spans in the `go.opentelemetry.io/otel/sdk/trace` package when capacity is reached is fixed to be in compliance with the OpenTelemetry specification.
  Instead of dropping the least-recently-used attribute, the last added attribute is dropped.
  This drop order still only applies to attributes with unique keys not already contained in the span.
  If an attribute is added with a key already contained in the span, that attribute is updated to the new value being added. (#2576)
>>>>>>> 421d6867

### Removed

- Updated `go.opentelemetry.io/proto/otlp` from `v0.11.0` to `v0.12.0`. This version removes a number of deprecated methods. (#2546)
  - [`Metric.GetIntGauge()`](https://pkg.go.dev/go.opentelemetry.io/proto/otlp@v0.11.0/metrics/v1#Metric.GetIntGauge)
  - [`Metric.GetIntHistogram()`](https://pkg.go.dev/go.opentelemetry.io/proto/otlp@v0.11.0/metrics/v1#Metric.GetIntHistogram)
  - [`Metric.GetIntSum()`](https://pkg.go.dev/go.opentelemetry.io/proto/otlp@v0.11.0/metrics/v1#Metric.GetIntSum)

## [1.3.0] - 2021-12-10

### ⚠️ Notice ⚠️

We have updated the project minimum supported Go version to 1.16

### Added

- Added an internal Logger.
  This can be used by the SDK and API to provide users with feedback of the internal state.
  To enable verbose logs configure the logger which will print V(1) logs. For debugging information configure to print V(5) logs. (#2343)
- Add the `WithRetry` `Option` and the `RetryConfig` type to the `go.opentelemetry.io/otel/exporter/otel/otlpmetric/otlpmetrichttp` package to specify retry behavior consistently. (#2425)
- Add `SpanStatusFromHTTPStatusCodeAndSpanKind` to all `semconv` packages to return a span status code similar to `SpanStatusFromHTTPStatusCode`, but exclude `4XX` HTTP errors as span errors if the span is of server kind. (#2296)

### Changed

- The `"go.opentelemetry.io/otel/exporter/otel/otlptrace/otlptracegrpc".Client` now uses the underlying gRPC `ClientConn` to handle name resolution, TCP connection establishment (with retries and backoff) and TLS handshakes, and handling errors on established connections by re-resolving the name and reconnecting. (#2329)
- The `"go.opentelemetry.io/otel/exporter/otel/otlpmetric/otlpmetricgrpc".Client` now uses the underlying gRPC `ClientConn` to handle name resolution, TCP connection establishment (with retries and backoff) and TLS handshakes, and handling errors on established connections by re-resolving the name and reconnecting. (#2425)
- The `"go.opentelemetry.io/otel/exporter/otel/otlpmetric/otlpmetricgrpc".RetrySettings` type is renamed to `RetryConfig`. (#2425)
- The `go.opentelemetry.io/otel/exporter/otel/*` gRPC exporters now default to using the host's root CA set if none are provided by the user and `WithInsecure` is not specified. (#2432)
- Change `resource.Default` to be evaluated the first time it is called, rather than on import. This allows the caller the option to update `OTEL_RESOURCE_ATTRIBUTES` first, such as with `os.Setenv`. (#2371)

### Fixed

- The `go.opentelemetry.io/otel/exporter/otel/*` exporters are updated to handle per-signal and universal endpoints according to the OpenTelemetry specification.
  Any per-signal endpoint set via an `OTEL_EXPORTER_OTLP_<signal>_ENDPOINT` environment variable is now used without modification of the path.
  When `OTEL_EXPORTER_OTLP_ENDPOINT` is set, if it contains a path, that path is used as a base path which per-signal paths are appended to. (#2433)
- Basic metric controller updated to use sync.Map to avoid blocking calls (#2381)
- The `go.opentelemetry.io/otel/exporter/jaeger` correctly sets the `otel.status_code` value to be a string of `ERROR` or `OK` instead of an integer code. (#2439, #2440)

### Deprecated

- Deprecated the `"go.opentelemetry.io/otel/exporter/otel/otlpmetric/otlpmetrichttp".WithMaxAttempts` `Option`, use the new `WithRetry` `Option` instead. (#2425)
- Deprecated the `"go.opentelemetry.io/otel/exporter/otel/otlpmetric/otlpmetrichttp".WithBackoff` `Option`, use the new `WithRetry` `Option` instead. (#2425)

### Removed

- Remove the metric Processor's ability to convert cumulative to delta aggregation temporality. (#2350)
- Remove the metric Bound Instruments interface and implementations. (#2399)
- Remove the metric MinMaxSumCount kind aggregation and the corresponding OTLP export path. (#2423)
- Metric SDK removes the "exact" aggregator for histogram instruments, as it performed a non-standard aggregation for OTLP export (creating repeated Gauge points) and worked its way into a number of confusing examples. (#2348)

## [1.2.0] - 2021-11-12

### Changed

- Metric SDK `export.ExportKind`, `export.ExportKindSelector` types have been renamed to `aggregation.Temporality` and `aggregation.TemporalitySelector` respectively to keep in line with current specification and protocol along with built-in selectors (e.g., `aggregation.CumulativeTemporalitySelector`, ...). (#2274)
- The Metric `Exporter` interface now requires a `TemporalitySelector` method instead of an `ExportKindSelector`. (#2274)
- Metrics API cleanup. The `metric/sdkapi` package has been created to relocate the API-to-SDK interface:
  - The following interface types simply moved from `metric` to `metric/sdkapi`: `Descriptor`, `MeterImpl`, `InstrumentImpl`, `SyncImpl`, `BoundSyncImpl`, `AsyncImpl`, `AsyncRunner`, `AsyncSingleRunner`, and `AsyncBatchRunner`
  - The following struct types moved and are replaced with type aliases, since they are exposed to the user: `Observation`, `Measurement`.
  - The No-op implementations of sync and async instruments are no longer exported, new functions `sdkapi.NewNoopAsyncInstrument()` and `sdkapi.NewNoopSyncInstrument()` are provided instead. (#2271)
- Update the SDK `BatchSpanProcessor` to export all queued spans when `ForceFlush` is called. (#2080, #2335)

### Added

- Add the `"go.opentelemetry.io/otel/exporters/otlp/otlpmetric/otlpmetricgrpc".WithGRPCConn` option so the exporter can reuse an existing gRPC connection. (#2002)
- Added a new `schema` module to help parse Schema Files in OTEP 0152 format. (#2267)
- Added a new `MapCarrier` to the `go.opentelemetry.io/otel/propagation` package to hold propagated cross-cutting concerns as a `map[string]string` held in memory. (#2334)

## [1.1.0] - 2021-10-27

### Added

- Add the `"go.opentelemetry.io/otel/exporters/otlp/otlptrace/otlptracegrpc".WithGRPCConn` option so the exporter can reuse an existing gRPC connection. (#2002)
- Add the `go.opentelemetry.io/otel/semconv/v1.7.0` package.
  The package contains semantic conventions from the `v1.7.0` version of the OpenTelemetry specification. (#2320)
- Add the `go.opentelemetry.io/otel/semconv/v1.6.1` package.
  The package contains semantic conventions from the `v1.6.1` version of the OpenTelemetry specification. (#2321)
- Add the `go.opentelemetry.io/otel/semconv/v1.5.0` package.
  The package contains semantic conventions from the `v1.5.0` version of the OpenTelemetry specification. (#2322)
  - When upgrading from the `semconv/v1.4.0` package note the following name changes:
    - `K8SReplicasetUIDKey` -> `K8SReplicaSetUIDKey`
    - `K8SReplicasetNameKey` -> `K8SReplicaSetNameKey`
    - `K8SStatefulsetUIDKey` -> `K8SStatefulSetUIDKey`
    - `k8SStatefulsetNameKey` -> `K8SStatefulSetNameKey`
    - `K8SDaemonsetUIDKey` -> `K8SDaemonSetUIDKey`
    - `K8SDaemonsetNameKey` -> `K8SDaemonSetNameKey`

### Changed

- Links added to a span will be dropped by the SDK if they contain an invalid span context (#2275).

### Fixed

- The `"go.opentelemetry.io/otel/semconv/v1.4.0".HTTPServerAttributesFromHTTPRequest` now correctly only sets the HTTP client IP attribute even if the connection was routed with proxies and there are multiple addresses in the `X-Forwarded-For` header. (#2282, #2284)
- The `"go.opentelemetry.io/otel/semconv/v1.4.0".NetAttributesFromHTTPRequest` function correctly handles IPv6 addresses as IP addresses and sets the correct net peer IP instead of the net peer hostname attribute. (#2283, #2285)
- The simple span processor shutdown method deterministically returns the exporter error status if it simultaneously finishes when the deadline is reached. (#2290, #2289)

## [1.0.1] - 2021-10-01

### Fixed

- json stdout exporter no longer crashes due to concurrency bug. (#2265)

## [Metrics 0.24.0] - 2021-10-01

### Changed

- NoopMeterProvider is now private and NewNoopMeterProvider must be used to obtain a noopMeterProvider. (#2237)
- The Metric SDK `Export()` function takes a new two-level reader interface for iterating over results one instrumentation library at a time. (#2197)
  - The former `"go.opentelemetry.io/otel/sdk/export/metric".CheckpointSet` is renamed `Reader`.
  - The new interface is named `"go.opentelemetry.io/otel/sdk/export/metric".InstrumentationLibraryReader`.

## [1.0.0] - 2021-09-20

This is the first stable release for the project.
This release includes an API and SDK for the tracing signal that will comply with the stability guarantees defined by the projects [versioning policy](./VERSIONING.md).

### Added

- OTLP trace exporter now sets the `SchemaURL` field in the exported telemetry if the Tracer has `WithSchemaURL` option. (#2242)

### Fixed

- Slice-valued attributes can correctly be used as map keys. (#2223)

### Removed

- Removed the `"go.opentelemetry.io/otel/exporters/zipkin".WithSDKOptions` function. (#2248)
- Removed the deprecated package `go.opentelemetry.io/otel/oteltest`. (#2234)
- Removed the deprecated package `go.opentelemetry.io/otel/bridge/opencensus/utils`. (#2233)
- Removed deprecated functions, types, and methods from `go.opentelemetry.io/otel/attribute` package.
  Use the typed functions and methods added to the package instead. (#2235)
  - The `Key.Array` method is removed.
  - The `Array` function is removed.
  - The `Any` function is removed.
  - The `ArrayValue` function is removed.
  - The `AsArray` function is removed.

## [1.0.0-RC3] - 2021-09-02

### Added

- Added `ErrorHandlerFunc` to use a function as an `"go.opentelemetry.io/otel".ErrorHandler`. (#2149)
- Added `"go.opentelemetry.io/otel/trace".WithStackTrace` option to add a stack trace when using `span.RecordError` or when panic is handled in `span.End`. (#2163)
- Added typed slice attribute types and functionality to the `go.opentelemetry.io/otel/attribute` package to replace the existing array type and functions. (#2162)
  - `BoolSlice`, `IntSlice`, `Int64Slice`, `Float64Slice`, and `StringSlice` replace the use of the `Array` function in the package.
- Added the `go.opentelemetry.io/otel/example/fib` example package.
  Included is an example application that computes Fibonacci numbers. (#2203)

### Changed

- Metric instruments have been renamed to match the (feature-frozen) metric API specification:
  - ValueRecorder becomes Histogram
  - ValueObserver becomes Gauge
  - SumObserver becomes CounterObserver
  - UpDownSumObserver becomes UpDownCounterObserver
  The API exported from this project is still considered experimental. (#2202)
- Metric SDK/API implementation type `InstrumentKind` moves into `sdkapi` sub-package. (#2091)
- The Metrics SDK export record no longer contains a Resource pointer, the SDK `"go.opentelemetry.io/otel/sdk/trace/export/metric".Exporter.Export()` function for push-based exporters now takes a single Resource argument, pull-based exporters use `"go.opentelemetry.io/otel/sdk/metric/controller/basic".Controller.Resource()`. (#2120)
- The JSON output of the `go.opentelemetry.io/otel/exporters/stdout/stdouttrace` is harmonized now such that the output is "plain" JSON objects after each other of the form `{ ... } { ... } { ... }`. Earlier the JSON objects describing a span were wrapped in a slice for each `Exporter.ExportSpans` call, like `[ { ... } ][ { ... } { ... } ]`. Outputting JSON object directly after each other is consistent with JSON loggers, and a bit easier to parse and read. (#2196)
- Update the `NewTracerConfig`, `NewSpanStartConfig`, `NewSpanEndConfig`, and `NewEventConfig` function in the `go.opentelemetry.io/otel/trace` package to return their respective configurations as structs instead of pointers to the struct. (#2212)

### Deprecated

- The `go.opentelemetry.io/otel/bridge/opencensus/utils` package is deprecated.
  All functionality from this package now exists in the `go.opentelemetry.io/otel/bridge/opencensus` package.
  The functions from that package should be used instead. (#2166)
- The `"go.opentelemetry.io/otel/attribute".Array` function and the related `ARRAY` value type is deprecated.
  Use the typed `*Slice` functions and types added to the package instead. (#2162)
- The `"go.opentelemetry.io/otel/attribute".Any` function is deprecated.
  Use the typed functions instead. (#2181)
- The `go.opentelemetry.io/otel/oteltest` package is deprecated.
  The `"go.opentelemetry.io/otel/sdk/trace/tracetest".SpanRecorder` can be registered with the default SDK (`go.opentelemetry.io/otel/sdk/trace`) as a `SpanProcessor` and used as a replacement for this deprecated package. (#2188)

### Removed

- Removed metrics test package `go.opentelemetry.io/otel/sdk/export/metric/metrictest`. (#2105)

### Fixed

- The `fromEnv` detector no longer throws an error when `OTEL_RESOURCE_ATTRIBUTES` environment variable is not set or empty. (#2138)
- Setting the global `ErrorHandler` with `"go.opentelemetry.io/otel".SetErrorHandler` multiple times is now supported. (#2160, #2140)
- The `"go.opentelemetry.io/otel/attribute".Any` function now supports `int32` values. (#2169)
- Multiple calls to `"go.opentelemetry.io/otel/sdk/metric/controller/basic".WithResource()` are handled correctly, and when no resources are provided `"go.opentelemetry.io/otel/sdk/resource".Default()` is used. (#2120)
- The `WithoutTimestamps` option for the `go.opentelemetry.io/otel/exporters/stdout/stdouttrace` exporter causes the exporter to correctly ommit timestamps. (#2195)
- Fixed typos in resources.go. (#2201)

## [1.0.0-RC2] - 2021-07-26

### Added

- Added `WithOSDescription` resource configuration option to set OS (Operating System) description resource attribute (`os.description`). (#1840)
- Added `WithOS` resource configuration option to set all OS (Operating System) resource attributes at once. (#1840)
- Added the `WithRetry` option to the `go.opentelemetry.io/otel/exporters/otlp/otlptrace/otlptracehttp` package.
  This option is a replacement for the removed `WithMaxAttempts` and `WithBackoff` options. (#2095)
- Added API `LinkFromContext` to return Link which encapsulates SpanContext from provided context and also encapsulates attributes. (#2115)
- Added a new `Link` type under the SDK `otel/sdk/trace` package that counts the number of attributes that were dropped for surpassing the `AttributePerLinkCountLimit` configured in the Span's `SpanLimits`.
  This new type replaces the equal-named API `Link` type found in the `otel/trace` package for most usages within the SDK.
  For example, instances of this type are now returned by the `Links()` function of `ReadOnlySpan`s provided in places like the `OnEnd` function of `SpanProcessor` implementations. (#2118)
- Added the `SpanRecorder` type to the `go.opentelemetry.io/otel/skd/trace/tracetest` package.
  This type can be used with the default SDK as a `SpanProcessor` during testing. (#2132)

### Changed

- The `SpanModels` function is now exported from the `go.opentelemetry.io/otel/exporters/zipkin` package to convert OpenTelemetry spans into Zipkin model spans. (#2027)
- Rename the `"go.opentelemetry.io/otel/exporters/otlp/otlptrace/otlptracegrpc".RetrySettings` to `RetryConfig`. (#2095)

### Deprecated

- The `TextMapCarrier` and `TextMapPropagator` from the `go.opentelemetry.io/otel/oteltest` package and their associated creation functions (`TextMapCarrier`, `NewTextMapPropagator`) are deprecated. (#2114)
- The `Harness` type from the `go.opentelemetry.io/otel/oteltest` package and its associated creation function, `NewHarness` are deprecated and will be removed in the next release. (#2123)
- The `TraceStateFromKeyValues` function from the `go.opentelemetry.io/otel/oteltest` package is deprecated.
  Use the `trace.ParseTraceState` function instead. (#2122)

### Removed

- Removed the deprecated package `go.opentelemetry.io/otel/exporters/trace/jaeger`. (#2020)
- Removed the deprecated package `go.opentelemetry.io/otel/exporters/trace/zipkin`. (#2020)
- Removed the `"go.opentelemetry.io/otel/sdk/resource".WithBuiltinDetectors` function.
  The explicit `With*` options for every built-in detector should be used instead. (#2026 #2097)
- Removed the `WithMaxAttempts` and `WithBackoff` options from the `go.opentelemetry.io/otel/exporters/otlp/otlptrace/otlptracehttp` package.
  The retry logic of the package has been updated to match the `otlptracegrpc` package and accordingly a `WithRetry` option is added that should be used instead. (#2095)
- Removed `DroppedAttributeCount` field from `otel/trace.Link` struct. (#2118)

### Fixed

- When using WithNewRoot, don't use the parent context for making sampling decisions. (#2032)
- `oteltest.Tracer` now creates a valid `SpanContext` when using `WithNewRoot`. (#2073)
- OS type detector now sets the correct `dragonflybsd` value for DragonFly BSD. (#2092)
- The OTel span status is correctly transformed into the OTLP status in the `go.opentelemetry.io/otel/exporters/otlp/otlptrace` package.
  This fix will by default set the status to `Unset` if it is not explicitly set to `Ok` or `Error`. (#2099 #2102)
- The `Inject` method for the `"go.opentelemetry.io/otel/propagation".TraceContext` type no longer injects empty `tracestate` values. (#2108)
- Use `6831` as default Jaeger agent port instead of `6832`. (#2131)

## [Experimental Metrics v0.22.0] - 2021-07-19

### Added

- Adds HTTP support for OTLP metrics exporter. (#2022)

### Removed

- Removed the deprecated package `go.opentelemetry.io/otel/exporters/metric/prometheus`. (#2020)

## [1.0.0-RC1] / 0.21.0 - 2021-06-18

With this release we are introducing a split in module versions.  The tracing API and SDK are entering the `v1.0.0` Release Candidate phase with `v1.0.0-RC1`
while the experimental metrics API and SDK continue with `v0.x` releases at `v0.21.0`.  Modules at major version 1 or greater will not depend on modules
with major version 0.

### Added

- Adds `otlpgrpc.WithRetry`option for configuring the retry policy for transient errors on the otlp/gRPC exporter. (#1832)
  - The following status codes are defined as transient errors:
      | gRPC Status Code | Description |
      | ---------------- | ----------- |
      | 1  | Cancelled |
      | 4  | Deadline Exceeded |
      | 8  | Resource Exhausted |
      | 10 | Aborted |
      | 10 | Out of Range |
      | 14 | Unavailable |
      | 15 | Data Loss |
- Added `Status` type to the `go.opentelemetry.io/otel/sdk/trace` package to represent the status of a span. (#1874)
- Added `SpanStub` type and its associated functions to the `go.opentelemetry.io/otel/sdk/trace/tracetest` package.
  This type can be used as a testing replacement for the `SpanSnapshot` that was removed from the `go.opentelemetry.io/otel/sdk/trace` package. (#1873)
- Adds support for scheme in `OTEL_EXPORTER_OTLP_ENDPOINT` according to the spec. (#1886)
- Adds `trace.WithSchemaURL` option for configuring the tracer with a Schema URL. (#1889)
- Added an example of using OpenTelemetry Go as a trace context forwarder. (#1912)
- `ParseTraceState` is added to the `go.opentelemetry.io/otel/trace` package.
  It can be used to decode a `TraceState` from a `tracestate` header string value. (#1937)
- Added `Len` method to the `TraceState` type in the `go.opentelemetry.io/otel/trace` package.
  This method returns the number of list-members the `TraceState` holds. (#1937)
- Creates package `go.opentelemetry.io/otel/exporters/otlp/otlptrace` that defines a trace exporter that uses a `otlptrace.Client` to send data.
  Creates package `go.opentelemetry.io/otel/exporters/otlp/otlptrace/otlptracegrpc` implementing a gRPC `otlptrace.Client` and offers convenience functions, `NewExportPipeline` and `InstallNewPipeline`, to setup and install a `otlptrace.Exporter` in tracing .(#1922)
- Added `Baggage`, `Member`, and `Property` types to the `go.opentelemetry.io/otel/baggage` package along with their related functions. (#1967)
- Added `ContextWithBaggage`, `ContextWithoutBaggage`, and `FromContext` functions to the `go.opentelemetry.io/otel/baggage` package.
  These functions replace the `Set`, `Value`, `ContextWithValue`, `ContextWithoutValue`, and `ContextWithEmpty` functions from that package and directly work with the new `Baggage` type. (#1967)
- The `OTEL_SERVICE_NAME` environment variable is the preferred source for `service.name`, used by the environment resource detector if a service name is present both there and in `OTEL_RESOURCE_ATTRIBUTES`. (#1969)
- Creates package `go.opentelemetry.io/otel/exporters/otlp/otlptrace/otlptracehttp` implementing an HTTP `otlptrace.Client` and offers convenience functions, `NewExportPipeline` and `InstallNewPipeline`, to setup and install a `otlptrace.Exporter` in tracing. (#1963)
- Changes `go.opentelemetry.io/otel/sdk/resource.NewWithAttributes` to require a schema URL. The old function is still available as `resource.NewSchemaless`. This is a breaking change. (#1938)
- Several builtin resource detectors now correctly populate the schema URL. (#1938)
- Creates package `go.opentelemetry.io/otel/exporters/otlp/otlpmetric` that defines a metrics exporter that uses a `otlpmetric.Client` to send data.
- Creates package `go.opentelemetry.io/otel/exporters/otlp/otlpmetric/otlpmetricgrpc` implementing a gRPC `otlpmetric.Client` and offers convenience functions, `New` and `NewUnstarted`, to create an `otlpmetric.Exporter`.(#1991)
- Added `go.opentelemetry.io/otel/exporters/stdout/stdouttrace` exporter. (#2005)
- Added `go.opentelemetry.io/otel/exporters/stdout/stdoutmetric` exporter. (#2005)
- Added a `TracerProvider()` method to the `"go.opentelemetry.io/otel/trace".Span` interface. This can be used to obtain a `TracerProvider` from a given span that utilizes the same trace processing pipeline.  (#2009)

### Changed

- Make `NewSplitDriver` from `go.opentelemetry.io/otel/exporters/otlp` take variadic arguments instead of a `SplitConfig` item.
  `NewSplitDriver` now automatically implements an internal `noopDriver` for `SplitConfig` fields that are not initialized. (#1798)
- `resource.New()` now creates a Resource without builtin detectors. Previous behavior is now achieved by using `WithBuiltinDetectors` Option. (#1810)
- Move the `Event` type from the `go.opentelemetry.io/otel` package to the `go.opentelemetry.io/otel/sdk/trace` package. (#1846)
- CI builds validate against last two versions of Go, dropping 1.14 and adding 1.16. (#1865)
- BatchSpanProcessor now report export failures when calling `ForceFlush()` method. (#1860)
- `Set.Encoded(Encoder)` no longer caches the result of an encoding. (#1855)
- Renamed `CloudZoneKey` to `CloudAvailabilityZoneKey` in Resource semantic conventions according to spec. (#1871)
- The `StatusCode` and `StatusMessage` methods of the `ReadOnlySpan` interface and the `Span` produced by the `go.opentelemetry.io/otel/sdk/trace` package have been replaced with a single `Status` method.
  This method returns the status of a span using the new `Status` type. (#1874)
- Updated `ExportSpans` method of the`SpanExporter` interface type to accept `ReadOnlySpan`s instead of the removed `SpanSnapshot`.
  This brings the export interface into compliance with the specification in that it now accepts an explicitly immutable type instead of just an implied one. (#1873)
- Unembed `SpanContext` in `Link`. (#1877)
- Generate Semantic conventions from the specification YAML. (#1891)
- Spans created by the global `Tracer` obtained from `go.opentelemetry.io/otel`, prior to a functioning `TracerProvider` being set, now propagate the span context from their parent if one exists. (#1901)
- The `"go.opentelemetry.io/otel".Tracer` function now accepts tracer options. (#1902)
- Move the `go.opentelemetry.io/otel/unit` package to `go.opentelemetry.io/otel/metric/unit`. (#1903)
- Changed `go.opentelemetry.io/otel/trace.TracerConfig` to conform to the [Contributing guidelines](CONTRIBUTING.md#config.) (#1921)
- Changed `go.opentelemetry.io/otel/trace.SpanConfig` to conform to the [Contributing guidelines](CONTRIBUTING.md#config). (#1921)
- Changed `span.End()` now only accepts Options that are allowed at `End()`. (#1921)
- Changed `go.opentelemetry.io/otel/metric.InstrumentConfig` to conform to the [Contributing guidelines](CONTRIBUTING.md#config). (#1921)
- Changed `go.opentelemetry.io/otel/metric.MeterConfig` to conform to the [Contributing guidelines](CONTRIBUTING.md#config). (#1921)
- Refactored option types according to the contribution style guide. (#1882)
- Move the `go.opentelemetry.io/otel/trace.TraceStateFromKeyValues` function to the `go.opentelemetry.io/otel/oteltest` package.
  This function is preserved for testing purposes where it may be useful to create a `TraceState` from `attribute.KeyValue`s, but it is not intended for production use.
  The new `ParseTraceState` function should be used to create a `TraceState`. (#1931)
- Updated `MarshalJSON` method of the `go.opentelemetry.io/otel/trace.TraceState` type to marshal the type into the string representation of the `TraceState`. (#1931)
- The `TraceState.Delete` method from the `go.opentelemetry.io/otel/trace` package no longer returns an error in addition to a `TraceState`. (#1931)
- Updated `Get` method of the `TraceState` type from the `go.opentelemetry.io/otel/trace` package to accept a `string` instead of an `attribute.Key` type. (#1931)
- Updated `Insert` method of the `TraceState` type from the `go.opentelemetry.io/otel/trace` package to accept a pair of `string`s instead of an `attribute.KeyValue` type. (#1931)
- Updated `Delete` method of the `TraceState` type from the `go.opentelemetry.io/otel/trace` package to accept a `string` instead of an `attribute.Key` type. (#1931)
- Renamed `NewExporter` to `New` in the `go.opentelemetry.io/otel/exporters/stdout` package. (#1985)
- Renamed `NewExporter` to `New` in the `go.opentelemetry.io/otel/exporters/metric/prometheus` package. (#1985)
- Renamed `NewExporter` to `New` in the `go.opentelemetry.io/otel/exporters/trace/jaeger` package. (#1985)
- Renamed `NewExporter` to `New` in the `go.opentelemetry.io/otel/exporters/trace/zipkin` package. (#1985)
- Renamed `NewExporter` to `New` in the `go.opentelemetry.io/otel/exporters/otlp` package. (#1985)
- Renamed `NewUnstartedExporter` to `NewUnstarted` in the `go.opentelemetry.io/otel/exporters/otlp` package. (#1985)
- The `go.opentelemetry.io/otel/semconv` package has been moved to `go.opentelemetry.io/otel/semconv/v1.4.0` to allow for multiple [telemetry schema](https://github.com/open-telemetry/oteps/blob/main/text/0152-telemetry-schemas.md) versions to be used concurrently. (#1987)
- Metrics test helpers in `go.opentelemetry.io/otel/oteltest` have been moved to `go.opentelemetry.io/otel/metric/metrictest`. (#1988)

### Deprecated

- The `go.opentelemetry.io/otel/exporters/metric/prometheus` is deprecated, use `go.opentelemetry.io/otel/exporters/prometheus` instead. (#1993)
- The `go.opentelemetry.io/otel/exporters/trace/jaeger` is deprecated, use `go.opentelemetry.io/otel/exporters/jaeger` instead. (#1993)
- The `go.opentelemetry.io/otel/exporters/trace/zipkin` is deprecated, use `go.opentelemetry.io/otel/exporters/zipkin` instead. (#1993)

### Removed

- Removed `resource.WithoutBuiltin()`. Use `resource.New()`. (#1810)
- Unexported types `resource.FromEnv`, `resource.Host`, and `resource.TelemetrySDK`, Use the corresponding `With*()` to use individually. (#1810)
- Removed the `Tracer` and `IsRecording` method from the `ReadOnlySpan` in the `go.opentelemetry.io/otel/sdk/trace`.
  The `Tracer` method is not a required to be included in this interface and given the mutable nature of the tracer that is associated with a span, this method is not appropriate.
  The `IsRecording` method returns if the span is recording or not.
  A read-only span value does not need to know if updates to it will be recorded or not.
  By definition, it cannot be updated so there is no point in communicating if an update is recorded. (#1873)
- Removed the `SpanSnapshot` type from the `go.opentelemetry.io/otel/sdk/trace` package.
  The use of this type has been replaced with the use of the explicitly immutable `ReadOnlySpan` type.
  When a concrete representation of a read-only span is needed for testing, the newly added `SpanStub` in the `go.opentelemetry.io/otel/sdk/trace/tracetest` package should be used. (#1873)
- Removed the `Tracer` method from the `Span` interface in the `go.opentelemetry.io/otel/trace` package.
  Using the same tracer that created a span introduces the error where an instrumentation library's `Tracer` is used by other code instead of their own.
  The `"go.opentelemetry.io/otel".Tracer` function or a `TracerProvider` should be used to acquire a library specific `Tracer` instead. (#1900)
  - The `TracerProvider()` method on the `Span` interface may also be used to obtain a `TracerProvider` using the same trace processing pipeline. (#2009)
- The `http.url` attribute generated by `HTTPClientAttributesFromHTTPRequest` will no longer include username or password information. (#1919)
- Removed `IsEmpty` method of the `TraceState` type in the `go.opentelemetry.io/otel/trace` package in favor of using the added `TraceState.Len` method. (#1931)
- Removed `Set`, `Value`, `ContextWithValue`, `ContextWithoutValue`, and `ContextWithEmpty` functions in the `go.opentelemetry.io/otel/baggage` package.
  Handling of baggage is now done using the added `Baggage` type and related context functions (`ContextWithBaggage`, `ContextWithoutBaggage`, and `FromContext`) in that package. (#1967)
- The `InstallNewPipeline` and `NewExportPipeline` creation functions in all the exporters (prometheus, otlp, stdout, jaeger, and zipkin) have been removed.
  These functions were deemed premature attempts to provide convenience that did not achieve this aim. (#1985)
- The `go.opentelemetry.io/otel/exporters/otlp` exporter has been removed.  Use `go.opentelemetry.io/otel/exporters/otlp/otlptrace` instead. (#1990)
- The `go.opentelemetry.io/otel/exporters/stdout` exporter has been removed.  Use `go.opentelemetry.io/otel/exporters/stdout/stdouttrace` or `go.opentelemetry.io/otel/exporters/stdout/stdoutmetric` instead. (#2005)

### Fixed

- Only report errors from the `"go.opentelemetry.io/otel/sdk/resource".Environment` function when they are not `nil`. (#1850, #1851)
- The `Shutdown` method of the simple `SpanProcessor` in the `go.opentelemetry.io/otel/sdk/trace` package now honors the context deadline or cancellation. (#1616, #1856)
- BatchSpanProcessor now drops span batches that failed to be exported. (#1860)
- Use `http://localhost:14268/api/traces` as default Jaeger collector endpoint instead of `http://localhost:14250`. (#1898)
- Allow trailing and leading whitespace in the parsing of a `tracestate` header. (#1931)
- Add logic to determine if the channel is closed to fix Jaeger exporter test panic with close closed channel. (#1870, #1973)
- Avoid transport security when OTLP endpoint is a Unix socket. (#2001)

### Security

## [0.20.0] - 2021-04-23

### Added

- The OTLP exporter now has two new convenience functions, `NewExportPipeline` and `InstallNewPipeline`, setup and install the exporter in tracing and metrics pipelines. (#1373)
- Adds semantic conventions for exceptions. (#1492)
- Added Jaeger Environment variables: `OTEL_EXPORTER_JAEGER_AGENT_HOST`, `OTEL_EXPORTER_JAEGER_AGENT_PORT`
  These environment variables can be used to override Jaeger agent hostname and port (#1752)
- Option `ExportTimeout` was added to batch span processor. (#1755)
- `trace.TraceFlags` is now a defined type over `byte` and `WithSampled(bool) TraceFlags` and `IsSampled() bool` methods have been added to it. (#1770)
- The `Event` and `Link` struct types from the `go.opentelemetry.io/otel` package now include a `DroppedAttributeCount` field to record the number of attributes that were not recorded due to configured limits being reached. (#1771)
- The Jaeger exporter now reports dropped attributes for a Span event in the exported log. (#1771)
- Adds test to check BatchSpanProcessor ignores `OnEnd` and `ForceFlush` post `Shutdown`. (#1772)
- Extract resource attributes from the `OTEL_RESOURCE_ATTRIBUTES` environment variable and merge them with the `resource.Default` resource as well as resources provided to the `TracerProvider` and metric `Controller`. (#1785)
- Added `WithOSType` resource configuration option to set OS (Operating System) type resource attribute (`os.type`). (#1788)
- Added `WithProcess*` resource configuration options to set Process resource attributes. (#1788)
  - `process.pid`
  - `process.executable.name`
  - `process.executable.path`
  - `process.command_args`
  - `process.owner`
  - `process.runtime.name`
  - `process.runtime.version`
  - `process.runtime.description`
- Adds `k8s.node.name` and `k8s.node.uid` attribute keys to the `semconv` package. (#1789)
- Added support for configuring OTLP/HTTP and OTLP/gRPC Endpoints, TLS Certificates, Headers, Compression and Timeout via Environment Variables. (#1758, #1769 and #1811)
  - `OTEL_EXPORTER_OTLP_ENDPOINT`
  - `OTEL_EXPORTER_OTLP_TRACES_ENDPOINT`
  - `OTEL_EXPORTER_OTLP_METRICS_ENDPOINT`
  - `OTEL_EXPORTER_OTLP_HEADERS`
  - `OTEL_EXPORTER_OTLP_TRACES_HEADERS`
  - `OTEL_EXPORTER_OTLP_METRICS_HEADERS`
  - `OTEL_EXPORTER_OTLP_COMPRESSION`
  - `OTEL_EXPORTER_OTLP_TRACES_COMPRESSION`
  - `OTEL_EXPORTER_OTLP_METRICS_COMPRESSION`
  - `OTEL_EXPORTER_OTLP_TIMEOUT`
  - `OTEL_EXPORTER_OTLP_TRACES_TIMEOUT`
  - `OTEL_EXPORTER_OTLP_METRICS_TIMEOUT`
  - `OTEL_EXPORTER_OTLP_CERTIFICATE`
  - `OTEL_EXPORTER_OTLP_TRACES_CERTIFICATE`
  - `OTEL_EXPORTER_OTLP_METRICS_CERTIFICATE`
- Adds `otlpgrpc.WithTimeout` option for configuring timeout to the otlp/gRPC exporter. (#1821)
- Adds `jaeger.WithMaxPacketSize` option for configuring maximum UDP packet size used when connecting to the Jaeger agent. (#1853)

### Fixed

- The `Span.IsRecording` implementation from `go.opentelemetry.io/otel/sdk/trace` always returns false when not being sampled. (#1750)
- The Jaeger exporter now correctly sets tags for the Span status code and message.
  This means it uses the correct tag keys (`"otel.status_code"`, `"otel.status_description"`) and does not set the status message as a tag unless it is set on the span. (#1761)
- The Jaeger exporter now correctly records Span event's names using the `"event"` key for a tag.
  Additionally, this tag is overridden, as specified in the OTel specification, if the event contains an attribute with that key. (#1768)
- Zipkin Exporter: Ensure mapping between OTel and Zipkin span data complies with the specification. (#1688)
- Fixed typo for default service name in Jaeger Exporter. (#1797)
- Fix flaky OTLP for the reconnnection of the client connection. (#1527, #1814)
- Fix Jaeger exporter dropping of span batches that exceed the UDP packet size limit.
  Instead, the exporter now splits the batch into smaller sendable batches. (#1828)

### Changed

- Span `RecordError` now records an `exception` event to comply with the semantic convention specification. (#1492)
- Jaeger exporter was updated to use thrift v0.14.1. (#1712)
- Migrate from using internally built and maintained version of the OTLP to the one hosted at `go.opentelemetry.io/proto/otlp`. (#1713)
- Migrate from using `github.com/gogo/protobuf` to `google.golang.org/protobuf` to match `go.opentelemetry.io/proto/otlp`. (#1713)
- The storage of a local or remote Span in a `context.Context` using its SpanContext is unified to store just the current Span.
  The Span's SpanContext can now self-identify as being remote or not.
  This means that `"go.opentelemetry.io/otel/trace".ContextWithRemoteSpanContext` will now overwrite any existing current Span, not just existing remote Spans, and make it the current Span in a `context.Context`. (#1731)
- Improve OTLP/gRPC exporter connection errors. (#1737)
- Information about a parent span context in a `"go.opentelemetry.io/otel/export/trace".SpanSnapshot` is unified in a new `Parent` field.
  The existing `ParentSpanID` and `HasRemoteParent` fields are removed in favor of this. (#1748)
- The `ParentContext` field of the `"go.opentelemetry.io/otel/sdk/trace".SamplingParameters` is updated to hold a `context.Context` containing the parent span.
  This changes it to make `SamplingParameters` conform with the OpenTelemetry specification. (#1749)
- Updated Jaeger Environment Variables: `JAEGER_ENDPOINT`, `JAEGER_USER`, `JAEGER_PASSWORD`
  to `OTEL_EXPORTER_JAEGER_ENDPOINT`, `OTEL_EXPORTER_JAEGER_USER`, `OTEL_EXPORTER_JAEGER_PASSWORD` in compliance with OTel specification. (#1752)
- Modify `BatchSpanProcessor.ForceFlush` to abort after timeout/cancellation. (#1757)
- The `DroppedAttributeCount` field of the `Span` in the `go.opentelemetry.io/otel` package now only represents the number of attributes dropped for the span itself.
  It no longer is a conglomerate of itself, events, and link attributes that have been dropped. (#1771)
- Make `ExportSpans` in Jaeger Exporter honor context deadline. (#1773)
- Modify Zipkin Exporter default service name, use default resource's serviceName instead of empty. (#1777)
- The `go.opentelemetry.io/otel/sdk/export/trace` package is merged into the `go.opentelemetry.io/otel/sdk/trace` package. (#1778)
- The prometheus.InstallNewPipeline example is moved from comment to example test (#1796)
- The convenience functions for the stdout exporter have been updated to return the `TracerProvider` implementation and enable the shutdown of the exporter. (#1800)
- Replace the flush function returned from the Jaeger exporter's convenience creation functions (`InstallNewPipeline` and `NewExportPipeline`) with the `TracerProvider` implementation they create.
  This enables the caller to shutdown and flush using the related `TracerProvider` methods. (#1822)
- Updated the Jaeger exporter to have a default endpoint, `http://localhost:14250`, for the collector. (#1824)
- Changed the function `WithCollectorEndpoint` in the Jaeger exporter to no longer accept an endpoint as an argument.
  The endpoint can be passed with the `CollectorEndpointOption` using the `WithEndpoint` function or by setting the `OTEL_EXPORTER_JAEGER_ENDPOINT` environment variable value appropriately. (#1824)
- The Jaeger exporter no longer batches exported spans itself, instead it relies on the SDK's `BatchSpanProcessor` for this functionality. (#1830)
- The Jaeger exporter creation functions (`NewRawExporter`, `NewExportPipeline`, and `InstallNewPipeline`) no longer accept the removed `Option` type as a variadic argument. (#1830)

### Removed

- Removed Jaeger Environment variables: `JAEGER_SERVICE_NAME`, `JAEGER_DISABLED`, `JAEGER_TAGS`
  These environment variables will no longer be used to override values of the Jaeger exporter (#1752)
- No longer set the links for a `Span` in `go.opentelemetry.io/otel/sdk/trace` that is configured to be a new root.
  This is unspecified behavior that the OpenTelemetry community plans to standardize in the future.
  To prevent backwards incompatible changes when it is specified, these links are removed. (#1726)
- Setting error status while recording error with Span from oteltest package. (#1729)
- The concept of a remote and local Span stored in a context is unified to just the current Span.
  Because of this `"go.opentelemetry.io/otel/trace".RemoteSpanContextFromContext` is removed as it is no longer needed.
  Instead, `"go.opentelemetry.io/otel/trace".SpanContextFromContex` can be used to return the current Span.
  If needed, that Span's `SpanContext.IsRemote()` can then be used to determine if it is remote or not. (#1731)
- The `HasRemoteParent` field of the `"go.opentelemetry.io/otel/sdk/trace".SamplingParameters` is removed.
  This field is redundant to the information returned from the `Remote` method of the `SpanContext` held in the `ParentContext` field. (#1749)
- The `trace.FlagsDebug` and `trace.FlagsDeferred` constants have been removed and will be localized to the B3 propagator. (#1770)
- Remove `Process` configuration, `WithProcessFromEnv` and `ProcessFromEnv`, and type from the Jaeger exporter package.
  The information that could be configured in the `Process` struct should be configured in a `Resource` instead. (#1776, #1804)
- Remove the `WithDisabled` option from the Jaeger exporter.
  To disable the exporter unregister it from the `TracerProvider` or use a no-operation `TracerProvider`. (#1806)
- Removed the functions `CollectorEndpointFromEnv` and `WithCollectorEndpointOptionFromEnv` from the Jaeger exporter.
  These functions for retrieving specific environment variable values are redundant of other internal functions and
  are not intended for end user use. (#1824)
- Removed the Jaeger exporter `WithSDKOptions` `Option`.
  This option was used to set SDK options for the exporter creation convenience functions.
  These functions are provided as a way to easily setup or install the exporter with what are deemed reasonable SDK settings for common use cases.
  If the SDK needs to be configured differently, the `NewRawExporter` function and direct setup of the SDK with the desired settings should be used. (#1825)
- The `WithBufferMaxCount` and `WithBatchMaxCount` `Option`s from the Jaeger exporter are removed.
  The exporter no longer batches exports, instead relying on the SDK's `BatchSpanProcessor` for this functionality. (#1830)
- The Jaeger exporter `Option` type is removed.
  The type is no longer used by the exporter to configure anything.
  All the previous configurations these options provided were duplicates of SDK configuration.
  They have been removed in favor of using the SDK configuration and focuses the exporter configuration to be only about the endpoints it will send telemetry to. (#1830)

## [0.19.0] - 2021-03-18

### Added

- Added `Marshaler` config option to `otlphttp` to enable otlp over json or protobufs. (#1586)
- A `ForceFlush` method to the `"go.opentelemetry.io/otel/sdk/trace".TracerProvider` to flush all registered `SpanProcessor`s. (#1608)
- Added `WithSampler` and `WithSpanLimits` to tracer provider. (#1633, #1702)
- `"go.opentelemetry.io/otel/trace".SpanContext` now has a `remote` property, and `IsRemote()` predicate, that is true when the `SpanContext` has been extracted from remote context data. (#1701)
- A `Valid` method to the `"go.opentelemetry.io/otel/attribute".KeyValue` type. (#1703)

### Changed

- `trace.SpanContext` is now immutable and has no exported fields. (#1573)
  - `trace.NewSpanContext()` can be used in conjunction with the `trace.SpanContextConfig` struct to initialize a new `SpanContext` where all values are known.
- Update the `ForceFlush` method signature to the `"go.opentelemetry.io/otel/sdk/trace".SpanProcessor` to accept a `context.Context` and return an error. (#1608)
- Update the `Shutdown` method to the `"go.opentelemetry.io/otel/sdk/trace".TracerProvider` return an error on shutdown failure. (#1608)
- The SimpleSpanProcessor will now shut down the enclosed `SpanExporter` and gracefully ignore subsequent calls to `OnEnd` after `Shutdown` is called. (#1612)
- `"go.opentelemetry.io/sdk/metric/controller.basic".WithPusher` is replaced with `WithExporter` to provide consistent naming across project. (#1656)
- Added non-empty string check for trace `Attribute` keys. (#1659)
- Add `description` to SpanStatus only when `StatusCode` is set to error. (#1662)
- Jaeger exporter falls back to `resource.Default`'s `service.name` if the exported Span does not have one. (#1673)
- Jaeger exporter populates Jaeger's Span Process from Resource. (#1673)
- Renamed the `LabelSet` method of `"go.opentelemetry.io/otel/sdk/resource".Resource` to `Set`. (#1692)
- Changed `WithSDK` to `WithSDKOptions` to accept variadic arguments of `TracerProviderOption` type in `go.opentelemetry.io/otel/exporters/trace/jaeger` package. (#1693)
- Changed `WithSDK` to `WithSDKOptions` to accept variadic arguments of `TracerProviderOption` type in `go.opentelemetry.io/otel/exporters/trace/zipkin` package. (#1693)

### Removed

- Removed `serviceName` parameter from Zipkin exporter and uses resource instead. (#1549)
- Removed `WithConfig` from tracer provider to avoid overriding configuration. (#1633)
- Removed the exported `SimpleSpanProcessor` and `BatchSpanProcessor` structs.
   These are now returned as a SpanProcessor interface from their respective constructors. (#1638)
- Removed `WithRecord()` from `trace.SpanOption` when creating a span. (#1660)
- Removed setting status to `Error` while recording an error as a span event in `RecordError`. (#1663)
- Removed `jaeger.WithProcess` configuration option. (#1673)
- Removed `ApplyConfig` method from `"go.opentelemetry.io/otel/sdk/trace".TracerProvider` and the now unneeded `Config` struct. (#1693)

### Fixed

- Jaeger Exporter: Ensure mapping between OTEL and Jaeger span data complies with the specification. (#1626)
- `SamplingResult.TraceState` is correctly propagated to a newly created span's `SpanContext`. (#1655)
- The `otel-collector` example now correctly flushes metric events prior to shutting down the exporter. (#1678)
- Do not set span status message in `SpanStatusFromHTTPStatusCode` if it can be inferred from `http.status_code`. (#1681)
- Synchronization issues in global trace delegate implementation. (#1686)
- Reduced excess memory usage by global `TracerProvider`. (#1687)

## [0.18.0] - 2021-03-03

### Added

- Added `resource.Default()` for use with meter and tracer providers. (#1507)
- `AttributePerEventCountLimit` and `AttributePerLinkCountLimit` for `SpanLimits`. (#1535)
- Added `Keys()` method to `propagation.TextMapCarrier` and `propagation.HeaderCarrier` to adapt `http.Header` to this interface. (#1544)
- Added `code` attributes to `go.opentelemetry.io/otel/semconv` package. (#1558)
- Compatibility testing suite in the CI system for the following systems. (#1567)
   | OS      | Go Version | Architecture |
   | ------- | ---------- | ------------ |
   | Ubuntu  | 1.15       | amd64        |
   | Ubuntu  | 1.14       | amd64        |
   | Ubuntu  | 1.15       | 386          |
   | Ubuntu  | 1.14       | 386          |
   | MacOS   | 1.15       | amd64        |
   | MacOS   | 1.14       | amd64        |
   | Windows | 1.15       | amd64        |
   | Windows | 1.14       | amd64        |
   | Windows | 1.15       | 386          |
   | Windows | 1.14       | 386          |

### Changed

- Replaced interface `oteltest.SpanRecorder` with its existing implementation
  `StandardSpanRecorder`. (#1542)
- Default span limit values to 128. (#1535)
- Rename `MaxEventsPerSpan`, `MaxAttributesPerSpan` and `MaxLinksPerSpan` to `EventCountLimit`, `AttributeCountLimit` and `LinkCountLimit`, and move these fields into `SpanLimits`. (#1535)
- Renamed the `otel/label` package to `otel/attribute`. (#1541)
- Vendor the Jaeger exporter's dependency on Apache Thrift. (#1551)
- Parallelize the CI linting and testing. (#1567)
- Stagger timestamps in exact aggregator tests. (#1569)
- Changed all examples to use `WithBatchTimeout(5 * time.Second)` rather than `WithBatchTimeout(5)`. (#1621)
- Prevent end-users from implementing some interfaces (#1575)

  ```
      "otel/exporters/otlp/otlphttp".Option
      "otel/exporters/stdout".Option
      "otel/oteltest".Option
      "otel/trace".TracerOption
      "otel/trace".SpanOption
      "otel/trace".EventOption
      "otel/trace".LifeCycleOption
      "otel/trace".InstrumentationOption
      "otel/sdk/resource".Option
      "otel/sdk/trace".ParentBasedSamplerOption
      "otel/sdk/trace".ReadOnlySpan
      "otel/sdk/trace".ReadWriteSpan
  ```

### Removed

- Removed attempt to resample spans upon changing the span name with `span.SetName()`. (#1545)
- The `test-benchmark` is no longer a dependency of the `precommit` make target. (#1567)
- Removed the `test-386` make target.
   This was replaced with a full compatibility testing suite (i.e. multi OS/arch) in the CI system. (#1567)

### Fixed

- The sequential timing check of timestamps in the stdout exporter are now setup explicitly to be sequential (#1571). (#1572)
- Windows build of Jaeger tests now compiles with OS specific functions (#1576). (#1577)
- The sequential timing check of timestamps of go.opentelemetry.io/otel/sdk/metric/aggregator/lastvalue are now setup explicitly to be sequential (#1578). (#1579)
- Validate tracestate header keys with vendors according to the W3C TraceContext specification (#1475). (#1581)
- The OTLP exporter includes related labels for translations of a GaugeArray (#1563). (#1570)

## [0.17.0] - 2021-02-12

### Changed

- Rename project default branch from `master` to `main`. (#1505)
- Reverse order in which `Resource` attributes are merged, per change in spec. (#1501)
- Add tooling to maintain "replace" directives in go.mod files automatically. (#1528)
- Create new modules: otel/metric, otel/trace, otel/oteltest, otel/sdk/export/metric, otel/sdk/metric (#1528)
- Move metric-related public global APIs from otel to otel/metric/global. (#1528)

## Fixed

- Fixed otlpgrpc reconnection issue.
- The example code in the README.md of `go.opentelemetry.io/otel/exporters/otlp` is moved to a compiled example test and used the new `WithAddress` instead of `WithEndpoint`. (#1513)
- The otel-collector example now uses the default OTLP receiver port of the collector.

## [0.16.0] - 2021-01-13

### Added

- Add the `ReadOnlySpan` and `ReadWriteSpan` interfaces to provide better control for accessing span data. (#1360)
- `NewGRPCDriver` function returns a `ProtocolDriver` that maintains a single gRPC connection to the collector. (#1369)
- Added documentation about the project's versioning policy. (#1388)
- Added `NewSplitDriver` for OTLP exporter that allows sending traces and metrics to different endpoints. (#1418)
- Added codeql worfklow to GitHub Actions (#1428)
- Added Gosec workflow to GitHub Actions (#1429)
- Add new HTTP driver for OTLP exporter in `exporters/otlp/otlphttp`. Currently it only supports the binary protobuf payloads. (#1420)
- Add an OpenCensus exporter bridge. (#1444)

### Changed

- Rename `internal/testing` to `internal/internaltest`. (#1449)
- Rename `export.SpanData` to `export.SpanSnapshot` and use it only for exporting spans. (#1360)
- Store the parent's full `SpanContext` rather than just its span ID in the `span` struct. (#1360)
- Improve span duration accuracy. (#1360)
- Migrated CI/CD from CircleCI to GitHub Actions (#1382)
- Remove duplicate checkout from GitHub Actions workflow (#1407)
- Metric `array` aggregator renamed `exact` to match its `aggregation.Kind` (#1412)
- Metric `exact` aggregator includes per-point timestamps (#1412)
- Metric stdout exporter uses MinMaxSumCount aggregator for ValueRecorder instruments (#1412)
- `NewExporter` from `exporters/otlp` now takes a `ProtocolDriver` as a parameter. (#1369)
- Many OTLP Exporter options became gRPC ProtocolDriver options. (#1369)
- Unify endpoint API that related to OTel exporter. (#1401)
- Optimize metric histogram aggregator to re-use its slice of buckets. (#1435)
- Metric aggregator Count() and histogram Bucket.Counts are consistently `uint64`. (1430)
- Histogram aggregator accepts functional options, uses default boundaries if none given. (#1434)
- `SamplingResult` now passed a `Tracestate` from the parent `SpanContext` (#1432)
- Moved gRPC driver for OTLP exporter to `exporters/otlp/otlpgrpc`. (#1420)
- The `TraceContext` propagator now correctly propagates `TraceState` through the `SpanContext`. (#1447)
- Metric Push and Pull Controller components are combined into a single "basic" Controller:
  - `WithExporter()` and `Start()` to configure Push behavior
  - `Start()` is optional; use `Collect()` and `ForEach()` for Pull behavior
  - `Start()` and `Stop()` accept Context. (#1378)
- The `Event` type is moved from the `otel/sdk/export/trace` package to the `otel/trace` API package. (#1452)

### Removed

- Remove `errUninitializedSpan` as its only usage is now obsolete. (#1360)
- Remove Metric export functionality related to quantiles and summary data points: this is not specified (#1412)
- Remove DDSketch metric aggregator; our intention is to re-introduce this as an option of the histogram aggregator after [new OTLP histogram data types](https://github.com/open-telemetry/opentelemetry-proto/pull/226) are released (#1412)

### Fixed

- `BatchSpanProcessor.Shutdown()` will now shutdown underlying `export.SpanExporter`. (#1443)

## [0.15.0] - 2020-12-10

### Added

- The `WithIDGenerator` `TracerProviderOption` is added to the `go.opentelemetry.io/otel/trace` package to configure an `IDGenerator` for the `TracerProvider`. (#1363)

### Changed

- The Zipkin exporter now uses the Span status code to determine. (#1328)
- `NewExporter` and `Start` functions in `go.opentelemetry.io/otel/exporters/otlp` now receive `context.Context` as a first parameter. (#1357)
- Move the OpenCensus example into `example` directory. (#1359)
- Moved the SDK's `internal.IDGenerator` interface in to the `sdk/trace` package to enable support for externally-defined ID generators. (#1363)
- Bump `github.com/google/go-cmp` from 0.5.3 to 0.5.4 (#1374)
- Bump `github.com/golangci/golangci-lint` in `/internal/tools` (#1375)

### Fixed

- Metric SDK `SumObserver` and `UpDownSumObserver` instruments correctness fixes. (#1381)

## [0.14.0] - 2020-11-19

### Added

- An `EventOption` and the related `NewEventConfig` function are added to the `go.opentelemetry.io/otel` package to configure Span events. (#1254)
- A `TextMapPropagator` and associated `TextMapCarrier` are added to the `go.opentelemetry.io/otel/oteltest` package to test `TextMap` type propagators and their use. (#1259)
- `SpanContextFromContext` returns `SpanContext` from context. (#1255)
- `TraceState` has been added to `SpanContext`. (#1340)
- `DeploymentEnvironmentKey` added to `go.opentelemetry.io/otel/semconv` package. (#1323)
- Add an OpenCensus to OpenTelemetry tracing bridge. (#1305)
- Add a parent context argument to `SpanProcessor.OnStart` to follow the specification. (#1333)
- Add missing tests for `sdk/trace/attributes_map.go`. (#1337)

### Changed

- Move the `go.opentelemetry.io/otel/api/trace` package into `go.opentelemetry.io/otel/trace` with the following changes. (#1229) (#1307)
  - `ID` has been renamed to `TraceID`.
  - `IDFromHex` has been renamed to `TraceIDFromHex`.
  - `EmptySpanContext` is removed.
- Move the `go.opentelemetry.io/otel/api/trace/tracetest` package into `go.opentelemetry.io/otel/oteltest`. (#1229)
- OTLP Exporter updates:
  - supports OTLP v0.6.0 (#1230, #1354)
  - supports configurable aggregation temporality (default: Cumulative, optional: Stateless). (#1296)
- The Sampler is now called on local child spans. (#1233)
- The `Kind` type from the `go.opentelemetry.io/otel/api/metric` package was renamed to `InstrumentKind` to more specifically describe what it is and avoid semantic ambiguity. (#1240)
- The `MetricKind` method of the `Descriptor` type in the `go.opentelemetry.io/otel/api/metric` package was renamed to `Descriptor.InstrumentKind`.
   This matches the returned type and fixes misuse of the term metric. (#1240)
- Move test harness from the `go.opentelemetry.io/otel/api/apitest` package into `go.opentelemetry.io/otel/oteltest`. (#1241)
- Move the `go.opentelemetry.io/otel/api/metric/metrictest` package into `go.opentelemetry.io/oteltest` as part of #964. (#1252)
- Move the `go.opentelemetry.io/otel/api/metric` package into `go.opentelemetry.io/otel/metric` as part of #1303. (#1321)
- Move the `go.opentelemetry.io/otel/api/metric/registry` package into `go.opentelemetry.io/otel/metric/registry` as a part of #1303. (#1316)
- Move the `Number` type (together with related functions) from `go.opentelemetry.io/otel/api/metric` package into `go.opentelemetry.io/otel/metric/number` as a part of #1303. (#1316)
- The function signature of the Span `AddEvent` method in `go.opentelemetry.io/otel` is updated to no longer take an unused context and instead take a required name and a variable number of `EventOption`s. (#1254)
- The function signature of the Span `RecordError` method in `go.opentelemetry.io/otel` is updated to no longer take an unused context and instead take a required error value and a variable number of `EventOption`s. (#1254)
- Move the `go.opentelemetry.io/otel/api/global` package to `go.opentelemetry.io/otel`. (#1262) (#1330)
- Move the `Version` function from `go.opentelemetry.io/otel/sdk` to `go.opentelemetry.io/otel`. (#1330)
- Rename correlation context header from `"otcorrelations"` to `"baggage"` to match the OpenTelemetry specification. (#1267)
- Fix `Code.UnmarshalJSON` to work with valid JSON only. (#1276)
- The `resource.New()` method changes signature to support builtin attributes and functional options, including `telemetry.sdk.*` and
  `host.name` semantic conventions; the former method is renamed `resource.NewWithAttributes`. (#1235)
- The Prometheus exporter now exports non-monotonic counters (i.e. `UpDownCounter`s) as gauges. (#1210)
- Correct the `Span.End` method documentation in the `otel` API to state updates are not allowed on a span after it has ended. (#1310)
- Updated span collection limits for attribute, event and link counts to 1000 (#1318)
- Renamed `semconv.HTTPUrlKey` to `semconv.HTTPURLKey`. (#1338)

### Removed

- The `ErrInvalidHexID`, `ErrInvalidTraceIDLength`, `ErrInvalidSpanIDLength`, `ErrInvalidSpanIDLength`, or `ErrNilSpanID` from the `go.opentelemetry.io/otel` package are unexported now. (#1243)
- The `AddEventWithTimestamp` method on the `Span` interface in `go.opentelemetry.io/otel` is removed due to its redundancy.
   It is replaced by using the `AddEvent` method with a `WithTimestamp` option. (#1254)
- The `MockSpan` and `MockTracer` types are removed from `go.opentelemetry.io/otel/oteltest`.
   `Tracer` and `Span` from the same module should be used in their place instead. (#1306)
- `WorkerCount` option is removed from `go.opentelemetry.io/otel/exporters/otlp`. (#1350)
- Remove the following labels types: INT32, UINT32, UINT64 and FLOAT32. (#1314)

### Fixed

- Rename `MergeItererator` to `MergeIterator` in the `go.opentelemetry.io/otel/label` package. (#1244)
- The `go.opentelemetry.io/otel/api/global` packages global TextMapPropagator now delegates functionality to a globally set delegate for all previously returned propagators. (#1258)
- Fix condition in `label.Any`. (#1299)
- Fix global `TracerProvider` to pass options to its configured provider. (#1329)
- Fix missing handler for `ExactKind` aggregator in OTLP metrics transformer (#1309)

## [0.13.0] - 2020-10-08

### Added

- OTLP Metric exporter supports Histogram aggregation. (#1209)
- The `Code` struct from the `go.opentelemetry.io/otel/codes` package now supports JSON marshaling and unmarshaling as well as implements the `Stringer` interface. (#1214)
- A Baggage API to implement the OpenTelemetry specification. (#1217)
- Add Shutdown method to sdk/trace/provider, shutdown processors in the order they were registered. (#1227)

### Changed

- Set default propagator to no-op propagator. (#1184)
- The `HTTPSupplier`, `HTTPExtractor`, `HTTPInjector`, and `HTTPPropagator` from the `go.opentelemetry.io/otel/api/propagation` package were replaced with unified `TextMapCarrier` and `TextMapPropagator` in the `go.opentelemetry.io/otel/propagation` package. (#1212) (#1325)
- The `New` function from the `go.opentelemetry.io/otel/api/propagation` package was replaced with `NewCompositeTextMapPropagator` in the `go.opentelemetry.io/otel` package. (#1212)
- The status codes of the `go.opentelemetry.io/otel/codes` package have been updated to match the latest OpenTelemetry specification.
   They now are `Unset`, `Error`, and `Ok`.
   They no longer track the gRPC codes. (#1214)
- The `StatusCode` field of the `SpanData` struct in the `go.opentelemetry.io/otel/sdk/export/trace` package now uses the codes package from this package instead of the gRPC project. (#1214)
- Move the `go.opentelemetry.io/otel/api/baggage` package into `go.opentelemetry.io/otel/baggage`. (#1217) (#1325)
- A `Shutdown` method of `SpanProcessor` and all its implementations receives a context and returns an error. (#1264)

### Fixed

- Copies of data from arrays and slices passed to `go.opentelemetry.io/otel/label.ArrayValue()` are now used in the returned `Value` instead of using the mutable data itself. (#1226)

### Removed

- The `ExtractHTTP` and `InjectHTTP` functions from the `go.opentelemetry.io/otel/api/propagation` package were removed. (#1212)
- The `Propagators` interface from the `go.opentelemetry.io/otel/api/propagation` package was removed to conform to the OpenTelemetry specification.
   The explicit `TextMapPropagator` type can be used in its place as this is the `Propagator` type the specification defines. (#1212)
- The `SetAttribute` method of the `Span` from the `go.opentelemetry.io/otel/api/trace` package was removed given its redundancy with the `SetAttributes` method. (#1216)
- The internal implementation of Baggage storage is removed in favor of using the new Baggage API functionality. (#1217)
- Remove duplicate hostname key `HostHostNameKey` in Resource semantic conventions. (#1219)
- Nested array/slice support has been removed. (#1226)

## [0.12.0] - 2020-09-24

### Added

- A `SpanConfigure` function in `go.opentelemetry.io/otel/api/trace` to create a new `SpanConfig` from `SpanOption`s. (#1108)
- In the `go.opentelemetry.io/otel/api/trace` package, `NewTracerConfig` was added to construct new `TracerConfig`s.
   This addition was made to conform with our project option conventions. (#1155)
- Instrumentation library information was added to the Zipkin exporter. (#1119)
- The `SpanProcessor` interface now has a `ForceFlush()` method. (#1166)
- More semantic conventions for k8s as resource attributes. (#1167)

### Changed

- Add reconnecting udp connection type to Jaeger exporter.
   This change adds a new optional implementation of the udp conn interface used to detect changes to an agent's host dns record.
   It then adopts the new destination address to ensure the exporter doesn't get stuck. This change was ported from jaegertracing/jaeger-client-go#520. (#1063)
- Replace `StartOption` and `EndOption` in `go.opentelemetry.io/otel/api/trace` with `SpanOption`.
   This change is matched by replacing the `StartConfig` and `EndConfig` with a unified `SpanConfig`. (#1108)
- Replace the `LinkedTo` span option in `go.opentelemetry.io/otel/api/trace` with `WithLinks`.
   This is be more consistent with our other option patterns, i.e. passing the item to be configured directly instead of its component parts, and provides a cleaner function signature. (#1108)
- The `go.opentelemetry.io/otel/api/trace` `TracerOption` was changed to an interface to conform to project option conventions. (#1109)
- Move the `B3` and `TraceContext` from within the `go.opentelemetry.io/otel/api/trace` package to their own `go.opentelemetry.io/otel/propagators` package.
    This removal of the propagators is reflective of the OpenTelemetry specification for these propagators as well as cleans up the `go.opentelemetry.io/otel/api/trace` API. (#1118)
- Rename Jaeger tags used for instrumentation library information to reflect changes in OpenTelemetry specification. (#1119)
- Rename `ProbabilitySampler` to `TraceIDRatioBased` and change semantics to ignore parent span sampling status. (#1115)
- Move `tools` package under `internal`. (#1141)
- Move `go.opentelemetry.io/otel/api/correlation` package to `go.opentelemetry.io/otel/api/baggage`. (#1142)
   The `correlation.CorrelationContext` propagator has been renamed `baggage.Baggage`.  Other exported functions and types are unchanged.
- Rename `ParentOrElse` sampler to `ParentBased` and allow setting samplers depending on parent span. (#1153)
- In the `go.opentelemetry.io/otel/api/trace` package, `SpanConfigure` was renamed to `NewSpanConfig`. (#1155)
- Change `dependabot.yml` to add a `Skip Changelog` label to dependabot-sourced PRs. (#1161)
- The [configuration style guide](https://github.com/open-telemetry/opentelemetry-go/blob/master/CONTRIBUTING.md#config) has been updated to
   recommend the use of `newConfig()` instead of `configure()`. (#1163)
- The `otlp.Config` type has been unexported and changed to `otlp.config`, along with its initializer. (#1163)
- Ensure exported interface types include parameter names and update the
   Style Guide to reflect this styling rule. (#1172)
- Don't consider unset environment variable for resource detection to be an error. (#1170)
- Rename `go.opentelemetry.io/otel/api/metric.ConfigureInstrument` to `NewInstrumentConfig` and
  `go.opentelemetry.io/otel/api/metric.ConfigureMeter` to `NewMeterConfig`.
- ValueObserver instruments use LastValue aggregator by default. (#1165)
- OTLP Metric exporter supports LastValue aggregation. (#1165)
- Move the `go.opentelemetry.io/otel/api/unit` package to `go.opentelemetry.io/otel/unit`. (#1185)
- Rename `Provider` to `MeterProvider` in the `go.opentelemetry.io/otel/api/metric` package. (#1190)
- Rename `NoopProvider` to `NoopMeterProvider` in the `go.opentelemetry.io/otel/api/metric` package. (#1190)
- Rename `NewProvider` to `NewMeterProvider` in the `go.opentelemetry.io/otel/api/metric/metrictest` package. (#1190)
- Rename `Provider` to `MeterProvider` in the `go.opentelemetry.io/otel/api/metric/registry` package. (#1190)
- Rename `NewProvider` to `NewMeterProvider` in the `go.opentelemetry.io/otel/api/metri/registryc` package. (#1190)
- Rename `Provider` to `TracerProvider` in the `go.opentelemetry.io/otel/api/trace` package. (#1190)
- Rename `NoopProvider` to `NoopTracerProvider` in the `go.opentelemetry.io/otel/api/trace` package. (#1190)
- Rename `Provider` to `TracerProvider` in the `go.opentelemetry.io/otel/api/trace/tracetest` package. (#1190)
- Rename `NewProvider` to `NewTracerProvider` in the `go.opentelemetry.io/otel/api/trace/tracetest` package. (#1190)
- Rename `WrapperProvider` to `WrapperTracerProvider` in the `go.opentelemetry.io/otel/bridge/opentracing` package. (#1190)
- Rename `NewWrapperProvider` to `NewWrapperTracerProvider` in the `go.opentelemetry.io/otel/bridge/opentracing` package. (#1190)
- Rename `Provider` method of the pull controller to `MeterProvider` in the `go.opentelemetry.io/otel/sdk/metric/controller/pull` package. (#1190)
- Rename `Provider` method of the push controller to `MeterProvider` in the `go.opentelemetry.io/otel/sdk/metric/controller/push` package. (#1190)
- Rename `ProviderOptions` to `TracerProviderConfig` in the `go.opentelemetry.io/otel/sdk/trace` package. (#1190)
- Rename `ProviderOption` to `TracerProviderOption` in the `go.opentelemetry.io/otel/sdk/trace` package. (#1190)
- Rename `Provider` to `TracerProvider` in the `go.opentelemetry.io/otel/sdk/trace` package. (#1190)
- Rename `NewProvider` to `NewTracerProvider` in the `go.opentelemetry.io/otel/sdk/trace` package. (#1190)
- Renamed `SamplingDecision` values to comply with OpenTelemetry specification change. (#1192)
- Renamed Zipkin attribute names from `ot.status_code & ot.status_description` to `otel.status_code & otel.status_description`. (#1201)
- The default SDK now invokes registered `SpanProcessor`s in the order they were registered with the `TracerProvider`. (#1195)
- Add test of spans being processed by the `SpanProcessor`s in the order they were registered. (#1203)

### Removed

- Remove the B3 propagator from `go.opentelemetry.io/otel/propagators`. It is now located in the
   `go.opentelemetry.io/contrib/propagators/` module. (#1191)
- Remove the semantic convention for HTTP status text, `HTTPStatusTextKey` from package `go.opentelemetry.io/otel/semconv`. (#1194)

### Fixed

- Zipkin example no longer mentions `ParentSampler`, corrected to `ParentBased`. (#1171)
- Fix missing shutdown processor in otel-collector example. (#1186)
- Fix missing shutdown processor in basic and namedtracer examples. (#1197)

## [0.11.0] - 2020-08-24

### Added

- Support for exporting array-valued attributes via OTLP. (#992)
- `Noop` and `InMemory` `SpanBatcher` implementations to help with testing integrations. (#994)
- Support for filtering metric label sets. (#1047)
- A dimensionality-reducing metric Processor. (#1057)
- Integration tests for more OTel Collector Attribute types. (#1062)
- A new `WithSpanProcessor` `ProviderOption` is added to the `go.opentelemetry.io/otel/sdk/trace` package to create a `Provider` and automatically register the `SpanProcessor`. (#1078)

### Changed

- Rename `sdk/metric/processor/test` to `sdk/metric/processor/processortest`. (#1049)
- Rename `sdk/metric/controller/test` to `sdk/metric/controller/controllertest`. (#1049)
- Rename `api/testharness` to `api/apitest`. (#1049)
- Rename `api/trace/testtrace` to `api/trace/tracetest`. (#1049)
- Change Metric Processor to merge multiple observations. (#1024)
- The `go.opentelemetry.io/otel/bridge/opentracing` bridge package has been made into its own module.
   This removes the package dependencies of this bridge from the rest of the OpenTelemetry based project. (#1038)
- Renamed `go.opentelemetry.io/otel/api/standard` package to `go.opentelemetry.io/otel/semconv` to avoid the ambiguous and generic name `standard` and better describe the package as containing OpenTelemetry semantic conventions. (#1016)
- The environment variable used for resource detection has been changed from `OTEL_RESOURCE_LABELS` to `OTEL_RESOURCE_ATTRIBUTES` (#1042)
- Replace `WithSyncer` with `WithBatcher` in examples. (#1044)
- Replace the `google.golang.org/grpc/codes` dependency in the API with an equivalent `go.opentelemetry.io/otel/codes` package. (#1046)
- Merge the `go.opentelemetry.io/otel/api/label` and `go.opentelemetry.io/otel/api/kv` into the new `go.opentelemetry.io/otel/label` package. (#1060)
- Unify Callback Function Naming.
   Rename `*Callback` with `*Func`. (#1061)
- CI builds validate against last two versions of Go, dropping 1.13 and adding 1.15. (#1064)
- The `go.opentelemetry.io/otel/sdk/export/trace` interfaces `SpanSyncer` and `SpanBatcher` have been replaced with a specification compliant `Exporter` interface.
   This interface still supports the export of `SpanData`, but only as a slice.
   Implementation are also required now to return any error from `ExportSpans` if one occurs as well as implement a `Shutdown` method for exporter clean-up. (#1078)
- The `go.opentelemetry.io/otel/sdk/trace` `NewBatchSpanProcessor` function no longer returns an error.
   If a `nil` exporter is passed as an argument to this function, instead of it returning an error, it now returns a `BatchSpanProcessor` that handles the export of `SpanData` by not taking any action. (#1078)
- The `go.opentelemetry.io/otel/sdk/trace` `NewProvider` function to create a `Provider` no longer returns an error, instead only a `*Provider`.
   This change is related to `NewBatchSpanProcessor` not returning an error which was the only error this function would return. (#1078)

### Removed

- Duplicate, unused API sampler interface. (#999)
   Use the [`Sampler` interface](https://github.com/open-telemetry/opentelemetry-go/blob/v0.11.0/sdk/trace/sampling.go) provided by the SDK instead.
- The `grpctrace` instrumentation was moved to the `go.opentelemetry.io/contrib` repository and out of this repository.
   This move includes moving the `grpc` example to the `go.opentelemetry.io/contrib` as well. (#1027)
- The `WithSpan` method of the `Tracer` interface.
   The functionality this method provided was limited compared to what a user can provide themselves.
   It was removed with the understanding that if there is sufficient user need it can be added back based on actual user usage. (#1043)
- The `RegisterSpanProcessor` and `UnregisterSpanProcessor` functions.
   These were holdovers from an approach prior to the TracerProvider design. They were not used anymore. (#1077)
- The `oterror` package. (#1026)
- The `othttp` and `httptrace` instrumentations were moved to `go.opentelemetry.io/contrib`. (#1032)

### Fixed

- The `semconv.HTTPServerMetricAttributesFromHTTPRequest()` function no longer generates the high-cardinality `http.request.content.length` label. (#1031)
- Correct instrumentation version tag in Jaeger exporter. (#1037)
- The SDK span will now set an error event if the `End` method is called during a panic (i.e. it was deferred). (#1043)
- Move internally generated protobuf code from the `go.opentelemetry.io/otel` to the OTLP exporter to reduce dependency overhead. (#1050)
- The `otel-collector` example referenced outdated collector processors. (#1006)

## [0.10.0] - 2020-07-29

This release migrates the default OpenTelemetry SDK into its own Go module, decoupling the SDK from the API and reducing dependencies for instrumentation packages.

### Added

- The Zipkin exporter now has `NewExportPipeline` and `InstallNewPipeline` constructor functions to match the common pattern.
    These function build a new exporter with default SDK options and register the exporter with the `global` package respectively. (#944)
- Add propagator option for gRPC instrumentation. (#986)
- The `testtrace` package now tracks the `trace.SpanKind` for each span. (#987)

### Changed

- Replace the `RegisterGlobal` `Option` in the Jaeger exporter with an `InstallNewPipeline` constructor function.
   This matches the other exporter constructor patterns and will register a new exporter after building it with default configuration. (#944)
- The trace (`go.opentelemetry.io/otel/exporters/trace/stdout`) and metric (`go.opentelemetry.io/otel/exporters/metric/stdout`) `stdout` exporters are now merged into a single exporter at `go.opentelemetry.io/otel/exporters/stdout`.
   This new exporter was made into its own Go module to follow the pattern of all exporters and decouple it from the `go.opentelemetry.io/otel` module. (#956, #963)
- Move the `go.opentelemetry.io/otel/exporters/test` test package to `go.opentelemetry.io/otel/sdk/export/metric/metrictest`. (#962)
- The `go.opentelemetry.io/otel/api/kv/value` package was merged into the parent `go.opentelemetry.io/otel/api/kv` package. (#968)
  - `value.Bool` was replaced with `kv.BoolValue`.
  - `value.Int64` was replaced with `kv.Int64Value`.
  - `value.Uint64` was replaced with `kv.Uint64Value`.
  - `value.Float64` was replaced with `kv.Float64Value`.
  - `value.Int32` was replaced with `kv.Int32Value`.
  - `value.Uint32` was replaced with `kv.Uint32Value`.
  - `value.Float32` was replaced with `kv.Float32Value`.
  - `value.String` was replaced with `kv.StringValue`.
  - `value.Int` was replaced with `kv.IntValue`.
  - `value.Uint` was replaced with `kv.UintValue`.
  - `value.Array` was replaced with `kv.ArrayValue`.
- Rename `Infer` to `Any` in the `go.opentelemetry.io/otel/api/kv` package. (#972)
- Change `othttp` to use the `httpsnoop` package to wrap the `ResponseWriter` so that optional interfaces (`http.Hijacker`, `http.Flusher`, etc.) that are implemented by the original `ResponseWriter`are also implemented by the wrapped `ResponseWriter`. (#979)
- Rename `go.opentelemetry.io/otel/sdk/metric/aggregator/test` package to `go.opentelemetry.io/otel/sdk/metric/aggregator/aggregatortest`. (#980)
- Make the SDK into its own Go module called `go.opentelemetry.io/otel/sdk`. (#985)
- Changed the default trace `Sampler` from `AlwaysOn` to `ParentOrElse(AlwaysOn)`. (#989)

### Removed

- The `IndexedAttribute` function from the `go.opentelemetry.io/otel/api/label` package was removed in favor of `IndexedLabel` which it was synonymous with. (#970)

### Fixed

- Bump github.com/golangci/golangci-lint from 1.28.3 to 1.29.0 in /tools. (#953)
- Bump github.com/google/go-cmp from 0.5.0 to 0.5.1. (#957)
- Use `global.Handle` for span export errors in the OTLP exporter. (#946)
- Correct Go language formatting in the README documentation. (#961)
- Remove default SDK dependencies from the `go.opentelemetry.io/otel/api` package. (#977)
- Remove default SDK dependencies from the `go.opentelemetry.io/otel/instrumentation` package. (#983)
- Move documented examples for `go.opentelemetry.io/otel/instrumentation/grpctrace` interceptors into Go example tests. (#984)

## [0.9.0] - 2020-07-20

### Added

- A new Resource Detector interface is included to allow resources to be automatically detected and included. (#939)
- A Detector to automatically detect resources from an environment variable. (#939)
- Github action to generate protobuf Go bindings locally in `internal/opentelemetry-proto-gen`. (#938)
- OTLP .proto files from `open-telemetry/opentelemetry-proto` imported as a git submodule under `internal/opentelemetry-proto`.
   References to `github.com/open-telemetry/opentelemetry-proto` changed to `go.opentelemetry.io/otel/internal/opentelemetry-proto-gen`. (#942)

### Changed

- Non-nil value `struct`s for key-value pairs will be marshalled using JSON rather than `Sprintf`. (#948)

### Removed

- Removed dependency on `github.com/open-telemetry/opentelemetry-collector`. (#943)

## [0.8.0] - 2020-07-09

### Added

- The `B3Encoding` type to represent the B3 encoding(s) the B3 propagator can inject.
   A value for HTTP supported encodings (Multiple Header: `MultipleHeader`, Single Header: `SingleHeader`) are included. (#882)
- The `FlagsDeferred` trace flag to indicate if the trace sampling decision has been deferred. (#882)
- The `FlagsDebug` trace flag to indicate if the trace is a debug trace. (#882)
- Add `peer.service` semantic attribute. (#898)
- Add database-specific semantic attributes. (#899)
- Add semantic convention for `faas.coldstart` and `container.id`. (#909)
- Add http content size semantic conventions. (#905)
- Include `http.request_content_length` in HTTP request basic attributes. (#905)
- Add semantic conventions for operating system process resource attribute keys. (#919)
- The Jaeger exporter now has a `WithBatchMaxCount` option to specify the maximum number of spans sent in a batch. (#931)

### Changed

- Update `CONTRIBUTING.md` to ask for updates to `CHANGELOG.md` with each pull request. (#879)
- Use lowercase header names for B3 Multiple Headers. (#881)
- The B3 propagator `SingleHeader` field has been replaced with `InjectEncoding`.
   This new field can be set to combinations of the `B3Encoding` bitmasks and will inject trace information in these encodings.
   If no encoding is set, the propagator will default to `MultipleHeader` encoding. (#882)
- The B3 propagator now extracts from either HTTP encoding of B3 (Single Header or Multiple Header) based on what is contained in the header.
   Preference is given to Single Header encoding with Multiple Header being the fallback if Single Header is not found or is invalid.
   This behavior change is made to dynamically support all correctly encoded traces received instead of having to guess the expected encoding prior to receiving. (#882)
- Extend semantic conventions for RPC. (#900)
- To match constant naming conventions in the `api/standard` package, the `FaaS*` key names are appended with a suffix of `Key`. (#920)
  - `"api/standard".FaaSName` -> `FaaSNameKey`
  - `"api/standard".FaaSID` -> `FaaSIDKey`
  - `"api/standard".FaaSVersion` -> `FaaSVersionKey`
  - `"api/standard".FaaSInstance` -> `FaaSInstanceKey`

### Removed

- The `FlagsUnused` trace flag is removed.
   The purpose of this flag was to act as the inverse of `FlagsSampled`, the inverse of `FlagsSampled` is used instead. (#882)
- The B3 header constants (`B3SingleHeader`, `B3DebugFlagHeader`, `B3TraceIDHeader`, `B3SpanIDHeader`, `B3SampledHeader`, `B3ParentSpanIDHeader`) are removed.
   If B3 header keys are needed [the authoritative OpenZipkin package constants](https://pkg.go.dev/github.com/openzipkin/zipkin-go@v0.2.2/propagation/b3?tab=doc#pkg-constants) should be used instead. (#882)

### Fixed

- The B3 Single Header name is now correctly `b3` instead of the previous `X-B3`. (#881)
- The B3 propagator now correctly supports sampling only values (`b3: 0`, `b3: 1`, or `b3: d`) for a Single B3 Header. (#882)
- The B3 propagator now propagates the debug flag.
   This removes the behavior of changing the debug flag into a set sampling bit.
   Instead, this now follow the B3 specification and omits the `X-B3-Sampling` header. (#882)
- The B3 propagator now tracks "unset" sampling state (meaning "defer the decision") and does not set the `X-B3-Sampling` header when injecting. (#882)
- Bump github.com/itchyny/gojq from 0.10.3 to 0.10.4 in /tools. (#883)
- Bump github.com/opentracing/opentracing-go from v1.1.1-0.20190913142402-a7454ce5950e to v1.2.0. (#885)
- The tracing time conversion for OTLP spans is now correctly set to `UnixNano`. (#896)
- Ensure span status is not set to `Unknown` when no HTTP status code is provided as it is assumed to be `200 OK`. (#908)
- Ensure `httptrace.clientTracer` closes `http.headers` span. (#912)
- Prometheus exporter will not apply stale updates or forget inactive metrics. (#903)
- Add test for api.standard `HTTPClientAttributesFromHTTPRequest`. (#905)
- Bump github.com/golangci/golangci-lint from 1.27.0 to 1.28.1 in /tools. (#901, #913)
- Update otel-colector example to use the v0.5.0 collector. (#915)
- The `grpctrace` instrumentation uses a span name conforming to the OpenTelemetry semantic conventions (does not contain a leading slash (`/`)). (#922)
- The `grpctrace` instrumentation includes an `rpc.method` attribute now set to the gRPC method name. (#900, #922)
- The `grpctrace` instrumentation `rpc.service` attribute now contains the package name if one exists.
   This is in accordance with OpenTelemetry semantic conventions. (#922)
- Correlation Context extractor will no longer insert an empty map into the returned context when no valid values are extracted. (#923)
- Bump google.golang.org/api from 0.28.0 to 0.29.0 in /exporters/trace/jaeger. (#925)
- Bump github.com/itchyny/gojq from 0.10.4 to 0.11.0 in /tools. (#926)
- Bump github.com/golangci/golangci-lint from 1.28.1 to 1.28.2 in /tools. (#930)

## [0.7.0] - 2020-06-26

This release implements the v0.5.0 version of the OpenTelemetry specification.

### Added

- The othttp instrumentation now includes default metrics. (#861)
- This CHANGELOG file to track all changes in the project going forward.
- Support for array type attributes. (#798)
- Apply transitive dependabot go.mod dependency updates as part of a new automatic Github workflow. (#844)
- Timestamps are now passed to exporters for each export. (#835)
- Add new `Accumulation` type to metric SDK to transport telemetry from `Accumulator`s to `Processor`s.
   This replaces the prior `Record` `struct` use for this purpose. (#835)
- New dependabot integration to automate package upgrades. (#814)
- `Meter` and `Tracer` implementations accept instrumentation version version as an optional argument.
   This instrumentation version is passed on to exporters. (#811) (#805) (#802)
- The OTLP exporter includes the instrumentation version in telemetry it exports. (#811)
- Environment variables for Jaeger exporter are supported. (#796)
- New `aggregation.Kind` in the export metric API. (#808)
- New example that uses OTLP and the collector. (#790)
- Handle errors in the span `SetName` during span initialization. (#791)
- Default service config to enable retries for retry-able failed requests in the OTLP exporter and an option to override this default. (#777)
- New `go.opentelemetry.io/otel/api/oterror` package to uniformly support error handling and definitions for the project. (#778)
- New `global` default implementation of the `go.opentelemetry.io/otel/api/oterror.Handler` interface to be used to handle errors prior to an user defined `Handler`.
   There is also functionality for the user to register their `Handler` as well as a convenience function `Handle` to handle an error with this global `Handler`(#778)
- Options to specify propagators for httptrace and grpctrace instrumentation. (#784)
- The required `application/json` header for the Zipkin exporter is included in all exports. (#774)
- Integrate HTTP semantics helpers from the contrib repository into the `api/standard` package. #769

### Changed

- Rename `Integrator` to `Processor` in the metric SDK. (#863)
- Rename `AggregationSelector` to `AggregatorSelector`. (#859)
- Rename `SynchronizedCopy` to `SynchronizedMove`. (#858)
- Rename `simple` integrator to `basic` integrator. (#857)
- Merge otlp collector examples. (#841)
- Change the metric SDK to support cumulative, delta, and pass-through exporters directly.
   With these changes, cumulative and delta specific exporters are able to request the correct kind of aggregation from the SDK. (#840)
- The `Aggregator.Checkpoint` API is renamed to `SynchronizedCopy` and adds an argument, a different `Aggregator` into which the copy is stored. (#812)
- The `export.Aggregator` contract is that `Update()` and `SynchronizedCopy()` are synchronized with each other.
   All the aggregation interfaces (`Sum`, `LastValue`, ...) are not meant to be synchronized, as the caller is expected to synchronize aggregators at a higher level after the `Accumulator`.
   Some of the `Aggregators` used unnecessary locking and that has been cleaned up. (#812)
- Use of `metric.Number` was replaced by `int64` now that we use `sync.Mutex` in the `MinMaxSumCount` and `Histogram` `Aggregators`. (#812)
- Replace `AlwaysParentSample` with `ParentSample(fallback)` to match the OpenTelemetry v0.5.0 specification. (#810)
- Rename `sdk/export/metric/aggregator` to `sdk/export/metric/aggregation`. #808
- Send configured headers with every request in the OTLP exporter, instead of just on connection creation. (#806)
- Update error handling for any one off error handlers, replacing, instead, with the `global.Handle` function. (#791)
- Rename `plugin` directory to `instrumentation` to match the OpenTelemetry specification. (#779)
- Makes the argument order to Histogram and DDSketch `New()` consistent. (#781)

### Removed

- `Uint64NumberKind` and related functions from the API. (#864)
- Context arguments from `Aggregator.Checkpoint` and `Integrator.Process` as they were unused. (#803)
- `SpanID` is no longer included in parameters for sampling decision to match the OpenTelemetry specification. (#775)

### Fixed

- Upgrade OTLP exporter to opentelemetry-proto matching the opentelemetry-collector v0.4.0 release. (#866)
- Allow changes to `go.sum` and `go.mod` when running dependabot tidy-up. (#871)
- Bump github.com/stretchr/testify from 1.4.0 to 1.6.1. (#824)
- Bump github.com/prometheus/client_golang from 1.7.0 to 1.7.1 in /exporters/metric/prometheus. (#867)
- Bump google.golang.org/grpc from 1.29.1 to 1.30.0 in /exporters/trace/jaeger. (#853)
- Bump google.golang.org/grpc from 1.29.1 to 1.30.0 in /exporters/trace/zipkin. (#854)
- Bumps github.com/golang/protobuf from 1.3.2 to 1.4.2 (#848)
- Bump github.com/stretchr/testify from 1.4.0 to 1.6.1 in /exporters/otlp (#817)
- Bump github.com/golangci/golangci-lint from 1.25.1 to 1.27.0 in /tools (#828)
- Bump github.com/prometheus/client_golang from 1.5.0 to 1.7.0 in /exporters/metric/prometheus (#838)
- Bump github.com/stretchr/testify from 1.4.0 to 1.6.1 in /exporters/trace/jaeger (#829)
- Bump github.com/benbjohnson/clock from 1.0.0 to 1.0.3 (#815)
- Bump github.com/stretchr/testify from 1.4.0 to 1.6.1 in /exporters/trace/zipkin (#823)
- Bump github.com/itchyny/gojq from 0.10.1 to 0.10.3 in /tools (#830)
- Bump github.com/stretchr/testify from 1.4.0 to 1.6.1 in /exporters/metric/prometheus (#822)
- Bump google.golang.org/grpc from 1.27.1 to 1.29.1 in /exporters/trace/zipkin (#820)
- Bump google.golang.org/grpc from 1.27.1 to 1.29.1 in /exporters/trace/jaeger (#831)
- Bump github.com/google/go-cmp from 0.4.0 to 0.5.0 (#836)
- Bump github.com/google/go-cmp from 0.4.0 to 0.5.0 in /exporters/trace/jaeger (#837)
- Bump github.com/google/go-cmp from 0.4.0 to 0.5.0 in /exporters/otlp (#839)
- Bump google.golang.org/api from 0.20.0 to 0.28.0 in /exporters/trace/jaeger (#843)
- Set span status from HTTP status code in the othttp instrumentation. (#832)
- Fixed typo in push controller comment. (#834)
- The `Aggregator` testing has been updated and cleaned. (#812)
- `metric.Number(0)` expressions are replaced by `0` where possible. (#812)
- Fixed `global` `handler_test.go` test failure. #804
- Fixed `BatchSpanProcessor.Shutdown` to wait until all spans are processed. (#766)
- Fixed OTLP example's accidental early close of exporter. (#807)
- Ensure zipkin exporter reads and closes response body. (#788)
- Update instrumentation to use `api/standard` keys instead of custom keys. (#782)
- Clean up tools and RELEASING documentation. (#762)

## [0.6.0] - 2020-05-21

### Added

- Support for `Resource`s in the prometheus exporter. (#757)
- New pull controller. (#751)
- New `UpDownSumObserver` instrument. (#750)
- OpenTelemetry collector demo. (#711)
- New `SumObserver` instrument. (#747)
- New `UpDownCounter` instrument. (#745)
- New timeout `Option` and configuration function `WithTimeout` to the push controller. (#742)
- New `api/standards` package to implement semantic conventions and standard key-value generation. (#731)

### Changed

- Rename `Register*` functions in the metric API to `New*` for all `Observer` instruments. (#761)
- Use `[]float64` for histogram boundaries, not `[]metric.Number`. (#758)
- Change OTLP example to use exporter as a trace `Syncer` instead of as an unneeded `Batcher`. (#756)
- Replace `WithResourceAttributes()` with `WithResource()` in the trace SDK. (#754)
- The prometheus exporter now uses the new pull controller. (#751)
- Rename `ScheduleDelayMillis` to `BatchTimeout` in the trace `BatchSpanProcessor`.(#752)
- Support use of synchronous instruments in asynchronous callbacks (#725)
- Move `Resource` from the `Export` method parameter into the metric export `Record`. (#739)
- Rename `Observer` instrument to `ValueObserver`. (#734)
- The push controller now has a method (`Provider()`) to return a `metric.Provider` instead of the old `Meter` method that acted as a `metric.Provider`. (#738)
- Replace `Measure` instrument by `ValueRecorder` instrument. (#732)
- Rename correlation context header from `"Correlation-Context"` to `"otcorrelations"` to match the OpenTelemetry specification. (#727)

### Fixed

- Ensure gRPC `ClientStream` override methods do not panic in grpctrace package. (#755)
- Disable parts of `BatchSpanProcessor` test until a fix is found. (#743)
- Fix `string` case in `kv` `Infer` function. (#746)
- Fix panic in grpctrace client interceptors. (#740)
- Refactor the `api/metrics` push controller and add `CheckpointSet` synchronization. (#737)
- Rewrite span batch process queue batching logic. (#719)
- Remove the push controller named Meter map. (#738)
- Fix Histogram aggregator initial state (fix #735). (#736)
- Ensure golang alpine image is running `golang-1.14` for examples. (#733)
- Added test for grpctrace `UnaryInterceptorClient`. (#695)
- Rearrange `api/metric` code layout. (#724)

## [0.5.0] - 2020-05-13

### Added

- Batch `Observer` callback support. (#717)
- Alias `api` types to root package of project. (#696)
- Create basic `othttp.Transport` for simple client instrumentation. (#678)
- `SetAttribute(string, interface{})` to the trace API. (#674)
- Jaeger exporter option that allows user to specify custom http client. (#671)
- `Stringer` and `Infer` methods to `key`s. (#662)

### Changed

- Rename `NewKey` in the `kv` package to just `Key`. (#721)
- Move `core` and `key` to `kv` package. (#720)
- Make the metric API `Meter` a `struct` so the abstract `MeterImpl` can be passed and simplify implementation. (#709)
- Rename SDK `Batcher` to `Integrator` to match draft OpenTelemetry SDK specification. (#710)
- Rename SDK `Ungrouped` integrator to `simple.Integrator` to match draft OpenTelemetry SDK specification. (#710)
- Rename SDK `SDK` `struct` to `Accumulator` to match draft OpenTelemetry SDK specification. (#710)
- Move `Number` from `core` to `api/metric` package. (#706)
- Move `SpanContext` from `core` to `trace` package. (#692)
- Change traceparent header from `Traceparent` to `traceparent` to implement the W3C specification. (#681)

### Fixed

- Update tooling to run generators in all submodules. (#705)
- gRPC interceptor regexp to match methods without a service name. (#683)
- Use a `const` for padding 64-bit B3 trace IDs. (#701)
- Update `mockZipkin` listen address from `:0` to `127.0.0.1:0`. (#700)
- Left-pad 64-bit B3 trace IDs with zero. (#698)
- Propagate at least the first W3C tracestate header. (#694)
- Remove internal `StateLocker` implementation. (#688)
- Increase instance size CI system uses. (#690)
- Add a `key` benchmark and use reflection in `key.Infer()`. (#679)
- Fix internal `global` test by using `global.Meter` with `RecordBatch()`. (#680)
- Reimplement histogram using mutex instead of `StateLocker`. (#669)
- Switch `MinMaxSumCount` to a mutex lock implementation instead of `StateLocker`. (#667)
- Update documentation to not include any references to `WithKeys`. (#672)
- Correct misspelling. (#668)
- Fix clobbering of the span context if extraction fails. (#656)
- Bump `golangci-lint` and work around the corrupting bug. (#666) (#670)

## [0.4.3] - 2020-04-24

### Added

- `Dockerfile` and `docker-compose.yml` to run example code. (#635)
- New `grpctrace` package that provides gRPC client and server interceptors for both unary and stream connections. (#621)
- New `api/label` package, providing common label set implementation. (#651)
- Support for JSON marshaling of `Resources`. (#654)
- `TraceID` and `SpanID` implementations for `Stringer` interface. (#642)
- `RemoteAddrKey` in the othttp plugin to include the HTTP client address in top-level spans. (#627)
- `WithSpanFormatter` option to the othttp plugin. (#617)
- Updated README to include section for compatible libraries and include reference to the contrib repository. (#612)
- The prometheus exporter now supports exporting histograms. (#601)
- A `String` method to the `Resource` to return a hashable identifier for a now unique resource. (#613)
- An `Iter` method to the `Resource` to return an array `AttributeIterator`. (#613)
- An `Equal` method to the `Resource` test the equivalence of resources. (#613)
- An iterable structure (`AttributeIterator`) for `Resource` attributes.

### Changed

- zipkin export's `NewExporter` now requires a `serviceName` argument to ensure this needed values is provided. (#644)
- Pass `Resources` through the metrics export pipeline. (#659)

### Removed

- `WithKeys` option from the metric API. (#639)

### Fixed

- Use the `label.Set.Equivalent` value instead of an encoding in the batcher. (#658)
- Correct typo `trace.Exporter` to `trace.SpanSyncer` in comments. (#653)
- Use type names for return values in jaeger exporter. (#648)
- Increase the visibility of the `api/key` package by updating comments and fixing usages locally. (#650)
- `Checkpoint` only after `Update`; Keep records in the `sync.Map` longer. (#647)
- Do not cache `reflect.ValueOf()` in metric Labels. (#649)
- Batch metrics exported from the OTLP exporter based on `Resource` and labels. (#626)
- Add error wrapping to the prometheus exporter. (#631)
- Update the OTLP exporter batching of traces to use a unique `string` representation of an associated `Resource` as the batching key. (#623)
- Update OTLP `SpanData` transform to only include the `ParentSpanID` if one exists. (#614)
- Update `Resource` internal representation to uniquely and reliably identify resources. (#613)
- Check return value from `CheckpointSet.ForEach` in prometheus exporter. (#622)
- Ensure spans created by httptrace client tracer reflect operation structure. (#618)
- Create a new recorder rather than reuse when multiple observations in same epoch for asynchronous instruments. #610
- The default port the OTLP exporter uses to connect to the OpenTelemetry collector is updated to match the one the collector listens on by default. (#611)

## [0.4.2] - 2020-03-31

### Fixed

- Fix `pre_release.sh` to update version in `sdk/opentelemetry.go`. (#607)
- Fix time conversion from internal to OTLP in OTLP exporter. (#606)

## [0.4.1] - 2020-03-31

### Fixed

- Update `tag.sh` to create signed tags. (#604)

## [0.4.0] - 2020-03-30

### Added

- New API package `api/metric/registry` that exposes a `MeterImpl` wrapper for use by SDKs to generate unique instruments. (#580)
- Script to verify examples after a new release. (#579)

### Removed

- The dogstatsd exporter due to lack of support.
   This additionally removes support for statsd. (#591)
- `LabelSet` from the metric API.
   This is replaced by a `[]core.KeyValue` slice. (#595)
- `Labels` from the metric API's `Meter` interface. (#595)

### Changed

- The metric `export.Labels` became an interface which the SDK implements and the `export` package provides a simple, immutable implementation of this interface intended for testing purposes. (#574)
- Renamed `internal/metric.Meter` to `MeterImpl`. (#580)
- Renamed `api/global/internal.obsImpl` to `asyncImpl`. (#580)

### Fixed

- Corrected missing return in mock span. (#582)
- Update License header for all source files to match CNCF guidelines and include a test to ensure it is present. (#586) (#596)
- Update to v0.3.0 of the OTLP in the OTLP exporter. (#588)
- Update pre-release script to be compatible between GNU and BSD based systems. (#592)
- Add a `RecordBatch` benchmark. (#594)
- Moved span transforms of the OTLP exporter to the internal package. (#593)
- Build both go-1.13 and go-1.14 in circleci to test for all supported versions of Go. (#569)
- Removed unneeded allocation on empty labels in OLTP exporter. (#597)
- Update `BatchedSpanProcessor` to process the queue until no data but respect max batch size. (#599)
- Update project documentation godoc.org links to pkg.go.dev. (#602)

## [0.3.0] - 2020-03-21

This is a first official beta release, which provides almost fully complete metrics, tracing, and context propagation functionality.
There is still a possibility of breaking changes.

### Added

- Add `Observer` metric instrument. (#474)
- Add global `Propagators` functionality to enable deferred initialization for propagators registered before the first Meter SDK is installed. (#494)
- Simplified export setup pipeline for the jaeger exporter to match other exporters. (#459)
- The zipkin trace exporter. (#495)
- The OTLP exporter to export metric and trace telemetry to the OpenTelemetry collector. (#497) (#544) (#545)
- Add `StatusMessage` field to the trace `Span`. (#524)
- Context propagation in OpenTracing bridge in terms of OpenTelemetry context propagation. (#525)
- The `Resource` type was added to the SDK. (#528)
- The global API now supports a `Tracer` and `Meter` function as shortcuts to getting a global `*Provider` and calling these methods directly. (#538)
- The metric API now defines a generic `MeterImpl` interface to support general purpose `Meter` construction.
   Additionally, `SyncImpl` and `AsyncImpl` are added to support general purpose instrument construction. (#560)
- A metric `Kind` is added to represent the `MeasureKind`, `ObserverKind`, and `CounterKind`. (#560)
- Scripts to better automate the release process. (#576)

### Changed

- Default to to use `AlwaysSampler` instead of `ProbabilitySampler` to match OpenTelemetry specification. (#506)
- Renamed `AlwaysSampleSampler` to `AlwaysOnSampler` in the trace API. (#511)
- Renamed `NeverSampleSampler` to `AlwaysOffSampler` in the trace API. (#511)
- The `Status` field of the `Span` was changed to `StatusCode` to disambiguate with the added `StatusMessage`. (#524)
- Updated the trace `Sampler` interface conform to the OpenTelemetry specification. (#531)
- Rename metric API `Options` to `Config`. (#541)
- Rename metric `Counter` aggregator to be `Sum`. (#541)
- Unify metric options into `Option` from instrument specific options. (#541)
- The trace API's `TraceProvider` now support `Resource`s. (#545)
- Correct error in zipkin module name. (#548)
- The jaeger trace exporter now supports `Resource`s. (#551)
- Metric SDK now supports `Resource`s.
   The `WithResource` option was added to configure a `Resource` on creation and the `Resource` method was added to the metric `Descriptor` to return the associated `Resource`. (#552)
- Replace `ErrNoLastValue` and `ErrEmptyDataSet` by `ErrNoData` in the metric SDK. (#557)
- The stdout trace exporter now supports `Resource`s. (#558)
- The metric `Descriptor` is now included at the API instead of the SDK. (#560)
- Replace `Ordered` with an iterator in `export.Labels`. (#567)

### Removed

- The vendor specific Stackdriver. It is now hosted on 3rd party vendor infrastructure. (#452)
- The `Unregister` method for metric observers as it is not in the OpenTelemetry specification. (#560)
- `GetDescriptor` from the metric SDK. (#575)
- The `Gauge` instrument from the metric API. (#537)

### Fixed

- Make histogram aggregator checkpoint consistent. (#438)
- Update README with import instructions and how to build and test. (#505)
- The default label encoding was updated to be unique. (#508)
- Use `NewRoot` in the othttp plugin for public endpoints. (#513)
- Fix data race in `BatchedSpanProcessor`. (#518)
- Skip test-386 for Mac OS 10.15.x (Catalina and upwards). #521
- Use a variable-size array to represent ordered labels in maps. (#523)
- Update the OTLP protobuf and update changed import path. (#532)
- Use `StateLocker` implementation in `MinMaxSumCount`. (#546)
- Eliminate goroutine leak in histogram stress test. (#547)
- Update OTLP exporter with latest protobuf. (#550)
- Add filters to the othttp plugin. (#556)
- Provide an implementation of the `Header*` filters that do not depend on Go 1.14. (#565)
- Encode labels once during checkpoint.
   The checkpoint function is executed in a single thread so we can do the encoding lazily before passing the encoded version of labels to the exporter.
   This is a cheap and quick way to avoid encoding the labels on every collection interval. (#572)
- Run coverage over all packages in `COVERAGE_MOD_DIR`. (#573)

## [0.2.3] - 2020-03-04

### Added

- `RecordError` method on `Span`s in the trace API to Simplify adding error events to spans. (#473)
- Configurable push frequency for exporters setup pipeline. (#504)

### Changed

- Rename the `exporter` directory to `exporters`.
   The `go.opentelemetry.io/otel/exporter/trace/jaeger` package was mistakenly released with a `v1.0.0` tag instead of `v0.1.0`.
   This resulted in all subsequent releases not becoming the default latest.
   A consequence of this was that all `go get`s pulled in the incompatible `v0.1.0` release of that package when pulling in more recent packages from other otel packages.
   Renaming the `exporter` directory to `exporters` fixes this issue by renaming the package and therefore clearing any existing dependency tags.
   Consequentially, this action also renames *all* exporter packages. (#502)

### Removed

- The `CorrelationContextHeader` constant in the `correlation` package is no longer exported. (#503)

## [0.2.2] - 2020-02-27

### Added

- `HTTPSupplier` interface in the propagation API to specify methods to retrieve and store a single value for a key to be associated with a carrier. (#467)
- `HTTPExtractor` interface in the propagation API to extract information from an `HTTPSupplier` into a context. (#467)
- `HTTPInjector` interface in the propagation API to inject information into an `HTTPSupplier.` (#467)
- `Config` and configuring `Option` to the propagator API. (#467)
- `Propagators` interface in the propagation API to contain the set of injectors and extractors for all supported carrier formats. (#467)
- `HTTPPropagator` interface in the propagation API to inject and extract from an `HTTPSupplier.` (#467)
- `WithInjectors` and `WithExtractors` functions to the propagator API to configure injectors and extractors to use. (#467)
- `ExtractHTTP` and `InjectHTTP` functions to apply configured HTTP extractors and injectors to a passed context. (#467)
- Histogram aggregator. (#433)
- `DefaultPropagator` function and have it return `trace.TraceContext` as the default context propagator. (#456)
- `AlwaysParentSample` sampler to the trace API. (#455)
- `WithNewRoot` option function to the trace API to specify the created span should be considered a root span. (#451)

### Changed

- Renamed `WithMap` to `ContextWithMap` in the correlation package. (#481)
- Renamed `FromContext` to `MapFromContext` in the correlation package. (#481)
- Move correlation context propagation to correlation package. (#479)
- Do not default to putting remote span context into links. (#480)
- `Tracer.WithSpan` updated to accept `StartOptions`. (#472)
- Renamed `MetricKind` to `Kind` to not stutter in the type usage. (#432)
- Renamed the `export` package to `metric` to match directory structure. (#432)
- Rename the `api/distributedcontext` package to `api/correlation`. (#444)
- Rename the `api/propagators` package to `api/propagation`. (#444)
- Move the propagators from the `propagators` package into the `trace` API package. (#444)
- Update `Float64Gauge`, `Int64Gauge`, `Float64Counter`, `Int64Counter`, `Float64Measure`, and `Int64Measure` metric methods to use value receivers instead of pointers. (#462)
- Moved all dependencies of tools package to a tools directory. (#466)

### Removed

- Binary propagators. (#467)
- NOOP propagator. (#467)

### Fixed

- Upgraded `github.com/golangci/golangci-lint` from `v1.21.0` to `v1.23.6` in `tools/`. (#492)
- Fix a possible nil-dereference crash (#478)
- Correct comments for `InstallNewPipeline` in the stdout exporter. (#483)
- Correct comments for `InstallNewPipeline` in the dogstatsd exporter. (#484)
- Correct comments for `InstallNewPipeline` in the prometheus exporter. (#482)
- Initialize `onError` based on `Config` in prometheus exporter. (#486)
- Correct module name in prometheus exporter README. (#475)
- Removed tracer name prefix from span names. (#430)
- Fix `aggregator_test.go` import package comment. (#431)
- Improved detail in stdout exporter. (#436)
- Fix a dependency issue (generate target should depend on stringer, not lint target) in Makefile. (#442)
- Reorders the Makefile targets within `precommit` target so we generate files and build the code before doing linting, so we can get much nicer errors about syntax errors from the compiler. (#442)
- Reword function documentation in gRPC plugin. (#446)
- Send the `span.kind` tag to Jaeger from the jaeger exporter. (#441)
- Fix `metadataSupplier` in the jaeger exporter to overwrite the header if existing instead of appending to it. (#441)
- Upgraded to Go 1.13 in CI. (#465)
- Correct opentelemetry.io URL in trace SDK documentation. (#464)
- Refactored reference counting logic in SDK determination of stale records. (#468)
- Add call to `runtime.Gosched` in instrument `acquireHandle` logic to not block the collector. (#469)

## [0.2.1.1] - 2020-01-13

### Fixed

- Use stateful batcher on Prometheus exporter fixing regresion introduced in #395. (#428)

## [0.2.1] - 2020-01-08

### Added

- Global meter forwarding implementation.
   This enables deferred initialization for metric instruments registered before the first Meter SDK is installed. (#392)
- Global trace forwarding implementation.
   This enables deferred initialization for tracers registered before the first Trace SDK is installed. (#406)
- Standardize export pipeline creation in all exporters. (#395)
- A testing, organization, and comments for 64-bit field alignment. (#418)
- Script to tag all modules in the project. (#414)

### Changed

- Renamed `propagation` package to `propagators`. (#362)
- Renamed `B3Propagator` propagator to `B3`. (#362)
- Renamed `TextFormatPropagator` propagator to `TextFormat`. (#362)
- Renamed `BinaryPropagator` propagator to `Binary`. (#362)
- Renamed `BinaryFormatPropagator` propagator to `BinaryFormat`. (#362)
- Renamed `NoopTextFormatPropagator` propagator to `NoopTextFormat`. (#362)
- Renamed `TraceContextPropagator` propagator to `TraceContext`. (#362)
- Renamed `SpanOption` to `StartOption` in the trace API. (#369)
- Renamed `StartOptions` to `StartConfig` in the trace API. (#369)
- Renamed `EndOptions` to `EndConfig` in the trace API. (#369)
- `Number` now has a pointer receiver for its methods. (#375)
- Renamed `CurrentSpan` to `SpanFromContext` in the trace API. (#379)
- Renamed `SetCurrentSpan` to `ContextWithSpan` in the trace API. (#379)
- Renamed `Message` in Event to `Name` in the trace API. (#389)
- Prometheus exporter no longer aggregates metrics, instead it only exports them. (#385)
- Renamed `HandleImpl` to `BoundInstrumentImpl` in the metric API. (#400)
- Renamed `Float64CounterHandle` to `Float64CounterBoundInstrument` in the metric API. (#400)
- Renamed `Int64CounterHandle` to `Int64CounterBoundInstrument` in the metric API. (#400)
- Renamed `Float64GaugeHandle` to `Float64GaugeBoundInstrument` in the metric API. (#400)
- Renamed `Int64GaugeHandle` to `Int64GaugeBoundInstrument` in the metric API. (#400)
- Renamed `Float64MeasureHandle` to `Float64MeasureBoundInstrument` in the metric API. (#400)
- Renamed `Int64MeasureHandle` to `Int64MeasureBoundInstrument` in the metric API. (#400)
- Renamed `Release` method for bound instruments in the metric API to `Unbind`. (#400)
- Renamed `AcquireHandle` method for bound instruments in the metric API to `Bind`. (#400)
- Renamed the `File` option in the stdout exporter to `Writer`. (#404)
- Renamed all `Options` to `Config` for all metric exports where this wasn't already the case.

### Fixed

- Aggregator import path corrected. (#421)
- Correct links in README. (#368)
- The README was updated to match latest code changes in its examples. (#374)
- Don't capitalize error statements. (#375)
- Fix ignored errors. (#375)
- Fix ambiguous variable naming. (#375)
- Removed unnecessary type casting. (#375)
- Use named parameters. (#375)
- Updated release schedule. (#378)
- Correct http-stackdriver example module name. (#394)
- Removed the `http.request` span in `httptrace` package. (#397)
- Add comments in the metrics SDK (#399)
- Initialize checkpoint when creating ddsketch aggregator to prevent panic when merging into a empty one. (#402) (#403)
- Add documentation of compatible exporters in the README. (#405)
- Typo fix. (#408)
- Simplify span check logic in SDK tracer implementation. (#419)

## [0.2.0] - 2019-12-03

### Added

- Unary gRPC tracing example. (#351)
- Prometheus exporter. (#334)
- Dogstatsd metrics exporter. (#326)

### Changed

- Rename `MaxSumCount` aggregation to `MinMaxSumCount` and add the `Min` interface for this aggregation. (#352)
- Rename `GetMeter` to `Meter`. (#357)
- Rename `HTTPTraceContextPropagator` to `TraceContextPropagator`. (#355)
- Rename `HTTPB3Propagator` to `B3Propagator`. (#355)
- Rename `HTTPTraceContextPropagator` to `TraceContextPropagator`. (#355)
- Move `/global` package to `/api/global`. (#356)
- Rename `GetTracer` to `Tracer`. (#347)

### Removed

- `SetAttribute` from the `Span` interface in the trace API. (#361)
- `AddLink` from the `Span` interface in the trace API. (#349)
- `Link` from the `Span` interface in the trace API. (#349)

### Fixed

- Exclude example directories from coverage report. (#365)
- Lint make target now implements automatic fixes with `golangci-lint` before a second run to report the remaining issues. (#360)
- Drop `GO111MODULE` environment variable in Makefile as Go 1.13 is the project specified minimum version and this is environment variable is not needed for that version of Go. (#359)
- Run the race checker for all test. (#354)
- Redundant commands in the Makefile are removed. (#354)
- Split the `generate` and `lint` targets of the Makefile. (#354)
- Renames `circle-ci` target to more generic `ci` in Makefile. (#354)
- Add example Prometheus binary to gitignore. (#358)
- Support negative numbers with the `MaxSumCount`. (#335)
- Resolve race conditions in `push_test.go` identified in #339. (#340)
- Use `/usr/bin/env bash` as a shebang in scripts rather than `/bin/bash`. (#336)
- Trace benchmark now tests both `AlwaysSample` and `NeverSample`.
   Previously it was testing `AlwaysSample` twice. (#325)
- Trace benchmark now uses a `[]byte` for `TraceID` to fix failing test. (#325)
- Added a trace benchmark to test variadic functions in `setAttribute` vs `setAttributes` (#325)
- The `defaultkeys` batcher was only using the encoded label set as its map key while building a checkpoint.
   This allowed distinct label sets through, but any metrics sharing a label set could be overwritten or merged incorrectly.
   This was corrected. (#333)

## [0.1.2] - 2019-11-18

### Fixed

- Optimized the `simplelru` map for attributes to reduce the number of allocations. (#328)
- Removed unnecessary unslicing of parameters that are already a slice. (#324)

## [0.1.1] - 2019-11-18

This release contains a Metrics SDK with stdout exporter and supports basic aggregations such as counter, gauges, array, maxsumcount, and ddsketch.

### Added

- Metrics stdout export pipeline. (#265)
- Array aggregation for raw measure metrics. (#282)
- The core.Value now have a `MarshalJSON` method. (#281)

### Removed

- `WithService`, `WithResources`, and `WithComponent` methods of tracers. (#314)
- Prefix slash in `Tracer.Start()` for the Jaeger example. (#292)

### Changed

- Allocation in LabelSet construction to reduce GC overhead. (#318)
- `trace.WithAttributes` to append values instead of replacing (#315)
- Use a formula for tolerance in sampling tests. (#298)
- Move export types into trace and metric-specific sub-directories. (#289)
- `SpanKind` back to being based on an `int` type. (#288)

### Fixed

- URL to OpenTelemetry website in README. (#323)
- Name of othttp default tracer. (#321)
- `ExportSpans` for the stackdriver exporter now handles `nil` context. (#294)
- CI modules cache to correctly restore/save from/to the cache. (#316)
- Fix metric SDK race condition between `LoadOrStore` and the assignment `rec.recorder = i.meter.exporter.AggregatorFor(rec)`. (#293)
- README now reflects the new code structure introduced with these changes. (#291)
- Make the basic example work. (#279)

## [0.1.0] - 2019-11-04

This is the first release of open-telemetry go library.
It contains api and sdk for trace and meter.

### Added

- Initial OpenTelemetry trace and metric API prototypes.
- Initial OpenTelemetry trace, metric, and export SDK packages.
- A wireframe bridge to support compatibility with OpenTracing.
- Example code for a basic, http-stackdriver, http, jaeger, and named tracer setup.
- Exporters for Jaeger, Stackdriver, and stdout.
- Propagators for binary, B3, and trace-context protocols.
- Project information and guidelines in the form of a README and CONTRIBUTING.
- Tools to build the project and a Makefile to automate the process.
- Apache-2.0 license.
- CircleCI build CI manifest files.
- CODEOWNERS file to track owners of this project.

[Unreleased]: https://github.com/open-telemetry/opentelemetry-go/compare/v1.5.0...HEAD
[1.5.0]: https://github.com/open-telemetry/opentelemetry-go/releases/tag/v1.5.0
[1.4.1]: https://github.com/open-telemetry/opentelemetry-go/releases/tag/v1.4.1
[1.4.0]: https://github.com/open-telemetry/opentelemetry-go/releases/tag/v1.4.0
[1.3.0]: https://github.com/open-telemetry/opentelemetry-go/releases/tag/v1.3.0
[1.2.0]: https://github.com/open-telemetry/opentelemetry-go/releases/tag/v1.2.0
[1.1.0]: https://github.com/open-telemetry/opentelemetry-go/releases/tag/v1.1.0
[1.0.1]: https://github.com/open-telemetry/opentelemetry-go/releases/tag/v1.0.1
[Metrics 0.24.0]: https://github.com/open-telemetry/opentelemetry-go/releases/tag/metric/v0.24.0
[1.0.0]: https://github.com/open-telemetry/opentelemetry-go/releases/tag/v1.0.0
[1.0.0-RC3]: https://github.com/open-telemetry/opentelemetry-go/releases/tag/v1.0.0-RC3
[1.0.0-RC2]: https://github.com/open-telemetry/opentelemetry-go/releases/tag/v1.0.0-RC2
[Experimental Metrics v0.22.0]: https://github.com/open-telemetry/opentelemetry-go/releases/tag/metric/v0.22.0
[1.0.0-RC1]: https://github.com/open-telemetry/opentelemetry-go/releases/tag/v1.0.0-RC1
[0.20.0]: https://github.com/open-telemetry/opentelemetry-go/releases/tag/v0.20.0
[0.19.0]: https://github.com/open-telemetry/opentelemetry-go/releases/tag/v0.19.0
[0.18.0]: https://github.com/open-telemetry/opentelemetry-go/releases/tag/v0.18.0
[0.17.0]: https://github.com/open-telemetry/opentelemetry-go/releases/tag/v0.17.0
[0.16.0]: https://github.com/open-telemetry/opentelemetry-go/releases/tag/v0.16.0
[0.15.0]: https://github.com/open-telemetry/opentelemetry-go/releases/tag/v0.15.0
[0.14.0]: https://github.com/open-telemetry/opentelemetry-go/releases/tag/v0.14.0
[0.13.0]: https://github.com/open-telemetry/opentelemetry-go/releases/tag/v0.13.0
[0.12.0]: https://github.com/open-telemetry/opentelemetry-go/releases/tag/v0.12.0
[0.11.0]: https://github.com/open-telemetry/opentelemetry-go/releases/tag/v0.11.0
[0.10.0]: https://github.com/open-telemetry/opentelemetry-go/releases/tag/v0.10.0
[0.9.0]: https://github.com/open-telemetry/opentelemetry-go/releases/tag/v0.9.0
[0.8.0]: https://github.com/open-telemetry/opentelemetry-go/releases/tag/v0.8.0
[0.7.0]: https://github.com/open-telemetry/opentelemetry-go/releases/tag/v0.7.0
[0.6.0]: https://github.com/open-telemetry/opentelemetry-go/releases/tag/v0.6.0
[0.5.0]: https://github.com/open-telemetry/opentelemetry-go/releases/tag/v0.5.0
[0.4.3]: https://github.com/open-telemetry/opentelemetry-go/releases/tag/v0.4.3
[0.4.2]: https://github.com/open-telemetry/opentelemetry-go/releases/tag/v0.4.2
[0.4.1]: https://github.com/open-telemetry/opentelemetry-go/releases/tag/v0.4.1
[0.4.0]: https://github.com/open-telemetry/opentelemetry-go/releases/tag/v0.4.0
[0.3.0]: https://github.com/open-telemetry/opentelemetry-go/releases/tag/v0.3.0
[0.2.3]: https://github.com/open-telemetry/opentelemetry-go/releases/tag/v0.2.3
[0.2.2]: https://github.com/open-telemetry/opentelemetry-go/releases/tag/v0.2.2
[0.2.1.1]: https://github.com/open-telemetry/opentelemetry-go/releases/tag/v0.2.1.1
[0.2.1]: https://github.com/open-telemetry/opentelemetry-go/releases/tag/v0.2.1
[0.2.0]: https://github.com/open-telemetry/opentelemetry-go/releases/tag/v0.2.0
[0.1.2]: https://github.com/open-telemetry/opentelemetry-go/releases/tag/v0.1.2
[0.1.1]: https://github.com/open-telemetry/opentelemetry-go/releases/tag/v0.1.1
[0.1.0]: https://github.com/open-telemetry/opentelemetry-go/releases/tag/v0.1.0<|MERGE_RESOLUTION|>--- conflicted
+++ resolved
@@ -15,17 +15,8 @@
 
 ### Added
 
-<<<<<<< HEAD
+- Add go 1.18 to our compatibility tests. (#2679)
 - Allow configuring the Sampler with the `OTEL_TRACES_SAMPLER` and `OTEL_TRACES_SAMPLER_ARG` environment variables. (#2305)
-- Support `OTEL_EXPORTER_ZIPKIN_ENDPOINT` env to specify zipkin collector endpoint (#2490)
-- Log the configuration of TracerProviders, and Tracers for debugging. To enable use a logger with Verbosity (V level) >=1
-- Added environment variables for: `OTEL_BSP_SCHEDULE_DELAY`, `OTEL_BSP_EXPORT_TIMEOUT`, `OTEL_BSP_MAX_QUEUE_SIZE` and `OTEL_BSP_MAX_EXPORT_BATCH_SIZE` (#2515)
-
-### Changed
-
-- Jaeger exporter takes into additional 70 bytes overhead into consideration when sending UDP packets (#2489, #2512)
-=======
-- Add go 1.18 to our compatibility tests. (#2679)
 
 ### Changed
 
@@ -75,7 +66,6 @@
 - Remove the OTLP trace exporter limit of SpanEvents when exporting. (#2616)
 - Default to port `4318` instead of `4317` for the `otlpmetrichttp` and `otlptracehttp` client. (#2614, #2625)
 - Unlimited span limits are now supported (negative values). (#2636, #2637)
->>>>>>> 421d6867
 
 ### Deprecated
 
@@ -119,11 +109,6 @@
 - Fixed the instrument kind for noop async instruments to correctly report an implementation. (#2461)
 - Fix UDP packets overflowing with Jaeger payloads. (#2489, #2512)
 - Change the `otlpmetric.Client` interface's `UploadMetrics` method to accept a single `ResourceMetrics` instead of a slice of them. (#2491)
-<<<<<<< HEAD
-- Specify explicit buckets in Prometheus example. (#2493)
-- W3C baggage will now decode urlescaped values. (#2529)
-- Baggage members are now only validated once, when calling `NewMember` and not also when adding it to the baggage itself. (#2522)
-=======
 - Specify explicit buckets in Prometheus example, fixing issue where example only has `+inf` bucket. (#2419, #2493)
 - W3C baggage will now decode urlescaped values. (#2529)
 - Baggage members are now only validated once, when calling `NewMember` and not also when adding it to the baggage itself. (#2522)
@@ -131,7 +116,6 @@
   Instead of dropping the least-recently-used attribute, the last added attribute is dropped.
   This drop order still only applies to attributes with unique keys not already contained in the span.
   If an attribute is added with a key already contained in the span, that attribute is updated to the new value being added. (#2576)
->>>>>>> 421d6867
 
 ### Removed
 
