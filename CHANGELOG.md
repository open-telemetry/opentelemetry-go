# Changelog

All notable changes to this project will be documented in this file.

The format is based on [Keep a Changelog](https://keepachangelog.com/en/1.0.0/).

This project adheres to [Semantic Versioning](https://semver.org/spec/v2.0.0.html).

## [Unreleased]

### Added

- In the `go.opentelemetry.io/otel/api/trace` package a new `TracerConfigure` function was added to configure a new `TracerConfig`.
   This addition was made to conform with our project option conventions. (#1109)

### Changed

- Add reconnecting udp connection type to Jaeger exporter.
   This change adds a new optional implementation of the udp conn interface used to detect changes to an agent's host dns record.
   It then adopts the new destination address to ensure the exporter doesn't get stuck. This change was ported from jaegertracing/jaeger-client-go#520. (#1063)
<<<<<<< HEAD
- A `SpanConfigure` function in `go.opentelemetry.io/otel/api/trace` to create a new `SpanConfig` from `SpanOption`s. (#1108)

### Changed

- Replace `StartOption` and `EndOption` in `go.opentelemetry.io/otel/api/trace` with `SpanOption`.
   This change is matched by replacing the `StartConfig` and `EndConfig` with a unified `SpanConfig`. (#1108)
- Replace the `LinkedTo` span option in `go.opentelemetry.io/otel/api/trace` with `WithLinks`.
   This is be more consistent with our other option patterns, i.e. passing the item to be configured directly instead of its component parts, and provides a cleaner function signature. (#1108)
=======
- The `go.opentelemetry.io/otel/api/trace` `TracerOption` was changed to an interface to conform to project option conventions. (#1109)
>>>>>>> 0fec2804

## [0.11.0] - 2020-08-24

### Added

- `Noop` and `InMemory` `SpanBatcher` implementations to help with testing integrations. (#994)
- Integration tests for more OTel Collector Attribute types. (#1062)
- A dimensionality-reducing metric Processor. (#1057)
- Support for filtering metric label sets. (#1047)
- Support for exporting array-valued attributes via OTLP. (#992)

### Changed

- Rename `sdk/metric/processor/test` to `sdk/metric/processor/processortest`. (#1049)
- Rename `sdk/metric/controller/test` to `sdk/metric/controller/controllertest`. (#1049)
- Rename `api/testharness` to `api/apitest`. (#1049)
- Rename `api/trace/testtrace` to `api/trace/tracetest`. (#1049)
- Change Metric Processor to merge multiple observations. (#1024)
- The `go.opentelemetry.io/otel/bridge/opentracing` bridge package has been made into its own module.
   This removes the package dependencies of this bridge from the rest of the OpenTelemetry based project. (#1038)
- Renamed `go.opentelemetry.io/otel/api/standard` package to `go.opentelemetry.io/otel/semconv` to avoid the ambiguous and generic name `standard` and better describe the package as containing OpenTelemetry semantic conventions. (#1016)
- The environment variable used for resource detection has been changed from `OTEL_RESOURCE_LABELS` to `OTEL_RESOURCE_ATTRIBUTES` (#1042)
- Replace `WithSyncer` with `WithBatcher` in examples. (#1044)
- Replace the `google.golang.org/grpc/codes` dependency in the API with an equivalent `go.opentelemetry.io/otel/codes` package. (#1046)
- Merge the `go.opentelemetry.io/otel/api/label` and `go.opentelemetry.io/otel/api/kv` into the new `go.opentelemetry.io/otel/label` package. (#1060)
- Unify Callback Function Naming.
   Rename `*Callback` with `*Func`. (#1061)
- CI builds validate against last two versions of Go, dropping 1.13 and adding 1.15. (#1064)

### Removed

- Duplicate, unused API sampler interface. (#999)
   Use the [`Sampler` interface](https://github.com/open-telemetry/opentelemetry-go/blob/v0.11.0/sdk/trace/sampling.go) provided by the SDK instead.
- The `grpctrace` instrumentation was moved to the `go.opentelemetry.io/contrib` repository and out of this repository.
   This move includes moving the `grpc` example to the `go.opentelemetry.io/contrib` as well. (#1027)
- The `WithSpan` method of the `Tracer` interface.
   The functionality this method provided was limited compared to what a user can provide themselves.
   It was removed with the understanding that if there is sufficient user need it can be added back based on actual user usage. (#1043)
- The `RegisterSpanProcessor` and `UnregisterSpanProcessor` functions.
   These were holdovers from an approach prior to the TracerProvider design. They were not used anymore. (#1077)
- The `oterror` package. (#1026)
- The `othttp` and `httptrace` instrumentations were moved to `go.opentelemetry.io/contrib`. (#1032)

### Fixed

- The `semconv.HTTPServerMetricAttributesFromHTTPRequest()` function no longer generates the high-cardinality `http.request.content.length` label. (#1031)
- Correct instrumentation version tag in Jaeger exporter. (#1037)
- The SDK span will now set an error event if the `End` method is called during a panic (i.e. it was deferred). (#1043)
- Move internally generated protobuf code from the `go.opentelemetry.io/otel` to the OTLP exporter to reduce dependency overhead. (#1050)
- The `otel-collector` example referenced outdated collector processors. (#1006)

## [0.10.0] - 2020-07-29

This release migrates the default OpenTelemetry SDK into its own Go module, decoupling the SDK from the API and reducing dependencies for instrumentation packages.

### Added

- The Zipkin exporter now has `NewExportPipeline` and `InstallNewPipeline` constructor functions to match the common pattern.
    These function build a new exporter with default SDK options and register the exporter with the `global` package respectively. (#944)
- Add propagator option for gRPC instrumentation. (#986)
- The `testtrace` package now tracks the `trace.SpanKind` for each span. (#987)

### Changed

- Replace the `RegisterGlobal` `Option` in the Jaeger exporter with an `InstallNewPipeline` constructor function.
   This matches the other exporter constructor patterns and will register a new exporter after building it with default configuration. (#944)
- The trace (`go.opentelemetry.io/otel/exporters/trace/stdout`) and metric (`go.opentelemetry.io/otel/exporters/metric/stdout`) `stdout` exporters are now merged into a single exporter at `go.opentelemetry.io/otel/exporters/stdout`.
   This new exporter was made into its own Go module to follow the pattern of all exporters and decouple it from the `go.opentelemetry.io/otel` module. (#956, #963)
- Move the `go.opentelemetry.io/otel/exporters/test` test package to `go.opentelemetry.io/otel/sdk/export/metric/metrictest`. (#962)
- The `go.opentelemetry.io/otel/api/kv/value` package was merged into the parent `go.opentelemetry.io/otel/api/kv` package. (#968)
  - `value.Bool` was replaced with `kv.BoolValue`.
  - `value.Int64` was replaced with `kv.Int64Value`.
  - `value.Uint64` was replaced with `kv.Uint64Value`.
  - `value.Float64` was replaced with `kv.Float64Value`.
  - `value.Int32` was replaced with `kv.Int32Value`.
  - `value.Uint32` was replaced with `kv.Uint32Value`.
  - `value.Float32` was replaced with `kv.Float32Value`.
  - `value.String` was replaced with `kv.StringValue`.
  - `value.Int` was replaced with `kv.IntValue`.
  - `value.Uint` was replaced with `kv.UintValue`.
  - `value.Array` was replaced with `kv.ArrayValue`.
- Rename `Infer` to `Any` in the `go.opentelemetry.io/otel/api/kv` package. (#972)
- Change `othttp` to use the `httpsnoop` package to wrap the `ResponseWriter` so that optional interfaces (`http.Hijacker`, `http.Flusher`, etc.) that are implemented by the original `ResponseWriter`are also implemented by the wrapped `ResponseWriter`. (#979)
- Rename `go.opentelemetry.io/otel/sdk/metric/aggregator/test` package to `go.opentelemetry.io/otel/sdk/metric/aggregator/aggregatortest`. (#980)
- Make the SDK into its own Go module called `go.opentelemetry.io/otel/sdk`. (#985)
- Changed the default trace `Sampler` from `AlwaysOn` to `ParentOrElse(AlwaysOn)`. (#989)

### Removed

- The `IndexedAttribute` function from the `go.opentelemetry.io/otel/api/label` package was removed in favor of `IndexedLabel` which it was synonymous with. (#970)

### Fixed

- Bump github.com/golangci/golangci-lint from 1.28.3 to 1.29.0 in /tools. (#953)
- Bump github.com/google/go-cmp from 0.5.0 to 0.5.1. (#957)
- Use `global.Handle` for span export errors in the OTLP exporter. (#946)
- Correct Go language formatting in the README documentation. (#961)
- Remove default SDK dependencies from the `go.opentelemetry.io/otel/api` package. (#977)
- Remove default SDK dependencies from the `go.opentelemetry.io/otel/instrumentation` package. (#983)
- Move documented examples for `go.opentelemetry.io/otel/instrumentation/grpctrace` interceptors into Go example tests. (#984)

## [0.9.0] - 2020-07-20

### Added

- A new Resource Detector interface is included to allow resources to be automatically detected and included. (#939)
- A Detector to automatically detect resources from an environment variable. (#939)
- Github action to generate protobuf Go bindings locally in `internal/opentelemetry-proto-gen`. (#938)
- OTLP .proto files from `open-telemetry/opentelemetry-proto` imported as a git submodule under `internal/opentelemetry-proto`.
   References to `github.com/open-telemetry/opentelemetry-proto` changed to `go.opentelemetry.io/otel/internal/opentelemetry-proto-gen`. (#942)

### Changed

- Non-nil value `struct`s for key-value pairs will be marshalled using JSON rather than `Sprintf`. (#948)

### Removed

- Removed dependency on `github.com/open-telemetry/opentelemetry-collector`. (#943)

## [0.8.0] - 2020-07-09

### Added

- The `B3Encoding` type to represent the B3 encoding(s) the B3 propagator can inject.
   A value for HTTP supported encodings (Multiple Header: `MultipleHeader`, Single Header: `SingleHeader`) are included. (#882)
- The `FlagsDeferred` trace flag to indicate if the trace sampling decision has been deferred. (#882)
- The `FlagsDebug` trace flag to indicate if the trace is a debug trace. (#882)
- Add `peer.service` semantic attribute. (#898)
- Add database-specific semantic attributes. (#899)
- Add semantic convention for `faas.coldstart` and `container.id`. (#909)
- Add http content size semantic conventions. (#905)
- Include `http.request_content_length` in HTTP request basic attributes. (#905)
- Add semantic conventions for operating system process resource attribute keys. (#919)
- The Jaeger exporter now has a `WithBatchMaxCount` option to specify the maximum number of spans sent in a batch. (#931)

### Changed

- Update `CONTRIBUTING.md` to ask for updates to `CHANGELOG.md` with each pull request. (#879)
- Use lowercase header names for B3 Multiple Headers. (#881)
- The B3 propagator `SingleHeader` field has been replaced with `InjectEncoding`.
   This new field can be set to combinations of the `B3Encoding` bitmasks and will inject trace information in these encodings.
   If no encoding is set, the propagator will default to `MultipleHeader` encoding. (#882)
- The B3 propagator now extracts from either HTTP encoding of B3 (Single Header or Multiple Header) based on what is contained in the header.
   Preference is given to Single Header encoding with Multiple Header being the fallback if Single Header is not found or is invalid.
   This behavior change is made to dynamically support all correctly encoded traces received instead of having to guess the expected encoding prior to receiving. (#882)
- Extend semantic conventions for RPC. (#900)
- To match constant naming conventions in the `api/standard` package, the `FaaS*` key names are appended with a suffix of `Key`. (#920)
  - `"api/standard".FaaSName` -> `FaaSNameKey`
  - `"api/standard".FaaSID` -> `FaaSIDKey`
  - `"api/standard".FaaSVersion` -> `FaaSVersionKey`
  - `"api/standard".FaaSInstance` -> `FaaSInstanceKey`

### Removed

- The `FlagsUnused` trace flag is removed.
   The purpose of this flag was to act as the inverse of `FlagsSampled`, the inverse of `FlagsSampled` is used instead. (#882)
- The B3 header constants (`B3SingleHeader`, `B3DebugFlagHeader`, `B3TraceIDHeader`, `B3SpanIDHeader`, `B3SampledHeader`, `B3ParentSpanIDHeader`) are removed.
   If B3 header keys are needed [the authoritative OpenZipkin package constants](https://pkg.go.dev/github.com/openzipkin/zipkin-go@v0.2.2/propagation/b3?tab=doc#pkg-constants) should be used instead. (#882)

### Fixed

- The B3 Single Header name is now correctly `b3` instead of the previous `X-B3`. (#881)
- The B3 propagator now correctly supports sampling only values (`b3: 0`, `b3: 1`, or `b3: d`) for a Single B3 Header. (#882)
- The B3 propagator now propagates the debug flag.
   This removes the behavior of changing the debug flag into a set sampling bit.
   Instead, this now follow the B3 specification and omits the `X-B3-Sampling` header. (#882)
- The B3 propagator now tracks "unset" sampling state (meaning "defer the decision") and does not set the `X-B3-Sampling` header when injecting. (#882)
- Bump github.com/itchyny/gojq from 0.10.3 to 0.10.4 in /tools. (#883)
- Bump github.com/opentracing/opentracing-go from v1.1.1-0.20190913142402-a7454ce5950e to v1.2.0. (#885)
- The tracing time conversion for OTLP spans is now correctly set to `UnixNano`. (#896)
- Ensure span status is not set to `Unknown` when no HTTP status code is provided as it is assumed to be `200 OK`. (#908)
- Ensure `httptrace.clientTracer` closes `http.headers` span. (#912)
- Prometheus exporter will not apply stale updates or forget inactive metrics. (#903)
- Add test for api.standard `HTTPClientAttributesFromHTTPRequest`. (#905)
- Bump github.com/golangci/golangci-lint from 1.27.0 to 1.28.1 in /tools. (#901, #913)
- Update otel-colector example to use the v0.5.0 collector. (#915)
- The `grpctrace` instrumentation uses a span name conforming to the OpenTelemetry semantic conventions (does not contain a leading slash (`/`)). (#922)
- The `grpctrace` instrumentation includes an `rpc.method` attribute now set to the gRPC method name. (#900, #922)
- The `grpctrace` instrumentation `rpc.service` attribute now contains the package name if one exists.
   This is in accordance with OpenTelemetry semantic conventions. (#922)
- Correlation Context extractor will no longer insert an empty map into the returned context when no valid values are extracted. (#923)
- Bump google.golang.org/api from 0.28.0 to 0.29.0 in /exporters/trace/jaeger. (#925)
- Bump github.com/itchyny/gojq from 0.10.4 to 0.11.0 in /tools. (#926)
- Bump github.com/golangci/golangci-lint from 1.28.1 to 1.28.2 in /tools. (#930)

## [0.7.0] - 2020-06-26

This release implements the v0.5.0 version of the OpenTelemetry specification.

### Added

- The othttp instrumentation now includes default metrics. (#861)
- This CHANGELOG file to track all changes in the project going forward.
- Support for array type attributes. (#798)
- Apply transitive dependabot go.mod dependency updates as part of a new automatic Github workflow. (#844)
- Timestamps are now passed to exporters for each export. (#835)
- Add new `Accumulation` type to metric SDK to transport telemetry from `Accumulator`s to `Processor`s.
   This replaces the prior `Record` `struct` use for this purpose. (#835)
- New dependabot integration to automate package upgrades. (#814)
- `Meter` and `Tracer` implementations accept instrumentation version version as an optional argument.
   This instrumentation version is passed on to exporters. (#811) (#805) (#802)
- The OTLP exporter includes the instrumentation version in telemetry it exports. (#811)
- Environment variables for Jaeger exporter are supported. (#796)
- New `aggregation.Kind` in the export metric API. (#808)
- New example that uses OTLP and the collector. (#790)
- Handle errors in the span `SetName` during span initialization. (#791)
- Default service config to enable retries for retry-able failed requests in the OTLP exporter and an option to override this default. (#777)
- New `go.opentelemetry.io/otel/api/oterror` package to uniformly support error handling and definitions for the project. (#778)
- New `global` default implementation of the `go.opentelemetry.io/otel/api/oterror.Handler` interface to be used to handle errors prior to an user defined `Handler`.
   There is also functionality for the user to register their `Handler` as well as a convenience function `Handle` to handle an error with this global `Handler`(#778)
- Options to specify propagators for httptrace and grpctrace instrumentation. (#784)
- The required `application/json` header for the Zipkin exporter is included in all exports. (#774)
- Integrate HTTP semantics helpers from the contrib repository into the `api/standard` package. #769

### Changed

- Rename `Integrator` to `Processor` in the metric SDK. (#863)
- Rename `AggregationSelector` to `AggregatorSelector`. (#859)
- Rename `SynchronizedCopy` to `SynchronizedMove`. (#858)
- Rename `simple` integrator to `basic` integrator. (#857)
- Merge otlp collector examples. (#841)
- Change the metric SDK to support cumulative, delta, and pass-through exporters directly.
   With these changes, cumulative and delta specific exporters are able to request the correct kind of aggregation from the SDK. (#840)
- The `Aggregator.Checkpoint` API is renamed to `SynchronizedCopy` and adds an argument, a different `Aggregator` into which the copy is stored. (#812)
- The `export.Aggregator` contract is that `Update()` and `SynchronizedCopy()` are synchronized with each other.
   All the aggregation interfaces (`Sum`, `LastValue`, ...) are not meant to be synchronized, as the caller is expected to synchronize aggregators at a higher level after the `Accumulator`.
   Some of the `Aggregators` used unnecessary locking and that has been cleaned up. (#812)
- Use of `metric.Number` was replaced by `int64` now that we use `sync.Mutex` in the `MinMaxSumCount` and `Histogram` `Aggregators`. (#812)
- Replace `AlwaysParentSample` with `ParentSample(fallback)` to match the OpenTelemetry v0.5.0 specification. (#810)
- Rename `sdk/export/metric/aggregator` to `sdk/export/metric/aggregation`. #808
- Send configured headers with every request in the OTLP exporter, instead of just on connection creation. (#806)
- Update error handling for any one off error handlers, replacing, instead, with the `global.Handle` function. (#791)
- Rename `plugin` directory to `instrumentation` to match the OpenTelemetry specification. (#779)
- Makes the argument order to Histogram and DDSketch `New()` consistent. (#781)

### Removed

- `Uint64NumberKind` and related functions from the API. (#864)
- Context arguments from `Aggregator.Checkpoint` and `Integrator.Process` as they were unused. (#803)
- `SpanID` is no longer included in parameters for sampling decision to match the OpenTelemetry specification. (#775)

### Fixed

- Upgrade OTLP exporter to opentelemetry-proto matching the opentelemetry-collector v0.4.0 release. (#866)
- Allow changes to `go.sum` and `go.mod` when running dependabot tidy-up. (#871)
- Bump github.com/stretchr/testify from 1.4.0 to 1.6.1. (#824)
- Bump github.com/prometheus/client_golang from 1.7.0 to 1.7.1 in /exporters/metric/prometheus. (#867)
- Bump google.golang.org/grpc from 1.29.1 to 1.30.0 in /exporters/trace/jaeger. (#853)
- Bump google.golang.org/grpc from 1.29.1 to 1.30.0 in /exporters/trace/zipkin. (#854)
- Bumps github.com/golang/protobuf from 1.3.2 to 1.4.2 (#848)
- Bump github.com/stretchr/testify from 1.4.0 to 1.6.1 in /exporters/otlp (#817)
- Bump github.com/golangci/golangci-lint from 1.25.1 to 1.27.0 in /tools (#828)
- Bump github.com/prometheus/client_golang from 1.5.0 to 1.7.0 in /exporters/metric/prometheus (#838)
- Bump github.com/stretchr/testify from 1.4.0 to 1.6.1 in /exporters/trace/jaeger (#829)
- Bump github.com/benbjohnson/clock from 1.0.0 to 1.0.3 (#815)
- Bump github.com/stretchr/testify from 1.4.0 to 1.6.1 in /exporters/trace/zipkin (#823)
- Bump github.com/itchyny/gojq from 0.10.1 to 0.10.3 in /tools (#830)
- Bump github.com/stretchr/testify from 1.4.0 to 1.6.1 in /exporters/metric/prometheus (#822)
- Bump google.golang.org/grpc from 1.27.1 to 1.29.1 in /exporters/trace/zipkin (#820)
- Bump google.golang.org/grpc from 1.27.1 to 1.29.1 in /exporters/trace/jaeger (#831)
- Bump github.com/google/go-cmp from 0.4.0 to 0.5.0 (#836)
- Bump github.com/google/go-cmp from 0.4.0 to 0.5.0 in /exporters/trace/jaeger (#837)
- Bump github.com/google/go-cmp from 0.4.0 to 0.5.0 in /exporters/otlp (#839)
- Bump google.golang.org/api from 0.20.0 to 0.28.0 in /exporters/trace/jaeger (#843)
- Set span status from HTTP status code in the othttp instrumentation. (#832)
- Fixed typo in push controller comment. (#834)
- The `Aggregator` testing has been updated and cleaned. (#812)
- `metric.Number(0)` expressions are replaced by `0` where possible. (#812)
- Fixed `global` `handler_test.go` test failure. #804
- Fixed `BatchSpanProcessor.Shutdown` to wait until all spans are processed. (#766)
- Fixed OTLP example's accidental early close of exporter. (#807)
- Ensure zipkin exporter reads and closes response body. (#788)
- Update instrumentation to use `api/standard` keys instead of custom keys. (#782)
- Clean up tools and RELEASING documentation. (#762)

## [0.6.0] - 2020-05-21

### Added

- Support for `Resource`s in the prometheus exporter. (#757)
- New pull controller. (#751)
- New `UpDownSumObserver` instrument. (#750)
- OpenTelemetry collector demo. (#711)
- New `SumObserver` instrument. (#747)
- New `UpDownCounter` instrument. (#745)
- New timeout `Option` and configuration function `WithTimeout` to the push controller. (#742)
- New `api/standards` package to implement semantic conventions and standard key-value generation. (#731)

### Changed

- Rename `Register*` functions in the metric API to `New*` for all `Observer` instruments. (#761)
- Use `[]float64` for histogram boundaries, not `[]metric.Number`. (#758)
- Change OTLP example to use exporter as a trace `Syncer` instead of as an unneeded `Batcher`. (#756)
- Replace `WithResourceAttributes()` with `WithResource()` in the trace SDK. (#754)
- The prometheus exporter now uses the new pull controller. (#751)
- Rename `ScheduleDelayMillis` to `BatchTimeout` in the trace `BatchSpanProcessor`.(#752)
- Support use of synchronous instruments in asynchronous callbacks (#725)
- Move `Resource` from the `Export` method parameter into the metric export `Record`. (#739)
- Rename `Observer` instrument to `ValueObserver`. (#734)
- The push controller now has a method (`Provider()`) to return a `metric.Provider` instead of the old `Meter` method that acted as a `metric.Provider`. (#738)
- Replace `Measure` instrument by `ValueRecorder` instrument. (#732)
- Rename correlation context header from `"Correlation-Context"` to `"otcorrelations"` to match the OpenTelemetry specification. 727)

### Fixed

- Ensure gRPC `ClientStream` override methods do not panic in grpctrace package. (#755)
- Disable parts of `BatchSpanProcessor` test until a fix is found. (#743)
- Fix `string` case in `kv` `Infer` function. (#746)
- Fix panic in grpctrace client interceptors. (#740)
- Refactor the `api/metrics` push controller and add `CheckpointSet` synchronization. (#737)
- Rewrite span batch process queue batching logic. (#719)
- Remove the push controller named Meter map. (#738)
- Fix Histogram aggregator initial state (fix #735). (#736)
- Ensure golang alpine image is running `golang-1.14` for examples. (#733)
- Added test for grpctrace `UnaryInterceptorClient`. (#695)
- Rearrange `api/metric` code layout. (#724)

## [0.5.0] - 2020-05-13

### Added

- Batch `Observer` callback support. (#717)
- Alias `api` types to root package of project. (#696)
- Create basic `othttp.Transport` for simple client instrumentation. (#678)
- `SetAttribute(string, interface{})` to the trace API. (#674)
- Jaeger exporter option that allows user to specify custom http client. (#671)
- `Stringer` and `Infer` methods to `key`s. (#662)

### Changed

- Rename `NewKey` in the `kv` package to just `Key`. (#721)
- Move `core` and `key` to `kv` package. (#720)
- Make the metric API `Meter` a `struct` so the abstract `MeterImpl` can be passed and simplify implementation. (#709)
- Rename SDK `Batcher` to `Integrator` to match draft OpenTelemetry SDK specification. (#710)
- Rename SDK `Ungrouped` integrator to `simple.Integrator` to match draft OpenTelemetry SDK specification. (#710)
- Rename SDK `SDK` `struct` to `Accumulator` to match draft OpenTelemetry SDK specification. (#710)
- Move `Number` from `core` to `api/metric` package. (#706)
- Move `SpanContext` from `core` to `trace` package. (#692)
- Change traceparent header from `Traceparent` to `traceparent` to implement the W3C specification. (#681)

### Fixed

- Update tooling to run generators in all submodules. (#705)
- gRPC interceptor regexp to match methods without a service name. (#683)
- Use a `const` for padding 64-bit B3 trace IDs. (#701)
- Update `mockZipkin` listen address from `:0` to `127.0.0.1:0`. (#700)
- Left-pad 64-bit B3 trace IDs with zero. (#698)
- Propagate at least the first W3C tracestate header. (#694)
- Remove internal `StateLocker` implementation. (#688)
- Increase instance size CI system uses. (#690)
- Add a `key` benchmark and use reflection in `key.Infer()`. (#679)
- Fix internal `global` test by using `global.Meter` with `RecordBatch()`. (#680)
- Reimplement histogram using mutex instead of `StateLocker`. (#669)
- Switch `MinMaxSumCount` to a mutex lock implementation instead of `StateLocker`. (#667)
- Update documentation to not include any references to `WithKeys`. (#672)
- Correct misspelling. (#668)
- Fix clobbering of the span context if extraction fails. (#656)
- Bump `golangci-lint` and work around the corrupting bug. (#666) (#670)

## [0.4.3] - 2020-04-24

### Added

- `Dockerfile` and `docker-compose.yml` to run example code. (#635)
- New `grpctrace` package that provides gRPC client and server interceptors for both unary and stream connections. (#621)
- New `api/label` package, providing common label set implementation. (#651)
- Support for JSON marshaling of `Resources`. (#654)
- `TraceID` and `SpanID` implementations for `Stringer` interface. (#642)
- `RemoteAddrKey` in the othttp plugin to include the HTTP client address in top-level spans. (#627)
- `WithSpanFormatter` option to the othttp plugin. (#617)
- Updated README to include section for compatible libraries and include reference to the contrib repository. (#612)
- The prometheus exporter now supports exporting histograms. (#601)
- A `String` method to the `Resource` to return a hashable identifier for a now unique resource. (#613)
- An `Iter` method to the `Resource` to return an array `AttributeIterator`. (#613)
- An `Equal` method to the `Resource` test the equivalence of resources. (#613)
- An iterable structure (`AttributeIterator`) for `Resource` attributes.

### Changed

- zipkin export's `NewExporter` now requires a `serviceName` argument to ensure this needed values is provided. (#644)
- Pass `Resources` through the metrics export pipeline. (#659)

### Removed

- `WithKeys` option from the metric API. (#639)

### Fixed

- Use the `label.Set.Equivalent` value instead of an encoding in the batcher. (#658)
- Correct typo `trace.Exporter` to `trace.SpanSyncer` in comments. (#653)
- Use type names for return values in jaeger exporter. (#648)
- Increase the visibility of the `api/key` package by updating comments and fixing usages locally. (#650)
- `Checkpoint` only after `Update`; Keep records in the `sync.Map` longer. (#647)
- Do not cache `reflect.ValueOf()` in metric Labels. (#649)
- Batch metrics exported from the OTLP exporter based on `Resource` and labels. (#626)
- Add error wrapping to the prometheus exporter. (#631)
- Update the OTLP exporter batching of traces to use a unique `string` representation of an associated `Resource` as the batching key. (#623)
- Update OTLP `SpanData` transform to only include the `ParentSpanID` if one exists. (#614)
- Update `Resource` internal representation to uniquely and reliably identify resources. (#613)
- Check return value from `CheckpointSet.ForEach` in prometheus exporter. (#622)
- Ensure spans created by httptrace client tracer reflect operation structure. (#618)
- Create a new recorder rather than reuse when multiple observations in same epoch for asynchronous instruments. #610
- The default port the OTLP exporter uses to connect to the OpenTelemetry collector is updated to match the one the collector listens on by default. (#611)


## [0.4.2] - 2020-03-31

### Fixed

- Fix `pre_release.sh` to update version in `sdk/opentelemetry.go`. (#607)
- Fix time conversion from internal to OTLP in OTLP exporter. (#606)

## [0.4.1] - 2020-03-31

### Fixed

- Update `tag.sh` to create signed tags. (#604)

## [0.4.0] - 2020-03-30

### Added

- New API package `api/metric/registry` that exposes a `MeterImpl` wrapper for use by SDKs to generate unique instruments. (#580)
- Script to verify examples after a new release. (#579)

### Removed

- The dogstatsd exporter due to lack of support.
   This additionally removes support for statsd. (#591)
- `LabelSet` from the metric API.
   This is replaced by a `[]core.KeyValue` slice. (#595)
- `Labels` from the metric API's `Meter` interface. (#595)

### Changed

- The metric `export.Labels` became an interface which the SDK implements and the `export` package provides a simple, immutable implementation of this interface intended for testing purposes. (#574)
- Renamed `internal/metric.Meter` to `MeterImpl`. (#580)
- Renamed `api/global/internal.obsImpl` to `asyncImpl`. (#580)

### Fixed

- Corrected missing return in mock span. (#582)
- Update License header for all source files to match CNCF guidelines and include a test to ensure it is present. (#586) (#596)
- Update to v0.3.0 of the OTLP in the OTLP exporter. (#588)
- Update pre-release script to be compatible between GNU and BSD based systems. (#592)
- Add a `RecordBatch` benchmark. (#594)
- Moved span transforms of the OTLP exporter to the internal package. (#593)
- Build both go-1.13 and go-1.14 in circleci to test for all supported versions of Go. (#569)
- Removed unneeded allocation on empty labels in OLTP exporter. (#597)
- Update `BatchedSpanProcessor` to process the queue until no data but respect max batch size. (#599)
- Update project documentation godoc.org links to pkg.go.dev. (#602)

## [0.3.0] - 2020-03-21

This is a first official beta release, which provides almost fully complete metrics, tracing, and context propagation functionality.
There is still a possibility of breaking changes.

### Added

- Add `Observer` metric instrument. (#474)
- Add global `Propagators` functionality to enable deferred initialization for propagators registered before the first Meter SDK is installed. (#494)
- Simplified export setup pipeline for the jaeger exporter to match other exporters. (#459)
- The zipkin trace exporter. (#495)
- The OTLP exporter to export metric and trace telemetry to the OpenTelemetry collector. (#497) (#544) (#545)
- The `StatusMessage` field was add to the trace `Span`. (#524)
- Context propagation in OpenTracing bridge in terms of OpenTelemetry context propagation. (#525)
- The `Resource` type was added to the SDK. (#528)
- The global API now supports a `Tracer` and `Meter` function as shortcuts to getting a global `*Provider` and calling these methods directly. (#538)
- The metric API now defines a generic `MeterImpl` interface to support general purpose `Meter` construction.
   Additionally, `SyncImpl` and `AsyncImpl` are added to support general purpose instrument construction. (#560)
- A metric `Kind` is added to represent the `MeasureKind`, `ObserverKind`, and `CounterKind`. (#560)
- Scripts to better automate the release process. (#576)

### Changed

- Default to to use `AlwaysSampler` instead of `ProbabilitySampler` to match OpenTelemetry specification. (#506)
- Renamed `AlwaysSampleSampler` to `AlwaysOnSampler` in the trace API. (#511)
- Renamed `NeverSampleSampler` to `AlwaysOffSampler` in the trace API. (#511)
- The `Status` field of the `Span` was changed to `StatusCode` to disambiguate with the added `StatusMessage`. (#524)
- Updated the trace `Sampler` interface conform to the OpenTelemetry specification. (#531)
- Rename metric API `Options` to `Config`. (#541)
- Rename metric `Counter` aggregator to be `Sum`. (#541)
- Unify metric options into `Option` from instrument specific options. (#541)
- The trace API's `TraceProvider` now support `Resource`s. (#545)
- Correct error in zipkin module name. (#548)
- The jaeger trace exporter now supports `Resource`s. (#551)
- Metric SDK now supports `Resource`s.
   The `WithResource` option was added to configure a `Resource` on creation and the `Resource` method was added to the metric `Descriptor` to return the associated `Resource`. (#552)
- Replace `ErrNoLastValue` and `ErrEmptyDataSet` by `ErrNoData` in the metric SDK. (#557)
- The stdout trace exporter now supports `Resource`s. (#558)
- The metric `Descriptor` is now included at the API instead of the SDK. (#560)
- Replace `Ordered` with an iterator in `export.Labels`. (#567)

### Removed

- The vendor specific Stackdriver. It is now hosted on 3rd party vendor infrastructure. (#452)
- The `Unregister` method for metric observers as it is not in the OpenTelemetry specification. (#560)
- `GetDescriptor` from the metric SDK. (#575)
- The `Gauge` instrument from the metric API. (#537)

### Fixed

- Make histogram aggregator checkpoint consistent. (#438)
- Update README with import instructions and how to build and test. (#505)
- The default label encoding was updated to be unique. (#508)
- Use `NewRoot` in the othttp plugin for public endpoints. (#513)
- Fix data race in `BatchedSpanProcessor`. (#518)
- Skip test-386 for Mac OS 10.15.x (Catalina and upwards). #521
- Use a variable-size array to represent ordered labels in maps. (#523)
- Update the OTLP protobuf and update changed import path. (#532)
- Use `StateLocker` implementation in `MinMaxSumCount`. (#546)
- Eliminate goroutine leak in histogram stress test. (#547)
- Update OTLP exporter with latest protobuf. (#550)
- Add filters to the othttp plugin. (#556)
- Provide an implementation of the `Header*` filters that do not depend on Go 1.14. (#565)
- Encode labels once during checkpoint.
   The checkpoint function is executed in a single thread so we can do the encoding lazily before passing the encoded version of labels to the exporter.
   This is a cheap and quick way to avoid encoding the labels on every collection interval. (#572)
- Run coverage over all packages in `COVERAGE_MOD_DIR`. (#573)

## [0.2.3] - 2020-03-04

### Added

- `RecordError` method on `Span`s in the trace API to Simplify adding error events to spans. (#473)
- Configurable push frequency for exporters setup pipeline. (#504)

### Changed

- Rename the `exporter` directory to `exporters`.
   The `go.opentelemetry.io/otel/exporter/trace/jaeger` package was mistakenly released with a `v1.0.0` tag instead of `v0.1.0`.
   This resulted in all subsequent releases not becoming the default latest.
   A consequence of this was that all `go get`s pulled in the incompatible `v0.1.0` release of that package when pulling in more recent packages from other otel packages.
   Renaming the `exporter` directory to `exporters` fixes this issue by renaming the package and therefore clearing any existing dependency tags.
   Consequentially, this action also renames *all* exporter packages. (#502)

### Removed

- The `CorrelationContextHeader` constant in the `correlation` package is no longer exported. (#503)

## [0.2.2] - 2020-02-27

### Added

- `HTTPSupplier` interface in the propagation API to specify methods to retrieve and store a single value for a key to be associated with a carrier. (#467)
- `HTTPExtractor` interface in the propagation API to extract information from an `HTTPSupplier` into a context. (#467)
- `HTTPInjector` interface in the propagation API to inject information into an `HTTPSupplier.` (#467)
- `Config` and configuring `Option` to the propagator API. (#467)
- `Propagators` interface in the propagation API to contain the set of injectors and extractors for all supported carrier formats. (#467)
- `HTTPPropagator` interface in the propagation API to inject and extract from an `HTTPSupplier.` (#467)
- `WithInjectors` and `WithExtractors` functions to the propagator API to configure injectors and extractors to use. (#467)
- `ExtractHTTP` and `InjectHTTP` functions to apply configured HTTP extractors and injectors to a passed context. (#467)
- Histogram aggregator. (#433)
- `DefaultPropagator` function and have it return `trace.TraceContext` as the default context propagator. (#456)
- `AlwaysParentSample` sampler to the trace API. (#455)
- `WithNewRoot` option function to the trace API to specify the created span should be considered a root span. (#451)


### Changed

- Renamed `WithMap` to `ContextWithMap` in the correlation package. (#481)
- Renamed `FromContext` to `MapFromContext` in the correlation package. (#481)
- Move correlation context propagation to correlation package. (#479)
- Do not default to putting remote span context into links. (#480)
- Propagators extrac
- `Tracer.WithSpan` updated to accept `StartOptions`. (#472)
- Renamed `MetricKind` to `Kind` to not stutter in the type usage. (#432)
- Renamed the `export` package to `metric` to match directory structure. (#432)
- Rename the `api/distributedcontext` package to `api/correlation`. (#444)
- Rename the `api/propagators` package to `api/propagation`. (#444)
- Move the propagators from the `propagators` package into the `trace` API package. (#444)
- Update `Float64Gauge`, `Int64Gauge`, `Float64Counter`, `Int64Counter`, `Float64Measure`, and `Int64Measure` metric methods to use value receivers instead of pointers. (#462)
- Moved all dependencies of tools package to a tools directory. (#466)

### Removed

- Binary propagators. (#467)
- NOOP propagator. (#467)

### Fixed

- Upgraded `github.com/golangci/golangci-lint` from `v1.21.0` to `v1.23.6` in `tools/`. (#492)
- Fix a possible nil-dereference crash (#478)
- Correct comments for `InstallNewPipeline` in the stdout exporter. (#483)
- Correct comments for `InstallNewPipeline` in the dogstatsd exporter. (#484)
- Correct comments for `InstallNewPipeline` in the prometheus exporter. (#482)
- Initialize `onError` based on `Config` in prometheus exporter. (#486)
- Correct module name in prometheus exporter README. (#475)
- Removed tracer name prefix from span names. (#430)
- Fix `aggregator_test.go` import package comment. (#431)
- Improved detail in stdout exporter. (#436)
- Fix a dependency issue (generate target should depend on stringer, not lint target) in Makefile. (#442)
- Reorders the Makefile targets within `precommit` target so we generate files and build the code before doing linting, so we can get much nicer errors about syntax errors from the compiler. (#442)
- Reword function documentation in gRPC plugin. (#446)
- Send the `span.kind` tag to Jaeger from the jaeger exporter. (#441)
- Fix `metadataSupplier` in the jaeger exporter to overwrite the header if existing instead of appending to it. (#441)
- Upgraded to Go 1.13 in CI. (#465)
- Correct opentelemetry.io URL in trace SDK documentation. (#464)
- Refactored reference counting logic in SDK determination of stale records. (#468)
- Add call to `runtime.Gosched` in instrument `acquireHandle` logic to not block the collector. (#469)

## [0.2.1.1] - 2020-01-13

### Fixed

- Use stateful batcher on Prometheus exporter fixing regresion introduced in #395. (#428)

## [0.2.1] - 2020-01-08

### Added

- Global meter forwarding implementation.
   This enables deferred initialization for metric instruments registered before the first Meter SDK is installed. (#392)
- Global trace forwarding implementation.
   This enables deferred initialization for tracers registered before the first Trace SDK is installed. (#406)
- Standardize export pipeline creation in all exporters. (#395)
- A testing, organization, and comments for 64-bit field alignment. (#418)
- Script to tag all modules in the project. (#414)

### Changed

- Renamed `propagation` package to `propagators`. (#362)
- Renamed `B3Propagator` propagator to `B3`. (#362)
- Renamed `TextFormatPropagator` propagator to `TextFormat`. (#362)
- Renamed `BinaryPropagator` propagator to `Binary`. (#362)
- Renamed `BinaryFormatPropagator` propagator to `BinaryFormat`. (#362)
- Renamed `NoopTextFormatPropagator` propagator to `NoopTextFormat`. (#362)
- Renamed `TraceContextPropagator` propagator to `TraceContext`. (#362)
- Renamed `SpanOption` to `StartOption` in the trace API. (#369)
- Renamed `StartOptions` to `StartConfig` in the trace API. (#369)
- Renamed `EndOptions` to `EndConfig` in the trace API. (#369)
- `Number` now has a pointer receiver for its methods. (#375)
- Renamed `CurrentSpan` to `SpanFromContext` in the trace API. (#379)
- Renamed `SetCurrentSpan` to `ContextWithSpan` in the trace API. (#379)
- Renamed `Message` in Event to `Name` in the trace API. (#389)
- Prometheus exporter no longer aggregates metrics, instead it only exports them. (#385)
- Renamed `HandleImpl` to `BoundInstrumentImpl` in the metric API. (#400)
- Renamed `Float64CounterHandle` to `Float64CounterBoundInstrument` in the metric API. (#400)
- Renamed `Int64CounterHandle` to `Int64CounterBoundInstrument` in the metric API. (#400)
- Renamed `Float64GaugeHandle` to `Float64GaugeBoundInstrument` in the metric API. (#400)
- Renamed `Int64GaugeHandle` to `Int64GaugeBoundInstrument` in the metric API. (#400)
- Renamed `Float64MeasureHandle` to `Float64MeasureBoundInstrument` in the metric API. (#400)
- Renamed `Int64MeasureHandle` to `Int64MeasureBoundInstrument` in the metric API. (#400)
- Renamed `Release` method for bound instruments in the metric API to `Unbind`. (#400)
- Renamed `AcquireHandle` method for bound instruments in the metric API to `Bind`. (#400)
- Renamed the `File` option in the stdout exporter to `Writer`. (#404)
- Renamed all `Options` to `Config` for all metric exports where this wasn't already the case.

### Fixed

- Aggregator import path corrected. (#421)
- Correct links in README. (#368)
- The README was updated to match latest code changes in its examples. (#374)
- Don't capitalize error statements. (#375)
- Fix ignored errors. (#375)
- Fix ambiguous variable naming. (#375)
- Removed unnecessary type casting. (#375)
- Use named parameters. (#375)
- Updated release schedule. (#378)
- Correct http-stackdriver example module name. (#394)
- Removed the `http.request` span in `httptrace` package. (#397)
- Add comments in the metrics SDK (#399)
- Initialize checkpoint when creating ddsketch aggregator to prevent panic when merging into a empty one. (#402) (#403)
- Add documentation of compatible exporters in the README. (#405)
- Typo fix. (#408)
- Simplify span check logic in SDK tracer implementation. (#419)

## [0.2.0] - 2019-12-03

### Added

- Unary gRPC tracing example. (#351)
- Prometheus exporter. (#334)
- Dogstatsd metrics exporter. (#326)

### Changed

- Rename `MaxSumCount` aggregation to `MinMaxSumCount` and add the `Min` interface for this aggregation. (#352)
- Rename `GetMeter` to `Meter`. (#357)
- Rename `HTTPTraceContextPropagator` to `TraceContextPropagator`. (#355)
- Rename `HTTPB3Propagator` to `B3Propagator`. (#355)
- Rename `HTTPTraceContextPropagator` to `TraceContextPropagator`. (#355)
- Move `/global` package to `/api/global`. (#356)
- Rename `GetTracer` to `Tracer`. (#347)

### Removed

- `SetAttribute` from the `Span` interface in the trace API. (#361)
- `AddLink` from the `Span` interface in the trace API. (#349)
- `Link` from the `Span` interface in the trace API. (#349)

### Fixed

- Exclude example directories from coverage report. (#365)
- Lint make target now implements automatic fixes with `golangci-lint` before a second run to report the remaining issues. (#360)
- Drop `GO111MODULE` environment variable in Makefile as Go 1.13 is the project specified minimum version and this is environment variable is not needed for that version of Go. (#359)
- Run the race checker for all test. (#354)
- Redundant commands in the Makefile are removed. (#354)
- Split the `generate` and `lint` targets of the Makefile. (#354)
- Renames `circle-ci` target to more generic `ci` in Makefile. (#354)
- Add example Prometheus binary to gitignore. (#358)
- Support negative numbers with the `MaxSumCount`. (#335)
- Resolve race conditions in `push_test.go` identified in #339. (#340)
- Use `/usr/bin/env bash` as a shebang in scripts rather than `/bin/bash`. (#336)
- Trace benchmark now tests both `AlwaysSample` and `NeverSample`.
   Previously it was testing `AlwaysSample` twice. (#325)
- Trace benchmark now uses a `[]byte` for `TraceID` to fix failing test. (#325)
- Added a trace benchmark to test variadic functions in `setAttribute` vs `setAttributes` (#325)
- The `defaultkeys` batcher was only using the encoded label set as its map key while building a checkpoint.
   This allowed distinct label sets through, but any metrics sharing a label set could be overwritten or merged incorrectly.
   This was corrected. (#333)


## [0.1.2] - 2019-11-18

### Fixed

- Optimized the `simplelru` map for attributes to reduce the number of allocations. (#328)
- Removed unnecessary unslicing of parameters that are already a slice. (#324)

## [0.1.1] - 2019-11-18

This release contains a Metrics SDK with stdout exporter and supports basic aggregations such as counter, gauges, array, maxsumcount, and ddsketch.

### Added

- Metrics stdout export pipeline. (#265)
- Array aggregation for raw measure metrics. (#282)
- The core.Value now have a `MarshalJSON` method. (#281)

### Removed

- `WithService`, `WithResources`, and `WithComponent` methods of tracers. (#314)
- Prefix slash in `Tracer.Start()` for the Jaeger example. (#292)

### Changed

- Allocation in LabelSet construction to reduce GC overhead. (#318)
- `trace.WithAttributes` to append values instead of replacing (#315)
- Use a formula for tolerance in sampling tests. (#298)
- Move export types into trace and metric-specific sub-directories. (#289)
- `SpanKind` back to being based on an `int` type. (#288)

### Fixed

- URL to OpenTelemetry website in README. (#323)
- Name of othttp default tracer. (#321)
- `ExportSpans` for the stackdriver exporter now handles `nil` context. (#294)
- CI modules cache to correctly restore/save from/to the cache. (#316)
- Fix metric SDK race condition between `LoadOrStore` and the assignment `rec.recorder = i.meter.exporter.AggregatorFor(rec)`. (#293)
- README now reflects the new code structure introduced with these changes. (#291)
- Make the basic example work. (#279)

## [0.1.0] - 2019-11-04

This is the first release of open-telemetry go library.
It contains api and sdk for trace and meter.

### Added

- Initial OpenTelemetry trace and metric API prototypes.
- Initial OpenTelemetry trace, metric, and export SDK packages.
- A wireframe bridge to support compatibility with OpenTracing.
- Example code for a basic, http-stackdriver, http, jaeger, and named tracer setup.
- Exporters for Jaeger, Stackdriver, and stdout.
- Propagators for binary, B3, and trace-context protocols.
- Project information and guidelines in the form of a README and CONTRIBUTING.
- Tools to build the project and a Makefile to automate the process.
- Apache-2.0 license.
- CircleCI build CI manifest files.
- CODEOWNERS file to track owners of this project.


[Unreleased]: https://github.com/open-telemetry/opentelemetry-go/compare/v0.11.0...HEAD
[0.11.0]: https://github.com/open-telemetry/opentelemetry-go/releases/tag/v0.11.0
[0.10.0]: https://github.com/open-telemetry/opentelemetry-go/releases/tag/v0.10.0
[0.9.0]: https://github.com/open-telemetry/opentelemetry-go/releases/tag/v0.9.0
[0.8.0]: https://github.com/open-telemetry/opentelemetry-go/releases/tag/v0.8.0
[0.7.0]: https://github.com/open-telemetry/opentelemetry-go/releases/tag/v0.7.0
[0.6.0]: https://github.com/open-telemetry/opentelemetry-go/releases/tag/v0.6.0
[0.5.0]: https://github.com/open-telemetry/opentelemetry-go/releases/tag/v0.5.0
[0.4.3]: https://github.com/open-telemetry/opentelemetry-go/releases/tag/v0.4.3
[0.4.2]: https://github.com/open-telemetry/opentelemetry-go/releases/tag/v0.4.2
[0.4.1]: https://github.com/open-telemetry/opentelemetry-go/releases/tag/v0.4.1
[0.4.0]: https://github.com/open-telemetry/opentelemetry-go/releases/tag/v0.4.0
[0.3.0]: https://github.com/open-telemetry/opentelemetry-go/releases/tag/v0.3.0
[0.2.3]: https://github.com/open-telemetry/opentelemetry-go/releases/tag/v0.2.3
[0.2.2]: https://github.com/open-telemetry/opentelemetry-go/releases/tag/v0.2.2
[0.2.1.1]: https://github.com/open-telemetry/opentelemetry-go/releases/tag/v0.2.1.1
[0.2.1]: https://github.com/open-telemetry/opentelemetry-go/releases/tag/v0.2.1
[0.2.0]: https://github.com/open-telemetry/opentelemetry-go/releases/tag/v0.2.0
[0.1.2]: https://github.com/open-telemetry/opentelemetry-go/releases/tag/v0.1.2
[0.1.1]: https://github.com/open-telemetry/opentelemetry-go/releases/tag/v0.1.1
[0.1.0]: https://github.com/open-telemetry/opentelemetry-go/releases/tag/v0.1.0<|MERGE_RESOLUTION|>--- conflicted
+++ resolved
@@ -10,6 +10,7 @@
 
 ### Added
 
+- A `SpanConfigure` function in `go.opentelemetry.io/otel/api/trace` to create a new `SpanConfig` from `SpanOption`s. (#1108)
 - In the `go.opentelemetry.io/otel/api/trace` package a new `TracerConfigure` function was added to configure a new `TracerConfig`.
    This addition was made to conform with our project option conventions. (#1109)
 
@@ -18,18 +19,11 @@
 - Add reconnecting udp connection type to Jaeger exporter.
    This change adds a new optional implementation of the udp conn interface used to detect changes to an agent's host dns record.
    It then adopts the new destination address to ensure the exporter doesn't get stuck. This change was ported from jaegertracing/jaeger-client-go#520. (#1063)
-<<<<<<< HEAD
-- A `SpanConfigure` function in `go.opentelemetry.io/otel/api/trace` to create a new `SpanConfig` from `SpanOption`s. (#1108)
-
-### Changed
-
 - Replace `StartOption` and `EndOption` in `go.opentelemetry.io/otel/api/trace` with `SpanOption`.
    This change is matched by replacing the `StartConfig` and `EndConfig` with a unified `SpanConfig`. (#1108)
 - Replace the `LinkedTo` span option in `go.opentelemetry.io/otel/api/trace` with `WithLinks`.
    This is be more consistent with our other option patterns, i.e. passing the item to be configured directly instead of its component parts, and provides a cleaner function signature. (#1108)
-=======
 - The `go.opentelemetry.io/otel/api/trace` `TracerOption` was changed to an interface to conform to project option conventions. (#1109)
->>>>>>> 0fec2804
 
 ## [0.11.0] - 2020-08-24
 
