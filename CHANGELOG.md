--- conflicted
+++ resolved
@@ -8,17 +8,15 @@
 
 ## [Unreleased]
 
-<<<<<<< HEAD
-### Fixed
-
-- `SamplingResult.TraceState` is correctly propagated to newly created
-  span's `SpanContext`. (#1655)
-=======
 ### Removed
 
 - Removed the exported `SimpleSpanProcessor` and `BatchSpanProcessor` structs.
    These are now returned as a SpanProcessor interface from their respective constructors. (#1638)
->>>>>>> 62e2a0f7
+
+### Fixed
+
+- `SamplingResult.TraceState` is correctly propagated to a newly created
+  span's `SpanContext`. (#1655)
 
 ## [0.18.0] - 2020-03-03
 
