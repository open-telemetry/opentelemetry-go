--- conflicted
+++ resolved
@@ -38,11 +38,8 @@
 - `WithInstrumentationAttributes` in `go.opentelemetry.io/otel/trace` synchronously de-duplicates the passed attributes instead of delegating it to the returned `TracerOption`. (#7266)
 - `WithInstrumentationAttributes` in `go.opentelemetry.io/otel/meter` synchronously de-duplicates the passed attributes instead of delegating it to the returned `MeterOption`. (#7266)
 - `WithInstrumentationAttributes` in `go.opentelemetry.io/otel/log` synchronously de-duplicates the passed attributes instead of delegating it to the returned `LoggerOption`. (#7266)
-<<<<<<< HEAD
+- `Distinct` in `go.opentelemetry.io/otel/attribute` is no longer guaranteed to uniquely identify an attribute set. Collisions between `Distinct` values for different Sets are possible with extremely high cardinality (billions of series per instrument), but are highly unlikely. (#7175)
 - Improve error handling of dropping data during translation by using `NewInvalidMetric` in `go.opentelemetry.io/otel/exporters/prometheus`. (#7363)
-=======
-- `Distinct` in `go.opentelemetry.io/otel/attribute` is no longer guaranteed to uniquely identify an attribute set. Collisions between `Distinct` values for different Sets are possible with extremely high cardinality (billions of series per instrument), but are highly unlikely. (#7175)
->>>>>>> bdd48819
 
 <!-- Released section -->
 <!-- Don't change this section unless doing release -->
