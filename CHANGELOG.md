--- conflicted
+++ resolved
@@ -10,11 +10,8 @@
 
 ### Added
 
-<<<<<<< HEAD
 - Add `RecordFactory` in `go.opentelemetry.io/otel/log/logtest` to facilitate testing the bridge implementations. (#5263)
-=======
 - Add `RecordFactory` in `go.opentelemetry.io/otel/sdk/log/logtest` to facilitate testing the exporter and processor implementations. (#5258)
->>>>>>> df455db0
 
 ## [1.26.0/0.48.0/0.2.0-alpha] 2024-04-24
 
