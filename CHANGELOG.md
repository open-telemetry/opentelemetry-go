# Changelog

All notable changes to this project will be documented in this file.

The format is based on [Keep a Changelog](https://keepachangelog.com/en/1.0.0/).

This project adheres to [Semantic Versioning](https://semver.org/spec/v2.0.0.html).

## [Unreleased]

### Added

- Add `go.opentelemetry.io/otel/sdk/metric/exemplar` package which includes `Exemplar`, `Filter`, `TraceBasedFilter`, `AlwaysOnFilter`, `HistogramReservoir`, `FixedSizeReservoir`, `Reservoir`, `Value` and `ValueType` types. These will be used for configuring the exemplar reservoir for the metrics sdk. (#5747, #5862)

### Changed

- Enable exemplars by default in `go.opentelemetry.io/otel/sdk/metric`. Exemplars can be disabled by setting `OTEL_METRICS_EXEMPLAR_FILTER=always_off` (#5778)
- `Logger.Enabled` in `go.opentelemetry.io/otel/log` now accepts a newly introduced `EnabledParameters` type instead of `Record`. (#5791)
- `FilterProcessor.Enabled` in `go.opentelemetry.io/otel/sdk/log/internal/x` now accepts `EnabledParameters` instead of `Record`. (#5791)
- The `Record` type in `go.opentelemetry.io/otel/log` is no longer comparable. (#5847)
<<<<<<< HEAD
- Reduce memory allocations for the `Event` and `Link` lists in `Span`. (#5858)
=======
- Performance improvements for the trace SDK `SetAttributes` method in `Span`. (#5864)
>>>>>>> 3cbd9671

### Deprecated

- Deprecate all examples under `go.opentelemetry.io/otel/example` as they are moved to [Contrib repository](https://github.com/open-telemetry/opentelemetry-go-contrib/tree/main/examples). (#5854)

### Fixed

- The race condition for multiple `FixedSize` exemplar reservoirs identified in #5814 is resolved. (#5819)
- Fix log records duplication in case of heterogeneous resource attributes by correctly mapping each log record to it's resource and scope. (#5803)
- Fix timer channel drain to avoid hanging on Go 1.23. (#5868)
- Fix delegation for global meter providers. (#5827)
  Change the `reflect.TypeOf` to use a nil pointer to not allocate on the heap unless necessary.

<!-- Released section -->
<!-- Don't change this section unless doing release -->

## [1.30.0/0.52.0/0.6.0/0.0.9] 2024-09-09

### Added

- Support `OTEL_EXPORTER_OTLP_LOGS_INSECURE` and `OTEL_EXPORTER_OTLP_INSECURE` environments in `go.opentelemetry.io/otel/exporters/otlp/otlplog/otlploggrpc`. (#5739)
- The `WithResource` option for `NewMeterProvider` now merges the provided resources with the ones from environment variables. (#5773)
- The `WithResource` option for `NewLoggerProvider` now merges the provided resources with the ones from environment variables. (#5773)
- Add UTF-8 support to `go.opentelemetry.io/otel/exporters/prometheus`. (#5755)

### Fixed

- Fix memory leak in the global `MeterProvider` when identical instruments are repeatedly created. (#5754)
- Fix panic on instruments creation when setting meter provider. (#5758)
- Fix an issue where `SetMeterProvider` in `go.opentelemetry.io/otel` might miss the delegation for instruments and registries. (#5780)

### Removed

- Drop support for [Go 1.21]. (#5736, #5740, #5800)

## [1.29.0/0.51.0/0.5.0] 2024-08-23

This release is the last to support [Go 1.21].
The next release will require at least [Go 1.22].

### Added

- Add MacOS ARM64 platform to the compatibility testing suite. (#5577)
- Add `InstrumentationScope` field to `SpanStub` in `go.opentelemetry.io/otel/sdk/trace/tracetest`, as a replacement for the deprecated `InstrumentationLibrary`. (#5627)
- Make the initial release of `go.opentelemetry.io/otel/exporters/otlp/otlplog/otlploggrpc`.
  This new module contains an OTLP exporter that transmits log telemetry using gRPC.
  This module is unstable and breaking changes may be introduced.
  See our [versioning policy](VERSIONING.md) for more information about these stability guarantees. (#5629)
- Add `Walk` function to `TraceState` in `go.opentelemetry.io/otel/trace` to iterate all the key-value pairs. (#5651)
- Bridge the trace state in `go.opentelemetry.io/otel/bridge/opencensus`. (#5651)
- Zero value of `SimpleProcessor` in `go.opentelemetry.io/otel/sdk/log` no longer panics. (#5665)
- The `FilterProcessor` interface type is added in `go.opentelemetry.io/otel/sdk/log/internal/x`.
  This is an optional and experimental interface that log `Processor`s can implement to instruct the `Logger` if a `Record` will be processed or not.
  It replaces the existing `Enabled` method that is removed from the `Processor` interface itself.
  It does not fall within the scope of the OpenTelemetry Go versioning and stability [policy](./VERSIONING.md) and it may be changed in backwards incompatible ways or removed in feature releases. (#5692)
- Support [Go 1.23]. (#5720)

### Changed

- `NewMemberRaw`, `NewKeyProperty` and `NewKeyValuePropertyRaw` in `go.opentelemetry.io/otel/baggage` allow UTF-8 string in key. (#5132)
- `Processor.OnEmit` in `go.opentelemetry.io/otel/sdk/log` now accepts a pointer to `Record` instead of a value so that the record modifications done in a processor are propagated to subsequent registered processors. (#5636)
- `SimpleProcessor.Enabled` in `go.opentelemetry.io/otel/sdk/log` now returns `false` if the exporter is `nil`. (#5665)
- Update the concurrency requirements of `Exporter` in `go.opentelemetry.io/otel/sdk/log`. (#5666)
- `SimpleProcessor` in `go.opentelemetry.io/otel/sdk/log` synchronizes `OnEmit` calls. (#5666)
- The `Processor` interface in `go.opentelemetry.io/otel/sdk/log` no longer includes the `Enabled` method.
  See the `FilterProcessor` interface type added in `go.opentelemetry.io/otel/sdk/log/internal/x` to continue providing this functionality. (#5692)
- The `SimpleProcessor` type in `go.opentelemetry.io/otel/sdk/log` is no longer comparable. (#5693)
- The `BatchProcessor` type in `go.opentelemetry.io/otel/sdk/log` is no longer comparable. (#5693)

### Fixed

- Correct comments for the priority of the `WithEndpoint` and `WithEndpointURL` options and their corresponding environment variables in `go.opentelemetry.io/otel/exporters/otlp/otlptrace/otlptracehttp`. (#5584)
- Pass the underlying error rather than a generic retry-able failure in `go.opentelemetry.io/otel/exporters/otlp/otlpmetric/otlpmetrichttp`, `go.opentelemetry.io/otel/exporters/otlp/otlplog/otlploghttp` and `go.opentelemetry.io/otel/exporters/otlp/otlptrace/otlptracehttp`. (#5541)
- Correct the `Tracer`, `Meter`, and `Logger` names used in `go.opentelemetry.io/otel/example/dice`. (#5612)
- Correct the `Tracer` names used in `go.opentelemetry.io/otel/example/namedtracer`. (#5612)
- Correct the `Tracer` name used in `go.opentelemetry.io/otel/example/opencensus`. (#5612)
- Correct the `Tracer` and `Meter` names used in `go.opentelemetry.io/otel/example/otel-collector`. (#5612)
- Correct the `Tracer` names used in `go.opentelemetry.io/otel/example/passthrough`. (#5612)
- Correct the `Meter` name used in `go.opentelemetry.io/otel/example/prometheus`. (#5612)
- Correct the `Tracer` names used in `go.opentelemetry.io/otel/example/zipkin`. (#5612)
- Correct comments for the priority of the `WithEndpoint` and `WithEndpointURL` options and their corresponding environment variables in `go.opentelemetry.io/otel/exporters/otlp/otlpmetric/otlpmetricgrpc` and `go.opentelemetry.io/otel/exporters/otlp/otlpmetric/otlpmetrichttp`. (#5641)
- Correct comments for the priority of the `WithEndpoint` and `WithEndpointURL` options and their corresponding environment variables in `go.opentelemetry.io/otel/exporters/otlp/otlplog/otlploghttp`. (#5650)
- Stop percent encoding header environment variables in `go.opentelemetry.io/otel/exporters/otlp/otlptrace/otlptracegrpc`, `go.opentelemetry.io/otel/exporters/otlp/otlptrace/otlptracehttp`, `go.opentelemetry.io/otel/exporters/otlp/otlpmetric/otlpmetricgrpc` and `go.opentelemetry.io/otel/exporters/otlp/otlpmetric/otlpmetrichttp` (#5705)
- Remove invalid environment variable header keys in `go.opentelemetry.io/otel/exporters/otlp/otlptrace/otlptracegrpc`, `go.opentelemetry.io/otel/exporters/otlp/otlptrace/otlptracehttp`, `go.opentelemetry.io/otel/exporters/otlp/otlpmetric/otlpmetricgrpc` and `go.opentelemetry.io/otel/exporters/otlp/otlpmetric/otlpmetrichttp` (#5705)

### Removed

- The `Enabled` method of the `SimpleProcessor` in `go.opentelemetry.io/otel/sdk/log` is removed. (#5692)
- The `Enabled` method of the `BatchProcessor` in `go.opentelemetry.io/otel/sdk/log` is removed. (#5692)

## [1.28.0/0.50.0/0.4.0] 2024-07-02

### Added

- The `IsEmpty` method is added to the `Instrument` type in `go.opentelemetry.io/otel/sdk/metric`.
  This method is used to check if an `Instrument` instance is a zero-value. (#5431)
- Store and provide the emitted `context.Context` in `ScopeRecords` of `go.opentelemetry.io/otel/sdk/log/logtest`. (#5468)
- The `go.opentelemetry.io/otel/semconv/v1.26.0` package.
  The package contains semantic conventions from the `v1.26.0` version of the OpenTelemetry Semantic Conventions. (#5476)
- The `AssertRecordEqual` method to `go.opentelemetry.io/otel/log/logtest` to allow comparison of two log records in tests. (#5499)
- The `WithHeaders` option to `go.opentelemetry.io/otel/exporters/zipkin` to allow configuring custom http headers while exporting spans. (#5530)

### Changed

- `Tracer.Start` in `go.opentelemetry.io/otel/trace/noop` no longer allocates a span for empty span context. (#5457)
- Upgrade `go.opentelemetry.io/otel/semconv/v1.25.0` to `go.opentelemetry.io/otel/semconv/v1.26.0` in `go.opentelemetry.io/otel/example/otel-collector`. (#5490)
- Upgrade `go.opentelemetry.io/otel/semconv/v1.25.0` to `go.opentelemetry.io/otel/semconv/v1.26.0` in `go.opentelemetry.io/otel/example/zipkin`. (#5490)
- Upgrade `go.opentelemetry.io/otel/semconv/v1.25.0` to `go.opentelemetry.io/otel/semconv/v1.26.0` in `go.opentelemetry.io/otel/exporters/zipkin`. (#5490)
  - The exporter no longer exports the deprecated "otel.library.name" or "otel.library.version" attributes.
- Upgrade `go.opentelemetry.io/otel/semconv/v1.25.0` to `go.opentelemetry.io/otel/semconv/v1.26.0` in `go.opentelemetry.io/otel/sdk/resource`. (#5490)
- Upgrade `go.opentelemetry.io/otel/semconv/v1.25.0` to `go.opentelemetry.io/otel/semconv/v1.26.0` in `go.opentelemetry.io/otel/sdk/trace`. (#5490)
- `SimpleProcessor.OnEmit` in `go.opentelemetry.io/otel/sdk/log` no longer allocates a slice which makes it possible to have a zero-allocation log processing using `SimpleProcessor`. (#5493)
- Use non-generic functions in the `Start` method of `"go.opentelemetry.io/otel/sdk/trace".Trace` to reduce memory allocation. (#5497)
- `service.instance.id` is populated for a `Resource` created with `"go.opentelemetry.io/otel/sdk/resource".Default` with a default value when `OTEL_GO_X_RESOURCE` is set. (#5520)
- Improve performance of metric instruments in `go.opentelemetry.io/otel/sdk/metric` by removing unnecessary calls to `time.Now`. (#5545)

### Fixed

- Log a warning to the OpenTelemetry internal logger when a `Record` in `go.opentelemetry.io/otel/sdk/log` drops an attribute due to a limit being reached. (#5376)
- Identify the `Tracer` returned from the global `TracerProvider` in `go.opentelemetry.io/otel/global` with its schema URL. (#5426)
- Identify the `Meter` returned from the global `MeterProvider` in `go.opentelemetry.io/otel/global` with its schema URL. (#5426)
- Log a warning to the OpenTelemetry internal logger when a `Span` in `go.opentelemetry.io/otel/sdk/trace` drops an attribute, event, or link due to a limit being reached. (#5434)
- Document instrument name requirements in `go.opentelemetry.io/otel/metric`. (#5435)
- Prevent random number generation data-race for experimental rand exemplars in `go.opentelemetry.io/otel/sdk/metric`. (#5456)
- Fix counting number of dropped attributes of `Record` in `go.opentelemetry.io/otel/sdk/log`. (#5464)
- Fix panic in baggage creation when a member contains `0x80` char in key or value. (#5494)
- Correct comments for the priority of the `WithEndpoint` and `WithEndpointURL` options and their corresponding environment variables in `go.opentelemetry.io/otel/exporters/otlp/otlptrace/otlptracegrpc`. (#5508)
- Retry trace and span ID generation if it generated an invalid one in `go.opentelemetry.io/otel/sdk/trace`. (#5514)
- Fix stale timestamps reported by the last-value aggregation. (#5517)
- Indicate the `Exporter` in `go.opentelemetry.io/otel/exporters/otlp/otlplog/otlploghttp` must be created by the `New` method. (#5521)
- Improved performance in all `{Bool,Int64,Float64,String}SliceValue` functions of `go.opentelemetry.io/attributes` by reducing the number of allocations. (#5549)
- Replace invalid percent-encoded octet sequences with replacement char in `go.opentelemetry.io/otel/baggage`. (#5528)

## [1.27.0/0.49.0/0.3.0] 2024-05-21

### Added

- Add example for `go.opentelemetry.io/otel/exporters/stdout/stdoutlog`. (#5242)
- Add `RecordFactory` in `go.opentelemetry.io/otel/sdk/log/logtest` to facilitate testing exporter and processor implementations. (#5258)
- Add `RecordFactory` in `go.opentelemetry.io/otel/log/logtest` to facilitate testing bridge implementations. (#5263)
- The count of dropped records from the `BatchProcessor` in `go.opentelemetry.io/otel/sdk/log` is logged. (#5276)
- Add metrics in the `otel-collector` example. (#5283)
- Add the synchronous gauge instrument to `go.opentelemetry.io/otel/metric`. (#5304)
  - An `int64` or `float64` synchronous gauge instrument can now be created from a `Meter`.
  - All implementations of the API (`go.opentelemetry.io/otel/metric/noop`, `go.opentelemetry.io/otel/sdk/metric`) are updated to support this instrument.
- Add logs to `go.opentelemetry.io/otel/example/dice`. (#5349)

### Changed

- The `Shutdown` method of `Exporter` in `go.opentelemetry.io/otel/exporters/stdout/stdouttrace` ignores the context cancellation and always returns `nil`. (#5189)
- The `ForceFlush` and `Shutdown` methods of the exporter returned by `New` in `go.opentelemetry.io/otel/exporters/stdout/stdoutmetric` ignore the context cancellation and always return `nil`. (#5189)
- Apply the value length limits to `Record` attributes in `go.opentelemetry.io/otel/sdk/log`. (#5230)
- De-duplicate map attributes added to a `Record` in `go.opentelemetry.io/otel/sdk/log`. (#5230)
- `go.opentelemetry.io/otel/exporters/stdout/stdoutlog` won't print timestamps when `WithoutTimestamps` option is set. (#5241)
- The `go.opentelemetry.io/otel/exporters/stdout/stdoutlog` exporter won't print `AttributeValueLengthLimit` and `AttributeCountLimit` fields now, instead it prints the `DroppedAttributes` field. (#5272)
- Improved performance in the `Stringer` implementation of `go.opentelemetry.io/otel/baggage.Member` by reducing the number of allocations. (#5286)
- Set the start time for last-value aggregates in `go.opentelemetry.io/otel/sdk/metric`. (#5305)
- The `Span` in `go.opentelemetry.io/otel/sdk/trace` will record links without span context if either non-empty `TraceState` or attributes are provided. (#5315)
- Upgrade all dependencies of `go.opentelemetry.io/otel/semconv/v1.24.0` to `go.opentelemetry.io/otel/semconv/v1.25.0`. (#5374)

### Fixed

- Comparison of unordered maps for `go.opentelemetry.io/otel/log.KeyValue` and `go.opentelemetry.io/otel/log.Value`. (#5306)
- Fix the empty output of `go.opentelemetry.io/otel/log.Value` in `go.opentelemetry.io/otel/exporters/stdout/stdoutlog`. (#5311)
- Split the behavior of `Recorder` in `go.opentelemetry.io/otel/log/logtest` so it behaves as a `LoggerProvider` only. (#5365)
- Fix wrong package name of the error message when parsing endpoint URL in `go.opentelemetry.io/otel/exporters/otlp/otlplog/otlploghttp`. (#5371)
- Identify the `Logger` returned from the global `LoggerProvider` in `go.opentelemetry.io/otel/log/global` with its schema URL. (#5375)

## [1.26.0/0.48.0/0.2.0-alpha] 2024-04-24

### Added

- Add `Recorder` in `go.opentelemetry.io/otel/log/logtest` to facilitate testing the log bridge implementations. (#5134)
- Add span flags to OTLP spans and links exported by `go.opentelemetry.io/otel/exporters/otlp/otlptrace`. (#5194)
- Make the initial alpha release of `go.opentelemetry.io/otel/sdk/log`.
  This new module contains the Go implementation of the OpenTelemetry Logs SDK.
  This module is unstable and breaking changes may be introduced.
  See our [versioning policy](VERSIONING.md) for more information about these stability guarantees. (#5240)
- Make the initial alpha release of `go.opentelemetry.io/otel/exporters/otlp/otlplog/otlploghttp`.
  This new module contains an OTLP exporter that transmits log telemetry using HTTP.
  This module is unstable and breaking changes may be introduced.
  See our [versioning policy](VERSIONING.md) for more information about these stability guarantees. (#5240)
- Make the initial alpha release of `go.opentelemetry.io/otel/exporters/stdout/stdoutlog`.
  This new module contains an exporter prints log records to STDOUT.
  This module is unstable and breaking changes may be introduced.
  See our [versioning policy](VERSIONING.md) for more information about these stability guarantees. (#5240)
- The `go.opentelemetry.io/otel/semconv/v1.25.0` package.
  The package contains semantic conventions from the `v1.25.0` version of the OpenTelemetry Semantic Conventions. (#5254)

### Changed

- Update `go.opentelemetry.io/proto/otlp` from v1.1.0 to v1.2.0. (#5177)
- Improve performance of baggage member character validation in `go.opentelemetry.io/otel/baggage`. (#5214)
- The `otel-collector` example now uses docker compose to bring up services instead of kubernetes. (#5244)

### Fixed

- Slice attribute values in `go.opentelemetry.io/otel/attribute` are now emitted as their JSON representation. (#5159)

## [1.25.0/0.47.0/0.0.8/0.1.0-alpha] 2024-04-05

### Added

- Add `WithProxy` option in `go.opentelemetry.io/otel/exporters/otlp/otlpmetric/otlpmetrichttp`. (#4906)
- Add `WithProxy` option in `go.opentelemetry.io/otel/exporters/otlp/otlpmetric/otlptracehttp`. (#4906)
- Add `AddLink` method to the `Span` interface in `go.opentelemetry.io/otel/trace`. (#5032)
- The `Enabled` method is added to the `Logger` interface in `go.opentelemetry.io/otel/log`.
  This method is used to notify users if a log record will be emitted or not. (#5071)
- Add `SeverityUndefined` `const` to `go.opentelemetry.io/otel/log`.
  This value represents an unset severity level. (#5072)
- Add `Empty` function in `go.opentelemetry.io/otel/log` to return a `KeyValue` for an empty value. (#5076)
- Add `go.opentelemetry.io/otel/log/global` to manage the global `LoggerProvider`.
  This package is provided with the anticipation that all functionality will be migrate to `go.opentelemetry.io/otel` when `go.opentelemetry.io/otel/log` stabilizes.
  At which point, users will be required to migrage their code, and this package will be deprecated then removed. (#5085)
- Add support for `Summary` metrics in the `go.opentelemetry.io/otel/exporters/otlp/otlpmetric/otlpmetrichttp` and `go.opentelemetry.io/otel/exporters/otlp/otlpmetric/otlpmetricgrpc` exporters. (#5100)
- Add `otel.scope.name` and `otel.scope.version` tags to spans exported by `go.opentelemetry.io/otel/exporters/zipkin`. (#5108)
- Add support for `AddLink` to `go.opentelemetry.io/otel/bridge/opencensus`. (#5116)
- Add `String` method to `Value` and `KeyValue` in `go.opentelemetry.io/otel/log`. (#5117)
- Add Exemplar support to `go.opentelemetry.io/otel/exporters/prometheus`. (#5111)
- Add metric semantic conventions to `go.opentelemetry.io/otel/semconv/v1.24.0`. Future `semconv` packages will include metric semantic conventions as well. (#4528)

### Changed

- `SpanFromContext` and `SpanContextFromContext` in `go.opentelemetry.io/otel/trace` no longer make a heap allocation when the passed context has no span. (#5049)
- `go.opentelemetry.io/otel/exporters/otlp/otlptrace/otlptracegrpc` and `go.opentelemetry.io/otel/exporters/otlp/otlpmetric/otlpmetricgrpc` now create a gRPC client in idle mode and with "dns" as the default resolver using [`grpc.NewClient`](https://pkg.go.dev/google.golang.org/grpc#NewClient). (#5151)
  Because of that `WithDialOption` ignores [`grpc.WithBlock`](https://pkg.go.dev/google.golang.org/grpc#WithBlock), [`grpc.WithTimeout`](https://pkg.go.dev/google.golang.org/grpc#WithTimeout), and [`grpc.WithReturnConnectionError`](https://pkg.go.dev/google.golang.org/grpc#WithReturnConnectionError).
  Notice that [`grpc.DialContext`](https://pkg.go.dev/google.golang.org/grpc#DialContext) which was used before is now deprecated.

### Fixed

- Clarify the documentation about equivalence guarantees for the `Set` and `Distinct` types in `go.opentelemetry.io/otel/attribute`. (#5027)
- Prevent default `ErrorHandler` self-delegation. (#5137)
- Update all dependencies to address [GO-2024-2687]. (#5139)

### Removed

- Drop support for [Go 1.20]. (#4967)

### Deprecated

- Deprecate `go.opentelemetry.io/otel/attribute.Sortable` type. (#4734)
- Deprecate `go.opentelemetry.io/otel/attribute.NewSetWithSortable` function. (#4734)
- Deprecate `go.opentelemetry.io/otel/attribute.NewSetWithSortableFiltered` function. (#4734)

## [1.24.0/0.46.0/0.0.1-alpha] 2024-02-23

This release is the last to support [Go 1.20].
The next release will require at least [Go 1.21].

### Added

- Support [Go 1.22]. (#4890)
- Add exemplar support to `go.opentelemetry.io/otel/exporters/otlp/otlpmetric/otlpmetricgrpc`. (#4900)
- Add exemplar support to `go.opentelemetry.io/otel/exporters/otlp/otlpmetric/otlpmetrichttp`. (#4900)
- The `go.opentelemetry.io/otel/log` module is added.
  This module includes OpenTelemetry Go's implementation of the Logs Bridge API.
  This module is in an alpha state, it is subject to breaking changes.
  See our [versioning policy](./VERSIONING.md) for more info. (#4961)
- Add ARM64 platform to the compatibility testing suite. (#4994)

### Fixed

- Fix registration of multiple callbacks when using the global meter provider from `go.opentelemetry.io/otel`. (#4945)
- Fix negative buckets in output of exponential histograms. (#4956)

## [1.23.1] 2024-02-07

### Fixed

- Register all callbacks passed during observable instrument creation instead of just the last one multiple times in `go.opentelemetry.io/otel/sdk/metric`. (#4888)

## [1.23.0] 2024-02-06

This release contains the first stable, `v1`, release of the following modules:

- `go.opentelemetry.io/otel/bridge/opencensus`
- `go.opentelemetry.io/otel/bridge/opencensus/test`
- `go.opentelemetry.io/otel/example/opencensus`
- `go.opentelemetry.io/otel/exporters/otlp/otlpmetric/otlpmetricgrpc`
- `go.opentelemetry.io/otel/exporters/otlp/otlpmetric/otlpmetrichttp`
- `go.opentelemetry.io/otel/exporters/stdout/stdoutmetric`

See our [versioning policy](VERSIONING.md) for more information about these stability guarantees.

### Added

- Add `WithEndpointURL` option to the `exporters/otlp/otlpmetric/otlpmetricgrpc`, `exporters/otlp/otlpmetric/otlpmetrichttp`, `exporters/otlp/otlptrace/otlptracegrpc` and `exporters/otlp/otlptrace/otlptracehttp` packages. (#4808)
- Experimental exemplar exporting is added to the metric SDK.
  See [metric documentation](./sdk/metric/internal/x/README.md#exemplars) for more information about this feature and how to enable it. (#4871)
- `ErrSchemaURLConflict` is added to `go.opentelemetry.io/otel/sdk/resource`.
  This error is returned when a merge of two `Resource`s with different (non-empty) schema URL is attempted. (#4876)

### Changed

- The `Merge` and `New` functions in `go.opentelemetry.io/otel/sdk/resource` now returns a partial result if there is a schema URL merge conflict.
  Instead of returning `nil` when two `Resource`s with different (non-empty) schema URLs are merged the merged `Resource`, along with the new `ErrSchemaURLConflict` error, is returned.
  It is up to the user to decide if they want to use the returned `Resource` or not.
  It may have desired attributes overwritten or include stale semantic conventions. (#4876)

### Fixed

- Fix `ContainerID` resource detection on systemd when cgroup path has a colon. (#4449)
- Fix `go.opentelemetry.io/otel/sdk/metric` to cache instruments to avoid leaking memory when the same instrument is created multiple times. (#4820)
- Fix missing `Mix` and `Max` values for `go.opentelemetry.io/otel/exporters/stdout/stdoutmetric` by introducing `MarshalText` and `MarshalJSON` for the `Extrema` type in `go.opentelemetry.io/sdk/metric/metricdata`. (#4827)

## [1.23.0-rc.1] 2024-01-18

This is a release candidate for the v1.23.0 release.
That release is expected to include the `v1` release of the following modules:

- `go.opentelemetry.io/otel/bridge/opencensus`
- `go.opentelemetry.io/otel/bridge/opencensus/test`
- `go.opentelemetry.io/otel/example/opencensus`
- `go.opentelemetry.io/otel/exporters/otlp/otlpmetric/otlpmetricgrpc`
- `go.opentelemetry.io/otel/exporters/otlp/otlpmetric/otlpmetrichttp`
- `go.opentelemetry.io/otel/exporters/stdout/stdoutmetric`

See our [versioning policy](VERSIONING.md) for more information about these stability guarantees.

## [1.22.0/0.45.0] 2024-01-17

### Added

- The `go.opentelemetry.io/otel/semconv/v1.22.0` package.
  The package contains semantic conventions from the `v1.22.0` version of the OpenTelemetry Semantic Conventions. (#4735)
- The `go.opentelemetry.io/otel/semconv/v1.23.0` package.
  The package contains semantic conventions from the `v1.23.0` version of the OpenTelemetry Semantic Conventions. (#4746)
- The `go.opentelemetry.io/otel/semconv/v1.23.1` package.
  The package contains semantic conventions from the `v1.23.1` version of the OpenTelemetry Semantic Conventions. (#4749)
- The `go.opentelemetry.io/otel/semconv/v1.24.0` package.
  The package contains semantic conventions from the `v1.24.0` version of the OpenTelemetry Semantic Conventions. (#4770)
- Add `WithResourceAsConstantLabels` option to apply resource attributes for every metric emitted by the Prometheus exporter. (#4733)
- Experimental cardinality limiting is added to the metric SDK.
  See [metric documentation](./sdk/metric/internal/x/README.md#cardinality-limit) for more information about this feature and how to enable it. (#4457)
- Add `NewMemberRaw` and `NewKeyValuePropertyRaw` in `go.opentelemetry.io/otel/baggage`. (#4804)

### Changed

- Upgrade all use of `go.opentelemetry.io/otel/semconv` to use `v1.24.0`. (#4754)
- Update transformations in `go.opentelemetry.io/otel/exporters/zipkin` to follow `v1.24.0` version of the OpenTelemetry specification. (#4754)
- Record synchronous measurements when the passed context is canceled instead of dropping in `go.opentelemetry.io/otel/sdk/metric`.
  If you do not want to make a measurement when the context is cancelled, you need to handle it yourself (e.g  `if ctx.Err() != nil`). (#4671)
- Improve `go.opentelemetry.io/otel/trace.TraceState`'s performance. (#4722)
- Improve `go.opentelemetry.io/otel/propagation.TraceContext`'s performance. (#4721)
- Improve `go.opentelemetry.io/otel/baggage` performance. (#4743)
- Improve performance of the `(*Set).Filter` method in `go.opentelemetry.io/otel/attribute` when the passed filter does not filter out any attributes from the set. (#4774)
- `Member.String` in `go.opentelemetry.io/otel/baggage` percent-encodes only when necessary. (#4775)
- Improve `go.opentelemetry.io/otel/trace.Span`'s performance when adding multiple attributes. (#4818)
- `Property.Value` in `go.opentelemetry.io/otel/baggage` now returns a raw string instead of a percent-encoded value. (#4804)

### Fixed

- Fix `Parse` in `go.opentelemetry.io/otel/baggage` to validate member value before percent-decoding. (#4755)
- Fix whitespace encoding of `Member.String` in `go.opentelemetry.io/otel/baggage`. (#4756)
- Fix observable not registered error when the asynchronous instrument has a drop aggregation in `go.opentelemetry.io/otel/sdk/metric`. (#4772)
- Fix baggage item key so that it is not canonicalized in `go.opentelemetry.io/otel/bridge/opentracing`. (#4776)
- Fix `go.opentelemetry.io/otel/bridge/opentracing` to properly handle baggage values that requires escaping during propagation. (#4804)
- Fix a bug where using multiple readers resulted in incorrect asynchronous counter values in `go.opentelemetry.io/otel/sdk/metric`. (#4742)

## [1.21.0/0.44.0] 2023-11-16

### Removed

- Remove the deprecated `go.opentelemetry.io/otel/bridge/opencensus.NewTracer`. (#4706)
- Remove the deprecated `go.opentelemetry.io/otel/exporters/otlp/otlpmetric` module. (#4707)
- Remove the deprecated `go.opentelemetry.io/otel/example/view` module. (#4708)
- Remove the deprecated `go.opentelemetry.io/otel/example/fib` module. (#4723)

### Fixed

- Do not parse non-protobuf responses in `go.opentelemetry.io/otel/exporters/otlp/otlpmetric/otlpmetrichttp`. (#4719)
- Do not parse non-protobuf responses in `go.opentelemetry.io/otel/exporters/otlp/otlptrace/otlptracehttp`. (#4719)

## [1.20.0/0.43.0] 2023-11-10

This release brings a breaking change for custom trace API implementations. Some interfaces (`TracerProvider`, `Tracer`, `Span`) now embed the `go.opentelemetry.io/otel/trace/embedded` types. Implementers need to update their implementations based on what they want the default behavior to be. See the "API Implementations" section of the [trace API] package documentation for more information about how to accomplish this.

### Added

- Add `go.opentelemetry.io/otel/bridge/opencensus.InstallTraceBridge`, which installs the OpenCensus trace bridge, and replaces `opencensus.NewTracer`. (#4567)
- Add scope version to trace and metric bridges in `go.opentelemetry.io/otel/bridge/opencensus`. (#4584)
- Add the `go.opentelemetry.io/otel/trace/embedded` package to be embedded in the exported trace API interfaces. (#4620)
- Add the `go.opentelemetry.io/otel/trace/noop` package as a default no-op implementation of the trace API. (#4620)
- Add context propagation in `go.opentelemetry.io/otel/example/dice`. (#4644)
- Add view configuration to `go.opentelemetry.io/otel/example/prometheus`. (#4649)
- Add `go.opentelemetry.io/otel/metric.WithExplicitBucketBoundaries`, which allows defining default explicit bucket boundaries when creating histogram instruments. (#4603)
- Add `Version` function in `go.opentelemetry.io/otel/exporters/otlp/otlpmetric/otlpmetricgrpc`. (#4660)
- Add `Version` function in `go.opentelemetry.io/otel/exporters/otlp/otlpmetric/otlpmetrichttp`. (#4660)
- Add Summary, SummaryDataPoint, and QuantileValue to `go.opentelemetry.io/sdk/metric/metricdata`. (#4622)
- `go.opentelemetry.io/otel/bridge/opencensus.NewMetricProducer` now supports exemplars from OpenCensus. (#4585)
- Add support for `WithExplicitBucketBoundaries` in `go.opentelemetry.io/otel/sdk/metric`. (#4605)
- Add support for Summary metrics in `go.opentelemetry.io/otel/bridge/opencensus`. (#4668)

### Deprecated

- Deprecate `go.opentelemetry.io/otel/bridge/opencensus.NewTracer` in favor of `opencensus.InstallTraceBridge`. (#4567)
- Deprecate `go.opentelemetry.io/otel/example/fib` package is in favor of `go.opentelemetry.io/otel/example/dice`. (#4618)
- Deprecate `go.opentelemetry.io/otel/trace.NewNoopTracerProvider`.
  Use the added `NewTracerProvider` function in `go.opentelemetry.io/otel/trace/noop` instead. (#4620)
- Deprecate `go.opentelemetry.io/otel/example/view` package in favor of `go.opentelemetry.io/otel/example/prometheus`. (#4649)
- Deprecate `go.opentelemetry.io/otel/exporters/otlp/otlpmetric`. (#4693)

### Changed

- `go.opentelemetry.io/otel/bridge/opencensus.NewMetricProducer` returns a `*MetricProducer` struct instead of the metric.Producer interface. (#4583)
- The `TracerProvider` in `go.opentelemetry.io/otel/trace` now embeds the `go.opentelemetry.io/otel/trace/embedded.TracerProvider` type.
  This extends the `TracerProvider` interface and is is a breaking change for any existing implementation.
  Implementers need to update their implementations based on what they want the default behavior of the interface to be.
  See the "API Implementations" section of the `go.opentelemetry.io/otel/trace` package documentation for more information about how to accomplish this. (#4620)
- The `Tracer` in `go.opentelemetry.io/otel/trace` now embeds the `go.opentelemetry.io/otel/trace/embedded.Tracer` type.
  This extends the `Tracer` interface and is is a breaking change for any existing implementation.
  Implementers need to update their implementations based on what they want the default behavior of the interface to be.
  See the "API Implementations" section of the `go.opentelemetry.io/otel/trace` package documentation for more information about how to accomplish this. (#4620)
- The `Span` in `go.opentelemetry.io/otel/trace` now embeds the `go.opentelemetry.io/otel/trace/embedded.Span` type.
  This extends the `Span` interface and is is a breaking change for any existing implementation.
  Implementers need to update their implementations based on what they want the default behavior of the interface to be.
  See the "API Implementations" section of the `go.opentelemetry.io/otel/trace` package documentation for more information about how to accomplish this. (#4620)
- `go.opentelemetry.io/otel/exporters/otlp/otlpmetric/otlpmetricgrpc` does no longer depend on `go.opentelemetry.io/otel/exporters/otlp/otlpmetric`. (#4660)
- `go.opentelemetry.io/otel/exporters/otlp/otlpmetric/otlpmetrichttp` does no longer depend on `go.opentelemetry.io/otel/exporters/otlp/otlpmetric`. (#4660)
- Retry for `502 Bad Gateway` and `504 Gateway Timeout` HTTP statuses in `go.opentelemetry.io/otel/exporters/otlp/otlpmetric/otlpmetrichttp`. (#4670)
- Retry for `502 Bad Gateway` and `504 Gateway Timeout` HTTP statuses in `go.opentelemetry.io/otel/exporters/otlp/otlptrace/otlptracehttp`. (#4670)
- Retry for `RESOURCE_EXHAUSTED` only if RetryInfo is returned in `go.opentelemetry.io/otel/exporters/otlp/otlpmetric/otlpmetricgrpc`. (#4669)
- Retry for `RESOURCE_EXHAUSTED` only if RetryInfo is returned in `go.opentelemetry.io/otel/exporters/otlp/otlptrace/otlptracegrpc`. (#4669)
- Retry temporary HTTP request failures in `go.opentelemetry.io/otel/exporters/otlp/otlpmetric/otlpmetrichttp`. (#4679)
- Retry temporary HTTP request failures in `go.opentelemetry.io/otel/exporters/otlp/otlptrace/otlptracehttp`. (#4679)

### Fixed

- Fix improper parsing of characters such us `+`, `/` by `Parse` in `go.opentelemetry.io/otel/baggage` as they were rendered as a whitespace. (#4667)
- Fix improper parsing of characters such us `+`, `/` passed via `OTEL_RESOURCE_ATTRIBUTES` in `go.opentelemetry.io/otel/sdk/resource` as they were rendered as a whitespace. (#4699)
- Fix improper parsing of characters such us `+`, `/` passed via `OTEL_EXPORTER_OTLP_HEADERS` and `OTEL_EXPORTER_OTLP_METRICS_HEADERS` in `go.opentelemetry.io/otel/exporters/otlp/otlpmetric/otlpmetricgrpc` as they were rendered as a whitespace. (#4699)
- Fix improper parsing of characters such us `+`, `/` passed via `OTEL_EXPORTER_OTLP_HEADERS` and `OTEL_EXPORTER_OTLP_METRICS_HEADERS` in `go.opentelemetry.io/otel/exporters/otlp/otlpmetric/otlpmetrichttp` as they were rendered as a whitespace. (#4699)
- Fix improper parsing of characters such us `+`, `/` passed via `OTEL_EXPORTER_OTLP_HEADERS` and `OTEL_EXPORTER_OTLP_TRACES_HEADERS` in `go.opentelemetry.io/otel/exporters/otlp/otlpmetric/otlptracegrpc` as they were rendered as a whitespace. (#4699)
- Fix improper parsing of characters such us `+`, `/` passed via `OTEL_EXPORTER_OTLP_HEADERS` and `OTEL_EXPORTER_OTLP_TRACES_HEADERS` in `go.opentelemetry.io/otel/exporters/otlp/otlpmetric/otlptracehttp` as they were rendered as a whitespace. (#4699)
- In `go.opentelemetry.op/otel/exporters/prometheus`, the exporter no longer `Collect`s metrics after `Shutdown` is invoked. (#4648)
- Fix documentation for `WithCompressor` in `go.opentelemetry.io/otel/exporters/otlp/otlptrace/otlptracegrpc`. (#4695)
- Fix documentation for `WithCompressor` in `go.opentelemetry.io/otel/exporters/otlp/otlpmetric/otlpmetricgrpc`. (#4695)

## [1.19.0/0.42.0/0.0.7] 2023-09-28

This release contains the first stable release of the OpenTelemetry Go [metric SDK].
Our project stability guarantees now apply to the `go.opentelemetry.io/otel/sdk/metric` package.
See our [versioning policy](VERSIONING.md) for more information about these stability guarantees.

### Added

- Add the "Roll the dice" getting started application example in `go.opentelemetry.io/otel/example/dice`. (#4539)
- The `WithWriter` and `WithPrettyPrint` options to `go.opentelemetry.io/otel/exporters/stdout/stdoutmetric` to set a custom `io.Writer`, and allow displaying the output in human-readable JSON. (#4507)

### Changed

- Allow '/' characters in metric instrument names. (#4501)
- The exporter in `go.opentelemetry.io/otel/exporters/stdout/stdoutmetric` does not prettify its output by default anymore. (#4507)
- Upgrade `gopkg.io/yaml` from `v2` to `v3` in `go.opentelemetry.io/otel/schema`. (#4535)

### Fixed

- In `go.opentelemetry.op/otel/exporters/prometheus`, don't try to create the Prometheus metric on every `Collect` if we know the scope is invalid. (#4499)

### Removed

- Remove `"go.opentelemetry.io/otel/bridge/opencensus".NewMetricExporter`, which is replaced by `NewMetricProducer`. (#4566)

## [1.19.0-rc.1/0.42.0-rc.1] 2023-09-14

This is a release candidate for the v1.19.0/v0.42.0 release.
That release is expected to include the `v1` release of the OpenTelemetry Go metric SDK and will provide stability guarantees of that SDK.
See our [versioning policy](VERSIONING.md) for more information about these stability guarantees.

### Changed

- Allow '/' characters in metric instrument names. (#4501)

### Fixed

- In `go.opentelemetry.op/otel/exporters/prometheus`, don't try to create the prometheus metric on every `Collect` if we know the scope is invalid. (#4499)

## [1.18.0/0.41.0/0.0.6] 2023-09-12

This release drops the compatibility guarantee of [Go 1.19].

### Added

- Add `WithProducer` option in `go.opentelemetry.op/otel/exporters/prometheus` to restore the ability to register producers on the prometheus exporter's manual reader. (#4473)
- Add `IgnoreValue` option in `go.opentelemetry.io/otel/sdk/metric/metricdata/metricdatatest` to allow ignoring values when comparing metrics. (#4447)

### Changed

- Use a `TestingT` interface instead of `*testing.T` struct in `go.opentelemetry.io/otel/sdk/metric/metricdata/metricdatatest`. (#4483)

### Deprecated

- The `NewMetricExporter` in `go.opentelemetry.io/otel/bridge/opencensus` was deprecated in `v0.35.0` (#3541).
  The deprecation notice format for the function has been corrected to trigger Go documentation and build tooling. (#4470)

### Removed

- Removed the deprecated `go.opentelemetry.io/otel/exporters/jaeger` package. (#4467)
- Removed the deprecated `go.opentelemetry.io/otel/example/jaeger` package. (#4467)
- Removed the deprecated `go.opentelemetry.io/otel/sdk/metric/aggregation` package. (#4468)
- Removed the deprecated internal packages in `go.opentelemetry.io/otel/exporters/otlp` and its sub-packages. (#4469)
- Dropped guaranteed support for versions of Go less than 1.20. (#4481)

## [1.17.0/0.40.0/0.0.5] 2023-08-28

### Added

- Export the `ManualReader` struct in `go.opentelemetry.io/otel/sdk/metric`. (#4244)
- Export the `PeriodicReader` struct in `go.opentelemetry.io/otel/sdk/metric`. (#4244)
- Add support for exponential histogram aggregations.
  A histogram can be configured as an exponential histogram using a view with `"go.opentelemetry.io/otel/sdk/metric".ExponentialHistogram` as the aggregation. (#4245)
- Export the `Exporter` struct in `go.opentelemetry.io/otel/exporters/otlp/otlpmetric/otlpmetricgrpc`. (#4272)
- Export the `Exporter` struct in `go.opentelemetry.io/otel/exporters/otlp/otlpmetric/otlpmetrichttp`. (#4272)
- The exporters in `go.opentelemetry.io/otel/exporters/otlp/otlpmetric` now support the `OTEL_EXPORTER_OTLP_METRICS_TEMPORALITY_PREFERENCE` environment variable. (#4287)
- Add `WithoutCounterSuffixes` option in `go.opentelemetry.io/otel/exporters/prometheus` to disable addition of `_total` suffixes. (#4306)
- Add info and debug logging to the metric SDK in `go.opentelemetry.io/otel/sdk/metric`. (#4315)
- The `go.opentelemetry.io/otel/semconv/v1.21.0` package.
  The package contains semantic conventions from the `v1.21.0` version of the OpenTelemetry Semantic Conventions. (#4362)
- Accept 201 to 299 HTTP status as success in `go.opentelemetry.io/otel/exporters/otlp/otlpmetric/otlpmetrichttp` and `go.opentelemetry.io/otel/exporters/otlp/otlptrace/otlptracehttp`. (#4365)
- Document the `Temporality` and `Aggregation` methods of the `"go.opentelemetry.io/otel/sdk/metric".Exporter"` need to be concurrent safe. (#4381)
- Expand the set of units supported by the Prometheus exporter, and don't add unit suffixes if they are already present in `go.opentelemetry.op/otel/exporters/prometheus` (#4374)
- Move the `Aggregation` interface and its implementations from `go.opentelemetry.io/otel/sdk/metric/aggregation` to `go.opentelemetry.io/otel/sdk/metric`. (#4435)
- The exporters in `go.opentelemetry.io/otel/exporters/otlp/otlpmetric` now support the `OTEL_EXPORTER_OTLP_METRICS_DEFAULT_HISTOGRAM_AGGREGATION` environment variable. (#4437)
- Add the `NewAllowKeysFilter` and `NewDenyKeysFilter` functions to `go.opentelemetry.io/otel/attribute` to allow convenient creation of allow-keys and deny-keys filters. (#4444)
- Support Go 1.21. (#4463)

### Changed

- Starting from `v1.21.0` of semantic conventions, `go.opentelemetry.io/otel/semconv/{version}/httpconv` and `go.opentelemetry.io/otel/semconv/{version}/netconv` packages will no longer be published. (#4145)
- Log duplicate instrument conflict at a warning level instead of info in `go.opentelemetry.io/otel/sdk/metric`. (#4202)
- Return an error on the creation of new instruments in `go.opentelemetry.io/otel/sdk/metric` if their name doesn't pass regexp validation. (#4210)
- `NewManualReader` in `go.opentelemetry.io/otel/sdk/metric` returns `*ManualReader` instead of `Reader`. (#4244)
- `NewPeriodicReader` in `go.opentelemetry.io/otel/sdk/metric` returns `*PeriodicReader` instead of `Reader`. (#4244)
- Count the Collect time in the `PeriodicReader` timeout in `go.opentelemetry.io/otel/sdk/metric`. (#4221)
- The function `New` in `go.opentelemetry.io/otel/exporters/otlp/otlpmetric/otlpmetricgrpc` returns `*Exporter` instead of `"go.opentelemetry.io/otel/sdk/metric".Exporter`. (#4272)
- The function `New` in `go.opentelemetry.io/otel/exporters/otlp/otlpmetric/otlpmetrichttp` returns `*Exporter` instead of `"go.opentelemetry.io/otel/sdk/metric".Exporter`. (#4272)
- If an attribute set is omitted from an async callback, the previous value will no longer be exported in `go.opentelemetry.io/otel/sdk/metric`. (#4290)
- If an attribute set is observed multiple times in an async callback in `go.opentelemetry.io/otel/sdk/metric`, the values will be summed instead of the last observation winning. (#4289)
- Allow the explicit bucket histogram aggregation to be used for the up-down counter, observable counter, observable up-down counter, and observable gauge in the `go.opentelemetry.io/otel/sdk/metric` package. (#4332)
- Restrict `Meter`s in `go.opentelemetry.io/otel/sdk/metric` to only register and collect instruments it created. (#4333)
- `PeriodicReader.Shutdown` and `PeriodicReader.ForceFlush` in `go.opentelemetry.io/otel/sdk/metric` now apply the periodic reader's timeout to the operation if the user provided context does not contain a deadline. (#4356, #4377)
- Upgrade all use of `go.opentelemetry.io/otel/semconv` to use `v1.21.0`. (#4408)
- Increase instrument name maximum length from 63 to 255 characters in `go.opentelemetry.io/otel/sdk/metric`. (#4434)
- Add `go.opentelemetry.op/otel/sdk/metric.WithProducer` as an `Option` for `"go.opentelemetry.io/otel/sdk/metric".NewManualReader` and `"go.opentelemetry.io/otel/sdk/metric".NewPeriodicReader`. (#4346)

### Removed

- Remove `Reader.RegisterProducer` in `go.opentelemetry.io/otel/metric`.
  Use the added `WithProducer` option instead. (#4346)
- Remove `Reader.ForceFlush` in `go.opentelemetry.io/otel/metric`.
  Notice that `PeriodicReader.ForceFlush` is still available. (#4375)

### Fixed

- Correctly format log messages from the `go.opentelemetry.io/otel/exporters/zipkin` exporter. (#4143)
- Log an error for calls to `NewView` in `go.opentelemetry.io/otel/sdk/metric` that have empty criteria. (#4307)
- Fix `"go.opentelemetry.io/otel/sdk/resource".WithHostID()` to not set an empty `host.id`. (#4317)
- Use the instrument identifying fields to cache aggregators and determine duplicate instrument registrations in `go.opentelemetry.io/otel/sdk/metric`. (#4337)
- Detect duplicate instruments for case-insensitive names in `go.opentelemetry.io/otel/sdk/metric`. (#4338)
- The `ManualReader` will not panic if `AggregationSelector` returns `nil` in `go.opentelemetry.io/otel/sdk/metric`. (#4350)
- If a `Reader`'s `AggregationSelector` returns `nil` or `DefaultAggregation` the pipeline will use the default aggregation. (#4350)
- Log a suggested view that fixes instrument conflicts in `go.opentelemetry.io/otel/sdk/metric`. (#4349)
- Fix possible panic, deadlock and race condition in batch span processor in `go.opentelemetry.io/otel/sdk/trace`. (#4353)
- Improve context cancellation handling in batch span processor's `ForceFlush` in  `go.opentelemetry.io/otel/sdk/trace`. (#4369)
- Decouple `go.opentelemetry.io/otel/exporters/otlp/otlptrace/internal` from `go.opentelemetry.io/otel/exporters/otlp/internal` using gotmpl. (#4397, #3846)
- Decouple `go.opentelemetry.io/otel/exporters/otlp/otlpmetric/otlpmetricgrpc/internal` from `go.opentelemetry.io/otel/exporters/otlp/internal` and `go.opentelemetry.io/otel/exporters/otlp/otlpmetric/internal` using gotmpl. (#4404, #3846)
- Decouple `go.opentelemetry.io/otel/exporters/otlp/otlpmetric/otlpmetrichttp/internal` from `go.opentelemetry.io/otel/exporters/otlp/internal` and `go.opentelemetry.io/otel/exporters/otlp/otlpmetric/internal` using gotmpl. (#4407, #3846)
- Decouple `go.opentelemetry.io/otel/exporters/otlp/otlptrace/otlptracegrpc/internal` from `go.opentelemetry.io/otel/exporters/otlp/internal` and `go.opentelemetry.io/otel/exporters/otlp/otlptrace/internal` using gotmpl. (#4400, #3846)
- Decouple `go.opentelemetry.io/otel/exporters/otlp/otlptrace/otlptracehttp/internal` from `go.opentelemetry.io/otel/exporters/otlp/internal` and `go.opentelemetry.io/otel/exporters/otlp/otlptrace/internal` using gotmpl. (#4401, #3846)
- Do not block the metric SDK when OTLP metric exports are blocked in `go.opentelemetry.io/otel/exporters/otlp/otlpmetric/otlpmetricgrpc` and `go.opentelemetry.io/otel/exporters/otlp/otlpmetric/otlpmetrichttp`. (#3925, #4395)
- Do not append `_total` if the counter already has that suffix for the Prometheus exproter in `go.opentelemetry.io/otel/exporter/prometheus`. (#4373)
- Fix resource detection data race in `go.opentelemetry.io/otel/sdk/resource`. (#4409)
- Use the first-seen instrument name during instrument name conflicts in `go.opentelemetry.io/otel/sdk/metric`. (#4428)

### Deprecated

- The `go.opentelemetry.io/otel/exporters/jaeger` package is deprecated.
  OpenTelemetry dropped support for Jaeger exporter in July 2023.
  Use `go.opentelemetry.io/otel/exporters/otlp/otlptrace/otlptracehttp`
  or `go.opentelemetry.io/otel/exporters/otlp/otlptrace/otlptracegrpc` instead. (#4423)
- The `go.opentelemetry.io/otel/example/jaeger` package is deprecated. (#4423)
- The `go.opentelemetry.io/otel/exporters/otlp/otlpmetric/internal` package is deprecated. (#4420)
- The `go.opentelemetry.io/otel/exporters/otlp/otlpmetric/internal/oconf` package is deprecated. (#4420)
- The `go.opentelemetry.io/otel/exporters/otlp/otlpmetric/internal/otest` package is deprecated. (#4420)
- The `go.opentelemetry.io/otel/exporters/otlp/otlpmetric/internal/transform` package is deprecated. (#4420)
- The `go.opentelemetry.io/otel/exporters/otlp/internal` package is deprecated. (#4421)
- The `go.opentelemetry.io/otel/exporters/otlp/internal/envconfig` package is deprecated. (#4421)
- The `go.opentelemetry.io/otel/exporters/otlp/internal/retry` package is deprecated. (#4421)
- The `go.opentelemetry.io/otel/exporters/otlp/otlptrace/internal` package is deprecated. (#4425)
- The `go.opentelemetry.io/otel/exporters/otlp/otlptrace/internal/envconfig` package is deprecated. (#4425)
- The `go.opentelemetry.io/otel/exporters/otlp/otlptrace/internal/otlpconfig` package is deprecated. (#4425)
- The `go.opentelemetry.io/otel/exporters/otlp/otlptrace/internal/otlptracetest` package is deprecated. (#4425)
- The `go.opentelemetry.io/otel/exporters/otlp/otlptrace/internal/retry` package is deprecated. (#4425)
- The `go.opentelemetry.io/otel/sdk/metric/aggregation` package is deprecated.
  Use the aggregation types added to `go.opentelemetry.io/otel/sdk/metric` instead. (#4435)

## [1.16.0/0.39.0] 2023-05-18

This release contains the first stable release of the OpenTelemetry Go [metric API].
Our project stability guarantees now apply to the `go.opentelemetry.io/otel/metric` package.
See our [versioning policy](VERSIONING.md) for more information about these stability guarantees.

### Added

- The `go.opentelemetry.io/otel/semconv/v1.19.0` package.
  The package contains semantic conventions from the `v1.19.0` version of the OpenTelemetry specification. (#3848)
- The `go.opentelemetry.io/otel/semconv/v1.20.0` package.
  The package contains semantic conventions from the `v1.20.0` version of the OpenTelemetry specification. (#4078)
- The Exponential Histogram data types in `go.opentelemetry.io/otel/sdk/metric/metricdata`. (#4165)
- OTLP metrics exporter now supports the Exponential Histogram Data Type. (#4222)
- Fix serialization of `time.Time` zero values in `go.opentelemetry.io/otel/exporters/otlp/otlpmetric/otlpmetricgrpc` and `go.opentelemetry.io/otel/exporters/otlp/otlpmetric/otlpmetrichttp` packages. (#4271)

### Changed

- Use `strings.Cut()` instead of `string.SplitN()` for better readability and memory use. (#4049)
- `MeterProvider` returns noop meters once it has been shutdown. (#4154)

### Removed

- The deprecated `go.opentelemetry.io/otel/metric/instrument` package is removed.
  Use `go.opentelemetry.io/otel/metric` instead. (#4055)

### Fixed

- Fix build for BSD based systems in `go.opentelemetry.io/otel/sdk/resource`. (#4077)

## [1.16.0-rc.1/0.39.0-rc.1] 2023-05-03

This is a release candidate for the v1.16.0/v0.39.0 release.
That release is expected to include the `v1` release of the OpenTelemetry Go metric API and will provide stability guarantees of that API.
See our [versioning policy](VERSIONING.md) for more information about these stability guarantees.

### Added

- Support global `MeterProvider` in `go.opentelemetry.io/otel`. (#4039)
  - Use `Meter` for a `metric.Meter` from the global `metric.MeterProvider`.
  - Use `GetMeterProivder` for a global `metric.MeterProvider`.
  - Use `SetMeterProivder` to set the global `metric.MeterProvider`.

### Changed

- Move the `go.opentelemetry.io/otel/metric` module to the `stable-v1` module set.
  This stages the metric API to be released as a stable module. (#4038)

### Removed

- The `go.opentelemetry.io/otel/metric/global` package is removed.
  Use `go.opentelemetry.io/otel` instead. (#4039)

## [1.15.1/0.38.1] 2023-05-02

### Fixed

- Remove unused imports from `sdk/resource/host_id_bsd.go` which caused build failures. (#4040, #4041)

## [1.15.0/0.38.0] 2023-04-27

### Added

- The `go.opentelemetry.io/otel/metric/embedded` package. (#3916)
- The `Version` function to `go.opentelemetry.io/otel/sdk` to return the SDK version. (#3949)
- Add a `WithNamespace` option to `go.opentelemetry.io/otel/exporters/prometheus` to allow users to prefix metrics with a namespace. (#3970)
- The following configuration types were added to `go.opentelemetry.io/otel/metric/instrument` to be used in the configuration of measurement methods. (#3971)
  - The `AddConfig` used to hold configuration for addition measurements
    - `NewAddConfig` used to create a new `AddConfig`
    - `AddOption` used to configure an `AddConfig`
  - The `RecordConfig` used to hold configuration for recorded measurements
    - `NewRecordConfig` used to create a new `RecordConfig`
    - `RecordOption` used to configure a `RecordConfig`
  - The `ObserveConfig` used to hold configuration for observed measurements
    - `NewObserveConfig` used to create a new `ObserveConfig`
    - `ObserveOption` used to configure an `ObserveConfig`
- `WithAttributeSet` and `WithAttributes` are added to `go.opentelemetry.io/otel/metric/instrument`.
  They return an option used during a measurement that defines the attribute Set associated with the measurement. (#3971)
- The `Version` function to `go.opentelemetry.io/otel/exporters/otlp/otlpmetric` to return the OTLP metrics client version. (#3956)
- The `Version` function to `go.opentelemetry.io/otel/exporters/otlp/otlptrace` to return the OTLP trace client version. (#3956)

### Changed

- The `Extrema` in `go.opentelemetry.io/otel/sdk/metric/metricdata` is redefined with a generic argument of `[N int64 | float64]`. (#3870)
- Update all exported interfaces from `go.opentelemetry.io/otel/metric` to embed their corresponding interface from `go.opentelemetry.io/otel/metric/embedded`.
  This adds an implementation requirement to set the interface default behavior for unimplemented methods. (#3916)
- Move No-Op implementation from `go.opentelemetry.io/otel/metric` into its own package `go.opentelemetry.io/otel/metric/noop`. (#3941)
  - `metric.NewNoopMeterProvider` is replaced with `noop.NewMeterProvider`
- Add all the methods from `"go.opentelemetry.io/otel/trace".SpanContext` to `bridgeSpanContext` by embedding `otel.SpanContext` in `bridgeSpanContext`. (#3966)
- Wrap `UploadMetrics` error in `go.opentelemetry.io/otel/exporters/otlp/otlpmetric/` to improve error message when encountering generic grpc errors. (#3974)
- The measurement methods for all instruments in `go.opentelemetry.io/otel/metric/instrument` accept an option instead of the variadic `"go.opentelemetry.io/otel/attribute".KeyValue`. (#3971)
  - The `Int64Counter.Add` method now accepts `...AddOption`
  - The `Float64Counter.Add` method now accepts `...AddOption`
  - The `Int64UpDownCounter.Add` method now accepts `...AddOption`
  - The `Float64UpDownCounter.Add` method now accepts `...AddOption`
  - The `Int64Histogram.Record` method now accepts `...RecordOption`
  - The `Float64Histogram.Record` method now accepts `...RecordOption`
  - The `Int64Observer.Observe` method now accepts `...ObserveOption`
  - The `Float64Observer.Observe` method now accepts `...ObserveOption`
- The `Observer` methods in `go.opentelemetry.io/otel/metric` accept an option instead of the variadic `"go.opentelemetry.io/otel/attribute".KeyValue`. (#3971)
  - The `Observer.ObserveInt64` method now accepts `...ObserveOption`
  - The `Observer.ObserveFloat64` method now accepts `...ObserveOption`
- Move global metric back to `go.opentelemetry.io/otel/metric/global` from `go.opentelemetry.io/otel`. (#3986)

### Fixed

- `TracerProvider` allows calling `Tracer()` while it's shutting down.
  It used to deadlock. (#3924)
- Use the SDK version for the Telemetry SDK resource detector in `go.opentelemetry.io/otel/sdk/resource`. (#3949)
- Fix a data race in `SpanProcessor` returned by `NewSimpleSpanProcessor` in `go.opentelemetry.io/otel/sdk/trace`. (#3951)
- Automatically figure out the default aggregation with `aggregation.Default`. (#3967)

### Deprecated

- The `go.opentelemetry.io/otel/metric/instrument` package is deprecated.
  Use the equivalent types added to `go.opentelemetry.io/otel/metric` instead. (#4018)

## [1.15.0-rc.2/0.38.0-rc.2] 2023-03-23

This is a release candidate for the v1.15.0/v0.38.0 release.
That release will include the `v1` release of the OpenTelemetry Go metric API and will provide stability guarantees of that API.
See our [versioning policy](VERSIONING.md) for more information about these stability guarantees.

### Added

- The `WithHostID` option to `go.opentelemetry.io/otel/sdk/resource`. (#3812)
- The `WithoutTimestamps` option to `go.opentelemetry.io/otel/exporters/stdout/stdoutmetric` to sets all timestamps to zero. (#3828)
- The new `Exemplar` type is added to `go.opentelemetry.io/otel/sdk/metric/metricdata`.
  Both the `DataPoint` and `HistogramDataPoint` types from that package have a new field of `Exemplars` containing the sampled exemplars for their timeseries. (#3849)
- Configuration for each metric instrument in `go.opentelemetry.io/otel/sdk/metric/instrument`. (#3895)
- The internal logging introduces a warning level verbosity equal to `V(1)`. (#3900)
- Added a log message warning about usage of `SimpleSpanProcessor` in production environments. (#3854)

### Changed

- Optimize memory allocation when creation a new `Set` using `NewSet` or `NewSetWithFiltered` in `go.opentelemetry.io/otel/attribute`. (#3832)
- Optimize memory allocation when creation new metric instruments in `go.opentelemetry.io/otel/sdk/metric`. (#3832)
- Avoid creating new objects on all calls to `WithDeferredSetup` and `SkipContextSetup` in OpenTracing bridge. (#3833)
- The `New` and `Detect` functions from `go.opentelemetry.io/otel/sdk/resource` return errors that wrap underlying errors instead of just containing the underlying error strings. (#3844)
- Both the `Histogram` and `HistogramDataPoint` are redefined with a generic argument of `[N int64 | float64]` in `go.opentelemetry.io/otel/sdk/metric/metricdata`. (#3849)
- The metric `Export` interface from `go.opentelemetry.io/otel/sdk/metric` accepts a `*ResourceMetrics` instead of `ResourceMetrics`. (#3853)
- Rename `Asynchronous` to `Observable` in `go.opentelemetry.io/otel/metric/instrument`. (#3892)
- Rename `Int64ObserverOption` to `Int64ObservableOption` in `go.opentelemetry.io/otel/metric/instrument`. (#3895)
- Rename `Float64ObserverOption` to `Float64ObservableOption` in `go.opentelemetry.io/otel/metric/instrument`. (#3895)
- The internal logging changes the verbosity level of info to `V(4)`, the verbosity level of debug to `V(8)`. (#3900)

### Fixed

- `TracerProvider` consistently doesn't allow to register a `SpanProcessor` after shutdown. (#3845)

### Removed

- The deprecated `go.opentelemetry.io/otel/metric/global` package is removed. (#3829)
- The unneeded `Synchronous` interface in `go.opentelemetry.io/otel/metric/instrument` was removed. (#3892)
- The `Float64ObserverConfig` and `NewFloat64ObserverConfig` in `go.opentelemetry.io/otel/sdk/metric/instrument`.
  Use the added `float64` instrument configuration instead. (#3895)
- The `Int64ObserverConfig` and `NewInt64ObserverConfig` in `go.opentelemetry.io/otel/sdk/metric/instrument`.
  Use the added `int64` instrument configuration instead. (#3895)
- The `NewNoopMeter` function in `go.opentelemetry.io/otel/metric`, use `NewMeterProvider().Meter("")` instead. (#3893)

## [1.15.0-rc.1/0.38.0-rc.1] 2023-03-01

This is a release candidate for the v1.15.0/v0.38.0 release.
That release will include the `v1` release of the OpenTelemetry Go metric API and will provide stability guarantees of that API.
See our [versioning policy](VERSIONING.md) for more information about these stability guarantees.

This release drops the compatibility guarantee of [Go 1.18].

### Added

- Support global `MeterProvider` in `go.opentelemetry.io/otel`. (#3818)
  - Use `Meter` for a `metric.Meter` from the global `metric.MeterProvider`.
  - Use `GetMeterProivder` for a global `metric.MeterProvider`.
  - Use `SetMeterProivder` to set the global `metric.MeterProvider`.

### Changed

- Dropped compatibility testing for [Go 1.18].
  The project no longer guarantees support for this version of Go. (#3813)

### Fixed

- Handle empty environment variable as it they were not set. (#3764)
- Clarify the `httpconv` and `netconv` packages in `go.opentelemetry.io/otel/semconv/*` provide tracing semantic conventions. (#3823)
- Fix race conditions in `go.opentelemetry.io/otel/exporters/metric/prometheus` that could cause a panic. (#3899)
- Fix sending nil `scopeInfo` to metrics channel in `go.opentelemetry.io/otel/exporters/metric/prometheus` that could cause a panic in `github.com/prometheus/client_golang/prometheus`. (#3899)

### Deprecated

- The `go.opentelemetry.io/otel/metric/global` package is deprecated.
  Use `go.opentelemetry.io/otel` instead. (#3818)

### Removed

- The deprecated `go.opentelemetry.io/otel/metric/unit` package is removed. (#3814)

## [1.14.0/0.37.0/0.0.4] 2023-02-27

This release is the last to support [Go 1.18].
The next release will require at least [Go 1.19].

### Added

- The `event` type semantic conventions are added to `go.opentelemetry.io/otel/semconv/v1.17.0`. (#3697)
- Support [Go 1.20]. (#3693)
- The `go.opentelemetry.io/otel/semconv/v1.18.0` package.
  The package contains semantic conventions from the `v1.18.0` version of the OpenTelemetry specification. (#3719)
  - The following `const` renames from `go.opentelemetry.io/otel/semconv/v1.17.0` are included:
    - `OtelScopeNameKey` -> `OTelScopeNameKey`
    - `OtelScopeVersionKey` -> `OTelScopeVersionKey`
    - `OtelLibraryNameKey` -> `OTelLibraryNameKey`
    - `OtelLibraryVersionKey` -> `OTelLibraryVersionKey`
    - `OtelStatusCodeKey` -> `OTelStatusCodeKey`
    - `OtelStatusDescriptionKey` -> `OTelStatusDescriptionKey`
    - `OtelStatusCodeOk` -> `OTelStatusCodeOk`
    - `OtelStatusCodeError` -> `OTelStatusCodeError`
  - The following `func` renames from `go.opentelemetry.io/otel/semconv/v1.17.0` are included:
    - `OtelScopeName` -> `OTelScopeName`
    - `OtelScopeVersion` -> `OTelScopeVersion`
    - `OtelLibraryName` -> `OTelLibraryName`
    - `OtelLibraryVersion` -> `OTelLibraryVersion`
    - `OtelStatusDescription` -> `OTelStatusDescription`
- A `IsSampled` method is added to the `SpanContext` implementation in `go.opentelemetry.io/otel/bridge/opentracing` to expose the span sampled state.
  See the [README](./bridge/opentracing/README.md) for more information. (#3570)
- The `WithInstrumentationAttributes` option to `go.opentelemetry.io/otel/metric`. (#3738)
- The `WithInstrumentationAttributes` option to `go.opentelemetry.io/otel/trace`. (#3739)
- The following environment variables are supported by the periodic `Reader` in `go.opentelemetry.io/otel/sdk/metric`. (#3763)
  - `OTEL_METRIC_EXPORT_INTERVAL` sets the time between collections and exports.
  - `OTEL_METRIC_EXPORT_TIMEOUT` sets the timeout an export is attempted.

### Changed

- Fall-back to `TextMapCarrier` when it's not `HttpHeader`s in `go.opentelemetry.io/otel/bridge/opentracing`. (#3679)
- The `Collect` method of the `"go.opentelemetry.io/otel/sdk/metric".Reader` interface is updated to accept the `metricdata.ResourceMetrics` value the collection will be made into.
  This change is made to enable memory reuse by SDK users. (#3732)
- The `WithUnit` option in `go.opentelemetry.io/otel/sdk/metric/instrument` is updated to accept a `string` for the unit value. (#3776)

### Fixed

- Ensure `go.opentelemetry.io/otel` does not use generics. (#3723, #3725)
- Multi-reader `MeterProvider`s now export metrics for all readers, instead of just the first reader. (#3720, #3724)
- Remove use of deprecated `"math/rand".Seed` in `go.opentelemetry.io/otel/example/prometheus`. (#3733)
- Do not silently drop unknown schema data with `Parse` in  `go.opentelemetry.io/otel/schema/v1.1`. (#3743)
- Data race issue in OTLP exporter retry mechanism. (#3755, #3756)
- Wrapping empty errors when exporting in `go.opentelemetry.io/otel/sdk/metric`. (#3698, #3772)
- Incorrect "all" and "resource" definition for schema files in `go.opentelemetry.io/otel/schema/v1.1`. (#3777)

### Deprecated

- The `go.opentelemetry.io/otel/metric/unit` package is deprecated.
  Use the equivalent unit string instead. (#3776)
  - Use `"1"` instead of `unit.Dimensionless`
  - Use `"By"` instead of `unit.Bytes`
  - Use `"ms"` instead of `unit.Milliseconds`

## [1.13.0/0.36.0] 2023-02-07

### Added

- Attribute `KeyValue` creations functions to `go.opentelemetry.io/otel/semconv/v1.17.0` for all non-enum semantic conventions.
  These functions ensure semantic convention type correctness. (#3675)

### Fixed

- Removed the `http.target` attribute from being added by `ServerRequest` in the following packages. (#3687)
  - `go.opentelemetry.io/otel/semconv/v1.13.0/httpconv`
  - `go.opentelemetry.io/otel/semconv/v1.14.0/httpconv`
  - `go.opentelemetry.io/otel/semconv/v1.15.0/httpconv`
  - `go.opentelemetry.io/otel/semconv/v1.16.0/httpconv`
  - `go.opentelemetry.io/otel/semconv/v1.17.0/httpconv`

### Removed

- The deprecated `go.opentelemetry.io/otel/metric/instrument/asyncfloat64` package is removed. (#3631)
- The deprecated `go.opentelemetry.io/otel/metric/instrument/asyncint64` package is removed. (#3631)
- The deprecated `go.opentelemetry.io/otel/metric/instrument/syncfloat64` package is removed. (#3631)
- The deprecated `go.opentelemetry.io/otel/metric/instrument/syncint64` package is removed. (#3631)

## [1.12.0/0.35.0] 2023-01-28

### Added

- The `WithInt64Callback` option to `go.opentelemetry.io/otel/metric/instrument`.
  This options is used to configure `int64` Observer callbacks during their creation. (#3507)
- The `WithFloat64Callback` option to `go.opentelemetry.io/otel/metric/instrument`.
  This options is used to configure `float64` Observer callbacks during their creation. (#3507)
- The `Producer` interface and `Reader.RegisterProducer(Producer)` to `go.opentelemetry.io/otel/sdk/metric`.
  These additions are used to enable external metric Producers. (#3524)
- The `Callback` function type to `go.opentelemetry.io/otel/metric`.
  This new named function type is registered with a `Meter`. (#3564)
- The `go.opentelemetry.io/otel/semconv/v1.13.0` package.
  The package contains semantic conventions from the `v1.13.0` version of the OpenTelemetry specification. (#3499)
  - The `EndUserAttributesFromHTTPRequest` function in `go.opentelemetry.io/otel/semconv/v1.12.0` is merged into `ClientRequest` and `ServerRequest` in `go.opentelemetry.io/otel/semconv/v1.13.0/httpconv`.
  - The `HTTPAttributesFromHTTPStatusCode` function in `go.opentelemetry.io/otel/semconv/v1.12.0` is merged into `ClientResponse` in `go.opentelemetry.io/otel/semconv/v1.13.0/httpconv`.
  - The `HTTPClientAttributesFromHTTPRequest` function in `go.opentelemetry.io/otel/semconv/v1.12.0` is replaced by `ClientRequest` in `go.opentelemetry.io/otel/semconv/v1.13.0/httpconv`.
  - The `HTTPServerAttributesFromHTTPRequest` function in `go.opentelemetry.io/otel/semconv/v1.12.0` is replaced by `ServerRequest` in `go.opentelemetry.io/otel/semconv/v1.13.0/httpconv`.
  - The `HTTPServerMetricAttributesFromHTTPRequest` function in `go.opentelemetry.io/otel/semconv/v1.12.0` is replaced by `ServerRequest` in `go.opentelemetry.io/otel/semconv/v1.13.0/httpconv`.
  - The `NetAttributesFromHTTPRequest` function in `go.opentelemetry.io/otel/semconv/v1.12.0` is split into `Transport` in `go.opentelemetry.io/otel/semconv/v1.13.0/netconv` and `ClientRequest` or `ServerRequest` in `go.opentelemetry.io/otel/semconv/v1.13.0/httpconv`.
  - The `SpanStatusFromHTTPStatusCode` function in `go.opentelemetry.io/otel/semconv/v1.12.0` is replaced by `ClientStatus` in `go.opentelemetry.io/otel/semconv/v1.13.0/httpconv`.
  - The `SpanStatusFromHTTPStatusCodeAndSpanKind` function in `go.opentelemetry.io/otel/semconv/v1.12.0` is split into `ClientStatus` and `ServerStatus` in `go.opentelemetry.io/otel/semconv/v1.13.0/httpconv`.
  - The `Client` function is included in `go.opentelemetry.io/otel/semconv/v1.13.0/netconv` to generate attributes for a `net.Conn`.
  - The `Server` function is included in `go.opentelemetry.io/otel/semconv/v1.13.0/netconv` to generate attributes for a `net.Listener`.
- The `go.opentelemetry.io/otel/semconv/v1.14.0` package.
  The package contains semantic conventions from the `v1.14.0` version of the OpenTelemetry specification. (#3566)
- The `go.opentelemetry.io/otel/semconv/v1.15.0` package.
  The package contains semantic conventions from the `v1.15.0` version of the OpenTelemetry specification. (#3578)
- The `go.opentelemetry.io/otel/semconv/v1.16.0` package.
  The package contains semantic conventions from the `v1.16.0` version of the OpenTelemetry specification. (#3579)
- Metric instruments to `go.opentelemetry.io/otel/metric/instrument`.
  These instruments are use as replacements of the deprecated `go.opentelemetry.io/otel/metric/instrument/{asyncfloat64,asyncint64,syncfloat64,syncint64}` packages.(#3575, #3586)
  - `Float64ObservableCounter` replaces the `asyncfloat64.Counter`
  - `Float64ObservableUpDownCounter` replaces the `asyncfloat64.UpDownCounter`
  - `Float64ObservableGauge` replaces the `asyncfloat64.Gauge`
  - `Int64ObservableCounter` replaces the `asyncint64.Counter`
  - `Int64ObservableUpDownCounter` replaces the `asyncint64.UpDownCounter`
  - `Int64ObservableGauge` replaces the `asyncint64.Gauge`
  - `Float64Counter` replaces the `syncfloat64.Counter`
  - `Float64UpDownCounter` replaces the `syncfloat64.UpDownCounter`
  - `Float64Histogram` replaces the `syncfloat64.Histogram`
  - `Int64Counter` replaces the `syncint64.Counter`
  - `Int64UpDownCounter` replaces the `syncint64.UpDownCounter`
  - `Int64Histogram` replaces the `syncint64.Histogram`
- `NewTracerProvider` to `go.opentelemetry.io/otel/bridge/opentracing`.
  This is used to create `WrapperTracer` instances from a `TracerProvider`. (#3116)
- The `Extrema` type to `go.opentelemetry.io/otel/sdk/metric/metricdata`.
  This type is used to represent min/max values and still be able to distinguish unset and zero values. (#3487)
- The `go.opentelemetry.io/otel/semconv/v1.17.0` package.
  The package contains semantic conventions from the `v1.17.0` version of the OpenTelemetry specification. (#3599)

### Changed

- Jaeger and Zipkin exporter use `github.com/go-logr/logr` as the logging interface, and add the `WithLogr` option. (#3497, #3500)
- Instrument configuration in `go.opentelemetry.io/otel/metric/instrument` is split into specific options and configuration based on the instrument type. (#3507)
  - Use the added `Int64Option` type to configure instruments from `go.opentelemetry.io/otel/metric/instrument/syncint64`.
  - Use the added `Float64Option` type to configure instruments from `go.opentelemetry.io/otel/metric/instrument/syncfloat64`.
  - Use the added `Int64ObserverOption` type to configure instruments from `go.opentelemetry.io/otel/metric/instrument/asyncint64`.
  - Use the added `Float64ObserverOption` type to configure instruments from `go.opentelemetry.io/otel/metric/instrument/asyncfloat64`.
- Return a `Registration` from the `RegisterCallback` method of a `Meter` in the `go.opentelemetry.io/otel/metric` package.
  This `Registration` can be used to unregister callbacks. (#3522)
- Global error handler uses an atomic value instead of a mutex. (#3543)
- Add `NewMetricProducer` to `go.opentelemetry.io/otel/bridge/opencensus`, which can be used to pass OpenCensus metrics to an OpenTelemetry Reader. (#3541)
- Global logger uses an atomic value instead of a mutex. (#3545)
- The `Shutdown` method of the `"go.opentelemetry.io/otel/sdk/trace".TracerProvider` releases all computational resources when called the first time. (#3551)
- The `Sampler` returned from `TraceIDRatioBased` `go.opentelemetry.io/otel/sdk/trace` now uses the rightmost bits for sampling decisions.
  This fixes random sampling when using ID generators like `xray.IDGenerator` and increasing parity with other language implementations. (#3557)
- Errors from `go.opentelemetry.io/otel/exporters/otlp/otlptrace` exporters are wrapped in errors identifying their signal name.
  Existing users of the exporters attempting to identify specific errors will need to use `errors.Unwrap()` to get the underlying error. (#3516)
- Exporters from `go.opentelemetry.io/otel/exporters/otlp` will print the final retryable error message when attempts to retry time out. (#3514)
- The instrument kind names in `go.opentelemetry.io/otel/sdk/metric` are updated to match the API. (#3562)
  - `InstrumentKindSyncCounter` is renamed to `InstrumentKindCounter`
  - `InstrumentKindSyncUpDownCounter` is renamed to `InstrumentKindUpDownCounter`
  - `InstrumentKindSyncHistogram` is renamed to `InstrumentKindHistogram`
  - `InstrumentKindAsyncCounter` is renamed to `InstrumentKindObservableCounter`
  - `InstrumentKindAsyncUpDownCounter` is renamed to `InstrumentKindObservableUpDownCounter`
  - `InstrumentKindAsyncGauge` is renamed to `InstrumentKindObservableGauge`
- The `RegisterCallback` method of the `Meter` in `go.opentelemetry.io/otel/metric` changed.
  - The named `Callback` replaces the inline function parameter. (#3564)
  - `Callback` is required to return an error. (#3576)
  - `Callback` accepts the added `Observer` parameter added.
    This new parameter is used by `Callback` implementations to observe values for asynchronous instruments instead of calling the `Observe` method of the instrument directly. (#3584)
  - The slice of `instrument.Asynchronous` is now passed as a variadic argument. (#3587)
- The exporter from `go.opentelemetry.io/otel/exporters/zipkin` is updated to use the `v1.16.0` version of semantic conventions.
  This means it no longer uses the removed `net.peer.ip` or `http.host` attributes to determine the remote endpoint.
  Instead it uses the `net.sock.peer` attributes. (#3581)
- The `Min` and `Max` fields of the `HistogramDataPoint` in `go.opentelemetry.io/otel/sdk/metric/metricdata` are now defined with the added `Extrema` type instead of a `*float64`. (#3487)

### Fixed

- Asynchronous instruments that use sum aggregators and attribute filters correctly add values from equivalent attribute sets that have been filtered. (#3439, #3549)
- The `RegisterCallback` method of the `Meter` from `go.opentelemetry.io/otel/sdk/metric` only registers a callback for instruments created by that meter.
  Trying to register a callback with instruments from a different meter will result in an error being returned. (#3584)

### Deprecated

- The `NewMetricExporter` in `go.opentelemetry.io/otel/bridge/opencensus` is deprecated.
  Use `NewMetricProducer` instead. (#3541)
- The `go.opentelemetry.io/otel/metric/instrument/asyncfloat64` package is deprecated.
  Use the instruments from `go.opentelemetry.io/otel/metric/instrument` instead. (#3575)
- The `go.opentelemetry.io/otel/metric/instrument/asyncint64` package is deprecated.
  Use the instruments from `go.opentelemetry.io/otel/metric/instrument` instead. (#3575)
- The `go.opentelemetry.io/otel/metric/instrument/syncfloat64` package is deprecated.
  Use the instruments from `go.opentelemetry.io/otel/metric/instrument` instead. (#3575)
- The `go.opentelemetry.io/otel/metric/instrument/syncint64` package is deprecated.
  Use the instruments from `go.opentelemetry.io/otel/metric/instrument` instead. (#3575)
- The `NewWrappedTracerProvider` in `go.opentelemetry.io/otel/bridge/opentracing` is now deprecated.
  Use `NewTracerProvider` instead. (#3116)

### Removed

- The deprecated `go.opentelemetry.io/otel/sdk/metric/view` package is removed. (#3520)
- The `InstrumentProvider` from `go.opentelemetry.io/otel/sdk/metric/asyncint64` is removed.
  Use the new creation methods of the `Meter` in `go.opentelemetry.io/otel/sdk/metric` instead. (#3530)
  - The `Counter` method is replaced by `Meter.Int64ObservableCounter`
  - The `UpDownCounter` method is replaced by `Meter.Int64ObservableUpDownCounter`
  - The `Gauge` method is replaced by `Meter.Int64ObservableGauge`
- The `InstrumentProvider` from `go.opentelemetry.io/otel/sdk/metric/asyncfloat64` is removed.
  Use the new creation methods of the `Meter` in `go.opentelemetry.io/otel/sdk/metric` instead. (#3530)
  - The `Counter` method is replaced by `Meter.Float64ObservableCounter`
  - The `UpDownCounter` method is replaced by `Meter.Float64ObservableUpDownCounter`
  - The `Gauge` method is replaced by `Meter.Float64ObservableGauge`
- The `InstrumentProvider` from `go.opentelemetry.io/otel/sdk/metric/syncint64` is removed.
  Use the new creation methods of the `Meter` in `go.opentelemetry.io/otel/sdk/metric` instead. (#3530)
  - The `Counter` method is replaced by `Meter.Int64Counter`
  - The `UpDownCounter` method is replaced by `Meter.Int64UpDownCounter`
  - The `Histogram` method is replaced by `Meter.Int64Histogram`
- The `InstrumentProvider` from `go.opentelemetry.io/otel/sdk/metric/syncfloat64` is removed.
  Use the new creation methods of the `Meter` in `go.opentelemetry.io/otel/sdk/metric` instead. (#3530)
  - The `Counter` method is replaced by `Meter.Float64Counter`
  - The `UpDownCounter` method is replaced by `Meter.Float64UpDownCounter`
  - The `Histogram` method is replaced by `Meter.Float64Histogram`

## [1.11.2/0.34.0] 2022-12-05

### Added

- The `WithView` `Option` is added to the `go.opentelemetry.io/otel/sdk/metric` package.
   This option is used to configure the view(s) a `MeterProvider` will use for all `Reader`s that are registered with it. (#3387)
- Add Instrumentation Scope and Version as info metric and label in Prometheus exporter.
  This can be disabled using the `WithoutScopeInfo()` option added to that package.(#3273, #3357)
- OTLP exporters now recognize: (#3363)
  - `OTEL_EXPORTER_OTLP_INSECURE`
  - `OTEL_EXPORTER_OTLP_TRACES_INSECURE`
  - `OTEL_EXPORTER_OTLP_METRICS_INSECURE`
  - `OTEL_EXPORTER_OTLP_CLIENT_KEY`
  - `OTEL_EXPORTER_OTLP_TRACES_CLIENT_KEY`
  - `OTEL_EXPORTER_OTLP_METRICS_CLIENT_KEY`
  - `OTEL_EXPORTER_OTLP_CLIENT_CERTIFICATE`
  - `OTEL_EXPORTER_OTLP_TRACES_CLIENT_CERTIFICATE`
  - `OTEL_EXPORTER_OTLP_METRICS_CLIENT_CERTIFICATE`
- The `View` type and related `NewView` function to create a view according to the OpenTelemetry specification are added to `go.opentelemetry.io/otel/sdk/metric`.
  These additions are replacements for the `View` type and `New` function from `go.opentelemetry.io/otel/sdk/metric/view`. (#3459)
- The `Instrument` and `InstrumentKind` type are added to `go.opentelemetry.io/otel/sdk/metric`.
  These additions are replacements for the `Instrument` and `InstrumentKind` types from `go.opentelemetry.io/otel/sdk/metric/view`. (#3459)
- The `Stream` type is added to `go.opentelemetry.io/otel/sdk/metric` to define a metric data stream a view will produce. (#3459)
- The `AssertHasAttributes` allows instrument authors to test that datapoints returned have appropriate attributes. (#3487)

### Changed

- The `"go.opentelemetry.io/otel/sdk/metric".WithReader` option no longer accepts views to associate with the `Reader`.
   Instead, views are now registered directly with the `MeterProvider` via the new `WithView` option.
   The views registered with the `MeterProvider` apply to all `Reader`s. (#3387)
- The `Temporality(view.InstrumentKind) metricdata.Temporality` and `Aggregation(view.InstrumentKind) aggregation.Aggregation` methods are added to the `"go.opentelemetry.io/otel/sdk/metric".Exporter` interface. (#3260)
- The `Temporality(view.InstrumentKind) metricdata.Temporality` and `Aggregation(view.InstrumentKind) aggregation.Aggregation` methods are added to the `"go.opentelemetry.io/otel/exporters/otlp/otlpmetric".Client` interface. (#3260)
- The `WithTemporalitySelector` and `WithAggregationSelector` `ReaderOption`s have been changed to `ManualReaderOption`s in the `go.opentelemetry.io/otel/sdk/metric` package. (#3260)
- The periodic reader in the `go.opentelemetry.io/otel/sdk/metric` package now uses the temporality and aggregation selectors from its configured exporter instead of accepting them as options. (#3260)

### Fixed

- The `go.opentelemetry.io/otel/exporters/prometheus` exporter fixes duplicated `_total` suffixes. (#3369)
- Remove comparable requirement for `Reader`s. (#3387)
- Cumulative metrics from the OpenCensus bridge (`go.opentelemetry.io/otel/bridge/opencensus`) are defined as monotonic sums, instead of non-monotonic. (#3389)
- Asynchronous counters (`Counter` and `UpDownCounter`) from the metric SDK now produce delta sums when configured with delta temporality. (#3398)
- Exported `Status` codes in the `go.opentelemetry.io/otel/exporters/zipkin` exporter are now exported as all upper case values. (#3340)
- `Aggregation`s from `go.opentelemetry.io/otel/sdk/metric` with no data are not exported. (#3394, #3436)
- Re-enabled Attribute Filters in the Metric SDK. (#3396)
- Asynchronous callbacks are only called if they are registered with at least one instrument that does not use drop aggregation. (#3408)
- Do not report empty partial-success responses in the `go.opentelemetry.io/otel/exporters/otlp` exporters. (#3438, #3432)
- Handle partial success responses in `go.opentelemetry.io/otel/exporters/otlp/otlpmetric` exporters. (#3162, #3440)
- Prevent duplicate Prometheus description, unit, and type. (#3469)
- Prevents panic when using incorrect `attribute.Value.As[Type]Slice()`. (#3489)

### Removed

- The `go.opentelemetry.io/otel/exporters/otlp/otlpmetric.Client` interface is removed. (#3486)
- The `go.opentelemetry.io/otel/exporters/otlp/otlpmetric.New` function is removed. Use the `otlpmetric[http|grpc].New` directly. (#3486)

### Deprecated

- The `go.opentelemetry.io/otel/sdk/metric/view` package is deprecated.
  Use `Instrument`, `InstrumentKind`, `View`, and `NewView` in `go.opentelemetry.io/otel/sdk/metric` instead. (#3476)

## [1.11.1/0.33.0] 2022-10-19

### Added

- The Prometheus exporter in `go.opentelemetry.io/otel/exporters/prometheus` registers with a Prometheus registerer on creation.
   By default, it will register with the default Prometheus registerer.
   A non-default registerer can be used by passing the `WithRegisterer` option. (#3239)
- Added the `WithAggregationSelector` option to the `go.opentelemetry.io/otel/exporters/prometheus` package to change the default `AggregationSelector` used. (#3341)
- The Prometheus exporter in `go.opentelemetry.io/otel/exporters/prometheus` converts the `Resource` associated with metric exports into a `target_info` metric. (#3285)

### Changed

- The `"go.opentelemetry.io/otel/exporters/prometheus".New` function is updated to return an error.
   It will return an error if the exporter fails to register with Prometheus. (#3239)

### Fixed

- The URL-encoded values from the `OTEL_RESOURCE_ATTRIBUTES` environment variable are decoded. (#2963)
- The `baggage.NewMember` function decodes the `value` parameter instead of directly using it.
   This fixes the implementation to be compliant with the W3C specification. (#3226)
- Slice attributes of the `attribute` package are now comparable based on their value, not instance. (#3108 #3252)
- The `Shutdown` and `ForceFlush` methods of the `"go.opentelemetry.io/otel/sdk/trace".TraceProvider` no longer return an error when no processor is registered. (#3268)
- The Prometheus exporter in `go.opentelemetry.io/otel/exporters/prometheus` cumulatively sums histogram buckets. (#3281)
- The sum of each histogram data point is now uniquely exported by the `go.opentelemetry.io/otel/exporters/otlpmetric` exporters. (#3284, #3293)
- Recorded values for asynchronous counters (`Counter` and `UpDownCounter`) are interpreted as exact, not incremental, sum values by the metric SDK. (#3350, #3278)
- `UpDownCounters` are now correctly output as Prometheus gauges in the `go.opentelemetry.io/otel/exporters/prometheus` exporter. (#3358)
- The Prometheus exporter in `go.opentelemetry.io/otel/exporters/prometheus` no longer describes the metrics it will send to Prometheus on startup.
   Instead the exporter is defined as an "unchecked" collector for Prometheus.
   This fixes the `reader is not registered` warning currently emitted on startup. (#3291 #3342)
- The `go.opentelemetry.io/otel/exporters/prometheus` exporter now correctly adds `_total` suffixes to counter metrics. (#3360)
- The `go.opentelemetry.io/otel/exporters/prometheus` exporter now adds a unit suffix to metric names.
   This can be disabled using the `WithoutUnits()` option added to that package. (#3352)

## [1.11.0/0.32.3] 2022-10-12

### Added

- Add default User-Agent header to OTLP exporter requests (`go.opentelemetry.io/otel/exporters/otlptrace/otlptracegrpc` and `go.opentelemetry.io/otel/exporters/otlptrace/otlptracehttp`). (#3261)

### Changed

- `span.SetStatus` has been updated such that calls that lower the status are now no-ops. (#3214)
- Upgrade `golang.org/x/sys/unix` from `v0.0.0-20210423185535-09eb48e85fd7` to `v0.0.0-20220919091848-fb04ddd9f9c8`.
  This addresses [GO-2022-0493](https://pkg.go.dev/vuln/GO-2022-0493). (#3235)

## [0.32.2] Metric SDK (Alpha) - 2022-10-11

### Added

- Added an example of using metric views to customize instruments. (#3177)
- Add default User-Agent header to OTLP exporter requests (`go.opentelemetry.io/otel/exporters/otlpmetric/otlpmetricgrpc` and `go.opentelemetry.io/otel/exporters/otlpmetric/otlpmetrichttp`). (#3261)

### Changed

- Flush pending measurements with the `PeriodicReader` in the `go.opentelemetry.io/otel/sdk/metric` when `ForceFlush` or `Shutdown` are called. (#3220)
- Update histogram default bounds to match the requirements of the latest specification. (#3222)
- Encode the HTTP status code in the OpenTracing bridge (`go.opentelemetry.io/otel/bridge/opentracing`) as an integer.  (#3265)

### Fixed

- Use default view if instrument does not match any registered view of a reader. (#3224, #3237)
- Return the same instrument every time a user makes the exact same instrument creation call. (#3229, #3251)
- Return the existing instrument when a view transforms a creation call to match an existing instrument. (#3240, #3251)
- Log a warning when a conflicting instrument (e.g. description, unit, data-type) is created instead of returning an error. (#3251)
- The OpenCensus bridge no longer sends empty batches of metrics. (#3263)

## [0.32.1] Metric SDK (Alpha) - 2022-09-22

### Changed

- The Prometheus exporter sanitizes OpenTelemetry instrument names when exporting.
   Invalid characters are replaced with `_`. (#3212)

### Added

- The metric portion of the OpenCensus bridge (`go.opentelemetry.io/otel/bridge/opencensus`) has been reintroduced. (#3192)
- The OpenCensus bridge example (`go.opentelemetry.io/otel/example/opencensus`) has been reintroduced. (#3206)

### Fixed

- Updated go.mods to point to valid versions of the sdk. (#3216)
- Set the `MeterProvider` resource on all exported metric data. (#3218)

## [0.32.0] Revised Metric SDK (Alpha) - 2022-09-18

### Changed

- The metric SDK in `go.opentelemetry.io/otel/sdk/metric` is completely refactored to comply with the OpenTelemetry specification.
  Please see the package documentation for how the new SDK is initialized and configured. (#3175)
- Update the minimum supported go version to go1.18. Removes support for go1.17 (#3179)

### Removed

- The metric portion of the OpenCensus bridge (`go.opentelemetry.io/otel/bridge/opencensus`) has been removed.
  A new bridge compliant with the revised metric SDK will be added back in a future release. (#3175)
- The `go.opentelemetry.io/otel/sdk/metric/aggregator/aggregatortest` package is removed, see the new metric SDK. (#3175)
- The `go.opentelemetry.io/otel/sdk/metric/aggregator/histogram` package is removed, see the new metric SDK. (#3175)
- The `go.opentelemetry.io/otel/sdk/metric/aggregator/lastvalue` package is removed, see the new metric SDK. (#3175)
- The `go.opentelemetry.io/otel/sdk/metric/aggregator/sum` package is removed, see the new metric SDK. (#3175)
- The `go.opentelemetry.io/otel/sdk/metric/aggregator` package is removed, see the new metric SDK. (#3175)
- The `go.opentelemetry.io/otel/sdk/metric/controller/basic` package is removed, see the new metric SDK. (#3175)
- The `go.opentelemetry.io/otel/sdk/metric/controller/controllertest` package is removed, see the new metric SDK. (#3175)
- The `go.opentelemetry.io/otel/sdk/metric/controller/time` package is removed, see the new metric SDK. (#3175)
- The `go.opentelemetry.io/otel/sdk/metric/export/aggregation` package is removed, see the new metric SDK. (#3175)
- The `go.opentelemetry.io/otel/sdk/metric/export` package is removed, see the new metric SDK. (#3175)
- The `go.opentelemetry.io/otel/sdk/metric/metrictest` package is removed.
  A replacement package that supports the new metric SDK will be added back in a future release. (#3175)
- The `go.opentelemetry.io/otel/sdk/metric/number` package is removed, see the new metric SDK. (#3175)
- The `go.opentelemetry.io/otel/sdk/metric/processor/basic` package is removed, see the new metric SDK. (#3175)
- The `go.opentelemetry.io/otel/sdk/metric/processor/processortest` package is removed, see the new metric SDK. (#3175)
- The `go.opentelemetry.io/otel/sdk/metric/processor/reducer` package is removed, see the new metric SDK. (#3175)
- The `go.opentelemetry.io/otel/sdk/metric/registry` package is removed, see the new metric SDK. (#3175)
- The `go.opentelemetry.io/otel/sdk/metric/sdkapi` package is removed, see the new metric SDK. (#3175)
- The `go.opentelemetry.io/otel/sdk/metric/selector/simple` package is removed, see the new metric SDK. (#3175)
- The `"go.opentelemetry.io/otel/sdk/metric".ErrUninitializedInstrument` variable was removed. (#3175)
- The `"go.opentelemetry.io/otel/sdk/metric".ErrBadInstrument` variable was removed. (#3175)
- The `"go.opentelemetry.io/otel/sdk/metric".Accumulator` type was removed, see the `MeterProvider`in the new metric SDK. (#3175)
- The `"go.opentelemetry.io/otel/sdk/metric".NewAccumulator` function was removed, see `NewMeterProvider`in the new metric SDK. (#3175)
- The deprecated `"go.opentelemetry.io/otel/sdk/metric".AtomicFieldOffsets` function was removed. (#3175)

## [1.10.0] - 2022-09-09

### Added

- Support Go 1.19. (#3077)
  Include compatibility testing and document support. (#3077)
- Support the OTLP ExportTracePartialSuccess response; these are passed to the registered error handler. (#3106)
- Upgrade go.opentelemetry.io/proto/otlp from v0.18.0 to v0.19.0 (#3107)

### Changed

- Fix misidentification of OpenTelemetry `SpanKind` in OpenTracing bridge (`go.opentelemetry.io/otel/bridge/opentracing`).  (#3096)
- Attempting to start a span with a nil `context` will no longer cause a panic. (#3110)
- All exporters will be shutdown even if one reports an error (#3091)
- Ensure valid UTF-8 when truncating over-length attribute values. (#3156)

## [1.9.0/0.0.3] - 2022-08-01

### Added

- Add support for Schema Files format 1.1.x (metric "split" transform) with the new `go.opentelemetry.io/otel/schema/v1.1` package. (#2999)
- Add the `go.opentelemetry.io/otel/semconv/v1.11.0` package.
  The package contains semantic conventions from the `v1.11.0` version of the OpenTelemetry specification. (#3009)
- Add the `go.opentelemetry.io/otel/semconv/v1.12.0` package.
  The package contains semantic conventions from the `v1.12.0` version of the OpenTelemetry specification. (#3010)
- Add the `http.method` attribute to HTTP server metric from all `go.opentelemetry.io/otel/semconv/*` packages. (#3018)

### Fixed

- Invalid warning for context setup being deferred in `go.opentelemetry.io/otel/bridge/opentracing` package. (#3029)

## [1.8.0/0.31.0] - 2022-07-08

### Added

- Add support for `opentracing.TextMap` format in the `Inject` and `Extract` methods
of the `"go.opentelemetry.io/otel/bridge/opentracing".BridgeTracer` type. (#2911)

### Changed

- The `crosslink` make target has been updated to use the `go.opentelemetry.io/build-tools/crosslink` package. (#2886)
- In the `go.opentelemetry.io/otel/sdk/instrumentation` package rename `Library` to `Scope` and alias `Library` as `Scope` (#2976)
- Move metric no-op implementation form `nonrecording` to `metric` package. (#2866)

### Removed

- Support for go1.16. Support is now only for go1.17 and go1.18 (#2917)

### Deprecated

- The `Library` struct in the `go.opentelemetry.io/otel/sdk/instrumentation` package is deprecated.
  Use the equivalent `Scope` struct instead. (#2977)
- The `ReadOnlySpan.InstrumentationLibrary` method from the `go.opentelemetry.io/otel/sdk/trace` package is deprecated.
  Use the equivalent `ReadOnlySpan.InstrumentationScope` method instead. (#2977)

## [1.7.0/0.30.0] - 2022-04-28

### Added

- Add the `go.opentelemetry.io/otel/semconv/v1.8.0` package.
  The package contains semantic conventions from the `v1.8.0` version of the OpenTelemetry specification. (#2763)
- Add the `go.opentelemetry.io/otel/semconv/v1.9.0` package.
  The package contains semantic conventions from the `v1.9.0` version of the OpenTelemetry specification. (#2792)
- Add the `go.opentelemetry.io/otel/semconv/v1.10.0` package.
  The package contains semantic conventions from the `v1.10.0` version of the OpenTelemetry specification. (#2842)
- Added an in-memory exporter to metrictest to aid testing with a full SDK. (#2776)

### Fixed

- Globally delegated instruments are unwrapped before delegating asynchronous callbacks. (#2784)
- Remove import of `testing` package in non-tests builds of the `go.opentelemetry.io/otel` package. (#2786)

### Changed

- The `WithLabelEncoder` option from the `go.opentelemetry.io/otel/exporters/stdout/stdoutmetric` package is renamed to `WithAttributeEncoder`. (#2790)
- The `LabelFilterSelector` interface from `go.opentelemetry.io/otel/sdk/metric/processor/reducer` is renamed to `AttributeFilterSelector`.
  The method included in the renamed interface also changed from `LabelFilterFor` to `AttributeFilterFor`. (#2790)
- The `Metadata.Labels` method from the `go.opentelemetry.io/otel/sdk/metric/export` package is renamed to `Metadata.Attributes`.
  Consequentially, the `Record` type from the same package also has had the embedded method renamed. (#2790)

### Deprecated

- The `Iterator.Label` method in the `go.opentelemetry.io/otel/attribute` package is deprecated.
  Use the equivalent `Iterator.Attribute` method instead. (#2790)
- The `Iterator.IndexedLabel` method in the `go.opentelemetry.io/otel/attribute` package is deprecated.
  Use the equivalent `Iterator.IndexedAttribute` method instead. (#2790)
- The `MergeIterator.Label` method in the `go.opentelemetry.io/otel/attribute` package is deprecated.
  Use the equivalent `MergeIterator.Attribute` method instead. (#2790)

### Removed

- Removed the `Batch` type from the `go.opentelemetry.io/otel/sdk/metric/metrictest` package. (#2864)
- Removed the `Measurement` type from the `go.opentelemetry.io/otel/sdk/metric/metrictest` package. (#2864)

## [0.29.0] - 2022-04-11

### Added

- The metrics global package was added back into several test files. (#2764)
- The `Meter` function is added back to the `go.opentelemetry.io/otel/metric/global` package.
  This function is a convenience function equivalent to calling `global.MeterProvider().Meter(...)`. (#2750)

### Removed

- Removed module the `go.opentelemetry.io/otel/sdk/export/metric`.
  Use the `go.opentelemetry.io/otel/sdk/metric` module instead. (#2720)

### Changed

- Don't panic anymore when setting a global MeterProvider to itself. (#2749)
- Upgrade `go.opentelemetry.io/proto/otlp` in `go.opentelemetry.io/otel/exporters/otlp/otlpmetric` from `v0.12.1` to `v0.15.0`.
  This replaces the use of the now deprecated `InstrumentationLibrary` and `InstrumentationLibraryMetrics` types and fields in the proto library with the equivalent `InstrumentationScope` and `ScopeMetrics`. (#2748)

## [1.6.3] - 2022-04-07

### Fixed

- Allow non-comparable global `MeterProvider`, `TracerProvider`, and `TextMapPropagator` types to be set. (#2772, #2773)

## [1.6.2] - 2022-04-06

### Changed

- Don't panic anymore when setting a global TracerProvider or TextMapPropagator to itself. (#2749)
- Upgrade `go.opentelemetry.io/proto/otlp` in `go.opentelemetry.io/otel/exporters/otlp/otlptrace` from `v0.12.1` to `v0.15.0`.
  This replaces the use of the now deprecated `InstrumentationLibrary` and `InstrumentationLibrarySpans` types and fields in the proto library with the equivalent `InstrumentationScope` and `ScopeSpans`. (#2748)

## [1.6.1] - 2022-03-28

### Fixed

- The `go.opentelemetry.io/otel/schema/*` packages now use the correct schema URL for their `SchemaURL` constant.
  Instead of using `"https://opentelemetry.io/schemas/v<version>"` they now use the correct URL without a `v` prefix, `"https://opentelemetry.io/schemas/<version>"`. (#2743, #2744)

### Security

- Upgrade `go.opentelemetry.io/proto/otlp` from `v0.12.0` to `v0.12.1`.
  This includes an indirect upgrade of `github.com/grpc-ecosystem/grpc-gateway` which resolves [a vulnerability](https://nvd.nist.gov/vuln/detail/CVE-2019-11254) from `gopkg.in/yaml.v2` in version `v2.2.3`. (#2724, #2728)

## [1.6.0/0.28.0] - 2022-03-23

### ⚠️ Notice ⚠️

This update is a breaking change of the unstable Metrics API.
Code instrumented with the `go.opentelemetry.io/otel/metric` will need to be modified.

### Added

- Add metrics exponential histogram support.
  New mapping functions have been made available in `sdk/metric/aggregator/exponential/mapping` for other OpenTelemetry projects to take dependencies on. (#2502)
- Add Go 1.18 to our compatibility tests. (#2679)
- Allow configuring the Sampler with the `OTEL_TRACES_SAMPLER` and `OTEL_TRACES_SAMPLER_ARG` environment variables. (#2305, #2517)
- Add the `metric/global` for obtaining and setting the global `MeterProvider`. (#2660)

### Changed

- The metrics API has been significantly changed to match the revised OpenTelemetry specification.
  High-level changes include:

  - Synchronous and asynchronous instruments are now handled by independent `InstrumentProvider`s.
    These `InstrumentProvider`s are managed with a `Meter`.
  - Synchronous and asynchronous instruments are grouped into their own packages based on value types.
  - Asynchronous callbacks can now be registered with a `Meter`.

  Be sure to check out the metric module documentation for more information on how to use the revised API. (#2587, #2660)

### Fixed

- Fallback to general attribute limits when span specific ones are not set in the environment. (#2675, #2677)

## [1.5.0] - 2022-03-16

### Added

- Log the Exporters configuration in the TracerProviders message. (#2578)
- Added support to configure the span limits with environment variables.
  The following environment variables are supported. (#2606, #2637)
  - `OTEL_SPAN_ATTRIBUTE_VALUE_LENGTH_LIMIT`
  - `OTEL_SPAN_ATTRIBUTE_COUNT_LIMIT`
  - `OTEL_SPAN_EVENT_COUNT_LIMIT`
  - `OTEL_EVENT_ATTRIBUTE_COUNT_LIMIT`
  - `OTEL_SPAN_LINK_COUNT_LIMIT`
  - `OTEL_LINK_ATTRIBUTE_COUNT_LIMIT`

  If the provided environment variables are invalid (negative), the default values would be used.
- Rename the `gc` runtime name to `go` (#2560)
- Add resource container ID detection. (#2418)
- Add span attribute value length limit.
  The new `AttributeValueLengthLimit` field is added to the `"go.opentelemetry.io/otel/sdk/trace".SpanLimits` type to configure this limit for a `TracerProvider`.
  The default limit for this resource is "unlimited". (#2637)
- Add the `WithRawSpanLimits` option to `go.opentelemetry.io/otel/sdk/trace`.
  This option replaces the `WithSpanLimits` option.
  Zero or negative values will not be changed to the default value like `WithSpanLimits` does.
  Setting a limit to zero will effectively disable the related resource it limits and setting to a negative value will mean that resource is unlimited.
  Consequentially, limits should be constructed using `NewSpanLimits` and updated accordingly. (#2637)

### Changed

- Drop oldest tracestate `Member` when capacity is reached. (#2592)
- Add event and link drop counts to the exported data from the `oltptrace` exporter. (#2601)
- Unify path cleaning functionally in the `otlpmetric` and `otlptrace` configuration. (#2639)
- Change the debug message from the `sdk/trace.BatchSpanProcessor` to reflect the count is cumulative. (#2640)
- Introduce new internal `envconfig` package for OTLP exporters. (#2608)
- If `http.Request.Host` is empty, fall back to use `URL.Host` when populating `http.host` in the `semconv` packages. (#2661)

### Fixed

- Remove the OTLP trace exporter limit of SpanEvents when exporting. (#2616)
- Default to port `4318` instead of `4317` for the `otlpmetrichttp` and `otlptracehttp` client. (#2614, #2625)
- Unlimited span limits are now supported (negative values). (#2636, #2637)

### Deprecated

- Deprecated `"go.opentelemetry.io/otel/sdk/trace".WithSpanLimits`.
  Use `WithRawSpanLimits` instead.
  That option allows setting unlimited and zero limits, this option does not.
  This option will be kept until the next major version incremented release. (#2637)

## [1.4.1] - 2022-02-16

### Fixed

- Fix race condition in reading the dropped spans number for the `BatchSpanProcessor`. (#2615)

## [1.4.0] - 2022-02-11

### Added

- Use `OTEL_EXPORTER_ZIPKIN_ENDPOINT` environment variable to specify zipkin collector endpoint. (#2490)
- Log the configuration of `TracerProvider`s, and `Tracer`s for debugging.
  To enable use a logger with Verbosity (V level) `>=1`. (#2500)
- Added support to configure the batch span-processor with environment variables.
  The following environment variables are used. (#2515)
  - `OTEL_BSP_SCHEDULE_DELAY`
  - `OTEL_BSP_EXPORT_TIMEOUT`
  - `OTEL_BSP_MAX_QUEUE_SIZE`.
  - `OTEL_BSP_MAX_EXPORT_BATCH_SIZE`

### Changed

- Zipkin exporter exports `Resource` attributes in the `Tags` field. (#2589)

### Deprecated

- Deprecate module the `go.opentelemetry.io/otel/sdk/export/metric`.
  Use the `go.opentelemetry.io/otel/sdk/metric` module instead. (#2382)
- Deprecate `"go.opentelemetry.io/otel/sdk/metric".AtomicFieldOffsets`. (#2445)

### Fixed

- Fixed the instrument kind for noop async instruments to correctly report an implementation. (#2461)
- Fix UDP packets overflowing with Jaeger payloads. (#2489, #2512)
- Change the `otlpmetric.Client` interface's `UploadMetrics` method to accept a single `ResourceMetrics` instead of a slice of them. (#2491)
- Specify explicit buckets in Prometheus example, fixing issue where example only has `+inf` bucket. (#2419, #2493)
- W3C baggage will now decode urlescaped values. (#2529)
- Baggage members are now only validated once, when calling `NewMember` and not also when adding it to the baggage itself. (#2522)
- The order attributes are dropped from spans in the `go.opentelemetry.io/otel/sdk/trace` package when capacity is reached is fixed to be in compliance with the OpenTelemetry specification.
  Instead of dropping the least-recently-used attribute, the last added attribute is dropped.
  This drop order still only applies to attributes with unique keys not already contained in the span.
  If an attribute is added with a key already contained in the span, that attribute is updated to the new value being added. (#2576)

### Removed

- Updated `go.opentelemetry.io/proto/otlp` from `v0.11.0` to `v0.12.0`. This version removes a number of deprecated methods. (#2546)
  - [`Metric.GetIntGauge()`](https://pkg.go.dev/go.opentelemetry.io/proto/otlp@v0.11.0/metrics/v1#Metric.GetIntGauge)
  - [`Metric.GetIntHistogram()`](https://pkg.go.dev/go.opentelemetry.io/proto/otlp@v0.11.0/metrics/v1#Metric.GetIntHistogram)
  - [`Metric.GetIntSum()`](https://pkg.go.dev/go.opentelemetry.io/proto/otlp@v0.11.0/metrics/v1#Metric.GetIntSum)

## [1.3.0] - 2021-12-10

### ⚠️ Notice ⚠️

We have updated the project minimum supported Go version to 1.16

### Added

- Added an internal Logger.
  This can be used by the SDK and API to provide users with feedback of the internal state.
  To enable verbose logs configure the logger which will print V(1) logs. For debugging information configure to print V(5) logs. (#2343)
- Add the `WithRetry` `Option` and the `RetryConfig` type to the `go.opentelemetry.io/otel/exporter/otel/otlpmetric/otlpmetrichttp` package to specify retry behavior consistently. (#2425)
- Add `SpanStatusFromHTTPStatusCodeAndSpanKind` to all `semconv` packages to return a span status code similar to `SpanStatusFromHTTPStatusCode`, but exclude `4XX` HTTP errors as span errors if the span is of server kind. (#2296)

### Changed

- The `"go.opentelemetry.io/otel/exporter/otel/otlptrace/otlptracegrpc".Client` now uses the underlying gRPC `ClientConn` to handle name resolution, TCP connection establishment (with retries and backoff) and TLS handshakes, and handling errors on established connections by re-resolving the name and reconnecting. (#2329)
- The `"go.opentelemetry.io/otel/exporter/otel/otlpmetric/otlpmetricgrpc".Client` now uses the underlying gRPC `ClientConn` to handle name resolution, TCP connection establishment (with retries and backoff) and TLS handshakes, and handling errors on established connections by re-resolving the name and reconnecting. (#2425)
- The `"go.opentelemetry.io/otel/exporter/otel/otlpmetric/otlpmetricgrpc".RetrySettings` type is renamed to `RetryConfig`. (#2425)
- The `go.opentelemetry.io/otel/exporter/otel/*` gRPC exporters now default to using the host's root CA set if none are provided by the user and `WithInsecure` is not specified. (#2432)
- Change `resource.Default` to be evaluated the first time it is called, rather than on import. This allows the caller the option to update `OTEL_RESOURCE_ATTRIBUTES` first, such as with `os.Setenv`. (#2371)

### Fixed

- The `go.opentelemetry.io/otel/exporter/otel/*` exporters are updated to handle per-signal and universal endpoints according to the OpenTelemetry specification.
  Any per-signal endpoint set via an `OTEL_EXPORTER_OTLP_<signal>_ENDPOINT` environment variable is now used without modification of the path.
  When `OTEL_EXPORTER_OTLP_ENDPOINT` is set, if it contains a path, that path is used as a base path which per-signal paths are appended to. (#2433)
- Basic metric controller updated to use sync.Map to avoid blocking calls (#2381)
- The `go.opentelemetry.io/otel/exporter/jaeger` correctly sets the `otel.status_code` value to be a string of `ERROR` or `OK` instead of an integer code. (#2439, #2440)

### Deprecated

- Deprecated the `"go.opentelemetry.io/otel/exporter/otel/otlpmetric/otlpmetrichttp".WithMaxAttempts` `Option`, use the new `WithRetry` `Option` instead. (#2425)
- Deprecated the `"go.opentelemetry.io/otel/exporter/otel/otlpmetric/otlpmetrichttp".WithBackoff` `Option`, use the new `WithRetry` `Option` instead. (#2425)

### Removed

- Remove the metric Processor's ability to convert cumulative to delta aggregation temporality. (#2350)
- Remove the metric Bound Instruments interface and implementations. (#2399)
- Remove the metric MinMaxSumCount kind aggregation and the corresponding OTLP export path. (#2423)
- Metric SDK removes the "exact" aggregator for histogram instruments, as it performed a non-standard aggregation for OTLP export (creating repeated Gauge points) and worked its way into a number of confusing examples. (#2348)

## [1.2.0] - 2021-11-12

### Changed

- Metric SDK `export.ExportKind`, `export.ExportKindSelector` types have been renamed to `aggregation.Temporality` and `aggregation.TemporalitySelector` respectively to keep in line with current specification and protocol along with built-in selectors (e.g., `aggregation.CumulativeTemporalitySelector`, ...). (#2274)
- The Metric `Exporter` interface now requires a `TemporalitySelector` method instead of an `ExportKindSelector`. (#2274)
- Metrics API cleanup. The `metric/sdkapi` package has been created to relocate the API-to-SDK interface:
  - The following interface types simply moved from `metric` to `metric/sdkapi`: `Descriptor`, `MeterImpl`, `InstrumentImpl`, `SyncImpl`, `BoundSyncImpl`, `AsyncImpl`, `AsyncRunner`, `AsyncSingleRunner`, and `AsyncBatchRunner`
  - The following struct types moved and are replaced with type aliases, since they are exposed to the user: `Observation`, `Measurement`.
  - The No-op implementations of sync and async instruments are no longer exported, new functions `sdkapi.NewNoopAsyncInstrument()` and `sdkapi.NewNoopSyncInstrument()` are provided instead. (#2271)
- Update the SDK `BatchSpanProcessor` to export all queued spans when `ForceFlush` is called. (#2080, #2335)

### Added

- Add the `"go.opentelemetry.io/otel/exporters/otlp/otlpmetric/otlpmetricgrpc".WithGRPCConn` option so the exporter can reuse an existing gRPC connection. (#2002)
- Added a new `schema` module to help parse Schema Files in OTEP 0152 format. (#2267)
- Added a new `MapCarrier` to the `go.opentelemetry.io/otel/propagation` package to hold propagated cross-cutting concerns as a `map[string]string` held in memory. (#2334)

## [1.1.0] - 2021-10-27

### Added

- Add the `"go.opentelemetry.io/otel/exporters/otlp/otlptrace/otlptracegrpc".WithGRPCConn` option so the exporter can reuse an existing gRPC connection. (#2002)
- Add the `go.opentelemetry.io/otel/semconv/v1.7.0` package.
  The package contains semantic conventions from the `v1.7.0` version of the OpenTelemetry specification. (#2320)
- Add the `go.opentelemetry.io/otel/semconv/v1.6.1` package.
  The package contains semantic conventions from the `v1.6.1` version of the OpenTelemetry specification. (#2321)
- Add the `go.opentelemetry.io/otel/semconv/v1.5.0` package.
  The package contains semantic conventions from the `v1.5.0` version of the OpenTelemetry specification. (#2322)
  - When upgrading from the `semconv/v1.4.0` package note the following name changes:
    - `K8SReplicasetUIDKey` -> `K8SReplicaSetUIDKey`
    - `K8SReplicasetNameKey` -> `K8SReplicaSetNameKey`
    - `K8SStatefulsetUIDKey` -> `K8SStatefulSetUIDKey`
    - `k8SStatefulsetNameKey` -> `K8SStatefulSetNameKey`
    - `K8SDaemonsetUIDKey` -> `K8SDaemonSetUIDKey`
    - `K8SDaemonsetNameKey` -> `K8SDaemonSetNameKey`

### Changed

- Links added to a span will be dropped by the SDK if they contain an invalid span context (#2275).

### Fixed

- The `"go.opentelemetry.io/otel/semconv/v1.4.0".HTTPServerAttributesFromHTTPRequest` now correctly only sets the HTTP client IP attribute even if the connection was routed with proxies and there are multiple addresses in the `X-Forwarded-For` header. (#2282, #2284)
- The `"go.opentelemetry.io/otel/semconv/v1.4.0".NetAttributesFromHTTPRequest` function correctly handles IPv6 addresses as IP addresses and sets the correct net peer IP instead of the net peer hostname attribute. (#2283, #2285)
- The simple span processor shutdown method deterministically returns the exporter error status if it simultaneously finishes when the deadline is reached. (#2290, #2289)

## [1.0.1] - 2021-10-01

### Fixed

- json stdout exporter no longer crashes due to concurrency bug. (#2265)

## [Metrics 0.24.0] - 2021-10-01

### Changed

- NoopMeterProvider is now private and NewNoopMeterProvider must be used to obtain a noopMeterProvider. (#2237)
- The Metric SDK `Export()` function takes a new two-level reader interface for iterating over results one instrumentation library at a time. (#2197)
  - The former `"go.opentelemetry.io/otel/sdk/export/metric".CheckpointSet` is renamed `Reader`.
  - The new interface is named `"go.opentelemetry.io/otel/sdk/export/metric".InstrumentationLibraryReader`.

## [1.0.0] - 2021-09-20

This is the first stable release for the project.
This release includes an API and SDK for the tracing signal that will comply with the stability guarantees defined by the projects [versioning policy](./VERSIONING.md).

### Added

- OTLP trace exporter now sets the `SchemaURL` field in the exported telemetry if the Tracer has `WithSchemaURL` option. (#2242)

### Fixed

- Slice-valued attributes can correctly be used as map keys. (#2223)

### Removed

- Removed the `"go.opentelemetry.io/otel/exporters/zipkin".WithSDKOptions` function. (#2248)
- Removed the deprecated package `go.opentelemetry.io/otel/oteltest`. (#2234)
- Removed the deprecated package `go.opentelemetry.io/otel/bridge/opencensus/utils`. (#2233)
- Removed deprecated functions, types, and methods from `go.opentelemetry.io/otel/attribute` package.
  Use the typed functions and methods added to the package instead. (#2235)
  - The `Key.Array` method is removed.
  - The `Array` function is removed.
  - The `Any` function is removed.
  - The `ArrayValue` function is removed.
  - The `AsArray` function is removed.

## [1.0.0-RC3] - 2021-09-02

### Added

- Added `ErrorHandlerFunc` to use a function as an `"go.opentelemetry.io/otel".ErrorHandler`. (#2149)
- Added `"go.opentelemetry.io/otel/trace".WithStackTrace` option to add a stack trace when using `span.RecordError` or when panic is handled in `span.End`. (#2163)
- Added typed slice attribute types and functionality to the `go.opentelemetry.io/otel/attribute` package to replace the existing array type and functions. (#2162)
  - `BoolSlice`, `IntSlice`, `Int64Slice`, `Float64Slice`, and `StringSlice` replace the use of the `Array` function in the package.
- Added the `go.opentelemetry.io/otel/example/fib` example package.
  Included is an example application that computes Fibonacci numbers. (#2203)

### Changed

- Metric instruments have been renamed to match the (feature-frozen) metric API specification:
  - ValueRecorder becomes Histogram
  - ValueObserver becomes Gauge
  - SumObserver becomes CounterObserver
  - UpDownSumObserver becomes UpDownCounterObserver
  The API exported from this project is still considered experimental. (#2202)
- Metric SDK/API implementation type `InstrumentKind` moves into `sdkapi` sub-package. (#2091)
- The Metrics SDK export record no longer contains a Resource pointer, the SDK `"go.opentelemetry.io/otel/sdk/trace/export/metric".Exporter.Export()` function for push-based exporters now takes a single Resource argument, pull-based exporters use `"go.opentelemetry.io/otel/sdk/metric/controller/basic".Controller.Resource()`. (#2120)
- The JSON output of the `go.opentelemetry.io/otel/exporters/stdout/stdouttrace` is harmonized now such that the output is "plain" JSON objects after each other of the form `{ ... } { ... } { ... }`. Earlier the JSON objects describing a span were wrapped in a slice for each `Exporter.ExportSpans` call, like `[ { ... } ][ { ... } { ... } ]`. Outputting JSON object directly after each other is consistent with JSON loggers, and a bit easier to parse and read. (#2196)
- Update the `NewTracerConfig`, `NewSpanStartConfig`, `NewSpanEndConfig`, and `NewEventConfig` function in the `go.opentelemetry.io/otel/trace` package to return their respective configurations as structs instead of pointers to the struct. (#2212)

### Deprecated

- The `go.opentelemetry.io/otel/bridge/opencensus/utils` package is deprecated.
  All functionality from this package now exists in the `go.opentelemetry.io/otel/bridge/opencensus` package.
  The functions from that package should be used instead. (#2166)
- The `"go.opentelemetry.io/otel/attribute".Array` function and the related `ARRAY` value type is deprecated.
  Use the typed `*Slice` functions and types added to the package instead. (#2162)
- The `"go.opentelemetry.io/otel/attribute".Any` function is deprecated.
  Use the typed functions instead. (#2181)
- The `go.opentelemetry.io/otel/oteltest` package is deprecated.
  The `"go.opentelemetry.io/otel/sdk/trace/tracetest".SpanRecorder` can be registered with the default SDK (`go.opentelemetry.io/otel/sdk/trace`) as a `SpanProcessor` and used as a replacement for this deprecated package. (#2188)

### Removed

- Removed metrics test package `go.opentelemetry.io/otel/sdk/export/metric/metrictest`. (#2105)

### Fixed

- The `fromEnv` detector no longer throws an error when `OTEL_RESOURCE_ATTRIBUTES` environment variable is not set or empty. (#2138)
- Setting the global `ErrorHandler` with `"go.opentelemetry.io/otel".SetErrorHandler` multiple times is now supported. (#2160, #2140)
- The `"go.opentelemetry.io/otel/attribute".Any` function now supports `int32` values. (#2169)
- Multiple calls to `"go.opentelemetry.io/otel/sdk/metric/controller/basic".WithResource()` are handled correctly, and when no resources are provided `"go.opentelemetry.io/otel/sdk/resource".Default()` is used. (#2120)
- The `WithoutTimestamps` option for the `go.opentelemetry.io/otel/exporters/stdout/stdouttrace` exporter causes the exporter to correctly omit timestamps. (#2195)
- Fixed typos in resources.go. (#2201)

## [1.0.0-RC2] - 2021-07-26

### Added

- Added `WithOSDescription` resource configuration option to set OS (Operating System) description resource attribute (`os.description`). (#1840)
- Added `WithOS` resource configuration option to set all OS (Operating System) resource attributes at once. (#1840)
- Added the `WithRetry` option to the `go.opentelemetry.io/otel/exporters/otlp/otlptrace/otlptracehttp` package.
  This option is a replacement for the removed `WithMaxAttempts` and `WithBackoff` options. (#2095)
- Added API `LinkFromContext` to return Link which encapsulates SpanContext from provided context and also encapsulates attributes. (#2115)
- Added a new `Link` type under the SDK `otel/sdk/trace` package that counts the number of attributes that were dropped for surpassing the `AttributePerLinkCountLimit` configured in the Span's `SpanLimits`.
  This new type replaces the equal-named API `Link` type found in the `otel/trace` package for most usages within the SDK.
  For example, instances of this type are now returned by the `Links()` function of `ReadOnlySpan`s provided in places like the `OnEnd` function of `SpanProcessor` implementations. (#2118)
- Added the `SpanRecorder` type to the `go.opentelemetry.io/otel/skd/trace/tracetest` package.
  This type can be used with the default SDK as a `SpanProcessor` during testing. (#2132)

### Changed

- The `SpanModels` function is now exported from the `go.opentelemetry.io/otel/exporters/zipkin` package to convert OpenTelemetry spans into Zipkin model spans. (#2027)
- Rename the `"go.opentelemetry.io/otel/exporters/otlp/otlptrace/otlptracegrpc".RetrySettings` to `RetryConfig`. (#2095)

### Deprecated

- The `TextMapCarrier` and `TextMapPropagator` from the `go.opentelemetry.io/otel/oteltest` package and their associated creation functions (`TextMapCarrier`, `NewTextMapPropagator`) are deprecated. (#2114)
- The `Harness` type from the `go.opentelemetry.io/otel/oteltest` package and its associated creation function, `NewHarness` are deprecated and will be removed in the next release. (#2123)
- The `TraceStateFromKeyValues` function from the `go.opentelemetry.io/otel/oteltest` package is deprecated.
  Use the `trace.ParseTraceState` function instead. (#2122)

### Removed

- Removed the deprecated package `go.opentelemetry.io/otel/exporters/trace/jaeger`. (#2020)
- Removed the deprecated package `go.opentelemetry.io/otel/exporters/trace/zipkin`. (#2020)
- Removed the `"go.opentelemetry.io/otel/sdk/resource".WithBuiltinDetectors` function.
  The explicit `With*` options for every built-in detector should be used instead. (#2026 #2097)
- Removed the `WithMaxAttempts` and `WithBackoff` options from the `go.opentelemetry.io/otel/exporters/otlp/otlptrace/otlptracehttp` package.
  The retry logic of the package has been updated to match the `otlptracegrpc` package and accordingly a `WithRetry` option is added that should be used instead. (#2095)
- Removed `DroppedAttributeCount` field from `otel/trace.Link` struct. (#2118)

### Fixed

- When using WithNewRoot, don't use the parent context for making sampling decisions. (#2032)
- `oteltest.Tracer` now creates a valid `SpanContext` when using `WithNewRoot`. (#2073)
- OS type detector now sets the correct `dragonflybsd` value for DragonFly BSD. (#2092)
- The OTel span status is correctly transformed into the OTLP status in the `go.opentelemetry.io/otel/exporters/otlp/otlptrace` package.
  This fix will by default set the status to `Unset` if it is not explicitly set to `Ok` or `Error`. (#2099 #2102)
- The `Inject` method for the `"go.opentelemetry.io/otel/propagation".TraceContext` type no longer injects empty `tracestate` values. (#2108)
- Use `6831` as default Jaeger agent port instead of `6832`. (#2131)

## [Experimental Metrics v0.22.0] - 2021-07-19

### Added

- Adds HTTP support for OTLP metrics exporter. (#2022)

### Removed

- Removed the deprecated package `go.opentelemetry.io/otel/exporters/metric/prometheus`. (#2020)

## [1.0.0-RC1] / 0.21.0 - 2021-06-18

With this release we are introducing a split in module versions.  The tracing API and SDK are entering the `v1.0.0` Release Candidate phase with `v1.0.0-RC1`
while the experimental metrics API and SDK continue with `v0.x` releases at `v0.21.0`.  Modules at major version 1 or greater will not depend on modules
with major version 0.

### Added

- Adds `otlpgrpc.WithRetry`option for configuring the retry policy for transient errors on the otlp/gRPC exporter. (#1832)
  - The following status codes are defined as transient errors:
      | gRPC Status Code | Description |
      | ---------------- | ----------- |
      | 1  | Cancelled |
      | 4  | Deadline Exceeded |
      | 8  | Resource Exhausted |
      | 10 | Aborted |
      | 10 | Out of Range |
      | 14 | Unavailable |
      | 15 | Data Loss |
- Added `Status` type to the `go.opentelemetry.io/otel/sdk/trace` package to represent the status of a span. (#1874)
- Added `SpanStub` type and its associated functions to the `go.opentelemetry.io/otel/sdk/trace/tracetest` package.
  This type can be used as a testing replacement for the `SpanSnapshot` that was removed from the `go.opentelemetry.io/otel/sdk/trace` package. (#1873)
- Adds support for scheme in `OTEL_EXPORTER_OTLP_ENDPOINT` according to the spec. (#1886)
- Adds `trace.WithSchemaURL` option for configuring the tracer with a Schema URL. (#1889)
- Added an example of using OpenTelemetry Go as a trace context forwarder. (#1912)
- `ParseTraceState` is added to the `go.opentelemetry.io/otel/trace` package.
  It can be used to decode a `TraceState` from a `tracestate` header string value. (#1937)
- Added `Len` method to the `TraceState` type in the `go.opentelemetry.io/otel/trace` package.
  This method returns the number of list-members the `TraceState` holds. (#1937)
- Creates package `go.opentelemetry.io/otel/exporters/otlp/otlptrace` that defines a trace exporter that uses a `otlptrace.Client` to send data.
  Creates package `go.opentelemetry.io/otel/exporters/otlp/otlptrace/otlptracegrpc` implementing a gRPC `otlptrace.Client` and offers convenience functions, `NewExportPipeline` and `InstallNewPipeline`, to setup and install a `otlptrace.Exporter` in tracing .(#1922)
- Added `Baggage`, `Member`, and `Property` types to the `go.opentelemetry.io/otel/baggage` package along with their related functions. (#1967)
- Added `ContextWithBaggage`, `ContextWithoutBaggage`, and `FromContext` functions to the `go.opentelemetry.io/otel/baggage` package.
  These functions replace the `Set`, `Value`, `ContextWithValue`, `ContextWithoutValue`, and `ContextWithEmpty` functions from that package and directly work with the new `Baggage` type. (#1967)
- The `OTEL_SERVICE_NAME` environment variable is the preferred source for `service.name`, used by the environment resource detector if a service name is present both there and in `OTEL_RESOURCE_ATTRIBUTES`. (#1969)
- Creates package `go.opentelemetry.io/otel/exporters/otlp/otlptrace/otlptracehttp` implementing an HTTP `otlptrace.Client` and offers convenience functions, `NewExportPipeline` and `InstallNewPipeline`, to setup and install a `otlptrace.Exporter` in tracing. (#1963)
- Changes `go.opentelemetry.io/otel/sdk/resource.NewWithAttributes` to require a schema URL. The old function is still available as `resource.NewSchemaless`. This is a breaking change. (#1938)
- Several builtin resource detectors now correctly populate the schema URL. (#1938)
- Creates package `go.opentelemetry.io/otel/exporters/otlp/otlpmetric` that defines a metrics exporter that uses a `otlpmetric.Client` to send data.
- Creates package `go.opentelemetry.io/otel/exporters/otlp/otlpmetric/otlpmetricgrpc` implementing a gRPC `otlpmetric.Client` and offers convenience functions, `New` and `NewUnstarted`, to create an `otlpmetric.Exporter`.(#1991)
- Added `go.opentelemetry.io/otel/exporters/stdout/stdouttrace` exporter. (#2005)
- Added `go.opentelemetry.io/otel/exporters/stdout/stdoutmetric` exporter. (#2005)
- Added a `TracerProvider()` method to the `"go.opentelemetry.io/otel/trace".Span` interface. This can be used to obtain a `TracerProvider` from a given span that utilizes the same trace processing pipeline.  (#2009)

### Changed

- Make `NewSplitDriver` from `go.opentelemetry.io/otel/exporters/otlp` take variadic arguments instead of a `SplitConfig` item.
  `NewSplitDriver` now automatically implements an internal `noopDriver` for `SplitConfig` fields that are not initialized. (#1798)
- `resource.New()` now creates a Resource without builtin detectors. Previous behavior is now achieved by using `WithBuiltinDetectors` Option. (#1810)
- Move the `Event` type from the `go.opentelemetry.io/otel` package to the `go.opentelemetry.io/otel/sdk/trace` package. (#1846)
- CI builds validate against last two versions of Go, dropping 1.14 and adding 1.16. (#1865)
- BatchSpanProcessor now report export failures when calling `ForceFlush()` method. (#1860)
- `Set.Encoded(Encoder)` no longer caches the result of an encoding. (#1855)
- Renamed `CloudZoneKey` to `CloudAvailabilityZoneKey` in Resource semantic conventions according to spec. (#1871)
- The `StatusCode` and `StatusMessage` methods of the `ReadOnlySpan` interface and the `Span` produced by the `go.opentelemetry.io/otel/sdk/trace` package have been replaced with a single `Status` method.
  This method returns the status of a span using the new `Status` type. (#1874)
- Updated `ExportSpans` method of the`SpanExporter` interface type to accept `ReadOnlySpan`s instead of the removed `SpanSnapshot`.
  This brings the export interface into compliance with the specification in that it now accepts an explicitly immutable type instead of just an implied one. (#1873)
- Unembed `SpanContext` in `Link`. (#1877)
- Generate Semantic conventions from the specification YAML. (#1891)
- Spans created by the global `Tracer` obtained from `go.opentelemetry.io/otel`, prior to a functioning `TracerProvider` being set, now propagate the span context from their parent if one exists. (#1901)
- The `"go.opentelemetry.io/otel".Tracer` function now accepts tracer options. (#1902)
- Move the `go.opentelemetry.io/otel/unit` package to `go.opentelemetry.io/otel/metric/unit`. (#1903)
- Changed `go.opentelemetry.io/otel/trace.TracerConfig` to conform to the [Contributing guidelines](CONTRIBUTING.md#config.) (#1921)
- Changed `go.opentelemetry.io/otel/trace.SpanConfig` to conform to the [Contributing guidelines](CONTRIBUTING.md#config). (#1921)
- Changed `span.End()` now only accepts Options that are allowed at `End()`. (#1921)
- Changed `go.opentelemetry.io/otel/metric.InstrumentConfig` to conform to the [Contributing guidelines](CONTRIBUTING.md#config). (#1921)
- Changed `go.opentelemetry.io/otel/metric.MeterConfig` to conform to the [Contributing guidelines](CONTRIBUTING.md#config). (#1921)
- Refactored option types according to the contribution style guide. (#1882)
- Move the `go.opentelemetry.io/otel/trace.TraceStateFromKeyValues` function to the `go.opentelemetry.io/otel/oteltest` package.
  This function is preserved for testing purposes where it may be useful to create a `TraceState` from `attribute.KeyValue`s, but it is not intended for production use.
  The new `ParseTraceState` function should be used to create a `TraceState`. (#1931)
- Updated `MarshalJSON` method of the `go.opentelemetry.io/otel/trace.TraceState` type to marshal the type into the string representation of the `TraceState`. (#1931)
- The `TraceState.Delete` method from the `go.opentelemetry.io/otel/trace` package no longer returns an error in addition to a `TraceState`. (#1931)
- Updated `Get` method of the `TraceState` type from the `go.opentelemetry.io/otel/trace` package to accept a `string` instead of an `attribute.Key` type. (#1931)
- Updated `Insert` method of the `TraceState` type from the `go.opentelemetry.io/otel/trace` package to accept a pair of `string`s instead of an `attribute.KeyValue` type. (#1931)
- Updated `Delete` method of the `TraceState` type from the `go.opentelemetry.io/otel/trace` package to accept a `string` instead of an `attribute.Key` type. (#1931)
- Renamed `NewExporter` to `New` in the `go.opentelemetry.io/otel/exporters/stdout` package. (#1985)
- Renamed `NewExporter` to `New` in the `go.opentelemetry.io/otel/exporters/metric/prometheus` package. (#1985)
- Renamed `NewExporter` to `New` in the `go.opentelemetry.io/otel/exporters/trace/jaeger` package. (#1985)
- Renamed `NewExporter` to `New` in the `go.opentelemetry.io/otel/exporters/trace/zipkin` package. (#1985)
- Renamed `NewExporter` to `New` in the `go.opentelemetry.io/otel/exporters/otlp` package. (#1985)
- Renamed `NewUnstartedExporter` to `NewUnstarted` in the `go.opentelemetry.io/otel/exporters/otlp` package. (#1985)
- The `go.opentelemetry.io/otel/semconv` package has been moved to `go.opentelemetry.io/otel/semconv/v1.4.0` to allow for multiple [telemetry schema](https://github.com/open-telemetry/oteps/blob/main/text/0152-telemetry-schemas.md) versions to be used concurrently. (#1987)
- Metrics test helpers in `go.opentelemetry.io/otel/oteltest` have been moved to `go.opentelemetry.io/otel/metric/metrictest`. (#1988)

### Deprecated

- The `go.opentelemetry.io/otel/exporters/metric/prometheus` is deprecated, use `go.opentelemetry.io/otel/exporters/prometheus` instead. (#1993)
- The `go.opentelemetry.io/otel/exporters/trace/jaeger` is deprecated, use `go.opentelemetry.io/otel/exporters/jaeger` instead. (#1993)
- The `go.opentelemetry.io/otel/exporters/trace/zipkin` is deprecated, use `go.opentelemetry.io/otel/exporters/zipkin` instead. (#1993)

### Removed

- Removed `resource.WithoutBuiltin()`. Use `resource.New()`. (#1810)
- Unexported types `resource.FromEnv`, `resource.Host`, and `resource.TelemetrySDK`, Use the corresponding `With*()` to use individually. (#1810)
- Removed the `Tracer` and `IsRecording` method from the `ReadOnlySpan` in the `go.opentelemetry.io/otel/sdk/trace`.
  The `Tracer` method is not a required to be included in this interface and given the mutable nature of the tracer that is associated with a span, this method is not appropriate.
  The `IsRecording` method returns if the span is recording or not.
  A read-only span value does not need to know if updates to it will be recorded or not.
  By definition, it cannot be updated so there is no point in communicating if an update is recorded. (#1873)
- Removed the `SpanSnapshot` type from the `go.opentelemetry.io/otel/sdk/trace` package.
  The use of this type has been replaced with the use of the explicitly immutable `ReadOnlySpan` type.
  When a concrete representation of a read-only span is needed for testing, the newly added `SpanStub` in the `go.opentelemetry.io/otel/sdk/trace/tracetest` package should be used. (#1873)
- Removed the `Tracer` method from the `Span` interface in the `go.opentelemetry.io/otel/trace` package.
  Using the same tracer that created a span introduces the error where an instrumentation library's `Tracer` is used by other code instead of their own.
  The `"go.opentelemetry.io/otel".Tracer` function or a `TracerProvider` should be used to acquire a library specific `Tracer` instead. (#1900)
  - The `TracerProvider()` method on the `Span` interface may also be used to obtain a `TracerProvider` using the same trace processing pipeline. (#2009)
- The `http.url` attribute generated by `HTTPClientAttributesFromHTTPRequest` will no longer include username or password information. (#1919)
- Removed `IsEmpty` method of the `TraceState` type in the `go.opentelemetry.io/otel/trace` package in favor of using the added `TraceState.Len` method. (#1931)
- Removed `Set`, `Value`, `ContextWithValue`, `ContextWithoutValue`, and `ContextWithEmpty` functions in the `go.opentelemetry.io/otel/baggage` package.
  Handling of baggage is now done using the added `Baggage` type and related context functions (`ContextWithBaggage`, `ContextWithoutBaggage`, and `FromContext`) in that package. (#1967)
- The `InstallNewPipeline` and `NewExportPipeline` creation functions in all the exporters (prometheus, otlp, stdout, jaeger, and zipkin) have been removed.
  These functions were deemed premature attempts to provide convenience that did not achieve this aim. (#1985)
- The `go.opentelemetry.io/otel/exporters/otlp` exporter has been removed.  Use `go.opentelemetry.io/otel/exporters/otlp/otlptrace` instead. (#1990)
- The `go.opentelemetry.io/otel/exporters/stdout` exporter has been removed.  Use `go.opentelemetry.io/otel/exporters/stdout/stdouttrace` or `go.opentelemetry.io/otel/exporters/stdout/stdoutmetric` instead. (#2005)

### Fixed

- Only report errors from the `"go.opentelemetry.io/otel/sdk/resource".Environment` function when they are not `nil`. (#1850, #1851)
- The `Shutdown` method of the simple `SpanProcessor` in the `go.opentelemetry.io/otel/sdk/trace` package now honors the context deadline or cancellation. (#1616, #1856)
- BatchSpanProcessor now drops span batches that failed to be exported. (#1860)
- Use `http://localhost:14268/api/traces` as default Jaeger collector endpoint instead of `http://localhost:14250`. (#1898)
- Allow trailing and leading whitespace in the parsing of a `tracestate` header. (#1931)
- Add logic to determine if the channel is closed to fix Jaeger exporter test panic with close closed channel. (#1870, #1973)
- Avoid transport security when OTLP endpoint is a Unix socket. (#2001)

### Security

## [0.20.0] - 2021-04-23

### Added

- The OTLP exporter now has two new convenience functions, `NewExportPipeline` and `InstallNewPipeline`, setup and install the exporter in tracing and metrics pipelines. (#1373)
- Adds semantic conventions for exceptions. (#1492)
- Added Jaeger Environment variables: `OTEL_EXPORTER_JAEGER_AGENT_HOST`, `OTEL_EXPORTER_JAEGER_AGENT_PORT`
  These environment variables can be used to override Jaeger agent hostname and port (#1752)
- Option `ExportTimeout` was added to batch span processor. (#1755)
- `trace.TraceFlags` is now a defined type over `byte` and `WithSampled(bool) TraceFlags` and `IsSampled() bool` methods have been added to it. (#1770)
- The `Event` and `Link` struct types from the `go.opentelemetry.io/otel` package now include a `DroppedAttributeCount` field to record the number of attributes that were not recorded due to configured limits being reached. (#1771)
- The Jaeger exporter now reports dropped attributes for a Span event in the exported log. (#1771)
- Adds test to check BatchSpanProcessor ignores `OnEnd` and `ForceFlush` post `Shutdown`. (#1772)
- Extract resource attributes from the `OTEL_RESOURCE_ATTRIBUTES` environment variable and merge them with the `resource.Default` resource as well as resources provided to the `TracerProvider` and metric `Controller`. (#1785)
- Added `WithOSType` resource configuration option to set OS (Operating System) type resource attribute (`os.type`). (#1788)
- Added `WithProcess*` resource configuration options to set Process resource attributes. (#1788)
  - `process.pid`
  - `process.executable.name`
  - `process.executable.path`
  - `process.command_args`
  - `process.owner`
  - `process.runtime.name`
  - `process.runtime.version`
  - `process.runtime.description`
- Adds `k8s.node.name` and `k8s.node.uid` attribute keys to the `semconv` package. (#1789)
- Added support for configuring OTLP/HTTP and OTLP/gRPC Endpoints, TLS Certificates, Headers, Compression and Timeout via Environment Variables. (#1758, #1769 and #1811)
  - `OTEL_EXPORTER_OTLP_ENDPOINT`
  - `OTEL_EXPORTER_OTLP_TRACES_ENDPOINT`
  - `OTEL_EXPORTER_OTLP_METRICS_ENDPOINT`
  - `OTEL_EXPORTER_OTLP_HEADERS`
  - `OTEL_EXPORTER_OTLP_TRACES_HEADERS`
  - `OTEL_EXPORTER_OTLP_METRICS_HEADERS`
  - `OTEL_EXPORTER_OTLP_COMPRESSION`
  - `OTEL_EXPORTER_OTLP_TRACES_COMPRESSION`
  - `OTEL_EXPORTER_OTLP_METRICS_COMPRESSION`
  - `OTEL_EXPORTER_OTLP_TIMEOUT`
  - `OTEL_EXPORTER_OTLP_TRACES_TIMEOUT`
  - `OTEL_EXPORTER_OTLP_METRICS_TIMEOUT`
  - `OTEL_EXPORTER_OTLP_CERTIFICATE`
  - `OTEL_EXPORTER_OTLP_TRACES_CERTIFICATE`
  - `OTEL_EXPORTER_OTLP_METRICS_CERTIFICATE`
- Adds `otlpgrpc.WithTimeout` option for configuring timeout to the otlp/gRPC exporter. (#1821)
- Adds `jaeger.WithMaxPacketSize` option for configuring maximum UDP packet size used when connecting to the Jaeger agent. (#1853)

### Fixed

- The `Span.IsRecording` implementation from `go.opentelemetry.io/otel/sdk/trace` always returns false when not being sampled. (#1750)
- The Jaeger exporter now correctly sets tags for the Span status code and message.
  This means it uses the correct tag keys (`"otel.status_code"`, `"otel.status_description"`) and does not set the status message as a tag unless it is set on the span. (#1761)
- The Jaeger exporter now correctly records Span event's names using the `"event"` key for a tag.
  Additionally, this tag is overridden, as specified in the OTel specification, if the event contains an attribute with that key. (#1768)
- Zipkin Exporter: Ensure mapping between OTel and Zipkin span data complies with the specification. (#1688)
- Fixed typo for default service name in Jaeger Exporter. (#1797)
- Fix flaky OTLP for the reconnnection of the client connection. (#1527, #1814)
- Fix Jaeger exporter dropping of span batches that exceed the UDP packet size limit.
  Instead, the exporter now splits the batch into smaller sendable batches. (#1828)

### Changed

- Span `RecordError` now records an `exception` event to comply with the semantic convention specification. (#1492)
- Jaeger exporter was updated to use thrift v0.14.1. (#1712)
- Migrate from using internally built and maintained version of the OTLP to the one hosted at `go.opentelemetry.io/proto/otlp`. (#1713)
- Migrate from using `github.com/gogo/protobuf` to `google.golang.org/protobuf` to match `go.opentelemetry.io/proto/otlp`. (#1713)
- The storage of a local or remote Span in a `context.Context` using its SpanContext is unified to store just the current Span.
  The Span's SpanContext can now self-identify as being remote or not.
  This means that `"go.opentelemetry.io/otel/trace".ContextWithRemoteSpanContext` will now overwrite any existing current Span, not just existing remote Spans, and make it the current Span in a `context.Context`. (#1731)
- Improve OTLP/gRPC exporter connection errors. (#1737)
- Information about a parent span context in a `"go.opentelemetry.io/otel/export/trace".SpanSnapshot` is unified in a new `Parent` field.
  The existing `ParentSpanID` and `HasRemoteParent` fields are removed in favor of this. (#1748)
- The `ParentContext` field of the `"go.opentelemetry.io/otel/sdk/trace".SamplingParameters` is updated to hold a `context.Context` containing the parent span.
  This changes it to make `SamplingParameters` conform with the OpenTelemetry specification. (#1749)
- Updated Jaeger Environment Variables: `JAEGER_ENDPOINT`, `JAEGER_USER`, `JAEGER_PASSWORD`
  to `OTEL_EXPORTER_JAEGER_ENDPOINT`, `OTEL_EXPORTER_JAEGER_USER`, `OTEL_EXPORTER_JAEGER_PASSWORD` in compliance with OTel specification. (#1752)
- Modify `BatchSpanProcessor.ForceFlush` to abort after timeout/cancellation. (#1757)
- The `DroppedAttributeCount` field of the `Span` in the `go.opentelemetry.io/otel` package now only represents the number of attributes dropped for the span itself.
  It no longer is a conglomerate of itself, events, and link attributes that have been dropped. (#1771)
- Make `ExportSpans` in Jaeger Exporter honor context deadline. (#1773)
- Modify Zipkin Exporter default service name, use default resource's serviceName instead of empty. (#1777)
- The `go.opentelemetry.io/otel/sdk/export/trace` package is merged into the `go.opentelemetry.io/otel/sdk/trace` package. (#1778)
- The prometheus.InstallNewPipeline example is moved from comment to example test (#1796)
- The convenience functions for the stdout exporter have been updated to return the `TracerProvider` implementation and enable the shutdown of the exporter. (#1800)
- Replace the flush function returned from the Jaeger exporter's convenience creation functions (`InstallNewPipeline` and `NewExportPipeline`) with the `TracerProvider` implementation they create.
  This enables the caller to shutdown and flush using the related `TracerProvider` methods. (#1822)
- Updated the Jaeger exporter to have a default endpoint, `http://localhost:14250`, for the collector. (#1824)
- Changed the function `WithCollectorEndpoint` in the Jaeger exporter to no longer accept an endpoint as an argument.
  The endpoint can be passed with the `CollectorEndpointOption` using the `WithEndpoint` function or by setting the `OTEL_EXPORTER_JAEGER_ENDPOINT` environment variable value appropriately. (#1824)
- The Jaeger exporter no longer batches exported spans itself, instead it relies on the SDK's `BatchSpanProcessor` for this functionality. (#1830)
- The Jaeger exporter creation functions (`NewRawExporter`, `NewExportPipeline`, and `InstallNewPipeline`) no longer accept the removed `Option` type as a variadic argument. (#1830)

### Removed

- Removed Jaeger Environment variables: `JAEGER_SERVICE_NAME`, `JAEGER_DISABLED`, `JAEGER_TAGS`
  These environment variables will no longer be used to override values of the Jaeger exporter (#1752)
- No longer set the links for a `Span` in `go.opentelemetry.io/otel/sdk/trace` that is configured to be a new root.
  This is unspecified behavior that the OpenTelemetry community plans to standardize in the future.
  To prevent backwards incompatible changes when it is specified, these links are removed. (#1726)
- Setting error status while recording error with Span from oteltest package. (#1729)
- The concept of a remote and local Span stored in a context is unified to just the current Span.
  Because of this `"go.opentelemetry.io/otel/trace".RemoteSpanContextFromContext` is removed as it is no longer needed.
  Instead, `"go.opentelemetry.io/otel/trace".SpanContextFromContext` can be used to return the current Span.
  If needed, that Span's `SpanContext.IsRemote()` can then be used to determine if it is remote or not. (#1731)
- The `HasRemoteParent` field of the `"go.opentelemetry.io/otel/sdk/trace".SamplingParameters` is removed.
  This field is redundant to the information returned from the `Remote` method of the `SpanContext` held in the `ParentContext` field. (#1749)
- The `trace.FlagsDebug` and `trace.FlagsDeferred` constants have been removed and will be localized to the B3 propagator. (#1770)
- Remove `Process` configuration, `WithProcessFromEnv` and `ProcessFromEnv`, and type from the Jaeger exporter package.
  The information that could be configured in the `Process` struct should be configured in a `Resource` instead. (#1776, #1804)
- Remove the `WithDisabled` option from the Jaeger exporter.
  To disable the exporter unregister it from the `TracerProvider` or use a no-operation `TracerProvider`. (#1806)
- Removed the functions `CollectorEndpointFromEnv` and `WithCollectorEndpointOptionFromEnv` from the Jaeger exporter.
  These functions for retrieving specific environment variable values are redundant of other internal functions and
  are not intended for end user use. (#1824)
- Removed the Jaeger exporter `WithSDKOptions` `Option`.
  This option was used to set SDK options for the exporter creation convenience functions.
  These functions are provided as a way to easily setup or install the exporter with what are deemed reasonable SDK settings for common use cases.
  If the SDK needs to be configured differently, the `NewRawExporter` function and direct setup of the SDK with the desired settings should be used. (#1825)
- The `WithBufferMaxCount` and `WithBatchMaxCount` `Option`s from the Jaeger exporter are removed.
  The exporter no longer batches exports, instead relying on the SDK's `BatchSpanProcessor` for this functionality. (#1830)
- The Jaeger exporter `Option` type is removed.
  The type is no longer used by the exporter to configure anything.
  All the previous configurations these options provided were duplicates of SDK configuration.
  They have been removed in favor of using the SDK configuration and focuses the exporter configuration to be only about the endpoints it will send telemetry to. (#1830)

## [0.19.0] - 2021-03-18

### Added

- Added `Marshaler` config option to `otlphttp` to enable otlp over json or protobufs. (#1586)
- A `ForceFlush` method to the `"go.opentelemetry.io/otel/sdk/trace".TracerProvider` to flush all registered `SpanProcessor`s. (#1608)
- Added `WithSampler` and `WithSpanLimits` to tracer provider. (#1633, #1702)
- `"go.opentelemetry.io/otel/trace".SpanContext` now has a `remote` property, and `IsRemote()` predicate, that is true when the `SpanContext` has been extracted from remote context data. (#1701)
- A `Valid` method to the `"go.opentelemetry.io/otel/attribute".KeyValue` type. (#1703)

### Changed

- `trace.SpanContext` is now immutable and has no exported fields. (#1573)
  - `trace.NewSpanContext()` can be used in conjunction with the `trace.SpanContextConfig` struct to initialize a new `SpanContext` where all values are known.
- Update the `ForceFlush` method signature to the `"go.opentelemetry.io/otel/sdk/trace".SpanProcessor` to accept a `context.Context` and return an error. (#1608)
- Update the `Shutdown` method to the `"go.opentelemetry.io/otel/sdk/trace".TracerProvider` return an error on shutdown failure. (#1608)
- The SimpleSpanProcessor will now shut down the enclosed `SpanExporter` and gracefully ignore subsequent calls to `OnEnd` after `Shutdown` is called. (#1612)
- `"go.opentelemetry.io/sdk/metric/controller.basic".WithPusher` is replaced with `WithExporter` to provide consistent naming across project. (#1656)
- Added non-empty string check for trace `Attribute` keys. (#1659)
- Add `description` to SpanStatus only when `StatusCode` is set to error. (#1662)
- Jaeger exporter falls back to `resource.Default`'s `service.name` if the exported Span does not have one. (#1673)
- Jaeger exporter populates Jaeger's Span Process from Resource. (#1673)
- Renamed the `LabelSet` method of `"go.opentelemetry.io/otel/sdk/resource".Resource` to `Set`. (#1692)
- Changed `WithSDK` to `WithSDKOptions` to accept variadic arguments of `TracerProviderOption` type in `go.opentelemetry.io/otel/exporters/trace/jaeger` package. (#1693)
- Changed `WithSDK` to `WithSDKOptions` to accept variadic arguments of `TracerProviderOption` type in `go.opentelemetry.io/otel/exporters/trace/zipkin` package. (#1693)

### Removed

- Removed `serviceName` parameter from Zipkin exporter and uses resource instead. (#1549)
- Removed `WithConfig` from tracer provider to avoid overriding configuration. (#1633)
- Removed the exported `SimpleSpanProcessor` and `BatchSpanProcessor` structs.
   These are now returned as a SpanProcessor interface from their respective constructors. (#1638)
- Removed `WithRecord()` from `trace.SpanOption` when creating a span. (#1660)
- Removed setting status to `Error` while recording an error as a span event in `RecordError`. (#1663)
- Removed `jaeger.WithProcess` configuration option. (#1673)
- Removed `ApplyConfig` method from `"go.opentelemetry.io/otel/sdk/trace".TracerProvider` and the now unneeded `Config` struct. (#1693)

### Fixed

- Jaeger Exporter: Ensure mapping between OTEL and Jaeger span data complies with the specification. (#1626)
- `SamplingResult.TraceState` is correctly propagated to a newly created span's `SpanContext`. (#1655)
- The `otel-collector` example now correctly flushes metric events prior to shutting down the exporter. (#1678)
- Do not set span status message in `SpanStatusFromHTTPStatusCode` if it can be inferred from `http.status_code`. (#1681)
- Synchronization issues in global trace delegate implementation. (#1686)
- Reduced excess memory usage by global `TracerProvider`. (#1687)

## [0.18.0] - 2021-03-03

### Added

- Added `resource.Default()` for use with meter and tracer providers. (#1507)
- `AttributePerEventCountLimit` and `AttributePerLinkCountLimit` for `SpanLimits`. (#1535)
- Added `Keys()` method to `propagation.TextMapCarrier` and `propagation.HeaderCarrier` to adapt `http.Header` to this interface. (#1544)
- Added `code` attributes to `go.opentelemetry.io/otel/semconv` package. (#1558)
- Compatibility testing suite in the CI system for the following systems. (#1567)
   | OS      | Go Version | Architecture |
   | ------- | ---------- | ------------ |
   | Ubuntu  | 1.15       | amd64        |
   | Ubuntu  | 1.14       | amd64        |
   | Ubuntu  | 1.15       | 386          |
   | Ubuntu  | 1.14       | 386          |
   | MacOS   | 1.15       | amd64        |
   | MacOS   | 1.14       | amd64        |
   | Windows | 1.15       | amd64        |
   | Windows | 1.14       | amd64        |
   | Windows | 1.15       | 386          |
   | Windows | 1.14       | 386          |

### Changed

- Replaced interface `oteltest.SpanRecorder` with its existing implementation
  `StandardSpanRecorder`. (#1542)
- Default span limit values to 128. (#1535)
- Rename `MaxEventsPerSpan`, `MaxAttributesPerSpan` and `MaxLinksPerSpan` to `EventCountLimit`, `AttributeCountLimit` and `LinkCountLimit`, and move these fields into `SpanLimits`. (#1535)
- Renamed the `otel/label` package to `otel/attribute`. (#1541)
- Vendor the Jaeger exporter's dependency on Apache Thrift. (#1551)
- Parallelize the CI linting and testing. (#1567)
- Stagger timestamps in exact aggregator tests. (#1569)
- Changed all examples to use `WithBatchTimeout(5 * time.Second)` rather than `WithBatchTimeout(5)`. (#1621)
- Prevent end-users from implementing some interfaces (#1575)

  ```
      "otel/exporters/otlp/otlphttp".Option
      "otel/exporters/stdout".Option
      "otel/oteltest".Option
      "otel/trace".TracerOption
      "otel/trace".SpanOption
      "otel/trace".EventOption
      "otel/trace".LifeCycleOption
      "otel/trace".InstrumentationOption
      "otel/sdk/resource".Option
      "otel/sdk/trace".ParentBasedSamplerOption
      "otel/sdk/trace".ReadOnlySpan
      "otel/sdk/trace".ReadWriteSpan
  ```

### Removed

- Removed attempt to resample spans upon changing the span name with `span.SetName()`. (#1545)
- The `test-benchmark` is no longer a dependency of the `precommit` make target. (#1567)
- Removed the `test-386` make target.
   This was replaced with a full compatibility testing suite (i.e. multi OS/arch) in the CI system. (#1567)

### Fixed

- The sequential timing check of timestamps in the stdout exporter are now setup explicitly to be sequential (#1571). (#1572)
- Windows build of Jaeger tests now compiles with OS specific functions (#1576). (#1577)
- The sequential timing check of timestamps of go.opentelemetry.io/otel/sdk/metric/aggregator/lastvalue are now setup explicitly to be sequential (#1578). (#1579)
- Validate tracestate header keys with vendors according to the W3C TraceContext specification (#1475). (#1581)
- The OTLP exporter includes related labels for translations of a GaugeArray (#1563). (#1570)

## [0.17.0] - 2021-02-12

### Changed

- Rename project default branch from `master` to `main`. (#1505)
- Reverse order in which `Resource` attributes are merged, per change in spec. (#1501)
- Add tooling to maintain "replace" directives in go.mod files automatically. (#1528)
- Create new modules: otel/metric, otel/trace, otel/oteltest, otel/sdk/export/metric, otel/sdk/metric (#1528)
- Move metric-related public global APIs from otel to otel/metric/global. (#1528)

## Fixed

- Fixed otlpgrpc reconnection issue.
- The example code in the README.md of `go.opentelemetry.io/otel/exporters/otlp` is moved to a compiled example test and used the new `WithAddress` instead of `WithEndpoint`. (#1513)
- The otel-collector example now uses the default OTLP receiver port of the collector.

## [0.16.0] - 2021-01-13

### Added

- Add the `ReadOnlySpan` and `ReadWriteSpan` interfaces to provide better control for accessing span data. (#1360)
- `NewGRPCDriver` function returns a `ProtocolDriver` that maintains a single gRPC connection to the collector. (#1369)
- Added documentation about the project's versioning policy. (#1388)
- Added `NewSplitDriver` for OTLP exporter that allows sending traces and metrics to different endpoints. (#1418)
- Added codeql workflow to GitHub Actions (#1428)
- Added Gosec workflow to GitHub Actions (#1429)
- Add new HTTP driver for OTLP exporter in `exporters/otlp/otlphttp`. Currently it only supports the binary protobuf payloads. (#1420)
- Add an OpenCensus exporter bridge. (#1444)

### Changed

- Rename `internal/testing` to `internal/internaltest`. (#1449)
- Rename `export.SpanData` to `export.SpanSnapshot` and use it only for exporting spans. (#1360)
- Store the parent's full `SpanContext` rather than just its span ID in the `span` struct. (#1360)
- Improve span duration accuracy. (#1360)
- Migrated CI/CD from CircleCI to GitHub Actions (#1382)
- Remove duplicate checkout from GitHub Actions workflow (#1407)
- Metric `array` aggregator renamed `exact` to match its `aggregation.Kind` (#1412)
- Metric `exact` aggregator includes per-point timestamps (#1412)
- Metric stdout exporter uses MinMaxSumCount aggregator for ValueRecorder instruments (#1412)
- `NewExporter` from `exporters/otlp` now takes a `ProtocolDriver` as a parameter. (#1369)
- Many OTLP Exporter options became gRPC ProtocolDriver options. (#1369)
- Unify endpoint API that related to OTel exporter. (#1401)
- Optimize metric histogram aggregator to reuse its slice of buckets. (#1435)
- Metric aggregator Count() and histogram Bucket.Counts are consistently `uint64`. (1430)
- Histogram aggregator accepts functional options, uses default boundaries if none given. (#1434)
- `SamplingResult` now passed a `Tracestate` from the parent `SpanContext` (#1432)
- Moved gRPC driver for OTLP exporter to `exporters/otlp/otlpgrpc`. (#1420)
- The `TraceContext` propagator now correctly propagates `TraceState` through the `SpanContext`. (#1447)
- Metric Push and Pull Controller components are combined into a single "basic" Controller:
  - `WithExporter()` and `Start()` to configure Push behavior
  - `Start()` is optional; use `Collect()` and `ForEach()` for Pull behavior
  - `Start()` and `Stop()` accept Context. (#1378)
- The `Event` type is moved from the `otel/sdk/export/trace` package to the `otel/trace` API package. (#1452)

### Removed

- Remove `errUninitializedSpan` as its only usage is now obsolete. (#1360)
- Remove Metric export functionality related to quantiles and summary data points: this is not specified (#1412)
- Remove DDSketch metric aggregator; our intention is to re-introduce this as an option of the histogram aggregator after [new OTLP histogram data types](https://github.com/open-telemetry/opentelemetry-proto/pull/226) are released (#1412)

### Fixed

- `BatchSpanProcessor.Shutdown()` will now shutdown underlying `export.SpanExporter`. (#1443)

## [0.15.0] - 2020-12-10

### Added

- The `WithIDGenerator` `TracerProviderOption` is added to the `go.opentelemetry.io/otel/trace` package to configure an `IDGenerator` for the `TracerProvider`. (#1363)

### Changed

- The Zipkin exporter now uses the Span status code to determine. (#1328)
- `NewExporter` and `Start` functions in `go.opentelemetry.io/otel/exporters/otlp` now receive `context.Context` as a first parameter. (#1357)
- Move the OpenCensus example into `example` directory. (#1359)
- Moved the SDK's `internal.IDGenerator` interface in to the `sdk/trace` package to enable support for externally-defined ID generators. (#1363)
- Bump `github.com/google/go-cmp` from 0.5.3 to 0.5.4 (#1374)
- Bump `github.com/golangci/golangci-lint` in `/internal/tools` (#1375)

### Fixed

- Metric SDK `SumObserver` and `UpDownSumObserver` instruments correctness fixes. (#1381)

## [0.14.0] - 2020-11-19

### Added

- An `EventOption` and the related `NewEventConfig` function are added to the `go.opentelemetry.io/otel` package to configure Span events. (#1254)
- A `TextMapPropagator` and associated `TextMapCarrier` are added to the `go.opentelemetry.io/otel/oteltest` package to test `TextMap` type propagators and their use. (#1259)
- `SpanContextFromContext` returns `SpanContext` from context. (#1255)
- `TraceState` has been added to `SpanContext`. (#1340)
- `DeploymentEnvironmentKey` added to `go.opentelemetry.io/otel/semconv` package. (#1323)
- Add an OpenCensus to OpenTelemetry tracing bridge. (#1305)
- Add a parent context argument to `SpanProcessor.OnStart` to follow the specification. (#1333)
- Add missing tests for `sdk/trace/attributes_map.go`. (#1337)

### Changed

- Move the `go.opentelemetry.io/otel/api/trace` package into `go.opentelemetry.io/otel/trace` with the following changes. (#1229) (#1307)
  - `ID` has been renamed to `TraceID`.
  - `IDFromHex` has been renamed to `TraceIDFromHex`.
  - `EmptySpanContext` is removed.
- Move the `go.opentelemetry.io/otel/api/trace/tracetest` package into `go.opentelemetry.io/otel/oteltest`. (#1229)
- OTLP Exporter updates:
  - supports OTLP v0.6.0 (#1230, #1354)
  - supports configurable aggregation temporality (default: Cumulative, optional: Stateless). (#1296)
- The Sampler is now called on local child spans. (#1233)
- The `Kind` type from the `go.opentelemetry.io/otel/api/metric` package was renamed to `InstrumentKind` to more specifically describe what it is and avoid semantic ambiguity. (#1240)
- The `MetricKind` method of the `Descriptor` type in the `go.opentelemetry.io/otel/api/metric` package was renamed to `Descriptor.InstrumentKind`.
   This matches the returned type and fixes misuse of the term metric. (#1240)
- Move test harness from the `go.opentelemetry.io/otel/api/apitest` package into `go.opentelemetry.io/otel/oteltest`. (#1241)
- Move the `go.opentelemetry.io/otel/api/metric/metrictest` package into `go.opentelemetry.io/oteltest` as part of #964. (#1252)
- Move the `go.opentelemetry.io/otel/api/metric` package into `go.opentelemetry.io/otel/metric` as part of #1303. (#1321)
- Move the `go.opentelemetry.io/otel/api/metric/registry` package into `go.opentelemetry.io/otel/metric/registry` as a part of #1303. (#1316)
- Move the `Number` type (together with related functions) from `go.opentelemetry.io/otel/api/metric` package into `go.opentelemetry.io/otel/metric/number` as a part of #1303. (#1316)
- The function signature of the Span `AddEvent` method in `go.opentelemetry.io/otel` is updated to no longer take an unused context and instead take a required name and a variable number of `EventOption`s. (#1254)
- The function signature of the Span `RecordError` method in `go.opentelemetry.io/otel` is updated to no longer take an unused context and instead take a required error value and a variable number of `EventOption`s. (#1254)
- Move the `go.opentelemetry.io/otel/api/global` package to `go.opentelemetry.io/otel`. (#1262) (#1330)
- Move the `Version` function from `go.opentelemetry.io/otel/sdk` to `go.opentelemetry.io/otel`. (#1330)
- Rename correlation context header from `"otcorrelations"` to `"baggage"` to match the OpenTelemetry specification. (#1267)
- Fix `Code.UnmarshalJSON` to work with valid JSON only. (#1276)
- The `resource.New()` method changes signature to support builtin attributes and functional options, including `telemetry.sdk.*` and
  `host.name` semantic conventions; the former method is renamed `resource.NewWithAttributes`. (#1235)
- The Prometheus exporter now exports non-monotonic counters (i.e. `UpDownCounter`s) as gauges. (#1210)
- Correct the `Span.End` method documentation in the `otel` API to state updates are not allowed on a span after it has ended. (#1310)
- Updated span collection limits for attribute, event and link counts to 1000 (#1318)
- Renamed `semconv.HTTPUrlKey` to `semconv.HTTPURLKey`. (#1338)

### Removed

- The `ErrInvalidHexID`, `ErrInvalidTraceIDLength`, `ErrInvalidSpanIDLength`, `ErrInvalidSpanIDLength`, or `ErrNilSpanID` from the `go.opentelemetry.io/otel` package are unexported now. (#1243)
- The `AddEventWithTimestamp` method on the `Span` interface in `go.opentelemetry.io/otel` is removed due to its redundancy.
   It is replaced by using the `AddEvent` method with a `WithTimestamp` option. (#1254)
- The `MockSpan` and `MockTracer` types are removed from `go.opentelemetry.io/otel/oteltest`.
   `Tracer` and `Span` from the same module should be used in their place instead. (#1306)
- `WorkerCount` option is removed from `go.opentelemetry.io/otel/exporters/otlp`. (#1350)
- Remove the following labels types: INT32, UINT32, UINT64 and FLOAT32. (#1314)

### Fixed

- Rename `MergeItererator` to `MergeIterator` in the `go.opentelemetry.io/otel/label` package. (#1244)
- The `go.opentelemetry.io/otel/api/global` packages global TextMapPropagator now delegates functionality to a globally set delegate for all previously returned propagators. (#1258)
- Fix condition in `label.Any`. (#1299)
- Fix global `TracerProvider` to pass options to its configured provider. (#1329)
- Fix missing handler for `ExactKind` aggregator in OTLP metrics transformer (#1309)

## [0.13.0] - 2020-10-08

### Added

- OTLP Metric exporter supports Histogram aggregation. (#1209)
- The `Code` struct from the `go.opentelemetry.io/otel/codes` package now supports JSON marshaling and unmarshaling as well as implements the `Stringer` interface. (#1214)
- A Baggage API to implement the OpenTelemetry specification. (#1217)
- Add Shutdown method to sdk/trace/provider, shutdown processors in the order they were registered. (#1227)

### Changed

- Set default propagator to no-op propagator. (#1184)
- The `HTTPSupplier`, `HTTPExtractor`, `HTTPInjector`, and `HTTPPropagator` from the `go.opentelemetry.io/otel/api/propagation` package were replaced with unified `TextMapCarrier` and `TextMapPropagator` in the `go.opentelemetry.io/otel/propagation` package. (#1212) (#1325)
- The `New` function from the `go.opentelemetry.io/otel/api/propagation` package was replaced with `NewCompositeTextMapPropagator` in the `go.opentelemetry.io/otel` package. (#1212)
- The status codes of the `go.opentelemetry.io/otel/codes` package have been updated to match the latest OpenTelemetry specification.
   They now are `Unset`, `Error`, and `Ok`.
   They no longer track the gRPC codes. (#1214)
- The `StatusCode` field of the `SpanData` struct in the `go.opentelemetry.io/otel/sdk/export/trace` package now uses the codes package from this package instead of the gRPC project. (#1214)
- Move the `go.opentelemetry.io/otel/api/baggage` package into `go.opentelemetry.io/otel/baggage`. (#1217) (#1325)
- A `Shutdown` method of `SpanProcessor` and all its implementations receives a context and returns an error. (#1264)

### Fixed

- Copies of data from arrays and slices passed to `go.opentelemetry.io/otel/label.ArrayValue()` are now used in the returned `Value` instead of using the mutable data itself. (#1226)

### Removed

- The `ExtractHTTP` and `InjectHTTP` functions from the `go.opentelemetry.io/otel/api/propagation` package were removed. (#1212)
- The `Propagators` interface from the `go.opentelemetry.io/otel/api/propagation` package was removed to conform to the OpenTelemetry specification.
   The explicit `TextMapPropagator` type can be used in its place as this is the `Propagator` type the specification defines. (#1212)
- The `SetAttribute` method of the `Span` from the `go.opentelemetry.io/otel/api/trace` package was removed given its redundancy with the `SetAttributes` method. (#1216)
- The internal implementation of Baggage storage is removed in favor of using the new Baggage API functionality. (#1217)
- Remove duplicate hostname key `HostHostNameKey` in Resource semantic conventions. (#1219)
- Nested array/slice support has been removed. (#1226)

## [0.12.0] - 2020-09-24

### Added

- A `SpanConfigure` function in `go.opentelemetry.io/otel/api/trace` to create a new `SpanConfig` from `SpanOption`s. (#1108)
- In the `go.opentelemetry.io/otel/api/trace` package, `NewTracerConfig` was added to construct new `TracerConfig`s.
   This addition was made to conform with our project option conventions. (#1155)
- Instrumentation library information was added to the Zipkin exporter. (#1119)
- The `SpanProcessor` interface now has a `ForceFlush()` method. (#1166)
- More semantic conventions for k8s as resource attributes. (#1167)

### Changed

- Add reconnecting udp connection type to Jaeger exporter.
   This change adds a new optional implementation of the udp conn interface used to detect changes to an agent's host dns record.
   It then adopts the new destination address to ensure the exporter doesn't get stuck. This change was ported from jaegertracing/jaeger-client-go#520. (#1063)
- Replace `StartOption` and `EndOption` in `go.opentelemetry.io/otel/api/trace` with `SpanOption`.
   This change is matched by replacing the `StartConfig` and `EndConfig` with a unified `SpanConfig`. (#1108)
- Replace the `LinkedTo` span option in `go.opentelemetry.io/otel/api/trace` with `WithLinks`.
   This is be more consistent with our other option patterns, i.e. passing the item to be configured directly instead of its component parts, and provides a cleaner function signature. (#1108)
- The `go.opentelemetry.io/otel/api/trace` `TracerOption` was changed to an interface to conform to project option conventions. (#1109)
- Move the `B3` and `TraceContext` from within the `go.opentelemetry.io/otel/api/trace` package to their own `go.opentelemetry.io/otel/propagators` package.
    This removal of the propagators is reflective of the OpenTelemetry specification for these propagators as well as cleans up the `go.opentelemetry.io/otel/api/trace` API. (#1118)
- Rename Jaeger tags used for instrumentation library information to reflect changes in OpenTelemetry specification. (#1119)
- Rename `ProbabilitySampler` to `TraceIDRatioBased` and change semantics to ignore parent span sampling status. (#1115)
- Move `tools` package under `internal`. (#1141)
- Move `go.opentelemetry.io/otel/api/correlation` package to `go.opentelemetry.io/otel/api/baggage`. (#1142)
   The `correlation.CorrelationContext` propagator has been renamed `baggage.Baggage`.  Other exported functions and types are unchanged.
- Rename `ParentOrElse` sampler to `ParentBased` and allow setting samplers depending on parent span. (#1153)
- In the `go.opentelemetry.io/otel/api/trace` package, `SpanConfigure` was renamed to `NewSpanConfig`. (#1155)
- Change `dependabot.yml` to add a `Skip Changelog` label to dependabot-sourced PRs. (#1161)
- The [configuration style guide](https://github.com/open-telemetry/opentelemetry-go/blob/master/CONTRIBUTING.md#config) has been updated to
   recommend the use of `newConfig()` instead of `configure()`. (#1163)
- The `otlp.Config` type has been unexported and changed to `otlp.config`, along with its initializer. (#1163)
- Ensure exported interface types include parameter names and update the
   Style Guide to reflect this styling rule. (#1172)
- Don't consider unset environment variable for resource detection to be an error. (#1170)
- Rename `go.opentelemetry.io/otel/api/metric.ConfigureInstrument` to `NewInstrumentConfig` and
  `go.opentelemetry.io/otel/api/metric.ConfigureMeter` to `NewMeterConfig`.
- ValueObserver instruments use LastValue aggregator by default. (#1165)
- OTLP Metric exporter supports LastValue aggregation. (#1165)
- Move the `go.opentelemetry.io/otel/api/unit` package to `go.opentelemetry.io/otel/unit`. (#1185)
- Rename `Provider` to `MeterProvider` in the `go.opentelemetry.io/otel/api/metric` package. (#1190)
- Rename `NoopProvider` to `NoopMeterProvider` in the `go.opentelemetry.io/otel/api/metric` package. (#1190)
- Rename `NewProvider` to `NewMeterProvider` in the `go.opentelemetry.io/otel/api/metric/metrictest` package. (#1190)
- Rename `Provider` to `MeterProvider` in the `go.opentelemetry.io/otel/api/metric/registry` package. (#1190)
- Rename `NewProvider` to `NewMeterProvider` in the `go.opentelemetry.io/otel/api/metri/registryc` package. (#1190)
- Rename `Provider` to `TracerProvider` in the `go.opentelemetry.io/otel/api/trace` package. (#1190)
- Rename `NoopProvider` to `NoopTracerProvider` in the `go.opentelemetry.io/otel/api/trace` package. (#1190)
- Rename `Provider` to `TracerProvider` in the `go.opentelemetry.io/otel/api/trace/tracetest` package. (#1190)
- Rename `NewProvider` to `NewTracerProvider` in the `go.opentelemetry.io/otel/api/trace/tracetest` package. (#1190)
- Rename `WrapperProvider` to `WrapperTracerProvider` in the `go.opentelemetry.io/otel/bridge/opentracing` package. (#1190)
- Rename `NewWrapperProvider` to `NewWrapperTracerProvider` in the `go.opentelemetry.io/otel/bridge/opentracing` package. (#1190)
- Rename `Provider` method of the pull controller to `MeterProvider` in the `go.opentelemetry.io/otel/sdk/metric/controller/pull` package. (#1190)
- Rename `Provider` method of the push controller to `MeterProvider` in the `go.opentelemetry.io/otel/sdk/metric/controller/push` package. (#1190)
- Rename `ProviderOptions` to `TracerProviderConfig` in the `go.opentelemetry.io/otel/sdk/trace` package. (#1190)
- Rename `ProviderOption` to `TracerProviderOption` in the `go.opentelemetry.io/otel/sdk/trace` package. (#1190)
- Rename `Provider` to `TracerProvider` in the `go.opentelemetry.io/otel/sdk/trace` package. (#1190)
- Rename `NewProvider` to `NewTracerProvider` in the `go.opentelemetry.io/otel/sdk/trace` package. (#1190)
- Renamed `SamplingDecision` values to comply with OpenTelemetry specification change. (#1192)
- Renamed Zipkin attribute names from `ot.status_code & ot.status_description` to `otel.status_code & otel.status_description`. (#1201)
- The default SDK now invokes registered `SpanProcessor`s in the order they were registered with the `TracerProvider`. (#1195)
- Add test of spans being processed by the `SpanProcessor`s in the order they were registered. (#1203)

### Removed

- Remove the B3 propagator from `go.opentelemetry.io/otel/propagators`. It is now located in the
   `go.opentelemetry.io/contrib/propagators/` module. (#1191)
- Remove the semantic convention for HTTP status text, `HTTPStatusTextKey` from package `go.opentelemetry.io/otel/semconv`. (#1194)

### Fixed

- Zipkin example no longer mentions `ParentSampler`, corrected to `ParentBased`. (#1171)
- Fix missing shutdown processor in otel-collector example. (#1186)
- Fix missing shutdown processor in basic and namedtracer examples. (#1197)

## [0.11.0] - 2020-08-24

### Added

- Support for exporting array-valued attributes via OTLP. (#992)
- `Noop` and `InMemory` `SpanBatcher` implementations to help with testing integrations. (#994)
- Support for filtering metric label sets. (#1047)
- A dimensionality-reducing metric Processor. (#1057)
- Integration tests for more OTel Collector Attribute types. (#1062)
- A new `WithSpanProcessor` `ProviderOption` is added to the `go.opentelemetry.io/otel/sdk/trace` package to create a `Provider` and automatically register the `SpanProcessor`. (#1078)

### Changed

- Rename `sdk/metric/processor/test` to `sdk/metric/processor/processortest`. (#1049)
- Rename `sdk/metric/controller/test` to `sdk/metric/controller/controllertest`. (#1049)
- Rename `api/testharness` to `api/apitest`. (#1049)
- Rename `api/trace/testtrace` to `api/trace/tracetest`. (#1049)
- Change Metric Processor to merge multiple observations. (#1024)
- The `go.opentelemetry.io/otel/bridge/opentracing` bridge package has been made into its own module.
   This removes the package dependencies of this bridge from the rest of the OpenTelemetry based project. (#1038)
- Renamed `go.opentelemetry.io/otel/api/standard` package to `go.opentelemetry.io/otel/semconv` to avoid the ambiguous and generic name `standard` and better describe the package as containing OpenTelemetry semantic conventions. (#1016)
- The environment variable used for resource detection has been changed from `OTEL_RESOURCE_LABELS` to `OTEL_RESOURCE_ATTRIBUTES` (#1042)
- Replace `WithSyncer` with `WithBatcher` in examples. (#1044)
- Replace the `google.golang.org/grpc/codes` dependency in the API with an equivalent `go.opentelemetry.io/otel/codes` package. (#1046)
- Merge the `go.opentelemetry.io/otel/api/label` and `go.opentelemetry.io/otel/api/kv` into the new `go.opentelemetry.io/otel/label` package. (#1060)
- Unify Callback Function Naming.
   Rename `*Callback` with `*Func`. (#1061)
- CI builds validate against last two versions of Go, dropping 1.13 and adding 1.15. (#1064)
- The `go.opentelemetry.io/otel/sdk/export/trace` interfaces `SpanSyncer` and `SpanBatcher` have been replaced with a specification compliant `Exporter` interface.
   This interface still supports the export of `SpanData`, but only as a slice.
   Implementation are also required now to return any error from `ExportSpans` if one occurs as well as implement a `Shutdown` method for exporter clean-up. (#1078)
- The `go.opentelemetry.io/otel/sdk/trace` `NewBatchSpanProcessor` function no longer returns an error.
   If a `nil` exporter is passed as an argument to this function, instead of it returning an error, it now returns a `BatchSpanProcessor` that handles the export of `SpanData` by not taking any action. (#1078)
- The `go.opentelemetry.io/otel/sdk/trace` `NewProvider` function to create a `Provider` no longer returns an error, instead only a `*Provider`.
   This change is related to `NewBatchSpanProcessor` not returning an error which was the only error this function would return. (#1078)

### Removed

- Duplicate, unused API sampler interface. (#999)
   Use the [`Sampler` interface](https://github.com/open-telemetry/opentelemetry-go/blob/v0.11.0/sdk/trace/sampling.go) provided by the SDK instead.
- The `grpctrace` instrumentation was moved to the `go.opentelemetry.io/contrib` repository and out of this repository.
   This move includes moving the `grpc` example to the `go.opentelemetry.io/contrib` as well. (#1027)
- The `WithSpan` method of the `Tracer` interface.
   The functionality this method provided was limited compared to what a user can provide themselves.
   It was removed with the understanding that if there is sufficient user need it can be added back based on actual user usage. (#1043)
- The `RegisterSpanProcessor` and `UnregisterSpanProcessor` functions.
   These were holdovers from an approach prior to the TracerProvider design. They were not used anymore. (#1077)
- The `oterror` package. (#1026)
- The `othttp` and `httptrace` instrumentations were moved to `go.opentelemetry.io/contrib`. (#1032)

### Fixed

- The `semconv.HTTPServerMetricAttributesFromHTTPRequest()` function no longer generates the high-cardinality `http.request.content.length` label. (#1031)
- Correct instrumentation version tag in Jaeger exporter. (#1037)
- The SDK span will now set an error event if the `End` method is called during a panic (i.e. it was deferred). (#1043)
- Move internally generated protobuf code from the `go.opentelemetry.io/otel` to the OTLP exporter to reduce dependency overhead. (#1050)
- The `otel-collector` example referenced outdated collector processors. (#1006)

## [0.10.0] - 2020-07-29

This release migrates the default OpenTelemetry SDK into its own Go module, decoupling the SDK from the API and reducing dependencies for instrumentation packages.

### Added

- The Zipkin exporter now has `NewExportPipeline` and `InstallNewPipeline` constructor functions to match the common pattern.
    These function build a new exporter with default SDK options and register the exporter with the `global` package respectively. (#944)
- Add propagator option for gRPC instrumentation. (#986)
- The `testtrace` package now tracks the `trace.SpanKind` for each span. (#987)

### Changed

- Replace the `RegisterGlobal` `Option` in the Jaeger exporter with an `InstallNewPipeline` constructor function.
   This matches the other exporter constructor patterns and will register a new exporter after building it with default configuration. (#944)
- The trace (`go.opentelemetry.io/otel/exporters/trace/stdout`) and metric (`go.opentelemetry.io/otel/exporters/metric/stdout`) `stdout` exporters are now merged into a single exporter at `go.opentelemetry.io/otel/exporters/stdout`.
   This new exporter was made into its own Go module to follow the pattern of all exporters and decouple it from the `go.opentelemetry.io/otel` module. (#956, #963)
- Move the `go.opentelemetry.io/otel/exporters/test` test package to `go.opentelemetry.io/otel/sdk/export/metric/metrictest`. (#962)
- The `go.opentelemetry.io/otel/api/kv/value` package was merged into the parent `go.opentelemetry.io/otel/api/kv` package. (#968)
  - `value.Bool` was replaced with `kv.BoolValue`.
  - `value.Int64` was replaced with `kv.Int64Value`.
  - `value.Uint64` was replaced with `kv.Uint64Value`.
  - `value.Float64` was replaced with `kv.Float64Value`.
  - `value.Int32` was replaced with `kv.Int32Value`.
  - `value.Uint32` was replaced with `kv.Uint32Value`.
  - `value.Float32` was replaced with `kv.Float32Value`.
  - `value.String` was replaced with `kv.StringValue`.
  - `value.Int` was replaced with `kv.IntValue`.
  - `value.Uint` was replaced with `kv.UintValue`.
  - `value.Array` was replaced with `kv.ArrayValue`.
- Rename `Infer` to `Any` in the `go.opentelemetry.io/otel/api/kv` package. (#972)
- Change `othttp` to use the `httpsnoop` package to wrap the `ResponseWriter` so that optional interfaces (`http.Hijacker`, `http.Flusher`, etc.) that are implemented by the original `ResponseWriter`are also implemented by the wrapped `ResponseWriter`. (#979)
- Rename `go.opentelemetry.io/otel/sdk/metric/aggregator/test` package to `go.opentelemetry.io/otel/sdk/metric/aggregator/aggregatortest`. (#980)
- Make the SDK into its own Go module called `go.opentelemetry.io/otel/sdk`. (#985)
- Changed the default trace `Sampler` from `AlwaysOn` to `ParentOrElse(AlwaysOn)`. (#989)

### Removed

- The `IndexedAttribute` function from the `go.opentelemetry.io/otel/api/label` package was removed in favor of `IndexedLabel` which it was synonymous with. (#970)

### Fixed

- Bump github.com/golangci/golangci-lint from 1.28.3 to 1.29.0 in /tools. (#953)
- Bump github.com/google/go-cmp from 0.5.0 to 0.5.1. (#957)
- Use `global.Handle` for span export errors in the OTLP exporter. (#946)
- Correct Go language formatting in the README documentation. (#961)
- Remove default SDK dependencies from the `go.opentelemetry.io/otel/api` package. (#977)
- Remove default SDK dependencies from the `go.opentelemetry.io/otel/instrumentation` package. (#983)
- Move documented examples for `go.opentelemetry.io/otel/instrumentation/grpctrace` interceptors into Go example tests. (#984)

## [0.9.0] - 2020-07-20

### Added

- A new Resource Detector interface is included to allow resources to be automatically detected and included. (#939)
- A Detector to automatically detect resources from an environment variable. (#939)
- Github action to generate protobuf Go bindings locally in `internal/opentelemetry-proto-gen`. (#938)
- OTLP .proto files from `open-telemetry/opentelemetry-proto` imported as a git submodule under `internal/opentelemetry-proto`.
   References to `github.com/open-telemetry/opentelemetry-proto` changed to `go.opentelemetry.io/otel/internal/opentelemetry-proto-gen`. (#942)

### Changed

- Non-nil value `struct`s for key-value pairs will be marshalled using JSON rather than `Sprintf`. (#948)

### Removed

- Removed dependency on `github.com/open-telemetry/opentelemetry-collector`. (#943)

## [0.8.0] - 2020-07-09

### Added

- The `B3Encoding` type to represent the B3 encoding(s) the B3 propagator can inject.
   A value for HTTP supported encodings (Multiple Header: `MultipleHeader`, Single Header: `SingleHeader`) are included. (#882)
- The `FlagsDeferred` trace flag to indicate if the trace sampling decision has been deferred. (#882)
- The `FlagsDebug` trace flag to indicate if the trace is a debug trace. (#882)
- Add `peer.service` semantic attribute. (#898)
- Add database-specific semantic attributes. (#899)
- Add semantic convention for `faas.coldstart` and `container.id`. (#909)
- Add http content size semantic conventions. (#905)
- Include `http.request_content_length` in HTTP request basic attributes. (#905)
- Add semantic conventions for operating system process resource attribute keys. (#919)
- The Jaeger exporter now has a `WithBatchMaxCount` option to specify the maximum number of spans sent in a batch. (#931)

### Changed

- Update `CONTRIBUTING.md` to ask for updates to `CHANGELOG.md` with each pull request. (#879)
- Use lowercase header names for B3 Multiple Headers. (#881)
- The B3 propagator `SingleHeader` field has been replaced with `InjectEncoding`.
   This new field can be set to combinations of the `B3Encoding` bitmasks and will inject trace information in these encodings.
   If no encoding is set, the propagator will default to `MultipleHeader` encoding. (#882)
- The B3 propagator now extracts from either HTTP encoding of B3 (Single Header or Multiple Header) based on what is contained in the header.
   Preference is given to Single Header encoding with Multiple Header being the fallback if Single Header is not found or is invalid.
   This behavior change is made to dynamically support all correctly encoded traces received instead of having to guess the expected encoding prior to receiving. (#882)
- Extend semantic conventions for RPC. (#900)
- To match constant naming conventions in the `api/standard` package, the `FaaS*` key names are appended with a suffix of `Key`. (#920)
  - `"api/standard".FaaSName` -> `FaaSNameKey`
  - `"api/standard".FaaSID` -> `FaaSIDKey`
  - `"api/standard".FaaSVersion` -> `FaaSVersionKey`
  - `"api/standard".FaaSInstance` -> `FaaSInstanceKey`

### Removed

- The `FlagsUnused` trace flag is removed.
   The purpose of this flag was to act as the inverse of `FlagsSampled`, the inverse of `FlagsSampled` is used instead. (#882)
- The B3 header constants (`B3SingleHeader`, `B3DebugFlagHeader`, `B3TraceIDHeader`, `B3SpanIDHeader`, `B3SampledHeader`, `B3ParentSpanIDHeader`) are removed.
   If B3 header keys are needed [the authoritative OpenZipkin package constants](https://pkg.go.dev/github.com/openzipkin/zipkin-go@v0.2.2/propagation/b3?tab=doc#pkg-constants) should be used instead. (#882)

### Fixed

- The B3 Single Header name is now correctly `b3` instead of the previous `X-B3`. (#881)
- The B3 propagator now correctly supports sampling only values (`b3: 0`, `b3: 1`, or `b3: d`) for a Single B3 Header. (#882)
- The B3 propagator now propagates the debug flag.
   This removes the behavior of changing the debug flag into a set sampling bit.
   Instead, this now follow the B3 specification and omits the `X-B3-Sampling` header. (#882)
- The B3 propagator now tracks "unset" sampling state (meaning "defer the decision") and does not set the `X-B3-Sampling` header when injecting. (#882)
- Bump github.com/itchyny/gojq from 0.10.3 to 0.10.4 in /tools. (#883)
- Bump github.com/opentracing/opentracing-go from v1.1.1-0.20190913142402-a7454ce5950e to v1.2.0. (#885)
- The tracing time conversion for OTLP spans is now correctly set to `UnixNano`. (#896)
- Ensure span status is not set to `Unknown` when no HTTP status code is provided as it is assumed to be `200 OK`. (#908)
- Ensure `httptrace.clientTracer` closes `http.headers` span. (#912)
- Prometheus exporter will not apply stale updates or forget inactive metrics. (#903)
- Add test for api.standard `HTTPClientAttributesFromHTTPRequest`. (#905)
- Bump github.com/golangci/golangci-lint from 1.27.0 to 1.28.1 in /tools. (#901, #913)
- Update otel-collector example to use the v0.5.0 collector. (#915)
- The `grpctrace` instrumentation uses a span name conforming to the OpenTelemetry semantic conventions (does not contain a leading slash (`/`)). (#922)
- The `grpctrace` instrumentation includes an `rpc.method` attribute now set to the gRPC method name. (#900, #922)
- The `grpctrace` instrumentation `rpc.service` attribute now contains the package name if one exists.
   This is in accordance with OpenTelemetry semantic conventions. (#922)
- Correlation Context extractor will no longer insert an empty map into the returned context when no valid values are extracted. (#923)
- Bump google.golang.org/api from 0.28.0 to 0.29.0 in /exporters/trace/jaeger. (#925)
- Bump github.com/itchyny/gojq from 0.10.4 to 0.11.0 in /tools. (#926)
- Bump github.com/golangci/golangci-lint from 1.28.1 to 1.28.2 in /tools. (#930)

## [0.7.0] - 2020-06-26

This release implements the v0.5.0 version of the OpenTelemetry specification.

### Added

- The othttp instrumentation now includes default metrics. (#861)
- This CHANGELOG file to track all changes in the project going forward.
- Support for array type attributes. (#798)
- Apply transitive dependabot go.mod dependency updates as part of a new automatic Github workflow. (#844)
- Timestamps are now passed to exporters for each export. (#835)
- Add new `Accumulation` type to metric SDK to transport telemetry from `Accumulator`s to `Processor`s.
   This replaces the prior `Record` `struct` use for this purpose. (#835)
- New dependabot integration to automate package upgrades. (#814)
- `Meter` and `Tracer` implementations accept instrumentation version version as an optional argument.
   This instrumentation version is passed on to exporters. (#811) (#805) (#802)
- The OTLP exporter includes the instrumentation version in telemetry it exports. (#811)
- Environment variables for Jaeger exporter are supported. (#796)
- New `aggregation.Kind` in the export metric API. (#808)
- New example that uses OTLP and the collector. (#790)
- Handle errors in the span `SetName` during span initialization. (#791)
- Default service config to enable retries for retry-able failed requests in the OTLP exporter and an option to override this default. (#777)
- New `go.opentelemetry.io/otel/api/oterror` package to uniformly support error handling and definitions for the project. (#778)
- New `global` default implementation of the `go.opentelemetry.io/otel/api/oterror.Handler` interface to be used to handle errors prior to an user defined `Handler`.
   There is also functionality for the user to register their `Handler` as well as a convenience function `Handle` to handle an error with this global `Handler`(#778)
- Options to specify propagators for httptrace and grpctrace instrumentation. (#784)
- The required `application/json` header for the Zipkin exporter is included in all exports. (#774)
- Integrate HTTP semantics helpers from the contrib repository into the `api/standard` package. #769

### Changed

- Rename `Integrator` to `Processor` in the metric SDK. (#863)
- Rename `AggregationSelector` to `AggregatorSelector`. (#859)
- Rename `SynchronizedCopy` to `SynchronizedMove`. (#858)
- Rename `simple` integrator to `basic` integrator. (#857)
- Merge otlp collector examples. (#841)
- Change the metric SDK to support cumulative, delta, and pass-through exporters directly.
   With these changes, cumulative and delta specific exporters are able to request the correct kind of aggregation from the SDK. (#840)
- The `Aggregator.Checkpoint` API is renamed to `SynchronizedCopy` and adds an argument, a different `Aggregator` into which the copy is stored. (#812)
- The `export.Aggregator` contract is that `Update()` and `SynchronizedCopy()` are synchronized with each other.
   All the aggregation interfaces (`Sum`, `LastValue`, ...) are not meant to be synchronized, as the caller is expected to synchronize aggregators at a higher level after the `Accumulator`.
   Some of the `Aggregators` used unnecessary locking and that has been cleaned up. (#812)
- Use of `metric.Number` was replaced by `int64` now that we use `sync.Mutex` in the `MinMaxSumCount` and `Histogram` `Aggregators`. (#812)
- Replace `AlwaysParentSample` with `ParentSample(fallback)` to match the OpenTelemetry v0.5.0 specification. (#810)
- Rename `sdk/export/metric/aggregator` to `sdk/export/metric/aggregation`. #808
- Send configured headers with every request in the OTLP exporter, instead of just on connection creation. (#806)
- Update error handling for any one off error handlers, replacing, instead, with the `global.Handle` function. (#791)
- Rename `plugin` directory to `instrumentation` to match the OpenTelemetry specification. (#779)
- Makes the argument order to Histogram and DDSketch `New()` consistent. (#781)

### Removed

- `Uint64NumberKind` and related functions from the API. (#864)
- Context arguments from `Aggregator.Checkpoint` and `Integrator.Process` as they were unused. (#803)
- `SpanID` is no longer included in parameters for sampling decision to match the OpenTelemetry specification. (#775)

### Fixed

- Upgrade OTLP exporter to opentelemetry-proto matching the opentelemetry-collector v0.4.0 release. (#866)
- Allow changes to `go.sum` and `go.mod` when running dependabot tidy-up. (#871)
- Bump github.com/stretchr/testify from 1.4.0 to 1.6.1. (#824)
- Bump github.com/prometheus/client_golang from 1.7.0 to 1.7.1 in /exporters/metric/prometheus. (#867)
- Bump google.golang.org/grpc from 1.29.1 to 1.30.0 in /exporters/trace/jaeger. (#853)
- Bump google.golang.org/grpc from 1.29.1 to 1.30.0 in /exporters/trace/zipkin. (#854)
- Bumps github.com/golang/protobuf from 1.3.2 to 1.4.2 (#848)
- Bump github.com/stretchr/testify from 1.4.0 to 1.6.1 in /exporters/otlp (#817)
- Bump github.com/golangci/golangci-lint from 1.25.1 to 1.27.0 in /tools (#828)
- Bump github.com/prometheus/client_golang from 1.5.0 to 1.7.0 in /exporters/metric/prometheus (#838)
- Bump github.com/stretchr/testify from 1.4.0 to 1.6.1 in /exporters/trace/jaeger (#829)
- Bump github.com/benbjohnson/clock from 1.0.0 to 1.0.3 (#815)
- Bump github.com/stretchr/testify from 1.4.0 to 1.6.1 in /exporters/trace/zipkin (#823)
- Bump github.com/itchyny/gojq from 0.10.1 to 0.10.3 in /tools (#830)
- Bump github.com/stretchr/testify from 1.4.0 to 1.6.1 in /exporters/metric/prometheus (#822)
- Bump google.golang.org/grpc from 1.27.1 to 1.29.1 in /exporters/trace/zipkin (#820)
- Bump google.golang.org/grpc from 1.27.1 to 1.29.1 in /exporters/trace/jaeger (#831)
- Bump github.com/google/go-cmp from 0.4.0 to 0.5.0 (#836)
- Bump github.com/google/go-cmp from 0.4.0 to 0.5.0 in /exporters/trace/jaeger (#837)
- Bump github.com/google/go-cmp from 0.4.0 to 0.5.0 in /exporters/otlp (#839)
- Bump google.golang.org/api from 0.20.0 to 0.28.0 in /exporters/trace/jaeger (#843)
- Set span status from HTTP status code in the othttp instrumentation. (#832)
- Fixed typo in push controller comment. (#834)
- The `Aggregator` testing has been updated and cleaned. (#812)
- `metric.Number(0)` expressions are replaced by `0` where possible. (#812)
- Fixed `global` `handler_test.go` test failure. #804
- Fixed `BatchSpanProcessor.Shutdown` to wait until all spans are processed. (#766)
- Fixed OTLP example's accidental early close of exporter. (#807)
- Ensure zipkin exporter reads and closes response body. (#788)
- Update instrumentation to use `api/standard` keys instead of custom keys. (#782)
- Clean up tools and RELEASING documentation. (#762)

## [0.6.0] - 2020-05-21

### Added

- Support for `Resource`s in the prometheus exporter. (#757)
- New pull controller. (#751)
- New `UpDownSumObserver` instrument. (#750)
- OpenTelemetry collector demo. (#711)
- New `SumObserver` instrument. (#747)
- New `UpDownCounter` instrument. (#745)
- New timeout `Option` and configuration function `WithTimeout` to the push controller. (#742)
- New `api/standards` package to implement semantic conventions and standard key-value generation. (#731)

### Changed

- Rename `Register*` functions in the metric API to `New*` for all `Observer` instruments. (#761)
- Use `[]float64` for histogram boundaries, not `[]metric.Number`. (#758)
- Change OTLP example to use exporter as a trace `Syncer` instead of as an unneeded `Batcher`. (#756)
- Replace `WithResourceAttributes()` with `WithResource()` in the trace SDK. (#754)
- The prometheus exporter now uses the new pull controller. (#751)
- Rename `ScheduleDelayMillis` to `BatchTimeout` in the trace `BatchSpanProcessor`.(#752)
- Support use of synchronous instruments in asynchronous callbacks (#725)
- Move `Resource` from the `Export` method parameter into the metric export `Record`. (#739)
- Rename `Observer` instrument to `ValueObserver`. (#734)
- The push controller now has a method (`Provider()`) to return a `metric.Provider` instead of the old `Meter` method that acted as a `metric.Provider`. (#738)
- Replace `Measure` instrument by `ValueRecorder` instrument. (#732)
- Rename correlation context header from `"Correlation-Context"` to `"otcorrelations"` to match the OpenTelemetry specification. (#727)

### Fixed

- Ensure gRPC `ClientStream` override methods do not panic in grpctrace package. (#755)
- Disable parts of `BatchSpanProcessor` test until a fix is found. (#743)
- Fix `string` case in `kv` `Infer` function. (#746)
- Fix panic in grpctrace client interceptors. (#740)
- Refactor the `api/metrics` push controller and add `CheckpointSet` synchronization. (#737)
- Rewrite span batch process queue batching logic. (#719)
- Remove the push controller named Meter map. (#738)
- Fix Histogram aggregator initial state (fix #735). (#736)
- Ensure golang alpine image is running `golang-1.14` for examples. (#733)
- Added test for grpctrace `UnaryInterceptorClient`. (#695)
- Rearrange `api/metric` code layout. (#724)

## [0.5.0] - 2020-05-13

### Added

- Batch `Observer` callback support. (#717)
- Alias `api` types to root package of project. (#696)
- Create basic `othttp.Transport` for simple client instrumentation. (#678)
- `SetAttribute(string, interface{})` to the trace API. (#674)
- Jaeger exporter option that allows user to specify custom http client. (#671)
- `Stringer` and `Infer` methods to `key`s. (#662)

### Changed

- Rename `NewKey` in the `kv` package to just `Key`. (#721)
- Move `core` and `key` to `kv` package. (#720)
- Make the metric API `Meter` a `struct` so the abstract `MeterImpl` can be passed and simplify implementation. (#709)
- Rename SDK `Batcher` to `Integrator` to match draft OpenTelemetry SDK specification. (#710)
- Rename SDK `Ungrouped` integrator to `simple.Integrator` to match draft OpenTelemetry SDK specification. (#710)
- Rename SDK `SDK` `struct` to `Accumulator` to match draft OpenTelemetry SDK specification. (#710)
- Move `Number` from `core` to `api/metric` package. (#706)
- Move `SpanContext` from `core` to `trace` package. (#692)
- Change traceparent header from `Traceparent` to `traceparent` to implement the W3C specification. (#681)

### Fixed

- Update tooling to run generators in all submodules. (#705)
- gRPC interceptor regexp to match methods without a service name. (#683)
- Use a `const` for padding 64-bit B3 trace IDs. (#701)
- Update `mockZipkin` listen address from `:0` to `127.0.0.1:0`. (#700)
- Left-pad 64-bit B3 trace IDs with zero. (#698)
- Propagate at least the first W3C tracestate header. (#694)
- Remove internal `StateLocker` implementation. (#688)
- Increase instance size CI system uses. (#690)
- Add a `key` benchmark and use reflection in `key.Infer()`. (#679)
- Fix internal `global` test by using `global.Meter` with `RecordBatch()`. (#680)
- Reimplement histogram using mutex instead of `StateLocker`. (#669)
- Switch `MinMaxSumCount` to a mutex lock implementation instead of `StateLocker`. (#667)
- Update documentation to not include any references to `WithKeys`. (#672)
- Correct misspelling. (#668)
- Fix clobbering of the span context if extraction fails. (#656)
- Bump `golangci-lint` and work around the corrupting bug. (#666) (#670)

## [0.4.3] - 2020-04-24

### Added

- `Dockerfile` and `docker-compose.yml` to run example code. (#635)
- New `grpctrace` package that provides gRPC client and server interceptors for both unary and stream connections. (#621)
- New `api/label` package, providing common label set implementation. (#651)
- Support for JSON marshaling of `Resources`. (#654)
- `TraceID` and `SpanID` implementations for `Stringer` interface. (#642)
- `RemoteAddrKey` in the othttp plugin to include the HTTP client address in top-level spans. (#627)
- `WithSpanFormatter` option to the othttp plugin. (#617)
- Updated README to include section for compatible libraries and include reference to the contrib repository. (#612)
- The prometheus exporter now supports exporting histograms. (#601)
- A `String` method to the `Resource` to return a hashable identifier for a now unique resource. (#613)
- An `Iter` method to the `Resource` to return an array `AttributeIterator`. (#613)
- An `Equal` method to the `Resource` test the equivalence of resources. (#613)
- An iterable structure (`AttributeIterator`) for `Resource` attributes.

### Changed

- zipkin export's `NewExporter` now requires a `serviceName` argument to ensure this needed values is provided. (#644)
- Pass `Resources` through the metrics export pipeline. (#659)

### Removed

- `WithKeys` option from the metric API. (#639)

### Fixed

- Use the `label.Set.Equivalent` value instead of an encoding in the batcher. (#658)
- Correct typo `trace.Exporter` to `trace.SpanSyncer` in comments. (#653)
- Use type names for return values in jaeger exporter. (#648)
- Increase the visibility of the `api/key` package by updating comments and fixing usages locally. (#650)
- `Checkpoint` only after `Update`; Keep records in the `sync.Map` longer. (#647)
- Do not cache `reflect.ValueOf()` in metric Labels. (#649)
- Batch metrics exported from the OTLP exporter based on `Resource` and labels. (#626)
- Add error wrapping to the prometheus exporter. (#631)
- Update the OTLP exporter batching of traces to use a unique `string` representation of an associated `Resource` as the batching key. (#623)
- Update OTLP `SpanData` transform to only include the `ParentSpanID` if one exists. (#614)
- Update `Resource` internal representation to uniquely and reliably identify resources. (#613)
- Check return value from `CheckpointSet.ForEach` in prometheus exporter. (#622)
- Ensure spans created by httptrace client tracer reflect operation structure. (#618)
- Create a new recorder rather than reuse when multiple observations in same epoch for asynchronous instruments. #610
- The default port the OTLP exporter uses to connect to the OpenTelemetry collector is updated to match the one the collector listens on by default. (#611)

## [0.4.2] - 2020-03-31

### Fixed

- Fix `pre_release.sh` to update version in `sdk/opentelemetry.go`. (#607)
- Fix time conversion from internal to OTLP in OTLP exporter. (#606)

## [0.4.1] - 2020-03-31

### Fixed

- Update `tag.sh` to create signed tags. (#604)

## [0.4.0] - 2020-03-30

### Added

- New API package `api/metric/registry` that exposes a `MeterImpl` wrapper for use by SDKs to generate unique instruments. (#580)
- Script to verify examples after a new release. (#579)

### Removed

- The dogstatsd exporter due to lack of support.
   This additionally removes support for statsd. (#591)
- `LabelSet` from the metric API.
   This is replaced by a `[]core.KeyValue` slice. (#595)
- `Labels` from the metric API's `Meter` interface. (#595)

### Changed

- The metric `export.Labels` became an interface which the SDK implements and the `export` package provides a simple, immutable implementation of this interface intended for testing purposes. (#574)
- Renamed `internal/metric.Meter` to `MeterImpl`. (#580)
- Renamed `api/global/internal.obsImpl` to `asyncImpl`. (#580)

### Fixed

- Corrected missing return in mock span. (#582)
- Update License header for all source files to match CNCF guidelines and include a test to ensure it is present. (#586) (#596)
- Update to v0.3.0 of the OTLP in the OTLP exporter. (#588)
- Update pre-release script to be compatible between GNU and BSD based systems. (#592)
- Add a `RecordBatch` benchmark. (#594)
- Moved span transforms of the OTLP exporter to the internal package. (#593)
- Build both go-1.13 and go-1.14 in circleci to test for all supported versions of Go. (#569)
- Removed unneeded allocation on empty labels in OLTP exporter. (#597)
- Update `BatchedSpanProcessor` to process the queue until no data but respect max batch size. (#599)
- Update project documentation godoc.org links to pkg.go.dev. (#602)

## [0.3.0] - 2020-03-21

This is a first official beta release, which provides almost fully complete metrics, tracing, and context propagation functionality.
There is still a possibility of breaking changes.

### Added

- Add `Observer` metric instrument. (#474)
- Add global `Propagators` functionality to enable deferred initialization for propagators registered before the first Meter SDK is installed. (#494)
- Simplified export setup pipeline for the jaeger exporter to match other exporters. (#459)
- The zipkin trace exporter. (#495)
- The OTLP exporter to export metric and trace telemetry to the OpenTelemetry collector. (#497) (#544) (#545)
- Add `StatusMessage` field to the trace `Span`. (#524)
- Context propagation in OpenTracing bridge in terms of OpenTelemetry context propagation. (#525)
- The `Resource` type was added to the SDK. (#528)
- The global API now supports a `Tracer` and `Meter` function as shortcuts to getting a global `*Provider` and calling these methods directly. (#538)
- The metric API now defines a generic `MeterImpl` interface to support general purpose `Meter` construction.
   Additionally, `SyncImpl` and `AsyncImpl` are added to support general purpose instrument construction. (#560)
- A metric `Kind` is added to represent the `MeasureKind`, `ObserverKind`, and `CounterKind`. (#560)
- Scripts to better automate the release process. (#576)

### Changed

- Default to to use `AlwaysSampler` instead of `ProbabilitySampler` to match OpenTelemetry specification. (#506)
- Renamed `AlwaysSampleSampler` to `AlwaysOnSampler` in the trace API. (#511)
- Renamed `NeverSampleSampler` to `AlwaysOffSampler` in the trace API. (#511)
- The `Status` field of the `Span` was changed to `StatusCode` to disambiguate with the added `StatusMessage`. (#524)
- Updated the trace `Sampler` interface conform to the OpenTelemetry specification. (#531)
- Rename metric API `Options` to `Config`. (#541)
- Rename metric `Counter` aggregator to be `Sum`. (#541)
- Unify metric options into `Option` from instrument specific options. (#541)
- The trace API's `TraceProvider` now support `Resource`s. (#545)
- Correct error in zipkin module name. (#548)
- The jaeger trace exporter now supports `Resource`s. (#551)
- Metric SDK now supports `Resource`s.
   The `WithResource` option was added to configure a `Resource` on creation and the `Resource` method was added to the metric `Descriptor` to return the associated `Resource`. (#552)
- Replace `ErrNoLastValue` and `ErrEmptyDataSet` by `ErrNoData` in the metric SDK. (#557)
- The stdout trace exporter now supports `Resource`s. (#558)
- The metric `Descriptor` is now included at the API instead of the SDK. (#560)
- Replace `Ordered` with an iterator in `export.Labels`. (#567)

### Removed

- The vendor specific Stackdriver. It is now hosted on 3rd party vendor infrastructure. (#452)
- The `Unregister` method for metric observers as it is not in the OpenTelemetry specification. (#560)
- `GetDescriptor` from the metric SDK. (#575)
- The `Gauge` instrument from the metric API. (#537)

### Fixed

- Make histogram aggregator checkpoint consistent. (#438)
- Update README with import instructions and how to build and test. (#505)
- The default label encoding was updated to be unique. (#508)
- Use `NewRoot` in the othttp plugin for public endpoints. (#513)
- Fix data race in `BatchedSpanProcessor`. (#518)
- Skip test-386 for Mac OS 10.15.x (Catalina and upwards). #521
- Use a variable-size array to represent ordered labels in maps. (#523)
- Update the OTLP protobuf and update changed import path. (#532)
- Use `StateLocker` implementation in `MinMaxSumCount`. (#546)
- Eliminate goroutine leak in histogram stress test. (#547)
- Update OTLP exporter with latest protobuf. (#550)
- Add filters to the othttp plugin. (#556)
- Provide an implementation of the `Header*` filters that do not depend on Go 1.14. (#565)
- Encode labels once during checkpoint.
   The checkpoint function is executed in a single thread so we can do the encoding lazily before passing the encoded version of labels to the exporter.
   This is a cheap and quick way to avoid encoding the labels on every collection interval. (#572)
- Run coverage over all packages in `COVERAGE_MOD_DIR`. (#573)

## [0.2.3] - 2020-03-04

### Added

- `RecordError` method on `Span`s in the trace API to Simplify adding error events to spans. (#473)
- Configurable push frequency for exporters setup pipeline. (#504)

### Changed

- Rename the `exporter` directory to `exporters`.
   The `go.opentelemetry.io/otel/exporter/trace/jaeger` package was mistakenly released with a `v1.0.0` tag instead of `v0.1.0`.
   This resulted in all subsequent releases not becoming the default latest.
   A consequence of this was that all `go get`s pulled in the incompatible `v0.1.0` release of that package when pulling in more recent packages from other otel packages.
   Renaming the `exporter` directory to `exporters` fixes this issue by renaming the package and therefore clearing any existing dependency tags.
   Consequentially, this action also renames *all* exporter packages. (#502)

### Removed

- The `CorrelationContextHeader` constant in the `correlation` package is no longer exported. (#503)

## [0.2.2] - 2020-02-27

### Added

- `HTTPSupplier` interface in the propagation API to specify methods to retrieve and store a single value for a key to be associated with a carrier. (#467)
- `HTTPExtractor` interface in the propagation API to extract information from an `HTTPSupplier` into a context. (#467)
- `HTTPInjector` interface in the propagation API to inject information into an `HTTPSupplier.` (#467)
- `Config` and configuring `Option` to the propagator API. (#467)
- `Propagators` interface in the propagation API to contain the set of injectors and extractors for all supported carrier formats. (#467)
- `HTTPPropagator` interface in the propagation API to inject and extract from an `HTTPSupplier.` (#467)
- `WithInjectors` and `WithExtractors` functions to the propagator API to configure injectors and extractors to use. (#467)
- `ExtractHTTP` and `InjectHTTP` functions to apply configured HTTP extractors and injectors to a passed context. (#467)
- Histogram aggregator. (#433)
- `DefaultPropagator` function and have it return `trace.TraceContext` as the default context propagator. (#456)
- `AlwaysParentSample` sampler to the trace API. (#455)
- `WithNewRoot` option function to the trace API to specify the created span should be considered a root span. (#451)

### Changed

- Renamed `WithMap` to `ContextWithMap` in the correlation package. (#481)
- Renamed `FromContext` to `MapFromContext` in the correlation package. (#481)
- Move correlation context propagation to correlation package. (#479)
- Do not default to putting remote span context into links. (#480)
- `Tracer.WithSpan` updated to accept `StartOptions`. (#472)
- Renamed `MetricKind` to `Kind` to not stutter in the type usage. (#432)
- Renamed the `export` package to `metric` to match directory structure. (#432)
- Rename the `api/distributedcontext` package to `api/correlation`. (#444)
- Rename the `api/propagators` package to `api/propagation`. (#444)
- Move the propagators from the `propagators` package into the `trace` API package. (#444)
- Update `Float64Gauge`, `Int64Gauge`, `Float64Counter`, `Int64Counter`, `Float64Measure`, and `Int64Measure` metric methods to use value receivers instead of pointers. (#462)
- Moved all dependencies of tools package to a tools directory. (#466)

### Removed

- Binary propagators. (#467)
- NOOP propagator. (#467)

### Fixed

- Upgraded `github.com/golangci/golangci-lint` from `v1.21.0` to `v1.23.6` in `tools/`. (#492)
- Fix a possible nil-dereference crash (#478)
- Correct comments for `InstallNewPipeline` in the stdout exporter. (#483)
- Correct comments for `InstallNewPipeline` in the dogstatsd exporter. (#484)
- Correct comments for `InstallNewPipeline` in the prometheus exporter. (#482)
- Initialize `onError` based on `Config` in prometheus exporter. (#486)
- Correct module name in prometheus exporter README. (#475)
- Removed tracer name prefix from span names. (#430)
- Fix `aggregator_test.go` import package comment. (#431)
- Improved detail in stdout exporter. (#436)
- Fix a dependency issue (generate target should depend on stringer, not lint target) in Makefile. (#442)
- Reorders the Makefile targets within `precommit` target so we generate files and build the code before doing linting, so we can get much nicer errors about syntax errors from the compiler. (#442)
- Reword function documentation in gRPC plugin. (#446)
- Send the `span.kind` tag to Jaeger from the jaeger exporter. (#441)
- Fix `metadataSupplier` in the jaeger exporter to overwrite the header if existing instead of appending to it. (#441)
- Upgraded to Go 1.13 in CI. (#465)
- Correct opentelemetry.io URL in trace SDK documentation. (#464)
- Refactored reference counting logic in SDK determination of stale records. (#468)
- Add call to `runtime.Gosched` in instrument `acquireHandle` logic to not block the collector. (#469)

## [0.2.1.1] - 2020-01-13

### Fixed

- Use stateful batcher on Prometheus exporter fixing regression introduced in #395. (#428)

## [0.2.1] - 2020-01-08

### Added

- Global meter forwarding implementation.
   This enables deferred initialization for metric instruments registered before the first Meter SDK is installed. (#392)
- Global trace forwarding implementation.
   This enables deferred initialization for tracers registered before the first Trace SDK is installed. (#406)
- Standardize export pipeline creation in all exporters. (#395)
- A testing, organization, and comments for 64-bit field alignment. (#418)
- Script to tag all modules in the project. (#414)

### Changed

- Renamed `propagation` package to `propagators`. (#362)
- Renamed `B3Propagator` propagator to `B3`. (#362)
- Renamed `TextFormatPropagator` propagator to `TextFormat`. (#362)
- Renamed `BinaryPropagator` propagator to `Binary`. (#362)
- Renamed `BinaryFormatPropagator` propagator to `BinaryFormat`. (#362)
- Renamed `NoopTextFormatPropagator` propagator to `NoopTextFormat`. (#362)
- Renamed `TraceContextPropagator` propagator to `TraceContext`. (#362)
- Renamed `SpanOption` to `StartOption` in the trace API. (#369)
- Renamed `StartOptions` to `StartConfig` in the trace API. (#369)
- Renamed `EndOptions` to `EndConfig` in the trace API. (#369)
- `Number` now has a pointer receiver for its methods. (#375)
- Renamed `CurrentSpan` to `SpanFromContext` in the trace API. (#379)
- Renamed `SetCurrentSpan` to `ContextWithSpan` in the trace API. (#379)
- Renamed `Message` in Event to `Name` in the trace API. (#389)
- Prometheus exporter no longer aggregates metrics, instead it only exports them. (#385)
- Renamed `HandleImpl` to `BoundInstrumentImpl` in the metric API. (#400)
- Renamed `Float64CounterHandle` to `Float64CounterBoundInstrument` in the metric API. (#400)
- Renamed `Int64CounterHandle` to `Int64CounterBoundInstrument` in the metric API. (#400)
- Renamed `Float64GaugeHandle` to `Float64GaugeBoundInstrument` in the metric API. (#400)
- Renamed `Int64GaugeHandle` to `Int64GaugeBoundInstrument` in the metric API. (#400)
- Renamed `Float64MeasureHandle` to `Float64MeasureBoundInstrument` in the metric API. (#400)
- Renamed `Int64MeasureHandle` to `Int64MeasureBoundInstrument` in the metric API. (#400)
- Renamed `Release` method for bound instruments in the metric API to `Unbind`. (#400)
- Renamed `AcquireHandle` method for bound instruments in the metric API to `Bind`. (#400)
- Renamed the `File` option in the stdout exporter to `Writer`. (#404)
- Renamed all `Options` to `Config` for all metric exports where this wasn't already the case.

### Fixed

- Aggregator import path corrected. (#421)
- Correct links in README. (#368)
- The README was updated to match latest code changes in its examples. (#374)
- Don't capitalize error statements. (#375)
- Fix ignored errors. (#375)
- Fix ambiguous variable naming. (#375)
- Removed unnecessary type casting. (#375)
- Use named parameters. (#375)
- Updated release schedule. (#378)
- Correct http-stackdriver example module name. (#394)
- Removed the `http.request` span in `httptrace` package. (#397)
- Add comments in the metrics SDK (#399)
- Initialize checkpoint when creating ddsketch aggregator to prevent panic when merging into a empty one. (#402) (#403)
- Add documentation of compatible exporters in the README. (#405)
- Typo fix. (#408)
- Simplify span check logic in SDK tracer implementation. (#419)

## [0.2.0] - 2019-12-03

### Added

- Unary gRPC tracing example. (#351)
- Prometheus exporter. (#334)
- Dogstatsd metrics exporter. (#326)

### Changed

- Rename `MaxSumCount` aggregation to `MinMaxSumCount` and add the `Min` interface for this aggregation. (#352)
- Rename `GetMeter` to `Meter`. (#357)
- Rename `HTTPTraceContextPropagator` to `TraceContextPropagator`. (#355)
- Rename `HTTPB3Propagator` to `B3Propagator`. (#355)
- Rename `HTTPTraceContextPropagator` to `TraceContextPropagator`. (#355)
- Move `/global` package to `/api/global`. (#356)
- Rename `GetTracer` to `Tracer`. (#347)

### Removed

- `SetAttribute` from the `Span` interface in the trace API. (#361)
- `AddLink` from the `Span` interface in the trace API. (#349)
- `Link` from the `Span` interface in the trace API. (#349)

### Fixed

- Exclude example directories from coverage report. (#365)
- Lint make target now implements automatic fixes with `golangci-lint` before a second run to report the remaining issues. (#360)
- Drop `GO111MODULE` environment variable in Makefile as Go 1.13 is the project specified minimum version and this is environment variable is not needed for that version of Go. (#359)
- Run the race checker for all test. (#354)
- Redundant commands in the Makefile are removed. (#354)
- Split the `generate` and `lint` targets of the Makefile. (#354)
- Renames `circle-ci` target to more generic `ci` in Makefile. (#354)
- Add example Prometheus binary to gitignore. (#358)
- Support negative numbers with the `MaxSumCount`. (#335)
- Resolve race conditions in `push_test.go` identified in #339. (#340)
- Use `/usr/bin/env bash` as a shebang in scripts rather than `/bin/bash`. (#336)
- Trace benchmark now tests both `AlwaysSample` and `NeverSample`.
   Previously it was testing `AlwaysSample` twice. (#325)
- Trace benchmark now uses a `[]byte` for `TraceID` to fix failing test. (#325)
- Added a trace benchmark to test variadic functions in `setAttribute` vs `setAttributes` (#325)
- The `defaultkeys` batcher was only using the encoded label set as its map key while building a checkpoint.
   This allowed distinct label sets through, but any metrics sharing a label set could be overwritten or merged incorrectly.
   This was corrected. (#333)

## [0.1.2] - 2019-11-18

### Fixed

- Optimized the `simplelru` map for attributes to reduce the number of allocations. (#328)
- Removed unnecessary unslicing of parameters that are already a slice. (#324)

## [0.1.1] - 2019-11-18

This release contains a Metrics SDK with stdout exporter and supports basic aggregations such as counter, gauges, array, maxsumcount, and ddsketch.

### Added

- Metrics stdout export pipeline. (#265)
- Array aggregation for raw measure metrics. (#282)
- The core.Value now have a `MarshalJSON` method. (#281)

### Removed

- `WithService`, `WithResources`, and `WithComponent` methods of tracers. (#314)
- Prefix slash in `Tracer.Start()` for the Jaeger example. (#292)

### Changed

- Allocation in LabelSet construction to reduce GC overhead. (#318)
- `trace.WithAttributes` to append values instead of replacing (#315)
- Use a formula for tolerance in sampling tests. (#298)
- Move export types into trace and metric-specific sub-directories. (#289)
- `SpanKind` back to being based on an `int` type. (#288)

### Fixed

- URL to OpenTelemetry website in README. (#323)
- Name of othttp default tracer. (#321)
- `ExportSpans` for the stackdriver exporter now handles `nil` context. (#294)
- CI modules cache to correctly restore/save from/to the cache. (#316)
- Fix metric SDK race condition between `LoadOrStore` and the assignment `rec.recorder = i.meter.exporter.AggregatorFor(rec)`. (#293)
- README now reflects the new code structure introduced with these changes. (#291)
- Make the basic example work. (#279)

## [0.1.0] - 2019-11-04

This is the first release of open-telemetry go library.
It contains api and sdk for trace and meter.

### Added

- Initial OpenTelemetry trace and metric API prototypes.
- Initial OpenTelemetry trace, metric, and export SDK packages.
- A wireframe bridge to support compatibility with OpenTracing.
- Example code for a basic, http-stackdriver, http, jaeger, and named tracer setup.
- Exporters for Jaeger, Stackdriver, and stdout.
- Propagators for binary, B3, and trace-context protocols.
- Project information and guidelines in the form of a README and CONTRIBUTING.
- Tools to build the project and a Makefile to automate the process.
- Apache-2.0 license.
- CircleCI build CI manifest files.
- CODEOWNERS file to track owners of this project.

[Unreleased]: https://github.com/open-telemetry/opentelemetry-go/compare/v1.30.0...HEAD
[1.30.0/0.52.0/0.6.0/0.0.9]: https://github.com/open-telemetry/opentelemetry-go/releases/tag/v1.30.0
[1.29.0/0.51.0/0.5.0]: https://github.com/open-telemetry/opentelemetry-go/releases/tag/v1.29.0
[1.28.0/0.50.0/0.4.0]: https://github.com/open-telemetry/opentelemetry-go/releases/tag/v1.28.0
[1.27.0/0.49.0/0.3.0]: https://github.com/open-telemetry/opentelemetry-go/releases/tag/v1.27.0
[1.26.0/0.48.0/0.2.0-alpha]: https://github.com/open-telemetry/opentelemetry-go/releases/tag/v1.26.0
[1.25.0/0.47.0/0.0.8/0.1.0-alpha]: https://github.com/open-telemetry/opentelemetry-go/releases/tag/v1.25.0
[1.24.0/0.46.0/0.0.1-alpha]: https://github.com/open-telemetry/opentelemetry-go/releases/tag/v1.24.0
[1.23.1]: https://github.com/open-telemetry/opentelemetry-go/releases/tag/v1.23.1
[1.23.0]: https://github.com/open-telemetry/opentelemetry-go/releases/tag/v1.23.0
[1.23.0-rc.1]: https://github.com/open-telemetry/opentelemetry-go/releases/tag/v1.23.0-rc.1
[1.22.0/0.45.0]: https://github.com/open-telemetry/opentelemetry-go/releases/tag/v1.22.0
[1.21.0/0.44.0]: https://github.com/open-telemetry/opentelemetry-go/releases/tag/v1.21.0
[1.20.0/0.43.0]: https://github.com/open-telemetry/opentelemetry-go/releases/tag/v1.20.0
[1.19.0/0.42.0/0.0.7]: https://github.com/open-telemetry/opentelemetry-go/releases/tag/v1.19.0
[1.19.0-rc.1/0.42.0-rc.1]: https://github.com/open-telemetry/opentelemetry-go/releases/tag/v1.19.0-rc.1
[1.18.0/0.41.0/0.0.6]: https://github.com/open-telemetry/opentelemetry-go/releases/tag/v1.18.0
[1.17.0/0.40.0/0.0.5]: https://github.com/open-telemetry/opentelemetry-go/releases/tag/v1.17.0
[1.16.0/0.39.0]: https://github.com/open-telemetry/opentelemetry-go/releases/tag/v1.16.0
[1.16.0-rc.1/0.39.0-rc.1]: https://github.com/open-telemetry/opentelemetry-go/releases/tag/v1.16.0-rc.1
[1.15.1/0.38.1]: https://github.com/open-telemetry/opentelemetry-go/releases/tag/v1.15.1
[1.15.0/0.38.0]: https://github.com/open-telemetry/opentelemetry-go/releases/tag/v1.15.0
[1.15.0-rc.2/0.38.0-rc.2]: https://github.com/open-telemetry/opentelemetry-go/releases/tag/v1.15.0-rc.2
[1.15.0-rc.1/0.38.0-rc.1]: https://github.com/open-telemetry/opentelemetry-go/releases/tag/v1.15.0-rc.1
[1.14.0/0.37.0/0.0.4]: https://github.com/open-telemetry/opentelemetry-go/releases/tag/v1.14.0
[1.13.0/0.36.0]: https://github.com/open-telemetry/opentelemetry-go/releases/tag/v1.13.0
[1.12.0/0.35.0]: https://github.com/open-telemetry/opentelemetry-go/releases/tag/v1.12.0
[1.11.2/0.34.0]: https://github.com/open-telemetry/opentelemetry-go/releases/tag/v1.11.2
[1.11.1/0.33.0]: https://github.com/open-telemetry/opentelemetry-go/releases/tag/v1.11.1
[1.11.0/0.32.3]: https://github.com/open-telemetry/opentelemetry-go/releases/tag/v1.11.0
[0.32.2]: https://github.com/open-telemetry/opentelemetry-go/releases/tag/sdk/metric/v0.32.2
[0.32.1]: https://github.com/open-telemetry/opentelemetry-go/releases/tag/sdk/metric/v0.32.1
[0.32.0]: https://github.com/open-telemetry/opentelemetry-go/releases/tag/sdk/metric/v0.32.0
[1.10.0]: https://github.com/open-telemetry/opentelemetry-go/releases/tag/v1.10.0
[1.9.0/0.0.3]: https://github.com/open-telemetry/opentelemetry-go/releases/tag/v1.9.0
[1.8.0/0.31.0]: https://github.com/open-telemetry/opentelemetry-go/releases/tag/v1.8.0
[1.7.0/0.30.0]: https://github.com/open-telemetry/opentelemetry-go/releases/tag/v1.7.0
[0.29.0]: https://github.com/open-telemetry/opentelemetry-go/releases/tag/metric/v0.29.0
[1.6.3]: https://github.com/open-telemetry/opentelemetry-go/releases/tag/v1.6.3
[1.6.2]: https://github.com/open-telemetry/opentelemetry-go/releases/tag/v1.6.2
[1.6.1]: https://github.com/open-telemetry/opentelemetry-go/releases/tag/v1.6.1
[1.6.0/0.28.0]: https://github.com/open-telemetry/opentelemetry-go/releases/tag/v1.6.0
[1.5.0]: https://github.com/open-telemetry/opentelemetry-go/releases/tag/v1.5.0
[1.4.1]: https://github.com/open-telemetry/opentelemetry-go/releases/tag/v1.4.1
[1.4.0]: https://github.com/open-telemetry/opentelemetry-go/releases/tag/v1.4.0
[1.3.0]: https://github.com/open-telemetry/opentelemetry-go/releases/tag/v1.3.0
[1.2.0]: https://github.com/open-telemetry/opentelemetry-go/releases/tag/v1.2.0
[1.1.0]: https://github.com/open-telemetry/opentelemetry-go/releases/tag/v1.1.0
[1.0.1]: https://github.com/open-telemetry/opentelemetry-go/releases/tag/v1.0.1
[Metrics 0.24.0]: https://github.com/open-telemetry/opentelemetry-go/releases/tag/metric/v0.24.0
[1.0.0]: https://github.com/open-telemetry/opentelemetry-go/releases/tag/v1.0.0
[1.0.0-RC3]: https://github.com/open-telemetry/opentelemetry-go/releases/tag/v1.0.0-RC3
[1.0.0-RC2]: https://github.com/open-telemetry/opentelemetry-go/releases/tag/v1.0.0-RC2
[Experimental Metrics v0.22.0]: https://github.com/open-telemetry/opentelemetry-go/releases/tag/metric/v0.22.0
[1.0.0-RC1]: https://github.com/open-telemetry/opentelemetry-go/releases/tag/v1.0.0-RC1
[0.20.0]: https://github.com/open-telemetry/opentelemetry-go/releases/tag/v0.20.0
[0.19.0]: https://github.com/open-telemetry/opentelemetry-go/releases/tag/v0.19.0
[0.18.0]: https://github.com/open-telemetry/opentelemetry-go/releases/tag/v0.18.0
[0.17.0]: https://github.com/open-telemetry/opentelemetry-go/releases/tag/v0.17.0
[0.16.0]: https://github.com/open-telemetry/opentelemetry-go/releases/tag/v0.16.0
[0.15.0]: https://github.com/open-telemetry/opentelemetry-go/releases/tag/v0.15.0
[0.14.0]: https://github.com/open-telemetry/opentelemetry-go/releases/tag/v0.14.0
[0.13.0]: https://github.com/open-telemetry/opentelemetry-go/releases/tag/v0.13.0
[0.12.0]: https://github.com/open-telemetry/opentelemetry-go/releases/tag/v0.12.0
[0.11.0]: https://github.com/open-telemetry/opentelemetry-go/releases/tag/v0.11.0
[0.10.0]: https://github.com/open-telemetry/opentelemetry-go/releases/tag/v0.10.0
[0.9.0]: https://github.com/open-telemetry/opentelemetry-go/releases/tag/v0.9.0
[0.8.0]: https://github.com/open-telemetry/opentelemetry-go/releases/tag/v0.8.0
[0.7.0]: https://github.com/open-telemetry/opentelemetry-go/releases/tag/v0.7.0
[0.6.0]: https://github.com/open-telemetry/opentelemetry-go/releases/tag/v0.6.0
[0.5.0]: https://github.com/open-telemetry/opentelemetry-go/releases/tag/v0.5.0
[0.4.3]: https://github.com/open-telemetry/opentelemetry-go/releases/tag/v0.4.3
[0.4.2]: https://github.com/open-telemetry/opentelemetry-go/releases/tag/v0.4.2
[0.4.1]: https://github.com/open-telemetry/opentelemetry-go/releases/tag/v0.4.1
[0.4.0]: https://github.com/open-telemetry/opentelemetry-go/releases/tag/v0.4.0
[0.3.0]: https://github.com/open-telemetry/opentelemetry-go/releases/tag/v0.3.0
[0.2.3]: https://github.com/open-telemetry/opentelemetry-go/releases/tag/v0.2.3
[0.2.2]: https://github.com/open-telemetry/opentelemetry-go/releases/tag/v0.2.2
[0.2.1.1]: https://github.com/open-telemetry/opentelemetry-go/releases/tag/v0.2.1.1
[0.2.1]: https://github.com/open-telemetry/opentelemetry-go/releases/tag/v0.2.1
[0.2.0]: https://github.com/open-telemetry/opentelemetry-go/releases/tag/v0.2.0
[0.1.2]: https://github.com/open-telemetry/opentelemetry-go/releases/tag/v0.1.2
[0.1.1]: https://github.com/open-telemetry/opentelemetry-go/releases/tag/v0.1.1
[0.1.0]: https://github.com/open-telemetry/opentelemetry-go/releases/tag/v0.1.0

<!-- Released section ended -->

[Go 1.23]: https://go.dev/doc/go1.23
[Go 1.22]: https://go.dev/doc/go1.22
[Go 1.21]: https://go.dev/doc/go1.21
[Go 1.20]: https://go.dev/doc/go1.20
[Go 1.19]: https://go.dev/doc/go1.19
[Go 1.18]: https://go.dev/doc/go1.18

[metric API]:https://pkg.go.dev/go.opentelemetry.io/otel/metric
[metric SDK]:https://pkg.go.dev/go.opentelemetry.io/otel/sdk/metric
[trace API]:https://pkg.go.dev/go.opentelemetry.io/otel/trace

[GO-2024-2687]: https://pkg.go.dev/vuln/GO-2024-2687<|MERGE_RESOLUTION|>--- conflicted
+++ resolved
@@ -18,11 +18,8 @@
 - `Logger.Enabled` in `go.opentelemetry.io/otel/log` now accepts a newly introduced `EnabledParameters` type instead of `Record`. (#5791)
 - `FilterProcessor.Enabled` in `go.opentelemetry.io/otel/sdk/log/internal/x` now accepts `EnabledParameters` instead of `Record`. (#5791)
 - The `Record` type in `go.opentelemetry.io/otel/log` is no longer comparable. (#5847)
-<<<<<<< HEAD
+- Performance improvements for the trace SDK `SetAttributes` method in `Span`. (#5864)
 - Reduce memory allocations for the `Event` and `Link` lists in `Span`. (#5858)
-=======
-- Performance improvements for the trace SDK `SetAttributes` method in `Span`. (#5864)
->>>>>>> 3cbd9671
 
 ### Deprecated
 
