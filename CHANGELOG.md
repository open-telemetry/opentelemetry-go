# Changelog

All notable changes to this project will be documented in this file.

The format is based on [Keep a Changelog](https://keepachangelog.com/en/1.0.0/).

This project adheres to [Semantic Versioning](https://semver.org/spec/v2.0.0.html).

## [Unreleased]

## [1.11.1/0.33.0] 2022-10-19

### Added

<<<<<<< HEAD
- Prometheus exporter will register with a prometheus registerer on creation, there are options to control this. (#3239)
- The `WithTemporalitySelector` and `WithAggregationSelector` have been added to the `go.opentelemetry.io/otel/exporters/otlp/otlpmetric/otlpmetricgrpc`, `go.opentelemetry.io/otel/exporters/otlp/otlpmetric/otlpmetrichttp`, and `go.opentelemetry.io/otel/exporters/stdout/stdoutmetric` packages to configure the temporality and aggregation selectors for their exporters. (#3260)
- Added the `WithAggregationSelector` option to the `go.opentelemetry.io/otel/exporters/prometheus` package to change the `AggregationSelector` used. (#3341)

### Changed

- `sdktrace.TraceProvider.Shutdown` and `sdktrace.TraceProvider.ForceFlush` to not return error when no processor register. (#3268)
- The `"go.opentelemetry.io/otel/exporters/prometheus".New` now also returns an error indicating the failure to register the exporter with Prometheus. (#3239)
- The prometheus exporter will no longer try to enumerate the metrics it will send to prometheus on startup.
   This fixes the `reader is not registered` warning currently emitted on startup. (#3291 #3342)
- The `Temporality(view.InstrumentKind) metricdata.Temporality` and `Aggregation(view.InstrumentKind) aggregation.Aggregation` methods are added to the `"go.opentelemetry.io/otel/sdk/metric".Exporter` interface. (#3260)
- The `Temporality(view.InstrumentKind) metricdata.Temporality` and `Aggregation(view.InstrumentKind) aggregation.Aggregation` methods are added to the `"go.opentelemetry.io/otel/exporters/otlp/otlpmetric".Client` interface. (#3260)
- The `WithTemporalitySelector` and `WithAggregationSelector` `ReaderOption`s have been changed to `ManualReaderOption`s in the `go.opentelemetry.io/otel/sdk/metric` package. (#3260)
- The periodic reader in the `go.opentelemetry.io/otel/sdk/metric` package now uses the temporality and aggregation selectors from its configured exporter instead of accepting them as options. (#3260)
=======
- The Prometheus exporter in `go.opentelemetry.io/otel/exporters/prometheus` registers with a Prometheus registerer on creation.
   By default, it will register with the default Prometheus registerer.
   A non-default registerer can be used by passing the `WithRegisterer` option. (#3239)
- Added the `WithAggregationSelector` option to the `go.opentelemetry.io/otel/exporters/prometheus` package to change the default `AggregationSelector` used. (#3341)
- The Prometheus exporter in `go.opentelemetry.io/otel/exporters/prometheus` converts the `Resource` associated with metric exports into a `target_info` metric. (#3285)

### Changed

- The `"go.opentelemetry.io/otel/exporters/prometheus".New` function is updated to return an error.
   It will return an error if the exporter fails to register with Prometheus. (#3239)
>>>>>>> 587437ba

### Fixed

- The URL-encoded values from the `OTEL_RESOURCE_ATTRIBUTES` environment variable are decoded. (#2963)
- The `baggage.NewMember` function decodes the `value` parameter instead of directly using it.
   This fixes the implementation to be compliant with the W3C specification. (#3226)
- Slice attributes of the `attribute` package are now comparable based on their value, not instance. (#3108 #3252)
- The `Shutdown` and `ForceFlush` methods of the `"go.opentelemetry.io/otel/sdk/trace".TraceProvider` no longer return an error when no processor is registered. (#3268)
- The Prometheus exporter in `go.opentelemetry.io/otel/exporters/prometheus` cumulatively sums histogram buckets. (#3281)
- The sum of each histogram data point is now uniquely exported by the `go.opentelemetry.io/otel/exporters/otlpmetric` exporters. (#3284, #3293)
- Recorded values for asynchronous counters (`Counter` and `UpDownCounter`) are interpreted as exact, not incremental, sum values by the metric SDK. (#3350, #3278)
- `UpDownCounters` are now correctly output as Prometheus gauges in the `go.opentelemetry.io/otel/exporters/prometheus` exporter. (#3358)
- The Prometheus exporter in `go.opentelemetry.io/otel/exporters/prometheus` no longer describes the metrics it will send to Prometheus on startup.
   Instead the exporter is defined as an "unchecked" collector for Prometheus.
   This fixes the `reader is not registered` warning currently emitted on startup. (#3291 #3342)
- The `go.opentelemetry.io/otel/exporters/prometheus` exporter now correctly adds `_total` suffixes to counter metrics. (#3360)
- The `go.opentelemetry.io/otel/exporters/prometheus` exporter now adds a unit suffix to metric names.
   This can be disabled using the `WithoutUnits()` option added to that package. (#3352)

## [1.11.0/0.32.3] 2022-10-12

### Added

- Add default User-Agent header to OTLP exporter requests (`go.opentelemetry.io/otel/exporters/otlptrace/otlptracegrpc` and `go.opentelemetry.io/otel/exporters/otlptrace/otlptracehttp`). (#3261)

### Changed

- `span.SetStatus` has been updated such that calls that lower the status are now no-ops. (#3214)
- Upgrade `golang.org/x/sys/unix` from `v0.0.0-20210423185535-09eb48e85fd7` to `v0.0.0-20220919091848-fb04ddd9f9c8`.
  This addresses [GO-2022-0493](https://pkg.go.dev/vuln/GO-2022-0493). (#3235)

## [0.32.2] Metric SDK (Alpha) - 2022-10-11

### Added

- Added an example of using metric views to customize instruments. (#3177)
- Add default User-Agent header to OTLP exporter requests (`go.opentelemetry.io/otel/exporters/otlpmetric/otlpmetricgrpc` and `go.opentelemetry.io/otel/exporters/otlpmetric/otlpmetrichttp`). (#3261)

### Changed

- Flush pending measurements with the `PeriodicReader` in the `go.opentelemetry.io/otel/sdk/metric` when `ForceFlush` or `Shutdown` are called. (#3220)
- Update histogram default bounds to match the requirements of the latest specification. (#3222)
- Encode the HTTP status code in the OpenTracing bridge (`go.opentelemetry.io/otel/bridge/opentracing`) as an integer.  (#3265)

### Fixed

- Use default view if instrument does not match any registered view of a reader. (#3224, #3237)
- Return the same instrument every time a user makes the exact same instrument creation call. (#3229, #3251)
- Return the existing instrument when a view transforms a creation call to match an existing instrument. (#3240, #3251)
- Log a warning when a conflicting instrument (e.g. description, unit, data-type) is created instead of returning an error. (#3251)
- The OpenCensus bridge no longer sends empty batches of metrics. (#3263)

## [0.32.1] Metric SDK (Alpha) - 2022-09-22

### Changed

- The Prometheus exporter sanitizes OpenTelemetry instrument names when exporting.
   Invalid characters are replaced with `_`. (#3212)

### Added

- The metric portion of the OpenCensus bridge (`go.opentelemetry.io/otel/bridge/opencensus`) has been reintroduced. (#3192)
- The OpenCensus bridge example (`go.opentelemetry.io/otel/example/opencensus`) has been reintroduced. (#3206)

### Fixed

- Updated go.mods to point to valid versions of the sdk. (#3216)
- Set the `MeterProvider` resource on all exported metric data. (#3218)

## [0.32.0] Revised Metric SDK (Alpha) - 2022-09-18

### Changed

- The metric SDK in `go.opentelemetry.io/otel/sdk/metric` is completely refactored to comply with the OpenTelemetry specification.
  Please see the package documentation for how the new SDK is initialized and configured. (#3175)
- Update the minimum supported go version to go1.18. Removes support for go1.17 (#3179)

### Removed

- The metric portion of the OpenCensus bridge (`go.opentelemetry.io/otel/bridge/opencensus`) has been removed.
  A new bridge compliant with the revised metric SDK will be added back in a future release. (#3175)
- The `go.opentelemetry.io/otel/sdk/metric/aggregator/aggregatortest` package is removed, see the new metric SDK. (#3175)
- The `go.opentelemetry.io/otel/sdk/metric/aggregator/histogram` package is removed, see the new metric SDK. (#3175)
- The `go.opentelemetry.io/otel/sdk/metric/aggregator/lastvalue` package is removed, see the new metric SDK. (#3175)
- The `go.opentelemetry.io/otel/sdk/metric/aggregator/sum` package is removed, see the new metric SDK. (#3175)
- The `go.opentelemetry.io/otel/sdk/metric/aggregator` package is removed, see the new metric SDK. (#3175)
- The `go.opentelemetry.io/otel/sdk/metric/controller/basic` package is removed, see the new metric SDK. (#3175)
- The `go.opentelemetry.io/otel/sdk/metric/controller/controllertest` package is removed, see the new metric SDK. (#3175)
- The `go.opentelemetry.io/otel/sdk/metric/controller/time` package is removed, see the new metric SDK. (#3175)
- The `go.opentelemetry.io/otel/sdk/metric/export/aggregation` package is removed, see the new metric SDK. (#3175)
- The `go.opentelemetry.io/otel/sdk/metric/export` package is removed, see the new metric SDK. (#3175)
- The `go.opentelemetry.io/otel/sdk/metric/metrictest` package is removed.
  A replacement package that supports the new metric SDK will be added back in a future release. (#3175)
- The `go.opentelemetry.io/otel/sdk/metric/number` package is removed, see the new metric SDK. (#3175)
- The `go.opentelemetry.io/otel/sdk/metric/processor/basic` package is removed, see the new metric SDK. (#3175)
- The `go.opentelemetry.io/otel/sdk/metric/processor/processortest` package is removed, see the new metric SDK. (#3175)
- The `go.opentelemetry.io/otel/sdk/metric/processor/reducer` package is removed, see the new metric SDK. (#3175)
- The `go.opentelemetry.io/otel/sdk/metric/registry` package is removed, see the new metric SDK. (#3175)
- The `go.opentelemetry.io/otel/sdk/metric/sdkapi` package is removed, see the new metric SDK. (#3175)
- The `go.opentelemetry.io/otel/sdk/metric/selector/simple` package is removed, see the new metric SDK. (#3175)
- The `"go.opentelemetry.io/otel/sdk/metric".ErrUninitializedInstrument` variable was removed. (#3175)
- The `"go.opentelemetry.io/otel/sdk/metric".ErrBadInstrument` variable was removed. (#3175)
- The `"go.opentelemetry.io/otel/sdk/metric".Accumulator` type was removed, see the `MeterProvider`in the new metric SDK. (#3175)
- The `"go.opentelemetry.io/otel/sdk/metric".NewAccumulator` function was removed, see `NewMeterProvider`in the new metric SDK. (#3175)
- The deprecated `"go.opentelemetry.io/otel/sdk/metric".AtomicFieldOffsets` function was removed. (#3175)

## [1.10.0] - 2022-09-09

### Added

- Support Go 1.19. (#3077)
  Include compatibility testing and document support. (#3077)
- Support the OTLP ExportTracePartialSuccess response; these are passed to the registered error handler. (#3106)
- Upgrade go.opentelemetry.io/proto/otlp from v0.18.0 to v0.19.0 (#3107)

### Changed

- Fix misidentification of OpenTelemetry `SpanKind` in OpenTracing bridge (`go.opentelemetry.io/otel/bridge/opentracing`).  (#3096)
- Attempting to start a span with a nil `context` will no longer cause a panic. (#3110)
- All exporters will be shutdown even if one reports an error (#3091)
- Ensure valid UTF-8 when truncating over-length attribute values. (#3156)

## [1.9.0/0.0.3] - 2022-08-01

### Added

- Add support for Schema Files format 1.1.x (metric "split" transform) with the new `go.opentelemetry.io/otel/schema/v1.1` package. (#2999)
- Add the `go.opentelemetry.io/otel/semconv/v1.11.0` package.
  The package contains semantic conventions from the `v1.11.0` version of the OpenTelemetry specification. (#3009)
- Add the `go.opentelemetry.io/otel/semconv/v1.12.0` package.
  The package contains semantic conventions from the `v1.12.0` version of the OpenTelemetry specification. (#3010)
- Add the `http.method` attribute to HTTP server metric from all `go.opentelemetry.io/otel/semconv/*` packages. (#3018)

### Fixed

- Invalid warning for context setup being deferred in `go.opentelemetry.io/otel/bridge/opentracing` package. (#3029)

## [1.8.0/0.31.0] - 2022-07-08

### Added

- Add support for `opentracing.TextMap` format in the `Inject` and `Extract` methods
of the `"go.opentelemetry.io/otel/bridge/opentracing".BridgeTracer` type. (#2911)

### Changed

- The `crosslink` make target has been updated to use the `go.opentelemetry.io/build-tools/crosslink` package. (#2886)
- In the `go.opentelemetry.io/otel/sdk/instrumentation` package rename `Library` to `Scope` and alias `Library` as `Scope` (#2976)
- Move metric no-op implementation form `nonrecording` to `metric` package. (#2866)

### Removed

- Support for go1.16. Support is now only for go1.17 and go1.18 (#2917)

### Deprecated

- The `Library` struct in the `go.opentelemetry.io/otel/sdk/instrumentation` package is deprecated.
  Use the equivalent `Scope` struct instead. (#2977)
- The `ReadOnlySpan.InstrumentationLibrary` method from the `go.opentelemetry.io/otel/sdk/trace` package is deprecated.
  Use the equivalent `ReadOnlySpan.InstrumentationScope` method instead. (#2977)

## [1.7.0/0.30.0] - 2022-04-28

### Added

- Add the `go.opentelemetry.io/otel/semconv/v1.8.0` package.
  The package contains semantic conventions from the `v1.8.0` version of the OpenTelemetry specification. (#2763)
- Add the `go.opentelemetry.io/otel/semconv/v1.9.0` package.
  The package contains semantic conventions from the `v1.9.0` version of the OpenTelemetry specification. (#2792)
- Add the `go.opentelemetry.io/otel/semconv/v1.10.0` package.
  The package contains semantic conventions from the `v1.10.0` version of the OpenTelemetry specification. (#2842)
- Added an in-memory exporter to metrictest to aid testing with a full SDK. (#2776)

### Fixed

- Globally delegated instruments are unwrapped before delegating asynchronous callbacks. (#2784)
- Remove import of `testing` package in non-tests builds of the `go.opentelemetry.io/otel` package. (#2786)

### Changed

- The `WithLabelEncoder` option from the `go.opentelemetry.io/otel/exporters/stdout/stdoutmetric` package is renamed to `WithAttributeEncoder`. (#2790)
- The `LabelFilterSelector` interface from `go.opentelemetry.io/otel/sdk/metric/processor/reducer` is renamed to `AttributeFilterSelector`.
  The method included in the renamed interface also changed from `LabelFilterFor` to `AttributeFilterFor`. (#2790)
- The `Metadata.Labels` method from the `go.opentelemetry.io/otel/sdk/metric/export` package is renamed to `Metadata.Attributes`.
  Consequentially, the `Record` type from the same package also has had the embedded method renamed. (#2790)

### Deprecated

- The `Iterator.Label` method in the `go.opentelemetry.io/otel/attribute` package is deprecated.
  Use the equivalent `Iterator.Attribute` method instead. (#2790)
- The `Iterator.IndexedLabel` method in the `go.opentelemetry.io/otel/attribute` package is deprecated.
  Use the equivalent `Iterator.IndexedAttribute` method instead. (#2790)
- The `MergeIterator.Label` method in the `go.opentelemetry.io/otel/attribute` package is deprecated.
  Use the equivalent `MergeIterator.Attribute` method instead. (#2790)

### Removed

- Removed the `Batch` type from the `go.opentelemetry.io/otel/sdk/metric/metrictest` package. (#2864)
- Removed the `Measurement` type from the `go.opentelemetry.io/otel/sdk/metric/metrictest` package. (#2864)

## [0.29.0] - 2022-04-11

### Added

- The metrics global package was added back into several test files. (#2764)
- The `Meter` function is added back to the `go.opentelemetry.io/otel/metric/global` package.
  This function is a convenience function equivalent to calling `global.MeterProvider().Meter(...)`. (#2750)

### Removed

- Removed module the `go.opentelemetry.io/otel/sdk/export/metric`.
  Use the `go.opentelemetry.io/otel/sdk/metric` module instead. (#2720)

### Changed

- Don't panic anymore when setting a global MeterProvider to itself. (#2749)
- Upgrade `go.opentelemetry.io/proto/otlp` in `go.opentelemetry.io/otel/exporters/otlp/otlpmetric` from `v0.12.1` to `v0.15.0`.
  This replaces the use of the now deprecated `InstrumentationLibrary` and `InstrumentationLibraryMetrics` types and fields in the proto library with the equivalent `InstrumentationScope` and `ScopeMetrics`. (#2748)

## [1.6.3] - 2022-04-07

### Fixed

- Allow non-comparable global `MeterProvider`, `TracerProvider`, and `TextMapPropagator` types to be set. (#2772, #2773)

## [1.6.2] - 2022-04-06

### Changed

- Don't panic anymore when setting a global TracerProvider or TextMapPropagator to itself. (#2749)
- Upgrade `go.opentelemetry.io/proto/otlp` in `go.opentelemetry.io/otel/exporters/otlp/otlptrace` from `v0.12.1` to `v0.15.0`.
  This replaces the use of the now deprecated `InstrumentationLibrary` and `InstrumentationLibrarySpans` types and fields in the proto library with the equivalent `InstrumentationScope` and `ScopeSpans`. (#2748)

## [1.6.1] - 2022-03-28

### Fixed

- The `go.opentelemetry.io/otel/schema/*` packages now use the correct schema URL for their `SchemaURL` constant.
  Instead of using `"https://opentelemetry.io/schemas/v<version>"` they now use the correct URL without a `v` prefix, `"https://opentelemetry.io/schemas/<version>"`. (#2743, #2744)

### Security

- Upgrade `go.opentelemetry.io/proto/otlp` from `v0.12.0` to `v0.12.1`.
  This includes an indirect upgrade of `github.com/grpc-ecosystem/grpc-gateway` which resolves [a vulnerability](https://nvd.nist.gov/vuln/detail/CVE-2019-11254) from `gopkg.in/yaml.v2` in version `v2.2.3`. (#2724, #2728)

## [1.6.0/0.28.0] - 2022-03-23

### ⚠️ Notice ⚠️

This update is a breaking change of the unstable Metrics API.
Code instrumented with the `go.opentelemetry.io/otel/metric` will need to be modified.

### Added

- Add metrics exponential histogram support.
  New mapping functions have been made available in `sdk/metric/aggregator/exponential/mapping` for other OpenTelemetry projects to take dependencies on. (#2502)
- Add Go 1.18 to our compatibility tests. (#2679)
- Allow configuring the Sampler with the `OTEL_TRACES_SAMPLER` and `OTEL_TRACES_SAMPLER_ARG` environment variables. (#2305, #2517)
- Add the `metric/global` for obtaining and setting the global `MeterProvider`. (#2660)

### Changed

- The metrics API has been significantly changed to match the revised OpenTelemetry specification.
  High-level changes include:

  - Synchronous and asynchronous instruments are now handled by independent `InstrumentProvider`s.
    These `InstrumentProvider`s are managed with a `Meter`.
  - Synchronous and asynchronous instruments are grouped into their own packages based on value types.
  - Asynchronous callbacks can now be registered with a `Meter`.

  Be sure to check out the metric module documentation for more information on how to use the revised API. (#2587, #2660)

### Fixed

- Fallback to general attribute limits when span specific ones are not set in the environment. (#2675, #2677)

## [1.5.0] - 2022-03-16

### Added

- Log the Exporters configuration in the TracerProviders message. (#2578)
- Added support to configure the span limits with environment variables.
  The following environment variables are supported. (#2606, #2637)
  - `OTEL_SPAN_ATTRIBUTE_VALUE_LENGTH_LIMIT`
  - `OTEL_SPAN_ATTRIBUTE_COUNT_LIMIT`
  - `OTEL_SPAN_EVENT_COUNT_LIMIT`
  - `OTEL_EVENT_ATTRIBUTE_COUNT_LIMIT`
  - `OTEL_SPAN_LINK_COUNT_LIMIT`
  - `OTEL_LINK_ATTRIBUTE_COUNT_LIMIT`

  If the provided environment variables are invalid (negative), the default values would be used.
- Rename the `gc` runtime name to `go` (#2560)
- Add resource container ID detection. (#2418)
- Add span attribute value length limit.
  The new `AttributeValueLengthLimit` field is added to the `"go.opentelemetry.io/otel/sdk/trace".SpanLimits` type to configure this limit for a `TracerProvider`.
  The default limit for this resource is "unlimited". (#2637)
- Add the `WithRawSpanLimits` option to `go.opentelemetry.io/otel/sdk/trace`.
  This option replaces the `WithSpanLimits` option.
  Zero or negative values will not be changed to the default value like `WithSpanLimits` does.
  Setting a limit to zero will effectively disable the related resource it limits and setting to a negative value will mean that resource is unlimited.
  Consequentially, limits should be constructed using `NewSpanLimits` and updated accordingly. (#2637)

### Changed

- Drop oldest tracestate `Member` when capacity is reached. (#2592)
- Add event and link drop counts to the exported data from the `oltptrace` exporter. (#2601)
- Unify path cleaning functionally in the `otlpmetric` and `otlptrace` configuration. (#2639)
- Change the debug message from the `sdk/trace.BatchSpanProcessor` to reflect the count is cumulative. (#2640)
- Introduce new internal `envconfig` package for OTLP exporters. (#2608)
- If `http.Request.Host` is empty, fall back to use `URL.Host` when populating `http.host` in the `semconv` packages. (#2661)

### Fixed

- Remove the OTLP trace exporter limit of SpanEvents when exporting. (#2616)
- Default to port `4318` instead of `4317` for the `otlpmetrichttp` and `otlptracehttp` client. (#2614, #2625)
- Unlimited span limits are now supported (negative values). (#2636, #2637)

### Deprecated

- Deprecated `"go.opentelemetry.io/otel/sdk/trace".WithSpanLimits`.
  Use `WithRawSpanLimits` instead.
  That option allows setting unlimited and zero limits, this option does not.
  This option will be kept until the next major version incremented release. (#2637)

## [1.4.1] - 2022-02-16

### Fixed

- Fix race condition in reading the dropped spans number for the `BatchSpanProcessor`. (#2615)

## [1.4.0] - 2022-02-11

### Added

- Use `OTEL_EXPORTER_ZIPKIN_ENDPOINT` environment variable to specify zipkin collector endpoint. (#2490)
- Log the configuration of `TracerProvider`s, and `Tracer`s for debugging.
  To enable use a logger with Verbosity (V level) `>=1`. (#2500)
- Added support to configure the batch span-processor with environment variables.
  The following environment variables are used. (#2515)
  - `OTEL_BSP_SCHEDULE_DELAY`
  - `OTEL_BSP_EXPORT_TIMEOUT`
  - `OTEL_BSP_MAX_QUEUE_SIZE`.
  - `OTEL_BSP_MAX_EXPORT_BATCH_SIZE`

### Changed

- Zipkin exporter exports `Resource` attributes in the `Tags` field. (#2589)

### Deprecated

- Deprecate module the `go.opentelemetry.io/otel/sdk/export/metric`.
  Use the `go.opentelemetry.io/otel/sdk/metric` module instead. (#2382)
- Deprecate `"go.opentelemetry.io/otel/sdk/metric".AtomicFieldOffsets`. (#2445)

### Fixed

- Fixed the instrument kind for noop async instruments to correctly report an implementation. (#2461)
- Fix UDP packets overflowing with Jaeger payloads. (#2489, #2512)
- Change the `otlpmetric.Client` interface's `UploadMetrics` method to accept a single `ResourceMetrics` instead of a slice of them. (#2491)
- Specify explicit buckets in Prometheus example, fixing issue where example only has `+inf` bucket. (#2419, #2493)
- W3C baggage will now decode urlescaped values. (#2529)
- Baggage members are now only validated once, when calling `NewMember` and not also when adding it to the baggage itself. (#2522)
- The order attributes are dropped from spans in the `go.opentelemetry.io/otel/sdk/trace` package when capacity is reached is fixed to be in compliance with the OpenTelemetry specification.
  Instead of dropping the least-recently-used attribute, the last added attribute is dropped.
  This drop order still only applies to attributes with unique keys not already contained in the span.
  If an attribute is added with a key already contained in the span, that attribute is updated to the new value being added. (#2576)

### Removed

- Updated `go.opentelemetry.io/proto/otlp` from `v0.11.0` to `v0.12.0`. This version removes a number of deprecated methods. (#2546)
  - [`Metric.GetIntGauge()`](https://pkg.go.dev/go.opentelemetry.io/proto/otlp@v0.11.0/metrics/v1#Metric.GetIntGauge)
  - [`Metric.GetIntHistogram()`](https://pkg.go.dev/go.opentelemetry.io/proto/otlp@v0.11.0/metrics/v1#Metric.GetIntHistogram)
  - [`Metric.GetIntSum()`](https://pkg.go.dev/go.opentelemetry.io/proto/otlp@v0.11.0/metrics/v1#Metric.GetIntSum)

## [1.3.0] - 2021-12-10

### ⚠️ Notice ⚠️

We have updated the project minimum supported Go version to 1.16

### Added

- Added an internal Logger.
  This can be used by the SDK and API to provide users with feedback of the internal state.
  To enable verbose logs configure the logger which will print V(1) logs. For debugging information configure to print V(5) logs. (#2343)
- Add the `WithRetry` `Option` and the `RetryConfig` type to the `go.opentelemetry.io/otel/exporter/otel/otlpmetric/otlpmetrichttp` package to specify retry behavior consistently. (#2425)
- Add `SpanStatusFromHTTPStatusCodeAndSpanKind` to all `semconv` packages to return a span status code similar to `SpanStatusFromHTTPStatusCode`, but exclude `4XX` HTTP errors as span errors if the span is of server kind. (#2296)

### Changed

- The `"go.opentelemetry.io/otel/exporter/otel/otlptrace/otlptracegrpc".Client` now uses the underlying gRPC `ClientConn` to handle name resolution, TCP connection establishment (with retries and backoff) and TLS handshakes, and handling errors on established connections by re-resolving the name and reconnecting. (#2329)
- The `"go.opentelemetry.io/otel/exporter/otel/otlpmetric/otlpmetricgrpc".Client` now uses the underlying gRPC `ClientConn` to handle name resolution, TCP connection establishment (with retries and backoff) and TLS handshakes, and handling errors on established connections by re-resolving the name and reconnecting. (#2425)
- The `"go.opentelemetry.io/otel/exporter/otel/otlpmetric/otlpmetricgrpc".RetrySettings` type is renamed to `RetryConfig`. (#2425)
- The `go.opentelemetry.io/otel/exporter/otel/*` gRPC exporters now default to using the host's root CA set if none are provided by the user and `WithInsecure` is not specified. (#2432)
- Change `resource.Default` to be evaluated the first time it is called, rather than on import. This allows the caller the option to update `OTEL_RESOURCE_ATTRIBUTES` first, such as with `os.Setenv`. (#2371)

### Fixed

- The `go.opentelemetry.io/otel/exporter/otel/*` exporters are updated to handle per-signal and universal endpoints according to the OpenTelemetry specification.
  Any per-signal endpoint set via an `OTEL_EXPORTER_OTLP_<signal>_ENDPOINT` environment variable is now used without modification of the path.
  When `OTEL_EXPORTER_OTLP_ENDPOINT` is set, if it contains a path, that path is used as a base path which per-signal paths are appended to. (#2433)
- Basic metric controller updated to use sync.Map to avoid blocking calls (#2381)
- The `go.opentelemetry.io/otel/exporter/jaeger` correctly sets the `otel.status_code` value to be a string of `ERROR` or `OK` instead of an integer code. (#2439, #2440)

### Deprecated

- Deprecated the `"go.opentelemetry.io/otel/exporter/otel/otlpmetric/otlpmetrichttp".WithMaxAttempts` `Option`, use the new `WithRetry` `Option` instead. (#2425)
- Deprecated the `"go.opentelemetry.io/otel/exporter/otel/otlpmetric/otlpmetrichttp".WithBackoff` `Option`, use the new `WithRetry` `Option` instead. (#2425)

### Removed

- Remove the metric Processor's ability to convert cumulative to delta aggregation temporality. (#2350)
- Remove the metric Bound Instruments interface and implementations. (#2399)
- Remove the metric MinMaxSumCount kind aggregation and the corresponding OTLP export path. (#2423)
- Metric SDK removes the "exact" aggregator for histogram instruments, as it performed a non-standard aggregation for OTLP export (creating repeated Gauge points) and worked its way into a number of confusing examples. (#2348)

## [1.2.0] - 2021-11-12

### Changed

- Metric SDK `export.ExportKind`, `export.ExportKindSelector` types have been renamed to `aggregation.Temporality` and `aggregation.TemporalitySelector` respectively to keep in line with current specification and protocol along with built-in selectors (e.g., `aggregation.CumulativeTemporalitySelector`, ...). (#2274)
- The Metric `Exporter` interface now requires a `TemporalitySelector` method instead of an `ExportKindSelector`. (#2274)
- Metrics API cleanup. The `metric/sdkapi` package has been created to relocate the API-to-SDK interface:
  - The following interface types simply moved from `metric` to `metric/sdkapi`: `Descriptor`, `MeterImpl`, `InstrumentImpl`, `SyncImpl`, `BoundSyncImpl`, `AsyncImpl`, `AsyncRunner`, `AsyncSingleRunner`, and `AsyncBatchRunner`
  - The following struct types moved and are replaced with type aliases, since they are exposed to the user: `Observation`, `Measurement`.
  - The No-op implementations of sync and async instruments are no longer exported, new functions `sdkapi.NewNoopAsyncInstrument()` and `sdkapi.NewNoopSyncInstrument()` are provided instead. (#2271)
- Update the SDK `BatchSpanProcessor` to export all queued spans when `ForceFlush` is called. (#2080, #2335)

### Added

- Add the `"go.opentelemetry.io/otel/exporters/otlp/otlpmetric/otlpmetricgrpc".WithGRPCConn` option so the exporter can reuse an existing gRPC connection. (#2002)
- Added a new `schema` module to help parse Schema Files in OTEP 0152 format. (#2267)
- Added a new `MapCarrier` to the `go.opentelemetry.io/otel/propagation` package to hold propagated cross-cutting concerns as a `map[string]string` held in memory. (#2334)

## [1.1.0] - 2021-10-27

### Added

- Add the `"go.opentelemetry.io/otel/exporters/otlp/otlptrace/otlptracegrpc".WithGRPCConn` option so the exporter can reuse an existing gRPC connection. (#2002)
- Add the `go.opentelemetry.io/otel/semconv/v1.7.0` package.
  The package contains semantic conventions from the `v1.7.0` version of the OpenTelemetry specification. (#2320)
- Add the `go.opentelemetry.io/otel/semconv/v1.6.1` package.
  The package contains semantic conventions from the `v1.6.1` version of the OpenTelemetry specification. (#2321)
- Add the `go.opentelemetry.io/otel/semconv/v1.5.0` package.
  The package contains semantic conventions from the `v1.5.0` version of the OpenTelemetry specification. (#2322)
  - When upgrading from the `semconv/v1.4.0` package note the following name changes:
    - `K8SReplicasetUIDKey` -> `K8SReplicaSetUIDKey`
    - `K8SReplicasetNameKey` -> `K8SReplicaSetNameKey`
    - `K8SStatefulsetUIDKey` -> `K8SStatefulSetUIDKey`
    - `k8SStatefulsetNameKey` -> `K8SStatefulSetNameKey`
    - `K8SDaemonsetUIDKey` -> `K8SDaemonSetUIDKey`
    - `K8SDaemonsetNameKey` -> `K8SDaemonSetNameKey`

### Changed

- Links added to a span will be dropped by the SDK if they contain an invalid span context (#2275).

### Fixed

- The `"go.opentelemetry.io/otel/semconv/v1.4.0".HTTPServerAttributesFromHTTPRequest` now correctly only sets the HTTP client IP attribute even if the connection was routed with proxies and there are multiple addresses in the `X-Forwarded-For` header. (#2282, #2284)
- The `"go.opentelemetry.io/otel/semconv/v1.4.0".NetAttributesFromHTTPRequest` function correctly handles IPv6 addresses as IP addresses and sets the correct net peer IP instead of the net peer hostname attribute. (#2283, #2285)
- The simple span processor shutdown method deterministically returns the exporter error status if it simultaneously finishes when the deadline is reached. (#2290, #2289)

## [1.0.1] - 2021-10-01

### Fixed

- json stdout exporter no longer crashes due to concurrency bug. (#2265)

## [Metrics 0.24.0] - 2021-10-01

### Changed

- NoopMeterProvider is now private and NewNoopMeterProvider must be used to obtain a noopMeterProvider. (#2237)
- The Metric SDK `Export()` function takes a new two-level reader interface for iterating over results one instrumentation library at a time. (#2197)
  - The former `"go.opentelemetry.io/otel/sdk/export/metric".CheckpointSet` is renamed `Reader`.
  - The new interface is named `"go.opentelemetry.io/otel/sdk/export/metric".InstrumentationLibraryReader`.

## [1.0.0] - 2021-09-20

This is the first stable release for the project.
This release includes an API and SDK for the tracing signal that will comply with the stability guarantees defined by the projects [versioning policy](./VERSIONING.md).

### Added

- OTLP trace exporter now sets the `SchemaURL` field in the exported telemetry if the Tracer has `WithSchemaURL` option. (#2242)

### Fixed

- Slice-valued attributes can correctly be used as map keys. (#2223)

### Removed

- Removed the `"go.opentelemetry.io/otel/exporters/zipkin".WithSDKOptions` function. (#2248)
- Removed the deprecated package `go.opentelemetry.io/otel/oteltest`. (#2234)
- Removed the deprecated package `go.opentelemetry.io/otel/bridge/opencensus/utils`. (#2233)
- Removed deprecated functions, types, and methods from `go.opentelemetry.io/otel/attribute` package.
  Use the typed functions and methods added to the package instead. (#2235)
  - The `Key.Array` method is removed.
  - The `Array` function is removed.
  - The `Any` function is removed.
  - The `ArrayValue` function is removed.
  - The `AsArray` function is removed.

## [1.0.0-RC3] - 2021-09-02

### Added

- Added `ErrorHandlerFunc` to use a function as an `"go.opentelemetry.io/otel".ErrorHandler`. (#2149)
- Added `"go.opentelemetry.io/otel/trace".WithStackTrace` option to add a stack trace when using `span.RecordError` or when panic is handled in `span.End`. (#2163)
- Added typed slice attribute types and functionality to the `go.opentelemetry.io/otel/attribute` package to replace the existing array type and functions. (#2162)
  - `BoolSlice`, `IntSlice`, `Int64Slice`, `Float64Slice`, and `StringSlice` replace the use of the `Array` function in the package.
- Added the `go.opentelemetry.io/otel/example/fib` example package.
  Included is an example application that computes Fibonacci numbers. (#2203)

### Changed

- Metric instruments have been renamed to match the (feature-frozen) metric API specification:
  - ValueRecorder becomes Histogram
  - ValueObserver becomes Gauge
  - SumObserver becomes CounterObserver
  - UpDownSumObserver becomes UpDownCounterObserver
  The API exported from this project is still considered experimental. (#2202)
- Metric SDK/API implementation type `InstrumentKind` moves into `sdkapi` sub-package. (#2091)
- The Metrics SDK export record no longer contains a Resource pointer, the SDK `"go.opentelemetry.io/otel/sdk/trace/export/metric".Exporter.Export()` function for push-based exporters now takes a single Resource argument, pull-based exporters use `"go.opentelemetry.io/otel/sdk/metric/controller/basic".Controller.Resource()`. (#2120)
- The JSON output of the `go.opentelemetry.io/otel/exporters/stdout/stdouttrace` is harmonized now such that the output is "plain" JSON objects after each other of the form `{ ... } { ... } { ... }`. Earlier the JSON objects describing a span were wrapped in a slice for each `Exporter.ExportSpans` call, like `[ { ... } ][ { ... } { ... } ]`. Outputting JSON object directly after each other is consistent with JSON loggers, and a bit easier to parse and read. (#2196)
- Update the `NewTracerConfig`, `NewSpanStartConfig`, `NewSpanEndConfig`, and `NewEventConfig` function in the `go.opentelemetry.io/otel/trace` package to return their respective configurations as structs instead of pointers to the struct. (#2212)

### Deprecated

- The `go.opentelemetry.io/otel/bridge/opencensus/utils` package is deprecated.
  All functionality from this package now exists in the `go.opentelemetry.io/otel/bridge/opencensus` package.
  The functions from that package should be used instead. (#2166)
- The `"go.opentelemetry.io/otel/attribute".Array` function and the related `ARRAY` value type is deprecated.
  Use the typed `*Slice` functions and types added to the package instead. (#2162)
- The `"go.opentelemetry.io/otel/attribute".Any` function is deprecated.
  Use the typed functions instead. (#2181)
- The `go.opentelemetry.io/otel/oteltest` package is deprecated.
  The `"go.opentelemetry.io/otel/sdk/trace/tracetest".SpanRecorder` can be registered with the default SDK (`go.opentelemetry.io/otel/sdk/trace`) as a `SpanProcessor` and used as a replacement for this deprecated package. (#2188)

### Removed

- Removed metrics test package `go.opentelemetry.io/otel/sdk/export/metric/metrictest`. (#2105)

### Fixed

- The `fromEnv` detector no longer throws an error when `OTEL_RESOURCE_ATTRIBUTES` environment variable is not set or empty. (#2138)
- Setting the global `ErrorHandler` with `"go.opentelemetry.io/otel".SetErrorHandler` multiple times is now supported. (#2160, #2140)
- The `"go.opentelemetry.io/otel/attribute".Any` function now supports `int32` values. (#2169)
- Multiple calls to `"go.opentelemetry.io/otel/sdk/metric/controller/basic".WithResource()` are handled correctly, and when no resources are provided `"go.opentelemetry.io/otel/sdk/resource".Default()` is used. (#2120)
- The `WithoutTimestamps` option for the `go.opentelemetry.io/otel/exporters/stdout/stdouttrace` exporter causes the exporter to correctly ommit timestamps. (#2195)
- Fixed typos in resources.go. (#2201)

## [1.0.0-RC2] - 2021-07-26

### Added

- Added `WithOSDescription` resource configuration option to set OS (Operating System) description resource attribute (`os.description`). (#1840)
- Added `WithOS` resource configuration option to set all OS (Operating System) resource attributes at once. (#1840)
- Added the `WithRetry` option to the `go.opentelemetry.io/otel/exporters/otlp/otlptrace/otlptracehttp` package.
  This option is a replacement for the removed `WithMaxAttempts` and `WithBackoff` options. (#2095)
- Added API `LinkFromContext` to return Link which encapsulates SpanContext from provided context and also encapsulates attributes. (#2115)
- Added a new `Link` type under the SDK `otel/sdk/trace` package that counts the number of attributes that were dropped for surpassing the `AttributePerLinkCountLimit` configured in the Span's `SpanLimits`.
  This new type replaces the equal-named API `Link` type found in the `otel/trace` package for most usages within the SDK.
  For example, instances of this type are now returned by the `Links()` function of `ReadOnlySpan`s provided in places like the `OnEnd` function of `SpanProcessor` implementations. (#2118)
- Added the `SpanRecorder` type to the `go.opentelemetry.io/otel/skd/trace/tracetest` package.
  This type can be used with the default SDK as a `SpanProcessor` during testing. (#2132)

### Changed

- The `SpanModels` function is now exported from the `go.opentelemetry.io/otel/exporters/zipkin` package to convert OpenTelemetry spans into Zipkin model spans. (#2027)
- Rename the `"go.opentelemetry.io/otel/exporters/otlp/otlptrace/otlptracegrpc".RetrySettings` to `RetryConfig`. (#2095)

### Deprecated

- The `TextMapCarrier` and `TextMapPropagator` from the `go.opentelemetry.io/otel/oteltest` package and their associated creation functions (`TextMapCarrier`, `NewTextMapPropagator`) are deprecated. (#2114)
- The `Harness` type from the `go.opentelemetry.io/otel/oteltest` package and its associated creation function, `NewHarness` are deprecated and will be removed in the next release. (#2123)
- The `TraceStateFromKeyValues` function from the `go.opentelemetry.io/otel/oteltest` package is deprecated.
  Use the `trace.ParseTraceState` function instead. (#2122)

### Removed

- Removed the deprecated package `go.opentelemetry.io/otel/exporters/trace/jaeger`. (#2020)
- Removed the deprecated package `go.opentelemetry.io/otel/exporters/trace/zipkin`. (#2020)
- Removed the `"go.opentelemetry.io/otel/sdk/resource".WithBuiltinDetectors` function.
  The explicit `With*` options for every built-in detector should be used instead. (#2026 #2097)
- Removed the `WithMaxAttempts` and `WithBackoff` options from the `go.opentelemetry.io/otel/exporters/otlp/otlptrace/otlptracehttp` package.
  The retry logic of the package has been updated to match the `otlptracegrpc` package and accordingly a `WithRetry` option is added that should be used instead. (#2095)
- Removed `DroppedAttributeCount` field from `otel/trace.Link` struct. (#2118)

### Fixed

- When using WithNewRoot, don't use the parent context for making sampling decisions. (#2032)
- `oteltest.Tracer` now creates a valid `SpanContext` when using `WithNewRoot`. (#2073)
- OS type detector now sets the correct `dragonflybsd` value for DragonFly BSD. (#2092)
- The OTel span status is correctly transformed into the OTLP status in the `go.opentelemetry.io/otel/exporters/otlp/otlptrace` package.
  This fix will by default set the status to `Unset` if it is not explicitly set to `Ok` or `Error`. (#2099 #2102)
- The `Inject` method for the `"go.opentelemetry.io/otel/propagation".TraceContext` type no longer injects empty `tracestate` values. (#2108)
- Use `6831` as default Jaeger agent port instead of `6832`. (#2131)

## [Experimental Metrics v0.22.0] - 2021-07-19

### Added

- Adds HTTP support for OTLP metrics exporter. (#2022)

### Removed

- Removed the deprecated package `go.opentelemetry.io/otel/exporters/metric/prometheus`. (#2020)

## [1.0.0-RC1] / 0.21.0 - 2021-06-18

With this release we are introducing a split in module versions.  The tracing API and SDK are entering the `v1.0.0` Release Candidate phase with `v1.0.0-RC1`
while the experimental metrics API and SDK continue with `v0.x` releases at `v0.21.0`.  Modules at major version 1 or greater will not depend on modules
with major version 0.

### Added

- Adds `otlpgrpc.WithRetry`option for configuring the retry policy for transient errors on the otlp/gRPC exporter. (#1832)
  - The following status codes are defined as transient errors:
      | gRPC Status Code | Description |
      | ---------------- | ----------- |
      | 1  | Cancelled |
      | 4  | Deadline Exceeded |
      | 8  | Resource Exhausted |
      | 10 | Aborted |
      | 10 | Out of Range |
      | 14 | Unavailable |
      | 15 | Data Loss |
- Added `Status` type to the `go.opentelemetry.io/otel/sdk/trace` package to represent the status of a span. (#1874)
- Added `SpanStub` type and its associated functions to the `go.opentelemetry.io/otel/sdk/trace/tracetest` package.
  This type can be used as a testing replacement for the `SpanSnapshot` that was removed from the `go.opentelemetry.io/otel/sdk/trace` package. (#1873)
- Adds support for scheme in `OTEL_EXPORTER_OTLP_ENDPOINT` according to the spec. (#1886)
- Adds `trace.WithSchemaURL` option for configuring the tracer with a Schema URL. (#1889)
- Added an example of using OpenTelemetry Go as a trace context forwarder. (#1912)
- `ParseTraceState` is added to the `go.opentelemetry.io/otel/trace` package.
  It can be used to decode a `TraceState` from a `tracestate` header string value. (#1937)
- Added `Len` method to the `TraceState` type in the `go.opentelemetry.io/otel/trace` package.
  This method returns the number of list-members the `TraceState` holds. (#1937)
- Creates package `go.opentelemetry.io/otel/exporters/otlp/otlptrace` that defines a trace exporter that uses a `otlptrace.Client` to send data.
  Creates package `go.opentelemetry.io/otel/exporters/otlp/otlptrace/otlptracegrpc` implementing a gRPC `otlptrace.Client` and offers convenience functions, `NewExportPipeline` and `InstallNewPipeline`, to setup and install a `otlptrace.Exporter` in tracing .(#1922)
- Added `Baggage`, `Member`, and `Property` types to the `go.opentelemetry.io/otel/baggage` package along with their related functions. (#1967)
- Added `ContextWithBaggage`, `ContextWithoutBaggage`, and `FromContext` functions to the `go.opentelemetry.io/otel/baggage` package.
  These functions replace the `Set`, `Value`, `ContextWithValue`, `ContextWithoutValue`, and `ContextWithEmpty` functions from that package and directly work with the new `Baggage` type. (#1967)
- The `OTEL_SERVICE_NAME` environment variable is the preferred source for `service.name`, used by the environment resource detector if a service name is present both there and in `OTEL_RESOURCE_ATTRIBUTES`. (#1969)
- Creates package `go.opentelemetry.io/otel/exporters/otlp/otlptrace/otlptracehttp` implementing an HTTP `otlptrace.Client` and offers convenience functions, `NewExportPipeline` and `InstallNewPipeline`, to setup and install a `otlptrace.Exporter` in tracing. (#1963)
- Changes `go.opentelemetry.io/otel/sdk/resource.NewWithAttributes` to require a schema URL. The old function is still available as `resource.NewSchemaless`. This is a breaking change. (#1938)
- Several builtin resource detectors now correctly populate the schema URL. (#1938)
- Creates package `go.opentelemetry.io/otel/exporters/otlp/otlpmetric` that defines a metrics exporter that uses a `otlpmetric.Client` to send data.
- Creates package `go.opentelemetry.io/otel/exporters/otlp/otlpmetric/otlpmetricgrpc` implementing a gRPC `otlpmetric.Client` and offers convenience functions, `New` and `NewUnstarted`, to create an `otlpmetric.Exporter`.(#1991)
- Added `go.opentelemetry.io/otel/exporters/stdout/stdouttrace` exporter. (#2005)
- Added `go.opentelemetry.io/otel/exporters/stdout/stdoutmetric` exporter. (#2005)
- Added a `TracerProvider()` method to the `"go.opentelemetry.io/otel/trace".Span` interface. This can be used to obtain a `TracerProvider` from a given span that utilizes the same trace processing pipeline.  (#2009)

### Changed

- Make `NewSplitDriver` from `go.opentelemetry.io/otel/exporters/otlp` take variadic arguments instead of a `SplitConfig` item.
  `NewSplitDriver` now automatically implements an internal `noopDriver` for `SplitConfig` fields that are not initialized. (#1798)
- `resource.New()` now creates a Resource without builtin detectors. Previous behavior is now achieved by using `WithBuiltinDetectors` Option. (#1810)
- Move the `Event` type from the `go.opentelemetry.io/otel` package to the `go.opentelemetry.io/otel/sdk/trace` package. (#1846)
- CI builds validate against last two versions of Go, dropping 1.14 and adding 1.16. (#1865)
- BatchSpanProcessor now report export failures when calling `ForceFlush()` method. (#1860)
- `Set.Encoded(Encoder)` no longer caches the result of an encoding. (#1855)
- Renamed `CloudZoneKey` to `CloudAvailabilityZoneKey` in Resource semantic conventions according to spec. (#1871)
- The `StatusCode` and `StatusMessage` methods of the `ReadOnlySpan` interface and the `Span` produced by the `go.opentelemetry.io/otel/sdk/trace` package have been replaced with a single `Status` method.
  This method returns the status of a span using the new `Status` type. (#1874)
- Updated `ExportSpans` method of the`SpanExporter` interface type to accept `ReadOnlySpan`s instead of the removed `SpanSnapshot`.
  This brings the export interface into compliance with the specification in that it now accepts an explicitly immutable type instead of just an implied one. (#1873)
- Unembed `SpanContext` in `Link`. (#1877)
- Generate Semantic conventions from the specification YAML. (#1891)
- Spans created by the global `Tracer` obtained from `go.opentelemetry.io/otel`, prior to a functioning `TracerProvider` being set, now propagate the span context from their parent if one exists. (#1901)
- The `"go.opentelemetry.io/otel".Tracer` function now accepts tracer options. (#1902)
- Move the `go.opentelemetry.io/otel/unit` package to `go.opentelemetry.io/otel/metric/unit`. (#1903)
- Changed `go.opentelemetry.io/otel/trace.TracerConfig` to conform to the [Contributing guidelines](CONTRIBUTING.md#config.) (#1921)
- Changed `go.opentelemetry.io/otel/trace.SpanConfig` to conform to the [Contributing guidelines](CONTRIBUTING.md#config). (#1921)
- Changed `span.End()` now only accepts Options that are allowed at `End()`. (#1921)
- Changed `go.opentelemetry.io/otel/metric.InstrumentConfig` to conform to the [Contributing guidelines](CONTRIBUTING.md#config). (#1921)
- Changed `go.opentelemetry.io/otel/metric.MeterConfig` to conform to the [Contributing guidelines](CONTRIBUTING.md#config). (#1921)
- Refactored option types according to the contribution style guide. (#1882)
- Move the `go.opentelemetry.io/otel/trace.TraceStateFromKeyValues` function to the `go.opentelemetry.io/otel/oteltest` package.
  This function is preserved for testing purposes where it may be useful to create a `TraceState` from `attribute.KeyValue`s, but it is not intended for production use.
  The new `ParseTraceState` function should be used to create a `TraceState`. (#1931)
- Updated `MarshalJSON` method of the `go.opentelemetry.io/otel/trace.TraceState` type to marshal the type into the string representation of the `TraceState`. (#1931)
- The `TraceState.Delete` method from the `go.opentelemetry.io/otel/trace` package no longer returns an error in addition to a `TraceState`. (#1931)
- Updated `Get` method of the `TraceState` type from the `go.opentelemetry.io/otel/trace` package to accept a `string` instead of an `attribute.Key` type. (#1931)
- Updated `Insert` method of the `TraceState` type from the `go.opentelemetry.io/otel/trace` package to accept a pair of `string`s instead of an `attribute.KeyValue` type. (#1931)
- Updated `Delete` method of the `TraceState` type from the `go.opentelemetry.io/otel/trace` package to accept a `string` instead of an `attribute.Key` type. (#1931)
- Renamed `NewExporter` to `New` in the `go.opentelemetry.io/otel/exporters/stdout` package. (#1985)
- Renamed `NewExporter` to `New` in the `go.opentelemetry.io/otel/exporters/metric/prometheus` package. (#1985)
- Renamed `NewExporter` to `New` in the `go.opentelemetry.io/otel/exporters/trace/jaeger` package. (#1985)
- Renamed `NewExporter` to `New` in the `go.opentelemetry.io/otel/exporters/trace/zipkin` package. (#1985)
- Renamed `NewExporter` to `New` in the `go.opentelemetry.io/otel/exporters/otlp` package. (#1985)
- Renamed `NewUnstartedExporter` to `NewUnstarted` in the `go.opentelemetry.io/otel/exporters/otlp` package. (#1985)
- The `go.opentelemetry.io/otel/semconv` package has been moved to `go.opentelemetry.io/otel/semconv/v1.4.0` to allow for multiple [telemetry schema](https://github.com/open-telemetry/oteps/blob/main/text/0152-telemetry-schemas.md) versions to be used concurrently. (#1987)
- Metrics test helpers in `go.opentelemetry.io/otel/oteltest` have been moved to `go.opentelemetry.io/otel/metric/metrictest`. (#1988)

### Deprecated

- The `go.opentelemetry.io/otel/exporters/metric/prometheus` is deprecated, use `go.opentelemetry.io/otel/exporters/prometheus` instead. (#1993)
- The `go.opentelemetry.io/otel/exporters/trace/jaeger` is deprecated, use `go.opentelemetry.io/otel/exporters/jaeger` instead. (#1993)
- The `go.opentelemetry.io/otel/exporters/trace/zipkin` is deprecated, use `go.opentelemetry.io/otel/exporters/zipkin` instead. (#1993)

### Removed

- Removed `resource.WithoutBuiltin()`. Use `resource.New()`. (#1810)
- Unexported types `resource.FromEnv`, `resource.Host`, and `resource.TelemetrySDK`, Use the corresponding `With*()` to use individually. (#1810)
- Removed the `Tracer` and `IsRecording` method from the `ReadOnlySpan` in the `go.opentelemetry.io/otel/sdk/trace`.
  The `Tracer` method is not a required to be included in this interface and given the mutable nature of the tracer that is associated with a span, this method is not appropriate.
  The `IsRecording` method returns if the span is recording or not.
  A read-only span value does not need to know if updates to it will be recorded or not.
  By definition, it cannot be updated so there is no point in communicating if an update is recorded. (#1873)
- Removed the `SpanSnapshot` type from the `go.opentelemetry.io/otel/sdk/trace` package.
  The use of this type has been replaced with the use of the explicitly immutable `ReadOnlySpan` type.
  When a concrete representation of a read-only span is needed for testing, the newly added `SpanStub` in the `go.opentelemetry.io/otel/sdk/trace/tracetest` package should be used. (#1873)
- Removed the `Tracer` method from the `Span` interface in the `go.opentelemetry.io/otel/trace` package.
  Using the same tracer that created a span introduces the error where an instrumentation library's `Tracer` is used by other code instead of their own.
  The `"go.opentelemetry.io/otel".Tracer` function or a `TracerProvider` should be used to acquire a library specific `Tracer` instead. (#1900)
  - The `TracerProvider()` method on the `Span` interface may also be used to obtain a `TracerProvider` using the same trace processing pipeline. (#2009)
- The `http.url` attribute generated by `HTTPClientAttributesFromHTTPRequest` will no longer include username or password information. (#1919)
- Removed `IsEmpty` method of the `TraceState` type in the `go.opentelemetry.io/otel/trace` package in favor of using the added `TraceState.Len` method. (#1931)
- Removed `Set`, `Value`, `ContextWithValue`, `ContextWithoutValue`, and `ContextWithEmpty` functions in the `go.opentelemetry.io/otel/baggage` package.
  Handling of baggage is now done using the added `Baggage` type and related context functions (`ContextWithBaggage`, `ContextWithoutBaggage`, and `FromContext`) in that package. (#1967)
- The `InstallNewPipeline` and `NewExportPipeline` creation functions in all the exporters (prometheus, otlp, stdout, jaeger, and zipkin) have been removed.
  These functions were deemed premature attempts to provide convenience that did not achieve this aim. (#1985)
- The `go.opentelemetry.io/otel/exporters/otlp` exporter has been removed.  Use `go.opentelemetry.io/otel/exporters/otlp/otlptrace` instead. (#1990)
- The `go.opentelemetry.io/otel/exporters/stdout` exporter has been removed.  Use `go.opentelemetry.io/otel/exporters/stdout/stdouttrace` or `go.opentelemetry.io/otel/exporters/stdout/stdoutmetric` instead. (#2005)

### Fixed

- Only report errors from the `"go.opentelemetry.io/otel/sdk/resource".Environment` function when they are not `nil`. (#1850, #1851)
- The `Shutdown` method of the simple `SpanProcessor` in the `go.opentelemetry.io/otel/sdk/trace` package now honors the context deadline or cancellation. (#1616, #1856)
- BatchSpanProcessor now drops span batches that failed to be exported. (#1860)
- Use `http://localhost:14268/api/traces` as default Jaeger collector endpoint instead of `http://localhost:14250`. (#1898)
- Allow trailing and leading whitespace in the parsing of a `tracestate` header. (#1931)
- Add logic to determine if the channel is closed to fix Jaeger exporter test panic with close closed channel. (#1870, #1973)
- Avoid transport security when OTLP endpoint is a Unix socket. (#2001)

### Security

## [0.20.0] - 2021-04-23

### Added

- The OTLP exporter now has two new convenience functions, `NewExportPipeline` and `InstallNewPipeline`, setup and install the exporter in tracing and metrics pipelines. (#1373)
- Adds semantic conventions for exceptions. (#1492)
- Added Jaeger Environment variables: `OTEL_EXPORTER_JAEGER_AGENT_HOST`, `OTEL_EXPORTER_JAEGER_AGENT_PORT`
  These environment variables can be used to override Jaeger agent hostname and port (#1752)
- Option `ExportTimeout` was added to batch span processor. (#1755)
- `trace.TraceFlags` is now a defined type over `byte` and `WithSampled(bool) TraceFlags` and `IsSampled() bool` methods have been added to it. (#1770)
- The `Event` and `Link` struct types from the `go.opentelemetry.io/otel` package now include a `DroppedAttributeCount` field to record the number of attributes that were not recorded due to configured limits being reached. (#1771)
- The Jaeger exporter now reports dropped attributes for a Span event in the exported log. (#1771)
- Adds test to check BatchSpanProcessor ignores `OnEnd` and `ForceFlush` post `Shutdown`. (#1772)
- Extract resource attributes from the `OTEL_RESOURCE_ATTRIBUTES` environment variable and merge them with the `resource.Default` resource as well as resources provided to the `TracerProvider` and metric `Controller`. (#1785)
- Added `WithOSType` resource configuration option to set OS (Operating System) type resource attribute (`os.type`). (#1788)
- Added `WithProcess*` resource configuration options to set Process resource attributes. (#1788)
  - `process.pid`
  - `process.executable.name`
  - `process.executable.path`
  - `process.command_args`
  - `process.owner`
  - `process.runtime.name`
  - `process.runtime.version`
  - `process.runtime.description`
- Adds `k8s.node.name` and `k8s.node.uid` attribute keys to the `semconv` package. (#1789)
- Added support for configuring OTLP/HTTP and OTLP/gRPC Endpoints, TLS Certificates, Headers, Compression and Timeout via Environment Variables. (#1758, #1769 and #1811)
  - `OTEL_EXPORTER_OTLP_ENDPOINT`
  - `OTEL_EXPORTER_OTLP_TRACES_ENDPOINT`
  - `OTEL_EXPORTER_OTLP_METRICS_ENDPOINT`
  - `OTEL_EXPORTER_OTLP_HEADERS`
  - `OTEL_EXPORTER_OTLP_TRACES_HEADERS`
  - `OTEL_EXPORTER_OTLP_METRICS_HEADERS`
  - `OTEL_EXPORTER_OTLP_COMPRESSION`
  - `OTEL_EXPORTER_OTLP_TRACES_COMPRESSION`
  - `OTEL_EXPORTER_OTLP_METRICS_COMPRESSION`
  - `OTEL_EXPORTER_OTLP_TIMEOUT`
  - `OTEL_EXPORTER_OTLP_TRACES_TIMEOUT`
  - `OTEL_EXPORTER_OTLP_METRICS_TIMEOUT`
  - `OTEL_EXPORTER_OTLP_CERTIFICATE`
  - `OTEL_EXPORTER_OTLP_TRACES_CERTIFICATE`
  - `OTEL_EXPORTER_OTLP_METRICS_CERTIFICATE`
- Adds `otlpgrpc.WithTimeout` option for configuring timeout to the otlp/gRPC exporter. (#1821)
- Adds `jaeger.WithMaxPacketSize` option for configuring maximum UDP packet size used when connecting to the Jaeger agent. (#1853)

### Fixed

- The `Span.IsRecording` implementation from `go.opentelemetry.io/otel/sdk/trace` always returns false when not being sampled. (#1750)
- The Jaeger exporter now correctly sets tags for the Span status code and message.
  This means it uses the correct tag keys (`"otel.status_code"`, `"otel.status_description"`) and does not set the status message as a tag unless it is set on the span. (#1761)
- The Jaeger exporter now correctly records Span event's names using the `"event"` key for a tag.
  Additionally, this tag is overridden, as specified in the OTel specification, if the event contains an attribute with that key. (#1768)
- Zipkin Exporter: Ensure mapping between OTel and Zipkin span data complies with the specification. (#1688)
- Fixed typo for default service name in Jaeger Exporter. (#1797)
- Fix flaky OTLP for the reconnnection of the client connection. (#1527, #1814)
- Fix Jaeger exporter dropping of span batches that exceed the UDP packet size limit.
  Instead, the exporter now splits the batch into smaller sendable batches. (#1828)

### Changed

- Span `RecordError` now records an `exception` event to comply with the semantic convention specification. (#1492)
- Jaeger exporter was updated to use thrift v0.14.1. (#1712)
- Migrate from using internally built and maintained version of the OTLP to the one hosted at `go.opentelemetry.io/proto/otlp`. (#1713)
- Migrate from using `github.com/gogo/protobuf` to `google.golang.org/protobuf` to match `go.opentelemetry.io/proto/otlp`. (#1713)
- The storage of a local or remote Span in a `context.Context` using its SpanContext is unified to store just the current Span.
  The Span's SpanContext can now self-identify as being remote or not.
  This means that `"go.opentelemetry.io/otel/trace".ContextWithRemoteSpanContext` will now overwrite any existing current Span, not just existing remote Spans, and make it the current Span in a `context.Context`. (#1731)
- Improve OTLP/gRPC exporter connection errors. (#1737)
- Information about a parent span context in a `"go.opentelemetry.io/otel/export/trace".SpanSnapshot` is unified in a new `Parent` field.
  The existing `ParentSpanID` and `HasRemoteParent` fields are removed in favor of this. (#1748)
- The `ParentContext` field of the `"go.opentelemetry.io/otel/sdk/trace".SamplingParameters` is updated to hold a `context.Context` containing the parent span.
  This changes it to make `SamplingParameters` conform with the OpenTelemetry specification. (#1749)
- Updated Jaeger Environment Variables: `JAEGER_ENDPOINT`, `JAEGER_USER`, `JAEGER_PASSWORD`
  to `OTEL_EXPORTER_JAEGER_ENDPOINT`, `OTEL_EXPORTER_JAEGER_USER`, `OTEL_EXPORTER_JAEGER_PASSWORD` in compliance with OTel specification. (#1752)
- Modify `BatchSpanProcessor.ForceFlush` to abort after timeout/cancellation. (#1757)
- The `DroppedAttributeCount` field of the `Span` in the `go.opentelemetry.io/otel` package now only represents the number of attributes dropped for the span itself.
  It no longer is a conglomerate of itself, events, and link attributes that have been dropped. (#1771)
- Make `ExportSpans` in Jaeger Exporter honor context deadline. (#1773)
- Modify Zipkin Exporter default service name, use default resource's serviceName instead of empty. (#1777)
- The `go.opentelemetry.io/otel/sdk/export/trace` package is merged into the `go.opentelemetry.io/otel/sdk/trace` package. (#1778)
- The prometheus.InstallNewPipeline example is moved from comment to example test (#1796)
- The convenience functions for the stdout exporter have been updated to return the `TracerProvider` implementation and enable the shutdown of the exporter. (#1800)
- Replace the flush function returned from the Jaeger exporter's convenience creation functions (`InstallNewPipeline` and `NewExportPipeline`) with the `TracerProvider` implementation they create.
  This enables the caller to shutdown and flush using the related `TracerProvider` methods. (#1822)
- Updated the Jaeger exporter to have a default endpoint, `http://localhost:14250`, for the collector. (#1824)
- Changed the function `WithCollectorEndpoint` in the Jaeger exporter to no longer accept an endpoint as an argument.
  The endpoint can be passed with the `CollectorEndpointOption` using the `WithEndpoint` function or by setting the `OTEL_EXPORTER_JAEGER_ENDPOINT` environment variable value appropriately. (#1824)
- The Jaeger exporter no longer batches exported spans itself, instead it relies on the SDK's `BatchSpanProcessor` for this functionality. (#1830)
- The Jaeger exporter creation functions (`NewRawExporter`, `NewExportPipeline`, and `InstallNewPipeline`) no longer accept the removed `Option` type as a variadic argument. (#1830)

### Removed

- Removed Jaeger Environment variables: `JAEGER_SERVICE_NAME`, `JAEGER_DISABLED`, `JAEGER_TAGS`
  These environment variables will no longer be used to override values of the Jaeger exporter (#1752)
- No longer set the links for a `Span` in `go.opentelemetry.io/otel/sdk/trace` that is configured to be a new root.
  This is unspecified behavior that the OpenTelemetry community plans to standardize in the future.
  To prevent backwards incompatible changes when it is specified, these links are removed. (#1726)
- Setting error status while recording error with Span from oteltest package. (#1729)
- The concept of a remote and local Span stored in a context is unified to just the current Span.
  Because of this `"go.opentelemetry.io/otel/trace".RemoteSpanContextFromContext` is removed as it is no longer needed.
  Instead, `"go.opentelemetry.io/otel/trace".SpanContextFromContex` can be used to return the current Span.
  If needed, that Span's `SpanContext.IsRemote()` can then be used to determine if it is remote or not. (#1731)
- The `HasRemoteParent` field of the `"go.opentelemetry.io/otel/sdk/trace".SamplingParameters` is removed.
  This field is redundant to the information returned from the `Remote` method of the `SpanContext` held in the `ParentContext` field. (#1749)
- The `trace.FlagsDebug` and `trace.FlagsDeferred` constants have been removed and will be localized to the B3 propagator. (#1770)
- Remove `Process` configuration, `WithProcessFromEnv` and `ProcessFromEnv`, and type from the Jaeger exporter package.
  The information that could be configured in the `Process` struct should be configured in a `Resource` instead. (#1776, #1804)
- Remove the `WithDisabled` option from the Jaeger exporter.
  To disable the exporter unregister it from the `TracerProvider` or use a no-operation `TracerProvider`. (#1806)
- Removed the functions `CollectorEndpointFromEnv` and `WithCollectorEndpointOptionFromEnv` from the Jaeger exporter.
  These functions for retrieving specific environment variable values are redundant of other internal functions and
  are not intended for end user use. (#1824)
- Removed the Jaeger exporter `WithSDKOptions` `Option`.
  This option was used to set SDK options for the exporter creation convenience functions.
  These functions are provided as a way to easily setup or install the exporter with what are deemed reasonable SDK settings for common use cases.
  If the SDK needs to be configured differently, the `NewRawExporter` function and direct setup of the SDK with the desired settings should be used. (#1825)
- The `WithBufferMaxCount` and `WithBatchMaxCount` `Option`s from the Jaeger exporter are removed.
  The exporter no longer batches exports, instead relying on the SDK's `BatchSpanProcessor` for this functionality. (#1830)
- The Jaeger exporter `Option` type is removed.
  The type is no longer used by the exporter to configure anything.
  All the previous configurations these options provided were duplicates of SDK configuration.
  They have been removed in favor of using the SDK configuration and focuses the exporter configuration to be only about the endpoints it will send telemetry to. (#1830)

## [0.19.0] - 2021-03-18

### Added

- Added `Marshaler` config option to `otlphttp` to enable otlp over json or protobufs. (#1586)
- A `ForceFlush` method to the `"go.opentelemetry.io/otel/sdk/trace".TracerProvider` to flush all registered `SpanProcessor`s. (#1608)
- Added `WithSampler` and `WithSpanLimits` to tracer provider. (#1633, #1702)
- `"go.opentelemetry.io/otel/trace".SpanContext` now has a `remote` property, and `IsRemote()` predicate, that is true when the `SpanContext` has been extracted from remote context data. (#1701)
- A `Valid` method to the `"go.opentelemetry.io/otel/attribute".KeyValue` type. (#1703)

### Changed

- `trace.SpanContext` is now immutable and has no exported fields. (#1573)
  - `trace.NewSpanContext()` can be used in conjunction with the `trace.SpanContextConfig` struct to initialize a new `SpanContext` where all values are known.
- Update the `ForceFlush` method signature to the `"go.opentelemetry.io/otel/sdk/trace".SpanProcessor` to accept a `context.Context` and return an error. (#1608)
- Update the `Shutdown` method to the `"go.opentelemetry.io/otel/sdk/trace".TracerProvider` return an error on shutdown failure. (#1608)
- The SimpleSpanProcessor will now shut down the enclosed `SpanExporter` and gracefully ignore subsequent calls to `OnEnd` after `Shutdown` is called. (#1612)
- `"go.opentelemetry.io/sdk/metric/controller.basic".WithPusher` is replaced with `WithExporter` to provide consistent naming across project. (#1656)
- Added non-empty string check for trace `Attribute` keys. (#1659)
- Add `description` to SpanStatus only when `StatusCode` is set to error. (#1662)
- Jaeger exporter falls back to `resource.Default`'s `service.name` if the exported Span does not have one. (#1673)
- Jaeger exporter populates Jaeger's Span Process from Resource. (#1673)
- Renamed the `LabelSet` method of `"go.opentelemetry.io/otel/sdk/resource".Resource` to `Set`. (#1692)
- Changed `WithSDK` to `WithSDKOptions` to accept variadic arguments of `TracerProviderOption` type in `go.opentelemetry.io/otel/exporters/trace/jaeger` package. (#1693)
- Changed `WithSDK` to `WithSDKOptions` to accept variadic arguments of `TracerProviderOption` type in `go.opentelemetry.io/otel/exporters/trace/zipkin` package. (#1693)

### Removed

- Removed `serviceName` parameter from Zipkin exporter and uses resource instead. (#1549)
- Removed `WithConfig` from tracer provider to avoid overriding configuration. (#1633)
- Removed the exported `SimpleSpanProcessor` and `BatchSpanProcessor` structs.
   These are now returned as a SpanProcessor interface from their respective constructors. (#1638)
- Removed `WithRecord()` from `trace.SpanOption` when creating a span. (#1660)
- Removed setting status to `Error` while recording an error as a span event in `RecordError`. (#1663)
- Removed `jaeger.WithProcess` configuration option. (#1673)
- Removed `ApplyConfig` method from `"go.opentelemetry.io/otel/sdk/trace".TracerProvider` and the now unneeded `Config` struct. (#1693)

### Fixed

- Jaeger Exporter: Ensure mapping between OTEL and Jaeger span data complies with the specification. (#1626)
- `SamplingResult.TraceState` is correctly propagated to a newly created span's `SpanContext`. (#1655)
- The `otel-collector` example now correctly flushes metric events prior to shutting down the exporter. (#1678)
- Do not set span status message in `SpanStatusFromHTTPStatusCode` if it can be inferred from `http.status_code`. (#1681)
- Synchronization issues in global trace delegate implementation. (#1686)
- Reduced excess memory usage by global `TracerProvider`. (#1687)

## [0.18.0] - 2021-03-03

### Added

- Added `resource.Default()` for use with meter and tracer providers. (#1507)
- `AttributePerEventCountLimit` and `AttributePerLinkCountLimit` for `SpanLimits`. (#1535)
- Added `Keys()` method to `propagation.TextMapCarrier` and `propagation.HeaderCarrier` to adapt `http.Header` to this interface. (#1544)
- Added `code` attributes to `go.opentelemetry.io/otel/semconv` package. (#1558)
- Compatibility testing suite in the CI system for the following systems. (#1567)
   | OS      | Go Version | Architecture |
   | ------- | ---------- | ------------ |
   | Ubuntu  | 1.15       | amd64        |
   | Ubuntu  | 1.14       | amd64        |
   | Ubuntu  | 1.15       | 386          |
   | Ubuntu  | 1.14       | 386          |
   | MacOS   | 1.15       | amd64        |
   | MacOS   | 1.14       | amd64        |
   | Windows | 1.15       | amd64        |
   | Windows | 1.14       | amd64        |
   | Windows | 1.15       | 386          |
   | Windows | 1.14       | 386          |

### Changed

- Replaced interface `oteltest.SpanRecorder` with its existing implementation
  `StandardSpanRecorder`. (#1542)
- Default span limit values to 128. (#1535)
- Rename `MaxEventsPerSpan`, `MaxAttributesPerSpan` and `MaxLinksPerSpan` to `EventCountLimit`, `AttributeCountLimit` and `LinkCountLimit`, and move these fields into `SpanLimits`. (#1535)
- Renamed the `otel/label` package to `otel/attribute`. (#1541)
- Vendor the Jaeger exporter's dependency on Apache Thrift. (#1551)
- Parallelize the CI linting and testing. (#1567)
- Stagger timestamps in exact aggregator tests. (#1569)
- Changed all examples to use `WithBatchTimeout(5 * time.Second)` rather than `WithBatchTimeout(5)`. (#1621)
- Prevent end-users from implementing some interfaces (#1575)

  ```
      "otel/exporters/otlp/otlphttp".Option
      "otel/exporters/stdout".Option
      "otel/oteltest".Option
      "otel/trace".TracerOption
      "otel/trace".SpanOption
      "otel/trace".EventOption
      "otel/trace".LifeCycleOption
      "otel/trace".InstrumentationOption
      "otel/sdk/resource".Option
      "otel/sdk/trace".ParentBasedSamplerOption
      "otel/sdk/trace".ReadOnlySpan
      "otel/sdk/trace".ReadWriteSpan
  ```

### Removed

- Removed attempt to resample spans upon changing the span name with `span.SetName()`. (#1545)
- The `test-benchmark` is no longer a dependency of the `precommit` make target. (#1567)
- Removed the `test-386` make target.
   This was replaced with a full compatibility testing suite (i.e. multi OS/arch) in the CI system. (#1567)

### Fixed

- The sequential timing check of timestamps in the stdout exporter are now setup explicitly to be sequential (#1571). (#1572)
- Windows build of Jaeger tests now compiles with OS specific functions (#1576). (#1577)
- The sequential timing check of timestamps of go.opentelemetry.io/otel/sdk/metric/aggregator/lastvalue are now setup explicitly to be sequential (#1578). (#1579)
- Validate tracestate header keys with vendors according to the W3C TraceContext specification (#1475). (#1581)
- The OTLP exporter includes related labels for translations of a GaugeArray (#1563). (#1570)

## [0.17.0] - 2021-02-12

### Changed

- Rename project default branch from `master` to `main`. (#1505)
- Reverse order in which `Resource` attributes are merged, per change in spec. (#1501)
- Add tooling to maintain "replace" directives in go.mod files automatically. (#1528)
- Create new modules: otel/metric, otel/trace, otel/oteltest, otel/sdk/export/metric, otel/sdk/metric (#1528)
- Move metric-related public global APIs from otel to otel/metric/global. (#1528)

## Fixed

- Fixed otlpgrpc reconnection issue.
- The example code in the README.md of `go.opentelemetry.io/otel/exporters/otlp` is moved to a compiled example test and used the new `WithAddress` instead of `WithEndpoint`. (#1513)
- The otel-collector example now uses the default OTLP receiver port of the collector.

## [0.16.0] - 2021-01-13

### Added

- Add the `ReadOnlySpan` and `ReadWriteSpan` interfaces to provide better control for accessing span data. (#1360)
- `NewGRPCDriver` function returns a `ProtocolDriver` that maintains a single gRPC connection to the collector. (#1369)
- Added documentation about the project's versioning policy. (#1388)
- Added `NewSplitDriver` for OTLP exporter that allows sending traces and metrics to different endpoints. (#1418)
- Added codeql worfklow to GitHub Actions (#1428)
- Added Gosec workflow to GitHub Actions (#1429)
- Add new HTTP driver for OTLP exporter in `exporters/otlp/otlphttp`. Currently it only supports the binary protobuf payloads. (#1420)
- Add an OpenCensus exporter bridge. (#1444)

### Changed

- Rename `internal/testing` to `internal/internaltest`. (#1449)
- Rename `export.SpanData` to `export.SpanSnapshot` and use it only for exporting spans. (#1360)
- Store the parent's full `SpanContext` rather than just its span ID in the `span` struct. (#1360)
- Improve span duration accuracy. (#1360)
- Migrated CI/CD from CircleCI to GitHub Actions (#1382)
- Remove duplicate checkout from GitHub Actions workflow (#1407)
- Metric `array` aggregator renamed `exact` to match its `aggregation.Kind` (#1412)
- Metric `exact` aggregator includes per-point timestamps (#1412)
- Metric stdout exporter uses MinMaxSumCount aggregator for ValueRecorder instruments (#1412)
- `NewExporter` from `exporters/otlp` now takes a `ProtocolDriver` as a parameter. (#1369)
- Many OTLP Exporter options became gRPC ProtocolDriver options. (#1369)
- Unify endpoint API that related to OTel exporter. (#1401)
- Optimize metric histogram aggregator to re-use its slice of buckets. (#1435)
- Metric aggregator Count() and histogram Bucket.Counts are consistently `uint64`. (1430)
- Histogram aggregator accepts functional options, uses default boundaries if none given. (#1434)
- `SamplingResult` now passed a `Tracestate` from the parent `SpanContext` (#1432)
- Moved gRPC driver for OTLP exporter to `exporters/otlp/otlpgrpc`. (#1420)
- The `TraceContext` propagator now correctly propagates `TraceState` through the `SpanContext`. (#1447)
- Metric Push and Pull Controller components are combined into a single "basic" Controller:
  - `WithExporter()` and `Start()` to configure Push behavior
  - `Start()` is optional; use `Collect()` and `ForEach()` for Pull behavior
  - `Start()` and `Stop()` accept Context. (#1378)
- The `Event` type is moved from the `otel/sdk/export/trace` package to the `otel/trace` API package. (#1452)

### Removed

- Remove `errUninitializedSpan` as its only usage is now obsolete. (#1360)
- Remove Metric export functionality related to quantiles and summary data points: this is not specified (#1412)
- Remove DDSketch metric aggregator; our intention is to re-introduce this as an option of the histogram aggregator after [new OTLP histogram data types](https://github.com/open-telemetry/opentelemetry-proto/pull/226) are released (#1412)

### Fixed

- `BatchSpanProcessor.Shutdown()` will now shutdown underlying `export.SpanExporter`. (#1443)

## [0.15.0] - 2020-12-10

### Added

- The `WithIDGenerator` `TracerProviderOption` is added to the `go.opentelemetry.io/otel/trace` package to configure an `IDGenerator` for the `TracerProvider`. (#1363)

### Changed

- The Zipkin exporter now uses the Span status code to determine. (#1328)
- `NewExporter` and `Start` functions in `go.opentelemetry.io/otel/exporters/otlp` now receive `context.Context` as a first parameter. (#1357)
- Move the OpenCensus example into `example` directory. (#1359)
- Moved the SDK's `internal.IDGenerator` interface in to the `sdk/trace` package to enable support for externally-defined ID generators. (#1363)
- Bump `github.com/google/go-cmp` from 0.5.3 to 0.5.4 (#1374)
- Bump `github.com/golangci/golangci-lint` in `/internal/tools` (#1375)

### Fixed

- Metric SDK `SumObserver` and `UpDownSumObserver` instruments correctness fixes. (#1381)

## [0.14.0] - 2020-11-19

### Added

- An `EventOption` and the related `NewEventConfig` function are added to the `go.opentelemetry.io/otel` package to configure Span events. (#1254)
- A `TextMapPropagator` and associated `TextMapCarrier` are added to the `go.opentelemetry.io/otel/oteltest` package to test `TextMap` type propagators and their use. (#1259)
- `SpanContextFromContext` returns `SpanContext` from context. (#1255)
- `TraceState` has been added to `SpanContext`. (#1340)
- `DeploymentEnvironmentKey` added to `go.opentelemetry.io/otel/semconv` package. (#1323)
- Add an OpenCensus to OpenTelemetry tracing bridge. (#1305)
- Add a parent context argument to `SpanProcessor.OnStart` to follow the specification. (#1333)
- Add missing tests for `sdk/trace/attributes_map.go`. (#1337)

### Changed

- Move the `go.opentelemetry.io/otel/api/trace` package into `go.opentelemetry.io/otel/trace` with the following changes. (#1229) (#1307)
  - `ID` has been renamed to `TraceID`.
  - `IDFromHex` has been renamed to `TraceIDFromHex`.
  - `EmptySpanContext` is removed.
- Move the `go.opentelemetry.io/otel/api/trace/tracetest` package into `go.opentelemetry.io/otel/oteltest`. (#1229)
- OTLP Exporter updates:
  - supports OTLP v0.6.0 (#1230, #1354)
  - supports configurable aggregation temporality (default: Cumulative, optional: Stateless). (#1296)
- The Sampler is now called on local child spans. (#1233)
- The `Kind` type from the `go.opentelemetry.io/otel/api/metric` package was renamed to `InstrumentKind` to more specifically describe what it is and avoid semantic ambiguity. (#1240)
- The `MetricKind` method of the `Descriptor` type in the `go.opentelemetry.io/otel/api/metric` package was renamed to `Descriptor.InstrumentKind`.
   This matches the returned type and fixes misuse of the term metric. (#1240)
- Move test harness from the `go.opentelemetry.io/otel/api/apitest` package into `go.opentelemetry.io/otel/oteltest`. (#1241)
- Move the `go.opentelemetry.io/otel/api/metric/metrictest` package into `go.opentelemetry.io/oteltest` as part of #964. (#1252)
- Move the `go.opentelemetry.io/otel/api/metric` package into `go.opentelemetry.io/otel/metric` as part of #1303. (#1321)
- Move the `go.opentelemetry.io/otel/api/metric/registry` package into `go.opentelemetry.io/otel/metric/registry` as a part of #1303. (#1316)
- Move the `Number` type (together with related functions) from `go.opentelemetry.io/otel/api/metric` package into `go.opentelemetry.io/otel/metric/number` as a part of #1303. (#1316)
- The function signature of the Span `AddEvent` method in `go.opentelemetry.io/otel` is updated to no longer take an unused context and instead take a required name and a variable number of `EventOption`s. (#1254)
- The function signature of the Span `RecordError` method in `go.opentelemetry.io/otel` is updated to no longer take an unused context and instead take a required error value and a variable number of `EventOption`s. (#1254)
- Move the `go.opentelemetry.io/otel/api/global` package to `go.opentelemetry.io/otel`. (#1262) (#1330)
- Move the `Version` function from `go.opentelemetry.io/otel/sdk` to `go.opentelemetry.io/otel`. (#1330)
- Rename correlation context header from `"otcorrelations"` to `"baggage"` to match the OpenTelemetry specification. (#1267)
- Fix `Code.UnmarshalJSON` to work with valid JSON only. (#1276)
- The `resource.New()` method changes signature to support builtin attributes and functional options, including `telemetry.sdk.*` and
  `host.name` semantic conventions; the former method is renamed `resource.NewWithAttributes`. (#1235)
- The Prometheus exporter now exports non-monotonic counters (i.e. `UpDownCounter`s) as gauges. (#1210)
- Correct the `Span.End` method documentation in the `otel` API to state updates are not allowed on a span after it has ended. (#1310)
- Updated span collection limits for attribute, event and link counts to 1000 (#1318)
- Renamed `semconv.HTTPUrlKey` to `semconv.HTTPURLKey`. (#1338)

### Removed

- The `ErrInvalidHexID`, `ErrInvalidTraceIDLength`, `ErrInvalidSpanIDLength`, `ErrInvalidSpanIDLength`, or `ErrNilSpanID` from the `go.opentelemetry.io/otel` package are unexported now. (#1243)
- The `AddEventWithTimestamp` method on the `Span` interface in `go.opentelemetry.io/otel` is removed due to its redundancy.
   It is replaced by using the `AddEvent` method with a `WithTimestamp` option. (#1254)
- The `MockSpan` and `MockTracer` types are removed from `go.opentelemetry.io/otel/oteltest`.
   `Tracer` and `Span` from the same module should be used in their place instead. (#1306)
- `WorkerCount` option is removed from `go.opentelemetry.io/otel/exporters/otlp`. (#1350)
- Remove the following labels types: INT32, UINT32, UINT64 and FLOAT32. (#1314)

### Fixed

- Rename `MergeItererator` to `MergeIterator` in the `go.opentelemetry.io/otel/label` package. (#1244)
- The `go.opentelemetry.io/otel/api/global` packages global TextMapPropagator now delegates functionality to a globally set delegate for all previously returned propagators. (#1258)
- Fix condition in `label.Any`. (#1299)
- Fix global `TracerProvider` to pass options to its configured provider. (#1329)
- Fix missing handler for `ExactKind` aggregator in OTLP metrics transformer (#1309)

## [0.13.0] - 2020-10-08

### Added

- OTLP Metric exporter supports Histogram aggregation. (#1209)
- The `Code` struct from the `go.opentelemetry.io/otel/codes` package now supports JSON marshaling and unmarshaling as well as implements the `Stringer` interface. (#1214)
- A Baggage API to implement the OpenTelemetry specification. (#1217)
- Add Shutdown method to sdk/trace/provider, shutdown processors in the order they were registered. (#1227)

### Changed

- Set default propagator to no-op propagator. (#1184)
- The `HTTPSupplier`, `HTTPExtractor`, `HTTPInjector`, and `HTTPPropagator` from the `go.opentelemetry.io/otel/api/propagation` package were replaced with unified `TextMapCarrier` and `TextMapPropagator` in the `go.opentelemetry.io/otel/propagation` package. (#1212) (#1325)
- The `New` function from the `go.opentelemetry.io/otel/api/propagation` package was replaced with `NewCompositeTextMapPropagator` in the `go.opentelemetry.io/otel` package. (#1212)
- The status codes of the `go.opentelemetry.io/otel/codes` package have been updated to match the latest OpenTelemetry specification.
   They now are `Unset`, `Error`, and `Ok`.
   They no longer track the gRPC codes. (#1214)
- The `StatusCode` field of the `SpanData` struct in the `go.opentelemetry.io/otel/sdk/export/trace` package now uses the codes package from this package instead of the gRPC project. (#1214)
- Move the `go.opentelemetry.io/otel/api/baggage` package into `go.opentelemetry.io/otel/baggage`. (#1217) (#1325)
- A `Shutdown` method of `SpanProcessor` and all its implementations receives a context and returns an error. (#1264)

### Fixed

- Copies of data from arrays and slices passed to `go.opentelemetry.io/otel/label.ArrayValue()` are now used in the returned `Value` instead of using the mutable data itself. (#1226)

### Removed

- The `ExtractHTTP` and `InjectHTTP` functions from the `go.opentelemetry.io/otel/api/propagation` package were removed. (#1212)
- The `Propagators` interface from the `go.opentelemetry.io/otel/api/propagation` package was removed to conform to the OpenTelemetry specification.
   The explicit `TextMapPropagator` type can be used in its place as this is the `Propagator` type the specification defines. (#1212)
- The `SetAttribute` method of the `Span` from the `go.opentelemetry.io/otel/api/trace` package was removed given its redundancy with the `SetAttributes` method. (#1216)
- The internal implementation of Baggage storage is removed in favor of using the new Baggage API functionality. (#1217)
- Remove duplicate hostname key `HostHostNameKey` in Resource semantic conventions. (#1219)
- Nested array/slice support has been removed. (#1226)

## [0.12.0] - 2020-09-24

### Added

- A `SpanConfigure` function in `go.opentelemetry.io/otel/api/trace` to create a new `SpanConfig` from `SpanOption`s. (#1108)
- In the `go.opentelemetry.io/otel/api/trace` package, `NewTracerConfig` was added to construct new `TracerConfig`s.
   This addition was made to conform with our project option conventions. (#1155)
- Instrumentation library information was added to the Zipkin exporter. (#1119)
- The `SpanProcessor` interface now has a `ForceFlush()` method. (#1166)
- More semantic conventions for k8s as resource attributes. (#1167)

### Changed

- Add reconnecting udp connection type to Jaeger exporter.
   This change adds a new optional implementation of the udp conn interface used to detect changes to an agent's host dns record.
   It then adopts the new destination address to ensure the exporter doesn't get stuck. This change was ported from jaegertracing/jaeger-client-go#520. (#1063)
- Replace `StartOption` and `EndOption` in `go.opentelemetry.io/otel/api/trace` with `SpanOption`.
   This change is matched by replacing the `StartConfig` and `EndConfig` with a unified `SpanConfig`. (#1108)
- Replace the `LinkedTo` span option in `go.opentelemetry.io/otel/api/trace` with `WithLinks`.
   This is be more consistent with our other option patterns, i.e. passing the item to be configured directly instead of its component parts, and provides a cleaner function signature. (#1108)
- The `go.opentelemetry.io/otel/api/trace` `TracerOption` was changed to an interface to conform to project option conventions. (#1109)
- Move the `B3` and `TraceContext` from within the `go.opentelemetry.io/otel/api/trace` package to their own `go.opentelemetry.io/otel/propagators` package.
    This removal of the propagators is reflective of the OpenTelemetry specification for these propagators as well as cleans up the `go.opentelemetry.io/otel/api/trace` API. (#1118)
- Rename Jaeger tags used for instrumentation library information to reflect changes in OpenTelemetry specification. (#1119)
- Rename `ProbabilitySampler` to `TraceIDRatioBased` and change semantics to ignore parent span sampling status. (#1115)
- Move `tools` package under `internal`. (#1141)
- Move `go.opentelemetry.io/otel/api/correlation` package to `go.opentelemetry.io/otel/api/baggage`. (#1142)
   The `correlation.CorrelationContext` propagator has been renamed `baggage.Baggage`.  Other exported functions and types are unchanged.
- Rename `ParentOrElse` sampler to `ParentBased` and allow setting samplers depending on parent span. (#1153)
- In the `go.opentelemetry.io/otel/api/trace` package, `SpanConfigure` was renamed to `NewSpanConfig`. (#1155)
- Change `dependabot.yml` to add a `Skip Changelog` label to dependabot-sourced PRs. (#1161)
- The [configuration style guide](https://github.com/open-telemetry/opentelemetry-go/blob/master/CONTRIBUTING.md#config) has been updated to
   recommend the use of `newConfig()` instead of `configure()`. (#1163)
- The `otlp.Config` type has been unexported and changed to `otlp.config`, along with its initializer. (#1163)
- Ensure exported interface types include parameter names and update the
   Style Guide to reflect this styling rule. (#1172)
- Don't consider unset environment variable for resource detection to be an error. (#1170)
- Rename `go.opentelemetry.io/otel/api/metric.ConfigureInstrument` to `NewInstrumentConfig` and
  `go.opentelemetry.io/otel/api/metric.ConfigureMeter` to `NewMeterConfig`.
- ValueObserver instruments use LastValue aggregator by default. (#1165)
- OTLP Metric exporter supports LastValue aggregation. (#1165)
- Move the `go.opentelemetry.io/otel/api/unit` package to `go.opentelemetry.io/otel/unit`. (#1185)
- Rename `Provider` to `MeterProvider` in the `go.opentelemetry.io/otel/api/metric` package. (#1190)
- Rename `NoopProvider` to `NoopMeterProvider` in the `go.opentelemetry.io/otel/api/metric` package. (#1190)
- Rename `NewProvider` to `NewMeterProvider` in the `go.opentelemetry.io/otel/api/metric/metrictest` package. (#1190)
- Rename `Provider` to `MeterProvider` in the `go.opentelemetry.io/otel/api/metric/registry` package. (#1190)
- Rename `NewProvider` to `NewMeterProvider` in the `go.opentelemetry.io/otel/api/metri/registryc` package. (#1190)
- Rename `Provider` to `TracerProvider` in the `go.opentelemetry.io/otel/api/trace` package. (#1190)
- Rename `NoopProvider` to `NoopTracerProvider` in the `go.opentelemetry.io/otel/api/trace` package. (#1190)
- Rename `Provider` to `TracerProvider` in the `go.opentelemetry.io/otel/api/trace/tracetest` package. (#1190)
- Rename `NewProvider` to `NewTracerProvider` in the `go.opentelemetry.io/otel/api/trace/tracetest` package. (#1190)
- Rename `WrapperProvider` to `WrapperTracerProvider` in the `go.opentelemetry.io/otel/bridge/opentracing` package. (#1190)
- Rename `NewWrapperProvider` to `NewWrapperTracerProvider` in the `go.opentelemetry.io/otel/bridge/opentracing` package. (#1190)
- Rename `Provider` method of the pull controller to `MeterProvider` in the `go.opentelemetry.io/otel/sdk/metric/controller/pull` package. (#1190)
- Rename `Provider` method of the push controller to `MeterProvider` in the `go.opentelemetry.io/otel/sdk/metric/controller/push` package. (#1190)
- Rename `ProviderOptions` to `TracerProviderConfig` in the `go.opentelemetry.io/otel/sdk/trace` package. (#1190)
- Rename `ProviderOption` to `TracerProviderOption` in the `go.opentelemetry.io/otel/sdk/trace` package. (#1190)
- Rename `Provider` to `TracerProvider` in the `go.opentelemetry.io/otel/sdk/trace` package. (#1190)
- Rename `NewProvider` to `NewTracerProvider` in the `go.opentelemetry.io/otel/sdk/trace` package. (#1190)
- Renamed `SamplingDecision` values to comply with OpenTelemetry specification change. (#1192)
- Renamed Zipkin attribute names from `ot.status_code & ot.status_description` to `otel.status_code & otel.status_description`. (#1201)
- The default SDK now invokes registered `SpanProcessor`s in the order they were registered with the `TracerProvider`. (#1195)
- Add test of spans being processed by the `SpanProcessor`s in the order they were registered. (#1203)

### Removed

- Remove the B3 propagator from `go.opentelemetry.io/otel/propagators`. It is now located in the
   `go.opentelemetry.io/contrib/propagators/` module. (#1191)
- Remove the semantic convention for HTTP status text, `HTTPStatusTextKey` from package `go.opentelemetry.io/otel/semconv`. (#1194)

### Fixed

- Zipkin example no longer mentions `ParentSampler`, corrected to `ParentBased`. (#1171)
- Fix missing shutdown processor in otel-collector example. (#1186)
- Fix missing shutdown processor in basic and namedtracer examples. (#1197)

## [0.11.0] - 2020-08-24

### Added

- Support for exporting array-valued attributes via OTLP. (#992)
- `Noop` and `InMemory` `SpanBatcher` implementations to help with testing integrations. (#994)
- Support for filtering metric label sets. (#1047)
- A dimensionality-reducing metric Processor. (#1057)
- Integration tests for more OTel Collector Attribute types. (#1062)
- A new `WithSpanProcessor` `ProviderOption` is added to the `go.opentelemetry.io/otel/sdk/trace` package to create a `Provider` and automatically register the `SpanProcessor`. (#1078)

### Changed

- Rename `sdk/metric/processor/test` to `sdk/metric/processor/processortest`. (#1049)
- Rename `sdk/metric/controller/test` to `sdk/metric/controller/controllertest`. (#1049)
- Rename `api/testharness` to `api/apitest`. (#1049)
- Rename `api/trace/testtrace` to `api/trace/tracetest`. (#1049)
- Change Metric Processor to merge multiple observations. (#1024)
- The `go.opentelemetry.io/otel/bridge/opentracing` bridge package has been made into its own module.
   This removes the package dependencies of this bridge from the rest of the OpenTelemetry based project. (#1038)
- Renamed `go.opentelemetry.io/otel/api/standard` package to `go.opentelemetry.io/otel/semconv` to avoid the ambiguous and generic name `standard` and better describe the package as containing OpenTelemetry semantic conventions. (#1016)
- The environment variable used for resource detection has been changed from `OTEL_RESOURCE_LABELS` to `OTEL_RESOURCE_ATTRIBUTES` (#1042)
- Replace `WithSyncer` with `WithBatcher` in examples. (#1044)
- Replace the `google.golang.org/grpc/codes` dependency in the API with an equivalent `go.opentelemetry.io/otel/codes` package. (#1046)
- Merge the `go.opentelemetry.io/otel/api/label` and `go.opentelemetry.io/otel/api/kv` into the new `go.opentelemetry.io/otel/label` package. (#1060)
- Unify Callback Function Naming.
   Rename `*Callback` with `*Func`. (#1061)
- CI builds validate against last two versions of Go, dropping 1.13 and adding 1.15. (#1064)
- The `go.opentelemetry.io/otel/sdk/export/trace` interfaces `SpanSyncer` and `SpanBatcher` have been replaced with a specification compliant `Exporter` interface.
   This interface still supports the export of `SpanData`, but only as a slice.
   Implementation are also required now to return any error from `ExportSpans` if one occurs as well as implement a `Shutdown` method for exporter clean-up. (#1078)
- The `go.opentelemetry.io/otel/sdk/trace` `NewBatchSpanProcessor` function no longer returns an error.
   If a `nil` exporter is passed as an argument to this function, instead of it returning an error, it now returns a `BatchSpanProcessor` that handles the export of `SpanData` by not taking any action. (#1078)
- The `go.opentelemetry.io/otel/sdk/trace` `NewProvider` function to create a `Provider` no longer returns an error, instead only a `*Provider`.
   This change is related to `NewBatchSpanProcessor` not returning an error which was the only error this function would return. (#1078)

### Removed

- Duplicate, unused API sampler interface. (#999)
   Use the [`Sampler` interface](https://github.com/open-telemetry/opentelemetry-go/blob/v0.11.0/sdk/trace/sampling.go) provided by the SDK instead.
- The `grpctrace` instrumentation was moved to the `go.opentelemetry.io/contrib` repository and out of this repository.
   This move includes moving the `grpc` example to the `go.opentelemetry.io/contrib` as well. (#1027)
- The `WithSpan` method of the `Tracer` interface.
   The functionality this method provided was limited compared to what a user can provide themselves.
   It was removed with the understanding that if there is sufficient user need it can be added back based on actual user usage. (#1043)
- The `RegisterSpanProcessor` and `UnregisterSpanProcessor` functions.
   These were holdovers from an approach prior to the TracerProvider design. They were not used anymore. (#1077)
- The `oterror` package. (#1026)
- The `othttp` and `httptrace` instrumentations were moved to `go.opentelemetry.io/contrib`. (#1032)

### Fixed

- The `semconv.HTTPServerMetricAttributesFromHTTPRequest()` function no longer generates the high-cardinality `http.request.content.length` label. (#1031)
- Correct instrumentation version tag in Jaeger exporter. (#1037)
- The SDK span will now set an error event if the `End` method is called during a panic (i.e. it was deferred). (#1043)
- Move internally generated protobuf code from the `go.opentelemetry.io/otel` to the OTLP exporter to reduce dependency overhead. (#1050)
- The `otel-collector` example referenced outdated collector processors. (#1006)

## [0.10.0] - 2020-07-29

This release migrates the default OpenTelemetry SDK into its own Go module, decoupling the SDK from the API and reducing dependencies for instrumentation packages.

### Added

- The Zipkin exporter now has `NewExportPipeline` and `InstallNewPipeline` constructor functions to match the common pattern.
    These function build a new exporter with default SDK options and register the exporter with the `global` package respectively. (#944)
- Add propagator option for gRPC instrumentation. (#986)
- The `testtrace` package now tracks the `trace.SpanKind` for each span. (#987)

### Changed

- Replace the `RegisterGlobal` `Option` in the Jaeger exporter with an `InstallNewPipeline` constructor function.
   This matches the other exporter constructor patterns and will register a new exporter after building it with default configuration. (#944)
- The trace (`go.opentelemetry.io/otel/exporters/trace/stdout`) and metric (`go.opentelemetry.io/otel/exporters/metric/stdout`) `stdout` exporters are now merged into a single exporter at `go.opentelemetry.io/otel/exporters/stdout`.
   This new exporter was made into its own Go module to follow the pattern of all exporters and decouple it from the `go.opentelemetry.io/otel` module. (#956, #963)
- Move the `go.opentelemetry.io/otel/exporters/test` test package to `go.opentelemetry.io/otel/sdk/export/metric/metrictest`. (#962)
- The `go.opentelemetry.io/otel/api/kv/value` package was merged into the parent `go.opentelemetry.io/otel/api/kv` package. (#968)
  - `value.Bool` was replaced with `kv.BoolValue`.
  - `value.Int64` was replaced with `kv.Int64Value`.
  - `value.Uint64` was replaced with `kv.Uint64Value`.
  - `value.Float64` was replaced with `kv.Float64Value`.
  - `value.Int32` was replaced with `kv.Int32Value`.
  - `value.Uint32` was replaced with `kv.Uint32Value`.
  - `value.Float32` was replaced with `kv.Float32Value`.
  - `value.String` was replaced with `kv.StringValue`.
  - `value.Int` was replaced with `kv.IntValue`.
  - `value.Uint` was replaced with `kv.UintValue`.
  - `value.Array` was replaced with `kv.ArrayValue`.
- Rename `Infer` to `Any` in the `go.opentelemetry.io/otel/api/kv` package. (#972)
- Change `othttp` to use the `httpsnoop` package to wrap the `ResponseWriter` so that optional interfaces (`http.Hijacker`, `http.Flusher`, etc.) that are implemented by the original `ResponseWriter`are also implemented by the wrapped `ResponseWriter`. (#979)
- Rename `go.opentelemetry.io/otel/sdk/metric/aggregator/test` package to `go.opentelemetry.io/otel/sdk/metric/aggregator/aggregatortest`. (#980)
- Make the SDK into its own Go module called `go.opentelemetry.io/otel/sdk`. (#985)
- Changed the default trace `Sampler` from `AlwaysOn` to `ParentOrElse(AlwaysOn)`. (#989)

### Removed

- The `IndexedAttribute` function from the `go.opentelemetry.io/otel/api/label` package was removed in favor of `IndexedLabel` which it was synonymous with. (#970)

### Fixed

- Bump github.com/golangci/golangci-lint from 1.28.3 to 1.29.0 in /tools. (#953)
- Bump github.com/google/go-cmp from 0.5.0 to 0.5.1. (#957)
- Use `global.Handle` for span export errors in the OTLP exporter. (#946)
- Correct Go language formatting in the README documentation. (#961)
- Remove default SDK dependencies from the `go.opentelemetry.io/otel/api` package. (#977)
- Remove default SDK dependencies from the `go.opentelemetry.io/otel/instrumentation` package. (#983)
- Move documented examples for `go.opentelemetry.io/otel/instrumentation/grpctrace` interceptors into Go example tests. (#984)

## [0.9.0] - 2020-07-20

### Added

- A new Resource Detector interface is included to allow resources to be automatically detected and included. (#939)
- A Detector to automatically detect resources from an environment variable. (#939)
- Github action to generate protobuf Go bindings locally in `internal/opentelemetry-proto-gen`. (#938)
- OTLP .proto files from `open-telemetry/opentelemetry-proto` imported as a git submodule under `internal/opentelemetry-proto`.
   References to `github.com/open-telemetry/opentelemetry-proto` changed to `go.opentelemetry.io/otel/internal/opentelemetry-proto-gen`. (#942)

### Changed

- Non-nil value `struct`s for key-value pairs will be marshalled using JSON rather than `Sprintf`. (#948)

### Removed

- Removed dependency on `github.com/open-telemetry/opentelemetry-collector`. (#943)

## [0.8.0] - 2020-07-09

### Added

- The `B3Encoding` type to represent the B3 encoding(s) the B3 propagator can inject.
   A value for HTTP supported encodings (Multiple Header: `MultipleHeader`, Single Header: `SingleHeader`) are included. (#882)
- The `FlagsDeferred` trace flag to indicate if the trace sampling decision has been deferred. (#882)
- The `FlagsDebug` trace flag to indicate if the trace is a debug trace. (#882)
- Add `peer.service` semantic attribute. (#898)
- Add database-specific semantic attributes. (#899)
- Add semantic convention for `faas.coldstart` and `container.id`. (#909)
- Add http content size semantic conventions. (#905)
- Include `http.request_content_length` in HTTP request basic attributes. (#905)
- Add semantic conventions for operating system process resource attribute keys. (#919)
- The Jaeger exporter now has a `WithBatchMaxCount` option to specify the maximum number of spans sent in a batch. (#931)

### Changed

- Update `CONTRIBUTING.md` to ask for updates to `CHANGELOG.md` with each pull request. (#879)
- Use lowercase header names for B3 Multiple Headers. (#881)
- The B3 propagator `SingleHeader` field has been replaced with `InjectEncoding`.
   This new field can be set to combinations of the `B3Encoding` bitmasks and will inject trace information in these encodings.
   If no encoding is set, the propagator will default to `MultipleHeader` encoding. (#882)
- The B3 propagator now extracts from either HTTP encoding of B3 (Single Header or Multiple Header) based on what is contained in the header.
   Preference is given to Single Header encoding with Multiple Header being the fallback if Single Header is not found or is invalid.
   This behavior change is made to dynamically support all correctly encoded traces received instead of having to guess the expected encoding prior to receiving. (#882)
- Extend semantic conventions for RPC. (#900)
- To match constant naming conventions in the `api/standard` package, the `FaaS*` key names are appended with a suffix of `Key`. (#920)
  - `"api/standard".FaaSName` -> `FaaSNameKey`
  - `"api/standard".FaaSID` -> `FaaSIDKey`
  - `"api/standard".FaaSVersion` -> `FaaSVersionKey`
  - `"api/standard".FaaSInstance` -> `FaaSInstanceKey`

### Removed

- The `FlagsUnused` trace flag is removed.
   The purpose of this flag was to act as the inverse of `FlagsSampled`, the inverse of `FlagsSampled` is used instead. (#882)
- The B3 header constants (`B3SingleHeader`, `B3DebugFlagHeader`, `B3TraceIDHeader`, `B3SpanIDHeader`, `B3SampledHeader`, `B3ParentSpanIDHeader`) are removed.
   If B3 header keys are needed [the authoritative OpenZipkin package constants](https://pkg.go.dev/github.com/openzipkin/zipkin-go@v0.2.2/propagation/b3?tab=doc#pkg-constants) should be used instead. (#882)

### Fixed

- The B3 Single Header name is now correctly `b3` instead of the previous `X-B3`. (#881)
- The B3 propagator now correctly supports sampling only values (`b3: 0`, `b3: 1`, or `b3: d`) for a Single B3 Header. (#882)
- The B3 propagator now propagates the debug flag.
   This removes the behavior of changing the debug flag into a set sampling bit.
   Instead, this now follow the B3 specification and omits the `X-B3-Sampling` header. (#882)
- The B3 propagator now tracks "unset" sampling state (meaning "defer the decision") and does not set the `X-B3-Sampling` header when injecting. (#882)
- Bump github.com/itchyny/gojq from 0.10.3 to 0.10.4 in /tools. (#883)
- Bump github.com/opentracing/opentracing-go from v1.1.1-0.20190913142402-a7454ce5950e to v1.2.0. (#885)
- The tracing time conversion for OTLP spans is now correctly set to `UnixNano`. (#896)
- Ensure span status is not set to `Unknown` when no HTTP status code is provided as it is assumed to be `200 OK`. (#908)
- Ensure `httptrace.clientTracer` closes `http.headers` span. (#912)
- Prometheus exporter will not apply stale updates or forget inactive metrics. (#903)
- Add test for api.standard `HTTPClientAttributesFromHTTPRequest`. (#905)
- Bump github.com/golangci/golangci-lint from 1.27.0 to 1.28.1 in /tools. (#901, #913)
- Update otel-colector example to use the v0.5.0 collector. (#915)
- The `grpctrace` instrumentation uses a span name conforming to the OpenTelemetry semantic conventions (does not contain a leading slash (`/`)). (#922)
- The `grpctrace` instrumentation includes an `rpc.method` attribute now set to the gRPC method name. (#900, #922)
- The `grpctrace` instrumentation `rpc.service` attribute now contains the package name if one exists.
   This is in accordance with OpenTelemetry semantic conventions. (#922)
- Correlation Context extractor will no longer insert an empty map into the returned context when no valid values are extracted. (#923)
- Bump google.golang.org/api from 0.28.0 to 0.29.0 in /exporters/trace/jaeger. (#925)
- Bump github.com/itchyny/gojq from 0.10.4 to 0.11.0 in /tools. (#926)
- Bump github.com/golangci/golangci-lint from 1.28.1 to 1.28.2 in /tools. (#930)

## [0.7.0] - 2020-06-26

This release implements the v0.5.0 version of the OpenTelemetry specification.

### Added

- The othttp instrumentation now includes default metrics. (#861)
- This CHANGELOG file to track all changes in the project going forward.
- Support for array type attributes. (#798)
- Apply transitive dependabot go.mod dependency updates as part of a new automatic Github workflow. (#844)
- Timestamps are now passed to exporters for each export. (#835)
- Add new `Accumulation` type to metric SDK to transport telemetry from `Accumulator`s to `Processor`s.
   This replaces the prior `Record` `struct` use for this purpose. (#835)
- New dependabot integration to automate package upgrades. (#814)
- `Meter` and `Tracer` implementations accept instrumentation version version as an optional argument.
   This instrumentation version is passed on to exporters. (#811) (#805) (#802)
- The OTLP exporter includes the instrumentation version in telemetry it exports. (#811)
- Environment variables for Jaeger exporter are supported. (#796)
- New `aggregation.Kind` in the export metric API. (#808)
- New example that uses OTLP and the collector. (#790)
- Handle errors in the span `SetName` during span initialization. (#791)
- Default service config to enable retries for retry-able failed requests in the OTLP exporter and an option to override this default. (#777)
- New `go.opentelemetry.io/otel/api/oterror` package to uniformly support error handling and definitions for the project. (#778)
- New `global` default implementation of the `go.opentelemetry.io/otel/api/oterror.Handler` interface to be used to handle errors prior to an user defined `Handler`.
   There is also functionality for the user to register their `Handler` as well as a convenience function `Handle` to handle an error with this global `Handler`(#778)
- Options to specify propagators for httptrace and grpctrace instrumentation. (#784)
- The required `application/json` header for the Zipkin exporter is included in all exports. (#774)
- Integrate HTTP semantics helpers from the contrib repository into the `api/standard` package. #769

### Changed

- Rename `Integrator` to `Processor` in the metric SDK. (#863)
- Rename `AggregationSelector` to `AggregatorSelector`. (#859)
- Rename `SynchronizedCopy` to `SynchronizedMove`. (#858)
- Rename `simple` integrator to `basic` integrator. (#857)
- Merge otlp collector examples. (#841)
- Change the metric SDK to support cumulative, delta, and pass-through exporters directly.
   With these changes, cumulative and delta specific exporters are able to request the correct kind of aggregation from the SDK. (#840)
- The `Aggregator.Checkpoint` API is renamed to `SynchronizedCopy` and adds an argument, a different `Aggregator` into which the copy is stored. (#812)
- The `export.Aggregator` contract is that `Update()` and `SynchronizedCopy()` are synchronized with each other.
   All the aggregation interfaces (`Sum`, `LastValue`, ...) are not meant to be synchronized, as the caller is expected to synchronize aggregators at a higher level after the `Accumulator`.
   Some of the `Aggregators` used unnecessary locking and that has been cleaned up. (#812)
- Use of `metric.Number` was replaced by `int64` now that we use `sync.Mutex` in the `MinMaxSumCount` and `Histogram` `Aggregators`. (#812)
- Replace `AlwaysParentSample` with `ParentSample(fallback)` to match the OpenTelemetry v0.5.0 specification. (#810)
- Rename `sdk/export/metric/aggregator` to `sdk/export/metric/aggregation`. #808
- Send configured headers with every request in the OTLP exporter, instead of just on connection creation. (#806)
- Update error handling for any one off error handlers, replacing, instead, with the `global.Handle` function. (#791)
- Rename `plugin` directory to `instrumentation` to match the OpenTelemetry specification. (#779)
- Makes the argument order to Histogram and DDSketch `New()` consistent. (#781)

### Removed

- `Uint64NumberKind` and related functions from the API. (#864)
- Context arguments from `Aggregator.Checkpoint` and `Integrator.Process` as they were unused. (#803)
- `SpanID` is no longer included in parameters for sampling decision to match the OpenTelemetry specification. (#775)

### Fixed

- Upgrade OTLP exporter to opentelemetry-proto matching the opentelemetry-collector v0.4.0 release. (#866)
- Allow changes to `go.sum` and `go.mod` when running dependabot tidy-up. (#871)
- Bump github.com/stretchr/testify from 1.4.0 to 1.6.1. (#824)
- Bump github.com/prometheus/client_golang from 1.7.0 to 1.7.1 in /exporters/metric/prometheus. (#867)
- Bump google.golang.org/grpc from 1.29.1 to 1.30.0 in /exporters/trace/jaeger. (#853)
- Bump google.golang.org/grpc from 1.29.1 to 1.30.0 in /exporters/trace/zipkin. (#854)
- Bumps github.com/golang/protobuf from 1.3.2 to 1.4.2 (#848)
- Bump github.com/stretchr/testify from 1.4.0 to 1.6.1 in /exporters/otlp (#817)
- Bump github.com/golangci/golangci-lint from 1.25.1 to 1.27.0 in /tools (#828)
- Bump github.com/prometheus/client_golang from 1.5.0 to 1.7.0 in /exporters/metric/prometheus (#838)
- Bump github.com/stretchr/testify from 1.4.0 to 1.6.1 in /exporters/trace/jaeger (#829)
- Bump github.com/benbjohnson/clock from 1.0.0 to 1.0.3 (#815)
- Bump github.com/stretchr/testify from 1.4.0 to 1.6.1 in /exporters/trace/zipkin (#823)
- Bump github.com/itchyny/gojq from 0.10.1 to 0.10.3 in /tools (#830)
- Bump github.com/stretchr/testify from 1.4.0 to 1.6.1 in /exporters/metric/prometheus (#822)
- Bump google.golang.org/grpc from 1.27.1 to 1.29.1 in /exporters/trace/zipkin (#820)
- Bump google.golang.org/grpc from 1.27.1 to 1.29.1 in /exporters/trace/jaeger (#831)
- Bump github.com/google/go-cmp from 0.4.0 to 0.5.0 (#836)
- Bump github.com/google/go-cmp from 0.4.0 to 0.5.0 in /exporters/trace/jaeger (#837)
- Bump github.com/google/go-cmp from 0.4.0 to 0.5.0 in /exporters/otlp (#839)
- Bump google.golang.org/api from 0.20.0 to 0.28.0 in /exporters/trace/jaeger (#843)
- Set span status from HTTP status code in the othttp instrumentation. (#832)
- Fixed typo in push controller comment. (#834)
- The `Aggregator` testing has been updated and cleaned. (#812)
- `metric.Number(0)` expressions are replaced by `0` where possible. (#812)
- Fixed `global` `handler_test.go` test failure. #804
- Fixed `BatchSpanProcessor.Shutdown` to wait until all spans are processed. (#766)
- Fixed OTLP example's accidental early close of exporter. (#807)
- Ensure zipkin exporter reads and closes response body. (#788)
- Update instrumentation to use `api/standard` keys instead of custom keys. (#782)
- Clean up tools and RELEASING documentation. (#762)

## [0.6.0] - 2020-05-21

### Added

- Support for `Resource`s in the prometheus exporter. (#757)
- New pull controller. (#751)
- New `UpDownSumObserver` instrument. (#750)
- OpenTelemetry collector demo. (#711)
- New `SumObserver` instrument. (#747)
- New `UpDownCounter` instrument. (#745)
- New timeout `Option` and configuration function `WithTimeout` to the push controller. (#742)
- New `api/standards` package to implement semantic conventions and standard key-value generation. (#731)

### Changed

- Rename `Register*` functions in the metric API to `New*` for all `Observer` instruments. (#761)
- Use `[]float64` for histogram boundaries, not `[]metric.Number`. (#758)
- Change OTLP example to use exporter as a trace `Syncer` instead of as an unneeded `Batcher`. (#756)
- Replace `WithResourceAttributes()` with `WithResource()` in the trace SDK. (#754)
- The prometheus exporter now uses the new pull controller. (#751)
- Rename `ScheduleDelayMillis` to `BatchTimeout` in the trace `BatchSpanProcessor`.(#752)
- Support use of synchronous instruments in asynchronous callbacks (#725)
- Move `Resource` from the `Export` method parameter into the metric export `Record`. (#739)
- Rename `Observer` instrument to `ValueObserver`. (#734)
- The push controller now has a method (`Provider()`) to return a `metric.Provider` instead of the old `Meter` method that acted as a `metric.Provider`. (#738)
- Replace `Measure` instrument by `ValueRecorder` instrument. (#732)
- Rename correlation context header from `"Correlation-Context"` to `"otcorrelations"` to match the OpenTelemetry specification. (#727)

### Fixed

- Ensure gRPC `ClientStream` override methods do not panic in grpctrace package. (#755)
- Disable parts of `BatchSpanProcessor` test until a fix is found. (#743)
- Fix `string` case in `kv` `Infer` function. (#746)
- Fix panic in grpctrace client interceptors. (#740)
- Refactor the `api/metrics` push controller and add `CheckpointSet` synchronization. (#737)
- Rewrite span batch process queue batching logic. (#719)
- Remove the push controller named Meter map. (#738)
- Fix Histogram aggregator initial state (fix #735). (#736)
- Ensure golang alpine image is running `golang-1.14` for examples. (#733)
- Added test for grpctrace `UnaryInterceptorClient`. (#695)
- Rearrange `api/metric` code layout. (#724)

## [0.5.0] - 2020-05-13

### Added

- Batch `Observer` callback support. (#717)
- Alias `api` types to root package of project. (#696)
- Create basic `othttp.Transport` for simple client instrumentation. (#678)
- `SetAttribute(string, interface{})` to the trace API. (#674)
- Jaeger exporter option that allows user to specify custom http client. (#671)
- `Stringer` and `Infer` methods to `key`s. (#662)

### Changed

- Rename `NewKey` in the `kv` package to just `Key`. (#721)
- Move `core` and `key` to `kv` package. (#720)
- Make the metric API `Meter` a `struct` so the abstract `MeterImpl` can be passed and simplify implementation. (#709)
- Rename SDK `Batcher` to `Integrator` to match draft OpenTelemetry SDK specification. (#710)
- Rename SDK `Ungrouped` integrator to `simple.Integrator` to match draft OpenTelemetry SDK specification. (#710)
- Rename SDK `SDK` `struct` to `Accumulator` to match draft OpenTelemetry SDK specification. (#710)
- Move `Number` from `core` to `api/metric` package. (#706)
- Move `SpanContext` from `core` to `trace` package. (#692)
- Change traceparent header from `Traceparent` to `traceparent` to implement the W3C specification. (#681)

### Fixed

- Update tooling to run generators in all submodules. (#705)
- gRPC interceptor regexp to match methods without a service name. (#683)
- Use a `const` for padding 64-bit B3 trace IDs. (#701)
- Update `mockZipkin` listen address from `:0` to `127.0.0.1:0`. (#700)
- Left-pad 64-bit B3 trace IDs with zero. (#698)
- Propagate at least the first W3C tracestate header. (#694)
- Remove internal `StateLocker` implementation. (#688)
- Increase instance size CI system uses. (#690)
- Add a `key` benchmark and use reflection in `key.Infer()`. (#679)
- Fix internal `global` test by using `global.Meter` with `RecordBatch()`. (#680)
- Reimplement histogram using mutex instead of `StateLocker`. (#669)
- Switch `MinMaxSumCount` to a mutex lock implementation instead of `StateLocker`. (#667)
- Update documentation to not include any references to `WithKeys`. (#672)
- Correct misspelling. (#668)
- Fix clobbering of the span context if extraction fails. (#656)
- Bump `golangci-lint` and work around the corrupting bug. (#666) (#670)

## [0.4.3] - 2020-04-24

### Added

- `Dockerfile` and `docker-compose.yml` to run example code. (#635)
- New `grpctrace` package that provides gRPC client and server interceptors for both unary and stream connections. (#621)
- New `api/label` package, providing common label set implementation. (#651)
- Support for JSON marshaling of `Resources`. (#654)
- `TraceID` and `SpanID` implementations for `Stringer` interface. (#642)
- `RemoteAddrKey` in the othttp plugin to include the HTTP client address in top-level spans. (#627)
- `WithSpanFormatter` option to the othttp plugin. (#617)
- Updated README to include section for compatible libraries and include reference to the contrib repository. (#612)
- The prometheus exporter now supports exporting histograms. (#601)
- A `String` method to the `Resource` to return a hashable identifier for a now unique resource. (#613)
- An `Iter` method to the `Resource` to return an array `AttributeIterator`. (#613)
- An `Equal` method to the `Resource` test the equivalence of resources. (#613)
- An iterable structure (`AttributeIterator`) for `Resource` attributes.

### Changed

- zipkin export's `NewExporter` now requires a `serviceName` argument to ensure this needed values is provided. (#644)
- Pass `Resources` through the metrics export pipeline. (#659)

### Removed

- `WithKeys` option from the metric API. (#639)

### Fixed

- Use the `label.Set.Equivalent` value instead of an encoding in the batcher. (#658)
- Correct typo `trace.Exporter` to `trace.SpanSyncer` in comments. (#653)
- Use type names for return values in jaeger exporter. (#648)
- Increase the visibility of the `api/key` package by updating comments and fixing usages locally. (#650)
- `Checkpoint` only after `Update`; Keep records in the `sync.Map` longer. (#647)
- Do not cache `reflect.ValueOf()` in metric Labels. (#649)
- Batch metrics exported from the OTLP exporter based on `Resource` and labels. (#626)
- Add error wrapping to the prometheus exporter. (#631)
- Update the OTLP exporter batching of traces to use a unique `string` representation of an associated `Resource` as the batching key. (#623)
- Update OTLP `SpanData` transform to only include the `ParentSpanID` if one exists. (#614)
- Update `Resource` internal representation to uniquely and reliably identify resources. (#613)
- Check return value from `CheckpointSet.ForEach` in prometheus exporter. (#622)
- Ensure spans created by httptrace client tracer reflect operation structure. (#618)
- Create a new recorder rather than reuse when multiple observations in same epoch for asynchronous instruments. #610
- The default port the OTLP exporter uses to connect to the OpenTelemetry collector is updated to match the one the collector listens on by default. (#611)

## [0.4.2] - 2020-03-31

### Fixed

- Fix `pre_release.sh` to update version in `sdk/opentelemetry.go`. (#607)
- Fix time conversion from internal to OTLP in OTLP exporter. (#606)

## [0.4.1] - 2020-03-31

### Fixed

- Update `tag.sh` to create signed tags. (#604)

## [0.4.0] - 2020-03-30

### Added

- New API package `api/metric/registry` that exposes a `MeterImpl` wrapper for use by SDKs to generate unique instruments. (#580)
- Script to verify examples after a new release. (#579)

### Removed

- The dogstatsd exporter due to lack of support.
   This additionally removes support for statsd. (#591)
- `LabelSet` from the metric API.
   This is replaced by a `[]core.KeyValue` slice. (#595)
- `Labels` from the metric API's `Meter` interface. (#595)

### Changed

- The metric `export.Labels` became an interface which the SDK implements and the `export` package provides a simple, immutable implementation of this interface intended for testing purposes. (#574)
- Renamed `internal/metric.Meter` to `MeterImpl`. (#580)
- Renamed `api/global/internal.obsImpl` to `asyncImpl`. (#580)

### Fixed

- Corrected missing return in mock span. (#582)
- Update License header for all source files to match CNCF guidelines and include a test to ensure it is present. (#586) (#596)
- Update to v0.3.0 of the OTLP in the OTLP exporter. (#588)
- Update pre-release script to be compatible between GNU and BSD based systems. (#592)
- Add a `RecordBatch` benchmark. (#594)
- Moved span transforms of the OTLP exporter to the internal package. (#593)
- Build both go-1.13 and go-1.14 in circleci to test for all supported versions of Go. (#569)
- Removed unneeded allocation on empty labels in OLTP exporter. (#597)
- Update `BatchedSpanProcessor` to process the queue until no data but respect max batch size. (#599)
- Update project documentation godoc.org links to pkg.go.dev. (#602)

## [0.3.0] - 2020-03-21

This is a first official beta release, which provides almost fully complete metrics, tracing, and context propagation functionality.
There is still a possibility of breaking changes.

### Added

- Add `Observer` metric instrument. (#474)
- Add global `Propagators` functionality to enable deferred initialization for propagators registered before the first Meter SDK is installed. (#494)
- Simplified export setup pipeline for the jaeger exporter to match other exporters. (#459)
- The zipkin trace exporter. (#495)
- The OTLP exporter to export metric and trace telemetry to the OpenTelemetry collector. (#497) (#544) (#545)
- Add `StatusMessage` field to the trace `Span`. (#524)
- Context propagation in OpenTracing bridge in terms of OpenTelemetry context propagation. (#525)
- The `Resource` type was added to the SDK. (#528)
- The global API now supports a `Tracer` and `Meter` function as shortcuts to getting a global `*Provider` and calling these methods directly. (#538)
- The metric API now defines a generic `MeterImpl` interface to support general purpose `Meter` construction.
   Additionally, `SyncImpl` and `AsyncImpl` are added to support general purpose instrument construction. (#560)
- A metric `Kind` is added to represent the `MeasureKind`, `ObserverKind`, and `CounterKind`. (#560)
- Scripts to better automate the release process. (#576)

### Changed

- Default to to use `AlwaysSampler` instead of `ProbabilitySampler` to match OpenTelemetry specification. (#506)
- Renamed `AlwaysSampleSampler` to `AlwaysOnSampler` in the trace API. (#511)
- Renamed `NeverSampleSampler` to `AlwaysOffSampler` in the trace API. (#511)
- The `Status` field of the `Span` was changed to `StatusCode` to disambiguate with the added `StatusMessage`. (#524)
- Updated the trace `Sampler` interface conform to the OpenTelemetry specification. (#531)
- Rename metric API `Options` to `Config`. (#541)
- Rename metric `Counter` aggregator to be `Sum`. (#541)
- Unify metric options into `Option` from instrument specific options. (#541)
- The trace API's `TraceProvider` now support `Resource`s. (#545)
- Correct error in zipkin module name. (#548)
- The jaeger trace exporter now supports `Resource`s. (#551)
- Metric SDK now supports `Resource`s.
   The `WithResource` option was added to configure a `Resource` on creation and the `Resource` method was added to the metric `Descriptor` to return the associated `Resource`. (#552)
- Replace `ErrNoLastValue` and `ErrEmptyDataSet` by `ErrNoData` in the metric SDK. (#557)
- The stdout trace exporter now supports `Resource`s. (#558)
- The metric `Descriptor` is now included at the API instead of the SDK. (#560)
- Replace `Ordered` with an iterator in `export.Labels`. (#567)

### Removed

- The vendor specific Stackdriver. It is now hosted on 3rd party vendor infrastructure. (#452)
- The `Unregister` method for metric observers as it is not in the OpenTelemetry specification. (#560)
- `GetDescriptor` from the metric SDK. (#575)
- The `Gauge` instrument from the metric API. (#537)

### Fixed

- Make histogram aggregator checkpoint consistent. (#438)
- Update README with import instructions and how to build and test. (#505)
- The default label encoding was updated to be unique. (#508)
- Use `NewRoot` in the othttp plugin for public endpoints. (#513)
- Fix data race in `BatchedSpanProcessor`. (#518)
- Skip test-386 for Mac OS 10.15.x (Catalina and upwards). #521
- Use a variable-size array to represent ordered labels in maps. (#523)
- Update the OTLP protobuf and update changed import path. (#532)
- Use `StateLocker` implementation in `MinMaxSumCount`. (#546)
- Eliminate goroutine leak in histogram stress test. (#547)
- Update OTLP exporter with latest protobuf. (#550)
- Add filters to the othttp plugin. (#556)
- Provide an implementation of the `Header*` filters that do not depend on Go 1.14. (#565)
- Encode labels once during checkpoint.
   The checkpoint function is executed in a single thread so we can do the encoding lazily before passing the encoded version of labels to the exporter.
   This is a cheap and quick way to avoid encoding the labels on every collection interval. (#572)
- Run coverage over all packages in `COVERAGE_MOD_DIR`. (#573)

## [0.2.3] - 2020-03-04

### Added

- `RecordError` method on `Span`s in the trace API to Simplify adding error events to spans. (#473)
- Configurable push frequency for exporters setup pipeline. (#504)

### Changed

- Rename the `exporter` directory to `exporters`.
   The `go.opentelemetry.io/otel/exporter/trace/jaeger` package was mistakenly released with a `v1.0.0` tag instead of `v0.1.0`.
   This resulted in all subsequent releases not becoming the default latest.
   A consequence of this was that all `go get`s pulled in the incompatible `v0.1.0` release of that package when pulling in more recent packages from other otel packages.
   Renaming the `exporter` directory to `exporters` fixes this issue by renaming the package and therefore clearing any existing dependency tags.
   Consequentially, this action also renames *all* exporter packages. (#502)

### Removed

- The `CorrelationContextHeader` constant in the `correlation` package is no longer exported. (#503)

## [0.2.2] - 2020-02-27

### Added

- `HTTPSupplier` interface in the propagation API to specify methods to retrieve and store a single value for a key to be associated with a carrier. (#467)
- `HTTPExtractor` interface in the propagation API to extract information from an `HTTPSupplier` into a context. (#467)
- `HTTPInjector` interface in the propagation API to inject information into an `HTTPSupplier.` (#467)
- `Config` and configuring `Option` to the propagator API. (#467)
- `Propagators` interface in the propagation API to contain the set of injectors and extractors for all supported carrier formats. (#467)
- `HTTPPropagator` interface in the propagation API to inject and extract from an `HTTPSupplier.` (#467)
- `WithInjectors` and `WithExtractors` functions to the propagator API to configure injectors and extractors to use. (#467)
- `ExtractHTTP` and `InjectHTTP` functions to apply configured HTTP extractors and injectors to a passed context. (#467)
- Histogram aggregator. (#433)
- `DefaultPropagator` function and have it return `trace.TraceContext` as the default context propagator. (#456)
- `AlwaysParentSample` sampler to the trace API. (#455)
- `WithNewRoot` option function to the trace API to specify the created span should be considered a root span. (#451)

### Changed

- Renamed `WithMap` to `ContextWithMap` in the correlation package. (#481)
- Renamed `FromContext` to `MapFromContext` in the correlation package. (#481)
- Move correlation context propagation to correlation package. (#479)
- Do not default to putting remote span context into links. (#480)
- `Tracer.WithSpan` updated to accept `StartOptions`. (#472)
- Renamed `MetricKind` to `Kind` to not stutter in the type usage. (#432)
- Renamed the `export` package to `metric` to match directory structure. (#432)
- Rename the `api/distributedcontext` package to `api/correlation`. (#444)
- Rename the `api/propagators` package to `api/propagation`. (#444)
- Move the propagators from the `propagators` package into the `trace` API package. (#444)
- Update `Float64Gauge`, `Int64Gauge`, `Float64Counter`, `Int64Counter`, `Float64Measure`, and `Int64Measure` metric methods to use value receivers instead of pointers. (#462)
- Moved all dependencies of tools package to a tools directory. (#466)

### Removed

- Binary propagators. (#467)
- NOOP propagator. (#467)

### Fixed

- Upgraded `github.com/golangci/golangci-lint` from `v1.21.0` to `v1.23.6` in `tools/`. (#492)
- Fix a possible nil-dereference crash (#478)
- Correct comments for `InstallNewPipeline` in the stdout exporter. (#483)
- Correct comments for `InstallNewPipeline` in the dogstatsd exporter. (#484)
- Correct comments for `InstallNewPipeline` in the prometheus exporter. (#482)
- Initialize `onError` based on `Config` in prometheus exporter. (#486)
- Correct module name in prometheus exporter README. (#475)
- Removed tracer name prefix from span names. (#430)
- Fix `aggregator_test.go` import package comment. (#431)
- Improved detail in stdout exporter. (#436)
- Fix a dependency issue (generate target should depend on stringer, not lint target) in Makefile. (#442)
- Reorders the Makefile targets within `precommit` target so we generate files and build the code before doing linting, so we can get much nicer errors about syntax errors from the compiler. (#442)
- Reword function documentation in gRPC plugin. (#446)
- Send the `span.kind` tag to Jaeger from the jaeger exporter. (#441)
- Fix `metadataSupplier` in the jaeger exporter to overwrite the header if existing instead of appending to it. (#441)
- Upgraded to Go 1.13 in CI. (#465)
- Correct opentelemetry.io URL in trace SDK documentation. (#464)
- Refactored reference counting logic in SDK determination of stale records. (#468)
- Add call to `runtime.Gosched` in instrument `acquireHandle` logic to not block the collector. (#469)

## [0.2.1.1] - 2020-01-13

### Fixed

- Use stateful batcher on Prometheus exporter fixing regresion introduced in #395. (#428)

## [0.2.1] - 2020-01-08

### Added

- Global meter forwarding implementation.
   This enables deferred initialization for metric instruments registered before the first Meter SDK is installed. (#392)
- Global trace forwarding implementation.
   This enables deferred initialization for tracers registered before the first Trace SDK is installed. (#406)
- Standardize export pipeline creation in all exporters. (#395)
- A testing, organization, and comments for 64-bit field alignment. (#418)
- Script to tag all modules in the project. (#414)

### Changed

- Renamed `propagation` package to `propagators`. (#362)
- Renamed `B3Propagator` propagator to `B3`. (#362)
- Renamed `TextFormatPropagator` propagator to `TextFormat`. (#362)
- Renamed `BinaryPropagator` propagator to `Binary`. (#362)
- Renamed `BinaryFormatPropagator` propagator to `BinaryFormat`. (#362)
- Renamed `NoopTextFormatPropagator` propagator to `NoopTextFormat`. (#362)
- Renamed `TraceContextPropagator` propagator to `TraceContext`. (#362)
- Renamed `SpanOption` to `StartOption` in the trace API. (#369)
- Renamed `StartOptions` to `StartConfig` in the trace API. (#369)
- Renamed `EndOptions` to `EndConfig` in the trace API. (#369)
- `Number` now has a pointer receiver for its methods. (#375)
- Renamed `CurrentSpan` to `SpanFromContext` in the trace API. (#379)
- Renamed `SetCurrentSpan` to `ContextWithSpan` in the trace API. (#379)
- Renamed `Message` in Event to `Name` in the trace API. (#389)
- Prometheus exporter no longer aggregates metrics, instead it only exports them. (#385)
- Renamed `HandleImpl` to `BoundInstrumentImpl` in the metric API. (#400)
- Renamed `Float64CounterHandle` to `Float64CounterBoundInstrument` in the metric API. (#400)
- Renamed `Int64CounterHandle` to `Int64CounterBoundInstrument` in the metric API. (#400)
- Renamed `Float64GaugeHandle` to `Float64GaugeBoundInstrument` in the metric API. (#400)
- Renamed `Int64GaugeHandle` to `Int64GaugeBoundInstrument` in the metric API. (#400)
- Renamed `Float64MeasureHandle` to `Float64MeasureBoundInstrument` in the metric API. (#400)
- Renamed `Int64MeasureHandle` to `Int64MeasureBoundInstrument` in the metric API. (#400)
- Renamed `Release` method for bound instruments in the metric API to `Unbind`. (#400)
- Renamed `AcquireHandle` method for bound instruments in the metric API to `Bind`. (#400)
- Renamed the `File` option in the stdout exporter to `Writer`. (#404)
- Renamed all `Options` to `Config` for all metric exports where this wasn't already the case.

### Fixed

- Aggregator import path corrected. (#421)
- Correct links in README. (#368)
- The README was updated to match latest code changes in its examples. (#374)
- Don't capitalize error statements. (#375)
- Fix ignored errors. (#375)
- Fix ambiguous variable naming. (#375)
- Removed unnecessary type casting. (#375)
- Use named parameters. (#375)
- Updated release schedule. (#378)
- Correct http-stackdriver example module name. (#394)
- Removed the `http.request` span in `httptrace` package. (#397)
- Add comments in the metrics SDK (#399)
- Initialize checkpoint when creating ddsketch aggregator to prevent panic when merging into a empty one. (#402) (#403)
- Add documentation of compatible exporters in the README. (#405)
- Typo fix. (#408)
- Simplify span check logic in SDK tracer implementation. (#419)

## [0.2.0] - 2019-12-03

### Added

- Unary gRPC tracing example. (#351)
- Prometheus exporter. (#334)
- Dogstatsd metrics exporter. (#326)

### Changed

- Rename `MaxSumCount` aggregation to `MinMaxSumCount` and add the `Min` interface for this aggregation. (#352)
- Rename `GetMeter` to `Meter`. (#357)
- Rename `HTTPTraceContextPropagator` to `TraceContextPropagator`. (#355)
- Rename `HTTPB3Propagator` to `B3Propagator`. (#355)
- Rename `HTTPTraceContextPropagator` to `TraceContextPropagator`. (#355)
- Move `/global` package to `/api/global`. (#356)
- Rename `GetTracer` to `Tracer`. (#347)

### Removed

- `SetAttribute` from the `Span` interface in the trace API. (#361)
- `AddLink` from the `Span` interface in the trace API. (#349)
- `Link` from the `Span` interface in the trace API. (#349)

### Fixed

- Exclude example directories from coverage report. (#365)
- Lint make target now implements automatic fixes with `golangci-lint` before a second run to report the remaining issues. (#360)
- Drop `GO111MODULE` environment variable in Makefile as Go 1.13 is the project specified minimum version and this is environment variable is not needed for that version of Go. (#359)
- Run the race checker for all test. (#354)
- Redundant commands in the Makefile are removed. (#354)
- Split the `generate` and `lint` targets of the Makefile. (#354)
- Renames `circle-ci` target to more generic `ci` in Makefile. (#354)
- Add example Prometheus binary to gitignore. (#358)
- Support negative numbers with the `MaxSumCount`. (#335)
- Resolve race conditions in `push_test.go` identified in #339. (#340)
- Use `/usr/bin/env bash` as a shebang in scripts rather than `/bin/bash`. (#336)
- Trace benchmark now tests both `AlwaysSample` and `NeverSample`.
   Previously it was testing `AlwaysSample` twice. (#325)
- Trace benchmark now uses a `[]byte` for `TraceID` to fix failing test. (#325)
- Added a trace benchmark to test variadic functions in `setAttribute` vs `setAttributes` (#325)
- The `defaultkeys` batcher was only using the encoded label set as its map key while building a checkpoint.
   This allowed distinct label sets through, but any metrics sharing a label set could be overwritten or merged incorrectly.
   This was corrected. (#333)

## [0.1.2] - 2019-11-18

### Fixed

- Optimized the `simplelru` map for attributes to reduce the number of allocations. (#328)
- Removed unnecessary unslicing of parameters that are already a slice. (#324)

## [0.1.1] - 2019-11-18

This release contains a Metrics SDK with stdout exporter and supports basic aggregations such as counter, gauges, array, maxsumcount, and ddsketch.

### Added

- Metrics stdout export pipeline. (#265)
- Array aggregation for raw measure metrics. (#282)
- The core.Value now have a `MarshalJSON` method. (#281)

### Removed

- `WithService`, `WithResources`, and `WithComponent` methods of tracers. (#314)
- Prefix slash in `Tracer.Start()` for the Jaeger example. (#292)

### Changed

- Allocation in LabelSet construction to reduce GC overhead. (#318)
- `trace.WithAttributes` to append values instead of replacing (#315)
- Use a formula for tolerance in sampling tests. (#298)
- Move export types into trace and metric-specific sub-directories. (#289)
- `SpanKind` back to being based on an `int` type. (#288)

### Fixed

- URL to OpenTelemetry website in README. (#323)
- Name of othttp default tracer. (#321)
- `ExportSpans` for the stackdriver exporter now handles `nil` context. (#294)
- CI modules cache to correctly restore/save from/to the cache. (#316)
- Fix metric SDK race condition between `LoadOrStore` and the assignment `rec.recorder = i.meter.exporter.AggregatorFor(rec)`. (#293)
- README now reflects the new code structure introduced with these changes. (#291)
- Make the basic example work. (#279)

## [0.1.0] - 2019-11-04

This is the first release of open-telemetry go library.
It contains api and sdk for trace and meter.

### Added

- Initial OpenTelemetry trace and metric API prototypes.
- Initial OpenTelemetry trace, metric, and export SDK packages.
- A wireframe bridge to support compatibility with OpenTracing.
- Example code for a basic, http-stackdriver, http, jaeger, and named tracer setup.
- Exporters for Jaeger, Stackdriver, and stdout.
- Propagators for binary, B3, and trace-context protocols.
- Project information and guidelines in the form of a README and CONTRIBUTING.
- Tools to build the project and a Makefile to automate the process.
- Apache-2.0 license.
- CircleCI build CI manifest files.
- CODEOWNERS file to track owners of this project.

[Unreleased]: https://github.com/open-telemetry/opentelemetry-go/compare/v1.11.1...HEAD
[1.11.1/0.33.0]: https://github.com/open-telemetry/opentelemetry-go/releases/tag/v1.11.1
[1.11.0/0.32.3]: https://github.com/open-telemetry/opentelemetry-go/releases/tag/v1.11.0
[0.32.2]: https://github.com/open-telemetry/opentelemetry-go/releases/tag/sdk/metric/v0.32.2
[0.32.1]: https://github.com/open-telemetry/opentelemetry-go/releases/tag/sdk/metric/v0.32.1
[0.32.0]: https://github.com/open-telemetry/opentelemetry-go/releases/tag/sdk/metric/v0.32.0
[1.10.0]: https://github.com/open-telemetry/opentelemetry-go/releases/tag/v1.10.0
[1.9.0/0.0.3]: https://github.com/open-telemetry/opentelemetry-go/releases/tag/v1.9.0
[1.8.0/0.31.0]: https://github.com/open-telemetry/opentelemetry-go/releases/tag/v1.8.0
[1.7.0/0.30.0]: https://github.com/open-telemetry/opentelemetry-go/releases/tag/v1.7.0
[0.29.0]: https://github.com/open-telemetry/opentelemetry-go/releases/tag/metric/v0.29.0
[1.6.3]: https://github.com/open-telemetry/opentelemetry-go/releases/tag/v1.6.3
[1.6.2]: https://github.com/open-telemetry/opentelemetry-go/releases/tag/v1.6.2
[1.6.1]: https://github.com/open-telemetry/opentelemetry-go/releases/tag/v1.6.1
[1.6.0/0.28.0]: https://github.com/open-telemetry/opentelemetry-go/releases/tag/v1.6.0
[1.5.0]: https://github.com/open-telemetry/opentelemetry-go/releases/tag/v1.5.0
[1.4.1]: https://github.com/open-telemetry/opentelemetry-go/releases/tag/v1.4.1
[1.4.0]: https://github.com/open-telemetry/opentelemetry-go/releases/tag/v1.4.0
[1.3.0]: https://github.com/open-telemetry/opentelemetry-go/releases/tag/v1.3.0
[1.2.0]: https://github.com/open-telemetry/opentelemetry-go/releases/tag/v1.2.0
[1.1.0]: https://github.com/open-telemetry/opentelemetry-go/releases/tag/v1.1.0
[1.0.1]: https://github.com/open-telemetry/opentelemetry-go/releases/tag/v1.0.1
[Metrics 0.24.0]: https://github.com/open-telemetry/opentelemetry-go/releases/tag/metric/v0.24.0
[1.0.0]: https://github.com/open-telemetry/opentelemetry-go/releases/tag/v1.0.0
[1.0.0-RC3]: https://github.com/open-telemetry/opentelemetry-go/releases/tag/v1.0.0-RC3
[1.0.0-RC2]: https://github.com/open-telemetry/opentelemetry-go/releases/tag/v1.0.0-RC2
[Experimental Metrics v0.22.0]: https://github.com/open-telemetry/opentelemetry-go/releases/tag/metric/v0.22.0
[1.0.0-RC1]: https://github.com/open-telemetry/opentelemetry-go/releases/tag/v1.0.0-RC1
[0.20.0]: https://github.com/open-telemetry/opentelemetry-go/releases/tag/v0.20.0
[0.19.0]: https://github.com/open-telemetry/opentelemetry-go/releases/tag/v0.19.0
[0.18.0]: https://github.com/open-telemetry/opentelemetry-go/releases/tag/v0.18.0
[0.17.0]: https://github.com/open-telemetry/opentelemetry-go/releases/tag/v0.17.0
[0.16.0]: https://github.com/open-telemetry/opentelemetry-go/releases/tag/v0.16.0
[0.15.0]: https://github.com/open-telemetry/opentelemetry-go/releases/tag/v0.15.0
[0.14.0]: https://github.com/open-telemetry/opentelemetry-go/releases/tag/v0.14.0
[0.13.0]: https://github.com/open-telemetry/opentelemetry-go/releases/tag/v0.13.0
[0.12.0]: https://github.com/open-telemetry/opentelemetry-go/releases/tag/v0.12.0
[0.11.0]: https://github.com/open-telemetry/opentelemetry-go/releases/tag/v0.11.0
[0.10.0]: https://github.com/open-telemetry/opentelemetry-go/releases/tag/v0.10.0
[0.9.0]: https://github.com/open-telemetry/opentelemetry-go/releases/tag/v0.9.0
[0.8.0]: https://github.com/open-telemetry/opentelemetry-go/releases/tag/v0.8.0
[0.7.0]: https://github.com/open-telemetry/opentelemetry-go/releases/tag/v0.7.0
[0.6.0]: https://github.com/open-telemetry/opentelemetry-go/releases/tag/v0.6.0
[0.5.0]: https://github.com/open-telemetry/opentelemetry-go/releases/tag/v0.5.0
[0.4.3]: https://github.com/open-telemetry/opentelemetry-go/releases/tag/v0.4.3
[0.4.2]: https://github.com/open-telemetry/opentelemetry-go/releases/tag/v0.4.2
[0.4.1]: https://github.com/open-telemetry/opentelemetry-go/releases/tag/v0.4.1
[0.4.0]: https://github.com/open-telemetry/opentelemetry-go/releases/tag/v0.4.0
[0.3.0]: https://github.com/open-telemetry/opentelemetry-go/releases/tag/v0.3.0
[0.2.3]: https://github.com/open-telemetry/opentelemetry-go/releases/tag/v0.2.3
[0.2.2]: https://github.com/open-telemetry/opentelemetry-go/releases/tag/v0.2.2
[0.2.1.1]: https://github.com/open-telemetry/opentelemetry-go/releases/tag/v0.2.1.1
[0.2.1]: https://github.com/open-telemetry/opentelemetry-go/releases/tag/v0.2.1
[0.2.0]: https://github.com/open-telemetry/opentelemetry-go/releases/tag/v0.2.0
[0.1.2]: https://github.com/open-telemetry/opentelemetry-go/releases/tag/v0.1.2
[0.1.1]: https://github.com/open-telemetry/opentelemetry-go/releases/tag/v0.1.1
[0.1.0]: https://github.com/open-telemetry/opentelemetry-go/releases/tag/v0.1.0<|MERGE_RESOLUTION|>--- conflicted
+++ resolved
@@ -8,26 +8,17 @@
 
 ## [Unreleased]
 
-## [1.11.1/0.33.0] 2022-10-19
-
-### Added
-
-<<<<<<< HEAD
-- Prometheus exporter will register with a prometheus registerer on creation, there are options to control this. (#3239)
-- The `WithTemporalitySelector` and `WithAggregationSelector` have been added to the `go.opentelemetry.io/otel/exporters/otlp/otlpmetric/otlpmetricgrpc`, `go.opentelemetry.io/otel/exporters/otlp/otlpmetric/otlpmetrichttp`, and `go.opentelemetry.io/otel/exporters/stdout/stdoutmetric` packages to configure the temporality and aggregation selectors for their exporters. (#3260)
-- Added the `WithAggregationSelector` option to the `go.opentelemetry.io/otel/exporters/prometheus` package to change the `AggregationSelector` used. (#3341)
-
-### Changed
-
-- `sdktrace.TraceProvider.Shutdown` and `sdktrace.TraceProvider.ForceFlush` to not return error when no processor register. (#3268)
-- The `"go.opentelemetry.io/otel/exporters/prometheus".New` now also returns an error indicating the failure to register the exporter with Prometheus. (#3239)
-- The prometheus exporter will no longer try to enumerate the metrics it will send to prometheus on startup.
-   This fixes the `reader is not registered` warning currently emitted on startup. (#3291 #3342)
+### Changed
+
 - The `Temporality(view.InstrumentKind) metricdata.Temporality` and `Aggregation(view.InstrumentKind) aggregation.Aggregation` methods are added to the `"go.opentelemetry.io/otel/sdk/metric".Exporter` interface. (#3260)
 - The `Temporality(view.InstrumentKind) metricdata.Temporality` and `Aggregation(view.InstrumentKind) aggregation.Aggregation` methods are added to the `"go.opentelemetry.io/otel/exporters/otlp/otlpmetric".Client` interface. (#3260)
 - The `WithTemporalitySelector` and `WithAggregationSelector` `ReaderOption`s have been changed to `ManualReaderOption`s in the `go.opentelemetry.io/otel/sdk/metric` package. (#3260)
 - The periodic reader in the `go.opentelemetry.io/otel/sdk/metric` package now uses the temporality and aggregation selectors from its configured exporter instead of accepting them as options. (#3260)
-=======
+
+## [1.11.1/0.33.0] 2022-10-19
+
+### Added
+
 - The Prometheus exporter in `go.opentelemetry.io/otel/exporters/prometheus` registers with a Prometheus registerer on creation.
    By default, it will register with the default Prometheus registerer.
    A non-default registerer can be used by passing the `WithRegisterer` option. (#3239)
@@ -38,7 +29,6 @@
 
 - The `"go.opentelemetry.io/otel/exporters/prometheus".New` function is updated to return an error.
    It will return an error if the exporter fails to register with Prometheus. (#3239)
->>>>>>> 587437ba
 
 ### Fixed
 
