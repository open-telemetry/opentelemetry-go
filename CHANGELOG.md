--- conflicted
+++ resolved
@@ -10,13 +10,10 @@
 
 ### Added
 
-<<<<<<< HEAD
 - The `WithHostID` option to `go.opentelemetry.io/otel/sdk/resource`. (#3812)
-=======
 - The `WithoutTimestamps` option to `go.opentelemetry.io/otel/exporters/stdout/stdoutmetric` to sets all timestamps to zero. (#3828)
 - The new `Exemplar` type is added to `go.opentelemetry.io/otel/sdk/metric/metricdata`.
   Both the `DataPoint` and `HistogramDataPoint` types from that package have a new field of `Exemplars` containing the sampled exemplars for their timeseries. (#3849)
->>>>>>> 6eb1157b
 
 ### Changed
 
