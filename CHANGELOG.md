# Changelog

All notable changes to this project will be documented in this file.

The format is based on [Keep a Changelog](https://keepachangelog.com/en/1.0.0/).

This project adheres to [Semantic Versioning](https://semver.org/spec/v2.0.0.html).

## [Unreleased]

### Added

### Changed

- Make `NewSplitDriver` from `go.opentelemetry.io/otel/exporters/otlp` take variadic arguments instead of a `SplitConfig` item.
<<<<<<< HEAD
  `NewSplitDriver` now automically implements an internal `noopDriver` for `SplitConfig` fields that are not initialized. (#1798)
- Move the `Event` type from the `go.opentelemetry.io/otel` package to the `go.opentelemetry.io/otel/sdk/trace` package. (TBD)
=======
  `NewSplitDriver` now automatically implements an internal `noopDriver` for `SplitConfig` fields that are not initialized. (#1798)
>>>>>>> cb097250

### Deprecated

### Removed

### Fixed

- Only report errors from the `"go.opentelemetry.io/otel/sdk/resource".Environment` function when they are not `nil`. (#1850, #1851)

### Security

## [0.20.0] - 2021-04-23

### Added

- The OTLP exporter now has two new convenience functions, `NewExportPipeline` and `InstallNewPipeline`, setup and install the exporter in tracing and metrics pipelines. (#1373)
- Adds semantic conventions for exceptions. (#1492)
- Added Jaeger Environment variables: `OTEL_EXPORTER_JAEGER_AGENT_HOST`, `OTEL_EXPORTER_JAEGER_AGENT_PORT`
  These environment variables can be used to override Jaeger agent hostname and port (#1752)
- Option `ExportTimeout` was added to batch span processor. (#1755)
- `trace.TraceFlags` is now a defined type over `byte` and `WithSampled(bool) TraceFlags` and `IsSampled() bool` methods have been added to it. (#1770)
- The `Event` and `Link` struct types from the `go.opentelemetry.io/otel` package now include a `DroppedAttributeCount` field to record the number of attributes that were not recorded due to configured limits being reached. (#1771)
- The Jaeger exporter now reports dropped attributes for a Span event in the exported log. (#1771)
- Adds test to check BatchSpanProcessor ignores `OnEnd` and `ForceFlush` post `Shutdown`. (#1772)
- Extract resource attributes from the `OTEL_RESOURCE_ATTRIBUTES` environment variable and merge them with the `resource.Default` resource as well as resources provided to the `TracerProvider` and metric `Controller`. (#1785)
- Added `WithOSType` resource configuration option to set OS (Operating System) type resource attribute (`os.type`). (#1788)
- Added `WithProcess*` resource configuration options to set Process resource attributes. (#1788)
  - `process.pid`
  - `process.executable.name`
  - `process.executable.path`
  - `process.command_args`
  - `process.owner`
  - `process.runtime.name`
  - `process.runtime.version`
  - `process.runtime.description`
- Adds `k8s.node.name` and `k8s.node.uid` attribute keys to the `semconv` package. (#1789)
- Added support for configuring OTLP/HTTP and OTLP/gRPC Endpoints, TLS Certificates, Headers, Compression and Timeout via Environment Variables. (#1758, #1769 and #1811)
  - `OTEL_EXPORTER_OTLP_ENDPOINT`
  - `OTEL_EXPORTER_OTLP_TRACES_ENDPOINT`
  - `OTEL_EXPORTER_OTLP_METRICS_ENDPOINT`
  - `OTEL_EXPORTER_OTLP_HEADERS`
  - `OTEL_EXPORTER_OTLP_TRACES_HEADERS`
  - `OTEL_EXPORTER_OTLP_METRICS_HEADERS`
  - `OTEL_EXPORTER_OTLP_COMPRESSION`
  - `OTEL_EXPORTER_OTLP_TRACES_COMPRESSION`
  - `OTEL_EXPORTER_OTLP_METRICS_COMPRESSION`
  - `OTEL_EXPORTER_OTLP_TIMEOUT`
  - `OTEL_EXPORTER_OTLP_TRACES_TIMEOUT`
  - `OTEL_EXPORTER_OTLP_METRICS_TIMEOUT`
  - `OTEL_EXPORTER_OTLP_CERTIFICATE`
  - `OTEL_EXPORTER_OTLP_TRACES_CERTIFICATE`
  - `OTEL_EXPORTER_OTLP_METRICS_CERTIFICATE`
- Adds `otlpgrpc.WithTimeout` option for configuring timeout to the otlp/gRPC exporter. (#1821)

### Fixed

- The `Span.IsRecording` implementation from `go.opentelemetry.io/otel/sdk/trace` always returns false when not being sampled. (#1750)
- The Jaeger exporter now correctly sets tags for the Span status code and message.
  This means it uses the correct tag keys (`"otel.status_code"`, `"otel.status_description"`) and does not set the status message as a tag unless it is set on the span. (#1761)
- The Jaeger exporter now correctly records Span event's names using the `"event"` key for a tag.
  Additionally, this tag is overridden, as specified in the OTel specification, if the event contains an attribute with that key. (#1768)
- Zipkin Exporter: Ensure mapping between OTel and Zipkin span data complies with the specification. (#1688)
- Fixed typo for default service name in Jaeger Exporter. (#1797)
- Fix flaky OTLP for the reconnnection of the client connection. (#1527, #1814)

### Changed

- Span `RecordError` now records an `exception` event to comply with the semantic convention specification. (#1492)
- Jaeger exporter was updated to use thrift v0.14.1. (#1712)
- Migrate from using internally built and maintained version of the OTLP to the one hosted at `go.opentelemetry.io/proto/otlp`. (#1713)
- Migrate from using `github.com/gogo/protobuf` to `google.golang.org/protobuf` to match `go.opentelemetry.io/proto/otlp`. (#1713)
- The storage of a local or remote Span in a `context.Context` using its SpanContext is unified to store just the current Span.
  The Span's SpanContext can now self-identify as being remote or not.
  This means that `"go.opentelemetry.io/otel/trace".ContextWithRemoteSpanContext` will now overwrite any existing current Span, not just existing remote Spans, and make it the current Span in a `context.Context`. (#1731)
- Improve OTLP/gRPC exporter connection errors. (#1737)
- Information about a parent span context in a `"go.opentelemetry.io/otel/export/trace".SpanSnapshot` is unified in a new `Parent` field.
  The existing `ParentSpanID` and `HasRemoteParent` fields are removed in favor of this. (#1748)
- The `ParentContext` field of the `"go.opentelemetry.io/otel/sdk/trace".SamplingParameters` is updated to hold a `context.Context` containing the parent span.
  This changes it to make `SamplingParameters` conform with the OpenTelemetry specification. (#1749)
- Updated Jaeger Environment Variables: `JAEGER_ENDPOINT`, `JAEGER_USER`, `JAEGER_PASSWORD`
  to `OTEL_EXPORTER_JAEGER_ENDPOINT`, `OTEL_EXPORTER_JAEGER_USER`, `OTEL_EXPORTER_JAEGER_PASSWORD` in compliance with OTel specification. (#1752)
- Modify `BatchSpanProcessor.ForceFlush` to abort after timeout/cancellation. (#1757)
- The `DroppedAttributeCount` field of the `Span` in the `go.opentelemetry.io/otel` package now only represents the number of attributes dropped for the span itself.
  It no longer is a conglomerate of itself, events, and link attributes that have been dropped. (#1771)
- Make `ExportSpans` in Jaeger Exporter honor context deadline. (#1773)
- Modify Zipkin Exporter default service name, use default resource's serviceName instead of empty. (#1777)
- The `go.opentelemetry.io/otel/sdk/export/trace` package is merged into the `go.opentelemetry.io/otel/sdk/trace` package. (#1778)
- The prometheus.InstallNewPipeline example is moved from comment to example test (#1796)
- The convenience functions for the stdout exporter have been updated to return the `TracerProvider` implementation and enable the shutdown of the exporter. (#1800)
- Replace the flush function returned from the Jaeger exporter's convenience creation functions (`InstallNewPipeline` and `NewExportPipeline`) with the `TracerProvider` implementation they create.
  This enables the caller to shutdown and flush using the related `TracerProvider` methods. (#1822)
- Updated the Jaeger exporter to have a default endpoint, `http://localhost:14250`, for the collector. (#1824)
- Changed the function `WithCollectorEndpoint` in the Jaeger exporter to no longer accept an endpoint as an argument.
  The endpoint can be passed with the `CollectorEndpointOption` using the `WithEndpoint` function or by setting the `OTEL_EXPORTER_JAEGER_ENDPOINT` environment variable value appropriately. (#1824)
- The Jaeger exporter no longer batches exported spans itself, instead it relies on the SDK's `BatchSpanProcessor` for this functionality. (#1830)
- The Jaeger exporter creation functions (`NewRawExporter`, `NewExportPipeline`, and `InstallNewPipeline`) no longer accept the removed `Option` type as a variadic argument. (#1830)

### Removed

- Removed Jaeger Environment variables: `JAEGER_SERVICE_NAME`, `JAEGER_DISABLED`, `JAEGER_TAGS`
  These environment variables will no longer be used to override values of the Jaeger exporter (#1752)
- No longer set the links for a `Span` in `go.opentelemetry.io/otel/sdk/trace` that is configured to be a new root.
  This is unspecified behavior that the OpenTelemetry community plans to standardize in the future.
  To prevent backwards incompatible changes when it is specified, these links are removed. (#1726)
- Setting error status while recording error with Span from oteltest package. (#1729)
- The concept of a remote and local Span stored in a context is unified to just the current Span.
  Because of this `"go.opentelemetry.io/otel/trace".RemoteSpanContextFromContext` is removed as it is no longer needed.
  Instead, `"go.opentelemetry.io/otel/trace".SpanContextFromContex` can be used to return the current Span.
  If needed, that Span's `SpanContext.IsRemote()` can then be used to determine if it is remote or not. (#1731)
- The `HasRemoteParent` field of the `"go.opentelemetry.io/otel/sdk/trace".SamplingParameters` is removed.
  This field is redundant to the information returned from the `Remote` method of the `SpanContext` held in the `ParentContext` field. (#1749)
- The `trace.FlagsDebug` and `trace.FlagsDeferred` constants have been removed and will be localized to the B3 propagator. (#1770)
- Remove `Process` configuration, `WithProcessFromEnv` and `ProcessFromEnv`, and type from the Jaeger exporter package.
  The information that could be configured in the `Process` struct should be configured in a `Resource` instead. (#1776, #1804)
- Remove the `WithDisabled` option from the Jaeger exporter.
  To disable the exporter unregister it from the `TracerProvider` or use a no-operation `TracerProvider`. (#1806)
- Removed the functions `CollectorEndpointFromEnv` and `WithCollectorEndpointOptionFromEnv` from the Jaeger exporter.
  These functions for retrieving specific environment variable values are redundant of other internal functions and
  are not intended for end user use. (#1824)
- Removed the Jaeger exporter `WithSDKOptions` `Option`.
  This option was used to set SDK options for the exporter creation convenience functions.
  These functions are provided as a way to easily setup or install the exporter with what are deemed reasonable SDK settings for common use cases.
  If the SDK needs to be configured differently, the `NewRawExporter` function and direct setup of the SDK with the desired settings should be used. (#1825)
- The `WithBufferMaxCount` and `WithBatchMaxCount` `Option`s from the Jaeger exporter are removed.
  The exporter no longer batches exports, instead relying on the SDK's `BatchSpanProcessor` for this functionality. (#1830)
- The Jaeger exporter `Option` type is removed.
  The type is no longer used by the exporter to configure anything.
  All the previous configurations these options provided were duplicates of SDK configuration.
  They have been removed in favor of using the SDK configuration and focuses the exporter configuration to be only about the endpoints it will send telemetry to. (#1830)

## [0.19.0] - 2021-03-18

### Added

- Added `Marshaler` config option to `otlphttp` to enable otlp over json or protobufs. (#1586)
- A `ForceFlush` method to the `"go.opentelemetry.io/otel/sdk/trace".TracerProvider` to flush all registered `SpanProcessor`s. (#1608)
- Added `WithSampler` and `WithSpanLimits` to tracer provider. (#1633, #1702)
- `"go.opentelemetry.io/otel/trace".SpanContext` now has a `remote` property, and `IsRemote()` predicate, that is true when the `SpanContext` has been extracted from remote context data. (#1701)
- A `Valid` method to the `"go.opentelemetry.io/otel/attribute".KeyValue` type. (#1703)

### Changed

- `trace.SpanContext` is now immutable and has no exported fields. (#1573)
  - `trace.NewSpanContext()` can be used in conjunction with the `trace.SpanContextConfig` struct to initialize a new `SpanContext` where all values are known.
- Update the `ForceFlush` method signature to the `"go.opentelemetry.io/otel/sdk/trace".SpanProcessor` to accept a `context.Context` and return an error. (#1608)
- Update the `Shutdown` method to the `"go.opentelemetry.io/otel/sdk/trace".TracerProvider` return an error on shutdown failure. (#1608)
- The SimpleSpanProcessor will now shut down the enclosed `SpanExporter` and gracefully ignore subsequent calls to `OnEnd` after `Shutdown` is called. (#1612)
- `"go.opentelemetry.io/sdk/metric/controller.basic".WithPusher` is replaced with `WithExporter` to provide consistent naming across project. (#1656)
- Added non-empty string check for trace `Attribute` keys. (#1659)
- Add `description` to SpanStatus only when `StatusCode` is set to error. (#1662)
- Jaeger exporter falls back to `resource.Default`'s `service.name` if the exported Span does not have one. (#1673)
- Jaeger exporter populates Jaeger's Span Process from Resource. (#1673)
- Renamed the `LabelSet` method of `"go.opentelemetry.io/otel/sdk/resource".Resource` to `Set`. (#1692)
- Changed `WithSDK` to `WithSDKOptions` to accept variadic arguments of `TracerProviderOption` type in `go.opentelemetry.io/otel/exporters/trace/jaeger` package. (#1693)
- Changed `WithSDK` to `WithSDKOptions` to accept variadic arguments of `TracerProviderOption` type in `go.opentelemetry.io/otel/exporters/trace/zipkin` package. (#1693)

### Removed

- Removed `serviceName` parameter from Zipkin exporter and uses resource instead. (#1549)
- Removed `WithConfig` from tracer provider to avoid overriding configuration. (#1633)
- Removed the exported `SimpleSpanProcessor` and `BatchSpanProcessor` structs.
   These are now returned as a SpanProcessor interface from their respective constructors. (#1638)
- Removed `WithRecord()` from `trace.SpanOption` when creating a span. (#1660)
- Removed setting status to `Error` while recording an error as a span event in `RecordError`. (#1663)
- Removed `jaeger.WithProcess` configuration option. (#1673)
- Removed `ApplyConfig` method from `"go.opentelemetry.io/otel/sdk/trace".TracerProvider` and the now unneeded `Config` struct. (#1693)

### Fixed

- Jaeger Exporter: Ensure mapping between OTEL and Jaeger span data complies with the specification. (#1626)
- `SamplingResult.TraceState` is correctly propagated to a newly created span's `SpanContext`. (#1655)
- The `otel-collector` example now correctly flushes metric events prior to shutting down the exporter. (#1678)
- Do not set span status message in `SpanStatusFromHTTPStatusCode` if it can be inferred from `http.status_code`. (#1681)
- Synchronization issues in global trace delegate implementation. (#1686)
- Reduced excess memory usage by global `TracerProvider`. (#1687)

## [0.18.0] - 2021-03-03

### Added

- Added `resource.Default()` for use with meter and tracer providers. (#1507)
- `AttributePerEventCountLimit` and `AttributePerLinkCountLimit` for `SpanLimits`. (#1535)
- Added `Keys()` method to `propagation.TextMapCarrier` and `propagation.HeaderCarrier` to adapt `http.Header` to this interface. (#1544)
- Added `code` attributes to `go.opentelemetry.io/otel/semconv` package. (#1558)
- Compatibility testing suite in the CI system for the following systems. (#1567)
   | OS      | Go Version | Architecture |
   | ------- | ---------- | ------------ |
   | Ubuntu  | 1.15       | amd64        |
   | Ubuntu  | 1.14       | amd64        |
   | Ubuntu  | 1.15       | 386          |
   | Ubuntu  | 1.14       | 386          |
   | MacOS   | 1.15       | amd64        |
   | MacOS   | 1.14       | amd64        |
   | Windows | 1.15       | amd64        |
   | Windows | 1.14       | amd64        |
   | Windows | 1.15       | 386          |
   | Windows | 1.14       | 386          |

### Changed

- Replaced interface `oteltest.SpanRecorder` with its existing implementation
  `StandardSpanRecorder`. (#1542)
- Default span limit values to 128. (#1535)
- Rename `MaxEventsPerSpan`, `MaxAttributesPerSpan` and `MaxLinksPerSpan` to `EventCountLimit`, `AttributeCountLimit` and `LinkCountLimit`, and move these fields into `SpanLimits`. (#1535)
- Renamed the `otel/label` package to `otel/attribute`. (#1541)
- Vendor the Jaeger exporter's dependency on Apache Thrift. (#1551)
- Parallelize the CI linting and testing. (#1567)
- Stagger timestamps in exact aggregator tests. (#1569)
- Changed all examples to use `WithBatchTimeout(5 * time.Second)` rather than `WithBatchTimeout(5)`. (#1621)
- Prevent end-users from implementing some interfaces (#1575)

  ```
      "otel/exporters/otlp/otlphttp".Option
      "otel/exporters/stdout".Option
      "otel/oteltest".Option
      "otel/trace".TracerOption
      "otel/trace".SpanOption
      "otel/trace".EventOption
      "otel/trace".LifeCycleOption
      "otel/trace".InstrumentationOption
      "otel/sdk/resource".Option
      "otel/sdk/trace".ParentBasedSamplerOption
      "otel/sdk/trace".ReadOnlySpan
      "otel/sdk/trace".ReadWriteSpan
  ```

### Removed

- Removed attempt to resample spans upon changing the span name with `span.SetName()`. (#1545)
- The `test-benchmark` is no longer a dependency of the `precommit` make target. (#1567)
- Removed the `test-386` make target.
   This was replaced with a full compatibility testing suite (i.e. multi OS/arch) in the CI system. (#1567)

### Fixed

- The sequential timing check of timestamps in the stdout exporter are now setup explicitly to be sequential (#1571). (#1572)
- Windows build of Jaeger tests now compiles with OS specific functions (#1576). (#1577)
- The sequential timing check of timestamps of go.opentelemetry.io/otel/sdk/metric/aggregator/lastvalue are now setup explicitly to be sequential (#1578). (#1579)
- Validate tracestate header keys with vendors according to the W3C TraceContext specification (#1475). (#1581)
- The OTLP exporter includes related labels for translations of a GaugeArray (#1563). (#1570)

## [0.17.0] - 2021-02-12

### Changed

- Rename project default branch from `master` to `main`. (#1505)
- Reverse order in which `Resource` attributes are merged, per change in spec. (#1501)
- Add tooling to maintain "replace" directives in go.mod files automatically. (#1528)
- Create new modules: otel/metric, otel/trace, otel/oteltest, otel/sdk/export/metric, otel/sdk/metric (#1528)
- Move metric-related public global APIs from otel to otel/metric/global. (#1528)

## Fixed

- Fixed otlpgrpc reconnection issue.
- The example code in the README.md of `go.opentelemetry.io/otel/exporters/otlp` is moved to a compiled example test and used the new `WithAddress` instead of `WithEndpoint`. (#1513)
- The otel-collector example now uses the default OTLP receiver port of the collector.

## [0.16.0] - 2021-01-13

### Added

- Add the `ReadOnlySpan` and `ReadWriteSpan` interfaces to provide better control for accessing span data. (#1360)
- `NewGRPCDriver` function returns a `ProtocolDriver` that maintains a single gRPC connection to the collector. (#1369)
- Added documentation about the project's versioning policy. (#1388)
- Added `NewSplitDriver` for OTLP exporter that allows sending traces and metrics to different endpoints. (#1418)
- Added codeql worfklow to GitHub Actions (#1428)
- Added Gosec workflow to GitHub Actions (#1429)
- Add new HTTP driver for OTLP exporter in `exporters/otlp/otlphttp`. Currently it only supports the binary protobuf payloads. (#1420)
- Add an OpenCensus exporter bridge. (#1444)

### Changed

- Rename `internal/testing` to `internal/internaltest`. (#1449)
- Rename `export.SpanData` to `export.SpanSnapshot` and use it only for exporting spans. (#1360)
- Store the parent's full `SpanContext` rather than just its span ID in the `span` struct. (#1360)
- Improve span duration accuracy. (#1360)
- Migrated CI/CD from CircleCI to GitHub Actions (#1382)
- Remove duplicate checkout from GitHub Actions workflow (#1407)
- Metric `array` aggregator renamed `exact` to match its `aggregation.Kind` (#1412)
- Metric `exact` aggregator includes per-point timestamps (#1412)
- Metric stdout exporter uses MinMaxSumCount aggregator for ValueRecorder instruments (#1412)
- `NewExporter` from `exporters/otlp` now takes a `ProtocolDriver` as a parameter. (#1369)
- Many OTLP Exporter options became gRPC ProtocolDriver options. (#1369)
- Unify endpoint API that related to OTel exporter. (#1401)
- Optimize metric histogram aggregator to re-use its slice of buckets. (#1435)
- Metric aggregator Count() and histogram Bucket.Counts are consistently `uint64`. (1430)
- Histogram aggregator accepts functional options, uses default boundaries if none given. (#1434)
- `SamplingResult` now passed a `Tracestate` from the parent `SpanContext` (#1432)
- Moved gRPC driver for OTLP exporter to `exporters/otlp/otlpgrpc`. (#1420)
- The `TraceContext` propagator now correctly propagates `TraceState` through the `SpanContext`. (#1447)
- Metric Push and Pull Controller components are combined into a single "basic" Controller:
  - `WithExporter()` and `Start()` to configure Push behavior
  - `Start()` is optional; use `Collect()` and `ForEach()` for Pull behavior
  - `Start()` and `Stop()` accept Context. (#1378)
- The `Event` type is moved from the `otel/sdk/export/trace` package to the `otel/trace` API package. (#1452)

### Removed

- Remove `errUninitializedSpan` as its only usage is now obsolete. (#1360)
- Remove Metric export functionality related to quantiles and summary data points: this is not specified (#1412)
- Remove DDSketch metric aggregator; our intention is to re-introduce this as an option of the histogram aggregator after [new OTLP histogram data types](https://github.com/open-telemetry/opentelemetry-proto/pull/226) are released (#1412)

### Fixed

- `BatchSpanProcessor.Shutdown()` will now shutdown underlying `export.SpanExporter`. (#1443)

## [0.15.0] - 2020-12-10

### Added

- The `WithIDGenerator` `TracerProviderOption` is added to the `go.opentelemetry.io/otel/trace` package to configure an `IDGenerator` for the `TracerProvider`. (#1363)

### Changed

- The Zipkin exporter now uses the Span status code to determine. (#1328)
- `NewExporter` and `Start` functions in `go.opentelemetry.io/otel/exporters/otlp` now receive `context.Context` as a first parameter. (#1357)
- Move the OpenCensus example into `example` directory. (#1359)
- Moved the SDK's `internal.IDGenerator` interface in to the `sdk/trace` package to enable support for externally-defined ID generators. (#1363)
- Bump `github.com/google/go-cmp` from 0.5.3 to 0.5.4 (#1374)
- Bump `github.com/golangci/golangci-lint` in `/internal/tools` (#1375)

### Fixed

- Metric SDK `SumObserver` and `UpDownSumObserver` instruments correctness fixes. (#1381)

## [0.14.0] - 2020-11-19

### Added

- An `EventOption` and the related `NewEventConfig` function are added to the `go.opentelemetry.io/otel` package to configure Span events. (#1254)
- A `TextMapPropagator` and associated `TextMapCarrier` are added to the `go.opentelemetry.io/otel/oteltest` package to test `TextMap` type propagators and their use. (#1259)
- `SpanContextFromContext` returns `SpanContext` from context. (#1255)
- `TraceState` has been added to `SpanContext`. (#1340)
- `DeploymentEnvironmentKey` added to `go.opentelemetry.io/otel/semconv` package. (#1323)
- Add an OpenCensus to OpenTelemetry tracing bridge. (#1305)
- Add a parent context argument to `SpanProcessor.OnStart` to follow the specification. (#1333)
- Add missing tests for `sdk/trace/attributes_map.go`. (#1337)

### Changed

- Move the `go.opentelemetry.io/otel/api/trace` package into `go.opentelemetry.io/otel/trace` with the following changes. (#1229) (#1307)
  - `ID` has been renamed to `TraceID`.
  - `IDFromHex` has been renamed to `TraceIDFromHex`.
  - `EmptySpanContext` is removed.
- Move the `go.opentelemetry.io/otel/api/trace/tracetest` package into `go.opentelemetry.io/otel/oteltest`. (#1229)
- OTLP Exporter updates:
  - supports OTLP v0.6.0 (#1230, #1354)
  - supports configurable aggregation temporality (default: Cumulative, optional: Stateless). (#1296)
- The Sampler is now called on local child spans. (#1233)
- The `Kind` type from the `go.opentelemetry.io/otel/api/metric` package was renamed to `InstrumentKind` to more specifically describe what it is and avoid semantic ambiguity. (#1240)
- The `MetricKind` method of the `Descriptor` type in the `go.opentelemetry.io/otel/api/metric` package was renamed to `Descriptor.InstrumentKind`.
   This matches the returned type and fixes misuse of the term metric. (#1240)
- Move test harness from the `go.opentelemetry.io/otel/api/apitest` package into `go.opentelemetry.io/otel/oteltest`. (#1241)
- Move the `go.opentelemetry.io/otel/api/metric/metrictest` package into `go.opentelemetry.io/oteltest` as part of #964. (#1252)
- Move the `go.opentelemetry.io/otel/api/metric` package into `go.opentelemetry.io/otel/metric` as part of #1303. (#1321)
- Move the `go.opentelemetry.io/otel/api/metric/registry` package into `go.opentelemetry.io/otel/metric/registry` as a part of #1303. (#1316)
- Move the `Number` type (together with related functions) from `go.opentelemetry.io/otel/api/metric` package into `go.opentelemetry.io/otel/metric/number` as a part of #1303. (#1316)
- The function signature of the Span `AddEvent` method in `go.opentelemetry.io/otel` is updated to no longer take an unused context and instead take a required name and a variable number of `EventOption`s. (#1254)
- The function signature of the Span `RecordError` method in `go.opentelemetry.io/otel` is updated to no longer take an unused context and instead take a required error value and a variable number of `EventOption`s. (#1254)
- Move the `go.opentelemetry.io/otel/api/global` package to `go.opentelemetry.io/otel`. (#1262) (#1330)
- Move the `Version` function from `go.opentelemetry.io/otel/sdk` to `go.opentelemetry.io/otel`. (#1330)
- Rename correlation context header from `"otcorrelations"` to `"baggage"` to match the OpenTelemetry specification. (#1267)
- Fix `Code.UnmarshalJSON` to work with valid JSON only. (#1276)
- The `resource.New()` method changes signature to support builtin attributes and functional options, including `telemetry.sdk.*` and
  `host.name` semantic conventions; the former method is renamed `resource.NewWithAttributes`. (#1235)
- The Prometheus exporter now exports non-monotonic counters (i.e. `UpDownCounter`s) as gauges. (#1210)
- Correct the `Span.End` method documentation in the `otel` API to state updates are not allowed on a span after it has ended. (#1310)
- Updated span collection limits for attribute, event and link counts to 1000 (#1318)
- Renamed `semconv.HTTPUrlKey` to `semconv.HTTPURLKey`. (#1338)

### Removed

- The `ErrInvalidHexID`, `ErrInvalidTraceIDLength`, `ErrInvalidSpanIDLength`, `ErrInvalidSpanIDLength`, or `ErrNilSpanID` from the `go.opentelemetry.io/otel` package are unexported now. (#1243)
- The `AddEventWithTimestamp` method on the `Span` interface in `go.opentelemetry.io/otel` is removed due to its redundancy.
   It is replaced by using the `AddEvent` method with a `WithTimestamp` option. (#1254)
- The `MockSpan` and `MockTracer` types are removed from `go.opentelemetry.io/otel/oteltest`.
   `Tracer` and `Span` from the same module should be used in their place instead. (#1306)
- `WorkerCount` option is removed from `go.opentelemetry.io/otel/exporters/otlp`. (#1350)
- Remove the following labels types: INT32, UINT32, UINT64 and FLOAT32. (#1314)

### Fixed

- Rename `MergeItererator` to `MergeIterator` in the `go.opentelemetry.io/otel/label` package. (#1244)
- The `go.opentelemetry.io/otel/api/global` packages global TextMapPropagator now delegates functionality to a globally set delegate for all previously returned propagators. (#1258)
- Fix condition in `label.Any`. (#1299)
- Fix global `TracerProvider` to pass options to its configured provider. (#1329)
- Fix missing handler for `ExactKind` aggregator in OTLP metrics transformer (#1309)

## [0.13.0] - 2020-10-08

### Added

- OTLP Metric exporter supports Histogram aggregation. (#1209)
- The `Code` struct from the `go.opentelemetry.io/otel/codes` package now supports JSON marshaling and unmarshaling as well as implements the `Stringer` interface. (#1214)
- A Baggage API to implement the OpenTelemetry specification. (#1217)
- Add Shutdown method to sdk/trace/provider, shutdown processors in the order they were registered. (#1227)

### Changed

- Set default propagator to no-op propagator. (#1184)
- The `HTTPSupplier`, `HTTPExtractor`, `HTTPInjector`, and `HTTPPropagator` from the `go.opentelemetry.io/otel/api/propagation` package were replaced with unified `TextMapCarrier` and `TextMapPropagator` in the `go.opentelemetry.io/otel/propagation` package. (#1212) (#1325)
- The `New` function from the `go.opentelemetry.io/otel/api/propagation` package was replaced with `NewCompositeTextMapPropagator` in the `go.opentelemetry.io/otel` package. (#1212)
- The status codes of the `go.opentelemetry.io/otel/codes` package have been updated to match the latest OpenTelemetry specification.
   They now are `Unset`, `Error`, and `Ok`.
   They no longer track the gRPC codes. (#1214)
- The `StatusCode` field of the `SpanData` struct in the `go.opentelemetry.io/otel/sdk/export/trace` package now uses the codes package from this package instead of the gRPC project. (#1214)
- Move the `go.opentelemetry.io/otel/api/baggage` package into `go.opentelemetry.io/otel/baggage`. (#1217) (#1325)
- A `Shutdown` method of `SpanProcessor` and all its implementations receives a context and returns an error. (#1264)

### Fixed

- Copies of data from arrays and slices passed to `go.opentelemetry.io/otel/label.ArrayValue()` are now used in the returned `Value` instead of using the mutable data itself. (#1226)

### Removed

- The `ExtractHTTP` and `InjectHTTP` functions from the `go.opentelemetry.io/otel/api/propagation` package were removed. (#1212)
- The `Propagators` interface from the `go.opentelemetry.io/otel/api/propagation` package was removed to conform to the OpenTelemetry specification.
   The explicit `TextMapPropagator` type can be used in its place as this is the `Propagator` type the specification defines. (#1212)
- The `SetAttribute` method of the `Span` from the `go.opentelemetry.io/otel/api/trace` package was removed given its redundancy with the `SetAttributes` method. (#1216)
- The internal implementation of Baggage storage is removed in favor of using the new Baggage API functionality. (#1217)
- Remove duplicate hostname key `HostHostNameKey` in Resource semantic conventions. (#1219)
- Nested array/slice support has been removed. (#1226)

## [0.12.0] - 2020-09-24

### Added

- A `SpanConfigure` function in `go.opentelemetry.io/otel/api/trace` to create a new `SpanConfig` from `SpanOption`s. (#1108)
- In the `go.opentelemetry.io/otel/api/trace` package, `NewTracerConfig` was added to construct new `TracerConfig`s.
   This addition was made to conform with our project option conventions. (#1155)
- Instrumentation library information was added to the Zipkin exporter. (#1119)
- The `SpanProcessor` interface now has a `ForceFlush()` method. (#1166)
- More semantic conventions for k8s as resource attributes. (#1167)

### Changed

- Add reconnecting udp connection type to Jaeger exporter.
   This change adds a new optional implementation of the udp conn interface used to detect changes to an agent's host dns record.
   It then adopts the new destination address to ensure the exporter doesn't get stuck. This change was ported from jaegertracing/jaeger-client-go#520. (#1063)
- Replace `StartOption` and `EndOption` in `go.opentelemetry.io/otel/api/trace` with `SpanOption`.
   This change is matched by replacing the `StartConfig` and `EndConfig` with a unified `SpanConfig`. (#1108)
- Replace the `LinkedTo` span option in `go.opentelemetry.io/otel/api/trace` with `WithLinks`.
   This is be more consistent with our other option patterns, i.e. passing the item to be configured directly instead of its component parts, and provides a cleaner function signature. (#1108)
- The `go.opentelemetry.io/otel/api/trace` `TracerOption` was changed to an interface to conform to project option conventions. (#1109)
- Move the `B3` and `TraceContext` from within the `go.opentelemetry.io/otel/api/trace` package to their own `go.opentelemetry.io/otel/propagators` package.
    This removal of the propagators is reflective of the OpenTelemetry specification for these propagators as well as cleans up the `go.opentelemetry.io/otel/api/trace` API. (#1118)
- Rename Jaeger tags used for instrumentation library information to reflect changes in OpenTelemetry specification. (#1119)
- Rename `ProbabilitySampler` to `TraceIDRatioBased` and change semantics to ignore parent span sampling status. (#1115)
- Move `tools` package under `internal`. (#1141)
- Move `go.opentelemetry.io/otel/api/correlation` package to `go.opentelemetry.io/otel/api/baggage`. (#1142)
   The `correlation.CorrelationContext` propagator has been renamed `baggage.Baggage`.  Other exported functions and types are unchanged.
- Rename `ParentOrElse` sampler to `ParentBased` and allow setting samplers depending on parent span. (#1153)
- In the `go.opentelemetry.io/otel/api/trace` package, `SpanConfigure` was renamed to `NewSpanConfig`. (#1155)
- Change `dependabot.yml` to add a `Skip Changelog` label to dependabot-sourced PRs. (#1161)
- The [configuration style guide](https://github.com/open-telemetry/opentelemetry-go/blob/master/CONTRIBUTING.md#config) has been updated to
   recommend the use of `newConfig()` instead of `configure()`. (#1163)
- The `otlp.Config` type has been unexported and changed to `otlp.config`, along with its initializer. (#1163)
- Ensure exported interface types include parameter names and update the
   Style Guide to reflect this styling rule. (#1172)
- Don't consider unset environment variable for resource detection to be an error. (#1170)
- Rename `go.opentelemetry.io/otel/api/metric.ConfigureInstrument` to `NewInstrumentConfig` and
  `go.opentelemetry.io/otel/api/metric.ConfigureMeter` to `NewMeterConfig`.
- ValueObserver instruments use LastValue aggregator by default. (#1165)
- OTLP Metric exporter supports LastValue aggregation. (#1165)
- Move the `go.opentelemetry.io/otel/api/unit` package to `go.opentelemetry.io/otel/unit`. (#1185)
- Rename `Provider` to `MeterProvider` in the `go.opentelemetry.io/otel/api/metric` package. (#1190)
- Rename `NoopProvider` to `NoopMeterProvider` in the `go.opentelemetry.io/otel/api/metric` package. (#1190)
- Rename `NewProvider` to `NewMeterProvider` in the `go.opentelemetry.io/otel/api/metric/metrictest` package. (#1190)
- Rename `Provider` to `MeterProvider` in the `go.opentelemetry.io/otel/api/metric/registry` package. (#1190)
- Rename `NewProvider` to `NewMeterProvider` in the `go.opentelemetry.io/otel/api/metri/registryc` package. (#1190)
- Rename `Provider` to `TracerProvider` in the `go.opentelemetry.io/otel/api/trace` package. (#1190)
- Rename `NoopProvider` to `NoopTracerProvider` in the `go.opentelemetry.io/otel/api/trace` package. (#1190)
- Rename `Provider` to `TracerProvider` in the `go.opentelemetry.io/otel/api/trace/tracetest` package. (#1190)
- Rename `NewProvider` to `NewTracerProvider` in the `go.opentelemetry.io/otel/api/trace/tracetest` package. (#1190)
- Rename `WrapperProvider` to `WrapperTracerProvider` in the `go.opentelemetry.io/otel/bridge/opentracing` package. (#1190)
- Rename `NewWrapperProvider` to `NewWrapperTracerProvider` in the `go.opentelemetry.io/otel/bridge/opentracing` package. (#1190)
- Rename `Provider` method of the pull controller to `MeterProvider` in the `go.opentelemetry.io/otel/sdk/metric/controller/pull` package. (#1190)
- Rename `Provider` method of the push controller to `MeterProvider` in the `go.opentelemetry.io/otel/sdk/metric/controller/push` package. (#1190)
- Rename `ProviderOptions` to `TracerProviderConfig` in the `go.opentelemetry.io/otel/sdk/trace` package. (#1190)
- Rename `ProviderOption` to `TracerProviderOption` in the `go.opentelemetry.io/otel/sdk/trace` package. (#1190)
- Rename `Provider` to `TracerProvider` in the `go.opentelemetry.io/otel/sdk/trace` package. (#1190)
- Rename `NewProvider` to `NewTracerProvider` in the `go.opentelemetry.io/otel/sdk/trace` package. (#1190)
- Renamed `SamplingDecision` values to comply with OpenTelemetry specification change. (#1192)
- Renamed Zipkin attribute names from `ot.status_code & ot.status_description` to `otel.status_code & otel.status_description`. (#1201)
- The default SDK now invokes registered `SpanProcessor`s in the order they were registered with the `TracerProvider`. (#1195)
- Add test of spans being processed by the `SpanProcessor`s in the order they were registered. (#1203)

### Removed

- Remove the B3 propagator from `go.opentelemetry.io/otel/propagators`. It is now located in the
   `go.opentelemetry.io/contrib/propagators/` module. (#1191)
- Remove the semantic convention for HTTP status text, `HTTPStatusTextKey` from package `go.opentelemetry.io/otel/semconv`. (#1194)

### Fixed

- Zipkin example no longer mentions `ParentSampler`, corrected to `ParentBased`. (#1171)
- Fix missing shutdown processor in otel-collector example. (#1186)
- Fix missing shutdown processor in basic and namedtracer examples. (#1197)

## [0.11.0] - 2020-08-24

### Added

- Support for exporting array-valued attributes via OTLP. (#992)
- `Noop` and `InMemory` `SpanBatcher` implementations to help with testing integrations. (#994)
- Support for filtering metric label sets. (#1047)
- A dimensionality-reducing metric Processor. (#1057)
- Integration tests for more OTel Collector Attribute types. (#1062)
- A new `WithSpanProcessor` `ProviderOption` is added to the `go.opentelemetry.io/otel/sdk/trace` package to create a `Provider` and automatically register the `SpanProcessor`. (#1078)

### Changed

- Rename `sdk/metric/processor/test` to `sdk/metric/processor/processortest`. (#1049)
- Rename `sdk/metric/controller/test` to `sdk/metric/controller/controllertest`. (#1049)
- Rename `api/testharness` to `api/apitest`. (#1049)
- Rename `api/trace/testtrace` to `api/trace/tracetest`. (#1049)
- Change Metric Processor to merge multiple observations. (#1024)
- The `go.opentelemetry.io/otel/bridge/opentracing` bridge package has been made into its own module.
   This removes the package dependencies of this bridge from the rest of the OpenTelemetry based project. (#1038)
- Renamed `go.opentelemetry.io/otel/api/standard` package to `go.opentelemetry.io/otel/semconv` to avoid the ambiguous and generic name `standard` and better describe the package as containing OpenTelemetry semantic conventions. (#1016)
- The environment variable used for resource detection has been changed from `OTEL_RESOURCE_LABELS` to `OTEL_RESOURCE_ATTRIBUTES` (#1042)
- Replace `WithSyncer` with `WithBatcher` in examples. (#1044)
- Replace the `google.golang.org/grpc/codes` dependency in the API with an equivalent `go.opentelemetry.io/otel/codes` package. (#1046)
- Merge the `go.opentelemetry.io/otel/api/label` and `go.opentelemetry.io/otel/api/kv` into the new `go.opentelemetry.io/otel/label` package. (#1060)
- Unify Callback Function Naming.
   Rename `*Callback` with `*Func`. (#1061)
- CI builds validate against last two versions of Go, dropping 1.13 and adding 1.15. (#1064)
- The `go.opentelemetry.io/otel/sdk/export/trace` interfaces `SpanSyncer` and `SpanBatcher` have been replaced with a specification compliant `Exporter` interface.
   This interface still supports the export of `SpanData`, but only as a slice.
   Implementation are also required now to return any error from `ExportSpans` if one occurs as well as implement a `Shutdown` method for exporter clean-up. (#1078)
- The `go.opentelemetry.io/otel/sdk/trace` `NewBatchSpanProcessor` function no longer returns an error.
   If a `nil` exporter is passed as an argument to this function, instead of it returning an error, it now returns a `BatchSpanProcessor` that handles the export of `SpanData` by not taking any action. (#1078)
- The `go.opentelemetry.io/otel/sdk/trace` `NewProvider` function to create a `Provider` no longer returns an error, instead only a `*Provider`.
   This change is related to `NewBatchSpanProcessor` not returning an error which was the only error this function would return. (#1078)

### Removed

- Duplicate, unused API sampler interface. (#999)
   Use the [`Sampler` interface](https://github.com/open-telemetry/opentelemetry-go/blob/v0.11.0/sdk/trace/sampling.go) provided by the SDK instead.
- The `grpctrace` instrumentation was moved to the `go.opentelemetry.io/contrib` repository and out of this repository.
   This move includes moving the `grpc` example to the `go.opentelemetry.io/contrib` as well. (#1027)
- The `WithSpan` method of the `Tracer` interface.
   The functionality this method provided was limited compared to what a user can provide themselves.
   It was removed with the understanding that if there is sufficient user need it can be added back based on actual user usage. (#1043)
- The `RegisterSpanProcessor` and `UnregisterSpanProcessor` functions.
   These were holdovers from an approach prior to the TracerProvider design. They were not used anymore. (#1077)
- The `oterror` package. (#1026)
- The `othttp` and `httptrace` instrumentations were moved to `go.opentelemetry.io/contrib`. (#1032)

### Fixed

- The `semconv.HTTPServerMetricAttributesFromHTTPRequest()` function no longer generates the high-cardinality `http.request.content.length` label. (#1031)
- Correct instrumentation version tag in Jaeger exporter. (#1037)
- The SDK span will now set an error event if the `End` method is called during a panic (i.e. it was deferred). (#1043)
- Move internally generated protobuf code from the `go.opentelemetry.io/otel` to the OTLP exporter to reduce dependency overhead. (#1050)
- The `otel-collector` example referenced outdated collector processors. (#1006)

## [0.10.0] - 2020-07-29

This release migrates the default OpenTelemetry SDK into its own Go module, decoupling the SDK from the API and reducing dependencies for instrumentation packages.

### Added

- The Zipkin exporter now has `NewExportPipeline` and `InstallNewPipeline` constructor functions to match the common pattern.
    These function build a new exporter with default SDK options and register the exporter with the `global` package respectively. (#944)
- Add propagator option for gRPC instrumentation. (#986)
- The `testtrace` package now tracks the `trace.SpanKind` for each span. (#987)

### Changed

- Replace the `RegisterGlobal` `Option` in the Jaeger exporter with an `InstallNewPipeline` constructor function.
   This matches the other exporter constructor patterns and will register a new exporter after building it with default configuration. (#944)
- The trace (`go.opentelemetry.io/otel/exporters/trace/stdout`) and metric (`go.opentelemetry.io/otel/exporters/metric/stdout`) `stdout` exporters are now merged into a single exporter at `go.opentelemetry.io/otel/exporters/stdout`.
   This new exporter was made into its own Go module to follow the pattern of all exporters and decouple it from the `go.opentelemetry.io/otel` module. (#956, #963)
- Move the `go.opentelemetry.io/otel/exporters/test` test package to `go.opentelemetry.io/otel/sdk/export/metric/metrictest`. (#962)
- The `go.opentelemetry.io/otel/api/kv/value` package was merged into the parent `go.opentelemetry.io/otel/api/kv` package. (#968)
  - `value.Bool` was replaced with `kv.BoolValue`.
  - `value.Int64` was replaced with `kv.Int64Value`.
  - `value.Uint64` was replaced with `kv.Uint64Value`.
  - `value.Float64` was replaced with `kv.Float64Value`.
  - `value.Int32` was replaced with `kv.Int32Value`.
  - `value.Uint32` was replaced with `kv.Uint32Value`.
  - `value.Float32` was replaced with `kv.Float32Value`.
  - `value.String` was replaced with `kv.StringValue`.
  - `value.Int` was replaced with `kv.IntValue`.
  - `value.Uint` was replaced with `kv.UintValue`.
  - `value.Array` was replaced with `kv.ArrayValue`.
- Rename `Infer` to `Any` in the `go.opentelemetry.io/otel/api/kv` package. (#972)
- Change `othttp` to use the `httpsnoop` package to wrap the `ResponseWriter` so that optional interfaces (`http.Hijacker`, `http.Flusher`, etc.) that are implemented by the original `ResponseWriter`are also implemented by the wrapped `ResponseWriter`. (#979)
- Rename `go.opentelemetry.io/otel/sdk/metric/aggregator/test` package to `go.opentelemetry.io/otel/sdk/metric/aggregator/aggregatortest`. (#980)
- Make the SDK into its own Go module called `go.opentelemetry.io/otel/sdk`. (#985)
- Changed the default trace `Sampler` from `AlwaysOn` to `ParentOrElse(AlwaysOn)`. (#989)

### Removed

- The `IndexedAttribute` function from the `go.opentelemetry.io/otel/api/label` package was removed in favor of `IndexedLabel` which it was synonymous with. (#970)

### Fixed

- Bump github.com/golangci/golangci-lint from 1.28.3 to 1.29.0 in /tools. (#953)
- Bump github.com/google/go-cmp from 0.5.0 to 0.5.1. (#957)
- Use `global.Handle` for span export errors in the OTLP exporter. (#946)
- Correct Go language formatting in the README documentation. (#961)
- Remove default SDK dependencies from the `go.opentelemetry.io/otel/api` package. (#977)
- Remove default SDK dependencies from the `go.opentelemetry.io/otel/instrumentation` package. (#983)
- Move documented examples for `go.opentelemetry.io/otel/instrumentation/grpctrace` interceptors into Go example tests. (#984)

## [0.9.0] - 2020-07-20

### Added

- A new Resource Detector interface is included to allow resources to be automatically detected and included. (#939)
- A Detector to automatically detect resources from an environment variable. (#939)
- Github action to generate protobuf Go bindings locally in `internal/opentelemetry-proto-gen`. (#938)
- OTLP .proto files from `open-telemetry/opentelemetry-proto` imported as a git submodule under `internal/opentelemetry-proto`.
   References to `github.com/open-telemetry/opentelemetry-proto` changed to `go.opentelemetry.io/otel/internal/opentelemetry-proto-gen`. (#942)

### Changed

- Non-nil value `struct`s for key-value pairs will be marshalled using JSON rather than `Sprintf`. (#948)

### Removed

- Removed dependency on `github.com/open-telemetry/opentelemetry-collector`. (#943)

## [0.8.0] - 2020-07-09

### Added

- The `B3Encoding` type to represent the B3 encoding(s) the B3 propagator can inject.
   A value for HTTP supported encodings (Multiple Header: `MultipleHeader`, Single Header: `SingleHeader`) are included. (#882)
- The `FlagsDeferred` trace flag to indicate if the trace sampling decision has been deferred. (#882)
- The `FlagsDebug` trace flag to indicate if the trace is a debug trace. (#882)
- Add `peer.service` semantic attribute. (#898)
- Add database-specific semantic attributes. (#899)
- Add semantic convention for `faas.coldstart` and `container.id`. (#909)
- Add http content size semantic conventions. (#905)
- Include `http.request_content_length` in HTTP request basic attributes. (#905)
- Add semantic conventions for operating system process resource attribute keys. (#919)
- The Jaeger exporter now has a `WithBatchMaxCount` option to specify the maximum number of spans sent in a batch. (#931)

### Changed

- Update `CONTRIBUTING.md` to ask for updates to `CHANGELOG.md` with each pull request. (#879)
- Use lowercase header names for B3 Multiple Headers. (#881)
- The B3 propagator `SingleHeader` field has been replaced with `InjectEncoding`.
   This new field can be set to combinations of the `B3Encoding` bitmasks and will inject trace information in these encodings.
   If no encoding is set, the propagator will default to `MultipleHeader` encoding. (#882)
- The B3 propagator now extracts from either HTTP encoding of B3 (Single Header or Multiple Header) based on what is contained in the header.
   Preference is given to Single Header encoding with Multiple Header being the fallback if Single Header is not found or is invalid.
   This behavior change is made to dynamically support all correctly encoded traces received instead of having to guess the expected encoding prior to receiving. (#882)
- Extend semantic conventions for RPC. (#900)
- To match constant naming conventions in the `api/standard` package, the `FaaS*` key names are appended with a suffix of `Key`. (#920)
  - `"api/standard".FaaSName` -> `FaaSNameKey`
  - `"api/standard".FaaSID` -> `FaaSIDKey`
  - `"api/standard".FaaSVersion` -> `FaaSVersionKey`
  - `"api/standard".FaaSInstance` -> `FaaSInstanceKey`

### Removed

- The `FlagsUnused` trace flag is removed.
   The purpose of this flag was to act as the inverse of `FlagsSampled`, the inverse of `FlagsSampled` is used instead. (#882)
- The B3 header constants (`B3SingleHeader`, `B3DebugFlagHeader`, `B3TraceIDHeader`, `B3SpanIDHeader`, `B3SampledHeader`, `B3ParentSpanIDHeader`) are removed.
   If B3 header keys are needed [the authoritative OpenZipkin package constants](https://pkg.go.dev/github.com/openzipkin/zipkin-go@v0.2.2/propagation/b3?tab=doc#pkg-constants) should be used instead. (#882)

### Fixed

- The B3 Single Header name is now correctly `b3` instead of the previous `X-B3`. (#881)
- The B3 propagator now correctly supports sampling only values (`b3: 0`, `b3: 1`, or `b3: d`) for a Single B3 Header. (#882)
- The B3 propagator now propagates the debug flag.
   This removes the behavior of changing the debug flag into a set sampling bit.
   Instead, this now follow the B3 specification and omits the `X-B3-Sampling` header. (#882)
- The B3 propagator now tracks "unset" sampling state (meaning "defer the decision") and does not set the `X-B3-Sampling` header when injecting. (#882)
- Bump github.com/itchyny/gojq from 0.10.3 to 0.10.4 in /tools. (#883)
- Bump github.com/opentracing/opentracing-go from v1.1.1-0.20190913142402-a7454ce5950e to v1.2.0. (#885)
- The tracing time conversion for OTLP spans is now correctly set to `UnixNano`. (#896)
- Ensure span status is not set to `Unknown` when no HTTP status code is provided as it is assumed to be `200 OK`. (#908)
- Ensure `httptrace.clientTracer` closes `http.headers` span. (#912)
- Prometheus exporter will not apply stale updates or forget inactive metrics. (#903)
- Add test for api.standard `HTTPClientAttributesFromHTTPRequest`. (#905)
- Bump github.com/golangci/golangci-lint from 1.27.0 to 1.28.1 in /tools. (#901, #913)
- Update otel-colector example to use the v0.5.0 collector. (#915)
- The `grpctrace` instrumentation uses a span name conforming to the OpenTelemetry semantic conventions (does not contain a leading slash (`/`)). (#922)
- The `grpctrace` instrumentation includes an `rpc.method` attribute now set to the gRPC method name. (#900, #922)
- The `grpctrace` instrumentation `rpc.service` attribute now contains the package name if one exists.
   This is in accordance with OpenTelemetry semantic conventions. (#922)
- Correlation Context extractor will no longer insert an empty map into the returned context when no valid values are extracted. (#923)
- Bump google.golang.org/api from 0.28.0 to 0.29.0 in /exporters/trace/jaeger. (#925)
- Bump github.com/itchyny/gojq from 0.10.4 to 0.11.0 in /tools. (#926)
- Bump github.com/golangci/golangci-lint from 1.28.1 to 1.28.2 in /tools. (#930)

## [0.7.0] - 2020-06-26

This release implements the v0.5.0 version of the OpenTelemetry specification.

### Added

- The othttp instrumentation now includes default metrics. (#861)
- This CHANGELOG file to track all changes in the project going forward.
- Support for array type attributes. (#798)
- Apply transitive dependabot go.mod dependency updates as part of a new automatic Github workflow. (#844)
- Timestamps are now passed to exporters for each export. (#835)
- Add new `Accumulation` type to metric SDK to transport telemetry from `Accumulator`s to `Processor`s.
   This replaces the prior `Record` `struct` use for this purpose. (#835)
- New dependabot integration to automate package upgrades. (#814)
- `Meter` and `Tracer` implementations accept instrumentation version version as an optional argument.
   This instrumentation version is passed on to exporters. (#811) (#805) (#802)
- The OTLP exporter includes the instrumentation version in telemetry it exports. (#811)
- Environment variables for Jaeger exporter are supported. (#796)
- New `aggregation.Kind` in the export metric API. (#808)
- New example that uses OTLP and the collector. (#790)
- Handle errors in the span `SetName` during span initialization. (#791)
- Default service config to enable retries for retry-able failed requests in the OTLP exporter and an option to override this default. (#777)
- New `go.opentelemetry.io/otel/api/oterror` package to uniformly support error handling and definitions for the project. (#778)
- New `global` default implementation of the `go.opentelemetry.io/otel/api/oterror.Handler` interface to be used to handle errors prior to an user defined `Handler`.
   There is also functionality for the user to register their `Handler` as well as a convenience function `Handle` to handle an error with this global `Handler`(#778)
- Options to specify propagators for httptrace and grpctrace instrumentation. (#784)
- The required `application/json` header for the Zipkin exporter is included in all exports. (#774)
- Integrate HTTP semantics helpers from the contrib repository into the `api/standard` package. #769

### Changed

- Rename `Integrator` to `Processor` in the metric SDK. (#863)
- Rename `AggregationSelector` to `AggregatorSelector`. (#859)
- Rename `SynchronizedCopy` to `SynchronizedMove`. (#858)
- Rename `simple` integrator to `basic` integrator. (#857)
- Merge otlp collector examples. (#841)
- Change the metric SDK to support cumulative, delta, and pass-through exporters directly.
   With these changes, cumulative and delta specific exporters are able to request the correct kind of aggregation from the SDK. (#840)
- The `Aggregator.Checkpoint` API is renamed to `SynchronizedCopy` and adds an argument, a different `Aggregator` into which the copy is stored. (#812)
- The `export.Aggregator` contract is that `Update()` and `SynchronizedCopy()` are synchronized with each other.
   All the aggregation interfaces (`Sum`, `LastValue`, ...) are not meant to be synchronized, as the caller is expected to synchronize aggregators at a higher level after the `Accumulator`.
   Some of the `Aggregators` used unnecessary locking and that has been cleaned up. (#812)
- Use of `metric.Number` was replaced by `int64` now that we use `sync.Mutex` in the `MinMaxSumCount` and `Histogram` `Aggregators`. (#812)
- Replace `AlwaysParentSample` with `ParentSample(fallback)` to match the OpenTelemetry v0.5.0 specification. (#810)
- Rename `sdk/export/metric/aggregator` to `sdk/export/metric/aggregation`. #808
- Send configured headers with every request in the OTLP exporter, instead of just on connection creation. (#806)
- Update error handling for any one off error handlers, replacing, instead, with the `global.Handle` function. (#791)
- Rename `plugin` directory to `instrumentation` to match the OpenTelemetry specification. (#779)
- Makes the argument order to Histogram and DDSketch `New()` consistent. (#781)

### Removed

- `Uint64NumberKind` and related functions from the API. (#864)
- Context arguments from `Aggregator.Checkpoint` and `Integrator.Process` as they were unused. (#803)
- `SpanID` is no longer included in parameters for sampling decision to match the OpenTelemetry specification. (#775)

### Fixed

- Upgrade OTLP exporter to opentelemetry-proto matching the opentelemetry-collector v0.4.0 release. (#866)
- Allow changes to `go.sum` and `go.mod` when running dependabot tidy-up. (#871)
- Bump github.com/stretchr/testify from 1.4.0 to 1.6.1. (#824)
- Bump github.com/prometheus/client_golang from 1.7.0 to 1.7.1 in /exporters/metric/prometheus. (#867)
- Bump google.golang.org/grpc from 1.29.1 to 1.30.0 in /exporters/trace/jaeger. (#853)
- Bump google.golang.org/grpc from 1.29.1 to 1.30.0 in /exporters/trace/zipkin. (#854)
- Bumps github.com/golang/protobuf from 1.3.2 to 1.4.2 (#848)
- Bump github.com/stretchr/testify from 1.4.0 to 1.6.1 in /exporters/otlp (#817)
- Bump github.com/golangci/golangci-lint from 1.25.1 to 1.27.0 in /tools (#828)
- Bump github.com/prometheus/client_golang from 1.5.0 to 1.7.0 in /exporters/metric/prometheus (#838)
- Bump github.com/stretchr/testify from 1.4.0 to 1.6.1 in /exporters/trace/jaeger (#829)
- Bump github.com/benbjohnson/clock from 1.0.0 to 1.0.3 (#815)
- Bump github.com/stretchr/testify from 1.4.0 to 1.6.1 in /exporters/trace/zipkin (#823)
- Bump github.com/itchyny/gojq from 0.10.1 to 0.10.3 in /tools (#830)
- Bump github.com/stretchr/testify from 1.4.0 to 1.6.1 in /exporters/metric/prometheus (#822)
- Bump google.golang.org/grpc from 1.27.1 to 1.29.1 in /exporters/trace/zipkin (#820)
- Bump google.golang.org/grpc from 1.27.1 to 1.29.1 in /exporters/trace/jaeger (#831)
- Bump github.com/google/go-cmp from 0.4.0 to 0.5.0 (#836)
- Bump github.com/google/go-cmp from 0.4.0 to 0.5.0 in /exporters/trace/jaeger (#837)
- Bump github.com/google/go-cmp from 0.4.0 to 0.5.0 in /exporters/otlp (#839)
- Bump google.golang.org/api from 0.20.0 to 0.28.0 in /exporters/trace/jaeger (#843)
- Set span status from HTTP status code in the othttp instrumentation. (#832)
- Fixed typo in push controller comment. (#834)
- The `Aggregator` testing has been updated and cleaned. (#812)
- `metric.Number(0)` expressions are replaced by `0` where possible. (#812)
- Fixed `global` `handler_test.go` test failure. #804
- Fixed `BatchSpanProcessor.Shutdown` to wait until all spans are processed. (#766)
- Fixed OTLP example's accidental early close of exporter. (#807)
- Ensure zipkin exporter reads and closes response body. (#788)
- Update instrumentation to use `api/standard` keys instead of custom keys. (#782)
- Clean up tools and RELEASING documentation. (#762)

## [0.6.0] - 2020-05-21

### Added

- Support for `Resource`s in the prometheus exporter. (#757)
- New pull controller. (#751)
- New `UpDownSumObserver` instrument. (#750)
- OpenTelemetry collector demo. (#711)
- New `SumObserver` instrument. (#747)
- New `UpDownCounter` instrument. (#745)
- New timeout `Option` and configuration function `WithTimeout` to the push controller. (#742)
- New `api/standards` package to implement semantic conventions and standard key-value generation. (#731)

### Changed

- Rename `Register*` functions in the metric API to `New*` for all `Observer` instruments. (#761)
- Use `[]float64` for histogram boundaries, not `[]metric.Number`. (#758)
- Change OTLP example to use exporter as a trace `Syncer` instead of as an unneeded `Batcher`. (#756)
- Replace `WithResourceAttributes()` with `WithResource()` in the trace SDK. (#754)
- The prometheus exporter now uses the new pull controller. (#751)
- Rename `ScheduleDelayMillis` to `BatchTimeout` in the trace `BatchSpanProcessor`.(#752)
- Support use of synchronous instruments in asynchronous callbacks (#725)
- Move `Resource` from the `Export` method parameter into the metric export `Record`. (#739)
- Rename `Observer` instrument to `ValueObserver`. (#734)
- The push controller now has a method (`Provider()`) to return a `metric.Provider` instead of the old `Meter` method that acted as a `metric.Provider`. (#738)
- Replace `Measure` instrument by `ValueRecorder` instrument. (#732)
- Rename correlation context header from `"Correlation-Context"` to `"otcorrelations"` to match the OpenTelemetry specification. (#727)

### Fixed

- Ensure gRPC `ClientStream` override methods do not panic in grpctrace package. (#755)
- Disable parts of `BatchSpanProcessor` test until a fix is found. (#743)
- Fix `string` case in `kv` `Infer` function. (#746)
- Fix panic in grpctrace client interceptors. (#740)
- Refactor the `api/metrics` push controller and add `CheckpointSet` synchronization. (#737)
- Rewrite span batch process queue batching logic. (#719)
- Remove the push controller named Meter map. (#738)
- Fix Histogram aggregator initial state (fix #735). (#736)
- Ensure golang alpine image is running `golang-1.14` for examples. (#733)
- Added test for grpctrace `UnaryInterceptorClient`. (#695)
- Rearrange `api/metric` code layout. (#724)

## [0.5.0] - 2020-05-13

### Added

- Batch `Observer` callback support. (#717)
- Alias `api` types to root package of project. (#696)
- Create basic `othttp.Transport` for simple client instrumentation. (#678)
- `SetAttribute(string, interface{})` to the trace API. (#674)
- Jaeger exporter option that allows user to specify custom http client. (#671)
- `Stringer` and `Infer` methods to `key`s. (#662)

### Changed

- Rename `NewKey` in the `kv` package to just `Key`. (#721)
- Move `core` and `key` to `kv` package. (#720)
- Make the metric API `Meter` a `struct` so the abstract `MeterImpl` can be passed and simplify implementation. (#709)
- Rename SDK `Batcher` to `Integrator` to match draft OpenTelemetry SDK specification. (#710)
- Rename SDK `Ungrouped` integrator to `simple.Integrator` to match draft OpenTelemetry SDK specification. (#710)
- Rename SDK `SDK` `struct` to `Accumulator` to match draft OpenTelemetry SDK specification. (#710)
- Move `Number` from `core` to `api/metric` package. (#706)
- Move `SpanContext` from `core` to `trace` package. (#692)
- Change traceparent header from `Traceparent` to `traceparent` to implement the W3C specification. (#681)

### Fixed

- Update tooling to run generators in all submodules. (#705)
- gRPC interceptor regexp to match methods without a service name. (#683)
- Use a `const` for padding 64-bit B3 trace IDs. (#701)
- Update `mockZipkin` listen address from `:0` to `127.0.0.1:0`. (#700)
- Left-pad 64-bit B3 trace IDs with zero. (#698)
- Propagate at least the first W3C tracestate header. (#694)
- Remove internal `StateLocker` implementation. (#688)
- Increase instance size CI system uses. (#690)
- Add a `key` benchmark and use reflection in `key.Infer()`. (#679)
- Fix internal `global` test by using `global.Meter` with `RecordBatch()`. (#680)
- Reimplement histogram using mutex instead of `StateLocker`. (#669)
- Switch `MinMaxSumCount` to a mutex lock implementation instead of `StateLocker`. (#667)
- Update documentation to not include any references to `WithKeys`. (#672)
- Correct misspelling. (#668)
- Fix clobbering of the span context if extraction fails. (#656)
- Bump `golangci-lint` and work around the corrupting bug. (#666) (#670)

## [0.4.3] - 2020-04-24

### Added

- `Dockerfile` and `docker-compose.yml` to run example code. (#635)
- New `grpctrace` package that provides gRPC client and server interceptors for both unary and stream connections. (#621)
- New `api/label` package, providing common label set implementation. (#651)
- Support for JSON marshaling of `Resources`. (#654)
- `TraceID` and `SpanID` implementations for `Stringer` interface. (#642)
- `RemoteAddrKey` in the othttp plugin to include the HTTP client address in top-level spans. (#627)
- `WithSpanFormatter` option to the othttp plugin. (#617)
- Updated README to include section for compatible libraries and include reference to the contrib repository. (#612)
- The prometheus exporter now supports exporting histograms. (#601)
- A `String` method to the `Resource` to return a hashable identifier for a now unique resource. (#613)
- An `Iter` method to the `Resource` to return an array `AttributeIterator`. (#613)
- An `Equal` method to the `Resource` test the equivalence of resources. (#613)
- An iterable structure (`AttributeIterator`) for `Resource` attributes.

### Changed

- zipkin export's `NewExporter` now requires a `serviceName` argument to ensure this needed values is provided. (#644)
- Pass `Resources` through the metrics export pipeline. (#659)

### Removed

- `WithKeys` option from the metric API. (#639)

### Fixed

- Use the `label.Set.Equivalent` value instead of an encoding in the batcher. (#658)
- Correct typo `trace.Exporter` to `trace.SpanSyncer` in comments. (#653)
- Use type names for return values in jaeger exporter. (#648)
- Increase the visibility of the `api/key` package by updating comments and fixing usages locally. (#650)
- `Checkpoint` only after `Update`; Keep records in the `sync.Map` longer. (#647)
- Do not cache `reflect.ValueOf()` in metric Labels. (#649)
- Batch metrics exported from the OTLP exporter based on `Resource` and labels. (#626)
- Add error wrapping to the prometheus exporter. (#631)
- Update the OTLP exporter batching of traces to use a unique `string` representation of an associated `Resource` as the batching key. (#623)
- Update OTLP `SpanData` transform to only include the `ParentSpanID` if one exists. (#614)
- Update `Resource` internal representation to uniquely and reliably identify resources. (#613)
- Check return value from `CheckpointSet.ForEach` in prometheus exporter. (#622)
- Ensure spans created by httptrace client tracer reflect operation structure. (#618)
- Create a new recorder rather than reuse when multiple observations in same epoch for asynchronous instruments. #610
- The default port the OTLP exporter uses to connect to the OpenTelemetry collector is updated to match the one the collector listens on by default. (#611)

## [0.4.2] - 2020-03-31

### Fixed

- Fix `pre_release.sh` to update version in `sdk/opentelemetry.go`. (#607)
- Fix time conversion from internal to OTLP in OTLP exporter. (#606)

## [0.4.1] - 2020-03-31

### Fixed

- Update `tag.sh` to create signed tags. (#604)

## [0.4.0] - 2020-03-30

### Added

- New API package `api/metric/registry` that exposes a `MeterImpl` wrapper for use by SDKs to generate unique instruments. (#580)
- Script to verify examples after a new release. (#579)

### Removed

- The dogstatsd exporter due to lack of support.
   This additionally removes support for statsd. (#591)
- `LabelSet` from the metric API.
   This is replaced by a `[]core.KeyValue` slice. (#595)
- `Labels` from the metric API's `Meter` interface. (#595)

### Changed

- The metric `export.Labels` became an interface which the SDK implements and the `export` package provides a simple, immutable implementation of this interface intended for testing purposes. (#574)
- Renamed `internal/metric.Meter` to `MeterImpl`. (#580)
- Renamed `api/global/internal.obsImpl` to `asyncImpl`. (#580)

### Fixed

- Corrected missing return in mock span. (#582)
- Update License header for all source files to match CNCF guidelines and include a test to ensure it is present. (#586) (#596)
- Update to v0.3.0 of the OTLP in the OTLP exporter. (#588)
- Update pre-release script to be compatible between GNU and BSD based systems. (#592)
- Add a `RecordBatch` benchmark. (#594)
- Moved span transforms of the OTLP exporter to the internal package. (#593)
- Build both go-1.13 and go-1.14 in circleci to test for all supported versions of Go. (#569)
- Removed unneeded allocation on empty labels in OLTP exporter. (#597)
- Update `BatchedSpanProcessor` to process the queue until no data but respect max batch size. (#599)
- Update project documentation godoc.org links to pkg.go.dev. (#602)

## [0.3.0] - 2020-03-21

This is a first official beta release, which provides almost fully complete metrics, tracing, and context propagation functionality.
There is still a possibility of breaking changes.

### Added

- Add `Observer` metric instrument. (#474)
- Add global `Propagators` functionality to enable deferred initialization for propagators registered before the first Meter SDK is installed. (#494)
- Simplified export setup pipeline for the jaeger exporter to match other exporters. (#459)
- The zipkin trace exporter. (#495)
- The OTLP exporter to export metric and trace telemetry to the OpenTelemetry collector. (#497) (#544) (#545)
- Add `StatusMessage` field to the trace `Span`. (#524)
- Context propagation in OpenTracing bridge in terms of OpenTelemetry context propagation. (#525)
- The `Resource` type was added to the SDK. (#528)
- The global API now supports a `Tracer` and `Meter` function as shortcuts to getting a global `*Provider` and calling these methods directly. (#538)
- The metric API now defines a generic `MeterImpl` interface to support general purpose `Meter` construction.
   Additionally, `SyncImpl` and `AsyncImpl` are added to support general purpose instrument construction. (#560)
- A metric `Kind` is added to represent the `MeasureKind`, `ObserverKind`, and `CounterKind`. (#560)
- Scripts to better automate the release process. (#576)

### Changed

- Default to to use `AlwaysSampler` instead of `ProbabilitySampler` to match OpenTelemetry specification. (#506)
- Renamed `AlwaysSampleSampler` to `AlwaysOnSampler` in the trace API. (#511)
- Renamed `NeverSampleSampler` to `AlwaysOffSampler` in the trace API. (#511)
- The `Status` field of the `Span` was changed to `StatusCode` to disambiguate with the added `StatusMessage`. (#524)
- Updated the trace `Sampler` interface conform to the OpenTelemetry specification. (#531)
- Rename metric API `Options` to `Config`. (#541)
- Rename metric `Counter` aggregator to be `Sum`. (#541)
- Unify metric options into `Option` from instrument specific options. (#541)
- The trace API's `TraceProvider` now support `Resource`s. (#545)
- Correct error in zipkin module name. (#548)
- The jaeger trace exporter now supports `Resource`s. (#551)
- Metric SDK now supports `Resource`s.
   The `WithResource` option was added to configure a `Resource` on creation and the `Resource` method was added to the metric `Descriptor` to return the associated `Resource`. (#552)
- Replace `ErrNoLastValue` and `ErrEmptyDataSet` by `ErrNoData` in the metric SDK. (#557)
- The stdout trace exporter now supports `Resource`s. (#558)
- The metric `Descriptor` is now included at the API instead of the SDK. (#560)
- Replace `Ordered` with an iterator in `export.Labels`. (#567)

### Removed

- The vendor specific Stackdriver. It is now hosted on 3rd party vendor infrastructure. (#452)
- The `Unregister` method for metric observers as it is not in the OpenTelemetry specification. (#560)
- `GetDescriptor` from the metric SDK. (#575)
- The `Gauge` instrument from the metric API. (#537)

### Fixed

- Make histogram aggregator checkpoint consistent. (#438)
- Update README with import instructions and how to build and test. (#505)
- The default label encoding was updated to be unique. (#508)
- Use `NewRoot` in the othttp plugin for public endpoints. (#513)
- Fix data race in `BatchedSpanProcessor`. (#518)
- Skip test-386 for Mac OS 10.15.x (Catalina and upwards). #521
- Use a variable-size array to represent ordered labels in maps. (#523)
- Update the OTLP protobuf and update changed import path. (#532)
- Use `StateLocker` implementation in `MinMaxSumCount`. (#546)
- Eliminate goroutine leak in histogram stress test. (#547)
- Update OTLP exporter with latest protobuf. (#550)
- Add filters to the othttp plugin. (#556)
- Provide an implementation of the `Header*` filters that do not depend on Go 1.14. (#565)
- Encode labels once during checkpoint.
   The checkpoint function is executed in a single thread so we can do the encoding lazily before passing the encoded version of labels to the exporter.
   This is a cheap and quick way to avoid encoding the labels on every collection interval. (#572)
- Run coverage over all packages in `COVERAGE_MOD_DIR`. (#573)

## [0.2.3] - 2020-03-04

### Added

- `RecordError` method on `Span`s in the trace API to Simplify adding error events to spans. (#473)
- Configurable push frequency for exporters setup pipeline. (#504)

### Changed

- Rename the `exporter` directory to `exporters`.
   The `go.opentelemetry.io/otel/exporter/trace/jaeger` package was mistakenly released with a `v1.0.0` tag instead of `v0.1.0`.
   This resulted in all subsequent releases not becoming the default latest.
   A consequence of this was that all `go get`s pulled in the incompatible `v0.1.0` release of that package when pulling in more recent packages from other otel packages.
   Renaming the `exporter` directory to `exporters` fixes this issue by renaming the package and therefore clearing any existing dependency tags.
   Consequentially, this action also renames *all* exporter packages. (#502)

### Removed

- The `CorrelationContextHeader` constant in the `correlation` package is no longer exported. (#503)

## [0.2.2] - 2020-02-27

### Added

- `HTTPSupplier` interface in the propagation API to specify methods to retrieve and store a single value for a key to be associated with a carrier. (#467)
- `HTTPExtractor` interface in the propagation API to extract information from an `HTTPSupplier` into a context. (#467)
- `HTTPInjector` interface in the propagation API to inject information into an `HTTPSupplier.` (#467)
- `Config` and configuring `Option` to the propagator API. (#467)
- `Propagators` interface in the propagation API to contain the set of injectors and extractors for all supported carrier formats. (#467)
- `HTTPPropagator` interface in the propagation API to inject and extract from an `HTTPSupplier.` (#467)
- `WithInjectors` and `WithExtractors` functions to the propagator API to configure injectors and extractors to use. (#467)
- `ExtractHTTP` and `InjectHTTP` functions to apply configured HTTP extractors and injectors to a passed context. (#467)
- Histogram aggregator. (#433)
- `DefaultPropagator` function and have it return `trace.TraceContext` as the default context propagator. (#456)
- `AlwaysParentSample` sampler to the trace API. (#455)
- `WithNewRoot` option function to the trace API to specify the created span should be considered a root span. (#451)

### Changed

- Renamed `WithMap` to `ContextWithMap` in the correlation package. (#481)
- Renamed `FromContext` to `MapFromContext` in the correlation package. (#481)
- Move correlation context propagation to correlation package. (#479)
- Do not default to putting remote span context into links. (#480)
- `Tracer.WithSpan` updated to accept `StartOptions`. (#472)
- Renamed `MetricKind` to `Kind` to not stutter in the type usage. (#432)
- Renamed the `export` package to `metric` to match directory structure. (#432)
- Rename the `api/distributedcontext` package to `api/correlation`. (#444)
- Rename the `api/propagators` package to `api/propagation`. (#444)
- Move the propagators from the `propagators` package into the `trace` API package. (#444)
- Update `Float64Gauge`, `Int64Gauge`, `Float64Counter`, `Int64Counter`, `Float64Measure`, and `Int64Measure` metric methods to use value receivers instead of pointers. (#462)
- Moved all dependencies of tools package to a tools directory. (#466)

### Removed

- Binary propagators. (#467)
- NOOP propagator. (#467)

### Fixed

- Upgraded `github.com/golangci/golangci-lint` from `v1.21.0` to `v1.23.6` in `tools/`. (#492)
- Fix a possible nil-dereference crash (#478)
- Correct comments for `InstallNewPipeline` in the stdout exporter. (#483)
- Correct comments for `InstallNewPipeline` in the dogstatsd exporter. (#484)
- Correct comments for `InstallNewPipeline` in the prometheus exporter. (#482)
- Initialize `onError` based on `Config` in prometheus exporter. (#486)
- Correct module name in prometheus exporter README. (#475)
- Removed tracer name prefix from span names. (#430)
- Fix `aggregator_test.go` import package comment. (#431)
- Improved detail in stdout exporter. (#436)
- Fix a dependency issue (generate target should depend on stringer, not lint target) in Makefile. (#442)
- Reorders the Makefile targets within `precommit` target so we generate files and build the code before doing linting, so we can get much nicer errors about syntax errors from the compiler. (#442)
- Reword function documentation in gRPC plugin. (#446)
- Send the `span.kind` tag to Jaeger from the jaeger exporter. (#441)
- Fix `metadataSupplier` in the jaeger exporter to overwrite the header if existing instead of appending to it. (#441)
- Upgraded to Go 1.13 in CI. (#465)
- Correct opentelemetry.io URL in trace SDK documentation. (#464)
- Refactored reference counting logic in SDK determination of stale records. (#468)
- Add call to `runtime.Gosched` in instrument `acquireHandle` logic to not block the collector. (#469)

## [0.2.1.1] - 2020-01-13

### Fixed

- Use stateful batcher on Prometheus exporter fixing regresion introduced in #395. (#428)

## [0.2.1] - 2020-01-08

### Added

- Global meter forwarding implementation.
   This enables deferred initialization for metric instruments registered before the first Meter SDK is installed. (#392)
- Global trace forwarding implementation.
   This enables deferred initialization for tracers registered before the first Trace SDK is installed. (#406)
- Standardize export pipeline creation in all exporters. (#395)
- A testing, organization, and comments for 64-bit field alignment. (#418)
- Script to tag all modules in the project. (#414)

### Changed

- Renamed `propagation` package to `propagators`. (#362)
- Renamed `B3Propagator` propagator to `B3`. (#362)
- Renamed `TextFormatPropagator` propagator to `TextFormat`. (#362)
- Renamed `BinaryPropagator` propagator to `Binary`. (#362)
- Renamed `BinaryFormatPropagator` propagator to `BinaryFormat`. (#362)
- Renamed `NoopTextFormatPropagator` propagator to `NoopTextFormat`. (#362)
- Renamed `TraceContextPropagator` propagator to `TraceContext`. (#362)
- Renamed `SpanOption` to `StartOption` in the trace API. (#369)
- Renamed `StartOptions` to `StartConfig` in the trace API. (#369)
- Renamed `EndOptions` to `EndConfig` in the trace API. (#369)
- `Number` now has a pointer receiver for its methods. (#375)
- Renamed `CurrentSpan` to `SpanFromContext` in the trace API. (#379)
- Renamed `SetCurrentSpan` to `ContextWithSpan` in the trace API. (#379)
- Renamed `Message` in Event to `Name` in the trace API. (#389)
- Prometheus exporter no longer aggregates metrics, instead it only exports them. (#385)
- Renamed `HandleImpl` to `BoundInstrumentImpl` in the metric API. (#400)
- Renamed `Float64CounterHandle` to `Float64CounterBoundInstrument` in the metric API. (#400)
- Renamed `Int64CounterHandle` to `Int64CounterBoundInstrument` in the metric API. (#400)
- Renamed `Float64GaugeHandle` to `Float64GaugeBoundInstrument` in the metric API. (#400)
- Renamed `Int64GaugeHandle` to `Int64GaugeBoundInstrument` in the metric API. (#400)
- Renamed `Float64MeasureHandle` to `Float64MeasureBoundInstrument` in the metric API. (#400)
- Renamed `Int64MeasureHandle` to `Int64MeasureBoundInstrument` in the metric API. (#400)
- Renamed `Release` method for bound instruments in the metric API to `Unbind`. (#400)
- Renamed `AcquireHandle` method for bound instruments in the metric API to `Bind`. (#400)
- Renamed the `File` option in the stdout exporter to `Writer`. (#404)
- Renamed all `Options` to `Config` for all metric exports where this wasn't already the case.

### Fixed

- Aggregator import path corrected. (#421)
- Correct links in README. (#368)
- The README was updated to match latest code changes in its examples. (#374)
- Don't capitalize error statements. (#375)
- Fix ignored errors. (#375)
- Fix ambiguous variable naming. (#375)
- Removed unnecessary type casting. (#375)
- Use named parameters. (#375)
- Updated release schedule. (#378)
- Correct http-stackdriver example module name. (#394)
- Removed the `http.request` span in `httptrace` package. (#397)
- Add comments in the metrics SDK (#399)
- Initialize checkpoint when creating ddsketch aggregator to prevent panic when merging into a empty one. (#402) (#403)
- Add documentation of compatible exporters in the README. (#405)
- Typo fix. (#408)
- Simplify span check logic in SDK tracer implementation. (#419)

## [0.2.0] - 2019-12-03

### Added

- Unary gRPC tracing example. (#351)
- Prometheus exporter. (#334)
- Dogstatsd metrics exporter. (#326)

### Changed

- Rename `MaxSumCount` aggregation to `MinMaxSumCount` and add the `Min` interface for this aggregation. (#352)
- Rename `GetMeter` to `Meter`. (#357)
- Rename `HTTPTraceContextPropagator` to `TraceContextPropagator`. (#355)
- Rename `HTTPB3Propagator` to `B3Propagator`. (#355)
- Rename `HTTPTraceContextPropagator` to `TraceContextPropagator`. (#355)
- Move `/global` package to `/api/global`. (#356)
- Rename `GetTracer` to `Tracer`. (#347)

### Removed

- `SetAttribute` from the `Span` interface in the trace API. (#361)
- `AddLink` from the `Span` interface in the trace API. (#349)
- `Link` from the `Span` interface in the trace API. (#349)

### Fixed

- Exclude example directories from coverage report. (#365)
- Lint make target now implements automatic fixes with `golangci-lint` before a second run to report the remaining issues. (#360)
- Drop `GO111MODULE` environment variable in Makefile as Go 1.13 is the project specified minimum version and this is environment variable is not needed for that version of Go. (#359)
- Run the race checker for all test. (#354)
- Redundant commands in the Makefile are removed. (#354)
- Split the `generate` and `lint` targets of the Makefile. (#354)
- Renames `circle-ci` target to more generic `ci` in Makefile. (#354)
- Add example Prometheus binary to gitignore. (#358)
- Support negative numbers with the `MaxSumCount`. (#335)
- Resolve race conditions in `push_test.go` identified in #339. (#340)
- Use `/usr/bin/env bash` as a shebang in scripts rather than `/bin/bash`. (#336)
- Trace benchmark now tests both `AlwaysSample` and `NeverSample`.
   Previously it was testing `AlwaysSample` twice. (#325)
- Trace benchmark now uses a `[]byte` for `TraceID` to fix failing test. (#325)
- Added a trace benchmark to test variadic functions in `setAttribute` vs `setAttributes` (#325)
- The `defaultkeys` batcher was only using the encoded label set as its map key while building a checkpoint.
   This allowed distinct label sets through, but any metrics sharing a label set could be overwritten or merged incorrectly.
   This was corrected. (#333)

## [0.1.2] - 2019-11-18

### Fixed

- Optimized the `simplelru` map for attributes to reduce the number of allocations. (#328)
- Removed unnecessary unslicing of parameters that are already a slice. (#324)

## [0.1.1] - 2019-11-18

This release contains a Metrics SDK with stdout exporter and supports basic aggregations such as counter, gauges, array, maxsumcount, and ddsketch.

### Added

- Metrics stdout export pipeline. (#265)
- Array aggregation for raw measure metrics. (#282)
- The core.Value now have a `MarshalJSON` method. (#281)

### Removed

- `WithService`, `WithResources`, and `WithComponent` methods of tracers. (#314)
- Prefix slash in `Tracer.Start()` for the Jaeger example. (#292)

### Changed

- Allocation in LabelSet construction to reduce GC overhead. (#318)
- `trace.WithAttributes` to append values instead of replacing (#315)
- Use a formula for tolerance in sampling tests. (#298)
- Move export types into trace and metric-specific sub-directories. (#289)
- `SpanKind` back to being based on an `int` type. (#288)

### Fixed

- URL to OpenTelemetry website in README. (#323)
- Name of othttp default tracer. (#321)
- `ExportSpans` for the stackdriver exporter now handles `nil` context. (#294)
- CI modules cache to correctly restore/save from/to the cache. (#316)
- Fix metric SDK race condition between `LoadOrStore` and the assignment `rec.recorder = i.meter.exporter.AggregatorFor(rec)`. (#293)
- README now reflects the new code structure introduced with these changes. (#291)
- Make the basic example work. (#279)

## [0.1.0] - 2019-11-04

This is the first release of open-telemetry go library.
It contains api and sdk for trace and meter.

### Added

- Initial OpenTelemetry trace and metric API prototypes.
- Initial OpenTelemetry trace, metric, and export SDK packages.
- A wireframe bridge to support compatibility with OpenTracing.
- Example code for a basic, http-stackdriver, http, jaeger, and named tracer setup.
- Exporters for Jaeger, Stackdriver, and stdout.
- Propagators for binary, B3, and trace-context protocols.
- Project information and guidelines in the form of a README and CONTRIBUTING.
- Tools to build the project and a Makefile to automate the process.
- Apache-2.0 license.
- CircleCI build CI manifest files.
- CODEOWNERS file to track owners of this project.

[Unreleased]: https://github.com/open-telemetry/opentelemetry-go/compare/v0.20.0...HEAD
[0.20.0]: https://github.com/open-telemetry/opentelemetry-go/releases/tag/v0.20.0
[0.19.0]: https://github.com/open-telemetry/opentelemetry-go/releases/tag/v0.19.0
[0.18.0]: https://github.com/open-telemetry/opentelemetry-go/releases/tag/v0.18.0
[0.17.0]: https://github.com/open-telemetry/opentelemetry-go/releases/tag/v0.17.0
[0.16.0]: https://github.com/open-telemetry/opentelemetry-go/releases/tag/v0.16.0
[0.15.0]: https://github.com/open-telemetry/opentelemetry-go/releases/tag/v0.15.0
[0.14.0]: https://github.com/open-telemetry/opentelemetry-go/releases/tag/v0.14.0
[0.13.0]: https://github.com/open-telemetry/opentelemetry-go/releases/tag/v0.13.0
[0.12.0]: https://github.com/open-telemetry/opentelemetry-go/releases/tag/v0.12.0
[0.11.0]: https://github.com/open-telemetry/opentelemetry-go/releases/tag/v0.11.0
[0.10.0]: https://github.com/open-telemetry/opentelemetry-go/releases/tag/v0.10.0
[0.9.0]: https://github.com/open-telemetry/opentelemetry-go/releases/tag/v0.9.0
[0.8.0]: https://github.com/open-telemetry/opentelemetry-go/releases/tag/v0.8.0
[0.7.0]: https://github.com/open-telemetry/opentelemetry-go/releases/tag/v0.7.0
[0.6.0]: https://github.com/open-telemetry/opentelemetry-go/releases/tag/v0.6.0
[0.5.0]: https://github.com/open-telemetry/opentelemetry-go/releases/tag/v0.5.0
[0.4.3]: https://github.com/open-telemetry/opentelemetry-go/releases/tag/v0.4.3
[0.4.2]: https://github.com/open-telemetry/opentelemetry-go/releases/tag/v0.4.2
[0.4.1]: https://github.com/open-telemetry/opentelemetry-go/releases/tag/v0.4.1
[0.4.0]: https://github.com/open-telemetry/opentelemetry-go/releases/tag/v0.4.0
[0.3.0]: https://github.com/open-telemetry/opentelemetry-go/releases/tag/v0.3.0
[0.2.3]: https://github.com/open-telemetry/opentelemetry-go/releases/tag/v0.2.3
[0.2.2]: https://github.com/open-telemetry/opentelemetry-go/releases/tag/v0.2.2
[0.2.1.1]: https://github.com/open-telemetry/opentelemetry-go/releases/tag/v0.2.1.1
[0.2.1]: https://github.com/open-telemetry/opentelemetry-go/releases/tag/v0.2.1
[0.2.0]: https://github.com/open-telemetry/opentelemetry-go/releases/tag/v0.2.0
[0.1.2]: https://github.com/open-telemetry/opentelemetry-go/releases/tag/v0.1.2
[0.1.1]: https://github.com/open-telemetry/opentelemetry-go/releases/tag/v0.1.1
[0.1.0]: https://github.com/open-telemetry/opentelemetry-go/releases/tag/v0.1.0<|MERGE_RESOLUTION|>--- conflicted
+++ resolved
@@ -13,12 +13,8 @@
 ### Changed
 
 - Make `NewSplitDriver` from `go.opentelemetry.io/otel/exporters/otlp` take variadic arguments instead of a `SplitConfig` item.
-<<<<<<< HEAD
-  `NewSplitDriver` now automically implements an internal `noopDriver` for `SplitConfig` fields that are not initialized. (#1798)
+  `NewSplitDriver` now automatically implements an internal `noopDriver` for `SplitConfig` fields that are not initialized. (#1798)
 - Move the `Event` type from the `go.opentelemetry.io/otel` package to the `go.opentelemetry.io/otel/sdk/trace` package. (TBD)
-=======
-  `NewSplitDriver` now automatically implements an internal `noopDriver` for `SplitConfig` fields that are not initialized. (#1798)
->>>>>>> cb097250
 
 ### Deprecated
 
