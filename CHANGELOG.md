--- conflicted
+++ resolved
@@ -8,21 +8,19 @@
 
 ## [Unreleased]
 
-<<<<<<< HEAD
+### Changed
+
+- Add event and link drop counts to the exported data from the `oltptrace` exporter. (#2601)
+
 ### Fixed
 
 - Remove the OTLP trace exporter limit of SpanEvents when exporting. (#2616)
-=======
-### Changed
-
-- Add event and link drop counts to the exported data from the `oltptrace` exporter. (#2601)
 
 ## [1.4.1] - 2022-02-16
 
 ### Fixed
 
 - Fix race condition in reading the dropped spans number for the `BatchSpanProcessor`. (#2615)
->>>>>>> 67f508b8
 
 ## [1.4.0] - 2022-02-11
 
