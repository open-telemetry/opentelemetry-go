--- conflicted
+++ resolved
@@ -10,12 +10,6 @@
 
 ### Added
 
-<<<<<<< HEAD
-- Support `OTEL_EXPORTER_ZIPKIN_ENDPOINT` env to specify zipkin collector endpoint (#2490)
-- Log the configuration of TracerProviders, and Tracers for debugging. To enable use a logger with Verbosity (V level) >=1
-- Added environment variables for: `OTEL_BSP_SCHEDULE_DELAY`, `OTEL_BSP_EXPORT_TIMEOUT`, `OTEL_BSP_MAX_QUEUE_SIZE` and `OTEL_BSP_MAX_EXPORT_BATCH_SIZE` (#2515)
-- Add container id support to Resource. (#2418)
-=======
 - Added support to configure the span limits with environment variables.
   The following environment variables are used. (#2606)
   - `OTEL_SPAN_ATTRIBUTE_COUNT_LIMIT`
@@ -23,7 +17,7 @@
   - `OTEL_SPAN_LINK_COUNT_LIMIT`
   
   If the provided environment variables are invalid (negative), the default values would be used.
->>>>>>> d51d1b30
+- Add container id support to Resource. (#2418)
 
 ### Changed
 
