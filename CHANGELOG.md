--- conflicted
+++ resolved
@@ -19,12 +19,9 @@
 - ⚠️ Update `github.com/prometheus/client_golang` to `v1.21.1`, which changes the `NameValidationScheme` to `UTF8Validation`.
   This allows metrics names to keep original delimiters (e.g. `.`), rather than replacing with underscores.
   This can be reverted by setting `github.com/prometheus/common/model.NameValidationScheme` to `LegacyValidation` in `github.com/prometheus/common/model`. (#6433)
-<<<<<<< HEAD
+- Initialize map with `len(keys)` in `NewAllowKeysFilter` and `NewDenyKeysFilter` to avoid unnecessary allocations in `go.opentelemetry.io/otel/attribute`. (#6455)
 - Change `Recorder.Result` to return `Recording`. (#6342)
 - `Recorder` no longer separately stores records emitted by loggers with the same instrumentation scope. (#6342)
-=======
-- Initialize map with `len(keys)` in `NewAllowKeysFilter` and `NewDenyKeysFilter` to avoid unnecessary allocations in `go.opentelemetry.io/otel/attribute`. (#6455)
->>>>>>> d0bba04c
 
 ### Fixes
 
