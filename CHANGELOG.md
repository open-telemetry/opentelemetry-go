--- conflicted
+++ resolved
@@ -8,7 +8,6 @@
 
 ## [Unreleased]
 
-<<<<<<< HEAD
 ### Added
 
 - Support global `MeterProvider` in `go.opentelemetry.io/otel`. (#3818)
@@ -16,24 +15,23 @@
   - Use `GetMeterProivder` for a global `metric.MeterProvider`.
   - Use `SetMeterProivder` to set the global `metric.MeterProvider`.
 
+### Changed
+
+- Dropped compatibility testing for [Go 1.18].
+  The project no longer guarantees support for this version of Go. (#3813)
+
+### Fixed
+
+- Handle empty environment variable as it they were not set. (#3764)
+
 ### Deprecated
 
 - The `go.opentelemetry.io/otel/metric/global` package is deprecated.
   Use `go.opentelemetry.io/otel` instead. (#3818)
-=======
-### Changed
-
-- Dropped compatibility testing for [Go 1.18].
-  The project no longer guarantees support for this version of Go. (#3813)
-
-### Fixed
-
-- Handle empty environment variable as it they were not set. (#3764)
 
 ### Removed
 
 - The deprecated `go.opentelemetry.io/otel/metric/unit` package is removed. (#3814)
->>>>>>> c39e625c
 
 ## [1.14.0/0.37.0/0.0.4] 2023-02-27
 
