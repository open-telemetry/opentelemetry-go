--- conflicted
+++ resolved
@@ -31,11 +31,8 @@
 - Initialize map with `len(keys)` in `NewAllowKeysFilter` and `NewDenyKeysFilter` to avoid unnecessary allocations in `go.opentelemetry.io/otel/attribute`. (#6455)
 - `go.opentelemetry.io/otel/log/logtest` is now a separate Go module. (#6465)
 - `go.opentelemetry.io/otel/sdk/log/logtest` is now a separate Go module. (#6466)
-<<<<<<< HEAD
 - `Recorder` in `go.opentelemetry.io/otel/log/logtest` no longer separately stores records emitted by loggers with the same instrumentation scope. (#6507)
-=======
 - Improve performance of `BatchProcessor` in `go.opentelemetry.io/otel/sdk/log` by not exporting when exporter cannot accept more. (#6569)
->>>>>>> cc43e01c
 
 ### Deprecated
 
