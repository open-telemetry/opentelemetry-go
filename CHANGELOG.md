# Changelog

All notable changes to this project will be documented in this file.

The format is based on [Keep a Changelog](https://keepachangelog.com/en/1.0.0/).

This project adheres to [Semantic Versioning](https://semver.org/spec/v2.0.0.html).

## [Unreleased]

### Added

- Added `WithOSDescription` resource configuration option to set OS (Operating System) description resource attribute (`os.description`). (#1840)
- Added `WithOS` resource configuration option to set all OS (Operating System) resource attributes at once. (#1840)
- Added the `WithRetry` option to the `go.opentelemetry.io/otel/exporters/otlp/otlptrace/otlptracehttp` package.
  This option is a replacement for the removed `WithMaxAttempts` and `WithBackoff` options. (#2095)
- Added API `LinkFromContext` to return Link which encapsulates SpanContext from provided context and also encapsulates attributes. (#2115)

### Changed

- The `SpanModels` function is now exported from the `go.opentelemetry.io/otel/exporters/zipkin` package to convert OpenTelemetry spans into Zipkin model spans. (#2027)
<<<<<<< HEAD
- Replaced usages of the `trace.Link` type in the SDK package with an equivalent `Link` struct that also counts the number of dropped link's attributes. (#2118)
=======
- Rename the `"go.opentelemetry.io/otel/exporters/otlp/otlptrace/otlptracegrpc".RetrySettings` to `RetryConfig`. (#2095)
- Rename the `"go.opentelemetry.io/otel/exporters/otlp/otlptrace/otlptracehttp".RetrySettings` to `RetryConfig`. (#2095)
>>>>>>> 03902d98

### Deprecated

- The `TextMapCarrier` and `TextMapPropagator` from the `go.opentelemetry.io/otel/oteltest` package and their associated creation functions (`TextMapCarrier`, `NewTextMapPropagator`) are deprecated. (#2114)

### Removed

- Removed the deprecated package `go.opentelemetry.io/otel/exporters/trace/jaeger`. (#2020)
- Removed the deprecated package `go.opentelemetry.io/otel/exporters/trace/zipkin`. (#2020)
- Removed the `"go.opentelemetry.io/otel/sdk/resource".WithBuiltinDetectors` function.
  The explicit `With*` options for every built-in detector should be used instead. (#2026 #2097)
- Removed the `WithMaxAttempts` and `WithBackoff` options from the `go.opentelemetry.io/otel/exporters/otlp/otlptrace/otlptracehttp` package.
  The retry logic of the package has been updated to match the `otlptracegrpc` package and accordingly a `WithRetry` option is added that should be used instead. (#2095)
- Removed metrics test package `go.opentelemetry.io/otel/sdk/export/metric/metrictest`. (#2105)
- Removed `DroppedAttributeCount` field from `trace.Link` struct. (#2118)

### Fixed

- When using WithNewRoot, don't use the parent context for making sampling decisions. (#2032)
- `oteltest.Tracer` now creates a valid `SpanContext` when using `WithNewRoot`. (#2073)
- OS type detector now sets the correct `dragonflybsd` value for DragonFly BSD. (#2092)
- The OTel span status is correctly transformed into the OTLP status in the `go.opentelemetry.io/otel/exporters/otlp/otlptrace` package.
  This fix will by default set the status to `Unset` if it is not explicitly set to `Ok` or `Error`. (#2099 #2102)
- The `Inject` method for the `"go.opentelemetry.io/otel/propagation".TraceContext` type no longer injects empty `tracestate` values. (#2108)

### Security

## [Experimental Metrics v0.22.0] - 2021-07-19

### Added

- Adds HTTP support for OTLP metrics exporter. (#2022)

### Removed

- Removed the deprecated package `go.opentelemetry.io/otel/exporters/metric/prometheus`. (#2020)

## [1.0.0-RC1] / 0.21.0 - 2021-06-18

With this release we are introducing a split in module versions.  The tracing API and SDK are entering the `v1.0.0` Release Candidate phase with `v1.0.0-RC1`
while the experimental metrics API and SDK continue with `v0.x` releases at `v0.21.0`.  Modules at major version 1 or greater will not depend on modules
with major version 0.

### Added

- Adds `otlpgrpc.WithRetry`option for configuring the retry policy for transient errors on the otlp/gRPC exporter. (#1832)
  - The following status codes are defined as transient errors:
      | gRPC Status Code | Description |
      | ---------------- | ----------- |
      | 1  | Cancelled |
      | 4  | Deadline Exceeded |
      | 8  | Resource Exhausted |
      | 10 | Aborted |
      | 10 | Out of Range |
      | 14 | Unavailable |
      | 15 | Data Loss |
- Added `Status` type to the `go.opentelemetry.io/otel/sdk/trace` package to represent the status of a span. (#1874)
- Added `SpanStub` type and its associated functions to the `go.opentelemetry.io/otel/sdk/trace/tracetest` package.
  This type can be used as a testing replacement for the `SpanSnapshot` that was removed from the `go.opentelemetry.io/otel/sdk/trace` package. (#1873)
- Adds support for scheme in `OTEL_EXPORTER_OTLP_ENDPOINT` according to the spec. (#1886)
- Adds `trace.WithSchemaURL` option for configuring the tracer with a Schema URL. (#1889)
- Added an example of using OpenTelemetry Go as a trace context forwarder. (#1912)
- `ParseTraceState` is added to the `go.opentelemetry.io/otel/trace` package.
  It can be used to decode a `TraceState` from a `tracestate` header string value. (#1937)
- Added `Len` method to the `TraceState` type in the `go.opentelemetry.io/otel/trace` package.
  This method returns the number of list-members the `TraceState` holds. (#1937)
- Creates package `go.opentelemetry.io/otel/exporters/otlp/otlptrace` that defines a trace exporter that uses a `otlptrace.Client` to send data.
  Creates package `go.opentelemetry.io/otel/exporters/otlp/otlptrace/otlptracegrpc` implementing a gRPC `otlptrace.Client` and offers convenience functions, `NewExportPipeline` and `InstallNewPipeline`, to setup and install a `otlptrace.Exporter` in tracing .(#1922)
- Added `Baggage`, `Member`, and `Property` types to the `go.opentelemetry.io/otel/baggage` package along with their related functions. (#1967)
- Added `ContextWithBaggage`, `ContextWithoutBaggage`, and `FromContext` functions to the `go.opentelemetry.io/otel/baggage` package.
  These functions replace the `Set`, `Value`, `ContextWithValue`, `ContextWithoutValue`, and `ContextWithEmpty` functions from that package and directly work with the new `Baggage` type. (#1967)
- The `OTEL_SERVICE_NAME` environment variable is the preferred source for `service.name`, used by the environment resource detector if a service name is present both there and in `OTEL_RESOURCE_ATTRIBUTES`. (#1969)
- Creates package `go.opentelemetry.io/otel/exporters/otlp/otlptrace/otlptracehttp` implementing an HTTP `otlptrace.Client` and offers convenience functions, `NewExportPipeline` and `InstallNewPipeline`, to setup and install a `otlptrace.Exporter` in tracing. (#1963)
- Changes `go.opentelemetry.io/otel/sdk/resource.NewWithAttributes` to require a schema URL. The old function is still available as `resource.NewSchemaless`. This is a breaking change. (#1938)
- Several builtin resource detectors now correctly populate the schema URL. (#1938)
- Creates package `go.opentelemetry.io/otel/exporters/otlp/otlpmetric` that defines a metrics exporter that uses a `otlpmetric.Client` to send data.
- Creates package `go.opentelemetry.io/otel/exporters/otlp/otlpmetric/otlpmetricgrpc` implementing a gRPC `otlpmetric.Client` and offers convenience functions, `New` and `NewUnstarted`, to create an `otlpmetric.Exporter`.(#1991)
- Added `go.opentelemetry.io/otel/exporters/stdout/stdouttrace` exporter. (#2005)
- Added `go.opentelemetry.io/otel/exporters/stdout/stdoutmetric` exporter. (#2005)
- Added a `TracerProvider()` method to the `"go.opentelemetry.io/otel/trace".Span` interface. This can be used to obtain a `TracerProvider` from a given span that utilizes the same trace processing pipeline.  (#2009)

### Changed

- Make `NewSplitDriver` from `go.opentelemetry.io/otel/exporters/otlp` take variadic arguments instead of a `SplitConfig` item.
  `NewSplitDriver` now automatically implements an internal `noopDriver` for `SplitConfig` fields that are not initialized. (#1798)
- `resource.New()` now creates a Resource without builtin detectors. Previous behavior is now achieved by using `WithBuiltinDetectors` Option. (#1810)
- Move the `Event` type from the `go.opentelemetry.io/otel` package to the `go.opentelemetry.io/otel/sdk/trace` package. (#1846)
- CI builds validate against last two versions of Go, dropping 1.14 and adding 1.16. (#1865)
- BatchSpanProcessor now report export failures when calling `ForceFlush()` method. (#1860)
- `Set.Encoded(Encoder)` no longer caches the result of an encoding. (#1855)
- Renamed `CloudZoneKey` to `CloudAvailabilityZoneKey` in Resource semantic conventions according to spec. (#1871)
- The `StatusCode` and `StatusMessage` methods of the `ReadOnlySpan` interface and the `Span` produced by the `go.opentelemetry.io/otel/sdk/trace` package have been replaced with a single `Status` method.
  This method returns the status of a span using the new `Status` type. (#1874)
- Updated `ExportSpans` method of the`SpanExporter` interface type to accept `ReadOnlySpan`s instead of the removed `SpanSnapshot`.
  This brings the export interface into compliance with the specification in that it now accepts an explicitly immutable type instead of just an implied one. (#1873)
- Unembed `SpanContext` in `Link`. (#1877)
- Generate Semantic conventions from the specification YAML. (#1891)
- Spans created by the global `Tracer` obtained from `go.opentelemetry.io/otel`, prior to a functioning `TracerProvider` being set, now propagate the span context from their parent if one exists. (#1901)
- The `"go.opentelemetry.io/otel".Tracer` function now accepts tracer options. (#1902)
- Move the `go.opentelemetry.io/otel/unit` package to `go.opentelemetry.io/otel/metric/unit`. (#1903)
- Changed `go.opentelemetry.io/otel/trace.TracerConfig` to conform to the [Contributing guidelines](CONTRIBUTING.md#config.) (#1921)
- Changed `go.opentelemetry.io/otel/trace.SpanConfig` to conform to the [Contributing guidelines](CONTRIBUTING.md#config). (#1921)
- Changed `span.End()` now only accepts Options that are allowed at `End()`. (#1921)
- Changed `go.opentelemetry.io/otel/metric.InstrumentConfig` to conform to the [Contributing guidelines](CONTRIBUTING.md#config). (#1921)
- Changed `go.opentelemetry.io/otel/metric.MeterConfig` to conform to the [Contributing guidelines](CONTRIBUTING.md#config). (#1921)
- Refactored option types according to the contribution style guide. (#1882)
- Move the `go.opentelemetry.io/otel/trace.TraceStateFromKeyValues` function to the `go.opentelemetry.io/otel/oteltest` package.
  This function is preserved for testing purposes where it may be useful to create a `TraceState` from `attribute.KeyValue`s, but it is not intended for production use.
  The new `ParseTraceState` function should be used to create a `TraceState`. (#1931)
- Updated `MarshalJSON` method of the `go.opentelemetry.io/otel/trace.TraceState` type to marshal the type into the string representation of the `TraceState`. (#1931)
- The `TraceState.Delete` method from the `go.opentelemetry.io/otel/trace` package no longer returns an error in addition to a `TraceState`. (#1931)
- Updated `Get` method of the `TraceState` type from the `go.opentelemetry.io/otel/trace` package to accept a `string` instead of an `attribute.Key` type. (#1931)
- Updated `Insert` method of the `TraceState` type from the `go.opentelemetry.io/otel/trace` package to accept a pair of `string`s instead of an `attribute.KeyValue` type. (#1931)
- Updated `Delete` method of the `TraceState` type from the `go.opentelemetry.io/otel/trace` package to accept a `string` instead of an `attribute.Key` type. (#1931)
- Renamed `NewExporter` to `New` in the `go.opentelemetry.io/otel/exporters/stdout` package. (#1985)
- Renamed `NewExporter` to `New` in the `go.opentelemetry.io/otel/exporters/metric/prometheus` package. (#1985)
- Renamed `NewExporter` to `New` in the `go.opentelemetry.io/otel/exporters/trace/jaeger` package. (#1985)
- Renamed `NewExporter` to `New` in the `go.opentelemetry.io/otel/exporters/trace/zipkin` package. (#1985)
- Renamed `NewExporter` to `New` in the `go.opentelemetry.io/otel/exporters/otlp` package. (#1985)
- Renamed `NewUnstartedExporter` to `NewUnstarted` in the `go.opentelemetry.io/otel/exporters/otlp` package. (#1985)
- The `go.opentelemetry.io/otel/semconv` package has been moved to `go.opentelemetry.io/otel/semconv/v1.4.0` to allow for multiple [telemetry schema](https://github.com/open-telemetry/oteps/blob/main/text/0152-telemetry-schemas.md) versions to be used concurrently. (#1987)
- Metrics test helpers in `go.opentelemetry.io/otel/oteltest` have been moved to `go.opentelemetry.io/otel/metric/metrictest`. (#1988)

### Deprecated

- The `go.opentelemetry.io/otel/exporters/metric/prometheus` is deprecated, use `go.opentelemetry.io/otel/exporters/prometheus` instead. (#1993)
- The `go.opentelemetry.io/otel/exporters/trace/jaeger` is deprecated, use `go.opentelemetry.io/otel/exporters/jaeger` instead. (#1993)
- The `go.opentelemetry.io/otel/exporters/trace/zipkin` is deprecated, use `go.opentelemetry.io/otel/exporters/zipkin` instead. (#1993)

### Removed

- Removed `resource.WithoutBuiltin()`. Use `resource.New()`. (#1810)
- Unexported types `resource.FromEnv`, `resource.Host`, and `resource.TelemetrySDK`, Use the corresponding `With*()` to use individually. (#1810)
- Removed the `Tracer` and `IsRecording` method from the `ReadOnlySpan` in the `go.opentelemetry.io/otel/sdk/trace`.
  The `Tracer` method is not a required to be included in this interface and given the mutable nature of the tracer that is associated with a span, this method is not appropriate.
  The `IsRecording` method returns if the span is recording or not.
  A read-only span value does not need to know if updates to it will be recorded or not.
  By definition, it cannot be updated so there is no point in communicating if an update is recorded. (#1873)
- Removed the `SpanSnapshot` type from the `go.opentelemetry.io/otel/sdk/trace` package.
  The use of this type has been replaced with the use of the explicitly immutable `ReadOnlySpan` type.
  When a concrete representation of a read-only span is needed for testing, the newly added `SpanStub` in the `go.opentelemetry.io/otel/sdk/trace/tracetest` package should be used. (#1873)
- Removed the `Tracer` method from the `Span` interface in the `go.opentelemetry.io/otel/trace` package.
  Using the same tracer that created a span introduces the error where an instrumentation library's `Tracer` is used by other code instead of their own.
  The `"go.opentelemetry.io/otel".Tracer` function or a `TracerProvider` should be used to acquire a library specific `Tracer` instead. (#1900)
  - The `TracerProvider()` method on the `Span` interface may also be used to obtain a `TracerProvider` using the same trace processing pipeline. (#2009)
- The `http.url` attribute generated by `HTTPClientAttributesFromHTTPRequest` will no longer include username or password information. (#1919)
- Removed `IsEmpty` method of the `TraceState` type in the `go.opentelemetry.io/otel/trace` package in favor of using the added `TraceState.Len` method. (#1931)
- Removed `Set`, `Value`, `ContextWithValue`, `ContextWithoutValue`, and `ContextWithEmpty` functions in the `go.opentelemetry.io/otel/baggage` package.
  Handling of baggage is now done using the added `Baggage` type and related context functions (`ContextWithBaggage`, `ContextWithoutBaggage`, and `FromContext`) in that package. (#1967)
- The `InstallNewPipeline` and `NewExportPipeline` creation functions in all the exporters (prometheus, otlp, stdout, jaeger, and zipkin) have been removed.
  These functions were deemed premature attempts to provide convenience that did not achieve this aim. (#1985)
- The `go.opentelemetry.io/otel/exporters/otlp` exporter has been removed.  Use `go.opentelemetry.io/otel/exporters/otlp/otlptrace` instead. (#1990)
- The `go.opentelemetry.io/otel/exporters/stdout` exporter has been removed.  Use `go.opentelemetry.io/otel/exporters/stdout/stdouttrace` or `go.opentelemetry.io/otel/exporters/stdout/stdoutmetric` instead. (#2005)

### Fixed

- Only report errors from the `"go.opentelemetry.io/otel/sdk/resource".Environment` function when they are not `nil`. (#1850, #1851)
- The `Shutdown` method of the simple `SpanProcessor` in the `go.opentelemetry.io/otel/sdk/trace` package now honors the context deadline or cancellation. (#1616, #1856)
- BatchSpanProcessor now drops span batches that failed to be exported. (#1860)
- Use `http://localhost:14268/api/traces` as default Jaeger collector endpoint instead of `http://localhost:14250`. (#1898)
- Allow trailing and leading whitespace in the parsing of a `tracestate` header. (#1931)
- Add logic to determine if the channel is closed to fix Jaeger exporter test panic with close closed channel. (#1870, #1973)
- Avoid transport security when OTLP endpoint is a Unix socket. (#2001)

### Security

## [0.20.0] - 2021-04-23

### Added

- The OTLP exporter now has two new convenience functions, `NewExportPipeline` and `InstallNewPipeline`, setup and install the exporter in tracing and metrics pipelines. (#1373)
- Adds semantic conventions for exceptions. (#1492)
- Added Jaeger Environment variables: `OTEL_EXPORTER_JAEGER_AGENT_HOST`, `OTEL_EXPORTER_JAEGER_AGENT_PORT`
  These environment variables can be used to override Jaeger agent hostname and port (#1752)
- Option `ExportTimeout` was added to batch span processor. (#1755)
- `trace.TraceFlags` is now a defined type over `byte` and `WithSampled(bool) TraceFlags` and `IsSampled() bool` methods have been added to it. (#1770)
- The `Event` and `Link` struct types from the `go.opentelemetry.io/otel` package now include a `DroppedAttributeCount` field to record the number of attributes that were not recorded due to configured limits being reached. (#1771)
- The Jaeger exporter now reports dropped attributes for a Span event in the exported log. (#1771)
- Adds test to check BatchSpanProcessor ignores `OnEnd` and `ForceFlush` post `Shutdown`. (#1772)
- Extract resource attributes from the `OTEL_RESOURCE_ATTRIBUTES` environment variable and merge them with the `resource.Default` resource as well as resources provided to the `TracerProvider` and metric `Controller`. (#1785)
- Added `WithOSType` resource configuration option to set OS (Operating System) type resource attribute (`os.type`). (#1788)
- Added `WithProcess*` resource configuration options to set Process resource attributes. (#1788)
  - `process.pid`
  - `process.executable.name`
  - `process.executable.path`
  - `process.command_args`
  - `process.owner`
  - `process.runtime.name`
  - `process.runtime.version`
  - `process.runtime.description`
- Adds `k8s.node.name` and `k8s.node.uid` attribute keys to the `semconv` package. (#1789)
- Added support for configuring OTLP/HTTP and OTLP/gRPC Endpoints, TLS Certificates, Headers, Compression and Timeout via Environment Variables. (#1758, #1769 and #1811)
  - `OTEL_EXPORTER_OTLP_ENDPOINT`
  - `OTEL_EXPORTER_OTLP_TRACES_ENDPOINT`
  - `OTEL_EXPORTER_OTLP_METRICS_ENDPOINT`
  - `OTEL_EXPORTER_OTLP_HEADERS`
  - `OTEL_EXPORTER_OTLP_TRACES_HEADERS`
  - `OTEL_EXPORTER_OTLP_METRICS_HEADERS`
  - `OTEL_EXPORTER_OTLP_COMPRESSION`
  - `OTEL_EXPORTER_OTLP_TRACES_COMPRESSION`
  - `OTEL_EXPORTER_OTLP_METRICS_COMPRESSION`
  - `OTEL_EXPORTER_OTLP_TIMEOUT`
  - `OTEL_EXPORTER_OTLP_TRACES_TIMEOUT`
  - `OTEL_EXPORTER_OTLP_METRICS_TIMEOUT`
  - `OTEL_EXPORTER_OTLP_CERTIFICATE`
  - `OTEL_EXPORTER_OTLP_TRACES_CERTIFICATE`
  - `OTEL_EXPORTER_OTLP_METRICS_CERTIFICATE`
- Adds `otlpgrpc.WithTimeout` option for configuring timeout to the otlp/gRPC exporter. (#1821)
- Adds `jaeger.WithMaxPacketSize` option for configuring maximum UDP packet size used when connecting to the Jaeger agent. (#1853)

### Fixed

- The `Span.IsRecording` implementation from `go.opentelemetry.io/otel/sdk/trace` always returns false when not being sampled. (#1750)
- The Jaeger exporter now correctly sets tags for the Span status code and message.
  This means it uses the correct tag keys (`"otel.status_code"`, `"otel.status_description"`) and does not set the status message as a tag unless it is set on the span. (#1761)
- The Jaeger exporter now correctly records Span event's names using the `"event"` key for a tag.
  Additionally, this tag is overridden, as specified in the OTel specification, if the event contains an attribute with that key. (#1768)
- Zipkin Exporter: Ensure mapping between OTel and Zipkin span data complies with the specification. (#1688)
- Fixed typo for default service name in Jaeger Exporter. (#1797)
- Fix flaky OTLP for the reconnnection of the client connection. (#1527, #1814)
- Fix Jaeger exporter dropping of span batches that exceed the UDP packet size limit.
  Instead, the exporter now splits the batch into smaller sendable batches. (#1828)

### Changed

- Span `RecordError` now records an `exception` event to comply with the semantic convention specification. (#1492)
- Jaeger exporter was updated to use thrift v0.14.1. (#1712)
- Migrate from using internally built and maintained version of the OTLP to the one hosted at `go.opentelemetry.io/proto/otlp`. (#1713)
- Migrate from using `github.com/gogo/protobuf` to `google.golang.org/protobuf` to match `go.opentelemetry.io/proto/otlp`. (#1713)
- The storage of a local or remote Span in a `context.Context` using its SpanContext is unified to store just the current Span.
  The Span's SpanContext can now self-identify as being remote or not.
  This means that `"go.opentelemetry.io/otel/trace".ContextWithRemoteSpanContext` will now overwrite any existing current Span, not just existing remote Spans, and make it the current Span in a `context.Context`. (#1731)
- Improve OTLP/gRPC exporter connection errors. (#1737)
- Information about a parent span context in a `"go.opentelemetry.io/otel/export/trace".SpanSnapshot` is unified in a new `Parent` field.
  The existing `ParentSpanID` and `HasRemoteParent` fields are removed in favor of this. (#1748)
- The `ParentContext` field of the `"go.opentelemetry.io/otel/sdk/trace".SamplingParameters` is updated to hold a `context.Context` containing the parent span.
  This changes it to make `SamplingParameters` conform with the OpenTelemetry specification. (#1749)
- Updated Jaeger Environment Variables: `JAEGER_ENDPOINT`, `JAEGER_USER`, `JAEGER_PASSWORD`
  to `OTEL_EXPORTER_JAEGER_ENDPOINT`, `OTEL_EXPORTER_JAEGER_USER`, `OTEL_EXPORTER_JAEGER_PASSWORD` in compliance with OTel specification. (#1752)
- Modify `BatchSpanProcessor.ForceFlush` to abort after timeout/cancellation. (#1757)
- The `DroppedAttributeCount` field of the `Span` in the `go.opentelemetry.io/otel` package now only represents the number of attributes dropped for the span itself.
  It no longer is a conglomerate of itself, events, and link attributes that have been dropped. (#1771)
- Make `ExportSpans` in Jaeger Exporter honor context deadline. (#1773)
- Modify Zipkin Exporter default service name, use default resource's serviceName instead of empty. (#1777)
- The `go.opentelemetry.io/otel/sdk/export/trace` package is merged into the `go.opentelemetry.io/otel/sdk/trace` package. (#1778)
- The prometheus.InstallNewPipeline example is moved from comment to example test (#1796)
- The convenience functions for the stdout exporter have been updated to return the `TracerProvider` implementation and enable the shutdown of the exporter. (#1800)
- Replace the flush function returned from the Jaeger exporter's convenience creation functions (`InstallNewPipeline` and `NewExportPipeline`) with the `TracerProvider` implementation they create.
  This enables the caller to shutdown and flush using the related `TracerProvider` methods. (#1822)
- Updated the Jaeger exporter to have a default endpoint, `http://localhost:14250`, for the collector. (#1824)
- Changed the function `WithCollectorEndpoint` in the Jaeger exporter to no longer accept an endpoint as an argument.
  The endpoint can be passed with the `CollectorEndpointOption` using the `WithEndpoint` function or by setting the `OTEL_EXPORTER_JAEGER_ENDPOINT` environment variable value appropriately. (#1824)
- The Jaeger exporter no longer batches exported spans itself, instead it relies on the SDK's `BatchSpanProcessor` for this functionality. (#1830)
- The Jaeger exporter creation functions (`NewRawExporter`, `NewExportPipeline`, and `InstallNewPipeline`) no longer accept the removed `Option` type as a variadic argument. (#1830)

### Removed

- Removed Jaeger Environment variables: `JAEGER_SERVICE_NAME`, `JAEGER_DISABLED`, `JAEGER_TAGS`
  These environment variables will no longer be used to override values of the Jaeger exporter (#1752)
- No longer set the links for a `Span` in `go.opentelemetry.io/otel/sdk/trace` that is configured to be a new root.
  This is unspecified behavior that the OpenTelemetry community plans to standardize in the future.
  To prevent backwards incompatible changes when it is specified, these links are removed. (#1726)
- Setting error status while recording error with Span from oteltest package. (#1729)
- The concept of a remote and local Span stored in a context is unified to just the current Span.
  Because of this `"go.opentelemetry.io/otel/trace".RemoteSpanContextFromContext` is removed as it is no longer needed.
  Instead, `"go.opentelemetry.io/otel/trace".SpanContextFromContex` can be used to return the current Span.
  If needed, that Span's `SpanContext.IsRemote()` can then be used to determine if it is remote or not. (#1731)
- The `HasRemoteParent` field of the `"go.opentelemetry.io/otel/sdk/trace".SamplingParameters` is removed.
  This field is redundant to the information returned from the `Remote` method of the `SpanContext` held in the `ParentContext` field. (#1749)
- The `trace.FlagsDebug` and `trace.FlagsDeferred` constants have been removed and will be localized to the B3 propagator. (#1770)
- Remove `Process` configuration, `WithProcessFromEnv` and `ProcessFromEnv`, and type from the Jaeger exporter package.
  The information that could be configured in the `Process` struct should be configured in a `Resource` instead. (#1776, #1804)
- Remove the `WithDisabled` option from the Jaeger exporter.
  To disable the exporter unregister it from the `TracerProvider` or use a no-operation `TracerProvider`. (#1806)
- Removed the functions `CollectorEndpointFromEnv` and `WithCollectorEndpointOptionFromEnv` from the Jaeger exporter.
  These functions for retrieving specific environment variable values are redundant of other internal functions and
  are not intended for end user use. (#1824)
- Removed the Jaeger exporter `WithSDKOptions` `Option`.
  This option was used to set SDK options for the exporter creation convenience functions.
  These functions are provided as a way to easily setup or install the exporter with what are deemed reasonable SDK settings for common use cases.
  If the SDK needs to be configured differently, the `NewRawExporter` function and direct setup of the SDK with the desired settings should be used. (#1825)
- The `WithBufferMaxCount` and `WithBatchMaxCount` `Option`s from the Jaeger exporter are removed.
  The exporter no longer batches exports, instead relying on the SDK's `BatchSpanProcessor` for this functionality. (#1830)
- The Jaeger exporter `Option` type is removed.
  The type is no longer used by the exporter to configure anything.
  All the previous configurations these options provided were duplicates of SDK configuration.
  They have been removed in favor of using the SDK configuration and focuses the exporter configuration to be only about the endpoints it will send telemetry to. (#1830)

## [0.19.0] - 2021-03-18

### Added

- Added `Marshaler` config option to `otlphttp` to enable otlp over json or protobufs. (#1586)
- A `ForceFlush` method to the `"go.opentelemetry.io/otel/sdk/trace".TracerProvider` to flush all registered `SpanProcessor`s. (#1608)
- Added `WithSampler` and `WithSpanLimits` to tracer provider. (#1633, #1702)
- `"go.opentelemetry.io/otel/trace".SpanContext` now has a `remote` property, and `IsRemote()` predicate, that is true when the `SpanContext` has been extracted from remote context data. (#1701)
- A `Valid` method to the `"go.opentelemetry.io/otel/attribute".KeyValue` type. (#1703)

### Changed

- `trace.SpanContext` is now immutable and has no exported fields. (#1573)
  - `trace.NewSpanContext()` can be used in conjunction with the `trace.SpanContextConfig` struct to initialize a new `SpanContext` where all values are known.
- Update the `ForceFlush` method signature to the `"go.opentelemetry.io/otel/sdk/trace".SpanProcessor` to accept a `context.Context` and return an error. (#1608)
- Update the `Shutdown` method to the `"go.opentelemetry.io/otel/sdk/trace".TracerProvider` return an error on shutdown failure. (#1608)
- The SimpleSpanProcessor will now shut down the enclosed `SpanExporter` and gracefully ignore subsequent calls to `OnEnd` after `Shutdown` is called. (#1612)
- `"go.opentelemetry.io/sdk/metric/controller.basic".WithPusher` is replaced with `WithExporter` to provide consistent naming across project. (#1656)
- Added non-empty string check for trace `Attribute` keys. (#1659)
- Add `description` to SpanStatus only when `StatusCode` is set to error. (#1662)
- Jaeger exporter falls back to `resource.Default`'s `service.name` if the exported Span does not have one. (#1673)
- Jaeger exporter populates Jaeger's Span Process from Resource. (#1673)
- Renamed the `LabelSet` method of `"go.opentelemetry.io/otel/sdk/resource".Resource` to `Set`. (#1692)
- Changed `WithSDK` to `WithSDKOptions` to accept variadic arguments of `TracerProviderOption` type in `go.opentelemetry.io/otel/exporters/trace/jaeger` package. (#1693)
- Changed `WithSDK` to `WithSDKOptions` to accept variadic arguments of `TracerProviderOption` type in `go.opentelemetry.io/otel/exporters/trace/zipkin` package. (#1693)

### Removed

- Removed `serviceName` parameter from Zipkin exporter and uses resource instead. (#1549)
- Removed `WithConfig` from tracer provider to avoid overriding configuration. (#1633)
- Removed the exported `SimpleSpanProcessor` and `BatchSpanProcessor` structs.
   These are now returned as a SpanProcessor interface from their respective constructors. (#1638)
- Removed `WithRecord()` from `trace.SpanOption` when creating a span. (#1660)
- Removed setting status to `Error` while recording an error as a span event in `RecordError`. (#1663)
- Removed `jaeger.WithProcess` configuration option. (#1673)
- Removed `ApplyConfig` method from `"go.opentelemetry.io/otel/sdk/trace".TracerProvider` and the now unneeded `Config` struct. (#1693)

### Fixed

- Jaeger Exporter: Ensure mapping between OTEL and Jaeger span data complies with the specification. (#1626)
- `SamplingResult.TraceState` is correctly propagated to a newly created span's `SpanContext`. (#1655)
- The `otel-collector` example now correctly flushes metric events prior to shutting down the exporter. (#1678)
- Do not set span status message in `SpanStatusFromHTTPStatusCode` if it can be inferred from `http.status_code`. (#1681)
- Synchronization issues in global trace delegate implementation. (#1686)
- Reduced excess memory usage by global `TracerProvider`. (#1687)

## [0.18.0] - 2021-03-03

### Added

- Added `resource.Default()` for use with meter and tracer providers. (#1507)
- `AttributePerEventCountLimit` and `AttributePerLinkCountLimit` for `SpanLimits`. (#1535)
- Added `Keys()` method to `propagation.TextMapCarrier` and `propagation.HeaderCarrier` to adapt `http.Header` to this interface. (#1544)
- Added `code` attributes to `go.opentelemetry.io/otel/semconv` package. (#1558)
- Compatibility testing suite in the CI system for the following systems. (#1567)
   | OS      | Go Version | Architecture |
   | ------- | ---------- | ------------ |
   | Ubuntu  | 1.15       | amd64        |
   | Ubuntu  | 1.14       | amd64        |
   | Ubuntu  | 1.15       | 386          |
   | Ubuntu  | 1.14       | 386          |
   | MacOS   | 1.15       | amd64        |
   | MacOS   | 1.14       | amd64        |
   | Windows | 1.15       | amd64        |
   | Windows | 1.14       | amd64        |
   | Windows | 1.15       | 386          |
   | Windows | 1.14       | 386          |

### Changed

- Replaced interface `oteltest.SpanRecorder` with its existing implementation
  `StandardSpanRecorder`. (#1542)
- Default span limit values to 128. (#1535)
- Rename `MaxEventsPerSpan`, `MaxAttributesPerSpan` and `MaxLinksPerSpan` to `EventCountLimit`, `AttributeCountLimit` and `LinkCountLimit`, and move these fields into `SpanLimits`. (#1535)
- Renamed the `otel/label` package to `otel/attribute`. (#1541)
- Vendor the Jaeger exporter's dependency on Apache Thrift. (#1551)
- Parallelize the CI linting and testing. (#1567)
- Stagger timestamps in exact aggregator tests. (#1569)
- Changed all examples to use `WithBatchTimeout(5 * time.Second)` rather than `WithBatchTimeout(5)`. (#1621)
- Prevent end-users from implementing some interfaces (#1575)

  ```
      "otel/exporters/otlp/otlphttp".Option
      "otel/exporters/stdout".Option
      "otel/oteltest".Option
      "otel/trace".TracerOption
      "otel/trace".SpanOption
      "otel/trace".EventOption
      "otel/trace".LifeCycleOption
      "otel/trace".InstrumentationOption
      "otel/sdk/resource".Option
      "otel/sdk/trace".ParentBasedSamplerOption
      "otel/sdk/trace".ReadOnlySpan
      "otel/sdk/trace".ReadWriteSpan
  ```

### Removed

- Removed attempt to resample spans upon changing the span name with `span.SetName()`. (#1545)
- The `test-benchmark` is no longer a dependency of the `precommit` make target. (#1567)
- Removed the `test-386` make target.
   This was replaced with a full compatibility testing suite (i.e. multi OS/arch) in the CI system. (#1567)

### Fixed

- The sequential timing check of timestamps in the stdout exporter are now setup explicitly to be sequential (#1571). (#1572)
- Windows build of Jaeger tests now compiles with OS specific functions (#1576). (#1577)
- The sequential timing check of timestamps of go.opentelemetry.io/otel/sdk/metric/aggregator/lastvalue are now setup explicitly to be sequential (#1578). (#1579)
- Validate tracestate header keys with vendors according to the W3C TraceContext specification (#1475). (#1581)
- The OTLP exporter includes related labels for translations of a GaugeArray (#1563). (#1570)

## [0.17.0] - 2021-02-12

### Changed

- Rename project default branch from `master` to `main`. (#1505)
- Reverse order in which `Resource` attributes are merged, per change in spec. (#1501)
- Add tooling to maintain "replace" directives in go.mod files automatically. (#1528)
- Create new modules: otel/metric, otel/trace, otel/oteltest, otel/sdk/export/metric, otel/sdk/metric (#1528)
- Move metric-related public global APIs from otel to otel/metric/global. (#1528)

## Fixed

- Fixed otlpgrpc reconnection issue.
- The example code in the README.md of `go.opentelemetry.io/otel/exporters/otlp` is moved to a compiled example test and used the new `WithAddress` instead of `WithEndpoint`. (#1513)
- The otel-collector example now uses the default OTLP receiver port of the collector.

## [0.16.0] - 2021-01-13

### Added

- Add the `ReadOnlySpan` and `ReadWriteSpan` interfaces to provide better control for accessing span data. (#1360)
- `NewGRPCDriver` function returns a `ProtocolDriver` that maintains a single gRPC connection to the collector. (#1369)
- Added documentation about the project's versioning policy. (#1388)
- Added `NewSplitDriver` for OTLP exporter that allows sending traces and metrics to different endpoints. (#1418)
- Added codeql worfklow to GitHub Actions (#1428)
- Added Gosec workflow to GitHub Actions (#1429)
- Add new HTTP driver for OTLP exporter in `exporters/otlp/otlphttp`. Currently it only supports the binary protobuf payloads. (#1420)
- Add an OpenCensus exporter bridge. (#1444)

### Changed

- Rename `internal/testing` to `internal/internaltest`. (#1449)
- Rename `export.SpanData` to `export.SpanSnapshot` and use it only for exporting spans. (#1360)
- Store the parent's full `SpanContext` rather than just its span ID in the `span` struct. (#1360)
- Improve span duration accuracy. (#1360)
- Migrated CI/CD from CircleCI to GitHub Actions (#1382)
- Remove duplicate checkout from GitHub Actions workflow (#1407)
- Metric `array` aggregator renamed `exact` to match its `aggregation.Kind` (#1412)
- Metric `exact` aggregator includes per-point timestamps (#1412)
- Metric stdout exporter uses MinMaxSumCount aggregator for ValueRecorder instruments (#1412)
- `NewExporter` from `exporters/otlp` now takes a `ProtocolDriver` as a parameter. (#1369)
- Many OTLP Exporter options became gRPC ProtocolDriver options. (#1369)
- Unify endpoint API that related to OTel exporter. (#1401)
- Optimize metric histogram aggregator to re-use its slice of buckets. (#1435)
- Metric aggregator Count() and histogram Bucket.Counts are consistently `uint64`. (1430)
- Histogram aggregator accepts functional options, uses default boundaries if none given. (#1434)
- `SamplingResult` now passed a `Tracestate` from the parent `SpanContext` (#1432)
- Moved gRPC driver for OTLP exporter to `exporters/otlp/otlpgrpc`. (#1420)
- The `TraceContext` propagator now correctly propagates `TraceState` through the `SpanContext`. (#1447)
- Metric Push and Pull Controller components are combined into a single "basic" Controller:
  - `WithExporter()` and `Start()` to configure Push behavior
  - `Start()` is optional; use `Collect()` and `ForEach()` for Pull behavior
  - `Start()` and `Stop()` accept Context. (#1378)
- The `Event` type is moved from the `otel/sdk/export/trace` package to the `otel/trace` API package. (#1452)

### Removed

- Remove `errUninitializedSpan` as its only usage is now obsolete. (#1360)
- Remove Metric export functionality related to quantiles and summary data points: this is not specified (#1412)
- Remove DDSketch metric aggregator; our intention is to re-introduce this as an option of the histogram aggregator after [new OTLP histogram data types](https://github.com/open-telemetry/opentelemetry-proto/pull/226) are released (#1412)

### Fixed

- `BatchSpanProcessor.Shutdown()` will now shutdown underlying `export.SpanExporter`. (#1443)

## [0.15.0] - 2020-12-10

### Added

- The `WithIDGenerator` `TracerProviderOption` is added to the `go.opentelemetry.io/otel/trace` package to configure an `IDGenerator` for the `TracerProvider`. (#1363)

### Changed

- The Zipkin exporter now uses the Span status code to determine. (#1328)
- `NewExporter` and `Start` functions in `go.opentelemetry.io/otel/exporters/otlp` now receive `context.Context` as a first parameter. (#1357)
- Move the OpenCensus example into `example` directory. (#1359)
- Moved the SDK's `internal.IDGenerator` interface in to the `sdk/trace` package to enable support for externally-defined ID generators. (#1363)
- Bump `github.com/google/go-cmp` from 0.5.3 to 0.5.4 (#1374)
- Bump `github.com/golangci/golangci-lint` in `/internal/tools` (#1375)

### Fixed

- Metric SDK `SumObserver` and `UpDownSumObserver` instruments correctness fixes. (#1381)

## [0.14.0] - 2020-11-19

### Added

- An `EventOption` and the related `NewEventConfig` function are added to the `go.opentelemetry.io/otel` package to configure Span events. (#1254)
- A `TextMapPropagator` and associated `TextMapCarrier` are added to the `go.opentelemetry.io/otel/oteltest` package to test `TextMap` type propagators and their use. (#1259)
- `SpanContextFromContext` returns `SpanContext` from context. (#1255)
- `TraceState` has been added to `SpanContext`. (#1340)
- `DeploymentEnvironmentKey` added to `go.opentelemetry.io/otel/semconv` package. (#1323)
- Add an OpenCensus to OpenTelemetry tracing bridge. (#1305)
- Add a parent context argument to `SpanProcessor.OnStart` to follow the specification. (#1333)
- Add missing tests for `sdk/trace/attributes_map.go`. (#1337)

### Changed

- Move the `go.opentelemetry.io/otel/api/trace` package into `go.opentelemetry.io/otel/trace` with the following changes. (#1229) (#1307)
  - `ID` has been renamed to `TraceID`.
  - `IDFromHex` has been renamed to `TraceIDFromHex`.
  - `EmptySpanContext` is removed.
- Move the `go.opentelemetry.io/otel/api/trace/tracetest` package into `go.opentelemetry.io/otel/oteltest`. (#1229)
- OTLP Exporter updates:
  - supports OTLP v0.6.0 (#1230, #1354)
  - supports configurable aggregation temporality (default: Cumulative, optional: Stateless). (#1296)
- The Sampler is now called on local child spans. (#1233)
- The `Kind` type from the `go.opentelemetry.io/otel/api/metric` package was renamed to `InstrumentKind` to more specifically describe what it is and avoid semantic ambiguity. (#1240)
- The `MetricKind` method of the `Descriptor` type in the `go.opentelemetry.io/otel/api/metric` package was renamed to `Descriptor.InstrumentKind`.
   This matches the returned type and fixes misuse of the term metric. (#1240)
- Move test harness from the `go.opentelemetry.io/otel/api/apitest` package into `go.opentelemetry.io/otel/oteltest`. (#1241)
- Move the `go.opentelemetry.io/otel/api/metric/metrictest` package into `go.opentelemetry.io/oteltest` as part of #964. (#1252)
- Move the `go.opentelemetry.io/otel/api/metric` package into `go.opentelemetry.io/otel/metric` as part of #1303. (#1321)
- Move the `go.opentelemetry.io/otel/api/metric/registry` package into `go.opentelemetry.io/otel/metric/registry` as a part of #1303. (#1316)
- Move the `Number` type (together with related functions) from `go.opentelemetry.io/otel/api/metric` package into `go.opentelemetry.io/otel/metric/number` as a part of #1303. (#1316)
- The function signature of the Span `AddEvent` method in `go.opentelemetry.io/otel` is updated to no longer take an unused context and instead take a required name and a variable number of `EventOption`s. (#1254)
- The function signature of the Span `RecordError` method in `go.opentelemetry.io/otel` is updated to no longer take an unused context and instead take a required error value and a variable number of `EventOption`s. (#1254)
- Move the `go.opentelemetry.io/otel/api/global` package to `go.opentelemetry.io/otel`. (#1262) (#1330)
- Move the `Version` function from `go.opentelemetry.io/otel/sdk` to `go.opentelemetry.io/otel`. (#1330)
- Rename correlation context header from `"otcorrelations"` to `"baggage"` to match the OpenTelemetry specification. (#1267)
- Fix `Code.UnmarshalJSON` to work with valid JSON only. (#1276)
- The `resource.New()` method changes signature to support builtin attributes and functional options, including `telemetry.sdk.*` and
  `host.name` semantic conventions; the former method is renamed `resource.NewWithAttributes`. (#1235)
- The Prometheus exporter now exports non-monotonic counters (i.e. `UpDownCounter`s) as gauges. (#1210)
- Correct the `Span.End` method documentation in the `otel` API to state updates are not allowed on a span after it has ended. (#1310)
- Updated span collection limits for attribute, event and link counts to 1000 (#1318)
- Renamed `semconv.HTTPUrlKey` to `semconv.HTTPURLKey`. (#1338)

### Removed

- The `ErrInvalidHexID`, `ErrInvalidTraceIDLength`, `ErrInvalidSpanIDLength`, `ErrInvalidSpanIDLength`, or `ErrNilSpanID` from the `go.opentelemetry.io/otel` package are unexported now. (#1243)
- The `AddEventWithTimestamp` method on the `Span` interface in `go.opentelemetry.io/otel` is removed due to its redundancy.
   It is replaced by using the `AddEvent` method with a `WithTimestamp` option. (#1254)
- The `MockSpan` and `MockTracer` types are removed from `go.opentelemetry.io/otel/oteltest`.
   `Tracer` and `Span` from the same module should be used in their place instead. (#1306)
- `WorkerCount` option is removed from `go.opentelemetry.io/otel/exporters/otlp`. (#1350)
- Remove the following labels types: INT32, UINT32, UINT64 and FLOAT32. (#1314)

### Fixed

- Rename `MergeItererator` to `MergeIterator` in the `go.opentelemetry.io/otel/label` package. (#1244)
- The `go.opentelemetry.io/otel/api/global` packages global TextMapPropagator now delegates functionality to a globally set delegate for all previously returned propagators. (#1258)
- Fix condition in `label.Any`. (#1299)
- Fix global `TracerProvider` to pass options to its configured provider. (#1329)
- Fix missing handler for `ExactKind` aggregator in OTLP metrics transformer (#1309)

## [0.13.0] - 2020-10-08

### Added

- OTLP Metric exporter supports Histogram aggregation. (#1209)
- The `Code` struct from the `go.opentelemetry.io/otel/codes` package now supports JSON marshaling and unmarshaling as well as implements the `Stringer` interface. (#1214)
- A Baggage API to implement the OpenTelemetry specification. (#1217)
- Add Shutdown method to sdk/trace/provider, shutdown processors in the order they were registered. (#1227)

### Changed

- Set default propagator to no-op propagator. (#1184)
- The `HTTPSupplier`, `HTTPExtractor`, `HTTPInjector`, and `HTTPPropagator` from the `go.opentelemetry.io/otel/api/propagation` package were replaced with unified `TextMapCarrier` and `TextMapPropagator` in the `go.opentelemetry.io/otel/propagation` package. (#1212) (#1325)
- The `New` function from the `go.opentelemetry.io/otel/api/propagation` package was replaced with `NewCompositeTextMapPropagator` in the `go.opentelemetry.io/otel` package. (#1212)
- The status codes of the `go.opentelemetry.io/otel/codes` package have been updated to match the latest OpenTelemetry specification.
   They now are `Unset`, `Error`, and `Ok`.
   They no longer track the gRPC codes. (#1214)
- The `StatusCode` field of the `SpanData` struct in the `go.opentelemetry.io/otel/sdk/export/trace` package now uses the codes package from this package instead of the gRPC project. (#1214)
- Move the `go.opentelemetry.io/otel/api/baggage` package into `go.opentelemetry.io/otel/baggage`. (#1217) (#1325)
- A `Shutdown` method of `SpanProcessor` and all its implementations receives a context and returns an error. (#1264)

### Fixed

- Copies of data from arrays and slices passed to `go.opentelemetry.io/otel/label.ArrayValue()` are now used in the returned `Value` instead of using the mutable data itself. (#1226)

### Removed

- The `ExtractHTTP` and `InjectHTTP` functions from the `go.opentelemetry.io/otel/api/propagation` package were removed. (#1212)
- The `Propagators` interface from the `go.opentelemetry.io/otel/api/propagation` package was removed to conform to the OpenTelemetry specification.
   The explicit `TextMapPropagator` type can be used in its place as this is the `Propagator` type the specification defines. (#1212)
- The `SetAttribute` method of the `Span` from the `go.opentelemetry.io/otel/api/trace` package was removed given its redundancy with the `SetAttributes` method. (#1216)
- The internal implementation of Baggage storage is removed in favor of using the new Baggage API functionality. (#1217)
- Remove duplicate hostname key `HostHostNameKey` in Resource semantic conventions. (#1219)
- Nested array/slice support has been removed. (#1226)

## [0.12.0] - 2020-09-24

### Added

- A `SpanConfigure` function in `go.opentelemetry.io/otel/api/trace` to create a new `SpanConfig` from `SpanOption`s. (#1108)
- In the `go.opentelemetry.io/otel/api/trace` package, `NewTracerConfig` was added to construct new `TracerConfig`s.
   This addition was made to conform with our project option conventions. (#1155)
- Instrumentation library information was added to the Zipkin exporter. (#1119)
- The `SpanProcessor` interface now has a `ForceFlush()` method. (#1166)
- More semantic conventions for k8s as resource attributes. (#1167)

### Changed

- Add reconnecting udp connection type to Jaeger exporter.
   This change adds a new optional implementation of the udp conn interface used to detect changes to an agent's host dns record.
   It then adopts the new destination address to ensure the exporter doesn't get stuck. This change was ported from jaegertracing/jaeger-client-go#520. (#1063)
- Replace `StartOption` and `EndOption` in `go.opentelemetry.io/otel/api/trace` with `SpanOption`.
   This change is matched by replacing the `StartConfig` and `EndConfig` with a unified `SpanConfig`. (#1108)
- Replace the `LinkedTo` span option in `go.opentelemetry.io/otel/api/trace` with `WithLinks`.
   This is be more consistent with our other option patterns, i.e. passing the item to be configured directly instead of its component parts, and provides a cleaner function signature. (#1108)
- The `go.opentelemetry.io/otel/api/trace` `TracerOption` was changed to an interface to conform to project option conventions. (#1109)
- Move the `B3` and `TraceContext` from within the `go.opentelemetry.io/otel/api/trace` package to their own `go.opentelemetry.io/otel/propagators` package.
    This removal of the propagators is reflective of the OpenTelemetry specification for these propagators as well as cleans up the `go.opentelemetry.io/otel/api/trace` API. (#1118)
- Rename Jaeger tags used for instrumentation library information to reflect changes in OpenTelemetry specification. (#1119)
- Rename `ProbabilitySampler` to `TraceIDRatioBased` and change semantics to ignore parent span sampling status. (#1115)
- Move `tools` package under `internal`. (#1141)
- Move `go.opentelemetry.io/otel/api/correlation` package to `go.opentelemetry.io/otel/api/baggage`. (#1142)
   The `correlation.CorrelationContext` propagator has been renamed `baggage.Baggage`.  Other exported functions and types are unchanged.
- Rename `ParentOrElse` sampler to `ParentBased` and allow setting samplers depending on parent span. (#1153)
- In the `go.opentelemetry.io/otel/api/trace` package, `SpanConfigure` was renamed to `NewSpanConfig`. (#1155)
- Change `dependabot.yml` to add a `Skip Changelog` label to dependabot-sourced PRs. (#1161)
- The [configuration style guide](https://github.com/open-telemetry/opentelemetry-go/blob/master/CONTRIBUTING.md#config) has been updated to
   recommend the use of `newConfig()` instead of `configure()`. (#1163)
- The `otlp.Config` type has been unexported and changed to `otlp.config`, along with its initializer. (#1163)
- Ensure exported interface types include parameter names and update the
   Style Guide to reflect this styling rule. (#1172)
- Don't consider unset environment variable for resource detection to be an error. (#1170)
- Rename `go.opentelemetry.io/otel/api/metric.ConfigureInstrument` to `NewInstrumentConfig` and
  `go.opentelemetry.io/otel/api/metric.ConfigureMeter` to `NewMeterConfig`.
- ValueObserver instruments use LastValue aggregator by default. (#1165)
- OTLP Metric exporter supports LastValue aggregation. (#1165)
- Move the `go.opentelemetry.io/otel/api/unit` package to `go.opentelemetry.io/otel/unit`. (#1185)
- Rename `Provider` to `MeterProvider` in the `go.opentelemetry.io/otel/api/metric` package. (#1190)
- Rename `NoopProvider` to `NoopMeterProvider` in the `go.opentelemetry.io/otel/api/metric` package. (#1190)
- Rename `NewProvider` to `NewMeterProvider` in the `go.opentelemetry.io/otel/api/metric/metrictest` package. (#1190)
- Rename `Provider` to `MeterProvider` in the `go.opentelemetry.io/otel/api/metric/registry` package. (#1190)
- Rename `NewProvider` to `NewMeterProvider` in the `go.opentelemetry.io/otel/api/metri/registryc` package. (#1190)
- Rename `Provider` to `TracerProvider` in the `go.opentelemetry.io/otel/api/trace` package. (#1190)
- Rename `NoopProvider` to `NoopTracerProvider` in the `go.opentelemetry.io/otel/api/trace` package. (#1190)
- Rename `Provider` to `TracerProvider` in the `go.opentelemetry.io/otel/api/trace/tracetest` package. (#1190)
- Rename `NewProvider` to `NewTracerProvider` in the `go.opentelemetry.io/otel/api/trace/tracetest` package. (#1190)
- Rename `WrapperProvider` to `WrapperTracerProvider` in the `go.opentelemetry.io/otel/bridge/opentracing` package. (#1190)
- Rename `NewWrapperProvider` to `NewWrapperTracerProvider` in the `go.opentelemetry.io/otel/bridge/opentracing` package. (#1190)
- Rename `Provider` method of the pull controller to `MeterProvider` in the `go.opentelemetry.io/otel/sdk/metric/controller/pull` package. (#1190)
- Rename `Provider` method of the push controller to `MeterProvider` in the `go.opentelemetry.io/otel/sdk/metric/controller/push` package. (#1190)
- Rename `ProviderOptions` to `TracerProviderConfig` in the `go.opentelemetry.io/otel/sdk/trace` package. (#1190)
- Rename `ProviderOption` to `TracerProviderOption` in the `go.opentelemetry.io/otel/sdk/trace` package. (#1190)
- Rename `Provider` to `TracerProvider` in the `go.opentelemetry.io/otel/sdk/trace` package. (#1190)
- Rename `NewProvider` to `NewTracerProvider` in the `go.opentelemetry.io/otel/sdk/trace` package. (#1190)
- Renamed `SamplingDecision` values to comply with OpenTelemetry specification change. (#1192)
- Renamed Zipkin attribute names from `ot.status_code & ot.status_description` to `otel.status_code & otel.status_description`. (#1201)
- The default SDK now invokes registered `SpanProcessor`s in the order they were registered with the `TracerProvider`. (#1195)
- Add test of spans being processed by the `SpanProcessor`s in the order they were registered. (#1203)

### Removed

- Remove the B3 propagator from `go.opentelemetry.io/otel/propagators`. It is now located in the
   `go.opentelemetry.io/contrib/propagators/` module. (#1191)
- Remove the semantic convention for HTTP status text, `HTTPStatusTextKey` from package `go.opentelemetry.io/otel/semconv`. (#1194)

### Fixed

- Zipkin example no longer mentions `ParentSampler`, corrected to `ParentBased`. (#1171)
- Fix missing shutdown processor in otel-collector example. (#1186)
- Fix missing shutdown processor in basic and namedtracer examples. (#1197)

## [0.11.0] - 2020-08-24

### Added

- Support for exporting array-valued attributes via OTLP. (#992)
- `Noop` and `InMemory` `SpanBatcher` implementations to help with testing integrations. (#994)
- Support for filtering metric label sets. (#1047)
- A dimensionality-reducing metric Processor. (#1057)
- Integration tests for more OTel Collector Attribute types. (#1062)
- A new `WithSpanProcessor` `ProviderOption` is added to the `go.opentelemetry.io/otel/sdk/trace` package to create a `Provider` and automatically register the `SpanProcessor`. (#1078)

### Changed

- Rename `sdk/metric/processor/test` to `sdk/metric/processor/processortest`. (#1049)
- Rename `sdk/metric/controller/test` to `sdk/metric/controller/controllertest`. (#1049)
- Rename `api/testharness` to `api/apitest`. (#1049)
- Rename `api/trace/testtrace` to `api/trace/tracetest`. (#1049)
- Change Metric Processor to merge multiple observations. (#1024)
- The `go.opentelemetry.io/otel/bridge/opentracing` bridge package has been made into its own module.
   This removes the package dependencies of this bridge from the rest of the OpenTelemetry based project. (#1038)
- Renamed `go.opentelemetry.io/otel/api/standard` package to `go.opentelemetry.io/otel/semconv` to avoid the ambiguous and generic name `standard` and better describe the package as containing OpenTelemetry semantic conventions. (#1016)
- The environment variable used for resource detection has been changed from `OTEL_RESOURCE_LABELS` to `OTEL_RESOURCE_ATTRIBUTES` (#1042)
- Replace `WithSyncer` with `WithBatcher` in examples. (#1044)
- Replace the `google.golang.org/grpc/codes` dependency in the API with an equivalent `go.opentelemetry.io/otel/codes` package. (#1046)
- Merge the `go.opentelemetry.io/otel/api/label` and `go.opentelemetry.io/otel/api/kv` into the new `go.opentelemetry.io/otel/label` package. (#1060)
- Unify Callback Function Naming.
   Rename `*Callback` with `*Func`. (#1061)
- CI builds validate against last two versions of Go, dropping 1.13 and adding 1.15. (#1064)
- The `go.opentelemetry.io/otel/sdk/export/trace` interfaces `SpanSyncer` and `SpanBatcher` have been replaced with a specification compliant `Exporter` interface.
   This interface still supports the export of `SpanData`, but only as a slice.
   Implementation are also required now to return any error from `ExportSpans` if one occurs as well as implement a `Shutdown` method for exporter clean-up. (#1078)
- The `go.opentelemetry.io/otel/sdk/trace` `NewBatchSpanProcessor` function no longer returns an error.
   If a `nil` exporter is passed as an argument to this function, instead of it returning an error, it now returns a `BatchSpanProcessor` that handles the export of `SpanData` by not taking any action. (#1078)
- The `go.opentelemetry.io/otel/sdk/trace` `NewProvider` function to create a `Provider` no longer returns an error, instead only a `*Provider`.
   This change is related to `NewBatchSpanProcessor` not returning an error which was the only error this function would return. (#1078)

### Removed

- Duplicate, unused API sampler interface. (#999)
   Use the [`Sampler` interface](https://github.com/open-telemetry/opentelemetry-go/blob/v0.11.0/sdk/trace/sampling.go) provided by the SDK instead.
- The `grpctrace` instrumentation was moved to the `go.opentelemetry.io/contrib` repository and out of this repository.
   This move includes moving the `grpc` example to the `go.opentelemetry.io/contrib` as well. (#1027)
- The `WithSpan` method of the `Tracer` interface.
   The functionality this method provided was limited compared to what a user can provide themselves.
   It was removed with the understanding that if there is sufficient user need it can be added back based on actual user usage. (#1043)
- The `RegisterSpanProcessor` and `UnregisterSpanProcessor` functions.
   These were holdovers from an approach prior to the TracerProvider design. They were not used anymore. (#1077)
- The `oterror` package. (#1026)
- The `othttp` and `httptrace` instrumentations were moved to `go.opentelemetry.io/contrib`. (#1032)

### Fixed

- The `semconv.HTTPServerMetricAttributesFromHTTPRequest()` function no longer generates the high-cardinality `http.request.content.length` label. (#1031)
- Correct instrumentation version tag in Jaeger exporter. (#1037)
- The SDK span will now set an error event if the `End` method is called during a panic (i.e. it was deferred). (#1043)
- Move internally generated protobuf code from the `go.opentelemetry.io/otel` to the OTLP exporter to reduce dependency overhead. (#1050)
- The `otel-collector` example referenced outdated collector processors. (#1006)

## [0.10.0] - 2020-07-29

This release migrates the default OpenTelemetry SDK into its own Go module, decoupling the SDK from the API and reducing dependencies for instrumentation packages.

### Added

- The Zipkin exporter now has `NewExportPipeline` and `InstallNewPipeline` constructor functions to match the common pattern.
    These function build a new exporter with default SDK options and register the exporter with the `global` package respectively. (#944)
- Add propagator option for gRPC instrumentation. (#986)
- The `testtrace` package now tracks the `trace.SpanKind` for each span. (#987)

### Changed

- Replace the `RegisterGlobal` `Option` in the Jaeger exporter with an `InstallNewPipeline` constructor function.
   This matches the other exporter constructor patterns and will register a new exporter after building it with default configuration. (#944)
- The trace (`go.opentelemetry.io/otel/exporters/trace/stdout`) and metric (`go.opentelemetry.io/otel/exporters/metric/stdout`) `stdout` exporters are now merged into a single exporter at `go.opentelemetry.io/otel/exporters/stdout`.
   This new exporter was made into its own Go module to follow the pattern of all exporters and decouple it from the `go.opentelemetry.io/otel` module. (#956, #963)
- Move the `go.opentelemetry.io/otel/exporters/test` test package to `go.opentelemetry.io/otel/sdk/export/metric/metrictest`. (#962)
- The `go.opentelemetry.io/otel/api/kv/value` package was merged into the parent `go.opentelemetry.io/otel/api/kv` package. (#968)
  - `value.Bool` was replaced with `kv.BoolValue`.
  - `value.Int64` was replaced with `kv.Int64Value`.
  - `value.Uint64` was replaced with `kv.Uint64Value`.
  - `value.Float64` was replaced with `kv.Float64Value`.
  - `value.Int32` was replaced with `kv.Int32Value`.
  - `value.Uint32` was replaced with `kv.Uint32Value`.
  - `value.Float32` was replaced with `kv.Float32Value`.
  - `value.String` was replaced with `kv.StringValue`.
  - `value.Int` was replaced with `kv.IntValue`.
  - `value.Uint` was replaced with `kv.UintValue`.
  - `value.Array` was replaced with `kv.ArrayValue`.
- Rename `Infer` to `Any` in the `go.opentelemetry.io/otel/api/kv` package. (#972)
- Change `othttp` to use the `httpsnoop` package to wrap the `ResponseWriter` so that optional interfaces (`http.Hijacker`, `http.Flusher`, etc.) that are implemented by the original `ResponseWriter`are also implemented by the wrapped `ResponseWriter`. (#979)
- Rename `go.opentelemetry.io/otel/sdk/metric/aggregator/test` package to `go.opentelemetry.io/otel/sdk/metric/aggregator/aggregatortest`. (#980)
- Make the SDK into its own Go module called `go.opentelemetry.io/otel/sdk`. (#985)
- Changed the default trace `Sampler` from `AlwaysOn` to `ParentOrElse(AlwaysOn)`. (#989)

### Removed

- The `IndexedAttribute` function from the `go.opentelemetry.io/otel/api/label` package was removed in favor of `IndexedLabel` which it was synonymous with. (#970)

### Fixed

- Bump github.com/golangci/golangci-lint from 1.28.3 to 1.29.0 in /tools. (#953)
- Bump github.com/google/go-cmp from 0.5.0 to 0.5.1. (#957)
- Use `global.Handle` for span export errors in the OTLP exporter. (#946)
- Correct Go language formatting in the README documentation. (#961)
- Remove default SDK dependencies from the `go.opentelemetry.io/otel/api` package. (#977)
- Remove default SDK dependencies from the `go.opentelemetry.io/otel/instrumentation` package. (#983)
- Move documented examples for `go.opentelemetry.io/otel/instrumentation/grpctrace` interceptors into Go example tests. (#984)

## [0.9.0] - 2020-07-20

### Added

- A new Resource Detector interface is included to allow resources to be automatically detected and included. (#939)
- A Detector to automatically detect resources from an environment variable. (#939)
- Github action to generate protobuf Go bindings locally in `internal/opentelemetry-proto-gen`. (#938)
- OTLP .proto files from `open-telemetry/opentelemetry-proto` imported as a git submodule under `internal/opentelemetry-proto`.
   References to `github.com/open-telemetry/opentelemetry-proto` changed to `go.opentelemetry.io/otel/internal/opentelemetry-proto-gen`. (#942)

### Changed

- Non-nil value `struct`s for key-value pairs will be marshalled using JSON rather than `Sprintf`. (#948)

### Removed

- Removed dependency on `github.com/open-telemetry/opentelemetry-collector`. (#943)

## [0.8.0] - 2020-07-09

### Added

- The `B3Encoding` type to represent the B3 encoding(s) the B3 propagator can inject.
   A value for HTTP supported encodings (Multiple Header: `MultipleHeader`, Single Header: `SingleHeader`) are included. (#882)
- The `FlagsDeferred` trace flag to indicate if the trace sampling decision has been deferred. (#882)
- The `FlagsDebug` trace flag to indicate if the trace is a debug trace. (#882)
- Add `peer.service` semantic attribute. (#898)
- Add database-specific semantic attributes. (#899)
- Add semantic convention for `faas.coldstart` and `container.id`. (#909)
- Add http content size semantic conventions. (#905)
- Include `http.request_content_length` in HTTP request basic attributes. (#905)
- Add semantic conventions for operating system process resource attribute keys. (#919)
- The Jaeger exporter now has a `WithBatchMaxCount` option to specify the maximum number of spans sent in a batch. (#931)

### Changed

- Update `CONTRIBUTING.md` to ask for updates to `CHANGELOG.md` with each pull request. (#879)
- Use lowercase header names for B3 Multiple Headers. (#881)
- The B3 propagator `SingleHeader` field has been replaced with `InjectEncoding`.
   This new field can be set to combinations of the `B3Encoding` bitmasks and will inject trace information in these encodings.
   If no encoding is set, the propagator will default to `MultipleHeader` encoding. (#882)
- The B3 propagator now extracts from either HTTP encoding of B3 (Single Header or Multiple Header) based on what is contained in the header.
   Preference is given to Single Header encoding with Multiple Header being the fallback if Single Header is not found or is invalid.
   This behavior change is made to dynamically support all correctly encoded traces received instead of having to guess the expected encoding prior to receiving. (#882)
- Extend semantic conventions for RPC. (#900)
- To match constant naming conventions in the `api/standard` package, the `FaaS*` key names are appended with a suffix of `Key`. (#920)
  - `"api/standard".FaaSName` -> `FaaSNameKey`
  - `"api/standard".FaaSID` -> `FaaSIDKey`
  - `"api/standard".FaaSVersion` -> `FaaSVersionKey`
  - `"api/standard".FaaSInstance` -> `FaaSInstanceKey`

### Removed

- The `FlagsUnused` trace flag is removed.
   The purpose of this flag was to act as the inverse of `FlagsSampled`, the inverse of `FlagsSampled` is used instead. (#882)
- The B3 header constants (`B3SingleHeader`, `B3DebugFlagHeader`, `B3TraceIDHeader`, `B3SpanIDHeader`, `B3SampledHeader`, `B3ParentSpanIDHeader`) are removed.
   If B3 header keys are needed [the authoritative OpenZipkin package constants](https://pkg.go.dev/github.com/openzipkin/zipkin-go@v0.2.2/propagation/b3?tab=doc#pkg-constants) should be used instead. (#882)

### Fixed

- The B3 Single Header name is now correctly `b3` instead of the previous `X-B3`. (#881)
- The B3 propagator now correctly supports sampling only values (`b3: 0`, `b3: 1`, or `b3: d`) for a Single B3 Header. (#882)
- The B3 propagator now propagates the debug flag.
   This removes the behavior of changing the debug flag into a set sampling bit.
   Instead, this now follow the B3 specification and omits the `X-B3-Sampling` header. (#882)
- The B3 propagator now tracks "unset" sampling state (meaning "defer the decision") and does not set the `X-B3-Sampling` header when injecting. (#882)
- Bump github.com/itchyny/gojq from 0.10.3 to 0.10.4 in /tools. (#883)
- Bump github.com/opentracing/opentracing-go from v1.1.1-0.20190913142402-a7454ce5950e to v1.2.0. (#885)
- The tracing time conversion for OTLP spans is now correctly set to `UnixNano`. (#896)
- Ensure span status is not set to `Unknown` when no HTTP status code is provided as it is assumed to be `200 OK`. (#908)
- Ensure `httptrace.clientTracer` closes `http.headers` span. (#912)
- Prometheus exporter will not apply stale updates or forget inactive metrics. (#903)
- Add test for api.standard `HTTPClientAttributesFromHTTPRequest`. (#905)
- Bump github.com/golangci/golangci-lint from 1.27.0 to 1.28.1 in /tools. (#901, #913)
- Update otel-colector example to use the v0.5.0 collector. (#915)
- The `grpctrace` instrumentation uses a span name conforming to the OpenTelemetry semantic conventions (does not contain a leading slash (`/`)). (#922)
- The `grpctrace` instrumentation includes an `rpc.method` attribute now set to the gRPC method name. (#900, #922)
- The `grpctrace` instrumentation `rpc.service` attribute now contains the package name if one exists.
   This is in accordance with OpenTelemetry semantic conventions. (#922)
- Correlation Context extractor will no longer insert an empty map into the returned context when no valid values are extracted. (#923)
- Bump google.golang.org/api from 0.28.0 to 0.29.0 in /exporters/trace/jaeger. (#925)
- Bump github.com/itchyny/gojq from 0.10.4 to 0.11.0 in /tools. (#926)
- Bump github.com/golangci/golangci-lint from 1.28.1 to 1.28.2 in /tools. (#930)

## [0.7.0] - 2020-06-26

This release implements the v0.5.0 version of the OpenTelemetry specification.

### Added

- The othttp instrumentation now includes default metrics. (#861)
- This CHANGELOG file to track all changes in the project going forward.
- Support for array type attributes. (#798)
- Apply transitive dependabot go.mod dependency updates as part of a new automatic Github workflow. (#844)
- Timestamps are now passed to exporters for each export. (#835)
- Add new `Accumulation` type to metric SDK to transport telemetry from `Accumulator`s to `Processor`s.
   This replaces the prior `Record` `struct` use for this purpose. (#835)
- New dependabot integration to automate package upgrades. (#814)
- `Meter` and `Tracer` implementations accept instrumentation version version as an optional argument.
   This instrumentation version is passed on to exporters. (#811) (#805) (#802)
- The OTLP exporter includes the instrumentation version in telemetry it exports. (#811)
- Environment variables for Jaeger exporter are supported. (#796)
- New `aggregation.Kind` in the export metric API. (#808)
- New example that uses OTLP and the collector. (#790)
- Handle errors in the span `SetName` during span initialization. (#791)
- Default service config to enable retries for retry-able failed requests in the OTLP exporter and an option to override this default. (#777)
- New `go.opentelemetry.io/otel/api/oterror` package to uniformly support error handling and definitions for the project. (#778)
- New `global` default implementation of the `go.opentelemetry.io/otel/api/oterror.Handler` interface to be used to handle errors prior to an user defined `Handler`.
   There is also functionality for the user to register their `Handler` as well as a convenience function `Handle` to handle an error with this global `Handler`(#778)
- Options to specify propagators for httptrace and grpctrace instrumentation. (#784)
- The required `application/json` header for the Zipkin exporter is included in all exports. (#774)
- Integrate HTTP semantics helpers from the contrib repository into the `api/standard` package. #769

### Changed

- Rename `Integrator` to `Processor` in the metric SDK. (#863)
- Rename `AggregationSelector` to `AggregatorSelector`. (#859)
- Rename `SynchronizedCopy` to `SynchronizedMove`. (#858)
- Rename `simple` integrator to `basic` integrator. (#857)
- Merge otlp collector examples. (#841)
- Change the metric SDK to support cumulative, delta, and pass-through exporters directly.
   With these changes, cumulative and delta specific exporters are able to request the correct kind of aggregation from the SDK. (#840)
- The `Aggregator.Checkpoint` API is renamed to `SynchronizedCopy` and adds an argument, a different `Aggregator` into which the copy is stored. (#812)
- The `export.Aggregator` contract is that `Update()` and `SynchronizedCopy()` are synchronized with each other.
   All the aggregation interfaces (`Sum`, `LastValue`, ...) are not meant to be synchronized, as the caller is expected to synchronize aggregators at a higher level after the `Accumulator`.
   Some of the `Aggregators` used unnecessary locking and that has been cleaned up. (#812)
- Use of `metric.Number` was replaced by `int64` now that we use `sync.Mutex` in the `MinMaxSumCount` and `Histogram` `Aggregators`. (#812)
- Replace `AlwaysParentSample` with `ParentSample(fallback)` to match the OpenTelemetry v0.5.0 specification. (#810)
- Rename `sdk/export/metric/aggregator` to `sdk/export/metric/aggregation`. #808
- Send configured headers with every request in the OTLP exporter, instead of just on connection creation. (#806)
- Update error handling for any one off error handlers, replacing, instead, with the `global.Handle` function. (#791)
- Rename `plugin` directory to `instrumentation` to match the OpenTelemetry specification. (#779)
- Makes the argument order to Histogram and DDSketch `New()` consistent. (#781)

### Removed

- `Uint64NumberKind` and related functions from the API. (#864)
- Context arguments from `Aggregator.Checkpoint` and `Integrator.Process` as they were unused. (#803)
- `SpanID` is no longer included in parameters for sampling decision to match the OpenTelemetry specification. (#775)

### Fixed

- Upgrade OTLP exporter to opentelemetry-proto matching the opentelemetry-collector v0.4.0 release. (#866)
- Allow changes to `go.sum` and `go.mod` when running dependabot tidy-up. (#871)
- Bump github.com/stretchr/testify from 1.4.0 to 1.6.1. (#824)
- Bump github.com/prometheus/client_golang from 1.7.0 to 1.7.1 in /exporters/metric/prometheus. (#867)
- Bump google.golang.org/grpc from 1.29.1 to 1.30.0 in /exporters/trace/jaeger. (#853)
- Bump google.golang.org/grpc from 1.29.1 to 1.30.0 in /exporters/trace/zipkin. (#854)
- Bumps github.com/golang/protobuf from 1.3.2 to 1.4.2 (#848)
- Bump github.com/stretchr/testify from 1.4.0 to 1.6.1 in /exporters/otlp (#817)
- Bump github.com/golangci/golangci-lint from 1.25.1 to 1.27.0 in /tools (#828)
- Bump github.com/prometheus/client_golang from 1.5.0 to 1.7.0 in /exporters/metric/prometheus (#838)
- Bump github.com/stretchr/testify from 1.4.0 to 1.6.1 in /exporters/trace/jaeger (#829)
- Bump github.com/benbjohnson/clock from 1.0.0 to 1.0.3 (#815)
- Bump github.com/stretchr/testify from 1.4.0 to 1.6.1 in /exporters/trace/zipkin (#823)
- Bump github.com/itchyny/gojq from 0.10.1 to 0.10.3 in /tools (#830)
- Bump github.com/stretchr/testify from 1.4.0 to 1.6.1 in /exporters/metric/prometheus (#822)
- Bump google.golang.org/grpc from 1.27.1 to 1.29.1 in /exporters/trace/zipkin (#820)
- Bump google.golang.org/grpc from 1.27.1 to 1.29.1 in /exporters/trace/jaeger (#831)
- Bump github.com/google/go-cmp from 0.4.0 to 0.5.0 (#836)
- Bump github.com/google/go-cmp from 0.4.0 to 0.5.0 in /exporters/trace/jaeger (#837)
- Bump github.com/google/go-cmp from 0.4.0 to 0.5.0 in /exporters/otlp (#839)
- Bump google.golang.org/api from 0.20.0 to 0.28.0 in /exporters/trace/jaeger (#843)
- Set span status from HTTP status code in the othttp instrumentation. (#832)
- Fixed typo in push controller comment. (#834)
- The `Aggregator` testing has been updated and cleaned. (#812)
- `metric.Number(0)` expressions are replaced by `0` where possible. (#812)
- Fixed `global` `handler_test.go` test failure. #804
- Fixed `BatchSpanProcessor.Shutdown` to wait until all spans are processed. (#766)
- Fixed OTLP example's accidental early close of exporter. (#807)
- Ensure zipkin exporter reads and closes response body. (#788)
- Update instrumentation to use `api/standard` keys instead of custom keys. (#782)
- Clean up tools and RELEASING documentation. (#762)

## [0.6.0] - 2020-05-21

### Added

- Support for `Resource`s in the prometheus exporter. (#757)
- New pull controller. (#751)
- New `UpDownSumObserver` instrument. (#750)
- OpenTelemetry collector demo. (#711)
- New `SumObserver` instrument. (#747)
- New `UpDownCounter` instrument. (#745)
- New timeout `Option` and configuration function `WithTimeout` to the push controller. (#742)
- New `api/standards` package to implement semantic conventions and standard key-value generation. (#731)

### Changed

- Rename `Register*` functions in the metric API to `New*` for all `Observer` instruments. (#761)
- Use `[]float64` for histogram boundaries, not `[]metric.Number`. (#758)
- Change OTLP example to use exporter as a trace `Syncer` instead of as an unneeded `Batcher`. (#756)
- Replace `WithResourceAttributes()` with `WithResource()` in the trace SDK. (#754)
- The prometheus exporter now uses the new pull controller. (#751)
- Rename `ScheduleDelayMillis` to `BatchTimeout` in the trace `BatchSpanProcessor`.(#752)
- Support use of synchronous instruments in asynchronous callbacks (#725)
- Move `Resource` from the `Export` method parameter into the metric export `Record`. (#739)
- Rename `Observer` instrument to `ValueObserver`. (#734)
- The push controller now has a method (`Provider()`) to return a `metric.Provider` instead of the old `Meter` method that acted as a `metric.Provider`. (#738)
- Replace `Measure` instrument by `ValueRecorder` instrument. (#732)
- Rename correlation context header from `"Correlation-Context"` to `"otcorrelations"` to match the OpenTelemetry specification. (#727)

### Fixed

- Ensure gRPC `ClientStream` override methods do not panic in grpctrace package. (#755)
- Disable parts of `BatchSpanProcessor` test until a fix is found. (#743)
- Fix `string` case in `kv` `Infer` function. (#746)
- Fix panic in grpctrace client interceptors. (#740)
- Refactor the `api/metrics` push controller and add `CheckpointSet` synchronization. (#737)
- Rewrite span batch process queue batching logic. (#719)
- Remove the push controller named Meter map. (#738)
- Fix Histogram aggregator initial state (fix #735). (#736)
- Ensure golang alpine image is running `golang-1.14` for examples. (#733)
- Added test for grpctrace `UnaryInterceptorClient`. (#695)
- Rearrange `api/metric` code layout. (#724)

## [0.5.0] - 2020-05-13

### Added

- Batch `Observer` callback support. (#717)
- Alias `api` types to root package of project. (#696)
- Create basic `othttp.Transport` for simple client instrumentation. (#678)
- `SetAttribute(string, interface{})` to the trace API. (#674)
- Jaeger exporter option that allows user to specify custom http client. (#671)
- `Stringer` and `Infer` methods to `key`s. (#662)

### Changed

- Rename `NewKey` in the `kv` package to just `Key`. (#721)
- Move `core` and `key` to `kv` package. (#720)
- Make the metric API `Meter` a `struct` so the abstract `MeterImpl` can be passed and simplify implementation. (#709)
- Rename SDK `Batcher` to `Integrator` to match draft OpenTelemetry SDK specification. (#710)
- Rename SDK `Ungrouped` integrator to `simple.Integrator` to match draft OpenTelemetry SDK specification. (#710)
- Rename SDK `SDK` `struct` to `Accumulator` to match draft OpenTelemetry SDK specification. (#710)
- Move `Number` from `core` to `api/metric` package. (#706)
- Move `SpanContext` from `core` to `trace` package. (#692)
- Change traceparent header from `Traceparent` to `traceparent` to implement the W3C specification. (#681)

### Fixed

- Update tooling to run generators in all submodules. (#705)
- gRPC interceptor regexp to match methods without a service name. (#683)
- Use a `const` for padding 64-bit B3 trace IDs. (#701)
- Update `mockZipkin` listen address from `:0` to `127.0.0.1:0`. (#700)
- Left-pad 64-bit B3 trace IDs with zero. (#698)
- Propagate at least the first W3C tracestate header. (#694)
- Remove internal `StateLocker` implementation. (#688)
- Increase instance size CI system uses. (#690)
- Add a `key` benchmark and use reflection in `key.Infer()`. (#679)
- Fix internal `global` test by using `global.Meter` with `RecordBatch()`. (#680)
- Reimplement histogram using mutex instead of `StateLocker`. (#669)
- Switch `MinMaxSumCount` to a mutex lock implementation instead of `StateLocker`. (#667)
- Update documentation to not include any references to `WithKeys`. (#672)
- Correct misspelling. (#668)
- Fix clobbering of the span context if extraction fails. (#656)
- Bump `golangci-lint` and work around the corrupting bug. (#666) (#670)

## [0.4.3] - 2020-04-24

### Added

- `Dockerfile` and `docker-compose.yml` to run example code. (#635)
- New `grpctrace` package that provides gRPC client and server interceptors for both unary and stream connections. (#621)
- New `api/label` package, providing common label set implementation. (#651)
- Support for JSON marshaling of `Resources`. (#654)
- `TraceID` and `SpanID` implementations for `Stringer` interface. (#642)
- `RemoteAddrKey` in the othttp plugin to include the HTTP client address in top-level spans. (#627)
- `WithSpanFormatter` option to the othttp plugin. (#617)
- Updated README to include section for compatible libraries and include reference to the contrib repository. (#612)
- The prometheus exporter now supports exporting histograms. (#601)
- A `String` method to the `Resource` to return a hashable identifier for a now unique resource. (#613)
- An `Iter` method to the `Resource` to return an array `AttributeIterator`. (#613)
- An `Equal` method to the `Resource` test the equivalence of resources. (#613)
- An iterable structure (`AttributeIterator`) for `Resource` attributes.

### Changed

- zipkin export's `NewExporter` now requires a `serviceName` argument to ensure this needed values is provided. (#644)
- Pass `Resources` through the metrics export pipeline. (#659)

### Removed

- `WithKeys` option from the metric API. (#639)

### Fixed

- Use the `label.Set.Equivalent` value instead of an encoding in the batcher. (#658)
- Correct typo `trace.Exporter` to `trace.SpanSyncer` in comments. (#653)
- Use type names for return values in jaeger exporter. (#648)
- Increase the visibility of the `api/key` package by updating comments and fixing usages locally. (#650)
- `Checkpoint` only after `Update`; Keep records in the `sync.Map` longer. (#647)
- Do not cache `reflect.ValueOf()` in metric Labels. (#649)
- Batch metrics exported from the OTLP exporter based on `Resource` and labels. (#626)
- Add error wrapping to the prometheus exporter. (#631)
- Update the OTLP exporter batching of traces to use a unique `string` representation of an associated `Resource` as the batching key. (#623)
- Update OTLP `SpanData` transform to only include the `ParentSpanID` if one exists. (#614)
- Update `Resource` internal representation to uniquely and reliably identify resources. (#613)
- Check return value from `CheckpointSet.ForEach` in prometheus exporter. (#622)
- Ensure spans created by httptrace client tracer reflect operation structure. (#618)
- Create a new recorder rather than reuse when multiple observations in same epoch for asynchronous instruments. #610
- The default port the OTLP exporter uses to connect to the OpenTelemetry collector is updated to match the one the collector listens on by default. (#611)

## [0.4.2] - 2020-03-31

### Fixed

- Fix `pre_release.sh` to update version in `sdk/opentelemetry.go`. (#607)
- Fix time conversion from internal to OTLP in OTLP exporter. (#606)

## [0.4.1] - 2020-03-31

### Fixed

- Update `tag.sh` to create signed tags. (#604)

## [0.4.0] - 2020-03-30

### Added

- New API package `api/metric/registry` that exposes a `MeterImpl` wrapper for use by SDKs to generate unique instruments. (#580)
- Script to verify examples after a new release. (#579)

### Removed

- The dogstatsd exporter due to lack of support.
   This additionally removes support for statsd. (#591)
- `LabelSet` from the metric API.
   This is replaced by a `[]core.KeyValue` slice. (#595)
- `Labels` from the metric API's `Meter` interface. (#595)

### Changed

- The metric `export.Labels` became an interface which the SDK implements and the `export` package provides a simple, immutable implementation of this interface intended for testing purposes. (#574)
- Renamed `internal/metric.Meter` to `MeterImpl`. (#580)
- Renamed `api/global/internal.obsImpl` to `asyncImpl`. (#580)

### Fixed

- Corrected missing return in mock span. (#582)
- Update License header for all source files to match CNCF guidelines and include a test to ensure it is present. (#586) (#596)
- Update to v0.3.0 of the OTLP in the OTLP exporter. (#588)
- Update pre-release script to be compatible between GNU and BSD based systems. (#592)
- Add a `RecordBatch` benchmark. (#594)
- Moved span transforms of the OTLP exporter to the internal package. (#593)
- Build both go-1.13 and go-1.14 in circleci to test for all supported versions of Go. (#569)
- Removed unneeded allocation on empty labels in OLTP exporter. (#597)
- Update `BatchedSpanProcessor` to process the queue until no data but respect max batch size. (#599)
- Update project documentation godoc.org links to pkg.go.dev. (#602)

## [0.3.0] - 2020-03-21

This is a first official beta release, which provides almost fully complete metrics, tracing, and context propagation functionality.
There is still a possibility of breaking changes.

### Added

- Add `Observer` metric instrument. (#474)
- Add global `Propagators` functionality to enable deferred initialization for propagators registered before the first Meter SDK is installed. (#494)
- Simplified export setup pipeline for the jaeger exporter to match other exporters. (#459)
- The zipkin trace exporter. (#495)
- The OTLP exporter to export metric and trace telemetry to the OpenTelemetry collector. (#497) (#544) (#545)
- Add `StatusMessage` field to the trace `Span`. (#524)
- Context propagation in OpenTracing bridge in terms of OpenTelemetry context propagation. (#525)
- The `Resource` type was added to the SDK. (#528)
- The global API now supports a `Tracer` and `Meter` function as shortcuts to getting a global `*Provider` and calling these methods directly. (#538)
- The metric API now defines a generic `MeterImpl` interface to support general purpose `Meter` construction.
   Additionally, `SyncImpl` and `AsyncImpl` are added to support general purpose instrument construction. (#560)
- A metric `Kind` is added to represent the `MeasureKind`, `ObserverKind`, and `CounterKind`. (#560)
- Scripts to better automate the release process. (#576)

### Changed

- Default to to use `AlwaysSampler` instead of `ProbabilitySampler` to match OpenTelemetry specification. (#506)
- Renamed `AlwaysSampleSampler` to `AlwaysOnSampler` in the trace API. (#511)
- Renamed `NeverSampleSampler` to `AlwaysOffSampler` in the trace API. (#511)
- The `Status` field of the `Span` was changed to `StatusCode` to disambiguate with the added `StatusMessage`. (#524)
- Updated the trace `Sampler` interface conform to the OpenTelemetry specification. (#531)
- Rename metric API `Options` to `Config`. (#541)
- Rename metric `Counter` aggregator to be `Sum`. (#541)
- Unify metric options into `Option` from instrument specific options. (#541)
- The trace API's `TraceProvider` now support `Resource`s. (#545)
- Correct error in zipkin module name. (#548)
- The jaeger trace exporter now supports `Resource`s. (#551)
- Metric SDK now supports `Resource`s.
   The `WithResource` option was added to configure a `Resource` on creation and the `Resource` method was added to the metric `Descriptor` to return the associated `Resource`. (#552)
- Replace `ErrNoLastValue` and `ErrEmptyDataSet` by `ErrNoData` in the metric SDK. (#557)
- The stdout trace exporter now supports `Resource`s. (#558)
- The metric `Descriptor` is now included at the API instead of the SDK. (#560)
- Replace `Ordered` with an iterator in `export.Labels`. (#567)

### Removed

- The vendor specific Stackdriver. It is now hosted on 3rd party vendor infrastructure. (#452)
- The `Unregister` method for metric observers as it is not in the OpenTelemetry specification. (#560)
- `GetDescriptor` from the metric SDK. (#575)
- The `Gauge` instrument from the metric API. (#537)

### Fixed

- Make histogram aggregator checkpoint consistent. (#438)
- Update README with import instructions and how to build and test. (#505)
- The default label encoding was updated to be unique. (#508)
- Use `NewRoot` in the othttp plugin for public endpoints. (#513)
- Fix data race in `BatchedSpanProcessor`. (#518)
- Skip test-386 for Mac OS 10.15.x (Catalina and upwards). #521
- Use a variable-size array to represent ordered labels in maps. (#523)
- Update the OTLP protobuf and update changed import path. (#532)
- Use `StateLocker` implementation in `MinMaxSumCount`. (#546)
- Eliminate goroutine leak in histogram stress test. (#547)
- Update OTLP exporter with latest protobuf. (#550)
- Add filters to the othttp plugin. (#556)
- Provide an implementation of the `Header*` filters that do not depend on Go 1.14. (#565)
- Encode labels once during checkpoint.
   The checkpoint function is executed in a single thread so we can do the encoding lazily before passing the encoded version of labels to the exporter.
   This is a cheap and quick way to avoid encoding the labels on every collection interval. (#572)
- Run coverage over all packages in `COVERAGE_MOD_DIR`. (#573)

## [0.2.3] - 2020-03-04

### Added

- `RecordError` method on `Span`s in the trace API to Simplify adding error events to spans. (#473)
- Configurable push frequency for exporters setup pipeline. (#504)

### Changed

- Rename the `exporter` directory to `exporters`.
   The `go.opentelemetry.io/otel/exporter/trace/jaeger` package was mistakenly released with a `v1.0.0` tag instead of `v0.1.0`.
   This resulted in all subsequent releases not becoming the default latest.
   A consequence of this was that all `go get`s pulled in the incompatible `v0.1.0` release of that package when pulling in more recent packages from other otel packages.
   Renaming the `exporter` directory to `exporters` fixes this issue by renaming the package and therefore clearing any existing dependency tags.
   Consequentially, this action also renames *all* exporter packages. (#502)

### Removed

- The `CorrelationContextHeader` constant in the `correlation` package is no longer exported. (#503)

## [0.2.2] - 2020-02-27

### Added

- `HTTPSupplier` interface in the propagation API to specify methods to retrieve and store a single value for a key to be associated with a carrier. (#467)
- `HTTPExtractor` interface in the propagation API to extract information from an `HTTPSupplier` into a context. (#467)
- `HTTPInjector` interface in the propagation API to inject information into an `HTTPSupplier.` (#467)
- `Config` and configuring `Option` to the propagator API. (#467)
- `Propagators` interface in the propagation API to contain the set of injectors and extractors for all supported carrier formats. (#467)
- `HTTPPropagator` interface in the propagation API to inject and extract from an `HTTPSupplier.` (#467)
- `WithInjectors` and `WithExtractors` functions to the propagator API to configure injectors and extractors to use. (#467)
- `ExtractHTTP` and `InjectHTTP` functions to apply configured HTTP extractors and injectors to a passed context. (#467)
- Histogram aggregator. (#433)
- `DefaultPropagator` function and have it return `trace.TraceContext` as the default context propagator. (#456)
- `AlwaysParentSample` sampler to the trace API. (#455)
- `WithNewRoot` option function to the trace API to specify the created span should be considered a root span. (#451)

### Changed

- Renamed `WithMap` to `ContextWithMap` in the correlation package. (#481)
- Renamed `FromContext` to `MapFromContext` in the correlation package. (#481)
- Move correlation context propagation to correlation package. (#479)
- Do not default to putting remote span context into links. (#480)
- `Tracer.WithSpan` updated to accept `StartOptions`. (#472)
- Renamed `MetricKind` to `Kind` to not stutter in the type usage. (#432)
- Renamed the `export` package to `metric` to match directory structure. (#432)
- Rename the `api/distributedcontext` package to `api/correlation`. (#444)
- Rename the `api/propagators` package to `api/propagation`. (#444)
- Move the propagators from the `propagators` package into the `trace` API package. (#444)
- Update `Float64Gauge`, `Int64Gauge`, `Float64Counter`, `Int64Counter`, `Float64Measure`, and `Int64Measure` metric methods to use value receivers instead of pointers. (#462)
- Moved all dependencies of tools package to a tools directory. (#466)

### Removed

- Binary propagators. (#467)
- NOOP propagator. (#467)

### Fixed

- Upgraded `github.com/golangci/golangci-lint` from `v1.21.0` to `v1.23.6` in `tools/`. (#492)
- Fix a possible nil-dereference crash (#478)
- Correct comments for `InstallNewPipeline` in the stdout exporter. (#483)
- Correct comments for `InstallNewPipeline` in the dogstatsd exporter. (#484)
- Correct comments for `InstallNewPipeline` in the prometheus exporter. (#482)
- Initialize `onError` based on `Config` in prometheus exporter. (#486)
- Correct module name in prometheus exporter README. (#475)
- Removed tracer name prefix from span names. (#430)
- Fix `aggregator_test.go` import package comment. (#431)
- Improved detail in stdout exporter. (#436)
- Fix a dependency issue (generate target should depend on stringer, not lint target) in Makefile. (#442)
- Reorders the Makefile targets within `precommit` target so we generate files and build the code before doing linting, so we can get much nicer errors about syntax errors from the compiler. (#442)
- Reword function documentation in gRPC plugin. (#446)
- Send the `span.kind` tag to Jaeger from the jaeger exporter. (#441)
- Fix `metadataSupplier` in the jaeger exporter to overwrite the header if existing instead of appending to it. (#441)
- Upgraded to Go 1.13 in CI. (#465)
- Correct opentelemetry.io URL in trace SDK documentation. (#464)
- Refactored reference counting logic in SDK determination of stale records. (#468)
- Add call to `runtime.Gosched` in instrument `acquireHandle` logic to not block the collector. (#469)

## [0.2.1.1] - 2020-01-13

### Fixed

- Use stateful batcher on Prometheus exporter fixing regresion introduced in #395. (#428)

## [0.2.1] - 2020-01-08

### Added

- Global meter forwarding implementation.
   This enables deferred initialization for metric instruments registered before the first Meter SDK is installed. (#392)
- Global trace forwarding implementation.
   This enables deferred initialization for tracers registered before the first Trace SDK is installed. (#406)
- Standardize export pipeline creation in all exporters. (#395)
- A testing, organization, and comments for 64-bit field alignment. (#418)
- Script to tag all modules in the project. (#414)

### Changed

- Renamed `propagation` package to `propagators`. (#362)
- Renamed `B3Propagator` propagator to `B3`. (#362)
- Renamed `TextFormatPropagator` propagator to `TextFormat`. (#362)
- Renamed `BinaryPropagator` propagator to `Binary`. (#362)
- Renamed `BinaryFormatPropagator` propagator to `BinaryFormat`. (#362)
- Renamed `NoopTextFormatPropagator` propagator to `NoopTextFormat`. (#362)
- Renamed `TraceContextPropagator` propagator to `TraceContext`. (#362)
- Renamed `SpanOption` to `StartOption` in the trace API. (#369)
- Renamed `StartOptions` to `StartConfig` in the trace API. (#369)
- Renamed `EndOptions` to `EndConfig` in the trace API. (#369)
- `Number` now has a pointer receiver for its methods. (#375)
- Renamed `CurrentSpan` to `SpanFromContext` in the trace API. (#379)
- Renamed `SetCurrentSpan` to `ContextWithSpan` in the trace API. (#379)
- Renamed `Message` in Event to `Name` in the trace API. (#389)
- Prometheus exporter no longer aggregates metrics, instead it only exports them. (#385)
- Renamed `HandleImpl` to `BoundInstrumentImpl` in the metric API. (#400)
- Renamed `Float64CounterHandle` to `Float64CounterBoundInstrument` in the metric API. (#400)
- Renamed `Int64CounterHandle` to `Int64CounterBoundInstrument` in the metric API. (#400)
- Renamed `Float64GaugeHandle` to `Float64GaugeBoundInstrument` in the metric API. (#400)
- Renamed `Int64GaugeHandle` to `Int64GaugeBoundInstrument` in the metric API. (#400)
- Renamed `Float64MeasureHandle` to `Float64MeasureBoundInstrument` in the metric API. (#400)
- Renamed `Int64MeasureHandle` to `Int64MeasureBoundInstrument` in the metric API. (#400)
- Renamed `Release` method for bound instruments in the metric API to `Unbind`. (#400)
- Renamed `AcquireHandle` method for bound instruments in the metric API to `Bind`. (#400)
- Renamed the `File` option in the stdout exporter to `Writer`. (#404)
- Renamed all `Options` to `Config` for all metric exports where this wasn't already the case.

### Fixed

- Aggregator import path corrected. (#421)
- Correct links in README. (#368)
- The README was updated to match latest code changes in its examples. (#374)
- Don't capitalize error statements. (#375)
- Fix ignored errors. (#375)
- Fix ambiguous variable naming. (#375)
- Removed unnecessary type casting. (#375)
- Use named parameters. (#375)
- Updated release schedule. (#378)
- Correct http-stackdriver example module name. (#394)
- Removed the `http.request` span in `httptrace` package. (#397)
- Add comments in the metrics SDK (#399)
- Initialize checkpoint when creating ddsketch aggregator to prevent panic when merging into a empty one. (#402) (#403)
- Add documentation of compatible exporters in the README. (#405)
- Typo fix. (#408)
- Simplify span check logic in SDK tracer implementation. (#419)

## [0.2.0] - 2019-12-03

### Added

- Unary gRPC tracing example. (#351)
- Prometheus exporter. (#334)
- Dogstatsd metrics exporter. (#326)

### Changed

- Rename `MaxSumCount` aggregation to `MinMaxSumCount` and add the `Min` interface for this aggregation. (#352)
- Rename `GetMeter` to `Meter`. (#357)
- Rename `HTTPTraceContextPropagator` to `TraceContextPropagator`. (#355)
- Rename `HTTPB3Propagator` to `B3Propagator`. (#355)
- Rename `HTTPTraceContextPropagator` to `TraceContextPropagator`. (#355)
- Move `/global` package to `/api/global`. (#356)
- Rename `GetTracer` to `Tracer`. (#347)

### Removed

- `SetAttribute` from the `Span` interface in the trace API. (#361)
- `AddLink` from the `Span` interface in the trace API. (#349)
- `Link` from the `Span` interface in the trace API. (#349)

### Fixed

- Exclude example directories from coverage report. (#365)
- Lint make target now implements automatic fixes with `golangci-lint` before a second run to report the remaining issues. (#360)
- Drop `GO111MODULE` environment variable in Makefile as Go 1.13 is the project specified minimum version and this is environment variable is not needed for that version of Go. (#359)
- Run the race checker for all test. (#354)
- Redundant commands in the Makefile are removed. (#354)
- Split the `generate` and `lint` targets of the Makefile. (#354)
- Renames `circle-ci` target to more generic `ci` in Makefile. (#354)
- Add example Prometheus binary to gitignore. (#358)
- Support negative numbers with the `MaxSumCount`. (#335)
- Resolve race conditions in `push_test.go` identified in #339. (#340)
- Use `/usr/bin/env bash` as a shebang in scripts rather than `/bin/bash`. (#336)
- Trace benchmark now tests both `AlwaysSample` and `NeverSample`.
   Previously it was testing `AlwaysSample` twice. (#325)
- Trace benchmark now uses a `[]byte` for `TraceID` to fix failing test. (#325)
- Added a trace benchmark to test variadic functions in `setAttribute` vs `setAttributes` (#325)
- The `defaultkeys` batcher was only using the encoded label set as its map key while building a checkpoint.
   This allowed distinct label sets through, but any metrics sharing a label set could be overwritten or merged incorrectly.
   This was corrected. (#333)

## [0.1.2] - 2019-11-18

### Fixed

- Optimized the `simplelru` map for attributes to reduce the number of allocations. (#328)
- Removed unnecessary unslicing of parameters that are already a slice. (#324)

## [0.1.1] - 2019-11-18

This release contains a Metrics SDK with stdout exporter and supports basic aggregations such as counter, gauges, array, maxsumcount, and ddsketch.

### Added

- Metrics stdout export pipeline. (#265)
- Array aggregation for raw measure metrics. (#282)
- The core.Value now have a `MarshalJSON` method. (#281)

### Removed

- `WithService`, `WithResources`, and `WithComponent` methods of tracers. (#314)
- Prefix slash in `Tracer.Start()` for the Jaeger example. (#292)

### Changed

- Allocation in LabelSet construction to reduce GC overhead. (#318)
- `trace.WithAttributes` to append values instead of replacing (#315)
- Use a formula for tolerance in sampling tests. (#298)
- Move export types into trace and metric-specific sub-directories. (#289)
- `SpanKind` back to being based on an `int` type. (#288)

### Fixed

- URL to OpenTelemetry website in README. (#323)
- Name of othttp default tracer. (#321)
- `ExportSpans` for the stackdriver exporter now handles `nil` context. (#294)
- CI modules cache to correctly restore/save from/to the cache. (#316)
- Fix metric SDK race condition between `LoadOrStore` and the assignment `rec.recorder = i.meter.exporter.AggregatorFor(rec)`. (#293)
- README now reflects the new code structure introduced with these changes. (#291)
- Make the basic example work. (#279)

## [0.1.0] - 2019-11-04

This is the first release of open-telemetry go library.
It contains api and sdk for trace and meter.

### Added

- Initial OpenTelemetry trace and metric API prototypes.
- Initial OpenTelemetry trace, metric, and export SDK packages.
- A wireframe bridge to support compatibility with OpenTracing.
- Example code for a basic, http-stackdriver, http, jaeger, and named tracer setup.
- Exporters for Jaeger, Stackdriver, and stdout.
- Propagators for binary, B3, and trace-context protocols.
- Project information and guidelines in the form of a README and CONTRIBUTING.
- Tools to build the project and a Makefile to automate the process.
- Apache-2.0 license.
- CircleCI build CI manifest files.
- CODEOWNERS file to track owners of this project.

[Unreleased]: https://github.com/open-telemetry/opentelemetry-go/compare/v1.0.0-RC1...HEAD
[Experimental Metrics v0.22.0]: https://github.com/open-telemetry/opentelemetry-go/releases/tag/metric/v0.22.0
[1.0.0-RC1]: https://github.com/open-telemetry/opentelemetry-go/releases/tag/v1.0.0-RC1
[0.20.0]: https://github.com/open-telemetry/opentelemetry-go/releases/tag/v0.20.0
[0.19.0]: https://github.com/open-telemetry/opentelemetry-go/releases/tag/v0.19.0
[0.18.0]: https://github.com/open-telemetry/opentelemetry-go/releases/tag/v0.18.0
[0.17.0]: https://github.com/open-telemetry/opentelemetry-go/releases/tag/v0.17.0
[0.16.0]: https://github.com/open-telemetry/opentelemetry-go/releases/tag/v0.16.0
[0.15.0]: https://github.com/open-telemetry/opentelemetry-go/releases/tag/v0.15.0
[0.14.0]: https://github.com/open-telemetry/opentelemetry-go/releases/tag/v0.14.0
[0.13.0]: https://github.com/open-telemetry/opentelemetry-go/releases/tag/v0.13.0
[0.12.0]: https://github.com/open-telemetry/opentelemetry-go/releases/tag/v0.12.0
[0.11.0]: https://github.com/open-telemetry/opentelemetry-go/releases/tag/v0.11.0
[0.10.0]: https://github.com/open-telemetry/opentelemetry-go/releases/tag/v0.10.0
[0.9.0]: https://github.com/open-telemetry/opentelemetry-go/releases/tag/v0.9.0
[0.8.0]: https://github.com/open-telemetry/opentelemetry-go/releases/tag/v0.8.0
[0.7.0]: https://github.com/open-telemetry/opentelemetry-go/releases/tag/v0.7.0
[0.6.0]: https://github.com/open-telemetry/opentelemetry-go/releases/tag/v0.6.0
[0.5.0]: https://github.com/open-telemetry/opentelemetry-go/releases/tag/v0.5.0
[0.4.3]: https://github.com/open-telemetry/opentelemetry-go/releases/tag/v0.4.3
[0.4.2]: https://github.com/open-telemetry/opentelemetry-go/releases/tag/v0.4.2
[0.4.1]: https://github.com/open-telemetry/opentelemetry-go/releases/tag/v0.4.1
[0.4.0]: https://github.com/open-telemetry/opentelemetry-go/releases/tag/v0.4.0
[0.3.0]: https://github.com/open-telemetry/opentelemetry-go/releases/tag/v0.3.0
[0.2.3]: https://github.com/open-telemetry/opentelemetry-go/releases/tag/v0.2.3
[0.2.2]: https://github.com/open-telemetry/opentelemetry-go/releases/tag/v0.2.2
[0.2.1.1]: https://github.com/open-telemetry/opentelemetry-go/releases/tag/v0.2.1.1
[0.2.1]: https://github.com/open-telemetry/opentelemetry-go/releases/tag/v0.2.1
[0.2.0]: https://github.com/open-telemetry/opentelemetry-go/releases/tag/v0.2.0
[0.1.2]: https://github.com/open-telemetry/opentelemetry-go/releases/tag/v0.1.2
[0.1.1]: https://github.com/open-telemetry/opentelemetry-go/releases/tag/v0.1.1
[0.1.0]: https://github.com/open-telemetry/opentelemetry-go/releases/tag/v0.1.0<|MERGE_RESOLUTION|>--- conflicted
+++ resolved
@@ -19,12 +19,9 @@
 ### Changed
 
 - The `SpanModels` function is now exported from the `go.opentelemetry.io/otel/exporters/zipkin` package to convert OpenTelemetry spans into Zipkin model spans. (#2027)
-<<<<<<< HEAD
-- Replaced usages of the `trace.Link` type in the SDK package with an equivalent `Link` struct that also counts the number of dropped link's attributes. (#2118)
-=======
 - Rename the `"go.opentelemetry.io/otel/exporters/otlp/otlptrace/otlptracegrpc".RetrySettings` to `RetryConfig`. (#2095)
 - Rename the `"go.opentelemetry.io/otel/exporters/otlp/otlptrace/otlptracehttp".RetrySettings` to `RetryConfig`. (#2095)
->>>>>>> 03902d98
+- Replaced usages of the `trace.Link` type in the SDK package with an equivalent `Link` struct that also counts the number of dropped link's attributes. (#2118)
 
 ### Deprecated
 
