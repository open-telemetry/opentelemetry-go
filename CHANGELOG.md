--- conflicted
+++ resolved
@@ -19,13 +19,10 @@
 - Store the parent's full `SpanContext` rather than just its span ID in the `span` struct. (#1360)
 - Improve span duration accuracy. (#1360)
 - Migrated CI/CD from CircleCI to GitHub Actions (#1382)
-<<<<<<< HEAD
-- Unify endpoint API that related to OTel exporter. (#1401)
-=======
 - Remove duplicate checkout from GitHub Actions workflow (#1407)
 - `NewExporter` from `exporters/otlp` now takes a `ProtocolDriver` as a parameter. (#1369)
 - Many OTLP Exporter options became gRPC ProtocolDriver options. (#1369)
->>>>>>> 439cd313
+- Unify endpoint API that related to OTel exporter. (#1401)
 
 ### Removed
 
