--- conflicted
+++ resolved
@@ -45,7 +45,6 @@
 - Move No-Op implementation from `go.opentelemetry.io/otel/metric` into its own package `go.opentelemetry.io/otel/metric/noop`. (#3941)
   - `metric.NewNoopMeterProvider` is replaced with `noop.NewMeterProvider`
 - Wrap `UploadMetrics` error in `go.opentelemetry.io/otel/exporters/otlp/otlpmetric/` to improve error message when encountering generic grpc errors. (#3974)
-<<<<<<< HEAD
 - The measurement methods for all instruments in `go.opentelemetry.io/otel/metric/instrument` accept an option instead of the variadic `"go.opentelemetry.io/otel/attribute".KeyValue`. (#3971)
   - The `Int64Counter.Add` method now accepts `...Int64AddOption`
   - The `Float64Counter.Add` method now accepts `...Float64AddOption`
@@ -58,9 +57,7 @@
 - The `Observer` methods in `go.opentelemetry.io/otel/metric` accept an option instead of the variadic `"go.opentelemetry.io/otel/attribute".KeyValue`. (#3971)
   - The `Observer.ObserveInt64` method now accepts `...Int64ObserveOption`
   - The `Observer.ObserveFloat64` method now accepts `...Float64ObserveOption`
-=======
 - Move global metric back to `go.opentelemetry.io/otel/metric/global` from `go.opentelemetry.io/otel`. (#3986)
->>>>>>> eb2b89f3
 
 ### Fixed
 
