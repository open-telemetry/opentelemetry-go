--- conflicted
+++ resolved
@@ -13,13 +13,10 @@
 - `Exporter` in `go.opentelemetry.io/otel/exporter/prometheus` ignores metrics with the scope `go.opentelemetry.io/contrib/bridges/prometheus`.
   This prevents scrape failures when the Prometheus exporter is misconfigured to get data from the Prometheus bridge. (#7688)
 - Improve performance of concurrent histogram measurements in `go.opentelemetry.io/otel/sdk/metric`. (#7474)
-<<<<<<< HEAD
-- Improve performance of concurrent exponential histogram measurements in `go.opentelemetry.io/otel/sdk/metric`. (#7702)
-=======
 - Add experimental observability metrics in `go.opentelemetry.io/otel/exporters/stdout/stdoutmetric`. (#7492)
 - Improve the concurrent performance of `HistogramReservoir` in `go.opentelemetry.io/otel/sdk/metric/exemplar` by 4x. (#7443)
 - Improve performance of concurrent synchronous gauge measurements in `go.opentelemetry.io/otel/sdk/metric`. (#7478)
->>>>>>> 30f1b6cd
+- Improve performance of concurrent exponential histogram measurements in `go.opentelemetry.io/otel/sdk/metric`. (#7702)
 
 <!-- Released section -->
 <!-- Don't change this section unless doing release -->
