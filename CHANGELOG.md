--- conflicted
+++ resolved
@@ -8,15 +8,13 @@
 
 ## [Unreleased]
 
-<<<<<<< HEAD
+### Changed
+
+- Avoid creating new objects on all calls to `WithDeferredSetup` and `SkipContextSetup` in OpenTracing bridge. (#3833)
+
 ### Removed
 
 - The deprecated `go.opentelemetry.io/otel/metric/global` package is removed. (#3829)
-=======
-### Changed
-
-- Avoid creating new objects on all calls to `WithDeferredSetup` and `SkipContextSetup` in OpenTracing bridge. (#3833)
->>>>>>> 3015c86c
 
 ## [1.15.0-rc.1/0.38.0-rc.1] 2023-03-01
 
