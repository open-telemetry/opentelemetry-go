--- conflicted
+++ resolved
@@ -11,12 +11,9 @@
 ### Added
 
 - Add `Recorder` in `go.opentelemetry.io/otel/log/logtest` to facilitate testing the log bridge implementations. (#5134)
-<<<<<<< HEAD
 - The `DroppedAttributes` is added to the `"go.opentelemetry.io/otel/sdk/log".Record` type.
   This method can be used to determine how many log attributes were dropped from the `Record` due to limits being exceeded. (#5190)
-=======
 - Add span flags to OTLP spans and links exported by `go.opentelemetry.io/otel/exporters/otlp/otlptrace`. (#5194)
->>>>>>> 1ff2e71e
 
 ### Changed
 
