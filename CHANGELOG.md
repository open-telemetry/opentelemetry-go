# Changelog

All notable changes to this project will be documented in this file.

The format is based on [Keep a Changelog](https://keepachangelog.com/en/1.0.0/).

This project adheres to [Semantic Versioning](https://semver.org/spec/v2.0.0.html).

## [Unreleased]

### Added

- Support Go 1.19.
  Include compatibility testing and document support. (#3077)
- Upgrade go.opentelemetry.io/proto/otlp from v0.18.0 to v0.19.0 (#3107)
<<<<<<< HEAD
- Add the `WithScopeAttributes` `MeterOption` to the `go.opentelemetry.io/otel/metric` package. (#3132)
=======
- Add an `Attribute` field to the `Scope` type in `go.opentelemetry.io/otel/sdk/instrumentation`. (#3131)
- Add the `WithScopeAttributes` `TracerOption` to the `go.opentelemetry.io/otel/trace` package. (#3131)
>>>>>>> 0078faeb

### Changed

- Fix misidentification of OpenTelemetry `SpanKind` in OpenTracing bridge (`go.opentelemetry.io/otel/bridge/opentracing`).  (#3096)
- The exponential histogram mapping functions have been updated with
  exact upper-inclusive boundary support following the [corresponding
  specification change](https://github.com/open-telemetry/opentelemetry-specification/pull/2633). (#2982)
- Attempting to start a span with a nil `context` will no longer cause a panic. (#3110)
- Export scope attributes for all exporters provided by `go.opentelemetry.io/otel/exporters/otlp/otlptrace`. (#3131)

## [1.9.0/0.0.3] - 2022-08-01

### Added

- Add support for Schema Files format 1.1.x (metric "split" transform) with the new `go.opentelemetry.io/otel/schema/v1.1` package. (#2999)
- Add the `go.opentelemetry.io/otel/semconv/v1.11.0` package.
  The package contains semantic conventions from the `v1.11.0` version of the OpenTelemetry specification. (#3009)
- Add the `go.opentelemetry.io/otel/semconv/v1.12.0` package.
  The package contains semantic conventions from the `v1.12.0` version of the OpenTelemetry specification. (#3010)
- Add the `http.method` attribute to HTTP server metric from all `go.opentelemetry.io/otel/semconv/*` packages. (#3018)

### Fixed

- Invalid warning for context setup being deferred in `go.opentelemetry.io/otel/bridge/opentracing` package. (#3029)

## [1.8.0/0.31.0] - 2022-07-08

### Added

- Add support for `opentracing.TextMap` format in the `Inject` and `Extract` methods
of the `"go.opentelemetry.io/otel/bridge/opentracing".BridgeTracer` type. (#2911)

### Changed

- The `crosslink` make target has been updated to use the `go.opentelemetry.io/build-tools/crosslink` package. (#2886)
- In the `go.opentelemetry.io/otel/sdk/instrumentation` package rename `Library` to `Scope` and alias `Library` as `Scope` (#2976)
- Move metric no-op implementation form `nonrecording` to `metric` package. (#2866)

### Removed

- Support for go1.16. Support is now only for go1.17 and go1.18 (#2917)

### Deprecated

- The `Library` struct in the `go.opentelemetry.io/otel/sdk/instrumentation` package is deprecated.
  Use the equivalent `Scope` struct instead. (#2977)
- The `ReadOnlySpan.InstrumentationLibrary` method from the `go.opentelemetry.io/otel/sdk/trace` package is deprecated.
  Use the equivalent `ReadOnlySpan.InstrumentationScope` method instead. (#2977)

## [1.7.0/0.30.0] - 2022-04-28

### Added

- Add the `go.opentelemetry.io/otel/semconv/v1.8.0` package.
  The package contains semantic conventions from the `v1.8.0` version of the OpenTelemetry specification. (#2763)
- Add the `go.opentelemetry.io/otel/semconv/v1.9.0` package.
  The package contains semantic conventions from the `v1.9.0` version of the OpenTelemetry specification. (#2792)
- Add the `go.opentelemetry.io/otel/semconv/v1.10.0` package.
  The package contains semantic conventions from the `v1.10.0` version of the OpenTelemetry specification. (#2842)
- Added an in-memory exporter to metrictest to aid testing with a full SDK. (#2776)

### Fixed

- Globally delegated instruments are unwrapped before delegating asynchronous callbacks. (#2784)
- Remove import of `testing` package in non-tests builds of the `go.opentelemetry.io/otel` package. (#2786)

### Changed

- The `WithLabelEncoder` option from the `go.opentelemetry.io/otel/exporters/stdout/stdoutmetric` package is renamed to `WithAttributeEncoder`. (#2790)
- The `LabelFilterSelector` interface from `go.opentelemetry.io/otel/sdk/metric/processor/reducer` is renamed to `AttributeFilterSelector`.
  The method included in the renamed interface also changed from `LabelFilterFor` to `AttributeFilterFor`. (#2790)
- The `Metadata.Labels` method from the `go.opentelemetry.io/otel/sdk/metric/export` package is renamed to `Metadata.Attributes`.
  Consequentially, the `Record` type from the same package also has had the embedded method renamed. (#2790)

### Deprecated

- The `Iterator.Label` method in the `go.opentelemetry.io/otel/attribute` package is deprecated.
  Use the equivalent `Iterator.Attribute` method instead. (#2790)
- The `Iterator.IndexedLabel` method in the `go.opentelemetry.io/otel/attribute` package is deprecated.
  Use the equivalent `Iterator.IndexedAttribute` method instead. (#2790)
- The `MergeIterator.Label` method in the `go.opentelemetry.io/otel/attribute` package is deprecated.
  Use the equivalent `MergeIterator.Attribute` method instead. (#2790)

### Removed

- Removed the `Batch` type from the `go.opentelemetry.io/otel/sdk/metric/metrictest` package. (#2864)
- Removed the `Measurement` type from the `go.opentelemetry.io/otel/sdk/metric/metrictest` package. (#2864)

## [0.29.0] - 2022-04-11

### Added

- The metrics global package was added back into several test files. (#2764)
- The `Meter` function is added back to the `go.opentelemetry.io/otel/metric/global` package.
  This function is a convenience function equivalent to calling `global.MeterProvider().Meter(...)`. (#2750)

### Removed

- Removed module the `go.opentelemetry.io/otel/sdk/export/metric`.
  Use the `go.opentelemetry.io/otel/sdk/metric` module instead. (#2720)

### Changed

- Don't panic anymore when setting a global MeterProvider to itself. (#2749)
- Upgrade `go.opentelemetry.io/proto/otlp` in `go.opentelemetry.io/otel/exporters/otlp/otlpmetric` from `v0.12.1` to `v0.15.0`.
  This replaces the use of the now deprecated `InstrumentationLibrary` and `InstrumentationLibraryMetrics` types and fields in the proto library with the equivalent `InstrumentationScope` and `ScopeMetrics`. (#2748)

## [1.6.3] - 2022-04-07

### Fixed

- Allow non-comparable global `MeterProvider`, `TracerProvider`, and `TextMapPropagator` types to be set. (#2772, #2773)

## [1.6.2] - 2022-04-06

### Changed

- Don't panic anymore when setting a global TracerProvider or TextMapPropagator to itself. (#2749)
- Upgrade `go.opentelemetry.io/proto/otlp` in `go.opentelemetry.io/otel/exporters/otlp/otlptrace` from `v0.12.1` to `v0.15.0`.
  This replaces the use of the now deprecated `InstrumentationLibrary` and `InstrumentationLibrarySpans` types and fields in the proto library with the equivalent `InstrumentationScope` and `ScopeSpans`. (#2748)

## [1.6.1] - 2022-03-28

### Fixed

- The `go.opentelemetry.io/otel/schema/*` packages now use the correct schema URL for their `SchemaURL` constant.
  Instead of using `"https://opentelemetry.io/schemas/v<version>"` they now use the correct URL without a `v` prefix, `"https://opentelemetry.io/schemas/<version>"`. (#2743, #2744)

### Security

- Upgrade `go.opentelemetry.io/proto/otlp` from `v0.12.0` to `v0.12.1`.
  This includes an indirect upgrade of `github.com/grpc-ecosystem/grpc-gateway` which resolves [a vulnerability](https://nvd.nist.gov/vuln/detail/CVE-2019-11254) from `gopkg.in/yaml.v2` in version `v2.2.3`. (#2724, #2728)

## [1.6.0/0.28.0] - 2022-03-23

### ⚠️ Notice ⚠️

This update is a breaking change of the unstable Metrics API.
Code instrumented with the `go.opentelemetry.io/otel/metric` will need to be modified.

### Added

- Add metrics exponential histogram support.
  New mapping functions have been made available in `sdk/metric/aggregator/exponential/mapping` for other OpenTelemetry projects to take dependencies on. (#2502)
- Add Go 1.18 to our compatibility tests. (#2679)
- Allow configuring the Sampler with the `OTEL_TRACES_SAMPLER` and `OTEL_TRACES_SAMPLER_ARG` environment variables. (#2305, #2517)
- Add the `metric/global` for obtaining and setting the global `MeterProvider`. (#2660)

### Changed

- The metrics API has been significantly changed to match the revised OpenTelemetry specification.
  High-level changes include:

  - Synchronous and asynchronous instruments are now handled by independent `InstrumentProvider`s.
    These `InstrumentProvider`s are managed with a `Meter`.
  - Synchronous and asynchronous instruments are grouped into their own packages based on value types.
  - Asynchronous callbacks can now be registered with a `Meter`.

  Be sure to check out the metric module documentation for more information on how to use the revised API. (#2587, #2660)

### Fixed

- Fallback to general attribute limits when span specific ones are not set in the environment. (#2675, #2677)

## [1.5.0] - 2022-03-16

### Added

- Log the Exporters configuration in the TracerProviders message. (#2578)
- Added support to configure the span limits with environment variables.
  The following environment variables are supported. (#2606, #2637)
  - `OTEL_SPAN_ATTRIBUTE_VALUE_LENGTH_LIMIT`
  - `OTEL_SPAN_ATTRIBUTE_COUNT_LIMIT`
  - `OTEL_SPAN_EVENT_COUNT_LIMIT`
  - `OTEL_EVENT_ATTRIBUTE_COUNT_LIMIT`
  - `OTEL_SPAN_LINK_COUNT_LIMIT`
  - `OTEL_LINK_ATTRIBUTE_COUNT_LIMIT`
  
  If the provided environment variables are invalid (negative), the default values would be used.
- Rename the `gc` runtime name to `go` (#2560)
- Add resource container ID detection. (#2418)
- Add span attribute value length limit.
  The new `AttributeValueLengthLimit` field is added to the `"go.opentelemetry.io/otel/sdk/trace".SpanLimits` type to configure this limit for a `TracerProvider`.
  The default limit for this resource is "unlimited". (#2637)
- Add the `WithRawSpanLimits` option to `go.opentelemetry.io/otel/sdk/trace`.
  This option replaces the `WithSpanLimits` option.
  Zero or negative values will not be changed to the default value like `WithSpanLimits` does.
  Setting a limit to zero will effectively disable the related resource it limits and setting to a negative value will mean that resource is unlimited.
  Consequentially, limits should be constructed using `NewSpanLimits` and updated accordingly. (#2637)

### Changed

- Drop oldest tracestate `Member` when capacity is reached. (#2592)
- Add event and link drop counts to the exported data from the `oltptrace` exporter. (#2601)
- Unify path cleaning functionally in the `otlpmetric` and `otlptrace` configuration. (#2639)
- Change the debug message from the `sdk/trace.BatchSpanProcessor` to reflect the count is cumulative. (#2640)
- Introduce new internal `envconfig` package for OTLP exporters. (#2608)
- If `http.Request.Host` is empty, fall back to use `URL.Host` when populating `http.host` in the `semconv` packages. (#2661)

### Fixed

- Remove the OTLP trace exporter limit of SpanEvents when exporting. (#2616)
- Default to port `4318` instead of `4317` for the `otlpmetrichttp` and `otlptracehttp` client. (#2614, #2625)
- Unlimited span limits are now supported (negative values). (#2636, #2637)

### Deprecated

- Deprecated `"go.opentelemetry.io/otel/sdk/trace".WithSpanLimits`.
  Use `WithRawSpanLimits` instead.
  That option allows setting unlimited and zero limits, this option does not.
  This option will be kept until the next major version incremented release. (#2637)

## [1.4.1] - 2022-02-16

### Fixed

- Fix race condition in reading the dropped spans number for the `BatchSpanProcessor`. (#2615)

## [1.4.0] - 2022-02-11

### Added

- Use `OTEL_EXPORTER_ZIPKIN_ENDPOINT` environment variable to specify zipkin collector endpoint. (#2490)
- Log the configuration of `TracerProvider`s, and `Tracer`s for debugging.
  To enable use a logger with Verbosity (V level) `>=1`. (#2500)
- Added support to configure the batch span-processor with environment variables.
  The following environment variables are used. (#2515)
  - `OTEL_BSP_SCHEDULE_DELAY`
  - `OTEL_BSP_EXPORT_TIMEOUT`
  - `OTEL_BSP_MAX_QUEUE_SIZE`.
  - `OTEL_BSP_MAX_EXPORT_BATCH_SIZE`

### Changed

- Zipkin exporter exports `Resource` attributes in the `Tags` field. (#2589)

### Deprecated

- Deprecate module the `go.opentelemetry.io/otel/sdk/export/metric`.
  Use the `go.opentelemetry.io/otel/sdk/metric` module instead. (#2382)
- Deprecate `"go.opentelemetry.io/otel/sdk/metric".AtomicFieldOffsets`. (#2445)

### Fixed

- Fixed the instrument kind for noop async instruments to correctly report an implementation. (#2461)
- Fix UDP packets overflowing with Jaeger payloads. (#2489, #2512)
- Change the `otlpmetric.Client` interface's `UploadMetrics` method to accept a single `ResourceMetrics` instead of a slice of them. (#2491)
- Specify explicit buckets in Prometheus example, fixing issue where example only has `+inf` bucket. (#2419, #2493)
- W3C baggage will now decode urlescaped values. (#2529)
- Baggage members are now only validated once, when calling `NewMember` and not also when adding it to the baggage itself. (#2522)
- The order attributes are dropped from spans in the `go.opentelemetry.io/otel/sdk/trace` package when capacity is reached is fixed to be in compliance with the OpenTelemetry specification.
  Instead of dropping the least-recently-used attribute, the last added attribute is dropped.
  This drop order still only applies to attributes with unique keys not already contained in the span.
  If an attribute is added with a key already contained in the span, that attribute is updated to the new value being added. (#2576)

### Removed

- Updated `go.opentelemetry.io/proto/otlp` from `v0.11.0` to `v0.12.0`. This version removes a number of deprecated methods. (#2546)
  - [`Metric.GetIntGauge()`](https://pkg.go.dev/go.opentelemetry.io/proto/otlp@v0.11.0/metrics/v1#Metric.GetIntGauge)
  - [`Metric.GetIntHistogram()`](https://pkg.go.dev/go.opentelemetry.io/proto/otlp@v0.11.0/metrics/v1#Metric.GetIntHistogram)
  - [`Metric.GetIntSum()`](https://pkg.go.dev/go.opentelemetry.io/proto/otlp@v0.11.0/metrics/v1#Metric.GetIntSum)

## [1.3.0] - 2021-12-10

### ⚠️ Notice ⚠️

We have updated the project minimum supported Go version to 1.16

### Added

- Added an internal Logger.
  This can be used by the SDK and API to provide users with feedback of the internal state.
  To enable verbose logs configure the logger which will print V(1) logs. For debugging information configure to print V(5) logs. (#2343)
- Add the `WithRetry` `Option` and the `RetryConfig` type to the `go.opentelemetry.io/otel/exporter/otel/otlpmetric/otlpmetrichttp` package to specify retry behavior consistently. (#2425)
- Add `SpanStatusFromHTTPStatusCodeAndSpanKind` to all `semconv` packages to return a span status code similar to `SpanStatusFromHTTPStatusCode`, but exclude `4XX` HTTP errors as span errors if the span is of server kind. (#2296)

### Changed

- The `"go.opentelemetry.io/otel/exporter/otel/otlptrace/otlptracegrpc".Client` now uses the underlying gRPC `ClientConn` to handle name resolution, TCP connection establishment (with retries and backoff) and TLS handshakes, and handling errors on established connections by re-resolving the name and reconnecting. (#2329)
- The `"go.opentelemetry.io/otel/exporter/otel/otlpmetric/otlpmetricgrpc".Client` now uses the underlying gRPC `ClientConn` to handle name resolution, TCP connection establishment (with retries and backoff) and TLS handshakes, and handling errors on established connections by re-resolving the name and reconnecting. (#2425)
- The `"go.opentelemetry.io/otel/exporter/otel/otlpmetric/otlpmetricgrpc".RetrySettings` type is renamed to `RetryConfig`. (#2425)
- The `go.opentelemetry.io/otel/exporter/otel/*` gRPC exporters now default to using the host's root CA set if none are provided by the user and `WithInsecure` is not specified. (#2432)
- Change `resource.Default` to be evaluated the first time it is called, rather than on import. This allows the caller the option to update `OTEL_RESOURCE_ATTRIBUTES` first, such as with `os.Setenv`. (#2371)

### Fixed

- The `go.opentelemetry.io/otel/exporter/otel/*` exporters are updated to handle per-signal and universal endpoints according to the OpenTelemetry specification.
  Any per-signal endpoint set via an `OTEL_EXPORTER_OTLP_<signal>_ENDPOINT` environment variable is now used without modification of the path.
  When `OTEL_EXPORTER_OTLP_ENDPOINT` is set, if it contains a path, that path is used as a base path which per-signal paths are appended to. (#2433)
- Basic metric controller updated to use sync.Map to avoid blocking calls (#2381)
- The `go.opentelemetry.io/otel/exporter/jaeger` correctly sets the `otel.status_code` value to be a string of `ERROR` or `OK` instead of an integer code. (#2439, #2440)

### Deprecated

- Deprecated the `"go.opentelemetry.io/otel/exporter/otel/otlpmetric/otlpmetrichttp".WithMaxAttempts` `Option`, use the new `WithRetry` `Option` instead. (#2425)
- Deprecated the `"go.opentelemetry.io/otel/exporter/otel/otlpmetric/otlpmetrichttp".WithBackoff` `Option`, use the new `WithRetry` `Option` instead. (#2425)

### Removed

- Remove the metric Processor's ability to convert cumulative to delta aggregation temporality. (#2350)
- Remove the metric Bound Instruments interface and implementations. (#2399)
- Remove the metric MinMaxSumCount kind aggregation and the corresponding OTLP export path. (#2423)
- Metric SDK removes the "exact" aggregator for histogram instruments, as it performed a non-standard aggregation for OTLP export (creating repeated Gauge points) and worked its way into a number of confusing examples. (#2348)

## [1.2.0] - 2021-11-12

### Changed

- Metric SDK `export.ExportKind`, `export.ExportKindSelector` types have been renamed to `aggregation.Temporality` and `aggregation.TemporalitySelector` respectively to keep in line with current specification and protocol along with built-in selectors (e.g., `aggregation.CumulativeTemporalitySelector`, ...). (#2274)
- The Metric `Exporter` interface now requires a `TemporalitySelector` method instead of an `ExportKindSelector`. (#2274)
- Metrics API cleanup. The `metric/sdkapi` package has been created to relocate the API-to-SDK interface:
  - The following interface types simply moved from `metric` to `metric/sdkapi`: `Descriptor`, `MeterImpl`, `InstrumentImpl`, `SyncImpl`, `BoundSyncImpl`, `AsyncImpl`, `AsyncRunner`, `AsyncSingleRunner`, and `AsyncBatchRunner`
  - The following struct types moved and are replaced with type aliases, since they are exposed to the user: `Observation`, `Measurement`.
  - The No-op implementations of sync and async instruments are no longer exported, new functions `sdkapi.NewNoopAsyncInstrument()` and `sdkapi.NewNoopSyncInstrument()` are provided instead. (#2271)
- Update the SDK `BatchSpanProcessor` to export all queued spans when `ForceFlush` is called. (#2080, #2335)

### Added

- Add the `"go.opentelemetry.io/otel/exporters/otlp/otlpmetric/otlpmetricgrpc".WithGRPCConn` option so the exporter can reuse an existing gRPC connection. (#2002)
- Added a new `schema` module to help parse Schema Files in OTEP 0152 format. (#2267)
- Added a new `MapCarrier` to the `go.opentelemetry.io/otel/propagation` package to hold propagated cross-cutting concerns as a `map[string]string` held in memory. (#2334)

## [1.1.0] - 2021-10-27

### Added

- Add the `"go.opentelemetry.io/otel/exporters/otlp/otlptrace/otlptracegrpc".WithGRPCConn` option so the exporter can reuse an existing gRPC connection. (#2002)
- Add the `go.opentelemetry.io/otel/semconv/v1.7.0` package.
  The package contains semantic conventions from the `v1.7.0` version of the OpenTelemetry specification. (#2320)
- Add the `go.opentelemetry.io/otel/semconv/v1.6.1` package.
  The package contains semantic conventions from the `v1.6.1` version of the OpenTelemetry specification. (#2321)
- Add the `go.opentelemetry.io/otel/semconv/v1.5.0` package.
  The package contains semantic conventions from the `v1.5.0` version of the OpenTelemetry specification. (#2322)
  - When upgrading from the `semconv/v1.4.0` package note the following name changes:
    - `K8SReplicasetUIDKey` -> `K8SReplicaSetUIDKey`
    - `K8SReplicasetNameKey` -> `K8SReplicaSetNameKey`
    - `K8SStatefulsetUIDKey` -> `K8SStatefulSetUIDKey`
    - `k8SStatefulsetNameKey` -> `K8SStatefulSetNameKey`
    - `K8SDaemonsetUIDKey` -> `K8SDaemonSetUIDKey`
    - `K8SDaemonsetNameKey` -> `K8SDaemonSetNameKey`

### Changed

- Links added to a span will be dropped by the SDK if they contain an invalid span context (#2275).

### Fixed

- The `"go.opentelemetry.io/otel/semconv/v1.4.0".HTTPServerAttributesFromHTTPRequest` now correctly only sets the HTTP client IP attribute even if the connection was routed with proxies and there are multiple addresses in the `X-Forwarded-For` header. (#2282, #2284)
- The `"go.opentelemetry.io/otel/semconv/v1.4.0".NetAttributesFromHTTPRequest` function correctly handles IPv6 addresses as IP addresses and sets the correct net peer IP instead of the net peer hostname attribute. (#2283, #2285)
- The simple span processor shutdown method deterministically returns the exporter error status if it simultaneously finishes when the deadline is reached. (#2290, #2289)

## [1.0.1] - 2021-10-01

### Fixed

- json stdout exporter no longer crashes due to concurrency bug. (#2265)

## [Metrics 0.24.0] - 2021-10-01

### Changed

- NoopMeterProvider is now private and NewNoopMeterProvider must be used to obtain a noopMeterProvider. (#2237)
- The Metric SDK `Export()` function takes a new two-level reader interface for iterating over results one instrumentation library at a time. (#2197)
  - The former `"go.opentelemetry.io/otel/sdk/export/metric".CheckpointSet` is renamed `Reader`.
  - The new interface is named `"go.opentelemetry.io/otel/sdk/export/metric".InstrumentationLibraryReader`.

## [1.0.0] - 2021-09-20

This is the first stable release for the project.
This release includes an API and SDK for the tracing signal that will comply with the stability guarantees defined by the projects [versioning policy](./VERSIONING.md).

### Added

- OTLP trace exporter now sets the `SchemaURL` field in the exported telemetry if the Tracer has `WithSchemaURL` option. (#2242)

### Fixed

- Slice-valued attributes can correctly be used as map keys. (#2223)

### Removed

- Removed the `"go.opentelemetry.io/otel/exporters/zipkin".WithSDKOptions` function. (#2248)
- Removed the deprecated package `go.opentelemetry.io/otel/oteltest`. (#2234)
- Removed the deprecated package `go.opentelemetry.io/otel/bridge/opencensus/utils`. (#2233)
- Removed deprecated functions, types, and methods from `go.opentelemetry.io/otel/attribute` package.
  Use the typed functions and methods added to the package instead. (#2235)
  - The `Key.Array` method is removed.
  - The `Array` function is removed.
  - The `Any` function is removed.
  - The `ArrayValue` function is removed.
  - The `AsArray` function is removed.

## [1.0.0-RC3] - 2021-09-02

### Added

- Added `ErrorHandlerFunc` to use a function as an `"go.opentelemetry.io/otel".ErrorHandler`. (#2149)
- Added `"go.opentelemetry.io/otel/trace".WithStackTrace` option to add a stack trace when using `span.RecordError` or when panic is handled in `span.End`. (#2163)
- Added typed slice attribute types and functionality to the `go.opentelemetry.io/otel/attribute` package to replace the existing array type and functions. (#2162)
  - `BoolSlice`, `IntSlice`, `Int64Slice`, `Float64Slice`, and `StringSlice` replace the use of the `Array` function in the package.
- Added the `go.opentelemetry.io/otel/example/fib` example package.
  Included is an example application that computes Fibonacci numbers. (#2203)

### Changed

- Metric instruments have been renamed to match the (feature-frozen) metric API specification:
  - ValueRecorder becomes Histogram
  - ValueObserver becomes Gauge
  - SumObserver becomes CounterObserver
  - UpDownSumObserver becomes UpDownCounterObserver
  The API exported from this project is still considered experimental. (#2202)
- Metric SDK/API implementation type `InstrumentKind` moves into `sdkapi` sub-package. (#2091)
- The Metrics SDK export record no longer contains a Resource pointer, the SDK `"go.opentelemetry.io/otel/sdk/trace/export/metric".Exporter.Export()` function for push-based exporters now takes a single Resource argument, pull-based exporters use `"go.opentelemetry.io/otel/sdk/metric/controller/basic".Controller.Resource()`. (#2120)
- The JSON output of the `go.opentelemetry.io/otel/exporters/stdout/stdouttrace` is harmonized now such that the output is "plain" JSON objects after each other of the form `{ ... } { ... } { ... }`. Earlier the JSON objects describing a span were wrapped in a slice for each `Exporter.ExportSpans` call, like `[ { ... } ][ { ... } { ... } ]`. Outputting JSON object directly after each other is consistent with JSON loggers, and a bit easier to parse and read. (#2196)
- Update the `NewTracerConfig`, `NewSpanStartConfig`, `NewSpanEndConfig`, and `NewEventConfig` function in the `go.opentelemetry.io/otel/trace` package to return their respective configurations as structs instead of pointers to the struct. (#2212)

### Deprecated

- The `go.opentelemetry.io/otel/bridge/opencensus/utils` package is deprecated.
  All functionality from this package now exists in the `go.opentelemetry.io/otel/bridge/opencensus` package.
  The functions from that package should be used instead. (#2166)
- The `"go.opentelemetry.io/otel/attribute".Array` function and the related `ARRAY` value type is deprecated.
  Use the typed `*Slice` functions and types added to the package instead. (#2162)
- The `"go.opentelemetry.io/otel/attribute".Any` function is deprecated.
  Use the typed functions instead. (#2181)
- The `go.opentelemetry.io/otel/oteltest` package is deprecated.
  The `"go.opentelemetry.io/otel/sdk/trace/tracetest".SpanRecorder` can be registered with the default SDK (`go.opentelemetry.io/otel/sdk/trace`) as a `SpanProcessor` and used as a replacement for this deprecated package. (#2188)

### Removed

- Removed metrics test package `go.opentelemetry.io/otel/sdk/export/metric/metrictest`. (#2105)

### Fixed

- The `fromEnv` detector no longer throws an error when `OTEL_RESOURCE_ATTRIBUTES` environment variable is not set or empty. (#2138)
- Setting the global `ErrorHandler` with `"go.opentelemetry.io/otel".SetErrorHandler` multiple times is now supported. (#2160, #2140)
- The `"go.opentelemetry.io/otel/attribute".Any` function now supports `int32` values. (#2169)
- Multiple calls to `"go.opentelemetry.io/otel/sdk/metric/controller/basic".WithResource()` are handled correctly, and when no resources are provided `"go.opentelemetry.io/otel/sdk/resource".Default()` is used. (#2120)
- The `WithoutTimestamps` option for the `go.opentelemetry.io/otel/exporters/stdout/stdouttrace` exporter causes the exporter to correctly ommit timestamps. (#2195)
- Fixed typos in resources.go. (#2201)

## [1.0.0-RC2] - 2021-07-26

### Added

- Added `WithOSDescription` resource configuration option to set OS (Operating System) description resource attribute (`os.description`). (#1840)
- Added `WithOS` resource configuration option to set all OS (Operating System) resource attributes at once. (#1840)
- Added the `WithRetry` option to the `go.opentelemetry.io/otel/exporters/otlp/otlptrace/otlptracehttp` package.
  This option is a replacement for the removed `WithMaxAttempts` and `WithBackoff` options. (#2095)
- Added API `LinkFromContext` to return Link which encapsulates SpanContext from provided context and also encapsulates attributes. (#2115)
- Added a new `Link` type under the SDK `otel/sdk/trace` package that counts the number of attributes that were dropped for surpassing the `AttributePerLinkCountLimit` configured in the Span's `SpanLimits`.
  This new type replaces the equal-named API `Link` type found in the `otel/trace` package for most usages within the SDK.
  For example, instances of this type are now returned by the `Links()` function of `ReadOnlySpan`s provided in places like the `OnEnd` function of `SpanProcessor` implementations. (#2118)
- Added the `SpanRecorder` type to the `go.opentelemetry.io/otel/skd/trace/tracetest` package.
  This type can be used with the default SDK as a `SpanProcessor` during testing. (#2132)

### Changed

- The `SpanModels` function is now exported from the `go.opentelemetry.io/otel/exporters/zipkin` package to convert OpenTelemetry spans into Zipkin model spans. (#2027)
- Rename the `"go.opentelemetry.io/otel/exporters/otlp/otlptrace/otlptracegrpc".RetrySettings` to `RetryConfig`. (#2095)

### Deprecated

- The `TextMapCarrier` and `TextMapPropagator` from the `go.opentelemetry.io/otel/oteltest` package and their associated creation functions (`TextMapCarrier`, `NewTextMapPropagator`) are deprecated. (#2114)
- The `Harness` type from the `go.opentelemetry.io/otel/oteltest` package and its associated creation function, `NewHarness` are deprecated and will be removed in the next release. (#2123)
- The `TraceStateFromKeyValues` function from the `go.opentelemetry.io/otel/oteltest` package is deprecated.
  Use the `trace.ParseTraceState` function instead. (#2122)

### Removed

- Removed the deprecated package `go.opentelemetry.io/otel/exporters/trace/jaeger`. (#2020)
- Removed the deprecated package `go.opentelemetry.io/otel/exporters/trace/zipkin`. (#2020)
- Removed the `"go.opentelemetry.io/otel/sdk/resource".WithBuiltinDetectors` function.
  The explicit `With*` options for every built-in detector should be used instead. (#2026 #2097)
- Removed the `WithMaxAttempts` and `WithBackoff` options from the `go.opentelemetry.io/otel/exporters/otlp/otlptrace/otlptracehttp` package.
  The retry logic of the package has been updated to match the `otlptracegrpc` package and accordingly a `WithRetry` option is added that should be used instead. (#2095)
- Removed `DroppedAttributeCount` field from `otel/trace.Link` struct. (#2118)

### Fixed

- When using WithNewRoot, don't use the parent context for making sampling decisions. (#2032)
- `oteltest.Tracer` now creates a valid `SpanContext` when using `WithNewRoot`. (#2073)
- OS type detector now sets the correct `dragonflybsd` value for DragonFly BSD. (#2092)
- The OTel span status is correctly transformed into the OTLP status in the `go.opentelemetry.io/otel/exporters/otlp/otlptrace` package.
  This fix will by default set the status to `Unset` if it is not explicitly set to `Ok` or `Error`. (#2099 #2102)
- The `Inject` method for the `"go.opentelemetry.io/otel/propagation".TraceContext` type no longer injects empty `tracestate` values. (#2108)
- Use `6831` as default Jaeger agent port instead of `6832`. (#2131)

## [Experimental Metrics v0.22.0] - 2021-07-19

### Added

- Adds HTTP support for OTLP metrics exporter. (#2022)

### Removed

- Removed the deprecated package `go.opentelemetry.io/otel/exporters/metric/prometheus`. (#2020)

## [1.0.0-RC1] / 0.21.0 - 2021-06-18

With this release we are introducing a split in module versions.  The tracing API and SDK are entering the `v1.0.0` Release Candidate phase with `v1.0.0-RC1`
while the experimental metrics API and SDK continue with `v0.x` releases at `v0.21.0`.  Modules at major version 1 or greater will not depend on modules
with major version 0.

### Added

- Adds `otlpgrpc.WithRetry`option for configuring the retry policy for transient errors on the otlp/gRPC exporter. (#1832)
  - The following status codes are defined as transient errors:
      | gRPC Status Code | Description |
      | ---------------- | ----------- |
      | 1  | Cancelled |
      | 4  | Deadline Exceeded |
      | 8  | Resource Exhausted |
      | 10 | Aborted |
      | 10 | Out of Range |
      | 14 | Unavailable |
      | 15 | Data Loss |
- Added `Status` type to the `go.opentelemetry.io/otel/sdk/trace` package to represent the status of a span. (#1874)
- Added `SpanStub` type and its associated functions to the `go.opentelemetry.io/otel/sdk/trace/tracetest` package.
  This type can be used as a testing replacement for the `SpanSnapshot` that was removed from the `go.opentelemetry.io/otel/sdk/trace` package. (#1873)
- Adds support for scheme in `OTEL_EXPORTER_OTLP_ENDPOINT` according to the spec. (#1886)
- Adds `trace.WithSchemaURL` option for configuring the tracer with a Schema URL. (#1889)
- Added an example of using OpenTelemetry Go as a trace context forwarder. (#1912)
- `ParseTraceState` is added to the `go.opentelemetry.io/otel/trace` package.
  It can be used to decode a `TraceState` from a `tracestate` header string value. (#1937)
- Added `Len` method to the `TraceState` type in the `go.opentelemetry.io/otel/trace` package.
  This method returns the number of list-members the `TraceState` holds. (#1937)
- Creates package `go.opentelemetry.io/otel/exporters/otlp/otlptrace` that defines a trace exporter that uses a `otlptrace.Client` to send data.
  Creates package `go.opentelemetry.io/otel/exporters/otlp/otlptrace/otlptracegrpc` implementing a gRPC `otlptrace.Client` and offers convenience functions, `NewExportPipeline` and `InstallNewPipeline`, to setup and install a `otlptrace.Exporter` in tracing .(#1922)
- Added `Baggage`, `Member`, and `Property` types to the `go.opentelemetry.io/otel/baggage` package along with their related functions. (#1967)
- Added `ContextWithBaggage`, `ContextWithoutBaggage`, and `FromContext` functions to the `go.opentelemetry.io/otel/baggage` package.
  These functions replace the `Set`, `Value`, `ContextWithValue`, `ContextWithoutValue`, and `ContextWithEmpty` functions from that package and directly work with the new `Baggage` type. (#1967)
- The `OTEL_SERVICE_NAME` environment variable is the preferred source for `service.name`, used by the environment resource detector if a service name is present both there and in `OTEL_RESOURCE_ATTRIBUTES`. (#1969)
- Creates package `go.opentelemetry.io/otel/exporters/otlp/otlptrace/otlptracehttp` implementing an HTTP `otlptrace.Client` and offers convenience functions, `NewExportPipeline` and `InstallNewPipeline`, to setup and install a `otlptrace.Exporter` in tracing. (#1963)
- Changes `go.opentelemetry.io/otel/sdk/resource.NewWithAttributes` to require a schema URL. The old function is still available as `resource.NewSchemaless`. This is a breaking change. (#1938)
- Several builtin resource detectors now correctly populate the schema URL. (#1938)
- Creates package `go.opentelemetry.io/otel/exporters/otlp/otlpmetric` that defines a metrics exporter that uses a `otlpmetric.Client` to send data.
- Creates package `go.opentelemetry.io/otel/exporters/otlp/otlpmetric/otlpmetricgrpc` implementing a gRPC `otlpmetric.Client` and offers convenience functions, `New` and `NewUnstarted`, to create an `otlpmetric.Exporter`.(#1991)
- Added `go.opentelemetry.io/otel/exporters/stdout/stdouttrace` exporter. (#2005)
- Added `go.opentelemetry.io/otel/exporters/stdout/stdoutmetric` exporter. (#2005)
- Added a `TracerProvider()` method to the `"go.opentelemetry.io/otel/trace".Span` interface. This can be used to obtain a `TracerProvider` from a given span that utilizes the same trace processing pipeline.  (#2009)

### Changed

- Make `NewSplitDriver` from `go.opentelemetry.io/otel/exporters/otlp` take variadic arguments instead of a `SplitConfig` item.
  `NewSplitDriver` now automatically implements an internal `noopDriver` for `SplitConfig` fields that are not initialized. (#1798)
- `resource.New()` now creates a Resource without builtin detectors. Previous behavior is now achieved by using `WithBuiltinDetectors` Option. (#1810)
- Move the `Event` type from the `go.opentelemetry.io/otel` package to the `go.opentelemetry.io/otel/sdk/trace` package. (#1846)
- CI builds validate against last two versions of Go, dropping 1.14 and adding 1.16. (#1865)
- BatchSpanProcessor now report export failures when calling `ForceFlush()` method. (#1860)
- `Set.Encoded(Encoder)` no longer caches the result of an encoding. (#1855)
- Renamed `CloudZoneKey` to `CloudAvailabilityZoneKey` in Resource semantic conventions according to spec. (#1871)
- The `StatusCode` and `StatusMessage` methods of the `ReadOnlySpan` interface and the `Span` produced by the `go.opentelemetry.io/otel/sdk/trace` package have been replaced with a single `Status` method.
  This method returns the status of a span using the new `Status` type. (#1874)
- Updated `ExportSpans` method of the`SpanExporter` interface type to accept `ReadOnlySpan`s instead of the removed `SpanSnapshot`.
  This brings the export interface into compliance with the specification in that it now accepts an explicitly immutable type instead of just an implied one. (#1873)
- Unembed `SpanContext` in `Link`. (#1877)
- Generate Semantic conventions from the specification YAML. (#1891)
- Spans created by the global `Tracer` obtained from `go.opentelemetry.io/otel`, prior to a functioning `TracerProvider` being set, now propagate the span context from their parent if one exists. (#1901)
- The `"go.opentelemetry.io/otel".Tracer` function now accepts tracer options. (#1902)
- Move the `go.opentelemetry.io/otel/unit` package to `go.opentelemetry.io/otel/metric/unit`. (#1903)
- Changed `go.opentelemetry.io/otel/trace.TracerConfig` to conform to the [Contributing guidelines](CONTRIBUTING.md#config.) (#1921)
- Changed `go.opentelemetry.io/otel/trace.SpanConfig` to conform to the [Contributing guidelines](CONTRIBUTING.md#config). (#1921)
- Changed `span.End()` now only accepts Options that are allowed at `End()`. (#1921)
- Changed `go.opentelemetry.io/otel/metric.InstrumentConfig` to conform to the [Contributing guidelines](CONTRIBUTING.md#config). (#1921)
- Changed `go.opentelemetry.io/otel/metric.MeterConfig` to conform to the [Contributing guidelines](CONTRIBUTING.md#config). (#1921)
- Refactored option types according to the contribution style guide. (#1882)
- Move the `go.opentelemetry.io/otel/trace.TraceStateFromKeyValues` function to the `go.opentelemetry.io/otel/oteltest` package.
  This function is preserved for testing purposes where it may be useful to create a `TraceState` from `attribute.KeyValue`s, but it is not intended for production use.
  The new `ParseTraceState` function should be used to create a `TraceState`. (#1931)
- Updated `MarshalJSON` method of the `go.opentelemetry.io/otel/trace.TraceState` type to marshal the type into the string representation of the `TraceState`. (#1931)
- The `TraceState.Delete` method from the `go.opentelemetry.io/otel/trace` package no longer returns an error in addition to a `TraceState`. (#1931)
- Updated `Get` method of the `TraceState` type from the `go.opentelemetry.io/otel/trace` package to accept a `string` instead of an `attribute.Key` type. (#1931)
- Updated `Insert` method of the `TraceState` type from the `go.opentelemetry.io/otel/trace` package to accept a pair of `string`s instead of an `attribute.KeyValue` type. (#1931)
- Updated `Delete` method of the `TraceState` type from the `go.opentelemetry.io/otel/trace` package to accept a `string` instead of an `attribute.Key` type. (#1931)
- Renamed `NewExporter` to `New` in the `go.opentelemetry.io/otel/exporters/stdout` package. (#1985)
- Renamed `NewExporter` to `New` in the `go.opentelemetry.io/otel/exporters/metric/prometheus` package. (#1985)
- Renamed `NewExporter` to `New` in the `go.opentelemetry.io/otel/exporters/trace/jaeger` package. (#1985)
- Renamed `NewExporter` to `New` in the `go.opentelemetry.io/otel/exporters/trace/zipkin` package. (#1985)
- Renamed `NewExporter` to `New` in the `go.opentelemetry.io/otel/exporters/otlp` package. (#1985)
- Renamed `NewUnstartedExporter` to `NewUnstarted` in the `go.opentelemetry.io/otel/exporters/otlp` package. (#1985)
- The `go.opentelemetry.io/otel/semconv` package has been moved to `go.opentelemetry.io/otel/semconv/v1.4.0` to allow for multiple [telemetry schema](https://github.com/open-telemetry/oteps/blob/main/text/0152-telemetry-schemas.md) versions to be used concurrently. (#1987)
- Metrics test helpers in `go.opentelemetry.io/otel/oteltest` have been moved to `go.opentelemetry.io/otel/metric/metrictest`. (#1988)

### Deprecated

- The `go.opentelemetry.io/otel/exporters/metric/prometheus` is deprecated, use `go.opentelemetry.io/otel/exporters/prometheus` instead. (#1993)
- The `go.opentelemetry.io/otel/exporters/trace/jaeger` is deprecated, use `go.opentelemetry.io/otel/exporters/jaeger` instead. (#1993)
- The `go.opentelemetry.io/otel/exporters/trace/zipkin` is deprecated, use `go.opentelemetry.io/otel/exporters/zipkin` instead. (#1993)

### Removed

- Removed `resource.WithoutBuiltin()`. Use `resource.New()`. (#1810)
- Unexported types `resource.FromEnv`, `resource.Host`, and `resource.TelemetrySDK`, Use the corresponding `With*()` to use individually. (#1810)
- Removed the `Tracer` and `IsRecording` method from the `ReadOnlySpan` in the `go.opentelemetry.io/otel/sdk/trace`.
  The `Tracer` method is not a required to be included in this interface and given the mutable nature of the tracer that is associated with a span, this method is not appropriate.
  The `IsRecording` method returns if the span is recording or not.
  A read-only span value does not need to know if updates to it will be recorded or not.
  By definition, it cannot be updated so there is no point in communicating if an update is recorded. (#1873)
- Removed the `SpanSnapshot` type from the `go.opentelemetry.io/otel/sdk/trace` package.
  The use of this type has been replaced with the use of the explicitly immutable `ReadOnlySpan` type.
  When a concrete representation of a read-only span is needed for testing, the newly added `SpanStub` in the `go.opentelemetry.io/otel/sdk/trace/tracetest` package should be used. (#1873)
- Removed the `Tracer` method from the `Span` interface in the `go.opentelemetry.io/otel/trace` package.
  Using the same tracer that created a span introduces the error where an instrumentation library's `Tracer` is used by other code instead of their own.
  The `"go.opentelemetry.io/otel".Tracer` function or a `TracerProvider` should be used to acquire a library specific `Tracer` instead. (#1900)
  - The `TracerProvider()` method on the `Span` interface may also be used to obtain a `TracerProvider` using the same trace processing pipeline. (#2009)
- The `http.url` attribute generated by `HTTPClientAttributesFromHTTPRequest` will no longer include username or password information. (#1919)
- Removed `IsEmpty` method of the `TraceState` type in the `go.opentelemetry.io/otel/trace` package in favor of using the added `TraceState.Len` method. (#1931)
- Removed `Set`, `Value`, `ContextWithValue`, `ContextWithoutValue`, and `ContextWithEmpty` functions in the `go.opentelemetry.io/otel/baggage` package.
  Handling of baggage is now done using the added `Baggage` type and related context functions (`ContextWithBaggage`, `ContextWithoutBaggage`, and `FromContext`) in that package. (#1967)
- The `InstallNewPipeline` and `NewExportPipeline` creation functions in all the exporters (prometheus, otlp, stdout, jaeger, and zipkin) have been removed.
  These functions were deemed premature attempts to provide convenience that did not achieve this aim. (#1985)
- The `go.opentelemetry.io/otel/exporters/otlp` exporter has been removed.  Use `go.opentelemetry.io/otel/exporters/otlp/otlptrace` instead. (#1990)
- The `go.opentelemetry.io/otel/exporters/stdout` exporter has been removed.  Use `go.opentelemetry.io/otel/exporters/stdout/stdouttrace` or `go.opentelemetry.io/otel/exporters/stdout/stdoutmetric` instead. (#2005)

### Fixed

- Only report errors from the `"go.opentelemetry.io/otel/sdk/resource".Environment` function when they are not `nil`. (#1850, #1851)
- The `Shutdown` method of the simple `SpanProcessor` in the `go.opentelemetry.io/otel/sdk/trace` package now honors the context deadline or cancellation. (#1616, #1856)
- BatchSpanProcessor now drops span batches that failed to be exported. (#1860)
- Use `http://localhost:14268/api/traces` as default Jaeger collector endpoint instead of `http://localhost:14250`. (#1898)
- Allow trailing and leading whitespace in the parsing of a `tracestate` header. (#1931)
- Add logic to determine if the channel is closed to fix Jaeger exporter test panic with close closed channel. (#1870, #1973)
- Avoid transport security when OTLP endpoint is a Unix socket. (#2001)

### Security

## [0.20.0] - 2021-04-23

### Added

- The OTLP exporter now has two new convenience functions, `NewExportPipeline` and `InstallNewPipeline`, setup and install the exporter in tracing and metrics pipelines. (#1373)
- Adds semantic conventions for exceptions. (#1492)
- Added Jaeger Environment variables: `OTEL_EXPORTER_JAEGER_AGENT_HOST`, `OTEL_EXPORTER_JAEGER_AGENT_PORT`
  These environment variables can be used to override Jaeger agent hostname and port (#1752)
- Option `ExportTimeout` was added to batch span processor. (#1755)
- `trace.TraceFlags` is now a defined type over `byte` and `WithSampled(bool) TraceFlags` and `IsSampled() bool` methods have been added to it. (#1770)
- The `Event` and `Link` struct types from the `go.opentelemetry.io/otel` package now include a `DroppedAttributeCount` field to record the number of attributes that were not recorded due to configured limits being reached. (#1771)
- The Jaeger exporter now reports dropped attributes for a Span event in the exported log. (#1771)
- Adds test to check BatchSpanProcessor ignores `OnEnd` and `ForceFlush` post `Shutdown`. (#1772)
- Extract resource attributes from the `OTEL_RESOURCE_ATTRIBUTES` environment variable and merge them with the `resource.Default` resource as well as resources provided to the `TracerProvider` and metric `Controller`. (#1785)
- Added `WithOSType` resource configuration option to set OS (Operating System) type resource attribute (`os.type`). (#1788)
- Added `WithProcess*` resource configuration options to set Process resource attributes. (#1788)
  - `process.pid`
  - `process.executable.name`
  - `process.executable.path`
  - `process.command_args`
  - `process.owner`
  - `process.runtime.name`
  - `process.runtime.version`
  - `process.runtime.description`
- Adds `k8s.node.name` and `k8s.node.uid` attribute keys to the `semconv` package. (#1789)
- Added support for configuring OTLP/HTTP and OTLP/gRPC Endpoints, TLS Certificates, Headers, Compression and Timeout via Environment Variables. (#1758, #1769 and #1811)
  - `OTEL_EXPORTER_OTLP_ENDPOINT`
  - `OTEL_EXPORTER_OTLP_TRACES_ENDPOINT`
  - `OTEL_EXPORTER_OTLP_METRICS_ENDPOINT`
  - `OTEL_EXPORTER_OTLP_HEADERS`
  - `OTEL_EXPORTER_OTLP_TRACES_HEADERS`
  - `OTEL_EXPORTER_OTLP_METRICS_HEADERS`
  - `OTEL_EXPORTER_OTLP_COMPRESSION`
  - `OTEL_EXPORTER_OTLP_TRACES_COMPRESSION`
  - `OTEL_EXPORTER_OTLP_METRICS_COMPRESSION`
  - `OTEL_EXPORTER_OTLP_TIMEOUT`
  - `OTEL_EXPORTER_OTLP_TRACES_TIMEOUT`
  - `OTEL_EXPORTER_OTLP_METRICS_TIMEOUT`
  - `OTEL_EXPORTER_OTLP_CERTIFICATE`
  - `OTEL_EXPORTER_OTLP_TRACES_CERTIFICATE`
  - `OTEL_EXPORTER_OTLP_METRICS_CERTIFICATE`
- Adds `otlpgrpc.WithTimeout` option for configuring timeout to the otlp/gRPC exporter. (#1821)
- Adds `jaeger.WithMaxPacketSize` option for configuring maximum UDP packet size used when connecting to the Jaeger agent. (#1853)

### Fixed

- The `Span.IsRecording` implementation from `go.opentelemetry.io/otel/sdk/trace` always returns false when not being sampled. (#1750)
- The Jaeger exporter now correctly sets tags for the Span status code and message.
  This means it uses the correct tag keys (`"otel.status_code"`, `"otel.status_description"`) and does not set the status message as a tag unless it is set on the span. (#1761)
- The Jaeger exporter now correctly records Span event's names using the `"event"` key for a tag.
  Additionally, this tag is overridden, as specified in the OTel specification, if the event contains an attribute with that key. (#1768)
- Zipkin Exporter: Ensure mapping between OTel and Zipkin span data complies with the specification. (#1688)
- Fixed typo for default service name in Jaeger Exporter. (#1797)
- Fix flaky OTLP for the reconnnection of the client connection. (#1527, #1814)
- Fix Jaeger exporter dropping of span batches that exceed the UDP packet size limit.
  Instead, the exporter now splits the batch into smaller sendable batches. (#1828)

### Changed

- Span `RecordError` now records an `exception` event to comply with the semantic convention specification. (#1492)
- Jaeger exporter was updated to use thrift v0.14.1. (#1712)
- Migrate from using internally built and maintained version of the OTLP to the one hosted at `go.opentelemetry.io/proto/otlp`. (#1713)
- Migrate from using `github.com/gogo/protobuf` to `google.golang.org/protobuf` to match `go.opentelemetry.io/proto/otlp`. (#1713)
- The storage of a local or remote Span in a `context.Context` using its SpanContext is unified to store just the current Span.
  The Span's SpanContext can now self-identify as being remote or not.
  This means that `"go.opentelemetry.io/otel/trace".ContextWithRemoteSpanContext` will now overwrite any existing current Span, not just existing remote Spans, and make it the current Span in a `context.Context`. (#1731)
- Improve OTLP/gRPC exporter connection errors. (#1737)
- Information about a parent span context in a `"go.opentelemetry.io/otel/export/trace".SpanSnapshot` is unified in a new `Parent` field.
  The existing `ParentSpanID` and `HasRemoteParent` fields are removed in favor of this. (#1748)
- The `ParentContext` field of the `"go.opentelemetry.io/otel/sdk/trace".SamplingParameters` is updated to hold a `context.Context` containing the parent span.
  This changes it to make `SamplingParameters` conform with the OpenTelemetry specification. (#1749)
- Updated Jaeger Environment Variables: `JAEGER_ENDPOINT`, `JAEGER_USER`, `JAEGER_PASSWORD`
  to `OTEL_EXPORTER_JAEGER_ENDPOINT`, `OTEL_EXPORTER_JAEGER_USER`, `OTEL_EXPORTER_JAEGER_PASSWORD` in compliance with OTel specification. (#1752)
- Modify `BatchSpanProcessor.ForceFlush` to abort after timeout/cancellation. (#1757)
- The `DroppedAttributeCount` field of the `Span` in the `go.opentelemetry.io/otel` package now only represents the number of attributes dropped for the span itself.
  It no longer is a conglomerate of itself, events, and link attributes that have been dropped. (#1771)
- Make `ExportSpans` in Jaeger Exporter honor context deadline. (#1773)
- Modify Zipkin Exporter default service name, use default resource's serviceName instead of empty. (#1777)
- The `go.opentelemetry.io/otel/sdk/export/trace` package is merged into the `go.opentelemetry.io/otel/sdk/trace` package. (#1778)
- The prometheus.InstallNewPipeline example is moved from comment to example test (#1796)
- The convenience functions for the stdout exporter have been updated to return the `TracerProvider` implementation and enable the shutdown of the exporter. (#1800)
- Replace the flush function returned from the Jaeger exporter's convenience creation functions (`InstallNewPipeline` and `NewExportPipeline`) with the `TracerProvider` implementation they create.
  This enables the caller to shutdown and flush using the related `TracerProvider` methods. (#1822)
- Updated the Jaeger exporter to have a default endpoint, `http://localhost:14250`, for the collector. (#1824)
- Changed the function `WithCollectorEndpoint` in the Jaeger exporter to no longer accept an endpoint as an argument.
  The endpoint can be passed with the `CollectorEndpointOption` using the `WithEndpoint` function or by setting the `OTEL_EXPORTER_JAEGER_ENDPOINT` environment variable value appropriately. (#1824)
- The Jaeger exporter no longer batches exported spans itself, instead it relies on the SDK's `BatchSpanProcessor` for this functionality. (#1830)
- The Jaeger exporter creation functions (`NewRawExporter`, `NewExportPipeline`, and `InstallNewPipeline`) no longer accept the removed `Option` type as a variadic argument. (#1830)

### Removed

- Removed Jaeger Environment variables: `JAEGER_SERVICE_NAME`, `JAEGER_DISABLED`, `JAEGER_TAGS`
  These environment variables will no longer be used to override values of the Jaeger exporter (#1752)
- No longer set the links for a `Span` in `go.opentelemetry.io/otel/sdk/trace` that is configured to be a new root.
  This is unspecified behavior that the OpenTelemetry community plans to standardize in the future.
  To prevent backwards incompatible changes when it is specified, these links are removed. (#1726)
- Setting error status while recording error with Span from oteltest package. (#1729)
- The concept of a remote and local Span stored in a context is unified to just the current Span.
  Because of this `"go.opentelemetry.io/otel/trace".RemoteSpanContextFromContext` is removed as it is no longer needed.
  Instead, `"go.opentelemetry.io/otel/trace".SpanContextFromContex` can be used to return the current Span.
  If needed, that Span's `SpanContext.IsRemote()` can then be used to determine if it is remote or not. (#1731)
- The `HasRemoteParent` field of the `"go.opentelemetry.io/otel/sdk/trace".SamplingParameters` is removed.
  This field is redundant to the information returned from the `Remote` method of the `SpanContext` held in the `ParentContext` field. (#1749)
- The `trace.FlagsDebug` and `trace.FlagsDeferred` constants have been removed and will be localized to the B3 propagator. (#1770)
- Remove `Process` configuration, `WithProcessFromEnv` and `ProcessFromEnv`, and type from the Jaeger exporter package.
  The information that could be configured in the `Process` struct should be configured in a `Resource` instead. (#1776, #1804)
- Remove the `WithDisabled` option from the Jaeger exporter.
  To disable the exporter unregister it from the `TracerProvider` or use a no-operation `TracerProvider`. (#1806)
- Removed the functions `CollectorEndpointFromEnv` and `WithCollectorEndpointOptionFromEnv` from the Jaeger exporter.
  These functions for retrieving specific environment variable values are redundant of other internal functions and
  are not intended for end user use. (#1824)
- Removed the Jaeger exporter `WithSDKOptions` `Option`.
  This option was used to set SDK options for the exporter creation convenience functions.
  These functions are provided as a way to easily setup or install the exporter with what are deemed reasonable SDK settings for common use cases.
  If the SDK needs to be configured differently, the `NewRawExporter` function and direct setup of the SDK with the desired settings should be used. (#1825)
- The `WithBufferMaxCount` and `WithBatchMaxCount` `Option`s from the Jaeger exporter are removed.
  The exporter no longer batches exports, instead relying on the SDK's `BatchSpanProcessor` for this functionality. (#1830)
- The Jaeger exporter `Option` type is removed.
  The type is no longer used by the exporter to configure anything.
  All the previous configurations these options provided were duplicates of SDK configuration.
  They have been removed in favor of using the SDK configuration and focuses the exporter configuration to be only about the endpoints it will send telemetry to. (#1830)

## [0.19.0] - 2021-03-18

### Added

- Added `Marshaler` config option to `otlphttp` to enable otlp over json or protobufs. (#1586)
- A `ForceFlush` method to the `"go.opentelemetry.io/otel/sdk/trace".TracerProvider` to flush all registered `SpanProcessor`s. (#1608)
- Added `WithSampler` and `WithSpanLimits` to tracer provider. (#1633, #1702)
- `"go.opentelemetry.io/otel/trace".SpanContext` now has a `remote` property, and `IsRemote()` predicate, that is true when the `SpanContext` has been extracted from remote context data. (#1701)
- A `Valid` method to the `"go.opentelemetry.io/otel/attribute".KeyValue` type. (#1703)

### Changed

- `trace.SpanContext` is now immutable and has no exported fields. (#1573)
  - `trace.NewSpanContext()` can be used in conjunction with the `trace.SpanContextConfig` struct to initialize a new `SpanContext` where all values are known.
- Update the `ForceFlush` method signature to the `"go.opentelemetry.io/otel/sdk/trace".SpanProcessor` to accept a `context.Context` and return an error. (#1608)
- Update the `Shutdown` method to the `"go.opentelemetry.io/otel/sdk/trace".TracerProvider` return an error on shutdown failure. (#1608)
- The SimpleSpanProcessor will now shut down the enclosed `SpanExporter` and gracefully ignore subsequent calls to `OnEnd` after `Shutdown` is called. (#1612)
- `"go.opentelemetry.io/sdk/metric/controller.basic".WithPusher` is replaced with `WithExporter` to provide consistent naming across project. (#1656)
- Added non-empty string check for trace `Attribute` keys. (#1659)
- Add `description` to SpanStatus only when `StatusCode` is set to error. (#1662)
- Jaeger exporter falls back to `resource.Default`'s `service.name` if the exported Span does not have one. (#1673)
- Jaeger exporter populates Jaeger's Span Process from Resource. (#1673)
- Renamed the `LabelSet` method of `"go.opentelemetry.io/otel/sdk/resource".Resource` to `Set`. (#1692)
- Changed `WithSDK` to `WithSDKOptions` to accept variadic arguments of `TracerProviderOption` type in `go.opentelemetry.io/otel/exporters/trace/jaeger` package. (#1693)
- Changed `WithSDK` to `WithSDKOptions` to accept variadic arguments of `TracerProviderOption` type in `go.opentelemetry.io/otel/exporters/trace/zipkin` package. (#1693)

### Removed

- Removed `serviceName` parameter from Zipkin exporter and uses resource instead. (#1549)
- Removed `WithConfig` from tracer provider to avoid overriding configuration. (#1633)
- Removed the exported `SimpleSpanProcessor` and `BatchSpanProcessor` structs.
   These are now returned as a SpanProcessor interface from their respective constructors. (#1638)
- Removed `WithRecord()` from `trace.SpanOption` when creating a span. (#1660)
- Removed setting status to `Error` while recording an error as a span event in `RecordError`. (#1663)
- Removed `jaeger.WithProcess` configuration option. (#1673)
- Removed `ApplyConfig` method from `"go.opentelemetry.io/otel/sdk/trace".TracerProvider` and the now unneeded `Config` struct. (#1693)

### Fixed

- Jaeger Exporter: Ensure mapping between OTEL and Jaeger span data complies with the specification. (#1626)
- `SamplingResult.TraceState` is correctly propagated to a newly created span's `SpanContext`. (#1655)
- The `otel-collector` example now correctly flushes metric events prior to shutting down the exporter. (#1678)
- Do not set span status message in `SpanStatusFromHTTPStatusCode` if it can be inferred from `http.status_code`. (#1681)
- Synchronization issues in global trace delegate implementation. (#1686)
- Reduced excess memory usage by global `TracerProvider`. (#1687)

## [0.18.0] - 2021-03-03

### Added

- Added `resource.Default()` for use with meter and tracer providers. (#1507)
- `AttributePerEventCountLimit` and `AttributePerLinkCountLimit` for `SpanLimits`. (#1535)
- Added `Keys()` method to `propagation.TextMapCarrier` and `propagation.HeaderCarrier` to adapt `http.Header` to this interface. (#1544)
- Added `code` attributes to `go.opentelemetry.io/otel/semconv` package. (#1558)
- Compatibility testing suite in the CI system for the following systems. (#1567)
   | OS      | Go Version | Architecture |
   | ------- | ---------- | ------------ |
   | Ubuntu  | 1.15       | amd64        |
   | Ubuntu  | 1.14       | amd64        |
   | Ubuntu  | 1.15       | 386          |
   | Ubuntu  | 1.14       | 386          |
   | MacOS   | 1.15       | amd64        |
   | MacOS   | 1.14       | amd64        |
   | Windows | 1.15       | amd64        |
   | Windows | 1.14       | amd64        |
   | Windows | 1.15       | 386          |
   | Windows | 1.14       | 386          |

### Changed

- Replaced interface `oteltest.SpanRecorder` with its existing implementation
  `StandardSpanRecorder`. (#1542)
- Default span limit values to 128. (#1535)
- Rename `MaxEventsPerSpan`, `MaxAttributesPerSpan` and `MaxLinksPerSpan` to `EventCountLimit`, `AttributeCountLimit` and `LinkCountLimit`, and move these fields into `SpanLimits`. (#1535)
- Renamed the `otel/label` package to `otel/attribute`. (#1541)
- Vendor the Jaeger exporter's dependency on Apache Thrift. (#1551)
- Parallelize the CI linting and testing. (#1567)
- Stagger timestamps in exact aggregator tests. (#1569)
- Changed all examples to use `WithBatchTimeout(5 * time.Second)` rather than `WithBatchTimeout(5)`. (#1621)
- Prevent end-users from implementing some interfaces (#1575)

  ```
      "otel/exporters/otlp/otlphttp".Option
      "otel/exporters/stdout".Option
      "otel/oteltest".Option
      "otel/trace".TracerOption
      "otel/trace".SpanOption
      "otel/trace".EventOption
      "otel/trace".LifeCycleOption
      "otel/trace".InstrumentationOption
      "otel/sdk/resource".Option
      "otel/sdk/trace".ParentBasedSamplerOption
      "otel/sdk/trace".ReadOnlySpan
      "otel/sdk/trace".ReadWriteSpan
  ```

### Removed

- Removed attempt to resample spans upon changing the span name with `span.SetName()`. (#1545)
- The `test-benchmark` is no longer a dependency of the `precommit` make target. (#1567)
- Removed the `test-386` make target.
   This was replaced with a full compatibility testing suite (i.e. multi OS/arch) in the CI system. (#1567)

### Fixed

- The sequential timing check of timestamps in the stdout exporter are now setup explicitly to be sequential (#1571). (#1572)
- Windows build of Jaeger tests now compiles with OS specific functions (#1576). (#1577)
- The sequential timing check of timestamps of go.opentelemetry.io/otel/sdk/metric/aggregator/lastvalue are now setup explicitly to be sequential (#1578). (#1579)
- Validate tracestate header keys with vendors according to the W3C TraceContext specification (#1475). (#1581)
- The OTLP exporter includes related labels for translations of a GaugeArray (#1563). (#1570)

## [0.17.0] - 2021-02-12

### Changed

- Rename project default branch from `master` to `main`. (#1505)
- Reverse order in which `Resource` attributes are merged, per change in spec. (#1501)
- Add tooling to maintain "replace" directives in go.mod files automatically. (#1528)
- Create new modules: otel/metric, otel/trace, otel/oteltest, otel/sdk/export/metric, otel/sdk/metric (#1528)
- Move metric-related public global APIs from otel to otel/metric/global. (#1528)

## Fixed

- Fixed otlpgrpc reconnection issue.
- The example code in the README.md of `go.opentelemetry.io/otel/exporters/otlp` is moved to a compiled example test and used the new `WithAddress` instead of `WithEndpoint`. (#1513)
- The otel-collector example now uses the default OTLP receiver port of the collector.

## [0.16.0] - 2021-01-13

### Added

- Add the `ReadOnlySpan` and `ReadWriteSpan` interfaces to provide better control for accessing span data. (#1360)
- `NewGRPCDriver` function returns a `ProtocolDriver` that maintains a single gRPC connection to the collector. (#1369)
- Added documentation about the project's versioning policy. (#1388)
- Added `NewSplitDriver` for OTLP exporter that allows sending traces and metrics to different endpoints. (#1418)
- Added codeql worfklow to GitHub Actions (#1428)
- Added Gosec workflow to GitHub Actions (#1429)
- Add new HTTP driver for OTLP exporter in `exporters/otlp/otlphttp`. Currently it only supports the binary protobuf payloads. (#1420)
- Add an OpenCensus exporter bridge. (#1444)

### Changed

- Rename `internal/testing` to `internal/internaltest`. (#1449)
- Rename `export.SpanData` to `export.SpanSnapshot` and use it only for exporting spans. (#1360)
- Store the parent's full `SpanContext` rather than just its span ID in the `span` struct. (#1360)
- Improve span duration accuracy. (#1360)
- Migrated CI/CD from CircleCI to GitHub Actions (#1382)
- Remove duplicate checkout from GitHub Actions workflow (#1407)
- Metric `array` aggregator renamed `exact` to match its `aggregation.Kind` (#1412)
- Metric `exact` aggregator includes per-point timestamps (#1412)
- Metric stdout exporter uses MinMaxSumCount aggregator for ValueRecorder instruments (#1412)
- `NewExporter` from `exporters/otlp` now takes a `ProtocolDriver` as a parameter. (#1369)
- Many OTLP Exporter options became gRPC ProtocolDriver options. (#1369)
- Unify endpoint API that related to OTel exporter. (#1401)
- Optimize metric histogram aggregator to re-use its slice of buckets. (#1435)
- Metric aggregator Count() and histogram Bucket.Counts are consistently `uint64`. (1430)
- Histogram aggregator accepts functional options, uses default boundaries if none given. (#1434)
- `SamplingResult` now passed a `Tracestate` from the parent `SpanContext` (#1432)
- Moved gRPC driver for OTLP exporter to `exporters/otlp/otlpgrpc`. (#1420)
- The `TraceContext` propagator now correctly propagates `TraceState` through the `SpanContext`. (#1447)
- Metric Push and Pull Controller components are combined into a single "basic" Controller:
  - `WithExporter()` and `Start()` to configure Push behavior
  - `Start()` is optional; use `Collect()` and `ForEach()` for Pull behavior
  - `Start()` and `Stop()` accept Context. (#1378)
- The `Event` type is moved from the `otel/sdk/export/trace` package to the `otel/trace` API package. (#1452)

### Removed

- Remove `errUninitializedSpan` as its only usage is now obsolete. (#1360)
- Remove Metric export functionality related to quantiles and summary data points: this is not specified (#1412)
- Remove DDSketch metric aggregator; our intention is to re-introduce this as an option of the histogram aggregator after [new OTLP histogram data types](https://github.com/open-telemetry/opentelemetry-proto/pull/226) are released (#1412)

### Fixed

- `BatchSpanProcessor.Shutdown()` will now shutdown underlying `export.SpanExporter`. (#1443)

## [0.15.0] - 2020-12-10

### Added

- The `WithIDGenerator` `TracerProviderOption` is added to the `go.opentelemetry.io/otel/trace` package to configure an `IDGenerator` for the `TracerProvider`. (#1363)

### Changed

- The Zipkin exporter now uses the Span status code to determine. (#1328)
- `NewExporter` and `Start` functions in `go.opentelemetry.io/otel/exporters/otlp` now receive `context.Context` as a first parameter. (#1357)
- Move the OpenCensus example into `example` directory. (#1359)
- Moved the SDK's `internal.IDGenerator` interface in to the `sdk/trace` package to enable support for externally-defined ID generators. (#1363)
- Bump `github.com/google/go-cmp` from 0.5.3 to 0.5.4 (#1374)
- Bump `github.com/golangci/golangci-lint` in `/internal/tools` (#1375)

### Fixed

- Metric SDK `SumObserver` and `UpDownSumObserver` instruments correctness fixes. (#1381)

## [0.14.0] - 2020-11-19

### Added

- An `EventOption` and the related `NewEventConfig` function are added to the `go.opentelemetry.io/otel` package to configure Span events. (#1254)
- A `TextMapPropagator` and associated `TextMapCarrier` are added to the `go.opentelemetry.io/otel/oteltest` package to test `TextMap` type propagators and their use. (#1259)
- `SpanContextFromContext` returns `SpanContext` from context. (#1255)
- `TraceState` has been added to `SpanContext`. (#1340)
- `DeploymentEnvironmentKey` added to `go.opentelemetry.io/otel/semconv` package. (#1323)
- Add an OpenCensus to OpenTelemetry tracing bridge. (#1305)
- Add a parent context argument to `SpanProcessor.OnStart` to follow the specification. (#1333)
- Add missing tests for `sdk/trace/attributes_map.go`. (#1337)

### Changed

- Move the `go.opentelemetry.io/otel/api/trace` package into `go.opentelemetry.io/otel/trace` with the following changes. (#1229) (#1307)
  - `ID` has been renamed to `TraceID`.
  - `IDFromHex` has been renamed to `TraceIDFromHex`.
  - `EmptySpanContext` is removed.
- Move the `go.opentelemetry.io/otel/api/trace/tracetest` package into `go.opentelemetry.io/otel/oteltest`. (#1229)
- OTLP Exporter updates:
  - supports OTLP v0.6.0 (#1230, #1354)
  - supports configurable aggregation temporality (default: Cumulative, optional: Stateless). (#1296)
- The Sampler is now called on local child spans. (#1233)
- The `Kind` type from the `go.opentelemetry.io/otel/api/metric` package was renamed to `InstrumentKind` to more specifically describe what it is and avoid semantic ambiguity. (#1240)
- The `MetricKind` method of the `Descriptor` type in the `go.opentelemetry.io/otel/api/metric` package was renamed to `Descriptor.InstrumentKind`.
   This matches the returned type and fixes misuse of the term metric. (#1240)
- Move test harness from the `go.opentelemetry.io/otel/api/apitest` package into `go.opentelemetry.io/otel/oteltest`. (#1241)
- Move the `go.opentelemetry.io/otel/api/metric/metrictest` package into `go.opentelemetry.io/oteltest` as part of #964. (#1252)
- Move the `go.opentelemetry.io/otel/api/metric` package into `go.opentelemetry.io/otel/metric` as part of #1303. (#1321)
- Move the `go.opentelemetry.io/otel/api/metric/registry` package into `go.opentelemetry.io/otel/metric/registry` as a part of #1303. (#1316)
- Move the `Number` type (together with related functions) from `go.opentelemetry.io/otel/api/metric` package into `go.opentelemetry.io/otel/metric/number` as a part of #1303. (#1316)
- The function signature of the Span `AddEvent` method in `go.opentelemetry.io/otel` is updated to no longer take an unused context and instead take a required name and a variable number of `EventOption`s. (#1254)
- The function signature of the Span `RecordError` method in `go.opentelemetry.io/otel` is updated to no longer take an unused context and instead take a required error value and a variable number of `EventOption`s. (#1254)
- Move the `go.opentelemetry.io/otel/api/global` package to `go.opentelemetry.io/otel`. (#1262) (#1330)
- Move the `Version` function from `go.opentelemetry.io/otel/sdk` to `go.opentelemetry.io/otel`. (#1330)
- Rename correlation context header from `"otcorrelations"` to `"baggage"` to match the OpenTelemetry specification. (#1267)
- Fix `Code.UnmarshalJSON` to work with valid JSON only. (#1276)
- The `resource.New()` method changes signature to support builtin attributes and functional options, including `telemetry.sdk.*` and
  `host.name` semantic conventions; the former method is renamed `resource.NewWithAttributes`. (#1235)
- The Prometheus exporter now exports non-monotonic counters (i.e. `UpDownCounter`s) as gauges. (#1210)
- Correct the `Span.End` method documentation in the `otel` API to state updates are not allowed on a span after it has ended. (#1310)
- Updated span collection limits for attribute, event and link counts to 1000 (#1318)
- Renamed `semconv.HTTPUrlKey` to `semconv.HTTPURLKey`. (#1338)

### Removed

- The `ErrInvalidHexID`, `ErrInvalidTraceIDLength`, `ErrInvalidSpanIDLength`, `ErrInvalidSpanIDLength`, or `ErrNilSpanID` from the `go.opentelemetry.io/otel` package are unexported now. (#1243)
- The `AddEventWithTimestamp` method on the `Span` interface in `go.opentelemetry.io/otel` is removed due to its redundancy.
   It is replaced by using the `AddEvent` method with a `WithTimestamp` option. (#1254)
- The `MockSpan` and `MockTracer` types are removed from `go.opentelemetry.io/otel/oteltest`.
   `Tracer` and `Span` from the same module should be used in their place instead. (#1306)
- `WorkerCount` option is removed from `go.opentelemetry.io/otel/exporters/otlp`. (#1350)
- Remove the following labels types: INT32, UINT32, UINT64 and FLOAT32. (#1314)

### Fixed

- Rename `MergeItererator` to `MergeIterator` in the `go.opentelemetry.io/otel/label` package. (#1244)
- The `go.opentelemetry.io/otel/api/global` packages global TextMapPropagator now delegates functionality to a globally set delegate for all previously returned propagators. (#1258)
- Fix condition in `label.Any`. (#1299)
- Fix global `TracerProvider` to pass options to its configured provider. (#1329)
- Fix missing handler for `ExactKind` aggregator in OTLP metrics transformer (#1309)

## [0.13.0] - 2020-10-08

### Added

- OTLP Metric exporter supports Histogram aggregation. (#1209)
- The `Code` struct from the `go.opentelemetry.io/otel/codes` package now supports JSON marshaling and unmarshaling as well as implements the `Stringer` interface. (#1214)
- A Baggage API to implement the OpenTelemetry specification. (#1217)
- Add Shutdown method to sdk/trace/provider, shutdown processors in the order they were registered. (#1227)

### Changed

- Set default propagator to no-op propagator. (#1184)
- The `HTTPSupplier`, `HTTPExtractor`, `HTTPInjector`, and `HTTPPropagator` from the `go.opentelemetry.io/otel/api/propagation` package were replaced with unified `TextMapCarrier` and `TextMapPropagator` in the `go.opentelemetry.io/otel/propagation` package. (#1212) (#1325)
- The `New` function from the `go.opentelemetry.io/otel/api/propagation` package was replaced with `NewCompositeTextMapPropagator` in the `go.opentelemetry.io/otel` package. (#1212)
- The status codes of the `go.opentelemetry.io/otel/codes` package have been updated to match the latest OpenTelemetry specification.
   They now are `Unset`, `Error`, and `Ok`.
   They no longer track the gRPC codes. (#1214)
- The `StatusCode` field of the `SpanData` struct in the `go.opentelemetry.io/otel/sdk/export/trace` package now uses the codes package from this package instead of the gRPC project. (#1214)
- Move the `go.opentelemetry.io/otel/api/baggage` package into `go.opentelemetry.io/otel/baggage`. (#1217) (#1325)
- A `Shutdown` method of `SpanProcessor` and all its implementations receives a context and returns an error. (#1264)

### Fixed

- Copies of data from arrays and slices passed to `go.opentelemetry.io/otel/label.ArrayValue()` are now used in the returned `Value` instead of using the mutable data itself. (#1226)

### Removed

- The `ExtractHTTP` and `InjectHTTP` functions from the `go.opentelemetry.io/otel/api/propagation` package were removed. (#1212)
- The `Propagators` interface from the `go.opentelemetry.io/otel/api/propagation` package was removed to conform to the OpenTelemetry specification.
   The explicit `TextMapPropagator` type can be used in its place as this is the `Propagator` type the specification defines. (#1212)
- The `SetAttribute` method of the `Span` from the `go.opentelemetry.io/otel/api/trace` package was removed given its redundancy with the `SetAttributes` method. (#1216)
- The internal implementation of Baggage storage is removed in favor of using the new Baggage API functionality. (#1217)
- Remove duplicate hostname key `HostHostNameKey` in Resource semantic conventions. (#1219)
- Nested array/slice support has been removed. (#1226)

## [0.12.0] - 2020-09-24

### Added

- A `SpanConfigure` function in `go.opentelemetry.io/otel/api/trace` to create a new `SpanConfig` from `SpanOption`s. (#1108)
- In the `go.opentelemetry.io/otel/api/trace` package, `NewTracerConfig` was added to construct new `TracerConfig`s.
   This addition was made to conform with our project option conventions. (#1155)
- Instrumentation library information was added to the Zipkin exporter. (#1119)
- The `SpanProcessor` interface now has a `ForceFlush()` method. (#1166)
- More semantic conventions for k8s as resource attributes. (#1167)

### Changed

- Add reconnecting udp connection type to Jaeger exporter.
   This change adds a new optional implementation of the udp conn interface used to detect changes to an agent's host dns record.
   It then adopts the new destination address to ensure the exporter doesn't get stuck. This change was ported from jaegertracing/jaeger-client-go#520. (#1063)
- Replace `StartOption` and `EndOption` in `go.opentelemetry.io/otel/api/trace` with `SpanOption`.
   This change is matched by replacing the `StartConfig` and `EndConfig` with a unified `SpanConfig`. (#1108)
- Replace the `LinkedTo` span option in `go.opentelemetry.io/otel/api/trace` with `WithLinks`.
   This is be more consistent with our other option patterns, i.e. passing the item to be configured directly instead of its component parts, and provides a cleaner function signature. (#1108)
- The `go.opentelemetry.io/otel/api/trace` `TracerOption` was changed to an interface to conform to project option conventions. (#1109)
- Move the `B3` and `TraceContext` from within the `go.opentelemetry.io/otel/api/trace` package to their own `go.opentelemetry.io/otel/propagators` package.
    This removal of the propagators is reflective of the OpenTelemetry specification for these propagators as well as cleans up the `go.opentelemetry.io/otel/api/trace` API. (#1118)
- Rename Jaeger tags used for instrumentation library information to reflect changes in OpenTelemetry specification. (#1119)
- Rename `ProbabilitySampler` to `TraceIDRatioBased` and change semantics to ignore parent span sampling status. (#1115)
- Move `tools` package under `internal`. (#1141)
- Move `go.opentelemetry.io/otel/api/correlation` package to `go.opentelemetry.io/otel/api/baggage`. (#1142)
   The `correlation.CorrelationContext` propagator has been renamed `baggage.Baggage`.  Other exported functions and types are unchanged.
- Rename `ParentOrElse` sampler to `ParentBased` and allow setting samplers depending on parent span. (#1153)
- In the `go.opentelemetry.io/otel/api/trace` package, `SpanConfigure` was renamed to `NewSpanConfig`. (#1155)
- Change `dependabot.yml` to add a `Skip Changelog` label to dependabot-sourced PRs. (#1161)
- The [configuration style guide](https://github.com/open-telemetry/opentelemetry-go/blob/master/CONTRIBUTING.md#config) has been updated to
   recommend the use of `newConfig()` instead of `configure()`. (#1163)
- The `otlp.Config` type has been unexported and changed to `otlp.config`, along with its initializer. (#1163)
- Ensure exported interface types include parameter names and update the
   Style Guide to reflect this styling rule. (#1172)
- Don't consider unset environment variable for resource detection to be an error. (#1170)
- Rename `go.opentelemetry.io/otel/api/metric.ConfigureInstrument` to `NewInstrumentConfig` and
  `go.opentelemetry.io/otel/api/metric.ConfigureMeter` to `NewMeterConfig`.
- ValueObserver instruments use LastValue aggregator by default. (#1165)
- OTLP Metric exporter supports LastValue aggregation. (#1165)
- Move the `go.opentelemetry.io/otel/api/unit` package to `go.opentelemetry.io/otel/unit`. (#1185)
- Rename `Provider` to `MeterProvider` in the `go.opentelemetry.io/otel/api/metric` package. (#1190)
- Rename `NoopProvider` to `NoopMeterProvider` in the `go.opentelemetry.io/otel/api/metric` package. (#1190)
- Rename `NewProvider` to `NewMeterProvider` in the `go.opentelemetry.io/otel/api/metric/metrictest` package. (#1190)
- Rename `Provider` to `MeterProvider` in the `go.opentelemetry.io/otel/api/metric/registry` package. (#1190)
- Rename `NewProvider` to `NewMeterProvider` in the `go.opentelemetry.io/otel/api/metri/registryc` package. (#1190)
- Rename `Provider` to `TracerProvider` in the `go.opentelemetry.io/otel/api/trace` package. (#1190)
- Rename `NoopProvider` to `NoopTracerProvider` in the `go.opentelemetry.io/otel/api/trace` package. (#1190)
- Rename `Provider` to `TracerProvider` in the `go.opentelemetry.io/otel/api/trace/tracetest` package. (#1190)
- Rename `NewProvider` to `NewTracerProvider` in the `go.opentelemetry.io/otel/api/trace/tracetest` package. (#1190)
- Rename `WrapperProvider` to `WrapperTracerProvider` in the `go.opentelemetry.io/otel/bridge/opentracing` package. (#1190)
- Rename `NewWrapperProvider` to `NewWrapperTracerProvider` in the `go.opentelemetry.io/otel/bridge/opentracing` package. (#1190)
- Rename `Provider` method of the pull controller to `MeterProvider` in the `go.opentelemetry.io/otel/sdk/metric/controller/pull` package. (#1190)
- Rename `Provider` method of the push controller to `MeterProvider` in the `go.opentelemetry.io/otel/sdk/metric/controller/push` package. (#1190)
- Rename `ProviderOptions` to `TracerProviderConfig` in the `go.opentelemetry.io/otel/sdk/trace` package. (#1190)
- Rename `ProviderOption` to `TracerProviderOption` in the `go.opentelemetry.io/otel/sdk/trace` package. (#1190)
- Rename `Provider` to `TracerProvider` in the `go.opentelemetry.io/otel/sdk/trace` package. (#1190)
- Rename `NewProvider` to `NewTracerProvider` in the `go.opentelemetry.io/otel/sdk/trace` package. (#1190)
- Renamed `SamplingDecision` values to comply with OpenTelemetry specification change. (#1192)
- Renamed Zipkin attribute names from `ot.status_code & ot.status_description` to `otel.status_code & otel.status_description`. (#1201)
- The default SDK now invokes registered `SpanProcessor`s in the order they were registered with the `TracerProvider`. (#1195)
- Add test of spans being processed by the `SpanProcessor`s in the order they were registered. (#1203)

### Removed

- Remove the B3 propagator from `go.opentelemetry.io/otel/propagators`. It is now located in the
   `go.opentelemetry.io/contrib/propagators/` module. (#1191)
- Remove the semantic convention for HTTP status text, `HTTPStatusTextKey` from package `go.opentelemetry.io/otel/semconv`. (#1194)

### Fixed

- Zipkin example no longer mentions `ParentSampler`, corrected to `ParentBased`. (#1171)
- Fix missing shutdown processor in otel-collector example. (#1186)
- Fix missing shutdown processor in basic and namedtracer examples. (#1197)

## [0.11.0] - 2020-08-24

### Added

- Support for exporting array-valued attributes via OTLP. (#992)
- `Noop` and `InMemory` `SpanBatcher` implementations to help with testing integrations. (#994)
- Support for filtering metric label sets. (#1047)
- A dimensionality-reducing metric Processor. (#1057)
- Integration tests for more OTel Collector Attribute types. (#1062)
- A new `WithSpanProcessor` `ProviderOption` is added to the `go.opentelemetry.io/otel/sdk/trace` package to create a `Provider` and automatically register the `SpanProcessor`. (#1078)

### Changed

- Rename `sdk/metric/processor/test` to `sdk/metric/processor/processortest`. (#1049)
- Rename `sdk/metric/controller/test` to `sdk/metric/controller/controllertest`. (#1049)
- Rename `api/testharness` to `api/apitest`. (#1049)
- Rename `api/trace/testtrace` to `api/trace/tracetest`. (#1049)
- Change Metric Processor to merge multiple observations. (#1024)
- The `go.opentelemetry.io/otel/bridge/opentracing` bridge package has been made into its own module.
   This removes the package dependencies of this bridge from the rest of the OpenTelemetry based project. (#1038)
- Renamed `go.opentelemetry.io/otel/api/standard` package to `go.opentelemetry.io/otel/semconv` to avoid the ambiguous and generic name `standard` and better describe the package as containing OpenTelemetry semantic conventions. (#1016)
- The environment variable used for resource detection has been changed from `OTEL_RESOURCE_LABELS` to `OTEL_RESOURCE_ATTRIBUTES` (#1042)
- Replace `WithSyncer` with `WithBatcher` in examples. (#1044)
- Replace the `google.golang.org/grpc/codes` dependency in the API with an equivalent `go.opentelemetry.io/otel/codes` package. (#1046)
- Merge the `go.opentelemetry.io/otel/api/label` and `go.opentelemetry.io/otel/api/kv` into the new `go.opentelemetry.io/otel/label` package. (#1060)
- Unify Callback Function Naming.
   Rename `*Callback` with `*Func`. (#1061)
- CI builds validate against last two versions of Go, dropping 1.13 and adding 1.15. (#1064)
- The `go.opentelemetry.io/otel/sdk/export/trace` interfaces `SpanSyncer` and `SpanBatcher` have been replaced with a specification compliant `Exporter` interface.
   This interface still supports the export of `SpanData`, but only as a slice.
   Implementation are also required now to return any error from `ExportSpans` if one occurs as well as implement a `Shutdown` method for exporter clean-up. (#1078)
- The `go.opentelemetry.io/otel/sdk/trace` `NewBatchSpanProcessor` function no longer returns an error.
   If a `nil` exporter is passed as an argument to this function, instead of it returning an error, it now returns a `BatchSpanProcessor` that handles the export of `SpanData` by not taking any action. (#1078)
- The `go.opentelemetry.io/otel/sdk/trace` `NewProvider` function to create a `Provider` no longer returns an error, instead only a `*Provider`.
   This change is related to `NewBatchSpanProcessor` not returning an error which was the only error this function would return. (#1078)

### Removed

- Duplicate, unused API sampler interface. (#999)
   Use the [`Sampler` interface](https://github.com/open-telemetry/opentelemetry-go/blob/v0.11.0/sdk/trace/sampling.go) provided by the SDK instead.
- The `grpctrace` instrumentation was moved to the `go.opentelemetry.io/contrib` repository and out of this repository.
   This move includes moving the `grpc` example to the `go.opentelemetry.io/contrib` as well. (#1027)
- The `WithSpan` method of the `Tracer` interface.
   The functionality this method provided was limited compared to what a user can provide themselves.
   It was removed with the understanding that if there is sufficient user need it can be added back based on actual user usage. (#1043)
- The `RegisterSpanProcessor` and `UnregisterSpanProcessor` functions.
   These were holdovers from an approach prior to the TracerProvider design. They were not used anymore. (#1077)
- The `oterror` package. (#1026)
- The `othttp` and `httptrace` instrumentations were moved to `go.opentelemetry.io/contrib`. (#1032)

### Fixed

- The `semconv.HTTPServerMetricAttributesFromHTTPRequest()` function no longer generates the high-cardinality `http.request.content.length` label. (#1031)
- Correct instrumentation version tag in Jaeger exporter. (#1037)
- The SDK span will now set an error event if the `End` method is called during a panic (i.e. it was deferred). (#1043)
- Move internally generated protobuf code from the `go.opentelemetry.io/otel` to the OTLP exporter to reduce dependency overhead. (#1050)
- The `otel-collector` example referenced outdated collector processors. (#1006)

## [0.10.0] - 2020-07-29

This release migrates the default OpenTelemetry SDK into its own Go module, decoupling the SDK from the API and reducing dependencies for instrumentation packages.

### Added

- The Zipkin exporter now has `NewExportPipeline` and `InstallNewPipeline` constructor functions to match the common pattern.
    These function build a new exporter with default SDK options and register the exporter with the `global` package respectively. (#944)
- Add propagator option for gRPC instrumentation. (#986)
- The `testtrace` package now tracks the `trace.SpanKind` for each span. (#987)

### Changed

- Replace the `RegisterGlobal` `Option` in the Jaeger exporter with an `InstallNewPipeline` constructor function.
   This matches the other exporter constructor patterns and will register a new exporter after building it with default configuration. (#944)
- The trace (`go.opentelemetry.io/otel/exporters/trace/stdout`) and metric (`go.opentelemetry.io/otel/exporters/metric/stdout`) `stdout` exporters are now merged into a single exporter at `go.opentelemetry.io/otel/exporters/stdout`.
   This new exporter was made into its own Go module to follow the pattern of all exporters and decouple it from the `go.opentelemetry.io/otel` module. (#956, #963)
- Move the `go.opentelemetry.io/otel/exporters/test` test package to `go.opentelemetry.io/otel/sdk/export/metric/metrictest`. (#962)
- The `go.opentelemetry.io/otel/api/kv/value` package was merged into the parent `go.opentelemetry.io/otel/api/kv` package. (#968)
  - `value.Bool` was replaced with `kv.BoolValue`.
  - `value.Int64` was replaced with `kv.Int64Value`.
  - `value.Uint64` was replaced with `kv.Uint64Value`.
  - `value.Float64` was replaced with `kv.Float64Value`.
  - `value.Int32` was replaced with `kv.Int32Value`.
  - `value.Uint32` was replaced with `kv.Uint32Value`.
  - `value.Float32` was replaced with `kv.Float32Value`.
  - `value.String` was replaced with `kv.StringValue`.
  - `value.Int` was replaced with `kv.IntValue`.
  - `value.Uint` was replaced with `kv.UintValue`.
  - `value.Array` was replaced with `kv.ArrayValue`.
- Rename `Infer` to `Any` in the `go.opentelemetry.io/otel/api/kv` package. (#972)
- Change `othttp` to use the `httpsnoop` package to wrap the `ResponseWriter` so that optional interfaces (`http.Hijacker`, `http.Flusher`, etc.) that are implemented by the original `ResponseWriter`are also implemented by the wrapped `ResponseWriter`. (#979)
- Rename `go.opentelemetry.io/otel/sdk/metric/aggregator/test` package to `go.opentelemetry.io/otel/sdk/metric/aggregator/aggregatortest`. (#980)
- Make the SDK into its own Go module called `go.opentelemetry.io/otel/sdk`. (#985)
- Changed the default trace `Sampler` from `AlwaysOn` to `ParentOrElse(AlwaysOn)`. (#989)

### Removed

- The `IndexedAttribute` function from the `go.opentelemetry.io/otel/api/label` package was removed in favor of `IndexedLabel` which it was synonymous with. (#970)

### Fixed

- Bump github.com/golangci/golangci-lint from 1.28.3 to 1.29.0 in /tools. (#953)
- Bump github.com/google/go-cmp from 0.5.0 to 0.5.1. (#957)
- Use `global.Handle` for span export errors in the OTLP exporter. (#946)
- Correct Go language formatting in the README documentation. (#961)
- Remove default SDK dependencies from the `go.opentelemetry.io/otel/api` package. (#977)
- Remove default SDK dependencies from the `go.opentelemetry.io/otel/instrumentation` package. (#983)
- Move documented examples for `go.opentelemetry.io/otel/instrumentation/grpctrace` interceptors into Go example tests. (#984)

## [0.9.0] - 2020-07-20

### Added

- A new Resource Detector interface is included to allow resources to be automatically detected and included. (#939)
- A Detector to automatically detect resources from an environment variable. (#939)
- Github action to generate protobuf Go bindings locally in `internal/opentelemetry-proto-gen`. (#938)
- OTLP .proto files from `open-telemetry/opentelemetry-proto` imported as a git submodule under `internal/opentelemetry-proto`.
   References to `github.com/open-telemetry/opentelemetry-proto` changed to `go.opentelemetry.io/otel/internal/opentelemetry-proto-gen`. (#942)

### Changed

- Non-nil value `struct`s for key-value pairs will be marshalled using JSON rather than `Sprintf`. (#948)

### Removed

- Removed dependency on `github.com/open-telemetry/opentelemetry-collector`. (#943)

## [0.8.0] - 2020-07-09

### Added

- The `B3Encoding` type to represent the B3 encoding(s) the B3 propagator can inject.
   A value for HTTP supported encodings (Multiple Header: `MultipleHeader`, Single Header: `SingleHeader`) are included. (#882)
- The `FlagsDeferred` trace flag to indicate if the trace sampling decision has been deferred. (#882)
- The `FlagsDebug` trace flag to indicate if the trace is a debug trace. (#882)
- Add `peer.service` semantic attribute. (#898)
- Add database-specific semantic attributes. (#899)
- Add semantic convention for `faas.coldstart` and `container.id`. (#909)
- Add http content size semantic conventions. (#905)
- Include `http.request_content_length` in HTTP request basic attributes. (#905)
- Add semantic conventions for operating system process resource attribute keys. (#919)
- The Jaeger exporter now has a `WithBatchMaxCount` option to specify the maximum number of spans sent in a batch. (#931)

### Changed

- Update `CONTRIBUTING.md` to ask for updates to `CHANGELOG.md` with each pull request. (#879)
- Use lowercase header names for B3 Multiple Headers. (#881)
- The B3 propagator `SingleHeader` field has been replaced with `InjectEncoding`.
   This new field can be set to combinations of the `B3Encoding` bitmasks and will inject trace information in these encodings.
   If no encoding is set, the propagator will default to `MultipleHeader` encoding. (#882)
- The B3 propagator now extracts from either HTTP encoding of B3 (Single Header or Multiple Header) based on what is contained in the header.
   Preference is given to Single Header encoding with Multiple Header being the fallback if Single Header is not found or is invalid.
   This behavior change is made to dynamically support all correctly encoded traces received instead of having to guess the expected encoding prior to receiving. (#882)
- Extend semantic conventions for RPC. (#900)
- To match constant naming conventions in the `api/standard` package, the `FaaS*` key names are appended with a suffix of `Key`. (#920)
  - `"api/standard".FaaSName` -> `FaaSNameKey`
  - `"api/standard".FaaSID` -> `FaaSIDKey`
  - `"api/standard".FaaSVersion` -> `FaaSVersionKey`
  - `"api/standard".FaaSInstance` -> `FaaSInstanceKey`

### Removed

- The `FlagsUnused` trace flag is removed.
   The purpose of this flag was to act as the inverse of `FlagsSampled`, the inverse of `FlagsSampled` is used instead. (#882)
- The B3 header constants (`B3SingleHeader`, `B3DebugFlagHeader`, `B3TraceIDHeader`, `B3SpanIDHeader`, `B3SampledHeader`, `B3ParentSpanIDHeader`) are removed.
   If B3 header keys are needed [the authoritative OpenZipkin package constants](https://pkg.go.dev/github.com/openzipkin/zipkin-go@v0.2.2/propagation/b3?tab=doc#pkg-constants) should be used instead. (#882)

### Fixed

- The B3 Single Header name is now correctly `b3` instead of the previous `X-B3`. (#881)
- The B3 propagator now correctly supports sampling only values (`b3: 0`, `b3: 1`, or `b3: d`) for a Single B3 Header. (#882)
- The B3 propagator now propagates the debug flag.
   This removes the behavior of changing the debug flag into a set sampling bit.
   Instead, this now follow the B3 specification and omits the `X-B3-Sampling` header. (#882)
- The B3 propagator now tracks "unset" sampling state (meaning "defer the decision") and does not set the `X-B3-Sampling` header when injecting. (#882)
- Bump github.com/itchyny/gojq from 0.10.3 to 0.10.4 in /tools. (#883)
- Bump github.com/opentracing/opentracing-go from v1.1.1-0.20190913142402-a7454ce5950e to v1.2.0. (#885)
- The tracing time conversion for OTLP spans is now correctly set to `UnixNano`. (#896)
- Ensure span status is not set to `Unknown` when no HTTP status code is provided as it is assumed to be `200 OK`. (#908)
- Ensure `httptrace.clientTracer` closes `http.headers` span. (#912)
- Prometheus exporter will not apply stale updates or forget inactive metrics. (#903)
- Add test for api.standard `HTTPClientAttributesFromHTTPRequest`. (#905)
- Bump github.com/golangci/golangci-lint from 1.27.0 to 1.28.1 in /tools. (#901, #913)
- Update otel-colector example to use the v0.5.0 collector. (#915)
- The `grpctrace` instrumentation uses a span name conforming to the OpenTelemetry semantic conventions (does not contain a leading slash (`/`)). (#922)
- The `grpctrace` instrumentation includes an `rpc.method` attribute now set to the gRPC method name. (#900, #922)
- The `grpctrace` instrumentation `rpc.service` attribute now contains the package name if one exists.
   This is in accordance with OpenTelemetry semantic conventions. (#922)
- Correlation Context extractor will no longer insert an empty map into the returned context when no valid values are extracted. (#923)
- Bump google.golang.org/api from 0.28.0 to 0.29.0 in /exporters/trace/jaeger. (#925)
- Bump github.com/itchyny/gojq from 0.10.4 to 0.11.0 in /tools. (#926)
- Bump github.com/golangci/golangci-lint from 1.28.1 to 1.28.2 in /tools. (#930)

## [0.7.0] - 2020-06-26

This release implements the v0.5.0 version of the OpenTelemetry specification.

### Added

- The othttp instrumentation now includes default metrics. (#861)
- This CHANGELOG file to track all changes in the project going forward.
- Support for array type attributes. (#798)
- Apply transitive dependabot go.mod dependency updates as part of a new automatic Github workflow. (#844)
- Timestamps are now passed to exporters for each export. (#835)
- Add new `Accumulation` type to metric SDK to transport telemetry from `Accumulator`s to `Processor`s.
   This replaces the prior `Record` `struct` use for this purpose. (#835)
- New dependabot integration to automate package upgrades. (#814)
- `Meter` and `Tracer` implementations accept instrumentation version version as an optional argument.
   This instrumentation version is passed on to exporters. (#811) (#805) (#802)
- The OTLP exporter includes the instrumentation version in telemetry it exports. (#811)
- Environment variables for Jaeger exporter are supported. (#796)
- New `aggregation.Kind` in the export metric API. (#808)
- New example that uses OTLP and the collector. (#790)
- Handle errors in the span `SetName` during span initialization. (#791)
- Default service config to enable retries for retry-able failed requests in the OTLP exporter and an option to override this default. (#777)
- New `go.opentelemetry.io/otel/api/oterror` package to uniformly support error handling and definitions for the project. (#778)
- New `global` default implementation of the `go.opentelemetry.io/otel/api/oterror.Handler` interface to be used to handle errors prior to an user defined `Handler`.
   There is also functionality for the user to register their `Handler` as well as a convenience function `Handle` to handle an error with this global `Handler`(#778)
- Options to specify propagators for httptrace and grpctrace instrumentation. (#784)
- The required `application/json` header for the Zipkin exporter is included in all exports. (#774)
- Integrate HTTP semantics helpers from the contrib repository into the `api/standard` package. #769

### Changed

- Rename `Integrator` to `Processor` in the metric SDK. (#863)
- Rename `AggregationSelector` to `AggregatorSelector`. (#859)
- Rename `SynchronizedCopy` to `SynchronizedMove`. (#858)
- Rename `simple` integrator to `basic` integrator. (#857)
- Merge otlp collector examples. (#841)
- Change the metric SDK to support cumulative, delta, and pass-through exporters directly.
   With these changes, cumulative and delta specific exporters are able to request the correct kind of aggregation from the SDK. (#840)
- The `Aggregator.Checkpoint` API is renamed to `SynchronizedCopy` and adds an argument, a different `Aggregator` into which the copy is stored. (#812)
- The `export.Aggregator` contract is that `Update()` and `SynchronizedCopy()` are synchronized with each other.
   All the aggregation interfaces (`Sum`, `LastValue`, ...) are not meant to be synchronized, as the caller is expected to synchronize aggregators at a higher level after the `Accumulator`.
   Some of the `Aggregators` used unnecessary locking and that has been cleaned up. (#812)
- Use of `metric.Number` was replaced by `int64` now that we use `sync.Mutex` in the `MinMaxSumCount` and `Histogram` `Aggregators`. (#812)
- Replace `AlwaysParentSample` with `ParentSample(fallback)` to match the OpenTelemetry v0.5.0 specification. (#810)
- Rename `sdk/export/metric/aggregator` to `sdk/export/metric/aggregation`. #808
- Send configured headers with every request in the OTLP exporter, instead of just on connection creation. (#806)
- Update error handling for any one off error handlers, replacing, instead, with the `global.Handle` function. (#791)
- Rename `plugin` directory to `instrumentation` to match the OpenTelemetry specification. (#779)
- Makes the argument order to Histogram and DDSketch `New()` consistent. (#781)

### Removed

- `Uint64NumberKind` and related functions from the API. (#864)
- Context arguments from `Aggregator.Checkpoint` and `Integrator.Process` as they were unused. (#803)
- `SpanID` is no longer included in parameters for sampling decision to match the OpenTelemetry specification. (#775)

### Fixed

- Upgrade OTLP exporter to opentelemetry-proto matching the opentelemetry-collector v0.4.0 release. (#866)
- Allow changes to `go.sum` and `go.mod` when running dependabot tidy-up. (#871)
- Bump github.com/stretchr/testify from 1.4.0 to 1.6.1. (#824)
- Bump github.com/prometheus/client_golang from 1.7.0 to 1.7.1 in /exporters/metric/prometheus. (#867)
- Bump google.golang.org/grpc from 1.29.1 to 1.30.0 in /exporters/trace/jaeger. (#853)
- Bump google.golang.org/grpc from 1.29.1 to 1.30.0 in /exporters/trace/zipkin. (#854)
- Bumps github.com/golang/protobuf from 1.3.2 to 1.4.2 (#848)
- Bump github.com/stretchr/testify from 1.4.0 to 1.6.1 in /exporters/otlp (#817)
- Bump github.com/golangci/golangci-lint from 1.25.1 to 1.27.0 in /tools (#828)
- Bump github.com/prometheus/client_golang from 1.5.0 to 1.7.0 in /exporters/metric/prometheus (#838)
- Bump github.com/stretchr/testify from 1.4.0 to 1.6.1 in /exporters/trace/jaeger (#829)
- Bump github.com/benbjohnson/clock from 1.0.0 to 1.0.3 (#815)
- Bump github.com/stretchr/testify from 1.4.0 to 1.6.1 in /exporters/trace/zipkin (#823)
- Bump github.com/itchyny/gojq from 0.10.1 to 0.10.3 in /tools (#830)
- Bump github.com/stretchr/testify from 1.4.0 to 1.6.1 in /exporters/metric/prometheus (#822)
- Bump google.golang.org/grpc from 1.27.1 to 1.29.1 in /exporters/trace/zipkin (#820)
- Bump google.golang.org/grpc from 1.27.1 to 1.29.1 in /exporters/trace/jaeger (#831)
- Bump github.com/google/go-cmp from 0.4.0 to 0.5.0 (#836)
- Bump github.com/google/go-cmp from 0.4.0 to 0.5.0 in /exporters/trace/jaeger (#837)
- Bump github.com/google/go-cmp from 0.4.0 to 0.5.0 in /exporters/otlp (#839)
- Bump google.golang.org/api from 0.20.0 to 0.28.0 in /exporters/trace/jaeger (#843)
- Set span status from HTTP status code in the othttp instrumentation. (#832)
- Fixed typo in push controller comment. (#834)
- The `Aggregator` testing has been updated and cleaned. (#812)
- `metric.Number(0)` expressions are replaced by `0` where possible. (#812)
- Fixed `global` `handler_test.go` test failure. #804
- Fixed `BatchSpanProcessor.Shutdown` to wait until all spans are processed. (#766)
- Fixed OTLP example's accidental early close of exporter. (#807)
- Ensure zipkin exporter reads and closes response body. (#788)
- Update instrumentation to use `api/standard` keys instead of custom keys. (#782)
- Clean up tools and RELEASING documentation. (#762)

## [0.6.0] - 2020-05-21

### Added

- Support for `Resource`s in the prometheus exporter. (#757)
- New pull controller. (#751)
- New `UpDownSumObserver` instrument. (#750)
- OpenTelemetry collector demo. (#711)
- New `SumObserver` instrument. (#747)
- New `UpDownCounter` instrument. (#745)
- New timeout `Option` and configuration function `WithTimeout` to the push controller. (#742)
- New `api/standards` package to implement semantic conventions and standard key-value generation. (#731)

### Changed

- Rename `Register*` functions in the metric API to `New*` for all `Observer` instruments. (#761)
- Use `[]float64` for histogram boundaries, not `[]metric.Number`. (#758)
- Change OTLP example to use exporter as a trace `Syncer` instead of as an unneeded `Batcher`. (#756)
- Replace `WithResourceAttributes()` with `WithResource()` in the trace SDK. (#754)
- The prometheus exporter now uses the new pull controller. (#751)
- Rename `ScheduleDelayMillis` to `BatchTimeout` in the trace `BatchSpanProcessor`.(#752)
- Support use of synchronous instruments in asynchronous callbacks (#725)
- Move `Resource` from the `Export` method parameter into the metric export `Record`. (#739)
- Rename `Observer` instrument to `ValueObserver`. (#734)
- The push controller now has a method (`Provider()`) to return a `metric.Provider` instead of the old `Meter` method that acted as a `metric.Provider`. (#738)
- Replace `Measure` instrument by `ValueRecorder` instrument. (#732)
- Rename correlation context header from `"Correlation-Context"` to `"otcorrelations"` to match the OpenTelemetry specification. (#727)

### Fixed

- Ensure gRPC `ClientStream` override methods do not panic in grpctrace package. (#755)
- Disable parts of `BatchSpanProcessor` test until a fix is found. (#743)
- Fix `string` case in `kv` `Infer` function. (#746)
- Fix panic in grpctrace client interceptors. (#740)
- Refactor the `api/metrics` push controller and add `CheckpointSet` synchronization. (#737)
- Rewrite span batch process queue batching logic. (#719)
- Remove the push controller named Meter map. (#738)
- Fix Histogram aggregator initial state (fix #735). (#736)
- Ensure golang alpine image is running `golang-1.14` for examples. (#733)
- Added test for grpctrace `UnaryInterceptorClient`. (#695)
- Rearrange `api/metric` code layout. (#724)

## [0.5.0] - 2020-05-13

### Added

- Batch `Observer` callback support. (#717)
- Alias `api` types to root package of project. (#696)
- Create basic `othttp.Transport` for simple client instrumentation. (#678)
- `SetAttribute(string, interface{})` to the trace API. (#674)
- Jaeger exporter option that allows user to specify custom http client. (#671)
- `Stringer` and `Infer` methods to `key`s. (#662)

### Changed

- Rename `NewKey` in the `kv` package to just `Key`. (#721)
- Move `core` and `key` to `kv` package. (#720)
- Make the metric API `Meter` a `struct` so the abstract `MeterImpl` can be passed and simplify implementation. (#709)
- Rename SDK `Batcher` to `Integrator` to match draft OpenTelemetry SDK specification. (#710)
- Rename SDK `Ungrouped` integrator to `simple.Integrator` to match draft OpenTelemetry SDK specification. (#710)
- Rename SDK `SDK` `struct` to `Accumulator` to match draft OpenTelemetry SDK specification. (#710)
- Move `Number` from `core` to `api/metric` package. (#706)
- Move `SpanContext` from `core` to `trace` package. (#692)
- Change traceparent header from `Traceparent` to `traceparent` to implement the W3C specification. (#681)

### Fixed

- Update tooling to run generators in all submodules. (#705)
- gRPC interceptor regexp to match methods without a service name. (#683)
- Use a `const` for padding 64-bit B3 trace IDs. (#701)
- Update `mockZipkin` listen address from `:0` to `127.0.0.1:0`. (#700)
- Left-pad 64-bit B3 trace IDs with zero. (#698)
- Propagate at least the first W3C tracestate header. (#694)
- Remove internal `StateLocker` implementation. (#688)
- Increase instance size CI system uses. (#690)
- Add a `key` benchmark and use reflection in `key.Infer()`. (#679)
- Fix internal `global` test by using `global.Meter` with `RecordBatch()`. (#680)
- Reimplement histogram using mutex instead of `StateLocker`. (#669)
- Switch `MinMaxSumCount` to a mutex lock implementation instead of `StateLocker`. (#667)
- Update documentation to not include any references to `WithKeys`. (#672)
- Correct misspelling. (#668)
- Fix clobbering of the span context if extraction fails. (#656)
- Bump `golangci-lint` and work around the corrupting bug. (#666) (#670)

## [0.4.3] - 2020-04-24

### Added

- `Dockerfile` and `docker-compose.yml` to run example code. (#635)
- New `grpctrace` package that provides gRPC client and server interceptors for both unary and stream connections. (#621)
- New `api/label` package, providing common label set implementation. (#651)
- Support for JSON marshaling of `Resources`. (#654)
- `TraceID` and `SpanID` implementations for `Stringer` interface. (#642)
- `RemoteAddrKey` in the othttp plugin to include the HTTP client address in top-level spans. (#627)
- `WithSpanFormatter` option to the othttp plugin. (#617)
- Updated README to include section for compatible libraries and include reference to the contrib repository. (#612)
- The prometheus exporter now supports exporting histograms. (#601)
- A `String` method to the `Resource` to return a hashable identifier for a now unique resource. (#613)
- An `Iter` method to the `Resource` to return an array `AttributeIterator`. (#613)
- An `Equal` method to the `Resource` test the equivalence of resources. (#613)
- An iterable structure (`AttributeIterator`) for `Resource` attributes.

### Changed

- zipkin export's `NewExporter` now requires a `serviceName` argument to ensure this needed values is provided. (#644)
- Pass `Resources` through the metrics export pipeline. (#659)

### Removed

- `WithKeys` option from the metric API. (#639)

### Fixed

- Use the `label.Set.Equivalent` value instead of an encoding in the batcher. (#658)
- Correct typo `trace.Exporter` to `trace.SpanSyncer` in comments. (#653)
- Use type names for return values in jaeger exporter. (#648)
- Increase the visibility of the `api/key` package by updating comments and fixing usages locally. (#650)
- `Checkpoint` only after `Update`; Keep records in the `sync.Map` longer. (#647)
- Do not cache `reflect.ValueOf()` in metric Labels. (#649)
- Batch metrics exported from the OTLP exporter based on `Resource` and labels. (#626)
- Add error wrapping to the prometheus exporter. (#631)
- Update the OTLP exporter batching of traces to use a unique `string` representation of an associated `Resource` as the batching key. (#623)
- Update OTLP `SpanData` transform to only include the `ParentSpanID` if one exists. (#614)
- Update `Resource` internal representation to uniquely and reliably identify resources. (#613)
- Check return value from `CheckpointSet.ForEach` in prometheus exporter. (#622)
- Ensure spans created by httptrace client tracer reflect operation structure. (#618)
- Create a new recorder rather than reuse when multiple observations in same epoch for asynchronous instruments. #610
- The default port the OTLP exporter uses to connect to the OpenTelemetry collector is updated to match the one the collector listens on by default. (#611)

## [0.4.2] - 2020-03-31

### Fixed

- Fix `pre_release.sh` to update version in `sdk/opentelemetry.go`. (#607)
- Fix time conversion from internal to OTLP in OTLP exporter. (#606)

## [0.4.1] - 2020-03-31

### Fixed

- Update `tag.sh` to create signed tags. (#604)

## [0.4.0] - 2020-03-30

### Added

- New API package `api/metric/registry` that exposes a `MeterImpl` wrapper for use by SDKs to generate unique instruments. (#580)
- Script to verify examples after a new release. (#579)

### Removed

- The dogstatsd exporter due to lack of support.
   This additionally removes support for statsd. (#591)
- `LabelSet` from the metric API.
   This is replaced by a `[]core.KeyValue` slice. (#595)
- `Labels` from the metric API's `Meter` interface. (#595)

### Changed

- The metric `export.Labels` became an interface which the SDK implements and the `export` package provides a simple, immutable implementation of this interface intended for testing purposes. (#574)
- Renamed `internal/metric.Meter` to `MeterImpl`. (#580)
- Renamed `api/global/internal.obsImpl` to `asyncImpl`. (#580)

### Fixed

- Corrected missing return in mock span. (#582)
- Update License header for all source files to match CNCF guidelines and include a test to ensure it is present. (#586) (#596)
- Update to v0.3.0 of the OTLP in the OTLP exporter. (#588)
- Update pre-release script to be compatible between GNU and BSD based systems. (#592)
- Add a `RecordBatch` benchmark. (#594)
- Moved span transforms of the OTLP exporter to the internal package. (#593)
- Build both go-1.13 and go-1.14 in circleci to test for all supported versions of Go. (#569)
- Removed unneeded allocation on empty labels in OLTP exporter. (#597)
- Update `BatchedSpanProcessor` to process the queue until no data but respect max batch size. (#599)
- Update project documentation godoc.org links to pkg.go.dev. (#602)

## [0.3.0] - 2020-03-21

This is a first official beta release, which provides almost fully complete metrics, tracing, and context propagation functionality.
There is still a possibility of breaking changes.

### Added

- Add `Observer` metric instrument. (#474)
- Add global `Propagators` functionality to enable deferred initialization for propagators registered before the first Meter SDK is installed. (#494)
- Simplified export setup pipeline for the jaeger exporter to match other exporters. (#459)
- The zipkin trace exporter. (#495)
- The OTLP exporter to export metric and trace telemetry to the OpenTelemetry collector. (#497) (#544) (#545)
- Add `StatusMessage` field to the trace `Span`. (#524)
- Context propagation in OpenTracing bridge in terms of OpenTelemetry context propagation. (#525)
- The `Resource` type was added to the SDK. (#528)
- The global API now supports a `Tracer` and `Meter` function as shortcuts to getting a global `*Provider` and calling these methods directly. (#538)
- The metric API now defines a generic `MeterImpl` interface to support general purpose `Meter` construction.
   Additionally, `SyncImpl` and `AsyncImpl` are added to support general purpose instrument construction. (#560)
- A metric `Kind` is added to represent the `MeasureKind`, `ObserverKind`, and `CounterKind`. (#560)
- Scripts to better automate the release process. (#576)

### Changed

- Default to to use `AlwaysSampler` instead of `ProbabilitySampler` to match OpenTelemetry specification. (#506)
- Renamed `AlwaysSampleSampler` to `AlwaysOnSampler` in the trace API. (#511)
- Renamed `NeverSampleSampler` to `AlwaysOffSampler` in the trace API. (#511)
- The `Status` field of the `Span` was changed to `StatusCode` to disambiguate with the added `StatusMessage`. (#524)
- Updated the trace `Sampler` interface conform to the OpenTelemetry specification. (#531)
- Rename metric API `Options` to `Config`. (#541)
- Rename metric `Counter` aggregator to be `Sum`. (#541)
- Unify metric options into `Option` from instrument specific options. (#541)
- The trace API's `TraceProvider` now support `Resource`s. (#545)
- Correct error in zipkin module name. (#548)
- The jaeger trace exporter now supports `Resource`s. (#551)
- Metric SDK now supports `Resource`s.
   The `WithResource` option was added to configure a `Resource` on creation and the `Resource` method was added to the metric `Descriptor` to return the associated `Resource`. (#552)
- Replace `ErrNoLastValue` and `ErrEmptyDataSet` by `ErrNoData` in the metric SDK. (#557)
- The stdout trace exporter now supports `Resource`s. (#558)
- The metric `Descriptor` is now included at the API instead of the SDK. (#560)
- Replace `Ordered` with an iterator in `export.Labels`. (#567)

### Removed

- The vendor specific Stackdriver. It is now hosted on 3rd party vendor infrastructure. (#452)
- The `Unregister` method for metric observers as it is not in the OpenTelemetry specification. (#560)
- `GetDescriptor` from the metric SDK. (#575)
- The `Gauge` instrument from the metric API. (#537)

### Fixed

- Make histogram aggregator checkpoint consistent. (#438)
- Update README with import instructions and how to build and test. (#505)
- The default label encoding was updated to be unique. (#508)
- Use `NewRoot` in the othttp plugin for public endpoints. (#513)
- Fix data race in `BatchedSpanProcessor`. (#518)
- Skip test-386 for Mac OS 10.15.x (Catalina and upwards). #521
- Use a variable-size array to represent ordered labels in maps. (#523)
- Update the OTLP protobuf and update changed import path. (#532)
- Use `StateLocker` implementation in `MinMaxSumCount`. (#546)
- Eliminate goroutine leak in histogram stress test. (#547)
- Update OTLP exporter with latest protobuf. (#550)
- Add filters to the othttp plugin. (#556)
- Provide an implementation of the `Header*` filters that do not depend on Go 1.14. (#565)
- Encode labels once during checkpoint.
   The checkpoint function is executed in a single thread so we can do the encoding lazily before passing the encoded version of labels to the exporter.
   This is a cheap and quick way to avoid encoding the labels on every collection interval. (#572)
- Run coverage over all packages in `COVERAGE_MOD_DIR`. (#573)

## [0.2.3] - 2020-03-04

### Added

- `RecordError` method on `Span`s in the trace API to Simplify adding error events to spans. (#473)
- Configurable push frequency for exporters setup pipeline. (#504)

### Changed

- Rename the `exporter` directory to `exporters`.
   The `go.opentelemetry.io/otel/exporter/trace/jaeger` package was mistakenly released with a `v1.0.0` tag instead of `v0.1.0`.
   This resulted in all subsequent releases not becoming the default latest.
   A consequence of this was that all `go get`s pulled in the incompatible `v0.1.0` release of that package when pulling in more recent packages from other otel packages.
   Renaming the `exporter` directory to `exporters` fixes this issue by renaming the package and therefore clearing any existing dependency tags.
   Consequentially, this action also renames *all* exporter packages. (#502)

### Removed

- The `CorrelationContextHeader` constant in the `correlation` package is no longer exported. (#503)

## [0.2.2] - 2020-02-27

### Added

- `HTTPSupplier` interface in the propagation API to specify methods to retrieve and store a single value for a key to be associated with a carrier. (#467)
- `HTTPExtractor` interface in the propagation API to extract information from an `HTTPSupplier` into a context. (#467)
- `HTTPInjector` interface in the propagation API to inject information into an `HTTPSupplier.` (#467)
- `Config` and configuring `Option` to the propagator API. (#467)
- `Propagators` interface in the propagation API to contain the set of injectors and extractors for all supported carrier formats. (#467)
- `HTTPPropagator` interface in the propagation API to inject and extract from an `HTTPSupplier.` (#467)
- `WithInjectors` and `WithExtractors` functions to the propagator API to configure injectors and extractors to use. (#467)
- `ExtractHTTP` and `InjectHTTP` functions to apply configured HTTP extractors and injectors to a passed context. (#467)
- Histogram aggregator. (#433)
- `DefaultPropagator` function and have it return `trace.TraceContext` as the default context propagator. (#456)
- `AlwaysParentSample` sampler to the trace API. (#455)
- `WithNewRoot` option function to the trace API to specify the created span should be considered a root span. (#451)

### Changed

- Renamed `WithMap` to `ContextWithMap` in the correlation package. (#481)
- Renamed `FromContext` to `MapFromContext` in the correlation package. (#481)
- Move correlation context propagation to correlation package. (#479)
- Do not default to putting remote span context into links. (#480)
- `Tracer.WithSpan` updated to accept `StartOptions`. (#472)
- Renamed `MetricKind` to `Kind` to not stutter in the type usage. (#432)
- Renamed the `export` package to `metric` to match directory structure. (#432)
- Rename the `api/distributedcontext` package to `api/correlation`. (#444)
- Rename the `api/propagators` package to `api/propagation`. (#444)
- Move the propagators from the `propagators` package into the `trace` API package. (#444)
- Update `Float64Gauge`, `Int64Gauge`, `Float64Counter`, `Int64Counter`, `Float64Measure`, and `Int64Measure` metric methods to use value receivers instead of pointers. (#462)
- Moved all dependencies of tools package to a tools directory. (#466)

### Removed

- Binary propagators. (#467)
- NOOP propagator. (#467)

### Fixed

- Upgraded `github.com/golangci/golangci-lint` from `v1.21.0` to `v1.23.6` in `tools/`. (#492)
- Fix a possible nil-dereference crash (#478)
- Correct comments for `InstallNewPipeline` in the stdout exporter. (#483)
- Correct comments for `InstallNewPipeline` in the dogstatsd exporter. (#484)
- Correct comments for `InstallNewPipeline` in the prometheus exporter. (#482)
- Initialize `onError` based on `Config` in prometheus exporter. (#486)
- Correct module name in prometheus exporter README. (#475)
- Removed tracer name prefix from span names. (#430)
- Fix `aggregator_test.go` import package comment. (#431)
- Improved detail in stdout exporter. (#436)
- Fix a dependency issue (generate target should depend on stringer, not lint target) in Makefile. (#442)
- Reorders the Makefile targets within `precommit` target so we generate files and build the code before doing linting, so we can get much nicer errors about syntax errors from the compiler. (#442)
- Reword function documentation in gRPC plugin. (#446)
- Send the `span.kind` tag to Jaeger from the jaeger exporter. (#441)
- Fix `metadataSupplier` in the jaeger exporter to overwrite the header if existing instead of appending to it. (#441)
- Upgraded to Go 1.13 in CI. (#465)
- Correct opentelemetry.io URL in trace SDK documentation. (#464)
- Refactored reference counting logic in SDK determination of stale records. (#468)
- Add call to `runtime.Gosched` in instrument `acquireHandle` logic to not block the collector. (#469)

## [0.2.1.1] - 2020-01-13

### Fixed

- Use stateful batcher on Prometheus exporter fixing regresion introduced in #395. (#428)

## [0.2.1] - 2020-01-08

### Added

- Global meter forwarding implementation.
   This enables deferred initialization for metric instruments registered before the first Meter SDK is installed. (#392)
- Global trace forwarding implementation.
   This enables deferred initialization for tracers registered before the first Trace SDK is installed. (#406)
- Standardize export pipeline creation in all exporters. (#395)
- A testing, organization, and comments for 64-bit field alignment. (#418)
- Script to tag all modules in the project. (#414)

### Changed

- Renamed `propagation` package to `propagators`. (#362)
- Renamed `B3Propagator` propagator to `B3`. (#362)
- Renamed `TextFormatPropagator` propagator to `TextFormat`. (#362)
- Renamed `BinaryPropagator` propagator to `Binary`. (#362)
- Renamed `BinaryFormatPropagator` propagator to `BinaryFormat`. (#362)
- Renamed `NoopTextFormatPropagator` propagator to `NoopTextFormat`. (#362)
- Renamed `TraceContextPropagator` propagator to `TraceContext`. (#362)
- Renamed `SpanOption` to `StartOption` in the trace API. (#369)
- Renamed `StartOptions` to `StartConfig` in the trace API. (#369)
- Renamed `EndOptions` to `EndConfig` in the trace API. (#369)
- `Number` now has a pointer receiver for its methods. (#375)
- Renamed `CurrentSpan` to `SpanFromContext` in the trace API. (#379)
- Renamed `SetCurrentSpan` to `ContextWithSpan` in the trace API. (#379)
- Renamed `Message` in Event to `Name` in the trace API. (#389)
- Prometheus exporter no longer aggregates metrics, instead it only exports them. (#385)
- Renamed `HandleImpl` to `BoundInstrumentImpl` in the metric API. (#400)
- Renamed `Float64CounterHandle` to `Float64CounterBoundInstrument` in the metric API. (#400)
- Renamed `Int64CounterHandle` to `Int64CounterBoundInstrument` in the metric API. (#400)
- Renamed `Float64GaugeHandle` to `Float64GaugeBoundInstrument` in the metric API. (#400)
- Renamed `Int64GaugeHandle` to `Int64GaugeBoundInstrument` in the metric API. (#400)
- Renamed `Float64MeasureHandle` to `Float64MeasureBoundInstrument` in the metric API. (#400)
- Renamed `Int64MeasureHandle` to `Int64MeasureBoundInstrument` in the metric API. (#400)
- Renamed `Release` method for bound instruments in the metric API to `Unbind`. (#400)
- Renamed `AcquireHandle` method for bound instruments in the metric API to `Bind`. (#400)
- Renamed the `File` option in the stdout exporter to `Writer`. (#404)
- Renamed all `Options` to `Config` for all metric exports where this wasn't already the case.

### Fixed

- Aggregator import path corrected. (#421)
- Correct links in README. (#368)
- The README was updated to match latest code changes in its examples. (#374)
- Don't capitalize error statements. (#375)
- Fix ignored errors. (#375)
- Fix ambiguous variable naming. (#375)
- Removed unnecessary type casting. (#375)
- Use named parameters. (#375)
- Updated release schedule. (#378)
- Correct http-stackdriver example module name. (#394)
- Removed the `http.request` span in `httptrace` package. (#397)
- Add comments in the metrics SDK (#399)
- Initialize checkpoint when creating ddsketch aggregator to prevent panic when merging into a empty one. (#402) (#403)
- Add documentation of compatible exporters in the README. (#405)
- Typo fix. (#408)
- Simplify span check logic in SDK tracer implementation. (#419)

## [0.2.0] - 2019-12-03

### Added

- Unary gRPC tracing example. (#351)
- Prometheus exporter. (#334)
- Dogstatsd metrics exporter. (#326)

### Changed

- Rename `MaxSumCount` aggregation to `MinMaxSumCount` and add the `Min` interface for this aggregation. (#352)
- Rename `GetMeter` to `Meter`. (#357)
- Rename `HTTPTraceContextPropagator` to `TraceContextPropagator`. (#355)
- Rename `HTTPB3Propagator` to `B3Propagator`. (#355)
- Rename `HTTPTraceContextPropagator` to `TraceContextPropagator`. (#355)
- Move `/global` package to `/api/global`. (#356)
- Rename `GetTracer` to `Tracer`. (#347)

### Removed

- `SetAttribute` from the `Span` interface in the trace API. (#361)
- `AddLink` from the `Span` interface in the trace API. (#349)
- `Link` from the `Span` interface in the trace API. (#349)

### Fixed

- Exclude example directories from coverage report. (#365)
- Lint make target now implements automatic fixes with `golangci-lint` before a second run to report the remaining issues. (#360)
- Drop `GO111MODULE` environment variable in Makefile as Go 1.13 is the project specified minimum version and this is environment variable is not needed for that version of Go. (#359)
- Run the race checker for all test. (#354)
- Redundant commands in the Makefile are removed. (#354)
- Split the `generate` and `lint` targets of the Makefile. (#354)
- Renames `circle-ci` target to more generic `ci` in Makefile. (#354)
- Add example Prometheus binary to gitignore. (#358)
- Support negative numbers with the `MaxSumCount`. (#335)
- Resolve race conditions in `push_test.go` identified in #339. (#340)
- Use `/usr/bin/env bash` as a shebang in scripts rather than `/bin/bash`. (#336)
- Trace benchmark now tests both `AlwaysSample` and `NeverSample`.
   Previously it was testing `AlwaysSample` twice. (#325)
- Trace benchmark now uses a `[]byte` for `TraceID` to fix failing test. (#325)
- Added a trace benchmark to test variadic functions in `setAttribute` vs `setAttributes` (#325)
- The `defaultkeys` batcher was only using the encoded label set as its map key while building a checkpoint.
   This allowed distinct label sets through, but any metrics sharing a label set could be overwritten or merged incorrectly.
   This was corrected. (#333)

## [0.1.2] - 2019-11-18

### Fixed

- Optimized the `simplelru` map for attributes to reduce the number of allocations. (#328)
- Removed unnecessary unslicing of parameters that are already a slice. (#324)

## [0.1.1] - 2019-11-18

This release contains a Metrics SDK with stdout exporter and supports basic aggregations such as counter, gauges, array, maxsumcount, and ddsketch.

### Added

- Metrics stdout export pipeline. (#265)
- Array aggregation for raw measure metrics. (#282)
- The core.Value now have a `MarshalJSON` method. (#281)

### Removed

- `WithService`, `WithResources`, and `WithComponent` methods of tracers. (#314)
- Prefix slash in `Tracer.Start()` for the Jaeger example. (#292)

### Changed

- Allocation in LabelSet construction to reduce GC overhead. (#318)
- `trace.WithAttributes` to append values instead of replacing (#315)
- Use a formula for tolerance in sampling tests. (#298)
- Move export types into trace and metric-specific sub-directories. (#289)
- `SpanKind` back to being based on an `int` type. (#288)

### Fixed

- URL to OpenTelemetry website in README. (#323)
- Name of othttp default tracer. (#321)
- `ExportSpans` for the stackdriver exporter now handles `nil` context. (#294)
- CI modules cache to correctly restore/save from/to the cache. (#316)
- Fix metric SDK race condition between `LoadOrStore` and the assignment `rec.recorder = i.meter.exporter.AggregatorFor(rec)`. (#293)
- README now reflects the new code structure introduced with these changes. (#291)
- Make the basic example work. (#279)

## [0.1.0] - 2019-11-04

This is the first release of open-telemetry go library.
It contains api and sdk for trace and meter.

### Added

- Initial OpenTelemetry trace and metric API prototypes.
- Initial OpenTelemetry trace, metric, and export SDK packages.
- A wireframe bridge to support compatibility with OpenTracing.
- Example code for a basic, http-stackdriver, http, jaeger, and named tracer setup.
- Exporters for Jaeger, Stackdriver, and stdout.
- Propagators for binary, B3, and trace-context protocols.
- Project information and guidelines in the form of a README and CONTRIBUTING.
- Tools to build the project and a Makefile to automate the process.
- Apache-2.0 license.
- CircleCI build CI manifest files.
- CODEOWNERS file to track owners of this project.

[Unreleased]: https://github.com/open-telemetry/opentelemetry-go/compare/v1.9.0...HEAD
[1.9.0/0.0.3]: https://github.com/open-telemetry/opentelemetry-go/releases/tag/v1.9.0
[1.8.0/0.31.0]: https://github.com/open-telemetry/opentelemetry-go/releases/tag/v1.8.0
[1.7.0/0.30.0]: https://github.com/open-telemetry/opentelemetry-go/releases/tag/v1.7.0
[0.29.0]: https://github.com/open-telemetry/opentelemetry-go/releases/tag/metric/v0.29.0
[1.6.3]: https://github.com/open-telemetry/opentelemetry-go/releases/tag/v1.6.3
[1.6.2]: https://github.com/open-telemetry/opentelemetry-go/releases/tag/v1.6.2
[1.6.1]: https://github.com/open-telemetry/opentelemetry-go/releases/tag/v1.6.1
[1.6.0/0.28.0]: https://github.com/open-telemetry/opentelemetry-go/releases/tag/v1.6.0
[1.5.0]: https://github.com/open-telemetry/opentelemetry-go/releases/tag/v1.5.0
[1.4.1]: https://github.com/open-telemetry/opentelemetry-go/releases/tag/v1.4.1
[1.4.0]: https://github.com/open-telemetry/opentelemetry-go/releases/tag/v1.4.0
[1.3.0]: https://github.com/open-telemetry/opentelemetry-go/releases/tag/v1.3.0
[1.2.0]: https://github.com/open-telemetry/opentelemetry-go/releases/tag/v1.2.0
[1.1.0]: https://github.com/open-telemetry/opentelemetry-go/releases/tag/v1.1.0
[1.0.1]: https://github.com/open-telemetry/opentelemetry-go/releases/tag/v1.0.1
[Metrics 0.24.0]: https://github.com/open-telemetry/opentelemetry-go/releases/tag/metric/v0.24.0
[1.0.0]: https://github.com/open-telemetry/opentelemetry-go/releases/tag/v1.0.0
[1.0.0-RC3]: https://github.com/open-telemetry/opentelemetry-go/releases/tag/v1.0.0-RC3
[1.0.0-RC2]: https://github.com/open-telemetry/opentelemetry-go/releases/tag/v1.0.0-RC2
[Experimental Metrics v0.22.0]: https://github.com/open-telemetry/opentelemetry-go/releases/tag/metric/v0.22.0
[1.0.0-RC1]: https://github.com/open-telemetry/opentelemetry-go/releases/tag/v1.0.0-RC1
[0.20.0]: https://github.com/open-telemetry/opentelemetry-go/releases/tag/v0.20.0
[0.19.0]: https://github.com/open-telemetry/opentelemetry-go/releases/tag/v0.19.0
[0.18.0]: https://github.com/open-telemetry/opentelemetry-go/releases/tag/v0.18.0
[0.17.0]: https://github.com/open-telemetry/opentelemetry-go/releases/tag/v0.17.0
[0.16.0]: https://github.com/open-telemetry/opentelemetry-go/releases/tag/v0.16.0
[0.15.0]: https://github.com/open-telemetry/opentelemetry-go/releases/tag/v0.15.0
[0.14.0]: https://github.com/open-telemetry/opentelemetry-go/releases/tag/v0.14.0
[0.13.0]: https://github.com/open-telemetry/opentelemetry-go/releases/tag/v0.13.0
[0.12.0]: https://github.com/open-telemetry/opentelemetry-go/releases/tag/v0.12.0
[0.11.0]: https://github.com/open-telemetry/opentelemetry-go/releases/tag/v0.11.0
[0.10.0]: https://github.com/open-telemetry/opentelemetry-go/releases/tag/v0.10.0
[0.9.0]: https://github.com/open-telemetry/opentelemetry-go/releases/tag/v0.9.0
[0.8.0]: https://github.com/open-telemetry/opentelemetry-go/releases/tag/v0.8.0
[0.7.0]: https://github.com/open-telemetry/opentelemetry-go/releases/tag/v0.7.0
[0.6.0]: https://github.com/open-telemetry/opentelemetry-go/releases/tag/v0.6.0
[0.5.0]: https://github.com/open-telemetry/opentelemetry-go/releases/tag/v0.5.0
[0.4.3]: https://github.com/open-telemetry/opentelemetry-go/releases/tag/v0.4.3
[0.4.2]: https://github.com/open-telemetry/opentelemetry-go/releases/tag/v0.4.2
[0.4.1]: https://github.com/open-telemetry/opentelemetry-go/releases/tag/v0.4.1
[0.4.0]: https://github.com/open-telemetry/opentelemetry-go/releases/tag/v0.4.0
[0.3.0]: https://github.com/open-telemetry/opentelemetry-go/releases/tag/v0.3.0
[0.2.3]: https://github.com/open-telemetry/opentelemetry-go/releases/tag/v0.2.3
[0.2.2]: https://github.com/open-telemetry/opentelemetry-go/releases/tag/v0.2.2
[0.2.1.1]: https://github.com/open-telemetry/opentelemetry-go/releases/tag/v0.2.1.1
[0.2.1]: https://github.com/open-telemetry/opentelemetry-go/releases/tag/v0.2.1
[0.2.0]: https://github.com/open-telemetry/opentelemetry-go/releases/tag/v0.2.0
[0.1.2]: https://github.com/open-telemetry/opentelemetry-go/releases/tag/v0.1.2
[0.1.1]: https://github.com/open-telemetry/opentelemetry-go/releases/tag/v0.1.1
[0.1.0]: https://github.com/open-telemetry/opentelemetry-go/releases/tag/v0.1.0<|MERGE_RESOLUTION|>--- conflicted
+++ resolved
@@ -13,12 +13,9 @@
 - Support Go 1.19.
   Include compatibility testing and document support. (#3077)
 - Upgrade go.opentelemetry.io/proto/otlp from v0.18.0 to v0.19.0 (#3107)
-<<<<<<< HEAD
-- Add the `WithScopeAttributes` `MeterOption` to the `go.opentelemetry.io/otel/metric` package. (#3132)
-=======
 - Add an `Attribute` field to the `Scope` type in `go.opentelemetry.io/otel/sdk/instrumentation`. (#3131)
 - Add the `WithScopeAttributes` `TracerOption` to the `go.opentelemetry.io/otel/trace` package. (#3131)
->>>>>>> 0078faeb
+- Add the `WithScopeAttributes` `MeterOption` to the `go.opentelemetry.io/otel/metric` package. (#3132)
 
 ### Changed
 
