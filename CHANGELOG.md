# Changelog

All notable changes to this project will be documented in this file.

The format is based on [Keep a Changelog](https://keepachangelog.com/en/1.0.0/).

This project adheres to [Semantic Versioning](https://semver.org/spec/v2.0.0.html).

## [Unreleased]

### Added

- Support Go 1.19.
  Include compatibility testing and document support. (#3077)
<<<<<<< HEAD
- Support the OTLP ExportTracePartialSuccess and ExportMetricsPartialSuccess
  responses; these are passed to the registered error handler. (#3106)
=======
- Upgrade go.opentelemetry.io/proto/otlp from v0.18.0 to v0.19.0 (#3107)
>>>>>>> 55b49c40

### Changed

- Fix misidentification of OpenTelemetry `SpanKind` in OpenTracing bridge (`go.opentelemetry.io/otel/bridge/opentracing`).  (#3096)
- The exponential histogram mapping functions have been updated with
  exact upper-inclusive boundary support following the [corresponding
  specification change](https://github.com/open-telemetry/opentelemetry-specification/pull/2633). (#2982)
- Attempting to start a span with a nil `context` will no longer cause a panic. (#3110)

## [1.9.0/0.0.3] - 2022-08-01

### Added

- Add support for Schema Files format 1.1.x (metric "split" transform) with the new `go.opentelemetry.io/otel/schema/v1.1` package. (#2999)
- Add the `go.opentelemetry.io/otel/semconv/v1.11.0` package.
  The package contains semantic conventions from the `v1.11.0` version of the OpenTelemetry specification. (#3009)
- Add the `go.opentelemetry.io/otel/semconv/v1.12.0` package.
  The package contains semantic conventions from the `v1.12.0` version of the OpenTelemetry specification. (#3010)
- Add the `http.method` attribute to HTTP server metric from all `go.opentelemetry.io/otel/semconv/*` packages. (#3018)

### Fixed

- Invalid warning for context setup being deferred in `go.opentelemetry.io/otel/bridge/opentracing` package. (#3029)

## [1.8.0/0.31.0] - 2022-07-08

### Added

- Add support for `opentracing.TextMap` format in the `Inject` and `Extract` methods
of the `"go.opentelemetry.io/otel/bridge/opentracing".BridgeTracer` type. (#2911)

### Changed

- The `crosslink` make target has been updated to use the `go.opentelemetry.io/build-tools/crosslink` package. (#2886)
- In the `go.opentelemetry.io/otel/sdk/instrumentation` package rename `Library` to `Scope` and alias `Library` as `Scope` (#2976)
- Move metric no-op implementation form `nonrecording` to `metric` package. (#2866)

### Removed

- Support for go1.16. Support is now only for go1.17 and go1.18 (#2917)

### Deprecated

- The `Library` struct in the `go.opentelemetry.io/otel/sdk/instrumentation` package is deprecated.
  Use the equivalent `Scope` struct instead. (#2977)
- The `ReadOnlySpan.InstrumentationLibrary` method from the `go.opentelemetry.io/otel/sdk/trace` package is deprecated.
  Use the equivalent `ReadOnlySpan.InstrumentationScope` method instead. (#2977)

## [1.7.0/0.30.0] - 2022-04-28

### Added

- Add the `go.opentelemetry.io/otel/semconv/v1.8.0` package.
  The package contains semantic conventions from the `v1.8.0` version of the OpenTelemetry specification. (#2763)
- Add the `go.opentelemetry.io/otel/semconv/v1.9.0` package.
  The package contains semantic conventions from the `v1.9.0` version of the OpenTelemetry specification. (#2792)
- Add the `go.opentelemetry.io/otel/semconv/v1.10.0` package.
  The package contains semantic conventions from the `v1.10.0` version of the OpenTelemetry specification. (#2842)
- Added an in-memory exporter to metrictest to aid testing with a full SDK. (#2776)

### Fixed

- Globally delegated instruments are unwrapped before delegating asynchronous callbacks. (#2784)
- Remove import of `testing` package in non-tests builds of the `go.opentelemetry.io/otel` package. (#2786)

### Changed

- The `WithLabelEncoder` option from the `go.opentelemetry.io/otel/exporters/stdout/stdoutmetric` package is renamed to `WithAttributeEncoder`. (#2790)
- The `LabelFilterSelector` interface from `go.opentelemetry.io/otel/sdk/metric/processor/reducer` is renamed to `AttributeFilterSelector`.
  The method included in the renamed interface also changed from `LabelFilterFor` to `AttributeFilterFor`. (#2790)
- The `Metadata.Labels` method from the `go.opentelemetry.io/otel/sdk/metric/export` package is renamed to `Metadata.Attributes`.
  Consequentially, the `Record` type from the same package also has had the embedded method renamed. (#2790)

### Deprecated

- The `Iterator.Label` method in the `go.opentelemetry.io/otel/attribute` package is deprecated.
  Use the equivalent `Iterator.Attribute` method instead. (#2790)
- The `Iterator.IndexedLabel` method in the `go.opentelemetry.io/otel/attribute` package is deprecated.
  Use the equivalent `Iterator.IndexedAttribute` method instead. (#2790)
- The `MergeIterator.Label` method in the `go.opentelemetry.io/otel/attribute` package is deprecated.
  Use the equivalent `MergeIterator.Attribute` method instead. (#2790)

### Removed

- Removed the `Batch` type from the `go.opentelemetry.io/otel/sdk/metric/metrictest` package. (#2864)
- Removed the `Measurement` type from the `go.opentelemetry.io/otel/sdk/metric/metrictest` package. (#2864)

## [0.29.0] - 2022-04-11

### Added

- The metrics global package was added back into several test files. (#2764)
- The `Meter` function is added back to the `go.opentelemetry.io/otel/metric/global` package.
  This function is a convenience function equivalent to calling `global.MeterProvider().Meter(...)`. (#2750)

### Removed

- Removed module the `go.opentelemetry.io/otel/sdk/export/metric`.
  Use the `go.opentelemetry.io/otel/sdk/metric` module instead. (#2720)

### Changed

- Don't panic anymore when setting a global MeterProvider to itself. (#2749)
- Upgrade `go.opentelemetry.io/proto/otlp` in `go.opentelemetry.io/otel/exporters/otlp/otlpmetric` from `v0.12.1` to `v0.15.0`.
  This replaces the use of the now deprecated `InstrumentationLibrary` and `InstrumentationLibraryMetrics` types and fields in the proto library with the equivalent `InstrumentationScope` and `ScopeMetrics`. (#2748)

## [1.6.3] - 2022-04-07

### Fixed

- Allow non-comparable global `MeterProvider`, `TracerProvider`, and `TextMapPropagator` types to be set. (#2772, #2773)

## [1.6.2] - 2022-04-06

### Changed

- Don't panic anymore when setting a global TracerProvider or TextMapPropagator to itself. (#2749)
- Upgrade `go.opentelemetry.io/proto/otlp` in `go.opentelemetry.io/otel/exporters/otlp/otlptrace` from `v0.12.1` to `v0.15.0`.
  This replaces the use of the now deprecated `InstrumentationLibrary` and `InstrumentationLibrarySpans` types and fields in the proto library with the equivalent `InstrumentationScope` and `ScopeSpans`. (#2748)

## [1.6.1] - 2022-03-28

### Fixed

- The `go.opentelemetry.io/otel/schema/*` packages now use the correct schema URL for their `SchemaURL` constant.
  Instead of using `"https://opentelemetry.io/schemas/v<version>"` they now use the correct URL without a `v` prefix, `"https://opentelemetry.io/schemas/<version>"`. (#2743, #2744)

### Security

- Upgrade `go.opentelemetry.io/proto/otlp` from `v0.12.0` to `v0.12.1`.
  This includes an indirect upgrade of `github.com/grpc-ecosystem/grpc-gateway` which resolves [a vulnerability](https://nvd.nist.gov/vuln/detail/CVE-2019-11254) from `gopkg.in/yaml.v2` in version `v2.2.3`. (#2724, #2728)

## [1.6.0/0.28.0] - 2022-03-23

### ⚠️ Notice ⚠️

This update is a breaking change of the unstable Metrics API.
Code instrumented with the `go.opentelemetry.io/otel/metric` will need to be modified.

### Added

- Add metrics exponential histogram support.
  New mapping functions have been made available in `sdk/metric/aggregator/exponential/mapping` for other OpenTelemetry projects to take dependencies on. (#2502)
- Add Go 1.18 to our compatibility tests. (#2679)
- Allow configuring the Sampler with the `OTEL_TRACES_SAMPLER` and `OTEL_TRACES_SAMPLER_ARG` environment variables. (#2305, #2517)
- Add the `metric/global` for obtaining and setting the global `MeterProvider`. (#2660)

### Changed

- The metrics API has been significantly changed to match the revised OpenTelemetry specification.
  High-level changes include:

  - Synchronous and asynchronous instruments are now handled by independent `InstrumentProvider`s.
    These `InstrumentProvider`s are managed with a `Meter`.
  - Synchronous and asynchronous instruments are grouped into their own packages based on value types.
  - Asynchronous callbacks can now be registered with a `Meter`.

  Be sure to check out the metric module documentation for more information on how to use the revised API. (#2587, #2660)

### Fixed

- Fallback to general attribute limits when span specific ones are not set in the environment. (#2675, #2677)

## [1.5.0] - 2022-03-16

### Added

- Log the Exporters configuration in the TracerProviders message. (#2578)
- Added support to configure the span limits with environment variables.
  The following environment variables are supported. (#2606, #2637)
  - `OTEL_SPAN_ATTRIBUTE_VALUE_LENGTH_LIMIT`
  - `OTEL_SPAN_ATTRIBUTE_COUNT_LIMIT`
  - `OTEL_SPAN_EVENT_COUNT_LIMIT`
  - `OTEL_EVENT_ATTRIBUTE_COUNT_LIMIT`
  - `OTEL_SPAN_LINK_COUNT_LIMIT`
  - `OTEL_LINK_ATTRIBUTE_COUNT_LIMIT`
  
  If the provided environment variables are invalid (negative), the default values would be used.
- Rename the `gc` runtime name to `go` (#2560)
- Add resource container ID detection. (#2418)
- Add span attribute value length limit.
  The new `AttributeValueLengthLimit` field is added to the `"go.opentelemetry.io/otel/sdk/trace".SpanLimits` type to configure this limit for a `TracerProvider`.
  The default limit for this resource is "unlimited". (#2637)
- Add the `WithRawSpanLimits` option to `go.opentelemetry.io/otel/sdk/trace`.
  This option replaces the `WithSpanLimits` option.
  Zero or negative values will not be changed to the default value like `WithSpanLimits` does.
  Setting a limit to zero will effectively disable the related resource it limits and setting to a negative value will mean that resource is unlimited.
  Consequentially, limits should be constructed using `NewSpanLimits` and updated accordingly. (#2637)

### Changed

- Drop oldest tracestate `Member` when capacity is reached. (#2592)
- Add event and link drop counts to the exported data from the `oltptrace` exporter. (#2601)
- Unify path cleaning functionally in the `otlpmetric` and `otlptrace` configuration. (#2639)
- Change the debug message from the `sdk/trace.BatchSpanProcessor` to reflect the count is cumulative. (#2640)
- Introduce new internal `envconfig` package for OTLP exporters. (#2608)
- If `http.Request.Host` is empty, fall back to use `URL.Host` when populating `http.host` in the `semconv` packages. (#2661)

### Fixed

- Remove the OTLP trace exporter limit of SpanEvents when exporting. (#2616)
- Default to port `4318` instead of `4317` for the `otlpmetrichttp` and `otlptracehttp` client. (#2614, #2625)
- Unlimited span limits are now supported (negative values). (#2636, #2637)

### Deprecated

- Deprecated `"go.opentelemetry.io/otel/sdk/trace".WithSpanLimits`.
  Use `WithRawSpanLimits` instead.
  That option allows setting unlimited and zero limits, this option does not.
  This option will be kept until the next major version incremented release. (#2637)

## [1.4.1] - 2022-02-16

### Fixed

- Fix race condition in reading the dropped spans number for the `BatchSpanProcessor`. (#2615)

## [1.4.0] - 2022-02-11

### Added

- Use `OTEL_EXPORTER_ZIPKIN_ENDPOINT` environment variable to specify zipkin collector endpoint. (#2490)
- Log the configuration of `TracerProvider`s, and `Tracer`s for debugging.
  To enable use a logger with Verbosity (V level) `>=1`. (#2500)
- Added support to configure the batch span-processor with environment variables.
  The following environment variables are used. (#2515)
  - `OTEL_BSP_SCHEDULE_DELAY`
  - `OTEL_BSP_EXPORT_TIMEOUT`
  - `OTEL_BSP_MAX_QUEUE_SIZE`.
  - `OTEL_BSP_MAX_EXPORT_BATCH_SIZE`

### Changed

- Zipkin exporter exports `Resource` attributes in the `Tags` field. (#2589)

### Deprecated

- Deprecate module the `go.opentelemetry.io/otel/sdk/export/metric`.
  Use the `go.opentelemetry.io/otel/sdk/metric` module instead. (#2382)
- Deprecate `"go.opentelemetry.io/otel/sdk/metric".AtomicFieldOffsets`. (#2445)

### Fixed

- Fixed the instrument kind for noop async instruments to correctly report an implementation. (#2461)
- Fix UDP packets overflowing with Jaeger payloads. (#2489, #2512)
- Change the `otlpmetric.Client` interface's `UploadMetrics` method to accept a single `ResourceMetrics` instead of a slice of them. (#2491)
- Specify explicit buckets in Prometheus example, fixing issue where example only has `+inf` bucket. (#2419, #2493)
- W3C baggage will now decode urlescaped values. (#2529)
- Baggage members are now only validated once, when calling `NewMember` and not also when adding it to the baggage itself. (#2522)
- The order attributes are dropped from spans in the `go.opentelemetry.io/otel/sdk/trace` package when capacity is reached is fixed to be in compliance with the OpenTelemetry specification.
  Instead of dropping the least-recently-used attribute, the last added attribute is dropped.
  This drop order still only applies to attributes with unique keys not already contained in the span.
  If an attribute is added with a key already contained in the span, that attribute is updated to the new value being added. (#2576)

### Removed

- Updated `go.opentelemetry.io/proto/otlp` from `v0.11.0` to `v0.12.0`. This version removes a number of deprecated methods. (#2546)
  - [`Metric.GetIntGauge()`](https://pkg.go.dev/go.opentelemetry.io/proto/otlp@v0.11.0/metrics/v1#Metric.GetIntGauge)
  - [`Metric.GetIntHistogram()`](https://pkg.go.dev/go.opentelemetry.io/proto/otlp@v0.11.0/metrics/v1#Metric.GetIntHistogram)
  - [`Metric.GetIntSum()`](https://pkg.go.dev/go.opentelemetry.io/proto/otlp@v0.11.0/metrics/v1#Metric.GetIntSum)

## [1.3.0] - 2021-12-10

### ⚠️ Notice ⚠️

We have updated the project minimum supported Go version to 1.16

### Added

- Added an internal Logger.
  This can be used by the SDK and API to provide users with feedback of the internal state.
  To enable verbose logs configure the logger which will print V(1) logs. For debugging information configure to print V(5) logs. (#2343)
- Add the `WithRetry` `Option` and the `RetryConfig` type to the `go.opentelemetry.io/otel/exporter/otel/otlpmetric/otlpmetrichttp` package to specify retry behavior consistently. (#2425)
- Add `SpanStatusFromHTTPStatusCodeAndSpanKind` to all `semconv` packages to return a span status code similar to `SpanStatusFromHTTPStatusCode`, but exclude `4XX` HTTP errors as span errors if the span is of server kind. (#2296)

### Changed

- The `"go.opentelemetry.io/otel/exporter/otel/otlptrace/otlptracegrpc".Client` now uses the underlying gRPC `ClientConn` to handle name resolution, TCP connection establishment (with retries and backoff) and TLS handshakes, and handling errors on established connections by re-resolving the name and reconnecting. (#2329)
- The `"go.opentelemetry.io/otel/exporter/otel/otlpmetric/otlpmetricgrpc".Client` now uses the underlying gRPC `ClientConn` to handle name resolution, TCP connection establishment (with retries and backoff) and TLS handshakes, and handling errors on established connections by re-resolving the name and reconnecting. (#2425)
- The `"go.opentelemetry.io/otel/exporter/otel/otlpmetric/otlpmetricgrpc".RetrySettings` type is renamed to `RetryConfig`. (#2425)
- The `go.opentelemetry.io/otel/exporter/otel/*` gRPC exporters now default to using the host's root CA set if none are provided by the user and `WithInsecure` is not specified. (#2432)
- Change `resource.Default` to be evaluated the first time it is called, rather than on import. This allows the caller the option to update `OTEL_RESOURCE_ATTRIBUTES` first, such as with `os.Setenv`. (#2371)

### Fixed

- The `go.opentelemetry.io/otel/exporter/otel/*` exporters are updated to handle per-signal and universal endpoints according to the OpenTelemetry specification.
  Any per-signal endpoint set via an `OTEL_EXPORTER_OTLP_<signal>_ENDPOINT` environment variable is now used without modification of the path.
  When `OTEL_EXPORTER_OTLP_ENDPOINT` is set, if it contains a path, that path is used as a base path which per-signal paths are appended to. (#2433)
- Basic metric controller updated to use sync.Map to avoid blocking calls (#2381)
- The `go.opentelemetry.io/otel/exporter/jaeger` correctly sets the `otel.status_code` value to be a string of `ERROR` or `OK` instead of an integer code. (#2439, #2440)

### Deprecated

- Deprecated the `"go.opentelemetry.io/otel/exporter/otel/otlpmetric/otlpmetrichttp".WithMaxAttempts` `Option`, use the new `WithRetry` `Option` instead. (#2425)
- Deprecated the `"go.opentelemetry.io/otel/exporter/otel/otlpmetric/otlpmetrichttp".WithBackoff` `Option`, use the new `WithRetry` `Option` instead. (#2425)

### Removed

- Remove the metric Processor's ability to convert cumulative to delta aggregation temporality. (#2350)
- Remove the metric Bound Instruments interface and implementations. (#2399)
- Remove the metric MinMaxSumCount kind aggregation and the corresponding OTLP export path. (#2423)
- Metric SDK removes the "exact" aggregator for histogram instruments, as it performed a non-standard aggregation for OTLP export (creating repeated Gauge points) and worked its way into a number of confusing examples. (#2348)

## [1.2.0] - 2021-11-12

### Changed

- Metric SDK `export.ExportKind`, `export.ExportKindSelector` types have been renamed to `aggregation.Temporality` and `aggregation.TemporalitySelector` respectively to keep in line with current specification and protocol along with built-in selectors (e.g., `aggregation.CumulativeTemporalitySelector`, ...). (#2274)
- The Metric `Exporter` interface now requires a `TemporalitySelector` method instead of an `ExportKindSelector`. (#2274)
- Metrics API cleanup. The `metric/sdkapi` package has been created to relocate the API-to-SDK interface:
  - The following interface types simply moved from `metric` to `metric/sdkapi`: `Descriptor`, `MeterImpl`, `InstrumentImpl`, `SyncImpl`, `BoundSyncImpl`, `AsyncImpl`, `AsyncRunner`, `AsyncSingleRunner`, and `AsyncBatchRunner`
  - The following struct types moved and are replaced with type aliases, since they are exposed to the user: `Observation`, `Measurement`.
  - The No-op implementations of sync and async instruments are no longer exported, new functions `sdkapi.NewNoopAsyncInstrument()` and `sdkapi.NewNoopSyncInstrument()` are provided instead. (#2271)
- Update the SDK `BatchSpanProcessor` to export all queued spans when `ForceFlush` is called. (#2080, #2335)

### Added

- Add the `"go.opentelemetry.io/otel/exporters/otlp/otlpmetric/otlpmetricgrpc".WithGRPCConn` option so the exporter can reuse an existing gRPC connection. (#2002)
- Added a new `schema` module to help parse Schema Files in OTEP 0152 format. (#2267)
- Added a new `MapCarrier` to the `go.opentelemetry.io/otel/propagation` package to hold propagated cross-cutting concerns as a `map[string]string` held in memory. (#2334)

## [1.1.0] - 2021-10-27

### Added

- Add the `"go.opentelemetry.io/otel/exporters/otlp/otlptrace/otlptracegrpc".WithGRPCConn` option so the exporter can reuse an existing gRPC connection. (#2002)
- Add the `go.opentelemetry.io/otel/semconv/v1.7.0` package.
  The package contains semantic conventions from the `v1.7.0` version of the OpenTelemetry specification. (#2320)
- Add the `go.opentelemetry.io/otel/semconv/v1.6.1` package.
  The package contains semantic conventions from the `v1.6.1` version of the OpenTelemetry specification. (#2321)
- Add the `go.opentelemetry.io/otel/semconv/v1.5.0` package.
  The package contains semantic conventions from the `v1.5.0` version of the OpenTelemetry specification. (#2322)
  - When upgrading from the `semconv/v1.4.0` package note the following name changes:
    - `K8SReplicasetUIDKey` -> `K8SReplicaSetUIDKey`
    - `K8SReplicasetNameKey` -> `K8SReplicaSetNameKey`
    - `K8SStatefulsetUIDKey` -> `K8SStatefulSetUIDKey`
    - `k8SStatefulsetNameKey` -> `K8SStatefulSetNameKey`
    - `K8SDaemonsetUIDKey` -> `K8SDaemonSetUIDKey`
    - `K8SDaemonsetNameKey` -> `K8SDaemonSetNameKey`

### Changed

- Links added to a span will be dropped by the SDK if they contain an invalid span context (#2275).

### Fixed

- The `"go.opentelemetry.io/otel/semconv/v1.4.0".HTTPServerAttributesFromHTTPRequest` now correctly only sets the HTTP client IP attribute even if the connection was routed with proxies and there are multiple addresses in the `X-Forwarded-For` header. (#2282, #2284)
- The `"go.opentelemetry.io/otel/semconv/v1.4.0".NetAttributesFromHTTPRequest` function correctly handles IPv6 addresses as IP addresses and sets the correct net peer IP instead of the net peer hostname attribute. (#2283, #2285)
- The simple span processor shutdown method deterministically returns the exporter error status if it simultaneously finishes when the deadline is reached. (#2290, #2289)

## [1.0.1] - 2021-10-01

### Fixed

- json stdout exporter no longer crashes due to concurrency bug. (#2265)

## [Metrics 0.24.0] - 2021-10-01

### Changed

- NoopMeterProvider is now private and NewNoopMeterProvider must be used to obtain a noopMeterProvider. (#2237)
- The Metric SDK `Export()` function takes a new two-level reader interface for iterating over results one instrumentation library at a time. (#2197)
  - The former `"go.opentelemetry.io/otel/sdk/export/metric".CheckpointSet` is renamed `Reader`.
  - The new interface is named `"go.opentelemetry.io/otel/sdk/export/metric".InstrumentationLibraryReader`.

## [1.0.0] - 2021-09-20

This is the first stable release for the project.
This release includes an API and SDK for the tracing signal that will comply with the stability guarantees defined by the projects [versioning policy](./VERSIONING.md).

### Added

- OTLP trace exporter now sets the `SchemaURL` field in the exported telemetry if the Tracer has `WithSchemaURL` option. (#2242)

### Fixed

- Slice-valued attributes can correctly be used as map keys. (#2223)

### Removed

- Removed the `"go.opentelemetry.io/otel/exporters/zipkin".WithSDKOptions` function. (#2248)
- Removed the deprecated package `go.opentelemetry.io/otel/oteltest`. (#2234)
- Removed the deprecated package `go.opentelemetry.io/otel/bridge/opencensus/utils`. (#2233)
- Removed deprecated functions, types, and methods from `go.opentelemetry.io/otel/attribute` package.
  Use the typed functions and methods added to the package instead. (#2235)
  - The `Key.Array` method is removed.
  - The `Array` function is removed.
  - The `Any` function is removed.
  - The `ArrayValue` function is removed.
  - The `AsArray` function is removed.

## [1.0.0-RC3] - 2021-09-02

### Added

- Added `ErrorHandlerFunc` to use a function as an `"go.opentelemetry.io/otel".ErrorHandler`. (#2149)
- Added `"go.opentelemetry.io/otel/trace".WithStackTrace` option to add a stack trace when using `span.RecordError` or when panic is handled in `span.End`. (#2163)
- Added typed slice attribute types and functionality to the `go.opentelemetry.io/otel/attribute` package to replace the existing array type and functions. (#2162)
  - `BoolSlice`, `IntSlice`, `Int64Slice`, `Float64Slice`, and `StringSlice` replace the use of the `Array` function in the package.
- Added the `go.opentelemetry.io/otel/example/fib` example package.
  Included is an example application that computes Fibonacci numbers. (#2203)

### Changed

- Metric instruments have been renamed to match the (feature-frozen) metric API specification:
  - ValueRecorder becomes Histogram
  - ValueObserver becomes Gauge
  - SumObserver becomes CounterObserver
  - UpDownSumObserver becomes UpDownCounterObserver
  The API exported from this project is still considered experimental. (#2202)
- Metric SDK/API implementation type `InstrumentKind` moves into `sdkapi` sub-package. (#2091)
- The Metrics SDK export record no longer contains a Resource pointer, the SDK `"go.opentelemetry.io/otel/sdk/trace/export/metric".Exporter.Export()` function for push-based exporters now takes a single Resource argument, pull-based exporters use `"go.opentelemetry.io/otel/sdk/metric/controller/basic".Controller.Resource()`. (#2120)
- The JSON output of the `go.opentelemetry.io/otel/exporters/stdout/stdouttrace` is harmonized now such that the output is "plain" JSON objects after each other of the form `{ ... } { ... } { ... }`. Earlier the JSON objects describing a span were wrapped in a slice for each `Exporter.ExportSpans` call, like `[ { ... } ][ { ... } { ... } ]`. Outputting JSON object directly after each other is consistent with JSON loggers, and a bit easier to parse and read. (#2196)
- Update the `NewTracerConfig`, `NewSpanStartConfig`, `NewSpanEndConfig`, and `NewEventConfig` function in the `go.opentelemetry.io/otel/trace` package to return their respective configurations as structs instead of pointers to the struct. (#2212)

### Deprecated

- The `go.opentelemetry.io/otel/bridge/opencensus/utils` package is deprecated.
  All functionality from this package now exists in the `go.opentelemetry.io/otel/bridge/opencensus` package.
  The functions from that package should be used instead. (#2166)
- The `"go.opentelemetry.io/otel/attribute".Array` function and the related `ARRAY` value type is deprecated.
  Use the typed `*Slice` functions and types added to the package instead. (#2162)
- The `"go.opentelemetry.io/otel/attribute".Any` function is deprecated.
  Use the typed functions instead. (#2181)
- The `go.opentelemetry.io/otel/oteltest` package is deprecated.
  The `"go.opentelemetry.io/otel/sdk/trace/tracetest".SpanRecorder` can be registered with the default SDK (`go.opentelemetry.io/otel/sdk/trace`) as a `SpanProcessor` and used as a replacement for this deprecated package. (#2188)

### Removed

- Removed metrics test package `go.opentelemetry.io/otel/sdk/export/metric/metrictest`. (#2105)

### Fixed

- The `fromEnv` detector no longer throws an error when `OTEL_RESOURCE_ATTRIBUTES` environment variable is not set or empty. (#2138)
- Setting the global `ErrorHandler` with `"go.opentelemetry.io/otel".SetErrorHandler` multiple times is now supported. (#2160, #2140)
- The `"go.opentelemetry.io/otel/attribute".Any` function now supports `int32` values. (#2169)
- Multiple calls to `"go.opentelemetry.io/otel/sdk/metric/controller/basic".WithResource()` are handled correctly, and when no resources are provided `"go.opentelemetry.io/otel/sdk/resource".Default()` is used. (#2120)
- The `WithoutTimestamps` option for the `go.opentelemetry.io/otel/exporters/stdout/stdouttrace` exporter causes the exporter to correctly ommit timestamps. (#2195)
- Fixed typos in resources.go. (#2201)

## [1.0.0-RC2] - 2021-07-26

### Added

- Added `WithOSDescription` resource configuration option to set OS (Operating System) description resource attribute (`os.description`). (#1840)
- Added `WithOS` resource configuration option to set all OS (Operating System) resource attributes at once. (#1840)
- Added the `WithRetry` option to the `go.opentelemetry.io/otel/exporters/otlp/otlptrace/otlptracehttp` package.
  This option is a replacement for the removed `WithMaxAttempts` and `WithBackoff` options. (#2095)
- Added API `LinkFromContext` to return Link which encapsulates SpanContext from provided context and also encapsulates attributes. (#2115)
- Added a new `Link` type under the SDK `otel/sdk/trace` package that counts the number of attributes that were dropped for surpassing the `AttributePerLinkCountLimit` configured in the Span's `SpanLimits`.
  This new type replaces the equal-named API `Link` type found in the `otel/trace` package for most usages within the SDK.
  For example, instances of this type are now returned by the `Links()` function of `ReadOnlySpan`s provided in places like the `OnEnd` function of `SpanProcessor` implementations. (#2118)
- Added the `SpanRecorder` type to the `go.opentelemetry.io/otel/skd/trace/tracetest` package.
  This type can be used with the default SDK as a `SpanProcessor` during testing. (#2132)

### Changed

- The `SpanModels` function is now exported from the `go.opentelemetry.io/otel/exporters/zipkin` package to convert OpenTelemetry spans into Zipkin model spans. (#2027)
- Rename the `"go.opentelemetry.io/otel/exporters/otlp/otlptrace/otlptracegrpc".RetrySettings` to `RetryConfig`. (#2095)

### Deprecated

- The `TextMapCarrier` and `TextMapPropagator` from the `go.opentelemetry.io/otel/oteltest` package and their associated creation functions (`TextMapCarrier`, `NewTextMapPropagator`) are deprecated. (#2114)
- The `Harness` type from the `go.opentelemetry.io/otel/oteltest` package and its associated creation function, `NewHarness` are deprecated and will be removed in the next release. (#2123)
- The `TraceStateFromKeyValues` function from the `go.opentelemetry.io/otel/oteltest` package is deprecated.
  Use the `trace.ParseTraceState` function instead. (#2122)

### Removed

- Removed the deprecated package `go.opentelemetry.io/otel/exporters/trace/jaeger`. (#2020)
- Removed the deprecated package `go.opentelemetry.io/otel/exporters/trace/zipkin`. (#2020)
- Removed the `"go.opentelemetry.io/otel/sdk/resource".WithBuiltinDetectors` function.
  The explicit `With*` options for every built-in detector should be used instead. (#2026 #2097)
- Removed the `WithMaxAttempts` and `WithBackoff` options from the `go.opentelemetry.io/otel/exporters/otlp/otlptrace/otlptracehttp` package.
  The retry logic of the package has been updated to match the `otlptracegrpc` package and accordingly a `WithRetry` option is added that should be used instead. (#2095)
- Removed `DroppedAttributeCount` field from `otel/trace.Link` struct. (#2118)

### Fixed

- When using WithNewRoot, don't use the parent context for making sampling decisions. (#2032)
- `oteltest.Tracer` now creates a valid `SpanContext` when using `WithNewRoot`. (#2073)
- OS type detector now sets the correct `dragonflybsd` value for DragonFly BSD. (#2092)
- The OTel span status is correctly transformed into the OTLP status in the `go.opentelemetry.io/otel/exporters/otlp/otlptrace` package.
  This fix will by default set the status to `Unset` if it is not explicitly set to `Ok` or `Error`. (#2099 #2102)
- The `Inject` method for the `"go.opentelemetry.io/otel/propagation".TraceContext` type no longer injects empty `tracestate` values. (#2108)
- Use `6831` as default Jaeger agent port instead of `6832`. (#2131)

## [Experimental Metrics v0.22.0] - 2021-07-19

### Added

- Adds HTTP support for OTLP metrics exporter. (#2022)

### Removed

- Removed the deprecated package `go.opentelemetry.io/otel/exporters/metric/prometheus`. (#2020)

## [1.0.0-RC1] / 0.21.0 - 2021-06-18

With this release we are introducing a split in module versions.  The tracing API and SDK are entering the `v1.0.0` Release Candidate phase with `v1.0.0-RC1`
while the experimental metrics API and SDK continue with `v0.x` releases at `v0.21.0`.  Modules at major version 1 or greater will not depend on modules
with major version 0.

### Added

- Adds `otlpgrpc.WithRetry`option for configuring the retry policy for transient errors on the otlp/gRPC exporter. (#1832)
  - The following status codes are defined as transient errors:
      | gRPC Status Code | Description |
      | ---------------- | ----------- |
      | 1  | Cancelled |
      | 4  | Deadline Exceeded |
      | 8  | Resource Exhausted |
      | 10 | Aborted |
      | 10 | Out of Range |
      | 14 | Unavailable |
      | 15 | Data Loss |
- Added `Status` type to the `go.opentelemetry.io/otel/sdk/trace` package to represent the status of a span. (#1874)
- Added `SpanStub` type and its associated functions to the `go.opentelemetry.io/otel/sdk/trace/tracetest` package.
  This type can be used as a testing replacement for the `SpanSnapshot` that was removed from the `go.opentelemetry.io/otel/sdk/trace` package. (#1873)
- Adds support for scheme in `OTEL_EXPORTER_OTLP_ENDPOINT` according to the spec. (#1886)
- Adds `trace.WithSchemaURL` option for configuring the tracer with a Schema URL. (#1889)
- Added an example of using OpenTelemetry Go as a trace context forwarder. (#1912)
- `ParseTraceState` is added to the `go.opentelemetry.io/otel/trace` package.
  It can be used to decode a `TraceState` from a `tracestate` header string value. (#1937)
- Added `Len` method to the `TraceState` type in the `go.opentelemetry.io/otel/trace` package.
  This method returns the number of list-members the `TraceState` holds. (#1937)
- Creates package `go.opentelemetry.io/otel/exporters/otlp/otlptrace` that defines a trace exporter that uses a `otlptrace.Client` to send data.
  Creates package `go.opentelemetry.io/otel/exporters/otlp/otlptrace/otlptracegrpc` implementing a gRPC `otlptrace.Client` and offers convenience functions, `NewExportPipeline` and `InstallNewPipeline`, to setup and install a `otlptrace.Exporter` in tracing .(#1922)
- Added `Baggage`, `Member`, and `Property` types to the `go.opentelemetry.io/otel/baggage` package along with their related functions. (#1967)
- Added `ContextWithBaggage`, `ContextWithoutBaggage`, and `FromContext` functions to the `go.opentelemetry.io/otel/baggage` package.
  These functions replace the `Set`, `Value`, `ContextWithValue`, `ContextWithoutValue`, and `ContextWithEmpty` functions from that package and directly work with the new `Baggage` type. (#1967)
- The `OTEL_SERVICE_NAME` environment variable is the preferred source for `service.name`, used by the environment resource detector if a service name is present both there and in `OTEL_RESOURCE_ATTRIBUTES`. (#1969)
- Creates package `go.opentelemetry.io/otel/exporters/otlp/otlptrace/otlptracehttp` implementing an HTTP `otlptrace.Client` and offers convenience functions, `NewExportPipeline` and `InstallNewPipeline`, to setup and install a `otlptrace.Exporter` in tracing. (#1963)
- Changes `go.opentelemetry.io/otel/sdk/resource.NewWithAttributes` to require a schema URL. The old function is still available as `resource.NewSchemaless`. This is a breaking change. (#1938)
- Several builtin resource detectors now correctly populate the schema URL. (#1938)
- Creates package `go.opentelemetry.io/otel/exporters/otlp/otlpmetric` that defines a metrics exporter that uses a `otlpmetric.Client` to send data.
- Creates package `go.opentelemetry.io/otel/exporters/otlp/otlpmetric/otlpmetricgrpc` implementing a gRPC `otlpmetric.Client` and offers convenience functions, `New` and `NewUnstarted`, to create an `otlpmetric.Exporter`.(#1991)
- Added `go.opentelemetry.io/otel/exporters/stdout/stdouttrace` exporter. (#2005)
- Added `go.opentelemetry.io/otel/exporters/stdout/stdoutmetric` exporter. (#2005)
- Added a `TracerProvider()` method to the `"go.opentelemetry.io/otel/trace".Span` interface. This can be used to obtain a `TracerProvider` from a given span that utilizes the same trace processing pipeline.  (#2009)

### Changed

- Make `NewSplitDriver` from `go.opentelemetry.io/otel/exporters/otlp` take variadic arguments instead of a `SplitConfig` item.
  `NewSplitDriver` now automatically implements an internal `noopDriver` for `SplitConfig` fields that are not initialized. (#1798)
- `resource.New()` now creates a Resource without builtin detectors. Previous behavior is now achieved by using `WithBuiltinDetectors` Option. (#1810)
- Move the `Event` type from the `go.opentelemetry.io/otel` package to the `go.opentelemetry.io/otel/sdk/trace` package. (#1846)
- CI builds validate against last two versions of Go, dropping 1.14 and adding 1.16. (#1865)
- BatchSpanProcessor now report export failures when calling `ForceFlush()` method. (#1860)
- `Set.Encoded(Encoder)` no longer caches the result of an encoding. (#1855)
- Renamed `CloudZoneKey` to `CloudAvailabilityZoneKey` in Resource semantic conventions according to spec. (#1871)
- The `StatusCode` and `StatusMessage` methods of the `ReadOnlySpan` interface and the `Span` produced by the `go.opentelemetry.io/otel/sdk/trace` package have been replaced with a single `Status` method.
  This method returns the status of a span using the new `Status` type. (#1874)
- Updated `ExportSpans` method of the`SpanExporter` interface type to accept `ReadOnlySpan`s instead of the removed `SpanSnapshot`.
  This brings the export interface into compliance with the specification in that it now accepts an explicitly immutable type instead of just an implied one. (#1873)
- Unembed `SpanContext` in `Link`. (#1877)
- Generate Semantic conventions from the specification YAML. (#1891)
- Spans created by the global `Tracer` obtained from `go.opentelemetry.io/otel`, prior to a functioning `TracerProvider` being set, now propagate the span context from their parent if one exists. (#1901)
- The `"go.opentelemetry.io/otel".Tracer` function now accepts tracer options. (#1902)
- Move the `go.opentelemetry.io/otel/unit` package to `go.opentelemetry.io/otel/metric/unit`. (#1903)
- Changed `go.opentelemetry.io/otel/trace.TracerConfig` to conform to the [Contributing guidelines](CONTRIBUTING.md#config.) (#1921)
- Changed `go.opentelemetry.io/otel/trace.SpanConfig` to conform to the [Contributing guidelines](CONTRIBUTING.md#config). (#1921)
- Changed `span.End()` now only accepts Options that are allowed at `End()`. (#1921)
- Changed `go.opentelemetry.io/otel/metric.InstrumentConfig` to conform to the [Contributing guidelines](CONTRIBUTING.md#config). (#1921)
- Changed `go.opentelemetry.io/otel/metric.MeterConfig` to conform to the [Contributing guidelines](CONTRIBUTING.md#config). (#1921)
- Refactored option types according to the contribution style guide. (#1882)
- Move the `go.opentelemetry.io/otel/trace.TraceStateFromKeyValues` function to the `go.opentelemetry.io/otel/oteltest` package.
  This function is preserved for testing purposes where it may be useful to create a `TraceState` from `attribute.KeyValue`s, but it is not intended for production use.
  The new `ParseTraceState` function should be used to create a `TraceState`. (#1931)
- Updated `MarshalJSON` method of the `go.opentelemetry.io/otel/trace.TraceState` type to marshal the type into the string representation of the `TraceState`. (#1931)
- The `TraceState.Delete` method from the `go.opentelemetry.io/otel/trace` package no longer returns an error in addition to a `TraceState`. (#1931)
- Updated `Get` method of the `TraceState` type from the `go.opentelemetry.io/otel/trace` package to accept a `string` instead of an `attribute.Key` type. (#1931)
- Updated `Insert` method of the `TraceState` type from the `go.opentelemetry.io/otel/trace` package to accept a pair of `string`s instead of an `attribute.KeyValue` type. (#1931)
- Updated `Delete` method of the `TraceState` type from the `go.opentelemetry.io/otel/trace` package to accept a `string` instead of an `attribute.Key` type. (#1931)
- Renamed `NewExporter` to `New` in the `go.opentelemetry.io/otel/exporters/stdout` package. (#1985)
- Renamed `NewExporter` to `New` in the `go.opentelemetry.io/otel/exporters/metric/prometheus` package. (#1985)
- Renamed `NewExporter` to `New` in the `go.opentelemetry.io/otel/exporters/trace/jaeger` package. (#1985)
- Renamed `NewExporter` to `New` in the `go.opentelemetry.io/otel/exporters/trace/zipkin` package. (#1985)
- Renamed `NewExporter` to `New` in the `go.opentelemetry.io/otel/exporters/otlp` package. (#1985)
- Renamed `NewUnstartedExporter` to `NewUnstarted` in the `go.opentelemetry.io/otel/exporters/otlp` package. (#1985)
- The `go.opentelemetry.io/otel/semconv` package has been moved to `go.opentelemetry.io/otel/semconv/v1.4.0` to allow for multiple [telemetry schema](https://github.com/open-telemetry/oteps/blob/main/text/0152-telemetry-schemas.md) versions to be used concurrently. (#1987)
- Metrics test helpers in `go.opentelemetry.io/otel/oteltest` have been moved to `go.opentelemetry.io/otel/metric/metrictest`. (#1988)

### Deprecated

- The `go.opentelemetry.io/otel/exporters/metric/prometheus` is deprecated, use `go.opentelemetry.io/otel/exporters/prometheus` instead. (#1993)
- The `go.opentelemetry.io/otel/exporters/trace/jaeger` is deprecated, use `go.opentelemetry.io/otel/exporters/jaeger` instead. (#1993)
- The `go.opentelemetry.io/otel/exporters/trace/zipkin` is deprecated, use `go.opentelemetry.io/otel/exporters/zipkin` instead. (#1993)

### Removed

- Removed `resource.WithoutBuiltin()`. Use `resource.New()`. (#1810)
- Unexported types `resource.FromEnv`, `resource.Host`, and `resource.TelemetrySDK`, Use the corresponding `With*()` to use individually. (#1810)
- Removed the `Tracer` and `IsRecording` method from the `ReadOnlySpan` in the `go.opentelemetry.io/otel/sdk/trace`.
  The `Tracer` method is not a required to be included in this interface and given the mutable nature of the tracer that is associated with a span, this method is not appropriate.
  The `IsRecording` method returns if the span is recording or not.
  A read-only span value does not need to know if updates to it will be recorded or not.
  By definition, it cannot be updated so there is no point in communicating if an update is recorded. (#1873)
- Removed the `SpanSnapshot` type from the `go.opentelemetry.io/otel/sdk/trace` package.
  The use of this type has been replaced with the use of the explicitly immutable `ReadOnlySpan` type.
  When a concrete representation of a read-only span is needed for testing, the newly added `SpanStub` in the `go.opentelemetry.io/otel/sdk/trace/tracetest` package should be used. (#1873)
- Removed the `Tracer` method from the `Span` interface in the `go.opentelemetry.io/otel/trace` package.
  Using the same tracer that created a span introduces the error where an instrumentation library's `Tracer` is used by other code instead of their own.
  The `"go.opentelemetry.io/otel".Tracer` function or a `TracerProvider` should be used to acquire a library specific `Tracer` instead. (#1900)
  - The `TracerProvider()` method on the `Span` interface may also be used to obtain a `TracerProvider` using the same trace processing pipeline. (#2009)
- The `http.url` attribute generated by `HTTPClientAttributesFromHTTPRequest` will no longer include username or password information. (#1919)
- Removed `IsEmpty` method of the `TraceState` type in the `go.opentelemetry.io/otel/trace` package in favor of using the added `TraceState.Len` method. (#1931)
- Removed `Set`, `Value`, `ContextWithValue`, `ContextWithoutValue`, and `ContextWithEmpty` functions in the `go.opentelemetry.io/otel/baggage` package.
  Handling of baggage is now done using the added `Baggage` type and related context functions (`ContextWithBaggage`, `ContextWithoutBaggage`, and `FromContext`) in that package. (#1967)
- The `InstallNewPipeline` and `NewExportPipeline` creation functions in all the exporters (prometheus, otlp, stdout, jaeger, and zipkin) have been removed.
  These functions were deemed premature attempts to provide convenience that did not achieve this aim. (#1985)
- The `go.opentelemetry.io/otel/exporters/otlp` exporter has been removed.  Use `go.opentelemetry.io/otel/exporters/otlp/otlptrace` instead. (#1990)
- The `go.opentelemetry.io/otel/exporters/stdout` exporter has been removed.  Use `go.opentelemetry.io/otel/exporters/stdout/stdouttrace` or `go.opentelemetry.io/otel/exporters/stdout/stdoutmetric` instead. (#2005)

### Fixed

- Only report errors from the `"go.opentelemetry.io/otel/sdk/resource".Environment` function when they are not `nil`. (#1850, #1851)
- The `Shutdown` method of the simple `SpanProcessor` in the `go.opentelemetry.io/otel/sdk/trace` package now honors the context deadline or cancellation. (#1616, #1856)
- BatchSpanProcessor now drops span batches that failed to be exported. (#1860)
- Use `http://localhost:14268/api/traces` as default Jaeger collector endpoint instead of `http://localhost:14250`. (#1898)
- Allow trailing and leading whitespace in the parsing of a `tracestate` header. (#1931)
- Add logic to determine if the channel is closed to fix Jaeger exporter test panic with close closed channel. (#1870, #1973)
- Avoid transport security when OTLP endpoint is a Unix socket. (#2001)

### Security

## [0.20.0] - 2021-04-23

### Added

- The OTLP exporter now has two new convenience functions, `NewExportPipeline` and `InstallNewPipeline`, setup and install the exporter in tracing and metrics pipelines. (#1373)
- Adds semantic conventions for exceptions. (#1492)
- Added Jaeger Environment variables: `OTEL_EXPORTER_JAEGER_AGENT_HOST`, `OTEL_EXPORTER_JAEGER_AGENT_PORT`
  These environment variables can be used to override Jaeger agent hostname and port (#1752)
- Option `ExportTimeout` was added to batch span processor. (#1755)
- `trace.TraceFlags` is now a defined type over `byte` and `WithSampled(bool) TraceFlags` and `IsSampled() bool` methods have been added to it. (#1770)
- The `Event` and `Link` struct types from the `go.opentelemetry.io/otel` package now include a `DroppedAttributeCount` field to record the number of attributes that were not recorded due to configured limits being reached. (#1771)
- The Jaeger exporter now reports dropped attributes for a Span event in the exported log. (#1771)
- Adds test to check BatchSpanProcessor ignores `OnEnd` and `ForceFlush` post `Shutdown`. (#1772)
- Extract resource attributes from the `OTEL_RESOURCE_ATTRIBUTES` environment variable and merge them with the `resource.Default` resource as well as resources provided to the `TracerProvider` and metric `Controller`. (#1785)
- Added `WithOSType` resource configuration option to set OS (Operating System) type resource attribute (`os.type`). (#1788)
- Added `WithProcess*` resource configuration options to set Process resource attributes. (#1788)
  - `process.pid`
  - `process.executable.name`
  - `process.executable.path`
  - `process.command_args`
  - `process.owner`
  - `process.runtime.name`
  - `process.runtime.version`
  - `process.runtime.description`
- Adds `k8s.node.name` and `k8s.node.uid` attribute keys to the `semconv` package. (#1789)
- Added support for configuring OTLP/HTTP and OTLP/gRPC Endpoints, TLS Certificates, Headers, Compression and Timeout via Environment Variables. (#1758, #1769 and #1811)
  - `OTEL_EXPORTER_OTLP_ENDPOINT`
  - `OTEL_EXPORTER_OTLP_TRACES_ENDPOINT`
  - `OTEL_EXPORTER_OTLP_METRICS_ENDPOINT`
  - `OTEL_EXPORTER_OTLP_HEADERS`
  - `OTEL_EXPORTER_OTLP_TRACES_HEADERS`
  - `OTEL_EXPORTER_OTLP_METRICS_HEADERS`
  - `OTEL_EXPORTER_OTLP_COMPRESSION`
  - `OTEL_EXPORTER_OTLP_TRACES_COMPRESSION`
  - `OTEL_EXPORTER_OTLP_METRICS_COMPRESSION`
  - `OTEL_EXPORTER_OTLP_TIMEOUT`
  - `OTEL_EXPORTER_OTLP_TRACES_TIMEOUT`
  - `OTEL_EXPORTER_OTLP_METRICS_TIMEOUT`
  - `OTEL_EXPORTER_OTLP_CERTIFICATE`
  - `OTEL_EXPORTER_OTLP_TRACES_CERTIFICATE`
  - `OTEL_EXPORTER_OTLP_METRICS_CERTIFICATE`
- Adds `otlpgrpc.WithTimeout` option for configuring timeout to the otlp/gRPC exporter. (#1821)
- Adds `jaeger.WithMaxPacketSize` option for configuring maximum UDP packet size used when connecting to the Jaeger agent. (#1853)

### Fixed

- The `Span.IsRecording` implementation from `go.opentelemetry.io/otel/sdk/trace` always returns false when not being sampled. (#1750)
- The Jaeger exporter now correctly sets tags for the Span status code and message.
  This means it uses the correct tag keys (`"otel.status_code"`, `"otel.status_description"`) and does not set the status message as a tag unless it is set on the span. (#1761)
- The Jaeger exporter now correctly records Span event's names using the `"event"` key for a tag.
  Additionally, this tag is overridden, as specified in the OTel specification, if the event contains an attribute with that key. (#1768)
- Zipkin Exporter: Ensure mapping between OTel and Zipkin span data complies with the specification. (#1688)
- Fixed typo for default service name in Jaeger Exporter. (#1797)
- Fix flaky OTLP for the reconnnection of the client connection. (#1527, #1814)
- Fix Jaeger exporter dropping of span batches that exceed the UDP packet size limit.
  Instead, the exporter now splits the batch into smaller sendable batches. (#1828)

### Changed

- Span `RecordError` now records an `exception` event to comply with the semantic convention specification. (#1492)
- Jaeger exporter was updated to use thrift v0.14.1. (#1712)
- Migrate from using internally built and maintained version of the OTLP to the one hosted at `go.opentelemetry.io/proto/otlp`. (#1713)
- Migrate from using `github.com/gogo/protobuf` to `google.golang.org/protobuf` to match `go.opentelemetry.io/proto/otlp`. (#1713)
- The storage of a local or remote Span in a `context.Context` using its SpanContext is unified to store just the current Span.
  The Span's SpanContext can now self-identify as being remote or not.
  This means that `"go.opentelemetry.io/otel/trace".ContextWithRemoteSpanContext` will now overwrite any existing current Span, not just existing remote Spans, and make it the current Span in a `context.Context`. (#1731)
- Improve OTLP/gRPC exporter connection errors. (#1737)
- Information about a parent span context in a `"go.opentelemetry.io/otel/export/trace".SpanSnapshot` is unified in a new `Parent` field.
  The existing `ParentSpanID` and `HasRemoteParent` fields are removed in favor of this. (#1748)
- The `ParentContext` field of the `"go.opentelemetry.io/otel/sdk/trace".SamplingParameters` is updated to hold a `context.Context` containing the parent span.
  This changes it to make `SamplingParameters` conform with the OpenTelemetry specification. (#1749)
- Updated Jaeger Environment Variables: `JAEGER_ENDPOINT`, `JAEGER_USER`, `JAEGER_PASSWORD`
  to `OTEL_EXPORTER_JAEGER_ENDPOINT`, `OTEL_EXPORTER_JAEGER_USER`, `OTEL_EXPORTER_JAEGER_PASSWORD` in compliance with OTel specification. (#1752)
- Modify `BatchSpanProcessor.ForceFlush` to abort after timeout/cancellation. (#1757)
- The `DroppedAttributeCount` field of the `Span` in the `go.opentelemetry.io/otel` package now only represents the number of attributes dropped for the span itself.
  It no longer is a conglomerate of itself, events, and link attributes that have been dropped. (#1771)
- Make `ExportSpans` in Jaeger Exporter honor context deadline. (#1773)
- Modify Zipkin Exporter default service name, use default resource's serviceName instead of empty. (#1777)
- The `go.opentelemetry.io/otel/sdk/export/trace` package is merged into the `go.opentelemetry.io/otel/sdk/trace` package. (#1778)
- The prometheus.InstallNewPipeline example is moved from comment to example test (#1796)
- The convenience functions for the stdout exporter have been updated to return the `TracerProvider` implementation and enable the shutdown of the exporter. (#1800)
- Replace the flush function returned from the Jaeger exporter's convenience creation functions (`InstallNewPipeline` and `NewExportPipeline`) with the `TracerProvider` implementation they create.
  This enables the caller to shutdown and flush using the related `TracerProvider` methods. (#1822)
- Updated the Jaeger exporter to have a default endpoint, `http://localhost:14250`, for the collector. (#1824)
- Changed the function `WithCollectorEndpoint` in the Jaeger exporter to no longer accept an endpoint as an argument.
  The endpoint can be passed with the `CollectorEndpointOption` using the `WithEndpoint` function or by setting the `OTEL_EXPORTER_JAEGER_ENDPOINT` environment variable value appropriately. (#1824)
- The Jaeger exporter no longer batches exported spans itself, instead it relies on the SDK's `BatchSpanProcessor` for this functionality. (#1830)
- The Jaeger exporter creation functions (`NewRawExporter`, `NewExportPipeline`, and `InstallNewPipeline`) no longer accept the removed `Option` type as a variadic argument. (#1830)

### Removed

- Removed Jaeger Environment variables: `JAEGER_SERVICE_NAME`, `JAEGER_DISABLED`, `JAEGER_TAGS`
  These environment variables will no longer be used to override values of the Jaeger exporter (#1752)
- No longer set the links for a `Span` in `go.opentelemetry.io/otel/sdk/trace` that is configured to be a new root.
  This is unspecified behavior that the OpenTelemetry community plans to standardize in the future.
  To prevent backwards incompatible changes when it is specified, these links are removed. (#1726)
- Setting error status while recording error with Span from oteltest package. (#1729)
- The concept of a remote and local Span stored in a context is unified to just the current Span.
  Because of this `"go.opentelemetry.io/otel/trace".RemoteSpanContextFromContext` is removed as it is no longer needed.
  Instead, `"go.opentelemetry.io/otel/trace".SpanContextFromContex` can be used to return the current Span.
  If needed, that Span's `SpanContext.IsRemote()` can then be used to determine if it is remote or not. (#1731)
- The `HasRemoteParent` field of the `"go.opentelemetry.io/otel/sdk/trace".SamplingParameters` is removed.
  This field is redundant to the information returned from the `Remote` method of the `SpanContext` held in the `ParentContext` field. (#1749)
- The `trace.FlagsDebug` and `trace.FlagsDeferred` constants have been removed and will be localized to the B3 propagator. (#1770)
- Remove `Process` configuration, `WithProcessFromEnv` and `ProcessFromEnv`, and type from the Jaeger exporter package.
  The information that could be configured in the `Process` struct should be configured in a `Resource` instead. (#1776, #1804)
- Remove the `WithDisabled` option from the Jaeger exporter.
  To disable the exporter unregister it from the `TracerProvider` or use a no-operation `TracerProvider`. (#1806)
- Removed the functions `CollectorEndpointFromEnv` and `WithCollectorEndpointOptionFromEnv` from the Jaeger exporter.
  These functions for retrieving specific environment variable values are redundant of other internal functions and
  are not intended for end user use. (#1824)
- Removed the Jaeger exporter `WithSDKOptions` `Option`.
  This option was used to set SDK options for the exporter creation convenience functions.
  These functions are provided as a way to easily setup or install the exporter with what are deemed reasonable SDK settings for common use cases.
  If the SDK needs to be configured differently, the `NewRawExporter` function and direct setup of the SDK with the desired settings should be used. (#1825)
- The `WithBufferMaxCount` and `WithBatchMaxCount` `Option`s from the Jaeger exporter are removed.
  The exporter no longer batches exports, instead relying on the SDK's `BatchSpanProcessor` for this functionality. (#1830)
- The Jaeger exporter `Option` type is removed.
  The type is no longer used by the exporter to configure anything.
  All the previous configurations these options provided were duplicates of SDK configuration.
  They have been removed in favor of using the SDK configuration and focuses the exporter configuration to be only about the endpoints it will send telemetry to. (#1830)

## [0.19.0] - 2021-03-18

### Added

- Added `Marshaler` config option to `otlphttp` to enable otlp over json or protobufs. (#1586)
- A `ForceFlush` method to the `"go.opentelemetry.io/otel/sdk/trace".TracerProvider` to flush all registered `SpanProcessor`s. (#1608)
- Added `WithSampler` and `WithSpanLimits` to tracer provider. (#1633, #1702)
- `"go.opentelemetry.io/otel/trace".SpanContext` now has a `remote` property, and `IsRemote()` predicate, that is true when the `SpanContext` has been extracted from remote context data. (#1701)
- A `Valid` method to the `"go.opentelemetry.io/otel/attribute".KeyValue` type. (#1703)

### Changed

- `trace.SpanContext` is now immutable and has no exported fields. (#1573)
  - `trace.NewSpanContext()` can be used in conjunction with the `trace.SpanContextConfig` struct to initialize a new `SpanContext` where all values are known.
- Update the `ForceFlush` method signature to the `"go.opentelemetry.io/otel/sdk/trace".SpanProcessor` to accept a `context.Context` and return an error. (#1608)
- Update the `Shutdown` method to the `"go.opentelemetry.io/otel/sdk/trace".TracerProvider` return an error on shutdown failure. (#1608)
- The SimpleSpanProcessor will now shut down the enclosed `SpanExporter` and gracefully ignore subsequent calls to `OnEnd` after `Shutdown` is called. (#1612)
- `"go.opentelemetry.io/sdk/metric/controller.basic".WithPusher` is replaced with `WithExporter` to provide consistent naming across project. (#1656)
- Added non-empty string check for trace `Attribute` keys. (#1659)
- Add `description` to SpanStatus only when `StatusCode` is set to error. (#1662)
- Jaeger exporter falls back to `resource.Default`'s `service.name` if the exported Span does not have one. (#1673)
- Jaeger exporter populates Jaeger's Span Process from Resource. (#1673)
- Renamed the `LabelSet` method of `"go.opentelemetry.io/otel/sdk/resource".Resource` to `Set`. (#1692)
- Changed `WithSDK` to `WithSDKOptions` to accept variadic arguments of `TracerProviderOption` type in `go.opentelemetry.io/otel/exporters/trace/jaeger` package. (#1693)
- Changed `WithSDK` to `WithSDKOptions` to accept variadic arguments of `TracerProviderOption` type in `go.opentelemetry.io/otel/exporters/trace/zipkin` package. (#1693)

### Removed

- Removed `serviceName` parameter from Zipkin exporter and uses resource instead. (#1549)
- Removed `WithConfig` from tracer provider to avoid overriding configuration. (#1633)
- Removed the exported `SimpleSpanProcessor` and `BatchSpanProcessor` structs.
   These are now returned as a SpanProcessor interface from their respective constructors. (#1638)
- Removed `WithRecord()` from `trace.SpanOption` when creating a span. (#1660)
- Removed setting status to `Error` while recording an error as a span event in `RecordError`. (#1663)
- Removed `jaeger.WithProcess` configuration option. (#1673)
- Removed `ApplyConfig` method from `"go.opentelemetry.io/otel/sdk/trace".TracerProvider` and the now unneeded `Config` struct. (#1693)

### Fixed

- Jaeger Exporter: Ensure mapping between OTEL and Jaeger span data complies with the specification. (#1626)
- `SamplingResult.TraceState` is correctly propagated to a newly created span's `SpanContext`. (#1655)
- The `otel-collector` example now correctly flushes metric events prior to shutting down the exporter. (#1678)
- Do not set span status message in `SpanStatusFromHTTPStatusCode` if it can be inferred from `http.status_code`. (#1681)
- Synchronization issues in global trace delegate implementation. (#1686)
- Reduced excess memory usage by global `TracerProvider`. (#1687)

## [0.18.0] - 2021-03-03

### Added

- Added `resource.Default()` for use with meter and tracer providers. (#1507)
- `AttributePerEventCountLimit` and `AttributePerLinkCountLimit` for `SpanLimits`. (#1535)
- Added `Keys()` method to `propagation.TextMapCarrier` and `propagation.HeaderCarrier` to adapt `http.Header` to this interface. (#1544)
- Added `code` attributes to `go.opentelemetry.io/otel/semconv` package. (#1558)
- Compatibility testing suite in the CI system for the following systems. (#1567)
   | OS      | Go Version | Architecture |
   | ------- | ---------- | ------------ |
   | Ubuntu  | 1.15       | amd64        |
   | Ubuntu  | 1.14       | amd64        |
   | Ubuntu  | 1.15       | 386          |
   | Ubuntu  | 1.14       | 386          |
   | MacOS   | 1.15       | amd64        |
   | MacOS   | 1.14       | amd64        |
   | Windows | 1.15       | amd64        |
   | Windows | 1.14       | amd64        |
   | Windows | 1.15       | 386          |
   | Windows | 1.14       | 386          |

### Changed

- Replaced interface `oteltest.SpanRecorder` with its existing implementation
  `StandardSpanRecorder`. (#1542)
- Default span limit values to 128. (#1535)
- Rename `MaxEventsPerSpan`, `MaxAttributesPerSpan` and `MaxLinksPerSpan` to `EventCountLimit`, `AttributeCountLimit` and `LinkCountLimit`, and move these fields into `SpanLimits`. (#1535)
- Renamed the `otel/label` package to `otel/attribute`. (#1541)
- Vendor the Jaeger exporter's dependency on Apache Thrift. (#1551)
- Parallelize the CI linting and testing. (#1567)
- Stagger timestamps in exact aggregator tests. (#1569)
- Changed all examples to use `WithBatchTimeout(5 * time.Second)` rather than `WithBatchTimeout(5)`. (#1621)
- Prevent end-users from implementing some interfaces (#1575)

  ```
      "otel/exporters/otlp/otlphttp".Option
      "otel/exporters/stdout".Option
      "otel/oteltest".Option
      "otel/trace".TracerOption
      "otel/trace".SpanOption
      "otel/trace".EventOption
      "otel/trace".LifeCycleOption
      "otel/trace".InstrumentationOption
      "otel/sdk/resource".Option
      "otel/sdk/trace".ParentBasedSamplerOption
      "otel/sdk/trace".ReadOnlySpan
      "otel/sdk/trace".ReadWriteSpan
  ```

### Removed

- Removed attempt to resample spans upon changing the span name with `span.SetName()`. (#1545)
- The `test-benchmark` is no longer a dependency of the `precommit` make target. (#1567)
- Removed the `test-386` make target.
   This was replaced with a full compatibility testing suite (i.e. multi OS/arch) in the CI system. (#1567)

### Fixed

- The sequential timing check of timestamps in the stdout exporter are now setup explicitly to be sequential (#1571). (#1572)
- Windows build of Jaeger tests now compiles with OS specific functions (#1576). (#1577)
- The sequential timing check of timestamps of go.opentelemetry.io/otel/sdk/metric/aggregator/lastvalue are now setup explicitly to be sequential (#1578). (#1579)
- Validate tracestate header keys with vendors according to the W3C TraceContext specification (#1475). (#1581)
- The OTLP exporter includes related labels for translations of a GaugeArray (#1563). (#1570)

## [0.17.0] - 2021-02-12

### Changed

- Rename project default branch from `master` to `main`. (#1505)
- Reverse order in which `Resource` attributes are merged, per change in spec. (#1501)
- Add tooling to maintain "replace" directives in go.mod files automatically. (#1528)
- Create new modules: otel/metric, otel/trace, otel/oteltest, otel/sdk/export/metric, otel/sdk/metric (#1528)
- Move metric-related public global APIs from otel to otel/metric/global. (#1528)

## Fixed

- Fixed otlpgrpc reconnection issue.
- The example code in the README.md of `go.opentelemetry.io/otel/exporters/otlp` is moved to a compiled example test and used the new `WithAddress` instead of `WithEndpoint`. (#1513)
- The otel-collector example now uses the default OTLP receiver port of the collector.

## [0.16.0] - 2021-01-13

### Added

- Add the `ReadOnlySpan` and `ReadWriteSpan` interfaces to provide better control for accessing span data. (#1360)
- `NewGRPCDriver` function returns a `ProtocolDriver` that maintains a single gRPC connection to the collector. (#1369)
- Added documentation about the project's versioning policy. (#1388)
- Added `NewSplitDriver` for OTLP exporter that allows sending traces and metrics to different endpoints. (#1418)
- Added codeql worfklow to GitHub Actions (#1428)
- Added Gosec workflow to GitHub Actions (#1429)
- Add new HTTP driver for OTLP exporter in `exporters/otlp/otlphttp`. Currently it only supports the binary protobuf payloads. (#1420)
- Add an OpenCensus exporter bridge. (#1444)

### Changed

- Rename `internal/testing` to `internal/internaltest`. (#1449)
- Rename `export.SpanData` to `export.SpanSnapshot` and use it only for exporting spans. (#1360)
- Store the parent's full `SpanContext` rather than just its span ID in the `span` struct. (#1360)
- Improve span duration accuracy. (#1360)
- Migrated CI/CD from CircleCI to GitHub Actions (#1382)
- Remove duplicate checkout from GitHub Actions workflow (#1407)
- Metric `array` aggregator renamed `exact` to match its `aggregation.Kind` (#1412)
- Metric `exact` aggregator includes per-point timestamps (#1412)
- Metric stdout exporter uses MinMaxSumCount aggregator for ValueRecorder instruments (#1412)
- `NewExporter` from `exporters/otlp` now takes a `ProtocolDriver` as a parameter. (#1369)
- Many OTLP Exporter options became gRPC ProtocolDriver options. (#1369)
- Unify endpoint API that related to OTel exporter. (#1401)
- Optimize metric histogram aggregator to re-use its slice of buckets. (#1435)
- Metric aggregator Count() and histogram Bucket.Counts are consistently `uint64`. (1430)
- Histogram aggregator accepts functional options, uses default boundaries if none given. (#1434)
- `SamplingResult` now passed a `Tracestate` from the parent `SpanContext` (#1432)
- Moved gRPC driver for OTLP exporter to `exporters/otlp/otlpgrpc`. (#1420)
- The `TraceContext` propagator now correctly propagates `TraceState` through the `SpanContext`. (#1447)
- Metric Push and Pull Controller components are combined into a single "basic" Controller:
  - `WithExporter()` and `Start()` to configure Push behavior
  - `Start()` is optional; use `Collect()` and `ForEach()` for Pull behavior
  - `Start()` and `Stop()` accept Context. (#1378)
- The `Event` type is moved from the `otel/sdk/export/trace` package to the `otel/trace` API package. (#1452)

### Removed

- Remove `errUninitializedSpan` as its only usage is now obsolete. (#1360)
- Remove Metric export functionality related to quantiles and summary data points: this is not specified (#1412)
- Remove DDSketch metric aggregator; our intention is to re-introduce this as an option of the histogram aggregator after [new OTLP histogram data types](https://github.com/open-telemetry/opentelemetry-proto/pull/226) are released (#1412)

### Fixed

- `BatchSpanProcessor.Shutdown()` will now shutdown underlying `export.SpanExporter`. (#1443)

## [0.15.0] - 2020-12-10

### Added

- The `WithIDGenerator` `TracerProviderOption` is added to the `go.opentelemetry.io/otel/trace` package to configure an `IDGenerator` for the `TracerProvider`. (#1363)

### Changed

- The Zipkin exporter now uses the Span status code to determine. (#1328)
- `NewExporter` and `Start` functions in `go.opentelemetry.io/otel/exporters/otlp` now receive `context.Context` as a first parameter. (#1357)
- Move the OpenCensus example into `example` directory. (#1359)
- Moved the SDK's `internal.IDGenerator` interface in to the `sdk/trace` package to enable support for externally-defined ID generators. (#1363)
- Bump `github.com/google/go-cmp` from 0.5.3 to 0.5.4 (#1374)
- Bump `github.com/golangci/golangci-lint` in `/internal/tools` (#1375)

### Fixed

- Metric SDK `SumObserver` and `UpDownSumObserver` instruments correctness fixes. (#1381)

## [0.14.0] - 2020-11-19

### Added

- An `EventOption` and the related `NewEventConfig` function are added to the `go.opentelemetry.io/otel` package to configure Span events. (#1254)
- A `TextMapPropagator` and associated `TextMapCarrier` are added to the `go.opentelemetry.io/otel/oteltest` package to test `TextMap` type propagators and their use. (#1259)
- `SpanContextFromContext` returns `SpanContext` from context. (#1255)
- `TraceState` has been added to `SpanContext`. (#1340)
- `DeploymentEnvironmentKey` added to `go.opentelemetry.io/otel/semconv` package. (#1323)
- Add an OpenCensus to OpenTelemetry tracing bridge. (#1305)
- Add a parent context argument to `SpanProcessor.OnStart` to follow the specification. (#1333)
- Add missing tests for `sdk/trace/attributes_map.go`. (#1337)

### Changed

- Move the `go.opentelemetry.io/otel/api/trace` package into `go.opentelemetry.io/otel/trace` with the following changes. (#1229) (#1307)
  - `ID` has been renamed to `TraceID`.
  - `IDFromHex` has been renamed to `TraceIDFromHex`.
  - `EmptySpanContext` is removed.
- Move the `go.opentelemetry.io/otel/api/trace/tracetest` package into `go.opentelemetry.io/otel/oteltest`. (#1229)
- OTLP Exporter updates:
  - supports OTLP v0.6.0 (#1230, #1354)
  - supports configurable aggregation temporality (default: Cumulative, optional: Stateless). (#1296)
- The Sampler is now called on local child spans. (#1233)
- The `Kind` type from the `go.opentelemetry.io/otel/api/metric` package was renamed to `InstrumentKind` to more specifically describe what it is and avoid semantic ambiguity. (#1240)
- The `MetricKind` method of the `Descriptor` type in the `go.opentelemetry.io/otel/api/metric` package was renamed to `Descriptor.InstrumentKind`.
   This matches the returned type and fixes misuse of the term metric. (#1240)
- Move test harness from the `go.opentelemetry.io/otel/api/apitest` package into `go.opentelemetry.io/otel/oteltest`. (#1241)
- Move the `go.opentelemetry.io/otel/api/metric/metrictest` package into `go.opentelemetry.io/oteltest` as part of #964. (#1252)
- Move the `go.opentelemetry.io/otel/api/metric` package into `go.opentelemetry.io/otel/metric` as part of #1303. (#1321)
- Move the `go.opentelemetry.io/otel/api/metric/registry` package into `go.opentelemetry.io/otel/metric/registry` as a part of #1303. (#1316)
- Move the `Number` type (together with related functions) from `go.opentelemetry.io/otel/api/metric` package into `go.opentelemetry.io/otel/metric/number` as a part of #1303. (#1316)
- The function signature of the Span `AddEvent` method in `go.opentelemetry.io/otel` is updated to no longer take an unused context and instead take a required name and a variable number of `EventOption`s. (#1254)
- The function signature of the Span `RecordError` method in `go.opentelemetry.io/otel` is updated to no longer take an unused context and instead take a required error value and a variable number of `EventOption`s. (#1254)
- Move the `go.opentelemetry.io/otel/api/global` package to `go.opentelemetry.io/otel`. (#1262) (#1330)
- Move the `Version` function from `go.opentelemetry.io/otel/sdk` to `go.opentelemetry.io/otel`. (#1330)
- Rename correlation context header from `"otcorrelations"` to `"baggage"` to match the OpenTelemetry specification. (#1267)
- Fix `Code.UnmarshalJSON` to work with valid JSON only. (#1276)
- The `resource.New()` method changes signature to support builtin attributes and functional options, including `telemetry.sdk.*` and
  `host.name` semantic conventions; the former method is renamed `resource.NewWithAttributes`. (#1235)
- The Prometheus exporter now exports non-monotonic counters (i.e. `UpDownCounter`s) as gauges. (#1210)
- Correct the `Span.End` method documentation in the `otel` API to state updates are not allowed on a span after it has ended. (#1310)
- Updated span collection limits for attribute, event and link counts to 1000 (#1318)
- Renamed `semconv.HTTPUrlKey` to `semconv.HTTPURLKey`. (#1338)

### Removed

- The `ErrInvalidHexID`, `ErrInvalidTraceIDLength`, `ErrInvalidSpanIDLength`, `ErrInvalidSpanIDLength`, or `ErrNilSpanID` from the `go.opentelemetry.io/otel` package are unexported now. (#1243)
- The `AddEventWithTimestamp` method on the `Span` interface in `go.opentelemetry.io/otel` is removed due to its redundancy.
   It is replaced by using the `AddEvent` method with a `WithTimestamp` option. (#1254)
- The `MockSpan` and `MockTracer` types are removed from `go.opentelemetry.io/otel/oteltest`.
   `Tracer` and `Span` from the same module should be used in their place instead. (#1306)
- `WorkerCount` option is removed from `go.opentelemetry.io/otel/exporters/otlp`. (#1350)
- Remove the following labels types: INT32, UINT32, UINT64 and FLOAT32. (#1314)

### Fixed

- Rename `MergeItererator` to `MergeIterator` in the `go.opentelemetry.io/otel/label` package. (#1244)
- The `go.opentelemetry.io/otel/api/global` packages global TextMapPropagator now delegates functionality to a globally set delegate for all previously returned propagators. (#1258)
- Fix condition in `label.Any`. (#1299)
- Fix global `TracerProvider` to pass options to its configured provider. (#1329)
- Fix missing handler for `ExactKind` aggregator in OTLP metrics transformer (#1309)

## [0.13.0] - 2020-10-08

### Added

- OTLP Metric exporter supports Histogram aggregation. (#1209)
- The `Code` struct from the `go.opentelemetry.io/otel/codes` package now supports JSON marshaling and unmarshaling as well as implements the `Stringer` interface. (#1214)
- A Baggage API to implement the OpenTelemetry specification. (#1217)
- Add Shutdown method to sdk/trace/provider, shutdown processors in the order they were registered. (#1227)

### Changed

- Set default propagator to no-op propagator. (#1184)
- The `HTTPSupplier`, `HTTPExtractor`, `HTTPInjector`, and `HTTPPropagator` from the `go.opentelemetry.io/otel/api/propagation` package were replaced with unified `TextMapCarrier` and `TextMapPropagator` in the `go.opentelemetry.io/otel/propagation` package. (#1212) (#1325)
- The `New` function from the `go.opentelemetry.io/otel/api/propagation` package was replaced with `NewCompositeTextMapPropagator` in the `go.opentelemetry.io/otel` package. (#1212)
- The status codes of the `go.opentelemetry.io/otel/codes` package have been updated to match the latest OpenTelemetry specification.
   They now are `Unset`, `Error`, and `Ok`.
   They no longer track the gRPC codes. (#1214)
- The `StatusCode` field of the `SpanData` struct in the `go.opentelemetry.io/otel/sdk/export/trace` package now uses the codes package from this package instead of the gRPC project. (#1214)
- Move the `go.opentelemetry.io/otel/api/baggage` package into `go.opentelemetry.io/otel/baggage`. (#1217) (#1325)
- A `Shutdown` method of `SpanProcessor` and all its implementations receives a context and returns an error. (#1264)

### Fixed

- Copies of data from arrays and slices passed to `go.opentelemetry.io/otel/label.ArrayValue()` are now used in the returned `Value` instead of using the mutable data itself. (#1226)

### Removed

- The `ExtractHTTP` and `InjectHTTP` functions from the `go.opentelemetry.io/otel/api/propagation` package were removed. (#1212)
- The `Propagators` interface from the `go.opentelemetry.io/otel/api/propagation` package was removed to conform to the OpenTelemetry specification.
   The explicit `TextMapPropagator` type can be used in its place as this is the `Propagator` type the specification defines. (#1212)
- The `SetAttribute` method of the `Span` from the `go.opentelemetry.io/otel/api/trace` package was removed given its redundancy with the `SetAttributes` method. (#1216)
- The internal implementation of Baggage storage is removed in favor of using the new Baggage API functionality. (#1217)
- Remove duplicate hostname key `HostHostNameKey` in Resource semantic conventions. (#1219)
- Nested array/slice support has been removed. (#1226)

## [0.12.0] - 2020-09-24

### Added

- A `SpanConfigure` function in `go.opentelemetry.io/otel/api/trace` to create a new `SpanConfig` from `SpanOption`s. (#1108)
- In the `go.opentelemetry.io/otel/api/trace` package, `NewTracerConfig` was added to construct new `TracerConfig`s.
   This addition was made to conform with our project option conventions. (#1155)
- Instrumentation library information was added to the Zipkin exporter. (#1119)
- The `SpanProcessor` interface now has a `ForceFlush()` method. (#1166)
- More semantic conventions for k8s as resource attributes. (#1167)

### Changed

- Add reconnecting udp connection type to Jaeger exporter.
   This change adds a new optional implementation of the udp conn interface used to detect changes to an agent's host dns record.
   It then adopts the new destination address to ensure the exporter doesn't get stuck. This change was ported from jaegertracing/jaeger-client-go#520. (#1063)
- Replace `StartOption` and `EndOption` in `go.opentelemetry.io/otel/api/trace` with `SpanOption`.
   This change is matched by replacing the `StartConfig` and `EndConfig` with a unified `SpanConfig`. (#1108)
- Replace the `LinkedTo` span option in `go.opentelemetry.io/otel/api/trace` with `WithLinks`.
   This is be more consistent with our other option patterns, i.e. passing the item to be configured directly instead of its component parts, and provides a cleaner function signature. (#1108)
- The `go.opentelemetry.io/otel/api/trace` `TracerOption` was changed to an interface to conform to project option conventions. (#1109)
- Move the `B3` and `TraceContext` from within the `go.opentelemetry.io/otel/api/trace` package to their own `go.opentelemetry.io/otel/propagators` package.
    This removal of the propagators is reflective of the OpenTelemetry specification for these propagators as well as cleans up the `go.opentelemetry.io/otel/api/trace` API. (#1118)
- Rename Jaeger tags used for instrumentation library information to reflect changes in OpenTelemetry specification. (#1119)
- Rename `ProbabilitySampler` to `TraceIDRatioBased` and change semantics to ignore parent span sampling status. (#1115)
- Move `tools` package under `internal`. (#1141)
- Move `go.opentelemetry.io/otel/api/correlation` package to `go.opentelemetry.io/otel/api/baggage`. (#1142)
   The `correlation.CorrelationContext` propagator has been renamed `baggage.Baggage`.  Other exported functions and types are unchanged.
- Rename `ParentOrElse` sampler to `ParentBased` and allow setting samplers depending on parent span. (#1153)
- In the `go.opentelemetry.io/otel/api/trace` package, `SpanConfigure` was renamed to `NewSpanConfig`. (#1155)
- Change `dependabot.yml` to add a `Skip Changelog` label to dependabot-sourced PRs. (#1161)
- The [configuration style guide](https://github.com/open-telemetry/opentelemetry-go/blob/master/CONTRIBUTING.md#config) has been updated to
   recommend the use of `newConfig()` instead of `configure()`. (#1163)
- The `otlp.Config` type has been unexported and changed to `otlp.config`, along with its initializer. (#1163)
- Ensure exported interface types include parameter names and update the
   Style Guide to reflect this styling rule. (#1172)
- Don't consider unset environment variable for resource detection to be an error. (#1170)
- Rename `go.opentelemetry.io/otel/api/metric.ConfigureInstrument` to `NewInstrumentConfig` and
  `go.opentelemetry.io/otel/api/metric.ConfigureMeter` to `NewMeterConfig`.
- ValueObserver instruments use LastValue aggregator by default. (#1165)
- OTLP Metric exporter supports LastValue aggregation. (#1165)
- Move the `go.opentelemetry.io/otel/api/unit` package to `go.opentelemetry.io/otel/unit`. (#1185)
- Rename `Provider` to `MeterProvider` in the `go.opentelemetry.io/otel/api/metric` package. (#1190)
- Rename `NoopProvider` to `NoopMeterProvider` in the `go.opentelemetry.io/otel/api/metric` package. (#1190)
- Rename `NewProvider` to `NewMeterProvider` in the `go.opentelemetry.io/otel/api/metric/metrictest` package. (#1190)
- Rename `Provider` to `MeterProvider` in the `go.opentelemetry.io/otel/api/metric/registry` package. (#1190)
- Rename `NewProvider` to `NewMeterProvider` in the `go.opentelemetry.io/otel/api/metri/registryc` package. (#1190)
- Rename `Provider` to `TracerProvider` in the `go.opentelemetry.io/otel/api/trace` package. (#1190)
- Rename `NoopProvider` to `NoopTracerProvider` in the `go.opentelemetry.io/otel/api/trace` package. (#1190)
- Rename `Provider` to `TracerProvider` in the `go.opentelemetry.io/otel/api/trace/tracetest` package. (#1190)
- Rename `NewProvider` to `NewTracerProvider` in the `go.opentelemetry.io/otel/api/trace/tracetest` package. (#1190)
- Rename `WrapperProvider` to `WrapperTracerProvider` in the `go.opentelemetry.io/otel/bridge/opentracing` package. (#1190)
- Rename `NewWrapperProvider` to `NewWrapperTracerProvider` in the `go.opentelemetry.io/otel/bridge/opentracing` package. (#1190)
- Rename `Provider` method of the pull controller to `MeterProvider` in the `go.opentelemetry.io/otel/sdk/metric/controller/pull` package. (#1190)
- Rename `Provider` method of the push controller to `MeterProvider` in the `go.opentelemetry.io/otel/sdk/metric/controller/push` package. (#1190)
- Rename `ProviderOptions` to `TracerProviderConfig` in the `go.opentelemetry.io/otel/sdk/trace` package. (#1190)
- Rename `ProviderOption` to `TracerProviderOption` in the `go.opentelemetry.io/otel/sdk/trace` package. (#1190)
- Rename `Provider` to `TracerProvider` in the `go.opentelemetry.io/otel/sdk/trace` package. (#1190)
- Rename `NewProvider` to `NewTracerProvider` in the `go.opentelemetry.io/otel/sdk/trace` package. (#1190)
- Renamed `SamplingDecision` values to comply with OpenTelemetry specification change. (#1192)
- Renamed Zipkin attribute names from `ot.status_code & ot.status_description` to `otel.status_code & otel.status_description`. (#1201)
- The default SDK now invokes registered `SpanProcessor`s in the order they were registered with the `TracerProvider`. (#1195)
- Add test of spans being processed by the `SpanProcessor`s in the order they were registered. (#1203)

### Removed

- Remove the B3 propagator from `go.opentelemetry.io/otel/propagators`. It is now located in the
   `go.opentelemetry.io/contrib/propagators/` module. (#1191)
- Remove the semantic convention for HTTP status text, `HTTPStatusTextKey` from package `go.opentelemetry.io/otel/semconv`. (#1194)

### Fixed

- Zipkin example no longer mentions `ParentSampler`, corrected to `ParentBased`. (#1171)
- Fix missing shutdown processor in otel-collector example. (#1186)
- Fix missing shutdown processor in basic and namedtracer examples. (#1197)

## [0.11.0] - 2020-08-24

### Added

- Support for exporting array-valued attributes via OTLP. (#992)
- `Noop` and `InMemory` `SpanBatcher` implementations to help with testing integrations. (#994)
- Support for filtering metric label sets. (#1047)
- A dimensionality-reducing metric Processor. (#1057)
- Integration tests for more OTel Collector Attribute types. (#1062)
- A new `WithSpanProcessor` `ProviderOption` is added to the `go.opentelemetry.io/otel/sdk/trace` package to create a `Provider` and automatically register the `SpanProcessor`. (#1078)

### Changed

- Rename `sdk/metric/processor/test` to `sdk/metric/processor/processortest`. (#1049)
- Rename `sdk/metric/controller/test` to `sdk/metric/controller/controllertest`. (#1049)
- Rename `api/testharness` to `api/apitest`. (#1049)
- Rename `api/trace/testtrace` to `api/trace/tracetest`. (#1049)
- Change Metric Processor to merge multiple observations. (#1024)
- The `go.opentelemetry.io/otel/bridge/opentracing` bridge package has been made into its own module.
   This removes the package dependencies of this bridge from the rest of the OpenTelemetry based project. (#1038)
- Renamed `go.opentelemetry.io/otel/api/standard` package to `go.opentelemetry.io/otel/semconv` to avoid the ambiguous and generic name `standard` and better describe the package as containing OpenTelemetry semantic conventions. (#1016)
- The environment variable used for resource detection has been changed from `OTEL_RESOURCE_LABELS` to `OTEL_RESOURCE_ATTRIBUTES` (#1042)
- Replace `WithSyncer` with `WithBatcher` in examples. (#1044)
- Replace the `google.golang.org/grpc/codes` dependency in the API with an equivalent `go.opentelemetry.io/otel/codes` package. (#1046)
- Merge the `go.opentelemetry.io/otel/api/label` and `go.opentelemetry.io/otel/api/kv` into the new `go.opentelemetry.io/otel/label` package. (#1060)
- Unify Callback Function Naming.
   Rename `*Callback` with `*Func`. (#1061)
- CI builds validate against last two versions of Go, dropping 1.13 and adding 1.15. (#1064)
- The `go.opentelemetry.io/otel/sdk/export/trace` interfaces `SpanSyncer` and `SpanBatcher` have been replaced with a specification compliant `Exporter` interface.
   This interface still supports the export of `SpanData`, but only as a slice.
   Implementation are also required now to return any error from `ExportSpans` if one occurs as well as implement a `Shutdown` method for exporter clean-up. (#1078)
- The `go.opentelemetry.io/otel/sdk/trace` `NewBatchSpanProcessor` function no longer returns an error.
   If a `nil` exporter is passed as an argument to this function, instead of it returning an error, it now returns a `BatchSpanProcessor` that handles the export of `SpanData` by not taking any action. (#1078)
- The `go.opentelemetry.io/otel/sdk/trace` `NewProvider` function to create a `Provider` no longer returns an error, instead only a `*Provider`.
   This change is related to `NewBatchSpanProcessor` not returning an error which was the only error this function would return. (#1078)

### Removed

- Duplicate, unused API sampler interface. (#999)
   Use the [`Sampler` interface](https://github.com/open-telemetry/opentelemetry-go/blob/v0.11.0/sdk/trace/sampling.go) provided by the SDK instead.
- The `grpctrace` instrumentation was moved to the `go.opentelemetry.io/contrib` repository and out of this repository.
   This move includes moving the `grpc` example to the `go.opentelemetry.io/contrib` as well. (#1027)
- The `WithSpan` method of the `Tracer` interface.
   The functionality this method provided was limited compared to what a user can provide themselves.
   It was removed with the understanding that if there is sufficient user need it can be added back based on actual user usage. (#1043)
- The `RegisterSpanProcessor` and `UnregisterSpanProcessor` functions.
   These were holdovers from an approach prior to the TracerProvider design. They were not used anymore. (#1077)
- The `oterror` package. (#1026)
- The `othttp` and `httptrace` instrumentations were moved to `go.opentelemetry.io/contrib`. (#1032)

### Fixed

- The `semconv.HTTPServerMetricAttributesFromHTTPRequest()` function no longer generates the high-cardinality `http.request.content.length` label. (#1031)
- Correct instrumentation version tag in Jaeger exporter. (#1037)
- The SDK span will now set an error event if the `End` method is called during a panic (i.e. it was deferred). (#1043)
- Move internally generated protobuf code from the `go.opentelemetry.io/otel` to the OTLP exporter to reduce dependency overhead. (#1050)
- The `otel-collector` example referenced outdated collector processors. (#1006)

## [0.10.0] - 2020-07-29

This release migrates the default OpenTelemetry SDK into its own Go module, decoupling the SDK from the API and reducing dependencies for instrumentation packages.

### Added

- The Zipkin exporter now has `NewExportPipeline` and `InstallNewPipeline` constructor functions to match the common pattern.
    These function build a new exporter with default SDK options and register the exporter with the `global` package respectively. (#944)
- Add propagator option for gRPC instrumentation. (#986)
- The `testtrace` package now tracks the `trace.SpanKind` for each span. (#987)

### Changed

- Replace the `RegisterGlobal` `Option` in the Jaeger exporter with an `InstallNewPipeline` constructor function.
   This matches the other exporter constructor patterns and will register a new exporter after building it with default configuration. (#944)
- The trace (`go.opentelemetry.io/otel/exporters/trace/stdout`) and metric (`go.opentelemetry.io/otel/exporters/metric/stdout`) `stdout` exporters are now merged into a single exporter at `go.opentelemetry.io/otel/exporters/stdout`.
   This new exporter was made into its own Go module to follow the pattern of all exporters and decouple it from the `go.opentelemetry.io/otel` module. (#956, #963)
- Move the `go.opentelemetry.io/otel/exporters/test` test package to `go.opentelemetry.io/otel/sdk/export/metric/metrictest`. (#962)
- The `go.opentelemetry.io/otel/api/kv/value` package was merged into the parent `go.opentelemetry.io/otel/api/kv` package. (#968)
  - `value.Bool` was replaced with `kv.BoolValue`.
  - `value.Int64` was replaced with `kv.Int64Value`.
  - `value.Uint64` was replaced with `kv.Uint64Value`.
  - `value.Float64` was replaced with `kv.Float64Value`.
  - `value.Int32` was replaced with `kv.Int32Value`.
  - `value.Uint32` was replaced with `kv.Uint32Value`.
  - `value.Float32` was replaced with `kv.Float32Value`.
  - `value.String` was replaced with `kv.StringValue`.
  - `value.Int` was replaced with `kv.IntValue`.
  - `value.Uint` was replaced with `kv.UintValue`.
  - `value.Array` was replaced with `kv.ArrayValue`.
- Rename `Infer` to `Any` in the `go.opentelemetry.io/otel/api/kv` package. (#972)
- Change `othttp` to use the `httpsnoop` package to wrap the `ResponseWriter` so that optional interfaces (`http.Hijacker`, `http.Flusher`, etc.) that are implemented by the original `ResponseWriter`are also implemented by the wrapped `ResponseWriter`. (#979)
- Rename `go.opentelemetry.io/otel/sdk/metric/aggregator/test` package to `go.opentelemetry.io/otel/sdk/metric/aggregator/aggregatortest`. (#980)
- Make the SDK into its own Go module called `go.opentelemetry.io/otel/sdk`. (#985)
- Changed the default trace `Sampler` from `AlwaysOn` to `ParentOrElse(AlwaysOn)`. (#989)

### Removed

- The `IndexedAttribute` function from the `go.opentelemetry.io/otel/api/label` package was removed in favor of `IndexedLabel` which it was synonymous with. (#970)

### Fixed

- Bump github.com/golangci/golangci-lint from 1.28.3 to 1.29.0 in /tools. (#953)
- Bump github.com/google/go-cmp from 0.5.0 to 0.5.1. (#957)
- Use `global.Handle` for span export errors in the OTLP exporter. (#946)
- Correct Go language formatting in the README documentation. (#961)
- Remove default SDK dependencies from the `go.opentelemetry.io/otel/api` package. (#977)
- Remove default SDK dependencies from the `go.opentelemetry.io/otel/instrumentation` package. (#983)
- Move documented examples for `go.opentelemetry.io/otel/instrumentation/grpctrace` interceptors into Go example tests. (#984)

## [0.9.0] - 2020-07-20

### Added

- A new Resource Detector interface is included to allow resources to be automatically detected and included. (#939)
- A Detector to automatically detect resources from an environment variable. (#939)
- Github action to generate protobuf Go bindings locally in `internal/opentelemetry-proto-gen`. (#938)
- OTLP .proto files from `open-telemetry/opentelemetry-proto` imported as a git submodule under `internal/opentelemetry-proto`.
   References to `github.com/open-telemetry/opentelemetry-proto` changed to `go.opentelemetry.io/otel/internal/opentelemetry-proto-gen`. (#942)

### Changed

- Non-nil value `struct`s for key-value pairs will be marshalled using JSON rather than `Sprintf`. (#948)

### Removed

- Removed dependency on `github.com/open-telemetry/opentelemetry-collector`. (#943)

## [0.8.0] - 2020-07-09

### Added

- The `B3Encoding` type to represent the B3 encoding(s) the B3 propagator can inject.
   A value for HTTP supported encodings (Multiple Header: `MultipleHeader`, Single Header: `SingleHeader`) are included. (#882)
- The `FlagsDeferred` trace flag to indicate if the trace sampling decision has been deferred. (#882)
- The `FlagsDebug` trace flag to indicate if the trace is a debug trace. (#882)
- Add `peer.service` semantic attribute. (#898)
- Add database-specific semantic attributes. (#899)
- Add semantic convention for `faas.coldstart` and `container.id`. (#909)
- Add http content size semantic conventions. (#905)
- Include `http.request_content_length` in HTTP request basic attributes. (#905)
- Add semantic conventions for operating system process resource attribute keys. (#919)
- The Jaeger exporter now has a `WithBatchMaxCount` option to specify the maximum number of spans sent in a batch. (#931)

### Changed

- Update `CONTRIBUTING.md` to ask for updates to `CHANGELOG.md` with each pull request. (#879)
- Use lowercase header names for B3 Multiple Headers. (#881)
- The B3 propagator `SingleHeader` field has been replaced with `InjectEncoding`.
   This new field can be set to combinations of the `B3Encoding` bitmasks and will inject trace information in these encodings.
   If no encoding is set, the propagator will default to `MultipleHeader` encoding. (#882)
- The B3 propagator now extracts from either HTTP encoding of B3 (Single Header or Multiple Header) based on what is contained in the header.
   Preference is given to Single Header encoding with Multiple Header being the fallback if Single Header is not found or is invalid.
   This behavior change is made to dynamically support all correctly encoded traces received instead of having to guess the expected encoding prior to receiving. (#882)
- Extend semantic conventions for RPC. (#900)
- To match constant naming conventions in the `api/standard` package, the `FaaS*` key names are appended with a suffix of `Key`. (#920)
  - `"api/standard".FaaSName` -> `FaaSNameKey`
  - `"api/standard".FaaSID` -> `FaaSIDKey`
  - `"api/standard".FaaSVersion` -> `FaaSVersionKey`
  - `"api/standard".FaaSInstance` -> `FaaSInstanceKey`

### Removed

- The `FlagsUnused` trace flag is removed.
   The purpose of this flag was to act as the inverse of `FlagsSampled`, the inverse of `FlagsSampled` is used instead. (#882)
- The B3 header constants (`B3SingleHeader`, `B3DebugFlagHeader`, `B3TraceIDHeader`, `B3SpanIDHeader`, `B3SampledHeader`, `B3ParentSpanIDHeader`) are removed.
   If B3 header keys are needed [the authoritative OpenZipkin package constants](https://pkg.go.dev/github.com/openzipkin/zipkin-go@v0.2.2/propagation/b3?tab=doc#pkg-constants) should be used instead. (#882)

### Fixed

- The B3 Single Header name is now correctly `b3` instead of the previous `X-B3`. (#881)
- The B3 propagator now correctly supports sampling only values (`b3: 0`, `b3: 1`, or `b3: d`) for a Single B3 Header. (#882)
- The B3 propagator now propagates the debug flag.
   This removes the behavior of changing the debug flag into a set sampling bit.
   Instead, this now follow the B3 specification and omits the `X-B3-Sampling` header. (#882)
- The B3 propagator now tracks "unset" sampling state (meaning "defer the decision") and does not set the `X-B3-Sampling` header when injecting. (#882)
- Bump github.com/itchyny/gojq from 0.10.3 to 0.10.4 in /tools. (#883)
- Bump github.com/opentracing/opentracing-go from v1.1.1-0.20190913142402-a7454ce5950e to v1.2.0. (#885)
- The tracing time conversion for OTLP spans is now correctly set to `UnixNano`. (#896)
- Ensure span status is not set to `Unknown` when no HTTP status code is provided as it is assumed to be `200 OK`. (#908)
- Ensure `httptrace.clientTracer` closes `http.headers` span. (#912)
- Prometheus exporter will not apply stale updates or forget inactive metrics. (#903)
- Add test for api.standard `HTTPClientAttributesFromHTTPRequest`. (#905)
- Bump github.com/golangci/golangci-lint from 1.27.0 to 1.28.1 in /tools. (#901, #913)
- Update otel-colector example to use the v0.5.0 collector. (#915)
- The `grpctrace` instrumentation uses a span name conforming to the OpenTelemetry semantic conventions (does not contain a leading slash (`/`)). (#922)
- The `grpctrace` instrumentation includes an `rpc.method` attribute now set to the gRPC method name. (#900, #922)
- The `grpctrace` instrumentation `rpc.service` attribute now contains the package name if one exists.
   This is in accordance with OpenTelemetry semantic conventions. (#922)
- Correlation Context extractor will no longer insert an empty map into the returned context when no valid values are extracted. (#923)
- Bump google.golang.org/api from 0.28.0 to 0.29.0 in /exporters/trace/jaeger. (#925)
- Bump github.com/itchyny/gojq from 0.10.4 to 0.11.0 in /tools. (#926)
- Bump github.com/golangci/golangci-lint from 1.28.1 to 1.28.2 in /tools. (#930)

## [0.7.0] - 2020-06-26

This release implements the v0.5.0 version of the OpenTelemetry specification.

### Added

- The othttp instrumentation now includes default metrics. (#861)
- This CHANGELOG file to track all changes in the project going forward.
- Support for array type attributes. (#798)
- Apply transitive dependabot go.mod dependency updates as part of a new automatic Github workflow. (#844)
- Timestamps are now passed to exporters for each export. (#835)
- Add new `Accumulation` type to metric SDK to transport telemetry from `Accumulator`s to `Processor`s.
   This replaces the prior `Record` `struct` use for this purpose. (#835)
- New dependabot integration to automate package upgrades. (#814)
- `Meter` and `Tracer` implementations accept instrumentation version version as an optional argument.
   This instrumentation version is passed on to exporters. (#811) (#805) (#802)
- The OTLP exporter includes the instrumentation version in telemetry it exports. (#811)
- Environment variables for Jaeger exporter are supported. (#796)
- New `aggregation.Kind` in the export metric API. (#808)
- New example that uses OTLP and the collector. (#790)
- Handle errors in the span `SetName` during span initialization. (#791)
- Default service config to enable retries for retry-able failed requests in the OTLP exporter and an option to override this default. (#777)
- New `go.opentelemetry.io/otel/api/oterror` package to uniformly support error handling and definitions for the project. (#778)
- New `global` default implementation of the `go.opentelemetry.io/otel/api/oterror.Handler` interface to be used to handle errors prior to an user defined `Handler`.
   There is also functionality for the user to register their `Handler` as well as a convenience function `Handle` to handle an error with this global `Handler`(#778)
- Options to specify propagators for httptrace and grpctrace instrumentation. (#784)
- The required `application/json` header for the Zipkin exporter is included in all exports. (#774)
- Integrate HTTP semantics helpers from the contrib repository into the `api/standard` package. #769

### Changed

- Rename `Integrator` to `Processor` in the metric SDK. (#863)
- Rename `AggregationSelector` to `AggregatorSelector`. (#859)
- Rename `SynchronizedCopy` to `SynchronizedMove`. (#858)
- Rename `simple` integrator to `basic` integrator. (#857)
- Merge otlp collector examples. (#841)
- Change the metric SDK to support cumulative, delta, and pass-through exporters directly.
   With these changes, cumulative and delta specific exporters are able to request the correct kind of aggregation from the SDK. (#840)
- The `Aggregator.Checkpoint` API is renamed to `SynchronizedCopy` and adds an argument, a different `Aggregator` into which the copy is stored. (#812)
- The `export.Aggregator` contract is that `Update()` and `SynchronizedCopy()` are synchronized with each other.
   All the aggregation interfaces (`Sum`, `LastValue`, ...) are not meant to be synchronized, as the caller is expected to synchronize aggregators at a higher level after the `Accumulator`.
   Some of the `Aggregators` used unnecessary locking and that has been cleaned up. (#812)
- Use of `metric.Number` was replaced by `int64` now that we use `sync.Mutex` in the `MinMaxSumCount` and `Histogram` `Aggregators`. (#812)
- Replace `AlwaysParentSample` with `ParentSample(fallback)` to match the OpenTelemetry v0.5.0 specification. (#810)
- Rename `sdk/export/metric/aggregator` to `sdk/export/metric/aggregation`. #808
- Send configured headers with every request in the OTLP exporter, instead of just on connection creation. (#806)
- Update error handling for any one off error handlers, replacing, instead, with the `global.Handle` function. (#791)
- Rename `plugin` directory to `instrumentation` to match the OpenTelemetry specification. (#779)
- Makes the argument order to Histogram and DDSketch `New()` consistent. (#781)

### Removed

- `Uint64NumberKind` and related functions from the API. (#864)
- Context arguments from `Aggregator.Checkpoint` and `Integrator.Process` as they were unused. (#803)
- `SpanID` is no longer included in parameters for sampling decision to match the OpenTelemetry specification. (#775)

### Fixed

- Upgrade OTLP exporter to opentelemetry-proto matching the opentelemetry-collector v0.4.0 release. (#866)
- Allow changes to `go.sum` and `go.mod` when running dependabot tidy-up. (#871)
- Bump github.com/stretchr/testify from 1.4.0 to 1.6.1. (#824)
- Bump github.com/prometheus/client_golang from 1.7.0 to 1.7.1 in /exporters/metric/prometheus. (#867)
- Bump google.golang.org/grpc from 1.29.1 to 1.30.0 in /exporters/trace/jaeger. (#853)
- Bump google.golang.org/grpc from 1.29.1 to 1.30.0 in /exporters/trace/zipkin. (#854)
- Bumps github.com/golang/protobuf from 1.3.2 to 1.4.2 (#848)
- Bump github.com/stretchr/testify from 1.4.0 to 1.6.1 in /exporters/otlp (#817)
- Bump github.com/golangci/golangci-lint from 1.25.1 to 1.27.0 in /tools (#828)
- Bump github.com/prometheus/client_golang from 1.5.0 to 1.7.0 in /exporters/metric/prometheus (#838)
- Bump github.com/stretchr/testify from 1.4.0 to 1.6.1 in /exporters/trace/jaeger (#829)
- Bump github.com/benbjohnson/clock from 1.0.0 to 1.0.3 (#815)
- Bump github.com/stretchr/testify from 1.4.0 to 1.6.1 in /exporters/trace/zipkin (#823)
- Bump github.com/itchyny/gojq from 0.10.1 to 0.10.3 in /tools (#830)
- Bump github.com/stretchr/testify from 1.4.0 to 1.6.1 in /exporters/metric/prometheus (#822)
- Bump google.golang.org/grpc from 1.27.1 to 1.29.1 in /exporters/trace/zipkin (#820)
- Bump google.golang.org/grpc from 1.27.1 to 1.29.1 in /exporters/trace/jaeger (#831)
- Bump github.com/google/go-cmp from 0.4.0 to 0.5.0 (#836)
- Bump github.com/google/go-cmp from 0.4.0 to 0.5.0 in /exporters/trace/jaeger (#837)
- Bump github.com/google/go-cmp from 0.4.0 to 0.5.0 in /exporters/otlp (#839)
- Bump google.golang.org/api from 0.20.0 to 0.28.0 in /exporters/trace/jaeger (#843)
- Set span status from HTTP status code in the othttp instrumentation. (#832)
- Fixed typo in push controller comment. (#834)
- The `Aggregator` testing has been updated and cleaned. (#812)
- `metric.Number(0)` expressions are replaced by `0` where possible. (#812)
- Fixed `global` `handler_test.go` test failure. #804
- Fixed `BatchSpanProcessor.Shutdown` to wait until all spans are processed. (#766)
- Fixed OTLP example's accidental early close of exporter. (#807)
- Ensure zipkin exporter reads and closes response body. (#788)
- Update instrumentation to use `api/standard` keys instead of custom keys. (#782)
- Clean up tools and RELEASING documentation. (#762)

## [0.6.0] - 2020-05-21

### Added

- Support for `Resource`s in the prometheus exporter. (#757)
- New pull controller. (#751)
- New `UpDownSumObserver` instrument. (#750)
- OpenTelemetry collector demo. (#711)
- New `SumObserver` instrument. (#747)
- New `UpDownCounter` instrument. (#745)
- New timeout `Option` and configuration function `WithTimeout` to the push controller. (#742)
- New `api/standards` package to implement semantic conventions and standard key-value generation. (#731)

### Changed

- Rename `Register*` functions in the metric API to `New*` for all `Observer` instruments. (#761)
- Use `[]float64` for histogram boundaries, not `[]metric.Number`. (#758)
- Change OTLP example to use exporter as a trace `Syncer` instead of as an unneeded `Batcher`. (#756)
- Replace `WithResourceAttributes()` with `WithResource()` in the trace SDK. (#754)
- The prometheus exporter now uses the new pull controller. (#751)
- Rename `ScheduleDelayMillis` to `BatchTimeout` in the trace `BatchSpanProcessor`.(#752)
- Support use of synchronous instruments in asynchronous callbacks (#725)
- Move `Resource` from the `Export` method parameter into the metric export `Record`. (#739)
- Rename `Observer` instrument to `ValueObserver`. (#734)
- The push controller now has a method (`Provider()`) to return a `metric.Provider` instead of the old `Meter` method that acted as a `metric.Provider`. (#738)
- Replace `Measure` instrument by `ValueRecorder` instrument. (#732)
- Rename correlation context header from `"Correlation-Context"` to `"otcorrelations"` to match the OpenTelemetry specification. (#727)

### Fixed

- Ensure gRPC `ClientStream` override methods do not panic in grpctrace package. (#755)
- Disable parts of `BatchSpanProcessor` test until a fix is found. (#743)
- Fix `string` case in `kv` `Infer` function. (#746)
- Fix panic in grpctrace client interceptors. (#740)
- Refactor the `api/metrics` push controller and add `CheckpointSet` synchronization. (#737)
- Rewrite span batch process queue batching logic. (#719)
- Remove the push controller named Meter map. (#738)
- Fix Histogram aggregator initial state (fix #735). (#736)
- Ensure golang alpine image is running `golang-1.14` for examples. (#733)
- Added test for grpctrace `UnaryInterceptorClient`. (#695)
- Rearrange `api/metric` code layout. (#724)

## [0.5.0] - 2020-05-13

### Added

- Batch `Observer` callback support. (#717)
- Alias `api` types to root package of project. (#696)
- Create basic `othttp.Transport` for simple client instrumentation. (#678)
- `SetAttribute(string, interface{})` to the trace API. (#674)
- Jaeger exporter option that allows user to specify custom http client. (#671)
- `Stringer` and `Infer` methods to `key`s. (#662)

### Changed

- Rename `NewKey` in the `kv` package to just `Key`. (#721)
- Move `core` and `key` to `kv` package. (#720)
- Make the metric API `Meter` a `struct` so the abstract `MeterImpl` can be passed and simplify implementation. (#709)
- Rename SDK `Batcher` to `Integrator` to match draft OpenTelemetry SDK specification. (#710)
- Rename SDK `Ungrouped` integrator to `simple.Integrator` to match draft OpenTelemetry SDK specification. (#710)
- Rename SDK `SDK` `struct` to `Accumulator` to match draft OpenTelemetry SDK specification. (#710)
- Move `Number` from `core` to `api/metric` package. (#706)
- Move `SpanContext` from `core` to `trace` package. (#692)
- Change traceparent header from `Traceparent` to `traceparent` to implement the W3C specification. (#681)

### Fixed

- Update tooling to run generators in all submodules. (#705)
- gRPC interceptor regexp to match methods without a service name. (#683)
- Use a `const` for padding 64-bit B3 trace IDs. (#701)
- Update `mockZipkin` listen address from `:0` to `127.0.0.1:0`. (#700)
- Left-pad 64-bit B3 trace IDs with zero. (#698)
- Propagate at least the first W3C tracestate header. (#694)
- Remove internal `StateLocker` implementation. (#688)
- Increase instance size CI system uses. (#690)
- Add a `key` benchmark and use reflection in `key.Infer()`. (#679)
- Fix internal `global` test by using `global.Meter` with `RecordBatch()`. (#680)
- Reimplement histogram using mutex instead of `StateLocker`. (#669)
- Switch `MinMaxSumCount` to a mutex lock implementation instead of `StateLocker`. (#667)
- Update documentation to not include any references to `WithKeys`. (#672)
- Correct misspelling. (#668)
- Fix clobbering of the span context if extraction fails. (#656)
- Bump `golangci-lint` and work around the corrupting bug. (#666) (#670)

## [0.4.3] - 2020-04-24

### Added

- `Dockerfile` and `docker-compose.yml` to run example code. (#635)
- New `grpctrace` package that provides gRPC client and server interceptors for both unary and stream connections. (#621)
- New `api/label` package, providing common label set implementation. (#651)
- Support for JSON marshaling of `Resources`. (#654)
- `TraceID` and `SpanID` implementations for `Stringer` interface. (#642)
- `RemoteAddrKey` in the othttp plugin to include the HTTP client address in top-level spans. (#627)
- `WithSpanFormatter` option to the othttp plugin. (#617)
- Updated README to include section for compatible libraries and include reference to the contrib repository. (#612)
- The prometheus exporter now supports exporting histograms. (#601)
- A `String` method to the `Resource` to return a hashable identifier for a now unique resource. (#613)
- An `Iter` method to the `Resource` to return an array `AttributeIterator`. (#613)
- An `Equal` method to the `Resource` test the equivalence of resources. (#613)
- An iterable structure (`AttributeIterator`) for `Resource` attributes.

### Changed

- zipkin export's `NewExporter` now requires a `serviceName` argument to ensure this needed values is provided. (#644)
- Pass `Resources` through the metrics export pipeline. (#659)

### Removed

- `WithKeys` option from the metric API. (#639)

### Fixed

- Use the `label.Set.Equivalent` value instead of an encoding in the batcher. (#658)
- Correct typo `trace.Exporter` to `trace.SpanSyncer` in comments. (#653)
- Use type names for return values in jaeger exporter. (#648)
- Increase the visibility of the `api/key` package by updating comments and fixing usages locally. (#650)
- `Checkpoint` only after `Update`; Keep records in the `sync.Map` longer. (#647)
- Do not cache `reflect.ValueOf()` in metric Labels. (#649)
- Batch metrics exported from the OTLP exporter based on `Resource` and labels. (#626)
- Add error wrapping to the prometheus exporter. (#631)
- Update the OTLP exporter batching of traces to use a unique `string` representation of an associated `Resource` as the batching key. (#623)
- Update OTLP `SpanData` transform to only include the `ParentSpanID` if one exists. (#614)
- Update `Resource` internal representation to uniquely and reliably identify resources. (#613)
- Check return value from `CheckpointSet.ForEach` in prometheus exporter. (#622)
- Ensure spans created by httptrace client tracer reflect operation structure. (#618)
- Create a new recorder rather than reuse when multiple observations in same epoch for asynchronous instruments. #610
- The default port the OTLP exporter uses to connect to the OpenTelemetry collector is updated to match the one the collector listens on by default. (#611)

## [0.4.2] - 2020-03-31

### Fixed

- Fix `pre_release.sh` to update version in `sdk/opentelemetry.go`. (#607)
- Fix time conversion from internal to OTLP in OTLP exporter. (#606)

## [0.4.1] - 2020-03-31

### Fixed

- Update `tag.sh` to create signed tags. (#604)

## [0.4.0] - 2020-03-30

### Added

- New API package `api/metric/registry` that exposes a `MeterImpl` wrapper for use by SDKs to generate unique instruments. (#580)
- Script to verify examples after a new release. (#579)

### Removed

- The dogstatsd exporter due to lack of support.
   This additionally removes support for statsd. (#591)
- `LabelSet` from the metric API.
   This is replaced by a `[]core.KeyValue` slice. (#595)
- `Labels` from the metric API's `Meter` interface. (#595)

### Changed

- The metric `export.Labels` became an interface which the SDK implements and the `export` package provides a simple, immutable implementation of this interface intended for testing purposes. (#574)
- Renamed `internal/metric.Meter` to `MeterImpl`. (#580)
- Renamed `api/global/internal.obsImpl` to `asyncImpl`. (#580)

### Fixed

- Corrected missing return in mock span. (#582)
- Update License header for all source files to match CNCF guidelines and include a test to ensure it is present. (#586) (#596)
- Update to v0.3.0 of the OTLP in the OTLP exporter. (#588)
- Update pre-release script to be compatible between GNU and BSD based systems. (#592)
- Add a `RecordBatch` benchmark. (#594)
- Moved span transforms of the OTLP exporter to the internal package. (#593)
- Build both go-1.13 and go-1.14 in circleci to test for all supported versions of Go. (#569)
- Removed unneeded allocation on empty labels in OLTP exporter. (#597)
- Update `BatchedSpanProcessor` to process the queue until no data but respect max batch size. (#599)
- Update project documentation godoc.org links to pkg.go.dev. (#602)

## [0.3.0] - 2020-03-21

This is a first official beta release, which provides almost fully complete metrics, tracing, and context propagation functionality.
There is still a possibility of breaking changes.

### Added

- Add `Observer` metric instrument. (#474)
- Add global `Propagators` functionality to enable deferred initialization for propagators registered before the first Meter SDK is installed. (#494)
- Simplified export setup pipeline for the jaeger exporter to match other exporters. (#459)
- The zipkin trace exporter. (#495)
- The OTLP exporter to export metric and trace telemetry to the OpenTelemetry collector. (#497) (#544) (#545)
- Add `StatusMessage` field to the trace `Span`. (#524)
- Context propagation in OpenTracing bridge in terms of OpenTelemetry context propagation. (#525)
- The `Resource` type was added to the SDK. (#528)
- The global API now supports a `Tracer` and `Meter` function as shortcuts to getting a global `*Provider` and calling these methods directly. (#538)
- The metric API now defines a generic `MeterImpl` interface to support general purpose `Meter` construction.
   Additionally, `SyncImpl` and `AsyncImpl` are added to support general purpose instrument construction. (#560)
- A metric `Kind` is added to represent the `MeasureKind`, `ObserverKind`, and `CounterKind`. (#560)
- Scripts to better automate the release process. (#576)

### Changed

- Default to to use `AlwaysSampler` instead of `ProbabilitySampler` to match OpenTelemetry specification. (#506)
- Renamed `AlwaysSampleSampler` to `AlwaysOnSampler` in the trace API. (#511)
- Renamed `NeverSampleSampler` to `AlwaysOffSampler` in the trace API. (#511)
- The `Status` field of the `Span` was changed to `StatusCode` to disambiguate with the added `StatusMessage`. (#524)
- Updated the trace `Sampler` interface conform to the OpenTelemetry specification. (#531)
- Rename metric API `Options` to `Config`. (#541)
- Rename metric `Counter` aggregator to be `Sum`. (#541)
- Unify metric options into `Option` from instrument specific options. (#541)
- The trace API's `TraceProvider` now support `Resource`s. (#545)
- Correct error in zipkin module name. (#548)
- The jaeger trace exporter now supports `Resource`s. (#551)
- Metric SDK now supports `Resource`s.
   The `WithResource` option was added to configure a `Resource` on creation and the `Resource` method was added to the metric `Descriptor` to return the associated `Resource`. (#552)
- Replace `ErrNoLastValue` and `ErrEmptyDataSet` by `ErrNoData` in the metric SDK. (#557)
- The stdout trace exporter now supports `Resource`s. (#558)
- The metric `Descriptor` is now included at the API instead of the SDK. (#560)
- Replace `Ordered` with an iterator in `export.Labels`. (#567)

### Removed

- The vendor specific Stackdriver. It is now hosted on 3rd party vendor infrastructure. (#452)
- The `Unregister` method for metric observers as it is not in the OpenTelemetry specification. (#560)
- `GetDescriptor` from the metric SDK. (#575)
- The `Gauge` instrument from the metric API. (#537)

### Fixed

- Make histogram aggregator checkpoint consistent. (#438)
- Update README with import instructions and how to build and test. (#505)
- The default label encoding was updated to be unique. (#508)
- Use `NewRoot` in the othttp plugin for public endpoints. (#513)
- Fix data race in `BatchedSpanProcessor`. (#518)
- Skip test-386 for Mac OS 10.15.x (Catalina and upwards). #521
- Use a variable-size array to represent ordered labels in maps. (#523)
- Update the OTLP protobuf and update changed import path. (#532)
- Use `StateLocker` implementation in `MinMaxSumCount`. (#546)
- Eliminate goroutine leak in histogram stress test. (#547)
- Update OTLP exporter with latest protobuf. (#550)
- Add filters to the othttp plugin. (#556)
- Provide an implementation of the `Header*` filters that do not depend on Go 1.14. (#565)
- Encode labels once during checkpoint.
   The checkpoint function is executed in a single thread so we can do the encoding lazily before passing the encoded version of labels to the exporter.
   This is a cheap and quick way to avoid encoding the labels on every collection interval. (#572)
- Run coverage over all packages in `COVERAGE_MOD_DIR`. (#573)

## [0.2.3] - 2020-03-04

### Added

- `RecordError` method on `Span`s in the trace API to Simplify adding error events to spans. (#473)
- Configurable push frequency for exporters setup pipeline. (#504)

### Changed

- Rename the `exporter` directory to `exporters`.
   The `go.opentelemetry.io/otel/exporter/trace/jaeger` package was mistakenly released with a `v1.0.0` tag instead of `v0.1.0`.
   This resulted in all subsequent releases not becoming the default latest.
   A consequence of this was that all `go get`s pulled in the incompatible `v0.1.0` release of that package when pulling in more recent packages from other otel packages.
   Renaming the `exporter` directory to `exporters` fixes this issue by renaming the package and therefore clearing any existing dependency tags.
   Consequentially, this action also renames *all* exporter packages. (#502)

### Removed

- The `CorrelationContextHeader` constant in the `correlation` package is no longer exported. (#503)

## [0.2.2] - 2020-02-27

### Added

- `HTTPSupplier` interface in the propagation API to specify methods to retrieve and store a single value for a key to be associated with a carrier. (#467)
- `HTTPExtractor` interface in the propagation API to extract information from an `HTTPSupplier` into a context. (#467)
- `HTTPInjector` interface in the propagation API to inject information into an `HTTPSupplier.` (#467)
- `Config` and configuring `Option` to the propagator API. (#467)
- `Propagators` interface in the propagation API to contain the set of injectors and extractors for all supported carrier formats. (#467)
- `HTTPPropagator` interface in the propagation API to inject and extract from an `HTTPSupplier.` (#467)
- `WithInjectors` and `WithExtractors` functions to the propagator API to configure injectors and extractors to use. (#467)
- `ExtractHTTP` and `InjectHTTP` functions to apply configured HTTP extractors and injectors to a passed context. (#467)
- Histogram aggregator. (#433)
- `DefaultPropagator` function and have it return `trace.TraceContext` as the default context propagator. (#456)
- `AlwaysParentSample` sampler to the trace API. (#455)
- `WithNewRoot` option function to the trace API to specify the created span should be considered a root span. (#451)

### Changed

- Renamed `WithMap` to `ContextWithMap` in the correlation package. (#481)
- Renamed `FromContext` to `MapFromContext` in the correlation package. (#481)
- Move correlation context propagation to correlation package. (#479)
- Do not default to putting remote span context into links. (#480)
- `Tracer.WithSpan` updated to accept `StartOptions`. (#472)
- Renamed `MetricKind` to `Kind` to not stutter in the type usage. (#432)
- Renamed the `export` package to `metric` to match directory structure. (#432)
- Rename the `api/distributedcontext` package to `api/correlation`. (#444)
- Rename the `api/propagators` package to `api/propagation`. (#444)
- Move the propagators from the `propagators` package into the `trace` API package. (#444)
- Update `Float64Gauge`, `Int64Gauge`, `Float64Counter`, `Int64Counter`, `Float64Measure`, and `Int64Measure` metric methods to use value receivers instead of pointers. (#462)
- Moved all dependencies of tools package to a tools directory. (#466)

### Removed

- Binary propagators. (#467)
- NOOP propagator. (#467)

### Fixed

- Upgraded `github.com/golangci/golangci-lint` from `v1.21.0` to `v1.23.6` in `tools/`. (#492)
- Fix a possible nil-dereference crash (#478)
- Correct comments for `InstallNewPipeline` in the stdout exporter. (#483)
- Correct comments for `InstallNewPipeline` in the dogstatsd exporter. (#484)
- Correct comments for `InstallNewPipeline` in the prometheus exporter. (#482)
- Initialize `onError` based on `Config` in prometheus exporter. (#486)
- Correct module name in prometheus exporter README. (#475)
- Removed tracer name prefix from span names. (#430)
- Fix `aggregator_test.go` import package comment. (#431)
- Improved detail in stdout exporter. (#436)
- Fix a dependency issue (generate target should depend on stringer, not lint target) in Makefile. (#442)
- Reorders the Makefile targets within `precommit` target so we generate files and build the code before doing linting, so we can get much nicer errors about syntax errors from the compiler. (#442)
- Reword function documentation in gRPC plugin. (#446)
- Send the `span.kind` tag to Jaeger from the jaeger exporter. (#441)
- Fix `metadataSupplier` in the jaeger exporter to overwrite the header if existing instead of appending to it. (#441)
- Upgraded to Go 1.13 in CI. (#465)
- Correct opentelemetry.io URL in trace SDK documentation. (#464)
- Refactored reference counting logic in SDK determination of stale records. (#468)
- Add call to `runtime.Gosched` in instrument `acquireHandle` logic to not block the collector. (#469)

## [0.2.1.1] - 2020-01-13

### Fixed

- Use stateful batcher on Prometheus exporter fixing regresion introduced in #395. (#428)

## [0.2.1] - 2020-01-08

### Added

- Global meter forwarding implementation.
   This enables deferred initialization for metric instruments registered before the first Meter SDK is installed. (#392)
- Global trace forwarding implementation.
   This enables deferred initialization for tracers registered before the first Trace SDK is installed. (#406)
- Standardize export pipeline creation in all exporters. (#395)
- A testing, organization, and comments for 64-bit field alignment. (#418)
- Script to tag all modules in the project. (#414)

### Changed

- Renamed `propagation` package to `propagators`. (#362)
- Renamed `B3Propagator` propagator to `B3`. (#362)
- Renamed `TextFormatPropagator` propagator to `TextFormat`. (#362)
- Renamed `BinaryPropagator` propagator to `Binary`. (#362)
- Renamed `BinaryFormatPropagator` propagator to `BinaryFormat`. (#362)
- Renamed `NoopTextFormatPropagator` propagator to `NoopTextFormat`. (#362)
- Renamed `TraceContextPropagator` propagator to `TraceContext`. (#362)
- Renamed `SpanOption` to `StartOption` in the trace API. (#369)
- Renamed `StartOptions` to `StartConfig` in the trace API. (#369)
- Renamed `EndOptions` to `EndConfig` in the trace API. (#369)
- `Number` now has a pointer receiver for its methods. (#375)
- Renamed `CurrentSpan` to `SpanFromContext` in the trace API. (#379)
- Renamed `SetCurrentSpan` to `ContextWithSpan` in the trace API. (#379)
- Renamed `Message` in Event to `Name` in the trace API. (#389)
- Prometheus exporter no longer aggregates metrics, instead it only exports them. (#385)
- Renamed `HandleImpl` to `BoundInstrumentImpl` in the metric API. (#400)
- Renamed `Float64CounterHandle` to `Float64CounterBoundInstrument` in the metric API. (#400)
- Renamed `Int64CounterHandle` to `Int64CounterBoundInstrument` in the metric API. (#400)
- Renamed `Float64GaugeHandle` to `Float64GaugeBoundInstrument` in the metric API. (#400)
- Renamed `Int64GaugeHandle` to `Int64GaugeBoundInstrument` in the metric API. (#400)
- Renamed `Float64MeasureHandle` to `Float64MeasureBoundInstrument` in the metric API. (#400)
- Renamed `Int64MeasureHandle` to `Int64MeasureBoundInstrument` in the metric API. (#400)
- Renamed `Release` method for bound instruments in the metric API to `Unbind`. (#400)
- Renamed `AcquireHandle` method for bound instruments in the metric API to `Bind`. (#400)
- Renamed the `File` option in the stdout exporter to `Writer`. (#404)
- Renamed all `Options` to `Config` for all metric exports where this wasn't already the case.

### Fixed

- Aggregator import path corrected. (#421)
- Correct links in README. (#368)
- The README was updated to match latest code changes in its examples. (#374)
- Don't capitalize error statements. (#375)
- Fix ignored errors. (#375)
- Fix ambiguous variable naming. (#375)
- Removed unnecessary type casting. (#375)
- Use named parameters. (#375)
- Updated release schedule. (#378)
- Correct http-stackdriver example module name. (#394)
- Removed the `http.request` span in `httptrace` package. (#397)
- Add comments in the metrics SDK (#399)
- Initialize checkpoint when creating ddsketch aggregator to prevent panic when merging into a empty one. (#402) (#403)
- Add documentation of compatible exporters in the README. (#405)
- Typo fix. (#408)
- Simplify span check logic in SDK tracer implementation. (#419)

## [0.2.0] - 2019-12-03

### Added

- Unary gRPC tracing example. (#351)
- Prometheus exporter. (#334)
- Dogstatsd metrics exporter. (#326)

### Changed

- Rename `MaxSumCount` aggregation to `MinMaxSumCount` and add the `Min` interface for this aggregation. (#352)
- Rename `GetMeter` to `Meter`. (#357)
- Rename `HTTPTraceContextPropagator` to `TraceContextPropagator`. (#355)
- Rename `HTTPB3Propagator` to `B3Propagator`. (#355)
- Rename `HTTPTraceContextPropagator` to `TraceContextPropagator`. (#355)
- Move `/global` package to `/api/global`. (#356)
- Rename `GetTracer` to `Tracer`. (#347)

### Removed

- `SetAttribute` from the `Span` interface in the trace API. (#361)
- `AddLink` from the `Span` interface in the trace API. (#349)
- `Link` from the `Span` interface in the trace API. (#349)

### Fixed

- Exclude example directories from coverage report. (#365)
- Lint make target now implements automatic fixes with `golangci-lint` before a second run to report the remaining issues. (#360)
- Drop `GO111MODULE` environment variable in Makefile as Go 1.13 is the project specified minimum version and this is environment variable is not needed for that version of Go. (#359)
- Run the race checker for all test. (#354)
- Redundant commands in the Makefile are removed. (#354)
- Split the `generate` and `lint` targets of the Makefile. (#354)
- Renames `circle-ci` target to more generic `ci` in Makefile. (#354)
- Add example Prometheus binary to gitignore. (#358)
- Support negative numbers with the `MaxSumCount`. (#335)
- Resolve race conditions in `push_test.go` identified in #339. (#340)
- Use `/usr/bin/env bash` as a shebang in scripts rather than `/bin/bash`. (#336)
- Trace benchmark now tests both `AlwaysSample` and `NeverSample`.
   Previously it was testing `AlwaysSample` twice. (#325)
- Trace benchmark now uses a `[]byte` for `TraceID` to fix failing test. (#325)
- Added a trace benchmark to test variadic functions in `setAttribute` vs `setAttributes` (#325)
- The `defaultkeys` batcher was only using the encoded label set as its map key while building a checkpoint.
   This allowed distinct label sets through, but any metrics sharing a label set could be overwritten or merged incorrectly.
   This was corrected. (#333)

## [0.1.2] - 2019-11-18

### Fixed

- Optimized the `simplelru` map for attributes to reduce the number of allocations. (#328)
- Removed unnecessary unslicing of parameters that are already a slice. (#324)

## [0.1.1] - 2019-11-18

This release contains a Metrics SDK with stdout exporter and supports basic aggregations such as counter, gauges, array, maxsumcount, and ddsketch.

### Added

- Metrics stdout export pipeline. (#265)
- Array aggregation for raw measure metrics. (#282)
- The core.Value now have a `MarshalJSON` method. (#281)

### Removed

- `WithService`, `WithResources`, and `WithComponent` methods of tracers. (#314)
- Prefix slash in `Tracer.Start()` for the Jaeger example. (#292)

### Changed

- Allocation in LabelSet construction to reduce GC overhead. (#318)
- `trace.WithAttributes` to append values instead of replacing (#315)
- Use a formula for tolerance in sampling tests. (#298)
- Move export types into trace and metric-specific sub-directories. (#289)
- `SpanKind` back to being based on an `int` type. (#288)

### Fixed

- URL to OpenTelemetry website in README. (#323)
- Name of othttp default tracer. (#321)
- `ExportSpans` for the stackdriver exporter now handles `nil` context. (#294)
- CI modules cache to correctly restore/save from/to the cache. (#316)
- Fix metric SDK race condition between `LoadOrStore` and the assignment `rec.recorder = i.meter.exporter.AggregatorFor(rec)`. (#293)
- README now reflects the new code structure introduced with these changes. (#291)
- Make the basic example work. (#279)

## [0.1.0] - 2019-11-04

This is the first release of open-telemetry go library.
It contains api and sdk for trace and meter.

### Added

- Initial OpenTelemetry trace and metric API prototypes.
- Initial OpenTelemetry trace, metric, and export SDK packages.
- A wireframe bridge to support compatibility with OpenTracing.
- Example code for a basic, http-stackdriver, http, jaeger, and named tracer setup.
- Exporters for Jaeger, Stackdriver, and stdout.
- Propagators for binary, B3, and trace-context protocols.
- Project information and guidelines in the form of a README and CONTRIBUTING.
- Tools to build the project and a Makefile to automate the process.
- Apache-2.0 license.
- CircleCI build CI manifest files.
- CODEOWNERS file to track owners of this project.

[Unreleased]: https://github.com/open-telemetry/opentelemetry-go/compare/v1.9.0...HEAD
[1.9.0/0.0.3]: https://github.com/open-telemetry/opentelemetry-go/releases/tag/v1.9.0
[1.8.0/0.31.0]: https://github.com/open-telemetry/opentelemetry-go/releases/tag/v1.8.0
[1.7.0/0.30.0]: https://github.com/open-telemetry/opentelemetry-go/releases/tag/v1.7.0
[0.29.0]: https://github.com/open-telemetry/opentelemetry-go/releases/tag/metric/v0.29.0
[1.6.3]: https://github.com/open-telemetry/opentelemetry-go/releases/tag/v1.6.3
[1.6.2]: https://github.com/open-telemetry/opentelemetry-go/releases/tag/v1.6.2
[1.6.1]: https://github.com/open-telemetry/opentelemetry-go/releases/tag/v1.6.1
[1.6.0/0.28.0]: https://github.com/open-telemetry/opentelemetry-go/releases/tag/v1.6.0
[1.5.0]: https://github.com/open-telemetry/opentelemetry-go/releases/tag/v1.5.0
[1.4.1]: https://github.com/open-telemetry/opentelemetry-go/releases/tag/v1.4.1
[1.4.0]: https://github.com/open-telemetry/opentelemetry-go/releases/tag/v1.4.0
[1.3.0]: https://github.com/open-telemetry/opentelemetry-go/releases/tag/v1.3.0
[1.2.0]: https://github.com/open-telemetry/opentelemetry-go/releases/tag/v1.2.0
[1.1.0]: https://github.com/open-telemetry/opentelemetry-go/releases/tag/v1.1.0
[1.0.1]: https://github.com/open-telemetry/opentelemetry-go/releases/tag/v1.0.1
[Metrics 0.24.0]: https://github.com/open-telemetry/opentelemetry-go/releases/tag/metric/v0.24.0
[1.0.0]: https://github.com/open-telemetry/opentelemetry-go/releases/tag/v1.0.0
[1.0.0-RC3]: https://github.com/open-telemetry/opentelemetry-go/releases/tag/v1.0.0-RC3
[1.0.0-RC2]: https://github.com/open-telemetry/opentelemetry-go/releases/tag/v1.0.0-RC2
[Experimental Metrics v0.22.0]: https://github.com/open-telemetry/opentelemetry-go/releases/tag/metric/v0.22.0
[1.0.0-RC1]: https://github.com/open-telemetry/opentelemetry-go/releases/tag/v1.0.0-RC1
[0.20.0]: https://github.com/open-telemetry/opentelemetry-go/releases/tag/v0.20.0
[0.19.0]: https://github.com/open-telemetry/opentelemetry-go/releases/tag/v0.19.0
[0.18.0]: https://github.com/open-telemetry/opentelemetry-go/releases/tag/v0.18.0
[0.17.0]: https://github.com/open-telemetry/opentelemetry-go/releases/tag/v0.17.0
[0.16.0]: https://github.com/open-telemetry/opentelemetry-go/releases/tag/v0.16.0
[0.15.0]: https://github.com/open-telemetry/opentelemetry-go/releases/tag/v0.15.0
[0.14.0]: https://github.com/open-telemetry/opentelemetry-go/releases/tag/v0.14.0
[0.13.0]: https://github.com/open-telemetry/opentelemetry-go/releases/tag/v0.13.0
[0.12.0]: https://github.com/open-telemetry/opentelemetry-go/releases/tag/v0.12.0
[0.11.0]: https://github.com/open-telemetry/opentelemetry-go/releases/tag/v0.11.0
[0.10.0]: https://github.com/open-telemetry/opentelemetry-go/releases/tag/v0.10.0
[0.9.0]: https://github.com/open-telemetry/opentelemetry-go/releases/tag/v0.9.0
[0.8.0]: https://github.com/open-telemetry/opentelemetry-go/releases/tag/v0.8.0
[0.7.0]: https://github.com/open-telemetry/opentelemetry-go/releases/tag/v0.7.0
[0.6.0]: https://github.com/open-telemetry/opentelemetry-go/releases/tag/v0.6.0
[0.5.0]: https://github.com/open-telemetry/opentelemetry-go/releases/tag/v0.5.0
[0.4.3]: https://github.com/open-telemetry/opentelemetry-go/releases/tag/v0.4.3
[0.4.2]: https://github.com/open-telemetry/opentelemetry-go/releases/tag/v0.4.2
[0.4.1]: https://github.com/open-telemetry/opentelemetry-go/releases/tag/v0.4.1
[0.4.0]: https://github.com/open-telemetry/opentelemetry-go/releases/tag/v0.4.0
[0.3.0]: https://github.com/open-telemetry/opentelemetry-go/releases/tag/v0.3.0
[0.2.3]: https://github.com/open-telemetry/opentelemetry-go/releases/tag/v0.2.3
[0.2.2]: https://github.com/open-telemetry/opentelemetry-go/releases/tag/v0.2.2
[0.2.1.1]: https://github.com/open-telemetry/opentelemetry-go/releases/tag/v0.2.1.1
[0.2.1]: https://github.com/open-telemetry/opentelemetry-go/releases/tag/v0.2.1
[0.2.0]: https://github.com/open-telemetry/opentelemetry-go/releases/tag/v0.2.0
[0.1.2]: https://github.com/open-telemetry/opentelemetry-go/releases/tag/v0.1.2
[0.1.1]: https://github.com/open-telemetry/opentelemetry-go/releases/tag/v0.1.1
[0.1.0]: https://github.com/open-telemetry/opentelemetry-go/releases/tag/v0.1.0<|MERGE_RESOLUTION|>--- conflicted
+++ resolved
@@ -12,12 +12,9 @@
 
 - Support Go 1.19.
   Include compatibility testing and document support. (#3077)
-<<<<<<< HEAD
 - Support the OTLP ExportTracePartialSuccess and ExportMetricsPartialSuccess
   responses; these are passed to the registered error handler. (#3106)
-=======
 - Upgrade go.opentelemetry.io/proto/otlp from v0.18.0 to v0.19.0 (#3107)
->>>>>>> 55b49c40
 
 ### Changed
 
