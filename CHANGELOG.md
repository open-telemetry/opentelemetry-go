--- conflicted
+++ resolved
@@ -42,14 +42,11 @@
 - Add `ErrorType` attribute helper function to the `go.opentelmetry.io/otel/semconv/v1.34.0` package. (#6962)
 - Add `WithAllowKeyDuplication` in `go.opentelemetry.io/otel/sdk/log` which can be used to disable deduplication for log records. (#6968)
 - Add `Clone` method to `Record` in `go.opentelemetry.io/otel/log` that returns a copy of the record with no shared state. (#7001)
-<<<<<<< HEAD
-- Add experimental self-observability span metrics in `go.opentelemetry.io/otel/sdk/trace`.
-  Check the `go.opentelemetry.io/otel/sdk/trace/internal/x` package documentation for more information. (#7027)
-=======
 - The `go.opentelemetry.io/otel/semconv/v1.36.0` package.
   The package contains semantic conventions from the `v1.36.0` version of the OpenTelemetry Semantic Conventions.
   See the [migration documentation](./semconv/v1.36.0/MIGRATION.md) for information on how to upgrade from `go.opentelemetry.io/otel/semconv/v1.34.0.`(#7032)
->>>>>>> f6f6b42c
+- Add experimental self-observability span metrics in `go.opentelemetry.io/otel/sdk/trace`.
+  Check the `go.opentelemetry.io/otel/sdk/trace/internal/x` package documentation for more information. (#7027)
 
 ### Changed
 
