--- conflicted
+++ resolved
@@ -20,11 +20,9 @@
 - Optimize memory allocation when creation new metric instruments in `go.opentelemetry.io/otel/sdk/metric`. (#3832)
 - Avoid creating new objects on all calls to `WithDeferredSetup` and `SkipContextSetup` in OpenTracing bridge. (#3833)
 - The `New` and `Detect` functions from `go.opentelemetry.io/otel/sdk/resource` return errors that wrap underlying errors instead of just containing the underlying error strings. (#3844)
-<<<<<<< HEAD
+- Both the `Histogram` and `HistogramDataPoint` are redefined with a generic argument of `[N int64 | float64]` in `go.opentelemetry.io/otel/sdk/metric/metricdata`. (#3849)
 - The metric `Export` interface from `go.opentelemetry.io/otel/sdk/metric` accepts a `*ResourceMetrics` instead of `ResourceMetrics` (#3853)
-=======
-- Both the `Histogram` and `HistogramDataPoint` are redefined with a generic argument of `[N int64 | float64]` in `go.opentelemetry.io/otel/sdk/metric/metricdata`. (#3849)
->>>>>>> 3a40e65a
+
 
 ### Removed
 
