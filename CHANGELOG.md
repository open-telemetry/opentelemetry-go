# Changelog

All notable changes to this project will be documented in this file.

The format is based on [Keep a Changelog](https://keepachangelog.com/en/1.0.0/).

This project adheres to [Semantic Versioning](https://semver.org/spec/v2.0.0.html).

## [Unreleased]

### Added

- Add `go.opentelemetry.io/otel/bridge/opencensus.InstallTraceBridge`, which installs the OpenCensus trace bridge, and replaces `opencensus.NewTracer`. (#4567)
- Add scope version to trace and metric bridges in `go.opentelemetry.io/otel/bridge/opencensus`. (#4584)
<<<<<<< HEAD
- Add `go.opentelemetry.io/otel/metric.WithExplicitBucketBoundaries`, which allows defining default explicit bucket boundaries when creating histogram instruments. (#4603)
=======
- Add the `go.opentelemetry.io/otel/trace/embedded` package to be embedded in the exported trace API interfaces. (#4620)
- Add the `go.opentelemetry.io/otel/trace/noop` package as a default no-op implementation of the trace API. (#4620)
- Add context propagation in `go.opentelemetry.io/otel/example/dice`. (#4644)
>>>>>>> 1e1cc901

### Deprecated

- Deprecate `go.opentelemetry.io/otel/bridge/opencensus.NewTracer` in favor of `opencensus.InstallTraceBridge`. (#4567)
- Deprecate `go.opentelemetry.io/otel/example/fib` package is in favor of `go.opentelemetry.io/otel/example/dice`. (#4618)
- Deprecate `go.opentelemetry.io/otel/trace.NewNoopTracerProvider`.
  Use the added `NewTracerProvider` function in `go.opentelemetry.io/otel/trace/noop` instead. (#4620)

### Changed

- `go.opentelemetry.io/otel/bridge/opencensus.NewMetricProducer` returns a `*MetricProducer` struct instead of the metric.Producer interface. (#4583)
- The `TracerProvider` in `go.opentelemetry.io/otel/trace` now embeds the `go.opentelemetry.io/otel/trace/embedded.TracerProvider` type.
  This extends the `TracerProvider` interface and is is a breaking change for any existing implementation.
  Implementors need to update their implementations based on what they want the default behavior of the interface to be.
  See the "API Implementations" section of the `go.opentelemetry.io/otel/trace` package documentation for more informatoin about how to accomplish this. (#4620)
- The `Tracer` in `go.opentelemetry.io/otel/trace` now embeds the `go.opentelemetry.io/otel/trace/embedded.Tracer` type.
  This extends the `Tracer` interface and is is a breaking change for any existing implementation.
  Implementors need to update their implementations based on what they want the default behavior of the interface to be.
  See the "API Implementations" section of the `go.opentelemetry.io/otel/trace` package documentation for more informatoin about how to accomplish this. (#4620)
- The `Span` in `go.opentelemetry.io/otel/trace` now embeds the `go.opentelemetry.io/otel/trace/embedded.Span` type.
  This extends the `Span` interface and is is a breaking change for any existing implementation.
  Implementors need to update their implementations based on what they want the default behavior of the interface to be.
  See the "API Implementations" section of the `go.opentelemetry.io/otel/trace` package documentation for more informatoin about how to accomplish this. (#4620)

## [1.19.0/0.42.0/0.0.7] 2023-09-28

This release contains the first stable release of the OpenTelemetry Go [metric SDK].
Our project stability guarantees now apply to the `go.opentelemetry.io/otel/sdk/metric` package.
See our [versioning policy](VERSIONING.md) for more information about these stability guarantees.

### Added

- Add the "Roll the dice" getting started application example in `go.opentelemetry.io/otel/example/dice`. (#4539)
- The `WithWriter` and `WithPrettyPrint` options to `go.opentelemetry.io/otel/exporters/stdout/stdoutmetric` to set a custom `io.Writer`, and allow displaying the output in human-readable JSON. (#4507)

### Changed

- Allow '/' characters in metric instrument names. (#4501)
- The exporter in `go.opentelemetry.io/otel/exporters/stdout/stdoutmetric` does not prettify its output by default anymore. (#4507)
- Upgrade `gopkg.io/yaml` from `v2` to `v3` in `go.opentelemetry.io/otel/schema`. (#4535)

### Fixed

- In `go.opentelemetry.op/otel/exporters/prometheus`, don't try to create the Prometheus metric on every `Collect` if we know the scope is invalid. (#4499)

### Removed

- Remove `"go.opentelemetry.io/otel/bridge/opencensus".NewMetricExporter`, which is replaced by `NewMetricProducer`. (#4566)

## [1.19.0-rc.1/0.42.0-rc.1] 2023-09-14

This is a release candidate for the v1.19.0/v0.42.0 release.
That release is expected to include the `v1` release of the OpenTelemetry Go metric SDK and will provide stability guarantees of that SDK.
See our [versioning policy](VERSIONING.md) for more information about these stability guarantees.

### Changed

- Allow '/' characters in metric instrument names. (#4501)

### Fixed

- In `go.opentelemetry.op/otel/exporters/prometheus`, don't try to create the prometheus metric on every `Collect` if we know the scope is invalid. (#4499)

## [1.18.0/0.41.0/0.0.6] 2023-09-12

This release drops the compatibility guarantee of [Go 1.19].

### Added

- Add `WithProducer` option in `go.opentelemetry.op/otel/exporters/prometheus` to restore the ability to register producers on the prometheus exporter's manual reader. (#4473)
- Add `IgnoreValue` option in `go.opentelemetry.io/otel/sdk/metric/metricdata/metricdatatest` to allow ignoring values when comparing metrics. (#4447)

### Changed

- Use a `TestingT` interface instead of `*testing.T` struct in `go.opentelemetry.io/otel/sdk/metric/metricdata/metricdatatest`. (#4483)

### Deprecated

- The `NewMetricExporter` in `go.opentelemetry.io/otel/bridge/opencensus` was deprecated in `v0.35.0` (#3541).
  The deprecation notice format for the function has been corrected to trigger Go documentation and build tooling. (#4470)

### Removed

- Removed the deprecated `go.opentelemetry.io/otel/exporters/jaeger` package. (#4467)
- Removed the deprecated `go.opentelemetry.io/otel/example/jaeger` package. (#4467)
- Removed the deprecated `go.opentelemetry.io/otel/sdk/metric/aggregation` package. (#4468)
- Removed the deprecated internal packages in `go.opentelemetry.io/otel/exporters/otlp` and its sub-packages. (#4469)
- Dropped guaranteed support for versions of Go less than 1.20. (#4481)

## [1.17.0/0.40.0/0.0.5] 2023-08-28

### Added

- Export the `ManualReader` struct in `go.opentelemetry.io/otel/sdk/metric`. (#4244)
- Export the `PeriodicReader` struct in `go.opentelemetry.io/otel/sdk/metric`. (#4244)
- Add support for exponential histogram aggregations.
  A histogram can be configured as an exponential histogram using a view with `"go.opentelemetry.io/otel/sdk/metric".ExponentialHistogram` as the aggregation. (#4245)
- Export the `Exporter` struct in `go.opentelemetry.io/otel/exporters/otlp/otlpmetric/otlpmetricgrpc`. (#4272)
- Export the `Exporter` struct in `go.opentelemetry.io/otel/exporters/otlp/otlpmetric/otlpmetrichttp`. (#4272)
- The exporters in `go.opentelemetry.io/otel/exporters/otlp/otlpmetric` now support the `OTEL_EXPORTER_OTLP_METRICS_TEMPORALITY_PREFERENCE` environment variable. (#4287)
- Add `WithoutCounterSuffixes` option in `go.opentelemetry.io/otel/exporters/prometheus` to disable addition of `_total` suffixes. (#4306)
- Add info and debug logging to the metric SDK in `go.opentelemetry.io/otel/sdk/metric`. (#4315)
- The `go.opentelemetry.io/otel/semconv/v1.21.0` package.
  The package contains semantic conventions from the `v1.21.0` version of the OpenTelemetry Semantic Conventions. (#4362)
- Accept 201 to 299 HTTP status as success in `go.opentelemetry.io/otel/exporters/otlp/otlpmetric/otlpmetrichttp` and `go.opentelemetry.io/otel/exporters/otlp/otlptrace/otlptracehttp`. (#4365)
- Document the `Temporality` and `Aggregation` methods of the `"go.opentelemetry.io/otel/sdk/metric".Exporter"` need to be concurrent safe. (#4381)
- Expand the set of units supported by the Prometheus exporter, and don't add unit suffixes if they are already present in `go.opentelemetry.op/otel/exporters/prometheus` (#4374)
- Move the `Aggregation` interface and its implementations from `go.opentelemetry.io/otel/sdk/metric/aggregation` to `go.opentelemetry.io/otel/sdk/metric`. (#4435)
- The exporters in `go.opentelemetry.io/otel/exporters/otlp/otlpmetric` now support the `OTEL_EXPORTER_OTLP_METRICS_DEFAULT_HISTOGRAM_AGGREGATION` environment variable. (#4437)
- Add the `NewAllowKeysFilter` and `NewDenyKeysFilter` functions to `go.opentelemetry.io/otel/attribute` to allow convenient creation of allow-keys and deny-keys filters. (#4444)
- Support Go 1.21. (#4463)

### Changed

- Starting from `v1.21.0` of semantic conventions, `go.opentelemetry.io/otel/semconv/{version}/httpconv` and `go.opentelemetry.io/otel/semconv/{version}/netconv` packages will no longer be published. (#4145)
- Log duplicate instrument conflict at a warning level instead of info in `go.opentelemetry.io/otel/sdk/metric`. (#4202)
- Return an error on the creation of new instruments in `go.opentelemetry.io/otel/sdk/metric` if their name doesn't pass regexp validation. (#4210)
- `NewManualReader` in `go.opentelemetry.io/otel/sdk/metric` returns `*ManualReader` instead of `Reader`. (#4244)
- `NewPeriodicReader` in `go.opentelemetry.io/otel/sdk/metric` returns `*PeriodicReader` instead of `Reader`. (#4244)
- Count the Collect time in the `PeriodicReader` timeout in `go.opentelemetry.io/otel/sdk/metric`. (#4221)
- The function `New` in `go.opentelemetry.io/otel/exporters/otlp/otlpmetric/otlpmetricgrpc` returns `*Exporter` instead of `"go.opentelemetry.io/otel/sdk/metric".Exporter`. (#4272)
- The function `New` in `go.opentelemetry.io/otel/exporters/otlp/otlpmetric/otlpmetrichttp` returns `*Exporter` instead of `"go.opentelemetry.io/otel/sdk/metric".Exporter`. (#4272)
- If an attribute set is omitted from an async callback, the previous value will no longer be exported in `go.opentelemetry.io/otel/sdk/metric`. (#4290)
- If an attribute set is observed multiple times in an async callback in `go.opentelemetry.io/otel/sdk/metric`, the values will be summed instead of the last observation winning. (#4289)
- Allow the explicit bucket histogram aggregation to be used for the up-down counter, observable counter, observable up-down counter, and observable gauge in the `go.opentelemetry.io/otel/sdk/metric` package. (#4332)
- Restrict `Meter`s in `go.opentelemetry.io/otel/sdk/metric` to only register and collect instruments it created. (#4333)
- `PeriodicReader.Shutdown` and `PeriodicReader.ForceFlush` in `go.opentelemetry.io/otel/sdk/metric` now apply the periodic reader's timeout to the operation if the user provided context does not contain a deadline. (#4356, #4377)
- Upgrade all use of `go.opentelemetry.io/otel/semconv` to use `v1.21.0`. (#4408)
- Increase instrument name maximum length from 63 to 255 characters in `go.opentelemetry.io/otel/sdk/metric`. (#4434)
- Add `go.opentelemetry.op/otel/sdk/metric.WithProducer` as an `Option` for `"go.opentelemetry.io/otel/sdk/metric".NewManualReader` and `"go.opentelemetry.io/otel/sdk/metric".NewPeriodicReader`. (#4346)

### Removed

- Remove `Reader.RegisterProducer` in `go.opentelemetry.io/otel/metric`.
  Use the added `WithProducer` option instead. (#4346)
- Remove `Reader.ForceFlush` in `go.opentelemetry.io/otel/metric`.
  Notice that `PeriodicReader.ForceFlush` is still available. (#4375)

### Fixed

- Correctly format log messages from the `go.opentelemetry.io/otel/exporters/zipkin` exporter. (#4143)
- Log an error for calls to `NewView` in `go.opentelemetry.io/otel/sdk/metric` that have empty criteria. (#4307)
- Fix `"go.opentelemetry.io/otel/sdk/resource".WithHostID()` to not set an empty `host.id`. (#4317)
- Use the instrument identifying fields to cache aggregators and determine duplicate instrument registrations in `go.opentelemetry.io/otel/sdk/metric`. (#4337)
- Detect duplicate instruments for case-insensitive names in `go.opentelemetry.io/otel/sdk/metric`. (#4338)
- The `ManualReader` will not panic if `AggregationSelector` returns `nil` in `go.opentelemetry.io/otel/sdk/metric`. (#4350)
- If a `Reader`'s `AggregationSelector` returns `nil` or `DefaultAggregation` the pipeline will use the default aggregation. (#4350)
- Log a suggested view that fixes instrument conflicts in `go.opentelemetry.io/otel/sdk/metric`. (#4349)
- Fix possible panic, deadlock and race condition in batch span processor in `go.opentelemetry.io/otel/sdk/trace`. (#4353)
- Improve context cancellation handling in batch span processor's `ForceFlush` in  `go.opentelemetry.io/otel/sdk/trace`. (#4369)
- Decouple `go.opentelemetry.io/otel/exporters/otlp/otlptrace/internal` from `go.opentelemetry.io/otel/exporters/otlp/internal` using gotmpl. (#4397, #3846)
- Decouple `go.opentelemetry.io/otel/exporters/otlp/otlpmetric/otlpmetricgrpc/internal` from `go.opentelemetry.io/otel/exporters/otlp/internal` and `go.opentelemetry.io/otel/exporters/otlp/otlpmetric/internal` using gotmpl. (#4404, #3846)
- Decouple `go.opentelemetry.io/otel/exporters/otlp/otlpmetric/otlpmetrichttp/internal` from `go.opentelemetry.io/otel/exporters/otlp/internal` and `go.opentelemetry.io/otel/exporters/otlp/otlpmetric/internal` using gotmpl. (#4407, #3846)
- Decouple `go.opentelemetry.io/otel/exporters/otlp/otlptrace/otlptracegrpc/internal` from `go.opentelemetry.io/otel/exporters/otlp/internal` and `go.opentelemetry.io/otel/exporters/otlp/otlptrace/internal` using gotmpl. (#4400, #3846)
- Decouple `go.opentelemetry.io/otel/exporters/otlp/otlptrace/otlptracehttp/internal` from `go.opentelemetry.io/otel/exporters/otlp/internal` and `go.opentelemetry.io/otel/exporters/otlp/otlptrace/internal` using gotmpl. (#4401, #3846)
- Do not block the metric SDK when OTLP metric exports are blocked in `go.opentelemetry.io/otel/exporters/otlp/otlpmetric/otlpmetricgrpc` and `go.opentelemetry.io/otel/exporters/otlp/otlpmetric/otlpmetrichttp`. (#3925, #4395)
- Do not append `_total` if the counter already has that suffix for the Prometheus exproter in `go.opentelemetry.io/otel/exporter/prometheus`. (#4373)
- Fix resource detection data race in `go.opentelemetry.io/otel/sdk/resource`. (#4409)
- Use the first-seen instrument name during instrument name conflicts in `go.opentelemetry.io/otel/sdk/metric`. (#4428)

### Deprecated

- The `go.opentelemetry.io/otel/exporters/jaeger` package is deprecated.
  OpenTelemetry dropped support for Jaeger exporter in July 2023.
  Use `go.opentelemetry.io/otel/exporters/otlp/otlptrace/otlptracehttp`
  or `go.opentelemetry.io/otel/exporters/otlp/otlptrace/otlptracegrpc` instead. (#4423)
- The `go.opentelemetry.io/otel/example/jaeger` package is deprecated. (#4423)
- The `go.opentelemetry.io/otel/exporters/otlp/otlpmetric/internal` package is deprecated. (#4420)
- The `go.opentelemetry.io/otel/exporters/otlp/otlpmetric/internal/oconf` package is deprecated. (#4420)
- The `go.opentelemetry.io/otel/exporters/otlp/otlpmetric/internal/otest` package is deprecated. (#4420)
- The `go.opentelemetry.io/otel/exporters/otlp/otlpmetric/internal/transform` package is deprecated. (#4420)
- The `go.opentelemetry.io/otel/exporters/otlp/internal` package is deprecated. (#4421)
- The `go.opentelemetry.io/otel/exporters/otlp/internal/envconfig` package is deprecated. (#4421)
- The `go.opentelemetry.io/otel/exporters/otlp/internal/retry` package is deprecated. (#4421)
- The `go.opentelemetry.io/otel/exporters/otlp/otlptrace/internal` package is deprecated. (#4425)
- The `go.opentelemetry.io/otel/exporters/otlp/otlptrace/internal/envconfig` package is deprecated. (#4425)
- The `go.opentelemetry.io/otel/exporters/otlp/otlptrace/internal/otlpconfig` package is deprecated. (#4425)
- The `go.opentelemetry.io/otel/exporters/otlp/otlptrace/internal/otlptracetest` package is deprecated. (#4425)
- The `go.opentelemetry.io/otel/exporters/otlp/otlptrace/internal/retry` package is deprecated. (#4425)
- The `go.opentelemetry.io/otel/sdk/metric/aggregation` package is deprecated.
  Use the aggregation types added to `go.opentelemetry.io/otel/sdk/metric` instead. (#4435)

## [1.16.0/0.39.0] 2023-05-18

This release contains the first stable release of the OpenTelemetry Go [metric API].
Our project stability guarantees now apply to the `go.opentelemetry.io/otel/metric` package.
See our [versioning policy](VERSIONING.md) for more information about these stability guarantees.

### Added

- The `go.opentelemetry.io/otel/semconv/v1.19.0` package.
  The package contains semantic conventions from the `v1.19.0` version of the OpenTelemetry specification. (#3848)
- The `go.opentelemetry.io/otel/semconv/v1.20.0` package.
  The package contains semantic conventions from the `v1.20.0` version of the OpenTelemetry specification. (#4078)
- The Exponential Histogram data types in `go.opentelemetry.io/otel/sdk/metric/metricdata`. (#4165)
- OTLP metrics exporter now supports the Exponential Histogram Data Type. (#4222)
- Fix serialization of `time.Time` zero values in `go.opentelemetry.io/otel/exporters/otlp/otlpmetric/otlpmetricgrpc` and `go.opentelemetry.io/otel/exporters/otlp/otlpmetric/otlpmetrichttp` packages. (#4271)

### Changed

- Use `strings.Cut()` instead of `string.SplitN()` for better readability and memory use. (#4049)
- `MeterProvider` returns noop meters once it has been shutdown. (#4154)

### Removed

- The deprecated `go.opentelemetry.io/otel/metric/instrument` package is removed.
  Use `go.opentelemetry.io/otel/metric` instead. (#4055)

### Fixed

- Fix build for BSD based systems in `go.opentelemetry.io/otel/sdk/resource`. (#4077)

## [1.16.0-rc.1/0.39.0-rc.1] 2023-05-03

This is a release candidate for the v1.16.0/v0.39.0 release.
That release is expected to include the `v1` release of the OpenTelemetry Go metric API and will provide stability guarantees of that API.
See our [versioning policy](VERSIONING.md) for more information about these stability guarantees.

### Added

- Support global `MeterProvider` in `go.opentelemetry.io/otel`. (#4039)
  - Use `Meter` for a `metric.Meter` from the global `metric.MeterProvider`.
  - Use `GetMeterProivder` for a global `metric.MeterProvider`.
  - Use `SetMeterProivder` to set the global `metric.MeterProvider`.

### Changed

- Move the `go.opentelemetry.io/otel/metric` module to the `stable-v1` module set.
  This stages the metric API to be released as a stable module. (#4038)

### Removed

- The `go.opentelemetry.io/otel/metric/global` package is removed.
  Use `go.opentelemetry.io/otel` instead. (#4039)

## [1.15.1/0.38.1] 2023-05-02

### Fixed

- Remove unused imports from `sdk/resource/host_id_bsd.go` which caused build failures. (#4040, #4041)

## [1.15.0/0.38.0] 2023-04-27

### Added

- The `go.opentelemetry.io/otel/metric/embedded` package. (#3916)
- The `Version` function to `go.opentelemetry.io/otel/sdk` to return the SDK version. (#3949)
- Add a `WithNamespace` option to `go.opentelemetry.io/otel/exporters/prometheus` to allow users to prefix metrics with a namespace. (#3970)
- The following configuration types were added to `go.opentelemetry.io/otel/metric/instrument` to be used in the configuration of measurement methods. (#3971)
  - The `AddConfig` used to hold configuration for addition measurements
    - `NewAddConfig` used to create a new `AddConfig`
    - `AddOption` used to configure an `AddConfig`
  - The `RecordConfig` used to hold configuration for recorded measurements
    - `NewRecordConfig` used to create a new `RecordConfig`
    - `RecordOption` used to configure a `RecordConfig`
  - The `ObserveConfig` used to hold configuration for observed measurements
    - `NewObserveConfig` used to create a new `ObserveConfig`
    - `ObserveOption` used to configure an `ObserveConfig`
- `WithAttributeSet` and `WithAttributes` are added to `go.opentelemetry.io/otel/metric/instrument`.
  They return an option used during a measurement that defines the attribute Set associated with the measurement. (#3971)
- The `Version` function to `go.opentelemetry.io/otel/exporters/otlp/otlpmetric` to return the OTLP metrics client version. (#3956)
- The `Version` function to `go.opentelemetry.io/otel/exporters/otlp/otlptrace` to return the OTLP trace client version. (#3956)

### Changed

- The `Extrema` in `go.opentelemetry.io/otel/sdk/metric/metricdata` is redefined with a generic argument of `[N int64 | float64]`. (#3870)
- Update all exported interfaces from `go.opentelemetry.io/otel/metric` to embed their corresponding interface from `go.opentelemetry.io/otel/metric/embedded`.
  This adds an implementation requirement to set the interface default behavior for unimplemented methods. (#3916)
- Move No-Op implementation from `go.opentelemetry.io/otel/metric` into its own package `go.opentelemetry.io/otel/metric/noop`. (#3941)
  - `metric.NewNoopMeterProvider` is replaced with `noop.NewMeterProvider`
- Add all the methods from `"go.opentelemetry.io/otel/trace".SpanContext` to `bridgeSpanContext` by embedding `otel.SpanContext` in `bridgeSpanContext`. (#3966)
- Wrap `UploadMetrics` error in `go.opentelemetry.io/otel/exporters/otlp/otlpmetric/` to improve error message when encountering generic grpc errors. (#3974)
- The measurement methods for all instruments in `go.opentelemetry.io/otel/metric/instrument` accept an option instead of the variadic `"go.opentelemetry.io/otel/attribute".KeyValue`. (#3971)
  - The `Int64Counter.Add` method now accepts `...AddOption`
  - The `Float64Counter.Add` method now accepts `...AddOption`
  - The `Int64UpDownCounter.Add` method now accepts `...AddOption`
  - The `Float64UpDownCounter.Add` method now accepts `...AddOption`
  - The `Int64Histogram.Record` method now accepts `...RecordOption`
  - The `Float64Histogram.Record` method now accepts `...RecordOption`
  - The `Int64Observer.Observe` method now accepts `...ObserveOption`
  - The `Float64Observer.Observe` method now accepts `...ObserveOption`
- The `Observer` methods in `go.opentelemetry.io/otel/metric` accept an option instead of the variadic `"go.opentelemetry.io/otel/attribute".KeyValue`. (#3971)
  - The `Observer.ObserveInt64` method now accepts `...ObserveOption`
  - The `Observer.ObserveFloat64` method now accepts `...ObserveOption`
- Move global metric back to `go.opentelemetry.io/otel/metric/global` from `go.opentelemetry.io/otel`. (#3986)

### Fixed

- `TracerProvider` allows calling `Tracer()` while it's shutting down.
  It used to deadlock. (#3924)
- Use the SDK version for the Telemetry SDK resource detector in `go.opentelemetry.io/otel/sdk/resource`. (#3949)
- Fix a data race in `SpanProcessor` returned by `NewSimpleSpanProcessor` in `go.opentelemetry.io/otel/sdk/trace`. (#3951)
- Automatically figure out the default aggregation with `aggregation.Default`. (#3967)

### Deprecated

- The `go.opentelemetry.io/otel/metric/instrument` package is deprecated.
  Use the equivalent types added to `go.opentelemetry.io/otel/metric` instead. (#4018)

## [1.15.0-rc.2/0.38.0-rc.2] 2023-03-23

This is a release candidate for the v1.15.0/v0.38.0 release.
That release will include the `v1` release of the OpenTelemetry Go metric API and will provide stability guarantees of that API.
See our [versioning policy](VERSIONING.md) for more information about these stability guarantees.

### Added

- The `WithHostID` option to `go.opentelemetry.io/otel/sdk/resource`. (#3812)
- The `WithoutTimestamps` option to `go.opentelemetry.io/otel/exporters/stdout/stdoutmetric` to sets all timestamps to zero. (#3828)
- The new `Exemplar` type is added to `go.opentelemetry.io/otel/sdk/metric/metricdata`.
  Both the `DataPoint` and `HistogramDataPoint` types from that package have a new field of `Exemplars` containing the sampled exemplars for their timeseries. (#3849)
- Configuration for each metric instrument in `go.opentelemetry.io/otel/sdk/metric/instrument`. (#3895)
- The internal logging introduces a warning level verbosity equal to `V(1)`. (#3900)
- Added a log message warning about usage of `SimpleSpanProcessor` in production environments. (#3854)

### Changed

- Optimize memory allocation when creation a new `Set` using `NewSet` or `NewSetWithFiltered` in `go.opentelemetry.io/otel/attribute`. (#3832)
- Optimize memory allocation when creation new metric instruments in `go.opentelemetry.io/otel/sdk/metric`. (#3832)
- Avoid creating new objects on all calls to `WithDeferredSetup` and `SkipContextSetup` in OpenTracing bridge. (#3833)
- The `New` and `Detect` functions from `go.opentelemetry.io/otel/sdk/resource` return errors that wrap underlying errors instead of just containing the underlying error strings. (#3844)
- Both the `Histogram` and `HistogramDataPoint` are redefined with a generic argument of `[N int64 | float64]` in `go.opentelemetry.io/otel/sdk/metric/metricdata`. (#3849)
- The metric `Export` interface from `go.opentelemetry.io/otel/sdk/metric` accepts a `*ResourceMetrics` instead of `ResourceMetrics`. (#3853)
- Rename `Asynchronous` to `Observable` in `go.opentelemetry.io/otel/metric/instrument`. (#3892)
- Rename `Int64ObserverOption` to `Int64ObservableOption` in `go.opentelemetry.io/otel/metric/instrument`. (#3895)
- Rename `Float64ObserverOption` to `Float64ObservableOption` in `go.opentelemetry.io/otel/metric/instrument`. (#3895)
- The internal logging changes the verbosity level of info to `V(4)`, the verbosity level of debug to `V(8)`. (#3900)

### Fixed

- `TracerProvider` consistently doesn't allow to register a `SpanProcessor` after shutdown. (#3845)

### Removed

- The deprecated `go.opentelemetry.io/otel/metric/global` package is removed. (#3829)
- The unneeded `Synchronous` interface in `go.opentelemetry.io/otel/metric/instrument` was removed. (#3892)
- The `Float64ObserverConfig` and `NewFloat64ObserverConfig` in `go.opentelemetry.io/otel/sdk/metric/instrument`.
  Use the added `float64` instrument configuration instead. (#3895)
- The `Int64ObserverConfig` and `NewInt64ObserverConfig` in `go.opentelemetry.io/otel/sdk/metric/instrument`.
  Use the added `int64` instrument configuration instead. (#3895)
- The `NewNoopMeter` function in `go.opentelemetry.io/otel/metric`, use `NewMeterProvider().Meter("")` instead. (#3893)

## [1.15.0-rc.1/0.38.0-rc.1] 2023-03-01

This is a release candidate for the v1.15.0/v0.38.0 release.
That release will include the `v1` release of the OpenTelemetry Go metric API and will provide stability guarantees of that API.
See our [versioning policy](VERSIONING.md) for more information about these stability guarantees.

This release drops the compatibility guarantee of [Go 1.18].

### Added

- Support global `MeterProvider` in `go.opentelemetry.io/otel`. (#3818)
  - Use `Meter` for a `metric.Meter` from the global `metric.MeterProvider`.
  - Use `GetMeterProivder` for a global `metric.MeterProvider`.
  - Use `SetMeterProivder` to set the global `metric.MeterProvider`.

### Changed

- Dropped compatibility testing for [Go 1.18].
  The project no longer guarantees support for this version of Go. (#3813)

### Fixed

- Handle empty environment variable as it they were not set. (#3764)
- Clarify the `httpconv` and `netconv` packages in `go.opentelemetry.io/otel/semconv/*` provide tracing semantic conventions. (#3823)
- Fix race conditions in `go.opentelemetry.io/otel/exporters/metric/prometheus` that could cause a panic. (#3899)
- Fix sending nil `scopeInfo` to metrics channel in `go.opentelemetry.io/otel/exporters/metric/prometheus` that could cause a panic in `github.com/prometheus/client_golang/prometheus`. (#3899)

### Deprecated

- The `go.opentelemetry.io/otel/metric/global` package is deprecated.
  Use `go.opentelemetry.io/otel` instead. (#3818)

### Removed

- The deprecated `go.opentelemetry.io/otel/metric/unit` package is removed. (#3814)

## [1.14.0/0.37.0/0.0.4] 2023-02-27

This release is the last to support [Go 1.18].
The next release will require at least [Go 1.19].

### Added

- The `event` type semantic conventions are added to `go.opentelemetry.io/otel/semconv/v1.17.0`. (#3697)
- Support [Go 1.20]. (#3693)
- The `go.opentelemetry.io/otel/semconv/v1.18.0` package.
  The package contains semantic conventions from the `v1.18.0` version of the OpenTelemetry specification. (#3719)
  - The following `const` renames from `go.opentelemetry.io/otel/semconv/v1.17.0` are included:
    - `OtelScopeNameKey` -> `OTelScopeNameKey`
    - `OtelScopeVersionKey` -> `OTelScopeVersionKey`
    - `OtelLibraryNameKey` -> `OTelLibraryNameKey`
    - `OtelLibraryVersionKey` -> `OTelLibraryVersionKey`
    - `OtelStatusCodeKey` -> `OTelStatusCodeKey`
    - `OtelStatusDescriptionKey` -> `OTelStatusDescriptionKey`
    - `OtelStatusCodeOk` -> `OTelStatusCodeOk`
    - `OtelStatusCodeError` -> `OTelStatusCodeError`
  - The following `func` renames from `go.opentelemetry.io/otel/semconv/v1.17.0` are included:
    - `OtelScopeName` -> `OTelScopeName`
    - `OtelScopeVersion` -> `OTelScopeVersion`
    - `OtelLibraryName` -> `OTelLibraryName`
    - `OtelLibraryVersion` -> `OTelLibraryVersion`
    - `OtelStatusDescription` -> `OTelStatusDescription`
- A `IsSampled` method is added to the `SpanContext` implementation in `go.opentelemetry.io/otel/bridge/opentracing` to expose the span sampled state.
  See the [README](./bridge/opentracing/README.md) for more information. (#3570)
- The `WithInstrumentationAttributes` option to `go.opentelemetry.io/otel/metric`. (#3738)
- The `WithInstrumentationAttributes` option to `go.opentelemetry.io/otel/trace`. (#3739)
- The following environment variables are supported by the periodic `Reader` in `go.opentelemetry.io/otel/sdk/metric`. (#3763)
  - `OTEL_METRIC_EXPORT_INTERVAL` sets the time between collections and exports.
  - `OTEL_METRIC_EXPORT_TIMEOUT` sets the timeout an export is attempted.

### Changed

- Fall-back to `TextMapCarrier` when it's not `HttpHeader`s in `go.opentelemetry.io/otel/bridge/opentracing`. (#3679)
- The `Collect` method of the `"go.opentelemetry.io/otel/sdk/metric".Reader` interface is updated to accept the `metricdata.ResourceMetrics` value the collection will be made into.
  This change is made to enable memory reuse by SDK users. (#3732)
- The `WithUnit` option in `go.opentelemetry.io/otel/sdk/metric/instrument` is updated to accept a `string` for the unit value. (#3776)

### Fixed

- Ensure `go.opentelemetry.io/otel` does not use generics. (#3723, #3725)
- Multi-reader `MeterProvider`s now export metrics for all readers, instead of just the first reader. (#3720, #3724)
- Remove use of deprecated `"math/rand".Seed` in `go.opentelemetry.io/otel/example/prometheus`. (#3733)
- Do not silently drop unknown schema data with `Parse` in  `go.opentelemetry.io/otel/schema/v1.1`. (#3743)
- Data race issue in OTLP exporter retry mechanism. (#3755, #3756)
- Wrapping empty errors when exporting in `go.opentelemetry.io/otel/sdk/metric`. (#3698, #3772)
- Incorrect "all" and "resource" definition for schema files in `go.opentelemetry.io/otel/schema/v1.1`. (#3777)

### Deprecated

- The `go.opentelemetry.io/otel/metric/unit` package is deprecated.
  Use the equivalent unit string instead. (#3776)
  - Use `"1"` instead of `unit.Dimensionless`
  - Use `"By"` instead of `unit.Bytes`
  - Use `"ms"` instead of `unit.Milliseconds`

## [1.13.0/0.36.0] 2023-02-07

### Added

- Attribute `KeyValue` creations functions to `go.opentelemetry.io/otel/semconv/v1.17.0` for all non-enum semantic conventions.
  These functions ensure semantic convention type correctness. (#3675)

### Fixed

- Removed the `http.target` attribute from being added by `ServerRequest` in the following packages. (#3687)
  - `go.opentelemetry.io/otel/semconv/v1.13.0/httpconv`
  - `go.opentelemetry.io/otel/semconv/v1.14.0/httpconv`
  - `go.opentelemetry.io/otel/semconv/v1.15.0/httpconv`
  - `go.opentelemetry.io/otel/semconv/v1.16.0/httpconv`
  - `go.opentelemetry.io/otel/semconv/v1.17.0/httpconv`

### Removed

- The deprecated `go.opentelemetry.io/otel/metric/instrument/asyncfloat64` package is removed. (#3631)
- The deprecated `go.opentelemetry.io/otel/metric/instrument/asyncint64` package is removed. (#3631)
- The deprecated `go.opentelemetry.io/otel/metric/instrument/syncfloat64` package is removed. (#3631)
- The deprecated `go.opentelemetry.io/otel/metric/instrument/syncint64` package is removed. (#3631)

## [1.12.0/0.35.0] 2023-01-28

### Added

- The `WithInt64Callback` option to `go.opentelemetry.io/otel/metric/instrument`.
  This options is used to configure `int64` Observer callbacks during their creation. (#3507)
- The `WithFloat64Callback` option to `go.opentelemetry.io/otel/metric/instrument`.
  This options is used to configure `float64` Observer callbacks during their creation. (#3507)
- The `Producer` interface and `Reader.RegisterProducer(Producer)` to `go.opentelemetry.io/otel/sdk/metric`.
  These additions are used to enable external metric Producers. (#3524)
- The `Callback` function type to `go.opentelemetry.io/otel/metric`.
  This new named function type is registered with a `Meter`. (#3564)
- The `go.opentelemetry.io/otel/semconv/v1.13.0` package.
  The package contains semantic conventions from the `v1.13.0` version of the OpenTelemetry specification. (#3499)
  - The `EndUserAttributesFromHTTPRequest` function in `go.opentelemetry.io/otel/semconv/v1.12.0` is merged into `ClientRequest` and `ServerRequest` in `go.opentelemetry.io/otel/semconv/v1.13.0/httpconv`.
  - The `HTTPAttributesFromHTTPStatusCode` function in `go.opentelemetry.io/otel/semconv/v1.12.0` is merged into `ClientResponse` in `go.opentelemetry.io/otel/semconv/v1.13.0/httpconv`.
  - The `HTTPClientAttributesFromHTTPRequest` function in `go.opentelemetry.io/otel/semconv/v1.12.0` is replaced by `ClientRequest` in `go.opentelemetry.io/otel/semconv/v1.13.0/httpconv`.
  - The `HTTPServerAttributesFromHTTPRequest` function in `go.opentelemetry.io/otel/semconv/v1.12.0` is replaced by `ServerRequest` in `go.opentelemetry.io/otel/semconv/v1.13.0/httpconv`.
  - The `HTTPServerMetricAttributesFromHTTPRequest` function in `go.opentelemetry.io/otel/semconv/v1.12.0` is replaced by `ServerRequest` in `go.opentelemetry.io/otel/semconv/v1.13.0/httpconv`.
  - The `NetAttributesFromHTTPRequest` function in `go.opentelemetry.io/otel/semconv/v1.12.0` is split into `Transport` in `go.opentelemetry.io/otel/semconv/v1.13.0/netconv` and `ClientRequest` or `ServerRequest` in `go.opentelemetry.io/otel/semconv/v1.13.0/httpconv`.
  - The `SpanStatusFromHTTPStatusCode` function in `go.opentelemetry.io/otel/semconv/v1.12.0` is replaced by `ClientStatus` in `go.opentelemetry.io/otel/semconv/v1.13.0/httpconv`.
  - The `SpanStatusFromHTTPStatusCodeAndSpanKind` function in `go.opentelemetry.io/otel/semconv/v1.12.0` is split into `ClientStatus` and `ServerStatus` in `go.opentelemetry.io/otel/semconv/v1.13.0/httpconv`.
  - The `Client` function is included in `go.opentelemetry.io/otel/semconv/v1.13.0/netconv` to generate attributes for a `net.Conn`.
  - The `Server` function is included in `go.opentelemetry.io/otel/semconv/v1.13.0/netconv` to generate attributes for a `net.Listener`.
- The `go.opentelemetry.io/otel/semconv/v1.14.0` package.
  The package contains semantic conventions from the `v1.14.0` version of the OpenTelemetry specification. (#3566)
- The `go.opentelemetry.io/otel/semconv/v1.15.0` package.
  The package contains semantic conventions from the `v1.15.0` version of the OpenTelemetry specification. (#3578)
- The `go.opentelemetry.io/otel/semconv/v1.16.0` package.
  The package contains semantic conventions from the `v1.16.0` version of the OpenTelemetry specification. (#3579)
- Metric instruments to `go.opentelemetry.io/otel/metric/instrument`.
  These instruments are use as replacements of the deprecated `go.opentelemetry.io/otel/metric/instrument/{asyncfloat64,asyncint64,syncfloat64,syncint64}` packages.(#3575, #3586)
  - `Float64ObservableCounter` replaces the `asyncfloat64.Counter`
  - `Float64ObservableUpDownCounter` replaces the `asyncfloat64.UpDownCounter`
  - `Float64ObservableGauge` replaces the `asyncfloat64.Gauge`
  - `Int64ObservableCounter` replaces the `asyncint64.Counter`
  - `Int64ObservableUpDownCounter` replaces the `asyncint64.UpDownCounter`
  - `Int64ObservableGauge` replaces the `asyncint64.Gauge`
  - `Float64Counter` replaces the `syncfloat64.Counter`
  - `Float64UpDownCounter` replaces the `syncfloat64.UpDownCounter`
  - `Float64Histogram` replaces the `syncfloat64.Histogram`
  - `Int64Counter` replaces the `syncint64.Counter`
  - `Int64UpDownCounter` replaces the `syncint64.UpDownCounter`
  - `Int64Histogram` replaces the `syncint64.Histogram`
- `NewTracerProvider` to `go.opentelemetry.io/otel/bridge/opentracing`.
  This is used to create `WrapperTracer` instances from a `TracerProvider`. (#3116)
- The `Extrema` type to `go.opentelemetry.io/otel/sdk/metric/metricdata`.
  This type is used to represent min/max values and still be able to distinguish unset and zero values. (#3487)
- The `go.opentelemetry.io/otel/semconv/v1.17.0` package.
  The package contains semantic conventions from the `v1.17.0` version of the OpenTelemetry specification. (#3599)

### Changed

- Jaeger and Zipkin exporter use `github.com/go-logr/logr` as the logging interface, and add the `WithLogr` option. (#3497, #3500)
- Instrument configuration in `go.opentelemetry.io/otel/metric/instrument` is split into specific options and configuration based on the instrument type. (#3507)
  - Use the added `Int64Option` type to configure instruments from `go.opentelemetry.io/otel/metric/instrument/syncint64`.
  - Use the added `Float64Option` type to configure instruments from `go.opentelemetry.io/otel/metric/instrument/syncfloat64`.
  - Use the added `Int64ObserverOption` type to configure instruments from `go.opentelemetry.io/otel/metric/instrument/asyncint64`.
  - Use the added `Float64ObserverOption` type to configure instruments from `go.opentelemetry.io/otel/metric/instrument/asyncfloat64`.
- Return a `Registration` from the `RegisterCallback` method of a `Meter` in the `go.opentelemetry.io/otel/metric` package.
  This `Registration` can be used to unregister callbacks. (#3522)
- Global error handler uses an atomic value instead of a mutex. (#3543)
- Add `NewMetricProducer` to `go.opentelemetry.io/otel/bridge/opencensus`, which can be used to pass OpenCensus metrics to an OpenTelemetry Reader. (#3541)
- Global logger uses an atomic value instead of a mutex. (#3545)
- The `Shutdown` method of the `"go.opentelemetry.io/otel/sdk/trace".TracerProvider` releases all computational resources when called the first time. (#3551)
- The `Sampler` returned from `TraceIDRatioBased` `go.opentelemetry.io/otel/sdk/trace` now uses the rightmost bits for sampling decisions.
  This fixes random sampling when using ID generators like `xray.IDGenerator` and increasing parity with other language implementations. (#3557)
- Errors from `go.opentelemetry.io/otel/exporters/otlp/otlptrace` exporters are wrapped in errors identifying their signal name.
  Existing users of the exporters attempting to identify specific errors will need to use `errors.Unwrap()` to get the underlying error. (#3516)
- Exporters from `go.opentelemetry.io/otel/exporters/otlp` will print the final retryable error message when attempts to retry time out. (#3514)
- The instrument kind names in `go.opentelemetry.io/otel/sdk/metric` are updated to match the API. (#3562)
  - `InstrumentKindSyncCounter` is renamed to `InstrumentKindCounter`
  - `InstrumentKindSyncUpDownCounter` is renamed to `InstrumentKindUpDownCounter`
  - `InstrumentKindSyncHistogram` is renamed to `InstrumentKindHistogram`
  - `InstrumentKindAsyncCounter` is renamed to `InstrumentKindObservableCounter`
  - `InstrumentKindAsyncUpDownCounter` is renamed to `InstrumentKindObservableUpDownCounter`
  - `InstrumentKindAsyncGauge` is renamed to `InstrumentKindObservableGauge`
- The `RegisterCallback` method of the `Meter` in `go.opentelemetry.io/otel/metric` changed.
  - The named `Callback` replaces the inline function parameter. (#3564)
  - `Callback` is required to return an error. (#3576)
  - `Callback` accepts the added `Observer` parameter added.
    This new parameter is used by `Callback` implementations to observe values for asynchronous instruments instead of calling the `Observe` method of the instrument directly. (#3584)
  - The slice of `instrument.Asynchronous` is now passed as a variadic argument. (#3587)
- The exporter from `go.opentelemetry.io/otel/exporters/zipkin` is updated to use the `v1.16.0` version of semantic conventions.
  This means it no longer uses the removed `net.peer.ip` or `http.host` attributes to determine the remote endpoint.
  Instead it uses the `net.sock.peer` attributes. (#3581)
- The `Min` and `Max` fields of the `HistogramDataPoint` in `go.opentelemetry.io/otel/sdk/metric/metricdata` are now defined with the added `Extrema` type instead of a `*float64`. (#3487)

### Fixed

- Asynchronous instruments that use sum aggregators and attribute filters correctly add values from equivalent attribute sets that have been filtered. (#3439, #3549)
- The `RegisterCallback` method of the `Meter` from `go.opentelemetry.io/otel/sdk/metric` only registers a callback for instruments created by that meter.
  Trying to register a callback with instruments from a different meter will result in an error being returned. (#3584)

### Deprecated

- The `NewMetricExporter` in `go.opentelemetry.io/otel/bridge/opencensus` is deprecated.
  Use `NewMetricProducer` instead. (#3541)
- The `go.opentelemetry.io/otel/metric/instrument/asyncfloat64` package is deprecated.
  Use the instruments from `go.opentelemetry.io/otel/metric/instrument` instead. (#3575)
- The `go.opentelemetry.io/otel/metric/instrument/asyncint64` package is deprecated.
  Use the instruments from `go.opentelemetry.io/otel/metric/instrument` instead. (#3575)
- The `go.opentelemetry.io/otel/metric/instrument/syncfloat64` package is deprecated.
  Use the instruments from `go.opentelemetry.io/otel/metric/instrument` instead. (#3575)
- The `go.opentelemetry.io/otel/metric/instrument/syncint64` package is deprecated.
  Use the instruments from `go.opentelemetry.io/otel/metric/instrument` instead. (#3575)
- The `NewWrappedTracerProvider` in `go.opentelemetry.io/otel/bridge/opentracing` is now deprecated.
  Use `NewTracerProvider` instead. (#3116)

### Removed

- The deprecated `go.opentelemetry.io/otel/sdk/metric/view` package is removed. (#3520)
- The `InstrumentProvider` from `go.opentelemetry.io/otel/sdk/metric/asyncint64` is removed.
  Use the new creation methods of the `Meter` in `go.opentelemetry.io/otel/sdk/metric` instead. (#3530)
  - The `Counter` method is replaced by `Meter.Int64ObservableCounter`
  - The `UpDownCounter` method is replaced by `Meter.Int64ObservableUpDownCounter`
  - The `Gauge` method is replaced by `Meter.Int64ObservableGauge`
- The `InstrumentProvider` from `go.opentelemetry.io/otel/sdk/metric/asyncfloat64` is removed.
  Use the new creation methods of the `Meter` in `go.opentelemetry.io/otel/sdk/metric` instead. (#3530)
  - The `Counter` method is replaced by `Meter.Float64ObservableCounter`
  - The `UpDownCounter` method is replaced by `Meter.Float64ObservableUpDownCounter`
  - The `Gauge` method is replaced by `Meter.Float64ObservableGauge`
- The `InstrumentProvider` from `go.opentelemetry.io/otel/sdk/metric/syncint64` is removed.
  Use the new creation methods of the `Meter` in `go.opentelemetry.io/otel/sdk/metric` instead. (#3530)
  - The `Counter` method is replaced by `Meter.Int64Counter`
  - The `UpDownCounter` method is replaced by `Meter.Int64UpDownCounter`
  - The `Histogram` method is replaced by `Meter.Int64Histogram`
- The `InstrumentProvider` from `go.opentelemetry.io/otel/sdk/metric/syncfloat64` is removed.
  Use the new creation methods of the `Meter` in `go.opentelemetry.io/otel/sdk/metric` instead. (#3530)
  - The `Counter` method is replaced by `Meter.Float64Counter`
  - The `UpDownCounter` method is replaced by `Meter.Float64UpDownCounter`
  - The `Histogram` method is replaced by `Meter.Float64Histogram`

## [1.11.2/0.34.0] 2022-12-05

### Added

- The `WithView` `Option` is added to the `go.opentelemetry.io/otel/sdk/metric` package.
   This option is used to configure the view(s) a `MeterProvider` will use for all `Reader`s that are registered with it. (#3387)
- Add Instrumentation Scope and Version as info metric and label in Prometheus exporter.
  This can be disabled using the `WithoutScopeInfo()` option added to that package.(#3273, #3357)
- OTLP exporters now recognize: (#3363)
  - `OTEL_EXPORTER_OTLP_INSECURE`
  - `OTEL_EXPORTER_OTLP_TRACES_INSECURE`
  - `OTEL_EXPORTER_OTLP_METRICS_INSECURE`
  - `OTEL_EXPORTER_OTLP_CLIENT_KEY`
  - `OTEL_EXPORTER_OTLP_TRACES_CLIENT_KEY`
  - `OTEL_EXPORTER_OTLP_METRICS_CLIENT_KEY`
  - `OTEL_EXPORTER_OTLP_CLIENT_CERTIFICATE`
  - `OTEL_EXPORTER_OTLP_TRACES_CLIENT_CERTIFICATE`
  - `OTEL_EXPORTER_OTLP_METRICS_CLIENT_CERTIFICATE`
- The `View` type and related `NewView` function to create a view according to the OpenTelemetry specification are added to `go.opentelemetry.io/otel/sdk/metric`.
  These additions are replacements for the `View` type and `New` function from `go.opentelemetry.io/otel/sdk/metric/view`. (#3459)
- The `Instrument` and `InstrumentKind` type are added to `go.opentelemetry.io/otel/sdk/metric`.
  These additions are replacements for the `Instrument` and `InstrumentKind` types from `go.opentelemetry.io/otel/sdk/metric/view`. (#3459)
- The `Stream` type is added to `go.opentelemetry.io/otel/sdk/metric` to define a metric data stream a view will produce. (#3459)
- The `AssertHasAttributes` allows instrument authors to test that datapoints returned have appropriate attributes. (#3487)

### Changed

- The `"go.opentelemetry.io/otel/sdk/metric".WithReader` option no longer accepts views to associate with the `Reader`.
   Instead, views are now registered directly with the `MeterProvider` via the new `WithView` option.
   The views registered with the `MeterProvider` apply to all `Reader`s. (#3387)
- The `Temporality(view.InstrumentKind) metricdata.Temporality` and `Aggregation(view.InstrumentKind) aggregation.Aggregation` methods are added to the `"go.opentelemetry.io/otel/sdk/metric".Exporter` interface. (#3260)
- The `Temporality(view.InstrumentKind) metricdata.Temporality` and `Aggregation(view.InstrumentKind) aggregation.Aggregation` methods are added to the `"go.opentelemetry.io/otel/exporters/otlp/otlpmetric".Client` interface. (#3260)
- The `WithTemporalitySelector` and `WithAggregationSelector` `ReaderOption`s have been changed to `ManualReaderOption`s in the `go.opentelemetry.io/otel/sdk/metric` package. (#3260)
- The periodic reader in the `go.opentelemetry.io/otel/sdk/metric` package now uses the temporality and aggregation selectors from its configured exporter instead of accepting them as options. (#3260)

### Fixed

- The `go.opentelemetry.io/otel/exporters/prometheus` exporter fixes duplicated `_total` suffixes. (#3369)
- Remove comparable requirement for `Reader`s. (#3387)
- Cumulative metrics from the OpenCensus bridge (`go.opentelemetry.io/otel/bridge/opencensus`) are defined as monotonic sums, instead of non-monotonic. (#3389)
- Asynchronous counters (`Counter` and `UpDownCounter`) from the metric SDK now produce delta sums when configured with delta temporality. (#3398)
- Exported `Status` codes in the `go.opentelemetry.io/otel/exporters/zipkin` exporter are now exported as all upper case values. (#3340)
- `Aggregation`s from `go.opentelemetry.io/otel/sdk/metric` with no data are not exported. (#3394, #3436)
- Re-enabled Attribute Filters in the Metric SDK. (#3396)
- Asynchronous callbacks are only called if they are registered with at least one instrument that does not use drop aggragation. (#3408)
- Do not report empty partial-success responses in the `go.opentelemetry.io/otel/exporters/otlp` exporters. (#3438, #3432)
- Handle partial success responses in `go.opentelemetry.io/otel/exporters/otlp/otlpmetric` exporters. (#3162, #3440)
- Prevent duplicate Prometheus description, unit, and type. (#3469)
- Prevents panic when using incorrect `attribute.Value.As[Type]Slice()`. (#3489)

### Removed

- The `go.opentelemetry.io/otel/exporters/otlp/otlpmetric.Client` interface is removed. (#3486)
- The `go.opentelemetry.io/otel/exporters/otlp/otlpmetric.New` function is removed. Use the `otlpmetric[http|grpc].New` directly. (#3486)

### Deprecated

- The `go.opentelemetry.io/otel/sdk/metric/view` package is deprecated.
  Use `Instrument`, `InstrumentKind`, `View`, and `NewView` in `go.opentelemetry.io/otel/sdk/metric` instead. (#3476)

## [1.11.1/0.33.0] 2022-10-19

### Added

- The Prometheus exporter in `go.opentelemetry.io/otel/exporters/prometheus` registers with a Prometheus registerer on creation.
   By default, it will register with the default Prometheus registerer.
   A non-default registerer can be used by passing the `WithRegisterer` option. (#3239)
- Added the `WithAggregationSelector` option to the `go.opentelemetry.io/otel/exporters/prometheus` package to change the default `AggregationSelector` used. (#3341)
- The Prometheus exporter in `go.opentelemetry.io/otel/exporters/prometheus` converts the `Resource` associated with metric exports into a `target_info` metric. (#3285)

### Changed

- The `"go.opentelemetry.io/otel/exporters/prometheus".New` function is updated to return an error.
   It will return an error if the exporter fails to register with Prometheus. (#3239)

### Fixed

- The URL-encoded values from the `OTEL_RESOURCE_ATTRIBUTES` environment variable are decoded. (#2963)
- The `baggage.NewMember` function decodes the `value` parameter instead of directly using it.
   This fixes the implementation to be compliant with the W3C specification. (#3226)
- Slice attributes of the `attribute` package are now comparable based on their value, not instance. (#3108 #3252)
- The `Shutdown` and `ForceFlush` methods of the `"go.opentelemetry.io/otel/sdk/trace".TraceProvider` no longer return an error when no processor is registered. (#3268)
- The Prometheus exporter in `go.opentelemetry.io/otel/exporters/prometheus` cumulatively sums histogram buckets. (#3281)
- The sum of each histogram data point is now uniquely exported by the `go.opentelemetry.io/otel/exporters/otlpmetric` exporters. (#3284, #3293)
- Recorded values for asynchronous counters (`Counter` and `UpDownCounter`) are interpreted as exact, not incremental, sum values by the metric SDK. (#3350, #3278)
- `UpDownCounters` are now correctly output as Prometheus gauges in the `go.opentelemetry.io/otel/exporters/prometheus` exporter. (#3358)
- The Prometheus exporter in `go.opentelemetry.io/otel/exporters/prometheus` no longer describes the metrics it will send to Prometheus on startup.
   Instead the exporter is defined as an "unchecked" collector for Prometheus.
   This fixes the `reader is not registered` warning currently emitted on startup. (#3291 #3342)
- The `go.opentelemetry.io/otel/exporters/prometheus` exporter now correctly adds `_total` suffixes to counter metrics. (#3360)
- The `go.opentelemetry.io/otel/exporters/prometheus` exporter now adds a unit suffix to metric names.
   This can be disabled using the `WithoutUnits()` option added to that package. (#3352)

## [1.11.0/0.32.3] 2022-10-12

### Added

- Add default User-Agent header to OTLP exporter requests (`go.opentelemetry.io/otel/exporters/otlptrace/otlptracegrpc` and `go.opentelemetry.io/otel/exporters/otlptrace/otlptracehttp`). (#3261)

### Changed

- `span.SetStatus` has been updated such that calls that lower the status are now no-ops. (#3214)
- Upgrade `golang.org/x/sys/unix` from `v0.0.0-20210423185535-09eb48e85fd7` to `v0.0.0-20220919091848-fb04ddd9f9c8`.
  This addresses [GO-2022-0493](https://pkg.go.dev/vuln/GO-2022-0493). (#3235)

## [0.32.2] Metric SDK (Alpha) - 2022-10-11

### Added

- Added an example of using metric views to customize instruments. (#3177)
- Add default User-Agent header to OTLP exporter requests (`go.opentelemetry.io/otel/exporters/otlpmetric/otlpmetricgrpc` and `go.opentelemetry.io/otel/exporters/otlpmetric/otlpmetrichttp`). (#3261)

### Changed

- Flush pending measurements with the `PeriodicReader` in the `go.opentelemetry.io/otel/sdk/metric` when `ForceFlush` or `Shutdown` are called. (#3220)
- Update histogram default bounds to match the requirements of the latest specification. (#3222)
- Encode the HTTP status code in the OpenTracing bridge (`go.opentelemetry.io/otel/bridge/opentracing`) as an integer.  (#3265)

### Fixed

- Use default view if instrument does not match any registered view of a reader. (#3224, #3237)
- Return the same instrument every time a user makes the exact same instrument creation call. (#3229, #3251)
- Return the existing instrument when a view transforms a creation call to match an existing instrument. (#3240, #3251)
- Log a warning when a conflicting instrument (e.g. description, unit, data-type) is created instead of returning an error. (#3251)
- The OpenCensus bridge no longer sends empty batches of metrics. (#3263)

## [0.32.1] Metric SDK (Alpha) - 2022-09-22

### Changed

- The Prometheus exporter sanitizes OpenTelemetry instrument names when exporting.
   Invalid characters are replaced with `_`. (#3212)

### Added

- The metric portion of the OpenCensus bridge (`go.opentelemetry.io/otel/bridge/opencensus`) has been reintroduced. (#3192)
- The OpenCensus bridge example (`go.opentelemetry.io/otel/example/opencensus`) has been reintroduced. (#3206)

### Fixed

- Updated go.mods to point to valid versions of the sdk. (#3216)
- Set the `MeterProvider` resource on all exported metric data. (#3218)

## [0.32.0] Revised Metric SDK (Alpha) - 2022-09-18

### Changed

- The metric SDK in `go.opentelemetry.io/otel/sdk/metric` is completely refactored to comply with the OpenTelemetry specification.
  Please see the package documentation for how the new SDK is initialized and configured. (#3175)
- Update the minimum supported go version to go1.18. Removes support for go1.17 (#3179)

### Removed

- The metric portion of the OpenCensus bridge (`go.opentelemetry.io/otel/bridge/opencensus`) has been removed.
  A new bridge compliant with the revised metric SDK will be added back in a future release. (#3175)
- The `go.opentelemetry.io/otel/sdk/metric/aggregator/aggregatortest` package is removed, see the new metric SDK. (#3175)
- The `go.opentelemetry.io/otel/sdk/metric/aggregator/histogram` package is removed, see the new metric SDK. (#3175)
- The `go.opentelemetry.io/otel/sdk/metric/aggregator/lastvalue` package is removed, see the new metric SDK. (#3175)
- The `go.opentelemetry.io/otel/sdk/metric/aggregator/sum` package is removed, see the new metric SDK. (#3175)
- The `go.opentelemetry.io/otel/sdk/metric/aggregator` package is removed, see the new metric SDK. (#3175)
- The `go.opentelemetry.io/otel/sdk/metric/controller/basic` package is removed, see the new metric SDK. (#3175)
- The `go.opentelemetry.io/otel/sdk/metric/controller/controllertest` package is removed, see the new metric SDK. (#3175)
- The `go.opentelemetry.io/otel/sdk/metric/controller/time` package is removed, see the new metric SDK. (#3175)
- The `go.opentelemetry.io/otel/sdk/metric/export/aggregation` package is removed, see the new metric SDK. (#3175)
- The `go.opentelemetry.io/otel/sdk/metric/export` package is removed, see the new metric SDK. (#3175)
- The `go.opentelemetry.io/otel/sdk/metric/metrictest` package is removed.
  A replacement package that supports the new metric SDK will be added back in a future release. (#3175)
- The `go.opentelemetry.io/otel/sdk/metric/number` package is removed, see the new metric SDK. (#3175)
- The `go.opentelemetry.io/otel/sdk/metric/processor/basic` package is removed, see the new metric SDK. (#3175)
- The `go.opentelemetry.io/otel/sdk/metric/processor/processortest` package is removed, see the new metric SDK. (#3175)
- The `go.opentelemetry.io/otel/sdk/metric/processor/reducer` package is removed, see the new metric SDK. (#3175)
- The `go.opentelemetry.io/otel/sdk/metric/registry` package is removed, see the new metric SDK. (#3175)
- The `go.opentelemetry.io/otel/sdk/metric/sdkapi` package is removed, see the new metric SDK. (#3175)
- The `go.opentelemetry.io/otel/sdk/metric/selector/simple` package is removed, see the new metric SDK. (#3175)
- The `"go.opentelemetry.io/otel/sdk/metric".ErrUninitializedInstrument` variable was removed. (#3175)
- The `"go.opentelemetry.io/otel/sdk/metric".ErrBadInstrument` variable was removed. (#3175)
- The `"go.opentelemetry.io/otel/sdk/metric".Accumulator` type was removed, see the `MeterProvider`in the new metric SDK. (#3175)
- The `"go.opentelemetry.io/otel/sdk/metric".NewAccumulator` function was removed, see `NewMeterProvider`in the new metric SDK. (#3175)
- The deprecated `"go.opentelemetry.io/otel/sdk/metric".AtomicFieldOffsets` function was removed. (#3175)

## [1.10.0] - 2022-09-09

### Added

- Support Go 1.19. (#3077)
  Include compatibility testing and document support. (#3077)
- Support the OTLP ExportTracePartialSuccess response; these are passed to the registered error handler. (#3106)
- Upgrade go.opentelemetry.io/proto/otlp from v0.18.0 to v0.19.0 (#3107)

### Changed

- Fix misidentification of OpenTelemetry `SpanKind` in OpenTracing bridge (`go.opentelemetry.io/otel/bridge/opentracing`).  (#3096)
- Attempting to start a span with a nil `context` will no longer cause a panic. (#3110)
- All exporters will be shutdown even if one reports an error (#3091)
- Ensure valid UTF-8 when truncating over-length attribute values. (#3156)

## [1.9.0/0.0.3] - 2022-08-01

### Added

- Add support for Schema Files format 1.1.x (metric "split" transform) with the new `go.opentelemetry.io/otel/schema/v1.1` package. (#2999)
- Add the `go.opentelemetry.io/otel/semconv/v1.11.0` package.
  The package contains semantic conventions from the `v1.11.0` version of the OpenTelemetry specification. (#3009)
- Add the `go.opentelemetry.io/otel/semconv/v1.12.0` package.
  The package contains semantic conventions from the `v1.12.0` version of the OpenTelemetry specification. (#3010)
- Add the `http.method` attribute to HTTP server metric from all `go.opentelemetry.io/otel/semconv/*` packages. (#3018)

### Fixed

- Invalid warning for context setup being deferred in `go.opentelemetry.io/otel/bridge/opentracing` package. (#3029)

## [1.8.0/0.31.0] - 2022-07-08

### Added

- Add support for `opentracing.TextMap` format in the `Inject` and `Extract` methods
of the `"go.opentelemetry.io/otel/bridge/opentracing".BridgeTracer` type. (#2911)

### Changed

- The `crosslink` make target has been updated to use the `go.opentelemetry.io/build-tools/crosslink` package. (#2886)
- In the `go.opentelemetry.io/otel/sdk/instrumentation` package rename `Library` to `Scope` and alias `Library` as `Scope` (#2976)
- Move metric no-op implementation form `nonrecording` to `metric` package. (#2866)

### Removed

- Support for go1.16. Support is now only for go1.17 and go1.18 (#2917)

### Deprecated

- The `Library` struct in the `go.opentelemetry.io/otel/sdk/instrumentation` package is deprecated.
  Use the equivalent `Scope` struct instead. (#2977)
- The `ReadOnlySpan.InstrumentationLibrary` method from the `go.opentelemetry.io/otel/sdk/trace` package is deprecated.
  Use the equivalent `ReadOnlySpan.InstrumentationScope` method instead. (#2977)

## [1.7.0/0.30.0] - 2022-04-28

### Added

- Add the `go.opentelemetry.io/otel/semconv/v1.8.0` package.
  The package contains semantic conventions from the `v1.8.0` version of the OpenTelemetry specification. (#2763)
- Add the `go.opentelemetry.io/otel/semconv/v1.9.0` package.
  The package contains semantic conventions from the `v1.9.0` version of the OpenTelemetry specification. (#2792)
- Add the `go.opentelemetry.io/otel/semconv/v1.10.0` package.
  The package contains semantic conventions from the `v1.10.0` version of the OpenTelemetry specification. (#2842)
- Added an in-memory exporter to metrictest to aid testing with a full SDK. (#2776)

### Fixed

- Globally delegated instruments are unwrapped before delegating asynchronous callbacks. (#2784)
- Remove import of `testing` package in non-tests builds of the `go.opentelemetry.io/otel` package. (#2786)

### Changed

- The `WithLabelEncoder` option from the `go.opentelemetry.io/otel/exporters/stdout/stdoutmetric` package is renamed to `WithAttributeEncoder`. (#2790)
- The `LabelFilterSelector` interface from `go.opentelemetry.io/otel/sdk/metric/processor/reducer` is renamed to `AttributeFilterSelector`.
  The method included in the renamed interface also changed from `LabelFilterFor` to `AttributeFilterFor`. (#2790)
- The `Metadata.Labels` method from the `go.opentelemetry.io/otel/sdk/metric/export` package is renamed to `Metadata.Attributes`.
  Consequentially, the `Record` type from the same package also has had the embedded method renamed. (#2790)

### Deprecated

- The `Iterator.Label` method in the `go.opentelemetry.io/otel/attribute` package is deprecated.
  Use the equivalent `Iterator.Attribute` method instead. (#2790)
- The `Iterator.IndexedLabel` method in the `go.opentelemetry.io/otel/attribute` package is deprecated.
  Use the equivalent `Iterator.IndexedAttribute` method instead. (#2790)
- The `MergeIterator.Label` method in the `go.opentelemetry.io/otel/attribute` package is deprecated.
  Use the equivalent `MergeIterator.Attribute` method instead. (#2790)

### Removed

- Removed the `Batch` type from the `go.opentelemetry.io/otel/sdk/metric/metrictest` package. (#2864)
- Removed the `Measurement` type from the `go.opentelemetry.io/otel/sdk/metric/metrictest` package. (#2864)

## [0.29.0] - 2022-04-11

### Added

- The metrics global package was added back into several test files. (#2764)
- The `Meter` function is added back to the `go.opentelemetry.io/otel/metric/global` package.
  This function is a convenience function equivalent to calling `global.MeterProvider().Meter(...)`. (#2750)

### Removed

- Removed module the `go.opentelemetry.io/otel/sdk/export/metric`.
  Use the `go.opentelemetry.io/otel/sdk/metric` module instead. (#2720)

### Changed

- Don't panic anymore when setting a global MeterProvider to itself. (#2749)
- Upgrade `go.opentelemetry.io/proto/otlp` in `go.opentelemetry.io/otel/exporters/otlp/otlpmetric` from `v0.12.1` to `v0.15.0`.
  This replaces the use of the now deprecated `InstrumentationLibrary` and `InstrumentationLibraryMetrics` types and fields in the proto library with the equivalent `InstrumentationScope` and `ScopeMetrics`. (#2748)

## [1.6.3] - 2022-04-07

### Fixed

- Allow non-comparable global `MeterProvider`, `TracerProvider`, and `TextMapPropagator` types to be set. (#2772, #2773)

## [1.6.2] - 2022-04-06

### Changed

- Don't panic anymore when setting a global TracerProvider or TextMapPropagator to itself. (#2749)
- Upgrade `go.opentelemetry.io/proto/otlp` in `go.opentelemetry.io/otel/exporters/otlp/otlptrace` from `v0.12.1` to `v0.15.0`.
  This replaces the use of the now deprecated `InstrumentationLibrary` and `InstrumentationLibrarySpans` types and fields in the proto library with the equivalent `InstrumentationScope` and `ScopeSpans`. (#2748)

## [1.6.1] - 2022-03-28

### Fixed

- The `go.opentelemetry.io/otel/schema/*` packages now use the correct schema URL for their `SchemaURL` constant.
  Instead of using `"https://opentelemetry.io/schemas/v<version>"` they now use the correct URL without a `v` prefix, `"https://opentelemetry.io/schemas/<version>"`. (#2743, #2744)

### Security

- Upgrade `go.opentelemetry.io/proto/otlp` from `v0.12.0` to `v0.12.1`.
  This includes an indirect upgrade of `github.com/grpc-ecosystem/grpc-gateway` which resolves [a vulnerability](https://nvd.nist.gov/vuln/detail/CVE-2019-11254) from `gopkg.in/yaml.v2` in version `v2.2.3`. (#2724, #2728)

## [1.6.0/0.28.0] - 2022-03-23

### ⚠️ Notice ⚠️

This update is a breaking change of the unstable Metrics API.
Code instrumented with the `go.opentelemetry.io/otel/metric` will need to be modified.

### Added

- Add metrics exponential histogram support.
  New mapping functions have been made available in `sdk/metric/aggregator/exponential/mapping` for other OpenTelemetry projects to take dependencies on. (#2502)
- Add Go 1.18 to our compatibility tests. (#2679)
- Allow configuring the Sampler with the `OTEL_TRACES_SAMPLER` and `OTEL_TRACES_SAMPLER_ARG` environment variables. (#2305, #2517)
- Add the `metric/global` for obtaining and setting the global `MeterProvider`. (#2660)

### Changed

- The metrics API has been significantly changed to match the revised OpenTelemetry specification.
  High-level changes include:

  - Synchronous and asynchronous instruments are now handled by independent `InstrumentProvider`s.
    These `InstrumentProvider`s are managed with a `Meter`.
  - Synchronous and asynchronous instruments are grouped into their own packages based on value types.
  - Asynchronous callbacks can now be registered with a `Meter`.

  Be sure to check out the metric module documentation for more information on how to use the revised API. (#2587, #2660)

### Fixed

- Fallback to general attribute limits when span specific ones are not set in the environment. (#2675, #2677)

## [1.5.0] - 2022-03-16

### Added

- Log the Exporters configuration in the TracerProviders message. (#2578)
- Added support to configure the span limits with environment variables.
  The following environment variables are supported. (#2606, #2637)
  - `OTEL_SPAN_ATTRIBUTE_VALUE_LENGTH_LIMIT`
  - `OTEL_SPAN_ATTRIBUTE_COUNT_LIMIT`
  - `OTEL_SPAN_EVENT_COUNT_LIMIT`
  - `OTEL_EVENT_ATTRIBUTE_COUNT_LIMIT`
  - `OTEL_SPAN_LINK_COUNT_LIMIT`
  - `OTEL_LINK_ATTRIBUTE_COUNT_LIMIT`

  If the provided environment variables are invalid (negative), the default values would be used.
- Rename the `gc` runtime name to `go` (#2560)
- Add resource container ID detection. (#2418)
- Add span attribute value length limit.
  The new `AttributeValueLengthLimit` field is added to the `"go.opentelemetry.io/otel/sdk/trace".SpanLimits` type to configure this limit for a `TracerProvider`.
  The default limit for this resource is "unlimited". (#2637)
- Add the `WithRawSpanLimits` option to `go.opentelemetry.io/otel/sdk/trace`.
  This option replaces the `WithSpanLimits` option.
  Zero or negative values will not be changed to the default value like `WithSpanLimits` does.
  Setting a limit to zero will effectively disable the related resource it limits and setting to a negative value will mean that resource is unlimited.
  Consequentially, limits should be constructed using `NewSpanLimits` and updated accordingly. (#2637)

### Changed

- Drop oldest tracestate `Member` when capacity is reached. (#2592)
- Add event and link drop counts to the exported data from the `oltptrace` exporter. (#2601)
- Unify path cleaning functionally in the `otlpmetric` and `otlptrace` configuration. (#2639)
- Change the debug message from the `sdk/trace.BatchSpanProcessor` to reflect the count is cumulative. (#2640)
- Introduce new internal `envconfig` package for OTLP exporters. (#2608)
- If `http.Request.Host` is empty, fall back to use `URL.Host` when populating `http.host` in the `semconv` packages. (#2661)

### Fixed

- Remove the OTLP trace exporter limit of SpanEvents when exporting. (#2616)
- Default to port `4318` instead of `4317` for the `otlpmetrichttp` and `otlptracehttp` client. (#2614, #2625)
- Unlimited span limits are now supported (negative values). (#2636, #2637)

### Deprecated

- Deprecated `"go.opentelemetry.io/otel/sdk/trace".WithSpanLimits`.
  Use `WithRawSpanLimits` instead.
  That option allows setting unlimited and zero limits, this option does not.
  This option will be kept until the next major version incremented release. (#2637)

## [1.4.1] - 2022-02-16

### Fixed

- Fix race condition in reading the dropped spans number for the `BatchSpanProcessor`. (#2615)

## [1.4.0] - 2022-02-11

### Added

- Use `OTEL_EXPORTER_ZIPKIN_ENDPOINT` environment variable to specify zipkin collector endpoint. (#2490)
- Log the configuration of `TracerProvider`s, and `Tracer`s for debugging.
  To enable use a logger with Verbosity (V level) `>=1`. (#2500)
- Added support to configure the batch span-processor with environment variables.
  The following environment variables are used. (#2515)
  - `OTEL_BSP_SCHEDULE_DELAY`
  - `OTEL_BSP_EXPORT_TIMEOUT`
  - `OTEL_BSP_MAX_QUEUE_SIZE`.
  - `OTEL_BSP_MAX_EXPORT_BATCH_SIZE`

### Changed

- Zipkin exporter exports `Resource` attributes in the `Tags` field. (#2589)

### Deprecated

- Deprecate module the `go.opentelemetry.io/otel/sdk/export/metric`.
  Use the `go.opentelemetry.io/otel/sdk/metric` module instead. (#2382)
- Deprecate `"go.opentelemetry.io/otel/sdk/metric".AtomicFieldOffsets`. (#2445)

### Fixed

- Fixed the instrument kind for noop async instruments to correctly report an implementation. (#2461)
- Fix UDP packets overflowing with Jaeger payloads. (#2489, #2512)
- Change the `otlpmetric.Client` interface's `UploadMetrics` method to accept a single `ResourceMetrics` instead of a slice of them. (#2491)
- Specify explicit buckets in Prometheus example, fixing issue where example only has `+inf` bucket. (#2419, #2493)
- W3C baggage will now decode urlescaped values. (#2529)
- Baggage members are now only validated once, when calling `NewMember` and not also when adding it to the baggage itself. (#2522)
- The order attributes are dropped from spans in the `go.opentelemetry.io/otel/sdk/trace` package when capacity is reached is fixed to be in compliance with the OpenTelemetry specification.
  Instead of dropping the least-recently-used attribute, the last added attribute is dropped.
  This drop order still only applies to attributes with unique keys not already contained in the span.
  If an attribute is added with a key already contained in the span, that attribute is updated to the new value being added. (#2576)

### Removed

- Updated `go.opentelemetry.io/proto/otlp` from `v0.11.0` to `v0.12.0`. This version removes a number of deprecated methods. (#2546)
  - [`Metric.GetIntGauge()`](https://pkg.go.dev/go.opentelemetry.io/proto/otlp@v0.11.0/metrics/v1#Metric.GetIntGauge)
  - [`Metric.GetIntHistogram()`](https://pkg.go.dev/go.opentelemetry.io/proto/otlp@v0.11.0/metrics/v1#Metric.GetIntHistogram)
  - [`Metric.GetIntSum()`](https://pkg.go.dev/go.opentelemetry.io/proto/otlp@v0.11.0/metrics/v1#Metric.GetIntSum)

## [1.3.0] - 2021-12-10

### ⚠️ Notice ⚠️

We have updated the project minimum supported Go version to 1.16

### Added

- Added an internal Logger.
  This can be used by the SDK and API to provide users with feedback of the internal state.
  To enable verbose logs configure the logger which will print V(1) logs. For debugging information configure to print V(5) logs. (#2343)
- Add the `WithRetry` `Option` and the `RetryConfig` type to the `go.opentelemetry.io/otel/exporter/otel/otlpmetric/otlpmetrichttp` package to specify retry behavior consistently. (#2425)
- Add `SpanStatusFromHTTPStatusCodeAndSpanKind` to all `semconv` packages to return a span status code similar to `SpanStatusFromHTTPStatusCode`, but exclude `4XX` HTTP errors as span errors if the span is of server kind. (#2296)

### Changed

- The `"go.opentelemetry.io/otel/exporter/otel/otlptrace/otlptracegrpc".Client` now uses the underlying gRPC `ClientConn` to handle name resolution, TCP connection establishment (with retries and backoff) and TLS handshakes, and handling errors on established connections by re-resolving the name and reconnecting. (#2329)
- The `"go.opentelemetry.io/otel/exporter/otel/otlpmetric/otlpmetricgrpc".Client` now uses the underlying gRPC `ClientConn` to handle name resolution, TCP connection establishment (with retries and backoff) and TLS handshakes, and handling errors on established connections by re-resolving the name and reconnecting. (#2425)
- The `"go.opentelemetry.io/otel/exporter/otel/otlpmetric/otlpmetricgrpc".RetrySettings` type is renamed to `RetryConfig`. (#2425)
- The `go.opentelemetry.io/otel/exporter/otel/*` gRPC exporters now default to using the host's root CA set if none are provided by the user and `WithInsecure` is not specified. (#2432)
- Change `resource.Default` to be evaluated the first time it is called, rather than on import. This allows the caller the option to update `OTEL_RESOURCE_ATTRIBUTES` first, such as with `os.Setenv`. (#2371)

### Fixed

- The `go.opentelemetry.io/otel/exporter/otel/*` exporters are updated to handle per-signal and universal endpoints according to the OpenTelemetry specification.
  Any per-signal endpoint set via an `OTEL_EXPORTER_OTLP_<signal>_ENDPOINT` environment variable is now used without modification of the path.
  When `OTEL_EXPORTER_OTLP_ENDPOINT` is set, if it contains a path, that path is used as a base path which per-signal paths are appended to. (#2433)
- Basic metric controller updated to use sync.Map to avoid blocking calls (#2381)
- The `go.opentelemetry.io/otel/exporter/jaeger` correctly sets the `otel.status_code` value to be a string of `ERROR` or `OK` instead of an integer code. (#2439, #2440)

### Deprecated

- Deprecated the `"go.opentelemetry.io/otel/exporter/otel/otlpmetric/otlpmetrichttp".WithMaxAttempts` `Option`, use the new `WithRetry` `Option` instead. (#2425)
- Deprecated the `"go.opentelemetry.io/otel/exporter/otel/otlpmetric/otlpmetrichttp".WithBackoff` `Option`, use the new `WithRetry` `Option` instead. (#2425)

### Removed

- Remove the metric Processor's ability to convert cumulative to delta aggregation temporality. (#2350)
- Remove the metric Bound Instruments interface and implementations. (#2399)
- Remove the metric MinMaxSumCount kind aggregation and the corresponding OTLP export path. (#2423)
- Metric SDK removes the "exact" aggregator for histogram instruments, as it performed a non-standard aggregation for OTLP export (creating repeated Gauge points) and worked its way into a number of confusing examples. (#2348)

## [1.2.0] - 2021-11-12

### Changed

- Metric SDK `export.ExportKind`, `export.ExportKindSelector` types have been renamed to `aggregation.Temporality` and `aggregation.TemporalitySelector` respectively to keep in line with current specification and protocol along with built-in selectors (e.g., `aggregation.CumulativeTemporalitySelector`, ...). (#2274)
- The Metric `Exporter` interface now requires a `TemporalitySelector` method instead of an `ExportKindSelector`. (#2274)
- Metrics API cleanup. The `metric/sdkapi` package has been created to relocate the API-to-SDK interface:
  - The following interface types simply moved from `metric` to `metric/sdkapi`: `Descriptor`, `MeterImpl`, `InstrumentImpl`, `SyncImpl`, `BoundSyncImpl`, `AsyncImpl`, `AsyncRunner`, `AsyncSingleRunner`, and `AsyncBatchRunner`
  - The following struct types moved and are replaced with type aliases, since they are exposed to the user: `Observation`, `Measurement`.
  - The No-op implementations of sync and async instruments are no longer exported, new functions `sdkapi.NewNoopAsyncInstrument()` and `sdkapi.NewNoopSyncInstrument()` are provided instead. (#2271)
- Update the SDK `BatchSpanProcessor` to export all queued spans when `ForceFlush` is called. (#2080, #2335)

### Added

- Add the `"go.opentelemetry.io/otel/exporters/otlp/otlpmetric/otlpmetricgrpc".WithGRPCConn` option so the exporter can reuse an existing gRPC connection. (#2002)
- Added a new `schema` module to help parse Schema Files in OTEP 0152 format. (#2267)
- Added a new `MapCarrier` to the `go.opentelemetry.io/otel/propagation` package to hold propagated cross-cutting concerns as a `map[string]string` held in memory. (#2334)

## [1.1.0] - 2021-10-27

### Added

- Add the `"go.opentelemetry.io/otel/exporters/otlp/otlptrace/otlptracegrpc".WithGRPCConn` option so the exporter can reuse an existing gRPC connection. (#2002)
- Add the `go.opentelemetry.io/otel/semconv/v1.7.0` package.
  The package contains semantic conventions from the `v1.7.0` version of the OpenTelemetry specification. (#2320)
- Add the `go.opentelemetry.io/otel/semconv/v1.6.1` package.
  The package contains semantic conventions from the `v1.6.1` version of the OpenTelemetry specification. (#2321)
- Add the `go.opentelemetry.io/otel/semconv/v1.5.0` package.
  The package contains semantic conventions from the `v1.5.0` version of the OpenTelemetry specification. (#2322)
  - When upgrading from the `semconv/v1.4.0` package note the following name changes:
    - `K8SReplicasetUIDKey` -> `K8SReplicaSetUIDKey`
    - `K8SReplicasetNameKey` -> `K8SReplicaSetNameKey`
    - `K8SStatefulsetUIDKey` -> `K8SStatefulSetUIDKey`
    - `k8SStatefulsetNameKey` -> `K8SStatefulSetNameKey`
    - `K8SDaemonsetUIDKey` -> `K8SDaemonSetUIDKey`
    - `K8SDaemonsetNameKey` -> `K8SDaemonSetNameKey`

### Changed

- Links added to a span will be dropped by the SDK if they contain an invalid span context (#2275).

### Fixed

- The `"go.opentelemetry.io/otel/semconv/v1.4.0".HTTPServerAttributesFromHTTPRequest` now correctly only sets the HTTP client IP attribute even if the connection was routed with proxies and there are multiple addresses in the `X-Forwarded-For` header. (#2282, #2284)
- The `"go.opentelemetry.io/otel/semconv/v1.4.0".NetAttributesFromHTTPRequest` function correctly handles IPv6 addresses as IP addresses and sets the correct net peer IP instead of the net peer hostname attribute. (#2283, #2285)
- The simple span processor shutdown method deterministically returns the exporter error status if it simultaneously finishes when the deadline is reached. (#2290, #2289)

## [1.0.1] - 2021-10-01

### Fixed

- json stdout exporter no longer crashes due to concurrency bug. (#2265)

## [Metrics 0.24.0] - 2021-10-01

### Changed

- NoopMeterProvider is now private and NewNoopMeterProvider must be used to obtain a noopMeterProvider. (#2237)
- The Metric SDK `Export()` function takes a new two-level reader interface for iterating over results one instrumentation library at a time. (#2197)
  - The former `"go.opentelemetry.io/otel/sdk/export/metric".CheckpointSet` is renamed `Reader`.
  - The new interface is named `"go.opentelemetry.io/otel/sdk/export/metric".InstrumentationLibraryReader`.

## [1.0.0] - 2021-09-20

This is the first stable release for the project.
This release includes an API and SDK for the tracing signal that will comply with the stability guarantees defined by the projects [versioning policy](./VERSIONING.md).

### Added

- OTLP trace exporter now sets the `SchemaURL` field in the exported telemetry if the Tracer has `WithSchemaURL` option. (#2242)

### Fixed

- Slice-valued attributes can correctly be used as map keys. (#2223)

### Removed

- Removed the `"go.opentelemetry.io/otel/exporters/zipkin".WithSDKOptions` function. (#2248)
- Removed the deprecated package `go.opentelemetry.io/otel/oteltest`. (#2234)
- Removed the deprecated package `go.opentelemetry.io/otel/bridge/opencensus/utils`. (#2233)
- Removed deprecated functions, types, and methods from `go.opentelemetry.io/otel/attribute` package.
  Use the typed functions and methods added to the package instead. (#2235)
  - The `Key.Array` method is removed.
  - The `Array` function is removed.
  - The `Any` function is removed.
  - The `ArrayValue` function is removed.
  - The `AsArray` function is removed.

## [1.0.0-RC3] - 2021-09-02

### Added

- Added `ErrorHandlerFunc` to use a function as an `"go.opentelemetry.io/otel".ErrorHandler`. (#2149)
- Added `"go.opentelemetry.io/otel/trace".WithStackTrace` option to add a stack trace when using `span.RecordError` or when panic is handled in `span.End`. (#2163)
- Added typed slice attribute types and functionality to the `go.opentelemetry.io/otel/attribute` package to replace the existing array type and functions. (#2162)
  - `BoolSlice`, `IntSlice`, `Int64Slice`, `Float64Slice`, and `StringSlice` replace the use of the `Array` function in the package.
- Added the `go.opentelemetry.io/otel/example/fib` example package.
  Included is an example application that computes Fibonacci numbers. (#2203)

### Changed

- Metric instruments have been renamed to match the (feature-frozen) metric API specification:
  - ValueRecorder becomes Histogram
  - ValueObserver becomes Gauge
  - SumObserver becomes CounterObserver
  - UpDownSumObserver becomes UpDownCounterObserver
  The API exported from this project is still considered experimental. (#2202)
- Metric SDK/API implementation type `InstrumentKind` moves into `sdkapi` sub-package. (#2091)
- The Metrics SDK export record no longer contains a Resource pointer, the SDK `"go.opentelemetry.io/otel/sdk/trace/export/metric".Exporter.Export()` function for push-based exporters now takes a single Resource argument, pull-based exporters use `"go.opentelemetry.io/otel/sdk/metric/controller/basic".Controller.Resource()`. (#2120)
- The JSON output of the `go.opentelemetry.io/otel/exporters/stdout/stdouttrace` is harmonized now such that the output is "plain" JSON objects after each other of the form `{ ... } { ... } { ... }`. Earlier the JSON objects describing a span were wrapped in a slice for each `Exporter.ExportSpans` call, like `[ { ... } ][ { ... } { ... } ]`. Outputting JSON object directly after each other is consistent with JSON loggers, and a bit easier to parse and read. (#2196)
- Update the `NewTracerConfig`, `NewSpanStartConfig`, `NewSpanEndConfig`, and `NewEventConfig` function in the `go.opentelemetry.io/otel/trace` package to return their respective configurations as structs instead of pointers to the struct. (#2212)

### Deprecated

- The `go.opentelemetry.io/otel/bridge/opencensus/utils` package is deprecated.
  All functionality from this package now exists in the `go.opentelemetry.io/otel/bridge/opencensus` package.
  The functions from that package should be used instead. (#2166)
- The `"go.opentelemetry.io/otel/attribute".Array` function and the related `ARRAY` value type is deprecated.
  Use the typed `*Slice` functions and types added to the package instead. (#2162)
- The `"go.opentelemetry.io/otel/attribute".Any` function is deprecated.
  Use the typed functions instead. (#2181)
- The `go.opentelemetry.io/otel/oteltest` package is deprecated.
  The `"go.opentelemetry.io/otel/sdk/trace/tracetest".SpanRecorder` can be registered with the default SDK (`go.opentelemetry.io/otel/sdk/trace`) as a `SpanProcessor` and used as a replacement for this deprecated package. (#2188)

### Removed

- Removed metrics test package `go.opentelemetry.io/otel/sdk/export/metric/metrictest`. (#2105)

### Fixed

- The `fromEnv` detector no longer throws an error when `OTEL_RESOURCE_ATTRIBUTES` environment variable is not set or empty. (#2138)
- Setting the global `ErrorHandler` with `"go.opentelemetry.io/otel".SetErrorHandler` multiple times is now supported. (#2160, #2140)
- The `"go.opentelemetry.io/otel/attribute".Any` function now supports `int32` values. (#2169)
- Multiple calls to `"go.opentelemetry.io/otel/sdk/metric/controller/basic".WithResource()` are handled correctly, and when no resources are provided `"go.opentelemetry.io/otel/sdk/resource".Default()` is used. (#2120)
- The `WithoutTimestamps` option for the `go.opentelemetry.io/otel/exporters/stdout/stdouttrace` exporter causes the exporter to correctly omit timestamps. (#2195)
- Fixed typos in resources.go. (#2201)

## [1.0.0-RC2] - 2021-07-26

### Added

- Added `WithOSDescription` resource configuration option to set OS (Operating System) description resource attribute (`os.description`). (#1840)
- Added `WithOS` resource configuration option to set all OS (Operating System) resource attributes at once. (#1840)
- Added the `WithRetry` option to the `go.opentelemetry.io/otel/exporters/otlp/otlptrace/otlptracehttp` package.
  This option is a replacement for the removed `WithMaxAttempts` and `WithBackoff` options. (#2095)
- Added API `LinkFromContext` to return Link which encapsulates SpanContext from provided context and also encapsulates attributes. (#2115)
- Added a new `Link` type under the SDK `otel/sdk/trace` package that counts the number of attributes that were dropped for surpassing the `AttributePerLinkCountLimit` configured in the Span's `SpanLimits`.
  This new type replaces the equal-named API `Link` type found in the `otel/trace` package for most usages within the SDK.
  For example, instances of this type are now returned by the `Links()` function of `ReadOnlySpan`s provided in places like the `OnEnd` function of `SpanProcessor` implementations. (#2118)
- Added the `SpanRecorder` type to the `go.opentelemetry.io/otel/skd/trace/tracetest` package.
  This type can be used with the default SDK as a `SpanProcessor` during testing. (#2132)

### Changed

- The `SpanModels` function is now exported from the `go.opentelemetry.io/otel/exporters/zipkin` package to convert OpenTelemetry spans into Zipkin model spans. (#2027)
- Rename the `"go.opentelemetry.io/otel/exporters/otlp/otlptrace/otlptracegrpc".RetrySettings` to `RetryConfig`. (#2095)

### Deprecated

- The `TextMapCarrier` and `TextMapPropagator` from the `go.opentelemetry.io/otel/oteltest` package and their associated creation functions (`TextMapCarrier`, `NewTextMapPropagator`) are deprecated. (#2114)
- The `Harness` type from the `go.opentelemetry.io/otel/oteltest` package and its associated creation function, `NewHarness` are deprecated and will be removed in the next release. (#2123)
- The `TraceStateFromKeyValues` function from the `go.opentelemetry.io/otel/oteltest` package is deprecated.
  Use the `trace.ParseTraceState` function instead. (#2122)

### Removed

- Removed the deprecated package `go.opentelemetry.io/otel/exporters/trace/jaeger`. (#2020)
- Removed the deprecated package `go.opentelemetry.io/otel/exporters/trace/zipkin`. (#2020)
- Removed the `"go.opentelemetry.io/otel/sdk/resource".WithBuiltinDetectors` function.
  The explicit `With*` options for every built-in detector should be used instead. (#2026 #2097)
- Removed the `WithMaxAttempts` and `WithBackoff` options from the `go.opentelemetry.io/otel/exporters/otlp/otlptrace/otlptracehttp` package.
  The retry logic of the package has been updated to match the `otlptracegrpc` package and accordingly a `WithRetry` option is added that should be used instead. (#2095)
- Removed `DroppedAttributeCount` field from `otel/trace.Link` struct. (#2118)

### Fixed

- When using WithNewRoot, don't use the parent context for making sampling decisions. (#2032)
- `oteltest.Tracer` now creates a valid `SpanContext` when using `WithNewRoot`. (#2073)
- OS type detector now sets the correct `dragonflybsd` value for DragonFly BSD. (#2092)
- The OTel span status is correctly transformed into the OTLP status in the `go.opentelemetry.io/otel/exporters/otlp/otlptrace` package.
  This fix will by default set the status to `Unset` if it is not explicitly set to `Ok` or `Error`. (#2099 #2102)
- The `Inject` method for the `"go.opentelemetry.io/otel/propagation".TraceContext` type no longer injects empty `tracestate` values. (#2108)
- Use `6831` as default Jaeger agent port instead of `6832`. (#2131)

## [Experimental Metrics v0.22.0] - 2021-07-19

### Added

- Adds HTTP support for OTLP metrics exporter. (#2022)

### Removed

- Removed the deprecated package `go.opentelemetry.io/otel/exporters/metric/prometheus`. (#2020)

## [1.0.0-RC1] / 0.21.0 - 2021-06-18

With this release we are introducing a split in module versions.  The tracing API and SDK are entering the `v1.0.0` Release Candidate phase with `v1.0.0-RC1`
while the experimental metrics API and SDK continue with `v0.x` releases at `v0.21.0`.  Modules at major version 1 or greater will not depend on modules
with major version 0.

### Added

- Adds `otlpgrpc.WithRetry`option for configuring the retry policy for transient errors on the otlp/gRPC exporter. (#1832)
  - The following status codes are defined as transient errors:
      | gRPC Status Code | Description |
      | ---------------- | ----------- |
      | 1  | Cancelled |
      | 4  | Deadline Exceeded |
      | 8  | Resource Exhausted |
      | 10 | Aborted |
      | 10 | Out of Range |
      | 14 | Unavailable |
      | 15 | Data Loss |
- Added `Status` type to the `go.opentelemetry.io/otel/sdk/trace` package to represent the status of a span. (#1874)
- Added `SpanStub` type and its associated functions to the `go.opentelemetry.io/otel/sdk/trace/tracetest` package.
  This type can be used as a testing replacement for the `SpanSnapshot` that was removed from the `go.opentelemetry.io/otel/sdk/trace` package. (#1873)
- Adds support for scheme in `OTEL_EXPORTER_OTLP_ENDPOINT` according to the spec. (#1886)
- Adds `trace.WithSchemaURL` option for configuring the tracer with a Schema URL. (#1889)
- Added an example of using OpenTelemetry Go as a trace context forwarder. (#1912)
- `ParseTraceState` is added to the `go.opentelemetry.io/otel/trace` package.
  It can be used to decode a `TraceState` from a `tracestate` header string value. (#1937)
- Added `Len` method to the `TraceState` type in the `go.opentelemetry.io/otel/trace` package.
  This method returns the number of list-members the `TraceState` holds. (#1937)
- Creates package `go.opentelemetry.io/otel/exporters/otlp/otlptrace` that defines a trace exporter that uses a `otlptrace.Client` to send data.
  Creates package `go.opentelemetry.io/otel/exporters/otlp/otlptrace/otlptracegrpc` implementing a gRPC `otlptrace.Client` and offers convenience functions, `NewExportPipeline` and `InstallNewPipeline`, to setup and install a `otlptrace.Exporter` in tracing .(#1922)
- Added `Baggage`, `Member`, and `Property` types to the `go.opentelemetry.io/otel/baggage` package along with their related functions. (#1967)
- Added `ContextWithBaggage`, `ContextWithoutBaggage`, and `FromContext` functions to the `go.opentelemetry.io/otel/baggage` package.
  These functions replace the `Set`, `Value`, `ContextWithValue`, `ContextWithoutValue`, and `ContextWithEmpty` functions from that package and directly work with the new `Baggage` type. (#1967)
- The `OTEL_SERVICE_NAME` environment variable is the preferred source for `service.name`, used by the environment resource detector if a service name is present both there and in `OTEL_RESOURCE_ATTRIBUTES`. (#1969)
- Creates package `go.opentelemetry.io/otel/exporters/otlp/otlptrace/otlptracehttp` implementing an HTTP `otlptrace.Client` and offers convenience functions, `NewExportPipeline` and `InstallNewPipeline`, to setup and install a `otlptrace.Exporter` in tracing. (#1963)
- Changes `go.opentelemetry.io/otel/sdk/resource.NewWithAttributes` to require a schema URL. The old function is still available as `resource.NewSchemaless`. This is a breaking change. (#1938)
- Several builtin resource detectors now correctly populate the schema URL. (#1938)
- Creates package `go.opentelemetry.io/otel/exporters/otlp/otlpmetric` that defines a metrics exporter that uses a `otlpmetric.Client` to send data.
- Creates package `go.opentelemetry.io/otel/exporters/otlp/otlpmetric/otlpmetricgrpc` implementing a gRPC `otlpmetric.Client` and offers convenience functions, `New` and `NewUnstarted`, to create an `otlpmetric.Exporter`.(#1991)
- Added `go.opentelemetry.io/otel/exporters/stdout/stdouttrace` exporter. (#2005)
- Added `go.opentelemetry.io/otel/exporters/stdout/stdoutmetric` exporter. (#2005)
- Added a `TracerProvider()` method to the `"go.opentelemetry.io/otel/trace".Span` interface. This can be used to obtain a `TracerProvider` from a given span that utilizes the same trace processing pipeline.  (#2009)

### Changed

- Make `NewSplitDriver` from `go.opentelemetry.io/otel/exporters/otlp` take variadic arguments instead of a `SplitConfig` item.
  `NewSplitDriver` now automatically implements an internal `noopDriver` for `SplitConfig` fields that are not initialized. (#1798)
- `resource.New()` now creates a Resource without builtin detectors. Previous behavior is now achieved by using `WithBuiltinDetectors` Option. (#1810)
- Move the `Event` type from the `go.opentelemetry.io/otel` package to the `go.opentelemetry.io/otel/sdk/trace` package. (#1846)
- CI builds validate against last two versions of Go, dropping 1.14 and adding 1.16. (#1865)
- BatchSpanProcessor now report export failures when calling `ForceFlush()` method. (#1860)
- `Set.Encoded(Encoder)` no longer caches the result of an encoding. (#1855)
- Renamed `CloudZoneKey` to `CloudAvailabilityZoneKey` in Resource semantic conventions according to spec. (#1871)
- The `StatusCode` and `StatusMessage` methods of the `ReadOnlySpan` interface and the `Span` produced by the `go.opentelemetry.io/otel/sdk/trace` package have been replaced with a single `Status` method.
  This method returns the status of a span using the new `Status` type. (#1874)
- Updated `ExportSpans` method of the`SpanExporter` interface type to accept `ReadOnlySpan`s instead of the removed `SpanSnapshot`.
  This brings the export interface into compliance with the specification in that it now accepts an explicitly immutable type instead of just an implied one. (#1873)
- Unembed `SpanContext` in `Link`. (#1877)
- Generate Semantic conventions from the specification YAML. (#1891)
- Spans created by the global `Tracer` obtained from `go.opentelemetry.io/otel`, prior to a functioning `TracerProvider` being set, now propagate the span context from their parent if one exists. (#1901)
- The `"go.opentelemetry.io/otel".Tracer` function now accepts tracer options. (#1902)
- Move the `go.opentelemetry.io/otel/unit` package to `go.opentelemetry.io/otel/metric/unit`. (#1903)
- Changed `go.opentelemetry.io/otel/trace.TracerConfig` to conform to the [Contributing guidelines](CONTRIBUTING.md#config.) (#1921)
- Changed `go.opentelemetry.io/otel/trace.SpanConfig` to conform to the [Contributing guidelines](CONTRIBUTING.md#config). (#1921)
- Changed `span.End()` now only accepts Options that are allowed at `End()`. (#1921)
- Changed `go.opentelemetry.io/otel/metric.InstrumentConfig` to conform to the [Contributing guidelines](CONTRIBUTING.md#config). (#1921)
- Changed `go.opentelemetry.io/otel/metric.MeterConfig` to conform to the [Contributing guidelines](CONTRIBUTING.md#config). (#1921)
- Refactored option types according to the contribution style guide. (#1882)
- Move the `go.opentelemetry.io/otel/trace.TraceStateFromKeyValues` function to the `go.opentelemetry.io/otel/oteltest` package.
  This function is preserved for testing purposes where it may be useful to create a `TraceState` from `attribute.KeyValue`s, but it is not intended for production use.
  The new `ParseTraceState` function should be used to create a `TraceState`. (#1931)
- Updated `MarshalJSON` method of the `go.opentelemetry.io/otel/trace.TraceState` type to marshal the type into the string representation of the `TraceState`. (#1931)
- The `TraceState.Delete` method from the `go.opentelemetry.io/otel/trace` package no longer returns an error in addition to a `TraceState`. (#1931)
- Updated `Get` method of the `TraceState` type from the `go.opentelemetry.io/otel/trace` package to accept a `string` instead of an `attribute.Key` type. (#1931)
- Updated `Insert` method of the `TraceState` type from the `go.opentelemetry.io/otel/trace` package to accept a pair of `string`s instead of an `attribute.KeyValue` type. (#1931)
- Updated `Delete` method of the `TraceState` type from the `go.opentelemetry.io/otel/trace` package to accept a `string` instead of an `attribute.Key` type. (#1931)
- Renamed `NewExporter` to `New` in the `go.opentelemetry.io/otel/exporters/stdout` package. (#1985)
- Renamed `NewExporter` to `New` in the `go.opentelemetry.io/otel/exporters/metric/prometheus` package. (#1985)
- Renamed `NewExporter` to `New` in the `go.opentelemetry.io/otel/exporters/trace/jaeger` package. (#1985)
- Renamed `NewExporter` to `New` in the `go.opentelemetry.io/otel/exporters/trace/zipkin` package. (#1985)
- Renamed `NewExporter` to `New` in the `go.opentelemetry.io/otel/exporters/otlp` package. (#1985)
- Renamed `NewUnstartedExporter` to `NewUnstarted` in the `go.opentelemetry.io/otel/exporters/otlp` package. (#1985)
- The `go.opentelemetry.io/otel/semconv` package has been moved to `go.opentelemetry.io/otel/semconv/v1.4.0` to allow for multiple [telemetry schema](https://github.com/open-telemetry/oteps/blob/main/text/0152-telemetry-schemas.md) versions to be used concurrently. (#1987)
- Metrics test helpers in `go.opentelemetry.io/otel/oteltest` have been moved to `go.opentelemetry.io/otel/metric/metrictest`. (#1988)

### Deprecated

- The `go.opentelemetry.io/otel/exporters/metric/prometheus` is deprecated, use `go.opentelemetry.io/otel/exporters/prometheus` instead. (#1993)
- The `go.opentelemetry.io/otel/exporters/trace/jaeger` is deprecated, use `go.opentelemetry.io/otel/exporters/jaeger` instead. (#1993)
- The `go.opentelemetry.io/otel/exporters/trace/zipkin` is deprecated, use `go.opentelemetry.io/otel/exporters/zipkin` instead. (#1993)

### Removed

- Removed `resource.WithoutBuiltin()`. Use `resource.New()`. (#1810)
- Unexported types `resource.FromEnv`, `resource.Host`, and `resource.TelemetrySDK`, Use the corresponding `With*()` to use individually. (#1810)
- Removed the `Tracer` and `IsRecording` method from the `ReadOnlySpan` in the `go.opentelemetry.io/otel/sdk/trace`.
  The `Tracer` method is not a required to be included in this interface and given the mutable nature of the tracer that is associated with a span, this method is not appropriate.
  The `IsRecording` method returns if the span is recording or not.
  A read-only span value does not need to know if updates to it will be recorded or not.
  By definition, it cannot be updated so there is no point in communicating if an update is recorded. (#1873)
- Removed the `SpanSnapshot` type from the `go.opentelemetry.io/otel/sdk/trace` package.
  The use of this type has been replaced with the use of the explicitly immutable `ReadOnlySpan` type.
  When a concrete representation of a read-only span is needed for testing, the newly added `SpanStub` in the `go.opentelemetry.io/otel/sdk/trace/tracetest` package should be used. (#1873)
- Removed the `Tracer` method from the `Span` interface in the `go.opentelemetry.io/otel/trace` package.
  Using the same tracer that created a span introduces the error where an instrumentation library's `Tracer` is used by other code instead of their own.
  The `"go.opentelemetry.io/otel".Tracer` function or a `TracerProvider` should be used to acquire a library specific `Tracer` instead. (#1900)
  - The `TracerProvider()` method on the `Span` interface may also be used to obtain a `TracerProvider` using the same trace processing pipeline. (#2009)
- The `http.url` attribute generated by `HTTPClientAttributesFromHTTPRequest` will no longer include username or password information. (#1919)
- Removed `IsEmpty` method of the `TraceState` type in the `go.opentelemetry.io/otel/trace` package in favor of using the added `TraceState.Len` method. (#1931)
- Removed `Set`, `Value`, `ContextWithValue`, `ContextWithoutValue`, and `ContextWithEmpty` functions in the `go.opentelemetry.io/otel/baggage` package.
  Handling of baggage is now done using the added `Baggage` type and related context functions (`ContextWithBaggage`, `ContextWithoutBaggage`, and `FromContext`) in that package. (#1967)
- The `InstallNewPipeline` and `NewExportPipeline` creation functions in all the exporters (prometheus, otlp, stdout, jaeger, and zipkin) have been removed.
  These functions were deemed premature attempts to provide convenience that did not achieve this aim. (#1985)
- The `go.opentelemetry.io/otel/exporters/otlp` exporter has been removed.  Use `go.opentelemetry.io/otel/exporters/otlp/otlptrace` instead. (#1990)
- The `go.opentelemetry.io/otel/exporters/stdout` exporter has been removed.  Use `go.opentelemetry.io/otel/exporters/stdout/stdouttrace` or `go.opentelemetry.io/otel/exporters/stdout/stdoutmetric` instead. (#2005)

### Fixed

- Only report errors from the `"go.opentelemetry.io/otel/sdk/resource".Environment` function when they are not `nil`. (#1850, #1851)
- The `Shutdown` method of the simple `SpanProcessor` in the `go.opentelemetry.io/otel/sdk/trace` package now honors the context deadline or cancellation. (#1616, #1856)
- BatchSpanProcessor now drops span batches that failed to be exported. (#1860)
- Use `http://localhost:14268/api/traces` as default Jaeger collector endpoint instead of `http://localhost:14250`. (#1898)
- Allow trailing and leading whitespace in the parsing of a `tracestate` header. (#1931)
- Add logic to determine if the channel is closed to fix Jaeger exporter test panic with close closed channel. (#1870, #1973)
- Avoid transport security when OTLP endpoint is a Unix socket. (#2001)

### Security

## [0.20.0] - 2021-04-23

### Added

- The OTLP exporter now has two new convenience functions, `NewExportPipeline` and `InstallNewPipeline`, setup and install the exporter in tracing and metrics pipelines. (#1373)
- Adds semantic conventions for exceptions. (#1492)
- Added Jaeger Environment variables: `OTEL_EXPORTER_JAEGER_AGENT_HOST`, `OTEL_EXPORTER_JAEGER_AGENT_PORT`
  These environment variables can be used to override Jaeger agent hostname and port (#1752)
- Option `ExportTimeout` was added to batch span processor. (#1755)
- `trace.TraceFlags` is now a defined type over `byte` and `WithSampled(bool) TraceFlags` and `IsSampled() bool` methods have been added to it. (#1770)
- The `Event` and `Link` struct types from the `go.opentelemetry.io/otel` package now include a `DroppedAttributeCount` field to record the number of attributes that were not recorded due to configured limits being reached. (#1771)
- The Jaeger exporter now reports dropped attributes for a Span event in the exported log. (#1771)
- Adds test to check BatchSpanProcessor ignores `OnEnd` and `ForceFlush` post `Shutdown`. (#1772)
- Extract resource attributes from the `OTEL_RESOURCE_ATTRIBUTES` environment variable and merge them with the `resource.Default` resource as well as resources provided to the `TracerProvider` and metric `Controller`. (#1785)
- Added `WithOSType` resource configuration option to set OS (Operating System) type resource attribute (`os.type`). (#1788)
- Added `WithProcess*` resource configuration options to set Process resource attributes. (#1788)
  - `process.pid`
  - `process.executable.name`
  - `process.executable.path`
  - `process.command_args`
  - `process.owner`
  - `process.runtime.name`
  - `process.runtime.version`
  - `process.runtime.description`
- Adds `k8s.node.name` and `k8s.node.uid` attribute keys to the `semconv` package. (#1789)
- Added support for configuring OTLP/HTTP and OTLP/gRPC Endpoints, TLS Certificates, Headers, Compression and Timeout via Environment Variables. (#1758, #1769 and #1811)
  - `OTEL_EXPORTER_OTLP_ENDPOINT`
  - `OTEL_EXPORTER_OTLP_TRACES_ENDPOINT`
  - `OTEL_EXPORTER_OTLP_METRICS_ENDPOINT`
  - `OTEL_EXPORTER_OTLP_HEADERS`
  - `OTEL_EXPORTER_OTLP_TRACES_HEADERS`
  - `OTEL_EXPORTER_OTLP_METRICS_HEADERS`
  - `OTEL_EXPORTER_OTLP_COMPRESSION`
  - `OTEL_EXPORTER_OTLP_TRACES_COMPRESSION`
  - `OTEL_EXPORTER_OTLP_METRICS_COMPRESSION`
  - `OTEL_EXPORTER_OTLP_TIMEOUT`
  - `OTEL_EXPORTER_OTLP_TRACES_TIMEOUT`
  - `OTEL_EXPORTER_OTLP_METRICS_TIMEOUT`
  - `OTEL_EXPORTER_OTLP_CERTIFICATE`
  - `OTEL_EXPORTER_OTLP_TRACES_CERTIFICATE`
  - `OTEL_EXPORTER_OTLP_METRICS_CERTIFICATE`
- Adds `otlpgrpc.WithTimeout` option for configuring timeout to the otlp/gRPC exporter. (#1821)
- Adds `jaeger.WithMaxPacketSize` option for configuring maximum UDP packet size used when connecting to the Jaeger agent. (#1853)

### Fixed

- The `Span.IsRecording` implementation from `go.opentelemetry.io/otel/sdk/trace` always returns false when not being sampled. (#1750)
- The Jaeger exporter now correctly sets tags for the Span status code and message.
  This means it uses the correct tag keys (`"otel.status_code"`, `"otel.status_description"`) and does not set the status message as a tag unless it is set on the span. (#1761)
- The Jaeger exporter now correctly records Span event's names using the `"event"` key for a tag.
  Additionally, this tag is overridden, as specified in the OTel specification, if the event contains an attribute with that key. (#1768)
- Zipkin Exporter: Ensure mapping between OTel and Zipkin span data complies with the specification. (#1688)
- Fixed typo for default service name in Jaeger Exporter. (#1797)
- Fix flaky OTLP for the reconnnection of the client connection. (#1527, #1814)
- Fix Jaeger exporter dropping of span batches that exceed the UDP packet size limit.
  Instead, the exporter now splits the batch into smaller sendable batches. (#1828)

### Changed

- Span `RecordError` now records an `exception` event to comply with the semantic convention specification. (#1492)
- Jaeger exporter was updated to use thrift v0.14.1. (#1712)
- Migrate from using internally built and maintained version of the OTLP to the one hosted at `go.opentelemetry.io/proto/otlp`. (#1713)
- Migrate from using `github.com/gogo/protobuf` to `google.golang.org/protobuf` to match `go.opentelemetry.io/proto/otlp`. (#1713)
- The storage of a local or remote Span in a `context.Context` using its SpanContext is unified to store just the current Span.
  The Span's SpanContext can now self-identify as being remote or not.
  This means that `"go.opentelemetry.io/otel/trace".ContextWithRemoteSpanContext` will now overwrite any existing current Span, not just existing remote Spans, and make it the current Span in a `context.Context`. (#1731)
- Improve OTLP/gRPC exporter connection errors. (#1737)
- Information about a parent span context in a `"go.opentelemetry.io/otel/export/trace".SpanSnapshot` is unified in a new `Parent` field.
  The existing `ParentSpanID` and `HasRemoteParent` fields are removed in favor of this. (#1748)
- The `ParentContext` field of the `"go.opentelemetry.io/otel/sdk/trace".SamplingParameters` is updated to hold a `context.Context` containing the parent span.
  This changes it to make `SamplingParameters` conform with the OpenTelemetry specification. (#1749)
- Updated Jaeger Environment Variables: `JAEGER_ENDPOINT`, `JAEGER_USER`, `JAEGER_PASSWORD`
  to `OTEL_EXPORTER_JAEGER_ENDPOINT`, `OTEL_EXPORTER_JAEGER_USER`, `OTEL_EXPORTER_JAEGER_PASSWORD` in compliance with OTel specification. (#1752)
- Modify `BatchSpanProcessor.ForceFlush` to abort after timeout/cancellation. (#1757)
- The `DroppedAttributeCount` field of the `Span` in the `go.opentelemetry.io/otel` package now only represents the number of attributes dropped for the span itself.
  It no longer is a conglomerate of itself, events, and link attributes that have been dropped. (#1771)
- Make `ExportSpans` in Jaeger Exporter honor context deadline. (#1773)
- Modify Zipkin Exporter default service name, use default resource's serviceName instead of empty. (#1777)
- The `go.opentelemetry.io/otel/sdk/export/trace` package is merged into the `go.opentelemetry.io/otel/sdk/trace` package. (#1778)
- The prometheus.InstallNewPipeline example is moved from comment to example test (#1796)
- The convenience functions for the stdout exporter have been updated to return the `TracerProvider` implementation and enable the shutdown of the exporter. (#1800)
- Replace the flush function returned from the Jaeger exporter's convenience creation functions (`InstallNewPipeline` and `NewExportPipeline`) with the `TracerProvider` implementation they create.
  This enables the caller to shutdown and flush using the related `TracerProvider` methods. (#1822)
- Updated the Jaeger exporter to have a default endpoint, `http://localhost:14250`, for the collector. (#1824)
- Changed the function `WithCollectorEndpoint` in the Jaeger exporter to no longer accept an endpoint as an argument.
  The endpoint can be passed with the `CollectorEndpointOption` using the `WithEndpoint` function or by setting the `OTEL_EXPORTER_JAEGER_ENDPOINT` environment variable value appropriately. (#1824)
- The Jaeger exporter no longer batches exported spans itself, instead it relies on the SDK's `BatchSpanProcessor` for this functionality. (#1830)
- The Jaeger exporter creation functions (`NewRawExporter`, `NewExportPipeline`, and `InstallNewPipeline`) no longer accept the removed `Option` type as a variadic argument. (#1830)

### Removed

- Removed Jaeger Environment variables: `JAEGER_SERVICE_NAME`, `JAEGER_DISABLED`, `JAEGER_TAGS`
  These environment variables will no longer be used to override values of the Jaeger exporter (#1752)
- No longer set the links for a `Span` in `go.opentelemetry.io/otel/sdk/trace` that is configured to be a new root.
  This is unspecified behavior that the OpenTelemetry community plans to standardize in the future.
  To prevent backwards incompatible changes when it is specified, these links are removed. (#1726)
- Setting error status while recording error with Span from oteltest package. (#1729)
- The concept of a remote and local Span stored in a context is unified to just the current Span.
  Because of this `"go.opentelemetry.io/otel/trace".RemoteSpanContextFromContext` is removed as it is no longer needed.
  Instead, `"go.opentelemetry.io/otel/trace".SpanContextFromContex` can be used to return the current Span.
  If needed, that Span's `SpanContext.IsRemote()` can then be used to determine if it is remote or not. (#1731)
- The `HasRemoteParent` field of the `"go.opentelemetry.io/otel/sdk/trace".SamplingParameters` is removed.
  This field is redundant to the information returned from the `Remote` method of the `SpanContext` held in the `ParentContext` field. (#1749)
- The `trace.FlagsDebug` and `trace.FlagsDeferred` constants have been removed and will be localized to the B3 propagator. (#1770)
- Remove `Process` configuration, `WithProcessFromEnv` and `ProcessFromEnv`, and type from the Jaeger exporter package.
  The information that could be configured in the `Process` struct should be configured in a `Resource` instead. (#1776, #1804)
- Remove the `WithDisabled` option from the Jaeger exporter.
  To disable the exporter unregister it from the `TracerProvider` or use a no-operation `TracerProvider`. (#1806)
- Removed the functions `CollectorEndpointFromEnv` and `WithCollectorEndpointOptionFromEnv` from the Jaeger exporter.
  These functions for retrieving specific environment variable values are redundant of other internal functions and
  are not intended for end user use. (#1824)
- Removed the Jaeger exporter `WithSDKOptions` `Option`.
  This option was used to set SDK options for the exporter creation convenience functions.
  These functions are provided as a way to easily setup or install the exporter with what are deemed reasonable SDK settings for common use cases.
  If the SDK needs to be configured differently, the `NewRawExporter` function and direct setup of the SDK with the desired settings should be used. (#1825)
- The `WithBufferMaxCount` and `WithBatchMaxCount` `Option`s from the Jaeger exporter are removed.
  The exporter no longer batches exports, instead relying on the SDK's `BatchSpanProcessor` for this functionality. (#1830)
- The Jaeger exporter `Option` type is removed.
  The type is no longer used by the exporter to configure anything.
  All the previous configurations these options provided were duplicates of SDK configuration.
  They have been removed in favor of using the SDK configuration and focuses the exporter configuration to be only about the endpoints it will send telemetry to. (#1830)

## [0.19.0] - 2021-03-18

### Added

- Added `Marshaler` config option to `otlphttp` to enable otlp over json or protobufs. (#1586)
- A `ForceFlush` method to the `"go.opentelemetry.io/otel/sdk/trace".TracerProvider` to flush all registered `SpanProcessor`s. (#1608)
- Added `WithSampler` and `WithSpanLimits` to tracer provider. (#1633, #1702)
- `"go.opentelemetry.io/otel/trace".SpanContext` now has a `remote` property, and `IsRemote()` predicate, that is true when the `SpanContext` has been extracted from remote context data. (#1701)
- A `Valid` method to the `"go.opentelemetry.io/otel/attribute".KeyValue` type. (#1703)

### Changed

- `trace.SpanContext` is now immutable and has no exported fields. (#1573)
  - `trace.NewSpanContext()` can be used in conjunction with the `trace.SpanContextConfig` struct to initialize a new `SpanContext` where all values are known.
- Update the `ForceFlush` method signature to the `"go.opentelemetry.io/otel/sdk/trace".SpanProcessor` to accept a `context.Context` and return an error. (#1608)
- Update the `Shutdown` method to the `"go.opentelemetry.io/otel/sdk/trace".TracerProvider` return an error on shutdown failure. (#1608)
- The SimpleSpanProcessor will now shut down the enclosed `SpanExporter` and gracefully ignore subsequent calls to `OnEnd` after `Shutdown` is called. (#1612)
- `"go.opentelemetry.io/sdk/metric/controller.basic".WithPusher` is replaced with `WithExporter` to provide consistent naming across project. (#1656)
- Added non-empty string check for trace `Attribute` keys. (#1659)
- Add `description` to SpanStatus only when `StatusCode` is set to error. (#1662)
- Jaeger exporter falls back to `resource.Default`'s `service.name` if the exported Span does not have one. (#1673)
- Jaeger exporter populates Jaeger's Span Process from Resource. (#1673)
- Renamed the `LabelSet` method of `"go.opentelemetry.io/otel/sdk/resource".Resource` to `Set`. (#1692)
- Changed `WithSDK` to `WithSDKOptions` to accept variadic arguments of `TracerProviderOption` type in `go.opentelemetry.io/otel/exporters/trace/jaeger` package. (#1693)
- Changed `WithSDK` to `WithSDKOptions` to accept variadic arguments of `TracerProviderOption` type in `go.opentelemetry.io/otel/exporters/trace/zipkin` package. (#1693)

### Removed

- Removed `serviceName` parameter from Zipkin exporter and uses resource instead. (#1549)
- Removed `WithConfig` from tracer provider to avoid overriding configuration. (#1633)
- Removed the exported `SimpleSpanProcessor` and `BatchSpanProcessor` structs.
   These are now returned as a SpanProcessor interface from their respective constructors. (#1638)
- Removed `WithRecord()` from `trace.SpanOption` when creating a span. (#1660)
- Removed setting status to `Error` while recording an error as a span event in `RecordError`. (#1663)
- Removed `jaeger.WithProcess` configuration option. (#1673)
- Removed `ApplyConfig` method from `"go.opentelemetry.io/otel/sdk/trace".TracerProvider` and the now unneeded `Config` struct. (#1693)

### Fixed

- Jaeger Exporter: Ensure mapping between OTEL and Jaeger span data complies with the specification. (#1626)
- `SamplingResult.TraceState` is correctly propagated to a newly created span's `SpanContext`. (#1655)
- The `otel-collector` example now correctly flushes metric events prior to shutting down the exporter. (#1678)
- Do not set span status message in `SpanStatusFromHTTPStatusCode` if it can be inferred from `http.status_code`. (#1681)
- Synchronization issues in global trace delegate implementation. (#1686)
- Reduced excess memory usage by global `TracerProvider`. (#1687)

## [0.18.0] - 2021-03-03

### Added

- Added `resource.Default()` for use with meter and tracer providers. (#1507)
- `AttributePerEventCountLimit` and `AttributePerLinkCountLimit` for `SpanLimits`. (#1535)
- Added `Keys()` method to `propagation.TextMapCarrier` and `propagation.HeaderCarrier` to adapt `http.Header` to this interface. (#1544)
- Added `code` attributes to `go.opentelemetry.io/otel/semconv` package. (#1558)
- Compatibility testing suite in the CI system for the following systems. (#1567)
   | OS      | Go Version | Architecture |
   | ------- | ---------- | ------------ |
   | Ubuntu  | 1.15       | amd64        |
   | Ubuntu  | 1.14       | amd64        |
   | Ubuntu  | 1.15       | 386          |
   | Ubuntu  | 1.14       | 386          |
   | MacOS   | 1.15       | amd64        |
   | MacOS   | 1.14       | amd64        |
   | Windows | 1.15       | amd64        |
   | Windows | 1.14       | amd64        |
   | Windows | 1.15       | 386          |
   | Windows | 1.14       | 386          |

### Changed

- Replaced interface `oteltest.SpanRecorder` with its existing implementation
  `StandardSpanRecorder`. (#1542)
- Default span limit values to 128. (#1535)
- Rename `MaxEventsPerSpan`, `MaxAttributesPerSpan` and `MaxLinksPerSpan` to `EventCountLimit`, `AttributeCountLimit` and `LinkCountLimit`, and move these fields into `SpanLimits`. (#1535)
- Renamed the `otel/label` package to `otel/attribute`. (#1541)
- Vendor the Jaeger exporter's dependency on Apache Thrift. (#1551)
- Parallelize the CI linting and testing. (#1567)
- Stagger timestamps in exact aggregator tests. (#1569)
- Changed all examples to use `WithBatchTimeout(5 * time.Second)` rather than `WithBatchTimeout(5)`. (#1621)
- Prevent end-users from implementing some interfaces (#1575)

  ```
      "otel/exporters/otlp/otlphttp".Option
      "otel/exporters/stdout".Option
      "otel/oteltest".Option
      "otel/trace".TracerOption
      "otel/trace".SpanOption
      "otel/trace".EventOption
      "otel/trace".LifeCycleOption
      "otel/trace".InstrumentationOption
      "otel/sdk/resource".Option
      "otel/sdk/trace".ParentBasedSamplerOption
      "otel/sdk/trace".ReadOnlySpan
      "otel/sdk/trace".ReadWriteSpan
  ```

### Removed

- Removed attempt to resample spans upon changing the span name with `span.SetName()`. (#1545)
- The `test-benchmark` is no longer a dependency of the `precommit` make target. (#1567)
- Removed the `test-386` make target.
   This was replaced with a full compatibility testing suite (i.e. multi OS/arch) in the CI system. (#1567)

### Fixed

- The sequential timing check of timestamps in the stdout exporter are now setup explicitly to be sequential (#1571). (#1572)
- Windows build of Jaeger tests now compiles with OS specific functions (#1576). (#1577)
- The sequential timing check of timestamps of go.opentelemetry.io/otel/sdk/metric/aggregator/lastvalue are now setup explicitly to be sequential (#1578). (#1579)
- Validate tracestate header keys with vendors according to the W3C TraceContext specification (#1475). (#1581)
- The OTLP exporter includes related labels for translations of a GaugeArray (#1563). (#1570)

## [0.17.0] - 2021-02-12

### Changed

- Rename project default branch from `master` to `main`. (#1505)
- Reverse order in which `Resource` attributes are merged, per change in spec. (#1501)
- Add tooling to maintain "replace" directives in go.mod files automatically. (#1528)
- Create new modules: otel/metric, otel/trace, otel/oteltest, otel/sdk/export/metric, otel/sdk/metric (#1528)
- Move metric-related public global APIs from otel to otel/metric/global. (#1528)

## Fixed

- Fixed otlpgrpc reconnection issue.
- The example code in the README.md of `go.opentelemetry.io/otel/exporters/otlp` is moved to a compiled example test and used the new `WithAddress` instead of `WithEndpoint`. (#1513)
- The otel-collector example now uses the default OTLP receiver port of the collector.

## [0.16.0] - 2021-01-13

### Added

- Add the `ReadOnlySpan` and `ReadWriteSpan` interfaces to provide better control for accessing span data. (#1360)
- `NewGRPCDriver` function returns a `ProtocolDriver` that maintains a single gRPC connection to the collector. (#1369)
- Added documentation about the project's versioning policy. (#1388)
- Added `NewSplitDriver` for OTLP exporter that allows sending traces and metrics to different endpoints. (#1418)
- Added codeql workflow to GitHub Actions (#1428)
- Added Gosec workflow to GitHub Actions (#1429)
- Add new HTTP driver for OTLP exporter in `exporters/otlp/otlphttp`. Currently it only supports the binary protobuf payloads. (#1420)
- Add an OpenCensus exporter bridge. (#1444)

### Changed

- Rename `internal/testing` to `internal/internaltest`. (#1449)
- Rename `export.SpanData` to `export.SpanSnapshot` and use it only for exporting spans. (#1360)
- Store the parent's full `SpanContext` rather than just its span ID in the `span` struct. (#1360)
- Improve span duration accuracy. (#1360)
- Migrated CI/CD from CircleCI to GitHub Actions (#1382)
- Remove duplicate checkout from GitHub Actions workflow (#1407)
- Metric `array` aggregator renamed `exact` to match its `aggregation.Kind` (#1412)
- Metric `exact` aggregator includes per-point timestamps (#1412)
- Metric stdout exporter uses MinMaxSumCount aggregator for ValueRecorder instruments (#1412)
- `NewExporter` from `exporters/otlp` now takes a `ProtocolDriver` as a parameter. (#1369)
- Many OTLP Exporter options became gRPC ProtocolDriver options. (#1369)
- Unify endpoint API that related to OTel exporter. (#1401)
- Optimize metric histogram aggregator to re-use its slice of buckets. (#1435)
- Metric aggregator Count() and histogram Bucket.Counts are consistently `uint64`. (1430)
- Histogram aggregator accepts functional options, uses default boundaries if none given. (#1434)
- `SamplingResult` now passed a `Tracestate` from the parent `SpanContext` (#1432)
- Moved gRPC driver for OTLP exporter to `exporters/otlp/otlpgrpc`. (#1420)
- The `TraceContext` propagator now correctly propagates `TraceState` through the `SpanContext`. (#1447)
- Metric Push and Pull Controller components are combined into a single "basic" Controller:
  - `WithExporter()` and `Start()` to configure Push behavior
  - `Start()` is optional; use `Collect()` and `ForEach()` for Pull behavior
  - `Start()` and `Stop()` accept Context. (#1378)
- The `Event` type is moved from the `otel/sdk/export/trace` package to the `otel/trace` API package. (#1452)

### Removed

- Remove `errUninitializedSpan` as its only usage is now obsolete. (#1360)
- Remove Metric export functionality related to quantiles and summary data points: this is not specified (#1412)
- Remove DDSketch metric aggregator; our intention is to re-introduce this as an option of the histogram aggregator after [new OTLP histogram data types](https://github.com/open-telemetry/opentelemetry-proto/pull/226) are released (#1412)

### Fixed

- `BatchSpanProcessor.Shutdown()` will now shutdown underlying `export.SpanExporter`. (#1443)

## [0.15.0] - 2020-12-10

### Added

- The `WithIDGenerator` `TracerProviderOption` is added to the `go.opentelemetry.io/otel/trace` package to configure an `IDGenerator` for the `TracerProvider`. (#1363)

### Changed

- The Zipkin exporter now uses the Span status code to determine. (#1328)
- `NewExporter` and `Start` functions in `go.opentelemetry.io/otel/exporters/otlp` now receive `context.Context` as a first parameter. (#1357)
- Move the OpenCensus example into `example` directory. (#1359)
- Moved the SDK's `internal.IDGenerator` interface in to the `sdk/trace` package to enable support for externally-defined ID generators. (#1363)
- Bump `github.com/google/go-cmp` from 0.5.3 to 0.5.4 (#1374)
- Bump `github.com/golangci/golangci-lint` in `/internal/tools` (#1375)

### Fixed

- Metric SDK `SumObserver` and `UpDownSumObserver` instruments correctness fixes. (#1381)

## [0.14.0] - 2020-11-19

### Added

- An `EventOption` and the related `NewEventConfig` function are added to the `go.opentelemetry.io/otel` package to configure Span events. (#1254)
- A `TextMapPropagator` and associated `TextMapCarrier` are added to the `go.opentelemetry.io/otel/oteltest` package to test `TextMap` type propagators and their use. (#1259)
- `SpanContextFromContext` returns `SpanContext` from context. (#1255)
- `TraceState` has been added to `SpanContext`. (#1340)
- `DeploymentEnvironmentKey` added to `go.opentelemetry.io/otel/semconv` package. (#1323)
- Add an OpenCensus to OpenTelemetry tracing bridge. (#1305)
- Add a parent context argument to `SpanProcessor.OnStart` to follow the specification. (#1333)
- Add missing tests for `sdk/trace/attributes_map.go`. (#1337)

### Changed

- Move the `go.opentelemetry.io/otel/api/trace` package into `go.opentelemetry.io/otel/trace` with the following changes. (#1229) (#1307)
  - `ID` has been renamed to `TraceID`.
  - `IDFromHex` has been renamed to `TraceIDFromHex`.
  - `EmptySpanContext` is removed.
- Move the `go.opentelemetry.io/otel/api/trace/tracetest` package into `go.opentelemetry.io/otel/oteltest`. (#1229)
- OTLP Exporter updates:
  - supports OTLP v0.6.0 (#1230, #1354)
  - supports configurable aggregation temporality (default: Cumulative, optional: Stateless). (#1296)
- The Sampler is now called on local child spans. (#1233)
- The `Kind` type from the `go.opentelemetry.io/otel/api/metric` package was renamed to `InstrumentKind` to more specifically describe what it is and avoid semantic ambiguity. (#1240)
- The `MetricKind` method of the `Descriptor` type in the `go.opentelemetry.io/otel/api/metric` package was renamed to `Descriptor.InstrumentKind`.
   This matches the returned type and fixes misuse of the term metric. (#1240)
- Move test harness from the `go.opentelemetry.io/otel/api/apitest` package into `go.opentelemetry.io/otel/oteltest`. (#1241)
- Move the `go.opentelemetry.io/otel/api/metric/metrictest` package into `go.opentelemetry.io/oteltest` as part of #964. (#1252)
- Move the `go.opentelemetry.io/otel/api/metric` package into `go.opentelemetry.io/otel/metric` as part of #1303. (#1321)
- Move the `go.opentelemetry.io/otel/api/metric/registry` package into `go.opentelemetry.io/otel/metric/registry` as a part of #1303. (#1316)
- Move the `Number` type (together with related functions) from `go.opentelemetry.io/otel/api/metric` package into `go.opentelemetry.io/otel/metric/number` as a part of #1303. (#1316)
- The function signature of the Span `AddEvent` method in `go.opentelemetry.io/otel` is updated to no longer take an unused context and instead take a required name and a variable number of `EventOption`s. (#1254)
- The function signature of the Span `RecordError` method in `go.opentelemetry.io/otel` is updated to no longer take an unused context and instead take a required error value and a variable number of `EventOption`s. (#1254)
- Move the `go.opentelemetry.io/otel/api/global` package to `go.opentelemetry.io/otel`. (#1262) (#1330)
- Move the `Version` function from `go.opentelemetry.io/otel/sdk` to `go.opentelemetry.io/otel`. (#1330)
- Rename correlation context header from `"otcorrelations"` to `"baggage"` to match the OpenTelemetry specification. (#1267)
- Fix `Code.UnmarshalJSON` to work with valid JSON only. (#1276)
- The `resource.New()` method changes signature to support builtin attributes and functional options, including `telemetry.sdk.*` and
  `host.name` semantic conventions; the former method is renamed `resource.NewWithAttributes`. (#1235)
- The Prometheus exporter now exports non-monotonic counters (i.e. `UpDownCounter`s) as gauges. (#1210)
- Correct the `Span.End` method documentation in the `otel` API to state updates are not allowed on a span after it has ended. (#1310)
- Updated span collection limits for attribute, event and link counts to 1000 (#1318)
- Renamed `semconv.HTTPUrlKey` to `semconv.HTTPURLKey`. (#1338)

### Removed

- The `ErrInvalidHexID`, `ErrInvalidTraceIDLength`, `ErrInvalidSpanIDLength`, `ErrInvalidSpanIDLength`, or `ErrNilSpanID` from the `go.opentelemetry.io/otel` package are unexported now. (#1243)
- The `AddEventWithTimestamp` method on the `Span` interface in `go.opentelemetry.io/otel` is removed due to its redundancy.
   It is replaced by using the `AddEvent` method with a `WithTimestamp` option. (#1254)
- The `MockSpan` and `MockTracer` types are removed from `go.opentelemetry.io/otel/oteltest`.
   `Tracer` and `Span` from the same module should be used in their place instead. (#1306)
- `WorkerCount` option is removed from `go.opentelemetry.io/otel/exporters/otlp`. (#1350)
- Remove the following labels types: INT32, UINT32, UINT64 and FLOAT32. (#1314)

### Fixed

- Rename `MergeItererator` to `MergeIterator` in the `go.opentelemetry.io/otel/label` package. (#1244)
- The `go.opentelemetry.io/otel/api/global` packages global TextMapPropagator now delegates functionality to a globally set delegate for all previously returned propagators. (#1258)
- Fix condition in `label.Any`. (#1299)
- Fix global `TracerProvider` to pass options to its configured provider. (#1329)
- Fix missing handler for `ExactKind` aggregator in OTLP metrics transformer (#1309)

## [0.13.0] - 2020-10-08

### Added

- OTLP Metric exporter supports Histogram aggregation. (#1209)
- The `Code` struct from the `go.opentelemetry.io/otel/codes` package now supports JSON marshaling and unmarshaling as well as implements the `Stringer` interface. (#1214)
- A Baggage API to implement the OpenTelemetry specification. (#1217)
- Add Shutdown method to sdk/trace/provider, shutdown processors in the order they were registered. (#1227)

### Changed

- Set default propagator to no-op propagator. (#1184)
- The `HTTPSupplier`, `HTTPExtractor`, `HTTPInjector`, and `HTTPPropagator` from the `go.opentelemetry.io/otel/api/propagation` package were replaced with unified `TextMapCarrier` and `TextMapPropagator` in the `go.opentelemetry.io/otel/propagation` package. (#1212) (#1325)
- The `New` function from the `go.opentelemetry.io/otel/api/propagation` package was replaced with `NewCompositeTextMapPropagator` in the `go.opentelemetry.io/otel` package. (#1212)
- The status codes of the `go.opentelemetry.io/otel/codes` package have been updated to match the latest OpenTelemetry specification.
   They now are `Unset`, `Error`, and `Ok`.
   They no longer track the gRPC codes. (#1214)
- The `StatusCode` field of the `SpanData` struct in the `go.opentelemetry.io/otel/sdk/export/trace` package now uses the codes package from this package instead of the gRPC project. (#1214)
- Move the `go.opentelemetry.io/otel/api/baggage` package into `go.opentelemetry.io/otel/baggage`. (#1217) (#1325)
- A `Shutdown` method of `SpanProcessor` and all its implementations receives a context and returns an error. (#1264)

### Fixed

- Copies of data from arrays and slices passed to `go.opentelemetry.io/otel/label.ArrayValue()` are now used in the returned `Value` instead of using the mutable data itself. (#1226)

### Removed

- The `ExtractHTTP` and `InjectHTTP` functions from the `go.opentelemetry.io/otel/api/propagation` package were removed. (#1212)
- The `Propagators` interface from the `go.opentelemetry.io/otel/api/propagation` package was removed to conform to the OpenTelemetry specification.
   The explicit `TextMapPropagator` type can be used in its place as this is the `Propagator` type the specification defines. (#1212)
- The `SetAttribute` method of the `Span` from the `go.opentelemetry.io/otel/api/trace` package was removed given its redundancy with the `SetAttributes` method. (#1216)
- The internal implementation of Baggage storage is removed in favor of using the new Baggage API functionality. (#1217)
- Remove duplicate hostname key `HostHostNameKey` in Resource semantic conventions. (#1219)
- Nested array/slice support has been removed. (#1226)

## [0.12.0] - 2020-09-24

### Added

- A `SpanConfigure` function in `go.opentelemetry.io/otel/api/trace` to create a new `SpanConfig` from `SpanOption`s. (#1108)
- In the `go.opentelemetry.io/otel/api/trace` package, `NewTracerConfig` was added to construct new `TracerConfig`s.
   This addition was made to conform with our project option conventions. (#1155)
- Instrumentation library information was added to the Zipkin exporter. (#1119)
- The `SpanProcessor` interface now has a `ForceFlush()` method. (#1166)
- More semantic conventions for k8s as resource attributes. (#1167)

### Changed

- Add reconnecting udp connection type to Jaeger exporter.
   This change adds a new optional implementation of the udp conn interface used to detect changes to an agent's host dns record.
   It then adopts the new destination address to ensure the exporter doesn't get stuck. This change was ported from jaegertracing/jaeger-client-go#520. (#1063)
- Replace `StartOption` and `EndOption` in `go.opentelemetry.io/otel/api/trace` with `SpanOption`.
   This change is matched by replacing the `StartConfig` and `EndConfig` with a unified `SpanConfig`. (#1108)
- Replace the `LinkedTo` span option in `go.opentelemetry.io/otel/api/trace` with `WithLinks`.
   This is be more consistent with our other option patterns, i.e. passing the item to be configured directly instead of its component parts, and provides a cleaner function signature. (#1108)
- The `go.opentelemetry.io/otel/api/trace` `TracerOption` was changed to an interface to conform to project option conventions. (#1109)
- Move the `B3` and `TraceContext` from within the `go.opentelemetry.io/otel/api/trace` package to their own `go.opentelemetry.io/otel/propagators` package.
    This removal of the propagators is reflective of the OpenTelemetry specification for these propagators as well as cleans up the `go.opentelemetry.io/otel/api/trace` API. (#1118)
- Rename Jaeger tags used for instrumentation library information to reflect changes in OpenTelemetry specification. (#1119)
- Rename `ProbabilitySampler` to `TraceIDRatioBased` and change semantics to ignore parent span sampling status. (#1115)
- Move `tools` package under `internal`. (#1141)
- Move `go.opentelemetry.io/otel/api/correlation` package to `go.opentelemetry.io/otel/api/baggage`. (#1142)
   The `correlation.CorrelationContext` propagator has been renamed `baggage.Baggage`.  Other exported functions and types are unchanged.
- Rename `ParentOrElse` sampler to `ParentBased` and allow setting samplers depending on parent span. (#1153)
- In the `go.opentelemetry.io/otel/api/trace` package, `SpanConfigure` was renamed to `NewSpanConfig`. (#1155)
- Change `dependabot.yml` to add a `Skip Changelog` label to dependabot-sourced PRs. (#1161)
- The [configuration style guide](https://github.com/open-telemetry/opentelemetry-go/blob/master/CONTRIBUTING.md#config) has been updated to
   recommend the use of `newConfig()` instead of `configure()`. (#1163)
- The `otlp.Config` type has been unexported and changed to `otlp.config`, along with its initializer. (#1163)
- Ensure exported interface types include parameter names and update the
   Style Guide to reflect this styling rule. (#1172)
- Don't consider unset environment variable for resource detection to be an error. (#1170)
- Rename `go.opentelemetry.io/otel/api/metric.ConfigureInstrument` to `NewInstrumentConfig` and
  `go.opentelemetry.io/otel/api/metric.ConfigureMeter` to `NewMeterConfig`.
- ValueObserver instruments use LastValue aggregator by default. (#1165)
- OTLP Metric exporter supports LastValue aggregation. (#1165)
- Move the `go.opentelemetry.io/otel/api/unit` package to `go.opentelemetry.io/otel/unit`. (#1185)
- Rename `Provider` to `MeterProvider` in the `go.opentelemetry.io/otel/api/metric` package. (#1190)
- Rename `NoopProvider` to `NoopMeterProvider` in the `go.opentelemetry.io/otel/api/metric` package. (#1190)
- Rename `NewProvider` to `NewMeterProvider` in the `go.opentelemetry.io/otel/api/metric/metrictest` package. (#1190)
- Rename `Provider` to `MeterProvider` in the `go.opentelemetry.io/otel/api/metric/registry` package. (#1190)
- Rename `NewProvider` to `NewMeterProvider` in the `go.opentelemetry.io/otel/api/metri/registryc` package. (#1190)
- Rename `Provider` to `TracerProvider` in the `go.opentelemetry.io/otel/api/trace` package. (#1190)
- Rename `NoopProvider` to `NoopTracerProvider` in the `go.opentelemetry.io/otel/api/trace` package. (#1190)
- Rename `Provider` to `TracerProvider` in the `go.opentelemetry.io/otel/api/trace/tracetest` package. (#1190)
- Rename `NewProvider` to `NewTracerProvider` in the `go.opentelemetry.io/otel/api/trace/tracetest` package. (#1190)
- Rename `WrapperProvider` to `WrapperTracerProvider` in the `go.opentelemetry.io/otel/bridge/opentracing` package. (#1190)
- Rename `NewWrapperProvider` to `NewWrapperTracerProvider` in the `go.opentelemetry.io/otel/bridge/opentracing` package. (#1190)
- Rename `Provider` method of the pull controller to `MeterProvider` in the `go.opentelemetry.io/otel/sdk/metric/controller/pull` package. (#1190)
- Rename `Provider` method of the push controller to `MeterProvider` in the `go.opentelemetry.io/otel/sdk/metric/controller/push` package. (#1190)
- Rename `ProviderOptions` to `TracerProviderConfig` in the `go.opentelemetry.io/otel/sdk/trace` package. (#1190)
- Rename `ProviderOption` to `TracerProviderOption` in the `go.opentelemetry.io/otel/sdk/trace` package. (#1190)
- Rename `Provider` to `TracerProvider` in the `go.opentelemetry.io/otel/sdk/trace` package. (#1190)
- Rename `NewProvider` to `NewTracerProvider` in the `go.opentelemetry.io/otel/sdk/trace` package. (#1190)
- Renamed `SamplingDecision` values to comply with OpenTelemetry specification change. (#1192)
- Renamed Zipkin attribute names from `ot.status_code & ot.status_description` to `otel.status_code & otel.status_description`. (#1201)
- The default SDK now invokes registered `SpanProcessor`s in the order they were registered with the `TracerProvider`. (#1195)
- Add test of spans being processed by the `SpanProcessor`s in the order they were registered. (#1203)

### Removed

- Remove the B3 propagator from `go.opentelemetry.io/otel/propagators`. It is now located in the
   `go.opentelemetry.io/contrib/propagators/` module. (#1191)
- Remove the semantic convention for HTTP status text, `HTTPStatusTextKey` from package `go.opentelemetry.io/otel/semconv`. (#1194)

### Fixed

- Zipkin example no longer mentions `ParentSampler`, corrected to `ParentBased`. (#1171)
- Fix missing shutdown processor in otel-collector example. (#1186)
- Fix missing shutdown processor in basic and namedtracer examples. (#1197)

## [0.11.0] - 2020-08-24

### Added

- Support for exporting array-valued attributes via OTLP. (#992)
- `Noop` and `InMemory` `SpanBatcher` implementations to help with testing integrations. (#994)
- Support for filtering metric label sets. (#1047)
- A dimensionality-reducing metric Processor. (#1057)
- Integration tests for more OTel Collector Attribute types. (#1062)
- A new `WithSpanProcessor` `ProviderOption` is added to the `go.opentelemetry.io/otel/sdk/trace` package to create a `Provider` and automatically register the `SpanProcessor`. (#1078)

### Changed

- Rename `sdk/metric/processor/test` to `sdk/metric/processor/processortest`. (#1049)
- Rename `sdk/metric/controller/test` to `sdk/metric/controller/controllertest`. (#1049)
- Rename `api/testharness` to `api/apitest`. (#1049)
- Rename `api/trace/testtrace` to `api/trace/tracetest`. (#1049)
- Change Metric Processor to merge multiple observations. (#1024)
- The `go.opentelemetry.io/otel/bridge/opentracing` bridge package has been made into its own module.
   This removes the package dependencies of this bridge from the rest of the OpenTelemetry based project. (#1038)
- Renamed `go.opentelemetry.io/otel/api/standard` package to `go.opentelemetry.io/otel/semconv` to avoid the ambiguous and generic name `standard` and better describe the package as containing OpenTelemetry semantic conventions. (#1016)
- The environment variable used for resource detection has been changed from `OTEL_RESOURCE_LABELS` to `OTEL_RESOURCE_ATTRIBUTES` (#1042)
- Replace `WithSyncer` with `WithBatcher` in examples. (#1044)
- Replace the `google.golang.org/grpc/codes` dependency in the API with an equivalent `go.opentelemetry.io/otel/codes` package. (#1046)
- Merge the `go.opentelemetry.io/otel/api/label` and `go.opentelemetry.io/otel/api/kv` into the new `go.opentelemetry.io/otel/label` package. (#1060)
- Unify Callback Function Naming.
   Rename `*Callback` with `*Func`. (#1061)
- CI builds validate against last two versions of Go, dropping 1.13 and adding 1.15. (#1064)
- The `go.opentelemetry.io/otel/sdk/export/trace` interfaces `SpanSyncer` and `SpanBatcher` have been replaced with a specification compliant `Exporter` interface.
   This interface still supports the export of `SpanData`, but only as a slice.
   Implementation are also required now to return any error from `ExportSpans` if one occurs as well as implement a `Shutdown` method for exporter clean-up. (#1078)
- The `go.opentelemetry.io/otel/sdk/trace` `NewBatchSpanProcessor` function no longer returns an error.
   If a `nil` exporter is passed as an argument to this function, instead of it returning an error, it now returns a `BatchSpanProcessor` that handles the export of `SpanData` by not taking any action. (#1078)
- The `go.opentelemetry.io/otel/sdk/trace` `NewProvider` function to create a `Provider` no longer returns an error, instead only a `*Provider`.
   This change is related to `NewBatchSpanProcessor` not returning an error which was the only error this function would return. (#1078)

### Removed

- Duplicate, unused API sampler interface. (#999)
   Use the [`Sampler` interface](https://github.com/open-telemetry/opentelemetry-go/blob/v0.11.0/sdk/trace/sampling.go) provided by the SDK instead.
- The `grpctrace` instrumentation was moved to the `go.opentelemetry.io/contrib` repository and out of this repository.
   This move includes moving the `grpc` example to the `go.opentelemetry.io/contrib` as well. (#1027)
- The `WithSpan` method of the `Tracer` interface.
   The functionality this method provided was limited compared to what a user can provide themselves.
   It was removed with the understanding that if there is sufficient user need it can be added back based on actual user usage. (#1043)
- The `RegisterSpanProcessor` and `UnregisterSpanProcessor` functions.
   These were holdovers from an approach prior to the TracerProvider design. They were not used anymore. (#1077)
- The `oterror` package. (#1026)
- The `othttp` and `httptrace` instrumentations were moved to `go.opentelemetry.io/contrib`. (#1032)

### Fixed

- The `semconv.HTTPServerMetricAttributesFromHTTPRequest()` function no longer generates the high-cardinality `http.request.content.length` label. (#1031)
- Correct instrumentation version tag in Jaeger exporter. (#1037)
- The SDK span will now set an error event if the `End` method is called during a panic (i.e. it was deferred). (#1043)
- Move internally generated protobuf code from the `go.opentelemetry.io/otel` to the OTLP exporter to reduce dependency overhead. (#1050)
- The `otel-collector` example referenced outdated collector processors. (#1006)

## [0.10.0] - 2020-07-29

This release migrates the default OpenTelemetry SDK into its own Go module, decoupling the SDK from the API and reducing dependencies for instrumentation packages.

### Added

- The Zipkin exporter now has `NewExportPipeline` and `InstallNewPipeline` constructor functions to match the common pattern.
    These function build a new exporter with default SDK options and register the exporter with the `global` package respectively. (#944)
- Add propagator option for gRPC instrumentation. (#986)
- The `testtrace` package now tracks the `trace.SpanKind` for each span. (#987)

### Changed

- Replace the `RegisterGlobal` `Option` in the Jaeger exporter with an `InstallNewPipeline` constructor function.
   This matches the other exporter constructor patterns and will register a new exporter after building it with default configuration. (#944)
- The trace (`go.opentelemetry.io/otel/exporters/trace/stdout`) and metric (`go.opentelemetry.io/otel/exporters/metric/stdout`) `stdout` exporters are now merged into a single exporter at `go.opentelemetry.io/otel/exporters/stdout`.
   This new exporter was made into its own Go module to follow the pattern of all exporters and decouple it from the `go.opentelemetry.io/otel` module. (#956, #963)
- Move the `go.opentelemetry.io/otel/exporters/test` test package to `go.opentelemetry.io/otel/sdk/export/metric/metrictest`. (#962)
- The `go.opentelemetry.io/otel/api/kv/value` package was merged into the parent `go.opentelemetry.io/otel/api/kv` package. (#968)
  - `value.Bool` was replaced with `kv.BoolValue`.
  - `value.Int64` was replaced with `kv.Int64Value`.
  - `value.Uint64` was replaced with `kv.Uint64Value`.
  - `value.Float64` was replaced with `kv.Float64Value`.
  - `value.Int32` was replaced with `kv.Int32Value`.
  - `value.Uint32` was replaced with `kv.Uint32Value`.
  - `value.Float32` was replaced with `kv.Float32Value`.
  - `value.String` was replaced with `kv.StringValue`.
  - `value.Int` was replaced with `kv.IntValue`.
  - `value.Uint` was replaced with `kv.UintValue`.
  - `value.Array` was replaced with `kv.ArrayValue`.
- Rename `Infer` to `Any` in the `go.opentelemetry.io/otel/api/kv` package. (#972)
- Change `othttp` to use the `httpsnoop` package to wrap the `ResponseWriter` so that optional interfaces (`http.Hijacker`, `http.Flusher`, etc.) that are implemented by the original `ResponseWriter`are also implemented by the wrapped `ResponseWriter`. (#979)
- Rename `go.opentelemetry.io/otel/sdk/metric/aggregator/test` package to `go.opentelemetry.io/otel/sdk/metric/aggregator/aggregatortest`. (#980)
- Make the SDK into its own Go module called `go.opentelemetry.io/otel/sdk`. (#985)
- Changed the default trace `Sampler` from `AlwaysOn` to `ParentOrElse(AlwaysOn)`. (#989)

### Removed

- The `IndexedAttribute` function from the `go.opentelemetry.io/otel/api/label` package was removed in favor of `IndexedLabel` which it was synonymous with. (#970)

### Fixed

- Bump github.com/golangci/golangci-lint from 1.28.3 to 1.29.0 in /tools. (#953)
- Bump github.com/google/go-cmp from 0.5.0 to 0.5.1. (#957)
- Use `global.Handle` for span export errors in the OTLP exporter. (#946)
- Correct Go language formatting in the README documentation. (#961)
- Remove default SDK dependencies from the `go.opentelemetry.io/otel/api` package. (#977)
- Remove default SDK dependencies from the `go.opentelemetry.io/otel/instrumentation` package. (#983)
- Move documented examples for `go.opentelemetry.io/otel/instrumentation/grpctrace` interceptors into Go example tests. (#984)

## [0.9.0] - 2020-07-20

### Added

- A new Resource Detector interface is included to allow resources to be automatically detected and included. (#939)
- A Detector to automatically detect resources from an environment variable. (#939)
- Github action to generate protobuf Go bindings locally in `internal/opentelemetry-proto-gen`. (#938)
- OTLP .proto files from `open-telemetry/opentelemetry-proto` imported as a git submodule under `internal/opentelemetry-proto`.
   References to `github.com/open-telemetry/opentelemetry-proto` changed to `go.opentelemetry.io/otel/internal/opentelemetry-proto-gen`. (#942)

### Changed

- Non-nil value `struct`s for key-value pairs will be marshalled using JSON rather than `Sprintf`. (#948)

### Removed

- Removed dependency on `github.com/open-telemetry/opentelemetry-collector`. (#943)

## [0.8.0] - 2020-07-09

### Added

- The `B3Encoding` type to represent the B3 encoding(s) the B3 propagator can inject.
   A value for HTTP supported encodings (Multiple Header: `MultipleHeader`, Single Header: `SingleHeader`) are included. (#882)
- The `FlagsDeferred` trace flag to indicate if the trace sampling decision has been deferred. (#882)
- The `FlagsDebug` trace flag to indicate if the trace is a debug trace. (#882)
- Add `peer.service` semantic attribute. (#898)
- Add database-specific semantic attributes. (#899)
- Add semantic convention for `faas.coldstart` and `container.id`. (#909)
- Add http content size semantic conventions. (#905)
- Include `http.request_content_length` in HTTP request basic attributes. (#905)
- Add semantic conventions for operating system process resource attribute keys. (#919)
- The Jaeger exporter now has a `WithBatchMaxCount` option to specify the maximum number of spans sent in a batch. (#931)

### Changed

- Update `CONTRIBUTING.md` to ask for updates to `CHANGELOG.md` with each pull request. (#879)
- Use lowercase header names for B3 Multiple Headers. (#881)
- The B3 propagator `SingleHeader` field has been replaced with `InjectEncoding`.
   This new field can be set to combinations of the `B3Encoding` bitmasks and will inject trace information in these encodings.
   If no encoding is set, the propagator will default to `MultipleHeader` encoding. (#882)
- The B3 propagator now extracts from either HTTP encoding of B3 (Single Header or Multiple Header) based on what is contained in the header.
   Preference is given to Single Header encoding with Multiple Header being the fallback if Single Header is not found or is invalid.
   This behavior change is made to dynamically support all correctly encoded traces received instead of having to guess the expected encoding prior to receiving. (#882)
- Extend semantic conventions for RPC. (#900)
- To match constant naming conventions in the `api/standard` package, the `FaaS*` key names are appended with a suffix of `Key`. (#920)
  - `"api/standard".FaaSName` -> `FaaSNameKey`
  - `"api/standard".FaaSID` -> `FaaSIDKey`
  - `"api/standard".FaaSVersion` -> `FaaSVersionKey`
  - `"api/standard".FaaSInstance` -> `FaaSInstanceKey`

### Removed

- The `FlagsUnused` trace flag is removed.
   The purpose of this flag was to act as the inverse of `FlagsSampled`, the inverse of `FlagsSampled` is used instead. (#882)
- The B3 header constants (`B3SingleHeader`, `B3DebugFlagHeader`, `B3TraceIDHeader`, `B3SpanIDHeader`, `B3SampledHeader`, `B3ParentSpanIDHeader`) are removed.
   If B3 header keys are needed [the authoritative OpenZipkin package constants](https://pkg.go.dev/github.com/openzipkin/zipkin-go@v0.2.2/propagation/b3?tab=doc#pkg-constants) should be used instead. (#882)

### Fixed

- The B3 Single Header name is now correctly `b3` instead of the previous `X-B3`. (#881)
- The B3 propagator now correctly supports sampling only values (`b3: 0`, `b3: 1`, or `b3: d`) for a Single B3 Header. (#882)
- The B3 propagator now propagates the debug flag.
   This removes the behavior of changing the debug flag into a set sampling bit.
   Instead, this now follow the B3 specification and omits the `X-B3-Sampling` header. (#882)
- The B3 propagator now tracks "unset" sampling state (meaning "defer the decision") and does not set the `X-B3-Sampling` header when injecting. (#882)
- Bump github.com/itchyny/gojq from 0.10.3 to 0.10.4 in /tools. (#883)
- Bump github.com/opentracing/opentracing-go from v1.1.1-0.20190913142402-a7454ce5950e to v1.2.0. (#885)
- The tracing time conversion for OTLP spans is now correctly set to `UnixNano`. (#896)
- Ensure span status is not set to `Unknown` when no HTTP status code is provided as it is assumed to be `200 OK`. (#908)
- Ensure `httptrace.clientTracer` closes `http.headers` span. (#912)
- Prometheus exporter will not apply stale updates or forget inactive metrics. (#903)
- Add test for api.standard `HTTPClientAttributesFromHTTPRequest`. (#905)
- Bump github.com/golangci/golangci-lint from 1.27.0 to 1.28.1 in /tools. (#901, #913)
- Update otel-colector example to use the v0.5.0 collector. (#915)
- The `grpctrace` instrumentation uses a span name conforming to the OpenTelemetry semantic conventions (does not contain a leading slash (`/`)). (#922)
- The `grpctrace` instrumentation includes an `rpc.method` attribute now set to the gRPC method name. (#900, #922)
- The `grpctrace` instrumentation `rpc.service` attribute now contains the package name if one exists.
   This is in accordance with OpenTelemetry semantic conventions. (#922)
- Correlation Context extractor will no longer insert an empty map into the returned context when no valid values are extracted. (#923)
- Bump google.golang.org/api from 0.28.0 to 0.29.0 in /exporters/trace/jaeger. (#925)
- Bump github.com/itchyny/gojq from 0.10.4 to 0.11.0 in /tools. (#926)
- Bump github.com/golangci/golangci-lint from 1.28.1 to 1.28.2 in /tools. (#930)

## [0.7.0] - 2020-06-26

This release implements the v0.5.0 version of the OpenTelemetry specification.

### Added

- The othttp instrumentation now includes default metrics. (#861)
- This CHANGELOG file to track all changes in the project going forward.
- Support for array type attributes. (#798)
- Apply transitive dependabot go.mod dependency updates as part of a new automatic Github workflow. (#844)
- Timestamps are now passed to exporters for each export. (#835)
- Add new `Accumulation` type to metric SDK to transport telemetry from `Accumulator`s to `Processor`s.
   This replaces the prior `Record` `struct` use for this purpose. (#835)
- New dependabot integration to automate package upgrades. (#814)
- `Meter` and `Tracer` implementations accept instrumentation version version as an optional argument.
   This instrumentation version is passed on to exporters. (#811) (#805) (#802)
- The OTLP exporter includes the instrumentation version in telemetry it exports. (#811)
- Environment variables for Jaeger exporter are supported. (#796)
- New `aggregation.Kind` in the export metric API. (#808)
- New example that uses OTLP and the collector. (#790)
- Handle errors in the span `SetName` during span initialization. (#791)
- Default service config to enable retries for retry-able failed requests in the OTLP exporter and an option to override this default. (#777)
- New `go.opentelemetry.io/otel/api/oterror` package to uniformly support error handling and definitions for the project. (#778)
- New `global` default implementation of the `go.opentelemetry.io/otel/api/oterror.Handler` interface to be used to handle errors prior to an user defined `Handler`.
   There is also functionality for the user to register their `Handler` as well as a convenience function `Handle` to handle an error with this global `Handler`(#778)
- Options to specify propagators for httptrace and grpctrace instrumentation. (#784)
- The required `application/json` header for the Zipkin exporter is included in all exports. (#774)
- Integrate HTTP semantics helpers from the contrib repository into the `api/standard` package. #769

### Changed

- Rename `Integrator` to `Processor` in the metric SDK. (#863)
- Rename `AggregationSelector` to `AggregatorSelector`. (#859)
- Rename `SynchronizedCopy` to `SynchronizedMove`. (#858)
- Rename `simple` integrator to `basic` integrator. (#857)
- Merge otlp collector examples. (#841)
- Change the metric SDK to support cumulative, delta, and pass-through exporters directly.
   With these changes, cumulative and delta specific exporters are able to request the correct kind of aggregation from the SDK. (#840)
- The `Aggregator.Checkpoint` API is renamed to `SynchronizedCopy` and adds an argument, a different `Aggregator` into which the copy is stored. (#812)
- The `export.Aggregator` contract is that `Update()` and `SynchronizedCopy()` are synchronized with each other.
   All the aggregation interfaces (`Sum`, `LastValue`, ...) are not meant to be synchronized, as the caller is expected to synchronize aggregators at a higher level after the `Accumulator`.
   Some of the `Aggregators` used unnecessary locking and that has been cleaned up. (#812)
- Use of `metric.Number` was replaced by `int64` now that we use `sync.Mutex` in the `MinMaxSumCount` and `Histogram` `Aggregators`. (#812)
- Replace `AlwaysParentSample` with `ParentSample(fallback)` to match the OpenTelemetry v0.5.0 specification. (#810)
- Rename `sdk/export/metric/aggregator` to `sdk/export/metric/aggregation`. #808
- Send configured headers with every request in the OTLP exporter, instead of just on connection creation. (#806)
- Update error handling for any one off error handlers, replacing, instead, with the `global.Handle` function. (#791)
- Rename `plugin` directory to `instrumentation` to match the OpenTelemetry specification. (#779)
- Makes the argument order to Histogram and DDSketch `New()` consistent. (#781)

### Removed

- `Uint64NumberKind` and related functions from the API. (#864)
- Context arguments from `Aggregator.Checkpoint` and `Integrator.Process` as they were unused. (#803)
- `SpanID` is no longer included in parameters for sampling decision to match the OpenTelemetry specification. (#775)

### Fixed

- Upgrade OTLP exporter to opentelemetry-proto matching the opentelemetry-collector v0.4.0 release. (#866)
- Allow changes to `go.sum` and `go.mod` when running dependabot tidy-up. (#871)
- Bump github.com/stretchr/testify from 1.4.0 to 1.6.1. (#824)
- Bump github.com/prometheus/client_golang from 1.7.0 to 1.7.1 in /exporters/metric/prometheus. (#867)
- Bump google.golang.org/grpc from 1.29.1 to 1.30.0 in /exporters/trace/jaeger. (#853)
- Bump google.golang.org/grpc from 1.29.1 to 1.30.0 in /exporters/trace/zipkin. (#854)
- Bumps github.com/golang/protobuf from 1.3.2 to 1.4.2 (#848)
- Bump github.com/stretchr/testify from 1.4.0 to 1.6.1 in /exporters/otlp (#817)
- Bump github.com/golangci/golangci-lint from 1.25.1 to 1.27.0 in /tools (#828)
- Bump github.com/prometheus/client_golang from 1.5.0 to 1.7.0 in /exporters/metric/prometheus (#838)
- Bump github.com/stretchr/testify from 1.4.0 to 1.6.1 in /exporters/trace/jaeger (#829)
- Bump github.com/benbjohnson/clock from 1.0.0 to 1.0.3 (#815)
- Bump github.com/stretchr/testify from 1.4.0 to 1.6.1 in /exporters/trace/zipkin (#823)
- Bump github.com/itchyny/gojq from 0.10.1 to 0.10.3 in /tools (#830)
- Bump github.com/stretchr/testify from 1.4.0 to 1.6.1 in /exporters/metric/prometheus (#822)
- Bump google.golang.org/grpc from 1.27.1 to 1.29.1 in /exporters/trace/zipkin (#820)
- Bump google.golang.org/grpc from 1.27.1 to 1.29.1 in /exporters/trace/jaeger (#831)
- Bump github.com/google/go-cmp from 0.4.0 to 0.5.0 (#836)
- Bump github.com/google/go-cmp from 0.4.0 to 0.5.0 in /exporters/trace/jaeger (#837)
- Bump github.com/google/go-cmp from 0.4.0 to 0.5.0 in /exporters/otlp (#839)
- Bump google.golang.org/api from 0.20.0 to 0.28.0 in /exporters/trace/jaeger (#843)
- Set span status from HTTP status code in the othttp instrumentation. (#832)
- Fixed typo in push controller comment. (#834)
- The `Aggregator` testing has been updated and cleaned. (#812)
- `metric.Number(0)` expressions are replaced by `0` where possible. (#812)
- Fixed `global` `handler_test.go` test failure. #804
- Fixed `BatchSpanProcessor.Shutdown` to wait until all spans are processed. (#766)
- Fixed OTLP example's accidental early close of exporter. (#807)
- Ensure zipkin exporter reads and closes response body. (#788)
- Update instrumentation to use `api/standard` keys instead of custom keys. (#782)
- Clean up tools and RELEASING documentation. (#762)

## [0.6.0] - 2020-05-21

### Added

- Support for `Resource`s in the prometheus exporter. (#757)
- New pull controller. (#751)
- New `UpDownSumObserver` instrument. (#750)
- OpenTelemetry collector demo. (#711)
- New `SumObserver` instrument. (#747)
- New `UpDownCounter` instrument. (#745)
- New timeout `Option` and configuration function `WithTimeout` to the push controller. (#742)
- New `api/standards` package to implement semantic conventions and standard key-value generation. (#731)

### Changed

- Rename `Register*` functions in the metric API to `New*` for all `Observer` instruments. (#761)
- Use `[]float64` for histogram boundaries, not `[]metric.Number`. (#758)
- Change OTLP example to use exporter as a trace `Syncer` instead of as an unneeded `Batcher`. (#756)
- Replace `WithResourceAttributes()` with `WithResource()` in the trace SDK. (#754)
- The prometheus exporter now uses the new pull controller. (#751)
- Rename `ScheduleDelayMillis` to `BatchTimeout` in the trace `BatchSpanProcessor`.(#752)
- Support use of synchronous instruments in asynchronous callbacks (#725)
- Move `Resource` from the `Export` method parameter into the metric export `Record`. (#739)
- Rename `Observer` instrument to `ValueObserver`. (#734)
- The push controller now has a method (`Provider()`) to return a `metric.Provider` instead of the old `Meter` method that acted as a `metric.Provider`. (#738)
- Replace `Measure` instrument by `ValueRecorder` instrument. (#732)
- Rename correlation context header from `"Correlation-Context"` to `"otcorrelations"` to match the OpenTelemetry specification. (#727)

### Fixed

- Ensure gRPC `ClientStream` override methods do not panic in grpctrace package. (#755)
- Disable parts of `BatchSpanProcessor` test until a fix is found. (#743)
- Fix `string` case in `kv` `Infer` function. (#746)
- Fix panic in grpctrace client interceptors. (#740)
- Refactor the `api/metrics` push controller and add `CheckpointSet` synchronization. (#737)
- Rewrite span batch process queue batching logic. (#719)
- Remove the push controller named Meter map. (#738)
- Fix Histogram aggregator initial state (fix #735). (#736)
- Ensure golang alpine image is running `golang-1.14` for examples. (#733)
- Added test for grpctrace `UnaryInterceptorClient`. (#695)
- Rearrange `api/metric` code layout. (#724)

## [0.5.0] - 2020-05-13

### Added

- Batch `Observer` callback support. (#717)
- Alias `api` types to root package of project. (#696)
- Create basic `othttp.Transport` for simple client instrumentation. (#678)
- `SetAttribute(string, interface{})` to the trace API. (#674)
- Jaeger exporter option that allows user to specify custom http client. (#671)
- `Stringer` and `Infer` methods to `key`s. (#662)

### Changed

- Rename `NewKey` in the `kv` package to just `Key`. (#721)
- Move `core` and `key` to `kv` package. (#720)
- Make the metric API `Meter` a `struct` so the abstract `MeterImpl` can be passed and simplify implementation. (#709)
- Rename SDK `Batcher` to `Integrator` to match draft OpenTelemetry SDK specification. (#710)
- Rename SDK `Ungrouped` integrator to `simple.Integrator` to match draft OpenTelemetry SDK specification. (#710)
- Rename SDK `SDK` `struct` to `Accumulator` to match draft OpenTelemetry SDK specification. (#710)
- Move `Number` from `core` to `api/metric` package. (#706)
- Move `SpanContext` from `core` to `trace` package. (#692)
- Change traceparent header from `Traceparent` to `traceparent` to implement the W3C specification. (#681)

### Fixed

- Update tooling to run generators in all submodules. (#705)
- gRPC interceptor regexp to match methods without a service name. (#683)
- Use a `const` for padding 64-bit B3 trace IDs. (#701)
- Update `mockZipkin` listen address from `:0` to `127.0.0.1:0`. (#700)
- Left-pad 64-bit B3 trace IDs with zero. (#698)
- Propagate at least the first W3C tracestate header. (#694)
- Remove internal `StateLocker` implementation. (#688)
- Increase instance size CI system uses. (#690)
- Add a `key` benchmark and use reflection in `key.Infer()`. (#679)
- Fix internal `global` test by using `global.Meter` with `RecordBatch()`. (#680)
- Reimplement histogram using mutex instead of `StateLocker`. (#669)
- Switch `MinMaxSumCount` to a mutex lock implementation instead of `StateLocker`. (#667)
- Update documentation to not include any references to `WithKeys`. (#672)
- Correct misspelling. (#668)
- Fix clobbering of the span context if extraction fails. (#656)
- Bump `golangci-lint` and work around the corrupting bug. (#666) (#670)

## [0.4.3] - 2020-04-24

### Added

- `Dockerfile` and `docker-compose.yml` to run example code. (#635)
- New `grpctrace` package that provides gRPC client and server interceptors for both unary and stream connections. (#621)
- New `api/label` package, providing common label set implementation. (#651)
- Support for JSON marshaling of `Resources`. (#654)
- `TraceID` and `SpanID` implementations for `Stringer` interface. (#642)
- `RemoteAddrKey` in the othttp plugin to include the HTTP client address in top-level spans. (#627)
- `WithSpanFormatter` option to the othttp plugin. (#617)
- Updated README to include section for compatible libraries and include reference to the contrib repository. (#612)
- The prometheus exporter now supports exporting histograms. (#601)
- A `String` method to the `Resource` to return a hashable identifier for a now unique resource. (#613)
- An `Iter` method to the `Resource` to return an array `AttributeIterator`. (#613)
- An `Equal` method to the `Resource` test the equivalence of resources. (#613)
- An iterable structure (`AttributeIterator`) for `Resource` attributes.

### Changed

- zipkin export's `NewExporter` now requires a `serviceName` argument to ensure this needed values is provided. (#644)
- Pass `Resources` through the metrics export pipeline. (#659)

### Removed

- `WithKeys` option from the metric API. (#639)

### Fixed

- Use the `label.Set.Equivalent` value instead of an encoding in the batcher. (#658)
- Correct typo `trace.Exporter` to `trace.SpanSyncer` in comments. (#653)
- Use type names for return values in jaeger exporter. (#648)
- Increase the visibility of the `api/key` package by updating comments and fixing usages locally. (#650)
- `Checkpoint` only after `Update`; Keep records in the `sync.Map` longer. (#647)
- Do not cache `reflect.ValueOf()` in metric Labels. (#649)
- Batch metrics exported from the OTLP exporter based on `Resource` and labels. (#626)
- Add error wrapping to the prometheus exporter. (#631)
- Update the OTLP exporter batching of traces to use a unique `string` representation of an associated `Resource` as the batching key. (#623)
- Update OTLP `SpanData` transform to only include the `ParentSpanID` if one exists. (#614)
- Update `Resource` internal representation to uniquely and reliably identify resources. (#613)
- Check return value from `CheckpointSet.ForEach` in prometheus exporter. (#622)
- Ensure spans created by httptrace client tracer reflect operation structure. (#618)
- Create a new recorder rather than reuse when multiple observations in same epoch for asynchronous instruments. #610
- The default port the OTLP exporter uses to connect to the OpenTelemetry collector is updated to match the one the collector listens on by default. (#611)

## [0.4.2] - 2020-03-31

### Fixed

- Fix `pre_release.sh` to update version in `sdk/opentelemetry.go`. (#607)
- Fix time conversion from internal to OTLP in OTLP exporter. (#606)

## [0.4.1] - 2020-03-31

### Fixed

- Update `tag.sh` to create signed tags. (#604)

## [0.4.0] - 2020-03-30

### Added

- New API package `api/metric/registry` that exposes a `MeterImpl` wrapper for use by SDKs to generate unique instruments. (#580)
- Script to verify examples after a new release. (#579)

### Removed

- The dogstatsd exporter due to lack of support.
   This additionally removes support for statsd. (#591)
- `LabelSet` from the metric API.
   This is replaced by a `[]core.KeyValue` slice. (#595)
- `Labels` from the metric API's `Meter` interface. (#595)

### Changed

- The metric `export.Labels` became an interface which the SDK implements and the `export` package provides a simple, immutable implementation of this interface intended for testing purposes. (#574)
- Renamed `internal/metric.Meter` to `MeterImpl`. (#580)
- Renamed `api/global/internal.obsImpl` to `asyncImpl`. (#580)

### Fixed

- Corrected missing return in mock span. (#582)
- Update License header for all source files to match CNCF guidelines and include a test to ensure it is present. (#586) (#596)
- Update to v0.3.0 of the OTLP in the OTLP exporter. (#588)
- Update pre-release script to be compatible between GNU and BSD based systems. (#592)
- Add a `RecordBatch` benchmark. (#594)
- Moved span transforms of the OTLP exporter to the internal package. (#593)
- Build both go-1.13 and go-1.14 in circleci to test for all supported versions of Go. (#569)
- Removed unneeded allocation on empty labels in OLTP exporter. (#597)
- Update `BatchedSpanProcessor` to process the queue until no data but respect max batch size. (#599)
- Update project documentation godoc.org links to pkg.go.dev. (#602)

## [0.3.0] - 2020-03-21

This is a first official beta release, which provides almost fully complete metrics, tracing, and context propagation functionality.
There is still a possibility of breaking changes.

### Added

- Add `Observer` metric instrument. (#474)
- Add global `Propagators` functionality to enable deferred initialization for propagators registered before the first Meter SDK is installed. (#494)
- Simplified export setup pipeline for the jaeger exporter to match other exporters. (#459)
- The zipkin trace exporter. (#495)
- The OTLP exporter to export metric and trace telemetry to the OpenTelemetry collector. (#497) (#544) (#545)
- Add `StatusMessage` field to the trace `Span`. (#524)
- Context propagation in OpenTracing bridge in terms of OpenTelemetry context propagation. (#525)
- The `Resource` type was added to the SDK. (#528)
- The global API now supports a `Tracer` and `Meter` function as shortcuts to getting a global `*Provider` and calling these methods directly. (#538)
- The metric API now defines a generic `MeterImpl` interface to support general purpose `Meter` construction.
   Additionally, `SyncImpl` and `AsyncImpl` are added to support general purpose instrument construction. (#560)
- A metric `Kind` is added to represent the `MeasureKind`, `ObserverKind`, and `CounterKind`. (#560)
- Scripts to better automate the release process. (#576)

### Changed

- Default to to use `AlwaysSampler` instead of `ProbabilitySampler` to match OpenTelemetry specification. (#506)
- Renamed `AlwaysSampleSampler` to `AlwaysOnSampler` in the trace API. (#511)
- Renamed `NeverSampleSampler` to `AlwaysOffSampler` in the trace API. (#511)
- The `Status` field of the `Span` was changed to `StatusCode` to disambiguate with the added `StatusMessage`. (#524)
- Updated the trace `Sampler` interface conform to the OpenTelemetry specification. (#531)
- Rename metric API `Options` to `Config`. (#541)
- Rename metric `Counter` aggregator to be `Sum`. (#541)
- Unify metric options into `Option` from instrument specific options. (#541)
- The trace API's `TraceProvider` now support `Resource`s. (#545)
- Correct error in zipkin module name. (#548)
- The jaeger trace exporter now supports `Resource`s. (#551)
- Metric SDK now supports `Resource`s.
   The `WithResource` option was added to configure a `Resource` on creation and the `Resource` method was added to the metric `Descriptor` to return the associated `Resource`. (#552)
- Replace `ErrNoLastValue` and `ErrEmptyDataSet` by `ErrNoData` in the metric SDK. (#557)
- The stdout trace exporter now supports `Resource`s. (#558)
- The metric `Descriptor` is now included at the API instead of the SDK. (#560)
- Replace `Ordered` with an iterator in `export.Labels`. (#567)

### Removed

- The vendor specific Stackdriver. It is now hosted on 3rd party vendor infrastructure. (#452)
- The `Unregister` method for metric observers as it is not in the OpenTelemetry specification. (#560)
- `GetDescriptor` from the metric SDK. (#575)
- The `Gauge` instrument from the metric API. (#537)

### Fixed

- Make histogram aggregator checkpoint consistent. (#438)
- Update README with import instructions and how to build and test. (#505)
- The default label encoding was updated to be unique. (#508)
- Use `NewRoot` in the othttp plugin for public endpoints. (#513)
- Fix data race in `BatchedSpanProcessor`. (#518)
- Skip test-386 for Mac OS 10.15.x (Catalina and upwards). #521
- Use a variable-size array to represent ordered labels in maps. (#523)
- Update the OTLP protobuf and update changed import path. (#532)
- Use `StateLocker` implementation in `MinMaxSumCount`. (#546)
- Eliminate goroutine leak in histogram stress test. (#547)
- Update OTLP exporter with latest protobuf. (#550)
- Add filters to the othttp plugin. (#556)
- Provide an implementation of the `Header*` filters that do not depend on Go 1.14. (#565)
- Encode labels once during checkpoint.
   The checkpoint function is executed in a single thread so we can do the encoding lazily before passing the encoded version of labels to the exporter.
   This is a cheap and quick way to avoid encoding the labels on every collection interval. (#572)
- Run coverage over all packages in `COVERAGE_MOD_DIR`. (#573)

## [0.2.3] - 2020-03-04

### Added

- `RecordError` method on `Span`s in the trace API to Simplify adding error events to spans. (#473)
- Configurable push frequency for exporters setup pipeline. (#504)

### Changed

- Rename the `exporter` directory to `exporters`.
   The `go.opentelemetry.io/otel/exporter/trace/jaeger` package was mistakenly released with a `v1.0.0` tag instead of `v0.1.0`.
   This resulted in all subsequent releases not becoming the default latest.
   A consequence of this was that all `go get`s pulled in the incompatible `v0.1.0` release of that package when pulling in more recent packages from other otel packages.
   Renaming the `exporter` directory to `exporters` fixes this issue by renaming the package and therefore clearing any existing dependency tags.
   Consequentially, this action also renames *all* exporter packages. (#502)

### Removed

- The `CorrelationContextHeader` constant in the `correlation` package is no longer exported. (#503)

## [0.2.2] - 2020-02-27

### Added

- `HTTPSupplier` interface in the propagation API to specify methods to retrieve and store a single value for a key to be associated with a carrier. (#467)
- `HTTPExtractor` interface in the propagation API to extract information from an `HTTPSupplier` into a context. (#467)
- `HTTPInjector` interface in the propagation API to inject information into an `HTTPSupplier.` (#467)
- `Config` and configuring `Option` to the propagator API. (#467)
- `Propagators` interface in the propagation API to contain the set of injectors and extractors for all supported carrier formats. (#467)
- `HTTPPropagator` interface in the propagation API to inject and extract from an `HTTPSupplier.` (#467)
- `WithInjectors` and `WithExtractors` functions to the propagator API to configure injectors and extractors to use. (#467)
- `ExtractHTTP` and `InjectHTTP` functions to apply configured HTTP extractors and injectors to a passed context. (#467)
- Histogram aggregator. (#433)
- `DefaultPropagator` function and have it return `trace.TraceContext` as the default context propagator. (#456)
- `AlwaysParentSample` sampler to the trace API. (#455)
- `WithNewRoot` option function to the trace API to specify the created span should be considered a root span. (#451)

### Changed

- Renamed `WithMap` to `ContextWithMap` in the correlation package. (#481)
- Renamed `FromContext` to `MapFromContext` in the correlation package. (#481)
- Move correlation context propagation to correlation package. (#479)
- Do not default to putting remote span context into links. (#480)
- `Tracer.WithSpan` updated to accept `StartOptions`. (#472)
- Renamed `MetricKind` to `Kind` to not stutter in the type usage. (#432)
- Renamed the `export` package to `metric` to match directory structure. (#432)
- Rename the `api/distributedcontext` package to `api/correlation`. (#444)
- Rename the `api/propagators` package to `api/propagation`. (#444)
- Move the propagators from the `propagators` package into the `trace` API package. (#444)
- Update `Float64Gauge`, `Int64Gauge`, `Float64Counter`, `Int64Counter`, `Float64Measure`, and `Int64Measure` metric methods to use value receivers instead of pointers. (#462)
- Moved all dependencies of tools package to a tools directory. (#466)

### Removed

- Binary propagators. (#467)
- NOOP propagator. (#467)

### Fixed

- Upgraded `github.com/golangci/golangci-lint` from `v1.21.0` to `v1.23.6` in `tools/`. (#492)
- Fix a possible nil-dereference crash (#478)
- Correct comments for `InstallNewPipeline` in the stdout exporter. (#483)
- Correct comments for `InstallNewPipeline` in the dogstatsd exporter. (#484)
- Correct comments for `InstallNewPipeline` in the prometheus exporter. (#482)
- Initialize `onError` based on `Config` in prometheus exporter. (#486)
- Correct module name in prometheus exporter README. (#475)
- Removed tracer name prefix from span names. (#430)
- Fix `aggregator_test.go` import package comment. (#431)
- Improved detail in stdout exporter. (#436)
- Fix a dependency issue (generate target should depend on stringer, not lint target) in Makefile. (#442)
- Reorders the Makefile targets within `precommit` target so we generate files and build the code before doing linting, so we can get much nicer errors about syntax errors from the compiler. (#442)
- Reword function documentation in gRPC plugin. (#446)
- Send the `span.kind` tag to Jaeger from the jaeger exporter. (#441)
- Fix `metadataSupplier` in the jaeger exporter to overwrite the header if existing instead of appending to it. (#441)
- Upgraded to Go 1.13 in CI. (#465)
- Correct opentelemetry.io URL in trace SDK documentation. (#464)
- Refactored reference counting logic in SDK determination of stale records. (#468)
- Add call to `runtime.Gosched` in instrument `acquireHandle` logic to not block the collector. (#469)

## [0.2.1.1] - 2020-01-13

### Fixed

- Use stateful batcher on Prometheus exporter fixing regression introduced in #395. (#428)

## [0.2.1] - 2020-01-08

### Added

- Global meter forwarding implementation.
   This enables deferred initialization for metric instruments registered before the first Meter SDK is installed. (#392)
- Global trace forwarding implementation.
   This enables deferred initialization for tracers registered before the first Trace SDK is installed. (#406)
- Standardize export pipeline creation in all exporters. (#395)
- A testing, organization, and comments for 64-bit field alignment. (#418)
- Script to tag all modules in the project. (#414)

### Changed

- Renamed `propagation` package to `propagators`. (#362)
- Renamed `B3Propagator` propagator to `B3`. (#362)
- Renamed `TextFormatPropagator` propagator to `TextFormat`. (#362)
- Renamed `BinaryPropagator` propagator to `Binary`. (#362)
- Renamed `BinaryFormatPropagator` propagator to `BinaryFormat`. (#362)
- Renamed `NoopTextFormatPropagator` propagator to `NoopTextFormat`. (#362)
- Renamed `TraceContextPropagator` propagator to `TraceContext`. (#362)
- Renamed `SpanOption` to `StartOption` in the trace API. (#369)
- Renamed `StartOptions` to `StartConfig` in the trace API. (#369)
- Renamed `EndOptions` to `EndConfig` in the trace API. (#369)
- `Number` now has a pointer receiver for its methods. (#375)
- Renamed `CurrentSpan` to `SpanFromContext` in the trace API. (#379)
- Renamed `SetCurrentSpan` to `ContextWithSpan` in the trace API. (#379)
- Renamed `Message` in Event to `Name` in the trace API. (#389)
- Prometheus exporter no longer aggregates metrics, instead it only exports them. (#385)
- Renamed `HandleImpl` to `BoundInstrumentImpl` in the metric API. (#400)
- Renamed `Float64CounterHandle` to `Float64CounterBoundInstrument` in the metric API. (#400)
- Renamed `Int64CounterHandle` to `Int64CounterBoundInstrument` in the metric API. (#400)
- Renamed `Float64GaugeHandle` to `Float64GaugeBoundInstrument` in the metric API. (#400)
- Renamed `Int64GaugeHandle` to `Int64GaugeBoundInstrument` in the metric API. (#400)
- Renamed `Float64MeasureHandle` to `Float64MeasureBoundInstrument` in the metric API. (#400)
- Renamed `Int64MeasureHandle` to `Int64MeasureBoundInstrument` in the metric API. (#400)
- Renamed `Release` method for bound instruments in the metric API to `Unbind`. (#400)
- Renamed `AcquireHandle` method for bound instruments in the metric API to `Bind`. (#400)
- Renamed the `File` option in the stdout exporter to `Writer`. (#404)
- Renamed all `Options` to `Config` for all metric exports where this wasn't already the case.

### Fixed

- Aggregator import path corrected. (#421)
- Correct links in README. (#368)
- The README was updated to match latest code changes in its examples. (#374)
- Don't capitalize error statements. (#375)
- Fix ignored errors. (#375)
- Fix ambiguous variable naming. (#375)
- Removed unnecessary type casting. (#375)
- Use named parameters. (#375)
- Updated release schedule. (#378)
- Correct http-stackdriver example module name. (#394)
- Removed the `http.request` span in `httptrace` package. (#397)
- Add comments in the metrics SDK (#399)
- Initialize checkpoint when creating ddsketch aggregator to prevent panic when merging into a empty one. (#402) (#403)
- Add documentation of compatible exporters in the README. (#405)
- Typo fix. (#408)
- Simplify span check logic in SDK tracer implementation. (#419)

## [0.2.0] - 2019-12-03

### Added

- Unary gRPC tracing example. (#351)
- Prometheus exporter. (#334)
- Dogstatsd metrics exporter. (#326)

### Changed

- Rename `MaxSumCount` aggregation to `MinMaxSumCount` and add the `Min` interface for this aggregation. (#352)
- Rename `GetMeter` to `Meter`. (#357)
- Rename `HTTPTraceContextPropagator` to `TraceContextPropagator`. (#355)
- Rename `HTTPB3Propagator` to `B3Propagator`. (#355)
- Rename `HTTPTraceContextPropagator` to `TraceContextPropagator`. (#355)
- Move `/global` package to `/api/global`. (#356)
- Rename `GetTracer` to `Tracer`. (#347)

### Removed

- `SetAttribute` from the `Span` interface in the trace API. (#361)
- `AddLink` from the `Span` interface in the trace API. (#349)
- `Link` from the `Span` interface in the trace API. (#349)

### Fixed

- Exclude example directories from coverage report. (#365)
- Lint make target now implements automatic fixes with `golangci-lint` before a second run to report the remaining issues. (#360)
- Drop `GO111MODULE` environment variable in Makefile as Go 1.13 is the project specified minimum version and this is environment variable is not needed for that version of Go. (#359)
- Run the race checker for all test. (#354)
- Redundant commands in the Makefile are removed. (#354)
- Split the `generate` and `lint` targets of the Makefile. (#354)
- Renames `circle-ci` target to more generic `ci` in Makefile. (#354)
- Add example Prometheus binary to gitignore. (#358)
- Support negative numbers with the `MaxSumCount`. (#335)
- Resolve race conditions in `push_test.go` identified in #339. (#340)
- Use `/usr/bin/env bash` as a shebang in scripts rather than `/bin/bash`. (#336)
- Trace benchmark now tests both `AlwaysSample` and `NeverSample`.
   Previously it was testing `AlwaysSample` twice. (#325)
- Trace benchmark now uses a `[]byte` for `TraceID` to fix failing test. (#325)
- Added a trace benchmark to test variadic functions in `setAttribute` vs `setAttributes` (#325)
- The `defaultkeys` batcher was only using the encoded label set as its map key while building a checkpoint.
   This allowed distinct label sets through, but any metrics sharing a label set could be overwritten or merged incorrectly.
   This was corrected. (#333)

## [0.1.2] - 2019-11-18

### Fixed

- Optimized the `simplelru` map for attributes to reduce the number of allocations. (#328)
- Removed unnecessary unslicing of parameters that are already a slice. (#324)

## [0.1.1] - 2019-11-18

This release contains a Metrics SDK with stdout exporter and supports basic aggregations such as counter, gauges, array, maxsumcount, and ddsketch.

### Added

- Metrics stdout export pipeline. (#265)
- Array aggregation for raw measure metrics. (#282)
- The core.Value now have a `MarshalJSON` method. (#281)

### Removed

- `WithService`, `WithResources`, and `WithComponent` methods of tracers. (#314)
- Prefix slash in `Tracer.Start()` for the Jaeger example. (#292)

### Changed

- Allocation in LabelSet construction to reduce GC overhead. (#318)
- `trace.WithAttributes` to append values instead of replacing (#315)
- Use a formula for tolerance in sampling tests. (#298)
- Move export types into trace and metric-specific sub-directories. (#289)
- `SpanKind` back to being based on an `int` type. (#288)

### Fixed

- URL to OpenTelemetry website in README. (#323)
- Name of othttp default tracer. (#321)
- `ExportSpans` for the stackdriver exporter now handles `nil` context. (#294)
- CI modules cache to correctly restore/save from/to the cache. (#316)
- Fix metric SDK race condition between `LoadOrStore` and the assignment `rec.recorder = i.meter.exporter.AggregatorFor(rec)`. (#293)
- README now reflects the new code structure introduced with these changes. (#291)
- Make the basic example work. (#279)

## [0.1.0] - 2019-11-04

This is the first release of open-telemetry go library.
It contains api and sdk for trace and meter.

### Added

- Initial OpenTelemetry trace and metric API prototypes.
- Initial OpenTelemetry trace, metric, and export SDK packages.
- A wireframe bridge to support compatibility with OpenTracing.
- Example code for a basic, http-stackdriver, http, jaeger, and named tracer setup.
- Exporters for Jaeger, Stackdriver, and stdout.
- Propagators for binary, B3, and trace-context protocols.
- Project information and guidelines in the form of a README and CONTRIBUTING.
- Tools to build the project and a Makefile to automate the process.
- Apache-2.0 license.
- CircleCI build CI manifest files.
- CODEOWNERS file to track owners of this project.

[Unreleased]: https://github.com/open-telemetry/opentelemetry-go/compare/v1.19.0...HEAD
[1.19.0/0.42.0/0.0.7]: https://github.com/open-telemetry/opentelemetry-go/releases/tag/v1.19.0
[1.19.0-rc.1/0.42.0-rc.1]: https://github.com/open-telemetry/opentelemetry-go/releases/tag/v1.19.0-rc.1
[1.18.0/0.41.0/0.0.6]: https://github.com/open-telemetry/opentelemetry-go/releases/tag/v1.18.0
[1.17.0/0.40.0/0.0.5]: https://github.com/open-telemetry/opentelemetry-go/releases/tag/v1.17.0
[1.16.0/0.39.0]: https://github.com/open-telemetry/opentelemetry-go/releases/tag/v1.16.0
[1.16.0-rc.1/0.39.0-rc.1]: https://github.com/open-telemetry/opentelemetry-go/releases/tag/v1.16.0-rc.1
[1.15.1/0.38.1]: https://github.com/open-telemetry/opentelemetry-go/releases/tag/v1.15.1
[1.15.0/0.38.0]: https://github.com/open-telemetry/opentelemetry-go/releases/tag/v1.15.0
[1.15.0-rc.2/0.38.0-rc.2]: https://github.com/open-telemetry/opentelemetry-go/releases/tag/v1.15.0-rc.2
[1.15.0-rc.1/0.38.0-rc.1]: https://github.com/open-telemetry/opentelemetry-go/releases/tag/v1.15.0-rc.1
[1.14.0/0.37.0/0.0.4]: https://github.com/open-telemetry/opentelemetry-go/releases/tag/v1.14.0
[1.13.0/0.36.0]: https://github.com/open-telemetry/opentelemetry-go/releases/tag/v1.13.0
[1.12.0/0.35.0]: https://github.com/open-telemetry/opentelemetry-go/releases/tag/v1.12.0
[1.11.2/0.34.0]: https://github.com/open-telemetry/opentelemetry-go/releases/tag/v1.11.2
[1.11.1/0.33.0]: https://github.com/open-telemetry/opentelemetry-go/releases/tag/v1.11.1
[1.11.0/0.32.3]: https://github.com/open-telemetry/opentelemetry-go/releases/tag/v1.11.0
[0.32.2]: https://github.com/open-telemetry/opentelemetry-go/releases/tag/sdk/metric/v0.32.2
[0.32.1]: https://github.com/open-telemetry/opentelemetry-go/releases/tag/sdk/metric/v0.32.1
[0.32.0]: https://github.com/open-telemetry/opentelemetry-go/releases/tag/sdk/metric/v0.32.0
[1.10.0]: https://github.com/open-telemetry/opentelemetry-go/releases/tag/v1.10.0
[1.9.0/0.0.3]: https://github.com/open-telemetry/opentelemetry-go/releases/tag/v1.9.0
[1.8.0/0.31.0]: https://github.com/open-telemetry/opentelemetry-go/releases/tag/v1.8.0
[1.7.0/0.30.0]: https://github.com/open-telemetry/opentelemetry-go/releases/tag/v1.7.0
[0.29.0]: https://github.com/open-telemetry/opentelemetry-go/releases/tag/metric/v0.29.0
[1.6.3]: https://github.com/open-telemetry/opentelemetry-go/releases/tag/v1.6.3
[1.6.2]: https://github.com/open-telemetry/opentelemetry-go/releases/tag/v1.6.2
[1.6.1]: https://github.com/open-telemetry/opentelemetry-go/releases/tag/v1.6.1
[1.6.0/0.28.0]: https://github.com/open-telemetry/opentelemetry-go/releases/tag/v1.6.0
[1.5.0]: https://github.com/open-telemetry/opentelemetry-go/releases/tag/v1.5.0
[1.4.1]: https://github.com/open-telemetry/opentelemetry-go/releases/tag/v1.4.1
[1.4.0]: https://github.com/open-telemetry/opentelemetry-go/releases/tag/v1.4.0
[1.3.0]: https://github.com/open-telemetry/opentelemetry-go/releases/tag/v1.3.0
[1.2.0]: https://github.com/open-telemetry/opentelemetry-go/releases/tag/v1.2.0
[1.1.0]: https://github.com/open-telemetry/opentelemetry-go/releases/tag/v1.1.0
[1.0.1]: https://github.com/open-telemetry/opentelemetry-go/releases/tag/v1.0.1
[Metrics 0.24.0]: https://github.com/open-telemetry/opentelemetry-go/releases/tag/metric/v0.24.0
[1.0.0]: https://github.com/open-telemetry/opentelemetry-go/releases/tag/v1.0.0
[1.0.0-RC3]: https://github.com/open-telemetry/opentelemetry-go/releases/tag/v1.0.0-RC3
[1.0.0-RC2]: https://github.com/open-telemetry/opentelemetry-go/releases/tag/v1.0.0-RC2
[Experimental Metrics v0.22.0]: https://github.com/open-telemetry/opentelemetry-go/releases/tag/metric/v0.22.0
[1.0.0-RC1]: https://github.com/open-telemetry/opentelemetry-go/releases/tag/v1.0.0-RC1
[0.20.0]: https://github.com/open-telemetry/opentelemetry-go/releases/tag/v0.20.0
[0.19.0]: https://github.com/open-telemetry/opentelemetry-go/releases/tag/v0.19.0
[0.18.0]: https://github.com/open-telemetry/opentelemetry-go/releases/tag/v0.18.0
[0.17.0]: https://github.com/open-telemetry/opentelemetry-go/releases/tag/v0.17.0
[0.16.0]: https://github.com/open-telemetry/opentelemetry-go/releases/tag/v0.16.0
[0.15.0]: https://github.com/open-telemetry/opentelemetry-go/releases/tag/v0.15.0
[0.14.0]: https://github.com/open-telemetry/opentelemetry-go/releases/tag/v0.14.0
[0.13.0]: https://github.com/open-telemetry/opentelemetry-go/releases/tag/v0.13.0
[0.12.0]: https://github.com/open-telemetry/opentelemetry-go/releases/tag/v0.12.0
[0.11.0]: https://github.com/open-telemetry/opentelemetry-go/releases/tag/v0.11.0
[0.10.0]: https://github.com/open-telemetry/opentelemetry-go/releases/tag/v0.10.0
[0.9.0]: https://github.com/open-telemetry/opentelemetry-go/releases/tag/v0.9.0
[0.8.0]: https://github.com/open-telemetry/opentelemetry-go/releases/tag/v0.8.0
[0.7.0]: https://github.com/open-telemetry/opentelemetry-go/releases/tag/v0.7.0
[0.6.0]: https://github.com/open-telemetry/opentelemetry-go/releases/tag/v0.6.0
[0.5.0]: https://github.com/open-telemetry/opentelemetry-go/releases/tag/v0.5.0
[0.4.3]: https://github.com/open-telemetry/opentelemetry-go/releases/tag/v0.4.3
[0.4.2]: https://github.com/open-telemetry/opentelemetry-go/releases/tag/v0.4.2
[0.4.1]: https://github.com/open-telemetry/opentelemetry-go/releases/tag/v0.4.1
[0.4.0]: https://github.com/open-telemetry/opentelemetry-go/releases/tag/v0.4.0
[0.3.0]: https://github.com/open-telemetry/opentelemetry-go/releases/tag/v0.3.0
[0.2.3]: https://github.com/open-telemetry/opentelemetry-go/releases/tag/v0.2.3
[0.2.2]: https://github.com/open-telemetry/opentelemetry-go/releases/tag/v0.2.2
[0.2.1.1]: https://github.com/open-telemetry/opentelemetry-go/releases/tag/v0.2.1.1
[0.2.1]: https://github.com/open-telemetry/opentelemetry-go/releases/tag/v0.2.1
[0.2.0]: https://github.com/open-telemetry/opentelemetry-go/releases/tag/v0.2.0
[0.1.2]: https://github.com/open-telemetry/opentelemetry-go/releases/tag/v0.1.2
[0.1.1]: https://github.com/open-telemetry/opentelemetry-go/releases/tag/v0.1.1
[0.1.0]: https://github.com/open-telemetry/opentelemetry-go/releases/tag/v0.1.0

[Go 1.20]: https://go.dev/doc/go1.20
[Go 1.19]: https://go.dev/doc/go1.19
[Go 1.18]: https://go.dev/doc/go1.18
[Go 1.19]: https://go.dev/doc/go1.19

[metric API]:https://pkg.go.dev/go.opentelemetry.io/otel/metric
[metric SDK]:https://pkg.go.dev/go.opentelemetry.io/otel/sdk/metric<|MERGE_RESOLUTION|>--- conflicted
+++ resolved
@@ -12,13 +12,10 @@
 
 - Add `go.opentelemetry.io/otel/bridge/opencensus.InstallTraceBridge`, which installs the OpenCensus trace bridge, and replaces `opencensus.NewTracer`. (#4567)
 - Add scope version to trace and metric bridges in `go.opentelemetry.io/otel/bridge/opencensus`. (#4584)
-<<<<<<< HEAD
-- Add `go.opentelemetry.io/otel/metric.WithExplicitBucketBoundaries`, which allows defining default explicit bucket boundaries when creating histogram instruments. (#4603)
-=======
 - Add the `go.opentelemetry.io/otel/trace/embedded` package to be embedded in the exported trace API interfaces. (#4620)
 - Add the `go.opentelemetry.io/otel/trace/noop` package as a default no-op implementation of the trace API. (#4620)
 - Add context propagation in `go.opentelemetry.io/otel/example/dice`. (#4644)
->>>>>>> 1e1cc901
+- Add `go.opentelemetry.io/otel/metric.WithExplicitBucketBoundaries`, which allows defining default explicit bucket boundaries when creating histogram instruments. (#4603)
 
 ### Deprecated
 
