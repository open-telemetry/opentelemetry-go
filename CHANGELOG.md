--- conflicted
+++ resolved
@@ -45,11 +45,8 @@
 - Spans created by the global `Tracer` obtained from `go.opentelemetry.io/otel`, prior to a functioning `TracerProvider` being set, now propagate the span context from their parent if one exists. (#1901)
 - The `"go.opentelemetry.io/otel".Tracer` function now accepts tracer options. (#1902)
 - Move the `go.opentelemetry.io/otel/unit` package to `go.opentelemetry.io/otel/metric/unit`. (#1903)
-<<<<<<< HEAD
 - Changed `go.opentelemetry.io/otel/trace.TracerConfig` to conform to the [Contributing guidelines](CONTRIBUTING.md#config) (#1921)
-=======
 - Refactor option types according to the contribution style guide. (#1882)
->>>>>>> d23cc61b
 
 ### Deprecated
 
