# Changelog

All notable changes to this project will be documented in this file.

The format is based on [Keep a Changelog](https://keepachangelog.com/en/1.0.0/).

This project adheres to [Semantic Versioning](https://semver.org/spec/v2.0.0.html).

## [Unreleased]

### Added

- The `go.opentelemetry.io/otel/semconv/v1.22.0` package.
  The package contains semantic conventions from the `v1.22.0` version of the OpenTelemetry Semantic Conventions. (#4735)
- The `go.opentelemetry.io/otel/semconv/v1.23.0` package.
  The package contains semantic conventions from the `v1.23.0` version of the OpenTelemetry Semantic Conventions. (#4746)
- The `go.opentelemetry.io/otel/semconv/v1.23.1` package.
  The package contains semantic conventions from the `v1.23.1` version of the OpenTelemetry Semantic Conventions. (#4749)
- The `go.opentelemetry.io/otel/semconv/v1.24.0` package.
  The package contains semantic conventions from the `v1.24.0` version of the OpenTelemetry Semantic Conventions. (#4770)
- Add `WithResourceAsConstantLabels` option to apply resource attributes for every metric emitted by the Prometheus exporter. (#4733)
- Experimental cardinality limiting is added to the metric SDK.
  See [metric documentation](./sdk/metric/EXPERIMENTAL.md#cardinality-limit) for more information about this feature and how to enable it. (#4457)

### Changed

- Record synchronous measurements when the passed context is canceled instead of dropping in `go.opentelemetry.io/otel/sdk/metric`.
  If you do not want to make a measurement when the context is cancelled, you need to handle it yourself (e.g  `if ctx.Err() != nil`). (#4671)
- Improve `go.opentelemetry.io/otel/trace.TraceState`'s performance. (#4722)
- Improve `go.opentelemetry.io/otel/propagation.TraceContext`'s performance. (#4721)
- Improve `go.opentelemetry.io/otel/baggage` performance. (#4743)

### Fixed

- Fix `Parse` in `go.opentelemetry.io/otel/baggage` to validate member value before percent-decoding. (#4755)
<<<<<<< HEAD
- Fix observable not registered error when the asynchronous instrument has a drop aggregation in `go.opentelemetry.io/otel/sdk/metric`. (#4772)
=======
- Fix whitespace encoding of `Member.String` in `go.opentelemetry.io/otel/baggage`. (#4756)
>>>>>>> 885210bf

## [1.21.0/0.44.0] 2023-11-16

### Removed

- Remove the deprecated `go.opentelemetry.io/otel/bridge/opencensus.NewTracer`. (#4706)
- Remove the deprecated `go.opentelemetry.io/otel/exporters/otlp/otlpmetric` module. (#4707)
- Remove the deprecated `go.opentelemetry.io/otel/example/view` module. (#4708)
- Remove the deprecated `go.opentelemetry.io/otel/example/fib` module. (#4723)

### Fixed

- Do not parse non-protobuf responses in `go.opentelemetry.io/otel/exporters/otlp/otlpmetric/otlpmetrichttp`. (#4719)
- Do not parse non-protobuf responses in `go.opentelemetry.io/otel/exporters/otlp/otlptrace/otlptracehttp`. (#4719)
- Fix a bug where using multiple readers resulted in incorrect asynchronous counter values in `go.opentelemetry.io/otel/sdk/metric`. (#4742)

## [1.20.0/0.43.0] 2023-11-10

This release brings a breaking change for custom trace API implementations. Some interfaces (`TracerProvider`, `Tracer`, `Span`) now embed the `go.opentelemetry.io/otel/trace/embedded` types. Implementors need to update their implementations based on what they want the default behavior to be. See the "API Implementations" section of the [trace API] package documentation for more information about how to accomplish this.

### Added

- Add `go.opentelemetry.io/otel/bridge/opencensus.InstallTraceBridge`, which installs the OpenCensus trace bridge, and replaces `opencensus.NewTracer`. (#4567)
- Add scope version to trace and metric bridges in `go.opentelemetry.io/otel/bridge/opencensus`. (#4584)
- Add the `go.opentelemetry.io/otel/trace/embedded` package to be embedded in the exported trace API interfaces. (#4620)
- Add the `go.opentelemetry.io/otel/trace/noop` package as a default no-op implementation of the trace API. (#4620)
- Add context propagation in `go.opentelemetry.io/otel/example/dice`. (#4644)
- Add view configuration to `go.opentelemetry.io/otel/example/prometheus`. (#4649)
- Add `go.opentelemetry.io/otel/metric.WithExplicitBucketBoundaries`, which allows defining default explicit bucket boundaries when creating histogram instruments. (#4603)
- Add `Version` function in `go.opentelemetry.io/otel/exporters/otlp/otlpmetric/otlpmetricgrpc`. (#4660)
- Add `Version` function in `go.opentelemetry.io/otel/exporters/otlp/otlpmetric/otlpmetrichttp`. (#4660)
- Add Summary, SummaryDataPoint, and QuantileValue to `go.opentelemetry.io/sdk/metric/metricdata`. (#4622)
- `go.opentelemetry.io/otel/bridge/opencensus.NewMetricProducer` now supports exemplars from OpenCensus. (#4585)
- Add support for `WithExplicitBucketBoundaries` in `go.opentelemetry.io/otel/sdk/metric`. (#4605)
- Add support for Summary metrics in `go.opentelemetry.io/otel/bridge/opencensus`. (#4668)

### Deprecated

- Deprecate `go.opentelemetry.io/otel/bridge/opencensus.NewTracer` in favor of `opencensus.InstallTraceBridge`. (#4567)
- Deprecate `go.opentelemetry.io/otel/example/fib` package is in favor of `go.opentelemetry.io/otel/example/dice`. (#4618)
- Deprecate `go.opentelemetry.io/otel/trace.NewNoopTracerProvider`.
  Use the added `NewTracerProvider` function in `go.opentelemetry.io/otel/trace/noop` instead. (#4620)
- Deprecate `go.opentelemetry.io/otel/example/view` package in favor of `go.opentelemetry.io/otel/example/prometheus`. (#4649)
- Deprecate `go.opentelemetry.io/otel/exporters/otlp/otlpmetric`. (#4693)

### Changed

- `go.opentelemetry.io/otel/bridge/opencensus.NewMetricProducer` returns a `*MetricProducer` struct instead of the metric.Producer interface. (#4583)
- The `TracerProvider` in `go.opentelemetry.io/otel/trace` now embeds the `go.opentelemetry.io/otel/trace/embedded.TracerProvider` type.
  This extends the `TracerProvider` interface and is is a breaking change for any existing implementation.
  Implementors need to update their implementations based on what they want the default behavior of the interface to be.
  See the "API Implementations" section of the `go.opentelemetry.io/otel/trace` package documentation for more information about how to accomplish this. (#4620)
- The `Tracer` in `go.opentelemetry.io/otel/trace` now embeds the `go.opentelemetry.io/otel/trace/embedded.Tracer` type.
  This extends the `Tracer` interface and is is a breaking change for any existing implementation.
  Implementors need to update their implementations based on what they want the default behavior of the interface to be.
  See the "API Implementations" section of the `go.opentelemetry.io/otel/trace` package documentation for more information about how to accomplish this. (#4620)
- The `Span` in `go.opentelemetry.io/otel/trace` now embeds the `go.opentelemetry.io/otel/trace/embedded.Span` type.
  This extends the `Span` interface and is is a breaking change for any existing implementation.
  Implementors need to update their implementations based on what they want the default behavior of the interface to be.
  See the "API Implementations" section of the `go.opentelemetry.io/otel/trace` package documentation for more information about how to accomplish this. (#4620)
- `go.opentelemetry.io/otel/exporters/otlp/otlpmetric/otlpmetricgrpc` does no longer depend on `go.opentelemetry.io/otel/exporters/otlp/otlpmetric`. (#4660)
- `go.opentelemetry.io/otel/exporters/otlp/otlpmetric/otlpmetrichttp` does no longer depend on `go.opentelemetry.io/otel/exporters/otlp/otlpmetric`. (#4660)
- Retry for `502 Bad Gateway` and `504 Gateway Timeout` HTTP statuses in `go.opentelemetry.io/otel/exporters/otlp/otlpmetric/otlpmetrichttp`. (#4670)
- Retry for `502 Bad Gateway` and `504 Gateway Timeout` HTTP statuses in `go.opentelemetry.io/otel/exporters/otlp/otlptrace/otlptracehttp`. (#4670)
- Retry for `RESOURCE_EXHAUSTED` only if RetryInfo is returned in `go.opentelemetry.io/otel/exporters/otlp/otlpmetric/otlpmetricgrpc`. (#4669)
- Retry for `RESOURCE_EXHAUSTED` only if RetryInfo is returned in `go.opentelemetry.io/otel/exporters/otlp/otlptrace/otlptracegrpc`. (#4669)
- Retry temporary HTTP request failures in `go.opentelemetry.io/otel/exporters/otlp/otlpmetric/otlpmetrichttp`. (#4679)
- Retry temporary HTTP request failures in `go.opentelemetry.io/otel/exporters/otlp/otlptrace/otlptracehttp`. (#4679)

### Fixed

- Fix improper parsing of characters such us `+`, `/` by `Parse` in `go.opentelemetry.io/otel/baggage` as they were rendered as a whitespace. (#4667)
- Fix improper parsing of characters such us `+`, `/` passed via `OTEL_RESOURCE_ATTRIBUTES` in `go.opentelemetry.io/otel/sdk/resource` as they were rendered as a whitespace. (#4699)
- Fix improper parsing of characters such us `+`, `/` passed via `OTEL_EXPORTER_OTLP_HEADERS` and `OTEL_EXPORTER_OTLP_METRICS_HEADERS` in `go.opentelemetry.io/otel/exporters/otlp/otlpmetric/otlpmetricgrpc` as they were rendered as a whitespace. (#4699)
- Fix improper parsing of characters such us `+`, `/` passed via `OTEL_EXPORTER_OTLP_HEADERS` and `OTEL_EXPORTER_OTLP_METRICS_HEADERS` in `go.opentelemetry.io/otel/exporters/otlp/otlpmetric/otlpmetrichttp` as they were rendered as a whitespace. (#4699)
- Fix improper parsing of characters such us `+`, `/` passed via `OTEL_EXPORTER_OTLP_HEADERS` and `OTEL_EXPORTER_OTLP_TRACES_HEADERS` in `go.opentelemetry.io/otel/exporters/otlp/otlpmetric/otlptracegrpc` as they were rendered as a whitespace. (#4699)
- Fix improper parsing of characters such us `+`, `/` passed via `OTEL_EXPORTER_OTLP_HEADERS` and `OTEL_EXPORTER_OTLP_TRACES_HEADERS` in `go.opentelemetry.io/otel/exporters/otlp/otlpmetric/otlptracehttp` as they were rendered as a whitespace. (#4699)
- In `go.opentelemetry.op/otel/exporters/prometheus`, the exporter no longer `Collect`s metrics after `Shutdown` is invoked. (#4648)
- Fix documentation for `WithCompressor` in `go.opentelemetry.io/otel/exporters/otlp/otlptrace/otlptracegrpc`. (#4695)
- Fix documentation for `WithCompressor` in `go.opentelemetry.io/otel/exporters/otlp/otlpmetric/otlpmetricgrpc`. (#4695)

## [1.19.0/0.42.0/0.0.7] 2023-09-28

This release contains the first stable release of the OpenTelemetry Go [metric SDK].
Our project stability guarantees now apply to the `go.opentelemetry.io/otel/sdk/metric` package.
See our [versioning policy](VERSIONING.md) for more information about these stability guarantees.

### Added

- Add the "Roll the dice" getting started application example in `go.opentelemetry.io/otel/example/dice`. (#4539)
- The `WithWriter` and `WithPrettyPrint` options to `go.opentelemetry.io/otel/exporters/stdout/stdoutmetric` to set a custom `io.Writer`, and allow displaying the output in human-readable JSON. (#4507)

### Changed

- Allow '/' characters in metric instrument names. (#4501)
- The exporter in `go.opentelemetry.io/otel/exporters/stdout/stdoutmetric` does not prettify its output by default anymore. (#4507)
- Upgrade `gopkg.io/yaml` from `v2` to `v3` in `go.opentelemetry.io/otel/schema`. (#4535)

### Fixed

- In `go.opentelemetry.op/otel/exporters/prometheus`, don't try to create the Prometheus metric on every `Collect` if we know the scope is invalid. (#4499)

### Removed

- Remove `"go.opentelemetry.io/otel/bridge/opencensus".NewMetricExporter`, which is replaced by `NewMetricProducer`. (#4566)

## [1.19.0-rc.1/0.42.0-rc.1] 2023-09-14

This is a release candidate for the v1.19.0/v0.42.0 release.
That release is expected to include the `v1` release of the OpenTelemetry Go metric SDK and will provide stability guarantees of that SDK.
See our [versioning policy](VERSIONING.md) for more information about these stability guarantees.

### Changed

- Allow '/' characters in metric instrument names. (#4501)

### Fixed

- In `go.opentelemetry.op/otel/exporters/prometheus`, don't try to create the prometheus metric on every `Collect` if we know the scope is invalid. (#4499)

## [1.18.0/0.41.0/0.0.6] 2023-09-12

This release drops the compatibility guarantee of [Go 1.19].

### Added

- Add `WithProducer` option in `go.opentelemetry.op/otel/exporters/prometheus` to restore the ability to register producers on the prometheus exporter's manual reader. (#4473)
- Add `IgnoreValue` option in `go.opentelemetry.io/otel/sdk/metric/metricdata/metricdatatest` to allow ignoring values when comparing metrics. (#4447)

### Changed

- Use a `TestingT` interface instead of `*testing.T` struct in `go.opentelemetry.io/otel/sdk/metric/metricdata/metricdatatest`. (#4483)

### Deprecated

- The `NewMetricExporter` in `go.opentelemetry.io/otel/bridge/opencensus` was deprecated in `v0.35.0` (#3541).
  The deprecation notice format for the function has been corrected to trigger Go documentation and build tooling. (#4470)

### Removed

- Removed the deprecated `go.opentelemetry.io/otel/exporters/jaeger` package. (#4467)
- Removed the deprecated `go.opentelemetry.io/otel/example/jaeger` package. (#4467)
- Removed the deprecated `go.opentelemetry.io/otel/sdk/metric/aggregation` package. (#4468)
- Removed the deprecated internal packages in `go.opentelemetry.io/otel/exporters/otlp` and its sub-packages. (#4469)
- Dropped guaranteed support for versions of Go less than 1.20. (#4481)

## [1.17.0/0.40.0/0.0.5] 2023-08-28

### Added

- Export the `ManualReader` struct in `go.opentelemetry.io/otel/sdk/metric`. (#4244)
- Export the `PeriodicReader` struct in `go.opentelemetry.io/otel/sdk/metric`. (#4244)
- Add support for exponential histogram aggregations.
  A histogram can be configured as an exponential histogram using a view with `"go.opentelemetry.io/otel/sdk/metric".ExponentialHistogram` as the aggregation. (#4245)
- Export the `Exporter` struct in `go.opentelemetry.io/otel/exporters/otlp/otlpmetric/otlpmetricgrpc`. (#4272)
- Export the `Exporter` struct in `go.opentelemetry.io/otel/exporters/otlp/otlpmetric/otlpmetrichttp`. (#4272)
- The exporters in `go.opentelemetry.io/otel/exporters/otlp/otlpmetric` now support the `OTEL_EXPORTER_OTLP_METRICS_TEMPORALITY_PREFERENCE` environment variable. (#4287)
- Add `WithoutCounterSuffixes` option in `go.opentelemetry.io/otel/exporters/prometheus` to disable addition of `_total` suffixes. (#4306)
- Add info and debug logging to the metric SDK in `go.opentelemetry.io/otel/sdk/metric`. (#4315)
- The `go.opentelemetry.io/otel/semconv/v1.21.0` package.
  The package contains semantic conventions from the `v1.21.0` version of the OpenTelemetry Semantic Conventions. (#4362)
- Accept 201 to 299 HTTP status as success in `go.opentelemetry.io/otel/exporters/otlp/otlpmetric/otlpmetrichttp` and `go.opentelemetry.io/otel/exporters/otlp/otlptrace/otlptracehttp`. (#4365)
- Document the `Temporality` and `Aggregation` methods of the `"go.opentelemetry.io/otel/sdk/metric".Exporter"` need to be concurrent safe. (#4381)
- Expand the set of units supported by the Prometheus exporter, and don't add unit suffixes if they are already present in `go.opentelemetry.op/otel/exporters/prometheus` (#4374)
- Move the `Aggregation` interface and its implementations from `go.opentelemetry.io/otel/sdk/metric/aggregation` to `go.opentelemetry.io/otel/sdk/metric`. (#4435)
- The exporters in `go.opentelemetry.io/otel/exporters/otlp/otlpmetric` now support the `OTEL_EXPORTER_OTLP_METRICS_DEFAULT_HISTOGRAM_AGGREGATION` environment variable. (#4437)
- Add the `NewAllowKeysFilter` and `NewDenyKeysFilter` functions to `go.opentelemetry.io/otel/attribute` to allow convenient creation of allow-keys and deny-keys filters. (#4444)
- Support Go 1.21. (#4463)

### Changed

- Starting from `v1.21.0` of semantic conventions, `go.opentelemetry.io/otel/semconv/{version}/httpconv` and `go.opentelemetry.io/otel/semconv/{version}/netconv` packages will no longer be published. (#4145)
- Log duplicate instrument conflict at a warning level instead of info in `go.opentelemetry.io/otel/sdk/metric`. (#4202)
- Return an error on the creation of new instruments in `go.opentelemetry.io/otel/sdk/metric` if their name doesn't pass regexp validation. (#4210)
- `NewManualReader` in `go.opentelemetry.io/otel/sdk/metric` returns `*ManualReader` instead of `Reader`. (#4244)
- `NewPeriodicReader` in `go.opentelemetry.io/otel/sdk/metric` returns `*PeriodicReader` instead of `Reader`. (#4244)
- Count the Collect time in the `PeriodicReader` timeout in `go.opentelemetry.io/otel/sdk/metric`. (#4221)
- The function `New` in `go.opentelemetry.io/otel/exporters/otlp/otlpmetric/otlpmetricgrpc` returns `*Exporter` instead of `"go.opentelemetry.io/otel/sdk/metric".Exporter`. (#4272)
- The function `New` in `go.opentelemetry.io/otel/exporters/otlp/otlpmetric/otlpmetrichttp` returns `*Exporter` instead of `"go.opentelemetry.io/otel/sdk/metric".Exporter`. (#4272)
- If an attribute set is omitted from an async callback, the previous value will no longer be exported in `go.opentelemetry.io/otel/sdk/metric`. (#4290)
- If an attribute set is observed multiple times in an async callback in `go.opentelemetry.io/otel/sdk/metric`, the values will be summed instead of the last observation winning. (#4289)
- Allow the explicit bucket histogram aggregation to be used for the up-down counter, observable counter, observable up-down counter, and observable gauge in the `go.opentelemetry.io/otel/sdk/metric` package. (#4332)
- Restrict `Meter`s in `go.opentelemetry.io/otel/sdk/metric` to only register and collect instruments it created. (#4333)
- `PeriodicReader.Shutdown` and `PeriodicReader.ForceFlush` in `go.opentelemetry.io/otel/sdk/metric` now apply the periodic reader's timeout to the operation if the user provided context does not contain a deadline. (#4356, #4377)
- Upgrade all use of `go.opentelemetry.io/otel/semconv` to use `v1.21.0`. (#4408)
- Increase instrument name maximum length from 63 to 255 characters in `go.opentelemetry.io/otel/sdk/metric`. (#4434)
- Add `go.opentelemetry.op/otel/sdk/metric.WithProducer` as an `Option` for `"go.opentelemetry.io/otel/sdk/metric".NewManualReader` and `"go.opentelemetry.io/otel/sdk/metric".NewPeriodicReader`. (#4346)

### Removed

- Remove `Reader.RegisterProducer` in `go.opentelemetry.io/otel/metric`.
  Use the added `WithProducer` option instead. (#4346)
- Remove `Reader.ForceFlush` in `go.opentelemetry.io/otel/metric`.
  Notice that `PeriodicReader.ForceFlush` is still available. (#4375)

### Fixed

- Correctly format log messages from the `go.opentelemetry.io/otel/exporters/zipkin` exporter. (#4143)
- Log an error for calls to `NewView` in `go.opentelemetry.io/otel/sdk/metric` that have empty criteria. (#4307)
- Fix `"go.opentelemetry.io/otel/sdk/resource".WithHostID()` to not set an empty `host.id`. (#4317)
- Use the instrument identifying fields to cache aggregators and determine duplicate instrument registrations in `go.opentelemetry.io/otel/sdk/metric`. (#4337)
- Detect duplicate instruments for case-insensitive names in `go.opentelemetry.io/otel/sdk/metric`. (#4338)
- The `ManualReader` will not panic if `AggregationSelector` returns `nil` in `go.opentelemetry.io/otel/sdk/metric`. (#4350)
- If a `Reader`'s `AggregationSelector` returns `nil` or `DefaultAggregation` the pipeline will use the default aggregation. (#4350)
- Log a suggested view that fixes instrument conflicts in `go.opentelemetry.io/otel/sdk/metric`. (#4349)
- Fix possible panic, deadlock and race condition in batch span processor in `go.opentelemetry.io/otel/sdk/trace`. (#4353)
- Improve context cancellation handling in batch span processor's `ForceFlush` in  `go.opentelemetry.io/otel/sdk/trace`. (#4369)
- Decouple `go.opentelemetry.io/otel/exporters/otlp/otlptrace/internal` from `go.opentelemetry.io/otel/exporters/otlp/internal` using gotmpl. (#4397, #3846)
- Decouple `go.opentelemetry.io/otel/exporters/otlp/otlpmetric/otlpmetricgrpc/internal` from `go.opentelemetry.io/otel/exporters/otlp/internal` and `go.opentelemetry.io/otel/exporters/otlp/otlpmetric/internal` using gotmpl. (#4404, #3846)
- Decouple `go.opentelemetry.io/otel/exporters/otlp/otlpmetric/otlpmetrichttp/internal` from `go.opentelemetry.io/otel/exporters/otlp/internal` and `go.opentelemetry.io/otel/exporters/otlp/otlpmetric/internal` using gotmpl. (#4407, #3846)
- Decouple `go.opentelemetry.io/otel/exporters/otlp/otlptrace/otlptracegrpc/internal` from `go.opentelemetry.io/otel/exporters/otlp/internal` and `go.opentelemetry.io/otel/exporters/otlp/otlptrace/internal` using gotmpl. (#4400, #3846)
- Decouple `go.opentelemetry.io/otel/exporters/otlp/otlptrace/otlptracehttp/internal` from `go.opentelemetry.io/otel/exporters/otlp/internal` and `go.opentelemetry.io/otel/exporters/otlp/otlptrace/internal` using gotmpl. (#4401, #3846)
- Do not block the metric SDK when OTLP metric exports are blocked in `go.opentelemetry.io/otel/exporters/otlp/otlpmetric/otlpmetricgrpc` and `go.opentelemetry.io/otel/exporters/otlp/otlpmetric/otlpmetrichttp`. (#3925, #4395)
- Do not append `_total` if the counter already has that suffix for the Prometheus exproter in `go.opentelemetry.io/otel/exporter/prometheus`. (#4373)
- Fix resource detection data race in `go.opentelemetry.io/otel/sdk/resource`. (#4409)
- Use the first-seen instrument name during instrument name conflicts in `go.opentelemetry.io/otel/sdk/metric`. (#4428)

### Deprecated

- The `go.opentelemetry.io/otel/exporters/jaeger` package is deprecated.
  OpenTelemetry dropped support for Jaeger exporter in July 2023.
  Use `go.opentelemetry.io/otel/exporters/otlp/otlptrace/otlptracehttp`
  or `go.opentelemetry.io/otel/exporters/otlp/otlptrace/otlptracegrpc` instead. (#4423)
- The `go.opentelemetry.io/otel/example/jaeger` package is deprecated. (#4423)
- The `go.opentelemetry.io/otel/exporters/otlp/otlpmetric/internal` package is deprecated. (#4420)
- The `go.opentelemetry.io/otel/exporters/otlp/otlpmetric/internal/oconf` package is deprecated. (#4420)
- The `go.opentelemetry.io/otel/exporters/otlp/otlpmetric/internal/otest` package is deprecated. (#4420)
- The `go.opentelemetry.io/otel/exporters/otlp/otlpmetric/internal/transform` package is deprecated. (#4420)
- The `go.opentelemetry.io/otel/exporters/otlp/internal` package is deprecated. (#4421)
- The `go.opentelemetry.io/otel/exporters/otlp/internal/envconfig` package is deprecated. (#4421)
- The `go.opentelemetry.io/otel/exporters/otlp/internal/retry` package is deprecated. (#4421)
- The `go.opentelemetry.io/otel/exporters/otlp/otlptrace/internal` package is deprecated. (#4425)
- The `go.opentelemetry.io/otel/exporters/otlp/otlptrace/internal/envconfig` package is deprecated. (#4425)
- The `go.opentelemetry.io/otel/exporters/otlp/otlptrace/internal/otlpconfig` package is deprecated. (#4425)
- The `go.opentelemetry.io/otel/exporters/otlp/otlptrace/internal/otlptracetest` package is deprecated. (#4425)
- The `go.opentelemetry.io/otel/exporters/otlp/otlptrace/internal/retry` package is deprecated. (#4425)
- The `go.opentelemetry.io/otel/sdk/metric/aggregation` package is deprecated.
  Use the aggregation types added to `go.opentelemetry.io/otel/sdk/metric` instead. (#4435)

## [1.16.0/0.39.0] 2023-05-18

This release contains the first stable release of the OpenTelemetry Go [metric API].
Our project stability guarantees now apply to the `go.opentelemetry.io/otel/metric` package.
See our [versioning policy](VERSIONING.md) for more information about these stability guarantees.

### Added

- The `go.opentelemetry.io/otel/semconv/v1.19.0` package.
  The package contains semantic conventions from the `v1.19.0` version of the OpenTelemetry specification. (#3848)
- The `go.opentelemetry.io/otel/semconv/v1.20.0` package.
  The package contains semantic conventions from the `v1.20.0` version of the OpenTelemetry specification. (#4078)
- The Exponential Histogram data types in `go.opentelemetry.io/otel/sdk/metric/metricdata`. (#4165)
- OTLP metrics exporter now supports the Exponential Histogram Data Type. (#4222)
- Fix serialization of `time.Time` zero values in `go.opentelemetry.io/otel/exporters/otlp/otlpmetric/otlpmetricgrpc` and `go.opentelemetry.io/otel/exporters/otlp/otlpmetric/otlpmetrichttp` packages. (#4271)

### Changed

- Use `strings.Cut()` instead of `string.SplitN()` for better readability and memory use. (#4049)
- `MeterProvider` returns noop meters once it has been shutdown. (#4154)

### Removed

- The deprecated `go.opentelemetry.io/otel/metric/instrument` package is removed.
  Use `go.opentelemetry.io/otel/metric` instead. (#4055)

### Fixed

- Fix build for BSD based systems in `go.opentelemetry.io/otel/sdk/resource`. (#4077)

## [1.16.0-rc.1/0.39.0-rc.1] 2023-05-03

This is a release candidate for the v1.16.0/v0.39.0 release.
That release is expected to include the `v1` release of the OpenTelemetry Go metric API and will provide stability guarantees of that API.
See our [versioning policy](VERSIONING.md) for more information about these stability guarantees.

### Added

- Support global `MeterProvider` in `go.opentelemetry.io/otel`. (#4039)
  - Use `Meter` for a `metric.Meter` from the global `metric.MeterProvider`.
  - Use `GetMeterProivder` for a global `metric.MeterProvider`.
  - Use `SetMeterProivder` to set the global `metric.MeterProvider`.

### Changed

- Move the `go.opentelemetry.io/otel/metric` module to the `stable-v1` module set.
  This stages the metric API to be released as a stable module. (#4038)

### Removed

- The `go.opentelemetry.io/otel/metric/global` package is removed.
  Use `go.opentelemetry.io/otel` instead. (#4039)

## [1.15.1/0.38.1] 2023-05-02

### Fixed

- Remove unused imports from `sdk/resource/host_id_bsd.go` which caused build failures. (#4040, #4041)

## [1.15.0/0.38.0] 2023-04-27

### Added

- The `go.opentelemetry.io/otel/metric/embedded` package. (#3916)
- The `Version` function to `go.opentelemetry.io/otel/sdk` to return the SDK version. (#3949)
- Add a `WithNamespace` option to `go.opentelemetry.io/otel/exporters/prometheus` to allow users to prefix metrics with a namespace. (#3970)
- The following configuration types were added to `go.opentelemetry.io/otel/metric/instrument` to be used in the configuration of measurement methods. (#3971)
  - The `AddConfig` used to hold configuration for addition measurements
    - `NewAddConfig` used to create a new `AddConfig`
    - `AddOption` used to configure an `AddConfig`
  - The `RecordConfig` used to hold configuration for recorded measurements
    - `NewRecordConfig` used to create a new `RecordConfig`
    - `RecordOption` used to configure a `RecordConfig`
  - The `ObserveConfig` used to hold configuration for observed measurements
    - `NewObserveConfig` used to create a new `ObserveConfig`
    - `ObserveOption` used to configure an `ObserveConfig`
- `WithAttributeSet` and `WithAttributes` are added to `go.opentelemetry.io/otel/metric/instrument`.
  They return an option used during a measurement that defines the attribute Set associated with the measurement. (#3971)
- The `Version` function to `go.opentelemetry.io/otel/exporters/otlp/otlpmetric` to return the OTLP metrics client version. (#3956)
- The `Version` function to `go.opentelemetry.io/otel/exporters/otlp/otlptrace` to return the OTLP trace client version. (#3956)

### Changed

- The `Extrema` in `go.opentelemetry.io/otel/sdk/metric/metricdata` is redefined with a generic argument of `[N int64 | float64]`. (#3870)
- Update all exported interfaces from `go.opentelemetry.io/otel/metric` to embed their corresponding interface from `go.opentelemetry.io/otel/metric/embedded`.
  This adds an implementation requirement to set the interface default behavior for unimplemented methods. (#3916)
- Move No-Op implementation from `go.opentelemetry.io/otel/metric` into its own package `go.opentelemetry.io/otel/metric/noop`. (#3941)
  - `metric.NewNoopMeterProvider` is replaced with `noop.NewMeterProvider`
- Add all the methods from `"go.opentelemetry.io/otel/trace".SpanContext` to `bridgeSpanContext` by embedding `otel.SpanContext` in `bridgeSpanContext`. (#3966)
- Wrap `UploadMetrics` error in `go.opentelemetry.io/otel/exporters/otlp/otlpmetric/` to improve error message when encountering generic grpc errors. (#3974)
- The measurement methods for all instruments in `go.opentelemetry.io/otel/metric/instrument` accept an option instead of the variadic `"go.opentelemetry.io/otel/attribute".KeyValue`. (#3971)
  - The `Int64Counter.Add` method now accepts `...AddOption`
  - The `Float64Counter.Add` method now accepts `...AddOption`
  - The `Int64UpDownCounter.Add` method now accepts `...AddOption`
  - The `Float64UpDownCounter.Add` method now accepts `...AddOption`
  - The `Int64Histogram.Record` method now accepts `...RecordOption`
  - The `Float64Histogram.Record` method now accepts `...RecordOption`
  - The `Int64Observer.Observe` method now accepts `...ObserveOption`
  - The `Float64Observer.Observe` method now accepts `...ObserveOption`
- The `Observer` methods in `go.opentelemetry.io/otel/metric` accept an option instead of the variadic `"go.opentelemetry.io/otel/attribute".KeyValue`. (#3971)
  - The `Observer.ObserveInt64` method now accepts `...ObserveOption`
  - The `Observer.ObserveFloat64` method now accepts `...ObserveOption`
- Move global metric back to `go.opentelemetry.io/otel/metric/global` from `go.opentelemetry.io/otel`. (#3986)

### Fixed

- `TracerProvider` allows calling `Tracer()` while it's shutting down.
  It used to deadlock. (#3924)
- Use the SDK version for the Telemetry SDK resource detector in `go.opentelemetry.io/otel/sdk/resource`. (#3949)
- Fix a data race in `SpanProcessor` returned by `NewSimpleSpanProcessor` in `go.opentelemetry.io/otel/sdk/trace`. (#3951)
- Automatically figure out the default aggregation with `aggregation.Default`. (#3967)

### Deprecated

- The `go.opentelemetry.io/otel/metric/instrument` package is deprecated.
  Use the equivalent types added to `go.opentelemetry.io/otel/metric` instead. (#4018)

## [1.15.0-rc.2/0.38.0-rc.2] 2023-03-23

This is a release candidate for the v1.15.0/v0.38.0 release.
That release will include the `v1` release of the OpenTelemetry Go metric API and will provide stability guarantees of that API.
See our [versioning policy](VERSIONING.md) for more information about these stability guarantees.

### Added

- The `WithHostID` option to `go.opentelemetry.io/otel/sdk/resource`. (#3812)
- The `WithoutTimestamps` option to `go.opentelemetry.io/otel/exporters/stdout/stdoutmetric` to sets all timestamps to zero. (#3828)
- The new `Exemplar` type is added to `go.opentelemetry.io/otel/sdk/metric/metricdata`.
  Both the `DataPoint` and `HistogramDataPoint` types from that package have a new field of `Exemplars` containing the sampled exemplars for their timeseries. (#3849)
- Configuration for each metric instrument in `go.opentelemetry.io/otel/sdk/metric/instrument`. (#3895)
- The internal logging introduces a warning level verbosity equal to `V(1)`. (#3900)
- Added a log message warning about usage of `SimpleSpanProcessor` in production environments. (#3854)

### Changed

- Optimize memory allocation when creation a new `Set` using `NewSet` or `NewSetWithFiltered` in `go.opentelemetry.io/otel/attribute`. (#3832)
- Optimize memory allocation when creation new metric instruments in `go.opentelemetry.io/otel/sdk/metric`. (#3832)
- Avoid creating new objects on all calls to `WithDeferredSetup` and `SkipContextSetup` in OpenTracing bridge. (#3833)
- The `New` and `Detect` functions from `go.opentelemetry.io/otel/sdk/resource` return errors that wrap underlying errors instead of just containing the underlying error strings. (#3844)
- Both the `Histogram` and `HistogramDataPoint` are redefined with a generic argument of `[N int64 | float64]` in `go.opentelemetry.io/otel/sdk/metric/metricdata`. (#3849)
- The metric `Export` interface from `go.opentelemetry.io/otel/sdk/metric` accepts a `*ResourceMetrics` instead of `ResourceMetrics`. (#3853)
- Rename `Asynchronous` to `Observable` in `go.opentelemetry.io/otel/metric/instrument`. (#3892)
- Rename `Int64ObserverOption` to `Int64ObservableOption` in `go.opentelemetry.io/otel/metric/instrument`. (#3895)
- Rename `Float64ObserverOption` to `Float64ObservableOption` in `go.opentelemetry.io/otel/metric/instrument`. (#3895)
- The internal logging changes the verbosity level of info to `V(4)`, the verbosity level of debug to `V(8)`. (#3900)

### Fixed

- `TracerProvider` consistently doesn't allow to register a `SpanProcessor` after shutdown. (#3845)

### Removed

- The deprecated `go.opentelemetry.io/otel/metric/global` package is removed. (#3829)
- The unneeded `Synchronous` interface in `go.opentelemetry.io/otel/metric/instrument` was removed. (#3892)
- The `Float64ObserverConfig` and `NewFloat64ObserverConfig` in `go.opentelemetry.io/otel/sdk/metric/instrument`.
  Use the added `float64` instrument configuration instead. (#3895)
- The `Int64ObserverConfig` and `NewInt64ObserverConfig` in `go.opentelemetry.io/otel/sdk/metric/instrument`.
  Use the added `int64` instrument configuration instead. (#3895)
- The `NewNoopMeter` function in `go.opentelemetry.io/otel/metric`, use `NewMeterProvider().Meter("")` instead. (#3893)

## [1.15.0-rc.1/0.38.0-rc.1] 2023-03-01

This is a release candidate for the v1.15.0/v0.38.0 release.
That release will include the `v1` release of the OpenTelemetry Go metric API and will provide stability guarantees of that API.
See our [versioning policy](VERSIONING.md) for more information about these stability guarantees.

This release drops the compatibility guarantee of [Go 1.18].

### Added

- Support global `MeterProvider` in `go.opentelemetry.io/otel`. (#3818)
  - Use `Meter` for a `metric.Meter` from the global `metric.MeterProvider`.
  - Use `GetMeterProivder` for a global `metric.MeterProvider`.
  - Use `SetMeterProivder` to set the global `metric.MeterProvider`.

### Changed

- Dropped compatibility testing for [Go 1.18].
  The project no longer guarantees support for this version of Go. (#3813)

### Fixed

- Handle empty environment variable as it they were not set. (#3764)
- Clarify the `httpconv` and `netconv` packages in `go.opentelemetry.io/otel/semconv/*` provide tracing semantic conventions. (#3823)
- Fix race conditions in `go.opentelemetry.io/otel/exporters/metric/prometheus` that could cause a panic. (#3899)
- Fix sending nil `scopeInfo` to metrics channel in `go.opentelemetry.io/otel/exporters/metric/prometheus` that could cause a panic in `github.com/prometheus/client_golang/prometheus`. (#3899)

### Deprecated

- The `go.opentelemetry.io/otel/metric/global` package is deprecated.
  Use `go.opentelemetry.io/otel` instead. (#3818)

### Removed

- The deprecated `go.opentelemetry.io/otel/metric/unit` package is removed. (#3814)

## [1.14.0/0.37.0/0.0.4] 2023-02-27

This release is the last to support [Go 1.18].
The next release will require at least [Go 1.19].

### Added

- The `event` type semantic conventions are added to `go.opentelemetry.io/otel/semconv/v1.17.0`. (#3697)
- Support [Go 1.20]. (#3693)
- The `go.opentelemetry.io/otel/semconv/v1.18.0` package.
  The package contains semantic conventions from the `v1.18.0` version of the OpenTelemetry specification. (#3719)
  - The following `const` renames from `go.opentelemetry.io/otel/semconv/v1.17.0` are included:
    - `OtelScopeNameKey` -> `OTelScopeNameKey`
    - `OtelScopeVersionKey` -> `OTelScopeVersionKey`
    - `OtelLibraryNameKey` -> `OTelLibraryNameKey`
    - `OtelLibraryVersionKey` -> `OTelLibraryVersionKey`
    - `OtelStatusCodeKey` -> `OTelStatusCodeKey`
    - `OtelStatusDescriptionKey` -> `OTelStatusDescriptionKey`
    - `OtelStatusCodeOk` -> `OTelStatusCodeOk`
    - `OtelStatusCodeError` -> `OTelStatusCodeError`
  - The following `func` renames from `go.opentelemetry.io/otel/semconv/v1.17.0` are included:
    - `OtelScopeName` -> `OTelScopeName`
    - `OtelScopeVersion` -> `OTelScopeVersion`
    - `OtelLibraryName` -> `OTelLibraryName`
    - `OtelLibraryVersion` -> `OTelLibraryVersion`
    - `OtelStatusDescription` -> `OTelStatusDescription`
- A `IsSampled` method is added to the `SpanContext` implementation in `go.opentelemetry.io/otel/bridge/opentracing` to expose the span sampled state.
  See the [README](./bridge/opentracing/README.md) for more information. (#3570)
- The `WithInstrumentationAttributes` option to `go.opentelemetry.io/otel/metric`. (#3738)
- The `WithInstrumentationAttributes` option to `go.opentelemetry.io/otel/trace`. (#3739)
- The following environment variables are supported by the periodic `Reader` in `go.opentelemetry.io/otel/sdk/metric`. (#3763)
  - `OTEL_METRIC_EXPORT_INTERVAL` sets the time between collections and exports.
  - `OTEL_METRIC_EXPORT_TIMEOUT` sets the timeout an export is attempted.

### Changed

- Fall-back to `TextMapCarrier` when it's not `HttpHeader`s in `go.opentelemetry.io/otel/bridge/opentracing`. (#3679)
- The `Collect` method of the `"go.opentelemetry.io/otel/sdk/metric".Reader` interface is updated to accept the `metricdata.ResourceMetrics` value the collection will be made into.
  This change is made to enable memory reuse by SDK users. (#3732)
- The `WithUnit` option in `go.opentelemetry.io/otel/sdk/metric/instrument` is updated to accept a `string` for the unit value. (#3776)

### Fixed

- Ensure `go.opentelemetry.io/otel` does not use generics. (#3723, #3725)
- Multi-reader `MeterProvider`s now export metrics for all readers, instead of just the first reader. (#3720, #3724)
- Remove use of deprecated `"math/rand".Seed` in `go.opentelemetry.io/otel/example/prometheus`. (#3733)
- Do not silently drop unknown schema data with `Parse` in  `go.opentelemetry.io/otel/schema/v1.1`. (#3743)
- Data race issue in OTLP exporter retry mechanism. (#3755, #3756)
- Wrapping empty errors when exporting in `go.opentelemetry.io/otel/sdk/metric`. (#3698, #3772)
- Incorrect "all" and "resource" definition for schema files in `go.opentelemetry.io/otel/schema/v1.1`. (#3777)

### Deprecated

- The `go.opentelemetry.io/otel/metric/unit` package is deprecated.
  Use the equivalent unit string instead. (#3776)
  - Use `"1"` instead of `unit.Dimensionless`
  - Use `"By"` instead of `unit.Bytes`
  - Use `"ms"` instead of `unit.Milliseconds`

## [1.13.0/0.36.0] 2023-02-07

### Added

- Attribute `KeyValue` creations functions to `go.opentelemetry.io/otel/semconv/v1.17.0` for all non-enum semantic conventions.
  These functions ensure semantic convention type correctness. (#3675)

### Fixed

- Removed the `http.target` attribute from being added by `ServerRequest` in the following packages. (#3687)
  - `go.opentelemetry.io/otel/semconv/v1.13.0/httpconv`
  - `go.opentelemetry.io/otel/semconv/v1.14.0/httpconv`
  - `go.opentelemetry.io/otel/semconv/v1.15.0/httpconv`
  - `go.opentelemetry.io/otel/semconv/v1.16.0/httpconv`
  - `go.opentelemetry.io/otel/semconv/v1.17.0/httpconv`

### Removed

- The deprecated `go.opentelemetry.io/otel/metric/instrument/asyncfloat64` package is removed. (#3631)
- The deprecated `go.opentelemetry.io/otel/metric/instrument/asyncint64` package is removed. (#3631)
- The deprecated `go.opentelemetry.io/otel/metric/instrument/syncfloat64` package is removed. (#3631)
- The deprecated `go.opentelemetry.io/otel/metric/instrument/syncint64` package is removed. (#3631)

## [1.12.0/0.35.0] 2023-01-28

### Added

- The `WithInt64Callback` option to `go.opentelemetry.io/otel/metric/instrument`.
  This options is used to configure `int64` Observer callbacks during their creation. (#3507)
- The `WithFloat64Callback` option to `go.opentelemetry.io/otel/metric/instrument`.
  This options is used to configure `float64` Observer callbacks during their creation. (#3507)
- The `Producer` interface and `Reader.RegisterProducer(Producer)` to `go.opentelemetry.io/otel/sdk/metric`.
  These additions are used to enable external metric Producers. (#3524)
- The `Callback` function type to `go.opentelemetry.io/otel/metric`.
  This new named function type is registered with a `Meter`. (#3564)
- The `go.opentelemetry.io/otel/semconv/v1.13.0` package.
  The package contains semantic conventions from the `v1.13.0` version of the OpenTelemetry specification. (#3499)
  - The `EndUserAttributesFromHTTPRequest` function in `go.opentelemetry.io/otel/semconv/v1.12.0` is merged into `ClientRequest` and `ServerRequest` in `go.opentelemetry.io/otel/semconv/v1.13.0/httpconv`.
  - The `HTTPAttributesFromHTTPStatusCode` function in `go.opentelemetry.io/otel/semconv/v1.12.0` is merged into `ClientResponse` in `go.opentelemetry.io/otel/semconv/v1.13.0/httpconv`.
  - The `HTTPClientAttributesFromHTTPRequest` function in `go.opentelemetry.io/otel/semconv/v1.12.0` is replaced by `ClientRequest` in `go.opentelemetry.io/otel/semconv/v1.13.0/httpconv`.
  - The `HTTPServerAttributesFromHTTPRequest` function in `go.opentelemetry.io/otel/semconv/v1.12.0` is replaced by `ServerRequest` in `go.opentelemetry.io/otel/semconv/v1.13.0/httpconv`.
  - The `HTTPServerMetricAttributesFromHTTPRequest` function in `go.opentelemetry.io/otel/semconv/v1.12.0` is replaced by `ServerRequest` in `go.opentelemetry.io/otel/semconv/v1.13.0/httpconv`.
  - The `NetAttributesFromHTTPRequest` function in `go.opentelemetry.io/otel/semconv/v1.12.0` is split into `Transport` in `go.opentelemetry.io/otel/semconv/v1.13.0/netconv` and `ClientRequest` or `ServerRequest` in `go.opentelemetry.io/otel/semconv/v1.13.0/httpconv`.
  - The `SpanStatusFromHTTPStatusCode` function in `go.opentelemetry.io/otel/semconv/v1.12.0` is replaced by `ClientStatus` in `go.opentelemetry.io/otel/semconv/v1.13.0/httpconv`.
  - The `SpanStatusFromHTTPStatusCodeAndSpanKind` function in `go.opentelemetry.io/otel/semconv/v1.12.0` is split into `ClientStatus` and `ServerStatus` in `go.opentelemetry.io/otel/semconv/v1.13.0/httpconv`.
  - The `Client` function is included in `go.opentelemetry.io/otel/semconv/v1.13.0/netconv` to generate attributes for a `net.Conn`.
  - The `Server` function is included in `go.opentelemetry.io/otel/semconv/v1.13.0/netconv` to generate attributes for a `net.Listener`.
- The `go.opentelemetry.io/otel/semconv/v1.14.0` package.
  The package contains semantic conventions from the `v1.14.0` version of the OpenTelemetry specification. (#3566)
- The `go.opentelemetry.io/otel/semconv/v1.15.0` package.
  The package contains semantic conventions from the `v1.15.0` version of the OpenTelemetry specification. (#3578)
- The `go.opentelemetry.io/otel/semconv/v1.16.0` package.
  The package contains semantic conventions from the `v1.16.0` version of the OpenTelemetry specification. (#3579)
- Metric instruments to `go.opentelemetry.io/otel/metric/instrument`.
  These instruments are use as replacements of the deprecated `go.opentelemetry.io/otel/metric/instrument/{asyncfloat64,asyncint64,syncfloat64,syncint64}` packages.(#3575, #3586)
  - `Float64ObservableCounter` replaces the `asyncfloat64.Counter`
  - `Float64ObservableUpDownCounter` replaces the `asyncfloat64.UpDownCounter`
  - `Float64ObservableGauge` replaces the `asyncfloat64.Gauge`
  - `Int64ObservableCounter` replaces the `asyncint64.Counter`
  - `Int64ObservableUpDownCounter` replaces the `asyncint64.UpDownCounter`
  - `Int64ObservableGauge` replaces the `asyncint64.Gauge`
  - `Float64Counter` replaces the `syncfloat64.Counter`
  - `Float64UpDownCounter` replaces the `syncfloat64.UpDownCounter`
  - `Float64Histogram` replaces the `syncfloat64.Histogram`
  - `Int64Counter` replaces the `syncint64.Counter`
  - `Int64UpDownCounter` replaces the `syncint64.UpDownCounter`
  - `Int64Histogram` replaces the `syncint64.Histogram`
- `NewTracerProvider` to `go.opentelemetry.io/otel/bridge/opentracing`.
  This is used to create `WrapperTracer` instances from a `TracerProvider`. (#3116)
- The `Extrema` type to `go.opentelemetry.io/otel/sdk/metric/metricdata`.
  This type is used to represent min/max values and still be able to distinguish unset and zero values. (#3487)
- The `go.opentelemetry.io/otel/semconv/v1.17.0` package.
  The package contains semantic conventions from the `v1.17.0` version of the OpenTelemetry specification. (#3599)

### Changed

- Jaeger and Zipkin exporter use `github.com/go-logr/logr` as the logging interface, and add the `WithLogr` option. (#3497, #3500)
- Instrument configuration in `go.opentelemetry.io/otel/metric/instrument` is split into specific options and configuration based on the instrument type. (#3507)
  - Use the added `Int64Option` type to configure instruments from `go.opentelemetry.io/otel/metric/instrument/syncint64`.
  - Use the added `Float64Option` type to configure instruments from `go.opentelemetry.io/otel/metric/instrument/syncfloat64`.
  - Use the added `Int64ObserverOption` type to configure instruments from `go.opentelemetry.io/otel/metric/instrument/asyncint64`.
  - Use the added `Float64ObserverOption` type to configure instruments from `go.opentelemetry.io/otel/metric/instrument/asyncfloat64`.
- Return a `Registration` from the `RegisterCallback` method of a `Meter` in the `go.opentelemetry.io/otel/metric` package.
  This `Registration` can be used to unregister callbacks. (#3522)
- Global error handler uses an atomic value instead of a mutex. (#3543)
- Add `NewMetricProducer` to `go.opentelemetry.io/otel/bridge/opencensus`, which can be used to pass OpenCensus metrics to an OpenTelemetry Reader. (#3541)
- Global logger uses an atomic value instead of a mutex. (#3545)
- The `Shutdown` method of the `"go.opentelemetry.io/otel/sdk/trace".TracerProvider` releases all computational resources when called the first time. (#3551)
- The `Sampler` returned from `TraceIDRatioBased` `go.opentelemetry.io/otel/sdk/trace` now uses the rightmost bits for sampling decisions.
  This fixes random sampling when using ID generators like `xray.IDGenerator` and increasing parity with other language implementations. (#3557)
- Errors from `go.opentelemetry.io/otel/exporters/otlp/otlptrace` exporters are wrapped in errors identifying their signal name.
  Existing users of the exporters attempting to identify specific errors will need to use `errors.Unwrap()` to get the underlying error. (#3516)
- Exporters from `go.opentelemetry.io/otel/exporters/otlp` will print the final retryable error message when attempts to retry time out. (#3514)
- The instrument kind names in `go.opentelemetry.io/otel/sdk/metric` are updated to match the API. (#3562)
  - `InstrumentKindSyncCounter` is renamed to `InstrumentKindCounter`
  - `InstrumentKindSyncUpDownCounter` is renamed to `InstrumentKindUpDownCounter`
  - `InstrumentKindSyncHistogram` is renamed to `InstrumentKindHistogram`
  - `InstrumentKindAsyncCounter` is renamed to `InstrumentKindObservableCounter`
  - `InstrumentKindAsyncUpDownCounter` is renamed to `InstrumentKindObservableUpDownCounter`
  - `InstrumentKindAsyncGauge` is renamed to `InstrumentKindObservableGauge`
- The `RegisterCallback` method of the `Meter` in `go.opentelemetry.io/otel/metric` changed.
  - The named `Callback` replaces the inline function parameter. (#3564)
  - `Callback` is required to return an error. (#3576)
  - `Callback` accepts the added `Observer` parameter added.
    This new parameter is used by `Callback` implementations to observe values for asynchronous instruments instead of calling the `Observe` method of the instrument directly. (#3584)
  - The slice of `instrument.Asynchronous` is now passed as a variadic argument. (#3587)
- The exporter from `go.opentelemetry.io/otel/exporters/zipkin` is updated to use the `v1.16.0` version of semantic conventions.
  This means it no longer uses the removed `net.peer.ip` or `http.host` attributes to determine the remote endpoint.
  Instead it uses the `net.sock.peer` attributes. (#3581)
- The `Min` and `Max` fields of the `HistogramDataPoint` in `go.opentelemetry.io/otel/sdk/metric/metricdata` are now defined with the added `Extrema` type instead of a `*float64`. (#3487)

### Fixed

- Asynchronous instruments that use sum aggregators and attribute filters correctly add values from equivalent attribute sets that have been filtered. (#3439, #3549)
- The `RegisterCallback` method of the `Meter` from `go.opentelemetry.io/otel/sdk/metric` only registers a callback for instruments created by that meter.
  Trying to register a callback with instruments from a different meter will result in an error being returned. (#3584)

### Deprecated

- The `NewMetricExporter` in `go.opentelemetry.io/otel/bridge/opencensus` is deprecated.
  Use `NewMetricProducer` instead. (#3541)
- The `go.opentelemetry.io/otel/metric/instrument/asyncfloat64` package is deprecated.
  Use the instruments from `go.opentelemetry.io/otel/metric/instrument` instead. (#3575)
- The `go.opentelemetry.io/otel/metric/instrument/asyncint64` package is deprecated.
  Use the instruments from `go.opentelemetry.io/otel/metric/instrument` instead. (#3575)
- The `go.opentelemetry.io/otel/metric/instrument/syncfloat64` package is deprecated.
  Use the instruments from `go.opentelemetry.io/otel/metric/instrument` instead. (#3575)
- The `go.opentelemetry.io/otel/metric/instrument/syncint64` package is deprecated.
  Use the instruments from `go.opentelemetry.io/otel/metric/instrument` instead. (#3575)
- The `NewWrappedTracerProvider` in `go.opentelemetry.io/otel/bridge/opentracing` is now deprecated.
  Use `NewTracerProvider` instead. (#3116)

### Removed

- The deprecated `go.opentelemetry.io/otel/sdk/metric/view` package is removed. (#3520)
- The `InstrumentProvider` from `go.opentelemetry.io/otel/sdk/metric/asyncint64` is removed.
  Use the new creation methods of the `Meter` in `go.opentelemetry.io/otel/sdk/metric` instead. (#3530)
  - The `Counter` method is replaced by `Meter.Int64ObservableCounter`
  - The `UpDownCounter` method is replaced by `Meter.Int64ObservableUpDownCounter`
  - The `Gauge` method is replaced by `Meter.Int64ObservableGauge`
- The `InstrumentProvider` from `go.opentelemetry.io/otel/sdk/metric/asyncfloat64` is removed.
  Use the new creation methods of the `Meter` in `go.opentelemetry.io/otel/sdk/metric` instead. (#3530)
  - The `Counter` method is replaced by `Meter.Float64ObservableCounter`
  - The `UpDownCounter` method is replaced by `Meter.Float64ObservableUpDownCounter`
  - The `Gauge` method is replaced by `Meter.Float64ObservableGauge`
- The `InstrumentProvider` from `go.opentelemetry.io/otel/sdk/metric/syncint64` is removed.
  Use the new creation methods of the `Meter` in `go.opentelemetry.io/otel/sdk/metric` instead. (#3530)
  - The `Counter` method is replaced by `Meter.Int64Counter`
  - The `UpDownCounter` method is replaced by `Meter.Int64UpDownCounter`
  - The `Histogram` method is replaced by `Meter.Int64Histogram`
- The `InstrumentProvider` from `go.opentelemetry.io/otel/sdk/metric/syncfloat64` is removed.
  Use the new creation methods of the `Meter` in `go.opentelemetry.io/otel/sdk/metric` instead. (#3530)
  - The `Counter` method is replaced by `Meter.Float64Counter`
  - The `UpDownCounter` method is replaced by `Meter.Float64UpDownCounter`
  - The `Histogram` method is replaced by `Meter.Float64Histogram`

## [1.11.2/0.34.0] 2022-12-05

### Added

- The `WithView` `Option` is added to the `go.opentelemetry.io/otel/sdk/metric` package.
   This option is used to configure the view(s) a `MeterProvider` will use for all `Reader`s that are registered with it. (#3387)
- Add Instrumentation Scope and Version as info metric and label in Prometheus exporter.
  This can be disabled using the `WithoutScopeInfo()` option added to that package.(#3273, #3357)
- OTLP exporters now recognize: (#3363)
  - `OTEL_EXPORTER_OTLP_INSECURE`
  - `OTEL_EXPORTER_OTLP_TRACES_INSECURE`
  - `OTEL_EXPORTER_OTLP_METRICS_INSECURE`
  - `OTEL_EXPORTER_OTLP_CLIENT_KEY`
  - `OTEL_EXPORTER_OTLP_TRACES_CLIENT_KEY`
  - `OTEL_EXPORTER_OTLP_METRICS_CLIENT_KEY`
  - `OTEL_EXPORTER_OTLP_CLIENT_CERTIFICATE`
  - `OTEL_EXPORTER_OTLP_TRACES_CLIENT_CERTIFICATE`
  - `OTEL_EXPORTER_OTLP_METRICS_CLIENT_CERTIFICATE`
- The `View` type and related `NewView` function to create a view according to the OpenTelemetry specification are added to `go.opentelemetry.io/otel/sdk/metric`.
  These additions are replacements for the `View` type and `New` function from `go.opentelemetry.io/otel/sdk/metric/view`. (#3459)
- The `Instrument` and `InstrumentKind` type are added to `go.opentelemetry.io/otel/sdk/metric`.
  These additions are replacements for the `Instrument` and `InstrumentKind` types from `go.opentelemetry.io/otel/sdk/metric/view`. (#3459)
- The `Stream` type is added to `go.opentelemetry.io/otel/sdk/metric` to define a metric data stream a view will produce. (#3459)
- The `AssertHasAttributes` allows instrument authors to test that datapoints returned have appropriate attributes. (#3487)

### Changed

- The `"go.opentelemetry.io/otel/sdk/metric".WithReader` option no longer accepts views to associate with the `Reader`.
   Instead, views are now registered directly with the `MeterProvider` via the new `WithView` option.
   The views registered with the `MeterProvider` apply to all `Reader`s. (#3387)
- The `Temporality(view.InstrumentKind) metricdata.Temporality` and `Aggregation(view.InstrumentKind) aggregation.Aggregation` methods are added to the `"go.opentelemetry.io/otel/sdk/metric".Exporter` interface. (#3260)
- The `Temporality(view.InstrumentKind) metricdata.Temporality` and `Aggregation(view.InstrumentKind) aggregation.Aggregation` methods are added to the `"go.opentelemetry.io/otel/exporters/otlp/otlpmetric".Client` interface. (#3260)
- The `WithTemporalitySelector` and `WithAggregationSelector` `ReaderOption`s have been changed to `ManualReaderOption`s in the `go.opentelemetry.io/otel/sdk/metric` package. (#3260)
- The periodic reader in the `go.opentelemetry.io/otel/sdk/metric` package now uses the temporality and aggregation selectors from its configured exporter instead of accepting them as options. (#3260)

### Fixed

- The `go.opentelemetry.io/otel/exporters/prometheus` exporter fixes duplicated `_total` suffixes. (#3369)
- Remove comparable requirement for `Reader`s. (#3387)
- Cumulative metrics from the OpenCensus bridge (`go.opentelemetry.io/otel/bridge/opencensus`) are defined as monotonic sums, instead of non-monotonic. (#3389)
- Asynchronous counters (`Counter` and `UpDownCounter`) from the metric SDK now produce delta sums when configured with delta temporality. (#3398)
- Exported `Status` codes in the `go.opentelemetry.io/otel/exporters/zipkin` exporter are now exported as all upper case values. (#3340)
- `Aggregation`s from `go.opentelemetry.io/otel/sdk/metric` with no data are not exported. (#3394, #3436)
- Re-enabled Attribute Filters in the Metric SDK. (#3396)
- Asynchronous callbacks are only called if they are registered with at least one instrument that does not use drop aggragation. (#3408)
- Do not report empty partial-success responses in the `go.opentelemetry.io/otel/exporters/otlp` exporters. (#3438, #3432)
- Handle partial success responses in `go.opentelemetry.io/otel/exporters/otlp/otlpmetric` exporters. (#3162, #3440)
- Prevent duplicate Prometheus description, unit, and type. (#3469)
- Prevents panic when using incorrect `attribute.Value.As[Type]Slice()`. (#3489)

### Removed

- The `go.opentelemetry.io/otel/exporters/otlp/otlpmetric.Client` interface is removed. (#3486)
- The `go.opentelemetry.io/otel/exporters/otlp/otlpmetric.New` function is removed. Use the `otlpmetric[http|grpc].New` directly. (#3486)

### Deprecated

- The `go.opentelemetry.io/otel/sdk/metric/view` package is deprecated.
  Use `Instrument`, `InstrumentKind`, `View`, and `NewView` in `go.opentelemetry.io/otel/sdk/metric` instead. (#3476)

## [1.11.1/0.33.0] 2022-10-19

### Added

- The Prometheus exporter in `go.opentelemetry.io/otel/exporters/prometheus` registers with a Prometheus registerer on creation.
   By default, it will register with the default Prometheus registerer.
   A non-default registerer can be used by passing the `WithRegisterer` option. (#3239)
- Added the `WithAggregationSelector` option to the `go.opentelemetry.io/otel/exporters/prometheus` package to change the default `AggregationSelector` used. (#3341)
- The Prometheus exporter in `go.opentelemetry.io/otel/exporters/prometheus` converts the `Resource` associated with metric exports into a `target_info` metric. (#3285)

### Changed

- The `"go.opentelemetry.io/otel/exporters/prometheus".New` function is updated to return an error.
   It will return an error if the exporter fails to register with Prometheus. (#3239)

### Fixed

- The URL-encoded values from the `OTEL_RESOURCE_ATTRIBUTES` environment variable are decoded. (#2963)
- The `baggage.NewMember` function decodes the `value` parameter instead of directly using it.
   This fixes the implementation to be compliant with the W3C specification. (#3226)
- Slice attributes of the `attribute` package are now comparable based on their value, not instance. (#3108 #3252)
- The `Shutdown` and `ForceFlush` methods of the `"go.opentelemetry.io/otel/sdk/trace".TraceProvider` no longer return an error when no processor is registered. (#3268)
- The Prometheus exporter in `go.opentelemetry.io/otel/exporters/prometheus` cumulatively sums histogram buckets. (#3281)
- The sum of each histogram data point is now uniquely exported by the `go.opentelemetry.io/otel/exporters/otlpmetric` exporters. (#3284, #3293)
- Recorded values for asynchronous counters (`Counter` and `UpDownCounter`) are interpreted as exact, not incremental, sum values by the metric SDK. (#3350, #3278)
- `UpDownCounters` are now correctly output as Prometheus gauges in the `go.opentelemetry.io/otel/exporters/prometheus` exporter. (#3358)
- The Prometheus exporter in `go.opentelemetry.io/otel/exporters/prometheus` no longer describes the metrics it will send to Prometheus on startup.
   Instead the exporter is defined as an "unchecked" collector for Prometheus.
   This fixes the `reader is not registered` warning currently emitted on startup. (#3291 #3342)
- The `go.opentelemetry.io/otel/exporters/prometheus` exporter now correctly adds `_total` suffixes to counter metrics. (#3360)
- The `go.opentelemetry.io/otel/exporters/prometheus` exporter now adds a unit suffix to metric names.
   This can be disabled using the `WithoutUnits()` option added to that package. (#3352)

## [1.11.0/0.32.3] 2022-10-12

### Added

- Add default User-Agent header to OTLP exporter requests (`go.opentelemetry.io/otel/exporters/otlptrace/otlptracegrpc` and `go.opentelemetry.io/otel/exporters/otlptrace/otlptracehttp`). (#3261)

### Changed

- `span.SetStatus` has been updated such that calls that lower the status are now no-ops. (#3214)
- Upgrade `golang.org/x/sys/unix` from `v0.0.0-20210423185535-09eb48e85fd7` to `v0.0.0-20220919091848-fb04ddd9f9c8`.
  This addresses [GO-2022-0493](https://pkg.go.dev/vuln/GO-2022-0493). (#3235)

## [0.32.2] Metric SDK (Alpha) - 2022-10-11

### Added

- Added an example of using metric views to customize instruments. (#3177)
- Add default User-Agent header to OTLP exporter requests (`go.opentelemetry.io/otel/exporters/otlpmetric/otlpmetricgrpc` and `go.opentelemetry.io/otel/exporters/otlpmetric/otlpmetrichttp`). (#3261)

### Changed

- Flush pending measurements with the `PeriodicReader` in the `go.opentelemetry.io/otel/sdk/metric` when `ForceFlush` or `Shutdown` are called. (#3220)
- Update histogram default bounds to match the requirements of the latest specification. (#3222)
- Encode the HTTP status code in the OpenTracing bridge (`go.opentelemetry.io/otel/bridge/opentracing`) as an integer.  (#3265)

### Fixed

- Use default view if instrument does not match any registered view of a reader. (#3224, #3237)
- Return the same instrument every time a user makes the exact same instrument creation call. (#3229, #3251)
- Return the existing instrument when a view transforms a creation call to match an existing instrument. (#3240, #3251)
- Log a warning when a conflicting instrument (e.g. description, unit, data-type) is created instead of returning an error. (#3251)
- The OpenCensus bridge no longer sends empty batches of metrics. (#3263)

## [0.32.1] Metric SDK (Alpha) - 2022-09-22

### Changed

- The Prometheus exporter sanitizes OpenTelemetry instrument names when exporting.
   Invalid characters are replaced with `_`. (#3212)

### Added

- The metric portion of the OpenCensus bridge (`go.opentelemetry.io/otel/bridge/opencensus`) has been reintroduced. (#3192)
- The OpenCensus bridge example (`go.opentelemetry.io/otel/example/opencensus`) has been reintroduced. (#3206)

### Fixed

- Updated go.mods to point to valid versions of the sdk. (#3216)
- Set the `MeterProvider` resource on all exported metric data. (#3218)

## [0.32.0] Revised Metric SDK (Alpha) - 2022-09-18

### Changed

- The metric SDK in `go.opentelemetry.io/otel/sdk/metric` is completely refactored to comply with the OpenTelemetry specification.
  Please see the package documentation for how the new SDK is initialized and configured. (#3175)
- Update the minimum supported go version to go1.18. Removes support for go1.17 (#3179)

### Removed

- The metric portion of the OpenCensus bridge (`go.opentelemetry.io/otel/bridge/opencensus`) has been removed.
  A new bridge compliant with the revised metric SDK will be added back in a future release. (#3175)
- The `go.opentelemetry.io/otel/sdk/metric/aggregator/aggregatortest` package is removed, see the new metric SDK. (#3175)
- The `go.opentelemetry.io/otel/sdk/metric/aggregator/histogram` package is removed, see the new metric SDK. (#3175)
- The `go.opentelemetry.io/otel/sdk/metric/aggregator/lastvalue` package is removed, see the new metric SDK. (#3175)
- The `go.opentelemetry.io/otel/sdk/metric/aggregator/sum` package is removed, see the new metric SDK. (#3175)
- The `go.opentelemetry.io/otel/sdk/metric/aggregator` package is removed, see the new metric SDK. (#3175)
- The `go.opentelemetry.io/otel/sdk/metric/controller/basic` package is removed, see the new metric SDK. (#3175)
- The `go.opentelemetry.io/otel/sdk/metric/controller/controllertest` package is removed, see the new metric SDK. (#3175)
- The `go.opentelemetry.io/otel/sdk/metric/controller/time` package is removed, see the new metric SDK. (#3175)
- The `go.opentelemetry.io/otel/sdk/metric/export/aggregation` package is removed, see the new metric SDK. (#3175)
- The `go.opentelemetry.io/otel/sdk/metric/export` package is removed, see the new metric SDK. (#3175)
- The `go.opentelemetry.io/otel/sdk/metric/metrictest` package is removed.
  A replacement package that supports the new metric SDK will be added back in a future release. (#3175)
- The `go.opentelemetry.io/otel/sdk/metric/number` package is removed, see the new metric SDK. (#3175)
- The `go.opentelemetry.io/otel/sdk/metric/processor/basic` package is removed, see the new metric SDK. (#3175)
- The `go.opentelemetry.io/otel/sdk/metric/processor/processortest` package is removed, see the new metric SDK. (#3175)
- The `go.opentelemetry.io/otel/sdk/metric/processor/reducer` package is removed, see the new metric SDK. (#3175)
- The `go.opentelemetry.io/otel/sdk/metric/registry` package is removed, see the new metric SDK. (#3175)
- The `go.opentelemetry.io/otel/sdk/metric/sdkapi` package is removed, see the new metric SDK. (#3175)
- The `go.opentelemetry.io/otel/sdk/metric/selector/simple` package is removed, see the new metric SDK. (#3175)
- The `"go.opentelemetry.io/otel/sdk/metric".ErrUninitializedInstrument` variable was removed. (#3175)
- The `"go.opentelemetry.io/otel/sdk/metric".ErrBadInstrument` variable was removed. (#3175)
- The `"go.opentelemetry.io/otel/sdk/metric".Accumulator` type was removed, see the `MeterProvider`in the new metric SDK. (#3175)
- The `"go.opentelemetry.io/otel/sdk/metric".NewAccumulator` function was removed, see `NewMeterProvider`in the new metric SDK. (#3175)
- The deprecated `"go.opentelemetry.io/otel/sdk/metric".AtomicFieldOffsets` function was removed. (#3175)

## [1.10.0] - 2022-09-09

### Added

- Support Go 1.19. (#3077)
  Include compatibility testing and document support. (#3077)
- Support the OTLP ExportTracePartialSuccess response; these are passed to the registered error handler. (#3106)
- Upgrade go.opentelemetry.io/proto/otlp from v0.18.0 to v0.19.0 (#3107)

### Changed

- Fix misidentification of OpenTelemetry `SpanKind` in OpenTracing bridge (`go.opentelemetry.io/otel/bridge/opentracing`).  (#3096)
- Attempting to start a span with a nil `context` will no longer cause a panic. (#3110)
- All exporters will be shutdown even if one reports an error (#3091)
- Ensure valid UTF-8 when truncating over-length attribute values. (#3156)

## [1.9.0/0.0.3] - 2022-08-01

### Added

- Add support for Schema Files format 1.1.x (metric "split" transform) with the new `go.opentelemetry.io/otel/schema/v1.1` package. (#2999)
- Add the `go.opentelemetry.io/otel/semconv/v1.11.0` package.
  The package contains semantic conventions from the `v1.11.0` version of the OpenTelemetry specification. (#3009)
- Add the `go.opentelemetry.io/otel/semconv/v1.12.0` package.
  The package contains semantic conventions from the `v1.12.0` version of the OpenTelemetry specification. (#3010)
- Add the `http.method` attribute to HTTP server metric from all `go.opentelemetry.io/otel/semconv/*` packages. (#3018)

### Fixed

- Invalid warning for context setup being deferred in `go.opentelemetry.io/otel/bridge/opentracing` package. (#3029)

## [1.8.0/0.31.0] - 2022-07-08

### Added

- Add support for `opentracing.TextMap` format in the `Inject` and `Extract` methods
of the `"go.opentelemetry.io/otel/bridge/opentracing".BridgeTracer` type. (#2911)

### Changed

- The `crosslink` make target has been updated to use the `go.opentelemetry.io/build-tools/crosslink` package. (#2886)
- In the `go.opentelemetry.io/otel/sdk/instrumentation` package rename `Library` to `Scope` and alias `Library` as `Scope` (#2976)
- Move metric no-op implementation form `nonrecording` to `metric` package. (#2866)

### Removed

- Support for go1.16. Support is now only for go1.17 and go1.18 (#2917)

### Deprecated

- The `Library` struct in the `go.opentelemetry.io/otel/sdk/instrumentation` package is deprecated.
  Use the equivalent `Scope` struct instead. (#2977)
- The `ReadOnlySpan.InstrumentationLibrary` method from the `go.opentelemetry.io/otel/sdk/trace` package is deprecated.
  Use the equivalent `ReadOnlySpan.InstrumentationScope` method instead. (#2977)

## [1.7.0/0.30.0] - 2022-04-28

### Added

- Add the `go.opentelemetry.io/otel/semconv/v1.8.0` package.
  The package contains semantic conventions from the `v1.8.0` version of the OpenTelemetry specification. (#2763)
- Add the `go.opentelemetry.io/otel/semconv/v1.9.0` package.
  The package contains semantic conventions from the `v1.9.0` version of the OpenTelemetry specification. (#2792)
- Add the `go.opentelemetry.io/otel/semconv/v1.10.0` package.
  The package contains semantic conventions from the `v1.10.0` version of the OpenTelemetry specification. (#2842)
- Added an in-memory exporter to metrictest to aid testing with a full SDK. (#2776)

### Fixed

- Globally delegated instruments are unwrapped before delegating asynchronous callbacks. (#2784)
- Remove import of `testing` package in non-tests builds of the `go.opentelemetry.io/otel` package. (#2786)

### Changed

- The `WithLabelEncoder` option from the `go.opentelemetry.io/otel/exporters/stdout/stdoutmetric` package is renamed to `WithAttributeEncoder`. (#2790)
- The `LabelFilterSelector` interface from `go.opentelemetry.io/otel/sdk/metric/processor/reducer` is renamed to `AttributeFilterSelector`.
  The method included in the renamed interface also changed from `LabelFilterFor` to `AttributeFilterFor`. (#2790)
- The `Metadata.Labels` method from the `go.opentelemetry.io/otel/sdk/metric/export` package is renamed to `Metadata.Attributes`.
  Consequentially, the `Record` type from the same package also has had the embedded method renamed. (#2790)

### Deprecated

- The `Iterator.Label` method in the `go.opentelemetry.io/otel/attribute` package is deprecated.
  Use the equivalent `Iterator.Attribute` method instead. (#2790)
- The `Iterator.IndexedLabel` method in the `go.opentelemetry.io/otel/attribute` package is deprecated.
  Use the equivalent `Iterator.IndexedAttribute` method instead. (#2790)
- The `MergeIterator.Label` method in the `go.opentelemetry.io/otel/attribute` package is deprecated.
  Use the equivalent `MergeIterator.Attribute` method instead. (#2790)

### Removed

- Removed the `Batch` type from the `go.opentelemetry.io/otel/sdk/metric/metrictest` package. (#2864)
- Removed the `Measurement` type from the `go.opentelemetry.io/otel/sdk/metric/metrictest` package. (#2864)

## [0.29.0] - 2022-04-11

### Added

- The metrics global package was added back into several test files. (#2764)
- The `Meter` function is added back to the `go.opentelemetry.io/otel/metric/global` package.
  This function is a convenience function equivalent to calling `global.MeterProvider().Meter(...)`. (#2750)

### Removed

- Removed module the `go.opentelemetry.io/otel/sdk/export/metric`.
  Use the `go.opentelemetry.io/otel/sdk/metric` module instead. (#2720)

### Changed

- Don't panic anymore when setting a global MeterProvider to itself. (#2749)
- Upgrade `go.opentelemetry.io/proto/otlp` in `go.opentelemetry.io/otel/exporters/otlp/otlpmetric` from `v0.12.1` to `v0.15.0`.
  This replaces the use of the now deprecated `InstrumentationLibrary` and `InstrumentationLibraryMetrics` types and fields in the proto library with the equivalent `InstrumentationScope` and `ScopeMetrics`. (#2748)

## [1.6.3] - 2022-04-07

### Fixed

- Allow non-comparable global `MeterProvider`, `TracerProvider`, and `TextMapPropagator` types to be set. (#2772, #2773)

## [1.6.2] - 2022-04-06

### Changed

- Don't panic anymore when setting a global TracerProvider or TextMapPropagator to itself. (#2749)
- Upgrade `go.opentelemetry.io/proto/otlp` in `go.opentelemetry.io/otel/exporters/otlp/otlptrace` from `v0.12.1` to `v0.15.0`.
  This replaces the use of the now deprecated `InstrumentationLibrary` and `InstrumentationLibrarySpans` types and fields in the proto library with the equivalent `InstrumentationScope` and `ScopeSpans`. (#2748)

## [1.6.1] - 2022-03-28

### Fixed

- The `go.opentelemetry.io/otel/schema/*` packages now use the correct schema URL for their `SchemaURL` constant.
  Instead of using `"https://opentelemetry.io/schemas/v<version>"` they now use the correct URL without a `v` prefix, `"https://opentelemetry.io/schemas/<version>"`. (#2743, #2744)

### Security

- Upgrade `go.opentelemetry.io/proto/otlp` from `v0.12.0` to `v0.12.1`.
  This includes an indirect upgrade of `github.com/grpc-ecosystem/grpc-gateway` which resolves [a vulnerability](https://nvd.nist.gov/vuln/detail/CVE-2019-11254) from `gopkg.in/yaml.v2` in version `v2.2.3`. (#2724, #2728)

## [1.6.0/0.28.0] - 2022-03-23

### ⚠️ Notice ⚠️

This update is a breaking change of the unstable Metrics API.
Code instrumented with the `go.opentelemetry.io/otel/metric` will need to be modified.

### Added

- Add metrics exponential histogram support.
  New mapping functions have been made available in `sdk/metric/aggregator/exponential/mapping` for other OpenTelemetry projects to take dependencies on. (#2502)
- Add Go 1.18 to our compatibility tests. (#2679)
- Allow configuring the Sampler with the `OTEL_TRACES_SAMPLER` and `OTEL_TRACES_SAMPLER_ARG` environment variables. (#2305, #2517)
- Add the `metric/global` for obtaining and setting the global `MeterProvider`. (#2660)

### Changed

- The metrics API has been significantly changed to match the revised OpenTelemetry specification.
  High-level changes include:

  - Synchronous and asynchronous instruments are now handled by independent `InstrumentProvider`s.
    These `InstrumentProvider`s are managed with a `Meter`.
  - Synchronous and asynchronous instruments are grouped into their own packages based on value types.
  - Asynchronous callbacks can now be registered with a `Meter`.

  Be sure to check out the metric module documentation for more information on how to use the revised API. (#2587, #2660)

### Fixed

- Fallback to general attribute limits when span specific ones are not set in the environment. (#2675, #2677)

## [1.5.0] - 2022-03-16

### Added

- Log the Exporters configuration in the TracerProviders message. (#2578)
- Added support to configure the span limits with environment variables.
  The following environment variables are supported. (#2606, #2637)
  - `OTEL_SPAN_ATTRIBUTE_VALUE_LENGTH_LIMIT`
  - `OTEL_SPAN_ATTRIBUTE_COUNT_LIMIT`
  - `OTEL_SPAN_EVENT_COUNT_LIMIT`
  - `OTEL_EVENT_ATTRIBUTE_COUNT_LIMIT`
  - `OTEL_SPAN_LINK_COUNT_LIMIT`
  - `OTEL_LINK_ATTRIBUTE_COUNT_LIMIT`

  If the provided environment variables are invalid (negative), the default values would be used.
- Rename the `gc` runtime name to `go` (#2560)
- Add resource container ID detection. (#2418)
- Add span attribute value length limit.
  The new `AttributeValueLengthLimit` field is added to the `"go.opentelemetry.io/otel/sdk/trace".SpanLimits` type to configure this limit for a `TracerProvider`.
  The default limit for this resource is "unlimited". (#2637)
- Add the `WithRawSpanLimits` option to `go.opentelemetry.io/otel/sdk/trace`.
  This option replaces the `WithSpanLimits` option.
  Zero or negative values will not be changed to the default value like `WithSpanLimits` does.
  Setting a limit to zero will effectively disable the related resource it limits and setting to a negative value will mean that resource is unlimited.
  Consequentially, limits should be constructed using `NewSpanLimits` and updated accordingly. (#2637)

### Changed

- Drop oldest tracestate `Member` when capacity is reached. (#2592)
- Add event and link drop counts to the exported data from the `oltptrace` exporter. (#2601)
- Unify path cleaning functionally in the `otlpmetric` and `otlptrace` configuration. (#2639)
- Change the debug message from the `sdk/trace.BatchSpanProcessor` to reflect the count is cumulative. (#2640)
- Introduce new internal `envconfig` package for OTLP exporters. (#2608)
- If `http.Request.Host` is empty, fall back to use `URL.Host` when populating `http.host` in the `semconv` packages. (#2661)

### Fixed

- Remove the OTLP trace exporter limit of SpanEvents when exporting. (#2616)
- Default to port `4318` instead of `4317` for the `otlpmetrichttp` and `otlptracehttp` client. (#2614, #2625)
- Unlimited span limits are now supported (negative values). (#2636, #2637)

### Deprecated

- Deprecated `"go.opentelemetry.io/otel/sdk/trace".WithSpanLimits`.
  Use `WithRawSpanLimits` instead.
  That option allows setting unlimited and zero limits, this option does not.
  This option will be kept until the next major version incremented release. (#2637)

## [1.4.1] - 2022-02-16

### Fixed

- Fix race condition in reading the dropped spans number for the `BatchSpanProcessor`. (#2615)

## [1.4.0] - 2022-02-11

### Added

- Use `OTEL_EXPORTER_ZIPKIN_ENDPOINT` environment variable to specify zipkin collector endpoint. (#2490)
- Log the configuration of `TracerProvider`s, and `Tracer`s for debugging.
  To enable use a logger with Verbosity (V level) `>=1`. (#2500)
- Added support to configure the batch span-processor with environment variables.
  The following environment variables are used. (#2515)
  - `OTEL_BSP_SCHEDULE_DELAY`
  - `OTEL_BSP_EXPORT_TIMEOUT`
  - `OTEL_BSP_MAX_QUEUE_SIZE`.
  - `OTEL_BSP_MAX_EXPORT_BATCH_SIZE`

### Changed

- Zipkin exporter exports `Resource` attributes in the `Tags` field. (#2589)

### Deprecated

- Deprecate module the `go.opentelemetry.io/otel/sdk/export/metric`.
  Use the `go.opentelemetry.io/otel/sdk/metric` module instead. (#2382)
- Deprecate `"go.opentelemetry.io/otel/sdk/metric".AtomicFieldOffsets`. (#2445)

### Fixed

- Fixed the instrument kind for noop async instruments to correctly report an implementation. (#2461)
- Fix UDP packets overflowing with Jaeger payloads. (#2489, #2512)
- Change the `otlpmetric.Client` interface's `UploadMetrics` method to accept a single `ResourceMetrics` instead of a slice of them. (#2491)
- Specify explicit buckets in Prometheus example, fixing issue where example only has `+inf` bucket. (#2419, #2493)
- W3C baggage will now decode urlescaped values. (#2529)
- Baggage members are now only validated once, when calling `NewMember` and not also when adding it to the baggage itself. (#2522)
- The order attributes are dropped from spans in the `go.opentelemetry.io/otel/sdk/trace` package when capacity is reached is fixed to be in compliance with the OpenTelemetry specification.
  Instead of dropping the least-recently-used attribute, the last added attribute is dropped.
  This drop order still only applies to attributes with unique keys not already contained in the span.
  If an attribute is added with a key already contained in the span, that attribute is updated to the new value being added. (#2576)

### Removed

- Updated `go.opentelemetry.io/proto/otlp` from `v0.11.0` to `v0.12.0`. This version removes a number of deprecated methods. (#2546)
  - [`Metric.GetIntGauge()`](https://pkg.go.dev/go.opentelemetry.io/proto/otlp@v0.11.0/metrics/v1#Metric.GetIntGauge)
  - [`Metric.GetIntHistogram()`](https://pkg.go.dev/go.opentelemetry.io/proto/otlp@v0.11.0/metrics/v1#Metric.GetIntHistogram)
  - [`Metric.GetIntSum()`](https://pkg.go.dev/go.opentelemetry.io/proto/otlp@v0.11.0/metrics/v1#Metric.GetIntSum)

## [1.3.0] - 2021-12-10

### ⚠️ Notice ⚠️

We have updated the project minimum supported Go version to 1.16

### Added

- Added an internal Logger.
  This can be used by the SDK and API to provide users with feedback of the internal state.
  To enable verbose logs configure the logger which will print V(1) logs. For debugging information configure to print V(5) logs. (#2343)
- Add the `WithRetry` `Option` and the `RetryConfig` type to the `go.opentelemetry.io/otel/exporter/otel/otlpmetric/otlpmetrichttp` package to specify retry behavior consistently. (#2425)
- Add `SpanStatusFromHTTPStatusCodeAndSpanKind` to all `semconv` packages to return a span status code similar to `SpanStatusFromHTTPStatusCode`, but exclude `4XX` HTTP errors as span errors if the span is of server kind. (#2296)

### Changed

- The `"go.opentelemetry.io/otel/exporter/otel/otlptrace/otlptracegrpc".Client` now uses the underlying gRPC `ClientConn` to handle name resolution, TCP connection establishment (with retries and backoff) and TLS handshakes, and handling errors on established connections by re-resolving the name and reconnecting. (#2329)
- The `"go.opentelemetry.io/otel/exporter/otel/otlpmetric/otlpmetricgrpc".Client` now uses the underlying gRPC `ClientConn` to handle name resolution, TCP connection establishment (with retries and backoff) and TLS handshakes, and handling errors on established connections by re-resolving the name and reconnecting. (#2425)
- The `"go.opentelemetry.io/otel/exporter/otel/otlpmetric/otlpmetricgrpc".RetrySettings` type is renamed to `RetryConfig`. (#2425)
- The `go.opentelemetry.io/otel/exporter/otel/*` gRPC exporters now default to using the host's root CA set if none are provided by the user and `WithInsecure` is not specified. (#2432)
- Change `resource.Default` to be evaluated the first time it is called, rather than on import. This allows the caller the option to update `OTEL_RESOURCE_ATTRIBUTES` first, such as with `os.Setenv`. (#2371)

### Fixed

- The `go.opentelemetry.io/otel/exporter/otel/*` exporters are updated to handle per-signal and universal endpoints according to the OpenTelemetry specification.
  Any per-signal endpoint set via an `OTEL_EXPORTER_OTLP_<signal>_ENDPOINT` environment variable is now used without modification of the path.
  When `OTEL_EXPORTER_OTLP_ENDPOINT` is set, if it contains a path, that path is used as a base path which per-signal paths are appended to. (#2433)
- Basic metric controller updated to use sync.Map to avoid blocking calls (#2381)
- The `go.opentelemetry.io/otel/exporter/jaeger` correctly sets the `otel.status_code` value to be a string of `ERROR` or `OK` instead of an integer code. (#2439, #2440)

### Deprecated

- Deprecated the `"go.opentelemetry.io/otel/exporter/otel/otlpmetric/otlpmetrichttp".WithMaxAttempts` `Option`, use the new `WithRetry` `Option` instead. (#2425)
- Deprecated the `"go.opentelemetry.io/otel/exporter/otel/otlpmetric/otlpmetrichttp".WithBackoff` `Option`, use the new `WithRetry` `Option` instead. (#2425)

### Removed

- Remove the metric Processor's ability to convert cumulative to delta aggregation temporality. (#2350)
- Remove the metric Bound Instruments interface and implementations. (#2399)
- Remove the metric MinMaxSumCount kind aggregation and the corresponding OTLP export path. (#2423)
- Metric SDK removes the "exact" aggregator for histogram instruments, as it performed a non-standard aggregation for OTLP export (creating repeated Gauge points) and worked its way into a number of confusing examples. (#2348)

## [1.2.0] - 2021-11-12

### Changed

- Metric SDK `export.ExportKind`, `export.ExportKindSelector` types have been renamed to `aggregation.Temporality` and `aggregation.TemporalitySelector` respectively to keep in line with current specification and protocol along with built-in selectors (e.g., `aggregation.CumulativeTemporalitySelector`, ...). (#2274)
- The Metric `Exporter` interface now requires a `TemporalitySelector` method instead of an `ExportKindSelector`. (#2274)
- Metrics API cleanup. The `metric/sdkapi` package has been created to relocate the API-to-SDK interface:
  - The following interface types simply moved from `metric` to `metric/sdkapi`: `Descriptor`, `MeterImpl`, `InstrumentImpl`, `SyncImpl`, `BoundSyncImpl`, `AsyncImpl`, `AsyncRunner`, `AsyncSingleRunner`, and `AsyncBatchRunner`
  - The following struct types moved and are replaced with type aliases, since they are exposed to the user: `Observation`, `Measurement`.
  - The No-op implementations of sync and async instruments are no longer exported, new functions `sdkapi.NewNoopAsyncInstrument()` and `sdkapi.NewNoopSyncInstrument()` are provided instead. (#2271)
- Update the SDK `BatchSpanProcessor` to export all queued spans when `ForceFlush` is called. (#2080, #2335)

### Added

- Add the `"go.opentelemetry.io/otel/exporters/otlp/otlpmetric/otlpmetricgrpc".WithGRPCConn` option so the exporter can reuse an existing gRPC connection. (#2002)
- Added a new `schema` module to help parse Schema Files in OTEP 0152 format. (#2267)
- Added a new `MapCarrier` to the `go.opentelemetry.io/otel/propagation` package to hold propagated cross-cutting concerns as a `map[string]string` held in memory. (#2334)

## [1.1.0] - 2021-10-27

### Added

- Add the `"go.opentelemetry.io/otel/exporters/otlp/otlptrace/otlptracegrpc".WithGRPCConn` option so the exporter can reuse an existing gRPC connection. (#2002)
- Add the `go.opentelemetry.io/otel/semconv/v1.7.0` package.
  The package contains semantic conventions from the `v1.7.0` version of the OpenTelemetry specification. (#2320)
- Add the `go.opentelemetry.io/otel/semconv/v1.6.1` package.
  The package contains semantic conventions from the `v1.6.1` version of the OpenTelemetry specification. (#2321)
- Add the `go.opentelemetry.io/otel/semconv/v1.5.0` package.
  The package contains semantic conventions from the `v1.5.0` version of the OpenTelemetry specification. (#2322)
  - When upgrading from the `semconv/v1.4.0` package note the following name changes:
    - `K8SReplicasetUIDKey` -> `K8SReplicaSetUIDKey`
    - `K8SReplicasetNameKey` -> `K8SReplicaSetNameKey`
    - `K8SStatefulsetUIDKey` -> `K8SStatefulSetUIDKey`
    - `k8SStatefulsetNameKey` -> `K8SStatefulSetNameKey`
    - `K8SDaemonsetUIDKey` -> `K8SDaemonSetUIDKey`
    - `K8SDaemonsetNameKey` -> `K8SDaemonSetNameKey`

### Changed

- Links added to a span will be dropped by the SDK if they contain an invalid span context (#2275).

### Fixed

- The `"go.opentelemetry.io/otel/semconv/v1.4.0".HTTPServerAttributesFromHTTPRequest` now correctly only sets the HTTP client IP attribute even if the connection was routed with proxies and there are multiple addresses in the `X-Forwarded-For` header. (#2282, #2284)
- The `"go.opentelemetry.io/otel/semconv/v1.4.0".NetAttributesFromHTTPRequest` function correctly handles IPv6 addresses as IP addresses and sets the correct net peer IP instead of the net peer hostname attribute. (#2283, #2285)
- The simple span processor shutdown method deterministically returns the exporter error status if it simultaneously finishes when the deadline is reached. (#2290, #2289)

## [1.0.1] - 2021-10-01

### Fixed

- json stdout exporter no longer crashes due to concurrency bug. (#2265)

## [Metrics 0.24.0] - 2021-10-01

### Changed

- NoopMeterProvider is now private and NewNoopMeterProvider must be used to obtain a noopMeterProvider. (#2237)
- The Metric SDK `Export()` function takes a new two-level reader interface for iterating over results one instrumentation library at a time. (#2197)
  - The former `"go.opentelemetry.io/otel/sdk/export/metric".CheckpointSet` is renamed `Reader`.
  - The new interface is named `"go.opentelemetry.io/otel/sdk/export/metric".InstrumentationLibraryReader`.

## [1.0.0] - 2021-09-20

This is the first stable release for the project.
This release includes an API and SDK for the tracing signal that will comply with the stability guarantees defined by the projects [versioning policy](./VERSIONING.md).

### Added

- OTLP trace exporter now sets the `SchemaURL` field in the exported telemetry if the Tracer has `WithSchemaURL` option. (#2242)

### Fixed

- Slice-valued attributes can correctly be used as map keys. (#2223)

### Removed

- Removed the `"go.opentelemetry.io/otel/exporters/zipkin".WithSDKOptions` function. (#2248)
- Removed the deprecated package `go.opentelemetry.io/otel/oteltest`. (#2234)
- Removed the deprecated package `go.opentelemetry.io/otel/bridge/opencensus/utils`. (#2233)
- Removed deprecated functions, types, and methods from `go.opentelemetry.io/otel/attribute` package.
  Use the typed functions and methods added to the package instead. (#2235)
  - The `Key.Array` method is removed.
  - The `Array` function is removed.
  - The `Any` function is removed.
  - The `ArrayValue` function is removed.
  - The `AsArray` function is removed.

## [1.0.0-RC3] - 2021-09-02

### Added

- Added `ErrorHandlerFunc` to use a function as an `"go.opentelemetry.io/otel".ErrorHandler`. (#2149)
- Added `"go.opentelemetry.io/otel/trace".WithStackTrace` option to add a stack trace when using `span.RecordError` or when panic is handled in `span.End`. (#2163)
- Added typed slice attribute types and functionality to the `go.opentelemetry.io/otel/attribute` package to replace the existing array type and functions. (#2162)
  - `BoolSlice`, `IntSlice`, `Int64Slice`, `Float64Slice`, and `StringSlice` replace the use of the `Array` function in the package.
- Added the `go.opentelemetry.io/otel/example/fib` example package.
  Included is an example application that computes Fibonacci numbers. (#2203)

### Changed

- Metric instruments have been renamed to match the (feature-frozen) metric API specification:
  - ValueRecorder becomes Histogram
  - ValueObserver becomes Gauge
  - SumObserver becomes CounterObserver
  - UpDownSumObserver becomes UpDownCounterObserver
  The API exported from this project is still considered experimental. (#2202)
- Metric SDK/API implementation type `InstrumentKind` moves into `sdkapi` sub-package. (#2091)
- The Metrics SDK export record no longer contains a Resource pointer, the SDK `"go.opentelemetry.io/otel/sdk/trace/export/metric".Exporter.Export()` function for push-based exporters now takes a single Resource argument, pull-based exporters use `"go.opentelemetry.io/otel/sdk/metric/controller/basic".Controller.Resource()`. (#2120)
- The JSON output of the `go.opentelemetry.io/otel/exporters/stdout/stdouttrace` is harmonized now such that the output is "plain" JSON objects after each other of the form `{ ... } { ... } { ... }`. Earlier the JSON objects describing a span were wrapped in a slice for each `Exporter.ExportSpans` call, like `[ { ... } ][ { ... } { ... } ]`. Outputting JSON object directly after each other is consistent with JSON loggers, and a bit easier to parse and read. (#2196)
- Update the `NewTracerConfig`, `NewSpanStartConfig`, `NewSpanEndConfig`, and `NewEventConfig` function in the `go.opentelemetry.io/otel/trace` package to return their respective configurations as structs instead of pointers to the struct. (#2212)

### Deprecated

- The `go.opentelemetry.io/otel/bridge/opencensus/utils` package is deprecated.
  All functionality from this package now exists in the `go.opentelemetry.io/otel/bridge/opencensus` package.
  The functions from that package should be used instead. (#2166)
- The `"go.opentelemetry.io/otel/attribute".Array` function and the related `ARRAY` value type is deprecated.
  Use the typed `*Slice` functions and types added to the package instead. (#2162)
- The `"go.opentelemetry.io/otel/attribute".Any` function is deprecated.
  Use the typed functions instead. (#2181)
- The `go.opentelemetry.io/otel/oteltest` package is deprecated.
  The `"go.opentelemetry.io/otel/sdk/trace/tracetest".SpanRecorder` can be registered with the default SDK (`go.opentelemetry.io/otel/sdk/trace`) as a `SpanProcessor` and used as a replacement for this deprecated package. (#2188)

### Removed

- Removed metrics test package `go.opentelemetry.io/otel/sdk/export/metric/metrictest`. (#2105)

### Fixed

- The `fromEnv` detector no longer throws an error when `OTEL_RESOURCE_ATTRIBUTES` environment variable is not set or empty. (#2138)
- Setting the global `ErrorHandler` with `"go.opentelemetry.io/otel".SetErrorHandler` multiple times is now supported. (#2160, #2140)
- The `"go.opentelemetry.io/otel/attribute".Any` function now supports `int32` values. (#2169)
- Multiple calls to `"go.opentelemetry.io/otel/sdk/metric/controller/basic".WithResource()` are handled correctly, and when no resources are provided `"go.opentelemetry.io/otel/sdk/resource".Default()` is used. (#2120)
- The `WithoutTimestamps` option for the `go.opentelemetry.io/otel/exporters/stdout/stdouttrace` exporter causes the exporter to correctly omit timestamps. (#2195)
- Fixed typos in resources.go. (#2201)

## [1.0.0-RC2] - 2021-07-26

### Added

- Added `WithOSDescription` resource configuration option to set OS (Operating System) description resource attribute (`os.description`). (#1840)
- Added `WithOS` resource configuration option to set all OS (Operating System) resource attributes at once. (#1840)
- Added the `WithRetry` option to the `go.opentelemetry.io/otel/exporters/otlp/otlptrace/otlptracehttp` package.
  This option is a replacement for the removed `WithMaxAttempts` and `WithBackoff` options. (#2095)
- Added API `LinkFromContext` to return Link which encapsulates SpanContext from provided context and also encapsulates attributes. (#2115)
- Added a new `Link` type under the SDK `otel/sdk/trace` package that counts the number of attributes that were dropped for surpassing the `AttributePerLinkCountLimit` configured in the Span's `SpanLimits`.
  This new type replaces the equal-named API `Link` type found in the `otel/trace` package for most usages within the SDK.
  For example, instances of this type are now returned by the `Links()` function of `ReadOnlySpan`s provided in places like the `OnEnd` function of `SpanProcessor` implementations. (#2118)
- Added the `SpanRecorder` type to the `go.opentelemetry.io/otel/skd/trace/tracetest` package.
  This type can be used with the default SDK as a `SpanProcessor` during testing. (#2132)

### Changed

- The `SpanModels` function is now exported from the `go.opentelemetry.io/otel/exporters/zipkin` package to convert OpenTelemetry spans into Zipkin model spans. (#2027)
- Rename the `"go.opentelemetry.io/otel/exporters/otlp/otlptrace/otlptracegrpc".RetrySettings` to `RetryConfig`. (#2095)

### Deprecated

- The `TextMapCarrier` and `TextMapPropagator` from the `go.opentelemetry.io/otel/oteltest` package and their associated creation functions (`TextMapCarrier`, `NewTextMapPropagator`) are deprecated. (#2114)
- The `Harness` type from the `go.opentelemetry.io/otel/oteltest` package and its associated creation function, `NewHarness` are deprecated and will be removed in the next release. (#2123)
- The `TraceStateFromKeyValues` function from the `go.opentelemetry.io/otel/oteltest` package is deprecated.
  Use the `trace.ParseTraceState` function instead. (#2122)

### Removed

- Removed the deprecated package `go.opentelemetry.io/otel/exporters/trace/jaeger`. (#2020)
- Removed the deprecated package `go.opentelemetry.io/otel/exporters/trace/zipkin`. (#2020)
- Removed the `"go.opentelemetry.io/otel/sdk/resource".WithBuiltinDetectors` function.
  The explicit `With*` options for every built-in detector should be used instead. (#2026 #2097)
- Removed the `WithMaxAttempts` and `WithBackoff` options from the `go.opentelemetry.io/otel/exporters/otlp/otlptrace/otlptracehttp` package.
  The retry logic of the package has been updated to match the `otlptracegrpc` package and accordingly a `WithRetry` option is added that should be used instead. (#2095)
- Removed `DroppedAttributeCount` field from `otel/trace.Link` struct. (#2118)

### Fixed

- When using WithNewRoot, don't use the parent context for making sampling decisions. (#2032)
- `oteltest.Tracer` now creates a valid `SpanContext` when using `WithNewRoot`. (#2073)
- OS type detector now sets the correct `dragonflybsd` value for DragonFly BSD. (#2092)
- The OTel span status is correctly transformed into the OTLP status in the `go.opentelemetry.io/otel/exporters/otlp/otlptrace` package.
  This fix will by default set the status to `Unset` if it is not explicitly set to `Ok` or `Error`. (#2099 #2102)
- The `Inject` method for the `"go.opentelemetry.io/otel/propagation".TraceContext` type no longer injects empty `tracestate` values. (#2108)
- Use `6831` as default Jaeger agent port instead of `6832`. (#2131)

## [Experimental Metrics v0.22.0] - 2021-07-19

### Added

- Adds HTTP support for OTLP metrics exporter. (#2022)

### Removed

- Removed the deprecated package `go.opentelemetry.io/otel/exporters/metric/prometheus`. (#2020)

## [1.0.0-RC1] / 0.21.0 - 2021-06-18

With this release we are introducing a split in module versions.  The tracing API and SDK are entering the `v1.0.0` Release Candidate phase with `v1.0.0-RC1`
while the experimental metrics API and SDK continue with `v0.x` releases at `v0.21.0`.  Modules at major version 1 or greater will not depend on modules
with major version 0.

### Added

- Adds `otlpgrpc.WithRetry`option for configuring the retry policy for transient errors on the otlp/gRPC exporter. (#1832)
  - The following status codes are defined as transient errors:
      | gRPC Status Code | Description |
      | ---------------- | ----------- |
      | 1  | Cancelled |
      | 4  | Deadline Exceeded |
      | 8  | Resource Exhausted |
      | 10 | Aborted |
      | 10 | Out of Range |
      | 14 | Unavailable |
      | 15 | Data Loss |
- Added `Status` type to the `go.opentelemetry.io/otel/sdk/trace` package to represent the status of a span. (#1874)
- Added `SpanStub` type and its associated functions to the `go.opentelemetry.io/otel/sdk/trace/tracetest` package.
  This type can be used as a testing replacement for the `SpanSnapshot` that was removed from the `go.opentelemetry.io/otel/sdk/trace` package. (#1873)
- Adds support for scheme in `OTEL_EXPORTER_OTLP_ENDPOINT` according to the spec. (#1886)
- Adds `trace.WithSchemaURL` option for configuring the tracer with a Schema URL. (#1889)
- Added an example of using OpenTelemetry Go as a trace context forwarder. (#1912)
- `ParseTraceState` is added to the `go.opentelemetry.io/otel/trace` package.
  It can be used to decode a `TraceState` from a `tracestate` header string value. (#1937)
- Added `Len` method to the `TraceState` type in the `go.opentelemetry.io/otel/trace` package.
  This method returns the number of list-members the `TraceState` holds. (#1937)
- Creates package `go.opentelemetry.io/otel/exporters/otlp/otlptrace` that defines a trace exporter that uses a `otlptrace.Client` to send data.
  Creates package `go.opentelemetry.io/otel/exporters/otlp/otlptrace/otlptracegrpc` implementing a gRPC `otlptrace.Client` and offers convenience functions, `NewExportPipeline` and `InstallNewPipeline`, to setup and install a `otlptrace.Exporter` in tracing .(#1922)
- Added `Baggage`, `Member`, and `Property` types to the `go.opentelemetry.io/otel/baggage` package along with their related functions. (#1967)
- Added `ContextWithBaggage`, `ContextWithoutBaggage`, and `FromContext` functions to the `go.opentelemetry.io/otel/baggage` package.
  These functions replace the `Set`, `Value`, `ContextWithValue`, `ContextWithoutValue`, and `ContextWithEmpty` functions from that package and directly work with the new `Baggage` type. (#1967)
- The `OTEL_SERVICE_NAME` environment variable is the preferred source for `service.name`, used by the environment resource detector if a service name is present both there and in `OTEL_RESOURCE_ATTRIBUTES`. (#1969)
- Creates package `go.opentelemetry.io/otel/exporters/otlp/otlptrace/otlptracehttp` implementing an HTTP `otlptrace.Client` and offers convenience functions, `NewExportPipeline` and `InstallNewPipeline`, to setup and install a `otlptrace.Exporter` in tracing. (#1963)
- Changes `go.opentelemetry.io/otel/sdk/resource.NewWithAttributes` to require a schema URL. The old function is still available as `resource.NewSchemaless`. This is a breaking change. (#1938)
- Several builtin resource detectors now correctly populate the schema URL. (#1938)
- Creates package `go.opentelemetry.io/otel/exporters/otlp/otlpmetric` that defines a metrics exporter that uses a `otlpmetric.Client` to send data.
- Creates package `go.opentelemetry.io/otel/exporters/otlp/otlpmetric/otlpmetricgrpc` implementing a gRPC `otlpmetric.Client` and offers convenience functions, `New` and `NewUnstarted`, to create an `otlpmetric.Exporter`.(#1991)
- Added `go.opentelemetry.io/otel/exporters/stdout/stdouttrace` exporter. (#2005)
- Added `go.opentelemetry.io/otel/exporters/stdout/stdoutmetric` exporter. (#2005)
- Added a `TracerProvider()` method to the `"go.opentelemetry.io/otel/trace".Span` interface. This can be used to obtain a `TracerProvider` from a given span that utilizes the same trace processing pipeline.  (#2009)

### Changed

- Make `NewSplitDriver` from `go.opentelemetry.io/otel/exporters/otlp` take variadic arguments instead of a `SplitConfig` item.
  `NewSplitDriver` now automatically implements an internal `noopDriver` for `SplitConfig` fields that are not initialized. (#1798)
- `resource.New()` now creates a Resource without builtin detectors. Previous behavior is now achieved by using `WithBuiltinDetectors` Option. (#1810)
- Move the `Event` type from the `go.opentelemetry.io/otel` package to the `go.opentelemetry.io/otel/sdk/trace` package. (#1846)
- CI builds validate against last two versions of Go, dropping 1.14 and adding 1.16. (#1865)
- BatchSpanProcessor now report export failures when calling `ForceFlush()` method. (#1860)
- `Set.Encoded(Encoder)` no longer caches the result of an encoding. (#1855)
- Renamed `CloudZoneKey` to `CloudAvailabilityZoneKey` in Resource semantic conventions according to spec. (#1871)
- The `StatusCode` and `StatusMessage` methods of the `ReadOnlySpan` interface and the `Span` produced by the `go.opentelemetry.io/otel/sdk/trace` package have been replaced with a single `Status` method.
  This method returns the status of a span using the new `Status` type. (#1874)
- Updated `ExportSpans` method of the`SpanExporter` interface type to accept `ReadOnlySpan`s instead of the removed `SpanSnapshot`.
  This brings the export interface into compliance with the specification in that it now accepts an explicitly immutable type instead of just an implied one. (#1873)
- Unembed `SpanContext` in `Link`. (#1877)
- Generate Semantic conventions from the specification YAML. (#1891)
- Spans created by the global `Tracer` obtained from `go.opentelemetry.io/otel`, prior to a functioning `TracerProvider` being set, now propagate the span context from their parent if one exists. (#1901)
- The `"go.opentelemetry.io/otel".Tracer` function now accepts tracer options. (#1902)
- Move the `go.opentelemetry.io/otel/unit` package to `go.opentelemetry.io/otel/metric/unit`. (#1903)
- Changed `go.opentelemetry.io/otel/trace.TracerConfig` to conform to the [Contributing guidelines](CONTRIBUTING.md#config.) (#1921)
- Changed `go.opentelemetry.io/otel/trace.SpanConfig` to conform to the [Contributing guidelines](CONTRIBUTING.md#config). (#1921)
- Changed `span.End()` now only accepts Options that are allowed at `End()`. (#1921)
- Changed `go.opentelemetry.io/otel/metric.InstrumentConfig` to conform to the [Contributing guidelines](CONTRIBUTING.md#config). (#1921)
- Changed `go.opentelemetry.io/otel/metric.MeterConfig` to conform to the [Contributing guidelines](CONTRIBUTING.md#config). (#1921)
- Refactored option types according to the contribution style guide. (#1882)
- Move the `go.opentelemetry.io/otel/trace.TraceStateFromKeyValues` function to the `go.opentelemetry.io/otel/oteltest` package.
  This function is preserved for testing purposes where it may be useful to create a `TraceState` from `attribute.KeyValue`s, but it is not intended for production use.
  The new `ParseTraceState` function should be used to create a `TraceState`. (#1931)
- Updated `MarshalJSON` method of the `go.opentelemetry.io/otel/trace.TraceState` type to marshal the type into the string representation of the `TraceState`. (#1931)
- The `TraceState.Delete` method from the `go.opentelemetry.io/otel/trace` package no longer returns an error in addition to a `TraceState`. (#1931)
- Updated `Get` method of the `TraceState` type from the `go.opentelemetry.io/otel/trace` package to accept a `string` instead of an `attribute.Key` type. (#1931)
- Updated `Insert` method of the `TraceState` type from the `go.opentelemetry.io/otel/trace` package to accept a pair of `string`s instead of an `attribute.KeyValue` type. (#1931)
- Updated `Delete` method of the `TraceState` type from the `go.opentelemetry.io/otel/trace` package to accept a `string` instead of an `attribute.Key` type. (#1931)
- Renamed `NewExporter` to `New` in the `go.opentelemetry.io/otel/exporters/stdout` package. (#1985)
- Renamed `NewExporter` to `New` in the `go.opentelemetry.io/otel/exporters/metric/prometheus` package. (#1985)
- Renamed `NewExporter` to `New` in the `go.opentelemetry.io/otel/exporters/trace/jaeger` package. (#1985)
- Renamed `NewExporter` to `New` in the `go.opentelemetry.io/otel/exporters/trace/zipkin` package. (#1985)
- Renamed `NewExporter` to `New` in the `go.opentelemetry.io/otel/exporters/otlp` package. (#1985)
- Renamed `NewUnstartedExporter` to `NewUnstarted` in the `go.opentelemetry.io/otel/exporters/otlp` package. (#1985)
- The `go.opentelemetry.io/otel/semconv` package has been moved to `go.opentelemetry.io/otel/semconv/v1.4.0` to allow for multiple [telemetry schema](https://github.com/open-telemetry/oteps/blob/main/text/0152-telemetry-schemas.md) versions to be used concurrently. (#1987)
- Metrics test helpers in `go.opentelemetry.io/otel/oteltest` have been moved to `go.opentelemetry.io/otel/metric/metrictest`. (#1988)

### Deprecated

- The `go.opentelemetry.io/otel/exporters/metric/prometheus` is deprecated, use `go.opentelemetry.io/otel/exporters/prometheus` instead. (#1993)
- The `go.opentelemetry.io/otel/exporters/trace/jaeger` is deprecated, use `go.opentelemetry.io/otel/exporters/jaeger` instead. (#1993)
- The `go.opentelemetry.io/otel/exporters/trace/zipkin` is deprecated, use `go.opentelemetry.io/otel/exporters/zipkin` instead. (#1993)

### Removed

- Removed `resource.WithoutBuiltin()`. Use `resource.New()`. (#1810)
- Unexported types `resource.FromEnv`, `resource.Host`, and `resource.TelemetrySDK`, Use the corresponding `With*()` to use individually. (#1810)
- Removed the `Tracer` and `IsRecording` method from the `ReadOnlySpan` in the `go.opentelemetry.io/otel/sdk/trace`.
  The `Tracer` method is not a required to be included in this interface and given the mutable nature of the tracer that is associated with a span, this method is not appropriate.
  The `IsRecording` method returns if the span is recording or not.
  A read-only span value does not need to know if updates to it will be recorded or not.
  By definition, it cannot be updated so there is no point in communicating if an update is recorded. (#1873)
- Removed the `SpanSnapshot` type from the `go.opentelemetry.io/otel/sdk/trace` package.
  The use of this type has been replaced with the use of the explicitly immutable `ReadOnlySpan` type.
  When a concrete representation of a read-only span is needed for testing, the newly added `SpanStub` in the `go.opentelemetry.io/otel/sdk/trace/tracetest` package should be used. (#1873)
- Removed the `Tracer` method from the `Span` interface in the `go.opentelemetry.io/otel/trace` package.
  Using the same tracer that created a span introduces the error where an instrumentation library's `Tracer` is used by other code instead of their own.
  The `"go.opentelemetry.io/otel".Tracer` function or a `TracerProvider` should be used to acquire a library specific `Tracer` instead. (#1900)
  - The `TracerProvider()` method on the `Span` interface may also be used to obtain a `TracerProvider` using the same trace processing pipeline. (#2009)
- The `http.url` attribute generated by `HTTPClientAttributesFromHTTPRequest` will no longer include username or password information. (#1919)
- Removed `IsEmpty` method of the `TraceState` type in the `go.opentelemetry.io/otel/trace` package in favor of using the added `TraceState.Len` method. (#1931)
- Removed `Set`, `Value`, `ContextWithValue`, `ContextWithoutValue`, and `ContextWithEmpty` functions in the `go.opentelemetry.io/otel/baggage` package.
  Handling of baggage is now done using the added `Baggage` type and related context functions (`ContextWithBaggage`, `ContextWithoutBaggage`, and `FromContext`) in that package. (#1967)
- The `InstallNewPipeline` and `NewExportPipeline` creation functions in all the exporters (prometheus, otlp, stdout, jaeger, and zipkin) have been removed.
  These functions were deemed premature attempts to provide convenience that did not achieve this aim. (#1985)
- The `go.opentelemetry.io/otel/exporters/otlp` exporter has been removed.  Use `go.opentelemetry.io/otel/exporters/otlp/otlptrace` instead. (#1990)
- The `go.opentelemetry.io/otel/exporters/stdout` exporter has been removed.  Use `go.opentelemetry.io/otel/exporters/stdout/stdouttrace` or `go.opentelemetry.io/otel/exporters/stdout/stdoutmetric` instead. (#2005)

### Fixed

- Only report errors from the `"go.opentelemetry.io/otel/sdk/resource".Environment` function when they are not `nil`. (#1850, #1851)
- The `Shutdown` method of the simple `SpanProcessor` in the `go.opentelemetry.io/otel/sdk/trace` package now honors the context deadline or cancellation. (#1616, #1856)
- BatchSpanProcessor now drops span batches that failed to be exported. (#1860)
- Use `http://localhost:14268/api/traces` as default Jaeger collector endpoint instead of `http://localhost:14250`. (#1898)
- Allow trailing and leading whitespace in the parsing of a `tracestate` header. (#1931)
- Add logic to determine if the channel is closed to fix Jaeger exporter test panic with close closed channel. (#1870, #1973)
- Avoid transport security when OTLP endpoint is a Unix socket. (#2001)

### Security

## [0.20.0] - 2021-04-23

### Added

- The OTLP exporter now has two new convenience functions, `NewExportPipeline` and `InstallNewPipeline`, setup and install the exporter in tracing and metrics pipelines. (#1373)
- Adds semantic conventions for exceptions. (#1492)
- Added Jaeger Environment variables: `OTEL_EXPORTER_JAEGER_AGENT_HOST`, `OTEL_EXPORTER_JAEGER_AGENT_PORT`
  These environment variables can be used to override Jaeger agent hostname and port (#1752)
- Option `ExportTimeout` was added to batch span processor. (#1755)
- `trace.TraceFlags` is now a defined type over `byte` and `WithSampled(bool) TraceFlags` and `IsSampled() bool` methods have been added to it. (#1770)
- The `Event` and `Link` struct types from the `go.opentelemetry.io/otel` package now include a `DroppedAttributeCount` field to record the number of attributes that were not recorded due to configured limits being reached. (#1771)
- The Jaeger exporter now reports dropped attributes for a Span event in the exported log. (#1771)
- Adds test to check BatchSpanProcessor ignores `OnEnd` and `ForceFlush` post `Shutdown`. (#1772)
- Extract resource attributes from the `OTEL_RESOURCE_ATTRIBUTES` environment variable and merge them with the `resource.Default` resource as well as resources provided to the `TracerProvider` and metric `Controller`. (#1785)
- Added `WithOSType` resource configuration option to set OS (Operating System) type resource attribute (`os.type`). (#1788)
- Added `WithProcess*` resource configuration options to set Process resource attributes. (#1788)
  - `process.pid`
  - `process.executable.name`
  - `process.executable.path`
  - `process.command_args`
  - `process.owner`
  - `process.runtime.name`
  - `process.runtime.version`
  - `process.runtime.description`
- Adds `k8s.node.name` and `k8s.node.uid` attribute keys to the `semconv` package. (#1789)
- Added support for configuring OTLP/HTTP and OTLP/gRPC Endpoints, TLS Certificates, Headers, Compression and Timeout via Environment Variables. (#1758, #1769 and #1811)
  - `OTEL_EXPORTER_OTLP_ENDPOINT`
  - `OTEL_EXPORTER_OTLP_TRACES_ENDPOINT`
  - `OTEL_EXPORTER_OTLP_METRICS_ENDPOINT`
  - `OTEL_EXPORTER_OTLP_HEADERS`
  - `OTEL_EXPORTER_OTLP_TRACES_HEADERS`
  - `OTEL_EXPORTER_OTLP_METRICS_HEADERS`
  - `OTEL_EXPORTER_OTLP_COMPRESSION`
  - `OTEL_EXPORTER_OTLP_TRACES_COMPRESSION`
  - `OTEL_EXPORTER_OTLP_METRICS_COMPRESSION`
  - `OTEL_EXPORTER_OTLP_TIMEOUT`
  - `OTEL_EXPORTER_OTLP_TRACES_TIMEOUT`
  - `OTEL_EXPORTER_OTLP_METRICS_TIMEOUT`
  - `OTEL_EXPORTER_OTLP_CERTIFICATE`
  - `OTEL_EXPORTER_OTLP_TRACES_CERTIFICATE`
  - `OTEL_EXPORTER_OTLP_METRICS_CERTIFICATE`
- Adds `otlpgrpc.WithTimeout` option for configuring timeout to the otlp/gRPC exporter. (#1821)
- Adds `jaeger.WithMaxPacketSize` option for configuring maximum UDP packet size used when connecting to the Jaeger agent. (#1853)

### Fixed

- The `Span.IsRecording` implementation from `go.opentelemetry.io/otel/sdk/trace` always returns false when not being sampled. (#1750)
- The Jaeger exporter now correctly sets tags for the Span status code and message.
  This means it uses the correct tag keys (`"otel.status_code"`, `"otel.status_description"`) and does not set the status message as a tag unless it is set on the span. (#1761)
- The Jaeger exporter now correctly records Span event's names using the `"event"` key for a tag.
  Additionally, this tag is overridden, as specified in the OTel specification, if the event contains an attribute with that key. (#1768)
- Zipkin Exporter: Ensure mapping between OTel and Zipkin span data complies with the specification. (#1688)
- Fixed typo for default service name in Jaeger Exporter. (#1797)
- Fix flaky OTLP for the reconnnection of the client connection. (#1527, #1814)
- Fix Jaeger exporter dropping of span batches that exceed the UDP packet size limit.
  Instead, the exporter now splits the batch into smaller sendable batches. (#1828)

### Changed

- Span `RecordError` now records an `exception` event to comply with the semantic convention specification. (#1492)
- Jaeger exporter was updated to use thrift v0.14.1. (#1712)
- Migrate from using internally built and maintained version of the OTLP to the one hosted at `go.opentelemetry.io/proto/otlp`. (#1713)
- Migrate from using `github.com/gogo/protobuf` to `google.golang.org/protobuf` to match `go.opentelemetry.io/proto/otlp`. (#1713)
- The storage of a local or remote Span in a `context.Context` using its SpanContext is unified to store just the current Span.
  The Span's SpanContext can now self-identify as being remote or not.
  This means that `"go.opentelemetry.io/otel/trace".ContextWithRemoteSpanContext` will now overwrite any existing current Span, not just existing remote Spans, and make it the current Span in a `context.Context`. (#1731)
- Improve OTLP/gRPC exporter connection errors. (#1737)
- Information about a parent span context in a `"go.opentelemetry.io/otel/export/trace".SpanSnapshot` is unified in a new `Parent` field.
  The existing `ParentSpanID` and `HasRemoteParent` fields are removed in favor of this. (#1748)
- The `ParentContext` field of the `"go.opentelemetry.io/otel/sdk/trace".SamplingParameters` is updated to hold a `context.Context` containing the parent span.
  This changes it to make `SamplingParameters` conform with the OpenTelemetry specification. (#1749)
- Updated Jaeger Environment Variables: `JAEGER_ENDPOINT`, `JAEGER_USER`, `JAEGER_PASSWORD`
  to `OTEL_EXPORTER_JAEGER_ENDPOINT`, `OTEL_EXPORTER_JAEGER_USER`, `OTEL_EXPORTER_JAEGER_PASSWORD` in compliance with OTel specification. (#1752)
- Modify `BatchSpanProcessor.ForceFlush` to abort after timeout/cancellation. (#1757)
- The `DroppedAttributeCount` field of the `Span` in the `go.opentelemetry.io/otel` package now only represents the number of attributes dropped for the span itself.
  It no longer is a conglomerate of itself, events, and link attributes that have been dropped. (#1771)
- Make `ExportSpans` in Jaeger Exporter honor context deadline. (#1773)
- Modify Zipkin Exporter default service name, use default resource's serviceName instead of empty. (#1777)
- The `go.opentelemetry.io/otel/sdk/export/trace` package is merged into the `go.opentelemetry.io/otel/sdk/trace` package. (#1778)
- The prometheus.InstallNewPipeline example is moved from comment to example test (#1796)
- The convenience functions for the stdout exporter have been updated to return the `TracerProvider` implementation and enable the shutdown of the exporter. (#1800)
- Replace the flush function returned from the Jaeger exporter's convenience creation functions (`InstallNewPipeline` and `NewExportPipeline`) with the `TracerProvider` implementation they create.
  This enables the caller to shutdown and flush using the related `TracerProvider` methods. (#1822)
- Updated the Jaeger exporter to have a default endpoint, `http://localhost:14250`, for the collector. (#1824)
- Changed the function `WithCollectorEndpoint` in the Jaeger exporter to no longer accept an endpoint as an argument.
  The endpoint can be passed with the `CollectorEndpointOption` using the `WithEndpoint` function or by setting the `OTEL_EXPORTER_JAEGER_ENDPOINT` environment variable value appropriately. (#1824)
- The Jaeger exporter no longer batches exported spans itself, instead it relies on the SDK's `BatchSpanProcessor` for this functionality. (#1830)
- The Jaeger exporter creation functions (`NewRawExporter`, `NewExportPipeline`, and `InstallNewPipeline`) no longer accept the removed `Option` type as a variadic argument. (#1830)

### Removed

- Removed Jaeger Environment variables: `JAEGER_SERVICE_NAME`, `JAEGER_DISABLED`, `JAEGER_TAGS`
  These environment variables will no longer be used to override values of the Jaeger exporter (#1752)
- No longer set the links for a `Span` in `go.opentelemetry.io/otel/sdk/trace` that is configured to be a new root.
  This is unspecified behavior that the OpenTelemetry community plans to standardize in the future.
  To prevent backwards incompatible changes when it is specified, these links are removed. (#1726)
- Setting error status while recording error with Span from oteltest package. (#1729)
- The concept of a remote and local Span stored in a context is unified to just the current Span.
  Because of this `"go.opentelemetry.io/otel/trace".RemoteSpanContextFromContext` is removed as it is no longer needed.
  Instead, `"go.opentelemetry.io/otel/trace".SpanContextFromContex` can be used to return the current Span.
  If needed, that Span's `SpanContext.IsRemote()` can then be used to determine if it is remote or not. (#1731)
- The `HasRemoteParent` field of the `"go.opentelemetry.io/otel/sdk/trace".SamplingParameters` is removed.
  This field is redundant to the information returned from the `Remote` method of the `SpanContext` held in the `ParentContext` field. (#1749)
- The `trace.FlagsDebug` and `trace.FlagsDeferred` constants have been removed and will be localized to the B3 propagator. (#1770)
- Remove `Process` configuration, `WithProcessFromEnv` and `ProcessFromEnv`, and type from the Jaeger exporter package.
  The information that could be configured in the `Process` struct should be configured in a `Resource` instead. (#1776, #1804)
- Remove the `WithDisabled` option from the Jaeger exporter.
  To disable the exporter unregister it from the `TracerProvider` or use a no-operation `TracerProvider`. (#1806)
- Removed the functions `CollectorEndpointFromEnv` and `WithCollectorEndpointOptionFromEnv` from the Jaeger exporter.
  These functions for retrieving specific environment variable values are redundant of other internal functions and
  are not intended for end user use. (#1824)
- Removed the Jaeger exporter `WithSDKOptions` `Option`.
  This option was used to set SDK options for the exporter creation convenience functions.
  These functions are provided as a way to easily setup or install the exporter with what are deemed reasonable SDK settings for common use cases.
  If the SDK needs to be configured differently, the `NewRawExporter` function and direct setup of the SDK with the desired settings should be used. (#1825)
- The `WithBufferMaxCount` and `WithBatchMaxCount` `Option`s from the Jaeger exporter are removed.
  The exporter no longer batches exports, instead relying on the SDK's `BatchSpanProcessor` for this functionality. (#1830)
- The Jaeger exporter `Option` type is removed.
  The type is no longer used by the exporter to configure anything.
  All the previous configurations these options provided were duplicates of SDK configuration.
  They have been removed in favor of using the SDK configuration and focuses the exporter configuration to be only about the endpoints it will send telemetry to. (#1830)

## [0.19.0] - 2021-03-18

### Added

- Added `Marshaler` config option to `otlphttp` to enable otlp over json or protobufs. (#1586)
- A `ForceFlush` method to the `"go.opentelemetry.io/otel/sdk/trace".TracerProvider` to flush all registered `SpanProcessor`s. (#1608)
- Added `WithSampler` and `WithSpanLimits` to tracer provider. (#1633, #1702)
- `"go.opentelemetry.io/otel/trace".SpanContext` now has a `remote` property, and `IsRemote()` predicate, that is true when the `SpanContext` has been extracted from remote context data. (#1701)
- A `Valid` method to the `"go.opentelemetry.io/otel/attribute".KeyValue` type. (#1703)

### Changed

- `trace.SpanContext` is now immutable and has no exported fields. (#1573)
  - `trace.NewSpanContext()` can be used in conjunction with the `trace.SpanContextConfig` struct to initialize a new `SpanContext` where all values are known.
- Update the `ForceFlush` method signature to the `"go.opentelemetry.io/otel/sdk/trace".SpanProcessor` to accept a `context.Context` and return an error. (#1608)
- Update the `Shutdown` method to the `"go.opentelemetry.io/otel/sdk/trace".TracerProvider` return an error on shutdown failure. (#1608)
- The SimpleSpanProcessor will now shut down the enclosed `SpanExporter` and gracefully ignore subsequent calls to `OnEnd` after `Shutdown` is called. (#1612)
- `"go.opentelemetry.io/sdk/metric/controller.basic".WithPusher` is replaced with `WithExporter` to provide consistent naming across project. (#1656)
- Added non-empty string check for trace `Attribute` keys. (#1659)
- Add `description` to SpanStatus only when `StatusCode` is set to error. (#1662)
- Jaeger exporter falls back to `resource.Default`'s `service.name` if the exported Span does not have one. (#1673)
- Jaeger exporter populates Jaeger's Span Process from Resource. (#1673)
- Renamed the `LabelSet` method of `"go.opentelemetry.io/otel/sdk/resource".Resource` to `Set`. (#1692)
- Changed `WithSDK` to `WithSDKOptions` to accept variadic arguments of `TracerProviderOption` type in `go.opentelemetry.io/otel/exporters/trace/jaeger` package. (#1693)
- Changed `WithSDK` to `WithSDKOptions` to accept variadic arguments of `TracerProviderOption` type in `go.opentelemetry.io/otel/exporters/trace/zipkin` package. (#1693)

### Removed

- Removed `serviceName` parameter from Zipkin exporter and uses resource instead. (#1549)
- Removed `WithConfig` from tracer provider to avoid overriding configuration. (#1633)
- Removed the exported `SimpleSpanProcessor` and `BatchSpanProcessor` structs.
   These are now returned as a SpanProcessor interface from their respective constructors. (#1638)
- Removed `WithRecord()` from `trace.SpanOption` when creating a span. (#1660)
- Removed setting status to `Error` while recording an error as a span event in `RecordError`. (#1663)
- Removed `jaeger.WithProcess` configuration option. (#1673)
- Removed `ApplyConfig` method from `"go.opentelemetry.io/otel/sdk/trace".TracerProvider` and the now unneeded `Config` struct. (#1693)

### Fixed

- Jaeger Exporter: Ensure mapping between OTEL and Jaeger span data complies with the specification. (#1626)
- `SamplingResult.TraceState` is correctly propagated to a newly created span's `SpanContext`. (#1655)
- The `otel-collector` example now correctly flushes metric events prior to shutting down the exporter. (#1678)
- Do not set span status message in `SpanStatusFromHTTPStatusCode` if it can be inferred from `http.status_code`. (#1681)
- Synchronization issues in global trace delegate implementation. (#1686)
- Reduced excess memory usage by global `TracerProvider`. (#1687)

## [0.18.0] - 2021-03-03

### Added

- Added `resource.Default()` for use with meter and tracer providers. (#1507)
- `AttributePerEventCountLimit` and `AttributePerLinkCountLimit` for `SpanLimits`. (#1535)
- Added `Keys()` method to `propagation.TextMapCarrier` and `propagation.HeaderCarrier` to adapt `http.Header` to this interface. (#1544)
- Added `code` attributes to `go.opentelemetry.io/otel/semconv` package. (#1558)
- Compatibility testing suite in the CI system for the following systems. (#1567)
   | OS      | Go Version | Architecture |
   | ------- | ---------- | ------------ |
   | Ubuntu  | 1.15       | amd64        |
   | Ubuntu  | 1.14       | amd64        |
   | Ubuntu  | 1.15       | 386          |
   | Ubuntu  | 1.14       | 386          |
   | MacOS   | 1.15       | amd64        |
   | MacOS   | 1.14       | amd64        |
   | Windows | 1.15       | amd64        |
   | Windows | 1.14       | amd64        |
   | Windows | 1.15       | 386          |
   | Windows | 1.14       | 386          |

### Changed

- Replaced interface `oteltest.SpanRecorder` with its existing implementation
  `StandardSpanRecorder`. (#1542)
- Default span limit values to 128. (#1535)
- Rename `MaxEventsPerSpan`, `MaxAttributesPerSpan` and `MaxLinksPerSpan` to `EventCountLimit`, `AttributeCountLimit` and `LinkCountLimit`, and move these fields into `SpanLimits`. (#1535)
- Renamed the `otel/label` package to `otel/attribute`. (#1541)
- Vendor the Jaeger exporter's dependency on Apache Thrift. (#1551)
- Parallelize the CI linting and testing. (#1567)
- Stagger timestamps in exact aggregator tests. (#1569)
- Changed all examples to use `WithBatchTimeout(5 * time.Second)` rather than `WithBatchTimeout(5)`. (#1621)
- Prevent end-users from implementing some interfaces (#1575)

  ```
      "otel/exporters/otlp/otlphttp".Option
      "otel/exporters/stdout".Option
      "otel/oteltest".Option
      "otel/trace".TracerOption
      "otel/trace".SpanOption
      "otel/trace".EventOption
      "otel/trace".LifeCycleOption
      "otel/trace".InstrumentationOption
      "otel/sdk/resource".Option
      "otel/sdk/trace".ParentBasedSamplerOption
      "otel/sdk/trace".ReadOnlySpan
      "otel/sdk/trace".ReadWriteSpan
  ```

### Removed

- Removed attempt to resample spans upon changing the span name with `span.SetName()`. (#1545)
- The `test-benchmark` is no longer a dependency of the `precommit` make target. (#1567)
- Removed the `test-386` make target.
   This was replaced with a full compatibility testing suite (i.e. multi OS/arch) in the CI system. (#1567)

### Fixed

- The sequential timing check of timestamps in the stdout exporter are now setup explicitly to be sequential (#1571). (#1572)
- Windows build of Jaeger tests now compiles with OS specific functions (#1576). (#1577)
- The sequential timing check of timestamps of go.opentelemetry.io/otel/sdk/metric/aggregator/lastvalue are now setup explicitly to be sequential (#1578). (#1579)
- Validate tracestate header keys with vendors according to the W3C TraceContext specification (#1475). (#1581)
- The OTLP exporter includes related labels for translations of a GaugeArray (#1563). (#1570)

## [0.17.0] - 2021-02-12

### Changed

- Rename project default branch from `master` to `main`. (#1505)
- Reverse order in which `Resource` attributes are merged, per change in spec. (#1501)
- Add tooling to maintain "replace" directives in go.mod files automatically. (#1528)
- Create new modules: otel/metric, otel/trace, otel/oteltest, otel/sdk/export/metric, otel/sdk/metric (#1528)
- Move metric-related public global APIs from otel to otel/metric/global. (#1528)

## Fixed

- Fixed otlpgrpc reconnection issue.
- The example code in the README.md of `go.opentelemetry.io/otel/exporters/otlp` is moved to a compiled example test and used the new `WithAddress` instead of `WithEndpoint`. (#1513)
- The otel-collector example now uses the default OTLP receiver port of the collector.

## [0.16.0] - 2021-01-13

### Added

- Add the `ReadOnlySpan` and `ReadWriteSpan` interfaces to provide better control for accessing span data. (#1360)
- `NewGRPCDriver` function returns a `ProtocolDriver` that maintains a single gRPC connection to the collector. (#1369)
- Added documentation about the project's versioning policy. (#1388)
- Added `NewSplitDriver` for OTLP exporter that allows sending traces and metrics to different endpoints. (#1418)
- Added codeql workflow to GitHub Actions (#1428)
- Added Gosec workflow to GitHub Actions (#1429)
- Add new HTTP driver for OTLP exporter in `exporters/otlp/otlphttp`. Currently it only supports the binary protobuf payloads. (#1420)
- Add an OpenCensus exporter bridge. (#1444)

### Changed

- Rename `internal/testing` to `internal/internaltest`. (#1449)
- Rename `export.SpanData` to `export.SpanSnapshot` and use it only for exporting spans. (#1360)
- Store the parent's full `SpanContext` rather than just its span ID in the `span` struct. (#1360)
- Improve span duration accuracy. (#1360)
- Migrated CI/CD from CircleCI to GitHub Actions (#1382)
- Remove duplicate checkout from GitHub Actions workflow (#1407)
- Metric `array` aggregator renamed `exact` to match its `aggregation.Kind` (#1412)
- Metric `exact` aggregator includes per-point timestamps (#1412)
- Metric stdout exporter uses MinMaxSumCount aggregator for ValueRecorder instruments (#1412)
- `NewExporter` from `exporters/otlp` now takes a `ProtocolDriver` as a parameter. (#1369)
- Many OTLP Exporter options became gRPC ProtocolDriver options. (#1369)
- Unify endpoint API that related to OTel exporter. (#1401)
- Optimize metric histogram aggregator to re-use its slice of buckets. (#1435)
- Metric aggregator Count() and histogram Bucket.Counts are consistently `uint64`. (1430)
- Histogram aggregator accepts functional options, uses default boundaries if none given. (#1434)
- `SamplingResult` now passed a `Tracestate` from the parent `SpanContext` (#1432)
- Moved gRPC driver for OTLP exporter to `exporters/otlp/otlpgrpc`. (#1420)
- The `TraceContext` propagator now correctly propagates `TraceState` through the `SpanContext`. (#1447)
- Metric Push and Pull Controller components are combined into a single "basic" Controller:
  - `WithExporter()` and `Start()` to configure Push behavior
  - `Start()` is optional; use `Collect()` and `ForEach()` for Pull behavior
  - `Start()` and `Stop()` accept Context. (#1378)
- The `Event` type is moved from the `otel/sdk/export/trace` package to the `otel/trace` API package. (#1452)

### Removed

- Remove `errUninitializedSpan` as its only usage is now obsolete. (#1360)
- Remove Metric export functionality related to quantiles and summary data points: this is not specified (#1412)
- Remove DDSketch metric aggregator; our intention is to re-introduce this as an option of the histogram aggregator after [new OTLP histogram data types](https://github.com/open-telemetry/opentelemetry-proto/pull/226) are released (#1412)

### Fixed

- `BatchSpanProcessor.Shutdown()` will now shutdown underlying `export.SpanExporter`. (#1443)

## [0.15.0] - 2020-12-10

### Added

- The `WithIDGenerator` `TracerProviderOption` is added to the `go.opentelemetry.io/otel/trace` package to configure an `IDGenerator` for the `TracerProvider`. (#1363)

### Changed

- The Zipkin exporter now uses the Span status code to determine. (#1328)
- `NewExporter` and `Start` functions in `go.opentelemetry.io/otel/exporters/otlp` now receive `context.Context` as a first parameter. (#1357)
- Move the OpenCensus example into `example` directory. (#1359)
- Moved the SDK's `internal.IDGenerator` interface in to the `sdk/trace` package to enable support for externally-defined ID generators. (#1363)
- Bump `github.com/google/go-cmp` from 0.5.3 to 0.5.4 (#1374)
- Bump `github.com/golangci/golangci-lint` in `/internal/tools` (#1375)

### Fixed

- Metric SDK `SumObserver` and `UpDownSumObserver` instruments correctness fixes. (#1381)

## [0.14.0] - 2020-11-19

### Added

- An `EventOption` and the related `NewEventConfig` function are added to the `go.opentelemetry.io/otel` package to configure Span events. (#1254)
- A `TextMapPropagator` and associated `TextMapCarrier` are added to the `go.opentelemetry.io/otel/oteltest` package to test `TextMap` type propagators and their use. (#1259)
- `SpanContextFromContext` returns `SpanContext` from context. (#1255)
- `TraceState` has been added to `SpanContext`. (#1340)
- `DeploymentEnvironmentKey` added to `go.opentelemetry.io/otel/semconv` package. (#1323)
- Add an OpenCensus to OpenTelemetry tracing bridge. (#1305)
- Add a parent context argument to `SpanProcessor.OnStart` to follow the specification. (#1333)
- Add missing tests for `sdk/trace/attributes_map.go`. (#1337)

### Changed

- Move the `go.opentelemetry.io/otel/api/trace` package into `go.opentelemetry.io/otel/trace` with the following changes. (#1229) (#1307)
  - `ID` has been renamed to `TraceID`.
  - `IDFromHex` has been renamed to `TraceIDFromHex`.
  - `EmptySpanContext` is removed.
- Move the `go.opentelemetry.io/otel/api/trace/tracetest` package into `go.opentelemetry.io/otel/oteltest`. (#1229)
- OTLP Exporter updates:
  - supports OTLP v0.6.0 (#1230, #1354)
  - supports configurable aggregation temporality (default: Cumulative, optional: Stateless). (#1296)
- The Sampler is now called on local child spans. (#1233)
- The `Kind` type from the `go.opentelemetry.io/otel/api/metric` package was renamed to `InstrumentKind` to more specifically describe what it is and avoid semantic ambiguity. (#1240)
- The `MetricKind` method of the `Descriptor` type in the `go.opentelemetry.io/otel/api/metric` package was renamed to `Descriptor.InstrumentKind`.
   This matches the returned type and fixes misuse of the term metric. (#1240)
- Move test harness from the `go.opentelemetry.io/otel/api/apitest` package into `go.opentelemetry.io/otel/oteltest`. (#1241)
- Move the `go.opentelemetry.io/otel/api/metric/metrictest` package into `go.opentelemetry.io/oteltest` as part of #964. (#1252)
- Move the `go.opentelemetry.io/otel/api/metric` package into `go.opentelemetry.io/otel/metric` as part of #1303. (#1321)
- Move the `go.opentelemetry.io/otel/api/metric/registry` package into `go.opentelemetry.io/otel/metric/registry` as a part of #1303. (#1316)
- Move the `Number` type (together with related functions) from `go.opentelemetry.io/otel/api/metric` package into `go.opentelemetry.io/otel/metric/number` as a part of #1303. (#1316)
- The function signature of the Span `AddEvent` method in `go.opentelemetry.io/otel` is updated to no longer take an unused context and instead take a required name and a variable number of `EventOption`s. (#1254)
- The function signature of the Span `RecordError` method in `go.opentelemetry.io/otel` is updated to no longer take an unused context and instead take a required error value and a variable number of `EventOption`s. (#1254)
- Move the `go.opentelemetry.io/otel/api/global` package to `go.opentelemetry.io/otel`. (#1262) (#1330)
- Move the `Version` function from `go.opentelemetry.io/otel/sdk` to `go.opentelemetry.io/otel`. (#1330)
- Rename correlation context header from `"otcorrelations"` to `"baggage"` to match the OpenTelemetry specification. (#1267)
- Fix `Code.UnmarshalJSON` to work with valid JSON only. (#1276)
- The `resource.New()` method changes signature to support builtin attributes and functional options, including `telemetry.sdk.*` and
  `host.name` semantic conventions; the former method is renamed `resource.NewWithAttributes`. (#1235)
- The Prometheus exporter now exports non-monotonic counters (i.e. `UpDownCounter`s) as gauges. (#1210)
- Correct the `Span.End` method documentation in the `otel` API to state updates are not allowed on a span after it has ended. (#1310)
- Updated span collection limits for attribute, event and link counts to 1000 (#1318)
- Renamed `semconv.HTTPUrlKey` to `semconv.HTTPURLKey`. (#1338)

### Removed

- The `ErrInvalidHexID`, `ErrInvalidTraceIDLength`, `ErrInvalidSpanIDLength`, `ErrInvalidSpanIDLength`, or `ErrNilSpanID` from the `go.opentelemetry.io/otel` package are unexported now. (#1243)
- The `AddEventWithTimestamp` method on the `Span` interface in `go.opentelemetry.io/otel` is removed due to its redundancy.
   It is replaced by using the `AddEvent` method with a `WithTimestamp` option. (#1254)
- The `MockSpan` and `MockTracer` types are removed from `go.opentelemetry.io/otel/oteltest`.
   `Tracer` and `Span` from the same module should be used in their place instead. (#1306)
- `WorkerCount` option is removed from `go.opentelemetry.io/otel/exporters/otlp`. (#1350)
- Remove the following labels types: INT32, UINT32, UINT64 and FLOAT32. (#1314)

### Fixed

- Rename `MergeItererator` to `MergeIterator` in the `go.opentelemetry.io/otel/label` package. (#1244)
- The `go.opentelemetry.io/otel/api/global` packages global TextMapPropagator now delegates functionality to a globally set delegate for all previously returned propagators. (#1258)
- Fix condition in `label.Any`. (#1299)
- Fix global `TracerProvider` to pass options to its configured provider. (#1329)
- Fix missing handler for `ExactKind` aggregator in OTLP metrics transformer (#1309)

## [0.13.0] - 2020-10-08

### Added

- OTLP Metric exporter supports Histogram aggregation. (#1209)
- The `Code` struct from the `go.opentelemetry.io/otel/codes` package now supports JSON marshaling and unmarshaling as well as implements the `Stringer` interface. (#1214)
- A Baggage API to implement the OpenTelemetry specification. (#1217)
- Add Shutdown method to sdk/trace/provider, shutdown processors in the order they were registered. (#1227)

### Changed

- Set default propagator to no-op propagator. (#1184)
- The `HTTPSupplier`, `HTTPExtractor`, `HTTPInjector`, and `HTTPPropagator` from the `go.opentelemetry.io/otel/api/propagation` package were replaced with unified `TextMapCarrier` and `TextMapPropagator` in the `go.opentelemetry.io/otel/propagation` package. (#1212) (#1325)
- The `New` function from the `go.opentelemetry.io/otel/api/propagation` package was replaced with `NewCompositeTextMapPropagator` in the `go.opentelemetry.io/otel` package. (#1212)
- The status codes of the `go.opentelemetry.io/otel/codes` package have been updated to match the latest OpenTelemetry specification.
   They now are `Unset`, `Error`, and `Ok`.
   They no longer track the gRPC codes. (#1214)
- The `StatusCode` field of the `SpanData` struct in the `go.opentelemetry.io/otel/sdk/export/trace` package now uses the codes package from this package instead of the gRPC project. (#1214)
- Move the `go.opentelemetry.io/otel/api/baggage` package into `go.opentelemetry.io/otel/baggage`. (#1217) (#1325)
- A `Shutdown` method of `SpanProcessor` and all its implementations receives a context and returns an error. (#1264)

### Fixed

- Copies of data from arrays and slices passed to `go.opentelemetry.io/otel/label.ArrayValue()` are now used in the returned `Value` instead of using the mutable data itself. (#1226)

### Removed

- The `ExtractHTTP` and `InjectHTTP` functions from the `go.opentelemetry.io/otel/api/propagation` package were removed. (#1212)
- The `Propagators` interface from the `go.opentelemetry.io/otel/api/propagation` package was removed to conform to the OpenTelemetry specification.
   The explicit `TextMapPropagator` type can be used in its place as this is the `Propagator` type the specification defines. (#1212)
- The `SetAttribute` method of the `Span` from the `go.opentelemetry.io/otel/api/trace` package was removed given its redundancy with the `SetAttributes` method. (#1216)
- The internal implementation of Baggage storage is removed in favor of using the new Baggage API functionality. (#1217)
- Remove duplicate hostname key `HostHostNameKey` in Resource semantic conventions. (#1219)
- Nested array/slice support has been removed. (#1226)

## [0.12.0] - 2020-09-24

### Added

- A `SpanConfigure` function in `go.opentelemetry.io/otel/api/trace` to create a new `SpanConfig` from `SpanOption`s. (#1108)
- In the `go.opentelemetry.io/otel/api/trace` package, `NewTracerConfig` was added to construct new `TracerConfig`s.
   This addition was made to conform with our project option conventions. (#1155)
- Instrumentation library information was added to the Zipkin exporter. (#1119)
- The `SpanProcessor` interface now has a `ForceFlush()` method. (#1166)
- More semantic conventions for k8s as resource attributes. (#1167)

### Changed

- Add reconnecting udp connection type to Jaeger exporter.
   This change adds a new optional implementation of the udp conn interface used to detect changes to an agent's host dns record.
   It then adopts the new destination address to ensure the exporter doesn't get stuck. This change was ported from jaegertracing/jaeger-client-go#520. (#1063)
- Replace `StartOption` and `EndOption` in `go.opentelemetry.io/otel/api/trace` with `SpanOption`.
   This change is matched by replacing the `StartConfig` and `EndConfig` with a unified `SpanConfig`. (#1108)
- Replace the `LinkedTo` span option in `go.opentelemetry.io/otel/api/trace` with `WithLinks`.
   This is be more consistent with our other option patterns, i.e. passing the item to be configured directly instead of its component parts, and provides a cleaner function signature. (#1108)
- The `go.opentelemetry.io/otel/api/trace` `TracerOption` was changed to an interface to conform to project option conventions. (#1109)
- Move the `B3` and `TraceContext` from within the `go.opentelemetry.io/otel/api/trace` package to their own `go.opentelemetry.io/otel/propagators` package.
    This removal of the propagators is reflective of the OpenTelemetry specification for these propagators as well as cleans up the `go.opentelemetry.io/otel/api/trace` API. (#1118)
- Rename Jaeger tags used for instrumentation library information to reflect changes in OpenTelemetry specification. (#1119)
- Rename `ProbabilitySampler` to `TraceIDRatioBased` and change semantics to ignore parent span sampling status. (#1115)
- Move `tools` package under `internal`. (#1141)
- Move `go.opentelemetry.io/otel/api/correlation` package to `go.opentelemetry.io/otel/api/baggage`. (#1142)
   The `correlation.CorrelationContext` propagator has been renamed `baggage.Baggage`.  Other exported functions and types are unchanged.
- Rename `ParentOrElse` sampler to `ParentBased` and allow setting samplers depending on parent span. (#1153)
- In the `go.opentelemetry.io/otel/api/trace` package, `SpanConfigure` was renamed to `NewSpanConfig`. (#1155)
- Change `dependabot.yml` to add a `Skip Changelog` label to dependabot-sourced PRs. (#1161)
- The [configuration style guide](https://github.com/open-telemetry/opentelemetry-go/blob/master/CONTRIBUTING.md#config) has been updated to
   recommend the use of `newConfig()` instead of `configure()`. (#1163)
- The `otlp.Config` type has been unexported and changed to `otlp.config`, along with its initializer. (#1163)
- Ensure exported interface types include parameter names and update the
   Style Guide to reflect this styling rule. (#1172)
- Don't consider unset environment variable for resource detection to be an error. (#1170)
- Rename `go.opentelemetry.io/otel/api/metric.ConfigureInstrument` to `NewInstrumentConfig` and
  `go.opentelemetry.io/otel/api/metric.ConfigureMeter` to `NewMeterConfig`.
- ValueObserver instruments use LastValue aggregator by default. (#1165)
- OTLP Metric exporter supports LastValue aggregation. (#1165)
- Move the `go.opentelemetry.io/otel/api/unit` package to `go.opentelemetry.io/otel/unit`. (#1185)
- Rename `Provider` to `MeterProvider` in the `go.opentelemetry.io/otel/api/metric` package. (#1190)
- Rename `NoopProvider` to `NoopMeterProvider` in the `go.opentelemetry.io/otel/api/metric` package. (#1190)
- Rename `NewProvider` to `NewMeterProvider` in the `go.opentelemetry.io/otel/api/metric/metrictest` package. (#1190)
- Rename `Provider` to `MeterProvider` in the `go.opentelemetry.io/otel/api/metric/registry` package. (#1190)
- Rename `NewProvider` to `NewMeterProvider` in the `go.opentelemetry.io/otel/api/metri/registryc` package. (#1190)
- Rename `Provider` to `TracerProvider` in the `go.opentelemetry.io/otel/api/trace` package. (#1190)
- Rename `NoopProvider` to `NoopTracerProvider` in the `go.opentelemetry.io/otel/api/trace` package. (#1190)
- Rename `Provider` to `TracerProvider` in the `go.opentelemetry.io/otel/api/trace/tracetest` package. (#1190)
- Rename `NewProvider` to `NewTracerProvider` in the `go.opentelemetry.io/otel/api/trace/tracetest` package. (#1190)
- Rename `WrapperProvider` to `WrapperTracerProvider` in the `go.opentelemetry.io/otel/bridge/opentracing` package. (#1190)
- Rename `NewWrapperProvider` to `NewWrapperTracerProvider` in the `go.opentelemetry.io/otel/bridge/opentracing` package. (#1190)
- Rename `Provider` method of the pull controller to `MeterProvider` in the `go.opentelemetry.io/otel/sdk/metric/controller/pull` package. (#1190)
- Rename `Provider` method of the push controller to `MeterProvider` in the `go.opentelemetry.io/otel/sdk/metric/controller/push` package. (#1190)
- Rename `ProviderOptions` to `TracerProviderConfig` in the `go.opentelemetry.io/otel/sdk/trace` package. (#1190)
- Rename `ProviderOption` to `TracerProviderOption` in the `go.opentelemetry.io/otel/sdk/trace` package. (#1190)
- Rename `Provider` to `TracerProvider` in the `go.opentelemetry.io/otel/sdk/trace` package. (#1190)
- Rename `NewProvider` to `NewTracerProvider` in the `go.opentelemetry.io/otel/sdk/trace` package. (#1190)
- Renamed `SamplingDecision` values to comply with OpenTelemetry specification change. (#1192)
- Renamed Zipkin attribute names from `ot.status_code & ot.status_description` to `otel.status_code & otel.status_description`. (#1201)
- The default SDK now invokes registered `SpanProcessor`s in the order they were registered with the `TracerProvider`. (#1195)
- Add test of spans being processed by the `SpanProcessor`s in the order they were registered. (#1203)

### Removed

- Remove the B3 propagator from `go.opentelemetry.io/otel/propagators`. It is now located in the
   `go.opentelemetry.io/contrib/propagators/` module. (#1191)
- Remove the semantic convention for HTTP status text, `HTTPStatusTextKey` from package `go.opentelemetry.io/otel/semconv`. (#1194)

### Fixed

- Zipkin example no longer mentions `ParentSampler`, corrected to `ParentBased`. (#1171)
- Fix missing shutdown processor in otel-collector example. (#1186)
- Fix missing shutdown processor in basic and namedtracer examples. (#1197)

## [0.11.0] - 2020-08-24

### Added

- Support for exporting array-valued attributes via OTLP. (#992)
- `Noop` and `InMemory` `SpanBatcher` implementations to help with testing integrations. (#994)
- Support for filtering metric label sets. (#1047)
- A dimensionality-reducing metric Processor. (#1057)
- Integration tests for more OTel Collector Attribute types. (#1062)
- A new `WithSpanProcessor` `ProviderOption` is added to the `go.opentelemetry.io/otel/sdk/trace` package to create a `Provider` and automatically register the `SpanProcessor`. (#1078)

### Changed

- Rename `sdk/metric/processor/test` to `sdk/metric/processor/processortest`. (#1049)
- Rename `sdk/metric/controller/test` to `sdk/metric/controller/controllertest`. (#1049)
- Rename `api/testharness` to `api/apitest`. (#1049)
- Rename `api/trace/testtrace` to `api/trace/tracetest`. (#1049)
- Change Metric Processor to merge multiple observations. (#1024)
- The `go.opentelemetry.io/otel/bridge/opentracing` bridge package has been made into its own module.
   This removes the package dependencies of this bridge from the rest of the OpenTelemetry based project. (#1038)
- Renamed `go.opentelemetry.io/otel/api/standard` package to `go.opentelemetry.io/otel/semconv` to avoid the ambiguous and generic name `standard` and better describe the package as containing OpenTelemetry semantic conventions. (#1016)
- The environment variable used for resource detection has been changed from `OTEL_RESOURCE_LABELS` to `OTEL_RESOURCE_ATTRIBUTES` (#1042)
- Replace `WithSyncer` with `WithBatcher` in examples. (#1044)
- Replace the `google.golang.org/grpc/codes` dependency in the API with an equivalent `go.opentelemetry.io/otel/codes` package. (#1046)
- Merge the `go.opentelemetry.io/otel/api/label` and `go.opentelemetry.io/otel/api/kv` into the new `go.opentelemetry.io/otel/label` package. (#1060)
- Unify Callback Function Naming.
   Rename `*Callback` with `*Func`. (#1061)
- CI builds validate against last two versions of Go, dropping 1.13 and adding 1.15. (#1064)
- The `go.opentelemetry.io/otel/sdk/export/trace` interfaces `SpanSyncer` and `SpanBatcher` have been replaced with a specification compliant `Exporter` interface.
   This interface still supports the export of `SpanData`, but only as a slice.
   Implementation are also required now to return any error from `ExportSpans` if one occurs as well as implement a `Shutdown` method for exporter clean-up. (#1078)
- The `go.opentelemetry.io/otel/sdk/trace` `NewBatchSpanProcessor` function no longer returns an error.
   If a `nil` exporter is passed as an argument to this function, instead of it returning an error, it now returns a `BatchSpanProcessor` that handles the export of `SpanData` by not taking any action. (#1078)
- The `go.opentelemetry.io/otel/sdk/trace` `NewProvider` function to create a `Provider` no longer returns an error, instead only a `*Provider`.
   This change is related to `NewBatchSpanProcessor` not returning an error which was the only error this function would return. (#1078)

### Removed

- Duplicate, unused API sampler interface. (#999)
   Use the [`Sampler` interface](https://github.com/open-telemetry/opentelemetry-go/blob/v0.11.0/sdk/trace/sampling.go) provided by the SDK instead.
- The `grpctrace` instrumentation was moved to the `go.opentelemetry.io/contrib` repository and out of this repository.
   This move includes moving the `grpc` example to the `go.opentelemetry.io/contrib` as well. (#1027)
- The `WithSpan` method of the `Tracer` interface.
   The functionality this method provided was limited compared to what a user can provide themselves.
   It was removed with the understanding that if there is sufficient user need it can be added back based on actual user usage. (#1043)
- The `RegisterSpanProcessor` and `UnregisterSpanProcessor` functions.
   These were holdovers from an approach prior to the TracerProvider design. They were not used anymore. (#1077)
- The `oterror` package. (#1026)
- The `othttp` and `httptrace` instrumentations were moved to `go.opentelemetry.io/contrib`. (#1032)

### Fixed

- The `semconv.HTTPServerMetricAttributesFromHTTPRequest()` function no longer generates the high-cardinality `http.request.content.length` label. (#1031)
- Correct instrumentation version tag in Jaeger exporter. (#1037)
- The SDK span will now set an error event if the `End` method is called during a panic (i.e. it was deferred). (#1043)
- Move internally generated protobuf code from the `go.opentelemetry.io/otel` to the OTLP exporter to reduce dependency overhead. (#1050)
- The `otel-collector` example referenced outdated collector processors. (#1006)

## [0.10.0] - 2020-07-29

This release migrates the default OpenTelemetry SDK into its own Go module, decoupling the SDK from the API and reducing dependencies for instrumentation packages.

### Added

- The Zipkin exporter now has `NewExportPipeline` and `InstallNewPipeline` constructor functions to match the common pattern.
    These function build a new exporter with default SDK options and register the exporter with the `global` package respectively. (#944)
- Add propagator option for gRPC instrumentation. (#986)
- The `testtrace` package now tracks the `trace.SpanKind` for each span. (#987)

### Changed

- Replace the `RegisterGlobal` `Option` in the Jaeger exporter with an `InstallNewPipeline` constructor function.
   This matches the other exporter constructor patterns and will register a new exporter after building it with default configuration. (#944)
- The trace (`go.opentelemetry.io/otel/exporters/trace/stdout`) and metric (`go.opentelemetry.io/otel/exporters/metric/stdout`) `stdout` exporters are now merged into a single exporter at `go.opentelemetry.io/otel/exporters/stdout`.
   This new exporter was made into its own Go module to follow the pattern of all exporters and decouple it from the `go.opentelemetry.io/otel` module. (#956, #963)
- Move the `go.opentelemetry.io/otel/exporters/test` test package to `go.opentelemetry.io/otel/sdk/export/metric/metrictest`. (#962)
- The `go.opentelemetry.io/otel/api/kv/value` package was merged into the parent `go.opentelemetry.io/otel/api/kv` package. (#968)
  - `value.Bool` was replaced with `kv.BoolValue`.
  - `value.Int64` was replaced with `kv.Int64Value`.
  - `value.Uint64` was replaced with `kv.Uint64Value`.
  - `value.Float64` was replaced with `kv.Float64Value`.
  - `value.Int32` was replaced with `kv.Int32Value`.
  - `value.Uint32` was replaced with `kv.Uint32Value`.
  - `value.Float32` was replaced with `kv.Float32Value`.
  - `value.String` was replaced with `kv.StringValue`.
  - `value.Int` was replaced with `kv.IntValue`.
  - `value.Uint` was replaced with `kv.UintValue`.
  - `value.Array` was replaced with `kv.ArrayValue`.
- Rename `Infer` to `Any` in the `go.opentelemetry.io/otel/api/kv` package. (#972)
- Change `othttp` to use the `httpsnoop` package to wrap the `ResponseWriter` so that optional interfaces (`http.Hijacker`, `http.Flusher`, etc.) that are implemented by the original `ResponseWriter`are also implemented by the wrapped `ResponseWriter`. (#979)
- Rename `go.opentelemetry.io/otel/sdk/metric/aggregator/test` package to `go.opentelemetry.io/otel/sdk/metric/aggregator/aggregatortest`. (#980)
- Make the SDK into its own Go module called `go.opentelemetry.io/otel/sdk`. (#985)
- Changed the default trace `Sampler` from `AlwaysOn` to `ParentOrElse(AlwaysOn)`. (#989)

### Removed

- The `IndexedAttribute` function from the `go.opentelemetry.io/otel/api/label` package was removed in favor of `IndexedLabel` which it was synonymous with. (#970)

### Fixed

- Bump github.com/golangci/golangci-lint from 1.28.3 to 1.29.0 in /tools. (#953)
- Bump github.com/google/go-cmp from 0.5.0 to 0.5.1. (#957)
- Use `global.Handle` for span export errors in the OTLP exporter. (#946)
- Correct Go language formatting in the README documentation. (#961)
- Remove default SDK dependencies from the `go.opentelemetry.io/otel/api` package. (#977)
- Remove default SDK dependencies from the `go.opentelemetry.io/otel/instrumentation` package. (#983)
- Move documented examples for `go.opentelemetry.io/otel/instrumentation/grpctrace` interceptors into Go example tests. (#984)

## [0.9.0] - 2020-07-20

### Added

- A new Resource Detector interface is included to allow resources to be automatically detected and included. (#939)
- A Detector to automatically detect resources from an environment variable. (#939)
- Github action to generate protobuf Go bindings locally in `internal/opentelemetry-proto-gen`. (#938)
- OTLP .proto files from `open-telemetry/opentelemetry-proto` imported as a git submodule under `internal/opentelemetry-proto`.
   References to `github.com/open-telemetry/opentelemetry-proto` changed to `go.opentelemetry.io/otel/internal/opentelemetry-proto-gen`. (#942)

### Changed

- Non-nil value `struct`s for key-value pairs will be marshalled using JSON rather than `Sprintf`. (#948)

### Removed

- Removed dependency on `github.com/open-telemetry/opentelemetry-collector`. (#943)

## [0.8.0] - 2020-07-09

### Added

- The `B3Encoding` type to represent the B3 encoding(s) the B3 propagator can inject.
   A value for HTTP supported encodings (Multiple Header: `MultipleHeader`, Single Header: `SingleHeader`) are included. (#882)
- The `FlagsDeferred` trace flag to indicate if the trace sampling decision has been deferred. (#882)
- The `FlagsDebug` trace flag to indicate if the trace is a debug trace. (#882)
- Add `peer.service` semantic attribute. (#898)
- Add database-specific semantic attributes. (#899)
- Add semantic convention for `faas.coldstart` and `container.id`. (#909)
- Add http content size semantic conventions. (#905)
- Include `http.request_content_length` in HTTP request basic attributes. (#905)
- Add semantic conventions for operating system process resource attribute keys. (#919)
- The Jaeger exporter now has a `WithBatchMaxCount` option to specify the maximum number of spans sent in a batch. (#931)

### Changed

- Update `CONTRIBUTING.md` to ask for updates to `CHANGELOG.md` with each pull request. (#879)
- Use lowercase header names for B3 Multiple Headers. (#881)
- The B3 propagator `SingleHeader` field has been replaced with `InjectEncoding`.
   This new field can be set to combinations of the `B3Encoding` bitmasks and will inject trace information in these encodings.
   If no encoding is set, the propagator will default to `MultipleHeader` encoding. (#882)
- The B3 propagator now extracts from either HTTP encoding of B3 (Single Header or Multiple Header) based on what is contained in the header.
   Preference is given to Single Header encoding with Multiple Header being the fallback if Single Header is not found or is invalid.
   This behavior change is made to dynamically support all correctly encoded traces received instead of having to guess the expected encoding prior to receiving. (#882)
- Extend semantic conventions for RPC. (#900)
- To match constant naming conventions in the `api/standard` package, the `FaaS*` key names are appended with a suffix of `Key`. (#920)
  - `"api/standard".FaaSName` -> `FaaSNameKey`
  - `"api/standard".FaaSID` -> `FaaSIDKey`
  - `"api/standard".FaaSVersion` -> `FaaSVersionKey`
  - `"api/standard".FaaSInstance` -> `FaaSInstanceKey`

### Removed

- The `FlagsUnused` trace flag is removed.
   The purpose of this flag was to act as the inverse of `FlagsSampled`, the inverse of `FlagsSampled` is used instead. (#882)
- The B3 header constants (`B3SingleHeader`, `B3DebugFlagHeader`, `B3TraceIDHeader`, `B3SpanIDHeader`, `B3SampledHeader`, `B3ParentSpanIDHeader`) are removed.
   If B3 header keys are needed [the authoritative OpenZipkin package constants](https://pkg.go.dev/github.com/openzipkin/zipkin-go@v0.2.2/propagation/b3?tab=doc#pkg-constants) should be used instead. (#882)

### Fixed

- The B3 Single Header name is now correctly `b3` instead of the previous `X-B3`. (#881)
- The B3 propagator now correctly supports sampling only values (`b3: 0`, `b3: 1`, or `b3: d`) for a Single B3 Header. (#882)
- The B3 propagator now propagates the debug flag.
   This removes the behavior of changing the debug flag into a set sampling bit.
   Instead, this now follow the B3 specification and omits the `X-B3-Sampling` header. (#882)
- The B3 propagator now tracks "unset" sampling state (meaning "defer the decision") and does not set the `X-B3-Sampling` header when injecting. (#882)
- Bump github.com/itchyny/gojq from 0.10.3 to 0.10.4 in /tools. (#883)
- Bump github.com/opentracing/opentracing-go from v1.1.1-0.20190913142402-a7454ce5950e to v1.2.0. (#885)
- The tracing time conversion for OTLP spans is now correctly set to `UnixNano`. (#896)
- Ensure span status is not set to `Unknown` when no HTTP status code is provided as it is assumed to be `200 OK`. (#908)
- Ensure `httptrace.clientTracer` closes `http.headers` span. (#912)
- Prometheus exporter will not apply stale updates or forget inactive metrics. (#903)
- Add test for api.standard `HTTPClientAttributesFromHTTPRequest`. (#905)
- Bump github.com/golangci/golangci-lint from 1.27.0 to 1.28.1 in /tools. (#901, #913)
- Update otel-colector example to use the v0.5.0 collector. (#915)
- The `grpctrace` instrumentation uses a span name conforming to the OpenTelemetry semantic conventions (does not contain a leading slash (`/`)). (#922)
- The `grpctrace` instrumentation includes an `rpc.method` attribute now set to the gRPC method name. (#900, #922)
- The `grpctrace` instrumentation `rpc.service` attribute now contains the package name if one exists.
   This is in accordance with OpenTelemetry semantic conventions. (#922)
- Correlation Context extractor will no longer insert an empty map into the returned context when no valid values are extracted. (#923)
- Bump google.golang.org/api from 0.28.0 to 0.29.0 in /exporters/trace/jaeger. (#925)
- Bump github.com/itchyny/gojq from 0.10.4 to 0.11.0 in /tools. (#926)
- Bump github.com/golangci/golangci-lint from 1.28.1 to 1.28.2 in /tools. (#930)

## [0.7.0] - 2020-06-26

This release implements the v0.5.0 version of the OpenTelemetry specification.

### Added

- The othttp instrumentation now includes default metrics. (#861)
- This CHANGELOG file to track all changes in the project going forward.
- Support for array type attributes. (#798)
- Apply transitive dependabot go.mod dependency updates as part of a new automatic Github workflow. (#844)
- Timestamps are now passed to exporters for each export. (#835)
- Add new `Accumulation` type to metric SDK to transport telemetry from `Accumulator`s to `Processor`s.
   This replaces the prior `Record` `struct` use for this purpose. (#835)
- New dependabot integration to automate package upgrades. (#814)
- `Meter` and `Tracer` implementations accept instrumentation version version as an optional argument.
   This instrumentation version is passed on to exporters. (#811) (#805) (#802)
- The OTLP exporter includes the instrumentation version in telemetry it exports. (#811)
- Environment variables for Jaeger exporter are supported. (#796)
- New `aggregation.Kind` in the export metric API. (#808)
- New example that uses OTLP and the collector. (#790)
- Handle errors in the span `SetName` during span initialization. (#791)
- Default service config to enable retries for retry-able failed requests in the OTLP exporter and an option to override this default. (#777)
- New `go.opentelemetry.io/otel/api/oterror` package to uniformly support error handling and definitions for the project. (#778)
- New `global` default implementation of the `go.opentelemetry.io/otel/api/oterror.Handler` interface to be used to handle errors prior to an user defined `Handler`.
   There is also functionality for the user to register their `Handler` as well as a convenience function `Handle` to handle an error with this global `Handler`(#778)
- Options to specify propagators for httptrace and grpctrace instrumentation. (#784)
- The required `application/json` header for the Zipkin exporter is included in all exports. (#774)
- Integrate HTTP semantics helpers from the contrib repository into the `api/standard` package. #769

### Changed

- Rename `Integrator` to `Processor` in the metric SDK. (#863)
- Rename `AggregationSelector` to `AggregatorSelector`. (#859)
- Rename `SynchronizedCopy` to `SynchronizedMove`. (#858)
- Rename `simple` integrator to `basic` integrator. (#857)
- Merge otlp collector examples. (#841)
- Change the metric SDK to support cumulative, delta, and pass-through exporters directly.
   With these changes, cumulative and delta specific exporters are able to request the correct kind of aggregation from the SDK. (#840)
- The `Aggregator.Checkpoint` API is renamed to `SynchronizedCopy` and adds an argument, a different `Aggregator` into which the copy is stored. (#812)
- The `export.Aggregator` contract is that `Update()` and `SynchronizedCopy()` are synchronized with each other.
   All the aggregation interfaces (`Sum`, `LastValue`, ...) are not meant to be synchronized, as the caller is expected to synchronize aggregators at a higher level after the `Accumulator`.
   Some of the `Aggregators` used unnecessary locking and that has been cleaned up. (#812)
- Use of `metric.Number` was replaced by `int64` now that we use `sync.Mutex` in the `MinMaxSumCount` and `Histogram` `Aggregators`. (#812)
- Replace `AlwaysParentSample` with `ParentSample(fallback)` to match the OpenTelemetry v0.5.0 specification. (#810)
- Rename `sdk/export/metric/aggregator` to `sdk/export/metric/aggregation`. #808
- Send configured headers with every request in the OTLP exporter, instead of just on connection creation. (#806)
- Update error handling for any one off error handlers, replacing, instead, with the `global.Handle` function. (#791)
- Rename `plugin` directory to `instrumentation` to match the OpenTelemetry specification. (#779)
- Makes the argument order to Histogram and DDSketch `New()` consistent. (#781)

### Removed

- `Uint64NumberKind` and related functions from the API. (#864)
- Context arguments from `Aggregator.Checkpoint` and `Integrator.Process` as they were unused. (#803)
- `SpanID` is no longer included in parameters for sampling decision to match the OpenTelemetry specification. (#775)

### Fixed

- Upgrade OTLP exporter to opentelemetry-proto matching the opentelemetry-collector v0.4.0 release. (#866)
- Allow changes to `go.sum` and `go.mod` when running dependabot tidy-up. (#871)
- Bump github.com/stretchr/testify from 1.4.0 to 1.6.1. (#824)
- Bump github.com/prometheus/client_golang from 1.7.0 to 1.7.1 in /exporters/metric/prometheus. (#867)
- Bump google.golang.org/grpc from 1.29.1 to 1.30.0 in /exporters/trace/jaeger. (#853)
- Bump google.golang.org/grpc from 1.29.1 to 1.30.0 in /exporters/trace/zipkin. (#854)
- Bumps github.com/golang/protobuf from 1.3.2 to 1.4.2 (#848)
- Bump github.com/stretchr/testify from 1.4.0 to 1.6.1 in /exporters/otlp (#817)
- Bump github.com/golangci/golangci-lint from 1.25.1 to 1.27.0 in /tools (#828)
- Bump github.com/prometheus/client_golang from 1.5.0 to 1.7.0 in /exporters/metric/prometheus (#838)
- Bump github.com/stretchr/testify from 1.4.0 to 1.6.1 in /exporters/trace/jaeger (#829)
- Bump github.com/benbjohnson/clock from 1.0.0 to 1.0.3 (#815)
- Bump github.com/stretchr/testify from 1.4.0 to 1.6.1 in /exporters/trace/zipkin (#823)
- Bump github.com/itchyny/gojq from 0.10.1 to 0.10.3 in /tools (#830)
- Bump github.com/stretchr/testify from 1.4.0 to 1.6.1 in /exporters/metric/prometheus (#822)
- Bump google.golang.org/grpc from 1.27.1 to 1.29.1 in /exporters/trace/zipkin (#820)
- Bump google.golang.org/grpc from 1.27.1 to 1.29.1 in /exporters/trace/jaeger (#831)
- Bump github.com/google/go-cmp from 0.4.0 to 0.5.0 (#836)
- Bump github.com/google/go-cmp from 0.4.0 to 0.5.0 in /exporters/trace/jaeger (#837)
- Bump github.com/google/go-cmp from 0.4.0 to 0.5.0 in /exporters/otlp (#839)
- Bump google.golang.org/api from 0.20.0 to 0.28.0 in /exporters/trace/jaeger (#843)
- Set span status from HTTP status code in the othttp instrumentation. (#832)
- Fixed typo in push controller comment. (#834)
- The `Aggregator` testing has been updated and cleaned. (#812)
- `metric.Number(0)` expressions are replaced by `0` where possible. (#812)
- Fixed `global` `handler_test.go` test failure. #804
- Fixed `BatchSpanProcessor.Shutdown` to wait until all spans are processed. (#766)
- Fixed OTLP example's accidental early close of exporter. (#807)
- Ensure zipkin exporter reads and closes response body. (#788)
- Update instrumentation to use `api/standard` keys instead of custom keys. (#782)
- Clean up tools and RELEASING documentation. (#762)

## [0.6.0] - 2020-05-21

### Added

- Support for `Resource`s in the prometheus exporter. (#757)
- New pull controller. (#751)
- New `UpDownSumObserver` instrument. (#750)
- OpenTelemetry collector demo. (#711)
- New `SumObserver` instrument. (#747)
- New `UpDownCounter` instrument. (#745)
- New timeout `Option` and configuration function `WithTimeout` to the push controller. (#742)
- New `api/standards` package to implement semantic conventions and standard key-value generation. (#731)

### Changed

- Rename `Register*` functions in the metric API to `New*` for all `Observer` instruments. (#761)
- Use `[]float64` for histogram boundaries, not `[]metric.Number`. (#758)
- Change OTLP example to use exporter as a trace `Syncer` instead of as an unneeded `Batcher`. (#756)
- Replace `WithResourceAttributes()` with `WithResource()` in the trace SDK. (#754)
- The prometheus exporter now uses the new pull controller. (#751)
- Rename `ScheduleDelayMillis` to `BatchTimeout` in the trace `BatchSpanProcessor`.(#752)
- Support use of synchronous instruments in asynchronous callbacks (#725)
- Move `Resource` from the `Export` method parameter into the metric export `Record`. (#739)
- Rename `Observer` instrument to `ValueObserver`. (#734)
- The push controller now has a method (`Provider()`) to return a `metric.Provider` instead of the old `Meter` method that acted as a `metric.Provider`. (#738)
- Replace `Measure` instrument by `ValueRecorder` instrument. (#732)
- Rename correlation context header from `"Correlation-Context"` to `"otcorrelations"` to match the OpenTelemetry specification. (#727)

### Fixed

- Ensure gRPC `ClientStream` override methods do not panic in grpctrace package. (#755)
- Disable parts of `BatchSpanProcessor` test until a fix is found. (#743)
- Fix `string` case in `kv` `Infer` function. (#746)
- Fix panic in grpctrace client interceptors. (#740)
- Refactor the `api/metrics` push controller and add `CheckpointSet` synchronization. (#737)
- Rewrite span batch process queue batching logic. (#719)
- Remove the push controller named Meter map. (#738)
- Fix Histogram aggregator initial state (fix #735). (#736)
- Ensure golang alpine image is running `golang-1.14` for examples. (#733)
- Added test for grpctrace `UnaryInterceptorClient`. (#695)
- Rearrange `api/metric` code layout. (#724)

## [0.5.0] - 2020-05-13

### Added

- Batch `Observer` callback support. (#717)
- Alias `api` types to root package of project. (#696)
- Create basic `othttp.Transport` for simple client instrumentation. (#678)
- `SetAttribute(string, interface{})` to the trace API. (#674)
- Jaeger exporter option that allows user to specify custom http client. (#671)
- `Stringer` and `Infer` methods to `key`s. (#662)

### Changed

- Rename `NewKey` in the `kv` package to just `Key`. (#721)
- Move `core` and `key` to `kv` package. (#720)
- Make the metric API `Meter` a `struct` so the abstract `MeterImpl` can be passed and simplify implementation. (#709)
- Rename SDK `Batcher` to `Integrator` to match draft OpenTelemetry SDK specification. (#710)
- Rename SDK `Ungrouped` integrator to `simple.Integrator` to match draft OpenTelemetry SDK specification. (#710)
- Rename SDK `SDK` `struct` to `Accumulator` to match draft OpenTelemetry SDK specification. (#710)
- Move `Number` from `core` to `api/metric` package. (#706)
- Move `SpanContext` from `core` to `trace` package. (#692)
- Change traceparent header from `Traceparent` to `traceparent` to implement the W3C specification. (#681)

### Fixed

- Update tooling to run generators in all submodules. (#705)
- gRPC interceptor regexp to match methods without a service name. (#683)
- Use a `const` for padding 64-bit B3 trace IDs. (#701)
- Update `mockZipkin` listen address from `:0` to `127.0.0.1:0`. (#700)
- Left-pad 64-bit B3 trace IDs with zero. (#698)
- Propagate at least the first W3C tracestate header. (#694)
- Remove internal `StateLocker` implementation. (#688)
- Increase instance size CI system uses. (#690)
- Add a `key` benchmark and use reflection in `key.Infer()`. (#679)
- Fix internal `global` test by using `global.Meter` with `RecordBatch()`. (#680)
- Reimplement histogram using mutex instead of `StateLocker`. (#669)
- Switch `MinMaxSumCount` to a mutex lock implementation instead of `StateLocker`. (#667)
- Update documentation to not include any references to `WithKeys`. (#672)
- Correct misspelling. (#668)
- Fix clobbering of the span context if extraction fails. (#656)
- Bump `golangci-lint` and work around the corrupting bug. (#666) (#670)

## [0.4.3] - 2020-04-24

### Added

- `Dockerfile` and `docker-compose.yml` to run example code. (#635)
- New `grpctrace` package that provides gRPC client and server interceptors for both unary and stream connections. (#621)
- New `api/label` package, providing common label set implementation. (#651)
- Support for JSON marshaling of `Resources`. (#654)
- `TraceID` and `SpanID` implementations for `Stringer` interface. (#642)
- `RemoteAddrKey` in the othttp plugin to include the HTTP client address in top-level spans. (#627)
- `WithSpanFormatter` option to the othttp plugin. (#617)
- Updated README to include section for compatible libraries and include reference to the contrib repository. (#612)
- The prometheus exporter now supports exporting histograms. (#601)
- A `String` method to the `Resource` to return a hashable identifier for a now unique resource. (#613)
- An `Iter` method to the `Resource` to return an array `AttributeIterator`. (#613)
- An `Equal` method to the `Resource` test the equivalence of resources. (#613)
- An iterable structure (`AttributeIterator`) for `Resource` attributes.

### Changed

- zipkin export's `NewExporter` now requires a `serviceName` argument to ensure this needed values is provided. (#644)
- Pass `Resources` through the metrics export pipeline. (#659)

### Removed

- `WithKeys` option from the metric API. (#639)

### Fixed

- Use the `label.Set.Equivalent` value instead of an encoding in the batcher. (#658)
- Correct typo `trace.Exporter` to `trace.SpanSyncer` in comments. (#653)
- Use type names for return values in jaeger exporter. (#648)
- Increase the visibility of the `api/key` package by updating comments and fixing usages locally. (#650)
- `Checkpoint` only after `Update`; Keep records in the `sync.Map` longer. (#647)
- Do not cache `reflect.ValueOf()` in metric Labels. (#649)
- Batch metrics exported from the OTLP exporter based on `Resource` and labels. (#626)
- Add error wrapping to the prometheus exporter. (#631)
- Update the OTLP exporter batching of traces to use a unique `string` representation of an associated `Resource` as the batching key. (#623)
- Update OTLP `SpanData` transform to only include the `ParentSpanID` if one exists. (#614)
- Update `Resource` internal representation to uniquely and reliably identify resources. (#613)
- Check return value from `CheckpointSet.ForEach` in prometheus exporter. (#622)
- Ensure spans created by httptrace client tracer reflect operation structure. (#618)
- Create a new recorder rather than reuse when multiple observations in same epoch for asynchronous instruments. #610
- The default port the OTLP exporter uses to connect to the OpenTelemetry collector is updated to match the one the collector listens on by default. (#611)

## [0.4.2] - 2020-03-31

### Fixed

- Fix `pre_release.sh` to update version in `sdk/opentelemetry.go`. (#607)
- Fix time conversion from internal to OTLP in OTLP exporter. (#606)

## [0.4.1] - 2020-03-31

### Fixed

- Update `tag.sh` to create signed tags. (#604)

## [0.4.0] - 2020-03-30

### Added

- New API package `api/metric/registry` that exposes a `MeterImpl` wrapper for use by SDKs to generate unique instruments. (#580)
- Script to verify examples after a new release. (#579)

### Removed

- The dogstatsd exporter due to lack of support.
   This additionally removes support for statsd. (#591)
- `LabelSet` from the metric API.
   This is replaced by a `[]core.KeyValue` slice. (#595)
- `Labels` from the metric API's `Meter` interface. (#595)

### Changed

- The metric `export.Labels` became an interface which the SDK implements and the `export` package provides a simple, immutable implementation of this interface intended for testing purposes. (#574)
- Renamed `internal/metric.Meter` to `MeterImpl`. (#580)
- Renamed `api/global/internal.obsImpl` to `asyncImpl`. (#580)

### Fixed

- Corrected missing return in mock span. (#582)
- Update License header for all source files to match CNCF guidelines and include a test to ensure it is present. (#586) (#596)
- Update to v0.3.0 of the OTLP in the OTLP exporter. (#588)
- Update pre-release script to be compatible between GNU and BSD based systems. (#592)
- Add a `RecordBatch` benchmark. (#594)
- Moved span transforms of the OTLP exporter to the internal package. (#593)
- Build both go-1.13 and go-1.14 in circleci to test for all supported versions of Go. (#569)
- Removed unneeded allocation on empty labels in OLTP exporter. (#597)
- Update `BatchedSpanProcessor` to process the queue until no data but respect max batch size. (#599)
- Update project documentation godoc.org links to pkg.go.dev. (#602)

## [0.3.0] - 2020-03-21

This is a first official beta release, which provides almost fully complete metrics, tracing, and context propagation functionality.
There is still a possibility of breaking changes.

### Added

- Add `Observer` metric instrument. (#474)
- Add global `Propagators` functionality to enable deferred initialization for propagators registered before the first Meter SDK is installed. (#494)
- Simplified export setup pipeline for the jaeger exporter to match other exporters. (#459)
- The zipkin trace exporter. (#495)
- The OTLP exporter to export metric and trace telemetry to the OpenTelemetry collector. (#497) (#544) (#545)
- Add `StatusMessage` field to the trace `Span`. (#524)
- Context propagation in OpenTracing bridge in terms of OpenTelemetry context propagation. (#525)
- The `Resource` type was added to the SDK. (#528)
- The global API now supports a `Tracer` and `Meter` function as shortcuts to getting a global `*Provider` and calling these methods directly. (#538)
- The metric API now defines a generic `MeterImpl` interface to support general purpose `Meter` construction.
   Additionally, `SyncImpl` and `AsyncImpl` are added to support general purpose instrument construction. (#560)
- A metric `Kind` is added to represent the `MeasureKind`, `ObserverKind`, and `CounterKind`. (#560)
- Scripts to better automate the release process. (#576)

### Changed

- Default to to use `AlwaysSampler` instead of `ProbabilitySampler` to match OpenTelemetry specification. (#506)
- Renamed `AlwaysSampleSampler` to `AlwaysOnSampler` in the trace API. (#511)
- Renamed `NeverSampleSampler` to `AlwaysOffSampler` in the trace API. (#511)
- The `Status` field of the `Span` was changed to `StatusCode` to disambiguate with the added `StatusMessage`. (#524)
- Updated the trace `Sampler` interface conform to the OpenTelemetry specification. (#531)
- Rename metric API `Options` to `Config`. (#541)
- Rename metric `Counter` aggregator to be `Sum`. (#541)
- Unify metric options into `Option` from instrument specific options. (#541)
- The trace API's `TraceProvider` now support `Resource`s. (#545)
- Correct error in zipkin module name. (#548)
- The jaeger trace exporter now supports `Resource`s. (#551)
- Metric SDK now supports `Resource`s.
   The `WithResource` option was added to configure a `Resource` on creation and the `Resource` method was added to the metric `Descriptor` to return the associated `Resource`. (#552)
- Replace `ErrNoLastValue` and `ErrEmptyDataSet` by `ErrNoData` in the metric SDK. (#557)
- The stdout trace exporter now supports `Resource`s. (#558)
- The metric `Descriptor` is now included at the API instead of the SDK. (#560)
- Replace `Ordered` with an iterator in `export.Labels`. (#567)

### Removed

- The vendor specific Stackdriver. It is now hosted on 3rd party vendor infrastructure. (#452)
- The `Unregister` method for metric observers as it is not in the OpenTelemetry specification. (#560)
- `GetDescriptor` from the metric SDK. (#575)
- The `Gauge` instrument from the metric API. (#537)

### Fixed

- Make histogram aggregator checkpoint consistent. (#438)
- Update README with import instructions and how to build and test. (#505)
- The default label encoding was updated to be unique. (#508)
- Use `NewRoot` in the othttp plugin for public endpoints. (#513)
- Fix data race in `BatchedSpanProcessor`. (#518)
- Skip test-386 for Mac OS 10.15.x (Catalina and upwards). #521
- Use a variable-size array to represent ordered labels in maps. (#523)
- Update the OTLP protobuf and update changed import path. (#532)
- Use `StateLocker` implementation in `MinMaxSumCount`. (#546)
- Eliminate goroutine leak in histogram stress test. (#547)
- Update OTLP exporter with latest protobuf. (#550)
- Add filters to the othttp plugin. (#556)
- Provide an implementation of the `Header*` filters that do not depend on Go 1.14. (#565)
- Encode labels once during checkpoint.
   The checkpoint function is executed in a single thread so we can do the encoding lazily before passing the encoded version of labels to the exporter.
   This is a cheap and quick way to avoid encoding the labels on every collection interval. (#572)
- Run coverage over all packages in `COVERAGE_MOD_DIR`. (#573)

## [0.2.3] - 2020-03-04

### Added

- `RecordError` method on `Span`s in the trace API to Simplify adding error events to spans. (#473)
- Configurable push frequency for exporters setup pipeline. (#504)

### Changed

- Rename the `exporter` directory to `exporters`.
   The `go.opentelemetry.io/otel/exporter/trace/jaeger` package was mistakenly released with a `v1.0.0` tag instead of `v0.1.0`.
   This resulted in all subsequent releases not becoming the default latest.
   A consequence of this was that all `go get`s pulled in the incompatible `v0.1.0` release of that package when pulling in more recent packages from other otel packages.
   Renaming the `exporter` directory to `exporters` fixes this issue by renaming the package and therefore clearing any existing dependency tags.
   Consequentially, this action also renames *all* exporter packages. (#502)

### Removed

- The `CorrelationContextHeader` constant in the `correlation` package is no longer exported. (#503)

## [0.2.2] - 2020-02-27

### Added

- `HTTPSupplier` interface in the propagation API to specify methods to retrieve and store a single value for a key to be associated with a carrier. (#467)
- `HTTPExtractor` interface in the propagation API to extract information from an `HTTPSupplier` into a context. (#467)
- `HTTPInjector` interface in the propagation API to inject information into an `HTTPSupplier.` (#467)
- `Config` and configuring `Option` to the propagator API. (#467)
- `Propagators` interface in the propagation API to contain the set of injectors and extractors for all supported carrier formats. (#467)
- `HTTPPropagator` interface in the propagation API to inject and extract from an `HTTPSupplier.` (#467)
- `WithInjectors` and `WithExtractors` functions to the propagator API to configure injectors and extractors to use. (#467)
- `ExtractHTTP` and `InjectHTTP` functions to apply configured HTTP extractors and injectors to a passed context. (#467)
- Histogram aggregator. (#433)
- `DefaultPropagator` function and have it return `trace.TraceContext` as the default context propagator. (#456)
- `AlwaysParentSample` sampler to the trace API. (#455)
- `WithNewRoot` option function to the trace API to specify the created span should be considered a root span. (#451)

### Changed

- Renamed `WithMap` to `ContextWithMap` in the correlation package. (#481)
- Renamed `FromContext` to `MapFromContext` in the correlation package. (#481)
- Move correlation context propagation to correlation package. (#479)
- Do not default to putting remote span context into links. (#480)
- `Tracer.WithSpan` updated to accept `StartOptions`. (#472)
- Renamed `MetricKind` to `Kind` to not stutter in the type usage. (#432)
- Renamed the `export` package to `metric` to match directory structure. (#432)
- Rename the `api/distributedcontext` package to `api/correlation`. (#444)
- Rename the `api/propagators` package to `api/propagation`. (#444)
- Move the propagators from the `propagators` package into the `trace` API package. (#444)
- Update `Float64Gauge`, `Int64Gauge`, `Float64Counter`, `Int64Counter`, `Float64Measure`, and `Int64Measure` metric methods to use value receivers instead of pointers. (#462)
- Moved all dependencies of tools package to a tools directory. (#466)

### Removed

- Binary propagators. (#467)
- NOOP propagator. (#467)

### Fixed

- Upgraded `github.com/golangci/golangci-lint` from `v1.21.0` to `v1.23.6` in `tools/`. (#492)
- Fix a possible nil-dereference crash (#478)
- Correct comments for `InstallNewPipeline` in the stdout exporter. (#483)
- Correct comments for `InstallNewPipeline` in the dogstatsd exporter. (#484)
- Correct comments for `InstallNewPipeline` in the prometheus exporter. (#482)
- Initialize `onError` based on `Config` in prometheus exporter. (#486)
- Correct module name in prometheus exporter README. (#475)
- Removed tracer name prefix from span names. (#430)
- Fix `aggregator_test.go` import package comment. (#431)
- Improved detail in stdout exporter. (#436)
- Fix a dependency issue (generate target should depend on stringer, not lint target) in Makefile. (#442)
- Reorders the Makefile targets within `precommit` target so we generate files and build the code before doing linting, so we can get much nicer errors about syntax errors from the compiler. (#442)
- Reword function documentation in gRPC plugin. (#446)
- Send the `span.kind` tag to Jaeger from the jaeger exporter. (#441)
- Fix `metadataSupplier` in the jaeger exporter to overwrite the header if existing instead of appending to it. (#441)
- Upgraded to Go 1.13 in CI. (#465)
- Correct opentelemetry.io URL in trace SDK documentation. (#464)
- Refactored reference counting logic in SDK determination of stale records. (#468)
- Add call to `runtime.Gosched` in instrument `acquireHandle` logic to not block the collector. (#469)

## [0.2.1.1] - 2020-01-13

### Fixed

- Use stateful batcher on Prometheus exporter fixing regression introduced in #395. (#428)

## [0.2.1] - 2020-01-08

### Added

- Global meter forwarding implementation.
   This enables deferred initialization for metric instruments registered before the first Meter SDK is installed. (#392)
- Global trace forwarding implementation.
   This enables deferred initialization for tracers registered before the first Trace SDK is installed. (#406)
- Standardize export pipeline creation in all exporters. (#395)
- A testing, organization, and comments for 64-bit field alignment. (#418)
- Script to tag all modules in the project. (#414)

### Changed

- Renamed `propagation` package to `propagators`. (#362)
- Renamed `B3Propagator` propagator to `B3`. (#362)
- Renamed `TextFormatPropagator` propagator to `TextFormat`. (#362)
- Renamed `BinaryPropagator` propagator to `Binary`. (#362)
- Renamed `BinaryFormatPropagator` propagator to `BinaryFormat`. (#362)
- Renamed `NoopTextFormatPropagator` propagator to `NoopTextFormat`. (#362)
- Renamed `TraceContextPropagator` propagator to `TraceContext`. (#362)
- Renamed `SpanOption` to `StartOption` in the trace API. (#369)
- Renamed `StartOptions` to `StartConfig` in the trace API. (#369)
- Renamed `EndOptions` to `EndConfig` in the trace API. (#369)
- `Number` now has a pointer receiver for its methods. (#375)
- Renamed `CurrentSpan` to `SpanFromContext` in the trace API. (#379)
- Renamed `SetCurrentSpan` to `ContextWithSpan` in the trace API. (#379)
- Renamed `Message` in Event to `Name` in the trace API. (#389)
- Prometheus exporter no longer aggregates metrics, instead it only exports them. (#385)
- Renamed `HandleImpl` to `BoundInstrumentImpl` in the metric API. (#400)
- Renamed `Float64CounterHandle` to `Float64CounterBoundInstrument` in the metric API. (#400)
- Renamed `Int64CounterHandle` to `Int64CounterBoundInstrument` in the metric API. (#400)
- Renamed `Float64GaugeHandle` to `Float64GaugeBoundInstrument` in the metric API. (#400)
- Renamed `Int64GaugeHandle` to `Int64GaugeBoundInstrument` in the metric API. (#400)
- Renamed `Float64MeasureHandle` to `Float64MeasureBoundInstrument` in the metric API. (#400)
- Renamed `Int64MeasureHandle` to `Int64MeasureBoundInstrument` in the metric API. (#400)
- Renamed `Release` method for bound instruments in the metric API to `Unbind`. (#400)
- Renamed `AcquireHandle` method for bound instruments in the metric API to `Bind`. (#400)
- Renamed the `File` option in the stdout exporter to `Writer`. (#404)
- Renamed all `Options` to `Config` for all metric exports where this wasn't already the case.

### Fixed

- Aggregator import path corrected. (#421)
- Correct links in README. (#368)
- The README was updated to match latest code changes in its examples. (#374)
- Don't capitalize error statements. (#375)
- Fix ignored errors. (#375)
- Fix ambiguous variable naming. (#375)
- Removed unnecessary type casting. (#375)
- Use named parameters. (#375)
- Updated release schedule. (#378)
- Correct http-stackdriver example module name. (#394)
- Removed the `http.request` span in `httptrace` package. (#397)
- Add comments in the metrics SDK (#399)
- Initialize checkpoint when creating ddsketch aggregator to prevent panic when merging into a empty one. (#402) (#403)
- Add documentation of compatible exporters in the README. (#405)
- Typo fix. (#408)
- Simplify span check logic in SDK tracer implementation. (#419)

## [0.2.0] - 2019-12-03

### Added

- Unary gRPC tracing example. (#351)
- Prometheus exporter. (#334)
- Dogstatsd metrics exporter. (#326)

### Changed

- Rename `MaxSumCount` aggregation to `MinMaxSumCount` and add the `Min` interface for this aggregation. (#352)
- Rename `GetMeter` to `Meter`. (#357)
- Rename `HTTPTraceContextPropagator` to `TraceContextPropagator`. (#355)
- Rename `HTTPB3Propagator` to `B3Propagator`. (#355)
- Rename `HTTPTraceContextPropagator` to `TraceContextPropagator`. (#355)
- Move `/global` package to `/api/global`. (#356)
- Rename `GetTracer` to `Tracer`. (#347)

### Removed

- `SetAttribute` from the `Span` interface in the trace API. (#361)
- `AddLink` from the `Span` interface in the trace API. (#349)
- `Link` from the `Span` interface in the trace API. (#349)

### Fixed

- Exclude example directories from coverage report. (#365)
- Lint make target now implements automatic fixes with `golangci-lint` before a second run to report the remaining issues. (#360)
- Drop `GO111MODULE` environment variable in Makefile as Go 1.13 is the project specified minimum version and this is environment variable is not needed for that version of Go. (#359)
- Run the race checker for all test. (#354)
- Redundant commands in the Makefile are removed. (#354)
- Split the `generate` and `lint` targets of the Makefile. (#354)
- Renames `circle-ci` target to more generic `ci` in Makefile. (#354)
- Add example Prometheus binary to gitignore. (#358)
- Support negative numbers with the `MaxSumCount`. (#335)
- Resolve race conditions in `push_test.go` identified in #339. (#340)
- Use `/usr/bin/env bash` as a shebang in scripts rather than `/bin/bash`. (#336)
- Trace benchmark now tests both `AlwaysSample` and `NeverSample`.
   Previously it was testing `AlwaysSample` twice. (#325)
- Trace benchmark now uses a `[]byte` for `TraceID` to fix failing test. (#325)
- Added a trace benchmark to test variadic functions in `setAttribute` vs `setAttributes` (#325)
- The `defaultkeys` batcher was only using the encoded label set as its map key while building a checkpoint.
   This allowed distinct label sets through, but any metrics sharing a label set could be overwritten or merged incorrectly.
   This was corrected. (#333)

## [0.1.2] - 2019-11-18

### Fixed

- Optimized the `simplelru` map for attributes to reduce the number of allocations. (#328)
- Removed unnecessary unslicing of parameters that are already a slice. (#324)

## [0.1.1] - 2019-11-18

This release contains a Metrics SDK with stdout exporter and supports basic aggregations such as counter, gauges, array, maxsumcount, and ddsketch.

### Added

- Metrics stdout export pipeline. (#265)
- Array aggregation for raw measure metrics. (#282)
- The core.Value now have a `MarshalJSON` method. (#281)

### Removed

- `WithService`, `WithResources`, and `WithComponent` methods of tracers. (#314)
- Prefix slash in `Tracer.Start()` for the Jaeger example. (#292)

### Changed

- Allocation in LabelSet construction to reduce GC overhead. (#318)
- `trace.WithAttributes` to append values instead of replacing (#315)
- Use a formula for tolerance in sampling tests. (#298)
- Move export types into trace and metric-specific sub-directories. (#289)
- `SpanKind` back to being based on an `int` type. (#288)

### Fixed

- URL to OpenTelemetry website in README. (#323)
- Name of othttp default tracer. (#321)
- `ExportSpans` for the stackdriver exporter now handles `nil` context. (#294)
- CI modules cache to correctly restore/save from/to the cache. (#316)
- Fix metric SDK race condition between `LoadOrStore` and the assignment `rec.recorder = i.meter.exporter.AggregatorFor(rec)`. (#293)
- README now reflects the new code structure introduced with these changes. (#291)
- Make the basic example work. (#279)

## [0.1.0] - 2019-11-04

This is the first release of open-telemetry go library.
It contains api and sdk for trace and meter.

### Added

- Initial OpenTelemetry trace and metric API prototypes.
- Initial OpenTelemetry trace, metric, and export SDK packages.
- A wireframe bridge to support compatibility with OpenTracing.
- Example code for a basic, http-stackdriver, http, jaeger, and named tracer setup.
- Exporters for Jaeger, Stackdriver, and stdout.
- Propagators for binary, B3, and trace-context protocols.
- Project information and guidelines in the form of a README and CONTRIBUTING.
- Tools to build the project and a Makefile to automate the process.
- Apache-2.0 license.
- CircleCI build CI manifest files.
- CODEOWNERS file to track owners of this project.

[Unreleased]: https://github.com/open-telemetry/opentelemetry-go/compare/v1.21.0...HEAD
[1.21.0/0.44.0]: https://github.com/open-telemetry/opentelemetry-go/releases/tag/v1.21.0
[1.20.0/0.43.0]: https://github.com/open-telemetry/opentelemetry-go/releases/tag/v1.20.0
[1.19.0/0.42.0/0.0.7]: https://github.com/open-telemetry/opentelemetry-go/releases/tag/v1.19.0
[1.19.0-rc.1/0.42.0-rc.1]: https://github.com/open-telemetry/opentelemetry-go/releases/tag/v1.19.0-rc.1
[1.18.0/0.41.0/0.0.6]: https://github.com/open-telemetry/opentelemetry-go/releases/tag/v1.18.0
[1.17.0/0.40.0/0.0.5]: https://github.com/open-telemetry/opentelemetry-go/releases/tag/v1.17.0
[1.16.0/0.39.0]: https://github.com/open-telemetry/opentelemetry-go/releases/tag/v1.16.0
[1.16.0-rc.1/0.39.0-rc.1]: https://github.com/open-telemetry/opentelemetry-go/releases/tag/v1.16.0-rc.1
[1.15.1/0.38.1]: https://github.com/open-telemetry/opentelemetry-go/releases/tag/v1.15.1
[1.15.0/0.38.0]: https://github.com/open-telemetry/opentelemetry-go/releases/tag/v1.15.0
[1.15.0-rc.2/0.38.0-rc.2]: https://github.com/open-telemetry/opentelemetry-go/releases/tag/v1.15.0-rc.2
[1.15.0-rc.1/0.38.0-rc.1]: https://github.com/open-telemetry/opentelemetry-go/releases/tag/v1.15.0-rc.1
[1.14.0/0.37.0/0.0.4]: https://github.com/open-telemetry/opentelemetry-go/releases/tag/v1.14.0
[1.13.0/0.36.0]: https://github.com/open-telemetry/opentelemetry-go/releases/tag/v1.13.0
[1.12.0/0.35.0]: https://github.com/open-telemetry/opentelemetry-go/releases/tag/v1.12.0
[1.11.2/0.34.0]: https://github.com/open-telemetry/opentelemetry-go/releases/tag/v1.11.2
[1.11.1/0.33.0]: https://github.com/open-telemetry/opentelemetry-go/releases/tag/v1.11.1
[1.11.0/0.32.3]: https://github.com/open-telemetry/opentelemetry-go/releases/tag/v1.11.0
[0.32.2]: https://github.com/open-telemetry/opentelemetry-go/releases/tag/sdk/metric/v0.32.2
[0.32.1]: https://github.com/open-telemetry/opentelemetry-go/releases/tag/sdk/metric/v0.32.1
[0.32.0]: https://github.com/open-telemetry/opentelemetry-go/releases/tag/sdk/metric/v0.32.0
[1.10.0]: https://github.com/open-telemetry/opentelemetry-go/releases/tag/v1.10.0
[1.9.0/0.0.3]: https://github.com/open-telemetry/opentelemetry-go/releases/tag/v1.9.0
[1.8.0/0.31.0]: https://github.com/open-telemetry/opentelemetry-go/releases/tag/v1.8.0
[1.7.0/0.30.0]: https://github.com/open-telemetry/opentelemetry-go/releases/tag/v1.7.0
[0.29.0]: https://github.com/open-telemetry/opentelemetry-go/releases/tag/metric/v0.29.0
[1.6.3]: https://github.com/open-telemetry/opentelemetry-go/releases/tag/v1.6.3
[1.6.2]: https://github.com/open-telemetry/opentelemetry-go/releases/tag/v1.6.2
[1.6.1]: https://github.com/open-telemetry/opentelemetry-go/releases/tag/v1.6.1
[1.6.0/0.28.0]: https://github.com/open-telemetry/opentelemetry-go/releases/tag/v1.6.0
[1.5.0]: https://github.com/open-telemetry/opentelemetry-go/releases/tag/v1.5.0
[1.4.1]: https://github.com/open-telemetry/opentelemetry-go/releases/tag/v1.4.1
[1.4.0]: https://github.com/open-telemetry/opentelemetry-go/releases/tag/v1.4.0
[1.3.0]: https://github.com/open-telemetry/opentelemetry-go/releases/tag/v1.3.0
[1.2.0]: https://github.com/open-telemetry/opentelemetry-go/releases/tag/v1.2.0
[1.1.0]: https://github.com/open-telemetry/opentelemetry-go/releases/tag/v1.1.0
[1.0.1]: https://github.com/open-telemetry/opentelemetry-go/releases/tag/v1.0.1
[Metrics 0.24.0]: https://github.com/open-telemetry/opentelemetry-go/releases/tag/metric/v0.24.0
[1.0.0]: https://github.com/open-telemetry/opentelemetry-go/releases/tag/v1.0.0
[1.0.0-RC3]: https://github.com/open-telemetry/opentelemetry-go/releases/tag/v1.0.0-RC3
[1.0.0-RC2]: https://github.com/open-telemetry/opentelemetry-go/releases/tag/v1.0.0-RC2
[Experimental Metrics v0.22.0]: https://github.com/open-telemetry/opentelemetry-go/releases/tag/metric/v0.22.0
[1.0.0-RC1]: https://github.com/open-telemetry/opentelemetry-go/releases/tag/v1.0.0-RC1
[0.20.0]: https://github.com/open-telemetry/opentelemetry-go/releases/tag/v0.20.0
[0.19.0]: https://github.com/open-telemetry/opentelemetry-go/releases/tag/v0.19.0
[0.18.0]: https://github.com/open-telemetry/opentelemetry-go/releases/tag/v0.18.0
[0.17.0]: https://github.com/open-telemetry/opentelemetry-go/releases/tag/v0.17.0
[0.16.0]: https://github.com/open-telemetry/opentelemetry-go/releases/tag/v0.16.0
[0.15.0]: https://github.com/open-telemetry/opentelemetry-go/releases/tag/v0.15.0
[0.14.0]: https://github.com/open-telemetry/opentelemetry-go/releases/tag/v0.14.0
[0.13.0]: https://github.com/open-telemetry/opentelemetry-go/releases/tag/v0.13.0
[0.12.0]: https://github.com/open-telemetry/opentelemetry-go/releases/tag/v0.12.0
[0.11.0]: https://github.com/open-telemetry/opentelemetry-go/releases/tag/v0.11.0
[0.10.0]: https://github.com/open-telemetry/opentelemetry-go/releases/tag/v0.10.0
[0.9.0]: https://github.com/open-telemetry/opentelemetry-go/releases/tag/v0.9.0
[0.8.0]: https://github.com/open-telemetry/opentelemetry-go/releases/tag/v0.8.0
[0.7.0]: https://github.com/open-telemetry/opentelemetry-go/releases/tag/v0.7.0
[0.6.0]: https://github.com/open-telemetry/opentelemetry-go/releases/tag/v0.6.0
[0.5.0]: https://github.com/open-telemetry/opentelemetry-go/releases/tag/v0.5.0
[0.4.3]: https://github.com/open-telemetry/opentelemetry-go/releases/tag/v0.4.3
[0.4.2]: https://github.com/open-telemetry/opentelemetry-go/releases/tag/v0.4.2
[0.4.1]: https://github.com/open-telemetry/opentelemetry-go/releases/tag/v0.4.1
[0.4.0]: https://github.com/open-telemetry/opentelemetry-go/releases/tag/v0.4.0
[0.3.0]: https://github.com/open-telemetry/opentelemetry-go/releases/tag/v0.3.0
[0.2.3]: https://github.com/open-telemetry/opentelemetry-go/releases/tag/v0.2.3
[0.2.2]: https://github.com/open-telemetry/opentelemetry-go/releases/tag/v0.2.2
[0.2.1.1]: https://github.com/open-telemetry/opentelemetry-go/releases/tag/v0.2.1.1
[0.2.1]: https://github.com/open-telemetry/opentelemetry-go/releases/tag/v0.2.1
[0.2.0]: https://github.com/open-telemetry/opentelemetry-go/releases/tag/v0.2.0
[0.1.2]: https://github.com/open-telemetry/opentelemetry-go/releases/tag/v0.1.2
[0.1.1]: https://github.com/open-telemetry/opentelemetry-go/releases/tag/v0.1.1
[0.1.0]: https://github.com/open-telemetry/opentelemetry-go/releases/tag/v0.1.0

[Go 1.20]: https://go.dev/doc/go1.20
[Go 1.19]: https://go.dev/doc/go1.19
[Go 1.18]: https://go.dev/doc/go1.18

[metric API]:https://pkg.go.dev/go.opentelemetry.io/otel/metric
[metric SDK]:https://pkg.go.dev/go.opentelemetry.io/otel/sdk/metric
[trace API]:https://pkg.go.dev/go.opentelemetry.io/otel/trace<|MERGE_RESOLUTION|>--- conflicted
+++ resolved
@@ -33,11 +33,8 @@
 ### Fixed
 
 - Fix `Parse` in `go.opentelemetry.io/otel/baggage` to validate member value before percent-decoding. (#4755)
-<<<<<<< HEAD
+- Fix whitespace encoding of `Member.String` in `go.opentelemetry.io/otel/baggage`. (#4756)
 - Fix observable not registered error when the asynchronous instrument has a drop aggregation in `go.opentelemetry.io/otel/sdk/metric`. (#4772)
-=======
-- Fix whitespace encoding of `Member.String` in `go.opentelemetry.io/otel/baggage`. (#4756)
->>>>>>> 885210bf
 
 ## [1.21.0/0.44.0] 2023-11-16
 
