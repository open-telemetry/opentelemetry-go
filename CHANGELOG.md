# Changelog

All notable changes to this project will be documented in this file.

The format is based on [Keep a Changelog](https://keepachangelog.com/en/1.0.0/).

This project adheres to [Semantic Versioning](https://semver.org/spec/v2.0.0.html).

## [Unreleased]

### Added

- The `WithoutTimestamps` option to `go.opentelemetry.io/otel/exporters/stdout/stdoutmetric` to sets all timestamps to zero. (#3828)
- The new `Exemplar` type is added to `go.opentelemetry.io/otel/sdk/metric/metricdata`.
  Both the `DataPoint` and `HistogramDataPoint` types from that package have a new field of `Exemplars` containing the sampled exemplars for their timeseries. (#3849)

### Changed

- Optimize memory allocation when creation a new `Set` using `NewSet` or `NewSetWithFiltered` in `go.opentelemetry.io/otel/attribute`. (#3832)
- Optimize memory allocation when creation new metric instruments in `go.opentelemetry.io/otel/sdk/metric`. (#3832)
- Avoid creating new objects on all calls to `WithDeferredSetup` and `SkipContextSetup` in OpenTracing bridge. (#3833)
- The `New` and `Detect` functions from `go.opentelemetry.io/otel/sdk/resource` return errors that wrap underlying errors instead of just containing the underlying error strings. (#3844)
- Both the `Histogram` and `HistogramDataPoint` are redefined with a generic argument of `[N int64 | float64]` in `go.opentelemetry.io/otel/sdk/metric/metricdata`. (#3849)
<<<<<<< HEAD
- Move No-Op implementation from `go.opentelemetry.io/otel/metric` into its own package `go.opentelemetry.io/otel/metric`. (#3893)
  - `NewNoopMeterProvider` is replaced with `noop.NewMeterProvider`
  - `NewNoopMeter` is replaced with `noop.NewMeterProvider().Meter("")`
=======
- The metric `Export` interface from `go.opentelemetry.io/otel/sdk/metric` accepts a `*ResourceMetrics` instead of `ResourceMetrics`. (#3853)
>>>>>>> 7fc24d2b

### Removed

- The deprecated `go.opentelemetry.io/otel/metric/global` package is removed. (#3829)

## [1.15.0-rc.1/0.38.0-rc.1] 2023-03-01

This is a release candidate for the v1.15.0/v0.38.0 release.
That release will include the `v1` release of the OpenTelemetry Go metric API and will provide stability guarantees of that API.
See our [versioning policy](VERSIONING.md) for more information about these stability guarantees.

This release drops the compatibility guarantee of [Go 1.18].

### Added

- Support global `MeterProvider` in `go.opentelemetry.io/otel`. (#3818)
  - Use `Meter` for a `metric.Meter` from the global `metric.MeterProvider`.
  - Use `GetMeterProivder` for a global `metric.MeterProvider`.
  - Use `SetMeterProivder` to set the global `metric.MeterProvider`.

### Changed

- Dropped compatibility testing for [Go 1.18].
  The project no longer guarantees support for this version of Go. (#3813)

### Fixed

- Handle empty environment variable as it they were not set. (#3764)
- Clarify the `httpconv` and `netconv` packages in `go.opentelemetry.io/otel/semconv/*` provide tracing semantic conventions. (#3823)

### Deprecated

- The `go.opentelemetry.io/otel/metric/global` package is deprecated.
  Use `go.opentelemetry.io/otel` instead. (#3818)

### Removed

- The deprecated `go.opentelemetry.io/otel/metric/unit` package is removed. (#3814)

## [1.14.0/0.37.0/0.0.4] 2023-02-27

This release is the last to support [Go 1.18].
The next release will require at least [Go 1.19].

### Added

- The `event` type semantic conventions are added to `go.opentelemetry.io/otel/semconv/v1.17.0`. (#3697)
- Support [Go 1.20]. (#3693)
- The `go.opentelemetry.io/otel/semconv/v1.18.0` package.
  The package contains semantic conventions from the `v1.18.0` version of the OpenTelemetry specification. (#3719)
  - The following `const` renames from `go.opentelemetry.io/otel/semconv/v1.17.0` are included:
    - `OtelScopeNameKey` -> `OTelScopeNameKey`
    - `OtelScopeVersionKey` -> `OTelScopeVersionKey`
    - `OtelLibraryNameKey` -> `OTelLibraryNameKey`
    - `OtelLibraryVersionKey` -> `OTelLibraryVersionKey`
    - `OtelStatusCodeKey` -> `OTelStatusCodeKey`
    - `OtelStatusDescriptionKey` -> `OTelStatusDescriptionKey`
    - `OtelStatusCodeOk` -> `OTelStatusCodeOk`
    - `OtelStatusCodeError` -> `OTelStatusCodeError`
  - The following `func` renames from `go.opentelemetry.io/otel/semconv/v1.17.0` are included:
    - `OtelScopeName` -> `OTelScopeName`
    - `OtelScopeVersion` -> `OTelScopeVersion`
    - `OtelLibraryName` -> `OTelLibraryName`
    - `OtelLibraryVersion` -> `OTelLibraryVersion`
    - `OtelStatusDescription` -> `OTelStatusDescription`
- A `IsSampled` method is added to the `SpanContext` implementation in `go.opentelemetry.io/otel/bridge/opentracing` to expose the span sampled state.
  See the [README](./bridge/opentracing/README.md) for more information. (#3570)
- The `WithInstrumentationAttributes` option to `go.opentelemetry.io/otel/metric`. (#3738)
- The `WithInstrumentationAttributes` option to `go.opentelemetry.io/otel/trace`. (#3739)
- The following environment variables are supported by the periodic `Reader` in `go.opentelemetry.io/otel/sdk/metric`. (#3763)
  - `OTEL_METRIC_EXPORT_INTERVAL` sets the time between collections and exports.
  - `OTEL_METRIC_EXPORT_TIMEOUT` sets the timeout an export is attempted.

### Changed

- Fall-back to `TextMapCarrier` when it's not `HttpHeader`s in `go.opentelemetry.io/otel/bridge/opentracing`. (#3679)
- The `Collect` method of the `"go.opentelemetry.io/otel/sdk/metric".Reader` interface is updated to accept the `metricdata.ResourceMetrics` value the collection will be made into.
  This change is made to enable memory reuse by SDK users. (#3732)
- The `WithUnit` option in `go.opentelemetry.io/otel/sdk/metric/instrument` is updated to accept a `string` for the unit value. (#3776)

### Fixed

- Ensure `go.opentelemetry.io/otel` does not use generics. (#3723, #3725)
- Multi-reader `MeterProvider`s now export metrics for all readers, instead of just the first reader. (#3720, #3724)
- Remove use of deprecated `"math/rand".Seed` in `go.opentelemetry.io/otel/example/prometheus`. (#3733)
- Do not silently drop unknown schema data with `Parse` in  `go.opentelemetry.io/otel/schema/v1.1`. (#3743)
- Data race issue in OTLP exporter retry mechanism. (#3755, #3756)
- Wrapping empty errors when exporting in `go.opentelemetry.io/otel/sdk/metric`. (#3698, #3772)
- Incorrect "all" and "resource" definition for schema files in `go.opentelemetry.io/otel/schema/v1.1`. (#3777)

### Deprecated

- The `go.opentelemetry.io/otel/metric/unit` package is deprecated.
  Use the equivalent unit string instead. (#3776)
  - Use `"1"` instead of `unit.Dimensionless`
  - Use `"By"` instead of `unit.Bytes`
  - Use `"ms"` instead of `unit.Milliseconds`

## [1.13.0/0.36.0] 2023-02-07

### Added

- Attribute `KeyValue` creations functions to `go.opentelemetry.io/otel/semconv/v1.17.0` for all non-enum semantic conventions.
  These functions ensure semantic convention type correctness. (#3675)

### Fixed

- Removed the `http.target` attribute from being added by `ServerRequest` in the following packages. (#3687)
  - `go.opentelemetry.io/otel/semconv/v1.13.0/httpconv`
  - `go.opentelemetry.io/otel/semconv/v1.14.0/httpconv`
  - `go.opentelemetry.io/otel/semconv/v1.15.0/httpconv`
  - `go.opentelemetry.io/otel/semconv/v1.16.0/httpconv`
  - `go.opentelemetry.io/otel/semconv/v1.17.0/httpconv`

### Removed

- The deprecated `go.opentelemetry.io/otel/metric/instrument/asyncfloat64` package is removed. (#3631)
- The deprecated `go.opentelemetry.io/otel/metric/instrument/asyncint64` package is removed. (#3631)
- The deprecated `go.opentelemetry.io/otel/metric/instrument/syncfloat64` package is removed. (#3631)
- The deprecated `go.opentelemetry.io/otel/metric/instrument/syncint64` package is removed. (#3631)

## [1.12.0/0.35.0] 2023-01-28

### Added

- The `WithInt64Callback` option to `go.opentelemetry.io/otel/metric/instrument`.
  This options is used to configure `int64` Observer callbacks during their creation. (#3507)
- The `WithFloat64Callback` option to `go.opentelemetry.io/otel/metric/instrument`.
  This options is used to configure `float64` Observer callbacks during their creation. (#3507)
- The `Producer` interface and `Reader.RegisterProducer(Producer)` to `go.opentelemetry.io/otel/sdk/metric`.
  These additions are used to enable external metric Producers. (#3524)
- The `Callback` function type to `go.opentelemetry.io/otel/metric`.
  This new named function type is registered with a `Meter`. (#3564)
- The `go.opentelemetry.io/otel/semconv/v1.13.0` package.
  The package contains semantic conventions from the `v1.13.0` version of the OpenTelemetry specification. (#3499)
  - The `EndUserAttributesFromHTTPRequest` function in `go.opentelemetry.io/otel/semconv/v1.12.0` is merged into `ClientRequest` and `ServerRequest` in `go.opentelemetry.io/otel/semconv/v1.13.0/httpconv`.
  - The `HTTPAttributesFromHTTPStatusCode` function in `go.opentelemetry.io/otel/semconv/v1.12.0` is merged into `ClientResponse` in `go.opentelemetry.io/otel/semconv/v1.13.0/httpconv`.
  - The `HTTPClientAttributesFromHTTPRequest` function in `go.opentelemetry.io/otel/semconv/v1.12.0` is replaced by `ClientRequest` in `go.opentelemetry.io/otel/semconv/v1.13.0/httpconv`.
  - The `HTTPServerAttributesFromHTTPRequest` function in `go.opentelemetry.io/otel/semconv/v1.12.0` is replaced by `ServerRequest` in `go.opentelemetry.io/otel/semconv/v1.13.0/httpconv`.
  - The `HTTPServerMetricAttributesFromHTTPRequest` function in `go.opentelemetry.io/otel/semconv/v1.12.0` is replaced by `ServerRequest` in `go.opentelemetry.io/otel/semconv/v1.13.0/httpconv`.
  - The `NetAttributesFromHTTPRequest` function in `go.opentelemetry.io/otel/semconv/v1.12.0` is split into `Transport` in `go.opentelemetry.io/otel/semconv/v1.13.0/netconv` and `ClientRequest` or `ServerRequest` in `go.opentelemetry.io/otel/semconv/v1.13.0/httpconv`.
  - The `SpanStatusFromHTTPStatusCode` function in `go.opentelemetry.io/otel/semconv/v1.12.0` is replaced by `ClientStatus` in `go.opentelemetry.io/otel/semconv/v1.13.0/httpconv`.
  - The `SpanStatusFromHTTPStatusCodeAndSpanKind` function in `go.opentelemetry.io/otel/semconv/v1.12.0` is split into `ClientStatus` and `ServerStatus` in `go.opentelemetry.io/otel/semconv/v1.13.0/httpconv`.
  - The `Client` function is included in `go.opentelemetry.io/otel/semconv/v1.13.0/netconv` to generate attributes for a `net.Conn`.
  - The `Server` function is included in `go.opentelemetry.io/otel/semconv/v1.13.0/netconv` to generate attributes for a `net.Listener`.
- The `go.opentelemetry.io/otel/semconv/v1.14.0` package.
  The package contains semantic conventions from the `v1.14.0` version of the OpenTelemetry specification. (#3566)
- The `go.opentelemetry.io/otel/semconv/v1.15.0` package.
  The package contains semantic conventions from the `v1.15.0` version of the OpenTelemetry specification. (#3578)
- The `go.opentelemetry.io/otel/semconv/v1.16.0` package.
  The package contains semantic conventions from the `v1.16.0` version of the OpenTelemetry specification. (#3579)
- Metric instruments to `go.opentelemetry.io/otel/metric/instrument`.
  These instruments are use as replacements of the depreacted `go.opentelemetry.io/otel/metric/instrument/{asyncfloat64,asyncint64,syncfloat64,syncint64}` packages.(#3575, #3586)
  - `Float64ObservableCounter` replaces the `asyncfloat64.Counter`
  - `Float64ObservableUpDownCounter` replaces the `asyncfloat64.UpDownCounter`
  - `Float64ObservableGauge` replaces the `asyncfloat64.Gauge`
  - `Int64ObservableCounter` replaces the `asyncint64.Counter`
  - `Int64ObservableUpDownCounter` replaces the `asyncint64.UpDownCounter`
  - `Int64ObservableGauge` replaces the `asyncint64.Gauge`
  - `Float64Counter` replaces the `syncfloat64.Counter`
  - `Float64UpDownCounter` replaces the `syncfloat64.UpDownCounter`
  - `Float64Histogram` replaces the `syncfloat64.Histogram`
  - `Int64Counter` replaces the `syncint64.Counter`
  - `Int64UpDownCounter` replaces the `syncint64.UpDownCounter`
  - `Int64Histogram` replaces the `syncint64.Histogram`
- `NewTracerProvider` to `go.opentelemetry.io/otel/bridge/opentracing`.
  This is used to create `WrapperTracer` instances from a `TracerProvider`. (#3116)
- The `Extrema` type to `go.opentelemetry.io/otel/sdk/metric/metricdata`.
  This type is used to represent min/max values and still be able to distinguish unset and zero values. (#3487)
- The `go.opentelemetry.io/otel/semconv/v1.17.0` package.
  The package contains semantic conventions from the `v1.17.0` version of the OpenTelemetry specification. (#3599)

### Changed

- Jaeger and Zipkin exporter use `github.com/go-logr/logr` as the logging interface, and add the `WithLogr` option. (#3497, #3500)
- Instrument configuration in `go.opentelemetry.io/otel/metric/instrument` is split into specific options and confguration based on the instrument type. (#3507)
  - Use the added `Int64Option` type to configure instruments from `go.opentelemetry.io/otel/metric/instrument/syncint64`.
  - Use the added `Float64Option` type to configure instruments from `go.opentelemetry.io/otel/metric/instrument/syncfloat64`.
  - Use the added `Int64ObserverOption` type to configure instruments from `go.opentelemetry.io/otel/metric/instrument/asyncint64`.
  - Use the added `Float64ObserverOption` type to configure instruments from `go.opentelemetry.io/otel/metric/instrument/asyncfloat64`.
- Return a `Registration` from the `RegisterCallback` method of a `Meter` in the `go.opentelemetry.io/otel/metric` package.
  This `Registration` can be used to unregister callbacks. (#3522)
- Global error handler uses an atomic value instead of a mutex. (#3543)
- Add `NewMetricProducer` to `go.opentelemetry.io/otel/bridge/opencensus`, which can be used to pass OpenCensus metrics to an OpenTelemetry Reader. (#3541)
- Global logger uses an atomic value instead of a mutex. (#3545)
- The `Shutdown` method of the `"go.opentelemetry.io/otel/sdk/trace".TracerProvider` releases all computational resources when called the first time. (#3551)
- The `Sampler` returned from `TraceIDRatioBased` `go.opentelemetry.io/otel/sdk/trace` now uses the rightmost bits for sampling decisions.
  This fixes random sampling when using ID generators like `xray.IDGenerator` and increasing parity with other language implementations. (#3557)
- Errors from `go.opentelemetry.io/otel/exporters/otlp/otlptrace` exporters are wrapped in erros identifying their signal name.
  Existing users of the exporters attempting to identify specific errors will need to use `errors.Unwrap()` to get the underlying error. (#3516)
- Exporters from `go.opentelemetry.io/otel/exporters/otlp` will print the final retryable error message when attempts to retry time out. (#3514)
- The instrument kind names in `go.opentelemetry.io/otel/sdk/metric` are updated to match the API. (#3562)
  - `InstrumentKindSyncCounter` is renamed to `InstrumentKindCounter`
  - `InstrumentKindSyncUpDownCounter` is renamed to `InstrumentKindUpDownCounter`
  - `InstrumentKindSyncHistogram` is renamed to `InstrumentKindHistogram`
  - `InstrumentKindAsyncCounter` is renamed to `InstrumentKindObservableCounter`
  - `InstrumentKindAsyncUpDownCounter` is renamed to `InstrumentKindObservableUpDownCounter`
  - `InstrumentKindAsyncGauge` is renamed to `InstrumentKindObservableGauge`
- The `RegisterCallback` method of the `Meter` in `go.opentelemetry.io/otel/metric` changed.
  - The named `Callback` replaces the inline function parameter. (#3564)
  - `Callback` is required to return an error. (#3576)
  - `Callback` accepts the added `Observer` parameter added.
    This new parameter is used by `Callback` implementations to observe values for asynchronous instruments instead of calling the `Observe` method of the instrument directly. (#3584)
  - The slice of `instrument.Asynchronous` is now passed as a variadic argument. (#3587)
- The exporter from `go.opentelemetry.io/otel/exporters/zipkin` is updated to use the `v1.16.0` version of semantic conventions.
  This means it no longer uses the removed `net.peer.ip` or `http.host` attributes to determine the remote endpoint.
  Instead it uses the `net.sock.peer` attributes. (#3581)
- The `Min` and `Max` fields of the `HistogramDataPoint` in `go.opentelemetry.io/otel/sdk/metric/metricdata` are now defined with the added `Extrema` type instead of a `*float64`. (#3487)

### Fixed

- Asynchronous instruments that use sum aggregators and attribute filters correctly add values from equivalent attribute sets that have been filtered. (#3439, #3549)
- The `RegisterCallback` method of the `Meter` from `go.opentelemetry.io/otel/sdk/metric` only registers a callback for instruments created by that meter.
  Trying to register a callback with instruments from a different meter will result in an error being returned. (#3584)

### Deprecated

- The `NewMetricExporter` in `go.opentelemetry.io/otel/bridge/opencensus` is deprecated.
  Use `NewMetricProducer` instead. (#3541)
- The `go.opentelemetry.io/otel/metric/instrument/asyncfloat64` package is deprecated.
  Use the instruments from `go.opentelemetry.io/otel/metric/instrument` instead. (#3575)
- The `go.opentelemetry.io/otel/metric/instrument/asyncint64` package is deprecated.
  Use the instruments from `go.opentelemetry.io/otel/metric/instrument` instead. (#3575)
- The `go.opentelemetry.io/otel/metric/instrument/syncfloat64` package is deprecated.
  Use the instruments from `go.opentelemetry.io/otel/metric/instrument` instead. (#3575)
- The `go.opentelemetry.io/otel/metric/instrument/syncint64` package is deprecated.
  Use the instruments from `go.opentelemetry.io/otel/metric/instrument` instead. (#3575)
- The `NewWrappedTracerProvider` in `go.opentelemetry.io/otel/bridge/opentracing` is now deprecated.
  Use `NewTracerProvider` instead. (#3116)

### Removed

- The deprecated `go.opentelemetry.io/otel/sdk/metric/view` package is removed. (#3520)
- The `InstrumentProvider` from `go.opentelemetry.io/otel/sdk/metric/asyncint64` is removed.
  Use the new creation methods of the `Meter` in `go.opentelemetry.io/otel/sdk/metric` instead. (#3530)
  - The `Counter` method is replaced by `Meter.Int64ObservableCounter`
  - The `UpDownCounter` method is replaced by `Meter.Int64ObservableUpDownCounter`
  - The `Gauge` method is replaced by `Meter.Int64ObservableGauge`
- The `InstrumentProvider` from `go.opentelemetry.io/otel/sdk/metric/asyncfloat64` is removed.
  Use the new creation methods of the `Meter` in `go.opentelemetry.io/otel/sdk/metric` instead. (#3530)
  - The `Counter` method is replaced by `Meter.Float64ObservableCounter`
  - The `UpDownCounter` method is replaced by `Meter.Float64ObservableUpDownCounter`
  - The `Gauge` method is replaced by `Meter.Float64ObservableGauge`
- The `InstrumentProvider` from `go.opentelemetry.io/otel/sdk/metric/syncint64` is removed.
  Use the new creation methods of the `Meter` in `go.opentelemetry.io/otel/sdk/metric` instead. (#3530)
  - The `Counter` method is replaced by `Meter.Int64Counter`
  - The `UpDownCounter` method is replaced by `Meter.Int64UpDownCounter`
  - The `Histogram` method is replaced by `Meter.Int64Histogram`
- The `InstrumentProvider` from `go.opentelemetry.io/otel/sdk/metric/syncfloat64` is removed.
  Use the new creation methods of the `Meter` in `go.opentelemetry.io/otel/sdk/metric` instead. (#3530)
  - The `Counter` method is replaced by `Meter.Float64Counter`
  - The `UpDownCounter` method is replaced by `Meter.Float64UpDownCounter`
  - The `Histogram` method is replaced by `Meter.Float64Histogram`

## [1.11.2/0.34.0] 2022-12-05

### Added

- The `WithView` `Option` is added to the `go.opentelemetry.io/otel/sdk/metric` package.
   This option is used to configure the view(s) a `MeterProvider` will use for all `Reader`s that are registered with it. (#3387)
- Add Instrumentation Scope and Version as info metric and label in Prometheus exporter.
  This can be disabled using the `WithoutScopeInfo()` option added to that package.(#3273, #3357)
- OTLP exporters now recognize: (#3363)
  - `OTEL_EXPORTER_OTLP_INSECURE`
  - `OTEL_EXPORTER_OTLP_TRACES_INSECURE`
  - `OTEL_EXPORTER_OTLP_METRICS_INSECURE`
  - `OTEL_EXPORTER_OTLP_CLIENT_KEY`
  - `OTEL_EXPORTER_OTLP_TRACES_CLIENT_KEY`
  - `OTEL_EXPORTER_OTLP_METRICS_CLIENT_KEY`
  - `OTEL_EXPORTER_OTLP_CLIENT_CERTIFICATE`
  - `OTEL_EXPORTER_OTLP_TRACES_CLIENT_CERTIFICATE`
  - `OTEL_EXPORTER_OTLP_METRICS_CLIENT_CERTIFICATE`
- The `View` type and related `NewView` function to create a view according to the OpenTelemetry specification are added to `go.opentelemetry.io/otel/sdk/metric`.
  These additions are replacements for the `View` type and `New` function from `go.opentelemetry.io/otel/sdk/metric/view`. (#3459)
- The `Instrument` and `InstrumentKind` type are added to `go.opentelemetry.io/otel/sdk/metric`.
  These additions are replacements for the `Instrument` and `InstrumentKind` types from `go.opentelemetry.io/otel/sdk/metric/view`. (#3459)
- The `Stream` type is added to `go.opentelemetry.io/otel/sdk/metric` to define a metric data stream a view will produce. (#3459)
- The `AssertHasAttributes` allows instrument authors to test that datapoints returned have appropriate attributes. (#3487)

### Changed

- The `"go.opentelemetry.io/otel/sdk/metric".WithReader` option no longer accepts views to associate with the `Reader`.
   Instead, views are now registered directly with the `MeterProvider` via the new `WithView` option.
   The views registered with the `MeterProvider` apply to all `Reader`s. (#3387)
- The `Temporality(view.InstrumentKind) metricdata.Temporality` and `Aggregation(view.InstrumentKind) aggregation.Aggregation` methods are added to the `"go.opentelemetry.io/otel/sdk/metric".Exporter` interface. (#3260)
- The `Temporality(view.InstrumentKind) metricdata.Temporality` and `Aggregation(view.InstrumentKind) aggregation.Aggregation` methods are added to the `"go.opentelemetry.io/otel/exporters/otlp/otlpmetric".Client` interface. (#3260)
- The `WithTemporalitySelector` and `WithAggregationSelector` `ReaderOption`s have been changed to `ManualReaderOption`s in the `go.opentelemetry.io/otel/sdk/metric` package. (#3260)
- The periodic reader in the `go.opentelemetry.io/otel/sdk/metric` package now uses the temporality and aggregation selectors from its configured exporter instead of accepting them as options. (#3260)

### Fixed

- The `go.opentelemetry.io/otel/exporters/prometheus` exporter fixes duplicated `_total` suffixes. (#3369)
- Remove comparable requirement for `Reader`s. (#3387)
- Cumulative metrics from the OpenCensus bridge (`go.opentelemetry.io/otel/bridge/opencensus`) are defined as monotonic sums, instead of non-monotonic. (#3389)
- Asynchronous counters (`Counter` and `UpDownCounter`) from the metric SDK now produce delta sums when configured with delta temporality. (#3398)
- Exported `Status` codes in the `go.opentelemetry.io/otel/exporters/zipkin` exporter are now exported as all upper case values. (#3340)
- `Aggregation`s from `go.opentelemetry.io/otel/sdk/metric` with no data are not exported. (#3394, #3436)
- Reenabled Attribute Filters in the Metric SDK. (#3396)
- Asynchronous callbacks are only called if they are registered with at least one instrument that does not use drop aggragation. (#3408)
- Do not report empty partial-success responses in the `go.opentelemetry.io/otel/exporters/otlp` exporters. (#3438, #3432)
- Handle partial success responses in `go.opentelemetry.io/otel/exporters/otlp/otlpmetric` exporters. (#3162, #3440)
- Prevent duplicate Prometheus description, unit, and type. (#3469)
- Prevents panic when using incorrect `attribute.Value.As[Type]Slice()`. (#3489)

### Removed

- The `go.opentelemetry.io/otel/exporters/otlp/otlpmetric.Client` interface is removed. (#3486)
- The `go.opentelemetry.io/otel/exporters/otlp/otlpmetric.New` function is removed. Use the `otlpmetric[http|grpc].New` directly. (#3486)

### Deprecated

- The `go.opentelemetry.io/otel/sdk/metric/view` package is deprecated.
  Use `Instrument`, `InstrumentKind`, `View`, and `NewView` in `go.opentelemetry.io/otel/sdk/metric` instead. (#3476)

## [1.11.1/0.33.0] 2022-10-19

### Added

- The Prometheus exporter in `go.opentelemetry.io/otel/exporters/prometheus` registers with a Prometheus registerer on creation.
   By default, it will register with the default Prometheus registerer.
   A non-default registerer can be used by passing the `WithRegisterer` option. (#3239)
- Added the `WithAggregationSelector` option to the `go.opentelemetry.io/otel/exporters/prometheus` package to change the default `AggregationSelector` used. (#3341)
- The Prometheus exporter in `go.opentelemetry.io/otel/exporters/prometheus` converts the `Resource` associated with metric exports into a `target_info` metric. (#3285)

### Changed

- The `"go.opentelemetry.io/otel/exporters/prometheus".New` function is updated to return an error.
   It will return an error if the exporter fails to register with Prometheus. (#3239)

### Fixed

- The URL-encoded values from the `OTEL_RESOURCE_ATTRIBUTES` environment variable are decoded. (#2963)
- The `baggage.NewMember` function decodes the `value` parameter instead of directly using it.
   This fixes the implementation to be compliant with the W3C specification. (#3226)
- Slice attributes of the `attribute` package are now comparable based on their value, not instance. (#3108 #3252)
- The `Shutdown` and `ForceFlush` methods of the `"go.opentelemetry.io/otel/sdk/trace".TraceProvider` no longer return an error when no processor is registered. (#3268)
- The Prometheus exporter in `go.opentelemetry.io/otel/exporters/prometheus` cumulatively sums histogram buckets. (#3281)
- The sum of each histogram data point is now uniquely exported by the `go.opentelemetry.io/otel/exporters/otlpmetric` exporters. (#3284, #3293)
- Recorded values for asynchronous counters (`Counter` and `UpDownCounter`) are interpreted as exact, not incremental, sum values by the metric SDK. (#3350, #3278)
- `UpDownCounters` are now correctly output as Prometheus gauges in the `go.opentelemetry.io/otel/exporters/prometheus` exporter. (#3358)
- The Prometheus exporter in `go.opentelemetry.io/otel/exporters/prometheus` no longer describes the metrics it will send to Prometheus on startup.
   Instead the exporter is defined as an "unchecked" collector for Prometheus.
   This fixes the `reader is not registered` warning currently emitted on startup. (#3291 #3342)
- The `go.opentelemetry.io/otel/exporters/prometheus` exporter now correctly adds `_total` suffixes to counter metrics. (#3360)
- The `go.opentelemetry.io/otel/exporters/prometheus` exporter now adds a unit suffix to metric names.
   This can be disabled using the `WithoutUnits()` option added to that package. (#3352)

## [1.11.0/0.32.3] 2022-10-12

### Added

- Add default User-Agent header to OTLP exporter requests (`go.opentelemetry.io/otel/exporters/otlptrace/otlptracegrpc` and `go.opentelemetry.io/otel/exporters/otlptrace/otlptracehttp`). (#3261)

### Changed

- `span.SetStatus` has been updated such that calls that lower the status are now no-ops. (#3214)
- Upgrade `golang.org/x/sys/unix` from `v0.0.0-20210423185535-09eb48e85fd7` to `v0.0.0-20220919091848-fb04ddd9f9c8`.
  This addresses [GO-2022-0493](https://pkg.go.dev/vuln/GO-2022-0493). (#3235)

## [0.32.2] Metric SDK (Alpha) - 2022-10-11

### Added

- Added an example of using metric views to customize instruments. (#3177)
- Add default User-Agent header to OTLP exporter requests (`go.opentelemetry.io/otel/exporters/otlpmetric/otlpmetricgrpc` and `go.opentelemetry.io/otel/exporters/otlpmetric/otlpmetrichttp`). (#3261)

### Changed

- Flush pending measurements with the `PeriodicReader` in the `go.opentelemetry.io/otel/sdk/metric` when `ForceFlush` or `Shutdown` are called. (#3220)
- Update histogram default bounds to match the requirements of the latest specification. (#3222)
- Encode the HTTP status code in the OpenTracing bridge (`go.opentelemetry.io/otel/bridge/opentracing`) as an integer.  (#3265)

### Fixed

- Use default view if instrument does not match any registered view of a reader. (#3224, #3237)
- Return the same instrument every time a user makes the exact same instrument creation call. (#3229, #3251)
- Return the existing instrument when a view transforms a creation call to match an existing instrument. (#3240, #3251)
- Log a warning when a conflicting instrument (e.g. description, unit, data-type) is created instead of returning an error. (#3251)
- The OpenCensus bridge no longer sends empty batches of metrics. (#3263)

## [0.32.1] Metric SDK (Alpha) - 2022-09-22

### Changed

- The Prometheus exporter sanitizes OpenTelemetry instrument names when exporting.
   Invalid characters are replaced with `_`. (#3212)

### Added

- The metric portion of the OpenCensus bridge (`go.opentelemetry.io/otel/bridge/opencensus`) has been reintroduced. (#3192)
- The OpenCensus bridge example (`go.opentelemetry.io/otel/example/opencensus`) has been reintroduced. (#3206)

### Fixed

- Updated go.mods to point to valid versions of the sdk. (#3216)
- Set the `MeterProvider` resource on all exported metric data. (#3218)

## [0.32.0] Revised Metric SDK (Alpha) - 2022-09-18

### Changed

- The metric SDK in `go.opentelemetry.io/otel/sdk/metric` is completely refactored to comply with the OpenTelemetry specification.
  Please see the package documentation for how the new SDK is initialized and configured. (#3175)
- Update the minimum supported go version to go1.18. Removes support for go1.17 (#3179)

### Removed

- The metric portion of the OpenCensus bridge (`go.opentelemetry.io/otel/bridge/opencensus`) has been removed.
  A new bridge compliant with the revised metric SDK will be added back in a future release. (#3175)
- The `go.opentelemetry.io/otel/sdk/metric/aggregator/aggregatortest` package is removed, see the new metric SDK. (#3175)
- The `go.opentelemetry.io/otel/sdk/metric/aggregator/histogram` package is removed, see the new metric SDK. (#3175)
- The `go.opentelemetry.io/otel/sdk/metric/aggregator/lastvalue` package is removed, see the new metric SDK. (#3175)
- The `go.opentelemetry.io/otel/sdk/metric/aggregator/sum` package is removed, see the new metric SDK. (#3175)
- The `go.opentelemetry.io/otel/sdk/metric/aggregator` package is removed, see the new metric SDK. (#3175)
- The `go.opentelemetry.io/otel/sdk/metric/controller/basic` package is removed, see the new metric SDK. (#3175)
- The `go.opentelemetry.io/otel/sdk/metric/controller/controllertest` package is removed, see the new metric SDK. (#3175)
- The `go.opentelemetry.io/otel/sdk/metric/controller/time` package is removed, see the new metric SDK. (#3175)
- The `go.opentelemetry.io/otel/sdk/metric/export/aggregation` package is removed, see the new metric SDK. (#3175)
- The `go.opentelemetry.io/otel/sdk/metric/export` package is removed, see the new metric SDK. (#3175)
- The `go.opentelemetry.io/otel/sdk/metric/metrictest` package is removed.
  A replacement package that supports the new metric SDK will be added back in a future release. (#3175)
- The `go.opentelemetry.io/otel/sdk/metric/number` package is removed, see the new metric SDK. (#3175)
- The `go.opentelemetry.io/otel/sdk/metric/processor/basic` package is removed, see the new metric SDK. (#3175)
- The `go.opentelemetry.io/otel/sdk/metric/processor/processortest` package is removed, see the new metric SDK. (#3175)
- The `go.opentelemetry.io/otel/sdk/metric/processor/reducer` package is removed, see the new metric SDK. (#3175)
- The `go.opentelemetry.io/otel/sdk/metric/registry` package is removed, see the new metric SDK. (#3175)
- The `go.opentelemetry.io/otel/sdk/metric/sdkapi` package is removed, see the new metric SDK. (#3175)
- The `go.opentelemetry.io/otel/sdk/metric/selector/simple` package is removed, see the new metric SDK. (#3175)
- The `"go.opentelemetry.io/otel/sdk/metric".ErrUninitializedInstrument` variable was removed. (#3175)
- The `"go.opentelemetry.io/otel/sdk/metric".ErrBadInstrument` variable was removed. (#3175)
- The `"go.opentelemetry.io/otel/sdk/metric".Accumulator` type was removed, see the `MeterProvider`in the new metric SDK. (#3175)
- The `"go.opentelemetry.io/otel/sdk/metric".NewAccumulator` function was removed, see `NewMeterProvider`in the new metric SDK. (#3175)
- The deprecated `"go.opentelemetry.io/otel/sdk/metric".AtomicFieldOffsets` function was removed. (#3175)

## [1.10.0] - 2022-09-09

### Added

- Support Go 1.19. (#3077)
  Include compatibility testing and document support. (#3077)
- Support the OTLP ExportTracePartialSuccess response; these are passed to the registered error handler. (#3106)
- Upgrade go.opentelemetry.io/proto/otlp from v0.18.0 to v0.19.0 (#3107)

### Changed

- Fix misidentification of OpenTelemetry `SpanKind` in OpenTracing bridge (`go.opentelemetry.io/otel/bridge/opentracing`).  (#3096)
- Attempting to start a span with a nil `context` will no longer cause a panic. (#3110)
- All exporters will be shutdown even if one reports an error (#3091)
- Ensure valid UTF-8 when truncating over-length attribute values. (#3156)

## [1.9.0/0.0.3] - 2022-08-01

### Added

- Add support for Schema Files format 1.1.x (metric "split" transform) with the new `go.opentelemetry.io/otel/schema/v1.1` package. (#2999)
- Add the `go.opentelemetry.io/otel/semconv/v1.11.0` package.
  The package contains semantic conventions from the `v1.11.0` version of the OpenTelemetry specification. (#3009)
- Add the `go.opentelemetry.io/otel/semconv/v1.12.0` package.
  The package contains semantic conventions from the `v1.12.0` version of the OpenTelemetry specification. (#3010)
- Add the `http.method` attribute to HTTP server metric from all `go.opentelemetry.io/otel/semconv/*` packages. (#3018)

### Fixed

- Invalid warning for context setup being deferred in `go.opentelemetry.io/otel/bridge/opentracing` package. (#3029)

## [1.8.0/0.31.0] - 2022-07-08

### Added

- Add support for `opentracing.TextMap` format in the `Inject` and `Extract` methods
of the `"go.opentelemetry.io/otel/bridge/opentracing".BridgeTracer` type. (#2911)

### Changed

- The `crosslink` make target has been updated to use the `go.opentelemetry.io/build-tools/crosslink` package. (#2886)
- In the `go.opentelemetry.io/otel/sdk/instrumentation` package rename `Library` to `Scope` and alias `Library` as `Scope` (#2976)
- Move metric no-op implementation form `nonrecording` to `metric` package. (#2866)

### Removed

- Support for go1.16. Support is now only for go1.17 and go1.18 (#2917)

### Deprecated

- The `Library` struct in the `go.opentelemetry.io/otel/sdk/instrumentation` package is deprecated.
  Use the equivalent `Scope` struct instead. (#2977)
- The `ReadOnlySpan.InstrumentationLibrary` method from the `go.opentelemetry.io/otel/sdk/trace` package is deprecated.
  Use the equivalent `ReadOnlySpan.InstrumentationScope` method instead. (#2977)

## [1.7.0/0.30.0] - 2022-04-28

### Added

- Add the `go.opentelemetry.io/otel/semconv/v1.8.0` package.
  The package contains semantic conventions from the `v1.8.0` version of the OpenTelemetry specification. (#2763)
- Add the `go.opentelemetry.io/otel/semconv/v1.9.0` package.
  The package contains semantic conventions from the `v1.9.0` version of the OpenTelemetry specification. (#2792)
- Add the `go.opentelemetry.io/otel/semconv/v1.10.0` package.
  The package contains semantic conventions from the `v1.10.0` version of the OpenTelemetry specification. (#2842)
- Added an in-memory exporter to metrictest to aid testing with a full SDK. (#2776)

### Fixed

- Globally delegated instruments are unwrapped before delegating asynchronous callbacks. (#2784)
- Remove import of `testing` package in non-tests builds of the `go.opentelemetry.io/otel` package. (#2786)

### Changed

- The `WithLabelEncoder` option from the `go.opentelemetry.io/otel/exporters/stdout/stdoutmetric` package is renamed to `WithAttributeEncoder`. (#2790)
- The `LabelFilterSelector` interface from `go.opentelemetry.io/otel/sdk/metric/processor/reducer` is renamed to `AttributeFilterSelector`.
  The method included in the renamed interface also changed from `LabelFilterFor` to `AttributeFilterFor`. (#2790)
- The `Metadata.Labels` method from the `go.opentelemetry.io/otel/sdk/metric/export` package is renamed to `Metadata.Attributes`.
  Consequentially, the `Record` type from the same package also has had the embedded method renamed. (#2790)

### Deprecated

- The `Iterator.Label` method in the `go.opentelemetry.io/otel/attribute` package is deprecated.
  Use the equivalent `Iterator.Attribute` method instead. (#2790)
- The `Iterator.IndexedLabel` method in the `go.opentelemetry.io/otel/attribute` package is deprecated.
  Use the equivalent `Iterator.IndexedAttribute` method instead. (#2790)
- The `MergeIterator.Label` method in the `go.opentelemetry.io/otel/attribute` package is deprecated.
  Use the equivalent `MergeIterator.Attribute` method instead. (#2790)

### Removed

- Removed the `Batch` type from the `go.opentelemetry.io/otel/sdk/metric/metrictest` package. (#2864)
- Removed the `Measurement` type from the `go.opentelemetry.io/otel/sdk/metric/metrictest` package. (#2864)

## [0.29.0] - 2022-04-11

### Added

- The metrics global package was added back into several test files. (#2764)
- The `Meter` function is added back to the `go.opentelemetry.io/otel/metric/global` package.
  This function is a convenience function equivalent to calling `global.MeterProvider().Meter(...)`. (#2750)

### Removed

- Removed module the `go.opentelemetry.io/otel/sdk/export/metric`.
  Use the `go.opentelemetry.io/otel/sdk/metric` module instead. (#2720)

### Changed

- Don't panic anymore when setting a global MeterProvider to itself. (#2749)
- Upgrade `go.opentelemetry.io/proto/otlp` in `go.opentelemetry.io/otel/exporters/otlp/otlpmetric` from `v0.12.1` to `v0.15.0`.
  This replaces the use of the now deprecated `InstrumentationLibrary` and `InstrumentationLibraryMetrics` types and fields in the proto library with the equivalent `InstrumentationScope` and `ScopeMetrics`. (#2748)

## [1.6.3] - 2022-04-07

### Fixed

- Allow non-comparable global `MeterProvider`, `TracerProvider`, and `TextMapPropagator` types to be set. (#2772, #2773)

## [1.6.2] - 2022-04-06

### Changed

- Don't panic anymore when setting a global TracerProvider or TextMapPropagator to itself. (#2749)
- Upgrade `go.opentelemetry.io/proto/otlp` in `go.opentelemetry.io/otel/exporters/otlp/otlptrace` from `v0.12.1` to `v0.15.0`.
  This replaces the use of the now deprecated `InstrumentationLibrary` and `InstrumentationLibrarySpans` types and fields in the proto library with the equivalent `InstrumentationScope` and `ScopeSpans`. (#2748)

## [1.6.1] - 2022-03-28

### Fixed

- The `go.opentelemetry.io/otel/schema/*` packages now use the correct schema URL for their `SchemaURL` constant.
  Instead of using `"https://opentelemetry.io/schemas/v<version>"` they now use the correct URL without a `v` prefix, `"https://opentelemetry.io/schemas/<version>"`. (#2743, #2744)

### Security

- Upgrade `go.opentelemetry.io/proto/otlp` from `v0.12.0` to `v0.12.1`.
  This includes an indirect upgrade of `github.com/grpc-ecosystem/grpc-gateway` which resolves [a vulnerability](https://nvd.nist.gov/vuln/detail/CVE-2019-11254) from `gopkg.in/yaml.v2` in version `v2.2.3`. (#2724, #2728)

## [1.6.0/0.28.0] - 2022-03-23

### ⚠️ Notice ⚠️

This update is a breaking change of the unstable Metrics API.
Code instrumented with the `go.opentelemetry.io/otel/metric` will need to be modified.

### Added

- Add metrics exponential histogram support.
  New mapping functions have been made available in `sdk/metric/aggregator/exponential/mapping` for other OpenTelemetry projects to take dependencies on. (#2502)
- Add Go 1.18 to our compatibility tests. (#2679)
- Allow configuring the Sampler with the `OTEL_TRACES_SAMPLER` and `OTEL_TRACES_SAMPLER_ARG` environment variables. (#2305, #2517)
- Add the `metric/global` for obtaining and setting the global `MeterProvider`. (#2660)

### Changed

- The metrics API has been significantly changed to match the revised OpenTelemetry specification.
  High-level changes include:

  - Synchronous and asynchronous instruments are now handled by independent `InstrumentProvider`s.
    These `InstrumentProvider`s are managed with a `Meter`.
  - Synchronous and asynchronous instruments are grouped into their own packages based on value types.
  - Asynchronous callbacks can now be registered with a `Meter`.

  Be sure to check out the metric module documentation for more information on how to use the revised API. (#2587, #2660)

### Fixed

- Fallback to general attribute limits when span specific ones are not set in the environment. (#2675, #2677)

## [1.5.0] - 2022-03-16

### Added

- Log the Exporters configuration in the TracerProviders message. (#2578)
- Added support to configure the span limits with environment variables.
  The following environment variables are supported. (#2606, #2637)
  - `OTEL_SPAN_ATTRIBUTE_VALUE_LENGTH_LIMIT`
  - `OTEL_SPAN_ATTRIBUTE_COUNT_LIMIT`
  - `OTEL_SPAN_EVENT_COUNT_LIMIT`
  - `OTEL_EVENT_ATTRIBUTE_COUNT_LIMIT`
  - `OTEL_SPAN_LINK_COUNT_LIMIT`
  - `OTEL_LINK_ATTRIBUTE_COUNT_LIMIT`

  If the provided environment variables are invalid (negative), the default values would be used.
- Rename the `gc` runtime name to `go` (#2560)
- Add resource container ID detection. (#2418)
- Add span attribute value length limit.
  The new `AttributeValueLengthLimit` field is added to the `"go.opentelemetry.io/otel/sdk/trace".SpanLimits` type to configure this limit for a `TracerProvider`.
  The default limit for this resource is "unlimited". (#2637)
- Add the `WithRawSpanLimits` option to `go.opentelemetry.io/otel/sdk/trace`.
  This option replaces the `WithSpanLimits` option.
  Zero or negative values will not be changed to the default value like `WithSpanLimits` does.
  Setting a limit to zero will effectively disable the related resource it limits and setting to a negative value will mean that resource is unlimited.
  Consequentially, limits should be constructed using `NewSpanLimits` and updated accordingly. (#2637)

### Changed

- Drop oldest tracestate `Member` when capacity is reached. (#2592)
- Add event and link drop counts to the exported data from the `oltptrace` exporter. (#2601)
- Unify path cleaning functionally in the `otlpmetric` and `otlptrace` configuration. (#2639)
- Change the debug message from the `sdk/trace.BatchSpanProcessor` to reflect the count is cumulative. (#2640)
- Introduce new internal `envconfig` package for OTLP exporters. (#2608)
- If `http.Request.Host` is empty, fall back to use `URL.Host` when populating `http.host` in the `semconv` packages. (#2661)

### Fixed

- Remove the OTLP trace exporter limit of SpanEvents when exporting. (#2616)
- Default to port `4318` instead of `4317` for the `otlpmetrichttp` and `otlptracehttp` client. (#2614, #2625)
- Unlimited span limits are now supported (negative values). (#2636, #2637)

### Deprecated

- Deprecated `"go.opentelemetry.io/otel/sdk/trace".WithSpanLimits`.
  Use `WithRawSpanLimits` instead.
  That option allows setting unlimited and zero limits, this option does not.
  This option will be kept until the next major version incremented release. (#2637)

## [1.4.1] - 2022-02-16

### Fixed

- Fix race condition in reading the dropped spans number for the `BatchSpanProcessor`. (#2615)

## [1.4.0] - 2022-02-11

### Added

- Use `OTEL_EXPORTER_ZIPKIN_ENDPOINT` environment variable to specify zipkin collector endpoint. (#2490)
- Log the configuration of `TracerProvider`s, and `Tracer`s for debugging.
  To enable use a logger with Verbosity (V level) `>=1`. (#2500)
- Added support to configure the batch span-processor with environment variables.
  The following environment variables are used. (#2515)
  - `OTEL_BSP_SCHEDULE_DELAY`
  - `OTEL_BSP_EXPORT_TIMEOUT`
  - `OTEL_BSP_MAX_QUEUE_SIZE`.
  - `OTEL_BSP_MAX_EXPORT_BATCH_SIZE`

### Changed

- Zipkin exporter exports `Resource` attributes in the `Tags` field. (#2589)

### Deprecated

- Deprecate module the `go.opentelemetry.io/otel/sdk/export/metric`.
  Use the `go.opentelemetry.io/otel/sdk/metric` module instead. (#2382)
- Deprecate `"go.opentelemetry.io/otel/sdk/metric".AtomicFieldOffsets`. (#2445)

### Fixed

- Fixed the instrument kind for noop async instruments to correctly report an implementation. (#2461)
- Fix UDP packets overflowing with Jaeger payloads. (#2489, #2512)
- Change the `otlpmetric.Client` interface's `UploadMetrics` method to accept a single `ResourceMetrics` instead of a slice of them. (#2491)
- Specify explicit buckets in Prometheus example, fixing issue where example only has `+inf` bucket. (#2419, #2493)
- W3C baggage will now decode urlescaped values. (#2529)
- Baggage members are now only validated once, when calling `NewMember` and not also when adding it to the baggage itself. (#2522)
- The order attributes are dropped from spans in the `go.opentelemetry.io/otel/sdk/trace` package when capacity is reached is fixed to be in compliance with the OpenTelemetry specification.
  Instead of dropping the least-recently-used attribute, the last added attribute is dropped.
  This drop order still only applies to attributes with unique keys not already contained in the span.
  If an attribute is added with a key already contained in the span, that attribute is updated to the new value being added. (#2576)

### Removed

- Updated `go.opentelemetry.io/proto/otlp` from `v0.11.0` to `v0.12.0`. This version removes a number of deprecated methods. (#2546)
  - [`Metric.GetIntGauge()`](https://pkg.go.dev/go.opentelemetry.io/proto/otlp@v0.11.0/metrics/v1#Metric.GetIntGauge)
  - [`Metric.GetIntHistogram()`](https://pkg.go.dev/go.opentelemetry.io/proto/otlp@v0.11.0/metrics/v1#Metric.GetIntHistogram)
  - [`Metric.GetIntSum()`](https://pkg.go.dev/go.opentelemetry.io/proto/otlp@v0.11.0/metrics/v1#Metric.GetIntSum)

## [1.3.0] - 2021-12-10

### ⚠️ Notice ⚠️

We have updated the project minimum supported Go version to 1.16

### Added

- Added an internal Logger.
  This can be used by the SDK and API to provide users with feedback of the internal state.
  To enable verbose logs configure the logger which will print V(1) logs. For debugging information configure to print V(5) logs. (#2343)
- Add the `WithRetry` `Option` and the `RetryConfig` type to the `go.opentelemetry.io/otel/exporter/otel/otlpmetric/otlpmetrichttp` package to specify retry behavior consistently. (#2425)
- Add `SpanStatusFromHTTPStatusCodeAndSpanKind` to all `semconv` packages to return a span status code similar to `SpanStatusFromHTTPStatusCode`, but exclude `4XX` HTTP errors as span errors if the span is of server kind. (#2296)

### Changed

- The `"go.opentelemetry.io/otel/exporter/otel/otlptrace/otlptracegrpc".Client` now uses the underlying gRPC `ClientConn` to handle name resolution, TCP connection establishment (with retries and backoff) and TLS handshakes, and handling errors on established connections by re-resolving the name and reconnecting. (#2329)
- The `"go.opentelemetry.io/otel/exporter/otel/otlpmetric/otlpmetricgrpc".Client` now uses the underlying gRPC `ClientConn` to handle name resolution, TCP connection establishment (with retries and backoff) and TLS handshakes, and handling errors on established connections by re-resolving the name and reconnecting. (#2425)
- The `"go.opentelemetry.io/otel/exporter/otel/otlpmetric/otlpmetricgrpc".RetrySettings` type is renamed to `RetryConfig`. (#2425)
- The `go.opentelemetry.io/otel/exporter/otel/*` gRPC exporters now default to using the host's root CA set if none are provided by the user and `WithInsecure` is not specified. (#2432)
- Change `resource.Default` to be evaluated the first time it is called, rather than on import. This allows the caller the option to update `OTEL_RESOURCE_ATTRIBUTES` first, such as with `os.Setenv`. (#2371)

### Fixed

- The `go.opentelemetry.io/otel/exporter/otel/*` exporters are updated to handle per-signal and universal endpoints according to the OpenTelemetry specification.
  Any per-signal endpoint set via an `OTEL_EXPORTER_OTLP_<signal>_ENDPOINT` environment variable is now used without modification of the path.
  When `OTEL_EXPORTER_OTLP_ENDPOINT` is set, if it contains a path, that path is used as a base path which per-signal paths are appended to. (#2433)
- Basic metric controller updated to use sync.Map to avoid blocking calls (#2381)
- The `go.opentelemetry.io/otel/exporter/jaeger` correctly sets the `otel.status_code` value to be a string of `ERROR` or `OK` instead of an integer code. (#2439, #2440)

### Deprecated

- Deprecated the `"go.opentelemetry.io/otel/exporter/otel/otlpmetric/otlpmetrichttp".WithMaxAttempts` `Option`, use the new `WithRetry` `Option` instead. (#2425)
- Deprecated the `"go.opentelemetry.io/otel/exporter/otel/otlpmetric/otlpmetrichttp".WithBackoff` `Option`, use the new `WithRetry` `Option` instead. (#2425)

### Removed

- Remove the metric Processor's ability to convert cumulative to delta aggregation temporality. (#2350)
- Remove the metric Bound Instruments interface and implementations. (#2399)
- Remove the metric MinMaxSumCount kind aggregation and the corresponding OTLP export path. (#2423)
- Metric SDK removes the "exact" aggregator for histogram instruments, as it performed a non-standard aggregation for OTLP export (creating repeated Gauge points) and worked its way into a number of confusing examples. (#2348)

## [1.2.0] - 2021-11-12

### Changed

- Metric SDK `export.ExportKind`, `export.ExportKindSelector` types have been renamed to `aggregation.Temporality` and `aggregation.TemporalitySelector` respectively to keep in line with current specification and protocol along with built-in selectors (e.g., `aggregation.CumulativeTemporalitySelector`, ...). (#2274)
- The Metric `Exporter` interface now requires a `TemporalitySelector` method instead of an `ExportKindSelector`. (#2274)
- Metrics API cleanup. The `metric/sdkapi` package has been created to relocate the API-to-SDK interface:
  - The following interface types simply moved from `metric` to `metric/sdkapi`: `Descriptor`, `MeterImpl`, `InstrumentImpl`, `SyncImpl`, `BoundSyncImpl`, `AsyncImpl`, `AsyncRunner`, `AsyncSingleRunner`, and `AsyncBatchRunner`
  - The following struct types moved and are replaced with type aliases, since they are exposed to the user: `Observation`, `Measurement`.
  - The No-op implementations of sync and async instruments are no longer exported, new functions `sdkapi.NewNoopAsyncInstrument()` and `sdkapi.NewNoopSyncInstrument()` are provided instead. (#2271)
- Update the SDK `BatchSpanProcessor` to export all queued spans when `ForceFlush` is called. (#2080, #2335)

### Added

- Add the `"go.opentelemetry.io/otel/exporters/otlp/otlpmetric/otlpmetricgrpc".WithGRPCConn` option so the exporter can reuse an existing gRPC connection. (#2002)
- Added a new `schema` module to help parse Schema Files in OTEP 0152 format. (#2267)
- Added a new `MapCarrier` to the `go.opentelemetry.io/otel/propagation` package to hold propagated cross-cutting concerns as a `map[string]string` held in memory. (#2334)

## [1.1.0] - 2021-10-27

### Added

- Add the `"go.opentelemetry.io/otel/exporters/otlp/otlptrace/otlptracegrpc".WithGRPCConn` option so the exporter can reuse an existing gRPC connection. (#2002)
- Add the `go.opentelemetry.io/otel/semconv/v1.7.0` package.
  The package contains semantic conventions from the `v1.7.0` version of the OpenTelemetry specification. (#2320)
- Add the `go.opentelemetry.io/otel/semconv/v1.6.1` package.
  The package contains semantic conventions from the `v1.6.1` version of the OpenTelemetry specification. (#2321)
- Add the `go.opentelemetry.io/otel/semconv/v1.5.0` package.
  The package contains semantic conventions from the `v1.5.0` version of the OpenTelemetry specification. (#2322)
  - When upgrading from the `semconv/v1.4.0` package note the following name changes:
    - `K8SReplicasetUIDKey` -> `K8SReplicaSetUIDKey`
    - `K8SReplicasetNameKey` -> `K8SReplicaSetNameKey`
    - `K8SStatefulsetUIDKey` -> `K8SStatefulSetUIDKey`
    - `k8SStatefulsetNameKey` -> `K8SStatefulSetNameKey`
    - `K8SDaemonsetUIDKey` -> `K8SDaemonSetUIDKey`
    - `K8SDaemonsetNameKey` -> `K8SDaemonSetNameKey`

### Changed

- Links added to a span will be dropped by the SDK if they contain an invalid span context (#2275).

### Fixed

- The `"go.opentelemetry.io/otel/semconv/v1.4.0".HTTPServerAttributesFromHTTPRequest` now correctly only sets the HTTP client IP attribute even if the connection was routed with proxies and there are multiple addresses in the `X-Forwarded-For` header. (#2282, #2284)
- The `"go.opentelemetry.io/otel/semconv/v1.4.0".NetAttributesFromHTTPRequest` function correctly handles IPv6 addresses as IP addresses and sets the correct net peer IP instead of the net peer hostname attribute. (#2283, #2285)
- The simple span processor shutdown method deterministically returns the exporter error status if it simultaneously finishes when the deadline is reached. (#2290, #2289)

## [1.0.1] - 2021-10-01

### Fixed

- json stdout exporter no longer crashes due to concurrency bug. (#2265)

## [Metrics 0.24.0] - 2021-10-01

### Changed

- NoopMeterProvider is now private and NewNoopMeterProvider must be used to obtain a noopMeterProvider. (#2237)
- The Metric SDK `Export()` function takes a new two-level reader interface for iterating over results one instrumentation library at a time. (#2197)
  - The former `"go.opentelemetry.io/otel/sdk/export/metric".CheckpointSet` is renamed `Reader`.
  - The new interface is named `"go.opentelemetry.io/otel/sdk/export/metric".InstrumentationLibraryReader`.

## [1.0.0] - 2021-09-20

This is the first stable release for the project.
This release includes an API and SDK for the tracing signal that will comply with the stability guarantees defined by the projects [versioning policy](./VERSIONING.md).

### Added

- OTLP trace exporter now sets the `SchemaURL` field in the exported telemetry if the Tracer has `WithSchemaURL` option. (#2242)

### Fixed

- Slice-valued attributes can correctly be used as map keys. (#2223)

### Removed

- Removed the `"go.opentelemetry.io/otel/exporters/zipkin".WithSDKOptions` function. (#2248)
- Removed the deprecated package `go.opentelemetry.io/otel/oteltest`. (#2234)
- Removed the deprecated package `go.opentelemetry.io/otel/bridge/opencensus/utils`. (#2233)
- Removed deprecated functions, types, and methods from `go.opentelemetry.io/otel/attribute` package.
  Use the typed functions and methods added to the package instead. (#2235)
  - The `Key.Array` method is removed.
  - The `Array` function is removed.
  - The `Any` function is removed.
  - The `ArrayValue` function is removed.
  - The `AsArray` function is removed.

## [1.0.0-RC3] - 2021-09-02

### Added

- Added `ErrorHandlerFunc` to use a function as an `"go.opentelemetry.io/otel".ErrorHandler`. (#2149)
- Added `"go.opentelemetry.io/otel/trace".WithStackTrace` option to add a stack trace when using `span.RecordError` or when panic is handled in `span.End`. (#2163)
- Added typed slice attribute types and functionality to the `go.opentelemetry.io/otel/attribute` package to replace the existing array type and functions. (#2162)
  - `BoolSlice`, `IntSlice`, `Int64Slice`, `Float64Slice`, and `StringSlice` replace the use of the `Array` function in the package.
- Added the `go.opentelemetry.io/otel/example/fib` example package.
  Included is an example application that computes Fibonacci numbers. (#2203)

### Changed

- Metric instruments have been renamed to match the (feature-frozen) metric API specification:
  - ValueRecorder becomes Histogram
  - ValueObserver becomes Gauge
  - SumObserver becomes CounterObserver
  - UpDownSumObserver becomes UpDownCounterObserver
  The API exported from this project is still considered experimental. (#2202)
- Metric SDK/API implementation type `InstrumentKind` moves into `sdkapi` sub-package. (#2091)
- The Metrics SDK export record no longer contains a Resource pointer, the SDK `"go.opentelemetry.io/otel/sdk/trace/export/metric".Exporter.Export()` function for push-based exporters now takes a single Resource argument, pull-based exporters use `"go.opentelemetry.io/otel/sdk/metric/controller/basic".Controller.Resource()`. (#2120)
- The JSON output of the `go.opentelemetry.io/otel/exporters/stdout/stdouttrace` is harmonized now such that the output is "plain" JSON objects after each other of the form `{ ... } { ... } { ... }`. Earlier the JSON objects describing a span were wrapped in a slice for each `Exporter.ExportSpans` call, like `[ { ... } ][ { ... } { ... } ]`. Outputting JSON object directly after each other is consistent with JSON loggers, and a bit easier to parse and read. (#2196)
- Update the `NewTracerConfig`, `NewSpanStartConfig`, `NewSpanEndConfig`, and `NewEventConfig` function in the `go.opentelemetry.io/otel/trace` package to return their respective configurations as structs instead of pointers to the struct. (#2212)

### Deprecated

- The `go.opentelemetry.io/otel/bridge/opencensus/utils` package is deprecated.
  All functionality from this package now exists in the `go.opentelemetry.io/otel/bridge/opencensus` package.
  The functions from that package should be used instead. (#2166)
- The `"go.opentelemetry.io/otel/attribute".Array` function and the related `ARRAY` value type is deprecated.
  Use the typed `*Slice` functions and types added to the package instead. (#2162)
- The `"go.opentelemetry.io/otel/attribute".Any` function is deprecated.
  Use the typed functions instead. (#2181)
- The `go.opentelemetry.io/otel/oteltest` package is deprecated.
  The `"go.opentelemetry.io/otel/sdk/trace/tracetest".SpanRecorder` can be registered with the default SDK (`go.opentelemetry.io/otel/sdk/trace`) as a `SpanProcessor` and used as a replacement for this deprecated package. (#2188)

### Removed

- Removed metrics test package `go.opentelemetry.io/otel/sdk/export/metric/metrictest`. (#2105)

### Fixed

- The `fromEnv` detector no longer throws an error when `OTEL_RESOURCE_ATTRIBUTES` environment variable is not set or empty. (#2138)
- Setting the global `ErrorHandler` with `"go.opentelemetry.io/otel".SetErrorHandler` multiple times is now supported. (#2160, #2140)
- The `"go.opentelemetry.io/otel/attribute".Any` function now supports `int32` values. (#2169)
- Multiple calls to `"go.opentelemetry.io/otel/sdk/metric/controller/basic".WithResource()` are handled correctly, and when no resources are provided `"go.opentelemetry.io/otel/sdk/resource".Default()` is used. (#2120)
- The `WithoutTimestamps` option for the `go.opentelemetry.io/otel/exporters/stdout/stdouttrace` exporter causes the exporter to correctly ommit timestamps. (#2195)
- Fixed typos in resources.go. (#2201)

## [1.0.0-RC2] - 2021-07-26

### Added

- Added `WithOSDescription` resource configuration option to set OS (Operating System) description resource attribute (`os.description`). (#1840)
- Added `WithOS` resource configuration option to set all OS (Operating System) resource attributes at once. (#1840)
- Added the `WithRetry` option to the `go.opentelemetry.io/otel/exporters/otlp/otlptrace/otlptracehttp` package.
  This option is a replacement for the removed `WithMaxAttempts` and `WithBackoff` options. (#2095)
- Added API `LinkFromContext` to return Link which encapsulates SpanContext from provided context and also encapsulates attributes. (#2115)
- Added a new `Link` type under the SDK `otel/sdk/trace` package that counts the number of attributes that were dropped for surpassing the `AttributePerLinkCountLimit` configured in the Span's `SpanLimits`.
  This new type replaces the equal-named API `Link` type found in the `otel/trace` package for most usages within the SDK.
  For example, instances of this type are now returned by the `Links()` function of `ReadOnlySpan`s provided in places like the `OnEnd` function of `SpanProcessor` implementations. (#2118)
- Added the `SpanRecorder` type to the `go.opentelemetry.io/otel/skd/trace/tracetest` package.
  This type can be used with the default SDK as a `SpanProcessor` during testing. (#2132)

### Changed

- The `SpanModels` function is now exported from the `go.opentelemetry.io/otel/exporters/zipkin` package to convert OpenTelemetry spans into Zipkin model spans. (#2027)
- Rename the `"go.opentelemetry.io/otel/exporters/otlp/otlptrace/otlptracegrpc".RetrySettings` to `RetryConfig`. (#2095)

### Deprecated

- The `TextMapCarrier` and `TextMapPropagator` from the `go.opentelemetry.io/otel/oteltest` package and their associated creation functions (`TextMapCarrier`, `NewTextMapPropagator`) are deprecated. (#2114)
- The `Harness` type from the `go.opentelemetry.io/otel/oteltest` package and its associated creation function, `NewHarness` are deprecated and will be removed in the next release. (#2123)
- The `TraceStateFromKeyValues` function from the `go.opentelemetry.io/otel/oteltest` package is deprecated.
  Use the `trace.ParseTraceState` function instead. (#2122)

### Removed

- Removed the deprecated package `go.opentelemetry.io/otel/exporters/trace/jaeger`. (#2020)
- Removed the deprecated package `go.opentelemetry.io/otel/exporters/trace/zipkin`. (#2020)
- Removed the `"go.opentelemetry.io/otel/sdk/resource".WithBuiltinDetectors` function.
  The explicit `With*` options for every built-in detector should be used instead. (#2026 #2097)
- Removed the `WithMaxAttempts` and `WithBackoff` options from the `go.opentelemetry.io/otel/exporters/otlp/otlptrace/otlptracehttp` package.
  The retry logic of the package has been updated to match the `otlptracegrpc` package and accordingly a `WithRetry` option is added that should be used instead. (#2095)
- Removed `DroppedAttributeCount` field from `otel/trace.Link` struct. (#2118)

### Fixed

- When using WithNewRoot, don't use the parent context for making sampling decisions. (#2032)
- `oteltest.Tracer` now creates a valid `SpanContext` when using `WithNewRoot`. (#2073)
- OS type detector now sets the correct `dragonflybsd` value for DragonFly BSD. (#2092)
- The OTel span status is correctly transformed into the OTLP status in the `go.opentelemetry.io/otel/exporters/otlp/otlptrace` package.
  This fix will by default set the status to `Unset` if it is not explicitly set to `Ok` or `Error`. (#2099 #2102)
- The `Inject` method for the `"go.opentelemetry.io/otel/propagation".TraceContext` type no longer injects empty `tracestate` values. (#2108)
- Use `6831` as default Jaeger agent port instead of `6832`. (#2131)

## [Experimental Metrics v0.22.0] - 2021-07-19

### Added

- Adds HTTP support for OTLP metrics exporter. (#2022)

### Removed

- Removed the deprecated package `go.opentelemetry.io/otel/exporters/metric/prometheus`. (#2020)

## [1.0.0-RC1] / 0.21.0 - 2021-06-18

With this release we are introducing a split in module versions.  The tracing API and SDK are entering the `v1.0.0` Release Candidate phase with `v1.0.0-RC1`
while the experimental metrics API and SDK continue with `v0.x` releases at `v0.21.0`.  Modules at major version 1 or greater will not depend on modules
with major version 0.

### Added

- Adds `otlpgrpc.WithRetry`option for configuring the retry policy for transient errors on the otlp/gRPC exporter. (#1832)
  - The following status codes are defined as transient errors:
      | gRPC Status Code | Description |
      | ---------------- | ----------- |
      | 1  | Cancelled |
      | 4  | Deadline Exceeded |
      | 8  | Resource Exhausted |
      | 10 | Aborted |
      | 10 | Out of Range |
      | 14 | Unavailable |
      | 15 | Data Loss |
- Added `Status` type to the `go.opentelemetry.io/otel/sdk/trace` package to represent the status of a span. (#1874)
- Added `SpanStub` type and its associated functions to the `go.opentelemetry.io/otel/sdk/trace/tracetest` package.
  This type can be used as a testing replacement for the `SpanSnapshot` that was removed from the `go.opentelemetry.io/otel/sdk/trace` package. (#1873)
- Adds support for scheme in `OTEL_EXPORTER_OTLP_ENDPOINT` according to the spec. (#1886)
- Adds `trace.WithSchemaURL` option for configuring the tracer with a Schema URL. (#1889)
- Added an example of using OpenTelemetry Go as a trace context forwarder. (#1912)
- `ParseTraceState` is added to the `go.opentelemetry.io/otel/trace` package.
  It can be used to decode a `TraceState` from a `tracestate` header string value. (#1937)
- Added `Len` method to the `TraceState` type in the `go.opentelemetry.io/otel/trace` package.
  This method returns the number of list-members the `TraceState` holds. (#1937)
- Creates package `go.opentelemetry.io/otel/exporters/otlp/otlptrace` that defines a trace exporter that uses a `otlptrace.Client` to send data.
  Creates package `go.opentelemetry.io/otel/exporters/otlp/otlptrace/otlptracegrpc` implementing a gRPC `otlptrace.Client` and offers convenience functions, `NewExportPipeline` and `InstallNewPipeline`, to setup and install a `otlptrace.Exporter` in tracing .(#1922)
- Added `Baggage`, `Member`, and `Property` types to the `go.opentelemetry.io/otel/baggage` package along with their related functions. (#1967)
- Added `ContextWithBaggage`, `ContextWithoutBaggage`, and `FromContext` functions to the `go.opentelemetry.io/otel/baggage` package.
  These functions replace the `Set`, `Value`, `ContextWithValue`, `ContextWithoutValue`, and `ContextWithEmpty` functions from that package and directly work with the new `Baggage` type. (#1967)
- The `OTEL_SERVICE_NAME` environment variable is the preferred source for `service.name`, used by the environment resource detector if a service name is present both there and in `OTEL_RESOURCE_ATTRIBUTES`. (#1969)
- Creates package `go.opentelemetry.io/otel/exporters/otlp/otlptrace/otlptracehttp` implementing an HTTP `otlptrace.Client` and offers convenience functions, `NewExportPipeline` and `InstallNewPipeline`, to setup and install a `otlptrace.Exporter` in tracing. (#1963)
- Changes `go.opentelemetry.io/otel/sdk/resource.NewWithAttributes` to require a schema URL. The old function is still available as `resource.NewSchemaless`. This is a breaking change. (#1938)
- Several builtin resource detectors now correctly populate the schema URL. (#1938)
- Creates package `go.opentelemetry.io/otel/exporters/otlp/otlpmetric` that defines a metrics exporter that uses a `otlpmetric.Client` to send data.
- Creates package `go.opentelemetry.io/otel/exporters/otlp/otlpmetric/otlpmetricgrpc` implementing a gRPC `otlpmetric.Client` and offers convenience functions, `New` and `NewUnstarted`, to create an `otlpmetric.Exporter`.(#1991)
- Added `go.opentelemetry.io/otel/exporters/stdout/stdouttrace` exporter. (#2005)
- Added `go.opentelemetry.io/otel/exporters/stdout/stdoutmetric` exporter. (#2005)
- Added a `TracerProvider()` method to the `"go.opentelemetry.io/otel/trace".Span` interface. This can be used to obtain a `TracerProvider` from a given span that utilizes the same trace processing pipeline.  (#2009)

### Changed

- Make `NewSplitDriver` from `go.opentelemetry.io/otel/exporters/otlp` take variadic arguments instead of a `SplitConfig` item.
  `NewSplitDriver` now automatically implements an internal `noopDriver` for `SplitConfig` fields that are not initialized. (#1798)
- `resource.New()` now creates a Resource without builtin detectors. Previous behavior is now achieved by using `WithBuiltinDetectors` Option. (#1810)
- Move the `Event` type from the `go.opentelemetry.io/otel` package to the `go.opentelemetry.io/otel/sdk/trace` package. (#1846)
- CI builds validate against last two versions of Go, dropping 1.14 and adding 1.16. (#1865)
- BatchSpanProcessor now report export failures when calling `ForceFlush()` method. (#1860)
- `Set.Encoded(Encoder)` no longer caches the result of an encoding. (#1855)
- Renamed `CloudZoneKey` to `CloudAvailabilityZoneKey` in Resource semantic conventions according to spec. (#1871)
- The `StatusCode` and `StatusMessage` methods of the `ReadOnlySpan` interface and the `Span` produced by the `go.opentelemetry.io/otel/sdk/trace` package have been replaced with a single `Status` method.
  This method returns the status of a span using the new `Status` type. (#1874)
- Updated `ExportSpans` method of the`SpanExporter` interface type to accept `ReadOnlySpan`s instead of the removed `SpanSnapshot`.
  This brings the export interface into compliance with the specification in that it now accepts an explicitly immutable type instead of just an implied one. (#1873)
- Unembed `SpanContext` in `Link`. (#1877)
- Generate Semantic conventions from the specification YAML. (#1891)
- Spans created by the global `Tracer` obtained from `go.opentelemetry.io/otel`, prior to a functioning `TracerProvider` being set, now propagate the span context from their parent if one exists. (#1901)
- The `"go.opentelemetry.io/otel".Tracer` function now accepts tracer options. (#1902)
- Move the `go.opentelemetry.io/otel/unit` package to `go.opentelemetry.io/otel/metric/unit`. (#1903)
- Changed `go.opentelemetry.io/otel/trace.TracerConfig` to conform to the [Contributing guidelines](CONTRIBUTING.md#config.) (#1921)
- Changed `go.opentelemetry.io/otel/trace.SpanConfig` to conform to the [Contributing guidelines](CONTRIBUTING.md#config). (#1921)
- Changed `span.End()` now only accepts Options that are allowed at `End()`. (#1921)
- Changed `go.opentelemetry.io/otel/metric.InstrumentConfig` to conform to the [Contributing guidelines](CONTRIBUTING.md#config). (#1921)
- Changed `go.opentelemetry.io/otel/metric.MeterConfig` to conform to the [Contributing guidelines](CONTRIBUTING.md#config). (#1921)
- Refactored option types according to the contribution style guide. (#1882)
- Move the `go.opentelemetry.io/otel/trace.TraceStateFromKeyValues` function to the `go.opentelemetry.io/otel/oteltest` package.
  This function is preserved for testing purposes where it may be useful to create a `TraceState` from `attribute.KeyValue`s, but it is not intended for production use.
  The new `ParseTraceState` function should be used to create a `TraceState`. (#1931)
- Updated `MarshalJSON` method of the `go.opentelemetry.io/otel/trace.TraceState` type to marshal the type into the string representation of the `TraceState`. (#1931)
- The `TraceState.Delete` method from the `go.opentelemetry.io/otel/trace` package no longer returns an error in addition to a `TraceState`. (#1931)
- Updated `Get` method of the `TraceState` type from the `go.opentelemetry.io/otel/trace` package to accept a `string` instead of an `attribute.Key` type. (#1931)
- Updated `Insert` method of the `TraceState` type from the `go.opentelemetry.io/otel/trace` package to accept a pair of `string`s instead of an `attribute.KeyValue` type. (#1931)
- Updated `Delete` method of the `TraceState` type from the `go.opentelemetry.io/otel/trace` package to accept a `string` instead of an `attribute.Key` type. (#1931)
- Renamed `NewExporter` to `New` in the `go.opentelemetry.io/otel/exporters/stdout` package. (#1985)
- Renamed `NewExporter` to `New` in the `go.opentelemetry.io/otel/exporters/metric/prometheus` package. (#1985)
- Renamed `NewExporter` to `New` in the `go.opentelemetry.io/otel/exporters/trace/jaeger` package. (#1985)
- Renamed `NewExporter` to `New` in the `go.opentelemetry.io/otel/exporters/trace/zipkin` package. (#1985)
- Renamed `NewExporter` to `New` in the `go.opentelemetry.io/otel/exporters/otlp` package. (#1985)
- Renamed `NewUnstartedExporter` to `NewUnstarted` in the `go.opentelemetry.io/otel/exporters/otlp` package. (#1985)
- The `go.opentelemetry.io/otel/semconv` package has been moved to `go.opentelemetry.io/otel/semconv/v1.4.0` to allow for multiple [telemetry schema](https://github.com/open-telemetry/oteps/blob/main/text/0152-telemetry-schemas.md) versions to be used concurrently. (#1987)
- Metrics test helpers in `go.opentelemetry.io/otel/oteltest` have been moved to `go.opentelemetry.io/otel/metric/metrictest`. (#1988)

### Deprecated

- The `go.opentelemetry.io/otel/exporters/metric/prometheus` is deprecated, use `go.opentelemetry.io/otel/exporters/prometheus` instead. (#1993)
- The `go.opentelemetry.io/otel/exporters/trace/jaeger` is deprecated, use `go.opentelemetry.io/otel/exporters/jaeger` instead. (#1993)
- The `go.opentelemetry.io/otel/exporters/trace/zipkin` is deprecated, use `go.opentelemetry.io/otel/exporters/zipkin` instead. (#1993)

### Removed

- Removed `resource.WithoutBuiltin()`. Use `resource.New()`. (#1810)
- Unexported types `resource.FromEnv`, `resource.Host`, and `resource.TelemetrySDK`, Use the corresponding `With*()` to use individually. (#1810)
- Removed the `Tracer` and `IsRecording` method from the `ReadOnlySpan` in the `go.opentelemetry.io/otel/sdk/trace`.
  The `Tracer` method is not a required to be included in this interface and given the mutable nature of the tracer that is associated with a span, this method is not appropriate.
  The `IsRecording` method returns if the span is recording or not.
  A read-only span value does not need to know if updates to it will be recorded or not.
  By definition, it cannot be updated so there is no point in communicating if an update is recorded. (#1873)
- Removed the `SpanSnapshot` type from the `go.opentelemetry.io/otel/sdk/trace` package.
  The use of this type has been replaced with the use of the explicitly immutable `ReadOnlySpan` type.
  When a concrete representation of a read-only span is needed for testing, the newly added `SpanStub` in the `go.opentelemetry.io/otel/sdk/trace/tracetest` package should be used. (#1873)
- Removed the `Tracer` method from the `Span` interface in the `go.opentelemetry.io/otel/trace` package.
  Using the same tracer that created a span introduces the error where an instrumentation library's `Tracer` is used by other code instead of their own.
  The `"go.opentelemetry.io/otel".Tracer` function or a `TracerProvider` should be used to acquire a library specific `Tracer` instead. (#1900)
  - The `TracerProvider()` method on the `Span` interface may also be used to obtain a `TracerProvider` using the same trace processing pipeline. (#2009)
- The `http.url` attribute generated by `HTTPClientAttributesFromHTTPRequest` will no longer include username or password information. (#1919)
- Removed `IsEmpty` method of the `TraceState` type in the `go.opentelemetry.io/otel/trace` package in favor of using the added `TraceState.Len` method. (#1931)
- Removed `Set`, `Value`, `ContextWithValue`, `ContextWithoutValue`, and `ContextWithEmpty` functions in the `go.opentelemetry.io/otel/baggage` package.
  Handling of baggage is now done using the added `Baggage` type and related context functions (`ContextWithBaggage`, `ContextWithoutBaggage`, and `FromContext`) in that package. (#1967)
- The `InstallNewPipeline` and `NewExportPipeline` creation functions in all the exporters (prometheus, otlp, stdout, jaeger, and zipkin) have been removed.
  These functions were deemed premature attempts to provide convenience that did not achieve this aim. (#1985)
- The `go.opentelemetry.io/otel/exporters/otlp` exporter has been removed.  Use `go.opentelemetry.io/otel/exporters/otlp/otlptrace` instead. (#1990)
- The `go.opentelemetry.io/otel/exporters/stdout` exporter has been removed.  Use `go.opentelemetry.io/otel/exporters/stdout/stdouttrace` or `go.opentelemetry.io/otel/exporters/stdout/stdoutmetric` instead. (#2005)

### Fixed

- Only report errors from the `"go.opentelemetry.io/otel/sdk/resource".Environment` function when they are not `nil`. (#1850, #1851)
- The `Shutdown` method of the simple `SpanProcessor` in the `go.opentelemetry.io/otel/sdk/trace` package now honors the context deadline or cancellation. (#1616, #1856)
- BatchSpanProcessor now drops span batches that failed to be exported. (#1860)
- Use `http://localhost:14268/api/traces` as default Jaeger collector endpoint instead of `http://localhost:14250`. (#1898)
- Allow trailing and leading whitespace in the parsing of a `tracestate` header. (#1931)
- Add logic to determine if the channel is closed to fix Jaeger exporter test panic with close closed channel. (#1870, #1973)
- Avoid transport security when OTLP endpoint is a Unix socket. (#2001)

### Security

## [0.20.0] - 2021-04-23

### Added

- The OTLP exporter now has two new convenience functions, `NewExportPipeline` and `InstallNewPipeline`, setup and install the exporter in tracing and metrics pipelines. (#1373)
- Adds semantic conventions for exceptions. (#1492)
- Added Jaeger Environment variables: `OTEL_EXPORTER_JAEGER_AGENT_HOST`, `OTEL_EXPORTER_JAEGER_AGENT_PORT`
  These environment variables can be used to override Jaeger agent hostname and port (#1752)
- Option `ExportTimeout` was added to batch span processor. (#1755)
- `trace.TraceFlags` is now a defined type over `byte` and `WithSampled(bool) TraceFlags` and `IsSampled() bool` methods have been added to it. (#1770)
- The `Event` and `Link` struct types from the `go.opentelemetry.io/otel` package now include a `DroppedAttributeCount` field to record the number of attributes that were not recorded due to configured limits being reached. (#1771)
- The Jaeger exporter now reports dropped attributes for a Span event in the exported log. (#1771)
- Adds test to check BatchSpanProcessor ignores `OnEnd` and `ForceFlush` post `Shutdown`. (#1772)
- Extract resource attributes from the `OTEL_RESOURCE_ATTRIBUTES` environment variable and merge them with the `resource.Default` resource as well as resources provided to the `TracerProvider` and metric `Controller`. (#1785)
- Added `WithOSType` resource configuration option to set OS (Operating System) type resource attribute (`os.type`). (#1788)
- Added `WithProcess*` resource configuration options to set Process resource attributes. (#1788)
  - `process.pid`
  - `process.executable.name`
  - `process.executable.path`
  - `process.command_args`
  - `process.owner`
  - `process.runtime.name`
  - `process.runtime.version`
  - `process.runtime.description`
- Adds `k8s.node.name` and `k8s.node.uid` attribute keys to the `semconv` package. (#1789)
- Added support for configuring OTLP/HTTP and OTLP/gRPC Endpoints, TLS Certificates, Headers, Compression and Timeout via Environment Variables. (#1758, #1769 and #1811)
  - `OTEL_EXPORTER_OTLP_ENDPOINT`
  - `OTEL_EXPORTER_OTLP_TRACES_ENDPOINT`
  - `OTEL_EXPORTER_OTLP_METRICS_ENDPOINT`
  - `OTEL_EXPORTER_OTLP_HEADERS`
  - `OTEL_EXPORTER_OTLP_TRACES_HEADERS`
  - `OTEL_EXPORTER_OTLP_METRICS_HEADERS`
  - `OTEL_EXPORTER_OTLP_COMPRESSION`
  - `OTEL_EXPORTER_OTLP_TRACES_COMPRESSION`
  - `OTEL_EXPORTER_OTLP_METRICS_COMPRESSION`
  - `OTEL_EXPORTER_OTLP_TIMEOUT`
  - `OTEL_EXPORTER_OTLP_TRACES_TIMEOUT`
  - `OTEL_EXPORTER_OTLP_METRICS_TIMEOUT`
  - `OTEL_EXPORTER_OTLP_CERTIFICATE`
  - `OTEL_EXPORTER_OTLP_TRACES_CERTIFICATE`
  - `OTEL_EXPORTER_OTLP_METRICS_CERTIFICATE`
- Adds `otlpgrpc.WithTimeout` option for configuring timeout to the otlp/gRPC exporter. (#1821)
- Adds `jaeger.WithMaxPacketSize` option for configuring maximum UDP packet size used when connecting to the Jaeger agent. (#1853)

### Fixed

- The `Span.IsRecording` implementation from `go.opentelemetry.io/otel/sdk/trace` always returns false when not being sampled. (#1750)
- The Jaeger exporter now correctly sets tags for the Span status code and message.
  This means it uses the correct tag keys (`"otel.status_code"`, `"otel.status_description"`) and does not set the status message as a tag unless it is set on the span. (#1761)
- The Jaeger exporter now correctly records Span event's names using the `"event"` key for a tag.
  Additionally, this tag is overridden, as specified in the OTel specification, if the event contains an attribute with that key. (#1768)
- Zipkin Exporter: Ensure mapping between OTel and Zipkin span data complies with the specification. (#1688)
- Fixed typo for default service name in Jaeger Exporter. (#1797)
- Fix flaky OTLP for the reconnnection of the client connection. (#1527, #1814)
- Fix Jaeger exporter dropping of span batches that exceed the UDP packet size limit.
  Instead, the exporter now splits the batch into smaller sendable batches. (#1828)

### Changed

- Span `RecordError` now records an `exception` event to comply with the semantic convention specification. (#1492)
- Jaeger exporter was updated to use thrift v0.14.1. (#1712)
- Migrate from using internally built and maintained version of the OTLP to the one hosted at `go.opentelemetry.io/proto/otlp`. (#1713)
- Migrate from using `github.com/gogo/protobuf` to `google.golang.org/protobuf` to match `go.opentelemetry.io/proto/otlp`. (#1713)
- The storage of a local or remote Span in a `context.Context` using its SpanContext is unified to store just the current Span.
  The Span's SpanContext can now self-identify as being remote or not.
  This means that `"go.opentelemetry.io/otel/trace".ContextWithRemoteSpanContext` will now overwrite any existing current Span, not just existing remote Spans, and make it the current Span in a `context.Context`. (#1731)
- Improve OTLP/gRPC exporter connection errors. (#1737)
- Information about a parent span context in a `"go.opentelemetry.io/otel/export/trace".SpanSnapshot` is unified in a new `Parent` field.
  The existing `ParentSpanID` and `HasRemoteParent` fields are removed in favor of this. (#1748)
- The `ParentContext` field of the `"go.opentelemetry.io/otel/sdk/trace".SamplingParameters` is updated to hold a `context.Context` containing the parent span.
  This changes it to make `SamplingParameters` conform with the OpenTelemetry specification. (#1749)
- Updated Jaeger Environment Variables: `JAEGER_ENDPOINT`, `JAEGER_USER`, `JAEGER_PASSWORD`
  to `OTEL_EXPORTER_JAEGER_ENDPOINT`, `OTEL_EXPORTER_JAEGER_USER`, `OTEL_EXPORTER_JAEGER_PASSWORD` in compliance with OTel specification. (#1752)
- Modify `BatchSpanProcessor.ForceFlush` to abort after timeout/cancellation. (#1757)
- The `DroppedAttributeCount` field of the `Span` in the `go.opentelemetry.io/otel` package now only represents the number of attributes dropped for the span itself.
  It no longer is a conglomerate of itself, events, and link attributes that have been dropped. (#1771)
- Make `ExportSpans` in Jaeger Exporter honor context deadline. (#1773)
- Modify Zipkin Exporter default service name, use default resource's serviceName instead of empty. (#1777)
- The `go.opentelemetry.io/otel/sdk/export/trace` package is merged into the `go.opentelemetry.io/otel/sdk/trace` package. (#1778)
- The prometheus.InstallNewPipeline example is moved from comment to example test (#1796)
- The convenience functions for the stdout exporter have been updated to return the `TracerProvider` implementation and enable the shutdown of the exporter. (#1800)
- Replace the flush function returned from the Jaeger exporter's convenience creation functions (`InstallNewPipeline` and `NewExportPipeline`) with the `TracerProvider` implementation they create.
  This enables the caller to shutdown and flush using the related `TracerProvider` methods. (#1822)
- Updated the Jaeger exporter to have a default endpoint, `http://localhost:14250`, for the collector. (#1824)
- Changed the function `WithCollectorEndpoint` in the Jaeger exporter to no longer accept an endpoint as an argument.
  The endpoint can be passed with the `CollectorEndpointOption` using the `WithEndpoint` function or by setting the `OTEL_EXPORTER_JAEGER_ENDPOINT` environment variable value appropriately. (#1824)
- The Jaeger exporter no longer batches exported spans itself, instead it relies on the SDK's `BatchSpanProcessor` for this functionality. (#1830)
- The Jaeger exporter creation functions (`NewRawExporter`, `NewExportPipeline`, and `InstallNewPipeline`) no longer accept the removed `Option` type as a variadic argument. (#1830)

### Removed

- Removed Jaeger Environment variables: `JAEGER_SERVICE_NAME`, `JAEGER_DISABLED`, `JAEGER_TAGS`
  These environment variables will no longer be used to override values of the Jaeger exporter (#1752)
- No longer set the links for a `Span` in `go.opentelemetry.io/otel/sdk/trace` that is configured to be a new root.
  This is unspecified behavior that the OpenTelemetry community plans to standardize in the future.
  To prevent backwards incompatible changes when it is specified, these links are removed. (#1726)
- Setting error status while recording error with Span from oteltest package. (#1729)
- The concept of a remote and local Span stored in a context is unified to just the current Span.
  Because of this `"go.opentelemetry.io/otel/trace".RemoteSpanContextFromContext` is removed as it is no longer needed.
  Instead, `"go.opentelemetry.io/otel/trace".SpanContextFromContex` can be used to return the current Span.
  If needed, that Span's `SpanContext.IsRemote()` can then be used to determine if it is remote or not. (#1731)
- The `HasRemoteParent` field of the `"go.opentelemetry.io/otel/sdk/trace".SamplingParameters` is removed.
  This field is redundant to the information returned from the `Remote` method of the `SpanContext` held in the `ParentContext` field. (#1749)
- The `trace.FlagsDebug` and `trace.FlagsDeferred` constants have been removed and will be localized to the B3 propagator. (#1770)
- Remove `Process` configuration, `WithProcessFromEnv` and `ProcessFromEnv`, and type from the Jaeger exporter package.
  The information that could be configured in the `Process` struct should be configured in a `Resource` instead. (#1776, #1804)
- Remove the `WithDisabled` option from the Jaeger exporter.
  To disable the exporter unregister it from the `TracerProvider` or use a no-operation `TracerProvider`. (#1806)
- Removed the functions `CollectorEndpointFromEnv` and `WithCollectorEndpointOptionFromEnv` from the Jaeger exporter.
  These functions for retrieving specific environment variable values are redundant of other internal functions and
  are not intended for end user use. (#1824)
- Removed the Jaeger exporter `WithSDKOptions` `Option`.
  This option was used to set SDK options for the exporter creation convenience functions.
  These functions are provided as a way to easily setup or install the exporter with what are deemed reasonable SDK settings for common use cases.
  If the SDK needs to be configured differently, the `NewRawExporter` function and direct setup of the SDK with the desired settings should be used. (#1825)
- The `WithBufferMaxCount` and `WithBatchMaxCount` `Option`s from the Jaeger exporter are removed.
  The exporter no longer batches exports, instead relying on the SDK's `BatchSpanProcessor` for this functionality. (#1830)
- The Jaeger exporter `Option` type is removed.
  The type is no longer used by the exporter to configure anything.
  All the previous configurations these options provided were duplicates of SDK configuration.
  They have been removed in favor of using the SDK configuration and focuses the exporter configuration to be only about the endpoints it will send telemetry to. (#1830)

## [0.19.0] - 2021-03-18

### Added

- Added `Marshaler` config option to `otlphttp` to enable otlp over json or protobufs. (#1586)
- A `ForceFlush` method to the `"go.opentelemetry.io/otel/sdk/trace".TracerProvider` to flush all registered `SpanProcessor`s. (#1608)
- Added `WithSampler` and `WithSpanLimits` to tracer provider. (#1633, #1702)
- `"go.opentelemetry.io/otel/trace".SpanContext` now has a `remote` property, and `IsRemote()` predicate, that is true when the `SpanContext` has been extracted from remote context data. (#1701)
- A `Valid` method to the `"go.opentelemetry.io/otel/attribute".KeyValue` type. (#1703)

### Changed

- `trace.SpanContext` is now immutable and has no exported fields. (#1573)
  - `trace.NewSpanContext()` can be used in conjunction with the `trace.SpanContextConfig` struct to initialize a new `SpanContext` where all values are known.
- Update the `ForceFlush` method signature to the `"go.opentelemetry.io/otel/sdk/trace".SpanProcessor` to accept a `context.Context` and return an error. (#1608)
- Update the `Shutdown` method to the `"go.opentelemetry.io/otel/sdk/trace".TracerProvider` return an error on shutdown failure. (#1608)
- The SimpleSpanProcessor will now shut down the enclosed `SpanExporter` and gracefully ignore subsequent calls to `OnEnd` after `Shutdown` is called. (#1612)
- `"go.opentelemetry.io/sdk/metric/controller.basic".WithPusher` is replaced with `WithExporter` to provide consistent naming across project. (#1656)
- Added non-empty string check for trace `Attribute` keys. (#1659)
- Add `description` to SpanStatus only when `StatusCode` is set to error. (#1662)
- Jaeger exporter falls back to `resource.Default`'s `service.name` if the exported Span does not have one. (#1673)
- Jaeger exporter populates Jaeger's Span Process from Resource. (#1673)
- Renamed the `LabelSet` method of `"go.opentelemetry.io/otel/sdk/resource".Resource` to `Set`. (#1692)
- Changed `WithSDK` to `WithSDKOptions` to accept variadic arguments of `TracerProviderOption` type in `go.opentelemetry.io/otel/exporters/trace/jaeger` package. (#1693)
- Changed `WithSDK` to `WithSDKOptions` to accept variadic arguments of `TracerProviderOption` type in `go.opentelemetry.io/otel/exporters/trace/zipkin` package. (#1693)

### Removed

- Removed `serviceName` parameter from Zipkin exporter and uses resource instead. (#1549)
- Removed `WithConfig` from tracer provider to avoid overriding configuration. (#1633)
- Removed the exported `SimpleSpanProcessor` and `BatchSpanProcessor` structs.
   These are now returned as a SpanProcessor interface from their respective constructors. (#1638)
- Removed `WithRecord()` from `trace.SpanOption` when creating a span. (#1660)
- Removed setting status to `Error` while recording an error as a span event in `RecordError`. (#1663)
- Removed `jaeger.WithProcess` configuration option. (#1673)
- Removed `ApplyConfig` method from `"go.opentelemetry.io/otel/sdk/trace".TracerProvider` and the now unneeded `Config` struct. (#1693)

### Fixed

- Jaeger Exporter: Ensure mapping between OTEL and Jaeger span data complies with the specification. (#1626)
- `SamplingResult.TraceState` is correctly propagated to a newly created span's `SpanContext`. (#1655)
- The `otel-collector` example now correctly flushes metric events prior to shutting down the exporter. (#1678)
- Do not set span status message in `SpanStatusFromHTTPStatusCode` if it can be inferred from `http.status_code`. (#1681)
- Synchronization issues in global trace delegate implementation. (#1686)
- Reduced excess memory usage by global `TracerProvider`. (#1687)

## [0.18.0] - 2021-03-03

### Added

- Added `resource.Default()` for use with meter and tracer providers. (#1507)
- `AttributePerEventCountLimit` and `AttributePerLinkCountLimit` for `SpanLimits`. (#1535)
- Added `Keys()` method to `propagation.TextMapCarrier` and `propagation.HeaderCarrier` to adapt `http.Header` to this interface. (#1544)
- Added `code` attributes to `go.opentelemetry.io/otel/semconv` package. (#1558)
- Compatibility testing suite in the CI system for the following systems. (#1567)
   | OS      | Go Version | Architecture |
   | ------- | ---------- | ------------ |
   | Ubuntu  | 1.15       | amd64        |
   | Ubuntu  | 1.14       | amd64        |
   | Ubuntu  | 1.15       | 386          |
   | Ubuntu  | 1.14       | 386          |
   | MacOS   | 1.15       | amd64        |
   | MacOS   | 1.14       | amd64        |
   | Windows | 1.15       | amd64        |
   | Windows | 1.14       | amd64        |
   | Windows | 1.15       | 386          |
   | Windows | 1.14       | 386          |

### Changed

- Replaced interface `oteltest.SpanRecorder` with its existing implementation
  `StandardSpanRecorder`. (#1542)
- Default span limit values to 128. (#1535)
- Rename `MaxEventsPerSpan`, `MaxAttributesPerSpan` and `MaxLinksPerSpan` to `EventCountLimit`, `AttributeCountLimit` and `LinkCountLimit`, and move these fields into `SpanLimits`. (#1535)
- Renamed the `otel/label` package to `otel/attribute`. (#1541)
- Vendor the Jaeger exporter's dependency on Apache Thrift. (#1551)
- Parallelize the CI linting and testing. (#1567)
- Stagger timestamps in exact aggregator tests. (#1569)
- Changed all examples to use `WithBatchTimeout(5 * time.Second)` rather than `WithBatchTimeout(5)`. (#1621)
- Prevent end-users from implementing some interfaces (#1575)

  ```
      "otel/exporters/otlp/otlphttp".Option
      "otel/exporters/stdout".Option
      "otel/oteltest".Option
      "otel/trace".TracerOption
      "otel/trace".SpanOption
      "otel/trace".EventOption
      "otel/trace".LifeCycleOption
      "otel/trace".InstrumentationOption
      "otel/sdk/resource".Option
      "otel/sdk/trace".ParentBasedSamplerOption
      "otel/sdk/trace".ReadOnlySpan
      "otel/sdk/trace".ReadWriteSpan
  ```

### Removed

- Removed attempt to resample spans upon changing the span name with `span.SetName()`. (#1545)
- The `test-benchmark` is no longer a dependency of the `precommit` make target. (#1567)
- Removed the `test-386` make target.
   This was replaced with a full compatibility testing suite (i.e. multi OS/arch) in the CI system. (#1567)

### Fixed

- The sequential timing check of timestamps in the stdout exporter are now setup explicitly to be sequential (#1571). (#1572)
- Windows build of Jaeger tests now compiles with OS specific functions (#1576). (#1577)
- The sequential timing check of timestamps of go.opentelemetry.io/otel/sdk/metric/aggregator/lastvalue are now setup explicitly to be sequential (#1578). (#1579)
- Validate tracestate header keys with vendors according to the W3C TraceContext specification (#1475). (#1581)
- The OTLP exporter includes related labels for translations of a GaugeArray (#1563). (#1570)

## [0.17.0] - 2021-02-12

### Changed

- Rename project default branch from `master` to `main`. (#1505)
- Reverse order in which `Resource` attributes are merged, per change in spec. (#1501)
- Add tooling to maintain "replace" directives in go.mod files automatically. (#1528)
- Create new modules: otel/metric, otel/trace, otel/oteltest, otel/sdk/export/metric, otel/sdk/metric (#1528)
- Move metric-related public global APIs from otel to otel/metric/global. (#1528)

## Fixed

- Fixed otlpgrpc reconnection issue.
- The example code in the README.md of `go.opentelemetry.io/otel/exporters/otlp` is moved to a compiled example test and used the new `WithAddress` instead of `WithEndpoint`. (#1513)
- The otel-collector example now uses the default OTLP receiver port of the collector.

## [0.16.0] - 2021-01-13

### Added

- Add the `ReadOnlySpan` and `ReadWriteSpan` interfaces to provide better control for accessing span data. (#1360)
- `NewGRPCDriver` function returns a `ProtocolDriver` that maintains a single gRPC connection to the collector. (#1369)
- Added documentation about the project's versioning policy. (#1388)
- Added `NewSplitDriver` for OTLP exporter that allows sending traces and metrics to different endpoints. (#1418)
- Added codeql worfklow to GitHub Actions (#1428)
- Added Gosec workflow to GitHub Actions (#1429)
- Add new HTTP driver for OTLP exporter in `exporters/otlp/otlphttp`. Currently it only supports the binary protobuf payloads. (#1420)
- Add an OpenCensus exporter bridge. (#1444)

### Changed

- Rename `internal/testing` to `internal/internaltest`. (#1449)
- Rename `export.SpanData` to `export.SpanSnapshot` and use it only for exporting spans. (#1360)
- Store the parent's full `SpanContext` rather than just its span ID in the `span` struct. (#1360)
- Improve span duration accuracy. (#1360)
- Migrated CI/CD from CircleCI to GitHub Actions (#1382)
- Remove duplicate checkout from GitHub Actions workflow (#1407)
- Metric `array` aggregator renamed `exact` to match its `aggregation.Kind` (#1412)
- Metric `exact` aggregator includes per-point timestamps (#1412)
- Metric stdout exporter uses MinMaxSumCount aggregator for ValueRecorder instruments (#1412)
- `NewExporter` from `exporters/otlp` now takes a `ProtocolDriver` as a parameter. (#1369)
- Many OTLP Exporter options became gRPC ProtocolDriver options. (#1369)
- Unify endpoint API that related to OTel exporter. (#1401)
- Optimize metric histogram aggregator to re-use its slice of buckets. (#1435)
- Metric aggregator Count() and histogram Bucket.Counts are consistently `uint64`. (1430)
- Histogram aggregator accepts functional options, uses default boundaries if none given. (#1434)
- `SamplingResult` now passed a `Tracestate` from the parent `SpanContext` (#1432)
- Moved gRPC driver for OTLP exporter to `exporters/otlp/otlpgrpc`. (#1420)
- The `TraceContext` propagator now correctly propagates `TraceState` through the `SpanContext`. (#1447)
- Metric Push and Pull Controller components are combined into a single "basic" Controller:
  - `WithExporter()` and `Start()` to configure Push behavior
  - `Start()` is optional; use `Collect()` and `ForEach()` for Pull behavior
  - `Start()` and `Stop()` accept Context. (#1378)
- The `Event` type is moved from the `otel/sdk/export/trace` package to the `otel/trace` API package. (#1452)

### Removed

- Remove `errUninitializedSpan` as its only usage is now obsolete. (#1360)
- Remove Metric export functionality related to quantiles and summary data points: this is not specified (#1412)
- Remove DDSketch metric aggregator; our intention is to re-introduce this as an option of the histogram aggregator after [new OTLP histogram data types](https://github.com/open-telemetry/opentelemetry-proto/pull/226) are released (#1412)

### Fixed

- `BatchSpanProcessor.Shutdown()` will now shutdown underlying `export.SpanExporter`. (#1443)

## [0.15.0] - 2020-12-10

### Added

- The `WithIDGenerator` `TracerProviderOption` is added to the `go.opentelemetry.io/otel/trace` package to configure an `IDGenerator` for the `TracerProvider`. (#1363)

### Changed

- The Zipkin exporter now uses the Span status code to determine. (#1328)
- `NewExporter` and `Start` functions in `go.opentelemetry.io/otel/exporters/otlp` now receive `context.Context` as a first parameter. (#1357)
- Move the OpenCensus example into `example` directory. (#1359)
- Moved the SDK's `internal.IDGenerator` interface in to the `sdk/trace` package to enable support for externally-defined ID generators. (#1363)
- Bump `github.com/google/go-cmp` from 0.5.3 to 0.5.4 (#1374)
- Bump `github.com/golangci/golangci-lint` in `/internal/tools` (#1375)

### Fixed

- Metric SDK `SumObserver` and `UpDownSumObserver` instruments correctness fixes. (#1381)

## [0.14.0] - 2020-11-19

### Added

- An `EventOption` and the related `NewEventConfig` function are added to the `go.opentelemetry.io/otel` package to configure Span events. (#1254)
- A `TextMapPropagator` and associated `TextMapCarrier` are added to the `go.opentelemetry.io/otel/oteltest` package to test `TextMap` type propagators and their use. (#1259)
- `SpanContextFromContext` returns `SpanContext` from context. (#1255)
- `TraceState` has been added to `SpanContext`. (#1340)
- `DeploymentEnvironmentKey` added to `go.opentelemetry.io/otel/semconv` package. (#1323)
- Add an OpenCensus to OpenTelemetry tracing bridge. (#1305)
- Add a parent context argument to `SpanProcessor.OnStart` to follow the specification. (#1333)
- Add missing tests for `sdk/trace/attributes_map.go`. (#1337)

### Changed

- Move the `go.opentelemetry.io/otel/api/trace` package into `go.opentelemetry.io/otel/trace` with the following changes. (#1229) (#1307)
  - `ID` has been renamed to `TraceID`.
  - `IDFromHex` has been renamed to `TraceIDFromHex`.
  - `EmptySpanContext` is removed.
- Move the `go.opentelemetry.io/otel/api/trace/tracetest` package into `go.opentelemetry.io/otel/oteltest`. (#1229)
- OTLP Exporter updates:
  - supports OTLP v0.6.0 (#1230, #1354)
  - supports configurable aggregation temporality (default: Cumulative, optional: Stateless). (#1296)
- The Sampler is now called on local child spans. (#1233)
- The `Kind` type from the `go.opentelemetry.io/otel/api/metric` package was renamed to `InstrumentKind` to more specifically describe what it is and avoid semantic ambiguity. (#1240)
- The `MetricKind` method of the `Descriptor` type in the `go.opentelemetry.io/otel/api/metric` package was renamed to `Descriptor.InstrumentKind`.
   This matches the returned type and fixes misuse of the term metric. (#1240)
- Move test harness from the `go.opentelemetry.io/otel/api/apitest` package into `go.opentelemetry.io/otel/oteltest`. (#1241)
- Move the `go.opentelemetry.io/otel/api/metric/metrictest` package into `go.opentelemetry.io/oteltest` as part of #964. (#1252)
- Move the `go.opentelemetry.io/otel/api/metric` package into `go.opentelemetry.io/otel/metric` as part of #1303. (#1321)
- Move the `go.opentelemetry.io/otel/api/metric/registry` package into `go.opentelemetry.io/otel/metric/registry` as a part of #1303. (#1316)
- Move the `Number` type (together with related functions) from `go.opentelemetry.io/otel/api/metric` package into `go.opentelemetry.io/otel/metric/number` as a part of #1303. (#1316)
- The function signature of the Span `AddEvent` method in `go.opentelemetry.io/otel` is updated to no longer take an unused context and instead take a required name and a variable number of `EventOption`s. (#1254)
- The function signature of the Span `RecordError` method in `go.opentelemetry.io/otel` is updated to no longer take an unused context and instead take a required error value and a variable number of `EventOption`s. (#1254)
- Move the `go.opentelemetry.io/otel/api/global` package to `go.opentelemetry.io/otel`. (#1262) (#1330)
- Move the `Version` function from `go.opentelemetry.io/otel/sdk` to `go.opentelemetry.io/otel`. (#1330)
- Rename correlation context header from `"otcorrelations"` to `"baggage"` to match the OpenTelemetry specification. (#1267)
- Fix `Code.UnmarshalJSON` to work with valid JSON only. (#1276)
- The `resource.New()` method changes signature to support builtin attributes and functional options, including `telemetry.sdk.*` and
  `host.name` semantic conventions; the former method is renamed `resource.NewWithAttributes`. (#1235)
- The Prometheus exporter now exports non-monotonic counters (i.e. `UpDownCounter`s) as gauges. (#1210)
- Correct the `Span.End` method documentation in the `otel` API to state updates are not allowed on a span after it has ended. (#1310)
- Updated span collection limits for attribute, event and link counts to 1000 (#1318)
- Renamed `semconv.HTTPUrlKey` to `semconv.HTTPURLKey`. (#1338)

### Removed

- The `ErrInvalidHexID`, `ErrInvalidTraceIDLength`, `ErrInvalidSpanIDLength`, `ErrInvalidSpanIDLength`, or `ErrNilSpanID` from the `go.opentelemetry.io/otel` package are unexported now. (#1243)
- The `AddEventWithTimestamp` method on the `Span` interface in `go.opentelemetry.io/otel` is removed due to its redundancy.
   It is replaced by using the `AddEvent` method with a `WithTimestamp` option. (#1254)
- The `MockSpan` and `MockTracer` types are removed from `go.opentelemetry.io/otel/oteltest`.
   `Tracer` and `Span` from the same module should be used in their place instead. (#1306)
- `WorkerCount` option is removed from `go.opentelemetry.io/otel/exporters/otlp`. (#1350)
- Remove the following labels types: INT32, UINT32, UINT64 and FLOAT32. (#1314)

### Fixed

- Rename `MergeItererator` to `MergeIterator` in the `go.opentelemetry.io/otel/label` package. (#1244)
- The `go.opentelemetry.io/otel/api/global` packages global TextMapPropagator now delegates functionality to a globally set delegate for all previously returned propagators. (#1258)
- Fix condition in `label.Any`. (#1299)
- Fix global `TracerProvider` to pass options to its configured provider. (#1329)
- Fix missing handler for `ExactKind` aggregator in OTLP metrics transformer (#1309)

## [0.13.0] - 2020-10-08

### Added

- OTLP Metric exporter supports Histogram aggregation. (#1209)
- The `Code` struct from the `go.opentelemetry.io/otel/codes` package now supports JSON marshaling and unmarshaling as well as implements the `Stringer` interface. (#1214)
- A Baggage API to implement the OpenTelemetry specification. (#1217)
- Add Shutdown method to sdk/trace/provider, shutdown processors in the order they were registered. (#1227)

### Changed

- Set default propagator to no-op propagator. (#1184)
- The `HTTPSupplier`, `HTTPExtractor`, `HTTPInjector`, and `HTTPPropagator` from the `go.opentelemetry.io/otel/api/propagation` package were replaced with unified `TextMapCarrier` and `TextMapPropagator` in the `go.opentelemetry.io/otel/propagation` package. (#1212) (#1325)
- The `New` function from the `go.opentelemetry.io/otel/api/propagation` package was replaced with `NewCompositeTextMapPropagator` in the `go.opentelemetry.io/otel` package. (#1212)
- The status codes of the `go.opentelemetry.io/otel/codes` package have been updated to match the latest OpenTelemetry specification.
   They now are `Unset`, `Error`, and `Ok`.
   They no longer track the gRPC codes. (#1214)
- The `StatusCode` field of the `SpanData` struct in the `go.opentelemetry.io/otel/sdk/export/trace` package now uses the codes package from this package instead of the gRPC project. (#1214)
- Move the `go.opentelemetry.io/otel/api/baggage` package into `go.opentelemetry.io/otel/baggage`. (#1217) (#1325)
- A `Shutdown` method of `SpanProcessor` and all its implementations receives a context and returns an error. (#1264)

### Fixed

- Copies of data from arrays and slices passed to `go.opentelemetry.io/otel/label.ArrayValue()` are now used in the returned `Value` instead of using the mutable data itself. (#1226)

### Removed

- The `ExtractHTTP` and `InjectHTTP` functions from the `go.opentelemetry.io/otel/api/propagation` package were removed. (#1212)
- The `Propagators` interface from the `go.opentelemetry.io/otel/api/propagation` package was removed to conform to the OpenTelemetry specification.
   The explicit `TextMapPropagator` type can be used in its place as this is the `Propagator` type the specification defines. (#1212)
- The `SetAttribute` method of the `Span` from the `go.opentelemetry.io/otel/api/trace` package was removed given its redundancy with the `SetAttributes` method. (#1216)
- The internal implementation of Baggage storage is removed in favor of using the new Baggage API functionality. (#1217)
- Remove duplicate hostname key `HostHostNameKey` in Resource semantic conventions. (#1219)
- Nested array/slice support has been removed. (#1226)

## [0.12.0] - 2020-09-24

### Added

- A `SpanConfigure` function in `go.opentelemetry.io/otel/api/trace` to create a new `SpanConfig` from `SpanOption`s. (#1108)
- In the `go.opentelemetry.io/otel/api/trace` package, `NewTracerConfig` was added to construct new `TracerConfig`s.
   This addition was made to conform with our project option conventions. (#1155)
- Instrumentation library information was added to the Zipkin exporter. (#1119)
- The `SpanProcessor` interface now has a `ForceFlush()` method. (#1166)
- More semantic conventions for k8s as resource attributes. (#1167)

### Changed

- Add reconnecting udp connection type to Jaeger exporter.
   This change adds a new optional implementation of the udp conn interface used to detect changes to an agent's host dns record.
   It then adopts the new destination address to ensure the exporter doesn't get stuck. This change was ported from jaegertracing/jaeger-client-go#520. (#1063)
- Replace `StartOption` and `EndOption` in `go.opentelemetry.io/otel/api/trace` with `SpanOption`.
   This change is matched by replacing the `StartConfig` and `EndConfig` with a unified `SpanConfig`. (#1108)
- Replace the `LinkedTo` span option in `go.opentelemetry.io/otel/api/trace` with `WithLinks`.
   This is be more consistent with our other option patterns, i.e. passing the item to be configured directly instead of its component parts, and provides a cleaner function signature. (#1108)
- The `go.opentelemetry.io/otel/api/trace` `TracerOption` was changed to an interface to conform to project option conventions. (#1109)
- Move the `B3` and `TraceContext` from within the `go.opentelemetry.io/otel/api/trace` package to their own `go.opentelemetry.io/otel/propagators` package.
    This removal of the propagators is reflective of the OpenTelemetry specification for these propagators as well as cleans up the `go.opentelemetry.io/otel/api/trace` API. (#1118)
- Rename Jaeger tags used for instrumentation library information to reflect changes in OpenTelemetry specification. (#1119)
- Rename `ProbabilitySampler` to `TraceIDRatioBased` and change semantics to ignore parent span sampling status. (#1115)
- Move `tools` package under `internal`. (#1141)
- Move `go.opentelemetry.io/otel/api/correlation` package to `go.opentelemetry.io/otel/api/baggage`. (#1142)
   The `correlation.CorrelationContext` propagator has been renamed `baggage.Baggage`.  Other exported functions and types are unchanged.
- Rename `ParentOrElse` sampler to `ParentBased` and allow setting samplers depending on parent span. (#1153)
- In the `go.opentelemetry.io/otel/api/trace` package, `SpanConfigure` was renamed to `NewSpanConfig`. (#1155)
- Change `dependabot.yml` to add a `Skip Changelog` label to dependabot-sourced PRs. (#1161)
- The [configuration style guide](https://github.com/open-telemetry/opentelemetry-go/blob/master/CONTRIBUTING.md#config) has been updated to
   recommend the use of `newConfig()` instead of `configure()`. (#1163)
- The `otlp.Config` type has been unexported and changed to `otlp.config`, along with its initializer. (#1163)
- Ensure exported interface types include parameter names and update the
   Style Guide to reflect this styling rule. (#1172)
- Don't consider unset environment variable for resource detection to be an error. (#1170)
- Rename `go.opentelemetry.io/otel/api/metric.ConfigureInstrument` to `NewInstrumentConfig` and
  `go.opentelemetry.io/otel/api/metric.ConfigureMeter` to `NewMeterConfig`.
- ValueObserver instruments use LastValue aggregator by default. (#1165)
- OTLP Metric exporter supports LastValue aggregation. (#1165)
- Move the `go.opentelemetry.io/otel/api/unit` package to `go.opentelemetry.io/otel/unit`. (#1185)
- Rename `Provider` to `MeterProvider` in the `go.opentelemetry.io/otel/api/metric` package. (#1190)
- Rename `NoopProvider` to `NoopMeterProvider` in the `go.opentelemetry.io/otel/api/metric` package. (#1190)
- Rename `NewProvider` to `NewMeterProvider` in the `go.opentelemetry.io/otel/api/metric/metrictest` package. (#1190)
- Rename `Provider` to `MeterProvider` in the `go.opentelemetry.io/otel/api/metric/registry` package. (#1190)
- Rename `NewProvider` to `NewMeterProvider` in the `go.opentelemetry.io/otel/api/metri/registryc` package. (#1190)
- Rename `Provider` to `TracerProvider` in the `go.opentelemetry.io/otel/api/trace` package. (#1190)
- Rename `NoopProvider` to `NoopTracerProvider` in the `go.opentelemetry.io/otel/api/trace` package. (#1190)
- Rename `Provider` to `TracerProvider` in the `go.opentelemetry.io/otel/api/trace/tracetest` package. (#1190)
- Rename `NewProvider` to `NewTracerProvider` in the `go.opentelemetry.io/otel/api/trace/tracetest` package. (#1190)
- Rename `WrapperProvider` to `WrapperTracerProvider` in the `go.opentelemetry.io/otel/bridge/opentracing` package. (#1190)
- Rename `NewWrapperProvider` to `NewWrapperTracerProvider` in the `go.opentelemetry.io/otel/bridge/opentracing` package. (#1190)
- Rename `Provider` method of the pull controller to `MeterProvider` in the `go.opentelemetry.io/otel/sdk/metric/controller/pull` package. (#1190)
- Rename `Provider` method of the push controller to `MeterProvider` in the `go.opentelemetry.io/otel/sdk/metric/controller/push` package. (#1190)
- Rename `ProviderOptions` to `TracerProviderConfig` in the `go.opentelemetry.io/otel/sdk/trace` package. (#1190)
- Rename `ProviderOption` to `TracerProviderOption` in the `go.opentelemetry.io/otel/sdk/trace` package. (#1190)
- Rename `Provider` to `TracerProvider` in the `go.opentelemetry.io/otel/sdk/trace` package. (#1190)
- Rename `NewProvider` to `NewTracerProvider` in the `go.opentelemetry.io/otel/sdk/trace` package. (#1190)
- Renamed `SamplingDecision` values to comply with OpenTelemetry specification change. (#1192)
- Renamed Zipkin attribute names from `ot.status_code & ot.status_description` to `otel.status_code & otel.status_description`. (#1201)
- The default SDK now invokes registered `SpanProcessor`s in the order they were registered with the `TracerProvider`. (#1195)
- Add test of spans being processed by the `SpanProcessor`s in the order they were registered. (#1203)

### Removed

- Remove the B3 propagator from `go.opentelemetry.io/otel/propagators`. It is now located in the
   `go.opentelemetry.io/contrib/propagators/` module. (#1191)
- Remove the semantic convention for HTTP status text, `HTTPStatusTextKey` from package `go.opentelemetry.io/otel/semconv`. (#1194)

### Fixed

- Zipkin example no longer mentions `ParentSampler`, corrected to `ParentBased`. (#1171)
- Fix missing shutdown processor in otel-collector example. (#1186)
- Fix missing shutdown processor in basic and namedtracer examples. (#1197)

## [0.11.0] - 2020-08-24

### Added

- Support for exporting array-valued attributes via OTLP. (#992)
- `Noop` and `InMemory` `SpanBatcher` implementations to help with testing integrations. (#994)
- Support for filtering metric label sets. (#1047)
- A dimensionality-reducing metric Processor. (#1057)
- Integration tests for more OTel Collector Attribute types. (#1062)
- A new `WithSpanProcessor` `ProviderOption` is added to the `go.opentelemetry.io/otel/sdk/trace` package to create a `Provider` and automatically register the `SpanProcessor`. (#1078)

### Changed

- Rename `sdk/metric/processor/test` to `sdk/metric/processor/processortest`. (#1049)
- Rename `sdk/metric/controller/test` to `sdk/metric/controller/controllertest`. (#1049)
- Rename `api/testharness` to `api/apitest`. (#1049)
- Rename `api/trace/testtrace` to `api/trace/tracetest`. (#1049)
- Change Metric Processor to merge multiple observations. (#1024)
- The `go.opentelemetry.io/otel/bridge/opentracing` bridge package has been made into its own module.
   This removes the package dependencies of this bridge from the rest of the OpenTelemetry based project. (#1038)
- Renamed `go.opentelemetry.io/otel/api/standard` package to `go.opentelemetry.io/otel/semconv` to avoid the ambiguous and generic name `standard` and better describe the package as containing OpenTelemetry semantic conventions. (#1016)
- The environment variable used for resource detection has been changed from `OTEL_RESOURCE_LABELS` to `OTEL_RESOURCE_ATTRIBUTES` (#1042)
- Replace `WithSyncer` with `WithBatcher` in examples. (#1044)
- Replace the `google.golang.org/grpc/codes` dependency in the API with an equivalent `go.opentelemetry.io/otel/codes` package. (#1046)
- Merge the `go.opentelemetry.io/otel/api/label` and `go.opentelemetry.io/otel/api/kv` into the new `go.opentelemetry.io/otel/label` package. (#1060)
- Unify Callback Function Naming.
   Rename `*Callback` with `*Func`. (#1061)
- CI builds validate against last two versions of Go, dropping 1.13 and adding 1.15. (#1064)
- The `go.opentelemetry.io/otel/sdk/export/trace` interfaces `SpanSyncer` and `SpanBatcher` have been replaced with a specification compliant `Exporter` interface.
   This interface still supports the export of `SpanData`, but only as a slice.
   Implementation are also required now to return any error from `ExportSpans` if one occurs as well as implement a `Shutdown` method for exporter clean-up. (#1078)
- The `go.opentelemetry.io/otel/sdk/trace` `NewBatchSpanProcessor` function no longer returns an error.
   If a `nil` exporter is passed as an argument to this function, instead of it returning an error, it now returns a `BatchSpanProcessor` that handles the export of `SpanData` by not taking any action. (#1078)
- The `go.opentelemetry.io/otel/sdk/trace` `NewProvider` function to create a `Provider` no longer returns an error, instead only a `*Provider`.
   This change is related to `NewBatchSpanProcessor` not returning an error which was the only error this function would return. (#1078)

### Removed

- Duplicate, unused API sampler interface. (#999)
   Use the [`Sampler` interface](https://github.com/open-telemetry/opentelemetry-go/blob/v0.11.0/sdk/trace/sampling.go) provided by the SDK instead.
- The `grpctrace` instrumentation was moved to the `go.opentelemetry.io/contrib` repository and out of this repository.
   This move includes moving the `grpc` example to the `go.opentelemetry.io/contrib` as well. (#1027)
- The `WithSpan` method of the `Tracer` interface.
   The functionality this method provided was limited compared to what a user can provide themselves.
   It was removed with the understanding that if there is sufficient user need it can be added back based on actual user usage. (#1043)
- The `RegisterSpanProcessor` and `UnregisterSpanProcessor` functions.
   These were holdovers from an approach prior to the TracerProvider design. They were not used anymore. (#1077)
- The `oterror` package. (#1026)
- The `othttp` and `httptrace` instrumentations were moved to `go.opentelemetry.io/contrib`. (#1032)

### Fixed

- The `semconv.HTTPServerMetricAttributesFromHTTPRequest()` function no longer generates the high-cardinality `http.request.content.length` label. (#1031)
- Correct instrumentation version tag in Jaeger exporter. (#1037)
- The SDK span will now set an error event if the `End` method is called during a panic (i.e. it was deferred). (#1043)
- Move internally generated protobuf code from the `go.opentelemetry.io/otel` to the OTLP exporter to reduce dependency overhead. (#1050)
- The `otel-collector` example referenced outdated collector processors. (#1006)

## [0.10.0] - 2020-07-29

This release migrates the default OpenTelemetry SDK into its own Go module, decoupling the SDK from the API and reducing dependencies for instrumentation packages.

### Added

- The Zipkin exporter now has `NewExportPipeline` and `InstallNewPipeline` constructor functions to match the common pattern.
    These function build a new exporter with default SDK options and register the exporter with the `global` package respectively. (#944)
- Add propagator option for gRPC instrumentation. (#986)
- The `testtrace` package now tracks the `trace.SpanKind` for each span. (#987)

### Changed

- Replace the `RegisterGlobal` `Option` in the Jaeger exporter with an `InstallNewPipeline` constructor function.
   This matches the other exporter constructor patterns and will register a new exporter after building it with default configuration. (#944)
- The trace (`go.opentelemetry.io/otel/exporters/trace/stdout`) and metric (`go.opentelemetry.io/otel/exporters/metric/stdout`) `stdout` exporters are now merged into a single exporter at `go.opentelemetry.io/otel/exporters/stdout`.
   This new exporter was made into its own Go module to follow the pattern of all exporters and decouple it from the `go.opentelemetry.io/otel` module. (#956, #963)
- Move the `go.opentelemetry.io/otel/exporters/test` test package to `go.opentelemetry.io/otel/sdk/export/metric/metrictest`. (#962)
- The `go.opentelemetry.io/otel/api/kv/value` package was merged into the parent `go.opentelemetry.io/otel/api/kv` package. (#968)
  - `value.Bool` was replaced with `kv.BoolValue`.
  - `value.Int64` was replaced with `kv.Int64Value`.
  - `value.Uint64` was replaced with `kv.Uint64Value`.
  - `value.Float64` was replaced with `kv.Float64Value`.
  - `value.Int32` was replaced with `kv.Int32Value`.
  - `value.Uint32` was replaced with `kv.Uint32Value`.
  - `value.Float32` was replaced with `kv.Float32Value`.
  - `value.String` was replaced with `kv.StringValue`.
  - `value.Int` was replaced with `kv.IntValue`.
  - `value.Uint` was replaced with `kv.UintValue`.
  - `value.Array` was replaced with `kv.ArrayValue`.
- Rename `Infer` to `Any` in the `go.opentelemetry.io/otel/api/kv` package. (#972)
- Change `othttp` to use the `httpsnoop` package to wrap the `ResponseWriter` so that optional interfaces (`http.Hijacker`, `http.Flusher`, etc.) that are implemented by the original `ResponseWriter`are also implemented by the wrapped `ResponseWriter`. (#979)
- Rename `go.opentelemetry.io/otel/sdk/metric/aggregator/test` package to `go.opentelemetry.io/otel/sdk/metric/aggregator/aggregatortest`. (#980)
- Make the SDK into its own Go module called `go.opentelemetry.io/otel/sdk`. (#985)
- Changed the default trace `Sampler` from `AlwaysOn` to `ParentOrElse(AlwaysOn)`. (#989)

### Removed

- The `IndexedAttribute` function from the `go.opentelemetry.io/otel/api/label` package was removed in favor of `IndexedLabel` which it was synonymous with. (#970)

### Fixed

- Bump github.com/golangci/golangci-lint from 1.28.3 to 1.29.0 in /tools. (#953)
- Bump github.com/google/go-cmp from 0.5.0 to 0.5.1. (#957)
- Use `global.Handle` for span export errors in the OTLP exporter. (#946)
- Correct Go language formatting in the README documentation. (#961)
- Remove default SDK dependencies from the `go.opentelemetry.io/otel/api` package. (#977)
- Remove default SDK dependencies from the `go.opentelemetry.io/otel/instrumentation` package. (#983)
- Move documented examples for `go.opentelemetry.io/otel/instrumentation/grpctrace` interceptors into Go example tests. (#984)

## [0.9.0] - 2020-07-20

### Added

- A new Resource Detector interface is included to allow resources to be automatically detected and included. (#939)
- A Detector to automatically detect resources from an environment variable. (#939)
- Github action to generate protobuf Go bindings locally in `internal/opentelemetry-proto-gen`. (#938)
- OTLP .proto files from `open-telemetry/opentelemetry-proto` imported as a git submodule under `internal/opentelemetry-proto`.
   References to `github.com/open-telemetry/opentelemetry-proto` changed to `go.opentelemetry.io/otel/internal/opentelemetry-proto-gen`. (#942)

### Changed

- Non-nil value `struct`s for key-value pairs will be marshalled using JSON rather than `Sprintf`. (#948)

### Removed

- Removed dependency on `github.com/open-telemetry/opentelemetry-collector`. (#943)

## [0.8.0] - 2020-07-09

### Added

- The `B3Encoding` type to represent the B3 encoding(s) the B3 propagator can inject.
   A value for HTTP supported encodings (Multiple Header: `MultipleHeader`, Single Header: `SingleHeader`) are included. (#882)
- The `FlagsDeferred` trace flag to indicate if the trace sampling decision has been deferred. (#882)
- The `FlagsDebug` trace flag to indicate if the trace is a debug trace. (#882)
- Add `peer.service` semantic attribute. (#898)
- Add database-specific semantic attributes. (#899)
- Add semantic convention for `faas.coldstart` and `container.id`. (#909)
- Add http content size semantic conventions. (#905)
- Include `http.request_content_length` in HTTP request basic attributes. (#905)
- Add semantic conventions for operating system process resource attribute keys. (#919)
- The Jaeger exporter now has a `WithBatchMaxCount` option to specify the maximum number of spans sent in a batch. (#931)

### Changed

- Update `CONTRIBUTING.md` to ask for updates to `CHANGELOG.md` with each pull request. (#879)
- Use lowercase header names for B3 Multiple Headers. (#881)
- The B3 propagator `SingleHeader` field has been replaced with `InjectEncoding`.
   This new field can be set to combinations of the `B3Encoding` bitmasks and will inject trace information in these encodings.
   If no encoding is set, the propagator will default to `MultipleHeader` encoding. (#882)
- The B3 propagator now extracts from either HTTP encoding of B3 (Single Header or Multiple Header) based on what is contained in the header.
   Preference is given to Single Header encoding with Multiple Header being the fallback if Single Header is not found or is invalid.
   This behavior change is made to dynamically support all correctly encoded traces received instead of having to guess the expected encoding prior to receiving. (#882)
- Extend semantic conventions for RPC. (#900)
- To match constant naming conventions in the `api/standard` package, the `FaaS*` key names are appended with a suffix of `Key`. (#920)
  - `"api/standard".FaaSName` -> `FaaSNameKey`
  - `"api/standard".FaaSID` -> `FaaSIDKey`
  - `"api/standard".FaaSVersion` -> `FaaSVersionKey`
  - `"api/standard".FaaSInstance` -> `FaaSInstanceKey`

### Removed

- The `FlagsUnused` trace flag is removed.
   The purpose of this flag was to act as the inverse of `FlagsSampled`, the inverse of `FlagsSampled` is used instead. (#882)
- The B3 header constants (`B3SingleHeader`, `B3DebugFlagHeader`, `B3TraceIDHeader`, `B3SpanIDHeader`, `B3SampledHeader`, `B3ParentSpanIDHeader`) are removed.
   If B3 header keys are needed [the authoritative OpenZipkin package constants](https://pkg.go.dev/github.com/openzipkin/zipkin-go@v0.2.2/propagation/b3?tab=doc#pkg-constants) should be used instead. (#882)

### Fixed

- The B3 Single Header name is now correctly `b3` instead of the previous `X-B3`. (#881)
- The B3 propagator now correctly supports sampling only values (`b3: 0`, `b3: 1`, or `b3: d`) for a Single B3 Header. (#882)
- The B3 propagator now propagates the debug flag.
   This removes the behavior of changing the debug flag into a set sampling bit.
   Instead, this now follow the B3 specification and omits the `X-B3-Sampling` header. (#882)
- The B3 propagator now tracks "unset" sampling state (meaning "defer the decision") and does not set the `X-B3-Sampling` header when injecting. (#882)
- Bump github.com/itchyny/gojq from 0.10.3 to 0.10.4 in /tools. (#883)
- Bump github.com/opentracing/opentracing-go from v1.1.1-0.20190913142402-a7454ce5950e to v1.2.0. (#885)
- The tracing time conversion for OTLP spans is now correctly set to `UnixNano`. (#896)
- Ensure span status is not set to `Unknown` when no HTTP status code is provided as it is assumed to be `200 OK`. (#908)
- Ensure `httptrace.clientTracer` closes `http.headers` span. (#912)
- Prometheus exporter will not apply stale updates or forget inactive metrics. (#903)
- Add test for api.standard `HTTPClientAttributesFromHTTPRequest`. (#905)
- Bump github.com/golangci/golangci-lint from 1.27.0 to 1.28.1 in /tools. (#901, #913)
- Update otel-colector example to use the v0.5.0 collector. (#915)
- The `grpctrace` instrumentation uses a span name conforming to the OpenTelemetry semantic conventions (does not contain a leading slash (`/`)). (#922)
- The `grpctrace` instrumentation includes an `rpc.method` attribute now set to the gRPC method name. (#900, #922)
- The `grpctrace` instrumentation `rpc.service` attribute now contains the package name if one exists.
   This is in accordance with OpenTelemetry semantic conventions. (#922)
- Correlation Context extractor will no longer insert an empty map into the returned context when no valid values are extracted. (#923)
- Bump google.golang.org/api from 0.28.0 to 0.29.0 in /exporters/trace/jaeger. (#925)
- Bump github.com/itchyny/gojq from 0.10.4 to 0.11.0 in /tools. (#926)
- Bump github.com/golangci/golangci-lint from 1.28.1 to 1.28.2 in /tools. (#930)

## [0.7.0] - 2020-06-26

This release implements the v0.5.0 version of the OpenTelemetry specification.

### Added

- The othttp instrumentation now includes default metrics. (#861)
- This CHANGELOG file to track all changes in the project going forward.
- Support for array type attributes. (#798)
- Apply transitive dependabot go.mod dependency updates as part of a new automatic Github workflow. (#844)
- Timestamps are now passed to exporters for each export. (#835)
- Add new `Accumulation` type to metric SDK to transport telemetry from `Accumulator`s to `Processor`s.
   This replaces the prior `Record` `struct` use for this purpose. (#835)
- New dependabot integration to automate package upgrades. (#814)
- `Meter` and `Tracer` implementations accept instrumentation version version as an optional argument.
   This instrumentation version is passed on to exporters. (#811) (#805) (#802)
- The OTLP exporter includes the instrumentation version in telemetry it exports. (#811)
- Environment variables for Jaeger exporter are supported. (#796)
- New `aggregation.Kind` in the export metric API. (#808)
- New example that uses OTLP and the collector. (#790)
- Handle errors in the span `SetName` during span initialization. (#791)
- Default service config to enable retries for retry-able failed requests in the OTLP exporter and an option to override this default. (#777)
- New `go.opentelemetry.io/otel/api/oterror` package to uniformly support error handling and definitions for the project. (#778)
- New `global` default implementation of the `go.opentelemetry.io/otel/api/oterror.Handler` interface to be used to handle errors prior to an user defined `Handler`.
   There is also functionality for the user to register their `Handler` as well as a convenience function `Handle` to handle an error with this global `Handler`(#778)
- Options to specify propagators for httptrace and grpctrace instrumentation. (#784)
- The required `application/json` header for the Zipkin exporter is included in all exports. (#774)
- Integrate HTTP semantics helpers from the contrib repository into the `api/standard` package. #769

### Changed

- Rename `Integrator` to `Processor` in the metric SDK. (#863)
- Rename `AggregationSelector` to `AggregatorSelector`. (#859)
- Rename `SynchronizedCopy` to `SynchronizedMove`. (#858)
- Rename `simple` integrator to `basic` integrator. (#857)
- Merge otlp collector examples. (#841)
- Change the metric SDK to support cumulative, delta, and pass-through exporters directly.
   With these changes, cumulative and delta specific exporters are able to request the correct kind of aggregation from the SDK. (#840)
- The `Aggregator.Checkpoint` API is renamed to `SynchronizedCopy` and adds an argument, a different `Aggregator` into which the copy is stored. (#812)
- The `export.Aggregator` contract is that `Update()` and `SynchronizedCopy()` are synchronized with each other.
   All the aggregation interfaces (`Sum`, `LastValue`, ...) are not meant to be synchronized, as the caller is expected to synchronize aggregators at a higher level after the `Accumulator`.
   Some of the `Aggregators` used unnecessary locking and that has been cleaned up. (#812)
- Use of `metric.Number` was replaced by `int64` now that we use `sync.Mutex` in the `MinMaxSumCount` and `Histogram` `Aggregators`. (#812)
- Replace `AlwaysParentSample` with `ParentSample(fallback)` to match the OpenTelemetry v0.5.0 specification. (#810)
- Rename `sdk/export/metric/aggregator` to `sdk/export/metric/aggregation`. #808
- Send configured headers with every request in the OTLP exporter, instead of just on connection creation. (#806)
- Update error handling for any one off error handlers, replacing, instead, with the `global.Handle` function. (#791)
- Rename `plugin` directory to `instrumentation` to match the OpenTelemetry specification. (#779)
- Makes the argument order to Histogram and DDSketch `New()` consistent. (#781)

### Removed

- `Uint64NumberKind` and related functions from the API. (#864)
- Context arguments from `Aggregator.Checkpoint` and `Integrator.Process` as they were unused. (#803)
- `SpanID` is no longer included in parameters for sampling decision to match the OpenTelemetry specification. (#775)

### Fixed

- Upgrade OTLP exporter to opentelemetry-proto matching the opentelemetry-collector v0.4.0 release. (#866)
- Allow changes to `go.sum` and `go.mod` when running dependabot tidy-up. (#871)
- Bump github.com/stretchr/testify from 1.4.0 to 1.6.1. (#824)
- Bump github.com/prometheus/client_golang from 1.7.0 to 1.7.1 in /exporters/metric/prometheus. (#867)
- Bump google.golang.org/grpc from 1.29.1 to 1.30.0 in /exporters/trace/jaeger. (#853)
- Bump google.golang.org/grpc from 1.29.1 to 1.30.0 in /exporters/trace/zipkin. (#854)
- Bumps github.com/golang/protobuf from 1.3.2 to 1.4.2 (#848)
- Bump github.com/stretchr/testify from 1.4.0 to 1.6.1 in /exporters/otlp (#817)
- Bump github.com/golangci/golangci-lint from 1.25.1 to 1.27.0 in /tools (#828)
- Bump github.com/prometheus/client_golang from 1.5.0 to 1.7.0 in /exporters/metric/prometheus (#838)
- Bump github.com/stretchr/testify from 1.4.0 to 1.6.1 in /exporters/trace/jaeger (#829)
- Bump github.com/benbjohnson/clock from 1.0.0 to 1.0.3 (#815)
- Bump github.com/stretchr/testify from 1.4.0 to 1.6.1 in /exporters/trace/zipkin (#823)
- Bump github.com/itchyny/gojq from 0.10.1 to 0.10.3 in /tools (#830)
- Bump github.com/stretchr/testify from 1.4.0 to 1.6.1 in /exporters/metric/prometheus (#822)
- Bump google.golang.org/grpc from 1.27.1 to 1.29.1 in /exporters/trace/zipkin (#820)
- Bump google.golang.org/grpc from 1.27.1 to 1.29.1 in /exporters/trace/jaeger (#831)
- Bump github.com/google/go-cmp from 0.4.0 to 0.5.0 (#836)
- Bump github.com/google/go-cmp from 0.4.0 to 0.5.0 in /exporters/trace/jaeger (#837)
- Bump github.com/google/go-cmp from 0.4.0 to 0.5.0 in /exporters/otlp (#839)
- Bump google.golang.org/api from 0.20.0 to 0.28.0 in /exporters/trace/jaeger (#843)
- Set span status from HTTP status code in the othttp instrumentation. (#832)
- Fixed typo in push controller comment. (#834)
- The `Aggregator` testing has been updated and cleaned. (#812)
- `metric.Number(0)` expressions are replaced by `0` where possible. (#812)
- Fixed `global` `handler_test.go` test failure. #804
- Fixed `BatchSpanProcessor.Shutdown` to wait until all spans are processed. (#766)
- Fixed OTLP example's accidental early close of exporter. (#807)
- Ensure zipkin exporter reads and closes response body. (#788)
- Update instrumentation to use `api/standard` keys instead of custom keys. (#782)
- Clean up tools and RELEASING documentation. (#762)

## [0.6.0] - 2020-05-21

### Added

- Support for `Resource`s in the prometheus exporter. (#757)
- New pull controller. (#751)
- New `UpDownSumObserver` instrument. (#750)
- OpenTelemetry collector demo. (#711)
- New `SumObserver` instrument. (#747)
- New `UpDownCounter` instrument. (#745)
- New timeout `Option` and configuration function `WithTimeout` to the push controller. (#742)
- New `api/standards` package to implement semantic conventions and standard key-value generation. (#731)

### Changed

- Rename `Register*` functions in the metric API to `New*` for all `Observer` instruments. (#761)
- Use `[]float64` for histogram boundaries, not `[]metric.Number`. (#758)
- Change OTLP example to use exporter as a trace `Syncer` instead of as an unneeded `Batcher`. (#756)
- Replace `WithResourceAttributes()` with `WithResource()` in the trace SDK. (#754)
- The prometheus exporter now uses the new pull controller. (#751)
- Rename `ScheduleDelayMillis` to `BatchTimeout` in the trace `BatchSpanProcessor`.(#752)
- Support use of synchronous instruments in asynchronous callbacks (#725)
- Move `Resource` from the `Export` method parameter into the metric export `Record`. (#739)
- Rename `Observer` instrument to `ValueObserver`. (#734)
- The push controller now has a method (`Provider()`) to return a `metric.Provider` instead of the old `Meter` method that acted as a `metric.Provider`. (#738)
- Replace `Measure` instrument by `ValueRecorder` instrument. (#732)
- Rename correlation context header from `"Correlation-Context"` to `"otcorrelations"` to match the OpenTelemetry specification. (#727)

### Fixed

- Ensure gRPC `ClientStream` override methods do not panic in grpctrace package. (#755)
- Disable parts of `BatchSpanProcessor` test until a fix is found. (#743)
- Fix `string` case in `kv` `Infer` function. (#746)
- Fix panic in grpctrace client interceptors. (#740)
- Refactor the `api/metrics` push controller and add `CheckpointSet` synchronization. (#737)
- Rewrite span batch process queue batching logic. (#719)
- Remove the push controller named Meter map. (#738)
- Fix Histogram aggregator initial state (fix #735). (#736)
- Ensure golang alpine image is running `golang-1.14` for examples. (#733)
- Added test for grpctrace `UnaryInterceptorClient`. (#695)
- Rearrange `api/metric` code layout. (#724)

## [0.5.0] - 2020-05-13

### Added

- Batch `Observer` callback support. (#717)
- Alias `api` types to root package of project. (#696)
- Create basic `othttp.Transport` for simple client instrumentation. (#678)
- `SetAttribute(string, interface{})` to the trace API. (#674)
- Jaeger exporter option that allows user to specify custom http client. (#671)
- `Stringer` and `Infer` methods to `key`s. (#662)

### Changed

- Rename `NewKey` in the `kv` package to just `Key`. (#721)
- Move `core` and `key` to `kv` package. (#720)
- Make the metric API `Meter` a `struct` so the abstract `MeterImpl` can be passed and simplify implementation. (#709)
- Rename SDK `Batcher` to `Integrator` to match draft OpenTelemetry SDK specification. (#710)
- Rename SDK `Ungrouped` integrator to `simple.Integrator` to match draft OpenTelemetry SDK specification. (#710)
- Rename SDK `SDK` `struct` to `Accumulator` to match draft OpenTelemetry SDK specification. (#710)
- Move `Number` from `core` to `api/metric` package. (#706)
- Move `SpanContext` from `core` to `trace` package. (#692)
- Change traceparent header from `Traceparent` to `traceparent` to implement the W3C specification. (#681)

### Fixed

- Update tooling to run generators in all submodules. (#705)
- gRPC interceptor regexp to match methods without a service name. (#683)
- Use a `const` for padding 64-bit B3 trace IDs. (#701)
- Update `mockZipkin` listen address from `:0` to `127.0.0.1:0`. (#700)
- Left-pad 64-bit B3 trace IDs with zero. (#698)
- Propagate at least the first W3C tracestate header. (#694)
- Remove internal `StateLocker` implementation. (#688)
- Increase instance size CI system uses. (#690)
- Add a `key` benchmark and use reflection in `key.Infer()`. (#679)
- Fix internal `global` test by using `global.Meter` with `RecordBatch()`. (#680)
- Reimplement histogram using mutex instead of `StateLocker`. (#669)
- Switch `MinMaxSumCount` to a mutex lock implementation instead of `StateLocker`. (#667)
- Update documentation to not include any references to `WithKeys`. (#672)
- Correct misspelling. (#668)
- Fix clobbering of the span context if extraction fails. (#656)
- Bump `golangci-lint` and work around the corrupting bug. (#666) (#670)

## [0.4.3] - 2020-04-24

### Added

- `Dockerfile` and `docker-compose.yml` to run example code. (#635)
- New `grpctrace` package that provides gRPC client and server interceptors for both unary and stream connections. (#621)
- New `api/label` package, providing common label set implementation. (#651)
- Support for JSON marshaling of `Resources`. (#654)
- `TraceID` and `SpanID` implementations for `Stringer` interface. (#642)
- `RemoteAddrKey` in the othttp plugin to include the HTTP client address in top-level spans. (#627)
- `WithSpanFormatter` option to the othttp plugin. (#617)
- Updated README to include section for compatible libraries and include reference to the contrib repository. (#612)
- The prometheus exporter now supports exporting histograms. (#601)
- A `String` method to the `Resource` to return a hashable identifier for a now unique resource. (#613)
- An `Iter` method to the `Resource` to return an array `AttributeIterator`. (#613)
- An `Equal` method to the `Resource` test the equivalence of resources. (#613)
- An iterable structure (`AttributeIterator`) for `Resource` attributes.

### Changed

- zipkin export's `NewExporter` now requires a `serviceName` argument to ensure this needed values is provided. (#644)
- Pass `Resources` through the metrics export pipeline. (#659)

### Removed

- `WithKeys` option from the metric API. (#639)

### Fixed

- Use the `label.Set.Equivalent` value instead of an encoding in the batcher. (#658)
- Correct typo `trace.Exporter` to `trace.SpanSyncer` in comments. (#653)
- Use type names for return values in jaeger exporter. (#648)
- Increase the visibility of the `api/key` package by updating comments and fixing usages locally. (#650)
- `Checkpoint` only after `Update`; Keep records in the `sync.Map` longer. (#647)
- Do not cache `reflect.ValueOf()` in metric Labels. (#649)
- Batch metrics exported from the OTLP exporter based on `Resource` and labels. (#626)
- Add error wrapping to the prometheus exporter. (#631)
- Update the OTLP exporter batching of traces to use a unique `string` representation of an associated `Resource` as the batching key. (#623)
- Update OTLP `SpanData` transform to only include the `ParentSpanID` if one exists. (#614)
- Update `Resource` internal representation to uniquely and reliably identify resources. (#613)
- Check return value from `CheckpointSet.ForEach` in prometheus exporter. (#622)
- Ensure spans created by httptrace client tracer reflect operation structure. (#618)
- Create a new recorder rather than reuse when multiple observations in same epoch for asynchronous instruments. #610
- The default port the OTLP exporter uses to connect to the OpenTelemetry collector is updated to match the one the collector listens on by default. (#611)

## [0.4.2] - 2020-03-31

### Fixed

- Fix `pre_release.sh` to update version in `sdk/opentelemetry.go`. (#607)
- Fix time conversion from internal to OTLP in OTLP exporter. (#606)

## [0.4.1] - 2020-03-31

### Fixed

- Update `tag.sh` to create signed tags. (#604)

## [0.4.0] - 2020-03-30

### Added

- New API package `api/metric/registry` that exposes a `MeterImpl` wrapper for use by SDKs to generate unique instruments. (#580)
- Script to verify examples after a new release. (#579)

### Removed

- The dogstatsd exporter due to lack of support.
   This additionally removes support for statsd. (#591)
- `LabelSet` from the metric API.
   This is replaced by a `[]core.KeyValue` slice. (#595)
- `Labels` from the metric API's `Meter` interface. (#595)

### Changed

- The metric `export.Labels` became an interface which the SDK implements and the `export` package provides a simple, immutable implementation of this interface intended for testing purposes. (#574)
- Renamed `internal/metric.Meter` to `MeterImpl`. (#580)
- Renamed `api/global/internal.obsImpl` to `asyncImpl`. (#580)

### Fixed

- Corrected missing return in mock span. (#582)
- Update License header for all source files to match CNCF guidelines and include a test to ensure it is present. (#586) (#596)
- Update to v0.3.0 of the OTLP in the OTLP exporter. (#588)
- Update pre-release script to be compatible between GNU and BSD based systems. (#592)
- Add a `RecordBatch` benchmark. (#594)
- Moved span transforms of the OTLP exporter to the internal package. (#593)
- Build both go-1.13 and go-1.14 in circleci to test for all supported versions of Go. (#569)
- Removed unneeded allocation on empty labels in OLTP exporter. (#597)
- Update `BatchedSpanProcessor` to process the queue until no data but respect max batch size. (#599)
- Update project documentation godoc.org links to pkg.go.dev. (#602)

## [0.3.0] - 2020-03-21

This is a first official beta release, which provides almost fully complete metrics, tracing, and context propagation functionality.
There is still a possibility of breaking changes.

### Added

- Add `Observer` metric instrument. (#474)
- Add global `Propagators` functionality to enable deferred initialization for propagators registered before the first Meter SDK is installed. (#494)
- Simplified export setup pipeline for the jaeger exporter to match other exporters. (#459)
- The zipkin trace exporter. (#495)
- The OTLP exporter to export metric and trace telemetry to the OpenTelemetry collector. (#497) (#544) (#545)
- Add `StatusMessage` field to the trace `Span`. (#524)
- Context propagation in OpenTracing bridge in terms of OpenTelemetry context propagation. (#525)
- The `Resource` type was added to the SDK. (#528)
- The global API now supports a `Tracer` and `Meter` function as shortcuts to getting a global `*Provider` and calling these methods directly. (#538)
- The metric API now defines a generic `MeterImpl` interface to support general purpose `Meter` construction.
   Additionally, `SyncImpl` and `AsyncImpl` are added to support general purpose instrument construction. (#560)
- A metric `Kind` is added to represent the `MeasureKind`, `ObserverKind`, and `CounterKind`. (#560)
- Scripts to better automate the release process. (#576)

### Changed

- Default to to use `AlwaysSampler` instead of `ProbabilitySampler` to match OpenTelemetry specification. (#506)
- Renamed `AlwaysSampleSampler` to `AlwaysOnSampler` in the trace API. (#511)
- Renamed `NeverSampleSampler` to `AlwaysOffSampler` in the trace API. (#511)
- The `Status` field of the `Span` was changed to `StatusCode` to disambiguate with the added `StatusMessage`. (#524)
- Updated the trace `Sampler` interface conform to the OpenTelemetry specification. (#531)
- Rename metric API `Options` to `Config`. (#541)
- Rename metric `Counter` aggregator to be `Sum`. (#541)
- Unify metric options into `Option` from instrument specific options. (#541)
- The trace API's `TraceProvider` now support `Resource`s. (#545)
- Correct error in zipkin module name. (#548)
- The jaeger trace exporter now supports `Resource`s. (#551)
- Metric SDK now supports `Resource`s.
   The `WithResource` option was added to configure a `Resource` on creation and the `Resource` method was added to the metric `Descriptor` to return the associated `Resource`. (#552)
- Replace `ErrNoLastValue` and `ErrEmptyDataSet` by `ErrNoData` in the metric SDK. (#557)
- The stdout trace exporter now supports `Resource`s. (#558)
- The metric `Descriptor` is now included at the API instead of the SDK. (#560)
- Replace `Ordered` with an iterator in `export.Labels`. (#567)

### Removed

- The vendor specific Stackdriver. It is now hosted on 3rd party vendor infrastructure. (#452)
- The `Unregister` method for metric observers as it is not in the OpenTelemetry specification. (#560)
- `GetDescriptor` from the metric SDK. (#575)
- The `Gauge` instrument from the metric API. (#537)

### Fixed

- Make histogram aggregator checkpoint consistent. (#438)
- Update README with import instructions and how to build and test. (#505)
- The default label encoding was updated to be unique. (#508)
- Use `NewRoot` in the othttp plugin for public endpoints. (#513)
- Fix data race in `BatchedSpanProcessor`. (#518)
- Skip test-386 for Mac OS 10.15.x (Catalina and upwards). #521
- Use a variable-size array to represent ordered labels in maps. (#523)
- Update the OTLP protobuf and update changed import path. (#532)
- Use `StateLocker` implementation in `MinMaxSumCount`. (#546)
- Eliminate goroutine leak in histogram stress test. (#547)
- Update OTLP exporter with latest protobuf. (#550)
- Add filters to the othttp plugin. (#556)
- Provide an implementation of the `Header*` filters that do not depend on Go 1.14. (#565)
- Encode labels once during checkpoint.
   The checkpoint function is executed in a single thread so we can do the encoding lazily before passing the encoded version of labels to the exporter.
   This is a cheap and quick way to avoid encoding the labels on every collection interval. (#572)
- Run coverage over all packages in `COVERAGE_MOD_DIR`. (#573)

## [0.2.3] - 2020-03-04

### Added

- `RecordError` method on `Span`s in the trace API to Simplify adding error events to spans. (#473)
- Configurable push frequency for exporters setup pipeline. (#504)

### Changed

- Rename the `exporter` directory to `exporters`.
   The `go.opentelemetry.io/otel/exporter/trace/jaeger` package was mistakenly released with a `v1.0.0` tag instead of `v0.1.0`.
   This resulted in all subsequent releases not becoming the default latest.
   A consequence of this was that all `go get`s pulled in the incompatible `v0.1.0` release of that package when pulling in more recent packages from other otel packages.
   Renaming the `exporter` directory to `exporters` fixes this issue by renaming the package and therefore clearing any existing dependency tags.
   Consequentially, this action also renames *all* exporter packages. (#502)

### Removed

- The `CorrelationContextHeader` constant in the `correlation` package is no longer exported. (#503)

## [0.2.2] - 2020-02-27

### Added

- `HTTPSupplier` interface in the propagation API to specify methods to retrieve and store a single value for a key to be associated with a carrier. (#467)
- `HTTPExtractor` interface in the propagation API to extract information from an `HTTPSupplier` into a context. (#467)
- `HTTPInjector` interface in the propagation API to inject information into an `HTTPSupplier.` (#467)
- `Config` and configuring `Option` to the propagator API. (#467)
- `Propagators` interface in the propagation API to contain the set of injectors and extractors for all supported carrier formats. (#467)
- `HTTPPropagator` interface in the propagation API to inject and extract from an `HTTPSupplier.` (#467)
- `WithInjectors` and `WithExtractors` functions to the propagator API to configure injectors and extractors to use. (#467)
- `ExtractHTTP` and `InjectHTTP` functions to apply configured HTTP extractors and injectors to a passed context. (#467)
- Histogram aggregator. (#433)
- `DefaultPropagator` function and have it return `trace.TraceContext` as the default context propagator. (#456)
- `AlwaysParentSample` sampler to the trace API. (#455)
- `WithNewRoot` option function to the trace API to specify the created span should be considered a root span. (#451)

### Changed

- Renamed `WithMap` to `ContextWithMap` in the correlation package. (#481)
- Renamed `FromContext` to `MapFromContext` in the correlation package. (#481)
- Move correlation context propagation to correlation package. (#479)
- Do not default to putting remote span context into links. (#480)
- `Tracer.WithSpan` updated to accept `StartOptions`. (#472)
- Renamed `MetricKind` to `Kind` to not stutter in the type usage. (#432)
- Renamed the `export` package to `metric` to match directory structure. (#432)
- Rename the `api/distributedcontext` package to `api/correlation`. (#444)
- Rename the `api/propagators` package to `api/propagation`. (#444)
- Move the propagators from the `propagators` package into the `trace` API package. (#444)
- Update `Float64Gauge`, `Int64Gauge`, `Float64Counter`, `Int64Counter`, `Float64Measure`, and `Int64Measure` metric methods to use value receivers instead of pointers. (#462)
- Moved all dependencies of tools package to a tools directory. (#466)

### Removed

- Binary propagators. (#467)
- NOOP propagator. (#467)

### Fixed

- Upgraded `github.com/golangci/golangci-lint` from `v1.21.0` to `v1.23.6` in `tools/`. (#492)
- Fix a possible nil-dereference crash (#478)
- Correct comments for `InstallNewPipeline` in the stdout exporter. (#483)
- Correct comments for `InstallNewPipeline` in the dogstatsd exporter. (#484)
- Correct comments for `InstallNewPipeline` in the prometheus exporter. (#482)
- Initialize `onError` based on `Config` in prometheus exporter. (#486)
- Correct module name in prometheus exporter README. (#475)
- Removed tracer name prefix from span names. (#430)
- Fix `aggregator_test.go` import package comment. (#431)
- Improved detail in stdout exporter. (#436)
- Fix a dependency issue (generate target should depend on stringer, not lint target) in Makefile. (#442)
- Reorders the Makefile targets within `precommit` target so we generate files and build the code before doing linting, so we can get much nicer errors about syntax errors from the compiler. (#442)
- Reword function documentation in gRPC plugin. (#446)
- Send the `span.kind` tag to Jaeger from the jaeger exporter. (#441)
- Fix `metadataSupplier` in the jaeger exporter to overwrite the header if existing instead of appending to it. (#441)
- Upgraded to Go 1.13 in CI. (#465)
- Correct opentelemetry.io URL in trace SDK documentation. (#464)
- Refactored reference counting logic in SDK determination of stale records. (#468)
- Add call to `runtime.Gosched` in instrument `acquireHandle` logic to not block the collector. (#469)

## [0.2.1.1] - 2020-01-13

### Fixed

- Use stateful batcher on Prometheus exporter fixing regresion introduced in #395. (#428)

## [0.2.1] - 2020-01-08

### Added

- Global meter forwarding implementation.
   This enables deferred initialization for metric instruments registered before the first Meter SDK is installed. (#392)
- Global trace forwarding implementation.
   This enables deferred initialization for tracers registered before the first Trace SDK is installed. (#406)
- Standardize export pipeline creation in all exporters. (#395)
- A testing, organization, and comments for 64-bit field alignment. (#418)
- Script to tag all modules in the project. (#414)

### Changed

- Renamed `propagation` package to `propagators`. (#362)
- Renamed `B3Propagator` propagator to `B3`. (#362)
- Renamed `TextFormatPropagator` propagator to `TextFormat`. (#362)
- Renamed `BinaryPropagator` propagator to `Binary`. (#362)
- Renamed `BinaryFormatPropagator` propagator to `BinaryFormat`. (#362)
- Renamed `NoopTextFormatPropagator` propagator to `NoopTextFormat`. (#362)
- Renamed `TraceContextPropagator` propagator to `TraceContext`. (#362)
- Renamed `SpanOption` to `StartOption` in the trace API. (#369)
- Renamed `StartOptions` to `StartConfig` in the trace API. (#369)
- Renamed `EndOptions` to `EndConfig` in the trace API. (#369)
- `Number` now has a pointer receiver for its methods. (#375)
- Renamed `CurrentSpan` to `SpanFromContext` in the trace API. (#379)
- Renamed `SetCurrentSpan` to `ContextWithSpan` in the trace API. (#379)
- Renamed `Message` in Event to `Name` in the trace API. (#389)
- Prometheus exporter no longer aggregates metrics, instead it only exports them. (#385)
- Renamed `HandleImpl` to `BoundInstrumentImpl` in the metric API. (#400)
- Renamed `Float64CounterHandle` to `Float64CounterBoundInstrument` in the metric API. (#400)
- Renamed `Int64CounterHandle` to `Int64CounterBoundInstrument` in the metric API. (#400)
- Renamed `Float64GaugeHandle` to `Float64GaugeBoundInstrument` in the metric API. (#400)
- Renamed `Int64GaugeHandle` to `Int64GaugeBoundInstrument` in the metric API. (#400)
- Renamed `Float64MeasureHandle` to `Float64MeasureBoundInstrument` in the metric API. (#400)
- Renamed `Int64MeasureHandle` to `Int64MeasureBoundInstrument` in the metric API. (#400)
- Renamed `Release` method for bound instruments in the metric API to `Unbind`. (#400)
- Renamed `AcquireHandle` method for bound instruments in the metric API to `Bind`. (#400)
- Renamed the `File` option in the stdout exporter to `Writer`. (#404)
- Renamed all `Options` to `Config` for all metric exports where this wasn't already the case.

### Fixed

- Aggregator import path corrected. (#421)
- Correct links in README. (#368)
- The README was updated to match latest code changes in its examples. (#374)
- Don't capitalize error statements. (#375)
- Fix ignored errors. (#375)
- Fix ambiguous variable naming. (#375)
- Removed unnecessary type casting. (#375)
- Use named parameters. (#375)
- Updated release schedule. (#378)
- Correct http-stackdriver example module name. (#394)
- Removed the `http.request` span in `httptrace` package. (#397)
- Add comments in the metrics SDK (#399)
- Initialize checkpoint when creating ddsketch aggregator to prevent panic when merging into a empty one. (#402) (#403)
- Add documentation of compatible exporters in the README. (#405)
- Typo fix. (#408)
- Simplify span check logic in SDK tracer implementation. (#419)

## [0.2.0] - 2019-12-03

### Added

- Unary gRPC tracing example. (#351)
- Prometheus exporter. (#334)
- Dogstatsd metrics exporter. (#326)

### Changed

- Rename `MaxSumCount` aggregation to `MinMaxSumCount` and add the `Min` interface for this aggregation. (#352)
- Rename `GetMeter` to `Meter`. (#357)
- Rename `HTTPTraceContextPropagator` to `TraceContextPropagator`. (#355)
- Rename `HTTPB3Propagator` to `B3Propagator`. (#355)
- Rename `HTTPTraceContextPropagator` to `TraceContextPropagator`. (#355)
- Move `/global` package to `/api/global`. (#356)
- Rename `GetTracer` to `Tracer`. (#347)

### Removed

- `SetAttribute` from the `Span` interface in the trace API. (#361)
- `AddLink` from the `Span` interface in the trace API. (#349)
- `Link` from the `Span` interface in the trace API. (#349)

### Fixed

- Exclude example directories from coverage report. (#365)
- Lint make target now implements automatic fixes with `golangci-lint` before a second run to report the remaining issues. (#360)
- Drop `GO111MODULE` environment variable in Makefile as Go 1.13 is the project specified minimum version and this is environment variable is not needed for that version of Go. (#359)
- Run the race checker for all test. (#354)
- Redundant commands in the Makefile are removed. (#354)
- Split the `generate` and `lint` targets of the Makefile. (#354)
- Renames `circle-ci` target to more generic `ci` in Makefile. (#354)
- Add example Prometheus binary to gitignore. (#358)
- Support negative numbers with the `MaxSumCount`. (#335)
- Resolve race conditions in `push_test.go` identified in #339. (#340)
- Use `/usr/bin/env bash` as a shebang in scripts rather than `/bin/bash`. (#336)
- Trace benchmark now tests both `AlwaysSample` and `NeverSample`.
   Previously it was testing `AlwaysSample` twice. (#325)
- Trace benchmark now uses a `[]byte` for `TraceID` to fix failing test. (#325)
- Added a trace benchmark to test variadic functions in `setAttribute` vs `setAttributes` (#325)
- The `defaultkeys` batcher was only using the encoded label set as its map key while building a checkpoint.
   This allowed distinct label sets through, but any metrics sharing a label set could be overwritten or merged incorrectly.
   This was corrected. (#333)

## [0.1.2] - 2019-11-18

### Fixed

- Optimized the `simplelru` map for attributes to reduce the number of allocations. (#328)
- Removed unnecessary unslicing of parameters that are already a slice. (#324)

## [0.1.1] - 2019-11-18

This release contains a Metrics SDK with stdout exporter and supports basic aggregations such as counter, gauges, array, maxsumcount, and ddsketch.

### Added

- Metrics stdout export pipeline. (#265)
- Array aggregation for raw measure metrics. (#282)
- The core.Value now have a `MarshalJSON` method. (#281)

### Removed

- `WithService`, `WithResources`, and `WithComponent` methods of tracers. (#314)
- Prefix slash in `Tracer.Start()` for the Jaeger example. (#292)

### Changed

- Allocation in LabelSet construction to reduce GC overhead. (#318)
- `trace.WithAttributes` to append values instead of replacing (#315)
- Use a formula for tolerance in sampling tests. (#298)
- Move export types into trace and metric-specific sub-directories. (#289)
- `SpanKind` back to being based on an `int` type. (#288)

### Fixed

- URL to OpenTelemetry website in README. (#323)
- Name of othttp default tracer. (#321)
- `ExportSpans` for the stackdriver exporter now handles `nil` context. (#294)
- CI modules cache to correctly restore/save from/to the cache. (#316)
- Fix metric SDK race condition between `LoadOrStore` and the assignment `rec.recorder = i.meter.exporter.AggregatorFor(rec)`. (#293)
- README now reflects the new code structure introduced with these changes. (#291)
- Make the basic example work. (#279)

## [0.1.0] - 2019-11-04

This is the first release of open-telemetry go library.
It contains api and sdk for trace and meter.

### Added

- Initial OpenTelemetry trace and metric API prototypes.
- Initial OpenTelemetry trace, metric, and export SDK packages.
- A wireframe bridge to support compatibility with OpenTracing.
- Example code for a basic, http-stackdriver, http, jaeger, and named tracer setup.
- Exporters for Jaeger, Stackdriver, and stdout.
- Propagators for binary, B3, and trace-context protocols.
- Project information and guidelines in the form of a README and CONTRIBUTING.
- Tools to build the project and a Makefile to automate the process.
- Apache-2.0 license.
- CircleCI build CI manifest files.
- CODEOWNERS file to track owners of this project.

[Unreleased]: https://github.com/open-telemetry/opentelemetry-go/compare/v1.15.0-rc.1...HEAD
[1.15.0-rc.1/0.38.0-rc.1]: https://github.com/open-telemetry/opentelemetry-go/releases/tag/v1.15.0-rc.1
[1.14.0/0.37.0/0.0.4]: https://github.com/open-telemetry/opentelemetry-go/releases/tag/v1.14.0
[1.13.0/0.36.0]: https://github.com/open-telemetry/opentelemetry-go/releases/tag/v1.13.0
[1.12.0/0.35.0]: https://github.com/open-telemetry/opentelemetry-go/releases/tag/v1.12.0
[1.11.2/0.34.0]: https://github.com/open-telemetry/opentelemetry-go/releases/tag/v1.11.2
[1.11.1/0.33.0]: https://github.com/open-telemetry/opentelemetry-go/releases/tag/v1.11.1
[1.11.0/0.32.3]: https://github.com/open-telemetry/opentelemetry-go/releases/tag/v1.11.0
[0.32.2]: https://github.com/open-telemetry/opentelemetry-go/releases/tag/sdk/metric/v0.32.2
[0.32.1]: https://github.com/open-telemetry/opentelemetry-go/releases/tag/sdk/metric/v0.32.1
[0.32.0]: https://github.com/open-telemetry/opentelemetry-go/releases/tag/sdk/metric/v0.32.0
[1.10.0]: https://github.com/open-telemetry/opentelemetry-go/releases/tag/v1.10.0
[1.9.0/0.0.3]: https://github.com/open-telemetry/opentelemetry-go/releases/tag/v1.9.0
[1.8.0/0.31.0]: https://github.com/open-telemetry/opentelemetry-go/releases/tag/v1.8.0
[1.7.0/0.30.0]: https://github.com/open-telemetry/opentelemetry-go/releases/tag/v1.7.0
[0.29.0]: https://github.com/open-telemetry/opentelemetry-go/releases/tag/metric/v0.29.0
[1.6.3]: https://github.com/open-telemetry/opentelemetry-go/releases/tag/v1.6.3
[1.6.2]: https://github.com/open-telemetry/opentelemetry-go/releases/tag/v1.6.2
[1.6.1]: https://github.com/open-telemetry/opentelemetry-go/releases/tag/v1.6.1
[1.6.0/0.28.0]: https://github.com/open-telemetry/opentelemetry-go/releases/tag/v1.6.0
[1.5.0]: https://github.com/open-telemetry/opentelemetry-go/releases/tag/v1.5.0
[1.4.1]: https://github.com/open-telemetry/opentelemetry-go/releases/tag/v1.4.1
[1.4.0]: https://github.com/open-telemetry/opentelemetry-go/releases/tag/v1.4.0
[1.3.0]: https://github.com/open-telemetry/opentelemetry-go/releases/tag/v1.3.0
[1.2.0]: https://github.com/open-telemetry/opentelemetry-go/releases/tag/v1.2.0
[1.1.0]: https://github.com/open-telemetry/opentelemetry-go/releases/tag/v1.1.0
[1.0.1]: https://github.com/open-telemetry/opentelemetry-go/releases/tag/v1.0.1
[Metrics 0.24.0]: https://github.com/open-telemetry/opentelemetry-go/releases/tag/metric/v0.24.0
[1.0.0]: https://github.com/open-telemetry/opentelemetry-go/releases/tag/v1.0.0
[1.0.0-RC3]: https://github.com/open-telemetry/opentelemetry-go/releases/tag/v1.0.0-RC3
[1.0.0-RC2]: https://github.com/open-telemetry/opentelemetry-go/releases/tag/v1.0.0-RC2
[Experimental Metrics v0.22.0]: https://github.com/open-telemetry/opentelemetry-go/releases/tag/metric/v0.22.0
[1.0.0-RC1]: https://github.com/open-telemetry/opentelemetry-go/releases/tag/v1.0.0-RC1
[0.20.0]: https://github.com/open-telemetry/opentelemetry-go/releases/tag/v0.20.0
[0.19.0]: https://github.com/open-telemetry/opentelemetry-go/releases/tag/v0.19.0
[0.18.0]: https://github.com/open-telemetry/opentelemetry-go/releases/tag/v0.18.0
[0.17.0]: https://github.com/open-telemetry/opentelemetry-go/releases/tag/v0.17.0
[0.16.0]: https://github.com/open-telemetry/opentelemetry-go/releases/tag/v0.16.0
[0.15.0]: https://github.com/open-telemetry/opentelemetry-go/releases/tag/v0.15.0
[0.14.0]: https://github.com/open-telemetry/opentelemetry-go/releases/tag/v0.14.0
[0.13.0]: https://github.com/open-telemetry/opentelemetry-go/releases/tag/v0.13.0
[0.12.0]: https://github.com/open-telemetry/opentelemetry-go/releases/tag/v0.12.0
[0.11.0]: https://github.com/open-telemetry/opentelemetry-go/releases/tag/v0.11.0
[0.10.0]: https://github.com/open-telemetry/opentelemetry-go/releases/tag/v0.10.0
[0.9.0]: https://github.com/open-telemetry/opentelemetry-go/releases/tag/v0.9.0
[0.8.0]: https://github.com/open-telemetry/opentelemetry-go/releases/tag/v0.8.0
[0.7.0]: https://github.com/open-telemetry/opentelemetry-go/releases/tag/v0.7.0
[0.6.0]: https://github.com/open-telemetry/opentelemetry-go/releases/tag/v0.6.0
[0.5.0]: https://github.com/open-telemetry/opentelemetry-go/releases/tag/v0.5.0
[0.4.3]: https://github.com/open-telemetry/opentelemetry-go/releases/tag/v0.4.3
[0.4.2]: https://github.com/open-telemetry/opentelemetry-go/releases/tag/v0.4.2
[0.4.1]: https://github.com/open-telemetry/opentelemetry-go/releases/tag/v0.4.1
[0.4.0]: https://github.com/open-telemetry/opentelemetry-go/releases/tag/v0.4.0
[0.3.0]: https://github.com/open-telemetry/opentelemetry-go/releases/tag/v0.3.0
[0.2.3]: https://github.com/open-telemetry/opentelemetry-go/releases/tag/v0.2.3
[0.2.2]: https://github.com/open-telemetry/opentelemetry-go/releases/tag/v0.2.2
[0.2.1.1]: https://github.com/open-telemetry/opentelemetry-go/releases/tag/v0.2.1.1
[0.2.1]: https://github.com/open-telemetry/opentelemetry-go/releases/tag/v0.2.1
[0.2.0]: https://github.com/open-telemetry/opentelemetry-go/releases/tag/v0.2.0
[0.1.2]: https://github.com/open-telemetry/opentelemetry-go/releases/tag/v0.1.2
[0.1.1]: https://github.com/open-telemetry/opentelemetry-go/releases/tag/v0.1.1
[0.1.0]: https://github.com/open-telemetry/opentelemetry-go/releases/tag/v0.1.0

[Go 1.20]: https://go.dev/doc/go1.20
[Go 1.19]: https://go.dev/doc/go1.19
[Go 1.18]: https://go.dev/doc/go1.18<|MERGE_RESOLUTION|>--- conflicted
+++ resolved
@@ -21,13 +21,10 @@
 - Avoid creating new objects on all calls to `WithDeferredSetup` and `SkipContextSetup` in OpenTracing bridge. (#3833)
 - The `New` and `Detect` functions from `go.opentelemetry.io/otel/sdk/resource` return errors that wrap underlying errors instead of just containing the underlying error strings. (#3844)
 - Both the `Histogram` and `HistogramDataPoint` are redefined with a generic argument of `[N int64 | float64]` in `go.opentelemetry.io/otel/sdk/metric/metricdata`. (#3849)
-<<<<<<< HEAD
+- The metric `Export` interface from `go.opentelemetry.io/otel/sdk/metric` accepts a `*ResourceMetrics` instead of `ResourceMetrics`. (#3853)
 - Move No-Op implementation from `go.opentelemetry.io/otel/metric` into its own package `go.opentelemetry.io/otel/metric`. (#3893)
   - `NewNoopMeterProvider` is replaced with `noop.NewMeterProvider`
   - `NewNoopMeter` is replaced with `noop.NewMeterProvider().Meter("")`
-=======
-- The metric `Export` interface from `go.opentelemetry.io/otel/sdk/metric` accepts a `*ResourceMetrics` instead of `ResourceMetrics`. (#3853)
->>>>>>> 7fc24d2b
 
 ### Removed
 
