--- conflicted
+++ resolved
@@ -14,11 +14,8 @@
 
 - Make `NewSplitDriver` from `go.opentelemetry.io/otel/exporters/otlp` take variadic arguments instead of a `SplitConfig` item.
   `NewSplitDriver` now automatically implements an internal `noopDriver` for `SplitConfig` fields that are not initialized. (#1798)
-<<<<<<< HEAD
 - Move the `Event` type from the `go.opentelemetry.io/otel` package to the `go.opentelemetry.io/otel/sdk/trace` package. (#1846)
-=======
 - BatchSpanProcessor now report export failures when calling `ForceFlush()` method. (#1860)
->>>>>>> e399d355
 
 ### Deprecated
 
