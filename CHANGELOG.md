--- conflicted
+++ resolved
@@ -13,6 +13,8 @@
 - The `go.opentelemetry.io/otel/semconv/v1.33.0` package.
   The package contains semantic conventions from the `v1.33.0` version of the OpenTelemetry Semantic Conventions.
   See the [migration documentation](./semconv/v1.33.0/MIGRATION.md) for information on how to upgrade from `go.opentelemetry.io/otel/semconv/v1.32.0.`(#6799)
+- Add metric's schema URL as `otel_scope_schema_url` label in `go.opentelemetry.io/otel/exporters/prometheus`. (#5947)
+- Add metric's scope attributes as `otel_scope_[attribute]` labels in `go.opentelemetry.io/otel/exporters/prometheus`. (#5947)
 
 <!-- Released section -->
 <!-- Don't change this section unless doing release -->
@@ -53,12 +55,7 @@
   The package contains semantic conventions from the `v1.32.0` version of the OpenTelemetry Semantic Conventions.
   See the [migration documentation](./semconv/v1.32.0/MIGRATION.md) for information on how to upgrade from `go.opentelemetry.io/otel/semconv/v1.31.0`(#6782)
 - Add `Transform` option in `go.opentelemetry.io/otel/log/logtest`. (#6794)
-<<<<<<< HEAD
-- Add metric's schema URL as `otel_scope_schema_url` label in `go.opentelemetry.io/otel/exporters/prometheus`. (#5947)
-- Add metric's scope attributes as `otel_scope_[attribute]` labels in `go.opentelemetry.io/otel/exporters/prometheus`. (#5947)
-=======
 - Add `Desc` option in `go.opentelemetry.io/otel/log/logtest`. (#6796)
->>>>>>> 3dbeacaa
 
 ### Removed
 
