--- conflicted
+++ resolved
@@ -23,18 +23,9 @@
 - Rename MaxEventsPerSpan, MaxAttributesPerSpan and MaxLinksPerSpan to EventCountLimit, AttributeCountLimit and LinkCountLimit, and move these fieds into SpanLimits. (#1535)
 - Renamed the `otel/label` package to `otel/attribute`. (#1541)
 - Vendor the Jaeger exporter's dependency on Apache Thrift. (#1551)
-<<<<<<< HEAD
+- Stagger timestamps in exact aggregator tests. (#1569)
 - `trace.SpanContext` is now immutable and has no exported fields. (#1573)
   - `trace.NewSpanContext()` can be used in conjunction with the `trace.SpanContextConfig` struct to initialize a new `SpanContext` where all values are known.
-=======
-- Stagger timestamps in exact aggregator tests. (#1569)
-
-### Added
-
-- Added `resource.Default()` for use with meter and tracer providers. (#1507)
-- Added `Keys()` method to `propagation.TextMapCarrier` and `propagation.HeaderCarrier` to adapt `http.Header` to this interface. (#1544)
-- Added `code` attributes to `go.opentelemetry.io/otel/semconv` package. (#1558)
->>>>>>> 4a163bea
 
 ### Removed
 
