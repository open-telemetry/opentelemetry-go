--- conflicted
+++ resolved
@@ -30,9 +30,7 @@
     - `OtelLibraryName` -> `OTelLibraryName`
     - `OtelLibraryVersion` -> `OTelLibraryVersion`
     - `OtelStatusDescription` -> `OTelStatusDescription`
-<<<<<<< HEAD
 - Add `bridgetSpanContext.IsSampled` to `go.opentelemetry.io/otel/bridget/opentracing` to expose whether span is sampled or not. (#3570)
-=======
 - The `WithInstrumentationAttributes` option to `go.opentelemetry.io/otel/metric`. (#3738)
 
 ### Changed
@@ -43,7 +41,6 @@
 
 - Ensure `go.opentelemetry.io/otel` does not use generics. (#3723, #3725)
 - Remove use of deprecated `"math/rand".Seed` in `go.opentelemetry.io/otel/example/prometheus`. (#3733)
->>>>>>> c5c3c950
 
 ## [1.13.0/0.36.0] 2023-02-07
 
