# Changelog

All notable changes to this project will be documented in this file.

The format is based on [Keep a Changelog](https://keepachangelog.com/en/1.0.0/).

This project adheres to [Semantic Versioning](https://semver.org/spec/v2.0.0.html).

## [Unreleased]

### Added

- OTLP Metric exporter supports Histogram aggregation. (#1209)
- A Baggage API to implement the OpenTelemetry specification. (#1217)

### Changed

- Set default propagator to no-op propagator. (#1184)
- The `HTTPSupplier`, `HTTPExtractor`, `HTTPInjector`, and `HTTPPropagator` from the `go.opentelemetry.io/otel/api/propagation` package were replaced with unified `TextMapCarrier` and `TextMapPropagator` in the `go.opentelemetry.io/otel` package. (#1212)
- The `New` function from the `go.opentelemetry.io/otel/api/propagation` package was replaced with `NewCompositeTextMapPropagator` in the `go.opentelemetry.io/otel` package. (#1212)
- Move the `go.opentelemetry.io/otel/api/baggage` package into `go.opentelemetry.io/otel/propagators`. (#1217)

### Removed

- The `ExtractHTTP` and `InjectHTTP` fuctions from the `go.opentelemetry.io/otel/api/propagation` package were removed. (#1212)
- The `Propagators` interface from the `go.opentelemetry.io/otel/api/propagation` package was removed to conform to the OpenTelemetry specification.
   The explicit `TextMapPropagator` type can be used in its place as this is the `Propagator` type the specification defines. (#1212)
<<<<<<< HEAD
- The internal implementation of Baggage storage is removed in favor of using the new Baggage API functionality. (#1217)
=======
- The `SetAttribute` method of the `Span` from the `go.opentelemetry.io/otel/api/trace` package was removed given its redundancy with the `SetAttributes` method. (#1216)
>>>>>>> de50711f
- Remove duplicate hostname key `HostHostNameKey` in Resource semantic conventions. (#1219)

## [0.12.0] - 2020-09-24

### Added

- A `SpanConfigure` function in `go.opentelemetry.io/otel/api/trace` to create a new `SpanConfig` from `SpanOption`s. (#1108)
- In the `go.opentelemetry.io/otel/api/trace` package, `NewTracerConfig` was added to construct new `TracerConfig`s.
   This addition was made to conform with our project option conventions. (#1155)
- Instrumentation library information was added to the Zipkin exporter. (#1119)
- The `SpanProcessor` interface now has a `ForceFlush()` method. (#1166)
- More semantic conventions for k8s as resource attributes. (#1167)

### Changed

- Add reconnecting udp connection type to Jaeger exporter.
   This change adds a new optional implementation of the udp conn interface used to detect changes to an agent's host dns record.
   It then adopts the new destination address to ensure the exporter doesn't get stuck. This change was ported from jaegertracing/jaeger-client-go#520. (#1063)
- Replace `StartOption` and `EndOption` in `go.opentelemetry.io/otel/api/trace` with `SpanOption`.
   This change is matched by replacing the `StartConfig` and `EndConfig` with a unified `SpanConfig`. (#1108)
- Replace the `LinkedTo` span option in `go.opentelemetry.io/otel/api/trace` with `WithLinks`.
   This is be more consistent with our other option patterns, i.e. passing the item to be configured directly instead of its component parts, and provides a cleaner function signature. (#1108)
- The `go.opentelemetry.io/otel/api/trace` `TracerOption` was changed to an interface to conform to project option conventions. (#1109)
- Move the `B3` and `TraceContext` from within the `go.opentelemetry.io/otel/api/trace` package to their own `go.opentelemetry.io/otel/propagators` package.
    This removal of the propagators is reflective of the OpenTelemetry specification for these propagators as well as cleans up the `go.opentelemetry.io/otel/api/trace` API. (#1118)
- Rename Jaeger tags used for instrumentation library information to reflect changes in OpenTelemetry specification. (#1119)
- Rename `ProbabilitySampler` to `TraceIDRatioBased` and change semantics to ignore parent span sampling status. (#1115)
- Move `tools` package under `internal`. (#1141)
- Move `go.opentelemetry.io/otel/api/correlation` package to `go.opentelemetry.io/otel/api/baggage`. (#1142)
   The `correlation.CorrelationContext` propagator has been renamed `baggage.Baggage`.  Other exported functions and types are unchanged.
- Rename `ParentOrElse` sampler to `ParentBased` and allow setting samplers depending on parent span. (#1153)
- In the `go.opentelemetry.io/otel/api/trace` package, `SpanConfigure` was renamed to `NewSpanConfig`. (#1155)
- Change `dependabot.yml` to add a `Skip Changelog` label to dependabot-sourced PRs. (#1161)
- The [configuration style guide](https://github.com/open-telemetry/opentelemetry-go/blob/master/CONTRIBUTING.md#config) has been updated to
   recommend the use of `newConfig()` instead of `configure()`. (#1163)
- The `otlp.Config` type has been unexported and changed to `otlp.config`, along with its initializer. (#1163)
- Ensure exported interface types include parameter names and update the
   Style Guide to reflect this styling rule. (#1172)
- Don't consider unset environment variable for resource detection to be an error. (#1170)
- Rename `go.opentelemetry.io/otel/api/metric.ConfigureInstrument` to `NewInstrumentConfig` and
  `go.opentelemetry.io/otel/api/metric.ConfigureMeter` to `NewMeterConfig`.
- ValueObserver instruments use LastValue aggregator by default. (#1165)
- OTLP Metric exporter supports LastValue aggregation. (#1165)
- Move the `go.opentelemetry.io/otel/api/unit` package to `go.opentelemetry.io/otel/unit`. (#1185)
- Rename `Provider` to `MeterProvider` in the `go.opentelemetry.io/otel/api/metric` package. (#1190)
- Rename `NoopProvider` to `NoopMeterProvider` in the `go.opentelemetry.io/otel/api/metric` package. (#1190)
- Rename `NewProvider` to `NewMeterProvider` in the `go.opentelemetry.io/otel/api/metric/metrictest` package. (#1190)
- Rename `Provider` to `MeterProvider` in the `go.opentelemetry.io/otel/api/metric/registry` package. (#1190)
- Rename `NewProvider` to `NewMeterProvider` in the `go.opentelemetry.io/otel/api/metri/registryc` package. (#1190)
- Rename `Provider` to `TracerProvider` in the `go.opentelemetry.io/otel/api/trace` package. (#1190)
- Rename `NoopProvider` to `NoopTracerProvider` in the `go.opentelemetry.io/otel/api/trace` package. (#1190)
- Rename `Provider` to `TracerProvider` in the `go.opentelemetry.io/otel/api/trace/tracetest` package. (#1190)
- Rename `NewProvider` to `NewTracerProvider` in the `go.opentelemetry.io/otel/api/trace/tracetest` package. (#1190)
- Rename `WrapperProvider` to `WrapperTracerProvider` in the `go.opentelemetry.io/otel/bridge/opentracing` package. (#1190)
- Rename `NewWrapperProvider` to `NewWrapperTracerProvider` in the `go.opentelemetry.io/otel/bridge/opentracing` package. (#1190)
- Rename `Provider` method of the pull controller to `MeterProvider` in the `go.opentelemetry.io/otel/sdk/metric/controller/pull` package. (#1190)
- Rename `Provider` method of the push controller to `MeterProvider` in the `go.opentelemetry.io/otel/sdk/metric/controller/push` package. (#1190)
- Rename `ProviderOptions` to `TracerProviderConfig` in the `go.opentelemetry.io/otel/sdk/trace` package. (#1190)
- Rename `ProviderOption` to `TracerProviderOption` in the `go.opentelemetry.io/otel/sdk/trace` package. (#1190)
- Rename `Provider` to `TracerProvider` in the `go.opentelemetry.io/otel/sdk/trace` package. (#1190)
- Rename `NewProvider` to `NewTracerProvider` in the `go.opentelemetry.io/otel/sdk/trace` package. (#1190)
- Renamed `SamplingDecision` values to comply with OpenTelemetry specification change. (#1192)
- Renamed Zipkin attribute names from `ot.status_code & ot.status_description` to `otel.status_code & otel.status_description`. (#1201)
- The default SDK now invokes registered `SpanProcessor`s in the order they were registered with the `TracerProvider`. (#1195)
- Add test of spans being processed by the `SpanProcessor`s in the order they were registered. (#1203)

### Removed

- Remove the B3 propagator from `go.opentelemetry.io/otel/propagators`. It is now located in the
   `go.opentelemetry.io/contrib/propagators/` module. (#1191)
- Remove the semantic convention for HTTP status text, `HTTPStatusTextKey` from package `go.opentelemetry.io/otel/semconv`. (#1194)

### Fixed

- Zipkin example no longer mentions `ParentSampler`, corrected to `ParentBased`. (#1171)
- Fix missing shutdown processor in otel-collector example. (#1186)
- Fix missing shutdown processor in basic and namedtracer examples. (#1197)

## [0.11.0] - 2020-08-24

### Added

- Support for exporting array-valued attributes via OTLP. (#992)
- `Noop` and `InMemory` `SpanBatcher` implementations to help with testing integrations. (#994)
- Support for filtering metric label sets. (#1047)
- A dimensionality-reducing metric Processor. (#1057)
- Integration tests for more OTel Collector Attribute types. (#1062)
- A new `WithSpanProcessor` `ProviderOption` is added to the `go.opentelemetry.io/otel/sdk/trace` package to create a `Provider` and automatically register the `SpanProcessor`. (#1078)

### Changed

- Rename `sdk/metric/processor/test` to `sdk/metric/processor/processortest`. (#1049)
- Rename `sdk/metric/controller/test` to `sdk/metric/controller/controllertest`. (#1049)
- Rename `api/testharness` to `api/apitest`. (#1049)
- Rename `api/trace/testtrace` to `api/trace/tracetest`. (#1049)
- Change Metric Processor to merge multiple observations. (#1024)
- The `go.opentelemetry.io/otel/bridge/opentracing` bridge package has been made into its own module.
   This removes the package dependencies of this bridge from the rest of the OpenTelemetry based project. (#1038)
- Renamed `go.opentelemetry.io/otel/api/standard` package to `go.opentelemetry.io/otel/semconv` to avoid the ambiguous and generic name `standard` and better describe the package as containing OpenTelemetry semantic conventions. (#1016)
- The environment variable used for resource detection has been changed from `OTEL_RESOURCE_LABELS` to `OTEL_RESOURCE_ATTRIBUTES` (#1042)
- Replace `WithSyncer` with `WithBatcher` in examples. (#1044)
- Replace the `google.golang.org/grpc/codes` dependency in the API with an equivalent `go.opentelemetry.io/otel/codes` package. (#1046)
- Merge the `go.opentelemetry.io/otel/api/label` and `go.opentelemetry.io/otel/api/kv` into the new `go.opentelemetry.io/otel/label` package. (#1060)
- Unify Callback Function Naming.
   Rename `*Callback` with `*Func`. (#1061)
- CI builds validate against last two versions of Go, dropping 1.13 and adding 1.15. (#1064)
- The `go.opentelemetry.io/otel/sdk/export/trace` interfaces `SpanSyncer` and `SpanBatcher` have been replaced with a specification compliant `Exporter` interface.
   This interface still supports the export of `SpanData`, but only as a slice.
   Implementation are also required now to return any error from `ExportSpans` if one occurs as well as implement a `Shutdown` method for exporter clean-up. (#1078)
- The `go.opentelemetry.io/otel/sdk/trace` `NewBatchSpanProcessor` function no longer returns an error.
   If a `nil` exporter is passed as an argument to this function, instead of it returning an error, it now returns a `BatchSpanProcessor` that handles the export of `SpanData` by not taking any action. (#1078)
- The `go.opentelemetry.io/otel/sdk/trace` `NewProvider` function to create a `Provider` no longer returns an error, instead only a `*Provider`.
   This change is related to `NewBatchSpanProcessor` not returning an error which was the only error this function would return. (#1078)

### Removed

- Duplicate, unused API sampler interface. (#999)
   Use the [`Sampler` interface](https://github.com/open-telemetry/opentelemetry-go/blob/v0.11.0/sdk/trace/sampling.go) provided by the SDK instead.
- The `grpctrace` instrumentation was moved to the `go.opentelemetry.io/contrib` repository and out of this repository.
   This move includes moving the `grpc` example to the `go.opentelemetry.io/contrib` as well. (#1027)
- The `WithSpan` method of the `Tracer` interface.
   The functionality this method provided was limited compared to what a user can provide themselves.
   It was removed with the understanding that if there is sufficient user need it can be added back based on actual user usage. (#1043)
- The `RegisterSpanProcessor` and `UnregisterSpanProcessor` functions.
   These were holdovers from an approach prior to the TracerProvider design. They were not used anymore. (#1077)
- The `oterror` package. (#1026)
- The `othttp` and `httptrace` instrumentations were moved to `go.opentelemetry.io/contrib`. (#1032)

### Fixed

- The `semconv.HTTPServerMetricAttributesFromHTTPRequest()` function no longer generates the high-cardinality `http.request.content.length` label. (#1031)
- Correct instrumentation version tag in Jaeger exporter. (#1037)
- The SDK span will now set an error event if the `End` method is called during a panic (i.e. it was deferred). (#1043)
- Move internally generated protobuf code from the `go.opentelemetry.io/otel` to the OTLP exporter to reduce dependency overhead. (#1050)
- The `otel-collector` example referenced outdated collector processors. (#1006)

## [0.10.0] - 2020-07-29

This release migrates the default OpenTelemetry SDK into its own Go module, decoupling the SDK from the API and reducing dependencies for instrumentation packages.

### Added

- The Zipkin exporter now has `NewExportPipeline` and `InstallNewPipeline` constructor functions to match the common pattern.
    These function build a new exporter with default SDK options and register the exporter with the `global` package respectively. (#944)
- Add propagator option for gRPC instrumentation. (#986)
- The `testtrace` package now tracks the `trace.SpanKind` for each span. (#987)

### Changed

- Replace the `RegisterGlobal` `Option` in the Jaeger exporter with an `InstallNewPipeline` constructor function.
   This matches the other exporter constructor patterns and will register a new exporter after building it with default configuration. (#944)
- The trace (`go.opentelemetry.io/otel/exporters/trace/stdout`) and metric (`go.opentelemetry.io/otel/exporters/metric/stdout`) `stdout` exporters are now merged into a single exporter at `go.opentelemetry.io/otel/exporters/stdout`.
   This new exporter was made into its own Go module to follow the pattern of all exporters and decouple it from the `go.opentelemetry.io/otel` module. (#956, #963)
- Move the `go.opentelemetry.io/otel/exporters/test` test package to `go.opentelemetry.io/otel/sdk/export/metric/metrictest`. (#962)
- The `go.opentelemetry.io/otel/api/kv/value` package was merged into the parent `go.opentelemetry.io/otel/api/kv` package. (#968)
  - `value.Bool` was replaced with `kv.BoolValue`.
  - `value.Int64` was replaced with `kv.Int64Value`.
  - `value.Uint64` was replaced with `kv.Uint64Value`.
  - `value.Float64` was replaced with `kv.Float64Value`.
  - `value.Int32` was replaced with `kv.Int32Value`.
  - `value.Uint32` was replaced with `kv.Uint32Value`.
  - `value.Float32` was replaced with `kv.Float32Value`.
  - `value.String` was replaced with `kv.StringValue`.
  - `value.Int` was replaced with `kv.IntValue`.
  - `value.Uint` was replaced with `kv.UintValue`.
  - `value.Array` was replaced with `kv.ArrayValue`.
- Rename `Infer` to `Any` in the `go.opentelemetry.io/otel/api/kv` package. (#972)
- Change `othttp` to use the `httpsnoop` package to wrap the `ResponseWriter` so that optional interfaces (`http.Hijacker`, `http.Flusher`, etc.) that are implemented by the original `ResponseWriter`are also implemented by the wrapped `ResponseWriter`. (#979)
- Rename `go.opentelemetry.io/otel/sdk/metric/aggregator/test` package to `go.opentelemetry.io/otel/sdk/metric/aggregator/aggregatortest`. (#980)
- Make the SDK into its own Go module called `go.opentelemetry.io/otel/sdk`. (#985)
- Changed the default trace `Sampler` from `AlwaysOn` to `ParentOrElse(AlwaysOn)`. (#989)

### Removed

- The `IndexedAttribute` function from the `go.opentelemetry.io/otel/api/label` package was removed in favor of `IndexedLabel` which it was synonymous with. (#970)

### Fixed

- Bump github.com/golangci/golangci-lint from 1.28.3 to 1.29.0 in /tools. (#953)
- Bump github.com/google/go-cmp from 0.5.0 to 0.5.1. (#957)
- Use `global.Handle` for span export errors in the OTLP exporter. (#946)
- Correct Go language formatting in the README documentation. (#961)
- Remove default SDK dependencies from the `go.opentelemetry.io/otel/api` package. (#977)
- Remove default SDK dependencies from the `go.opentelemetry.io/otel/instrumentation` package. (#983)
- Move documented examples for `go.opentelemetry.io/otel/instrumentation/grpctrace` interceptors into Go example tests. (#984)

## [0.9.0] - 2020-07-20

### Added

- A new Resource Detector interface is included to allow resources to be automatically detected and included. (#939)
- A Detector to automatically detect resources from an environment variable. (#939)
- Github action to generate protobuf Go bindings locally in `internal/opentelemetry-proto-gen`. (#938)
- OTLP .proto files from `open-telemetry/opentelemetry-proto` imported as a git submodule under `internal/opentelemetry-proto`.
   References to `github.com/open-telemetry/opentelemetry-proto` changed to `go.opentelemetry.io/otel/internal/opentelemetry-proto-gen`. (#942)

### Changed

- Non-nil value `struct`s for key-value pairs will be marshalled using JSON rather than `Sprintf`. (#948)

### Removed

- Removed dependency on `github.com/open-telemetry/opentelemetry-collector`. (#943)

## [0.8.0] - 2020-07-09

### Added

- The `B3Encoding` type to represent the B3 encoding(s) the B3 propagator can inject.
   A value for HTTP supported encodings (Multiple Header: `MultipleHeader`, Single Header: `SingleHeader`) are included. (#882)
- The `FlagsDeferred` trace flag to indicate if the trace sampling decision has been deferred. (#882)
- The `FlagsDebug` trace flag to indicate if the trace is a debug trace. (#882)
- Add `peer.service` semantic attribute. (#898)
- Add database-specific semantic attributes. (#899)
- Add semantic convention for `faas.coldstart` and `container.id`. (#909)
- Add http content size semantic conventions. (#905)
- Include `http.request_content_length` in HTTP request basic attributes. (#905)
- Add semantic conventions for operating system process resource attribute keys. (#919)
- The Jaeger exporter now has a `WithBatchMaxCount` option to specify the maximum number of spans sent in a batch. (#931)

### Changed

- Update `CONTRIBUTING.md` to ask for updates to `CHANGELOG.md` with each pull request. (#879)
- Use lowercase header names for B3 Multiple Headers. (#881)
- The B3 propagator `SingleHeader` field has been replaced with `InjectEncoding`.
   This new field can be set to combinations of the `B3Encoding` bitmasks and will inject trace information in these encodings.
   If no encoding is set, the propagator will default to `MultipleHeader` encoding. (#882)
- The B3 propagator now extracts from either HTTP encoding of B3 (Single Header or Multiple Header) based on what is contained in the header.
   Preference is given to Single Header encoding with Multiple Header being the fallback if Single Header is not found or is invalid.
   This behavior change is made to dynamically support all correctly encoded traces received instead of having to guess the expected encoding prior to receiving. (#882)
- Extend semantic conventions for RPC. (#900)
- To match constant naming conventions in the `api/standard` package, the `FaaS*` key names are appended with a suffix of `Key`. (#920)
  - `"api/standard".FaaSName` -> `FaaSNameKey`
  - `"api/standard".FaaSID` -> `FaaSIDKey`
  - `"api/standard".FaaSVersion` -> `FaaSVersionKey`
  - `"api/standard".FaaSInstance` -> `FaaSInstanceKey`

### Removed

- The `FlagsUnused` trace flag is removed.
   The purpose of this flag was to act as the inverse of `FlagsSampled`, the inverse of `FlagsSampled` is used instead. (#882)
- The B3 header constants (`B3SingleHeader`, `B3DebugFlagHeader`, `B3TraceIDHeader`, `B3SpanIDHeader`, `B3SampledHeader`, `B3ParentSpanIDHeader`) are removed.
   If B3 header keys are needed [the authoritative OpenZipkin package constants](https://pkg.go.dev/github.com/openzipkin/zipkin-go@v0.2.2/propagation/b3?tab=doc#pkg-constants) should be used instead. (#882)

### Fixed

- The B3 Single Header name is now correctly `b3` instead of the previous `X-B3`. (#881)
- The B3 propagator now correctly supports sampling only values (`b3: 0`, `b3: 1`, or `b3: d`) for a Single B3 Header. (#882)
- The B3 propagator now propagates the debug flag.
   This removes the behavior of changing the debug flag into a set sampling bit.
   Instead, this now follow the B3 specification and omits the `X-B3-Sampling` header. (#882)
- The B3 propagator now tracks "unset" sampling state (meaning "defer the decision") and does not set the `X-B3-Sampling` header when injecting. (#882)
- Bump github.com/itchyny/gojq from 0.10.3 to 0.10.4 in /tools. (#883)
- Bump github.com/opentracing/opentracing-go from v1.1.1-0.20190913142402-a7454ce5950e to v1.2.0. (#885)
- The tracing time conversion for OTLP spans is now correctly set to `UnixNano`. (#896)
- Ensure span status is not set to `Unknown` when no HTTP status code is provided as it is assumed to be `200 OK`. (#908)
- Ensure `httptrace.clientTracer` closes `http.headers` span. (#912)
- Prometheus exporter will not apply stale updates or forget inactive metrics. (#903)
- Add test for api.standard `HTTPClientAttributesFromHTTPRequest`. (#905)
- Bump github.com/golangci/golangci-lint from 1.27.0 to 1.28.1 in /tools. (#901, #913)
- Update otel-colector example to use the v0.5.0 collector. (#915)
- The `grpctrace` instrumentation uses a span name conforming to the OpenTelemetry semantic conventions (does not contain a leading slash (`/`)). (#922)
- The `grpctrace` instrumentation includes an `rpc.method` attribute now set to the gRPC method name. (#900, #922)
- The `grpctrace` instrumentation `rpc.service` attribute now contains the package name if one exists.
   This is in accordance with OpenTelemetry semantic conventions. (#922)
- Correlation Context extractor will no longer insert an empty map into the returned context when no valid values are extracted. (#923)
- Bump google.golang.org/api from 0.28.0 to 0.29.0 in /exporters/trace/jaeger. (#925)
- Bump github.com/itchyny/gojq from 0.10.4 to 0.11.0 in /tools. (#926)
- Bump github.com/golangci/golangci-lint from 1.28.1 to 1.28.2 in /tools. (#930)

## [0.7.0] - 2020-06-26

This release implements the v0.5.0 version of the OpenTelemetry specification.

### Added

- The othttp instrumentation now includes default metrics. (#861)
- This CHANGELOG file to track all changes in the project going forward.
- Support for array type attributes. (#798)
- Apply transitive dependabot go.mod dependency updates as part of a new automatic Github workflow. (#844)
- Timestamps are now passed to exporters for each export. (#835)
- Add new `Accumulation` type to metric SDK to transport telemetry from `Accumulator`s to `Processor`s.
   This replaces the prior `Record` `struct` use for this purpose. (#835)
- New dependabot integration to automate package upgrades. (#814)
- `Meter` and `Tracer` implementations accept instrumentation version version as an optional argument.
   This instrumentation version is passed on to exporters. (#811) (#805) (#802)
- The OTLP exporter includes the instrumentation version in telemetry it exports. (#811)
- Environment variables for Jaeger exporter are supported. (#796)
- New `aggregation.Kind` in the export metric API. (#808)
- New example that uses OTLP and the collector. (#790)
- Handle errors in the span `SetName` during span initialization. (#791)
- Default service config to enable retries for retry-able failed requests in the OTLP exporter and an option to override this default. (#777)
- New `go.opentelemetry.io/otel/api/oterror` package to uniformly support error handling and definitions for the project. (#778)
- New `global` default implementation of the `go.opentelemetry.io/otel/api/oterror.Handler` interface to be used to handle errors prior to an user defined `Handler`.
   There is also functionality for the user to register their `Handler` as well as a convenience function `Handle` to handle an error with this global `Handler`(#778)
- Options to specify propagators for httptrace and grpctrace instrumentation. (#784)
- The required `application/json` header for the Zipkin exporter is included in all exports. (#774)
- Integrate HTTP semantics helpers from the contrib repository into the `api/standard` package. #769

### Changed

- Rename `Integrator` to `Processor` in the metric SDK. (#863)
- Rename `AggregationSelector` to `AggregatorSelector`. (#859)
- Rename `SynchronizedCopy` to `SynchronizedMove`. (#858)
- Rename `simple` integrator to `basic` integrator. (#857)
- Merge otlp collector examples. (#841)
- Change the metric SDK to support cumulative, delta, and pass-through exporters directly.
   With these changes, cumulative and delta specific exporters are able to request the correct kind of aggregation from the SDK. (#840)
- The `Aggregator.Checkpoint` API is renamed to `SynchronizedCopy` and adds an argument, a different `Aggregator` into which the copy is stored. (#812)
- The `export.Aggregator` contract is that `Update()` and `SynchronizedCopy()` are synchronized with each other.
   All the aggregation interfaces (`Sum`, `LastValue`, ...) are not meant to be synchronized, as the caller is expected to synchronize aggregators at a higher level after the `Accumulator`.
   Some of the `Aggregators` used unnecessary locking and that has been cleaned up. (#812)
- Use of `metric.Number` was replaced by `int64` now that we use `sync.Mutex` in the `MinMaxSumCount` and `Histogram` `Aggregators`. (#812)
- Replace `AlwaysParentSample` with `ParentSample(fallback)` to match the OpenTelemetry v0.5.0 specification. (#810)
- Rename `sdk/export/metric/aggregator` to `sdk/export/metric/aggregation`. #808
- Send configured headers with every request in the OTLP exporter, instead of just on connection creation. (#806)
- Update error handling for any one off error handlers, replacing, instead, with the `global.Handle` function. (#791)
- Rename `plugin` directory to `instrumentation` to match the OpenTelemetry specification. (#779)
- Makes the argument order to Histogram and DDSketch `New()` consistent. (#781)

### Removed

- `Uint64NumberKind` and related functions from the API. (#864)
- Context arguments from `Aggregator.Checkpoint` and `Integrator.Process` as they were unused. (#803)
- `SpanID` is no longer included in parameters for sampling decision to match the OpenTelemetry specification. (#775)

### Fixed

- Upgrade OTLP exporter to opentelemetry-proto matching the opentelemetry-collector v0.4.0 release. (#866)
- Allow changes to `go.sum` and `go.mod` when running dependabot tidy-up. (#871)
- Bump github.com/stretchr/testify from 1.4.0 to 1.6.1. (#824)
- Bump github.com/prometheus/client_golang from 1.7.0 to 1.7.1 in /exporters/metric/prometheus. (#867)
- Bump google.golang.org/grpc from 1.29.1 to 1.30.0 in /exporters/trace/jaeger. (#853)
- Bump google.golang.org/grpc from 1.29.1 to 1.30.0 in /exporters/trace/zipkin. (#854)
- Bumps github.com/golang/protobuf from 1.3.2 to 1.4.2 (#848)
- Bump github.com/stretchr/testify from 1.4.0 to 1.6.1 in /exporters/otlp (#817)
- Bump github.com/golangci/golangci-lint from 1.25.1 to 1.27.0 in /tools (#828)
- Bump github.com/prometheus/client_golang from 1.5.0 to 1.7.0 in /exporters/metric/prometheus (#838)
- Bump github.com/stretchr/testify from 1.4.0 to 1.6.1 in /exporters/trace/jaeger (#829)
- Bump github.com/benbjohnson/clock from 1.0.0 to 1.0.3 (#815)
- Bump github.com/stretchr/testify from 1.4.0 to 1.6.1 in /exporters/trace/zipkin (#823)
- Bump github.com/itchyny/gojq from 0.10.1 to 0.10.3 in /tools (#830)
- Bump github.com/stretchr/testify from 1.4.0 to 1.6.1 in /exporters/metric/prometheus (#822)
- Bump google.golang.org/grpc from 1.27.1 to 1.29.1 in /exporters/trace/zipkin (#820)
- Bump google.golang.org/grpc from 1.27.1 to 1.29.1 in /exporters/trace/jaeger (#831)
- Bump github.com/google/go-cmp from 0.4.0 to 0.5.0 (#836)
- Bump github.com/google/go-cmp from 0.4.0 to 0.5.0 in /exporters/trace/jaeger (#837)
- Bump github.com/google/go-cmp from 0.4.0 to 0.5.0 in /exporters/otlp (#839)
- Bump google.golang.org/api from 0.20.0 to 0.28.0 in /exporters/trace/jaeger (#843)
- Set span status from HTTP status code in the othttp instrumentation. (#832)
- Fixed typo in push controller comment. (#834)
- The `Aggregator` testing has been updated and cleaned. (#812)
- `metric.Number(0)` expressions are replaced by `0` where possible. (#812)
- Fixed `global` `handler_test.go` test failure. #804
- Fixed `BatchSpanProcessor.Shutdown` to wait until all spans are processed. (#766)
- Fixed OTLP example's accidental early close of exporter. (#807)
- Ensure zipkin exporter reads and closes response body. (#788)
- Update instrumentation to use `api/standard` keys instead of custom keys. (#782)
- Clean up tools and RELEASING documentation. (#762)

## [0.6.0] - 2020-05-21

### Added

- Support for `Resource`s in the prometheus exporter. (#757)
- New pull controller. (#751)
- New `UpDownSumObserver` instrument. (#750)
- OpenTelemetry collector demo. (#711)
- New `SumObserver` instrument. (#747)
- New `UpDownCounter` instrument. (#745)
- New timeout `Option` and configuration function `WithTimeout` to the push controller. (#742)
- New `api/standards` package to implement semantic conventions and standard key-value generation. (#731)

### Changed

- Rename `Register*` functions in the metric API to `New*` for all `Observer` instruments. (#761)
- Use `[]float64` for histogram boundaries, not `[]metric.Number`. (#758)
- Change OTLP example to use exporter as a trace `Syncer` instead of as an unneeded `Batcher`. (#756)
- Replace `WithResourceAttributes()` with `WithResource()` in the trace SDK. (#754)
- The prometheus exporter now uses the new pull controller. (#751)
- Rename `ScheduleDelayMillis` to `BatchTimeout` in the trace `BatchSpanProcessor`.(#752)
- Support use of synchronous instruments in asynchronous callbacks (#725)
- Move `Resource` from the `Export` method parameter into the metric export `Record`. (#739)
- Rename `Observer` instrument to `ValueObserver`. (#734)
- The push controller now has a method (`Provider()`) to return a `metric.Provider` instead of the old `Meter` method that acted as a `metric.Provider`. (#738)
- Replace `Measure` instrument by `ValueRecorder` instrument. (#732)
- Rename correlation context header from `"Correlation-Context"` to `"otcorrelations"` to match the OpenTelemetry specification. 727)

### Fixed

- Ensure gRPC `ClientStream` override methods do not panic in grpctrace package. (#755)
- Disable parts of `BatchSpanProcessor` test until a fix is found. (#743)
- Fix `string` case in `kv` `Infer` function. (#746)
- Fix panic in grpctrace client interceptors. (#740)
- Refactor the `api/metrics` push controller and add `CheckpointSet` synchronization. (#737)
- Rewrite span batch process queue batching logic. (#719)
- Remove the push controller named Meter map. (#738)
- Fix Histogram aggregator initial state (fix #735). (#736)
- Ensure golang alpine image is running `golang-1.14` for examples. (#733)
- Added test for grpctrace `UnaryInterceptorClient`. (#695)
- Rearrange `api/metric` code layout. (#724)

## [0.5.0] - 2020-05-13

### Added

- Batch `Observer` callback support. (#717)
- Alias `api` types to root package of project. (#696)
- Create basic `othttp.Transport` for simple client instrumentation. (#678)
- `SetAttribute(string, interface{})` to the trace API. (#674)
- Jaeger exporter option that allows user to specify custom http client. (#671)
- `Stringer` and `Infer` methods to `key`s. (#662)

### Changed

- Rename `NewKey` in the `kv` package to just `Key`. (#721)
- Move `core` and `key` to `kv` package. (#720)
- Make the metric API `Meter` a `struct` so the abstract `MeterImpl` can be passed and simplify implementation. (#709)
- Rename SDK `Batcher` to `Integrator` to match draft OpenTelemetry SDK specification. (#710)
- Rename SDK `Ungrouped` integrator to `simple.Integrator` to match draft OpenTelemetry SDK specification. (#710)
- Rename SDK `SDK` `struct` to `Accumulator` to match draft OpenTelemetry SDK specification. (#710)
- Move `Number` from `core` to `api/metric` package. (#706)
- Move `SpanContext` from `core` to `trace` package. (#692)
- Change traceparent header from `Traceparent` to `traceparent` to implement the W3C specification. (#681)

### Fixed

- Update tooling to run generators in all submodules. (#705)
- gRPC interceptor regexp to match methods without a service name. (#683)
- Use a `const` for padding 64-bit B3 trace IDs. (#701)
- Update `mockZipkin` listen address from `:0` to `127.0.0.1:0`. (#700)
- Left-pad 64-bit B3 trace IDs with zero. (#698)
- Propagate at least the first W3C tracestate header. (#694)
- Remove internal `StateLocker` implementation. (#688)
- Increase instance size CI system uses. (#690)
- Add a `key` benchmark and use reflection in `key.Infer()`. (#679)
- Fix internal `global` test by using `global.Meter` with `RecordBatch()`. (#680)
- Reimplement histogram using mutex instead of `StateLocker`. (#669)
- Switch `MinMaxSumCount` to a mutex lock implementation instead of `StateLocker`. (#667)
- Update documentation to not include any references to `WithKeys`. (#672)
- Correct misspelling. (#668)
- Fix clobbering of the span context if extraction fails. (#656)
- Bump `golangci-lint` and work around the corrupting bug. (#666) (#670)

## [0.4.3] - 2020-04-24

### Added

- `Dockerfile` and `docker-compose.yml` to run example code. (#635)
- New `grpctrace` package that provides gRPC client and server interceptors for both unary and stream connections. (#621)
- New `api/label` package, providing common label set implementation. (#651)
- Support for JSON marshaling of `Resources`. (#654)
- `TraceID` and `SpanID` implementations for `Stringer` interface. (#642)
- `RemoteAddrKey` in the othttp plugin to include the HTTP client address in top-level spans. (#627)
- `WithSpanFormatter` option to the othttp plugin. (#617)
- Updated README to include section for compatible libraries and include reference to the contrib repository. (#612)
- The prometheus exporter now supports exporting histograms. (#601)
- A `String` method to the `Resource` to return a hashable identifier for a now unique resource. (#613)
- An `Iter` method to the `Resource` to return an array `AttributeIterator`. (#613)
- An `Equal` method to the `Resource` test the equivalence of resources. (#613)
- An iterable structure (`AttributeIterator`) for `Resource` attributes.

### Changed

- zipkin export's `NewExporter` now requires a `serviceName` argument to ensure this needed values is provided. (#644)
- Pass `Resources` through the metrics export pipeline. (#659)

### Removed

- `WithKeys` option from the metric API. (#639)

### Fixed

- Use the `label.Set.Equivalent` value instead of an encoding in the batcher. (#658)
- Correct typo `trace.Exporter` to `trace.SpanSyncer` in comments. (#653)
- Use type names for return values in jaeger exporter. (#648)
- Increase the visibility of the `api/key` package by updating comments and fixing usages locally. (#650)
- `Checkpoint` only after `Update`; Keep records in the `sync.Map` longer. (#647)
- Do not cache `reflect.ValueOf()` in metric Labels. (#649)
- Batch metrics exported from the OTLP exporter based on `Resource` and labels. (#626)
- Add error wrapping to the prometheus exporter. (#631)
- Update the OTLP exporter batching of traces to use a unique `string` representation of an associated `Resource` as the batching key. (#623)
- Update OTLP `SpanData` transform to only include the `ParentSpanID` if one exists. (#614)
- Update `Resource` internal representation to uniquely and reliably identify resources. (#613)
- Check return value from `CheckpointSet.ForEach` in prometheus exporter. (#622)
- Ensure spans created by httptrace client tracer reflect operation structure. (#618)
- Create a new recorder rather than reuse when multiple observations in same epoch for asynchronous instruments. #610
- The default port the OTLP exporter uses to connect to the OpenTelemetry collector is updated to match the one the collector listens on by default. (#611)


## [0.4.2] - 2020-03-31

### Fixed

- Fix `pre_release.sh` to update version in `sdk/opentelemetry.go`. (#607)
- Fix time conversion from internal to OTLP in OTLP exporter. (#606)

## [0.4.1] - 2020-03-31

### Fixed

- Update `tag.sh` to create signed tags. (#604)

## [0.4.0] - 2020-03-30

### Added

- New API package `api/metric/registry` that exposes a `MeterImpl` wrapper for use by SDKs to generate unique instruments. (#580)
- Script to verify examples after a new release. (#579)

### Removed

- The dogstatsd exporter due to lack of support.
   This additionally removes support for statsd. (#591)
- `LabelSet` from the metric API.
   This is replaced by a `[]core.KeyValue` slice. (#595)
- `Labels` from the metric API's `Meter` interface. (#595)

### Changed

- The metric `export.Labels` became an interface which the SDK implements and the `export` package provides a simple, immutable implementation of this interface intended for testing purposes. (#574)
- Renamed `internal/metric.Meter` to `MeterImpl`. (#580)
- Renamed `api/global/internal.obsImpl` to `asyncImpl`. (#580)

### Fixed

- Corrected missing return in mock span. (#582)
- Update License header for all source files to match CNCF guidelines and include a test to ensure it is present. (#586) (#596)
- Update to v0.3.0 of the OTLP in the OTLP exporter. (#588)
- Update pre-release script to be compatible between GNU and BSD based systems. (#592)
- Add a `RecordBatch` benchmark. (#594)
- Moved span transforms of the OTLP exporter to the internal package. (#593)
- Build both go-1.13 and go-1.14 in circleci to test for all supported versions of Go. (#569)
- Removed unneeded allocation on empty labels in OLTP exporter. (#597)
- Update `BatchedSpanProcessor` to process the queue until no data but respect max batch size. (#599)
- Update project documentation godoc.org links to pkg.go.dev. (#602)

## [0.3.0] - 2020-03-21

This is a first official beta release, which provides almost fully complete metrics, tracing, and context propagation functionality.
There is still a possibility of breaking changes.

### Added

- Add `Observer` metric instrument. (#474)
- Add global `Propagators` functionality to enable deferred initialization for propagators registered before the first Meter SDK is installed. (#494)
- Simplified export setup pipeline for the jaeger exporter to match other exporters. (#459)
- The zipkin trace exporter. (#495)
- The OTLP exporter to export metric and trace telemetry to the OpenTelemetry collector. (#497) (#544) (#545)
- The `StatusMessage` field was add to the trace `Span`. (#524)
- Context propagation in OpenTracing bridge in terms of OpenTelemetry context propagation. (#525)
- The `Resource` type was added to the SDK. (#528)
- The global API now supports a `Tracer` and `Meter` function as shortcuts to getting a global `*Provider` and calling these methods directly. (#538)
- The metric API now defines a generic `MeterImpl` interface to support general purpose `Meter` construction.
   Additionally, `SyncImpl` and `AsyncImpl` are added to support general purpose instrument construction. (#560)
- A metric `Kind` is added to represent the `MeasureKind`, `ObserverKind`, and `CounterKind`. (#560)
- Scripts to better automate the release process. (#576)

### Changed

- Default to to use `AlwaysSampler` instead of `ProbabilitySampler` to match OpenTelemetry specification. (#506)
- Renamed `AlwaysSampleSampler` to `AlwaysOnSampler` in the trace API. (#511)
- Renamed `NeverSampleSampler` to `AlwaysOffSampler` in the trace API. (#511)
- The `Status` field of the `Span` was changed to `StatusCode` to disambiguate with the added `StatusMessage`. (#524)
- Updated the trace `Sampler` interface conform to the OpenTelemetry specification. (#531)
- Rename metric API `Options` to `Config`. (#541)
- Rename metric `Counter` aggregator to be `Sum`. (#541)
- Unify metric options into `Option` from instrument specific options. (#541)
- The trace API's `TraceProvider` now support `Resource`s. (#545)
- Correct error in zipkin module name. (#548)
- The jaeger trace exporter now supports `Resource`s. (#551)
- Metric SDK now supports `Resource`s.
   The `WithResource` option was added to configure a `Resource` on creation and the `Resource` method was added to the metric `Descriptor` to return the associated `Resource`. (#552)
- Replace `ErrNoLastValue` and `ErrEmptyDataSet` by `ErrNoData` in the metric SDK. (#557)
- The stdout trace exporter now supports `Resource`s. (#558)
- The metric `Descriptor` is now included at the API instead of the SDK. (#560)
- Replace `Ordered` with an iterator in `export.Labels`. (#567)

### Removed

- The vendor specific Stackdriver. It is now hosted on 3rd party vendor infrastructure. (#452)
- The `Unregister` method for metric observers as it is not in the OpenTelemetry specification. (#560)
- `GetDescriptor` from the metric SDK. (#575)
- The `Gauge` instrument from the metric API. (#537)

### Fixed

- Make histogram aggregator checkpoint consistent. (#438)
- Update README with import instructions and how to build and test. (#505)
- The default label encoding was updated to be unique. (#508)
- Use `NewRoot` in the othttp plugin for public endpoints. (#513)
- Fix data race in `BatchedSpanProcessor`. (#518)
- Skip test-386 for Mac OS 10.15.x (Catalina and upwards). #521
- Use a variable-size array to represent ordered labels in maps. (#523)
- Update the OTLP protobuf and update changed import path. (#532)
- Use `StateLocker` implementation in `MinMaxSumCount`. (#546)
- Eliminate goroutine leak in histogram stress test. (#547)
- Update OTLP exporter with latest protobuf. (#550)
- Add filters to the othttp plugin. (#556)
- Provide an implementation of the `Header*` filters that do not depend on Go 1.14. (#565)
- Encode labels once during checkpoint.
   The checkpoint function is executed in a single thread so we can do the encoding lazily before passing the encoded version of labels to the exporter.
   This is a cheap and quick way to avoid encoding the labels on every collection interval. (#572)
- Run coverage over all packages in `COVERAGE_MOD_DIR`. (#573)

## [0.2.3] - 2020-03-04

### Added

- `RecordError` method on `Span`s in the trace API to Simplify adding error events to spans. (#473)
- Configurable push frequency for exporters setup pipeline. (#504)

### Changed

- Rename the `exporter` directory to `exporters`.
   The `go.opentelemetry.io/otel/exporter/trace/jaeger` package was mistakenly released with a `v1.0.0` tag instead of `v0.1.0`.
   This resulted in all subsequent releases not becoming the default latest.
   A consequence of this was that all `go get`s pulled in the incompatible `v0.1.0` release of that package when pulling in more recent packages from other otel packages.
   Renaming the `exporter` directory to `exporters` fixes this issue by renaming the package and therefore clearing any existing dependency tags.
   Consequentially, this action also renames *all* exporter packages. (#502)

### Removed

- The `CorrelationContextHeader` constant in the `correlation` package is no longer exported. (#503)

## [0.2.2] - 2020-02-27

### Added

- `HTTPSupplier` interface in the propagation API to specify methods to retrieve and store a single value for a key to be associated with a carrier. (#467)
- `HTTPExtractor` interface in the propagation API to extract information from an `HTTPSupplier` into a context. (#467)
- `HTTPInjector` interface in the propagation API to inject information into an `HTTPSupplier.` (#467)
- `Config` and configuring `Option` to the propagator API. (#467)
- `Propagators` interface in the propagation API to contain the set of injectors and extractors for all supported carrier formats. (#467)
- `HTTPPropagator` interface in the propagation API to inject and extract from an `HTTPSupplier.` (#467)
- `WithInjectors` and `WithExtractors` functions to the propagator API to configure injectors and extractors to use. (#467)
- `ExtractHTTP` and `InjectHTTP` functions to apply configured HTTP extractors and injectors to a passed context. (#467)
- Histogram aggregator. (#433)
- `DefaultPropagator` function and have it return `trace.TraceContext` as the default context propagator. (#456)
- `AlwaysParentSample` sampler to the trace API. (#455)
- `WithNewRoot` option function to the trace API to specify the created span should be considered a root span. (#451)


### Changed

- Renamed `WithMap` to `ContextWithMap` in the correlation package. (#481)
- Renamed `FromContext` to `MapFromContext` in the correlation package. (#481)
- Move correlation context propagation to correlation package. (#479)
- Do not default to putting remote span context into links. (#480)
- Propagators extrac
- `Tracer.WithSpan` updated to accept `StartOptions`. (#472)
- Renamed `MetricKind` to `Kind` to not stutter in the type usage. (#432)
- Renamed the `export` package to `metric` to match directory structure. (#432)
- Rename the `api/distributedcontext` package to `api/correlation`. (#444)
- Rename the `api/propagators` package to `api/propagation`. (#444)
- Move the propagators from the `propagators` package into the `trace` API package. (#444)
- Update `Float64Gauge`, `Int64Gauge`, `Float64Counter`, `Int64Counter`, `Float64Measure`, and `Int64Measure` metric methods to use value receivers instead of pointers. (#462)
- Moved all dependencies of tools package to a tools directory. (#466)

### Removed

- Binary propagators. (#467)
- NOOP propagator. (#467)

### Fixed

- Upgraded `github.com/golangci/golangci-lint` from `v1.21.0` to `v1.23.6` in `tools/`. (#492)
- Fix a possible nil-dereference crash (#478)
- Correct comments for `InstallNewPipeline` in the stdout exporter. (#483)
- Correct comments for `InstallNewPipeline` in the dogstatsd exporter. (#484)
- Correct comments for `InstallNewPipeline` in the prometheus exporter. (#482)
- Initialize `onError` based on `Config` in prometheus exporter. (#486)
- Correct module name in prometheus exporter README. (#475)
- Removed tracer name prefix from span names. (#430)
- Fix `aggregator_test.go` import package comment. (#431)
- Improved detail in stdout exporter. (#436)
- Fix a dependency issue (generate target should depend on stringer, not lint target) in Makefile. (#442)
- Reorders the Makefile targets within `precommit` target so we generate files and build the code before doing linting, so we can get much nicer errors about syntax errors from the compiler. (#442)
- Reword function documentation in gRPC plugin. (#446)
- Send the `span.kind` tag to Jaeger from the jaeger exporter. (#441)
- Fix `metadataSupplier` in the jaeger exporter to overwrite the header if existing instead of appending to it. (#441)
- Upgraded to Go 1.13 in CI. (#465)
- Correct opentelemetry.io URL in trace SDK documentation. (#464)
- Refactored reference counting logic in SDK determination of stale records. (#468)
- Add call to `runtime.Gosched` in instrument `acquireHandle` logic to not block the collector. (#469)

## [0.2.1.1] - 2020-01-13

### Fixed

- Use stateful batcher on Prometheus exporter fixing regresion introduced in #395. (#428)

## [0.2.1] - 2020-01-08

### Added

- Global meter forwarding implementation.
   This enables deferred initialization for metric instruments registered before the first Meter SDK is installed. (#392)
- Global trace forwarding implementation.
   This enables deferred initialization for tracers registered before the first Trace SDK is installed. (#406)
- Standardize export pipeline creation in all exporters. (#395)
- A testing, organization, and comments for 64-bit field alignment. (#418)
- Script to tag all modules in the project. (#414)

### Changed

- Renamed `propagation` package to `propagators`. (#362)
- Renamed `B3Propagator` propagator to `B3`. (#362)
- Renamed `TextFormatPropagator` propagator to `TextFormat`. (#362)
- Renamed `BinaryPropagator` propagator to `Binary`. (#362)
- Renamed `BinaryFormatPropagator` propagator to `BinaryFormat`. (#362)
- Renamed `NoopTextFormatPropagator` propagator to `NoopTextFormat`. (#362)
- Renamed `TraceContextPropagator` propagator to `TraceContext`. (#362)
- Renamed `SpanOption` to `StartOption` in the trace API. (#369)
- Renamed `StartOptions` to `StartConfig` in the trace API. (#369)
- Renamed `EndOptions` to `EndConfig` in the trace API. (#369)
- `Number` now has a pointer receiver for its methods. (#375)
- Renamed `CurrentSpan` to `SpanFromContext` in the trace API. (#379)
- Renamed `SetCurrentSpan` to `ContextWithSpan` in the trace API. (#379)
- Renamed `Message` in Event to `Name` in the trace API. (#389)
- Prometheus exporter no longer aggregates metrics, instead it only exports them. (#385)
- Renamed `HandleImpl` to `BoundInstrumentImpl` in the metric API. (#400)
- Renamed `Float64CounterHandle` to `Float64CounterBoundInstrument` in the metric API. (#400)
- Renamed `Int64CounterHandle` to `Int64CounterBoundInstrument` in the metric API. (#400)
- Renamed `Float64GaugeHandle` to `Float64GaugeBoundInstrument` in the metric API. (#400)
- Renamed `Int64GaugeHandle` to `Int64GaugeBoundInstrument` in the metric API. (#400)
- Renamed `Float64MeasureHandle` to `Float64MeasureBoundInstrument` in the metric API. (#400)
- Renamed `Int64MeasureHandle` to `Int64MeasureBoundInstrument` in the metric API. (#400)
- Renamed `Release` method for bound instruments in the metric API to `Unbind`. (#400)
- Renamed `AcquireHandle` method for bound instruments in the metric API to `Bind`. (#400)
- Renamed the `File` option in the stdout exporter to `Writer`. (#404)
- Renamed all `Options` to `Config` for all metric exports where this wasn't already the case.

### Fixed

- Aggregator import path corrected. (#421)
- Correct links in README. (#368)
- The README was updated to match latest code changes in its examples. (#374)
- Don't capitalize error statements. (#375)
- Fix ignored errors. (#375)
- Fix ambiguous variable naming. (#375)
- Removed unnecessary type casting. (#375)
- Use named parameters. (#375)
- Updated release schedule. (#378)
- Correct http-stackdriver example module name. (#394)
- Removed the `http.request` span in `httptrace` package. (#397)
- Add comments in the metrics SDK (#399)
- Initialize checkpoint when creating ddsketch aggregator to prevent panic when merging into a empty one. (#402) (#403)
- Add documentation of compatible exporters in the README. (#405)
- Typo fix. (#408)
- Simplify span check logic in SDK tracer implementation. (#419)

## [0.2.0] - 2019-12-03

### Added

- Unary gRPC tracing example. (#351)
- Prometheus exporter. (#334)
- Dogstatsd metrics exporter. (#326)

### Changed

- Rename `MaxSumCount` aggregation to `MinMaxSumCount` and add the `Min` interface for this aggregation. (#352)
- Rename `GetMeter` to `Meter`. (#357)
- Rename `HTTPTraceContextPropagator` to `TraceContextPropagator`. (#355)
- Rename `HTTPB3Propagator` to `B3Propagator`. (#355)
- Rename `HTTPTraceContextPropagator` to `TraceContextPropagator`. (#355)
- Move `/global` package to `/api/global`. (#356)
- Rename `GetTracer` to `Tracer`. (#347)

### Removed

- `SetAttribute` from the `Span` interface in the trace API. (#361)
- `AddLink` from the `Span` interface in the trace API. (#349)
- `Link` from the `Span` interface in the trace API. (#349)

### Fixed

- Exclude example directories from coverage report. (#365)
- Lint make target now implements automatic fixes with `golangci-lint` before a second run to report the remaining issues. (#360)
- Drop `GO111MODULE` environment variable in Makefile as Go 1.13 is the project specified minimum version and this is environment variable is not needed for that version of Go. (#359)
- Run the race checker for all test. (#354)
- Redundant commands in the Makefile are removed. (#354)
- Split the `generate` and `lint` targets of the Makefile. (#354)
- Renames `circle-ci` target to more generic `ci` in Makefile. (#354)
- Add example Prometheus binary to gitignore. (#358)
- Support negative numbers with the `MaxSumCount`. (#335)
- Resolve race conditions in `push_test.go` identified in #339. (#340)
- Use `/usr/bin/env bash` as a shebang in scripts rather than `/bin/bash`. (#336)
- Trace benchmark now tests both `AlwaysSample` and `NeverSample`.
   Previously it was testing `AlwaysSample` twice. (#325)
- Trace benchmark now uses a `[]byte` for `TraceID` to fix failing test. (#325)
- Added a trace benchmark to test variadic functions in `setAttribute` vs `setAttributes` (#325)
- The `defaultkeys` batcher was only using the encoded label set as its map key while building a checkpoint.
   This allowed distinct label sets through, but any metrics sharing a label set could be overwritten or merged incorrectly.
   This was corrected. (#333)


## [0.1.2] - 2019-11-18

### Fixed

- Optimized the `simplelru` map for attributes to reduce the number of allocations. (#328)
- Removed unnecessary unslicing of parameters that are already a slice. (#324)

## [0.1.1] - 2019-11-18

This release contains a Metrics SDK with stdout exporter and supports basic aggregations such as counter, gauges, array, maxsumcount, and ddsketch.

### Added

- Metrics stdout export pipeline. (#265)
- Array aggregation for raw measure metrics. (#282)
- The core.Value now have a `MarshalJSON` method. (#281)

### Removed

- `WithService`, `WithResources`, and `WithComponent` methods of tracers. (#314)
- Prefix slash in `Tracer.Start()` for the Jaeger example. (#292)

### Changed

- Allocation in LabelSet construction to reduce GC overhead. (#318)
- `trace.WithAttributes` to append values instead of replacing (#315)
- Use a formula for tolerance in sampling tests. (#298)
- Move export types into trace and metric-specific sub-directories. (#289)
- `SpanKind` back to being based on an `int` type. (#288)

### Fixed

- URL to OpenTelemetry website in README. (#323)
- Name of othttp default tracer. (#321)
- `ExportSpans` for the stackdriver exporter now handles `nil` context. (#294)
- CI modules cache to correctly restore/save from/to the cache. (#316)
- Fix metric SDK race condition between `LoadOrStore` and the assignment `rec.recorder = i.meter.exporter.AggregatorFor(rec)`. (#293)
- README now reflects the new code structure introduced with these changes. (#291)
- Make the basic example work. (#279)

## [0.1.0] - 2019-11-04

This is the first release of open-telemetry go library.
It contains api and sdk for trace and meter.

### Added

- Initial OpenTelemetry trace and metric API prototypes.
- Initial OpenTelemetry trace, metric, and export SDK packages.
- A wireframe bridge to support compatibility with OpenTracing.
- Example code for a basic, http-stackdriver, http, jaeger, and named tracer setup.
- Exporters for Jaeger, Stackdriver, and stdout.
- Propagators for binary, B3, and trace-context protocols.
- Project information and guidelines in the form of a README and CONTRIBUTING.
- Tools to build the project and a Makefile to automate the process.
- Apache-2.0 license.
- CircleCI build CI manifest files.
- CODEOWNERS file to track owners of this project.


[Unreleased]: https://github.com/open-telemetry/opentelemetry-go/compare/v0.12.0...HEAD
[0.12.0]: https://github.com/open-telemetry/opentelemetry-go/releases/tag/v0.12.0
[0.11.0]: https://github.com/open-telemetry/opentelemetry-go/releases/tag/v0.11.0
[0.10.0]: https://github.com/open-telemetry/opentelemetry-go/releases/tag/v0.10.0
[0.9.0]: https://github.com/open-telemetry/opentelemetry-go/releases/tag/v0.9.0
[0.8.0]: https://github.com/open-telemetry/opentelemetry-go/releases/tag/v0.8.0
[0.7.0]: https://github.com/open-telemetry/opentelemetry-go/releases/tag/v0.7.0
[0.6.0]: https://github.com/open-telemetry/opentelemetry-go/releases/tag/v0.6.0
[0.5.0]: https://github.com/open-telemetry/opentelemetry-go/releases/tag/v0.5.0
[0.4.3]: https://github.com/open-telemetry/opentelemetry-go/releases/tag/v0.4.3
[0.4.2]: https://github.com/open-telemetry/opentelemetry-go/releases/tag/v0.4.2
[0.4.1]: https://github.com/open-telemetry/opentelemetry-go/releases/tag/v0.4.1
[0.4.0]: https://github.com/open-telemetry/opentelemetry-go/releases/tag/v0.4.0
[0.3.0]: https://github.com/open-telemetry/opentelemetry-go/releases/tag/v0.3.0
[0.2.3]: https://github.com/open-telemetry/opentelemetry-go/releases/tag/v0.2.3
[0.2.2]: https://github.com/open-telemetry/opentelemetry-go/releases/tag/v0.2.2
[0.2.1.1]: https://github.com/open-telemetry/opentelemetry-go/releases/tag/v0.2.1.1
[0.2.1]: https://github.com/open-telemetry/opentelemetry-go/releases/tag/v0.2.1
[0.2.0]: https://github.com/open-telemetry/opentelemetry-go/releases/tag/v0.2.0
[0.1.2]: https://github.com/open-telemetry/opentelemetry-go/releases/tag/v0.1.2
[0.1.1]: https://github.com/open-telemetry/opentelemetry-go/releases/tag/v0.1.1
[0.1.0]: https://github.com/open-telemetry/opentelemetry-go/releases/tag/v0.1.0<|MERGE_RESOLUTION|>--- conflicted
+++ resolved
@@ -25,11 +25,8 @@
 - The `ExtractHTTP` and `InjectHTTP` fuctions from the `go.opentelemetry.io/otel/api/propagation` package were removed. (#1212)
 - The `Propagators` interface from the `go.opentelemetry.io/otel/api/propagation` package was removed to conform to the OpenTelemetry specification.
    The explicit `TextMapPropagator` type can be used in its place as this is the `Propagator` type the specification defines. (#1212)
-<<<<<<< HEAD
+- The `SetAttribute` method of the `Span` from the `go.opentelemetry.io/otel/api/trace` package was removed given its redundancy with the `SetAttributes` method. (#1216)
 - The internal implementation of Baggage storage is removed in favor of using the new Baggage API functionality. (#1217)
-=======
-- The `SetAttribute` method of the `Span` from the `go.opentelemetry.io/otel/api/trace` package was removed given its redundancy with the `SetAttributes` method. (#1216)
->>>>>>> de50711f
 - Remove duplicate hostname key `HostHostNameKey` in Resource semantic conventions. (#1219)
 
 ## [0.12.0] - 2020-09-24
