# Changelog

All notable changes to this project will be documented in this file.

The format is based on [Keep a Changelog](https://keepachangelog.com/en/1.0.0/).

This project adheres to [Semantic Versioning](https://semver.org/spec/v2.0.0.html).

## [Unreleased]

### Removed

- Drop support for [Go 1.20]. (#4967)

## [1.24.0/0.46.0/0.0.1-alpha] 2024-02-23

This release is the last to support [Go 1.20].
The next release will require at least [Go 1.21].

### Added

- Support [Go 1.22]. (#4890)
- Add exemplar support to `go.opentelemetry.io/otel/exporters/otlp/otlpmetric/otlpmetricgrpc`. (#4900)
- Add exemplar support to `go.opentelemetry.io/otel/exporters/otlp/otlpmetric/otlpmetrichttp`. (#4900)
- The `go.opentelemetry.io/otel/log` module is added.
  This module includes OpenTelemetry Go's implementation of the Logs Bridge API.
  This module is in an alpha state, it is subject to breaking changes.
  See our [versioning policy](./VERSIONING.md) for more info. (#4961)

### Fixed

- Fix registration of multiple callbacks when using the global meter provider from `go.opentelemetry.io/otel`. (#4945)
- Fix negative buckets in output of exponential histograms. (#4956)

## [1.23.1] 2024-02-07

### Fixed

- Register all callbacks passed during observable instrument creation instead of just the last one multiple times in `go.opentelemetry.io/otel/sdk/metric`. (#4888)

## [1.23.0] 2024-02-06

This release contains the first stable, `v1`, release of the following modules:

- `go.opentelemetry.io/otel/bridge/opencensus`
- `go.opentelemetry.io/otel/bridge/opencensus/test`
- `go.opentelemetry.io/otel/example/opencensus`
- `go.opentelemetry.io/otel/exporters/otlp/otlpmetric/otlpmetricgrpc`
- `go.opentelemetry.io/otel/exporters/otlp/otlpmetric/otlpmetrichttp`
- `go.opentelemetry.io/otel/exporters/stdout/stdoutmetric`

See our [versioning policy](VERSIONING.md) for more information about these stability guarantees.

### Added

- Add `WithEndpointURL` option to the `exporters/otlp/otlpmetric/otlpmetricgrpc`, `exporters/otlp/otlpmetric/otlpmetrichttp`, `exporters/otlp/otlptrace/otlptracegrpc` and `exporters/otlp/otlptrace/otlptracehttp` packages. (#4808)
- Experimental exemplar exporting is added to the metric SDK.
  See [metric documentation](./sdk/metric/internal/x/README.md#exemplars) for more information about this feature and how to enable it. (#4871)
- `ErrSchemaURLConflict` is added to `go.opentelemetry.io/otel/sdk/resource`.
  This error is returned when a merge of two `Resource`s with different (non-empty) schema URL is attempted. (#4876)

### Changed

- The `Merge` and `New` functions in `go.opentelemetry.io/otel/sdk/resource` now returns a partial result if there is a schema URL merge conflict.
  Instead of returning `nil` when two `Resource`s with different (non-empty) schema URLs are merged the merged `Resource`, along with the new `ErrSchemaURLConflict` error, is returned.
  It is up to the user to decide if they want to use the returned `Resource` or not.
  It may have desired attributes overwritten or include stale semantic conventions. (#4876)

### Fixed

- Fix `ContainerID` resource detection on systemd when cgroup path has a colon. (#4449)
- Fix `go.opentelemetry.io/otel/sdk/metric` to cache instruments to avoid leaking memory when the same instrument is created multiple times. (#4820)
- Fix missing `Mix` and `Max` values for `go.opentelemetry.io/otel/exporters/stdout/stdoutmetric` by introducing `MarshalText` and `MarshalJSON` for the `Extrema` type in `go.opentelemetry.io/sdk/metric/metricdata`. (#4827)

## [1.23.0-rc.1] 2024-01-18

This is a release candidate for the v1.23.0 release.
That release is expected to include the `v1` release of the following modules:

- `go.opentelemetry.io/otel/bridge/opencensus`
- `go.opentelemetry.io/otel/bridge/opencensus/test`
- `go.opentelemetry.io/otel/example/opencensus`
- `go.opentelemetry.io/otel/exporters/otlp/otlpmetric/otlpmetricgrpc`
- `go.opentelemetry.io/otel/exporters/otlp/otlpmetric/otlpmetrichttp`
- `go.opentelemetry.io/otel/exporters/stdout/stdoutmetric`

See our [versioning policy](VERSIONING.md) for more information about these stability guarantees.

## [1.22.0/0.45.0] 2024-01-17

### Added

- The `go.opentelemetry.io/otel/semconv/v1.22.0` package.
  The package contains semantic conventions from the `v1.22.0` version of the OpenTelemetry Semantic Conventions. (#4735)
- The `go.opentelemetry.io/otel/semconv/v1.23.0` package.
  The package contains semantic conventions from the `v1.23.0` version of the OpenTelemetry Semantic Conventions. (#4746)
- The `go.opentelemetry.io/otel/semconv/v1.23.1` package.
  The package contains semantic conventions from the `v1.23.1` version of the OpenTelemetry Semantic Conventions. (#4749)
- The `go.opentelemetry.io/otel/semconv/v1.24.0` package.
  The package contains semantic conventions from the `v1.24.0` version of the OpenTelemetry Semantic Conventions. (#4770)
- Add `WithResourceAsConstantLabels` option to apply resource attributes for every metric emitted by the Prometheus exporter. (#4733)
- Experimental cardinality limiting is added to the metric SDK.
<<<<<<< HEAD
  See [metric documentation](./sdk/metric/EXPERIMENTAL.md#cardinality-limit) for more information about this feature and how to enable it. (#4457)
- Add `WithHostHeader` config option to override Host header in opentelemetry requests (#4780
=======
  See [metric documentation](./sdk/metric/internal/x/README.md#cardinality-limit) for more information about this feature and how to enable it. (#4457)
>>>>>>> 561714ac
- Add `NewMemberRaw` and `NewKeyValuePropertyRaw` in `go.opentelemetry.io/otel/baggage`. (#4804)

### Changed

- Upgrade all use of `go.opentelemetry.io/otel/semconv` to use `v1.24.0`. (#4754)
- Update transformations in `go.opentelemetry.io/otel/exporters/zipkin` to follow `v1.24.0` version of the OpenTelemetry specification. (#4754)
- Record synchronous measurements when the passed context is canceled instead of dropping in `go.opentelemetry.io/otel/sdk/metric`.
  If you do not want to make a measurement when the context is cancelled, you need to handle it yourself (e.g  `if ctx.Err() != nil`). (#4671)
- Improve `go.opentelemetry.io/otel/trace.TraceState`'s performance. (#4722)
- Improve `go.opentelemetry.io/otel/propagation.TraceContext`'s performance. (#4721)
- Improve `go.opentelemetry.io/otel/baggage` performance. (#4743)
- Improve performance of the `(*Set).Filter` method in `go.opentelemetry.io/otel/attribute` when the passed filter does not filter out any attributes from the set. (#4774)
- `Member.String` in `go.opentelemetry.io/otel/baggage` percent-encodes only when necessary. (#4775)
- Improve `go.opentelemetry.io/otel/trace.Span`'s performance when adding multiple attributes. (#4818)
- `Property.Value` in `go.opentelemetry.io/otel/baggage` now returns a raw string instead of a percent-encoded value. (#4804)

### Fixed

- Fix `Parse` in `go.opentelemetry.io/otel/baggage` to validate member value before percent-decoding. (#4755)
- Fix whitespace encoding of `Member.String` in `go.opentelemetry.io/otel/baggage`. (#4756)
- Fix observable not registered error when the asynchronous instrument has a drop aggregation in `go.opentelemetry.io/otel/sdk/metric`. (#4772)
- Fix baggage item key so that it is not canonicalized in `go.opentelemetry.io/otel/bridge/opentracing`. (#4776)
- Fix `go.opentelemetry.io/otel/bridge/opentracing` to properly handle baggage values that requires escaping during propagation. (#4804)
- Fix a bug where using multiple readers resulted in incorrect asynchronous counter values in `go.opentelemetry.io/otel/sdk/metric`. (#4742)

## [1.21.0/0.44.0] 2023-11-16

### Removed

- Remove the deprecated `go.opentelemetry.io/otel/bridge/opencensus.NewTracer`. (#4706)
- Remove the deprecated `go.opentelemetry.io/otel/exporters/otlp/otlpmetric` module. (#4707)
- Remove the deprecated `go.opentelemetry.io/otel/example/view` module. (#4708)
- Remove the deprecated `go.opentelemetry.io/otel/example/fib` module. (#4723)

### Fixed

- Do not parse non-protobuf responses in `go.opentelemetry.io/otel/exporters/otlp/otlpmetric/otlpmetrichttp`. (#4719)
- Do not parse non-protobuf responses in `go.opentelemetry.io/otel/exporters/otlp/otlptrace/otlptracehttp`. (#4719)

## [1.20.0/0.43.0] 2023-11-10

This release brings a breaking change for custom trace API implementations. Some interfaces (`TracerProvider`, `Tracer`, `Span`) now embed the `go.opentelemetry.io/otel/trace/embedded` types. Implementors need to update their implementations based on what they want the default behavior to be. See the "API Implementations" section of the [trace API] package documentation for more information about how to accomplish this.

### Added

- Add `go.opentelemetry.io/otel/bridge/opencensus.InstallTraceBridge`, which installs the OpenCensus trace bridge, and replaces `opencensus.NewTracer`. (#4567)
- Add scope version to trace and metric bridges in `go.opentelemetry.io/otel/bridge/opencensus`. (#4584)
- Add the `go.opentelemetry.io/otel/trace/embedded` package to be embedded in the exported trace API interfaces. (#4620)
- Add the `go.opentelemetry.io/otel/trace/noop` package as a default no-op implementation of the trace API. (#4620)
- Add context propagation in `go.opentelemetry.io/otel/example/dice`. (#4644)
- Add view configuration to `go.opentelemetry.io/otel/example/prometheus`. (#4649)
- Add `go.opentelemetry.io/otel/metric.WithExplicitBucketBoundaries`, which allows defining default explicit bucket boundaries when creating histogram instruments. (#4603)
- Add `Version` function in `go.opentelemetry.io/otel/exporters/otlp/otlpmetric/otlpmetricgrpc`. (#4660)
- Add `Version` function in `go.opentelemetry.io/otel/exporters/otlp/otlpmetric/otlpmetrichttp`. (#4660)
- Add Summary, SummaryDataPoint, and QuantileValue to `go.opentelemetry.io/sdk/metric/metricdata`. (#4622)
- `go.opentelemetry.io/otel/bridge/opencensus.NewMetricProducer` now supports exemplars from OpenCensus. (#4585)
- Add support for `WithExplicitBucketBoundaries` in `go.opentelemetry.io/otel/sdk/metric`. (#4605)
- Add support for Summary metrics in `go.opentelemetry.io/otel/bridge/opencensus`. (#4668)

### Deprecated

- Deprecate `go.opentelemetry.io/otel/bridge/opencensus.NewTracer` in favor of `opencensus.InstallTraceBridge`. (#4567)
- Deprecate `go.opentelemetry.io/otel/example/fib` package is in favor of `go.opentelemetry.io/otel/example/dice`. (#4618)
- Deprecate `go.opentelemetry.io/otel/trace.NewNoopTracerProvider`.
  Use the added `NewTracerProvider` function in `go.opentelemetry.io/otel/trace/noop` instead. (#4620)
- Deprecate `go.opentelemetry.io/otel/example/view` package in favor of `go.opentelemetry.io/otel/example/prometheus`. (#4649)
- Deprecate `go.opentelemetry.io/otel/exporters/otlp/otlpmetric`. (#4693)

### Changed

- `go.opentelemetry.io/otel/bridge/opencensus.NewMetricProducer` returns a `*MetricProducer` struct instead of the metric.Producer interface. (#4583)
- The `TracerProvider` in `go.opentelemetry.io/otel/trace` now embeds the `go.opentelemetry.io/otel/trace/embedded.TracerProvider` type.
  This extends the `TracerProvider` interface and is is a breaking change for any existing implementation.
  Implementors need to update their implementations based on what they want the default behavior of the interface to be.
  See the "API Implementations" section of the `go.opentelemetry.io/otel/trace` package documentation for more information about how to accomplish this. (#4620)
- The `Tracer` in `go.opentelemetry.io/otel/trace` now embeds the `go.opentelemetry.io/otel/trace/embedded.Tracer` type.
  This extends the `Tracer` interface and is is a breaking change for any existing implementation.
  Implementors need to update their implementations based on what they want the default behavior of the interface to be.
  See the "API Implementations" section of the `go.opentelemetry.io/otel/trace` package documentation for more information about how to accomplish this. (#4620)
- The `Span` in `go.opentelemetry.io/otel/trace` now embeds the `go.opentelemetry.io/otel/trace/embedded.Span` type.
  This extends the `Span` interface and is is a breaking change for any existing implementation.
  Implementors need to update their implementations based on what they want the default behavior of the interface to be.
  See the "API Implementations" section of the `go.opentelemetry.io/otel/trace` package documentation for more information about how to accomplish this. (#4620)
- `go.opentelemetry.io/otel/exporters/otlp/otlpmetric/otlpmetricgrpc` does no longer depend on `go.opentelemetry.io/otel/exporters/otlp/otlpmetric`. (#4660)
- `go.opentelemetry.io/otel/exporters/otlp/otlpmetric/otlpmetrichttp` does no longer depend on `go.opentelemetry.io/otel/exporters/otlp/otlpmetric`. (#4660)
- Retry for `502 Bad Gateway` and `504 Gateway Timeout` HTTP statuses in `go.opentelemetry.io/otel/exporters/otlp/otlpmetric/otlpmetrichttp`. (#4670)
- Retry for `502 Bad Gateway` and `504 Gateway Timeout` HTTP statuses in `go.opentelemetry.io/otel/exporters/otlp/otlptrace/otlptracehttp`. (#4670)
- Retry for `RESOURCE_EXHAUSTED` only if RetryInfo is returned in `go.opentelemetry.io/otel/exporters/otlp/otlpmetric/otlpmetricgrpc`. (#4669)
- Retry for `RESOURCE_EXHAUSTED` only if RetryInfo is returned in `go.opentelemetry.io/otel/exporters/otlp/otlptrace/otlptracegrpc`. (#4669)
- Retry temporary HTTP request failures in `go.opentelemetry.io/otel/exporters/otlp/otlpmetric/otlpmetrichttp`. (#4679)
- Retry temporary HTTP request failures in `go.opentelemetry.io/otel/exporters/otlp/otlptrace/otlptracehttp`. (#4679)

### Fixed

- Fix improper parsing of characters such us `+`, `/` by `Parse` in `go.opentelemetry.io/otel/baggage` as they were rendered as a whitespace. (#4667)
- Fix improper parsing of characters such us `+`, `/` passed via `OTEL_RESOURCE_ATTRIBUTES` in `go.opentelemetry.io/otel/sdk/resource` as they were rendered as a whitespace. (#4699)
- Fix improper parsing of characters such us `+`, `/` passed via `OTEL_EXPORTER_OTLP_HEADERS` and `OTEL_EXPORTER_OTLP_METRICS_HEADERS` in `go.opentelemetry.io/otel/exporters/otlp/otlpmetric/otlpmetricgrpc` as they were rendered as a whitespace. (#4699)
- Fix improper parsing of characters such us `+`, `/` passed via `OTEL_EXPORTER_OTLP_HEADERS` and `OTEL_EXPORTER_OTLP_METRICS_HEADERS` in `go.opentelemetry.io/otel/exporters/otlp/otlpmetric/otlpmetrichttp` as they were rendered as a whitespace. (#4699)
- Fix improper parsing of characters such us `+`, `/` passed via `OTEL_EXPORTER_OTLP_HEADERS` and `OTEL_EXPORTER_OTLP_TRACES_HEADERS` in `go.opentelemetry.io/otel/exporters/otlp/otlpmetric/otlptracegrpc` as they were rendered as a whitespace. (#4699)
- Fix improper parsing of characters such us `+`, `/` passed via `OTEL_EXPORTER_OTLP_HEADERS` and `OTEL_EXPORTER_OTLP_TRACES_HEADERS` in `go.opentelemetry.io/otel/exporters/otlp/otlpmetric/otlptracehttp` as they were rendered as a whitespace. (#4699)
- In `go.opentelemetry.op/otel/exporters/prometheus`, the exporter no longer `Collect`s metrics after `Shutdown` is invoked. (#4648)
- Fix documentation for `WithCompressor` in `go.opentelemetry.io/otel/exporters/otlp/otlptrace/otlptracegrpc`. (#4695)
- Fix documentation for `WithCompressor` in `go.opentelemetry.io/otel/exporters/otlp/otlpmetric/otlpmetricgrpc`. (#4695)

## [1.19.0/0.42.0/0.0.7] 2023-09-28

This release contains the first stable release of the OpenTelemetry Go [metric SDK].
Our project stability guarantees now apply to the `go.opentelemetry.io/otel/sdk/metric` package.
See our [versioning policy](VERSIONING.md) for more information about these stability guarantees.

### Added

- Add the "Roll the dice" getting started application example in `go.opentelemetry.io/otel/example/dice`. (#4539)
- The `WithWriter` and `WithPrettyPrint` options to `go.opentelemetry.io/otel/exporters/stdout/stdoutmetric` to set a custom `io.Writer`, and allow displaying the output in human-readable JSON. (#4507)

### Changed

- Allow '/' characters in metric instrument names. (#4501)
- The exporter in `go.opentelemetry.io/otel/exporters/stdout/stdoutmetric` does not prettify its output by default anymore. (#4507)
- Upgrade `gopkg.io/yaml` from `v2` to `v3` in `go.opentelemetry.io/otel/schema`. (#4535)

### Fixed

- In `go.opentelemetry.op/otel/exporters/prometheus`, don't try to create the Prometheus metric on every `Collect` if we know the scope is invalid. (#4499)

### Removed

- Remove `"go.opentelemetry.io/otel/bridge/opencensus".NewMetricExporter`, which is replaced by `NewMetricProducer`. (#4566)

## [1.19.0-rc.1/0.42.0-rc.1] 2023-09-14

This is a release candidate for the v1.19.0/v0.42.0 release.
That release is expected to include the `v1` release of the OpenTelemetry Go metric SDK and will provide stability guarantees of that SDK.
See our [versioning policy](VERSIONING.md) for more information about these stability guarantees.

### Changed

- Allow '/' characters in metric instrument names. (#4501)

### Fixed

- In `go.opentelemetry.op/otel/exporters/prometheus`, don't try to create the prometheus metric on every `Collect` if we know the scope is invalid. (#4499)

## [1.18.0/0.41.0/0.0.6] 2023-09-12

This release drops the compatibility guarantee of [Go 1.19].

### Added

- Add `WithProducer` option in `go.opentelemetry.op/otel/exporters/prometheus` to restore the ability to register producers on the prometheus exporter's manual reader. (#4473)
- Add `IgnoreValue` option in `go.opentelemetry.io/otel/sdk/metric/metricdata/metricdatatest` to allow ignoring values when comparing metrics. (#4447)

### Changed

- Use a `TestingT` interface instead of `*testing.T` struct in `go.opentelemetry.io/otel/sdk/metric/metricdata/metricdatatest`. (#4483)

### Deprecated

- The `NewMetricExporter` in `go.opentelemetry.io/otel/bridge/opencensus` was deprecated in `v0.35.0` (#3541).
  The deprecation notice format for the function has been corrected to trigger Go documentation and build tooling. (#4470)

### Removed

- Removed the deprecated `go.opentelemetry.io/otel/exporters/jaeger` package. (#4467)
- Removed the deprecated `go.opentelemetry.io/otel/example/jaeger` package. (#4467)
- Removed the deprecated `go.opentelemetry.io/otel/sdk/metric/aggregation` package. (#4468)
- Removed the deprecated internal packages in `go.opentelemetry.io/otel/exporters/otlp` and its sub-packages. (#4469)
- Dropped guaranteed support for versions of Go less than 1.20. (#4481)

## [1.17.0/0.40.0/0.0.5] 2023-08-28

### Added

- Export the `ManualReader` struct in `go.opentelemetry.io/otel/sdk/metric`. (#4244)
- Export the `PeriodicReader` struct in `go.opentelemetry.io/otel/sdk/metric`. (#4244)
- Add support for exponential histogram aggregations.
  A histogram can be configured as an exponential histogram using a view with `"go.opentelemetry.io/otel/sdk/metric".ExponentialHistogram` as the aggregation. (#4245)
- Export the `Exporter` struct in `go.opentelemetry.io/otel/exporters/otlp/otlpmetric/otlpmetricgrpc`. (#4272)
- Export the `Exporter` struct in `go.opentelemetry.io/otel/exporters/otlp/otlpmetric/otlpmetrichttp`. (#4272)
- The exporters in `go.opentelemetry.io/otel/exporters/otlp/otlpmetric` now support the `OTEL_EXPORTER_OTLP_METRICS_TEMPORALITY_PREFERENCE` environment variable. (#4287)
- Add `WithoutCounterSuffixes` option in `go.opentelemetry.io/otel/exporters/prometheus` to disable addition of `_total` suffixes. (#4306)
- Add info and debug logging to the metric SDK in `go.opentelemetry.io/otel/sdk/metric`. (#4315)
- The `go.opentelemetry.io/otel/semconv/v1.21.0` package.
  The package contains semantic conventions from the `v1.21.0` version of the OpenTelemetry Semantic Conventions. (#4362)
- Accept 201 to 299 HTTP status as success in `go.opentelemetry.io/otel/exporters/otlp/otlpmetric/otlpmetrichttp` and `go.opentelemetry.io/otel/exporters/otlp/otlptrace/otlptracehttp`. (#4365)
- Document the `Temporality` and `Aggregation` methods of the `"go.opentelemetry.io/otel/sdk/metric".Exporter"` need to be concurrent safe. (#4381)
- Expand the set of units supported by the Prometheus exporter, and don't add unit suffixes if they are already present in `go.opentelemetry.op/otel/exporters/prometheus` (#4374)
- Move the `Aggregation` interface and its implementations from `go.opentelemetry.io/otel/sdk/metric/aggregation` to `go.opentelemetry.io/otel/sdk/metric`. (#4435)
- The exporters in `go.opentelemetry.io/otel/exporters/otlp/otlpmetric` now support the `OTEL_EXPORTER_OTLP_METRICS_DEFAULT_HISTOGRAM_AGGREGATION` environment variable. (#4437)
- Add the `NewAllowKeysFilter` and `NewDenyKeysFilter` functions to `go.opentelemetry.io/otel/attribute` to allow convenient creation of allow-keys and deny-keys filters. (#4444)
- Support Go 1.21. (#4463)

### Changed

- Starting from `v1.21.0` of semantic conventions, `go.opentelemetry.io/otel/semconv/{version}/httpconv` and `go.opentelemetry.io/otel/semconv/{version}/netconv` packages will no longer be published. (#4145)
- Log duplicate instrument conflict at a warning level instead of info in `go.opentelemetry.io/otel/sdk/metric`. (#4202)
- Return an error on the creation of new instruments in `go.opentelemetry.io/otel/sdk/metric` if their name doesn't pass regexp validation. (#4210)
- `NewManualReader` in `go.opentelemetry.io/otel/sdk/metric` returns `*ManualReader` instead of `Reader`. (#4244)
- `NewPeriodicReader` in `go.opentelemetry.io/otel/sdk/metric` returns `*PeriodicReader` instead of `Reader`. (#4244)
- Count the Collect time in the `PeriodicReader` timeout in `go.opentelemetry.io/otel/sdk/metric`. (#4221)
- The function `New` in `go.opentelemetry.io/otel/exporters/otlp/otlpmetric/otlpmetricgrpc` returns `*Exporter` instead of `"go.opentelemetry.io/otel/sdk/metric".Exporter`. (#4272)
- The function `New` in `go.opentelemetry.io/otel/exporters/otlp/otlpmetric/otlpmetrichttp` returns `*Exporter` instead of `"go.opentelemetry.io/otel/sdk/metric".Exporter`. (#4272)
- If an attribute set is omitted from an async callback, the previous value will no longer be exported in `go.opentelemetry.io/otel/sdk/metric`. (#4290)
- If an attribute set is observed multiple times in an async callback in `go.opentelemetry.io/otel/sdk/metric`, the values will be summed instead of the last observation winning. (#4289)
- Allow the explicit bucket histogram aggregation to be used for the up-down counter, observable counter, observable up-down counter, and observable gauge in the `go.opentelemetry.io/otel/sdk/metric` package. (#4332)
- Restrict `Meter`s in `go.opentelemetry.io/otel/sdk/metric` to only register and collect instruments it created. (#4333)
- `PeriodicReader.Shutdown` and `PeriodicReader.ForceFlush` in `go.opentelemetry.io/otel/sdk/metric` now apply the periodic reader's timeout to the operation if the user provided context does not contain a deadline. (#4356, #4377)
- Upgrade all use of `go.opentelemetry.io/otel/semconv` to use `v1.21.0`. (#4408)
- Increase instrument name maximum length from 63 to 255 characters in `go.opentelemetry.io/otel/sdk/metric`. (#4434)
- Add `go.opentelemetry.op/otel/sdk/metric.WithProducer` as an `Option` for `"go.opentelemetry.io/otel/sdk/metric".NewManualReader` and `"go.opentelemetry.io/otel/sdk/metric".NewPeriodicReader`. (#4346)

### Removed

- Remove `Reader.RegisterProducer` in `go.opentelemetry.io/otel/metric`.
  Use the added `WithProducer` option instead. (#4346)
- Remove `Reader.ForceFlush` in `go.opentelemetry.io/otel/metric`.
  Notice that `PeriodicReader.ForceFlush` is still available. (#4375)

### Fixed

- Correctly format log messages from the `go.opentelemetry.io/otel/exporters/zipkin` exporter. (#4143)
- Log an error for calls to `NewView` in `go.opentelemetry.io/otel/sdk/metric` that have empty criteria. (#4307)
- Fix `"go.opentelemetry.io/otel/sdk/resource".WithHostID()` to not set an empty `host.id`. (#4317)
- Use the instrument identifying fields to cache aggregators and determine duplicate instrument registrations in `go.opentelemetry.io/otel/sdk/metric`. (#4337)
- Detect duplicate instruments for case-insensitive names in `go.opentelemetry.io/otel/sdk/metric`. (#4338)
- The `ManualReader` will not panic if `AggregationSelector` returns `nil` in `go.opentelemetry.io/otel/sdk/metric`. (#4350)
- If a `Reader`'s `AggregationSelector` returns `nil` or `DefaultAggregation` the pipeline will use the default aggregation. (#4350)
- Log a suggested view that fixes instrument conflicts in `go.opentelemetry.io/otel/sdk/metric`. (#4349)
- Fix possible panic, deadlock and race condition in batch span processor in `go.opentelemetry.io/otel/sdk/trace`. (#4353)
- Improve context cancellation handling in batch span processor's `ForceFlush` in  `go.opentelemetry.io/otel/sdk/trace`. (#4369)
- Decouple `go.opentelemetry.io/otel/exporters/otlp/otlptrace/internal` from `go.opentelemetry.io/otel/exporters/otlp/internal` using gotmpl. (#4397, #3846)
- Decouple `go.opentelemetry.io/otel/exporters/otlp/otlpmetric/otlpmetricgrpc/internal` from `go.opentelemetry.io/otel/exporters/otlp/internal` and `go.opentelemetry.io/otel/exporters/otlp/otlpmetric/internal` using gotmpl. (#4404, #3846)
- Decouple `go.opentelemetry.io/otel/exporters/otlp/otlpmetric/otlpmetrichttp/internal` from `go.opentelemetry.io/otel/exporters/otlp/internal` and `go.opentelemetry.io/otel/exporters/otlp/otlpmetric/internal` using gotmpl. (#4407, #3846)
- Decouple `go.opentelemetry.io/otel/exporters/otlp/otlptrace/otlptracegrpc/internal` from `go.opentelemetry.io/otel/exporters/otlp/internal` and `go.opentelemetry.io/otel/exporters/otlp/otlptrace/internal` using gotmpl. (#4400, #3846)
- Decouple `go.opentelemetry.io/otel/exporters/otlp/otlptrace/otlptracehttp/internal` from `go.opentelemetry.io/otel/exporters/otlp/internal` and `go.opentelemetry.io/otel/exporters/otlp/otlptrace/internal` using gotmpl. (#4401, #3846)
- Do not block the metric SDK when OTLP metric exports are blocked in `go.opentelemetry.io/otel/exporters/otlp/otlpmetric/otlpmetricgrpc` and `go.opentelemetry.io/otel/exporters/otlp/otlpmetric/otlpmetrichttp`. (#3925, #4395)
- Do not append `_total` if the counter already has that suffix for the Prometheus exproter in `go.opentelemetry.io/otel/exporter/prometheus`. (#4373)
- Fix resource detection data race in `go.opentelemetry.io/otel/sdk/resource`. (#4409)
- Use the first-seen instrument name during instrument name conflicts in `go.opentelemetry.io/otel/sdk/metric`. (#4428)

### Deprecated

- The `go.opentelemetry.io/otel/exporters/jaeger` package is deprecated.
  OpenTelemetry dropped support for Jaeger exporter in July 2023.
  Use `go.opentelemetry.io/otel/exporters/otlp/otlptrace/otlptracehttp`
  or `go.opentelemetry.io/otel/exporters/otlp/otlptrace/otlptracegrpc` instead. (#4423)
- The `go.opentelemetry.io/otel/example/jaeger` package is deprecated. (#4423)
- The `go.opentelemetry.io/otel/exporters/otlp/otlpmetric/internal` package is deprecated. (#4420)
- The `go.opentelemetry.io/otel/exporters/otlp/otlpmetric/internal/oconf` package is deprecated. (#4420)
- The `go.opentelemetry.io/otel/exporters/otlp/otlpmetric/internal/otest` package is deprecated. (#4420)
- The `go.opentelemetry.io/otel/exporters/otlp/otlpmetric/internal/transform` package is deprecated. (#4420)
- The `go.opentelemetry.io/otel/exporters/otlp/internal` package is deprecated. (#4421)
- The `go.opentelemetry.io/otel/exporters/otlp/internal/envconfig` package is deprecated. (#4421)
- The `go.opentelemetry.io/otel/exporters/otlp/internal/retry` package is deprecated. (#4421)
- The `go.opentelemetry.io/otel/exporters/otlp/otlptrace/internal` package is deprecated. (#4425)
- The `go.opentelemetry.io/otel/exporters/otlp/otlptrace/internal/envconfig` package is deprecated. (#4425)
- The `go.opentelemetry.io/otel/exporters/otlp/otlptrace/internal/otlpconfig` package is deprecated. (#4425)
- The `go.opentelemetry.io/otel/exporters/otlp/otlptrace/internal/otlptracetest` package is deprecated. (#4425)
- The `go.opentelemetry.io/otel/exporters/otlp/otlptrace/internal/retry` package is deprecated. (#4425)
- The `go.opentelemetry.io/otel/sdk/metric/aggregation` package is deprecated.
  Use the aggregation types added to `go.opentelemetry.io/otel/sdk/metric` instead. (#4435)

## [1.16.0/0.39.0] 2023-05-18

This release contains the first stable release of the OpenTelemetry Go [metric API].
Our project stability guarantees now apply to the `go.opentelemetry.io/otel/metric` package.
See our [versioning policy](VERSIONING.md) for more information about these stability guarantees.

### Added

- The `go.opentelemetry.io/otel/semconv/v1.19.0` package.
  The package contains semantic conventions from the `v1.19.0` version of the OpenTelemetry specification. (#3848)
- The `go.opentelemetry.io/otel/semconv/v1.20.0` package.
  The package contains semantic conventions from the `v1.20.0` version of the OpenTelemetry specification. (#4078)
- The Exponential Histogram data types in `go.opentelemetry.io/otel/sdk/metric/metricdata`. (#4165)
- OTLP metrics exporter now supports the Exponential Histogram Data Type. (#4222)
- Fix serialization of `time.Time` zero values in `go.opentelemetry.io/otel/exporters/otlp/otlpmetric/otlpmetricgrpc` and `go.opentelemetry.io/otel/exporters/otlp/otlpmetric/otlpmetrichttp` packages. (#4271)

### Changed

- Use `strings.Cut()` instead of `string.SplitN()` for better readability and memory use. (#4049)
- `MeterProvider` returns noop meters once it has been shutdown. (#4154)

### Removed

- The deprecated `go.opentelemetry.io/otel/metric/instrument` package is removed.
  Use `go.opentelemetry.io/otel/metric` instead. (#4055)

### Fixed

- Fix build for BSD based systems in `go.opentelemetry.io/otel/sdk/resource`. (#4077)

## [1.16.0-rc.1/0.39.0-rc.1] 2023-05-03

This is a release candidate for the v1.16.0/v0.39.0 release.
That release is expected to include the `v1` release of the OpenTelemetry Go metric API and will provide stability guarantees of that API.
See our [versioning policy](VERSIONING.md) for more information about these stability guarantees.

### Added

- Support global `MeterProvider` in `go.opentelemetry.io/otel`. (#4039)
  - Use `Meter` for a `metric.Meter` from the global `metric.MeterProvider`.
  - Use `GetMeterProivder` for a global `metric.MeterProvider`.
  - Use `SetMeterProivder` to set the global `metric.MeterProvider`.

### Changed

- Move the `go.opentelemetry.io/otel/metric` module to the `stable-v1` module set.
  This stages the metric API to be released as a stable module. (#4038)

### Removed

- The `go.opentelemetry.io/otel/metric/global` package is removed.
  Use `go.opentelemetry.io/otel` instead. (#4039)

## [1.15.1/0.38.1] 2023-05-02

### Fixed

- Remove unused imports from `sdk/resource/host_id_bsd.go` which caused build failures. (#4040, #4041)

## [1.15.0/0.38.0] 2023-04-27

### Added

- The `go.opentelemetry.io/otel/metric/embedded` package. (#3916)
- The `Version` function to `go.opentelemetry.io/otel/sdk` to return the SDK version. (#3949)
- Add a `WithNamespace` option to `go.opentelemetry.io/otel/exporters/prometheus` to allow users to prefix metrics with a namespace. (#3970)
- The following configuration types were added to `go.opentelemetry.io/otel/metric/instrument` to be used in the configuration of measurement methods. (#3971)
  - The `AddConfig` used to hold configuration for addition measurements
    - `NewAddConfig` used to create a new `AddConfig`
    - `AddOption` used to configure an `AddConfig`
  - The `RecordConfig` used to hold configuration for recorded measurements
    - `NewRecordConfig` used to create a new `RecordConfig`
    - `RecordOption` used to configure a `RecordConfig`
  - The `ObserveConfig` used to hold configuration for observed measurements
    - `NewObserveConfig` used to create a new `ObserveConfig`
    - `ObserveOption` used to configure an `ObserveConfig`
- `WithAttributeSet` and `WithAttributes` are added to `go.opentelemetry.io/otel/metric/instrument`.
  They return an option used during a measurement that defines the attribute Set associated with the measurement. (#3971)
- The `Version` function to `go.opentelemetry.io/otel/exporters/otlp/otlpmetric` to return the OTLP metrics client version. (#3956)
- The `Version` function to `go.opentelemetry.io/otel/exporters/otlp/otlptrace` to return the OTLP trace client version. (#3956)

### Changed

- The `Extrema` in `go.opentelemetry.io/otel/sdk/metric/metricdata` is redefined with a generic argument of `[N int64 | float64]`. (#3870)
- Update all exported interfaces from `go.opentelemetry.io/otel/metric` to embed their corresponding interface from `go.opentelemetry.io/otel/metric/embedded`.
  This adds an implementation requirement to set the interface default behavior for unimplemented methods. (#3916)
- Move No-Op implementation from `go.opentelemetry.io/otel/metric` into its own package `go.opentelemetry.io/otel/metric/noop`. (#3941)
  - `metric.NewNoopMeterProvider` is replaced with `noop.NewMeterProvider`
- Add all the methods from `"go.opentelemetry.io/otel/trace".SpanContext` to `bridgeSpanContext` by embedding `otel.SpanContext` in `bridgeSpanContext`. (#3966)
- Wrap `UploadMetrics` error in `go.opentelemetry.io/otel/exporters/otlp/otlpmetric/` to improve error message when encountering generic grpc errors. (#3974)
- The measurement methods for all instruments in `go.opentelemetry.io/otel/metric/instrument` accept an option instead of the variadic `"go.opentelemetry.io/otel/attribute".KeyValue`. (#3971)
  - The `Int64Counter.Add` method now accepts `...AddOption`
  - The `Float64Counter.Add` method now accepts `...AddOption`
  - The `Int64UpDownCounter.Add` method now accepts `...AddOption`
  - The `Float64UpDownCounter.Add` method now accepts `...AddOption`
  - The `Int64Histogram.Record` method now accepts `...RecordOption`
  - The `Float64Histogram.Record` method now accepts `...RecordOption`
  - The `Int64Observer.Observe` method now accepts `...ObserveOption`
  - The `Float64Observer.Observe` method now accepts `...ObserveOption`
- The `Observer` methods in `go.opentelemetry.io/otel/metric` accept an option instead of the variadic `"go.opentelemetry.io/otel/attribute".KeyValue`. (#3971)
  - The `Observer.ObserveInt64` method now accepts `...ObserveOption`
  - The `Observer.ObserveFloat64` method now accepts `...ObserveOption`
- Move global metric back to `go.opentelemetry.io/otel/metric/global` from `go.opentelemetry.io/otel`. (#3986)

### Fixed

- `TracerProvider` allows calling `Tracer()` while it's shutting down.
  It used to deadlock. (#3924)
- Use the SDK version for the Telemetry SDK resource detector in `go.opentelemetry.io/otel/sdk/resource`. (#3949)
- Fix a data race in `SpanProcessor` returned by `NewSimpleSpanProcessor` in `go.opentelemetry.io/otel/sdk/trace`. (#3951)
- Automatically figure out the default aggregation with `aggregation.Default`. (#3967)

### Deprecated

- The `go.opentelemetry.io/otel/metric/instrument` package is deprecated.
  Use the equivalent types added to `go.opentelemetry.io/otel/metric` instead. (#4018)

## [1.15.0-rc.2/0.38.0-rc.2] 2023-03-23

This is a release candidate for the v1.15.0/v0.38.0 release.
That release will include the `v1` release of the OpenTelemetry Go metric API and will provide stability guarantees of that API.
See our [versioning policy](VERSIONING.md) for more information about these stability guarantees.

### Added

- The `WithHostID` option to `go.opentelemetry.io/otel/sdk/resource`. (#3812)
- The `WithoutTimestamps` option to `go.opentelemetry.io/otel/exporters/stdout/stdoutmetric` to sets all timestamps to zero. (#3828)
- The new `Exemplar` type is added to `go.opentelemetry.io/otel/sdk/metric/metricdata`.
  Both the `DataPoint` and `HistogramDataPoint` types from that package have a new field of `Exemplars` containing the sampled exemplars for their timeseries. (#3849)
- Configuration for each metric instrument in `go.opentelemetry.io/otel/sdk/metric/instrument`. (#3895)
- The internal logging introduces a warning level verbosity equal to `V(1)`. (#3900)
- Added a log message warning about usage of `SimpleSpanProcessor` in production environments. (#3854)

### Changed

- Optimize memory allocation when creation a new `Set` using `NewSet` or `NewSetWithFiltered` in `go.opentelemetry.io/otel/attribute`. (#3832)
- Optimize memory allocation when creation new metric instruments in `go.opentelemetry.io/otel/sdk/metric`. (#3832)
- Avoid creating new objects on all calls to `WithDeferredSetup` and `SkipContextSetup` in OpenTracing bridge. (#3833)
- The `New` and `Detect` functions from `go.opentelemetry.io/otel/sdk/resource` return errors that wrap underlying errors instead of just containing the underlying error strings. (#3844)
- Both the `Histogram` and `HistogramDataPoint` are redefined with a generic argument of `[N int64 | float64]` in `go.opentelemetry.io/otel/sdk/metric/metricdata`. (#3849)
- The metric `Export` interface from `go.opentelemetry.io/otel/sdk/metric` accepts a `*ResourceMetrics` instead of `ResourceMetrics`. (#3853)
- Rename `Asynchronous` to `Observable` in `go.opentelemetry.io/otel/metric/instrument`. (#3892)
- Rename `Int64ObserverOption` to `Int64ObservableOption` in `go.opentelemetry.io/otel/metric/instrument`. (#3895)
- Rename `Float64ObserverOption` to `Float64ObservableOption` in `go.opentelemetry.io/otel/metric/instrument`. (#3895)
- The internal logging changes the verbosity level of info to `V(4)`, the verbosity level of debug to `V(8)`. (#3900)

### Fixed

- `TracerProvider` consistently doesn't allow to register a `SpanProcessor` after shutdown. (#3845)

### Removed

- The deprecated `go.opentelemetry.io/otel/metric/global` package is removed. (#3829)
- The unneeded `Synchronous` interface in `go.opentelemetry.io/otel/metric/instrument` was removed. (#3892)
- The `Float64ObserverConfig` and `NewFloat64ObserverConfig` in `go.opentelemetry.io/otel/sdk/metric/instrument`.
  Use the added `float64` instrument configuration instead. (#3895)
- The `Int64ObserverConfig` and `NewInt64ObserverConfig` in `go.opentelemetry.io/otel/sdk/metric/instrument`.
  Use the added `int64` instrument configuration instead. (#3895)
- The `NewNoopMeter` function in `go.opentelemetry.io/otel/metric`, use `NewMeterProvider().Meter("")` instead. (#3893)

## [1.15.0-rc.1/0.38.0-rc.1] 2023-03-01

This is a release candidate for the v1.15.0/v0.38.0 release.
That release will include the `v1` release of the OpenTelemetry Go metric API and will provide stability guarantees of that API.
See our [versioning policy](VERSIONING.md) for more information about these stability guarantees.

This release drops the compatibility guarantee of [Go 1.18].

### Added

- Support global `MeterProvider` in `go.opentelemetry.io/otel`. (#3818)
  - Use `Meter` for a `metric.Meter` from the global `metric.MeterProvider`.
  - Use `GetMeterProivder` for a global `metric.MeterProvider`.
  - Use `SetMeterProivder` to set the global `metric.MeterProvider`.

### Changed

- Dropped compatibility testing for [Go 1.18].
  The project no longer guarantees support for this version of Go. (#3813)

### Fixed

- Handle empty environment variable as it they were not set. (#3764)
- Clarify the `httpconv` and `netconv` packages in `go.opentelemetry.io/otel/semconv/*` provide tracing semantic conventions. (#3823)
- Fix race conditions in `go.opentelemetry.io/otel/exporters/metric/prometheus` that could cause a panic. (#3899)
- Fix sending nil `scopeInfo` to metrics channel in `go.opentelemetry.io/otel/exporters/metric/prometheus` that could cause a panic in `github.com/prometheus/client_golang/prometheus`. (#3899)

### Deprecated

- The `go.opentelemetry.io/otel/metric/global` package is deprecated.
  Use `go.opentelemetry.io/otel` instead. (#3818)

### Removed

- The deprecated `go.opentelemetry.io/otel/metric/unit` package is removed. (#3814)

## [1.14.0/0.37.0/0.0.4] 2023-02-27

This release is the last to support [Go 1.18].
The next release will require at least [Go 1.19].

### Added

- The `event` type semantic conventions are added to `go.opentelemetry.io/otel/semconv/v1.17.0`. (#3697)
- Support [Go 1.20]. (#3693)
- The `go.opentelemetry.io/otel/semconv/v1.18.0` package.
  The package contains semantic conventions from the `v1.18.0` version of the OpenTelemetry specification. (#3719)
  - The following `const` renames from `go.opentelemetry.io/otel/semconv/v1.17.0` are included:
    - `OtelScopeNameKey` -> `OTelScopeNameKey`
    - `OtelScopeVersionKey` -> `OTelScopeVersionKey`
    - `OtelLibraryNameKey` -> `OTelLibraryNameKey`
    - `OtelLibraryVersionKey` -> `OTelLibraryVersionKey`
    - `OtelStatusCodeKey` -> `OTelStatusCodeKey`
    - `OtelStatusDescriptionKey` -> `OTelStatusDescriptionKey`
    - `OtelStatusCodeOk` -> `OTelStatusCodeOk`
    - `OtelStatusCodeError` -> `OTelStatusCodeError`
  - The following `func` renames from `go.opentelemetry.io/otel/semconv/v1.17.0` are included:
    - `OtelScopeName` -> `OTelScopeName`
    - `OtelScopeVersion` -> `OTelScopeVersion`
    - `OtelLibraryName` -> `OTelLibraryName`
    - `OtelLibraryVersion` -> `OTelLibraryVersion`
    - `OtelStatusDescription` -> `OTelStatusDescription`
- A `IsSampled` method is added to the `SpanContext` implementation in `go.opentelemetry.io/otel/bridge/opentracing` to expose the span sampled state.
  See the [README](./bridge/opentracing/README.md) for more information. (#3570)
- The `WithInstrumentationAttributes` option to `go.opentelemetry.io/otel/metric`. (#3738)
- The `WithInstrumentationAttributes` option to `go.opentelemetry.io/otel/trace`. (#3739)
- The following environment variables are supported by the periodic `Reader` in `go.opentelemetry.io/otel/sdk/metric`. (#3763)
  - `OTEL_METRIC_EXPORT_INTERVAL` sets the time between collections and exports.
  - `OTEL_METRIC_EXPORT_TIMEOUT` sets the timeout an export is attempted.

### Changed

- Fall-back to `TextMapCarrier` when it's not `HttpHeader`s in `go.opentelemetry.io/otel/bridge/opentracing`. (#3679)
- The `Collect` method of the `"go.opentelemetry.io/otel/sdk/metric".Reader` interface is updated to accept the `metricdata.ResourceMetrics` value the collection will be made into.
  This change is made to enable memory reuse by SDK users. (#3732)
- The `WithUnit` option in `go.opentelemetry.io/otel/sdk/metric/instrument` is updated to accept a `string` for the unit value. (#3776)

### Fixed

- Ensure `go.opentelemetry.io/otel` does not use generics. (#3723, #3725)
- Multi-reader `MeterProvider`s now export metrics for all readers, instead of just the first reader. (#3720, #3724)
- Remove use of deprecated `"math/rand".Seed` in `go.opentelemetry.io/otel/example/prometheus`. (#3733)
- Do not silently drop unknown schema data with `Parse` in  `go.opentelemetry.io/otel/schema/v1.1`. (#3743)
- Data race issue in OTLP exporter retry mechanism. (#3755, #3756)
- Wrapping empty errors when exporting in `go.opentelemetry.io/otel/sdk/metric`. (#3698, #3772)
- Incorrect "all" and "resource" definition for schema files in `go.opentelemetry.io/otel/schema/v1.1`. (#3777)

### Deprecated

- The `go.opentelemetry.io/otel/metric/unit` package is deprecated.
  Use the equivalent unit string instead. (#3776)
  - Use `"1"` instead of `unit.Dimensionless`
  - Use `"By"` instead of `unit.Bytes`
  - Use `"ms"` instead of `unit.Milliseconds`

## [1.13.0/0.36.0] 2023-02-07

### Added

- Attribute `KeyValue` creations functions to `go.opentelemetry.io/otel/semconv/v1.17.0` for all non-enum semantic conventions.
  These functions ensure semantic convention type correctness. (#3675)

### Fixed

- Removed the `http.target` attribute from being added by `ServerRequest` in the following packages. (#3687)
  - `go.opentelemetry.io/otel/semconv/v1.13.0/httpconv`
  - `go.opentelemetry.io/otel/semconv/v1.14.0/httpconv`
  - `go.opentelemetry.io/otel/semconv/v1.15.0/httpconv`
  - `go.opentelemetry.io/otel/semconv/v1.16.0/httpconv`
  - `go.opentelemetry.io/otel/semconv/v1.17.0/httpconv`

### Removed

- The deprecated `go.opentelemetry.io/otel/metric/instrument/asyncfloat64` package is removed. (#3631)
- The deprecated `go.opentelemetry.io/otel/metric/instrument/asyncint64` package is removed. (#3631)
- The deprecated `go.opentelemetry.io/otel/metric/instrument/syncfloat64` package is removed. (#3631)
- The deprecated `go.opentelemetry.io/otel/metric/instrument/syncint64` package is removed. (#3631)

## [1.12.0/0.35.0] 2023-01-28

### Added

- The `WithInt64Callback` option to `go.opentelemetry.io/otel/metric/instrument`.
  This options is used to configure `int64` Observer callbacks during their creation. (#3507)
- The `WithFloat64Callback` option to `go.opentelemetry.io/otel/metric/instrument`.
  This options is used to configure `float64` Observer callbacks during their creation. (#3507)
- The `Producer` interface and `Reader.RegisterProducer(Producer)` to `go.opentelemetry.io/otel/sdk/metric`.
  These additions are used to enable external metric Producers. (#3524)
- The `Callback` function type to `go.opentelemetry.io/otel/metric`.
  This new named function type is registered with a `Meter`. (#3564)
- The `go.opentelemetry.io/otel/semconv/v1.13.0` package.
  The package contains semantic conventions from the `v1.13.0` version of the OpenTelemetry specification. (#3499)
  - The `EndUserAttributesFromHTTPRequest` function in `go.opentelemetry.io/otel/semconv/v1.12.0` is merged into `ClientRequest` and `ServerRequest` in `go.opentelemetry.io/otel/semconv/v1.13.0/httpconv`.
  - The `HTTPAttributesFromHTTPStatusCode` function in `go.opentelemetry.io/otel/semconv/v1.12.0` is merged into `ClientResponse` in `go.opentelemetry.io/otel/semconv/v1.13.0/httpconv`.
  - The `HTTPClientAttributesFromHTTPRequest` function in `go.opentelemetry.io/otel/semconv/v1.12.0` is replaced by `ClientRequest` in `go.opentelemetry.io/otel/semconv/v1.13.0/httpconv`.
  - The `HTTPServerAttributesFromHTTPRequest` function in `go.opentelemetry.io/otel/semconv/v1.12.0` is replaced by `ServerRequest` in `go.opentelemetry.io/otel/semconv/v1.13.0/httpconv`.
  - The `HTTPServerMetricAttributesFromHTTPRequest` function in `go.opentelemetry.io/otel/semconv/v1.12.0` is replaced by `ServerRequest` in `go.opentelemetry.io/otel/semconv/v1.13.0/httpconv`.
  - The `NetAttributesFromHTTPRequest` function in `go.opentelemetry.io/otel/semconv/v1.12.0` is split into `Transport` in `go.opentelemetry.io/otel/semconv/v1.13.0/netconv` and `ClientRequest` or `ServerRequest` in `go.opentelemetry.io/otel/semconv/v1.13.0/httpconv`.
  - The `SpanStatusFromHTTPStatusCode` function in `go.opentelemetry.io/otel/semconv/v1.12.0` is replaced by `ClientStatus` in `go.opentelemetry.io/otel/semconv/v1.13.0/httpconv`.
  - The `SpanStatusFromHTTPStatusCodeAndSpanKind` function in `go.opentelemetry.io/otel/semconv/v1.12.0` is split into `ClientStatus` and `ServerStatus` in `go.opentelemetry.io/otel/semconv/v1.13.0/httpconv`.
  - The `Client` function is included in `go.opentelemetry.io/otel/semconv/v1.13.0/netconv` to generate attributes for a `net.Conn`.
  - The `Server` function is included in `go.opentelemetry.io/otel/semconv/v1.13.0/netconv` to generate attributes for a `net.Listener`.
- The `go.opentelemetry.io/otel/semconv/v1.14.0` package.
  The package contains semantic conventions from the `v1.14.0` version of the OpenTelemetry specification. (#3566)
- The `go.opentelemetry.io/otel/semconv/v1.15.0` package.
  The package contains semantic conventions from the `v1.15.0` version of the OpenTelemetry specification. (#3578)
- The `go.opentelemetry.io/otel/semconv/v1.16.0` package.
  The package contains semantic conventions from the `v1.16.0` version of the OpenTelemetry specification. (#3579)
- Metric instruments to `go.opentelemetry.io/otel/metric/instrument`.
  These instruments are use as replacements of the deprecated `go.opentelemetry.io/otel/metric/instrument/{asyncfloat64,asyncint64,syncfloat64,syncint64}` packages.(#3575, #3586)
  - `Float64ObservableCounter` replaces the `asyncfloat64.Counter`
  - `Float64ObservableUpDownCounter` replaces the `asyncfloat64.UpDownCounter`
  - `Float64ObservableGauge` replaces the `asyncfloat64.Gauge`
  - `Int64ObservableCounter` replaces the `asyncint64.Counter`
  - `Int64ObservableUpDownCounter` replaces the `asyncint64.UpDownCounter`
  - `Int64ObservableGauge` replaces the `asyncint64.Gauge`
  - `Float64Counter` replaces the `syncfloat64.Counter`
  - `Float64UpDownCounter` replaces the `syncfloat64.UpDownCounter`
  - `Float64Histogram` replaces the `syncfloat64.Histogram`
  - `Int64Counter` replaces the `syncint64.Counter`
  - `Int64UpDownCounter` replaces the `syncint64.UpDownCounter`
  - `Int64Histogram` replaces the `syncint64.Histogram`
- `NewTracerProvider` to `go.opentelemetry.io/otel/bridge/opentracing`.
  This is used to create `WrapperTracer` instances from a `TracerProvider`. (#3116)
- The `Extrema` type to `go.opentelemetry.io/otel/sdk/metric/metricdata`.
  This type is used to represent min/max values and still be able to distinguish unset and zero values. (#3487)
- The `go.opentelemetry.io/otel/semconv/v1.17.0` package.
  The package contains semantic conventions from the `v1.17.0` version of the OpenTelemetry specification. (#3599)

### Changed

- Jaeger and Zipkin exporter use `github.com/go-logr/logr` as the logging interface, and add the `WithLogr` option. (#3497, #3500)
- Instrument configuration in `go.opentelemetry.io/otel/metric/instrument` is split into specific options and configuration based on the instrument type. (#3507)
  - Use the added `Int64Option` type to configure instruments from `go.opentelemetry.io/otel/metric/instrument/syncint64`.
  - Use the added `Float64Option` type to configure instruments from `go.opentelemetry.io/otel/metric/instrument/syncfloat64`.
  - Use the added `Int64ObserverOption` type to configure instruments from `go.opentelemetry.io/otel/metric/instrument/asyncint64`.
  - Use the added `Float64ObserverOption` type to configure instruments from `go.opentelemetry.io/otel/metric/instrument/asyncfloat64`.
- Return a `Registration` from the `RegisterCallback` method of a `Meter` in the `go.opentelemetry.io/otel/metric` package.
  This `Registration` can be used to unregister callbacks. (#3522)
- Global error handler uses an atomic value instead of a mutex. (#3543)
- Add `NewMetricProducer` to `go.opentelemetry.io/otel/bridge/opencensus`, which can be used to pass OpenCensus metrics to an OpenTelemetry Reader. (#3541)
- Global logger uses an atomic value instead of a mutex. (#3545)
- The `Shutdown` method of the `"go.opentelemetry.io/otel/sdk/trace".TracerProvider` releases all computational resources when called the first time. (#3551)
- The `Sampler` returned from `TraceIDRatioBased` `go.opentelemetry.io/otel/sdk/trace` now uses the rightmost bits for sampling decisions.
  This fixes random sampling when using ID generators like `xray.IDGenerator` and increasing parity with other language implementations. (#3557)
- Errors from `go.opentelemetry.io/otel/exporters/otlp/otlptrace` exporters are wrapped in errors identifying their signal name.
  Existing users of the exporters attempting to identify specific errors will need to use `errors.Unwrap()` to get the underlying error. (#3516)
- Exporters from `go.opentelemetry.io/otel/exporters/otlp` will print the final retryable error message when attempts to retry time out. (#3514)
- The instrument kind names in `go.opentelemetry.io/otel/sdk/metric` are updated to match the API. (#3562)
  - `InstrumentKindSyncCounter` is renamed to `InstrumentKindCounter`
  - `InstrumentKindSyncUpDownCounter` is renamed to `InstrumentKindUpDownCounter`
  - `InstrumentKindSyncHistogram` is renamed to `InstrumentKindHistogram`
  - `InstrumentKindAsyncCounter` is renamed to `InstrumentKindObservableCounter`
  - `InstrumentKindAsyncUpDownCounter` is renamed to `InstrumentKindObservableUpDownCounter`
  - `InstrumentKindAsyncGauge` is renamed to `InstrumentKindObservableGauge`
- The `RegisterCallback` method of the `Meter` in `go.opentelemetry.io/otel/metric` changed.
  - The named `Callback` replaces the inline function parameter. (#3564)
  - `Callback` is required to return an error. (#3576)
  - `Callback` accepts the added `Observer` parameter added.
    This new parameter is used by `Callback` implementations to observe values for asynchronous instruments instead of calling the `Observe` method of the instrument directly. (#3584)
  - The slice of `instrument.Asynchronous` is now passed as a variadic argument. (#3587)
- The exporter from `go.opentelemetry.io/otel/exporters/zipkin` is updated to use the `v1.16.0` version of semantic conventions.
  This means it no longer uses the removed `net.peer.ip` or `http.host` attributes to determine the remote endpoint.
  Instead it uses the `net.sock.peer` attributes. (#3581)
- The `Min` and `Max` fields of the `HistogramDataPoint` in `go.opentelemetry.io/otel/sdk/metric/metricdata` are now defined with the added `Extrema` type instead of a `*float64`. (#3487)

### Fixed

- Asynchronous instruments that use sum aggregators and attribute filters correctly add values from equivalent attribute sets that have been filtered. (#3439, #3549)
- The `RegisterCallback` method of the `Meter` from `go.opentelemetry.io/otel/sdk/metric` only registers a callback for instruments created by that meter.
  Trying to register a callback with instruments from a different meter will result in an error being returned. (#3584)

### Deprecated

- The `NewMetricExporter` in `go.opentelemetry.io/otel/bridge/opencensus` is deprecated.
  Use `NewMetricProducer` instead. (#3541)
- The `go.opentelemetry.io/otel/metric/instrument/asyncfloat64` package is deprecated.
  Use the instruments from `go.opentelemetry.io/otel/metric/instrument` instead. (#3575)
- The `go.opentelemetry.io/otel/metric/instrument/asyncint64` package is deprecated.
  Use the instruments from `go.opentelemetry.io/otel/metric/instrument` instead. (#3575)
- The `go.opentelemetry.io/otel/metric/instrument/syncfloat64` package is deprecated.
  Use the instruments from `go.opentelemetry.io/otel/metric/instrument` instead. (#3575)
- The `go.opentelemetry.io/otel/metric/instrument/syncint64` package is deprecated.
  Use the instruments from `go.opentelemetry.io/otel/metric/instrument` instead. (#3575)
- The `NewWrappedTracerProvider` in `go.opentelemetry.io/otel/bridge/opentracing` is now deprecated.
  Use `NewTracerProvider` instead. (#3116)

### Removed

- The deprecated `go.opentelemetry.io/otel/sdk/metric/view` package is removed. (#3520)
- The `InstrumentProvider` from `go.opentelemetry.io/otel/sdk/metric/asyncint64` is removed.
  Use the new creation methods of the `Meter` in `go.opentelemetry.io/otel/sdk/metric` instead. (#3530)
  - The `Counter` method is replaced by `Meter.Int64ObservableCounter`
  - The `UpDownCounter` method is replaced by `Meter.Int64ObservableUpDownCounter`
  - The `Gauge` method is replaced by `Meter.Int64ObservableGauge`
- The `InstrumentProvider` from `go.opentelemetry.io/otel/sdk/metric/asyncfloat64` is removed.
  Use the new creation methods of the `Meter` in `go.opentelemetry.io/otel/sdk/metric` instead. (#3530)
  - The `Counter` method is replaced by `Meter.Float64ObservableCounter`
  - The `UpDownCounter` method is replaced by `Meter.Float64ObservableUpDownCounter`
  - The `Gauge` method is replaced by `Meter.Float64ObservableGauge`
- The `InstrumentProvider` from `go.opentelemetry.io/otel/sdk/metric/syncint64` is removed.
  Use the new creation methods of the `Meter` in `go.opentelemetry.io/otel/sdk/metric` instead. (#3530)
  - The `Counter` method is replaced by `Meter.Int64Counter`
  - The `UpDownCounter` method is replaced by `Meter.Int64UpDownCounter`
  - The `Histogram` method is replaced by `Meter.Int64Histogram`
- The `InstrumentProvider` from `go.opentelemetry.io/otel/sdk/metric/syncfloat64` is removed.
  Use the new creation methods of the `Meter` in `go.opentelemetry.io/otel/sdk/metric` instead. (#3530)
  - The `Counter` method is replaced by `Meter.Float64Counter`
  - The `UpDownCounter` method is replaced by `Meter.Float64UpDownCounter`
  - The `Histogram` method is replaced by `Meter.Float64Histogram`

## [1.11.2/0.34.0] 2022-12-05

### Added

- The `WithView` `Option` is added to the `go.opentelemetry.io/otel/sdk/metric` package.
   This option is used to configure the view(s) a `MeterProvider` will use for all `Reader`s that are registered with it. (#3387)
- Add Instrumentation Scope and Version as info metric and label in Prometheus exporter.
  This can be disabled using the `WithoutScopeInfo()` option added to that package.(#3273, #3357)
- OTLP exporters now recognize: (#3363)
  - `OTEL_EXPORTER_OTLP_INSECURE`
  - `OTEL_EXPORTER_OTLP_TRACES_INSECURE`
  - `OTEL_EXPORTER_OTLP_METRICS_INSECURE`
  - `OTEL_EXPORTER_OTLP_CLIENT_KEY`
  - `OTEL_EXPORTER_OTLP_TRACES_CLIENT_KEY`
  - `OTEL_EXPORTER_OTLP_METRICS_CLIENT_KEY`
  - `OTEL_EXPORTER_OTLP_CLIENT_CERTIFICATE`
  - `OTEL_EXPORTER_OTLP_TRACES_CLIENT_CERTIFICATE`
  - `OTEL_EXPORTER_OTLP_METRICS_CLIENT_CERTIFICATE`
- The `View` type and related `NewView` function to create a view according to the OpenTelemetry specification are added to `go.opentelemetry.io/otel/sdk/metric`.
  These additions are replacements for the `View` type and `New` function from `go.opentelemetry.io/otel/sdk/metric/view`. (#3459)
- The `Instrument` and `InstrumentKind` type are added to `go.opentelemetry.io/otel/sdk/metric`.
  These additions are replacements for the `Instrument` and `InstrumentKind` types from `go.opentelemetry.io/otel/sdk/metric/view`. (#3459)
- The `Stream` type is added to `go.opentelemetry.io/otel/sdk/metric` to define a metric data stream a view will produce. (#3459)
- The `AssertHasAttributes` allows instrument authors to test that datapoints returned have appropriate attributes. (#3487)

### Changed

- The `"go.opentelemetry.io/otel/sdk/metric".WithReader` option no longer accepts views to associate with the `Reader`.
   Instead, views are now registered directly with the `MeterProvider` via the new `WithView` option.
   The views registered with the `MeterProvider` apply to all `Reader`s. (#3387)
- The `Temporality(view.InstrumentKind) metricdata.Temporality` and `Aggregation(view.InstrumentKind) aggregation.Aggregation` methods are added to the `"go.opentelemetry.io/otel/sdk/metric".Exporter` interface. (#3260)
- The `Temporality(view.InstrumentKind) metricdata.Temporality` and `Aggregation(view.InstrumentKind) aggregation.Aggregation` methods are added to the `"go.opentelemetry.io/otel/exporters/otlp/otlpmetric".Client` interface. (#3260)
- The `WithTemporalitySelector` and `WithAggregationSelector` `ReaderOption`s have been changed to `ManualReaderOption`s in the `go.opentelemetry.io/otel/sdk/metric` package. (#3260)
- The periodic reader in the `go.opentelemetry.io/otel/sdk/metric` package now uses the temporality and aggregation selectors from its configured exporter instead of accepting them as options. (#3260)

### Fixed

- The `go.opentelemetry.io/otel/exporters/prometheus` exporter fixes duplicated `_total` suffixes. (#3369)
- Remove comparable requirement for `Reader`s. (#3387)
- Cumulative metrics from the OpenCensus bridge (`go.opentelemetry.io/otel/bridge/opencensus`) are defined as monotonic sums, instead of non-monotonic. (#3389)
- Asynchronous counters (`Counter` and `UpDownCounter`) from the metric SDK now produce delta sums when configured with delta temporality. (#3398)
- Exported `Status` codes in the `go.opentelemetry.io/otel/exporters/zipkin` exporter are now exported as all upper case values. (#3340)
- `Aggregation`s from `go.opentelemetry.io/otel/sdk/metric` with no data are not exported. (#3394, #3436)
- Re-enabled Attribute Filters in the Metric SDK. (#3396)
- Asynchronous callbacks are only called if they are registered with at least one instrument that does not use drop aggragation. (#3408)
- Do not report empty partial-success responses in the `go.opentelemetry.io/otel/exporters/otlp` exporters. (#3438, #3432)
- Handle partial success responses in `go.opentelemetry.io/otel/exporters/otlp/otlpmetric` exporters. (#3162, #3440)
- Prevent duplicate Prometheus description, unit, and type. (#3469)
- Prevents panic when using incorrect `attribute.Value.As[Type]Slice()`. (#3489)

### Removed

- The `go.opentelemetry.io/otel/exporters/otlp/otlpmetric.Client` interface is removed. (#3486)
- The `go.opentelemetry.io/otel/exporters/otlp/otlpmetric.New` function is removed. Use the `otlpmetric[http|grpc].New` directly. (#3486)

### Deprecated

- The `go.opentelemetry.io/otel/sdk/metric/view` package is deprecated.
  Use `Instrument`, `InstrumentKind`, `View`, and `NewView` in `go.opentelemetry.io/otel/sdk/metric` instead. (#3476)

## [1.11.1/0.33.0] 2022-10-19

### Added

- The Prometheus exporter in `go.opentelemetry.io/otel/exporters/prometheus` registers with a Prometheus registerer on creation.
   By default, it will register with the default Prometheus registerer.
   A non-default registerer can be used by passing the `WithRegisterer` option. (#3239)
- Added the `WithAggregationSelector` option to the `go.opentelemetry.io/otel/exporters/prometheus` package to change the default `AggregationSelector` used. (#3341)
- The Prometheus exporter in `go.opentelemetry.io/otel/exporters/prometheus` converts the `Resource` associated with metric exports into a `target_info` metric. (#3285)

### Changed

- The `"go.opentelemetry.io/otel/exporters/prometheus".New` function is updated to return an error.
   It will return an error if the exporter fails to register with Prometheus. (#3239)

### Fixed

- The URL-encoded values from the `OTEL_RESOURCE_ATTRIBUTES` environment variable are decoded. (#2963)
- The `baggage.NewMember` function decodes the `value` parameter instead of directly using it.
   This fixes the implementation to be compliant with the W3C specification. (#3226)
- Slice attributes of the `attribute` package are now comparable based on their value, not instance. (#3108 #3252)
- The `Shutdown` and `ForceFlush` methods of the `"go.opentelemetry.io/otel/sdk/trace".TraceProvider` no longer return an error when no processor is registered. (#3268)
- The Prometheus exporter in `go.opentelemetry.io/otel/exporters/prometheus` cumulatively sums histogram buckets. (#3281)
- The sum of each histogram data point is now uniquely exported by the `go.opentelemetry.io/otel/exporters/otlpmetric` exporters. (#3284, #3293)
- Recorded values for asynchronous counters (`Counter` and `UpDownCounter`) are interpreted as exact, not incremental, sum values by the metric SDK. (#3350, #3278)
- `UpDownCounters` are now correctly output as Prometheus gauges in the `go.opentelemetry.io/otel/exporters/prometheus` exporter. (#3358)
- The Prometheus exporter in `go.opentelemetry.io/otel/exporters/prometheus` no longer describes the metrics it will send to Prometheus on startup.
   Instead the exporter is defined as an "unchecked" collector for Prometheus.
   This fixes the `reader is not registered` warning currently emitted on startup. (#3291 #3342)
- The `go.opentelemetry.io/otel/exporters/prometheus` exporter now correctly adds `_total` suffixes to counter metrics. (#3360)
- The `go.opentelemetry.io/otel/exporters/prometheus` exporter now adds a unit suffix to metric names.
   This can be disabled using the `WithoutUnits()` option added to that package. (#3352)

## [1.11.0/0.32.3] 2022-10-12

### Added

- Add default User-Agent header to OTLP exporter requests (`go.opentelemetry.io/otel/exporters/otlptrace/otlptracegrpc` and `go.opentelemetry.io/otel/exporters/otlptrace/otlptracehttp`). (#3261)

### Changed

- `span.SetStatus` has been updated such that calls that lower the status are now no-ops. (#3214)
- Upgrade `golang.org/x/sys/unix` from `v0.0.0-20210423185535-09eb48e85fd7` to `v0.0.0-20220919091848-fb04ddd9f9c8`.
  This addresses [GO-2022-0493](https://pkg.go.dev/vuln/GO-2022-0493). (#3235)

## [0.32.2] Metric SDK (Alpha) - 2022-10-11

### Added

- Added an example of using metric views to customize instruments. (#3177)
- Add default User-Agent header to OTLP exporter requests (`go.opentelemetry.io/otel/exporters/otlpmetric/otlpmetricgrpc` and `go.opentelemetry.io/otel/exporters/otlpmetric/otlpmetrichttp`). (#3261)

### Changed

- Flush pending measurements with the `PeriodicReader` in the `go.opentelemetry.io/otel/sdk/metric` when `ForceFlush` or `Shutdown` are called. (#3220)
- Update histogram default bounds to match the requirements of the latest specification. (#3222)
- Encode the HTTP status code in the OpenTracing bridge (`go.opentelemetry.io/otel/bridge/opentracing`) as an integer.  (#3265)

### Fixed

- Use default view if instrument does not match any registered view of a reader. (#3224, #3237)
- Return the same instrument every time a user makes the exact same instrument creation call. (#3229, #3251)
- Return the existing instrument when a view transforms a creation call to match an existing instrument. (#3240, #3251)
- Log a warning when a conflicting instrument (e.g. description, unit, data-type) is created instead of returning an error. (#3251)
- The OpenCensus bridge no longer sends empty batches of metrics. (#3263)

## [0.32.1] Metric SDK (Alpha) - 2022-09-22

### Changed

- The Prometheus exporter sanitizes OpenTelemetry instrument names when exporting.
   Invalid characters are replaced with `_`. (#3212)

### Added

- The metric portion of the OpenCensus bridge (`go.opentelemetry.io/otel/bridge/opencensus`) has been reintroduced. (#3192)
- The OpenCensus bridge example (`go.opentelemetry.io/otel/example/opencensus`) has been reintroduced. (#3206)

### Fixed

- Updated go.mods to point to valid versions of the sdk. (#3216)
- Set the `MeterProvider` resource on all exported metric data. (#3218)

## [0.32.0] Revised Metric SDK (Alpha) - 2022-09-18

### Changed

- The metric SDK in `go.opentelemetry.io/otel/sdk/metric` is completely refactored to comply with the OpenTelemetry specification.
  Please see the package documentation for how the new SDK is initialized and configured. (#3175)
- Update the minimum supported go version to go1.18. Removes support for go1.17 (#3179)

### Removed

- The metric portion of the OpenCensus bridge (`go.opentelemetry.io/otel/bridge/opencensus`) has been removed.
  A new bridge compliant with the revised metric SDK will be added back in a future release. (#3175)
- The `go.opentelemetry.io/otel/sdk/metric/aggregator/aggregatortest` package is removed, see the new metric SDK. (#3175)
- The `go.opentelemetry.io/otel/sdk/metric/aggregator/histogram` package is removed, see the new metric SDK. (#3175)
- The `go.opentelemetry.io/otel/sdk/metric/aggregator/lastvalue` package is removed, see the new metric SDK. (#3175)
- The `go.opentelemetry.io/otel/sdk/metric/aggregator/sum` package is removed, see the new metric SDK. (#3175)
- The `go.opentelemetry.io/otel/sdk/metric/aggregator` package is removed, see the new metric SDK. (#3175)
- The `go.opentelemetry.io/otel/sdk/metric/controller/basic` package is removed, see the new metric SDK. (#3175)
- The `go.opentelemetry.io/otel/sdk/metric/controller/controllertest` package is removed, see the new metric SDK. (#3175)
- The `go.opentelemetry.io/otel/sdk/metric/controller/time` package is removed, see the new metric SDK. (#3175)
- The `go.opentelemetry.io/otel/sdk/metric/export/aggregation` package is removed, see the new metric SDK. (#3175)
- The `go.opentelemetry.io/otel/sdk/metric/export` package is removed, see the new metric SDK. (#3175)
- The `go.opentelemetry.io/otel/sdk/metric/metrictest` package is removed.
  A replacement package that supports the new metric SDK will be added back in a future release. (#3175)
- The `go.opentelemetry.io/otel/sdk/metric/number` package is removed, see the new metric SDK. (#3175)
- The `go.opentelemetry.io/otel/sdk/metric/processor/basic` package is removed, see the new metric SDK. (#3175)
- The `go.opentelemetry.io/otel/sdk/metric/processor/processortest` package is removed, see the new metric SDK. (#3175)
- The `go.opentelemetry.io/otel/sdk/metric/processor/reducer` package is removed, see the new metric SDK. (#3175)
- The `go.opentelemetry.io/otel/sdk/metric/registry` package is removed, see the new metric SDK. (#3175)
- The `go.opentelemetry.io/otel/sdk/metric/sdkapi` package is removed, see the new metric SDK. (#3175)
- The `go.opentelemetry.io/otel/sdk/metric/selector/simple` package is removed, see the new metric SDK. (#3175)
- The `"go.opentelemetry.io/otel/sdk/metric".ErrUninitializedInstrument` variable was removed. (#3175)
- The `"go.opentelemetry.io/otel/sdk/metric".ErrBadInstrument` variable was removed. (#3175)
- The `"go.opentelemetry.io/otel/sdk/metric".Accumulator` type was removed, see the `MeterProvider`in the new metric SDK. (#3175)
- The `"go.opentelemetry.io/otel/sdk/metric".NewAccumulator` function was removed, see `NewMeterProvider`in the new metric SDK. (#3175)
- The deprecated `"go.opentelemetry.io/otel/sdk/metric".AtomicFieldOffsets` function was removed. (#3175)

## [1.10.0] - 2022-09-09

### Added

- Support Go 1.19. (#3077)
  Include compatibility testing and document support. (#3077)
- Support the OTLP ExportTracePartialSuccess response; these are passed to the registered error handler. (#3106)
- Upgrade go.opentelemetry.io/proto/otlp from v0.18.0 to v0.19.0 (#3107)

### Changed

- Fix misidentification of OpenTelemetry `SpanKind` in OpenTracing bridge (`go.opentelemetry.io/otel/bridge/opentracing`).  (#3096)
- Attempting to start a span with a nil `context` will no longer cause a panic. (#3110)
- All exporters will be shutdown even if one reports an error (#3091)
- Ensure valid UTF-8 when truncating over-length attribute values. (#3156)

## [1.9.0/0.0.3] - 2022-08-01

### Added

- Add support for Schema Files format 1.1.x (metric "split" transform) with the new `go.opentelemetry.io/otel/schema/v1.1` package. (#2999)
- Add the `go.opentelemetry.io/otel/semconv/v1.11.0` package.
  The package contains semantic conventions from the `v1.11.0` version of the OpenTelemetry specification. (#3009)
- Add the `go.opentelemetry.io/otel/semconv/v1.12.0` package.
  The package contains semantic conventions from the `v1.12.0` version of the OpenTelemetry specification. (#3010)
- Add the `http.method` attribute to HTTP server metric from all `go.opentelemetry.io/otel/semconv/*` packages. (#3018)

### Fixed

- Invalid warning for context setup being deferred in `go.opentelemetry.io/otel/bridge/opentracing` package. (#3029)

## [1.8.0/0.31.0] - 2022-07-08

### Added

- Add support for `opentracing.TextMap` format in the `Inject` and `Extract` methods
of the `"go.opentelemetry.io/otel/bridge/opentracing".BridgeTracer` type. (#2911)

### Changed

- The `crosslink` make target has been updated to use the `go.opentelemetry.io/build-tools/crosslink` package. (#2886)
- In the `go.opentelemetry.io/otel/sdk/instrumentation` package rename `Library` to `Scope` and alias `Library` as `Scope` (#2976)
- Move metric no-op implementation form `nonrecording` to `metric` package. (#2866)

### Removed

- Support for go1.16. Support is now only for go1.17 and go1.18 (#2917)

### Deprecated

- The `Library` struct in the `go.opentelemetry.io/otel/sdk/instrumentation` package is deprecated.
  Use the equivalent `Scope` struct instead. (#2977)
- The `ReadOnlySpan.InstrumentationLibrary` method from the `go.opentelemetry.io/otel/sdk/trace` package is deprecated.
  Use the equivalent `ReadOnlySpan.InstrumentationScope` method instead. (#2977)

## [1.7.0/0.30.0] - 2022-04-28

### Added

- Add the `go.opentelemetry.io/otel/semconv/v1.8.0` package.
  The package contains semantic conventions from the `v1.8.0` version of the OpenTelemetry specification. (#2763)
- Add the `go.opentelemetry.io/otel/semconv/v1.9.0` package.
  The package contains semantic conventions from the `v1.9.0` version of the OpenTelemetry specification. (#2792)
- Add the `go.opentelemetry.io/otel/semconv/v1.10.0` package.
  The package contains semantic conventions from the `v1.10.0` version of the OpenTelemetry specification. (#2842)
- Added an in-memory exporter to metrictest to aid testing with a full SDK. (#2776)

### Fixed

- Globally delegated instruments are unwrapped before delegating asynchronous callbacks. (#2784)
- Remove import of `testing` package in non-tests builds of the `go.opentelemetry.io/otel` package. (#2786)

### Changed

- The `WithLabelEncoder` option from the `go.opentelemetry.io/otel/exporters/stdout/stdoutmetric` package is renamed to `WithAttributeEncoder`. (#2790)
- The `LabelFilterSelector` interface from `go.opentelemetry.io/otel/sdk/metric/processor/reducer` is renamed to `AttributeFilterSelector`.
  The method included in the renamed interface also changed from `LabelFilterFor` to `AttributeFilterFor`. (#2790)
- The `Metadata.Labels` method from the `go.opentelemetry.io/otel/sdk/metric/export` package is renamed to `Metadata.Attributes`.
  Consequentially, the `Record` type from the same package also has had the embedded method renamed. (#2790)

### Deprecated

- The `Iterator.Label` method in the `go.opentelemetry.io/otel/attribute` package is deprecated.
  Use the equivalent `Iterator.Attribute` method instead. (#2790)
- The `Iterator.IndexedLabel` method in the `go.opentelemetry.io/otel/attribute` package is deprecated.
  Use the equivalent `Iterator.IndexedAttribute` method instead. (#2790)
- The `MergeIterator.Label` method in the `go.opentelemetry.io/otel/attribute` package is deprecated.
  Use the equivalent `MergeIterator.Attribute` method instead. (#2790)

### Removed

- Removed the `Batch` type from the `go.opentelemetry.io/otel/sdk/metric/metrictest` package. (#2864)
- Removed the `Measurement` type from the `go.opentelemetry.io/otel/sdk/metric/metrictest` package. (#2864)

## [0.29.0] - 2022-04-11

### Added

- The metrics global package was added back into several test files. (#2764)
- The `Meter` function is added back to the `go.opentelemetry.io/otel/metric/global` package.
  This function is a convenience function equivalent to calling `global.MeterProvider().Meter(...)`. (#2750)

### Removed

- Removed module the `go.opentelemetry.io/otel/sdk/export/metric`.
  Use the `go.opentelemetry.io/otel/sdk/metric` module instead. (#2720)

### Changed

- Don't panic anymore when setting a global MeterProvider to itself. (#2749)
- Upgrade `go.opentelemetry.io/proto/otlp` in `go.opentelemetry.io/otel/exporters/otlp/otlpmetric` from `v0.12.1` to `v0.15.0`.
  This replaces the use of the now deprecated `InstrumentationLibrary` and `InstrumentationLibraryMetrics` types and fields in the proto library with the equivalent `InstrumentationScope` and `ScopeMetrics`. (#2748)

## [1.6.3] - 2022-04-07

### Fixed

- Allow non-comparable global `MeterProvider`, `TracerProvider`, and `TextMapPropagator` types to be set. (#2772, #2773)

## [1.6.2] - 2022-04-06

### Changed

- Don't panic anymore when setting a global TracerProvider or TextMapPropagator to itself. (#2749)
- Upgrade `go.opentelemetry.io/proto/otlp` in `go.opentelemetry.io/otel/exporters/otlp/otlptrace` from `v0.12.1` to `v0.15.0`.
  This replaces the use of the now deprecated `InstrumentationLibrary` and `InstrumentationLibrarySpans` types and fields in the proto library with the equivalent `InstrumentationScope` and `ScopeSpans`. (#2748)

## [1.6.1] - 2022-03-28

### Fixed

- The `go.opentelemetry.io/otel/schema/*` packages now use the correct schema URL for their `SchemaURL` constant.
  Instead of using `"https://opentelemetry.io/schemas/v<version>"` they now use the correct URL without a `v` prefix, `"https://opentelemetry.io/schemas/<version>"`. (#2743, #2744)

### Security

- Upgrade `go.opentelemetry.io/proto/otlp` from `v0.12.0` to `v0.12.1`.
  This includes an indirect upgrade of `github.com/grpc-ecosystem/grpc-gateway` which resolves [a vulnerability](https://nvd.nist.gov/vuln/detail/CVE-2019-11254) from `gopkg.in/yaml.v2` in version `v2.2.3`. (#2724, #2728)

## [1.6.0/0.28.0] - 2022-03-23

### ⚠️ Notice ⚠️

This update is a breaking change of the unstable Metrics API.
Code instrumented with the `go.opentelemetry.io/otel/metric` will need to be modified.

### Added

- Add metrics exponential histogram support.
  New mapping functions have been made available in `sdk/metric/aggregator/exponential/mapping` for other OpenTelemetry projects to take dependencies on. (#2502)
- Add Go 1.18 to our compatibility tests. (#2679)
- Allow configuring the Sampler with the `OTEL_TRACES_SAMPLER` and `OTEL_TRACES_SAMPLER_ARG` environment variables. (#2305, #2517)
- Add the `metric/global` for obtaining and setting the global `MeterProvider`. (#2660)

### Changed

- The metrics API has been significantly changed to match the revised OpenTelemetry specification.
  High-level changes include:

  - Synchronous and asynchronous instruments are now handled by independent `InstrumentProvider`s.
    These `InstrumentProvider`s are managed with a `Meter`.
  - Synchronous and asynchronous instruments are grouped into their own packages based on value types.
  - Asynchronous callbacks can now be registered with a `Meter`.

  Be sure to check out the metric module documentation for more information on how to use the revised API. (#2587, #2660)

### Fixed

- Fallback to general attribute limits when span specific ones are not set in the environment. (#2675, #2677)

## [1.5.0] - 2022-03-16

### Added

- Log the Exporters configuration in the TracerProviders message. (#2578)
- Added support to configure the span limits with environment variables.
  The following environment variables are supported. (#2606, #2637)
  - `OTEL_SPAN_ATTRIBUTE_VALUE_LENGTH_LIMIT`
  - `OTEL_SPAN_ATTRIBUTE_COUNT_LIMIT`
  - `OTEL_SPAN_EVENT_COUNT_LIMIT`
  - `OTEL_EVENT_ATTRIBUTE_COUNT_LIMIT`
  - `OTEL_SPAN_LINK_COUNT_LIMIT`
  - `OTEL_LINK_ATTRIBUTE_COUNT_LIMIT`

  If the provided environment variables are invalid (negative), the default values would be used.
- Rename the `gc` runtime name to `go` (#2560)
- Add resource container ID detection. (#2418)
- Add span attribute value length limit.
  The new `AttributeValueLengthLimit` field is added to the `"go.opentelemetry.io/otel/sdk/trace".SpanLimits` type to configure this limit for a `TracerProvider`.
  The default limit for this resource is "unlimited". (#2637)
- Add the `WithRawSpanLimits` option to `go.opentelemetry.io/otel/sdk/trace`.
  This option replaces the `WithSpanLimits` option.
  Zero or negative values will not be changed to the default value like `WithSpanLimits` does.
  Setting a limit to zero will effectively disable the related resource it limits and setting to a negative value will mean that resource is unlimited.
  Consequentially, limits should be constructed using `NewSpanLimits` and updated accordingly. (#2637)

### Changed

- Drop oldest tracestate `Member` when capacity is reached. (#2592)
- Add event and link drop counts to the exported data from the `oltptrace` exporter. (#2601)
- Unify path cleaning functionally in the `otlpmetric` and `otlptrace` configuration. (#2639)
- Change the debug message from the `sdk/trace.BatchSpanProcessor` to reflect the count is cumulative. (#2640)
- Introduce new internal `envconfig` package for OTLP exporters. (#2608)
- If `http.Request.Host` is empty, fall back to use `URL.Host` when populating `http.host` in the `semconv` packages. (#2661)

### Fixed

- Remove the OTLP trace exporter limit of SpanEvents when exporting. (#2616)
- Default to port `4318` instead of `4317` for the `otlpmetrichttp` and `otlptracehttp` client. (#2614, #2625)
- Unlimited span limits are now supported (negative values). (#2636, #2637)

### Deprecated

- Deprecated `"go.opentelemetry.io/otel/sdk/trace".WithSpanLimits`.
  Use `WithRawSpanLimits` instead.
  That option allows setting unlimited and zero limits, this option does not.
  This option will be kept until the next major version incremented release. (#2637)

## [1.4.1] - 2022-02-16

### Fixed

- Fix race condition in reading the dropped spans number for the `BatchSpanProcessor`. (#2615)

## [1.4.0] - 2022-02-11

### Added

- Use `OTEL_EXPORTER_ZIPKIN_ENDPOINT` environment variable to specify zipkin collector endpoint. (#2490)
- Log the configuration of `TracerProvider`s, and `Tracer`s for debugging.
  To enable use a logger with Verbosity (V level) `>=1`. (#2500)
- Added support to configure the batch span-processor with environment variables.
  The following environment variables are used. (#2515)
  - `OTEL_BSP_SCHEDULE_DELAY`
  - `OTEL_BSP_EXPORT_TIMEOUT`
  - `OTEL_BSP_MAX_QUEUE_SIZE`.
  - `OTEL_BSP_MAX_EXPORT_BATCH_SIZE`

### Changed

- Zipkin exporter exports `Resource` attributes in the `Tags` field. (#2589)

### Deprecated

- Deprecate module the `go.opentelemetry.io/otel/sdk/export/metric`.
  Use the `go.opentelemetry.io/otel/sdk/metric` module instead. (#2382)
- Deprecate `"go.opentelemetry.io/otel/sdk/metric".AtomicFieldOffsets`. (#2445)

### Fixed

- Fixed the instrument kind for noop async instruments to correctly report an implementation. (#2461)
- Fix UDP packets overflowing with Jaeger payloads. (#2489, #2512)
- Change the `otlpmetric.Client` interface's `UploadMetrics` method to accept a single `ResourceMetrics` instead of a slice of them. (#2491)
- Specify explicit buckets in Prometheus example, fixing issue where example only has `+inf` bucket. (#2419, #2493)
- W3C baggage will now decode urlescaped values. (#2529)
- Baggage members are now only validated once, when calling `NewMember` and not also when adding it to the baggage itself. (#2522)
- The order attributes are dropped from spans in the `go.opentelemetry.io/otel/sdk/trace` package when capacity is reached is fixed to be in compliance with the OpenTelemetry specification.
  Instead of dropping the least-recently-used attribute, the last added attribute is dropped.
  This drop order still only applies to attributes with unique keys not already contained in the span.
  If an attribute is added with a key already contained in the span, that attribute is updated to the new value being added. (#2576)

### Removed

- Updated `go.opentelemetry.io/proto/otlp` from `v0.11.0` to `v0.12.0`. This version removes a number of deprecated methods. (#2546)
  - [`Metric.GetIntGauge()`](https://pkg.go.dev/go.opentelemetry.io/proto/otlp@v0.11.0/metrics/v1#Metric.GetIntGauge)
  - [`Metric.GetIntHistogram()`](https://pkg.go.dev/go.opentelemetry.io/proto/otlp@v0.11.0/metrics/v1#Metric.GetIntHistogram)
  - [`Metric.GetIntSum()`](https://pkg.go.dev/go.opentelemetry.io/proto/otlp@v0.11.0/metrics/v1#Metric.GetIntSum)

## [1.3.0] - 2021-12-10

### ⚠️ Notice ⚠️

We have updated the project minimum supported Go version to 1.16

### Added

- Added an internal Logger.
  This can be used by the SDK and API to provide users with feedback of the internal state.
  To enable verbose logs configure the logger which will print V(1) logs. For debugging information configure to print V(5) logs. (#2343)
- Add the `WithRetry` `Option` and the `RetryConfig` type to the `go.opentelemetry.io/otel/exporter/otel/otlpmetric/otlpmetrichttp` package to specify retry behavior consistently. (#2425)
- Add `SpanStatusFromHTTPStatusCodeAndSpanKind` to all `semconv` packages to return a span status code similar to `SpanStatusFromHTTPStatusCode`, but exclude `4XX` HTTP errors as span errors if the span is of server kind. (#2296)

### Changed

- The `"go.opentelemetry.io/otel/exporter/otel/otlptrace/otlptracegrpc".Client` now uses the underlying gRPC `ClientConn` to handle name resolution, TCP connection establishment (with retries and backoff) and TLS handshakes, and handling errors on established connections by re-resolving the name and reconnecting. (#2329)
- The `"go.opentelemetry.io/otel/exporter/otel/otlpmetric/otlpmetricgrpc".Client` now uses the underlying gRPC `ClientConn` to handle name resolution, TCP connection establishment (with retries and backoff) and TLS handshakes, and handling errors on established connections by re-resolving the name and reconnecting. (#2425)
- The `"go.opentelemetry.io/otel/exporter/otel/otlpmetric/otlpmetricgrpc".RetrySettings` type is renamed to `RetryConfig`. (#2425)
- The `go.opentelemetry.io/otel/exporter/otel/*` gRPC exporters now default to using the host's root CA set if none are provided by the user and `WithInsecure` is not specified. (#2432)
- Change `resource.Default` to be evaluated the first time it is called, rather than on import. This allows the caller the option to update `OTEL_RESOURCE_ATTRIBUTES` first, such as with `os.Setenv`. (#2371)

### Fixed

- The `go.opentelemetry.io/otel/exporter/otel/*` exporters are updated to handle per-signal and universal endpoints according to the OpenTelemetry specification.
  Any per-signal endpoint set via an `OTEL_EXPORTER_OTLP_<signal>_ENDPOINT` environment variable is now used without modification of the path.
  When `OTEL_EXPORTER_OTLP_ENDPOINT` is set, if it contains a path, that path is used as a base path which per-signal paths are appended to. (#2433)
- Basic metric controller updated to use sync.Map to avoid blocking calls (#2381)
- The `go.opentelemetry.io/otel/exporter/jaeger` correctly sets the `otel.status_code` value to be a string of `ERROR` or `OK` instead of an integer code. (#2439, #2440)

### Deprecated

- Deprecated the `"go.opentelemetry.io/otel/exporter/otel/otlpmetric/otlpmetrichttp".WithMaxAttempts` `Option`, use the new `WithRetry` `Option` instead. (#2425)
- Deprecated the `"go.opentelemetry.io/otel/exporter/otel/otlpmetric/otlpmetrichttp".WithBackoff` `Option`, use the new `WithRetry` `Option` instead. (#2425)

### Removed

- Remove the metric Processor's ability to convert cumulative to delta aggregation temporality. (#2350)
- Remove the metric Bound Instruments interface and implementations. (#2399)
- Remove the metric MinMaxSumCount kind aggregation and the corresponding OTLP export path. (#2423)
- Metric SDK removes the "exact" aggregator for histogram instruments, as it performed a non-standard aggregation for OTLP export (creating repeated Gauge points) and worked its way into a number of confusing examples. (#2348)

## [1.2.0] - 2021-11-12

### Changed

- Metric SDK `export.ExportKind`, `export.ExportKindSelector` types have been renamed to `aggregation.Temporality` and `aggregation.TemporalitySelector` respectively to keep in line with current specification and protocol along with built-in selectors (e.g., `aggregation.CumulativeTemporalitySelector`, ...). (#2274)
- The Metric `Exporter` interface now requires a `TemporalitySelector` method instead of an `ExportKindSelector`. (#2274)
- Metrics API cleanup. The `metric/sdkapi` package has been created to relocate the API-to-SDK interface:
  - The following interface types simply moved from `metric` to `metric/sdkapi`: `Descriptor`, `MeterImpl`, `InstrumentImpl`, `SyncImpl`, `BoundSyncImpl`, `AsyncImpl`, `AsyncRunner`, `AsyncSingleRunner`, and `AsyncBatchRunner`
  - The following struct types moved and are replaced with type aliases, since they are exposed to the user: `Observation`, `Measurement`.
  - The No-op implementations of sync and async instruments are no longer exported, new functions `sdkapi.NewNoopAsyncInstrument()` and `sdkapi.NewNoopSyncInstrument()` are provided instead. (#2271)
- Update the SDK `BatchSpanProcessor` to export all queued spans when `ForceFlush` is called. (#2080, #2335)

### Added

- Add the `"go.opentelemetry.io/otel/exporters/otlp/otlpmetric/otlpmetricgrpc".WithGRPCConn` option so the exporter can reuse an existing gRPC connection. (#2002)
- Added a new `schema` module to help parse Schema Files in OTEP 0152 format. (#2267)
- Added a new `MapCarrier` to the `go.opentelemetry.io/otel/propagation` package to hold propagated cross-cutting concerns as a `map[string]string` held in memory. (#2334)

## [1.1.0] - 2021-10-27

### Added

- Add the `"go.opentelemetry.io/otel/exporters/otlp/otlptrace/otlptracegrpc".WithGRPCConn` option so the exporter can reuse an existing gRPC connection. (#2002)
- Add the `go.opentelemetry.io/otel/semconv/v1.7.0` package.
  The package contains semantic conventions from the `v1.7.0` version of the OpenTelemetry specification. (#2320)
- Add the `go.opentelemetry.io/otel/semconv/v1.6.1` package.
  The package contains semantic conventions from the `v1.6.1` version of the OpenTelemetry specification. (#2321)
- Add the `go.opentelemetry.io/otel/semconv/v1.5.0` package.
  The package contains semantic conventions from the `v1.5.0` version of the OpenTelemetry specification. (#2322)
  - When upgrading from the `semconv/v1.4.0` package note the following name changes:
    - `K8SReplicasetUIDKey` -> `K8SReplicaSetUIDKey`
    - `K8SReplicasetNameKey` -> `K8SReplicaSetNameKey`
    - `K8SStatefulsetUIDKey` -> `K8SStatefulSetUIDKey`
    - `k8SStatefulsetNameKey` -> `K8SStatefulSetNameKey`
    - `K8SDaemonsetUIDKey` -> `K8SDaemonSetUIDKey`
    - `K8SDaemonsetNameKey` -> `K8SDaemonSetNameKey`

### Changed

- Links added to a span will be dropped by the SDK if they contain an invalid span context (#2275).

### Fixed

- The `"go.opentelemetry.io/otel/semconv/v1.4.0".HTTPServerAttributesFromHTTPRequest` now correctly only sets the HTTP client IP attribute even if the connection was routed with proxies and there are multiple addresses in the `X-Forwarded-For` header. (#2282, #2284)
- The `"go.opentelemetry.io/otel/semconv/v1.4.0".NetAttributesFromHTTPRequest` function correctly handles IPv6 addresses as IP addresses and sets the correct net peer IP instead of the net peer hostname attribute. (#2283, #2285)
- The simple span processor shutdown method deterministically returns the exporter error status if it simultaneously finishes when the deadline is reached. (#2290, #2289)

## [1.0.1] - 2021-10-01

### Fixed

- json stdout exporter no longer crashes due to concurrency bug. (#2265)

## [Metrics 0.24.0] - 2021-10-01

### Changed

- NoopMeterProvider is now private and NewNoopMeterProvider must be used to obtain a noopMeterProvider. (#2237)
- The Metric SDK `Export()` function takes a new two-level reader interface for iterating over results one instrumentation library at a time. (#2197)
  - The former `"go.opentelemetry.io/otel/sdk/export/metric".CheckpointSet` is renamed `Reader`.
  - The new interface is named `"go.opentelemetry.io/otel/sdk/export/metric".InstrumentationLibraryReader`.

## [1.0.0] - 2021-09-20

This is the first stable release for the project.
This release includes an API and SDK for the tracing signal that will comply with the stability guarantees defined by the projects [versioning policy](./VERSIONING.md).

### Added

- OTLP trace exporter now sets the `SchemaURL` field in the exported telemetry if the Tracer has `WithSchemaURL` option. (#2242)

### Fixed

- Slice-valued attributes can correctly be used as map keys. (#2223)

### Removed

- Removed the `"go.opentelemetry.io/otel/exporters/zipkin".WithSDKOptions` function. (#2248)
- Removed the deprecated package `go.opentelemetry.io/otel/oteltest`. (#2234)
- Removed the deprecated package `go.opentelemetry.io/otel/bridge/opencensus/utils`. (#2233)
- Removed deprecated functions, types, and methods from `go.opentelemetry.io/otel/attribute` package.
  Use the typed functions and methods added to the package instead. (#2235)
  - The `Key.Array` method is removed.
  - The `Array` function is removed.
  - The `Any` function is removed.
  - The `ArrayValue` function is removed.
  - The `AsArray` function is removed.

## [1.0.0-RC3] - 2021-09-02

### Added

- Added `ErrorHandlerFunc` to use a function as an `"go.opentelemetry.io/otel".ErrorHandler`. (#2149)
- Added `"go.opentelemetry.io/otel/trace".WithStackTrace` option to add a stack trace when using `span.RecordError` or when panic is handled in `span.End`. (#2163)
- Added typed slice attribute types and functionality to the `go.opentelemetry.io/otel/attribute` package to replace the existing array type and functions. (#2162)
  - `BoolSlice`, `IntSlice`, `Int64Slice`, `Float64Slice`, and `StringSlice` replace the use of the `Array` function in the package.
- Added the `go.opentelemetry.io/otel/example/fib` example package.
  Included is an example application that computes Fibonacci numbers. (#2203)

### Changed

- Metric instruments have been renamed to match the (feature-frozen) metric API specification:
  - ValueRecorder becomes Histogram
  - ValueObserver becomes Gauge
  - SumObserver becomes CounterObserver
  - UpDownSumObserver becomes UpDownCounterObserver
  The API exported from this project is still considered experimental. (#2202)
- Metric SDK/API implementation type `InstrumentKind` moves into `sdkapi` sub-package. (#2091)
- The Metrics SDK export record no longer contains a Resource pointer, the SDK `"go.opentelemetry.io/otel/sdk/trace/export/metric".Exporter.Export()` function for push-based exporters now takes a single Resource argument, pull-based exporters use `"go.opentelemetry.io/otel/sdk/metric/controller/basic".Controller.Resource()`. (#2120)
- The JSON output of the `go.opentelemetry.io/otel/exporters/stdout/stdouttrace` is harmonized now such that the output is "plain" JSON objects after each other of the form `{ ... } { ... } { ... }`. Earlier the JSON objects describing a span were wrapped in a slice for each `Exporter.ExportSpans` call, like `[ { ... } ][ { ... } { ... } ]`. Outputting JSON object directly after each other is consistent with JSON loggers, and a bit easier to parse and read. (#2196)
- Update the `NewTracerConfig`, `NewSpanStartConfig`, `NewSpanEndConfig`, and `NewEventConfig` function in the `go.opentelemetry.io/otel/trace` package to return their respective configurations as structs instead of pointers to the struct. (#2212)

### Deprecated

- The `go.opentelemetry.io/otel/bridge/opencensus/utils` package is deprecated.
  All functionality from this package now exists in the `go.opentelemetry.io/otel/bridge/opencensus` package.
  The functions from that package should be used instead. (#2166)
- The `"go.opentelemetry.io/otel/attribute".Array` function and the related `ARRAY` value type is deprecated.
  Use the typed `*Slice` functions and types added to the package instead. (#2162)
- The `"go.opentelemetry.io/otel/attribute".Any` function is deprecated.
  Use the typed functions instead. (#2181)
- The `go.opentelemetry.io/otel/oteltest` package is deprecated.
  The `"go.opentelemetry.io/otel/sdk/trace/tracetest".SpanRecorder` can be registered with the default SDK (`go.opentelemetry.io/otel/sdk/trace`) as a `SpanProcessor` and used as a replacement for this deprecated package. (#2188)

### Removed

- Removed metrics test package `go.opentelemetry.io/otel/sdk/export/metric/metrictest`. (#2105)

### Fixed

- The `fromEnv` detector no longer throws an error when `OTEL_RESOURCE_ATTRIBUTES` environment variable is not set or empty. (#2138)
- Setting the global `ErrorHandler` with `"go.opentelemetry.io/otel".SetErrorHandler` multiple times is now supported. (#2160, #2140)
- The `"go.opentelemetry.io/otel/attribute".Any` function now supports `int32` values. (#2169)
- Multiple calls to `"go.opentelemetry.io/otel/sdk/metric/controller/basic".WithResource()` are handled correctly, and when no resources are provided `"go.opentelemetry.io/otel/sdk/resource".Default()` is used. (#2120)
- The `WithoutTimestamps` option for the `go.opentelemetry.io/otel/exporters/stdout/stdouttrace` exporter causes the exporter to correctly omit timestamps. (#2195)
- Fixed typos in resources.go. (#2201)

## [1.0.0-RC2] - 2021-07-26

### Added

- Added `WithOSDescription` resource configuration option to set OS (Operating System) description resource attribute (`os.description`). (#1840)
- Added `WithOS` resource configuration option to set all OS (Operating System) resource attributes at once. (#1840)
- Added the `WithRetry` option to the `go.opentelemetry.io/otel/exporters/otlp/otlptrace/otlptracehttp` package.
  This option is a replacement for the removed `WithMaxAttempts` and `WithBackoff` options. (#2095)
- Added API `LinkFromContext` to return Link which encapsulates SpanContext from provided context and also encapsulates attributes. (#2115)
- Added a new `Link` type under the SDK `otel/sdk/trace` package that counts the number of attributes that were dropped for surpassing the `AttributePerLinkCountLimit` configured in the Span's `SpanLimits`.
  This new type replaces the equal-named API `Link` type found in the `otel/trace` package for most usages within the SDK.
  For example, instances of this type are now returned by the `Links()` function of `ReadOnlySpan`s provided in places like the `OnEnd` function of `SpanProcessor` implementations. (#2118)
- Added the `SpanRecorder` type to the `go.opentelemetry.io/otel/skd/trace/tracetest` package.
  This type can be used with the default SDK as a `SpanProcessor` during testing. (#2132)

### Changed

- The `SpanModels` function is now exported from the `go.opentelemetry.io/otel/exporters/zipkin` package to convert OpenTelemetry spans into Zipkin model spans. (#2027)
- Rename the `"go.opentelemetry.io/otel/exporters/otlp/otlptrace/otlptracegrpc".RetrySettings` to `RetryConfig`. (#2095)

### Deprecated

- The `TextMapCarrier` and `TextMapPropagator` from the `go.opentelemetry.io/otel/oteltest` package and their associated creation functions (`TextMapCarrier`, `NewTextMapPropagator`) are deprecated. (#2114)
- The `Harness` type from the `go.opentelemetry.io/otel/oteltest` package and its associated creation function, `NewHarness` are deprecated and will be removed in the next release. (#2123)
- The `TraceStateFromKeyValues` function from the `go.opentelemetry.io/otel/oteltest` package is deprecated.
  Use the `trace.ParseTraceState` function instead. (#2122)

### Removed

- Removed the deprecated package `go.opentelemetry.io/otel/exporters/trace/jaeger`. (#2020)
- Removed the deprecated package `go.opentelemetry.io/otel/exporters/trace/zipkin`. (#2020)
- Removed the `"go.opentelemetry.io/otel/sdk/resource".WithBuiltinDetectors` function.
  The explicit `With*` options for every built-in detector should be used instead. (#2026 #2097)
- Removed the `WithMaxAttempts` and `WithBackoff` options from the `go.opentelemetry.io/otel/exporters/otlp/otlptrace/otlptracehttp` package.
  The retry logic of the package has been updated to match the `otlptracegrpc` package and accordingly a `WithRetry` option is added that should be used instead. (#2095)
- Removed `DroppedAttributeCount` field from `otel/trace.Link` struct. (#2118)

### Fixed

- When using WithNewRoot, don't use the parent context for making sampling decisions. (#2032)
- `oteltest.Tracer` now creates a valid `SpanContext` when using `WithNewRoot`. (#2073)
- OS type detector now sets the correct `dragonflybsd` value for DragonFly BSD. (#2092)
- The OTel span status is correctly transformed into the OTLP status in the `go.opentelemetry.io/otel/exporters/otlp/otlptrace` package.
  This fix will by default set the status to `Unset` if it is not explicitly set to `Ok` or `Error`. (#2099 #2102)
- The `Inject` method for the `"go.opentelemetry.io/otel/propagation".TraceContext` type no longer injects empty `tracestate` values. (#2108)
- Use `6831` as default Jaeger agent port instead of `6832`. (#2131)

## [Experimental Metrics v0.22.0] - 2021-07-19

### Added

- Adds HTTP support for OTLP metrics exporter. (#2022)

### Removed

- Removed the deprecated package `go.opentelemetry.io/otel/exporters/metric/prometheus`. (#2020)

## [1.0.0-RC1] / 0.21.0 - 2021-06-18

With this release we are introducing a split in module versions.  The tracing API and SDK are entering the `v1.0.0` Release Candidate phase with `v1.0.0-RC1`
while the experimental metrics API and SDK continue with `v0.x` releases at `v0.21.0`.  Modules at major version 1 or greater will not depend on modules
with major version 0.

### Added

- Adds `otlpgrpc.WithRetry`option for configuring the retry policy for transient errors on the otlp/gRPC exporter. (#1832)
  - The following status codes are defined as transient errors:
      | gRPC Status Code | Description |
      | ---------------- | ----------- |
      | 1  | Cancelled |
      | 4  | Deadline Exceeded |
      | 8  | Resource Exhausted |
      | 10 | Aborted |
      | 10 | Out of Range |
      | 14 | Unavailable |
      | 15 | Data Loss |
- Added `Status` type to the `go.opentelemetry.io/otel/sdk/trace` package to represent the status of a span. (#1874)
- Added `SpanStub` type and its associated functions to the `go.opentelemetry.io/otel/sdk/trace/tracetest` package.
  This type can be used as a testing replacement for the `SpanSnapshot` that was removed from the `go.opentelemetry.io/otel/sdk/trace` package. (#1873)
- Adds support for scheme in `OTEL_EXPORTER_OTLP_ENDPOINT` according to the spec. (#1886)
- Adds `trace.WithSchemaURL` option for configuring the tracer with a Schema URL. (#1889)
- Added an example of using OpenTelemetry Go as a trace context forwarder. (#1912)
- `ParseTraceState` is added to the `go.opentelemetry.io/otel/trace` package.
  It can be used to decode a `TraceState` from a `tracestate` header string value. (#1937)
- Added `Len` method to the `TraceState` type in the `go.opentelemetry.io/otel/trace` package.
  This method returns the number of list-members the `TraceState` holds. (#1937)
- Creates package `go.opentelemetry.io/otel/exporters/otlp/otlptrace` that defines a trace exporter that uses a `otlptrace.Client` to send data.
  Creates package `go.opentelemetry.io/otel/exporters/otlp/otlptrace/otlptracegrpc` implementing a gRPC `otlptrace.Client` and offers convenience functions, `NewExportPipeline` and `InstallNewPipeline`, to setup and install a `otlptrace.Exporter` in tracing .(#1922)
- Added `Baggage`, `Member`, and `Property` types to the `go.opentelemetry.io/otel/baggage` package along with their related functions. (#1967)
- Added `ContextWithBaggage`, `ContextWithoutBaggage`, and `FromContext` functions to the `go.opentelemetry.io/otel/baggage` package.
  These functions replace the `Set`, `Value`, `ContextWithValue`, `ContextWithoutValue`, and `ContextWithEmpty` functions from that package and directly work with the new `Baggage` type. (#1967)
- The `OTEL_SERVICE_NAME` environment variable is the preferred source for `service.name`, used by the environment resource detector if a service name is present both there and in `OTEL_RESOURCE_ATTRIBUTES`. (#1969)
- Creates package `go.opentelemetry.io/otel/exporters/otlp/otlptrace/otlptracehttp` implementing an HTTP `otlptrace.Client` and offers convenience functions, `NewExportPipeline` and `InstallNewPipeline`, to setup and install a `otlptrace.Exporter` in tracing. (#1963)
- Changes `go.opentelemetry.io/otel/sdk/resource.NewWithAttributes` to require a schema URL. The old function is still available as `resource.NewSchemaless`. This is a breaking change. (#1938)
- Several builtin resource detectors now correctly populate the schema URL. (#1938)
- Creates package `go.opentelemetry.io/otel/exporters/otlp/otlpmetric` that defines a metrics exporter that uses a `otlpmetric.Client` to send data.
- Creates package `go.opentelemetry.io/otel/exporters/otlp/otlpmetric/otlpmetricgrpc` implementing a gRPC `otlpmetric.Client` and offers convenience functions, `New` and `NewUnstarted`, to create an `otlpmetric.Exporter`.(#1991)
- Added `go.opentelemetry.io/otel/exporters/stdout/stdouttrace` exporter. (#2005)
- Added `go.opentelemetry.io/otel/exporters/stdout/stdoutmetric` exporter. (#2005)
- Added a `TracerProvider()` method to the `"go.opentelemetry.io/otel/trace".Span` interface. This can be used to obtain a `TracerProvider` from a given span that utilizes the same trace processing pipeline.  (#2009)

### Changed

- Make `NewSplitDriver` from `go.opentelemetry.io/otel/exporters/otlp` take variadic arguments instead of a `SplitConfig` item.
  `NewSplitDriver` now automatically implements an internal `noopDriver` for `SplitConfig` fields that are not initialized. (#1798)
- `resource.New()` now creates a Resource without builtin detectors. Previous behavior is now achieved by using `WithBuiltinDetectors` Option. (#1810)
- Move the `Event` type from the `go.opentelemetry.io/otel` package to the `go.opentelemetry.io/otel/sdk/trace` package. (#1846)
- CI builds validate against last two versions of Go, dropping 1.14 and adding 1.16. (#1865)
- BatchSpanProcessor now report export failures when calling `ForceFlush()` method. (#1860)
- `Set.Encoded(Encoder)` no longer caches the result of an encoding. (#1855)
- Renamed `CloudZoneKey` to `CloudAvailabilityZoneKey` in Resource semantic conventions according to spec. (#1871)
- The `StatusCode` and `StatusMessage` methods of the `ReadOnlySpan` interface and the `Span` produced by the `go.opentelemetry.io/otel/sdk/trace` package have been replaced with a single `Status` method.
  This method returns the status of a span using the new `Status` type. (#1874)
- Updated `ExportSpans` method of the`SpanExporter` interface type to accept `ReadOnlySpan`s instead of the removed `SpanSnapshot`.
  This brings the export interface into compliance with the specification in that it now accepts an explicitly immutable type instead of just an implied one. (#1873)
- Unembed `SpanContext` in `Link`. (#1877)
- Generate Semantic conventions from the specification YAML. (#1891)
- Spans created by the global `Tracer` obtained from `go.opentelemetry.io/otel`, prior to a functioning `TracerProvider` being set, now propagate the span context from their parent if one exists. (#1901)
- The `"go.opentelemetry.io/otel".Tracer` function now accepts tracer options. (#1902)
- Move the `go.opentelemetry.io/otel/unit` package to `go.opentelemetry.io/otel/metric/unit`. (#1903)
- Changed `go.opentelemetry.io/otel/trace.TracerConfig` to conform to the [Contributing guidelines](CONTRIBUTING.md#config.) (#1921)
- Changed `go.opentelemetry.io/otel/trace.SpanConfig` to conform to the [Contributing guidelines](CONTRIBUTING.md#config). (#1921)
- Changed `span.End()` now only accepts Options that are allowed at `End()`. (#1921)
- Changed `go.opentelemetry.io/otel/metric.InstrumentConfig` to conform to the [Contributing guidelines](CONTRIBUTING.md#config). (#1921)
- Changed `go.opentelemetry.io/otel/metric.MeterConfig` to conform to the [Contributing guidelines](CONTRIBUTING.md#config). (#1921)
- Refactored option types according to the contribution style guide. (#1882)
- Move the `go.opentelemetry.io/otel/trace.TraceStateFromKeyValues` function to the `go.opentelemetry.io/otel/oteltest` package.
  This function is preserved for testing purposes where it may be useful to create a `TraceState` from `attribute.KeyValue`s, but it is not intended for production use.
  The new `ParseTraceState` function should be used to create a `TraceState`. (#1931)
- Updated `MarshalJSON` method of the `go.opentelemetry.io/otel/trace.TraceState` type to marshal the type into the string representation of the `TraceState`. (#1931)
- The `TraceState.Delete` method from the `go.opentelemetry.io/otel/trace` package no longer returns an error in addition to a `TraceState`. (#1931)
- Updated `Get` method of the `TraceState` type from the `go.opentelemetry.io/otel/trace` package to accept a `string` instead of an `attribute.Key` type. (#1931)
- Updated `Insert` method of the `TraceState` type from the `go.opentelemetry.io/otel/trace` package to accept a pair of `string`s instead of an `attribute.KeyValue` type. (#1931)
- Updated `Delete` method of the `TraceState` type from the `go.opentelemetry.io/otel/trace` package to accept a `string` instead of an `attribute.Key` type. (#1931)
- Renamed `NewExporter` to `New` in the `go.opentelemetry.io/otel/exporters/stdout` package. (#1985)
- Renamed `NewExporter` to `New` in the `go.opentelemetry.io/otel/exporters/metric/prometheus` package. (#1985)
- Renamed `NewExporter` to `New` in the `go.opentelemetry.io/otel/exporters/trace/jaeger` package. (#1985)
- Renamed `NewExporter` to `New` in the `go.opentelemetry.io/otel/exporters/trace/zipkin` package. (#1985)
- Renamed `NewExporter` to `New` in the `go.opentelemetry.io/otel/exporters/otlp` package. (#1985)
- Renamed `NewUnstartedExporter` to `NewUnstarted` in the `go.opentelemetry.io/otel/exporters/otlp` package. (#1985)
- The `go.opentelemetry.io/otel/semconv` package has been moved to `go.opentelemetry.io/otel/semconv/v1.4.0` to allow for multiple [telemetry schema](https://github.com/open-telemetry/oteps/blob/main/text/0152-telemetry-schemas.md) versions to be used concurrently. (#1987)
- Metrics test helpers in `go.opentelemetry.io/otel/oteltest` have been moved to `go.opentelemetry.io/otel/metric/metrictest`. (#1988)

### Deprecated

- The `go.opentelemetry.io/otel/exporters/metric/prometheus` is deprecated, use `go.opentelemetry.io/otel/exporters/prometheus` instead. (#1993)
- The `go.opentelemetry.io/otel/exporters/trace/jaeger` is deprecated, use `go.opentelemetry.io/otel/exporters/jaeger` instead. (#1993)
- The `go.opentelemetry.io/otel/exporters/trace/zipkin` is deprecated, use `go.opentelemetry.io/otel/exporters/zipkin` instead. (#1993)

### Removed

- Removed `resource.WithoutBuiltin()`. Use `resource.New()`. (#1810)
- Unexported types `resource.FromEnv`, `resource.Host`, and `resource.TelemetrySDK`, Use the corresponding `With*()` to use individually. (#1810)
- Removed the `Tracer` and `IsRecording` method from the `ReadOnlySpan` in the `go.opentelemetry.io/otel/sdk/trace`.
  The `Tracer` method is not a required to be included in this interface and given the mutable nature of the tracer that is associated with a span, this method is not appropriate.
  The `IsRecording` method returns if the span is recording or not.
  A read-only span value does not need to know if updates to it will be recorded or not.
  By definition, it cannot be updated so there is no point in communicating if an update is recorded. (#1873)
- Removed the `SpanSnapshot` type from the `go.opentelemetry.io/otel/sdk/trace` package.
  The use of this type has been replaced with the use of the explicitly immutable `ReadOnlySpan` type.
  When a concrete representation of a read-only span is needed for testing, the newly added `SpanStub` in the `go.opentelemetry.io/otel/sdk/trace/tracetest` package should be used. (#1873)
- Removed the `Tracer` method from the `Span` interface in the `go.opentelemetry.io/otel/trace` package.
  Using the same tracer that created a span introduces the error where an instrumentation library's `Tracer` is used by other code instead of their own.
  The `"go.opentelemetry.io/otel".Tracer` function or a `TracerProvider` should be used to acquire a library specific `Tracer` instead. (#1900)
  - The `TracerProvider()` method on the `Span` interface may also be used to obtain a `TracerProvider` using the same trace processing pipeline. (#2009)
- The `http.url` attribute generated by `HTTPClientAttributesFromHTTPRequest` will no longer include username or password information. (#1919)
- Removed `IsEmpty` method of the `TraceState` type in the `go.opentelemetry.io/otel/trace` package in favor of using the added `TraceState.Len` method. (#1931)
- Removed `Set`, `Value`, `ContextWithValue`, `ContextWithoutValue`, and `ContextWithEmpty` functions in the `go.opentelemetry.io/otel/baggage` package.
  Handling of baggage is now done using the added `Baggage` type and related context functions (`ContextWithBaggage`, `ContextWithoutBaggage`, and `FromContext`) in that package. (#1967)
- The `InstallNewPipeline` and `NewExportPipeline` creation functions in all the exporters (prometheus, otlp, stdout, jaeger, and zipkin) have been removed.
  These functions were deemed premature attempts to provide convenience that did not achieve this aim. (#1985)
- The `go.opentelemetry.io/otel/exporters/otlp` exporter has been removed.  Use `go.opentelemetry.io/otel/exporters/otlp/otlptrace` instead. (#1990)
- The `go.opentelemetry.io/otel/exporters/stdout` exporter has been removed.  Use `go.opentelemetry.io/otel/exporters/stdout/stdouttrace` or `go.opentelemetry.io/otel/exporters/stdout/stdoutmetric` instead. (#2005)

### Fixed

- Only report errors from the `"go.opentelemetry.io/otel/sdk/resource".Environment` function when they are not `nil`. (#1850, #1851)
- The `Shutdown` method of the simple `SpanProcessor` in the `go.opentelemetry.io/otel/sdk/trace` package now honors the context deadline or cancellation. (#1616, #1856)
- BatchSpanProcessor now drops span batches that failed to be exported. (#1860)
- Use `http://localhost:14268/api/traces` as default Jaeger collector endpoint instead of `http://localhost:14250`. (#1898)
- Allow trailing and leading whitespace in the parsing of a `tracestate` header. (#1931)
- Add logic to determine if the channel is closed to fix Jaeger exporter test panic with close closed channel. (#1870, #1973)
- Avoid transport security when OTLP endpoint is a Unix socket. (#2001)

### Security

## [0.20.0] - 2021-04-23

### Added

- The OTLP exporter now has two new convenience functions, `NewExportPipeline` and `InstallNewPipeline`, setup and install the exporter in tracing and metrics pipelines. (#1373)
- Adds semantic conventions for exceptions. (#1492)
- Added Jaeger Environment variables: `OTEL_EXPORTER_JAEGER_AGENT_HOST`, `OTEL_EXPORTER_JAEGER_AGENT_PORT`
  These environment variables can be used to override Jaeger agent hostname and port (#1752)
- Option `ExportTimeout` was added to batch span processor. (#1755)
- `trace.TraceFlags` is now a defined type over `byte` and `WithSampled(bool) TraceFlags` and `IsSampled() bool` methods have been added to it. (#1770)
- The `Event` and `Link` struct types from the `go.opentelemetry.io/otel` package now include a `DroppedAttributeCount` field to record the number of attributes that were not recorded due to configured limits being reached. (#1771)
- The Jaeger exporter now reports dropped attributes for a Span event in the exported log. (#1771)
- Adds test to check BatchSpanProcessor ignores `OnEnd` and `ForceFlush` post `Shutdown`. (#1772)
- Extract resource attributes from the `OTEL_RESOURCE_ATTRIBUTES` environment variable and merge them with the `resource.Default` resource as well as resources provided to the `TracerProvider` and metric `Controller`. (#1785)
- Added `WithOSType` resource configuration option to set OS (Operating System) type resource attribute (`os.type`). (#1788)
- Added `WithProcess*` resource configuration options to set Process resource attributes. (#1788)
  - `process.pid`
  - `process.executable.name`
  - `process.executable.path`
  - `process.command_args`
  - `process.owner`
  - `process.runtime.name`
  - `process.runtime.version`
  - `process.runtime.description`
- Adds `k8s.node.name` and `k8s.node.uid` attribute keys to the `semconv` package. (#1789)
- Added support for configuring OTLP/HTTP and OTLP/gRPC Endpoints, TLS Certificates, Headers, Compression and Timeout via Environment Variables. (#1758, #1769 and #1811)
  - `OTEL_EXPORTER_OTLP_ENDPOINT`
  - `OTEL_EXPORTER_OTLP_TRACES_ENDPOINT`
  - `OTEL_EXPORTER_OTLP_METRICS_ENDPOINT`
  - `OTEL_EXPORTER_OTLP_HEADERS`
  - `OTEL_EXPORTER_OTLP_TRACES_HEADERS`
  - `OTEL_EXPORTER_OTLP_METRICS_HEADERS`
  - `OTEL_EXPORTER_OTLP_COMPRESSION`
  - `OTEL_EXPORTER_OTLP_TRACES_COMPRESSION`
  - `OTEL_EXPORTER_OTLP_METRICS_COMPRESSION`
  - `OTEL_EXPORTER_OTLP_TIMEOUT`
  - `OTEL_EXPORTER_OTLP_TRACES_TIMEOUT`
  - `OTEL_EXPORTER_OTLP_METRICS_TIMEOUT`
  - `OTEL_EXPORTER_OTLP_CERTIFICATE`
  - `OTEL_EXPORTER_OTLP_TRACES_CERTIFICATE`
  - `OTEL_EXPORTER_OTLP_METRICS_CERTIFICATE`
- Adds `otlpgrpc.WithTimeout` option for configuring timeout to the otlp/gRPC exporter. (#1821)
- Adds `jaeger.WithMaxPacketSize` option for configuring maximum UDP packet size used when connecting to the Jaeger agent. (#1853)

### Fixed

- The `Span.IsRecording` implementation from `go.opentelemetry.io/otel/sdk/trace` always returns false when not being sampled. (#1750)
- The Jaeger exporter now correctly sets tags for the Span status code and message.
  This means it uses the correct tag keys (`"otel.status_code"`, `"otel.status_description"`) and does not set the status message as a tag unless it is set on the span. (#1761)
- The Jaeger exporter now correctly records Span event's names using the `"event"` key for a tag.
  Additionally, this tag is overridden, as specified in the OTel specification, if the event contains an attribute with that key. (#1768)
- Zipkin Exporter: Ensure mapping between OTel and Zipkin span data complies with the specification. (#1688)
- Fixed typo for default service name in Jaeger Exporter. (#1797)
- Fix flaky OTLP for the reconnnection of the client connection. (#1527, #1814)
- Fix Jaeger exporter dropping of span batches that exceed the UDP packet size limit.
  Instead, the exporter now splits the batch into smaller sendable batches. (#1828)

### Changed

- Span `RecordError` now records an `exception` event to comply with the semantic convention specification. (#1492)
- Jaeger exporter was updated to use thrift v0.14.1. (#1712)
- Migrate from using internally built and maintained version of the OTLP to the one hosted at `go.opentelemetry.io/proto/otlp`. (#1713)
- Migrate from using `github.com/gogo/protobuf` to `google.golang.org/protobuf` to match `go.opentelemetry.io/proto/otlp`. (#1713)
- The storage of a local or remote Span in a `context.Context` using its SpanContext is unified to store just the current Span.
  The Span's SpanContext can now self-identify as being remote or not.
  This means that `"go.opentelemetry.io/otel/trace".ContextWithRemoteSpanContext` will now overwrite any existing current Span, not just existing remote Spans, and make it the current Span in a `context.Context`. (#1731)
- Improve OTLP/gRPC exporter connection errors. (#1737)
- Information about a parent span context in a `"go.opentelemetry.io/otel/export/trace".SpanSnapshot` is unified in a new `Parent` field.
  The existing `ParentSpanID` and `HasRemoteParent` fields are removed in favor of this. (#1748)
- The `ParentContext` field of the `"go.opentelemetry.io/otel/sdk/trace".SamplingParameters` is updated to hold a `context.Context` containing the parent span.
  This changes it to make `SamplingParameters` conform with the OpenTelemetry specification. (#1749)
- Updated Jaeger Environment Variables: `JAEGER_ENDPOINT`, `JAEGER_USER`, `JAEGER_PASSWORD`
  to `OTEL_EXPORTER_JAEGER_ENDPOINT`, `OTEL_EXPORTER_JAEGER_USER`, `OTEL_EXPORTER_JAEGER_PASSWORD` in compliance with OTel specification. (#1752)
- Modify `BatchSpanProcessor.ForceFlush` to abort after timeout/cancellation. (#1757)
- The `DroppedAttributeCount` field of the `Span` in the `go.opentelemetry.io/otel` package now only represents the number of attributes dropped for the span itself.
  It no longer is a conglomerate of itself, events, and link attributes that have been dropped. (#1771)
- Make `ExportSpans` in Jaeger Exporter honor context deadline. (#1773)
- Modify Zipkin Exporter default service name, use default resource's serviceName instead of empty. (#1777)
- The `go.opentelemetry.io/otel/sdk/export/trace` package is merged into the `go.opentelemetry.io/otel/sdk/trace` package. (#1778)
- The prometheus.InstallNewPipeline example is moved from comment to example test (#1796)
- The convenience functions for the stdout exporter have been updated to return the `TracerProvider` implementation and enable the shutdown of the exporter. (#1800)
- Replace the flush function returned from the Jaeger exporter's convenience creation functions (`InstallNewPipeline` and `NewExportPipeline`) with the `TracerProvider` implementation they create.
  This enables the caller to shutdown and flush using the related `TracerProvider` methods. (#1822)
- Updated the Jaeger exporter to have a default endpoint, `http://localhost:14250`, for the collector. (#1824)
- Changed the function `WithCollectorEndpoint` in the Jaeger exporter to no longer accept an endpoint as an argument.
  The endpoint can be passed with the `CollectorEndpointOption` using the `WithEndpoint` function or by setting the `OTEL_EXPORTER_JAEGER_ENDPOINT` environment variable value appropriately. (#1824)
- The Jaeger exporter no longer batches exported spans itself, instead it relies on the SDK's `BatchSpanProcessor` for this functionality. (#1830)
- The Jaeger exporter creation functions (`NewRawExporter`, `NewExportPipeline`, and `InstallNewPipeline`) no longer accept the removed `Option` type as a variadic argument. (#1830)

### Removed

- Removed Jaeger Environment variables: `JAEGER_SERVICE_NAME`, `JAEGER_DISABLED`, `JAEGER_TAGS`
  These environment variables will no longer be used to override values of the Jaeger exporter (#1752)
- No longer set the links for a `Span` in `go.opentelemetry.io/otel/sdk/trace` that is configured to be a new root.
  This is unspecified behavior that the OpenTelemetry community plans to standardize in the future.
  To prevent backwards incompatible changes when it is specified, these links are removed. (#1726)
- Setting error status while recording error with Span from oteltest package. (#1729)
- The concept of a remote and local Span stored in a context is unified to just the current Span.
  Because of this `"go.opentelemetry.io/otel/trace".RemoteSpanContextFromContext` is removed as it is no longer needed.
  Instead, `"go.opentelemetry.io/otel/trace".SpanContextFromContex` can be used to return the current Span.
  If needed, that Span's `SpanContext.IsRemote()` can then be used to determine if it is remote or not. (#1731)
- The `HasRemoteParent` field of the `"go.opentelemetry.io/otel/sdk/trace".SamplingParameters` is removed.
  This field is redundant to the information returned from the `Remote` method of the `SpanContext` held in the `ParentContext` field. (#1749)
- The `trace.FlagsDebug` and `trace.FlagsDeferred` constants have been removed and will be localized to the B3 propagator. (#1770)
- Remove `Process` configuration, `WithProcessFromEnv` and `ProcessFromEnv`, and type from the Jaeger exporter package.
  The information that could be configured in the `Process` struct should be configured in a `Resource` instead. (#1776, #1804)
- Remove the `WithDisabled` option from the Jaeger exporter.
  To disable the exporter unregister it from the `TracerProvider` or use a no-operation `TracerProvider`. (#1806)
- Removed the functions `CollectorEndpointFromEnv` and `WithCollectorEndpointOptionFromEnv` from the Jaeger exporter.
  These functions for retrieving specific environment variable values are redundant of other internal functions and
  are not intended for end user use. (#1824)
- Removed the Jaeger exporter `WithSDKOptions` `Option`.
  This option was used to set SDK options for the exporter creation convenience functions.
  These functions are provided as a way to easily setup or install the exporter with what are deemed reasonable SDK settings for common use cases.
  If the SDK needs to be configured differently, the `NewRawExporter` function and direct setup of the SDK with the desired settings should be used. (#1825)
- The `WithBufferMaxCount` and `WithBatchMaxCount` `Option`s from the Jaeger exporter are removed.
  The exporter no longer batches exports, instead relying on the SDK's `BatchSpanProcessor` for this functionality. (#1830)
- The Jaeger exporter `Option` type is removed.
  The type is no longer used by the exporter to configure anything.
  All the previous configurations these options provided were duplicates of SDK configuration.
  They have been removed in favor of using the SDK configuration and focuses the exporter configuration to be only about the endpoints it will send telemetry to. (#1830)

## [0.19.0] - 2021-03-18

### Added

- Added `Marshaler` config option to `otlphttp` to enable otlp over json or protobufs. (#1586)
- A `ForceFlush` method to the `"go.opentelemetry.io/otel/sdk/trace".TracerProvider` to flush all registered `SpanProcessor`s. (#1608)
- Added `WithSampler` and `WithSpanLimits` to tracer provider. (#1633, #1702)
- `"go.opentelemetry.io/otel/trace".SpanContext` now has a `remote` property, and `IsRemote()` predicate, that is true when the `SpanContext` has been extracted from remote context data. (#1701)
- A `Valid` method to the `"go.opentelemetry.io/otel/attribute".KeyValue` type. (#1703)

### Changed

- `trace.SpanContext` is now immutable and has no exported fields. (#1573)
  - `trace.NewSpanContext()` can be used in conjunction with the `trace.SpanContextConfig` struct to initialize a new `SpanContext` where all values are known.
- Update the `ForceFlush` method signature to the `"go.opentelemetry.io/otel/sdk/trace".SpanProcessor` to accept a `context.Context` and return an error. (#1608)
- Update the `Shutdown` method to the `"go.opentelemetry.io/otel/sdk/trace".TracerProvider` return an error on shutdown failure. (#1608)
- The SimpleSpanProcessor will now shut down the enclosed `SpanExporter` and gracefully ignore subsequent calls to `OnEnd` after `Shutdown` is called. (#1612)
- `"go.opentelemetry.io/sdk/metric/controller.basic".WithPusher` is replaced with `WithExporter` to provide consistent naming across project. (#1656)
- Added non-empty string check for trace `Attribute` keys. (#1659)
- Add `description` to SpanStatus only when `StatusCode` is set to error. (#1662)
- Jaeger exporter falls back to `resource.Default`'s `service.name` if the exported Span does not have one. (#1673)
- Jaeger exporter populates Jaeger's Span Process from Resource. (#1673)
- Renamed the `LabelSet` method of `"go.opentelemetry.io/otel/sdk/resource".Resource` to `Set`. (#1692)
- Changed `WithSDK` to `WithSDKOptions` to accept variadic arguments of `TracerProviderOption` type in `go.opentelemetry.io/otel/exporters/trace/jaeger` package. (#1693)
- Changed `WithSDK` to `WithSDKOptions` to accept variadic arguments of `TracerProviderOption` type in `go.opentelemetry.io/otel/exporters/trace/zipkin` package. (#1693)

### Removed

- Removed `serviceName` parameter from Zipkin exporter and uses resource instead. (#1549)
- Removed `WithConfig` from tracer provider to avoid overriding configuration. (#1633)
- Removed the exported `SimpleSpanProcessor` and `BatchSpanProcessor` structs.
   These are now returned as a SpanProcessor interface from their respective constructors. (#1638)
- Removed `WithRecord()` from `trace.SpanOption` when creating a span. (#1660)
- Removed setting status to `Error` while recording an error as a span event in `RecordError`. (#1663)
- Removed `jaeger.WithProcess` configuration option. (#1673)
- Removed `ApplyConfig` method from `"go.opentelemetry.io/otel/sdk/trace".TracerProvider` and the now unneeded `Config` struct. (#1693)

### Fixed

- Jaeger Exporter: Ensure mapping between OTEL and Jaeger span data complies with the specification. (#1626)
- `SamplingResult.TraceState` is correctly propagated to a newly created span's `SpanContext`. (#1655)
- The `otel-collector` example now correctly flushes metric events prior to shutting down the exporter. (#1678)
- Do not set span status message in `SpanStatusFromHTTPStatusCode` if it can be inferred from `http.status_code`. (#1681)
- Synchronization issues in global trace delegate implementation. (#1686)
- Reduced excess memory usage by global `TracerProvider`. (#1687)

## [0.18.0] - 2021-03-03

### Added

- Added `resource.Default()` for use with meter and tracer providers. (#1507)
- `AttributePerEventCountLimit` and `AttributePerLinkCountLimit` for `SpanLimits`. (#1535)
- Added `Keys()` method to `propagation.TextMapCarrier` and `propagation.HeaderCarrier` to adapt `http.Header` to this interface. (#1544)
- Added `code` attributes to `go.opentelemetry.io/otel/semconv` package. (#1558)
- Compatibility testing suite in the CI system for the following systems. (#1567)
   | OS      | Go Version | Architecture |
   | ------- | ---------- | ------------ |
   | Ubuntu  | 1.15       | amd64        |
   | Ubuntu  | 1.14       | amd64        |
   | Ubuntu  | 1.15       | 386          |
   | Ubuntu  | 1.14       | 386          |
   | MacOS   | 1.15       | amd64        |
   | MacOS   | 1.14       | amd64        |
   | Windows | 1.15       | amd64        |
   | Windows | 1.14       | amd64        |
   | Windows | 1.15       | 386          |
   | Windows | 1.14       | 386          |

### Changed

- Replaced interface `oteltest.SpanRecorder` with its existing implementation
  `StandardSpanRecorder`. (#1542)
- Default span limit values to 128. (#1535)
- Rename `MaxEventsPerSpan`, `MaxAttributesPerSpan` and `MaxLinksPerSpan` to `EventCountLimit`, `AttributeCountLimit` and `LinkCountLimit`, and move these fields into `SpanLimits`. (#1535)
- Renamed the `otel/label` package to `otel/attribute`. (#1541)
- Vendor the Jaeger exporter's dependency on Apache Thrift. (#1551)
- Parallelize the CI linting and testing. (#1567)
- Stagger timestamps in exact aggregator tests. (#1569)
- Changed all examples to use `WithBatchTimeout(5 * time.Second)` rather than `WithBatchTimeout(5)`. (#1621)
- Prevent end-users from implementing some interfaces (#1575)

  ```
      "otel/exporters/otlp/otlphttp".Option
      "otel/exporters/stdout".Option
      "otel/oteltest".Option
      "otel/trace".TracerOption
      "otel/trace".SpanOption
      "otel/trace".EventOption
      "otel/trace".LifeCycleOption
      "otel/trace".InstrumentationOption
      "otel/sdk/resource".Option
      "otel/sdk/trace".ParentBasedSamplerOption
      "otel/sdk/trace".ReadOnlySpan
      "otel/sdk/trace".ReadWriteSpan
  ```

### Removed

- Removed attempt to resample spans upon changing the span name with `span.SetName()`. (#1545)
- The `test-benchmark` is no longer a dependency of the `precommit` make target. (#1567)
- Removed the `test-386` make target.
   This was replaced with a full compatibility testing suite (i.e. multi OS/arch) in the CI system. (#1567)

### Fixed

- The sequential timing check of timestamps in the stdout exporter are now setup explicitly to be sequential (#1571). (#1572)
- Windows build of Jaeger tests now compiles with OS specific functions (#1576). (#1577)
- The sequential timing check of timestamps of go.opentelemetry.io/otel/sdk/metric/aggregator/lastvalue are now setup explicitly to be sequential (#1578). (#1579)
- Validate tracestate header keys with vendors according to the W3C TraceContext specification (#1475). (#1581)
- The OTLP exporter includes related labels for translations of a GaugeArray (#1563). (#1570)

## [0.17.0] - 2021-02-12

### Changed

- Rename project default branch from `master` to `main`. (#1505)
- Reverse order in which `Resource` attributes are merged, per change in spec. (#1501)
- Add tooling to maintain "replace" directives in go.mod files automatically. (#1528)
- Create new modules: otel/metric, otel/trace, otel/oteltest, otel/sdk/export/metric, otel/sdk/metric (#1528)
- Move metric-related public global APIs from otel to otel/metric/global. (#1528)

## Fixed

- Fixed otlpgrpc reconnection issue.
- The example code in the README.md of `go.opentelemetry.io/otel/exporters/otlp` is moved to a compiled example test and used the new `WithAddress` instead of `WithEndpoint`. (#1513)
- The otel-collector example now uses the default OTLP receiver port of the collector.

## [0.16.0] - 2021-01-13

### Added

- Add the `ReadOnlySpan` and `ReadWriteSpan` interfaces to provide better control for accessing span data. (#1360)
- `NewGRPCDriver` function returns a `ProtocolDriver` that maintains a single gRPC connection to the collector. (#1369)
- Added documentation about the project's versioning policy. (#1388)
- Added `NewSplitDriver` for OTLP exporter that allows sending traces and metrics to different endpoints. (#1418)
- Added codeql workflow to GitHub Actions (#1428)
- Added Gosec workflow to GitHub Actions (#1429)
- Add new HTTP driver for OTLP exporter in `exporters/otlp/otlphttp`. Currently it only supports the binary protobuf payloads. (#1420)
- Add an OpenCensus exporter bridge. (#1444)

### Changed

- Rename `internal/testing` to `internal/internaltest`. (#1449)
- Rename `export.SpanData` to `export.SpanSnapshot` and use it only for exporting spans. (#1360)
- Store the parent's full `SpanContext` rather than just its span ID in the `span` struct. (#1360)
- Improve span duration accuracy. (#1360)
- Migrated CI/CD from CircleCI to GitHub Actions (#1382)
- Remove duplicate checkout from GitHub Actions workflow (#1407)
- Metric `array` aggregator renamed `exact` to match its `aggregation.Kind` (#1412)
- Metric `exact` aggregator includes per-point timestamps (#1412)
- Metric stdout exporter uses MinMaxSumCount aggregator for ValueRecorder instruments (#1412)
- `NewExporter` from `exporters/otlp` now takes a `ProtocolDriver` as a parameter. (#1369)
- Many OTLP Exporter options became gRPC ProtocolDriver options. (#1369)
- Unify endpoint API that related to OTel exporter. (#1401)
- Optimize metric histogram aggregator to re-use its slice of buckets. (#1435)
- Metric aggregator Count() and histogram Bucket.Counts are consistently `uint64`. (1430)
- Histogram aggregator accepts functional options, uses default boundaries if none given. (#1434)
- `SamplingResult` now passed a `Tracestate` from the parent `SpanContext` (#1432)
- Moved gRPC driver for OTLP exporter to `exporters/otlp/otlpgrpc`. (#1420)
- The `TraceContext` propagator now correctly propagates `TraceState` through the `SpanContext`. (#1447)
- Metric Push and Pull Controller components are combined into a single "basic" Controller:
  - `WithExporter()` and `Start()` to configure Push behavior
  - `Start()` is optional; use `Collect()` and `ForEach()` for Pull behavior
  - `Start()` and `Stop()` accept Context. (#1378)
- The `Event` type is moved from the `otel/sdk/export/trace` package to the `otel/trace` API package. (#1452)

### Removed

- Remove `errUninitializedSpan` as its only usage is now obsolete. (#1360)
- Remove Metric export functionality related to quantiles and summary data points: this is not specified (#1412)
- Remove DDSketch metric aggregator; our intention is to re-introduce this as an option of the histogram aggregator after [new OTLP histogram data types](https://github.com/open-telemetry/opentelemetry-proto/pull/226) are released (#1412)

### Fixed

- `BatchSpanProcessor.Shutdown()` will now shutdown underlying `export.SpanExporter`. (#1443)

## [0.15.0] - 2020-12-10

### Added

- The `WithIDGenerator` `TracerProviderOption` is added to the `go.opentelemetry.io/otel/trace` package to configure an `IDGenerator` for the `TracerProvider`. (#1363)

### Changed

- The Zipkin exporter now uses the Span status code to determine. (#1328)
- `NewExporter` and `Start` functions in `go.opentelemetry.io/otel/exporters/otlp` now receive `context.Context` as a first parameter. (#1357)
- Move the OpenCensus example into `example` directory. (#1359)
- Moved the SDK's `internal.IDGenerator` interface in to the `sdk/trace` package to enable support for externally-defined ID generators. (#1363)
- Bump `github.com/google/go-cmp` from 0.5.3 to 0.5.4 (#1374)
- Bump `github.com/golangci/golangci-lint` in `/internal/tools` (#1375)

### Fixed

- Metric SDK `SumObserver` and `UpDownSumObserver` instruments correctness fixes. (#1381)

## [0.14.0] - 2020-11-19

### Added

- An `EventOption` and the related `NewEventConfig` function are added to the `go.opentelemetry.io/otel` package to configure Span events. (#1254)
- A `TextMapPropagator` and associated `TextMapCarrier` are added to the `go.opentelemetry.io/otel/oteltest` package to test `TextMap` type propagators and their use. (#1259)
- `SpanContextFromContext` returns `SpanContext` from context. (#1255)
- `TraceState` has been added to `SpanContext`. (#1340)
- `DeploymentEnvironmentKey` added to `go.opentelemetry.io/otel/semconv` package. (#1323)
- Add an OpenCensus to OpenTelemetry tracing bridge. (#1305)
- Add a parent context argument to `SpanProcessor.OnStart` to follow the specification. (#1333)
- Add missing tests for `sdk/trace/attributes_map.go`. (#1337)

### Changed

- Move the `go.opentelemetry.io/otel/api/trace` package into `go.opentelemetry.io/otel/trace` with the following changes. (#1229) (#1307)
  - `ID` has been renamed to `TraceID`.
  - `IDFromHex` has been renamed to `TraceIDFromHex`.
  - `EmptySpanContext` is removed.
- Move the `go.opentelemetry.io/otel/api/trace/tracetest` package into `go.opentelemetry.io/otel/oteltest`. (#1229)
- OTLP Exporter updates:
  - supports OTLP v0.6.0 (#1230, #1354)
  - supports configurable aggregation temporality (default: Cumulative, optional: Stateless). (#1296)
- The Sampler is now called on local child spans. (#1233)
- The `Kind` type from the `go.opentelemetry.io/otel/api/metric` package was renamed to `InstrumentKind` to more specifically describe what it is and avoid semantic ambiguity. (#1240)
- The `MetricKind` method of the `Descriptor` type in the `go.opentelemetry.io/otel/api/metric` package was renamed to `Descriptor.InstrumentKind`.
   This matches the returned type and fixes misuse of the term metric. (#1240)
- Move test harness from the `go.opentelemetry.io/otel/api/apitest` package into `go.opentelemetry.io/otel/oteltest`. (#1241)
- Move the `go.opentelemetry.io/otel/api/metric/metrictest` package into `go.opentelemetry.io/oteltest` as part of #964. (#1252)
- Move the `go.opentelemetry.io/otel/api/metric` package into `go.opentelemetry.io/otel/metric` as part of #1303. (#1321)
- Move the `go.opentelemetry.io/otel/api/metric/registry` package into `go.opentelemetry.io/otel/metric/registry` as a part of #1303. (#1316)
- Move the `Number` type (together with related functions) from `go.opentelemetry.io/otel/api/metric` package into `go.opentelemetry.io/otel/metric/number` as a part of #1303. (#1316)
- The function signature of the Span `AddEvent` method in `go.opentelemetry.io/otel` is updated to no longer take an unused context and instead take a required name and a variable number of `EventOption`s. (#1254)
- The function signature of the Span `RecordError` method in `go.opentelemetry.io/otel` is updated to no longer take an unused context and instead take a required error value and a variable number of `EventOption`s. (#1254)
- Move the `go.opentelemetry.io/otel/api/global` package to `go.opentelemetry.io/otel`. (#1262) (#1330)
- Move the `Version` function from `go.opentelemetry.io/otel/sdk` to `go.opentelemetry.io/otel`. (#1330)
- Rename correlation context header from `"otcorrelations"` to `"baggage"` to match the OpenTelemetry specification. (#1267)
- Fix `Code.UnmarshalJSON` to work with valid JSON only. (#1276)
- The `resource.New()` method changes signature to support builtin attributes and functional options, including `telemetry.sdk.*` and
  `host.name` semantic conventions; the former method is renamed `resource.NewWithAttributes`. (#1235)
- The Prometheus exporter now exports non-monotonic counters (i.e. `UpDownCounter`s) as gauges. (#1210)
- Correct the `Span.End` method documentation in the `otel` API to state updates are not allowed on a span after it has ended. (#1310)
- Updated span collection limits for attribute, event and link counts to 1000 (#1318)
- Renamed `semconv.HTTPUrlKey` to `semconv.HTTPURLKey`. (#1338)

### Removed

- The `ErrInvalidHexID`, `ErrInvalidTraceIDLength`, `ErrInvalidSpanIDLength`, `ErrInvalidSpanIDLength`, or `ErrNilSpanID` from the `go.opentelemetry.io/otel` package are unexported now. (#1243)
- The `AddEventWithTimestamp` method on the `Span` interface in `go.opentelemetry.io/otel` is removed due to its redundancy.
   It is replaced by using the `AddEvent` method with a `WithTimestamp` option. (#1254)
- The `MockSpan` and `MockTracer` types are removed from `go.opentelemetry.io/otel/oteltest`.
   `Tracer` and `Span` from the same module should be used in their place instead. (#1306)
- `WorkerCount` option is removed from `go.opentelemetry.io/otel/exporters/otlp`. (#1350)
- Remove the following labels types: INT32, UINT32, UINT64 and FLOAT32. (#1314)

### Fixed

- Rename `MergeItererator` to `MergeIterator` in the `go.opentelemetry.io/otel/label` package. (#1244)
- The `go.opentelemetry.io/otel/api/global` packages global TextMapPropagator now delegates functionality to a globally set delegate for all previously returned propagators. (#1258)
- Fix condition in `label.Any`. (#1299)
- Fix global `TracerProvider` to pass options to its configured provider. (#1329)
- Fix missing handler for `ExactKind` aggregator in OTLP metrics transformer (#1309)

## [0.13.0] - 2020-10-08

### Added

- OTLP Metric exporter supports Histogram aggregation. (#1209)
- The `Code` struct from the `go.opentelemetry.io/otel/codes` package now supports JSON marshaling and unmarshaling as well as implements the `Stringer` interface. (#1214)
- A Baggage API to implement the OpenTelemetry specification. (#1217)
- Add Shutdown method to sdk/trace/provider, shutdown processors in the order they were registered. (#1227)

### Changed

- Set default propagator to no-op propagator. (#1184)
- The `HTTPSupplier`, `HTTPExtractor`, `HTTPInjector`, and `HTTPPropagator` from the `go.opentelemetry.io/otel/api/propagation` package were replaced with unified `TextMapCarrier` and `TextMapPropagator` in the `go.opentelemetry.io/otel/propagation` package. (#1212) (#1325)
- The `New` function from the `go.opentelemetry.io/otel/api/propagation` package was replaced with `NewCompositeTextMapPropagator` in the `go.opentelemetry.io/otel` package. (#1212)
- The status codes of the `go.opentelemetry.io/otel/codes` package have been updated to match the latest OpenTelemetry specification.
   They now are `Unset`, `Error`, and `Ok`.
   They no longer track the gRPC codes. (#1214)
- The `StatusCode` field of the `SpanData` struct in the `go.opentelemetry.io/otel/sdk/export/trace` package now uses the codes package from this package instead of the gRPC project. (#1214)
- Move the `go.opentelemetry.io/otel/api/baggage` package into `go.opentelemetry.io/otel/baggage`. (#1217) (#1325)
- A `Shutdown` method of `SpanProcessor` and all its implementations receives a context and returns an error. (#1264)

### Fixed

- Copies of data from arrays and slices passed to `go.opentelemetry.io/otel/label.ArrayValue()` are now used in the returned `Value` instead of using the mutable data itself. (#1226)

### Removed

- The `ExtractHTTP` and `InjectHTTP` functions from the `go.opentelemetry.io/otel/api/propagation` package were removed. (#1212)
- The `Propagators` interface from the `go.opentelemetry.io/otel/api/propagation` package was removed to conform to the OpenTelemetry specification.
   The explicit `TextMapPropagator` type can be used in its place as this is the `Propagator` type the specification defines. (#1212)
- The `SetAttribute` method of the `Span` from the `go.opentelemetry.io/otel/api/trace` package was removed given its redundancy with the `SetAttributes` method. (#1216)
- The internal implementation of Baggage storage is removed in favor of using the new Baggage API functionality. (#1217)
- Remove duplicate hostname key `HostHostNameKey` in Resource semantic conventions. (#1219)
- Nested array/slice support has been removed. (#1226)

## [0.12.0] - 2020-09-24

### Added

- A `SpanConfigure` function in `go.opentelemetry.io/otel/api/trace` to create a new `SpanConfig` from `SpanOption`s. (#1108)
- In the `go.opentelemetry.io/otel/api/trace` package, `NewTracerConfig` was added to construct new `TracerConfig`s.
   This addition was made to conform with our project option conventions. (#1155)
- Instrumentation library information was added to the Zipkin exporter. (#1119)
- The `SpanProcessor` interface now has a `ForceFlush()` method. (#1166)
- More semantic conventions for k8s as resource attributes. (#1167)

### Changed

- Add reconnecting udp connection type to Jaeger exporter.
   This change adds a new optional implementation of the udp conn interface used to detect changes to an agent's host dns record.
   It then adopts the new destination address to ensure the exporter doesn't get stuck. This change was ported from jaegertracing/jaeger-client-go#520. (#1063)
- Replace `StartOption` and `EndOption` in `go.opentelemetry.io/otel/api/trace` with `SpanOption`.
   This change is matched by replacing the `StartConfig` and `EndConfig` with a unified `SpanConfig`. (#1108)
- Replace the `LinkedTo` span option in `go.opentelemetry.io/otel/api/trace` with `WithLinks`.
   This is be more consistent with our other option patterns, i.e. passing the item to be configured directly instead of its component parts, and provides a cleaner function signature. (#1108)
- The `go.opentelemetry.io/otel/api/trace` `TracerOption` was changed to an interface to conform to project option conventions. (#1109)
- Move the `B3` and `TraceContext` from within the `go.opentelemetry.io/otel/api/trace` package to their own `go.opentelemetry.io/otel/propagators` package.
    This removal of the propagators is reflective of the OpenTelemetry specification for these propagators as well as cleans up the `go.opentelemetry.io/otel/api/trace` API. (#1118)
- Rename Jaeger tags used for instrumentation library information to reflect changes in OpenTelemetry specification. (#1119)
- Rename `ProbabilitySampler` to `TraceIDRatioBased` and change semantics to ignore parent span sampling status. (#1115)
- Move `tools` package under `internal`. (#1141)
- Move `go.opentelemetry.io/otel/api/correlation` package to `go.opentelemetry.io/otel/api/baggage`. (#1142)
   The `correlation.CorrelationContext` propagator has been renamed `baggage.Baggage`.  Other exported functions and types are unchanged.
- Rename `ParentOrElse` sampler to `ParentBased` and allow setting samplers depending on parent span. (#1153)
- In the `go.opentelemetry.io/otel/api/trace` package, `SpanConfigure` was renamed to `NewSpanConfig`. (#1155)
- Change `dependabot.yml` to add a `Skip Changelog` label to dependabot-sourced PRs. (#1161)
- The [configuration style guide](https://github.com/open-telemetry/opentelemetry-go/blob/master/CONTRIBUTING.md#config) has been updated to
   recommend the use of `newConfig()` instead of `configure()`. (#1163)
- The `otlp.Config` type has been unexported and changed to `otlp.config`, along with its initializer. (#1163)
- Ensure exported interface types include parameter names and update the
   Style Guide to reflect this styling rule. (#1172)
- Don't consider unset environment variable for resource detection to be an error. (#1170)
- Rename `go.opentelemetry.io/otel/api/metric.ConfigureInstrument` to `NewInstrumentConfig` and
  `go.opentelemetry.io/otel/api/metric.ConfigureMeter` to `NewMeterConfig`.
- ValueObserver instruments use LastValue aggregator by default. (#1165)
- OTLP Metric exporter supports LastValue aggregation. (#1165)
- Move the `go.opentelemetry.io/otel/api/unit` package to `go.opentelemetry.io/otel/unit`. (#1185)
- Rename `Provider` to `MeterProvider` in the `go.opentelemetry.io/otel/api/metric` package. (#1190)
- Rename `NoopProvider` to `NoopMeterProvider` in the `go.opentelemetry.io/otel/api/metric` package. (#1190)
- Rename `NewProvider` to `NewMeterProvider` in the `go.opentelemetry.io/otel/api/metric/metrictest` package. (#1190)
- Rename `Provider` to `MeterProvider` in the `go.opentelemetry.io/otel/api/metric/registry` package. (#1190)
- Rename `NewProvider` to `NewMeterProvider` in the `go.opentelemetry.io/otel/api/metri/registryc` package. (#1190)
- Rename `Provider` to `TracerProvider` in the `go.opentelemetry.io/otel/api/trace` package. (#1190)
- Rename `NoopProvider` to `NoopTracerProvider` in the `go.opentelemetry.io/otel/api/trace` package. (#1190)
- Rename `Provider` to `TracerProvider` in the `go.opentelemetry.io/otel/api/trace/tracetest` package. (#1190)
- Rename `NewProvider` to `NewTracerProvider` in the `go.opentelemetry.io/otel/api/trace/tracetest` package. (#1190)
- Rename `WrapperProvider` to `WrapperTracerProvider` in the `go.opentelemetry.io/otel/bridge/opentracing` package. (#1190)
- Rename `NewWrapperProvider` to `NewWrapperTracerProvider` in the `go.opentelemetry.io/otel/bridge/opentracing` package. (#1190)
- Rename `Provider` method of the pull controller to `MeterProvider` in the `go.opentelemetry.io/otel/sdk/metric/controller/pull` package. (#1190)
- Rename `Provider` method of the push controller to `MeterProvider` in the `go.opentelemetry.io/otel/sdk/metric/controller/push` package. (#1190)
- Rename `ProviderOptions` to `TracerProviderConfig` in the `go.opentelemetry.io/otel/sdk/trace` package. (#1190)
- Rename `ProviderOption` to `TracerProviderOption` in the `go.opentelemetry.io/otel/sdk/trace` package. (#1190)
- Rename `Provider` to `TracerProvider` in the `go.opentelemetry.io/otel/sdk/trace` package. (#1190)
- Rename `NewProvider` to `NewTracerProvider` in the `go.opentelemetry.io/otel/sdk/trace` package. (#1190)
- Renamed `SamplingDecision` values to comply with OpenTelemetry specification change. (#1192)
- Renamed Zipkin attribute names from `ot.status_code & ot.status_description` to `otel.status_code & otel.status_description`. (#1201)
- The default SDK now invokes registered `SpanProcessor`s in the order they were registered with the `TracerProvider`. (#1195)
- Add test of spans being processed by the `SpanProcessor`s in the order they were registered. (#1203)

### Removed

- Remove the B3 propagator from `go.opentelemetry.io/otel/propagators`. It is now located in the
   `go.opentelemetry.io/contrib/propagators/` module. (#1191)
- Remove the semantic convention for HTTP status text, `HTTPStatusTextKey` from package `go.opentelemetry.io/otel/semconv`. (#1194)

### Fixed

- Zipkin example no longer mentions `ParentSampler`, corrected to `ParentBased`. (#1171)
- Fix missing shutdown processor in otel-collector example. (#1186)
- Fix missing shutdown processor in basic and namedtracer examples. (#1197)

## [0.11.0] - 2020-08-24

### Added

- Support for exporting array-valued attributes via OTLP. (#992)
- `Noop` and `InMemory` `SpanBatcher` implementations to help with testing integrations. (#994)
- Support for filtering metric label sets. (#1047)
- A dimensionality-reducing metric Processor. (#1057)
- Integration tests for more OTel Collector Attribute types. (#1062)
- A new `WithSpanProcessor` `ProviderOption` is added to the `go.opentelemetry.io/otel/sdk/trace` package to create a `Provider` and automatically register the `SpanProcessor`. (#1078)

### Changed

- Rename `sdk/metric/processor/test` to `sdk/metric/processor/processortest`. (#1049)
- Rename `sdk/metric/controller/test` to `sdk/metric/controller/controllertest`. (#1049)
- Rename `api/testharness` to `api/apitest`. (#1049)
- Rename `api/trace/testtrace` to `api/trace/tracetest`. (#1049)
- Change Metric Processor to merge multiple observations. (#1024)
- The `go.opentelemetry.io/otel/bridge/opentracing` bridge package has been made into its own module.
   This removes the package dependencies of this bridge from the rest of the OpenTelemetry based project. (#1038)
- Renamed `go.opentelemetry.io/otel/api/standard` package to `go.opentelemetry.io/otel/semconv` to avoid the ambiguous and generic name `standard` and better describe the package as containing OpenTelemetry semantic conventions. (#1016)
- The environment variable used for resource detection has been changed from `OTEL_RESOURCE_LABELS` to `OTEL_RESOURCE_ATTRIBUTES` (#1042)
- Replace `WithSyncer` with `WithBatcher` in examples. (#1044)
- Replace the `google.golang.org/grpc/codes` dependency in the API with an equivalent `go.opentelemetry.io/otel/codes` package. (#1046)
- Merge the `go.opentelemetry.io/otel/api/label` and `go.opentelemetry.io/otel/api/kv` into the new `go.opentelemetry.io/otel/label` package. (#1060)
- Unify Callback Function Naming.
   Rename `*Callback` with `*Func`. (#1061)
- CI builds validate against last two versions of Go, dropping 1.13 and adding 1.15. (#1064)
- The `go.opentelemetry.io/otel/sdk/export/trace` interfaces `SpanSyncer` and `SpanBatcher` have been replaced with a specification compliant `Exporter` interface.
   This interface still supports the export of `SpanData`, but only as a slice.
   Implementation are also required now to return any error from `ExportSpans` if one occurs as well as implement a `Shutdown` method for exporter clean-up. (#1078)
- The `go.opentelemetry.io/otel/sdk/trace` `NewBatchSpanProcessor` function no longer returns an error.
   If a `nil` exporter is passed as an argument to this function, instead of it returning an error, it now returns a `BatchSpanProcessor` that handles the export of `SpanData` by not taking any action. (#1078)
- The `go.opentelemetry.io/otel/sdk/trace` `NewProvider` function to create a `Provider` no longer returns an error, instead only a `*Provider`.
   This change is related to `NewBatchSpanProcessor` not returning an error which was the only error this function would return. (#1078)

### Removed

- Duplicate, unused API sampler interface. (#999)
   Use the [`Sampler` interface](https://github.com/open-telemetry/opentelemetry-go/blob/v0.11.0/sdk/trace/sampling.go) provided by the SDK instead.
- The `grpctrace` instrumentation was moved to the `go.opentelemetry.io/contrib` repository and out of this repository.
   This move includes moving the `grpc` example to the `go.opentelemetry.io/contrib` as well. (#1027)
- The `WithSpan` method of the `Tracer` interface.
   The functionality this method provided was limited compared to what a user can provide themselves.
   It was removed with the understanding that if there is sufficient user need it can be added back based on actual user usage. (#1043)
- The `RegisterSpanProcessor` and `UnregisterSpanProcessor` functions.
   These were holdovers from an approach prior to the TracerProvider design. They were not used anymore. (#1077)
- The `oterror` package. (#1026)
- The `othttp` and `httptrace` instrumentations were moved to `go.opentelemetry.io/contrib`. (#1032)

### Fixed

- The `semconv.HTTPServerMetricAttributesFromHTTPRequest()` function no longer generates the high-cardinality `http.request.content.length` label. (#1031)
- Correct instrumentation version tag in Jaeger exporter. (#1037)
- The SDK span will now set an error event if the `End` method is called during a panic (i.e. it was deferred). (#1043)
- Move internally generated protobuf code from the `go.opentelemetry.io/otel` to the OTLP exporter to reduce dependency overhead. (#1050)
- The `otel-collector` example referenced outdated collector processors. (#1006)

## [0.10.0] - 2020-07-29

This release migrates the default OpenTelemetry SDK into its own Go module, decoupling the SDK from the API and reducing dependencies for instrumentation packages.

### Added

- The Zipkin exporter now has `NewExportPipeline` and `InstallNewPipeline` constructor functions to match the common pattern.
    These function build a new exporter with default SDK options and register the exporter with the `global` package respectively. (#944)
- Add propagator option for gRPC instrumentation. (#986)
- The `testtrace` package now tracks the `trace.SpanKind` for each span. (#987)

### Changed

- Replace the `RegisterGlobal` `Option` in the Jaeger exporter with an `InstallNewPipeline` constructor function.
   This matches the other exporter constructor patterns and will register a new exporter after building it with default configuration. (#944)
- The trace (`go.opentelemetry.io/otel/exporters/trace/stdout`) and metric (`go.opentelemetry.io/otel/exporters/metric/stdout`) `stdout` exporters are now merged into a single exporter at `go.opentelemetry.io/otel/exporters/stdout`.
   This new exporter was made into its own Go module to follow the pattern of all exporters and decouple it from the `go.opentelemetry.io/otel` module. (#956, #963)
- Move the `go.opentelemetry.io/otel/exporters/test` test package to `go.opentelemetry.io/otel/sdk/export/metric/metrictest`. (#962)
- The `go.opentelemetry.io/otel/api/kv/value` package was merged into the parent `go.opentelemetry.io/otel/api/kv` package. (#968)
  - `value.Bool` was replaced with `kv.BoolValue`.
  - `value.Int64` was replaced with `kv.Int64Value`.
  - `value.Uint64` was replaced with `kv.Uint64Value`.
  - `value.Float64` was replaced with `kv.Float64Value`.
  - `value.Int32` was replaced with `kv.Int32Value`.
  - `value.Uint32` was replaced with `kv.Uint32Value`.
  - `value.Float32` was replaced with `kv.Float32Value`.
  - `value.String` was replaced with `kv.StringValue`.
  - `value.Int` was replaced with `kv.IntValue`.
  - `value.Uint` was replaced with `kv.UintValue`.
  - `value.Array` was replaced with `kv.ArrayValue`.
- Rename `Infer` to `Any` in the `go.opentelemetry.io/otel/api/kv` package. (#972)
- Change `othttp` to use the `httpsnoop` package to wrap the `ResponseWriter` so that optional interfaces (`http.Hijacker`, `http.Flusher`, etc.) that are implemented by the original `ResponseWriter`are also implemented by the wrapped `ResponseWriter`. (#979)
- Rename `go.opentelemetry.io/otel/sdk/metric/aggregator/test` package to `go.opentelemetry.io/otel/sdk/metric/aggregator/aggregatortest`. (#980)
- Make the SDK into its own Go module called `go.opentelemetry.io/otel/sdk`. (#985)
- Changed the default trace `Sampler` from `AlwaysOn` to `ParentOrElse(AlwaysOn)`. (#989)

### Removed

- The `IndexedAttribute` function from the `go.opentelemetry.io/otel/api/label` package was removed in favor of `IndexedLabel` which it was synonymous with. (#970)

### Fixed

- Bump github.com/golangci/golangci-lint from 1.28.3 to 1.29.0 in /tools. (#953)
- Bump github.com/google/go-cmp from 0.5.0 to 0.5.1. (#957)
- Use `global.Handle` for span export errors in the OTLP exporter. (#946)
- Correct Go language formatting in the README documentation. (#961)
- Remove default SDK dependencies from the `go.opentelemetry.io/otel/api` package. (#977)
- Remove default SDK dependencies from the `go.opentelemetry.io/otel/instrumentation` package. (#983)
- Move documented examples for `go.opentelemetry.io/otel/instrumentation/grpctrace` interceptors into Go example tests. (#984)

## [0.9.0] - 2020-07-20

### Added

- A new Resource Detector interface is included to allow resources to be automatically detected and included. (#939)
- A Detector to automatically detect resources from an environment variable. (#939)
- Github action to generate protobuf Go bindings locally in `internal/opentelemetry-proto-gen`. (#938)
- OTLP .proto files from `open-telemetry/opentelemetry-proto` imported as a git submodule under `internal/opentelemetry-proto`.
   References to `github.com/open-telemetry/opentelemetry-proto` changed to `go.opentelemetry.io/otel/internal/opentelemetry-proto-gen`. (#942)

### Changed

- Non-nil value `struct`s for key-value pairs will be marshalled using JSON rather than `Sprintf`. (#948)

### Removed

- Removed dependency on `github.com/open-telemetry/opentelemetry-collector`. (#943)

## [0.8.0] - 2020-07-09

### Added

- The `B3Encoding` type to represent the B3 encoding(s) the B3 propagator can inject.
   A value for HTTP supported encodings (Multiple Header: `MultipleHeader`, Single Header: `SingleHeader`) are included. (#882)
- The `FlagsDeferred` trace flag to indicate if the trace sampling decision has been deferred. (#882)
- The `FlagsDebug` trace flag to indicate if the trace is a debug trace. (#882)
- Add `peer.service` semantic attribute. (#898)
- Add database-specific semantic attributes. (#899)
- Add semantic convention for `faas.coldstart` and `container.id`. (#909)
- Add http content size semantic conventions. (#905)
- Include `http.request_content_length` in HTTP request basic attributes. (#905)
- Add semantic conventions for operating system process resource attribute keys. (#919)
- The Jaeger exporter now has a `WithBatchMaxCount` option to specify the maximum number of spans sent in a batch. (#931)

### Changed

- Update `CONTRIBUTING.md` to ask for updates to `CHANGELOG.md` with each pull request. (#879)
- Use lowercase header names for B3 Multiple Headers. (#881)
- The B3 propagator `SingleHeader` field has been replaced with `InjectEncoding`.
   This new field can be set to combinations of the `B3Encoding` bitmasks and will inject trace information in these encodings.
   If no encoding is set, the propagator will default to `MultipleHeader` encoding. (#882)
- The B3 propagator now extracts from either HTTP encoding of B3 (Single Header or Multiple Header) based on what is contained in the header.
   Preference is given to Single Header encoding with Multiple Header being the fallback if Single Header is not found or is invalid.
   This behavior change is made to dynamically support all correctly encoded traces received instead of having to guess the expected encoding prior to receiving. (#882)
- Extend semantic conventions for RPC. (#900)
- To match constant naming conventions in the `api/standard` package, the `FaaS*` key names are appended with a suffix of `Key`. (#920)
  - `"api/standard".FaaSName` -> `FaaSNameKey`
  - `"api/standard".FaaSID` -> `FaaSIDKey`
  - `"api/standard".FaaSVersion` -> `FaaSVersionKey`
  - `"api/standard".FaaSInstance` -> `FaaSInstanceKey`

### Removed

- The `FlagsUnused` trace flag is removed.
   The purpose of this flag was to act as the inverse of `FlagsSampled`, the inverse of `FlagsSampled` is used instead. (#882)
- The B3 header constants (`B3SingleHeader`, `B3DebugFlagHeader`, `B3TraceIDHeader`, `B3SpanIDHeader`, `B3SampledHeader`, `B3ParentSpanIDHeader`) are removed.
   If B3 header keys are needed [the authoritative OpenZipkin package constants](https://pkg.go.dev/github.com/openzipkin/zipkin-go@v0.2.2/propagation/b3?tab=doc#pkg-constants) should be used instead. (#882)

### Fixed

- The B3 Single Header name is now correctly `b3` instead of the previous `X-B3`. (#881)
- The B3 propagator now correctly supports sampling only values (`b3: 0`, `b3: 1`, or `b3: d`) for a Single B3 Header. (#882)
- The B3 propagator now propagates the debug flag.
   This removes the behavior of changing the debug flag into a set sampling bit.
   Instead, this now follow the B3 specification and omits the `X-B3-Sampling` header. (#882)
- The B3 propagator now tracks "unset" sampling state (meaning "defer the decision") and does not set the `X-B3-Sampling` header when injecting. (#882)
- Bump github.com/itchyny/gojq from 0.10.3 to 0.10.4 in /tools. (#883)
- Bump github.com/opentracing/opentracing-go from v1.1.1-0.20190913142402-a7454ce5950e to v1.2.0. (#885)
- The tracing time conversion for OTLP spans is now correctly set to `UnixNano`. (#896)
- Ensure span status is not set to `Unknown` when no HTTP status code is provided as it is assumed to be `200 OK`. (#908)
- Ensure `httptrace.clientTracer` closes `http.headers` span. (#912)
- Prometheus exporter will not apply stale updates or forget inactive metrics. (#903)
- Add test for api.standard `HTTPClientAttributesFromHTTPRequest`. (#905)
- Bump github.com/golangci/golangci-lint from 1.27.0 to 1.28.1 in /tools. (#901, #913)
- Update otel-colector example to use the v0.5.0 collector. (#915)
- The `grpctrace` instrumentation uses a span name conforming to the OpenTelemetry semantic conventions (does not contain a leading slash (`/`)). (#922)
- The `grpctrace` instrumentation includes an `rpc.method` attribute now set to the gRPC method name. (#900, #922)
- The `grpctrace` instrumentation `rpc.service` attribute now contains the package name if one exists.
   This is in accordance with OpenTelemetry semantic conventions. (#922)
- Correlation Context extractor will no longer insert an empty map into the returned context when no valid values are extracted. (#923)
- Bump google.golang.org/api from 0.28.0 to 0.29.0 in /exporters/trace/jaeger. (#925)
- Bump github.com/itchyny/gojq from 0.10.4 to 0.11.0 in /tools. (#926)
- Bump github.com/golangci/golangci-lint from 1.28.1 to 1.28.2 in /tools. (#930)

## [0.7.0] - 2020-06-26

This release implements the v0.5.0 version of the OpenTelemetry specification.

### Added

- The othttp instrumentation now includes default metrics. (#861)
- This CHANGELOG file to track all changes in the project going forward.
- Support for array type attributes. (#798)
- Apply transitive dependabot go.mod dependency updates as part of a new automatic Github workflow. (#844)
- Timestamps are now passed to exporters for each export. (#835)
- Add new `Accumulation` type to metric SDK to transport telemetry from `Accumulator`s to `Processor`s.
   This replaces the prior `Record` `struct` use for this purpose. (#835)
- New dependabot integration to automate package upgrades. (#814)
- `Meter` and `Tracer` implementations accept instrumentation version version as an optional argument.
   This instrumentation version is passed on to exporters. (#811) (#805) (#802)
- The OTLP exporter includes the instrumentation version in telemetry it exports. (#811)
- Environment variables for Jaeger exporter are supported. (#796)
- New `aggregation.Kind` in the export metric API. (#808)
- New example that uses OTLP and the collector. (#790)
- Handle errors in the span `SetName` during span initialization. (#791)
- Default service config to enable retries for retry-able failed requests in the OTLP exporter and an option to override this default. (#777)
- New `go.opentelemetry.io/otel/api/oterror` package to uniformly support error handling and definitions for the project. (#778)
- New `global` default implementation of the `go.opentelemetry.io/otel/api/oterror.Handler` interface to be used to handle errors prior to an user defined `Handler`.
   There is also functionality for the user to register their `Handler` as well as a convenience function `Handle` to handle an error with this global `Handler`(#778)
- Options to specify propagators for httptrace and grpctrace instrumentation. (#784)
- The required `application/json` header for the Zipkin exporter is included in all exports. (#774)
- Integrate HTTP semantics helpers from the contrib repository into the `api/standard` package. #769

### Changed

- Rename `Integrator` to `Processor` in the metric SDK. (#863)
- Rename `AggregationSelector` to `AggregatorSelector`. (#859)
- Rename `SynchronizedCopy` to `SynchronizedMove`. (#858)
- Rename `simple` integrator to `basic` integrator. (#857)
- Merge otlp collector examples. (#841)
- Change the metric SDK to support cumulative, delta, and pass-through exporters directly.
   With these changes, cumulative and delta specific exporters are able to request the correct kind of aggregation from the SDK. (#840)
- The `Aggregator.Checkpoint` API is renamed to `SynchronizedCopy` and adds an argument, a different `Aggregator` into which the copy is stored. (#812)
- The `export.Aggregator` contract is that `Update()` and `SynchronizedCopy()` are synchronized with each other.
   All the aggregation interfaces (`Sum`, `LastValue`, ...) are not meant to be synchronized, as the caller is expected to synchronize aggregators at a higher level after the `Accumulator`.
   Some of the `Aggregators` used unnecessary locking and that has been cleaned up. (#812)
- Use of `metric.Number` was replaced by `int64` now that we use `sync.Mutex` in the `MinMaxSumCount` and `Histogram` `Aggregators`. (#812)
- Replace `AlwaysParentSample` with `ParentSample(fallback)` to match the OpenTelemetry v0.5.0 specification. (#810)
- Rename `sdk/export/metric/aggregator` to `sdk/export/metric/aggregation`. #808
- Send configured headers with every request in the OTLP exporter, instead of just on connection creation. (#806)
- Update error handling for any one off error handlers, replacing, instead, with the `global.Handle` function. (#791)
- Rename `plugin` directory to `instrumentation` to match the OpenTelemetry specification. (#779)
- Makes the argument order to Histogram and DDSketch `New()` consistent. (#781)

### Removed

- `Uint64NumberKind` and related functions from the API. (#864)
- Context arguments from `Aggregator.Checkpoint` and `Integrator.Process` as they were unused. (#803)
- `SpanID` is no longer included in parameters for sampling decision to match the OpenTelemetry specification. (#775)

### Fixed

- Upgrade OTLP exporter to opentelemetry-proto matching the opentelemetry-collector v0.4.0 release. (#866)
- Allow changes to `go.sum` and `go.mod` when running dependabot tidy-up. (#871)
- Bump github.com/stretchr/testify from 1.4.0 to 1.6.1. (#824)
- Bump github.com/prometheus/client_golang from 1.7.0 to 1.7.1 in /exporters/metric/prometheus. (#867)
- Bump google.golang.org/grpc from 1.29.1 to 1.30.0 in /exporters/trace/jaeger. (#853)
- Bump google.golang.org/grpc from 1.29.1 to 1.30.0 in /exporters/trace/zipkin. (#854)
- Bumps github.com/golang/protobuf from 1.3.2 to 1.4.2 (#848)
- Bump github.com/stretchr/testify from 1.4.0 to 1.6.1 in /exporters/otlp (#817)
- Bump github.com/golangci/golangci-lint from 1.25.1 to 1.27.0 in /tools (#828)
- Bump github.com/prometheus/client_golang from 1.5.0 to 1.7.0 in /exporters/metric/prometheus (#838)
- Bump github.com/stretchr/testify from 1.4.0 to 1.6.1 in /exporters/trace/jaeger (#829)
- Bump github.com/benbjohnson/clock from 1.0.0 to 1.0.3 (#815)
- Bump github.com/stretchr/testify from 1.4.0 to 1.6.1 in /exporters/trace/zipkin (#823)
- Bump github.com/itchyny/gojq from 0.10.1 to 0.10.3 in /tools (#830)
- Bump github.com/stretchr/testify from 1.4.0 to 1.6.1 in /exporters/metric/prometheus (#822)
- Bump google.golang.org/grpc from 1.27.1 to 1.29.1 in /exporters/trace/zipkin (#820)
- Bump google.golang.org/grpc from 1.27.1 to 1.29.1 in /exporters/trace/jaeger (#831)
- Bump github.com/google/go-cmp from 0.4.0 to 0.5.0 (#836)
- Bump github.com/google/go-cmp from 0.4.0 to 0.5.0 in /exporters/trace/jaeger (#837)
- Bump github.com/google/go-cmp from 0.4.0 to 0.5.0 in /exporters/otlp (#839)
- Bump google.golang.org/api from 0.20.0 to 0.28.0 in /exporters/trace/jaeger (#843)
- Set span status from HTTP status code in the othttp instrumentation. (#832)
- Fixed typo in push controller comment. (#834)
- The `Aggregator` testing has been updated and cleaned. (#812)
- `metric.Number(0)` expressions are replaced by `0` where possible. (#812)
- Fixed `global` `handler_test.go` test failure. #804
- Fixed `BatchSpanProcessor.Shutdown` to wait until all spans are processed. (#766)
- Fixed OTLP example's accidental early close of exporter. (#807)
- Ensure zipkin exporter reads and closes response body. (#788)
- Update instrumentation to use `api/standard` keys instead of custom keys. (#782)
- Clean up tools and RELEASING documentation. (#762)

## [0.6.0] - 2020-05-21

### Added

- Support for `Resource`s in the prometheus exporter. (#757)
- New pull controller. (#751)
- New `UpDownSumObserver` instrument. (#750)
- OpenTelemetry collector demo. (#711)
- New `SumObserver` instrument. (#747)
- New `UpDownCounter` instrument. (#745)
- New timeout `Option` and configuration function `WithTimeout` to the push controller. (#742)
- New `api/standards` package to implement semantic conventions and standard key-value generation. (#731)

### Changed

- Rename `Register*` functions in the metric API to `New*` for all `Observer` instruments. (#761)
- Use `[]float64` for histogram boundaries, not `[]metric.Number`. (#758)
- Change OTLP example to use exporter as a trace `Syncer` instead of as an unneeded `Batcher`. (#756)
- Replace `WithResourceAttributes()` with `WithResource()` in the trace SDK. (#754)
- The prometheus exporter now uses the new pull controller. (#751)
- Rename `ScheduleDelayMillis` to `BatchTimeout` in the trace `BatchSpanProcessor`.(#752)
- Support use of synchronous instruments in asynchronous callbacks (#725)
- Move `Resource` from the `Export` method parameter into the metric export `Record`. (#739)
- Rename `Observer` instrument to `ValueObserver`. (#734)
- The push controller now has a method (`Provider()`) to return a `metric.Provider` instead of the old `Meter` method that acted as a `metric.Provider`. (#738)
- Replace `Measure` instrument by `ValueRecorder` instrument. (#732)
- Rename correlation context header from `"Correlation-Context"` to `"otcorrelations"` to match the OpenTelemetry specification. (#727)

### Fixed

- Ensure gRPC `ClientStream` override methods do not panic in grpctrace package. (#755)
- Disable parts of `BatchSpanProcessor` test until a fix is found. (#743)
- Fix `string` case in `kv` `Infer` function. (#746)
- Fix panic in grpctrace client interceptors. (#740)
- Refactor the `api/metrics` push controller and add `CheckpointSet` synchronization. (#737)
- Rewrite span batch process queue batching logic. (#719)
- Remove the push controller named Meter map. (#738)
- Fix Histogram aggregator initial state (fix #735). (#736)
- Ensure golang alpine image is running `golang-1.14` for examples. (#733)
- Added test for grpctrace `UnaryInterceptorClient`. (#695)
- Rearrange `api/metric` code layout. (#724)

## [0.5.0] - 2020-05-13

### Added

- Batch `Observer` callback support. (#717)
- Alias `api` types to root package of project. (#696)
- Create basic `othttp.Transport` for simple client instrumentation. (#678)
- `SetAttribute(string, interface{})` to the trace API. (#674)
- Jaeger exporter option that allows user to specify custom http client. (#671)
- `Stringer` and `Infer` methods to `key`s. (#662)

### Changed

- Rename `NewKey` in the `kv` package to just `Key`. (#721)
- Move `core` and `key` to `kv` package. (#720)
- Make the metric API `Meter` a `struct` so the abstract `MeterImpl` can be passed and simplify implementation. (#709)
- Rename SDK `Batcher` to `Integrator` to match draft OpenTelemetry SDK specification. (#710)
- Rename SDK `Ungrouped` integrator to `simple.Integrator` to match draft OpenTelemetry SDK specification. (#710)
- Rename SDK `SDK` `struct` to `Accumulator` to match draft OpenTelemetry SDK specification. (#710)
- Move `Number` from `core` to `api/metric` package. (#706)
- Move `SpanContext` from `core` to `trace` package. (#692)
- Change traceparent header from `Traceparent` to `traceparent` to implement the W3C specification. (#681)

### Fixed

- Update tooling to run generators in all submodules. (#705)
- gRPC interceptor regexp to match methods without a service name. (#683)
- Use a `const` for padding 64-bit B3 trace IDs. (#701)
- Update `mockZipkin` listen address from `:0` to `127.0.0.1:0`. (#700)
- Left-pad 64-bit B3 trace IDs with zero. (#698)
- Propagate at least the first W3C tracestate header. (#694)
- Remove internal `StateLocker` implementation. (#688)
- Increase instance size CI system uses. (#690)
- Add a `key` benchmark and use reflection in `key.Infer()`. (#679)
- Fix internal `global` test by using `global.Meter` with `RecordBatch()`. (#680)
- Reimplement histogram using mutex instead of `StateLocker`. (#669)
- Switch `MinMaxSumCount` to a mutex lock implementation instead of `StateLocker`. (#667)
- Update documentation to not include any references to `WithKeys`. (#672)
- Correct misspelling. (#668)
- Fix clobbering of the span context if extraction fails. (#656)
- Bump `golangci-lint` and work around the corrupting bug. (#666) (#670)

## [0.4.3] - 2020-04-24

### Added

- `Dockerfile` and `docker-compose.yml` to run example code. (#635)
- New `grpctrace` package that provides gRPC client and server interceptors for both unary and stream connections. (#621)
- New `api/label` package, providing common label set implementation. (#651)
- Support for JSON marshaling of `Resources`. (#654)
- `TraceID` and `SpanID` implementations for `Stringer` interface. (#642)
- `RemoteAddrKey` in the othttp plugin to include the HTTP client address in top-level spans. (#627)
- `WithSpanFormatter` option to the othttp plugin. (#617)
- Updated README to include section for compatible libraries and include reference to the contrib repository. (#612)
- The prometheus exporter now supports exporting histograms. (#601)
- A `String` method to the `Resource` to return a hashable identifier for a now unique resource. (#613)
- An `Iter` method to the `Resource` to return an array `AttributeIterator`. (#613)
- An `Equal` method to the `Resource` test the equivalence of resources. (#613)
- An iterable structure (`AttributeIterator`) for `Resource` attributes.

### Changed

- zipkin export's `NewExporter` now requires a `serviceName` argument to ensure this needed values is provided. (#644)
- Pass `Resources` through the metrics export pipeline. (#659)

### Removed

- `WithKeys` option from the metric API. (#639)

### Fixed

- Use the `label.Set.Equivalent` value instead of an encoding in the batcher. (#658)
- Correct typo `trace.Exporter` to `trace.SpanSyncer` in comments. (#653)
- Use type names for return values in jaeger exporter. (#648)
- Increase the visibility of the `api/key` package by updating comments and fixing usages locally. (#650)
- `Checkpoint` only after `Update`; Keep records in the `sync.Map` longer. (#647)
- Do not cache `reflect.ValueOf()` in metric Labels. (#649)
- Batch metrics exported from the OTLP exporter based on `Resource` and labels. (#626)
- Add error wrapping to the prometheus exporter. (#631)
- Update the OTLP exporter batching of traces to use a unique `string` representation of an associated `Resource` as the batching key. (#623)
- Update OTLP `SpanData` transform to only include the `ParentSpanID` if one exists. (#614)
- Update `Resource` internal representation to uniquely and reliably identify resources. (#613)
- Check return value from `CheckpointSet.ForEach` in prometheus exporter. (#622)
- Ensure spans created by httptrace client tracer reflect operation structure. (#618)
- Create a new recorder rather than reuse when multiple observations in same epoch for asynchronous instruments. #610
- The default port the OTLP exporter uses to connect to the OpenTelemetry collector is updated to match the one the collector listens on by default. (#611)

## [0.4.2] - 2020-03-31

### Fixed

- Fix `pre_release.sh` to update version in `sdk/opentelemetry.go`. (#607)
- Fix time conversion from internal to OTLP in OTLP exporter. (#606)

## [0.4.1] - 2020-03-31

### Fixed

- Update `tag.sh` to create signed tags. (#604)

## [0.4.0] - 2020-03-30

### Added

- New API package `api/metric/registry` that exposes a `MeterImpl` wrapper for use by SDKs to generate unique instruments. (#580)
- Script to verify examples after a new release. (#579)

### Removed

- The dogstatsd exporter due to lack of support.
   This additionally removes support for statsd. (#591)
- `LabelSet` from the metric API.
   This is replaced by a `[]core.KeyValue` slice. (#595)
- `Labels` from the metric API's `Meter` interface. (#595)

### Changed

- The metric `export.Labels` became an interface which the SDK implements and the `export` package provides a simple, immutable implementation of this interface intended for testing purposes. (#574)
- Renamed `internal/metric.Meter` to `MeterImpl`. (#580)
- Renamed `api/global/internal.obsImpl` to `asyncImpl`. (#580)

### Fixed

- Corrected missing return in mock span. (#582)
- Update License header for all source files to match CNCF guidelines and include a test to ensure it is present. (#586) (#596)
- Update to v0.3.0 of the OTLP in the OTLP exporter. (#588)
- Update pre-release script to be compatible between GNU and BSD based systems. (#592)
- Add a `RecordBatch` benchmark. (#594)
- Moved span transforms of the OTLP exporter to the internal package. (#593)
- Build both go-1.13 and go-1.14 in circleci to test for all supported versions of Go. (#569)
- Removed unneeded allocation on empty labels in OLTP exporter. (#597)
- Update `BatchedSpanProcessor` to process the queue until no data but respect max batch size. (#599)
- Update project documentation godoc.org links to pkg.go.dev. (#602)

## [0.3.0] - 2020-03-21

This is a first official beta release, which provides almost fully complete metrics, tracing, and context propagation functionality.
There is still a possibility of breaking changes.

### Added

- Add `Observer` metric instrument. (#474)
- Add global `Propagators` functionality to enable deferred initialization for propagators registered before the first Meter SDK is installed. (#494)
- Simplified export setup pipeline for the jaeger exporter to match other exporters. (#459)
- The zipkin trace exporter. (#495)
- The OTLP exporter to export metric and trace telemetry to the OpenTelemetry collector. (#497) (#544) (#545)
- Add `StatusMessage` field to the trace `Span`. (#524)
- Context propagation in OpenTracing bridge in terms of OpenTelemetry context propagation. (#525)
- The `Resource` type was added to the SDK. (#528)
- The global API now supports a `Tracer` and `Meter` function as shortcuts to getting a global `*Provider` and calling these methods directly. (#538)
- The metric API now defines a generic `MeterImpl` interface to support general purpose `Meter` construction.
   Additionally, `SyncImpl` and `AsyncImpl` are added to support general purpose instrument construction. (#560)
- A metric `Kind` is added to represent the `MeasureKind`, `ObserverKind`, and `CounterKind`. (#560)
- Scripts to better automate the release process. (#576)

### Changed

- Default to to use `AlwaysSampler` instead of `ProbabilitySampler` to match OpenTelemetry specification. (#506)
- Renamed `AlwaysSampleSampler` to `AlwaysOnSampler` in the trace API. (#511)
- Renamed `NeverSampleSampler` to `AlwaysOffSampler` in the trace API. (#511)
- The `Status` field of the `Span` was changed to `StatusCode` to disambiguate with the added `StatusMessage`. (#524)
- Updated the trace `Sampler` interface conform to the OpenTelemetry specification. (#531)
- Rename metric API `Options` to `Config`. (#541)
- Rename metric `Counter` aggregator to be `Sum`. (#541)
- Unify metric options into `Option` from instrument specific options. (#541)
- The trace API's `TraceProvider` now support `Resource`s. (#545)
- Correct error in zipkin module name. (#548)
- The jaeger trace exporter now supports `Resource`s. (#551)
- Metric SDK now supports `Resource`s.
   The `WithResource` option was added to configure a `Resource` on creation and the `Resource` method was added to the metric `Descriptor` to return the associated `Resource`. (#552)
- Replace `ErrNoLastValue` and `ErrEmptyDataSet` by `ErrNoData` in the metric SDK. (#557)
- The stdout trace exporter now supports `Resource`s. (#558)
- The metric `Descriptor` is now included at the API instead of the SDK. (#560)
- Replace `Ordered` with an iterator in `export.Labels`. (#567)

### Removed

- The vendor specific Stackdriver. It is now hosted on 3rd party vendor infrastructure. (#452)
- The `Unregister` method for metric observers as it is not in the OpenTelemetry specification. (#560)
- `GetDescriptor` from the metric SDK. (#575)
- The `Gauge` instrument from the metric API. (#537)

### Fixed

- Make histogram aggregator checkpoint consistent. (#438)
- Update README with import instructions and how to build and test. (#505)
- The default label encoding was updated to be unique. (#508)
- Use `NewRoot` in the othttp plugin for public endpoints. (#513)
- Fix data race in `BatchedSpanProcessor`. (#518)
- Skip test-386 for Mac OS 10.15.x (Catalina and upwards). #521
- Use a variable-size array to represent ordered labels in maps. (#523)
- Update the OTLP protobuf and update changed import path. (#532)
- Use `StateLocker` implementation in `MinMaxSumCount`. (#546)
- Eliminate goroutine leak in histogram stress test. (#547)
- Update OTLP exporter with latest protobuf. (#550)
- Add filters to the othttp plugin. (#556)
- Provide an implementation of the `Header*` filters that do not depend on Go 1.14. (#565)
- Encode labels once during checkpoint.
   The checkpoint function is executed in a single thread so we can do the encoding lazily before passing the encoded version of labels to the exporter.
   This is a cheap and quick way to avoid encoding the labels on every collection interval. (#572)
- Run coverage over all packages in `COVERAGE_MOD_DIR`. (#573)

## [0.2.3] - 2020-03-04

### Added

- `RecordError` method on `Span`s in the trace API to Simplify adding error events to spans. (#473)
- Configurable push frequency for exporters setup pipeline. (#504)

### Changed

- Rename the `exporter` directory to `exporters`.
   The `go.opentelemetry.io/otel/exporter/trace/jaeger` package was mistakenly released with a `v1.0.0` tag instead of `v0.1.0`.
   This resulted in all subsequent releases not becoming the default latest.
   A consequence of this was that all `go get`s pulled in the incompatible `v0.1.0` release of that package when pulling in more recent packages from other otel packages.
   Renaming the `exporter` directory to `exporters` fixes this issue by renaming the package and therefore clearing any existing dependency tags.
   Consequentially, this action also renames *all* exporter packages. (#502)

### Removed

- The `CorrelationContextHeader` constant in the `correlation` package is no longer exported. (#503)

## [0.2.2] - 2020-02-27

### Added

- `HTTPSupplier` interface in the propagation API to specify methods to retrieve and store a single value for a key to be associated with a carrier. (#467)
- `HTTPExtractor` interface in the propagation API to extract information from an `HTTPSupplier` into a context. (#467)
- `HTTPInjector` interface in the propagation API to inject information into an `HTTPSupplier.` (#467)
- `Config` and configuring `Option` to the propagator API. (#467)
- `Propagators` interface in the propagation API to contain the set of injectors and extractors for all supported carrier formats. (#467)
- `HTTPPropagator` interface in the propagation API to inject and extract from an `HTTPSupplier.` (#467)
- `WithInjectors` and `WithExtractors` functions to the propagator API to configure injectors and extractors to use. (#467)
- `ExtractHTTP` and `InjectHTTP` functions to apply configured HTTP extractors and injectors to a passed context. (#467)
- Histogram aggregator. (#433)
- `DefaultPropagator` function and have it return `trace.TraceContext` as the default context propagator. (#456)
- `AlwaysParentSample` sampler to the trace API. (#455)
- `WithNewRoot` option function to the trace API to specify the created span should be considered a root span. (#451)

### Changed

- Renamed `WithMap` to `ContextWithMap` in the correlation package. (#481)
- Renamed `FromContext` to `MapFromContext` in the correlation package. (#481)
- Move correlation context propagation to correlation package. (#479)
- Do not default to putting remote span context into links. (#480)
- `Tracer.WithSpan` updated to accept `StartOptions`. (#472)
- Renamed `MetricKind` to `Kind` to not stutter in the type usage. (#432)
- Renamed the `export` package to `metric` to match directory structure. (#432)
- Rename the `api/distributedcontext` package to `api/correlation`. (#444)
- Rename the `api/propagators` package to `api/propagation`. (#444)
- Move the propagators from the `propagators` package into the `trace` API package. (#444)
- Update `Float64Gauge`, `Int64Gauge`, `Float64Counter`, `Int64Counter`, `Float64Measure`, and `Int64Measure` metric methods to use value receivers instead of pointers. (#462)
- Moved all dependencies of tools package to a tools directory. (#466)

### Removed

- Binary propagators. (#467)
- NOOP propagator. (#467)

### Fixed

- Upgraded `github.com/golangci/golangci-lint` from `v1.21.0` to `v1.23.6` in `tools/`. (#492)
- Fix a possible nil-dereference crash (#478)
- Correct comments for `InstallNewPipeline` in the stdout exporter. (#483)
- Correct comments for `InstallNewPipeline` in the dogstatsd exporter. (#484)
- Correct comments for `InstallNewPipeline` in the prometheus exporter. (#482)
- Initialize `onError` based on `Config` in prometheus exporter. (#486)
- Correct module name in prometheus exporter README. (#475)
- Removed tracer name prefix from span names. (#430)
- Fix `aggregator_test.go` import package comment. (#431)
- Improved detail in stdout exporter. (#436)
- Fix a dependency issue (generate target should depend on stringer, not lint target) in Makefile. (#442)
- Reorders the Makefile targets within `precommit` target so we generate files and build the code before doing linting, so we can get much nicer errors about syntax errors from the compiler. (#442)
- Reword function documentation in gRPC plugin. (#446)
- Send the `span.kind` tag to Jaeger from the jaeger exporter. (#441)
- Fix `metadataSupplier` in the jaeger exporter to overwrite the header if existing instead of appending to it. (#441)
- Upgraded to Go 1.13 in CI. (#465)
- Correct opentelemetry.io URL in trace SDK documentation. (#464)
- Refactored reference counting logic in SDK determination of stale records. (#468)
- Add call to `runtime.Gosched` in instrument `acquireHandle` logic to not block the collector. (#469)

## [0.2.1.1] - 2020-01-13

### Fixed

- Use stateful batcher on Prometheus exporter fixing regression introduced in #395. (#428)

## [0.2.1] - 2020-01-08

### Added

- Global meter forwarding implementation.
   This enables deferred initialization for metric instruments registered before the first Meter SDK is installed. (#392)
- Global trace forwarding implementation.
   This enables deferred initialization for tracers registered before the first Trace SDK is installed. (#406)
- Standardize export pipeline creation in all exporters. (#395)
- A testing, organization, and comments for 64-bit field alignment. (#418)
- Script to tag all modules in the project. (#414)

### Changed

- Renamed `propagation` package to `propagators`. (#362)
- Renamed `B3Propagator` propagator to `B3`. (#362)
- Renamed `TextFormatPropagator` propagator to `TextFormat`. (#362)
- Renamed `BinaryPropagator` propagator to `Binary`. (#362)
- Renamed `BinaryFormatPropagator` propagator to `BinaryFormat`. (#362)
- Renamed `NoopTextFormatPropagator` propagator to `NoopTextFormat`. (#362)
- Renamed `TraceContextPropagator` propagator to `TraceContext`. (#362)
- Renamed `SpanOption` to `StartOption` in the trace API. (#369)
- Renamed `StartOptions` to `StartConfig` in the trace API. (#369)
- Renamed `EndOptions` to `EndConfig` in the trace API. (#369)
- `Number` now has a pointer receiver for its methods. (#375)
- Renamed `CurrentSpan` to `SpanFromContext` in the trace API. (#379)
- Renamed `SetCurrentSpan` to `ContextWithSpan` in the trace API. (#379)
- Renamed `Message` in Event to `Name` in the trace API. (#389)
- Prometheus exporter no longer aggregates metrics, instead it only exports them. (#385)
- Renamed `HandleImpl` to `BoundInstrumentImpl` in the metric API. (#400)
- Renamed `Float64CounterHandle` to `Float64CounterBoundInstrument` in the metric API. (#400)
- Renamed `Int64CounterHandle` to `Int64CounterBoundInstrument` in the metric API. (#400)
- Renamed `Float64GaugeHandle` to `Float64GaugeBoundInstrument` in the metric API. (#400)
- Renamed `Int64GaugeHandle` to `Int64GaugeBoundInstrument` in the metric API. (#400)
- Renamed `Float64MeasureHandle` to `Float64MeasureBoundInstrument` in the metric API. (#400)
- Renamed `Int64MeasureHandle` to `Int64MeasureBoundInstrument` in the metric API. (#400)
- Renamed `Release` method for bound instruments in the metric API to `Unbind`. (#400)
- Renamed `AcquireHandle` method for bound instruments in the metric API to `Bind`. (#400)
- Renamed the `File` option in the stdout exporter to `Writer`. (#404)
- Renamed all `Options` to `Config` for all metric exports where this wasn't already the case.

### Fixed

- Aggregator import path corrected. (#421)
- Correct links in README. (#368)
- The README was updated to match latest code changes in its examples. (#374)
- Don't capitalize error statements. (#375)
- Fix ignored errors. (#375)
- Fix ambiguous variable naming. (#375)
- Removed unnecessary type casting. (#375)
- Use named parameters. (#375)
- Updated release schedule. (#378)
- Correct http-stackdriver example module name. (#394)
- Removed the `http.request` span in `httptrace` package. (#397)
- Add comments in the metrics SDK (#399)
- Initialize checkpoint when creating ddsketch aggregator to prevent panic when merging into a empty one. (#402) (#403)
- Add documentation of compatible exporters in the README. (#405)
- Typo fix. (#408)
- Simplify span check logic in SDK tracer implementation. (#419)

## [0.2.0] - 2019-12-03

### Added

- Unary gRPC tracing example. (#351)
- Prometheus exporter. (#334)
- Dogstatsd metrics exporter. (#326)

### Changed

- Rename `MaxSumCount` aggregation to `MinMaxSumCount` and add the `Min` interface for this aggregation. (#352)
- Rename `GetMeter` to `Meter`. (#357)
- Rename `HTTPTraceContextPropagator` to `TraceContextPropagator`. (#355)
- Rename `HTTPB3Propagator` to `B3Propagator`. (#355)
- Rename `HTTPTraceContextPropagator` to `TraceContextPropagator`. (#355)
- Move `/global` package to `/api/global`. (#356)
- Rename `GetTracer` to `Tracer`. (#347)

### Removed

- `SetAttribute` from the `Span` interface in the trace API. (#361)
- `AddLink` from the `Span` interface in the trace API. (#349)
- `Link` from the `Span` interface in the trace API. (#349)

### Fixed

- Exclude example directories from coverage report. (#365)
- Lint make target now implements automatic fixes with `golangci-lint` before a second run to report the remaining issues. (#360)
- Drop `GO111MODULE` environment variable in Makefile as Go 1.13 is the project specified minimum version and this is environment variable is not needed for that version of Go. (#359)
- Run the race checker for all test. (#354)
- Redundant commands in the Makefile are removed. (#354)
- Split the `generate` and `lint` targets of the Makefile. (#354)
- Renames `circle-ci` target to more generic `ci` in Makefile. (#354)
- Add example Prometheus binary to gitignore. (#358)
- Support negative numbers with the `MaxSumCount`. (#335)
- Resolve race conditions in `push_test.go` identified in #339. (#340)
- Use `/usr/bin/env bash` as a shebang in scripts rather than `/bin/bash`. (#336)
- Trace benchmark now tests both `AlwaysSample` and `NeverSample`.
   Previously it was testing `AlwaysSample` twice. (#325)
- Trace benchmark now uses a `[]byte` for `TraceID` to fix failing test. (#325)
- Added a trace benchmark to test variadic functions in `setAttribute` vs `setAttributes` (#325)
- The `defaultkeys` batcher was only using the encoded label set as its map key while building a checkpoint.
   This allowed distinct label sets through, but any metrics sharing a label set could be overwritten or merged incorrectly.
   This was corrected. (#333)

## [0.1.2] - 2019-11-18

### Fixed

- Optimized the `simplelru` map for attributes to reduce the number of allocations. (#328)
- Removed unnecessary unslicing of parameters that are already a slice. (#324)

## [0.1.1] - 2019-11-18

This release contains a Metrics SDK with stdout exporter and supports basic aggregations such as counter, gauges, array, maxsumcount, and ddsketch.

### Added

- Metrics stdout export pipeline. (#265)
- Array aggregation for raw measure metrics. (#282)
- The core.Value now have a `MarshalJSON` method. (#281)

### Removed

- `WithService`, `WithResources`, and `WithComponent` methods of tracers. (#314)
- Prefix slash in `Tracer.Start()` for the Jaeger example. (#292)

### Changed

- Allocation in LabelSet construction to reduce GC overhead. (#318)
- `trace.WithAttributes` to append values instead of replacing (#315)
- Use a formula for tolerance in sampling tests. (#298)
- Move export types into trace and metric-specific sub-directories. (#289)
- `SpanKind` back to being based on an `int` type. (#288)

### Fixed

- URL to OpenTelemetry website in README. (#323)
- Name of othttp default tracer. (#321)
- `ExportSpans` for the stackdriver exporter now handles `nil` context. (#294)
- CI modules cache to correctly restore/save from/to the cache. (#316)
- Fix metric SDK race condition between `LoadOrStore` and the assignment `rec.recorder = i.meter.exporter.AggregatorFor(rec)`. (#293)
- README now reflects the new code structure introduced with these changes. (#291)
- Make the basic example work. (#279)

## [0.1.0] - 2019-11-04

This is the first release of open-telemetry go library.
It contains api and sdk for trace and meter.

### Added

- Initial OpenTelemetry trace and metric API prototypes.
- Initial OpenTelemetry trace, metric, and export SDK packages.
- A wireframe bridge to support compatibility with OpenTracing.
- Example code for a basic, http-stackdriver, http, jaeger, and named tracer setup.
- Exporters for Jaeger, Stackdriver, and stdout.
- Propagators for binary, B3, and trace-context protocols.
- Project information and guidelines in the form of a README and CONTRIBUTING.
- Tools to build the project and a Makefile to automate the process.
- Apache-2.0 license.
- CircleCI build CI manifest files.
- CODEOWNERS file to track owners of this project.

[Unreleased]: https://github.com/open-telemetry/opentelemetry-go/compare/v1.24.0...HEAD
[1.24.0/0.46.0/0.0.1-alpha]: https://github.com/open-telemetry/opentelemetry-go/releases/tag/v1.24.0
[1.23.1]: https://github.com/open-telemetry/opentelemetry-go/releases/tag/v1.23.1
[1.23.0]: https://github.com/open-telemetry/opentelemetry-go/releases/tag/v1.23.0
[1.23.0-rc.1]: https://github.com/open-telemetry/opentelemetry-go/releases/tag/v1.23.0-rc.1
[1.22.0/0.45.0]: https://github.com/open-telemetry/opentelemetry-go/releases/tag/v1.22.0
[1.21.0/0.44.0]: https://github.com/open-telemetry/opentelemetry-go/releases/tag/v1.21.0
[1.20.0/0.43.0]: https://github.com/open-telemetry/opentelemetry-go/releases/tag/v1.20.0
[1.19.0/0.42.0/0.0.7]: https://github.com/open-telemetry/opentelemetry-go/releases/tag/v1.19.0
[1.19.0-rc.1/0.42.0-rc.1]: https://github.com/open-telemetry/opentelemetry-go/releases/tag/v1.19.0-rc.1
[1.18.0/0.41.0/0.0.6]: https://github.com/open-telemetry/opentelemetry-go/releases/tag/v1.18.0
[1.17.0/0.40.0/0.0.5]: https://github.com/open-telemetry/opentelemetry-go/releases/tag/v1.17.0
[1.16.0/0.39.0]: https://github.com/open-telemetry/opentelemetry-go/releases/tag/v1.16.0
[1.16.0-rc.1/0.39.0-rc.1]: https://github.com/open-telemetry/opentelemetry-go/releases/tag/v1.16.0-rc.1
[1.15.1/0.38.1]: https://github.com/open-telemetry/opentelemetry-go/releases/tag/v1.15.1
[1.15.0/0.38.0]: https://github.com/open-telemetry/opentelemetry-go/releases/tag/v1.15.0
[1.15.0-rc.2/0.38.0-rc.2]: https://github.com/open-telemetry/opentelemetry-go/releases/tag/v1.15.0-rc.2
[1.15.0-rc.1/0.38.0-rc.1]: https://github.com/open-telemetry/opentelemetry-go/releases/tag/v1.15.0-rc.1
[1.14.0/0.37.0/0.0.4]: https://github.com/open-telemetry/opentelemetry-go/releases/tag/v1.14.0
[1.13.0/0.36.0]: https://github.com/open-telemetry/opentelemetry-go/releases/tag/v1.13.0
[1.12.0/0.35.0]: https://github.com/open-telemetry/opentelemetry-go/releases/tag/v1.12.0
[1.11.2/0.34.0]: https://github.com/open-telemetry/opentelemetry-go/releases/tag/v1.11.2
[1.11.1/0.33.0]: https://github.com/open-telemetry/opentelemetry-go/releases/tag/v1.11.1
[1.11.0/0.32.3]: https://github.com/open-telemetry/opentelemetry-go/releases/tag/v1.11.0
[0.32.2]: https://github.com/open-telemetry/opentelemetry-go/releases/tag/sdk/metric/v0.32.2
[0.32.1]: https://github.com/open-telemetry/opentelemetry-go/releases/tag/sdk/metric/v0.32.1
[0.32.0]: https://github.com/open-telemetry/opentelemetry-go/releases/tag/sdk/metric/v0.32.0
[1.10.0]: https://github.com/open-telemetry/opentelemetry-go/releases/tag/v1.10.0
[1.9.0/0.0.3]: https://github.com/open-telemetry/opentelemetry-go/releases/tag/v1.9.0
[1.8.0/0.31.0]: https://github.com/open-telemetry/opentelemetry-go/releases/tag/v1.8.0
[1.7.0/0.30.0]: https://github.com/open-telemetry/opentelemetry-go/releases/tag/v1.7.0
[0.29.0]: https://github.com/open-telemetry/opentelemetry-go/releases/tag/metric/v0.29.0
[1.6.3]: https://github.com/open-telemetry/opentelemetry-go/releases/tag/v1.6.3
[1.6.2]: https://github.com/open-telemetry/opentelemetry-go/releases/tag/v1.6.2
[1.6.1]: https://github.com/open-telemetry/opentelemetry-go/releases/tag/v1.6.1
[1.6.0/0.28.0]: https://github.com/open-telemetry/opentelemetry-go/releases/tag/v1.6.0
[1.5.0]: https://github.com/open-telemetry/opentelemetry-go/releases/tag/v1.5.0
[1.4.1]: https://github.com/open-telemetry/opentelemetry-go/releases/tag/v1.4.1
[1.4.0]: https://github.com/open-telemetry/opentelemetry-go/releases/tag/v1.4.0
[1.3.0]: https://github.com/open-telemetry/opentelemetry-go/releases/tag/v1.3.0
[1.2.0]: https://github.com/open-telemetry/opentelemetry-go/releases/tag/v1.2.0
[1.1.0]: https://github.com/open-telemetry/opentelemetry-go/releases/tag/v1.1.0
[1.0.1]: https://github.com/open-telemetry/opentelemetry-go/releases/tag/v1.0.1
[Metrics 0.24.0]: https://github.com/open-telemetry/opentelemetry-go/releases/tag/metric/v0.24.0
[1.0.0]: https://github.com/open-telemetry/opentelemetry-go/releases/tag/v1.0.0
[1.0.0-RC3]: https://github.com/open-telemetry/opentelemetry-go/releases/tag/v1.0.0-RC3
[1.0.0-RC2]: https://github.com/open-telemetry/opentelemetry-go/releases/tag/v1.0.0-RC2
[Experimental Metrics v0.22.0]: https://github.com/open-telemetry/opentelemetry-go/releases/tag/metric/v0.22.0
[1.0.0-RC1]: https://github.com/open-telemetry/opentelemetry-go/releases/tag/v1.0.0-RC1
[0.20.0]: https://github.com/open-telemetry/opentelemetry-go/releases/tag/v0.20.0
[0.19.0]: https://github.com/open-telemetry/opentelemetry-go/releases/tag/v0.19.0
[0.18.0]: https://github.com/open-telemetry/opentelemetry-go/releases/tag/v0.18.0
[0.17.0]: https://github.com/open-telemetry/opentelemetry-go/releases/tag/v0.17.0
[0.16.0]: https://github.com/open-telemetry/opentelemetry-go/releases/tag/v0.16.0
[0.15.0]: https://github.com/open-telemetry/opentelemetry-go/releases/tag/v0.15.0
[0.14.0]: https://github.com/open-telemetry/opentelemetry-go/releases/tag/v0.14.0
[0.13.0]: https://github.com/open-telemetry/opentelemetry-go/releases/tag/v0.13.0
[0.12.0]: https://github.com/open-telemetry/opentelemetry-go/releases/tag/v0.12.0
[0.11.0]: https://github.com/open-telemetry/opentelemetry-go/releases/tag/v0.11.0
[0.10.0]: https://github.com/open-telemetry/opentelemetry-go/releases/tag/v0.10.0
[0.9.0]: https://github.com/open-telemetry/opentelemetry-go/releases/tag/v0.9.0
[0.8.0]: https://github.com/open-telemetry/opentelemetry-go/releases/tag/v0.8.0
[0.7.0]: https://github.com/open-telemetry/opentelemetry-go/releases/tag/v0.7.0
[0.6.0]: https://github.com/open-telemetry/opentelemetry-go/releases/tag/v0.6.0
[0.5.0]: https://github.com/open-telemetry/opentelemetry-go/releases/tag/v0.5.0
[0.4.3]: https://github.com/open-telemetry/opentelemetry-go/releases/tag/v0.4.3
[0.4.2]: https://github.com/open-telemetry/opentelemetry-go/releases/tag/v0.4.2
[0.4.1]: https://github.com/open-telemetry/opentelemetry-go/releases/tag/v0.4.1
[0.4.0]: https://github.com/open-telemetry/opentelemetry-go/releases/tag/v0.4.0
[0.3.0]: https://github.com/open-telemetry/opentelemetry-go/releases/tag/v0.3.0
[0.2.3]: https://github.com/open-telemetry/opentelemetry-go/releases/tag/v0.2.3
[0.2.2]: https://github.com/open-telemetry/opentelemetry-go/releases/tag/v0.2.2
[0.2.1.1]: https://github.com/open-telemetry/opentelemetry-go/releases/tag/v0.2.1.1
[0.2.1]: https://github.com/open-telemetry/opentelemetry-go/releases/tag/v0.2.1
[0.2.0]: https://github.com/open-telemetry/opentelemetry-go/releases/tag/v0.2.0
[0.1.2]: https://github.com/open-telemetry/opentelemetry-go/releases/tag/v0.1.2
[0.1.1]: https://github.com/open-telemetry/opentelemetry-go/releases/tag/v0.1.1
[0.1.0]: https://github.com/open-telemetry/opentelemetry-go/releases/tag/v0.1.0

[Go 1.22]: https://go.dev/doc/go1.22
[Go 1.21]: https://go.dev/doc/go1.21
[Go 1.20]: https://go.dev/doc/go1.20
[Go 1.19]: https://go.dev/doc/go1.19
[Go 1.18]: https://go.dev/doc/go1.18

[metric API]:https://pkg.go.dev/go.opentelemetry.io/otel/metric
[metric SDK]:https://pkg.go.dev/go.opentelemetry.io/otel/sdk/metric
[trace API]:https://pkg.go.dev/go.opentelemetry.io/otel/trace<|MERGE_RESOLUTION|>--- conflicted
+++ resolved
@@ -100,12 +100,8 @@
   The package contains semantic conventions from the `v1.24.0` version of the OpenTelemetry Semantic Conventions. (#4770)
 - Add `WithResourceAsConstantLabels` option to apply resource attributes for every metric emitted by the Prometheus exporter. (#4733)
 - Experimental cardinality limiting is added to the metric SDK.
-<<<<<<< HEAD
   See [metric documentation](./sdk/metric/EXPERIMENTAL.md#cardinality-limit) for more information about this feature and how to enable it. (#4457)
 - Add `WithHostHeader` config option to override Host header in opentelemetry requests (#4780
-=======
-  See [metric documentation](./sdk/metric/internal/x/README.md#cardinality-limit) for more information about this feature and how to enable it. (#4457)
->>>>>>> 561714ac
 - Add `NewMemberRaw` and `NewKeyValuePropertyRaw` in `go.opentelemetry.io/otel/baggage`. (#4804)
 
 ### Changed
