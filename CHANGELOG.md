--- conflicted
+++ resolved
@@ -8,16 +8,14 @@
 
 ## [Unreleased]
 
-<<<<<<< HEAD
 ### Changed
 
 - Move the `go.opentelemetry.io/otel/metric` module to the `stable-v1` module set.
   This stages the metric API to be released as a stable module. (#4038)
-=======
+
 ### Fixed
 
 - Remove unused imports from `sdk/resource/host_id_bsd.go` which caused build failures. (#4040, #4041)
->>>>>>> dde19304
 
 ## [1.15.0/0.38.0] 2023-04-27
 
