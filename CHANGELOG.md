# Changelog

All notable changes to this project will be documented in this file.

The format is based on [Keep a Changelog](https://keepachangelog.com/en/1.0.0/).

This project adheres to [Semantic Versioning](https://semver.org/spec/v2.0.0.html).

## [Unreleased]

### Added

- Add `go.opentelemetry.io/otel/sdk/metric/exemplar.AlwaysOffFilter`, which can be used to disable exemplar recording. (#5850)
- Add `go.opentelemetry.io/otel/sdk/metric.WithExemplarFilter`, which can be used to configure the exemplar filter used by the metrics SDK. (#5850)
- Add `ExemplarReservoirProviderSelector` and `DefaultExemplarReservoirProviderSelector` to `go.opentelemetry.io/otel/sdk/metric`, which defines the exemplar reservoir to use based on the aggregation of the metric. (#5861)
- Add `ExemplarReservoirProviderSelector` to `go.opentelemetry.io/otel/sdk/metric.Stream` to allow using views to configure the exemplar reservoir to use for a metric. (#5861)
- Add `ReservoirProvider`, `HistogramReservoirProvider` and `FixedSizeReservoirProvider` to `go.opentelemetry.io/otel/sdk/metric/exemplar` to make it convenient to use providers of Reservoirs. (#5861)
- The `go.opentelemetry.io/otel/semconv/v1.27.0` package.
  The package contains semantic conventions from the `v1.27.0` version of the OpenTelemetry Semantic Conventions. (#5894)
- Add `Attributes attribute.Set` field to `Scope` in `go.opentelemetry.io/otel/sdk/instrumentation`. (#5903)

### Fixed

- Global MeterProvider registration unwraps global instrument Observers, the undocumented Unwrap() methods are now private. (#5881)
- Fix `go.opentelemetry.io/otel/exporters/prometheus` trying to add exemplars to Gauge metrics, which is unsupported. (#5912)

### Changed

- `go.opentelemetry.io/otel/exporters/otlp/otlpmetric/otlpmetricgrpc` now keeps the metadata already present in the context when `WithHeaders` is used. (#5892)
- `go.opentelemetry.io/otel/exporters/otlp/otlplog/otlploggrpc` now keeps the metadata already present in the context when `WithHeaders` is used. (#5911)
- `go.opentelemetry.io/otel/exporters/otlp/otlptrace/otlptracegrpc` now keeps the metadata already present in the context when `WithHeaders` is used. (#5915)
<<<<<<< HEAD
- Support scope attributes and make them as identifying for `Meter` in `go.opentelemetry.io/otel` and `go.opentelemetry.io/otel/sdk/metric`. (#5926)
=======
- Support scope attributes and make them as identifying for `Tracer` in `go.opentelemetry.io/otel` and `go.opentelemetry.io/otel/sdk/trace`. (#5924)
>>>>>>> 3742c544

<!-- Released section -->
<!-- Don't change this section unless doing release -->

## [1.31.0/0.53.0/0.7.0/0.0.10] 2024-10-11

### Added

- Add `go.opentelemetry.io/otel/sdk/metric/exemplar` package which includes `Exemplar`, `Filter`, `TraceBasedFilter`, `AlwaysOnFilter`, `HistogramReservoir`, `FixedSizeReservoir`, `Reservoir`, `Value` and `ValueType` types. These will be used for configuring the exemplar reservoir for the metrics sdk. (#5747, #5862)
- Add `WithExportBufferSize` option to log batch processor.(#5877)

### Changed

- Enable exemplars by default in `go.opentelemetry.io/otel/sdk/metric`. Exemplars can be disabled by setting `OTEL_METRICS_EXEMPLAR_FILTER=always_off` (#5778)
- `Logger.Enabled` in `go.opentelemetry.io/otel/log` now accepts a newly introduced `EnabledParameters` type instead of `Record`. (#5791)
- `FilterProcessor.Enabled` in `go.opentelemetry.io/otel/sdk/log/internal/x` now accepts `EnabledParameters` instead of `Record`. (#5791)
- The `Record` type in `go.opentelemetry.io/otel/log` is no longer comparable. (#5847)
- Performance improvements for the trace SDK `SetAttributes` method in `Span`. (#5864)
- Reduce memory allocations for the `Event` and `Link` lists in `Span`. (#5858)
- Performance improvements for the trace SDK `AddEvent`, `AddLink`, `RecordError` and `End` methods in `Span`. (#5874)

### Deprecated

- Deprecate all examples under `go.opentelemetry.io/otel/example` as they are moved to [Contrib repository](https://github.com/open-telemetry/opentelemetry-go-contrib/tree/main/examples). (#5854)

### Fixed

- The race condition for multiple `FixedSize` exemplar reservoirs identified in #5814 is resolved. (#5819)
- Fix log records duplication in case of heterogeneous resource attributes by correctly mapping each log record to it's resource and scope. (#5803)
- Fix timer channel drain to avoid hanging on Go 1.23. (#5868)
- Fix delegation for global meter providers, and panic when calling otel.SetMeterProvider. (#5827)
- Change the `reflect.TypeOf` to use a nil pointer to not allocate on the heap unless necessary. (#5827)

## [1.30.0/0.52.0/0.6.0/0.0.9] 2024-09-09

### Added

- Support `OTEL_EXPORTER_OTLP_LOGS_INSECURE` and `OTEL_EXPORTER_OTLP_INSECURE` environments in `go.opentelemetry.io/otel/exporters/otlp/otlplog/otlploggrpc`. (#5739)
- The `WithResource` option for `NewMeterProvider` now merges the provided resources with the ones from environment variables. (#5773)
- The `WithResource` option for `NewLoggerProvider` now merges the provided resources with the ones from environment variables. (#5773)
- Add UTF-8 support to `go.opentelemetry.io/otel/exporters/prometheus`. (#5755)

### Fixed

- Fix memory leak in the global `MeterProvider` when identical instruments are repeatedly created. (#5754)
- Fix panic on instruments creation when setting meter provider. (#5758)
- Fix an issue where `SetMeterProvider` in `go.opentelemetry.io/otel` might miss the delegation for instruments and registries. (#5780)

### Removed

- Drop support for [Go 1.21]. (#5736, #5740, #5800)

## [1.29.0/0.51.0/0.5.0] 2024-08-23

This release is the last to support [Go 1.21].
The next release will require at least [Go 1.22].

### Added

- Add MacOS ARM64 platform to the compatibility testing suite. (#5577)
- Add `InstrumentationScope` field to `SpanStub` in `go.opentelemetry.io/otel/sdk/trace/tracetest`, as a replacement for the deprecated `InstrumentationLibrary`. (#5627)
- Make the initial release of `go.opentelemetry.io/otel/exporters/otlp/otlplog/otlploggrpc`.
  This new module contains an OTLP exporter that transmits log telemetry using gRPC.
  This module is unstable and breaking changes may be introduced.
  See our [versioning policy](VERSIONING.md) for more information about these stability guarantees. (#5629)
- Add `Walk` function to `TraceState` in `go.opentelemetry.io/otel/trace` to iterate all the key-value pairs. (#5651)
- Bridge the trace state in `go.opentelemetry.io/otel/bridge/opencensus`. (#5651)
- Zero value of `SimpleProcessor` in `go.opentelemetry.io/otel/sdk/log` no longer panics. (#5665)
- The `FilterProcessor` interface type is added in `go.opentelemetry.io/otel/sdk/log/internal/x`.
  This is an optional and experimental interface that log `Processor`s can implement to instruct the `Logger` if a `Record` will be processed or not.
  It replaces the existing `Enabled` method that is removed from the `Processor` interface itself.
  It does not fall within the scope of the OpenTelemetry Go versioning and stability [policy](./VERSIONING.md) and it may be changed in backwards incompatible ways or removed in feature releases. (#5692)
- Support [Go 1.23]. (#5720)

### Changed

- `NewMemberRaw`, `NewKeyProperty` and `NewKeyValuePropertyRaw` in `go.opentelemetry.io/otel/baggage` allow UTF-8 string in key. (#5132)
- `Processor.OnEmit` in `go.opentelemetry.io/otel/sdk/log` now accepts a pointer to `Record` instead of a value so that the record modifications done in a processor are propagated to subsequent registered processors. (#5636)
- `SimpleProcessor.Enabled` in `go.opentelemetry.io/otel/sdk/log` now returns `false` if the exporter is `nil`. (#5665)
- Update the concurrency requirements of `Exporter` in `go.opentelemetry.io/otel/sdk/log`. (#5666)
- `SimpleProcessor` in `go.opentelemetry.io/otel/sdk/log` synchronizes `OnEmit` calls. (#5666)
- The `Processor` interface in `go.opentelemetry.io/otel/sdk/log` no longer includes the `Enabled` method.
  See the `FilterProcessor` interface type added in `go.opentelemetry.io/otel/sdk/log/internal/x` to continue providing this functionality. (#5692)
- The `SimpleProcessor` type in `go.opentelemetry.io/otel/sdk/log` is no longer comparable. (#5693)
- The `BatchProcessor` type in `go.opentelemetry.io/otel/sdk/log` is no longer comparable. (#5693)

### Fixed

- Correct comments for the priority of the `WithEndpoint` and `WithEndpointURL` options and their corresponding environment variables in `go.opentelemetry.io/otel/exporters/otlp/otlptrace/otlptracehttp`. (#5584)
- Pass the underlying error rather than a generic retry-able failure in `go.opentelemetry.io/otel/exporters/otlp/otlpmetric/otlpmetrichttp`, `go.opentelemetry.io/otel/exporters/otlp/otlplog/otlploghttp` and `go.opentelemetry.io/otel/exporters/otlp/otlptrace/otlptracehttp`. (#5541)
- Correct the `Tracer`, `Meter`, and `Logger` names used in `go.opentelemetry.io/otel/example/dice`. (#5612)
- Correct the `Tracer` names used in `go.opentelemetry.io/otel/example/namedtracer`. (#5612)
- Correct the `Tracer` name used in `go.opentelemetry.io/otel/example/opencensus`. (#5612)
- Correct the `Tracer` and `Meter` names used in `go.opentelemetry.io/otel/example/otel-collector`. (#5612)
- Correct the `Tracer` names used in `go.opentelemetry.io/otel/example/passthrough`. (#5612)
- Correct the `Meter` name used in `go.opentelemetry.io/otel/example/prometheus`. (#5612)
- Correct the `Tracer` names used in `go.opentelemetry.io/otel/example/zipkin`. (#5612)
- Correct comments for the priority of the `WithEndpoint` and `WithEndpointURL` options and their corresponding environment variables in `go.opentelemetry.io/otel/exporters/otlp/otlpmetric/otlpmetricgrpc` and `go.opentelemetry.io/otel/exporters/otlp/otlpmetric/otlpmetrichttp`. (#5641)
- Correct comments for the priority of the `WithEndpoint` and `WithEndpointURL` options and their corresponding environment variables in `go.opentelemetry.io/otel/exporters/otlp/otlplog/otlploghttp`. (#5650)
- Stop percent encoding header environment variables in `go.opentelemetry.io/otel/exporters/otlp/otlptrace/otlptracegrpc`, `go.opentelemetry.io/otel/exporters/otlp/otlptrace/otlptracehttp`, `go.opentelemetry.io/otel/exporters/otlp/otlpmetric/otlpmetricgrpc` and `go.opentelemetry.io/otel/exporters/otlp/otlpmetric/otlpmetrichttp` (#5705)
- Remove invalid environment variable header keys in `go.opentelemetry.io/otel/exporters/otlp/otlptrace/otlptracegrpc`, `go.opentelemetry.io/otel/exporters/otlp/otlptrace/otlptracehttp`, `go.opentelemetry.io/otel/exporters/otlp/otlpmetric/otlpmetricgrpc` and `go.opentelemetry.io/otel/exporters/otlp/otlpmetric/otlpmetrichttp` (#5705)

### Removed

- The `Enabled` method of the `SimpleProcessor` in `go.opentelemetry.io/otel/sdk/log` is removed. (#5692)
- The `Enabled` method of the `BatchProcessor` in `go.opentelemetry.io/otel/sdk/log` is removed. (#5692)

## [1.28.0/0.50.0/0.4.0] 2024-07-02

### Added

- The `IsEmpty` method is added to the `Instrument` type in `go.opentelemetry.io/otel/sdk/metric`.
  This method is used to check if an `Instrument` instance is a zero-value. (#5431)
- Store and provide the emitted `context.Context` in `ScopeRecords` of `go.opentelemetry.io/otel/sdk/log/logtest`. (#5468)
- The `go.opentelemetry.io/otel/semconv/v1.26.0` package.
  The package contains semantic conventions from the `v1.26.0` version of the OpenTelemetry Semantic Conventions. (#5476)
- The `AssertRecordEqual` method to `go.opentelemetry.io/otel/log/logtest` to allow comparison of two log records in tests. (#5499)
- The `WithHeaders` option to `go.opentelemetry.io/otel/exporters/zipkin` to allow configuring custom http headers while exporting spans. (#5530)

### Changed

- `Tracer.Start` in `go.opentelemetry.io/otel/trace/noop` no longer allocates a span for empty span context. (#5457)
- Upgrade `go.opentelemetry.io/otel/semconv/v1.25.0` to `go.opentelemetry.io/otel/semconv/v1.26.0` in `go.opentelemetry.io/otel/example/otel-collector`. (#5490)
- Upgrade `go.opentelemetry.io/otel/semconv/v1.25.0` to `go.opentelemetry.io/otel/semconv/v1.26.0` in `go.opentelemetry.io/otel/example/zipkin`. (#5490)
- Upgrade `go.opentelemetry.io/otel/semconv/v1.25.0` to `go.opentelemetry.io/otel/semconv/v1.26.0` in `go.opentelemetry.io/otel/exporters/zipkin`. (#5490)
  - The exporter no longer exports the deprecated "otel.library.name" or "otel.library.version" attributes.
- Upgrade `go.opentelemetry.io/otel/semconv/v1.25.0` to `go.opentelemetry.io/otel/semconv/v1.26.0` in `go.opentelemetry.io/otel/sdk/resource`. (#5490)
- Upgrade `go.opentelemetry.io/otel/semconv/v1.25.0` to `go.opentelemetry.io/otel/semconv/v1.26.0` in `go.opentelemetry.io/otel/sdk/trace`. (#5490)
- `SimpleProcessor.OnEmit` in `go.opentelemetry.io/otel/sdk/log` no longer allocates a slice which makes it possible to have a zero-allocation log processing using `SimpleProcessor`. (#5493)
- Use non-generic functions in the `Start` method of `"go.opentelemetry.io/otel/sdk/trace".Trace` to reduce memory allocation. (#5497)
- `service.instance.id` is populated for a `Resource` created with `"go.opentelemetry.io/otel/sdk/resource".Default` with a default value when `OTEL_GO_X_RESOURCE` is set. (#5520)
- Improve performance of metric instruments in `go.opentelemetry.io/otel/sdk/metric` by removing unnecessary calls to `time.Now`. (#5545)

### Fixed

- Log a warning to the OpenTelemetry internal logger when a `Record` in `go.opentelemetry.io/otel/sdk/log` drops an attribute due to a limit being reached. (#5376)
- Identify the `Tracer` returned from the global `TracerProvider` in `go.opentelemetry.io/otel/global` with its schema URL. (#5426)
- Identify the `Meter` returned from the global `MeterProvider` in `go.opentelemetry.io/otel/global` with its schema URL. (#5426)
- Log a warning to the OpenTelemetry internal logger when a `Span` in `go.opentelemetry.io/otel/sdk/trace` drops an attribute, event, or link due to a limit being reached. (#5434)
- Document instrument name requirements in `go.opentelemetry.io/otel/metric`. (#5435)
- Prevent random number generation data-race for experimental rand exemplars in `go.opentelemetry.io/otel/sdk/metric`. (#5456)
- Fix counting number of dropped attributes of `Record` in `go.opentelemetry.io/otel/sdk/log`. (#5464)
- Fix panic in baggage creation when a member contains `0x80` char in key or value. (#5494)
- Correct comments for the priority of the `WithEndpoint` and `WithEndpointURL` options and their corresponding environment variables in `go.opentelemetry.io/otel/exporters/otlp/otlptrace/otlptracegrpc`. (#5508)
- Retry trace and span ID generation if it generated an invalid one in `go.opentelemetry.io/otel/sdk/trace`. (#5514)
- Fix stale timestamps reported by the last-value aggregation. (#5517)
- Indicate the `Exporter` in `go.opentelemetry.io/otel/exporters/otlp/otlplog/otlploghttp` must be created by the `New` method. (#5521)
- Improved performance in all `{Bool,Int64,Float64,String}SliceValue` functions of `go.opentelemetry.io/attributes` by reducing the number of allocations. (#5549)
- Replace invalid percent-encoded octet sequences with replacement char in `go.opentelemetry.io/otel/baggage`. (#5528)

## [1.27.0/0.49.0/0.3.0] 2024-05-21

### Added

- Add example for `go.opentelemetry.io/otel/exporters/stdout/stdoutlog`. (#5242)
- Add `RecordFactory` in `go.opentelemetry.io/otel/sdk/log/logtest` to facilitate testing exporter and processor implementations. (#5258)
- Add `RecordFactory` in `go.opentelemetry.io/otel/log/logtest` to facilitate testing bridge implementations. (#5263)
- The count of dropped records from the `BatchProcessor` in `go.opentelemetry.io/otel/sdk/log` is logged. (#5276)
- Add metrics in the `otel-collector` example. (#5283)
- Add the synchronous gauge instrument to `go.opentelemetry.io/otel/metric`. (#5304)
  - An `int64` or `float64` synchronous gauge instrument can now be created from a `Meter`.
  - All implementations of the API (`go.opentelemetry.io/otel/metric/noop`, `go.opentelemetry.io/otel/sdk/metric`) are updated to support this instrument.
- Add logs to `go.opentelemetry.io/otel/example/dice`. (#5349)

### Changed

- The `Shutdown` method of `Exporter` in `go.opentelemetry.io/otel/exporters/stdout/stdouttrace` ignores the context cancellation and always returns `nil`. (#5189)
- The `ForceFlush` and `Shutdown` methods of the exporter returned by `New` in `go.opentelemetry.io/otel/exporters/stdout/stdoutmetric` ignore the context cancellation and always return `nil`. (#5189)
- Apply the value length limits to `Record` attributes in `go.opentelemetry.io/otel/sdk/log`. (#5230)
- De-duplicate map attributes added to a `Record` in `go.opentelemetry.io/otel/sdk/log`. (#5230)
- `go.opentelemetry.io/otel/exporters/stdout/stdoutlog` won't print timestamps when `WithoutTimestamps` option is set. (#5241)
- The `go.opentelemetry.io/otel/exporters/stdout/stdoutlog` exporter won't print `AttributeValueLengthLimit` and `AttributeCountLimit` fields now, instead it prints the `DroppedAttributes` field. (#5272)
- Improved performance in the `Stringer` implementation of `go.opentelemetry.io/otel/baggage.Member` by reducing the number of allocations. (#5286)
- Set the start time for last-value aggregates in `go.opentelemetry.io/otel/sdk/metric`. (#5305)
- The `Span` in `go.opentelemetry.io/otel/sdk/trace` will record links without span context if either non-empty `TraceState` or attributes are provided. (#5315)
- Upgrade all dependencies of `go.opentelemetry.io/otel/semconv/v1.24.0` to `go.opentelemetry.io/otel/semconv/v1.25.0`. (#5374)

### Fixed

- Comparison of unordered maps for `go.opentelemetry.io/otel/log.KeyValue` and `go.opentelemetry.io/otel/log.Value`. (#5306)
- Fix the empty output of `go.opentelemetry.io/otel/log.Value` in `go.opentelemetry.io/otel/exporters/stdout/stdoutlog`. (#5311)
- Split the behavior of `Recorder` in `go.opentelemetry.io/otel/log/logtest` so it behaves as a `LoggerProvider` only. (#5365)
- Fix wrong package name of the error message when parsing endpoint URL in `go.opentelemetry.io/otel/exporters/otlp/otlplog/otlploghttp`. (#5371)
- Identify the `Logger` returned from the global `LoggerProvider` in `go.opentelemetry.io/otel/log/global` with its schema URL. (#5375)

## [1.26.0/0.48.0/0.2.0-alpha] 2024-04-24

### Added

- Add `Recorder` in `go.opentelemetry.io/otel/log/logtest` to facilitate testing the log bridge implementations. (#5134)
- Add span flags to OTLP spans and links exported by `go.opentelemetry.io/otel/exporters/otlp/otlptrace`. (#5194)
- Make the initial alpha release of `go.opentelemetry.io/otel/sdk/log`.
  This new module contains the Go implementation of the OpenTelemetry Logs SDK.
  This module is unstable and breaking changes may be introduced.
  See our [versioning policy](VERSIONING.md) for more information about these stability guarantees. (#5240)
- Make the initial alpha release of `go.opentelemetry.io/otel/exporters/otlp/otlplog/otlploghttp`.
  This new module contains an OTLP exporter that transmits log telemetry using HTTP.
  This module is unstable and breaking changes may be introduced.
  See our [versioning policy](VERSIONING.md) for more information about these stability guarantees. (#5240)
- Make the initial alpha release of `go.opentelemetry.io/otel/exporters/stdout/stdoutlog`.
  This new module contains an exporter prints log records to STDOUT.
  This module is unstable and breaking changes may be introduced.
  See our [versioning policy](VERSIONING.md) for more information about these stability guarantees. (#5240)
- The `go.opentelemetry.io/otel/semconv/v1.25.0` package.
  The package contains semantic conventions from the `v1.25.0` version of the OpenTelemetry Semantic Conventions. (#5254)

### Changed

- Update `go.opentelemetry.io/proto/otlp` from v1.1.0 to v1.2.0. (#5177)
- Improve performance of baggage member character validation in `go.opentelemetry.io/otel/baggage`. (#5214)
- The `otel-collector` example now uses docker compose to bring up services instead of kubernetes. (#5244)

### Fixed

- Slice attribute values in `go.opentelemetry.io/otel/attribute` are now emitted as their JSON representation. (#5159)

## [1.25.0/0.47.0/0.0.8/0.1.0-alpha] 2024-04-05

### Added

- Add `WithProxy` option in `go.opentelemetry.io/otel/exporters/otlp/otlpmetric/otlpmetrichttp`. (#4906)
- Add `WithProxy` option in `go.opentelemetry.io/otel/exporters/otlp/otlpmetric/otlptracehttp`. (#4906)
- Add `AddLink` method to the `Span` interface in `go.opentelemetry.io/otel/trace`. (#5032)
- The `Enabled` method is added to the `Logger` interface in `go.opentelemetry.io/otel/log`.
  This method is used to notify users if a log record will be emitted or not. (#5071)
- Add `SeverityUndefined` `const` to `go.opentelemetry.io/otel/log`.
  This value represents an unset severity level. (#5072)
- Add `Empty` function in `go.opentelemetry.io/otel/log` to return a `KeyValue` for an empty value. (#5076)
- Add `go.opentelemetry.io/otel/log/global` to manage the global `LoggerProvider`.
  This package is provided with the anticipation that all functionality will be migrate to `go.opentelemetry.io/otel` when `go.opentelemetry.io/otel/log` stabilizes.
  At which point, users will be required to migrage their code, and this package will be deprecated then removed. (#5085)
- Add support for `Summary` metrics in the `go.opentelemetry.io/otel/exporters/otlp/otlpmetric/otlpmetrichttp` and `go.opentelemetry.io/otel/exporters/otlp/otlpmetric/otlpmetricgrpc` exporters. (#5100)
- Add `otel.scope.name` and `otel.scope.version` tags to spans exported by `go.opentelemetry.io/otel/exporters/zipkin`. (#5108)
- Add support for `AddLink` to `go.opentelemetry.io/otel/bridge/opencensus`. (#5116)
- Add `String` method to `Value` and `KeyValue` in `go.opentelemetry.io/otel/log`. (#5117)
- Add Exemplar support to `go.opentelemetry.io/otel/exporters/prometheus`. (#5111)
- Add metric semantic conventions to `go.opentelemetry.io/otel/semconv/v1.24.0`. Future `semconv` packages will include metric semantic conventions as well. (#4528)

### Changed

- `SpanFromContext` and `SpanContextFromContext` in `go.opentelemetry.io/otel/trace` no longer make a heap allocation when the passed context has no span. (#5049)
- `go.opentelemetry.io/otel/exporters/otlp/otlptrace/otlptracegrpc` and `go.opentelemetry.io/otel/exporters/otlp/otlpmetric/otlpmetricgrpc` now create a gRPC client in idle mode and with "dns" as the default resolver using [`grpc.NewClient`](https://pkg.go.dev/google.golang.org/grpc#NewClient). (#5151)
  Because of that `WithDialOption` ignores [`grpc.WithBlock`](https://pkg.go.dev/google.golang.org/grpc#WithBlock), [`grpc.WithTimeout`](https://pkg.go.dev/google.golang.org/grpc#WithTimeout), and [`grpc.WithReturnConnectionError`](https://pkg.go.dev/google.golang.org/grpc#WithReturnConnectionError).
  Notice that [`grpc.DialContext`](https://pkg.go.dev/google.golang.org/grpc#DialContext) which was used before is now deprecated.

### Fixed

- Clarify the documentation about equivalence guarantees for the `Set` and `Distinct` types in `go.opentelemetry.io/otel/attribute`. (#5027)
- Prevent default `ErrorHandler` self-delegation. (#5137)
- Update all dependencies to address [GO-2024-2687]. (#5139)

### Removed

- Drop support for [Go 1.20]. (#4967)

### Deprecated

- Deprecate `go.opentelemetry.io/otel/attribute.Sortable` type. (#4734)
- Deprecate `go.opentelemetry.io/otel/attribute.NewSetWithSortable` function. (#4734)
- Deprecate `go.opentelemetry.io/otel/attribute.NewSetWithSortableFiltered` function. (#4734)

## [1.24.0/0.46.0/0.0.1-alpha] 2024-02-23

This release is the last to support [Go 1.20].
The next release will require at least [Go 1.21].

### Added

- Support [Go 1.22]. (#4890)
- Add exemplar support to `go.opentelemetry.io/otel/exporters/otlp/otlpmetric/otlpmetricgrpc`. (#4900)
- Add exemplar support to `go.opentelemetry.io/otel/exporters/otlp/otlpmetric/otlpmetrichttp`. (#4900)
- The `go.opentelemetry.io/otel/log` module is added.
  This module includes OpenTelemetry Go's implementation of the Logs Bridge API.
  This module is in an alpha state, it is subject to breaking changes.
  See our [versioning policy](./VERSIONING.md) for more info. (#4961)
- Add ARM64 platform to the compatibility testing suite. (#4994)

### Fixed

- Fix registration of multiple callbacks when using the global meter provider from `go.opentelemetry.io/otel`. (#4945)
- Fix negative buckets in output of exponential histograms. (#4956)

## [1.23.1] 2024-02-07

### Fixed

- Register all callbacks passed during observable instrument creation instead of just the last one multiple times in `go.opentelemetry.io/otel/sdk/metric`. (#4888)

## [1.23.0] 2024-02-06

This release contains the first stable, `v1`, release of the following modules:

- `go.opentelemetry.io/otel/bridge/opencensus`
- `go.opentelemetry.io/otel/bridge/opencensus/test`
- `go.opentelemetry.io/otel/example/opencensus`
- `go.opentelemetry.io/otel/exporters/otlp/otlpmetric/otlpmetricgrpc`
- `go.opentelemetry.io/otel/exporters/otlp/otlpmetric/otlpmetrichttp`
- `go.opentelemetry.io/otel/exporters/stdout/stdoutmetric`

See our [versioning policy](VERSIONING.md) for more information about these stability guarantees.

### Added

- Add `WithEndpointURL` option to the `exporters/otlp/otlpmetric/otlpmetricgrpc`, `exporters/otlp/otlpmetric/otlpmetrichttp`, `exporters/otlp/otlptrace/otlptracegrpc` and `exporters/otlp/otlptrace/otlptracehttp` packages. (#4808)
- Experimental exemplar exporting is added to the metric SDK.
  See [metric documentation](./sdk/metric/internal/x/README.md#exemplars) for more information about this feature and how to enable it. (#4871)
- `ErrSchemaURLConflict` is added to `go.opentelemetry.io/otel/sdk/resource`.
  This error is returned when a merge of two `Resource`s with different (non-empty) schema URL is attempted. (#4876)

### Changed

- The `Merge` and `New` functions in `go.opentelemetry.io/otel/sdk/resource` now returns a partial result if there is a schema URL merge conflict.
  Instead of returning `nil` when two `Resource`s with different (non-empty) schema URLs are merged the merged `Resource`, along with the new `ErrSchemaURLConflict` error, is returned.
  It is up to the user to decide if they want to use the returned `Resource` or not.
  It may have desired attributes overwritten or include stale semantic conventions. (#4876)

### Fixed

- Fix `ContainerID` resource detection on systemd when cgroup path has a colon. (#4449)
- Fix `go.opentelemetry.io/otel/sdk/metric` to cache instruments to avoid leaking memory when the same instrument is created multiple times. (#4820)
- Fix missing `Mix` and `Max` values for `go.opentelemetry.io/otel/exporters/stdout/stdoutmetric` by introducing `MarshalText` and `MarshalJSON` for the `Extrema` type in `go.opentelemetry.io/sdk/metric/metricdata`. (#4827)

## [1.23.0-rc.1] 2024-01-18

This is a release candidate for the v1.23.0 release.
That release is expected to include the `v1` release of the following modules:

- `go.opentelemetry.io/otel/bridge/opencensus`
- `go.opentelemetry.io/otel/bridge/opencensus/test`
- `go.opentelemetry.io/otel/example/opencensus`
- `go.opentelemetry.io/otel/exporters/otlp/otlpmetric/otlpmetricgrpc`
- `go.opentelemetry.io/otel/exporters/otlp/otlpmetric/otlpmetrichttp`
- `go.opentelemetry.io/otel/exporters/stdout/stdoutmetric`

See our [versioning policy](VERSIONING.md) for more information about these stability guarantees.

## [1.22.0/0.45.0] 2024-01-17

### Added

- The `go.opentelemetry.io/otel/semconv/v1.22.0` package.
  The package contains semantic conventions from the `v1.22.0` version of the OpenTelemetry Semantic Conventions. (#4735)
- The `go.opentelemetry.io/otel/semconv/v1.23.0` package.
  The package contains semantic conventions from the `v1.23.0` version of the OpenTelemetry Semantic Conventions. (#4746)
- The `go.opentelemetry.io/otel/semconv/v1.23.1` package.
  The package contains semantic conventions from the `v1.23.1` version of the OpenTelemetry Semantic Conventions. (#4749)
- The `go.opentelemetry.io/otel/semconv/v1.24.0` package.
  The package contains semantic conventions from the `v1.24.0` version of the OpenTelemetry Semantic Conventions. (#4770)
- Add `WithResourceAsConstantLabels` option to apply resource attributes for every metric emitted by the Prometheus exporter. (#4733)
- Experimental cardinality limiting is added to the metric SDK.
  See [metric documentation](./sdk/metric/internal/x/README.md#cardinality-limit) for more information about this feature and how to enable it. (#4457)
- Add `NewMemberRaw` and `NewKeyValuePropertyRaw` in `go.opentelemetry.io/otel/baggage`. (#4804)

### Changed

- Upgrade all use of `go.opentelemetry.io/otel/semconv` to use `v1.24.0`. (#4754)
- Update transformations in `go.opentelemetry.io/otel/exporters/zipkin` to follow `v1.24.0` version of the OpenTelemetry specification. (#4754)
- Record synchronous measurements when the passed context is canceled instead of dropping in `go.opentelemetry.io/otel/sdk/metric`.
  If you do not want to make a measurement when the context is cancelled, you need to handle it yourself (e.g  `if ctx.Err() != nil`). (#4671)
- Improve `go.opentelemetry.io/otel/trace.TraceState`'s performance. (#4722)
- Improve `go.opentelemetry.io/otel/propagation.TraceContext`'s performance. (#4721)
- Improve `go.opentelemetry.io/otel/baggage` performance. (#4743)
- Improve performance of the `(*Set).Filter` method in `go.opentelemetry.io/otel/attribute` when the passed filter does not filter out any attributes from the set. (#4774)
- `Member.String` in `go.opentelemetry.io/otel/baggage` percent-encodes only when necessary. (#4775)
- Improve `go.opentelemetry.io/otel/trace.Span`'s performance when adding multiple attributes. (#4818)
- `Property.Value` in `go.opentelemetry.io/otel/baggage` now returns a raw string instead of a percent-encoded value. (#4804)

### Fixed

- Fix `Parse` in `go.opentelemetry.io/otel/baggage` to validate member value before percent-decoding. (#4755)
- Fix whitespace encoding of `Member.String` in `go.opentelemetry.io/otel/baggage`. (#4756)
- Fix observable not registered error when the asynchronous instrument has a drop aggregation in `go.opentelemetry.io/otel/sdk/metric`. (#4772)
- Fix baggage item key so that it is not canonicalized in `go.opentelemetry.io/otel/bridge/opentracing`. (#4776)
- Fix `go.opentelemetry.io/otel/bridge/opentracing` to properly handle baggage values that requires escaping during propagation. (#4804)
- Fix a bug where using multiple readers resulted in incorrect asynchronous counter values in `go.opentelemetry.io/otel/sdk/metric`. (#4742)

## [1.21.0/0.44.0] 2023-11-16

### Removed

- Remove the deprecated `go.opentelemetry.io/otel/bridge/opencensus.NewTracer`. (#4706)
- Remove the deprecated `go.opentelemetry.io/otel/exporters/otlp/otlpmetric` module. (#4707)
- Remove the deprecated `go.opentelemetry.io/otel/example/view` module. (#4708)
- Remove the deprecated `go.opentelemetry.io/otel/example/fib` module. (#4723)

### Fixed

- Do not parse non-protobuf responses in `go.opentelemetry.io/otel/exporters/otlp/otlpmetric/otlpmetrichttp`. (#4719)
- Do not parse non-protobuf responses in `go.opentelemetry.io/otel/exporters/otlp/otlptrace/otlptracehttp`. (#4719)

## [1.20.0/0.43.0] 2023-11-10

This release brings a breaking change for custom trace API implementations. Some interfaces (`TracerProvider`, `Tracer`, `Span`) now embed the `go.opentelemetry.io/otel/trace/embedded` types. Implementers need to update their implementations based on what they want the default behavior to be. See the "API Implementations" section of the [trace API] package documentation for more information about how to accomplish this.

### Added

- Add `go.opentelemetry.io/otel/bridge/opencensus.InstallTraceBridge`, which installs the OpenCensus trace bridge, and replaces `opencensus.NewTracer`. (#4567)
- Add scope version to trace and metric bridges in `go.opentelemetry.io/otel/bridge/opencensus`. (#4584)
- Add the `go.opentelemetry.io/otel/trace/embedded` package to be embedded in the exported trace API interfaces. (#4620)
- Add the `go.opentelemetry.io/otel/trace/noop` package as a default no-op implementation of the trace API. (#4620)
- Add context propagation in `go.opentelemetry.io/otel/example/dice`. (#4644)
- Add view configuration to `go.opentelemetry.io/otel/example/prometheus`. (#4649)
- Add `go.opentelemetry.io/otel/metric.WithExplicitBucketBoundaries`, which allows defining default explicit bucket boundaries when creating histogram instruments. (#4603)
- Add `Version` function in `go.opentelemetry.io/otel/exporters/otlp/otlpmetric/otlpmetricgrpc`. (#4660)
- Add `Version` function in `go.opentelemetry.io/otel/exporters/otlp/otlpmetric/otlpmetrichttp`. (#4660)
- Add Summary, SummaryDataPoint, and QuantileValue to `go.opentelemetry.io/sdk/metric/metricdata`. (#4622)
- `go.opentelemetry.io/otel/bridge/opencensus.NewMetricProducer` now supports exemplars from OpenCensus. (#4585)
- Add support for `WithExplicitBucketBoundaries` in `go.opentelemetry.io/otel/sdk/metric`. (#4605)
- Add support for Summary metrics in `go.opentelemetry.io/otel/bridge/opencensus`. (#4668)

### Deprecated

- Deprecate `go.opentelemetry.io/otel/bridge/opencensus.NewTracer` in favor of `opencensus.InstallTraceBridge`. (#4567)
- Deprecate `go.opentelemetry.io/otel/example/fib` package is in favor of `go.opentelemetry.io/otel/example/dice`. (#4618)
- Deprecate `go.opentelemetry.io/otel/trace.NewNoopTracerProvider`.
  Use the added `NewTracerProvider` function in `go.opentelemetry.io/otel/trace/noop` instead. (#4620)
- Deprecate `go.opentelemetry.io/otel/example/view` package in favor of `go.opentelemetry.io/otel/example/prometheus`. (#4649)
- Deprecate `go.opentelemetry.io/otel/exporters/otlp/otlpmetric`. (#4693)

### Changed

- `go.opentelemetry.io/otel/bridge/opencensus.NewMetricProducer` returns a `*MetricProducer` struct instead of the metric.Producer interface. (#4583)
- The `TracerProvider` in `go.opentelemetry.io/otel/trace` now embeds the `go.opentelemetry.io/otel/trace/embedded.TracerProvider` type.
  This extends the `TracerProvider` interface and is is a breaking change for any existing implementation.
  Implementers need to update their implementations based on what they want the default behavior of the interface to be.
  See the "API Implementations" section of the `go.opentelemetry.io/otel/trace` package documentation for more information about how to accomplish this. (#4620)
- The `Tracer` in `go.opentelemetry.io/otel/trace` now embeds the `go.opentelemetry.io/otel/trace/embedded.Tracer` type.
  This extends the `Tracer` interface and is is a breaking change for any existing implementation.
  Implementers need to update their implementations based on what they want the default behavior of the interface to be.
  See the "API Implementations" section of the `go.opentelemetry.io/otel/trace` package documentation for more information about how to accomplish this. (#4620)
- The `Span` in `go.opentelemetry.io/otel/trace` now embeds the `go.opentelemetry.io/otel/trace/embedded.Span` type.
  This extends the `Span` interface and is is a breaking change for any existing implementation.
  Implementers need to update their implementations based on what they want the default behavior of the interface to be.
  See the "API Implementations" section of the `go.opentelemetry.io/otel/trace` package documentation for more information about how to accomplish this. (#4620)
- `go.opentelemetry.io/otel/exporters/otlp/otlpmetric/otlpmetricgrpc` does no longer depend on `go.opentelemetry.io/otel/exporters/otlp/otlpmetric`. (#4660)
- `go.opentelemetry.io/otel/exporters/otlp/otlpmetric/otlpmetrichttp` does no longer depend on `go.opentelemetry.io/otel/exporters/otlp/otlpmetric`. (#4660)
- Retry for `502 Bad Gateway` and `504 Gateway Timeout` HTTP statuses in `go.opentelemetry.io/otel/exporters/otlp/otlpmetric/otlpmetrichttp`. (#4670)
- Retry for `502 Bad Gateway` and `504 Gateway Timeout` HTTP statuses in `go.opentelemetry.io/otel/exporters/otlp/otlptrace/otlptracehttp`. (#4670)
- Retry for `RESOURCE_EXHAUSTED` only if RetryInfo is returned in `go.opentelemetry.io/otel/exporters/otlp/otlpmetric/otlpmetricgrpc`. (#4669)
- Retry for `RESOURCE_EXHAUSTED` only if RetryInfo is returned in `go.opentelemetry.io/otel/exporters/otlp/otlptrace/otlptracegrpc`. (#4669)
- Retry temporary HTTP request failures in `go.opentelemetry.io/otel/exporters/otlp/otlpmetric/otlpmetrichttp`. (#4679)
- Retry temporary HTTP request failures in `go.opentelemetry.io/otel/exporters/otlp/otlptrace/otlptracehttp`. (#4679)

### Fixed

- Fix improper parsing of characters such us `+`, `/` by `Parse` in `go.opentelemetry.io/otel/baggage` as they were rendered as a whitespace. (#4667)
- Fix improper parsing of characters such us `+`, `/` passed via `OTEL_RESOURCE_ATTRIBUTES` in `go.opentelemetry.io/otel/sdk/resource` as they were rendered as a whitespace. (#4699)
- Fix improper parsing of characters such us `+`, `/` passed via `OTEL_EXPORTER_OTLP_HEADERS` and `OTEL_EXPORTER_OTLP_METRICS_HEADERS` in `go.opentelemetry.io/otel/exporters/otlp/otlpmetric/otlpmetricgrpc` as they were rendered as a whitespace. (#4699)
- Fix improper parsing of characters such us `+`, `/` passed via `OTEL_EXPORTER_OTLP_HEADERS` and `OTEL_EXPORTER_OTLP_METRICS_HEADERS` in `go.opentelemetry.io/otel/exporters/otlp/otlpmetric/otlpmetrichttp` as they were rendered as a whitespace. (#4699)
- Fix improper parsing of characters such us `+`, `/` passed via `OTEL_EXPORTER_OTLP_HEADERS` and `OTEL_EXPORTER_OTLP_TRACES_HEADERS` in `go.opentelemetry.io/otel/exporters/otlp/otlpmetric/otlptracegrpc` as they were rendered as a whitespace. (#4699)
- Fix improper parsing of characters such us `+`, `/` passed via `OTEL_EXPORTER_OTLP_HEADERS` and `OTEL_EXPORTER_OTLP_TRACES_HEADERS` in `go.opentelemetry.io/otel/exporters/otlp/otlpmetric/otlptracehttp` as they were rendered as a whitespace. (#4699)
- In `go.opentelemetry.op/otel/exporters/prometheus`, the exporter no longer `Collect`s metrics after `Shutdown` is invoked. (#4648)
- Fix documentation for `WithCompressor` in `go.opentelemetry.io/otel/exporters/otlp/otlptrace/otlptracegrpc`. (#4695)
- Fix documentation for `WithCompressor` in `go.opentelemetry.io/otel/exporters/otlp/otlpmetric/otlpmetricgrpc`. (#4695)

## [1.19.0/0.42.0/0.0.7] 2023-09-28

This release contains the first stable release of the OpenTelemetry Go [metric SDK].
Our project stability guarantees now apply to the `go.opentelemetry.io/otel/sdk/metric` package.
See our [versioning policy](VERSIONING.md) for more information about these stability guarantees.

### Added

- Add the "Roll the dice" getting started application example in `go.opentelemetry.io/otel/example/dice`. (#4539)
- The `WithWriter` and `WithPrettyPrint` options to `go.opentelemetry.io/otel/exporters/stdout/stdoutmetric` to set a custom `io.Writer`, and allow displaying the output in human-readable JSON. (#4507)

### Changed

- Allow '/' characters in metric instrument names. (#4501)
- The exporter in `go.opentelemetry.io/otel/exporters/stdout/stdoutmetric` does not prettify its output by default anymore. (#4507)
- Upgrade `gopkg.io/yaml` from `v2` to `v3` in `go.opentelemetry.io/otel/schema`. (#4535)

### Fixed

- In `go.opentelemetry.op/otel/exporters/prometheus`, don't try to create the Prometheus metric on every `Collect` if we know the scope is invalid. (#4499)

### Removed

- Remove `"go.opentelemetry.io/otel/bridge/opencensus".NewMetricExporter`, which is replaced by `NewMetricProducer`. (#4566)

## [1.19.0-rc.1/0.42.0-rc.1] 2023-09-14

This is a release candidate for the v1.19.0/v0.42.0 release.
That release is expected to include the `v1` release of the OpenTelemetry Go metric SDK and will provide stability guarantees of that SDK.
See our [versioning policy](VERSIONING.md) for more information about these stability guarantees.

### Changed

- Allow '/' characters in metric instrument names. (#4501)

### Fixed

- In `go.opentelemetry.op/otel/exporters/prometheus`, don't try to create the prometheus metric on every `Collect` if we know the scope is invalid. (#4499)

## [1.18.0/0.41.0/0.0.6] 2023-09-12

This release drops the compatibility guarantee of [Go 1.19].

### Added

- Add `WithProducer` option in `go.opentelemetry.op/otel/exporters/prometheus` to restore the ability to register producers on the prometheus exporter's manual reader. (#4473)
- Add `IgnoreValue` option in `go.opentelemetry.io/otel/sdk/metric/metricdata/metricdatatest` to allow ignoring values when comparing metrics. (#4447)

### Changed

- Use a `TestingT` interface instead of `*testing.T` struct in `go.opentelemetry.io/otel/sdk/metric/metricdata/metricdatatest`. (#4483)

### Deprecated

- The `NewMetricExporter` in `go.opentelemetry.io/otel/bridge/opencensus` was deprecated in `v0.35.0` (#3541).
  The deprecation notice format for the function has been corrected to trigger Go documentation and build tooling. (#4470)

### Removed

- Removed the deprecated `go.opentelemetry.io/otel/exporters/jaeger` package. (#4467)
- Removed the deprecated `go.opentelemetry.io/otel/example/jaeger` package. (#4467)
- Removed the deprecated `go.opentelemetry.io/otel/sdk/metric/aggregation` package. (#4468)
- Removed the deprecated internal packages in `go.opentelemetry.io/otel/exporters/otlp` and its sub-packages. (#4469)
- Dropped guaranteed support for versions of Go less than 1.20. (#4481)

## [1.17.0/0.40.0/0.0.5] 2023-08-28

### Added

- Export the `ManualReader` struct in `go.opentelemetry.io/otel/sdk/metric`. (#4244)
- Export the `PeriodicReader` struct in `go.opentelemetry.io/otel/sdk/metric`. (#4244)
- Add support for exponential histogram aggregations.
  A histogram can be configured as an exponential histogram using a view with `"go.opentelemetry.io/otel/sdk/metric".ExponentialHistogram` as the aggregation. (#4245)
- Export the `Exporter` struct in `go.opentelemetry.io/otel/exporters/otlp/otlpmetric/otlpmetricgrpc`. (#4272)
- Export the `Exporter` struct in `go.opentelemetry.io/otel/exporters/otlp/otlpmetric/otlpmetrichttp`. (#4272)
- The exporters in `go.opentelemetry.io/otel/exporters/otlp/otlpmetric` now support the `OTEL_EXPORTER_OTLP_METRICS_TEMPORALITY_PREFERENCE` environment variable. (#4287)
- Add `WithoutCounterSuffixes` option in `go.opentelemetry.io/otel/exporters/prometheus` to disable addition of `_total` suffixes. (#4306)
- Add info and debug logging to the metric SDK in `go.opentelemetry.io/otel/sdk/metric`. (#4315)
- The `go.opentelemetry.io/otel/semconv/v1.21.0` package.
  The package contains semantic conventions from the `v1.21.0` version of the OpenTelemetry Semantic Conventions. (#4362)
- Accept 201 to 299 HTTP status as success in `go.opentelemetry.io/otel/exporters/otlp/otlpmetric/otlpmetrichttp` and `go.opentelemetry.io/otel/exporters/otlp/otlptrace/otlptracehttp`. (#4365)
- Document the `Temporality` and `Aggregation` methods of the `"go.opentelemetry.io/otel/sdk/metric".Exporter"` need to be concurrent safe. (#4381)
- Expand the set of units supported by the Prometheus exporter, and don't add unit suffixes if they are already present in `go.opentelemetry.op/otel/exporters/prometheus` (#4374)
- Move the `Aggregation` interface and its implementations from `go.opentelemetry.io/otel/sdk/metric/aggregation` to `go.opentelemetry.io/otel/sdk/metric`. (#4435)
- The exporters in `go.opentelemetry.io/otel/exporters/otlp/otlpmetric` now support the `OTEL_EXPORTER_OTLP_METRICS_DEFAULT_HISTOGRAM_AGGREGATION` environment variable. (#4437)
- Add the `NewAllowKeysFilter` and `NewDenyKeysFilter` functions to `go.opentelemetry.io/otel/attribute` to allow convenient creation of allow-keys and deny-keys filters. (#4444)
- Support Go 1.21. (#4463)

### Changed

- Starting from `v1.21.0` of semantic conventions, `go.opentelemetry.io/otel/semconv/{version}/httpconv` and `go.opentelemetry.io/otel/semconv/{version}/netconv` packages will no longer be published. (#4145)
- Log duplicate instrument conflict at a warning level instead of info in `go.opentelemetry.io/otel/sdk/metric`. (#4202)
- Return an error on the creation of new instruments in `go.opentelemetry.io/otel/sdk/metric` if their name doesn't pass regexp validation. (#4210)
- `NewManualReader` in `go.opentelemetry.io/otel/sdk/metric` returns `*ManualReader` instead of `Reader`. (#4244)
- `NewPeriodicReader` in `go.opentelemetry.io/otel/sdk/metric` returns `*PeriodicReader` instead of `Reader`. (#4244)
- Count the Collect time in the `PeriodicReader` timeout in `go.opentelemetry.io/otel/sdk/metric`. (#4221)
- The function `New` in `go.opentelemetry.io/otel/exporters/otlp/otlpmetric/otlpmetricgrpc` returns `*Exporter` instead of `"go.opentelemetry.io/otel/sdk/metric".Exporter`. (#4272)
- The function `New` in `go.opentelemetry.io/otel/exporters/otlp/otlpmetric/otlpmetrichttp` returns `*Exporter` instead of `"go.opentelemetry.io/otel/sdk/metric".Exporter`. (#4272)
- If an attribute set is omitted from an async callback, the previous value will no longer be exported in `go.opentelemetry.io/otel/sdk/metric`. (#4290)
- If an attribute set is observed multiple times in an async callback in `go.opentelemetry.io/otel/sdk/metric`, the values will be summed instead of the last observation winning. (#4289)
- Allow the explicit bucket histogram aggregation to be used for the up-down counter, observable counter, observable up-down counter, and observable gauge in the `go.opentelemetry.io/otel/sdk/metric` package. (#4332)
- Restrict `Meter`s in `go.opentelemetry.io/otel/sdk/metric` to only register and collect instruments it created. (#4333)
- `PeriodicReader.Shutdown` and `PeriodicReader.ForceFlush` in `go.opentelemetry.io/otel/sdk/metric` now apply the periodic reader's timeout to the operation if the user provided context does not contain a deadline. (#4356, #4377)
- Upgrade all use of `go.opentelemetry.io/otel/semconv` to use `v1.21.0`. (#4408)
- Increase instrument name maximum length from 63 to 255 characters in `go.opentelemetry.io/otel/sdk/metric`. (#4434)
- Add `go.opentelemetry.op/otel/sdk/metric.WithProducer` as an `Option` for `"go.opentelemetry.io/otel/sdk/metric".NewManualReader` and `"go.opentelemetry.io/otel/sdk/metric".NewPeriodicReader`. (#4346)

### Removed

- Remove `Reader.RegisterProducer` in `go.opentelemetry.io/otel/metric`.
  Use the added `WithProducer` option instead. (#4346)
- Remove `Reader.ForceFlush` in `go.opentelemetry.io/otel/metric`.
  Notice that `PeriodicReader.ForceFlush` is still available. (#4375)

### Fixed

- Correctly format log messages from the `go.opentelemetry.io/otel/exporters/zipkin` exporter. (#4143)
- Log an error for calls to `NewView` in `go.opentelemetry.io/otel/sdk/metric` that have empty criteria. (#4307)
- Fix `"go.opentelemetry.io/otel/sdk/resource".WithHostID()` to not set an empty `host.id`. (#4317)
- Use the instrument identifying fields to cache aggregators and determine duplicate instrument registrations in `go.opentelemetry.io/otel/sdk/metric`. (#4337)
- Detect duplicate instruments for case-insensitive names in `go.opentelemetry.io/otel/sdk/metric`. (#4338)
- The `ManualReader` will not panic if `AggregationSelector` returns `nil` in `go.opentelemetry.io/otel/sdk/metric`. (#4350)
- If a `Reader`'s `AggregationSelector` returns `nil` or `DefaultAggregation` the pipeline will use the default aggregation. (#4350)
- Log a suggested view that fixes instrument conflicts in `go.opentelemetry.io/otel/sdk/metric`. (#4349)
- Fix possible panic, deadlock and race condition in batch span processor in `go.opentelemetry.io/otel/sdk/trace`. (#4353)
- Improve context cancellation handling in batch span processor's `ForceFlush` in  `go.opentelemetry.io/otel/sdk/trace`. (#4369)
- Decouple `go.opentelemetry.io/otel/exporters/otlp/otlptrace/internal` from `go.opentelemetry.io/otel/exporters/otlp/internal` using gotmpl. (#4397, #3846)
- Decouple `go.opentelemetry.io/otel/exporters/otlp/otlpmetric/otlpmetricgrpc/internal` from `go.opentelemetry.io/otel/exporters/otlp/internal` and `go.opentelemetry.io/otel/exporters/otlp/otlpmetric/internal` using gotmpl. (#4404, #3846)
- Decouple `go.opentelemetry.io/otel/exporters/otlp/otlpmetric/otlpmetrichttp/internal` from `go.opentelemetry.io/otel/exporters/otlp/internal` and `go.opentelemetry.io/otel/exporters/otlp/otlpmetric/internal` using gotmpl. (#4407, #3846)
- Decouple `go.opentelemetry.io/otel/exporters/otlp/otlptrace/otlptracegrpc/internal` from `go.opentelemetry.io/otel/exporters/otlp/internal` and `go.opentelemetry.io/otel/exporters/otlp/otlptrace/internal` using gotmpl. (#4400, #3846)
- Decouple `go.opentelemetry.io/otel/exporters/otlp/otlptrace/otlptracehttp/internal` from `go.opentelemetry.io/otel/exporters/otlp/internal` and `go.opentelemetry.io/otel/exporters/otlp/otlptrace/internal` using gotmpl. (#4401, #3846)
- Do not block the metric SDK when OTLP metric exports are blocked in `go.opentelemetry.io/otel/exporters/otlp/otlpmetric/otlpmetricgrpc` and `go.opentelemetry.io/otel/exporters/otlp/otlpmetric/otlpmetrichttp`. (#3925, #4395)
- Do not append `_total` if the counter already has that suffix for the Prometheus exproter in `go.opentelemetry.io/otel/exporter/prometheus`. (#4373)
- Fix resource detection data race in `go.opentelemetry.io/otel/sdk/resource`. (#4409)
- Use the first-seen instrument name during instrument name conflicts in `go.opentelemetry.io/otel/sdk/metric`. (#4428)

### Deprecated

- The `go.opentelemetry.io/otel/exporters/jaeger` package is deprecated.
  OpenTelemetry dropped support for Jaeger exporter in July 2023.
  Use `go.opentelemetry.io/otel/exporters/otlp/otlptrace/otlptracehttp`
  or `go.opentelemetry.io/otel/exporters/otlp/otlptrace/otlptracegrpc` instead. (#4423)
- The `go.opentelemetry.io/otel/example/jaeger` package is deprecated. (#4423)
- The `go.opentelemetry.io/otel/exporters/otlp/otlpmetric/internal` package is deprecated. (#4420)
- The `go.opentelemetry.io/otel/exporters/otlp/otlpmetric/internal/oconf` package is deprecated. (#4420)
- The `go.opentelemetry.io/otel/exporters/otlp/otlpmetric/internal/otest` package is deprecated. (#4420)
- The `go.opentelemetry.io/otel/exporters/otlp/otlpmetric/internal/transform` package is deprecated. (#4420)
- The `go.opentelemetry.io/otel/exporters/otlp/internal` package is deprecated. (#4421)
- The `go.opentelemetry.io/otel/exporters/otlp/internal/envconfig` package is deprecated. (#4421)
- The `go.opentelemetry.io/otel/exporters/otlp/internal/retry` package is deprecated. (#4421)
- The `go.opentelemetry.io/otel/exporters/otlp/otlptrace/internal` package is deprecated. (#4425)
- The `go.opentelemetry.io/otel/exporters/otlp/otlptrace/internal/envconfig` package is deprecated. (#4425)
- The `go.opentelemetry.io/otel/exporters/otlp/otlptrace/internal/otlpconfig` package is deprecated. (#4425)
- The `go.opentelemetry.io/otel/exporters/otlp/otlptrace/internal/otlptracetest` package is deprecated. (#4425)
- The `go.opentelemetry.io/otel/exporters/otlp/otlptrace/internal/retry` package is deprecated. (#4425)
- The `go.opentelemetry.io/otel/sdk/metric/aggregation` package is deprecated.
  Use the aggregation types added to `go.opentelemetry.io/otel/sdk/metric` instead. (#4435)

## [1.16.0/0.39.0] 2023-05-18

This release contains the first stable release of the OpenTelemetry Go [metric API].
Our project stability guarantees now apply to the `go.opentelemetry.io/otel/metric` package.
See our [versioning policy](VERSIONING.md) for more information about these stability guarantees.

### Added

- The `go.opentelemetry.io/otel/semconv/v1.19.0` package.
  The package contains semantic conventions from the `v1.19.0` version of the OpenTelemetry specification. (#3848)
- The `go.opentelemetry.io/otel/semconv/v1.20.0` package.
  The package contains semantic conventions from the `v1.20.0` version of the OpenTelemetry specification. (#4078)
- The Exponential Histogram data types in `go.opentelemetry.io/otel/sdk/metric/metricdata`. (#4165)
- OTLP metrics exporter now supports the Exponential Histogram Data Type. (#4222)
- Fix serialization of `time.Time` zero values in `go.opentelemetry.io/otel/exporters/otlp/otlpmetric/otlpmetricgrpc` and `go.opentelemetry.io/otel/exporters/otlp/otlpmetric/otlpmetrichttp` packages. (#4271)

### Changed

- Use `strings.Cut()` instead of `string.SplitN()` for better readability and memory use. (#4049)
- `MeterProvider` returns noop meters once it has been shutdown. (#4154)

### Removed

- The deprecated `go.opentelemetry.io/otel/metric/instrument` package is removed.
  Use `go.opentelemetry.io/otel/metric` instead. (#4055)

### Fixed

- Fix build for BSD based systems in `go.opentelemetry.io/otel/sdk/resource`. (#4077)

## [1.16.0-rc.1/0.39.0-rc.1] 2023-05-03

This is a release candidate for the v1.16.0/v0.39.0 release.
That release is expected to include the `v1` release of the OpenTelemetry Go metric API and will provide stability guarantees of that API.
See our [versioning policy](VERSIONING.md) for more information about these stability guarantees.

### Added

- Support global `MeterProvider` in `go.opentelemetry.io/otel`. (#4039)
  - Use `Meter` for a `metric.Meter` from the global `metric.MeterProvider`.
  - Use `GetMeterProivder` for a global `metric.MeterProvider`.
  - Use `SetMeterProivder` to set the global `metric.MeterProvider`.

### Changed

- Move the `go.opentelemetry.io/otel/metric` module to the `stable-v1` module set.
  This stages the metric API to be released as a stable module. (#4038)

### Removed

- The `go.opentelemetry.io/otel/metric/global` package is removed.
  Use `go.opentelemetry.io/otel` instead. (#4039)

## [1.15.1/0.38.1] 2023-05-02

### Fixed

- Remove unused imports from `sdk/resource/host_id_bsd.go` which caused build failures. (#4040, #4041)

## [1.15.0/0.38.0] 2023-04-27

### Added

- The `go.opentelemetry.io/otel/metric/embedded` package. (#3916)
- The `Version` function to `go.opentelemetry.io/otel/sdk` to return the SDK version. (#3949)
- Add a `WithNamespace` option to `go.opentelemetry.io/otel/exporters/prometheus` to allow users to prefix metrics with a namespace. (#3970)
- The following configuration types were added to `go.opentelemetry.io/otel/metric/instrument` to be used in the configuration of measurement methods. (#3971)
  - The `AddConfig` used to hold configuration for addition measurements
    - `NewAddConfig` used to create a new `AddConfig`
    - `AddOption` used to configure an `AddConfig`
  - The `RecordConfig` used to hold configuration for recorded measurements
    - `NewRecordConfig` used to create a new `RecordConfig`
    - `RecordOption` used to configure a `RecordConfig`
  - The `ObserveConfig` used to hold configuration for observed measurements
    - `NewObserveConfig` used to create a new `ObserveConfig`
    - `ObserveOption` used to configure an `ObserveConfig`
- `WithAttributeSet` and `WithAttributes` are added to `go.opentelemetry.io/otel/metric/instrument`.
  They return an option used during a measurement that defines the attribute Set associated with the measurement. (#3971)
- The `Version` function to `go.opentelemetry.io/otel/exporters/otlp/otlpmetric` to return the OTLP metrics client version. (#3956)
- The `Version` function to `go.opentelemetry.io/otel/exporters/otlp/otlptrace` to return the OTLP trace client version. (#3956)

### Changed

- The `Extrema` in `go.opentelemetry.io/otel/sdk/metric/metricdata` is redefined with a generic argument of `[N int64 | float64]`. (#3870)
- Update all exported interfaces from `go.opentelemetry.io/otel/metric` to embed their corresponding interface from `go.opentelemetry.io/otel/metric/embedded`.
  This adds an implementation requirement to set the interface default behavior for unimplemented methods. (#3916)
- Move No-Op implementation from `go.opentelemetry.io/otel/metric` into its own package `go.opentelemetry.io/otel/metric/noop`. (#3941)
  - `metric.NewNoopMeterProvider` is replaced with `noop.NewMeterProvider`
- Add all the methods from `"go.opentelemetry.io/otel/trace".SpanContext` to `bridgeSpanContext` by embedding `otel.SpanContext` in `bridgeSpanContext`. (#3966)
- Wrap `UploadMetrics` error in `go.opentelemetry.io/otel/exporters/otlp/otlpmetric/` to improve error message when encountering generic grpc errors. (#3974)
- The measurement methods for all instruments in `go.opentelemetry.io/otel/metric/instrument` accept an option instead of the variadic `"go.opentelemetry.io/otel/attribute".KeyValue`. (#3971)
  - The `Int64Counter.Add` method now accepts `...AddOption`
  - The `Float64Counter.Add` method now accepts `...AddOption`
  - The `Int64UpDownCounter.Add` method now accepts `...AddOption`
  - The `Float64UpDownCounter.Add` method now accepts `...AddOption`
  - The `Int64Histogram.Record` method now accepts `...RecordOption`
  - The `Float64Histogram.Record` method now accepts `...RecordOption`
  - The `Int64Observer.Observe` method now accepts `...ObserveOption`
  - The `Float64Observer.Observe` method now accepts `...ObserveOption`
- The `Observer` methods in `go.opentelemetry.io/otel/metric` accept an option instead of the variadic `"go.opentelemetry.io/otel/attribute".KeyValue`. (#3971)
  - The `Observer.ObserveInt64` method now accepts `...ObserveOption`
  - The `Observer.ObserveFloat64` method now accepts `...ObserveOption`
- Move global metric back to `go.opentelemetry.io/otel/metric/global` from `go.opentelemetry.io/otel`. (#3986)

### Fixed

- `TracerProvider` allows calling `Tracer()` while it's shutting down.
  It used to deadlock. (#3924)
- Use the SDK version for the Telemetry SDK resource detector in `go.opentelemetry.io/otel/sdk/resource`. (#3949)
- Fix a data race in `SpanProcessor` returned by `NewSimpleSpanProcessor` in `go.opentelemetry.io/otel/sdk/trace`. (#3951)
- Automatically figure out the default aggregation with `aggregation.Default`. (#3967)

### Deprecated

- The `go.opentelemetry.io/otel/metric/instrument` package is deprecated.
  Use the equivalent types added to `go.opentelemetry.io/otel/metric` instead. (#4018)

## [1.15.0-rc.2/0.38.0-rc.2] 2023-03-23

This is a release candidate for the v1.15.0/v0.38.0 release.
That release will include the `v1` release of the OpenTelemetry Go metric API and will provide stability guarantees of that API.
See our [versioning policy](VERSIONING.md) for more information about these stability guarantees.

### Added

- The `WithHostID` option to `go.opentelemetry.io/otel/sdk/resource`. (#3812)
- The `WithoutTimestamps` option to `go.opentelemetry.io/otel/exporters/stdout/stdoutmetric` to sets all timestamps to zero. (#3828)
- The new `Exemplar` type is added to `go.opentelemetry.io/otel/sdk/metric/metricdata`.
  Both the `DataPoint` and `HistogramDataPoint` types from that package have a new field of `Exemplars` containing the sampled exemplars for their timeseries. (#3849)
- Configuration for each metric instrument in `go.opentelemetry.io/otel/sdk/metric/instrument`. (#3895)
- The internal logging introduces a warning level verbosity equal to `V(1)`. (#3900)
- Added a log message warning about usage of `SimpleSpanProcessor` in production environments. (#3854)

### Changed

- Optimize memory allocation when creation a new `Set` using `NewSet` or `NewSetWithFiltered` in `go.opentelemetry.io/otel/attribute`. (#3832)
- Optimize memory allocation when creation new metric instruments in `go.opentelemetry.io/otel/sdk/metric`. (#3832)
- Avoid creating new objects on all calls to `WithDeferredSetup` and `SkipContextSetup` in OpenTracing bridge. (#3833)
- The `New` and `Detect` functions from `go.opentelemetry.io/otel/sdk/resource` return errors that wrap underlying errors instead of just containing the underlying error strings. (#3844)
- Both the `Histogram` and `HistogramDataPoint` are redefined with a generic argument of `[N int64 | float64]` in `go.opentelemetry.io/otel/sdk/metric/metricdata`. (#3849)
- The metric `Export` interface from `go.opentelemetry.io/otel/sdk/metric` accepts a `*ResourceMetrics` instead of `ResourceMetrics`. (#3853)
- Rename `Asynchronous` to `Observable` in `go.opentelemetry.io/otel/metric/instrument`. (#3892)
- Rename `Int64ObserverOption` to `Int64ObservableOption` in `go.opentelemetry.io/otel/metric/instrument`. (#3895)
- Rename `Float64ObserverOption` to `Float64ObservableOption` in `go.opentelemetry.io/otel/metric/instrument`. (#3895)
- The internal logging changes the verbosity level of info to `V(4)`, the verbosity level of debug to `V(8)`. (#3900)

### Fixed

- `TracerProvider` consistently doesn't allow to register a `SpanProcessor` after shutdown. (#3845)

### Removed

- The deprecated `go.opentelemetry.io/otel/metric/global` package is removed. (#3829)
- The unneeded `Synchronous` interface in `go.opentelemetry.io/otel/metric/instrument` was removed. (#3892)
- The `Float64ObserverConfig` and `NewFloat64ObserverConfig` in `go.opentelemetry.io/otel/sdk/metric/instrument`.
  Use the added `float64` instrument configuration instead. (#3895)
- The `Int64ObserverConfig` and `NewInt64ObserverConfig` in `go.opentelemetry.io/otel/sdk/metric/instrument`.
  Use the added `int64` instrument configuration instead. (#3895)
- The `NewNoopMeter` function in `go.opentelemetry.io/otel/metric`, use `NewMeterProvider().Meter("")` instead. (#3893)

## [1.15.0-rc.1/0.38.0-rc.1] 2023-03-01

This is a release candidate for the v1.15.0/v0.38.0 release.
That release will include the `v1` release of the OpenTelemetry Go metric API and will provide stability guarantees of that API.
See our [versioning policy](VERSIONING.md) for more information about these stability guarantees.

This release drops the compatibility guarantee of [Go 1.18].

### Added

- Support global `MeterProvider` in `go.opentelemetry.io/otel`. (#3818)
  - Use `Meter` for a `metric.Meter` from the global `metric.MeterProvider`.
  - Use `GetMeterProivder` for a global `metric.MeterProvider`.
  - Use `SetMeterProivder` to set the global `metric.MeterProvider`.

### Changed

- Dropped compatibility testing for [Go 1.18].
  The project no longer guarantees support for this version of Go. (#3813)

### Fixed

- Handle empty environment variable as it they were not set. (#3764)
- Clarify the `httpconv` and `netconv` packages in `go.opentelemetry.io/otel/semconv/*` provide tracing semantic conventions. (#3823)
- Fix race conditions in `go.opentelemetry.io/otel/exporters/metric/prometheus` that could cause a panic. (#3899)
- Fix sending nil `scopeInfo` to metrics channel in `go.opentelemetry.io/otel/exporters/metric/prometheus` that could cause a panic in `github.com/prometheus/client_golang/prometheus`. (#3899)

### Deprecated

- The `go.opentelemetry.io/otel/metric/global` package is deprecated.
  Use `go.opentelemetry.io/otel` instead. (#3818)

### Removed

- The deprecated `go.opentelemetry.io/otel/metric/unit` package is removed. (#3814)

## [1.14.0/0.37.0/0.0.4] 2023-02-27

This release is the last to support [Go 1.18].
The next release will require at least [Go 1.19].

### Added

- The `event` type semantic conventions are added to `go.opentelemetry.io/otel/semconv/v1.17.0`. (#3697)
- Support [Go 1.20]. (#3693)
- The `go.opentelemetry.io/otel/semconv/v1.18.0` package.
  The package contains semantic conventions from the `v1.18.0` version of the OpenTelemetry specification. (#3719)
  - The following `const` renames from `go.opentelemetry.io/otel/semconv/v1.17.0` are included:
    - `OtelScopeNameKey` -> `OTelScopeNameKey`
    - `OtelScopeVersionKey` -> `OTelScopeVersionKey`
    - `OtelLibraryNameKey` -> `OTelLibraryNameKey`
    - `OtelLibraryVersionKey` -> `OTelLibraryVersionKey`
    - `OtelStatusCodeKey` -> `OTelStatusCodeKey`
    - `OtelStatusDescriptionKey` -> `OTelStatusDescriptionKey`
    - `OtelStatusCodeOk` -> `OTelStatusCodeOk`
    - `OtelStatusCodeError` -> `OTelStatusCodeError`
  - The following `func` renames from `go.opentelemetry.io/otel/semconv/v1.17.0` are included:
    - `OtelScopeName` -> `OTelScopeName`
    - `OtelScopeVersion` -> `OTelScopeVersion`
    - `OtelLibraryName` -> `OTelLibraryName`
    - `OtelLibraryVersion` -> `OTelLibraryVersion`
    - `OtelStatusDescription` -> `OTelStatusDescription`
- A `IsSampled` method is added to the `SpanContext` implementation in `go.opentelemetry.io/otel/bridge/opentracing` to expose the span sampled state.
  See the [README](./bridge/opentracing/README.md) for more information. (#3570)
- The `WithInstrumentationAttributes` option to `go.opentelemetry.io/otel/metric`. (#3738)
- The `WithInstrumentationAttributes` option to `go.opentelemetry.io/otel/trace`. (#3739)
- The following environment variables are supported by the periodic `Reader` in `go.opentelemetry.io/otel/sdk/metric`. (#3763)
  - `OTEL_METRIC_EXPORT_INTERVAL` sets the time between collections and exports.
  - `OTEL_METRIC_EXPORT_TIMEOUT` sets the timeout an export is attempted.

### Changed

- Fall-back to `TextMapCarrier` when it's not `HttpHeader`s in `go.opentelemetry.io/otel/bridge/opentracing`. (#3679)
- The `Collect` method of the `"go.opentelemetry.io/otel/sdk/metric".Reader` interface is updated to accept the `metricdata.ResourceMetrics` value the collection will be made into.
  This change is made to enable memory reuse by SDK users. (#3732)
- The `WithUnit` option in `go.opentelemetry.io/otel/sdk/metric/instrument` is updated to accept a `string` for the unit value. (#3776)

### Fixed

- Ensure `go.opentelemetry.io/otel` does not use generics. (#3723, #3725)
- Multi-reader `MeterProvider`s now export metrics for all readers, instead of just the first reader. (#3720, #3724)
- Remove use of deprecated `"math/rand".Seed` in `go.opentelemetry.io/otel/example/prometheus`. (#3733)
- Do not silently drop unknown schema data with `Parse` in  `go.opentelemetry.io/otel/schema/v1.1`. (#3743)
- Data race issue in OTLP exporter retry mechanism. (#3755, #3756)
- Wrapping empty errors when exporting in `go.opentelemetry.io/otel/sdk/metric`. (#3698, #3772)
- Incorrect "all" and "resource" definition for schema files in `go.opentelemetry.io/otel/schema/v1.1`. (#3777)

### Deprecated

- The `go.opentelemetry.io/otel/metric/unit` package is deprecated.
  Use the equivalent unit string instead. (#3776)
  - Use `"1"` instead of `unit.Dimensionless`
  - Use `"By"` instead of `unit.Bytes`
  - Use `"ms"` instead of `unit.Milliseconds`

## [1.13.0/0.36.0] 2023-02-07

### Added

- Attribute `KeyValue` creations functions to `go.opentelemetry.io/otel/semconv/v1.17.0` for all non-enum semantic conventions.
  These functions ensure semantic convention type correctness. (#3675)

### Fixed

- Removed the `http.target` attribute from being added by `ServerRequest` in the following packages. (#3687)
  - `go.opentelemetry.io/otel/semconv/v1.13.0/httpconv`
  - `go.opentelemetry.io/otel/semconv/v1.14.0/httpconv`
  - `go.opentelemetry.io/otel/semconv/v1.15.0/httpconv`
  - `go.opentelemetry.io/otel/semconv/v1.16.0/httpconv`
  - `go.opentelemetry.io/otel/semconv/v1.17.0/httpconv`

### Removed

- The deprecated `go.opentelemetry.io/otel/metric/instrument/asyncfloat64` package is removed. (#3631)
- The deprecated `go.opentelemetry.io/otel/metric/instrument/asyncint64` package is removed. (#3631)
- The deprecated `go.opentelemetry.io/otel/metric/instrument/syncfloat64` package is removed. (#3631)
- The deprecated `go.opentelemetry.io/otel/metric/instrument/syncint64` package is removed. (#3631)

## [1.12.0/0.35.0] 2023-01-28

### Added

- The `WithInt64Callback` option to `go.opentelemetry.io/otel/metric/instrument`.
  This options is used to configure `int64` Observer callbacks during their creation. (#3507)
- The `WithFloat64Callback` option to `go.opentelemetry.io/otel/metric/instrument`.
  This options is used to configure `float64` Observer callbacks during their creation. (#3507)
- The `Producer` interface and `Reader.RegisterProducer(Producer)` to `go.opentelemetry.io/otel/sdk/metric`.
  These additions are used to enable external metric Producers. (#3524)
- The `Callback` function type to `go.opentelemetry.io/otel/metric`.
  This new named function type is registered with a `Meter`. (#3564)
- The `go.opentelemetry.io/otel/semconv/v1.13.0` package.
  The package contains semantic conventions from the `v1.13.0` version of the OpenTelemetry specification. (#3499)
  - The `EndUserAttributesFromHTTPRequest` function in `go.opentelemetry.io/otel/semconv/v1.12.0` is merged into `ClientRequest` and `ServerRequest` in `go.opentelemetry.io/otel/semconv/v1.13.0/httpconv`.
  - The `HTTPAttributesFromHTTPStatusCode` function in `go.opentelemetry.io/otel/semconv/v1.12.0` is merged into `ClientResponse` in `go.opentelemetry.io/otel/semconv/v1.13.0/httpconv`.
  - The `HTTPClientAttributesFromHTTPRequest` function in `go.opentelemetry.io/otel/semconv/v1.12.0` is replaced by `ClientRequest` in `go.opentelemetry.io/otel/semconv/v1.13.0/httpconv`.
  - The `HTTPServerAttributesFromHTTPRequest` function in `go.opentelemetry.io/otel/semconv/v1.12.0` is replaced by `ServerRequest` in `go.opentelemetry.io/otel/semconv/v1.13.0/httpconv`.
  - The `HTTPServerMetricAttributesFromHTTPRequest` function in `go.opentelemetry.io/otel/semconv/v1.12.0` is replaced by `ServerRequest` in `go.opentelemetry.io/otel/semconv/v1.13.0/httpconv`.
  - The `NetAttributesFromHTTPRequest` function in `go.opentelemetry.io/otel/semconv/v1.12.0` is split into `Transport` in `go.opentelemetry.io/otel/semconv/v1.13.0/netconv` and `ClientRequest` or `ServerRequest` in `go.opentelemetry.io/otel/semconv/v1.13.0/httpconv`.
  - The `SpanStatusFromHTTPStatusCode` function in `go.opentelemetry.io/otel/semconv/v1.12.0` is replaced by `ClientStatus` in `go.opentelemetry.io/otel/semconv/v1.13.0/httpconv`.
  - The `SpanStatusFromHTTPStatusCodeAndSpanKind` function in `go.opentelemetry.io/otel/semconv/v1.12.0` is split into `ClientStatus` and `ServerStatus` in `go.opentelemetry.io/otel/semconv/v1.13.0/httpconv`.
  - The `Client` function is included in `go.opentelemetry.io/otel/semconv/v1.13.0/netconv` to generate attributes for a `net.Conn`.
  - The `Server` function is included in `go.opentelemetry.io/otel/semconv/v1.13.0/netconv` to generate attributes for a `net.Listener`.
- The `go.opentelemetry.io/otel/semconv/v1.14.0` package.
  The package contains semantic conventions from the `v1.14.0` version of the OpenTelemetry specification. (#3566)
- The `go.opentelemetry.io/otel/semconv/v1.15.0` package.
  The package contains semantic conventions from the `v1.15.0` version of the OpenTelemetry specification. (#3578)
- The `go.opentelemetry.io/otel/semconv/v1.16.0` package.
  The package contains semantic conventions from the `v1.16.0` version of the OpenTelemetry specification. (#3579)
- Metric instruments to `go.opentelemetry.io/otel/metric/instrument`.
  These instruments are use as replacements of the deprecated `go.opentelemetry.io/otel/metric/instrument/{asyncfloat64,asyncint64,syncfloat64,syncint64}` packages.(#3575, #3586)
  - `Float64ObservableCounter` replaces the `asyncfloat64.Counter`
  - `Float64ObservableUpDownCounter` replaces the `asyncfloat64.UpDownCounter`
  - `Float64ObservableGauge` replaces the `asyncfloat64.Gauge`
  - `Int64ObservableCounter` replaces the `asyncint64.Counter`
  - `Int64ObservableUpDownCounter` replaces the `asyncint64.UpDownCounter`
  - `Int64ObservableGauge` replaces the `asyncint64.Gauge`
  - `Float64Counter` replaces the `syncfloat64.Counter`
  - `Float64UpDownCounter` replaces the `syncfloat64.UpDownCounter`
  - `Float64Histogram` replaces the `syncfloat64.Histogram`
  - `Int64Counter` replaces the `syncint64.Counter`
  - `Int64UpDownCounter` replaces the `syncint64.UpDownCounter`
  - `Int64Histogram` replaces the `syncint64.Histogram`
- `NewTracerProvider` to `go.opentelemetry.io/otel/bridge/opentracing`.
  This is used to create `WrapperTracer` instances from a `TracerProvider`. (#3116)
- The `Extrema` type to `go.opentelemetry.io/otel/sdk/metric/metricdata`.
  This type is used to represent min/max values and still be able to distinguish unset and zero values. (#3487)
- The `go.opentelemetry.io/otel/semconv/v1.17.0` package.
  The package contains semantic conventions from the `v1.17.0` version of the OpenTelemetry specification. (#3599)

### Changed

- Jaeger and Zipkin exporter use `github.com/go-logr/logr` as the logging interface, and add the `WithLogr` option. (#3497, #3500)
- Instrument configuration in `go.opentelemetry.io/otel/metric/instrument` is split into specific options and configuration based on the instrument type. (#3507)
  - Use the added `Int64Option` type to configure instruments from `go.opentelemetry.io/otel/metric/instrument/syncint64`.
  - Use the added `Float64Option` type to configure instruments from `go.opentelemetry.io/otel/metric/instrument/syncfloat64`.
  - Use the added `Int64ObserverOption` type to configure instruments from `go.opentelemetry.io/otel/metric/instrument/asyncint64`.
  - Use the added `Float64ObserverOption` type to configure instruments from `go.opentelemetry.io/otel/metric/instrument/asyncfloat64`.
- Return a `Registration` from the `RegisterCallback` method of a `Meter` in the `go.opentelemetry.io/otel/metric` package.
  This `Registration` can be used to unregister callbacks. (#3522)
- Global error handler uses an atomic value instead of a mutex. (#3543)
- Add `NewMetricProducer` to `go.opentelemetry.io/otel/bridge/opencensus`, which can be used to pass OpenCensus metrics to an OpenTelemetry Reader. (#3541)
- Global logger uses an atomic value instead of a mutex. (#3545)
- The `Shutdown` method of the `"go.opentelemetry.io/otel/sdk/trace".TracerProvider` releases all computational resources when called the first time. (#3551)
- The `Sampler` returned from `TraceIDRatioBased` `go.opentelemetry.io/otel/sdk/trace` now uses the rightmost bits for sampling decisions.
  This fixes random sampling when using ID generators like `xray.IDGenerator` and increasing parity with other language implementations. (#3557)
- Errors from `go.opentelemetry.io/otel/exporters/otlp/otlptrace` exporters are wrapped in errors identifying their signal name.
  Existing users of the exporters attempting to identify specific errors will need to use `errors.Unwrap()` to get the underlying error. (#3516)
- Exporters from `go.opentelemetry.io/otel/exporters/otlp` will print the final retryable error message when attempts to retry time out. (#3514)
- The instrument kind names in `go.opentelemetry.io/otel/sdk/metric` are updated to match the API. (#3562)
  - `InstrumentKindSyncCounter` is renamed to `InstrumentKindCounter`
  - `InstrumentKindSyncUpDownCounter` is renamed to `InstrumentKindUpDownCounter`
  - `InstrumentKindSyncHistogram` is renamed to `InstrumentKindHistogram`
  - `InstrumentKindAsyncCounter` is renamed to `InstrumentKindObservableCounter`
  - `InstrumentKindAsyncUpDownCounter` is renamed to `InstrumentKindObservableUpDownCounter`
  - `InstrumentKindAsyncGauge` is renamed to `InstrumentKindObservableGauge`
- The `RegisterCallback` method of the `Meter` in `go.opentelemetry.io/otel/metric` changed.
  - The named `Callback` replaces the inline function parameter. (#3564)
  - `Callback` is required to return an error. (#3576)
  - `Callback` accepts the added `Observer` parameter added.
    This new parameter is used by `Callback` implementations to observe values for asynchronous instruments instead of calling the `Observe` method of the instrument directly. (#3584)
  - The slice of `instrument.Asynchronous` is now passed as a variadic argument. (#3587)
- The exporter from `go.opentelemetry.io/otel/exporters/zipkin` is updated to use the `v1.16.0` version of semantic conventions.
  This means it no longer uses the removed `net.peer.ip` or `http.host` attributes to determine the remote endpoint.
  Instead it uses the `net.sock.peer` attributes. (#3581)
- The `Min` and `Max` fields of the `HistogramDataPoint` in `go.opentelemetry.io/otel/sdk/metric/metricdata` are now defined with the added `Extrema` type instead of a `*float64`. (#3487)

### Fixed

- Asynchronous instruments that use sum aggregators and attribute filters correctly add values from equivalent attribute sets that have been filtered. (#3439, #3549)
- The `RegisterCallback` method of the `Meter` from `go.opentelemetry.io/otel/sdk/metric` only registers a callback for instruments created by that meter.
  Trying to register a callback with instruments from a different meter will result in an error being returned. (#3584)

### Deprecated

- The `NewMetricExporter` in `go.opentelemetry.io/otel/bridge/opencensus` is deprecated.
  Use `NewMetricProducer` instead. (#3541)
- The `go.opentelemetry.io/otel/metric/instrument/asyncfloat64` package is deprecated.
  Use the instruments from `go.opentelemetry.io/otel/metric/instrument` instead. (#3575)
- The `go.opentelemetry.io/otel/metric/instrument/asyncint64` package is deprecated.
  Use the instruments from `go.opentelemetry.io/otel/metric/instrument` instead. (#3575)
- The `go.opentelemetry.io/otel/metric/instrument/syncfloat64` package is deprecated.
  Use the instruments from `go.opentelemetry.io/otel/metric/instrument` instead. (#3575)
- The `go.opentelemetry.io/otel/metric/instrument/syncint64` package is deprecated.
  Use the instruments from `go.opentelemetry.io/otel/metric/instrument` instead. (#3575)
- The `NewWrappedTracerProvider` in `go.opentelemetry.io/otel/bridge/opentracing` is now deprecated.
  Use `NewTracerProvider` instead. (#3116)

### Removed

- The deprecated `go.opentelemetry.io/otel/sdk/metric/view` package is removed. (#3520)
- The `InstrumentProvider` from `go.opentelemetry.io/otel/sdk/metric/asyncint64` is removed.
  Use the new creation methods of the `Meter` in `go.opentelemetry.io/otel/sdk/metric` instead. (#3530)
  - The `Counter` method is replaced by `Meter.Int64ObservableCounter`
  - The `UpDownCounter` method is replaced by `Meter.Int64ObservableUpDownCounter`
  - The `Gauge` method is replaced by `Meter.Int64ObservableGauge`
- The `InstrumentProvider` from `go.opentelemetry.io/otel/sdk/metric/asyncfloat64` is removed.
  Use the new creation methods of the `Meter` in `go.opentelemetry.io/otel/sdk/metric` instead. (#3530)
  - The `Counter` method is replaced by `Meter.Float64ObservableCounter`
  - The `UpDownCounter` method is replaced by `Meter.Float64ObservableUpDownCounter`
  - The `Gauge` method is replaced by `Meter.Float64ObservableGauge`
- The `InstrumentProvider` from `go.opentelemetry.io/otel/sdk/metric/syncint64` is removed.
  Use the new creation methods of the `Meter` in `go.opentelemetry.io/otel/sdk/metric` instead. (#3530)
  - The `Counter` method is replaced by `Meter.Int64Counter`
  - The `UpDownCounter` method is replaced by `Meter.Int64UpDownCounter`
  - The `Histogram` method is replaced by `Meter.Int64Histogram`
- The `InstrumentProvider` from `go.opentelemetry.io/otel/sdk/metric/syncfloat64` is removed.
  Use the new creation methods of the `Meter` in `go.opentelemetry.io/otel/sdk/metric` instead. (#3530)
  - The `Counter` method is replaced by `Meter.Float64Counter`
  - The `UpDownCounter` method is replaced by `Meter.Float64UpDownCounter`
  - The `Histogram` method is replaced by `Meter.Float64Histogram`

## [1.11.2/0.34.0] 2022-12-05

### Added

- The `WithView` `Option` is added to the `go.opentelemetry.io/otel/sdk/metric` package.
   This option is used to configure the view(s) a `MeterProvider` will use for all `Reader`s that are registered with it. (#3387)
- Add Instrumentation Scope and Version as info metric and label in Prometheus exporter.
  This can be disabled using the `WithoutScopeInfo()` option added to that package.(#3273, #3357)
- OTLP exporters now recognize: (#3363)
  - `OTEL_EXPORTER_OTLP_INSECURE`
  - `OTEL_EXPORTER_OTLP_TRACES_INSECURE`
  - `OTEL_EXPORTER_OTLP_METRICS_INSECURE`
  - `OTEL_EXPORTER_OTLP_CLIENT_KEY`
  - `OTEL_EXPORTER_OTLP_TRACES_CLIENT_KEY`
  - `OTEL_EXPORTER_OTLP_METRICS_CLIENT_KEY`
  - `OTEL_EXPORTER_OTLP_CLIENT_CERTIFICATE`
  - `OTEL_EXPORTER_OTLP_TRACES_CLIENT_CERTIFICATE`
  - `OTEL_EXPORTER_OTLP_METRICS_CLIENT_CERTIFICATE`
- The `View` type and related `NewView` function to create a view according to the OpenTelemetry specification are added to `go.opentelemetry.io/otel/sdk/metric`.
  These additions are replacements for the `View` type and `New` function from `go.opentelemetry.io/otel/sdk/metric/view`. (#3459)
- The `Instrument` and `InstrumentKind` type are added to `go.opentelemetry.io/otel/sdk/metric`.
  These additions are replacements for the `Instrument` and `InstrumentKind` types from `go.opentelemetry.io/otel/sdk/metric/view`. (#3459)
- The `Stream` type is added to `go.opentelemetry.io/otel/sdk/metric` to define a metric data stream a view will produce. (#3459)
- The `AssertHasAttributes` allows instrument authors to test that datapoints returned have appropriate attributes. (#3487)

### Changed

- The `"go.opentelemetry.io/otel/sdk/metric".WithReader` option no longer accepts views to associate with the `Reader`.
   Instead, views are now registered directly with the `MeterProvider` via the new `WithView` option.
   The views registered with the `MeterProvider` apply to all `Reader`s. (#3387)
- The `Temporality(view.InstrumentKind) metricdata.Temporality` and `Aggregation(view.InstrumentKind) aggregation.Aggregation` methods are added to the `"go.opentelemetry.io/otel/sdk/metric".Exporter` interface. (#3260)
- The `Temporality(view.InstrumentKind) metricdata.Temporality` and `Aggregation(view.InstrumentKind) aggregation.Aggregation` methods are added to the `"go.opentelemetry.io/otel/exporters/otlp/otlpmetric".Client` interface. (#3260)
- The `WithTemporalitySelector` and `WithAggregationSelector` `ReaderOption`s have been changed to `ManualReaderOption`s in the `go.opentelemetry.io/otel/sdk/metric` package. (#3260)
- The periodic reader in the `go.opentelemetry.io/otel/sdk/metric` package now uses the temporality and aggregation selectors from its configured exporter instead of accepting them as options. (#3260)

### Fixed

- The `go.opentelemetry.io/otel/exporters/prometheus` exporter fixes duplicated `_total` suffixes. (#3369)
- Remove comparable requirement for `Reader`s. (#3387)
- Cumulative metrics from the OpenCensus bridge (`go.opentelemetry.io/otel/bridge/opencensus`) are defined as monotonic sums, instead of non-monotonic. (#3389)
- Asynchronous counters (`Counter` and `UpDownCounter`) from the metric SDK now produce delta sums when configured with delta temporality. (#3398)
- Exported `Status` codes in the `go.opentelemetry.io/otel/exporters/zipkin` exporter are now exported as all upper case values. (#3340)
- `Aggregation`s from `go.opentelemetry.io/otel/sdk/metric` with no data are not exported. (#3394, #3436)
- Re-enabled Attribute Filters in the Metric SDK. (#3396)
- Asynchronous callbacks are only called if they are registered with at least one instrument that does not use drop aggregation. (#3408)
- Do not report empty partial-success responses in the `go.opentelemetry.io/otel/exporters/otlp` exporters. (#3438, #3432)
- Handle partial success responses in `go.opentelemetry.io/otel/exporters/otlp/otlpmetric` exporters. (#3162, #3440)
- Prevent duplicate Prometheus description, unit, and type. (#3469)
- Prevents panic when using incorrect `attribute.Value.As[Type]Slice()`. (#3489)

### Removed

- The `go.opentelemetry.io/otel/exporters/otlp/otlpmetric.Client` interface is removed. (#3486)
- The `go.opentelemetry.io/otel/exporters/otlp/otlpmetric.New` function is removed. Use the `otlpmetric[http|grpc].New` directly. (#3486)

### Deprecated

- The `go.opentelemetry.io/otel/sdk/metric/view` package is deprecated.
  Use `Instrument`, `InstrumentKind`, `View`, and `NewView` in `go.opentelemetry.io/otel/sdk/metric` instead. (#3476)

## [1.11.1/0.33.0] 2022-10-19

### Added

- The Prometheus exporter in `go.opentelemetry.io/otel/exporters/prometheus` registers with a Prometheus registerer on creation.
   By default, it will register with the default Prometheus registerer.
   A non-default registerer can be used by passing the `WithRegisterer` option. (#3239)
- Added the `WithAggregationSelector` option to the `go.opentelemetry.io/otel/exporters/prometheus` package to change the default `AggregationSelector` used. (#3341)
- The Prometheus exporter in `go.opentelemetry.io/otel/exporters/prometheus` converts the `Resource` associated with metric exports into a `target_info` metric. (#3285)

### Changed

- The `"go.opentelemetry.io/otel/exporters/prometheus".New` function is updated to return an error.
   It will return an error if the exporter fails to register with Prometheus. (#3239)

### Fixed

- The URL-encoded values from the `OTEL_RESOURCE_ATTRIBUTES` environment variable are decoded. (#2963)
- The `baggage.NewMember` function decodes the `value` parameter instead of directly using it.
   This fixes the implementation to be compliant with the W3C specification. (#3226)
- Slice attributes of the `attribute` package are now comparable based on their value, not instance. (#3108 #3252)
- The `Shutdown` and `ForceFlush` methods of the `"go.opentelemetry.io/otel/sdk/trace".TraceProvider` no longer return an error when no processor is registered. (#3268)
- The Prometheus exporter in `go.opentelemetry.io/otel/exporters/prometheus` cumulatively sums histogram buckets. (#3281)
- The sum of each histogram data point is now uniquely exported by the `go.opentelemetry.io/otel/exporters/otlpmetric` exporters. (#3284, #3293)
- Recorded values for asynchronous counters (`Counter` and `UpDownCounter`) are interpreted as exact, not incremental, sum values by the metric SDK. (#3350, #3278)
- `UpDownCounters` are now correctly output as Prometheus gauges in the `go.opentelemetry.io/otel/exporters/prometheus` exporter. (#3358)
- The Prometheus exporter in `go.opentelemetry.io/otel/exporters/prometheus` no longer describes the metrics it will send to Prometheus on startup.
   Instead the exporter is defined as an "unchecked" collector for Prometheus.
   This fixes the `reader is not registered` warning currently emitted on startup. (#3291 #3342)
- The `go.opentelemetry.io/otel/exporters/prometheus` exporter now correctly adds `_total` suffixes to counter metrics. (#3360)
- The `go.opentelemetry.io/otel/exporters/prometheus` exporter now adds a unit suffix to metric names.
   This can be disabled using the `WithoutUnits()` option added to that package. (#3352)

## [1.11.0/0.32.3] 2022-10-12

### Added

- Add default User-Agent header to OTLP exporter requests (`go.opentelemetry.io/otel/exporters/otlptrace/otlptracegrpc` and `go.opentelemetry.io/otel/exporters/otlptrace/otlptracehttp`). (#3261)

### Changed

- `span.SetStatus` has been updated such that calls that lower the status are now no-ops. (#3214)
- Upgrade `golang.org/x/sys/unix` from `v0.0.0-20210423185535-09eb48e85fd7` to `v0.0.0-20220919091848-fb04ddd9f9c8`.
  This addresses [GO-2022-0493](https://pkg.go.dev/vuln/GO-2022-0493). (#3235)

## [0.32.2] Metric SDK (Alpha) - 2022-10-11

### Added

- Added an example of using metric views to customize instruments. (#3177)
- Add default User-Agent header to OTLP exporter requests (`go.opentelemetry.io/otel/exporters/otlpmetric/otlpmetricgrpc` and `go.opentelemetry.io/otel/exporters/otlpmetric/otlpmetrichttp`). (#3261)

### Changed

- Flush pending measurements with the `PeriodicReader` in the `go.opentelemetry.io/otel/sdk/metric` when `ForceFlush` or `Shutdown` are called. (#3220)
- Update histogram default bounds to match the requirements of the latest specification. (#3222)
- Encode the HTTP status code in the OpenTracing bridge (`go.opentelemetry.io/otel/bridge/opentracing`) as an integer.  (#3265)

### Fixed

- Use default view if instrument does not match any registered view of a reader. (#3224, #3237)
- Return the same instrument every time a user makes the exact same instrument creation call. (#3229, #3251)
- Return the existing instrument when a view transforms a creation call to match an existing instrument. (#3240, #3251)
- Log a warning when a conflicting instrument (e.g. description, unit, data-type) is created instead of returning an error. (#3251)
- The OpenCensus bridge no longer sends empty batches of metrics. (#3263)

## [0.32.1] Metric SDK (Alpha) - 2022-09-22

### Changed

- The Prometheus exporter sanitizes OpenTelemetry instrument names when exporting.
   Invalid characters are replaced with `_`. (#3212)

### Added

- The metric portion of the OpenCensus bridge (`go.opentelemetry.io/otel/bridge/opencensus`) has been reintroduced. (#3192)
- The OpenCensus bridge example (`go.opentelemetry.io/otel/example/opencensus`) has been reintroduced. (#3206)

### Fixed

- Updated go.mods to point to valid versions of the sdk. (#3216)
- Set the `MeterProvider` resource on all exported metric data. (#3218)

## [0.32.0] Revised Metric SDK (Alpha) - 2022-09-18

### Changed

- The metric SDK in `go.opentelemetry.io/otel/sdk/metric` is completely refactored to comply with the OpenTelemetry specification.
  Please see the package documentation for how the new SDK is initialized and configured. (#3175)
- Update the minimum supported go version to go1.18. Removes support for go1.17 (#3179)

### Removed

- The metric portion of the OpenCensus bridge (`go.opentelemetry.io/otel/bridge/opencensus`) has been removed.
  A new bridge compliant with the revised metric SDK will be added back in a future release. (#3175)
- The `go.opentelemetry.io/otel/sdk/metric/aggregator/aggregatortest` package is removed, see the new metric SDK. (#3175)
- The `go.opentelemetry.io/otel/sdk/metric/aggregator/histogram` package is removed, see the new metric SDK. (#3175)
- The `go.opentelemetry.io/otel/sdk/metric/aggregator/lastvalue` package is removed, see the new metric SDK. (#3175)
- The `go.opentelemetry.io/otel/sdk/metric/aggregator/sum` package is removed, see the new metric SDK. (#3175)
- The `go.opentelemetry.io/otel/sdk/metric/aggregator` package is removed, see the new metric SDK. (#3175)
- The `go.opentelemetry.io/otel/sdk/metric/controller/basic` package is removed, see the new metric SDK. (#3175)
- The `go.opentelemetry.io/otel/sdk/metric/controller/controllertest` package is removed, see the new metric SDK. (#3175)
- The `go.opentelemetry.io/otel/sdk/metric/controller/time` package is removed, see the new metric SDK. (#3175)
- The `go.opentelemetry.io/otel/sdk/metric/export/aggregation` package is removed, see the new metric SDK. (#3175)
- The `go.opentelemetry.io/otel/sdk/metric/export` package is removed, see the new metric SDK. (#3175)
- The `go.opentelemetry.io/otel/sdk/metric/metrictest` package is removed.
  A replacement package that supports the new metric SDK will be added back in a future release. (#3175)
- The `go.opentelemetry.io/otel/sdk/metric/number` package is removed, see the new metric SDK. (#3175)
- The `go.opentelemetry.io/otel/sdk/metric/processor/basic` package is removed, see the new metric SDK. (#3175)
- The `go.opentelemetry.io/otel/sdk/metric/processor/processortest` package is removed, see the new metric SDK. (#3175)
- The `go.opentelemetry.io/otel/sdk/metric/processor/reducer` package is removed, see the new metric SDK. (#3175)
- The `go.opentelemetry.io/otel/sdk/metric/registry` package is removed, see the new metric SDK. (#3175)
- The `go.opentelemetry.io/otel/sdk/metric/sdkapi` package is removed, see the new metric SDK. (#3175)
- The `go.opentelemetry.io/otel/sdk/metric/selector/simple` package is removed, see the new metric SDK. (#3175)
- The `"go.opentelemetry.io/otel/sdk/metric".ErrUninitializedInstrument` variable was removed. (#3175)
- The `"go.opentelemetry.io/otel/sdk/metric".ErrBadInstrument` variable was removed. (#3175)
- The `"go.opentelemetry.io/otel/sdk/metric".Accumulator` type was removed, see the `MeterProvider`in the new metric SDK. (#3175)
- The `"go.opentelemetry.io/otel/sdk/metric".NewAccumulator` function was removed, see `NewMeterProvider`in the new metric SDK. (#3175)
- The deprecated `"go.opentelemetry.io/otel/sdk/metric".AtomicFieldOffsets` function was removed. (#3175)

## [1.10.0] - 2022-09-09

### Added

- Support Go 1.19. (#3077)
  Include compatibility testing and document support. (#3077)
- Support the OTLP ExportTracePartialSuccess response; these are passed to the registered error handler. (#3106)
- Upgrade go.opentelemetry.io/proto/otlp from v0.18.0 to v0.19.0 (#3107)

### Changed

- Fix misidentification of OpenTelemetry `SpanKind` in OpenTracing bridge (`go.opentelemetry.io/otel/bridge/opentracing`).  (#3096)
- Attempting to start a span with a nil `context` will no longer cause a panic. (#3110)
- All exporters will be shutdown even if one reports an error (#3091)
- Ensure valid UTF-8 when truncating over-length attribute values. (#3156)

## [1.9.0/0.0.3] - 2022-08-01

### Added

- Add support for Schema Files format 1.1.x (metric "split" transform) with the new `go.opentelemetry.io/otel/schema/v1.1` package. (#2999)
- Add the `go.opentelemetry.io/otel/semconv/v1.11.0` package.
  The package contains semantic conventions from the `v1.11.0` version of the OpenTelemetry specification. (#3009)
- Add the `go.opentelemetry.io/otel/semconv/v1.12.0` package.
  The package contains semantic conventions from the `v1.12.0` version of the OpenTelemetry specification. (#3010)
- Add the `http.method` attribute to HTTP server metric from all `go.opentelemetry.io/otel/semconv/*` packages. (#3018)

### Fixed

- Invalid warning for context setup being deferred in `go.opentelemetry.io/otel/bridge/opentracing` package. (#3029)

## [1.8.0/0.31.0] - 2022-07-08

### Added

- Add support for `opentracing.TextMap` format in the `Inject` and `Extract` methods
of the `"go.opentelemetry.io/otel/bridge/opentracing".BridgeTracer` type. (#2911)

### Changed

- The `crosslink` make target has been updated to use the `go.opentelemetry.io/build-tools/crosslink` package. (#2886)
- In the `go.opentelemetry.io/otel/sdk/instrumentation` package rename `Library` to `Scope` and alias `Library` as `Scope` (#2976)
- Move metric no-op implementation form `nonrecording` to `metric` package. (#2866)

### Removed

- Support for go1.16. Support is now only for go1.17 and go1.18 (#2917)

### Deprecated

- The `Library` struct in the `go.opentelemetry.io/otel/sdk/instrumentation` package is deprecated.
  Use the equivalent `Scope` struct instead. (#2977)
- The `ReadOnlySpan.InstrumentationLibrary` method from the `go.opentelemetry.io/otel/sdk/trace` package is deprecated.
  Use the equivalent `ReadOnlySpan.InstrumentationScope` method instead. (#2977)

## [1.7.0/0.30.0] - 2022-04-28

### Added

- Add the `go.opentelemetry.io/otel/semconv/v1.8.0` package.
  The package contains semantic conventions from the `v1.8.0` version of the OpenTelemetry specification. (#2763)
- Add the `go.opentelemetry.io/otel/semconv/v1.9.0` package.
  The package contains semantic conventions from the `v1.9.0` version of the OpenTelemetry specification. (#2792)
- Add the `go.opentelemetry.io/otel/semconv/v1.10.0` package.
  The package contains semantic conventions from the `v1.10.0` version of the OpenTelemetry specification. (#2842)
- Added an in-memory exporter to metrictest to aid testing with a full SDK. (#2776)

### Fixed

- Globally delegated instruments are unwrapped before delegating asynchronous callbacks. (#2784)
- Remove import of `testing` package in non-tests builds of the `go.opentelemetry.io/otel` package. (#2786)

### Changed

- The `WithLabelEncoder` option from the `go.opentelemetry.io/otel/exporters/stdout/stdoutmetric` package is renamed to `WithAttributeEncoder`. (#2790)
- The `LabelFilterSelector` interface from `go.opentelemetry.io/otel/sdk/metric/processor/reducer` is renamed to `AttributeFilterSelector`.
  The method included in the renamed interface also changed from `LabelFilterFor` to `AttributeFilterFor`. (#2790)
- The `Metadata.Labels` method from the `go.opentelemetry.io/otel/sdk/metric/export` package is renamed to `Metadata.Attributes`.
  Consequentially, the `Record` type from the same package also has had the embedded method renamed. (#2790)

### Deprecated

- The `Iterator.Label` method in the `go.opentelemetry.io/otel/attribute` package is deprecated.
  Use the equivalent `Iterator.Attribute` method instead. (#2790)
- The `Iterator.IndexedLabel` method in the `go.opentelemetry.io/otel/attribute` package is deprecated.
  Use the equivalent `Iterator.IndexedAttribute` method instead. (#2790)
- The `MergeIterator.Label` method in the `go.opentelemetry.io/otel/attribute` package is deprecated.
  Use the equivalent `MergeIterator.Attribute` method instead. (#2790)

### Removed

- Removed the `Batch` type from the `go.opentelemetry.io/otel/sdk/metric/metrictest` package. (#2864)
- Removed the `Measurement` type from the `go.opentelemetry.io/otel/sdk/metric/metrictest` package. (#2864)

## [0.29.0] - 2022-04-11

### Added

- The metrics global package was added back into several test files. (#2764)
- The `Meter` function is added back to the `go.opentelemetry.io/otel/metric/global` package.
  This function is a convenience function equivalent to calling `global.MeterProvider().Meter(...)`. (#2750)

### Removed

- Removed module the `go.opentelemetry.io/otel/sdk/export/metric`.
  Use the `go.opentelemetry.io/otel/sdk/metric` module instead. (#2720)

### Changed

- Don't panic anymore when setting a global MeterProvider to itself. (#2749)
- Upgrade `go.opentelemetry.io/proto/otlp` in `go.opentelemetry.io/otel/exporters/otlp/otlpmetric` from `v0.12.1` to `v0.15.0`.
  This replaces the use of the now deprecated `InstrumentationLibrary` and `InstrumentationLibraryMetrics` types and fields in the proto library with the equivalent `InstrumentationScope` and `ScopeMetrics`. (#2748)

## [1.6.3] - 2022-04-07

### Fixed

- Allow non-comparable global `MeterProvider`, `TracerProvider`, and `TextMapPropagator` types to be set. (#2772, #2773)

## [1.6.2] - 2022-04-06

### Changed

- Don't panic anymore when setting a global TracerProvider or TextMapPropagator to itself. (#2749)
- Upgrade `go.opentelemetry.io/proto/otlp` in `go.opentelemetry.io/otel/exporters/otlp/otlptrace` from `v0.12.1` to `v0.15.0`.
  This replaces the use of the now deprecated `InstrumentationLibrary` and `InstrumentationLibrarySpans` types and fields in the proto library with the equivalent `InstrumentationScope` and `ScopeSpans`. (#2748)

## [1.6.1] - 2022-03-28

### Fixed

- The `go.opentelemetry.io/otel/schema/*` packages now use the correct schema URL for their `SchemaURL` constant.
  Instead of using `"https://opentelemetry.io/schemas/v<version>"` they now use the correct URL without a `v` prefix, `"https://opentelemetry.io/schemas/<version>"`. (#2743, #2744)

### Security

- Upgrade `go.opentelemetry.io/proto/otlp` from `v0.12.0` to `v0.12.1`.
  This includes an indirect upgrade of `github.com/grpc-ecosystem/grpc-gateway` which resolves [a vulnerability](https://nvd.nist.gov/vuln/detail/CVE-2019-11254) from `gopkg.in/yaml.v2` in version `v2.2.3`. (#2724, #2728)

## [1.6.0/0.28.0] - 2022-03-23

### ⚠️ Notice ⚠️

This update is a breaking change of the unstable Metrics API.
Code instrumented with the `go.opentelemetry.io/otel/metric` will need to be modified.

### Added

- Add metrics exponential histogram support.
  New mapping functions have been made available in `sdk/metric/aggregator/exponential/mapping` for other OpenTelemetry projects to take dependencies on. (#2502)
- Add Go 1.18 to our compatibility tests. (#2679)
- Allow configuring the Sampler with the `OTEL_TRACES_SAMPLER` and `OTEL_TRACES_SAMPLER_ARG` environment variables. (#2305, #2517)
- Add the `metric/global` for obtaining and setting the global `MeterProvider`. (#2660)

### Changed

- The metrics API has been significantly changed to match the revised OpenTelemetry specification.
  High-level changes include:

  - Synchronous and asynchronous instruments are now handled by independent `InstrumentProvider`s.
    These `InstrumentProvider`s are managed with a `Meter`.
  - Synchronous and asynchronous instruments are grouped into their own packages based on value types.
  - Asynchronous callbacks can now be registered with a `Meter`.

  Be sure to check out the metric module documentation for more information on how to use the revised API. (#2587, #2660)

### Fixed

- Fallback to general attribute limits when span specific ones are not set in the environment. (#2675, #2677)

## [1.5.0] - 2022-03-16

### Added

- Log the Exporters configuration in the TracerProviders message. (#2578)
- Added support to configure the span limits with environment variables.
  The following environment variables are supported. (#2606, #2637)
  - `OTEL_SPAN_ATTRIBUTE_VALUE_LENGTH_LIMIT`
  - `OTEL_SPAN_ATTRIBUTE_COUNT_LIMIT`
  - `OTEL_SPAN_EVENT_COUNT_LIMIT`
  - `OTEL_EVENT_ATTRIBUTE_COUNT_LIMIT`
  - `OTEL_SPAN_LINK_COUNT_LIMIT`
  - `OTEL_LINK_ATTRIBUTE_COUNT_LIMIT`

  If the provided environment variables are invalid (negative), the default values would be used.
- Rename the `gc` runtime name to `go` (#2560)
- Add resource container ID detection. (#2418)
- Add span attribute value length limit.
  The new `AttributeValueLengthLimit` field is added to the `"go.opentelemetry.io/otel/sdk/trace".SpanLimits` type to configure this limit for a `TracerProvider`.
  The default limit for this resource is "unlimited". (#2637)
- Add the `WithRawSpanLimits` option to `go.opentelemetry.io/otel/sdk/trace`.
  This option replaces the `WithSpanLimits` option.
  Zero or negative values will not be changed to the default value like `WithSpanLimits` does.
  Setting a limit to zero will effectively disable the related resource it limits and setting to a negative value will mean that resource is unlimited.
  Consequentially, limits should be constructed using `NewSpanLimits` and updated accordingly. (#2637)

### Changed

- Drop oldest tracestate `Member` when capacity is reached. (#2592)
- Add event and link drop counts to the exported data from the `oltptrace` exporter. (#2601)
- Unify path cleaning functionally in the `otlpmetric` and `otlptrace` configuration. (#2639)
- Change the debug message from the `sdk/trace.BatchSpanProcessor` to reflect the count is cumulative. (#2640)
- Introduce new internal `envconfig` package for OTLP exporters. (#2608)
- If `http.Request.Host` is empty, fall back to use `URL.Host` when populating `http.host` in the `semconv` packages. (#2661)

### Fixed

- Remove the OTLP trace exporter limit of SpanEvents when exporting. (#2616)
- Default to port `4318` instead of `4317` for the `otlpmetrichttp` and `otlptracehttp` client. (#2614, #2625)
- Unlimited span limits are now supported (negative values). (#2636, #2637)

### Deprecated

- Deprecated `"go.opentelemetry.io/otel/sdk/trace".WithSpanLimits`.
  Use `WithRawSpanLimits` instead.
  That option allows setting unlimited and zero limits, this option does not.
  This option will be kept until the next major version incremented release. (#2637)

## [1.4.1] - 2022-02-16

### Fixed

- Fix race condition in reading the dropped spans number for the `BatchSpanProcessor`. (#2615)

## [1.4.0] - 2022-02-11

### Added

- Use `OTEL_EXPORTER_ZIPKIN_ENDPOINT` environment variable to specify zipkin collector endpoint. (#2490)
- Log the configuration of `TracerProvider`s, and `Tracer`s for debugging.
  To enable use a logger with Verbosity (V level) `>=1`. (#2500)
- Added support to configure the batch span-processor with environment variables.
  The following environment variables are used. (#2515)
  - `OTEL_BSP_SCHEDULE_DELAY`
  - `OTEL_BSP_EXPORT_TIMEOUT`
  - `OTEL_BSP_MAX_QUEUE_SIZE`.
  - `OTEL_BSP_MAX_EXPORT_BATCH_SIZE`

### Changed

- Zipkin exporter exports `Resource` attributes in the `Tags` field. (#2589)

### Deprecated

- Deprecate module the `go.opentelemetry.io/otel/sdk/export/metric`.
  Use the `go.opentelemetry.io/otel/sdk/metric` module instead. (#2382)
- Deprecate `"go.opentelemetry.io/otel/sdk/metric".AtomicFieldOffsets`. (#2445)

### Fixed

- Fixed the instrument kind for noop async instruments to correctly report an implementation. (#2461)
- Fix UDP packets overflowing with Jaeger payloads. (#2489, #2512)
- Change the `otlpmetric.Client` interface's `UploadMetrics` method to accept a single `ResourceMetrics` instead of a slice of them. (#2491)
- Specify explicit buckets in Prometheus example, fixing issue where example only has `+inf` bucket. (#2419, #2493)
- W3C baggage will now decode urlescaped values. (#2529)
- Baggage members are now only validated once, when calling `NewMember` and not also when adding it to the baggage itself. (#2522)
- The order attributes are dropped from spans in the `go.opentelemetry.io/otel/sdk/trace` package when capacity is reached is fixed to be in compliance with the OpenTelemetry specification.
  Instead of dropping the least-recently-used attribute, the last added attribute is dropped.
  This drop order still only applies to attributes with unique keys not already contained in the span.
  If an attribute is added with a key already contained in the span, that attribute is updated to the new value being added. (#2576)

### Removed

- Updated `go.opentelemetry.io/proto/otlp` from `v0.11.0` to `v0.12.0`. This version removes a number of deprecated methods. (#2546)
  - [`Metric.GetIntGauge()`](https://pkg.go.dev/go.opentelemetry.io/proto/otlp@v0.11.0/metrics/v1#Metric.GetIntGauge)
  - [`Metric.GetIntHistogram()`](https://pkg.go.dev/go.opentelemetry.io/proto/otlp@v0.11.0/metrics/v1#Metric.GetIntHistogram)
  - [`Metric.GetIntSum()`](https://pkg.go.dev/go.opentelemetry.io/proto/otlp@v0.11.0/metrics/v1#Metric.GetIntSum)

## [1.3.0] - 2021-12-10

### ⚠️ Notice ⚠️

We have updated the project minimum supported Go version to 1.16

### Added

- Added an internal Logger.
  This can be used by the SDK and API to provide users with feedback of the internal state.
  To enable verbose logs configure the logger which will print V(1) logs. For debugging information configure to print V(5) logs. (#2343)
- Add the `WithRetry` `Option` and the `RetryConfig` type to the `go.opentelemetry.io/otel/exporter/otel/otlpmetric/otlpmetrichttp` package to specify retry behavior consistently. (#2425)
- Add `SpanStatusFromHTTPStatusCodeAndSpanKind` to all `semconv` packages to return a span status code similar to `SpanStatusFromHTTPStatusCode`, but exclude `4XX` HTTP errors as span errors if the span is of server kind. (#2296)

### Changed

- The `"go.opentelemetry.io/otel/exporter/otel/otlptrace/otlptracegrpc".Client` now uses the underlying gRPC `ClientConn` to handle name resolution, TCP connection establishment (with retries and backoff) and TLS handshakes, and handling errors on established connections by re-resolving the name and reconnecting. (#2329)
- The `"go.opentelemetry.io/otel/exporter/otel/otlpmetric/otlpmetricgrpc".Client` now uses the underlying gRPC `ClientConn` to handle name resolution, TCP connection establishment (with retries and backoff) and TLS handshakes, and handling errors on established connections by re-resolving the name and reconnecting. (#2425)
- The `"go.opentelemetry.io/otel/exporter/otel/otlpmetric/otlpmetricgrpc".RetrySettings` type is renamed to `RetryConfig`. (#2425)
- The `go.opentelemetry.io/otel/exporter/otel/*` gRPC exporters now default to using the host's root CA set if none are provided by the user and `WithInsecure` is not specified. (#2432)
- Change `resource.Default` to be evaluated the first time it is called, rather than on import. This allows the caller the option to update `OTEL_RESOURCE_ATTRIBUTES` first, such as with `os.Setenv`. (#2371)

### Fixed

- The `go.opentelemetry.io/otel/exporter/otel/*` exporters are updated to handle per-signal and universal endpoints according to the OpenTelemetry specification.
  Any per-signal endpoint set via an `OTEL_EXPORTER_OTLP_<signal>_ENDPOINT` environment variable is now used without modification of the path.
  When `OTEL_EXPORTER_OTLP_ENDPOINT` is set, if it contains a path, that path is used as a base path which per-signal paths are appended to. (#2433)
- Basic metric controller updated to use sync.Map to avoid blocking calls (#2381)
- The `go.opentelemetry.io/otel/exporter/jaeger` correctly sets the `otel.status_code` value to be a string of `ERROR` or `OK` instead of an integer code. (#2439, #2440)

### Deprecated

- Deprecated the `"go.opentelemetry.io/otel/exporter/otel/otlpmetric/otlpmetrichttp".WithMaxAttempts` `Option`, use the new `WithRetry` `Option` instead. (#2425)
- Deprecated the `"go.opentelemetry.io/otel/exporter/otel/otlpmetric/otlpmetrichttp".WithBackoff` `Option`, use the new `WithRetry` `Option` instead. (#2425)

### Removed

- Remove the metric Processor's ability to convert cumulative to delta aggregation temporality. (#2350)
- Remove the metric Bound Instruments interface and implementations. (#2399)
- Remove the metric MinMaxSumCount kind aggregation and the corresponding OTLP export path. (#2423)
- Metric SDK removes the "exact" aggregator for histogram instruments, as it performed a non-standard aggregation for OTLP export (creating repeated Gauge points) and worked its way into a number of confusing examples. (#2348)

## [1.2.0] - 2021-11-12

### Changed

- Metric SDK `export.ExportKind`, `export.ExportKindSelector` types have been renamed to `aggregation.Temporality` and `aggregation.TemporalitySelector` respectively to keep in line with current specification and protocol along with built-in selectors (e.g., `aggregation.CumulativeTemporalitySelector`, ...). (#2274)
- The Metric `Exporter` interface now requires a `TemporalitySelector` method instead of an `ExportKindSelector`. (#2274)
- Metrics API cleanup. The `metric/sdkapi` package has been created to relocate the API-to-SDK interface:
  - The following interface types simply moved from `metric` to `metric/sdkapi`: `Descriptor`, `MeterImpl`, `InstrumentImpl`, `SyncImpl`, `BoundSyncImpl`, `AsyncImpl`, `AsyncRunner`, `AsyncSingleRunner`, and `AsyncBatchRunner`
  - The following struct types moved and are replaced with type aliases, since they are exposed to the user: `Observation`, `Measurement`.
  - The No-op implementations of sync and async instruments are no longer exported, new functions `sdkapi.NewNoopAsyncInstrument()` and `sdkapi.NewNoopSyncInstrument()` are provided instead. (#2271)
- Update the SDK `BatchSpanProcessor` to export all queued spans when `ForceFlush` is called. (#2080, #2335)

### Added

- Add the `"go.opentelemetry.io/otel/exporters/otlp/otlpmetric/otlpmetricgrpc".WithGRPCConn` option so the exporter can reuse an existing gRPC connection. (#2002)
- Added a new `schema` module to help parse Schema Files in OTEP 0152 format. (#2267)
- Added a new `MapCarrier` to the `go.opentelemetry.io/otel/propagation` package to hold propagated cross-cutting concerns as a `map[string]string` held in memory. (#2334)

## [1.1.0] - 2021-10-27

### Added

- Add the `"go.opentelemetry.io/otel/exporters/otlp/otlptrace/otlptracegrpc".WithGRPCConn` option so the exporter can reuse an existing gRPC connection. (#2002)
- Add the `go.opentelemetry.io/otel/semconv/v1.7.0` package.
  The package contains semantic conventions from the `v1.7.0` version of the OpenTelemetry specification. (#2320)
- Add the `go.opentelemetry.io/otel/semconv/v1.6.1` package.
  The package contains semantic conventions from the `v1.6.1` version of the OpenTelemetry specification. (#2321)
- Add the `go.opentelemetry.io/otel/semconv/v1.5.0` package.
  The package contains semantic conventions from the `v1.5.0` version of the OpenTelemetry specification. (#2322)
  - When upgrading from the `semconv/v1.4.0` package note the following name changes:
    - `K8SReplicasetUIDKey` -> `K8SReplicaSetUIDKey`
    - `K8SReplicasetNameKey` -> `K8SReplicaSetNameKey`
    - `K8SStatefulsetUIDKey` -> `K8SStatefulSetUIDKey`
    - `k8SStatefulsetNameKey` -> `K8SStatefulSetNameKey`
    - `K8SDaemonsetUIDKey` -> `K8SDaemonSetUIDKey`
    - `K8SDaemonsetNameKey` -> `K8SDaemonSetNameKey`

### Changed

- Links added to a span will be dropped by the SDK if they contain an invalid span context (#2275).

### Fixed

- The `"go.opentelemetry.io/otel/semconv/v1.4.0".HTTPServerAttributesFromHTTPRequest` now correctly only sets the HTTP client IP attribute even if the connection was routed with proxies and there are multiple addresses in the `X-Forwarded-For` header. (#2282, #2284)
- The `"go.opentelemetry.io/otel/semconv/v1.4.0".NetAttributesFromHTTPRequest` function correctly handles IPv6 addresses as IP addresses and sets the correct net peer IP instead of the net peer hostname attribute. (#2283, #2285)
- The simple span processor shutdown method deterministically returns the exporter error status if it simultaneously finishes when the deadline is reached. (#2290, #2289)

## [1.0.1] - 2021-10-01

### Fixed

- json stdout exporter no longer crashes due to concurrency bug. (#2265)

## [Metrics 0.24.0] - 2021-10-01

### Changed

- NoopMeterProvider is now private and NewNoopMeterProvider must be used to obtain a noopMeterProvider. (#2237)
- The Metric SDK `Export()` function takes a new two-level reader interface for iterating over results one instrumentation library at a time. (#2197)
  - The former `"go.opentelemetry.io/otel/sdk/export/metric".CheckpointSet` is renamed `Reader`.
  - The new interface is named `"go.opentelemetry.io/otel/sdk/export/metric".InstrumentationLibraryReader`.

## [1.0.0] - 2021-09-20

This is the first stable release for the project.
This release includes an API and SDK for the tracing signal that will comply with the stability guarantees defined by the projects [versioning policy](./VERSIONING.md).

### Added

- OTLP trace exporter now sets the `SchemaURL` field in the exported telemetry if the Tracer has `WithSchemaURL` option. (#2242)

### Fixed

- Slice-valued attributes can correctly be used as map keys. (#2223)

### Removed

- Removed the `"go.opentelemetry.io/otel/exporters/zipkin".WithSDKOptions` function. (#2248)
- Removed the deprecated package `go.opentelemetry.io/otel/oteltest`. (#2234)
- Removed the deprecated package `go.opentelemetry.io/otel/bridge/opencensus/utils`. (#2233)
- Removed deprecated functions, types, and methods from `go.opentelemetry.io/otel/attribute` package.
  Use the typed functions and methods added to the package instead. (#2235)
  - The `Key.Array` method is removed.
  - The `Array` function is removed.
  - The `Any` function is removed.
  - The `ArrayValue` function is removed.
  - The `AsArray` function is removed.

## [1.0.0-RC3] - 2021-09-02

### Added

- Added `ErrorHandlerFunc` to use a function as an `"go.opentelemetry.io/otel".ErrorHandler`. (#2149)
- Added `"go.opentelemetry.io/otel/trace".WithStackTrace` option to add a stack trace when using `span.RecordError` or when panic is handled in `span.End`. (#2163)
- Added typed slice attribute types and functionality to the `go.opentelemetry.io/otel/attribute` package to replace the existing array type and functions. (#2162)
  - `BoolSlice`, `IntSlice`, `Int64Slice`, `Float64Slice`, and `StringSlice` replace the use of the `Array` function in the package.
- Added the `go.opentelemetry.io/otel/example/fib` example package.
  Included is an example application that computes Fibonacci numbers. (#2203)

### Changed

- Metric instruments have been renamed to match the (feature-frozen) metric API specification:
  - ValueRecorder becomes Histogram
  - ValueObserver becomes Gauge
  - SumObserver becomes CounterObserver
  - UpDownSumObserver becomes UpDownCounterObserver
  The API exported from this project is still considered experimental. (#2202)
- Metric SDK/API implementation type `InstrumentKind` moves into `sdkapi` sub-package. (#2091)
- The Metrics SDK export record no longer contains a Resource pointer, the SDK `"go.opentelemetry.io/otel/sdk/trace/export/metric".Exporter.Export()` function for push-based exporters now takes a single Resource argument, pull-based exporters use `"go.opentelemetry.io/otel/sdk/metric/controller/basic".Controller.Resource()`. (#2120)
- The JSON output of the `go.opentelemetry.io/otel/exporters/stdout/stdouttrace` is harmonized now such that the output is "plain" JSON objects after each other of the form `{ ... } { ... } { ... }`. Earlier the JSON objects describing a span were wrapped in a slice for each `Exporter.ExportSpans` call, like `[ { ... } ][ { ... } { ... } ]`. Outputting JSON object directly after each other is consistent with JSON loggers, and a bit easier to parse and read. (#2196)
- Update the `NewTracerConfig`, `NewSpanStartConfig`, `NewSpanEndConfig`, and `NewEventConfig` function in the `go.opentelemetry.io/otel/trace` package to return their respective configurations as structs instead of pointers to the struct. (#2212)

### Deprecated

- The `go.opentelemetry.io/otel/bridge/opencensus/utils` package is deprecated.
  All functionality from this package now exists in the `go.opentelemetry.io/otel/bridge/opencensus` package.
  The functions from that package should be used instead. (#2166)
- The `"go.opentelemetry.io/otel/attribute".Array` function and the related `ARRAY` value type is deprecated.
  Use the typed `*Slice` functions and types added to the package instead. (#2162)
- The `"go.opentelemetry.io/otel/attribute".Any` function is deprecated.
  Use the typed functions instead. (#2181)
- The `go.opentelemetry.io/otel/oteltest` package is deprecated.
  The `"go.opentelemetry.io/otel/sdk/trace/tracetest".SpanRecorder` can be registered with the default SDK (`go.opentelemetry.io/otel/sdk/trace`) as a `SpanProcessor` and used as a replacement for this deprecated package. (#2188)

### Removed

- Removed metrics test package `go.opentelemetry.io/otel/sdk/export/metric/metrictest`. (#2105)

### Fixed

- The `fromEnv` detector no longer throws an error when `OTEL_RESOURCE_ATTRIBUTES` environment variable is not set or empty. (#2138)
- Setting the global `ErrorHandler` with `"go.opentelemetry.io/otel".SetErrorHandler` multiple times is now supported. (#2160, #2140)
- The `"go.opentelemetry.io/otel/attribute".Any` function now supports `int32` values. (#2169)
- Multiple calls to `"go.opentelemetry.io/otel/sdk/metric/controller/basic".WithResource()` are handled correctly, and when no resources are provided `"go.opentelemetry.io/otel/sdk/resource".Default()` is used. (#2120)
- The `WithoutTimestamps` option for the `go.opentelemetry.io/otel/exporters/stdout/stdouttrace` exporter causes the exporter to correctly omit timestamps. (#2195)
- Fixed typos in resources.go. (#2201)

## [1.0.0-RC2] - 2021-07-26

### Added

- Added `WithOSDescription` resource configuration option to set OS (Operating System) description resource attribute (`os.description`). (#1840)
- Added `WithOS` resource configuration option to set all OS (Operating System) resource attributes at once. (#1840)
- Added the `WithRetry` option to the `go.opentelemetry.io/otel/exporters/otlp/otlptrace/otlptracehttp` package.
  This option is a replacement for the removed `WithMaxAttempts` and `WithBackoff` options. (#2095)
- Added API `LinkFromContext` to return Link which encapsulates SpanContext from provided context and also encapsulates attributes. (#2115)
- Added a new `Link` type under the SDK `otel/sdk/trace` package that counts the number of attributes that were dropped for surpassing the `AttributePerLinkCountLimit` configured in the Span's `SpanLimits`.
  This new type replaces the equal-named API `Link` type found in the `otel/trace` package for most usages within the SDK.
  For example, instances of this type are now returned by the `Links()` function of `ReadOnlySpan`s provided in places like the `OnEnd` function of `SpanProcessor` implementations. (#2118)
- Added the `SpanRecorder` type to the `go.opentelemetry.io/otel/skd/trace/tracetest` package.
  This type can be used with the default SDK as a `SpanProcessor` during testing. (#2132)

### Changed

- The `SpanModels` function is now exported from the `go.opentelemetry.io/otel/exporters/zipkin` package to convert OpenTelemetry spans into Zipkin model spans. (#2027)
- Rename the `"go.opentelemetry.io/otel/exporters/otlp/otlptrace/otlptracegrpc".RetrySettings` to `RetryConfig`. (#2095)

### Deprecated

- The `TextMapCarrier` and `TextMapPropagator` from the `go.opentelemetry.io/otel/oteltest` package and their associated creation functions (`TextMapCarrier`, `NewTextMapPropagator`) are deprecated. (#2114)
- The `Harness` type from the `go.opentelemetry.io/otel/oteltest` package and its associated creation function, `NewHarness` are deprecated and will be removed in the next release. (#2123)
- The `TraceStateFromKeyValues` function from the `go.opentelemetry.io/otel/oteltest` package is deprecated.
  Use the `trace.ParseTraceState` function instead. (#2122)

### Removed

- Removed the deprecated package `go.opentelemetry.io/otel/exporters/trace/jaeger`. (#2020)
- Removed the deprecated package `go.opentelemetry.io/otel/exporters/trace/zipkin`. (#2020)
- Removed the `"go.opentelemetry.io/otel/sdk/resource".WithBuiltinDetectors` function.
  The explicit `With*` options for every built-in detector should be used instead. (#2026 #2097)
- Removed the `WithMaxAttempts` and `WithBackoff` options from the `go.opentelemetry.io/otel/exporters/otlp/otlptrace/otlptracehttp` package.
  The retry logic of the package has been updated to match the `otlptracegrpc` package and accordingly a `WithRetry` option is added that should be used instead. (#2095)
- Removed `DroppedAttributeCount` field from `otel/trace.Link` struct. (#2118)

### Fixed

- When using WithNewRoot, don't use the parent context for making sampling decisions. (#2032)
- `oteltest.Tracer` now creates a valid `SpanContext` when using `WithNewRoot`. (#2073)
- OS type detector now sets the correct `dragonflybsd` value for DragonFly BSD. (#2092)
- The OTel span status is correctly transformed into the OTLP status in the `go.opentelemetry.io/otel/exporters/otlp/otlptrace` package.
  This fix will by default set the status to `Unset` if it is not explicitly set to `Ok` or `Error`. (#2099 #2102)
- The `Inject` method for the `"go.opentelemetry.io/otel/propagation".TraceContext` type no longer injects empty `tracestate` values. (#2108)
- Use `6831` as default Jaeger agent port instead of `6832`. (#2131)

## [Experimental Metrics v0.22.0] - 2021-07-19

### Added

- Adds HTTP support for OTLP metrics exporter. (#2022)

### Removed

- Removed the deprecated package `go.opentelemetry.io/otel/exporters/metric/prometheus`. (#2020)

## [1.0.0-RC1] / 0.21.0 - 2021-06-18

With this release we are introducing a split in module versions.  The tracing API and SDK are entering the `v1.0.0` Release Candidate phase with `v1.0.0-RC1`
while the experimental metrics API and SDK continue with `v0.x` releases at `v0.21.0`.  Modules at major version 1 or greater will not depend on modules
with major version 0.

### Added

- Adds `otlpgrpc.WithRetry`option for configuring the retry policy for transient errors on the otlp/gRPC exporter. (#1832)
  - The following status codes are defined as transient errors:
      | gRPC Status Code | Description |
      | ---------------- | ----------- |
      | 1  | Cancelled |
      | 4  | Deadline Exceeded |
      | 8  | Resource Exhausted |
      | 10 | Aborted |
      | 10 | Out of Range |
      | 14 | Unavailable |
      | 15 | Data Loss |
- Added `Status` type to the `go.opentelemetry.io/otel/sdk/trace` package to represent the status of a span. (#1874)
- Added `SpanStub` type and its associated functions to the `go.opentelemetry.io/otel/sdk/trace/tracetest` package.
  This type can be used as a testing replacement for the `SpanSnapshot` that was removed from the `go.opentelemetry.io/otel/sdk/trace` package. (#1873)
- Adds support for scheme in `OTEL_EXPORTER_OTLP_ENDPOINT` according to the spec. (#1886)
- Adds `trace.WithSchemaURL` option for configuring the tracer with a Schema URL. (#1889)
- Added an example of using OpenTelemetry Go as a trace context forwarder. (#1912)
- `ParseTraceState` is added to the `go.opentelemetry.io/otel/trace` package.
  It can be used to decode a `TraceState` from a `tracestate` header string value. (#1937)
- Added `Len` method to the `TraceState` type in the `go.opentelemetry.io/otel/trace` package.
  This method returns the number of list-members the `TraceState` holds. (#1937)
- Creates package `go.opentelemetry.io/otel/exporters/otlp/otlptrace` that defines a trace exporter that uses a `otlptrace.Client` to send data.
  Creates package `go.opentelemetry.io/otel/exporters/otlp/otlptrace/otlptracegrpc` implementing a gRPC `otlptrace.Client` and offers convenience functions, `NewExportPipeline` and `InstallNewPipeline`, to setup and install a `otlptrace.Exporter` in tracing .(#1922)
- Added `Baggage`, `Member`, and `Property` types to the `go.opentelemetry.io/otel/baggage` package along with their related functions. (#1967)
- Added `ContextWithBaggage`, `ContextWithoutBaggage`, and `FromContext` functions to the `go.opentelemetry.io/otel/baggage` package.
  These functions replace the `Set`, `Value`, `ContextWithValue`, `ContextWithoutValue`, and `ContextWithEmpty` functions from that package and directly work with the new `Baggage` type. (#1967)
- The `OTEL_SERVICE_NAME` environment variable is the preferred source for `service.name`, used by the environment resource detector if a service name is present both there and in `OTEL_RESOURCE_ATTRIBUTES`. (#1969)
- Creates package `go.opentelemetry.io/otel/exporters/otlp/otlptrace/otlptracehttp` implementing an HTTP `otlptrace.Client` and offers convenience functions, `NewExportPipeline` and `InstallNewPipeline`, to setup and install a `otlptrace.Exporter` in tracing. (#1963)
- Changes `go.opentelemetry.io/otel/sdk/resource.NewWithAttributes` to require a schema URL. The old function is still available as `resource.NewSchemaless`. This is a breaking change. (#1938)
- Several builtin resource detectors now correctly populate the schema URL. (#1938)
- Creates package `go.opentelemetry.io/otel/exporters/otlp/otlpmetric` that defines a metrics exporter that uses a `otlpmetric.Client` to send data.
- Creates package `go.opentelemetry.io/otel/exporters/otlp/otlpmetric/otlpmetricgrpc` implementing a gRPC `otlpmetric.Client` and offers convenience functions, `New` and `NewUnstarted`, to create an `otlpmetric.Exporter`.(#1991)
- Added `go.opentelemetry.io/otel/exporters/stdout/stdouttrace` exporter. (#2005)
- Added `go.opentelemetry.io/otel/exporters/stdout/stdoutmetric` exporter. (#2005)
- Added a `TracerProvider()` method to the `"go.opentelemetry.io/otel/trace".Span` interface. This can be used to obtain a `TracerProvider` from a given span that utilizes the same trace processing pipeline.  (#2009)

### Changed

- Make `NewSplitDriver` from `go.opentelemetry.io/otel/exporters/otlp` take variadic arguments instead of a `SplitConfig` item.
  `NewSplitDriver` now automatically implements an internal `noopDriver` for `SplitConfig` fields that are not initialized. (#1798)
- `resource.New()` now creates a Resource without builtin detectors. Previous behavior is now achieved by using `WithBuiltinDetectors` Option. (#1810)
- Move the `Event` type from the `go.opentelemetry.io/otel` package to the `go.opentelemetry.io/otel/sdk/trace` package. (#1846)
- CI builds validate against last two versions of Go, dropping 1.14 and adding 1.16. (#1865)
- BatchSpanProcessor now report export failures when calling `ForceFlush()` method. (#1860)
- `Set.Encoded(Encoder)` no longer caches the result of an encoding. (#1855)
- Renamed `CloudZoneKey` to `CloudAvailabilityZoneKey` in Resource semantic conventions according to spec. (#1871)
- The `StatusCode` and `StatusMessage` methods of the `ReadOnlySpan` interface and the `Span` produced by the `go.opentelemetry.io/otel/sdk/trace` package have been replaced with a single `Status` method.
  This method returns the status of a span using the new `Status` type. (#1874)
- Updated `ExportSpans` method of the`SpanExporter` interface type to accept `ReadOnlySpan`s instead of the removed `SpanSnapshot`.
  This brings the export interface into compliance with the specification in that it now accepts an explicitly immutable type instead of just an implied one. (#1873)
- Unembed `SpanContext` in `Link`. (#1877)
- Generate Semantic conventions from the specification YAML. (#1891)
- Spans created by the global `Tracer` obtained from `go.opentelemetry.io/otel`, prior to a functioning `TracerProvider` being set, now propagate the span context from their parent if one exists. (#1901)
- The `"go.opentelemetry.io/otel".Tracer` function now accepts tracer options. (#1902)
- Move the `go.opentelemetry.io/otel/unit` package to `go.opentelemetry.io/otel/metric/unit`. (#1903)
- Changed `go.opentelemetry.io/otel/trace.TracerConfig` to conform to the [Contributing guidelines](CONTRIBUTING.md#config.) (#1921)
- Changed `go.opentelemetry.io/otel/trace.SpanConfig` to conform to the [Contributing guidelines](CONTRIBUTING.md#config). (#1921)
- Changed `span.End()` now only accepts Options that are allowed at `End()`. (#1921)
- Changed `go.opentelemetry.io/otel/metric.InstrumentConfig` to conform to the [Contributing guidelines](CONTRIBUTING.md#config). (#1921)
- Changed `go.opentelemetry.io/otel/metric.MeterConfig` to conform to the [Contributing guidelines](CONTRIBUTING.md#config). (#1921)
- Refactored option types according to the contribution style guide. (#1882)
- Move the `go.opentelemetry.io/otel/trace.TraceStateFromKeyValues` function to the `go.opentelemetry.io/otel/oteltest` package.
  This function is preserved for testing purposes where it may be useful to create a `TraceState` from `attribute.KeyValue`s, but it is not intended for production use.
  The new `ParseTraceState` function should be used to create a `TraceState`. (#1931)
- Updated `MarshalJSON` method of the `go.opentelemetry.io/otel/trace.TraceState` type to marshal the type into the string representation of the `TraceState`. (#1931)
- The `TraceState.Delete` method from the `go.opentelemetry.io/otel/trace` package no longer returns an error in addition to a `TraceState`. (#1931)
- Updated `Get` method of the `TraceState` type from the `go.opentelemetry.io/otel/trace` package to accept a `string` instead of an `attribute.Key` type. (#1931)
- Updated `Insert` method of the `TraceState` type from the `go.opentelemetry.io/otel/trace` package to accept a pair of `string`s instead of an `attribute.KeyValue` type. (#1931)
- Updated `Delete` method of the `TraceState` type from the `go.opentelemetry.io/otel/trace` package to accept a `string` instead of an `attribute.Key` type. (#1931)
- Renamed `NewExporter` to `New` in the `go.opentelemetry.io/otel/exporters/stdout` package. (#1985)
- Renamed `NewExporter` to `New` in the `go.opentelemetry.io/otel/exporters/metric/prometheus` package. (#1985)
- Renamed `NewExporter` to `New` in the `go.opentelemetry.io/otel/exporters/trace/jaeger` package. (#1985)
- Renamed `NewExporter` to `New` in the `go.opentelemetry.io/otel/exporters/trace/zipkin` package. (#1985)
- Renamed `NewExporter` to `New` in the `go.opentelemetry.io/otel/exporters/otlp` package. (#1985)
- Renamed `NewUnstartedExporter` to `NewUnstarted` in the `go.opentelemetry.io/otel/exporters/otlp` package. (#1985)
- The `go.opentelemetry.io/otel/semconv` package has been moved to `go.opentelemetry.io/otel/semconv/v1.4.0` to allow for multiple [telemetry schema](https://github.com/open-telemetry/oteps/blob/main/text/0152-telemetry-schemas.md) versions to be used concurrently. (#1987)
- Metrics test helpers in `go.opentelemetry.io/otel/oteltest` have been moved to `go.opentelemetry.io/otel/metric/metrictest`. (#1988)

### Deprecated

- The `go.opentelemetry.io/otel/exporters/metric/prometheus` is deprecated, use `go.opentelemetry.io/otel/exporters/prometheus` instead. (#1993)
- The `go.opentelemetry.io/otel/exporters/trace/jaeger` is deprecated, use `go.opentelemetry.io/otel/exporters/jaeger` instead. (#1993)
- The `go.opentelemetry.io/otel/exporters/trace/zipkin` is deprecated, use `go.opentelemetry.io/otel/exporters/zipkin` instead. (#1993)

### Removed

- Removed `resource.WithoutBuiltin()`. Use `resource.New()`. (#1810)
- Unexported types `resource.FromEnv`, `resource.Host`, and `resource.TelemetrySDK`, Use the corresponding `With*()` to use individually. (#1810)
- Removed the `Tracer` and `IsRecording` method from the `ReadOnlySpan` in the `go.opentelemetry.io/otel/sdk/trace`.
  The `Tracer` method is not a required to be included in this interface and given the mutable nature of the tracer that is associated with a span, this method is not appropriate.
  The `IsRecording` method returns if the span is recording or not.
  A read-only span value does not need to know if updates to it will be recorded or not.
  By definition, it cannot be updated so there is no point in communicating if an update is recorded. (#1873)
- Removed the `SpanSnapshot` type from the `go.opentelemetry.io/otel/sdk/trace` package.
  The use of this type has been replaced with the use of the explicitly immutable `ReadOnlySpan` type.
  When a concrete representation of a read-only span is needed for testing, the newly added `SpanStub` in the `go.opentelemetry.io/otel/sdk/trace/tracetest` package should be used. (#1873)
- Removed the `Tracer` method from the `Span` interface in the `go.opentelemetry.io/otel/trace` package.
  Using the same tracer that created a span introduces the error where an instrumentation library's `Tracer` is used by other code instead of their own.
  The `"go.opentelemetry.io/otel".Tracer` function or a `TracerProvider` should be used to acquire a library specific `Tracer` instead. (#1900)
  - The `TracerProvider()` method on the `Span` interface may also be used to obtain a `TracerProvider` using the same trace processing pipeline. (#2009)
- The `http.url` attribute generated by `HTTPClientAttributesFromHTTPRequest` will no longer include username or password information. (#1919)
- Removed `IsEmpty` method of the `TraceState` type in the `go.opentelemetry.io/otel/trace` package in favor of using the added `TraceState.Len` method. (#1931)
- Removed `Set`, `Value`, `ContextWithValue`, `ContextWithoutValue`, and `ContextWithEmpty` functions in the `go.opentelemetry.io/otel/baggage` package.
  Handling of baggage is now done using the added `Baggage` type and related context functions (`ContextWithBaggage`, `ContextWithoutBaggage`, and `FromContext`) in that package. (#1967)
- The `InstallNewPipeline` and `NewExportPipeline` creation functions in all the exporters (prometheus, otlp, stdout, jaeger, and zipkin) have been removed.
  These functions were deemed premature attempts to provide convenience that did not achieve this aim. (#1985)
- The `go.opentelemetry.io/otel/exporters/otlp` exporter has been removed.  Use `go.opentelemetry.io/otel/exporters/otlp/otlptrace` instead. (#1990)
- The `go.opentelemetry.io/otel/exporters/stdout` exporter has been removed.  Use `go.opentelemetry.io/otel/exporters/stdout/stdouttrace` or `go.opentelemetry.io/otel/exporters/stdout/stdoutmetric` instead. (#2005)

### Fixed

- Only report errors from the `"go.opentelemetry.io/otel/sdk/resource".Environment` function when they are not `nil`. (#1850, #1851)
- The `Shutdown` method of the simple `SpanProcessor` in the `go.opentelemetry.io/otel/sdk/trace` package now honors the context deadline or cancellation. (#1616, #1856)
- BatchSpanProcessor now drops span batches that failed to be exported. (#1860)
- Use `http://localhost:14268/api/traces` as default Jaeger collector endpoint instead of `http://localhost:14250`. (#1898)
- Allow trailing and leading whitespace in the parsing of a `tracestate` header. (#1931)
- Add logic to determine if the channel is closed to fix Jaeger exporter test panic with close closed channel. (#1870, #1973)
- Avoid transport security when OTLP endpoint is a Unix socket. (#2001)

### Security

## [0.20.0] - 2021-04-23

### Added

- The OTLP exporter now has two new convenience functions, `NewExportPipeline` and `InstallNewPipeline`, setup and install the exporter in tracing and metrics pipelines. (#1373)
- Adds semantic conventions for exceptions. (#1492)
- Added Jaeger Environment variables: `OTEL_EXPORTER_JAEGER_AGENT_HOST`, `OTEL_EXPORTER_JAEGER_AGENT_PORT`
  These environment variables can be used to override Jaeger agent hostname and port (#1752)
- Option `ExportTimeout` was added to batch span processor. (#1755)
- `trace.TraceFlags` is now a defined type over `byte` and `WithSampled(bool) TraceFlags` and `IsSampled() bool` methods have been added to it. (#1770)
- The `Event` and `Link` struct types from the `go.opentelemetry.io/otel` package now include a `DroppedAttributeCount` field to record the number of attributes that were not recorded due to configured limits being reached. (#1771)
- The Jaeger exporter now reports dropped attributes for a Span event in the exported log. (#1771)
- Adds test to check BatchSpanProcessor ignores `OnEnd` and `ForceFlush` post `Shutdown`. (#1772)
- Extract resource attributes from the `OTEL_RESOURCE_ATTRIBUTES` environment variable and merge them with the `resource.Default` resource as well as resources provided to the `TracerProvider` and metric `Controller`. (#1785)
- Added `WithOSType` resource configuration option to set OS (Operating System) type resource attribute (`os.type`). (#1788)
- Added `WithProcess*` resource configuration options to set Process resource attributes. (#1788)
  - `process.pid`
  - `process.executable.name`
  - `process.executable.path`
  - `process.command_args`
  - `process.owner`
  - `process.runtime.name`
  - `process.runtime.version`
  - `process.runtime.description`
- Adds `k8s.node.name` and `k8s.node.uid` attribute keys to the `semconv` package. (#1789)
- Added support for configuring OTLP/HTTP and OTLP/gRPC Endpoints, TLS Certificates, Headers, Compression and Timeout via Environment Variables. (#1758, #1769 and #1811)
  - `OTEL_EXPORTER_OTLP_ENDPOINT`
  - `OTEL_EXPORTER_OTLP_TRACES_ENDPOINT`
  - `OTEL_EXPORTER_OTLP_METRICS_ENDPOINT`
  - `OTEL_EXPORTER_OTLP_HEADERS`
  - `OTEL_EXPORTER_OTLP_TRACES_HEADERS`
  - `OTEL_EXPORTER_OTLP_METRICS_HEADERS`
  - `OTEL_EXPORTER_OTLP_COMPRESSION`
  - `OTEL_EXPORTER_OTLP_TRACES_COMPRESSION`
  - `OTEL_EXPORTER_OTLP_METRICS_COMPRESSION`
  - `OTEL_EXPORTER_OTLP_TIMEOUT`
  - `OTEL_EXPORTER_OTLP_TRACES_TIMEOUT`
  - `OTEL_EXPORTER_OTLP_METRICS_TIMEOUT`
  - `OTEL_EXPORTER_OTLP_CERTIFICATE`
  - `OTEL_EXPORTER_OTLP_TRACES_CERTIFICATE`
  - `OTEL_EXPORTER_OTLP_METRICS_CERTIFICATE`
- Adds `otlpgrpc.WithTimeout` option for configuring timeout to the otlp/gRPC exporter. (#1821)
- Adds `jaeger.WithMaxPacketSize` option for configuring maximum UDP packet size used when connecting to the Jaeger agent. (#1853)

### Fixed

- The `Span.IsRecording` implementation from `go.opentelemetry.io/otel/sdk/trace` always returns false when not being sampled. (#1750)
- The Jaeger exporter now correctly sets tags for the Span status code and message.
  This means it uses the correct tag keys (`"otel.status_code"`, `"otel.status_description"`) and does not set the status message as a tag unless it is set on the span. (#1761)
- The Jaeger exporter now correctly records Span event's names using the `"event"` key for a tag.
  Additionally, this tag is overridden, as specified in the OTel specification, if the event contains an attribute with that key. (#1768)
- Zipkin Exporter: Ensure mapping between OTel and Zipkin span data complies with the specification. (#1688)
- Fixed typo for default service name in Jaeger Exporter. (#1797)
- Fix flaky OTLP for the reconnnection of the client connection. (#1527, #1814)
- Fix Jaeger exporter dropping of span batches that exceed the UDP packet size limit.
  Instead, the exporter now splits the batch into smaller sendable batches. (#1828)

### Changed

- Span `RecordError` now records an `exception` event to comply with the semantic convention specification. (#1492)
- Jaeger exporter was updated to use thrift v0.14.1. (#1712)
- Migrate from using internally built and maintained version of the OTLP to the one hosted at `go.opentelemetry.io/proto/otlp`. (#1713)
- Migrate from using `github.com/gogo/protobuf` to `google.golang.org/protobuf` to match `go.opentelemetry.io/proto/otlp`. (#1713)
- The storage of a local or remote Span in a `context.Context` using its SpanContext is unified to store just the current Span.
  The Span's SpanContext can now self-identify as being remote or not.
  This means that `"go.opentelemetry.io/otel/trace".ContextWithRemoteSpanContext` will now overwrite any existing current Span, not just existing remote Spans, and make it the current Span in a `context.Context`. (#1731)
- Improve OTLP/gRPC exporter connection errors. (#1737)
- Information about a parent span context in a `"go.opentelemetry.io/otel/export/trace".SpanSnapshot` is unified in a new `Parent` field.
  The existing `ParentSpanID` and `HasRemoteParent` fields are removed in favor of this. (#1748)
- The `ParentContext` field of the `"go.opentelemetry.io/otel/sdk/trace".SamplingParameters` is updated to hold a `context.Context` containing the parent span.
  This changes it to make `SamplingParameters` conform with the OpenTelemetry specification. (#1749)
- Updated Jaeger Environment Variables: `JAEGER_ENDPOINT`, `JAEGER_USER`, `JAEGER_PASSWORD`
  to `OTEL_EXPORTER_JAEGER_ENDPOINT`, `OTEL_EXPORTER_JAEGER_USER`, `OTEL_EXPORTER_JAEGER_PASSWORD` in compliance with OTel specification. (#1752)
- Modify `BatchSpanProcessor.ForceFlush` to abort after timeout/cancellation. (#1757)
- The `DroppedAttributeCount` field of the `Span` in the `go.opentelemetry.io/otel` package now only represents the number of attributes dropped for the span itself.
  It no longer is a conglomerate of itself, events, and link attributes that have been dropped. (#1771)
- Make `ExportSpans` in Jaeger Exporter honor context deadline. (#1773)
- Modify Zipkin Exporter default service name, use default resource's serviceName instead of empty. (#1777)
- The `go.opentelemetry.io/otel/sdk/export/trace` package is merged into the `go.opentelemetry.io/otel/sdk/trace` package. (#1778)
- The prometheus.InstallNewPipeline example is moved from comment to example test (#1796)
- The convenience functions for the stdout exporter have been updated to return the `TracerProvider` implementation and enable the shutdown of the exporter. (#1800)
- Replace the flush function returned from the Jaeger exporter's convenience creation functions (`InstallNewPipeline` and `NewExportPipeline`) with the `TracerProvider` implementation they create.
  This enables the caller to shutdown and flush using the related `TracerProvider` methods. (#1822)
- Updated the Jaeger exporter to have a default endpoint, `http://localhost:14250`, for the collector. (#1824)
- Changed the function `WithCollectorEndpoint` in the Jaeger exporter to no longer accept an endpoint as an argument.
  The endpoint can be passed with the `CollectorEndpointOption` using the `WithEndpoint` function or by setting the `OTEL_EXPORTER_JAEGER_ENDPOINT` environment variable value appropriately. (#1824)
- The Jaeger exporter no longer batches exported spans itself, instead it relies on the SDK's `BatchSpanProcessor` for this functionality. (#1830)
- The Jaeger exporter creation functions (`NewRawExporter`, `NewExportPipeline`, and `InstallNewPipeline`) no longer accept the removed `Option` type as a variadic argument. (#1830)

### Removed

- Removed Jaeger Environment variables: `JAEGER_SERVICE_NAME`, `JAEGER_DISABLED`, `JAEGER_TAGS`
  These environment variables will no longer be used to override values of the Jaeger exporter (#1752)
- No longer set the links for a `Span` in `go.opentelemetry.io/otel/sdk/trace` that is configured to be a new root.
  This is unspecified behavior that the OpenTelemetry community plans to standardize in the future.
  To prevent backwards incompatible changes when it is specified, these links are removed. (#1726)
- Setting error status while recording error with Span from oteltest package. (#1729)
- The concept of a remote and local Span stored in a context is unified to just the current Span.
  Because of this `"go.opentelemetry.io/otel/trace".RemoteSpanContextFromContext` is removed as it is no longer needed.
  Instead, `"go.opentelemetry.io/otel/trace".SpanContextFromContext` can be used to return the current Span.
  If needed, that Span's `SpanContext.IsRemote()` can then be used to determine if it is remote or not. (#1731)
- The `HasRemoteParent` field of the `"go.opentelemetry.io/otel/sdk/trace".SamplingParameters` is removed.
  This field is redundant to the information returned from the `Remote` method of the `SpanContext` held in the `ParentContext` field. (#1749)
- The `trace.FlagsDebug` and `trace.FlagsDeferred` constants have been removed and will be localized to the B3 propagator. (#1770)
- Remove `Process` configuration, `WithProcessFromEnv` and `ProcessFromEnv`, and type from the Jaeger exporter package.
  The information that could be configured in the `Process` struct should be configured in a `Resource` instead. (#1776, #1804)
- Remove the `WithDisabled` option from the Jaeger exporter.
  To disable the exporter unregister it from the `TracerProvider` or use a no-operation `TracerProvider`. (#1806)
- Removed the functions `CollectorEndpointFromEnv` and `WithCollectorEndpointOptionFromEnv` from the Jaeger exporter.
  These functions for retrieving specific environment variable values are redundant of other internal functions and
  are not intended for end user use. (#1824)
- Removed the Jaeger exporter `WithSDKOptions` `Option`.
  This option was used to set SDK options for the exporter creation convenience functions.
  These functions are provided as a way to easily setup or install the exporter with what are deemed reasonable SDK settings for common use cases.
  If the SDK needs to be configured differently, the `NewRawExporter` function and direct setup of the SDK with the desired settings should be used. (#1825)
- The `WithBufferMaxCount` and `WithBatchMaxCount` `Option`s from the Jaeger exporter are removed.
  The exporter no longer batches exports, instead relying on the SDK's `BatchSpanProcessor` for this functionality. (#1830)
- The Jaeger exporter `Option` type is removed.
  The type is no longer used by the exporter to configure anything.
  All the previous configurations these options provided were duplicates of SDK configuration.
  They have been removed in favor of using the SDK configuration and focuses the exporter configuration to be only about the endpoints it will send telemetry to. (#1830)

## [0.19.0] - 2021-03-18

### Added

- Added `Marshaler` config option to `otlphttp` to enable otlp over json or protobufs. (#1586)
- A `ForceFlush` method to the `"go.opentelemetry.io/otel/sdk/trace".TracerProvider` to flush all registered `SpanProcessor`s. (#1608)
- Added `WithSampler` and `WithSpanLimits` to tracer provider. (#1633, #1702)
- `"go.opentelemetry.io/otel/trace".SpanContext` now has a `remote` property, and `IsRemote()` predicate, that is true when the `SpanContext` has been extracted from remote context data. (#1701)
- A `Valid` method to the `"go.opentelemetry.io/otel/attribute".KeyValue` type. (#1703)

### Changed

- `trace.SpanContext` is now immutable and has no exported fields. (#1573)
  - `trace.NewSpanContext()` can be used in conjunction with the `trace.SpanContextConfig` struct to initialize a new `SpanContext` where all values are known.
- Update the `ForceFlush` method signature to the `"go.opentelemetry.io/otel/sdk/trace".SpanProcessor` to accept a `context.Context` and return an error. (#1608)
- Update the `Shutdown` method to the `"go.opentelemetry.io/otel/sdk/trace".TracerProvider` return an error on shutdown failure. (#1608)
- The SimpleSpanProcessor will now shut down the enclosed `SpanExporter` and gracefully ignore subsequent calls to `OnEnd` after `Shutdown` is called. (#1612)
- `"go.opentelemetry.io/sdk/metric/controller.basic".WithPusher` is replaced with `WithExporter` to provide consistent naming across project. (#1656)
- Added non-empty string check for trace `Attribute` keys. (#1659)
- Add `description` to SpanStatus only when `StatusCode` is set to error. (#1662)
- Jaeger exporter falls back to `resource.Default`'s `service.name` if the exported Span does not have one. (#1673)
- Jaeger exporter populates Jaeger's Span Process from Resource. (#1673)
- Renamed the `LabelSet` method of `"go.opentelemetry.io/otel/sdk/resource".Resource` to `Set`. (#1692)
- Changed `WithSDK` to `WithSDKOptions` to accept variadic arguments of `TracerProviderOption` type in `go.opentelemetry.io/otel/exporters/trace/jaeger` package. (#1693)
- Changed `WithSDK` to `WithSDKOptions` to accept variadic arguments of `TracerProviderOption` type in `go.opentelemetry.io/otel/exporters/trace/zipkin` package. (#1693)

### Removed

- Removed `serviceName` parameter from Zipkin exporter and uses resource instead. (#1549)
- Removed `WithConfig` from tracer provider to avoid overriding configuration. (#1633)
- Removed the exported `SimpleSpanProcessor` and `BatchSpanProcessor` structs.
   These are now returned as a SpanProcessor interface from their respective constructors. (#1638)
- Removed `WithRecord()` from `trace.SpanOption` when creating a span. (#1660)
- Removed setting status to `Error` while recording an error as a span event in `RecordError`. (#1663)
- Removed `jaeger.WithProcess` configuration option. (#1673)
- Removed `ApplyConfig` method from `"go.opentelemetry.io/otel/sdk/trace".TracerProvider` and the now unneeded `Config` struct. (#1693)

### Fixed

- Jaeger Exporter: Ensure mapping between OTEL and Jaeger span data complies with the specification. (#1626)
- `SamplingResult.TraceState` is correctly propagated to a newly created span's `SpanContext`. (#1655)
- The `otel-collector` example now correctly flushes metric events prior to shutting down the exporter. (#1678)
- Do not set span status message in `SpanStatusFromHTTPStatusCode` if it can be inferred from `http.status_code`. (#1681)
- Synchronization issues in global trace delegate implementation. (#1686)
- Reduced excess memory usage by global `TracerProvider`. (#1687)

## [0.18.0] - 2021-03-03

### Added

- Added `resource.Default()` for use with meter and tracer providers. (#1507)
- `AttributePerEventCountLimit` and `AttributePerLinkCountLimit` for `SpanLimits`. (#1535)
- Added `Keys()` method to `propagation.TextMapCarrier` and `propagation.HeaderCarrier` to adapt `http.Header` to this interface. (#1544)
- Added `code` attributes to `go.opentelemetry.io/otel/semconv` package. (#1558)
- Compatibility testing suite in the CI system for the following systems. (#1567)
   | OS      | Go Version | Architecture |
   | ------- | ---------- | ------------ |
   | Ubuntu  | 1.15       | amd64        |
   | Ubuntu  | 1.14       | amd64        |
   | Ubuntu  | 1.15       | 386          |
   | Ubuntu  | 1.14       | 386          |
   | MacOS   | 1.15       | amd64        |
   | MacOS   | 1.14       | amd64        |
   | Windows | 1.15       | amd64        |
   | Windows | 1.14       | amd64        |
   | Windows | 1.15       | 386          |
   | Windows | 1.14       | 386          |

### Changed

- Replaced interface `oteltest.SpanRecorder` with its existing implementation
  `StandardSpanRecorder`. (#1542)
- Default span limit values to 128. (#1535)
- Rename `MaxEventsPerSpan`, `MaxAttributesPerSpan` and `MaxLinksPerSpan` to `EventCountLimit`, `AttributeCountLimit` and `LinkCountLimit`, and move these fields into `SpanLimits`. (#1535)
- Renamed the `otel/label` package to `otel/attribute`. (#1541)
- Vendor the Jaeger exporter's dependency on Apache Thrift. (#1551)
- Parallelize the CI linting and testing. (#1567)
- Stagger timestamps in exact aggregator tests. (#1569)
- Changed all examples to use `WithBatchTimeout(5 * time.Second)` rather than `WithBatchTimeout(5)`. (#1621)
- Prevent end-users from implementing some interfaces (#1575)

  ```
      "otel/exporters/otlp/otlphttp".Option
      "otel/exporters/stdout".Option
      "otel/oteltest".Option
      "otel/trace".TracerOption
      "otel/trace".SpanOption
      "otel/trace".EventOption
      "otel/trace".LifeCycleOption
      "otel/trace".InstrumentationOption
      "otel/sdk/resource".Option
      "otel/sdk/trace".ParentBasedSamplerOption
      "otel/sdk/trace".ReadOnlySpan
      "otel/sdk/trace".ReadWriteSpan
  ```

### Removed

- Removed attempt to resample spans upon changing the span name with `span.SetName()`. (#1545)
- The `test-benchmark` is no longer a dependency of the `precommit` make target. (#1567)
- Removed the `test-386` make target.
   This was replaced with a full compatibility testing suite (i.e. multi OS/arch) in the CI system. (#1567)

### Fixed

- The sequential timing check of timestamps in the stdout exporter are now setup explicitly to be sequential (#1571). (#1572)
- Windows build of Jaeger tests now compiles with OS specific functions (#1576). (#1577)
- The sequential timing check of timestamps of go.opentelemetry.io/otel/sdk/metric/aggregator/lastvalue are now setup explicitly to be sequential (#1578). (#1579)
- Validate tracestate header keys with vendors according to the W3C TraceContext specification (#1475). (#1581)
- The OTLP exporter includes related labels for translations of a GaugeArray (#1563). (#1570)

## [0.17.0] - 2021-02-12

### Changed

- Rename project default branch from `master` to `main`. (#1505)
- Reverse order in which `Resource` attributes are merged, per change in spec. (#1501)
- Add tooling to maintain "replace" directives in go.mod files automatically. (#1528)
- Create new modules: otel/metric, otel/trace, otel/oteltest, otel/sdk/export/metric, otel/sdk/metric (#1528)
- Move metric-related public global APIs from otel to otel/metric/global. (#1528)

## Fixed

- Fixed otlpgrpc reconnection issue.
- The example code in the README.md of `go.opentelemetry.io/otel/exporters/otlp` is moved to a compiled example test and used the new `WithAddress` instead of `WithEndpoint`. (#1513)
- The otel-collector example now uses the default OTLP receiver port of the collector.

## [0.16.0] - 2021-01-13

### Added

- Add the `ReadOnlySpan` and `ReadWriteSpan` interfaces to provide better control for accessing span data. (#1360)
- `NewGRPCDriver` function returns a `ProtocolDriver` that maintains a single gRPC connection to the collector. (#1369)
- Added documentation about the project's versioning policy. (#1388)
- Added `NewSplitDriver` for OTLP exporter that allows sending traces and metrics to different endpoints. (#1418)
- Added codeql workflow to GitHub Actions (#1428)
- Added Gosec workflow to GitHub Actions (#1429)
- Add new HTTP driver for OTLP exporter in `exporters/otlp/otlphttp`. Currently it only supports the binary protobuf payloads. (#1420)
- Add an OpenCensus exporter bridge. (#1444)

### Changed

- Rename `internal/testing` to `internal/internaltest`. (#1449)
- Rename `export.SpanData` to `export.SpanSnapshot` and use it only for exporting spans. (#1360)
- Store the parent's full `SpanContext` rather than just its span ID in the `span` struct. (#1360)
- Improve span duration accuracy. (#1360)
- Migrated CI/CD from CircleCI to GitHub Actions (#1382)
- Remove duplicate checkout from GitHub Actions workflow (#1407)
- Metric `array` aggregator renamed `exact` to match its `aggregation.Kind` (#1412)
- Metric `exact` aggregator includes per-point timestamps (#1412)
- Metric stdout exporter uses MinMaxSumCount aggregator for ValueRecorder instruments (#1412)
- `NewExporter` from `exporters/otlp` now takes a `ProtocolDriver` as a parameter. (#1369)
- Many OTLP Exporter options became gRPC ProtocolDriver options. (#1369)
- Unify endpoint API that related to OTel exporter. (#1401)
- Optimize metric histogram aggregator to reuse its slice of buckets. (#1435)
- Metric aggregator Count() and histogram Bucket.Counts are consistently `uint64`. (1430)
- Histogram aggregator accepts functional options, uses default boundaries if none given. (#1434)
- `SamplingResult` now passed a `Tracestate` from the parent `SpanContext` (#1432)
- Moved gRPC driver for OTLP exporter to `exporters/otlp/otlpgrpc`. (#1420)
- The `TraceContext` propagator now correctly propagates `TraceState` through the `SpanContext`. (#1447)
- Metric Push and Pull Controller components are combined into a single "basic" Controller:
  - `WithExporter()` and `Start()` to configure Push behavior
  - `Start()` is optional; use `Collect()` and `ForEach()` for Pull behavior
  - `Start()` and `Stop()` accept Context. (#1378)
- The `Event` type is moved from the `otel/sdk/export/trace` package to the `otel/trace` API package. (#1452)

### Removed

- Remove `errUninitializedSpan` as its only usage is now obsolete. (#1360)
- Remove Metric export functionality related to quantiles and summary data points: this is not specified (#1412)
- Remove DDSketch metric aggregator; our intention is to re-introduce this as an option of the histogram aggregator after [new OTLP histogram data types](https://github.com/open-telemetry/opentelemetry-proto/pull/226) are released (#1412)

### Fixed

- `BatchSpanProcessor.Shutdown()` will now shutdown underlying `export.SpanExporter`. (#1443)

## [0.15.0] - 2020-12-10

### Added

- The `WithIDGenerator` `TracerProviderOption` is added to the `go.opentelemetry.io/otel/trace` package to configure an `IDGenerator` for the `TracerProvider`. (#1363)

### Changed

- The Zipkin exporter now uses the Span status code to determine. (#1328)
- `NewExporter` and `Start` functions in `go.opentelemetry.io/otel/exporters/otlp` now receive `context.Context` as a first parameter. (#1357)
- Move the OpenCensus example into `example` directory. (#1359)
- Moved the SDK's `internal.IDGenerator` interface in to the `sdk/trace` package to enable support for externally-defined ID generators. (#1363)
- Bump `github.com/google/go-cmp` from 0.5.3 to 0.5.4 (#1374)
- Bump `github.com/golangci/golangci-lint` in `/internal/tools` (#1375)

### Fixed

- Metric SDK `SumObserver` and `UpDownSumObserver` instruments correctness fixes. (#1381)

## [0.14.0] - 2020-11-19

### Added

- An `EventOption` and the related `NewEventConfig` function are added to the `go.opentelemetry.io/otel` package to configure Span events. (#1254)
- A `TextMapPropagator` and associated `TextMapCarrier` are added to the `go.opentelemetry.io/otel/oteltest` package to test `TextMap` type propagators and their use. (#1259)
- `SpanContextFromContext` returns `SpanContext` from context. (#1255)
- `TraceState` has been added to `SpanContext`. (#1340)
- `DeploymentEnvironmentKey` added to `go.opentelemetry.io/otel/semconv` package. (#1323)
- Add an OpenCensus to OpenTelemetry tracing bridge. (#1305)
- Add a parent context argument to `SpanProcessor.OnStart` to follow the specification. (#1333)
- Add missing tests for `sdk/trace/attributes_map.go`. (#1337)

### Changed

- Move the `go.opentelemetry.io/otel/api/trace` package into `go.opentelemetry.io/otel/trace` with the following changes. (#1229) (#1307)
  - `ID` has been renamed to `TraceID`.
  - `IDFromHex` has been renamed to `TraceIDFromHex`.
  - `EmptySpanContext` is removed.
- Move the `go.opentelemetry.io/otel/api/trace/tracetest` package into `go.opentelemetry.io/otel/oteltest`. (#1229)
- OTLP Exporter updates:
  - supports OTLP v0.6.0 (#1230, #1354)
  - supports configurable aggregation temporality (default: Cumulative, optional: Stateless). (#1296)
- The Sampler is now called on local child spans. (#1233)
- The `Kind` type from the `go.opentelemetry.io/otel/api/metric` package was renamed to `InstrumentKind` to more specifically describe what it is and avoid semantic ambiguity. (#1240)
- The `MetricKind` method of the `Descriptor` type in the `go.opentelemetry.io/otel/api/metric` package was renamed to `Descriptor.InstrumentKind`.
   This matches the returned type and fixes misuse of the term metric. (#1240)
- Move test harness from the `go.opentelemetry.io/otel/api/apitest` package into `go.opentelemetry.io/otel/oteltest`. (#1241)
- Move the `go.opentelemetry.io/otel/api/metric/metrictest` package into `go.opentelemetry.io/oteltest` as part of #964. (#1252)
- Move the `go.opentelemetry.io/otel/api/metric` package into `go.opentelemetry.io/otel/metric` as part of #1303. (#1321)
- Move the `go.opentelemetry.io/otel/api/metric/registry` package into `go.opentelemetry.io/otel/metric/registry` as a part of #1303. (#1316)
- Move the `Number` type (together with related functions) from `go.opentelemetry.io/otel/api/metric` package into `go.opentelemetry.io/otel/metric/number` as a part of #1303. (#1316)
- The function signature of the Span `AddEvent` method in `go.opentelemetry.io/otel` is updated to no longer take an unused context and instead take a required name and a variable number of `EventOption`s. (#1254)
- The function signature of the Span `RecordError` method in `go.opentelemetry.io/otel` is updated to no longer take an unused context and instead take a required error value and a variable number of `EventOption`s. (#1254)
- Move the `go.opentelemetry.io/otel/api/global` package to `go.opentelemetry.io/otel`. (#1262) (#1330)
- Move the `Version` function from `go.opentelemetry.io/otel/sdk` to `go.opentelemetry.io/otel`. (#1330)
- Rename correlation context header from `"otcorrelations"` to `"baggage"` to match the OpenTelemetry specification. (#1267)
- Fix `Code.UnmarshalJSON` to work with valid JSON only. (#1276)
- The `resource.New()` method changes signature to support builtin attributes and functional options, including `telemetry.sdk.*` and
  `host.name` semantic conventions; the former method is renamed `resource.NewWithAttributes`. (#1235)
- The Prometheus exporter now exports non-monotonic counters (i.e. `UpDownCounter`s) as gauges. (#1210)
- Correct the `Span.End` method documentation in the `otel` API to state updates are not allowed on a span after it has ended. (#1310)
- Updated span collection limits for attribute, event and link counts to 1000 (#1318)
- Renamed `semconv.HTTPUrlKey` to `semconv.HTTPURLKey`. (#1338)

### Removed

- The `ErrInvalidHexID`, `ErrInvalidTraceIDLength`, `ErrInvalidSpanIDLength`, `ErrInvalidSpanIDLength`, or `ErrNilSpanID` from the `go.opentelemetry.io/otel` package are unexported now. (#1243)
- The `AddEventWithTimestamp` method on the `Span` interface in `go.opentelemetry.io/otel` is removed due to its redundancy.
   It is replaced by using the `AddEvent` method with a `WithTimestamp` option. (#1254)
- The `MockSpan` and `MockTracer` types are removed from `go.opentelemetry.io/otel/oteltest`.
   `Tracer` and `Span` from the same module should be used in their place instead. (#1306)
- `WorkerCount` option is removed from `go.opentelemetry.io/otel/exporters/otlp`. (#1350)
- Remove the following labels types: INT32, UINT32, UINT64 and FLOAT32. (#1314)

### Fixed

- Rename `MergeItererator` to `MergeIterator` in the `go.opentelemetry.io/otel/label` package. (#1244)
- The `go.opentelemetry.io/otel/api/global` packages global TextMapPropagator now delegates functionality to a globally set delegate for all previously returned propagators. (#1258)
- Fix condition in `label.Any`. (#1299)
- Fix global `TracerProvider` to pass options to its configured provider. (#1329)
- Fix missing handler for `ExactKind` aggregator in OTLP metrics transformer (#1309)

## [0.13.0] - 2020-10-08

### Added

- OTLP Metric exporter supports Histogram aggregation. (#1209)
- The `Code` struct from the `go.opentelemetry.io/otel/codes` package now supports JSON marshaling and unmarshaling as well as implements the `Stringer` interface. (#1214)
- A Baggage API to implement the OpenTelemetry specification. (#1217)
- Add Shutdown method to sdk/trace/provider, shutdown processors in the order they were registered. (#1227)

### Changed

- Set default propagator to no-op propagator. (#1184)
- The `HTTPSupplier`, `HTTPExtractor`, `HTTPInjector`, and `HTTPPropagator` from the `go.opentelemetry.io/otel/api/propagation` package were replaced with unified `TextMapCarrier` and `TextMapPropagator` in the `go.opentelemetry.io/otel/propagation` package. (#1212) (#1325)
- The `New` function from the `go.opentelemetry.io/otel/api/propagation` package was replaced with `NewCompositeTextMapPropagator` in the `go.opentelemetry.io/otel` package. (#1212)
- The status codes of the `go.opentelemetry.io/otel/codes` package have been updated to match the latest OpenTelemetry specification.
   They now are `Unset`, `Error`, and `Ok`.
   They no longer track the gRPC codes. (#1214)
- The `StatusCode` field of the `SpanData` struct in the `go.opentelemetry.io/otel/sdk/export/trace` package now uses the codes package from this package instead of the gRPC project. (#1214)
- Move the `go.opentelemetry.io/otel/api/baggage` package into `go.opentelemetry.io/otel/baggage`. (#1217) (#1325)
- A `Shutdown` method of `SpanProcessor` and all its implementations receives a context and returns an error. (#1264)

### Fixed

- Copies of data from arrays and slices passed to `go.opentelemetry.io/otel/label.ArrayValue()` are now used in the returned `Value` instead of using the mutable data itself. (#1226)

### Removed

- The `ExtractHTTP` and `InjectHTTP` functions from the `go.opentelemetry.io/otel/api/propagation` package were removed. (#1212)
- The `Propagators` interface from the `go.opentelemetry.io/otel/api/propagation` package was removed to conform to the OpenTelemetry specification.
   The explicit `TextMapPropagator` type can be used in its place as this is the `Propagator` type the specification defines. (#1212)
- The `SetAttribute` method of the `Span` from the `go.opentelemetry.io/otel/api/trace` package was removed given its redundancy with the `SetAttributes` method. (#1216)
- The internal implementation of Baggage storage is removed in favor of using the new Baggage API functionality. (#1217)
- Remove duplicate hostname key `HostHostNameKey` in Resource semantic conventions. (#1219)
- Nested array/slice support has been removed. (#1226)

## [0.12.0] - 2020-09-24

### Added

- A `SpanConfigure` function in `go.opentelemetry.io/otel/api/trace` to create a new `SpanConfig` from `SpanOption`s. (#1108)
- In the `go.opentelemetry.io/otel/api/trace` package, `NewTracerConfig` was added to construct new `TracerConfig`s.
   This addition was made to conform with our project option conventions. (#1155)
- Instrumentation library information was added to the Zipkin exporter. (#1119)
- The `SpanProcessor` interface now has a `ForceFlush()` method. (#1166)
- More semantic conventions for k8s as resource attributes. (#1167)

### Changed

- Add reconnecting udp connection type to Jaeger exporter.
   This change adds a new optional implementation of the udp conn interface used to detect changes to an agent's host dns record.
   It then adopts the new destination address to ensure the exporter doesn't get stuck. This change was ported from jaegertracing/jaeger-client-go#520. (#1063)
- Replace `StartOption` and `EndOption` in `go.opentelemetry.io/otel/api/trace` with `SpanOption`.
   This change is matched by replacing the `StartConfig` and `EndConfig` with a unified `SpanConfig`. (#1108)
- Replace the `LinkedTo` span option in `go.opentelemetry.io/otel/api/trace` with `WithLinks`.
   This is be more consistent with our other option patterns, i.e. passing the item to be configured directly instead of its component parts, and provides a cleaner function signature. (#1108)
- The `go.opentelemetry.io/otel/api/trace` `TracerOption` was changed to an interface to conform to project option conventions. (#1109)
- Move the `B3` and `TraceContext` from within the `go.opentelemetry.io/otel/api/trace` package to their own `go.opentelemetry.io/otel/propagators` package.
    This removal of the propagators is reflective of the OpenTelemetry specification for these propagators as well as cleans up the `go.opentelemetry.io/otel/api/trace` API. (#1118)
- Rename Jaeger tags used for instrumentation library information to reflect changes in OpenTelemetry specification. (#1119)
- Rename `ProbabilitySampler` to `TraceIDRatioBased` and change semantics to ignore parent span sampling status. (#1115)
- Move `tools` package under `internal`. (#1141)
- Move `go.opentelemetry.io/otel/api/correlation` package to `go.opentelemetry.io/otel/api/baggage`. (#1142)
   The `correlation.CorrelationContext` propagator has been renamed `baggage.Baggage`.  Other exported functions and types are unchanged.
- Rename `ParentOrElse` sampler to `ParentBased` and allow setting samplers depending on parent span. (#1153)
- In the `go.opentelemetry.io/otel/api/trace` package, `SpanConfigure` was renamed to `NewSpanConfig`. (#1155)
- Change `dependabot.yml` to add a `Skip Changelog` label to dependabot-sourced PRs. (#1161)
- The [configuration style guide](https://github.com/open-telemetry/opentelemetry-go/blob/master/CONTRIBUTING.md#config) has been updated to
   recommend the use of `newConfig()` instead of `configure()`. (#1163)
- The `otlp.Config` type has been unexported and changed to `otlp.config`, along with its initializer. (#1163)
- Ensure exported interface types include parameter names and update the
   Style Guide to reflect this styling rule. (#1172)
- Don't consider unset environment variable for resource detection to be an error. (#1170)
- Rename `go.opentelemetry.io/otel/api/metric.ConfigureInstrument` to `NewInstrumentConfig` and
  `go.opentelemetry.io/otel/api/metric.ConfigureMeter` to `NewMeterConfig`.
- ValueObserver instruments use LastValue aggregator by default. (#1165)
- OTLP Metric exporter supports LastValue aggregation. (#1165)
- Move the `go.opentelemetry.io/otel/api/unit` package to `go.opentelemetry.io/otel/unit`. (#1185)
- Rename `Provider` to `MeterProvider` in the `go.opentelemetry.io/otel/api/metric` package. (#1190)
- Rename `NoopProvider` to `NoopMeterProvider` in the `go.opentelemetry.io/otel/api/metric` package. (#1190)
- Rename `NewProvider` to `NewMeterProvider` in the `go.opentelemetry.io/otel/api/metric/metrictest` package. (#1190)
- Rename `Provider` to `MeterProvider` in the `go.opentelemetry.io/otel/api/metric/registry` package. (#1190)
- Rename `NewProvider` to `NewMeterProvider` in the `go.opentelemetry.io/otel/api/metri/registryc` package. (#1190)
- Rename `Provider` to `TracerProvider` in the `go.opentelemetry.io/otel/api/trace` package. (#1190)
- Rename `NoopProvider` to `NoopTracerProvider` in the `go.opentelemetry.io/otel/api/trace` package. (#1190)
- Rename `Provider` to `TracerProvider` in the `go.opentelemetry.io/otel/api/trace/tracetest` package. (#1190)
- Rename `NewProvider` to `NewTracerProvider` in the `go.opentelemetry.io/otel/api/trace/tracetest` package. (#1190)
- Rename `WrapperProvider` to `WrapperTracerProvider` in the `go.opentelemetry.io/otel/bridge/opentracing` package. (#1190)
- Rename `NewWrapperProvider` to `NewWrapperTracerProvider` in the `go.opentelemetry.io/otel/bridge/opentracing` package. (#1190)
- Rename `Provider` method of the pull controller to `MeterProvider` in the `go.opentelemetry.io/otel/sdk/metric/controller/pull` package. (#1190)
- Rename `Provider` method of the push controller to `MeterProvider` in the `go.opentelemetry.io/otel/sdk/metric/controller/push` package. (#1190)
- Rename `ProviderOptions` to `TracerProviderConfig` in the `go.opentelemetry.io/otel/sdk/trace` package. (#1190)
- Rename `ProviderOption` to `TracerProviderOption` in the `go.opentelemetry.io/otel/sdk/trace` package. (#1190)
- Rename `Provider` to `TracerProvider` in the `go.opentelemetry.io/otel/sdk/trace` package. (#1190)
- Rename `NewProvider` to `NewTracerProvider` in the `go.opentelemetry.io/otel/sdk/trace` package. (#1190)
- Renamed `SamplingDecision` values to comply with OpenTelemetry specification change. (#1192)
- Renamed Zipkin attribute names from `ot.status_code & ot.status_description` to `otel.status_code & otel.status_description`. (#1201)
- The default SDK now invokes registered `SpanProcessor`s in the order they were registered with the `TracerProvider`. (#1195)
- Add test of spans being processed by the `SpanProcessor`s in the order they were registered. (#1203)

### Removed

- Remove the B3 propagator from `go.opentelemetry.io/otel/propagators`. It is now located in the
   `go.opentelemetry.io/contrib/propagators/` module. (#1191)
- Remove the semantic convention for HTTP status text, `HTTPStatusTextKey` from package `go.opentelemetry.io/otel/semconv`. (#1194)

### Fixed

- Zipkin example no longer mentions `ParentSampler`, corrected to `ParentBased`. (#1171)
- Fix missing shutdown processor in otel-collector example. (#1186)
- Fix missing shutdown processor in basic and namedtracer examples. (#1197)

## [0.11.0] - 2020-08-24

### Added

- Support for exporting array-valued attributes via OTLP. (#992)
- `Noop` and `InMemory` `SpanBatcher` implementations to help with testing integrations. (#994)
- Support for filtering metric label sets. (#1047)
- A dimensionality-reducing metric Processor. (#1057)
- Integration tests for more OTel Collector Attribute types. (#1062)
- A new `WithSpanProcessor` `ProviderOption` is added to the `go.opentelemetry.io/otel/sdk/trace` package to create a `Provider` and automatically register the `SpanProcessor`. (#1078)

### Changed

- Rename `sdk/metric/processor/test` to `sdk/metric/processor/processortest`. (#1049)
- Rename `sdk/metric/controller/test` to `sdk/metric/controller/controllertest`. (#1049)
- Rename `api/testharness` to `api/apitest`. (#1049)
- Rename `api/trace/testtrace` to `api/trace/tracetest`. (#1049)
- Change Metric Processor to merge multiple observations. (#1024)
- The `go.opentelemetry.io/otel/bridge/opentracing` bridge package has been made into its own module.
   This removes the package dependencies of this bridge from the rest of the OpenTelemetry based project. (#1038)
- Renamed `go.opentelemetry.io/otel/api/standard` package to `go.opentelemetry.io/otel/semconv` to avoid the ambiguous and generic name `standard` and better describe the package as containing OpenTelemetry semantic conventions. (#1016)
- The environment variable used for resource detection has been changed from `OTEL_RESOURCE_LABELS` to `OTEL_RESOURCE_ATTRIBUTES` (#1042)
- Replace `WithSyncer` with `WithBatcher` in examples. (#1044)
- Replace the `google.golang.org/grpc/codes` dependency in the API with an equivalent `go.opentelemetry.io/otel/codes` package. (#1046)
- Merge the `go.opentelemetry.io/otel/api/label` and `go.opentelemetry.io/otel/api/kv` into the new `go.opentelemetry.io/otel/label` package. (#1060)
- Unify Callback Function Naming.
   Rename `*Callback` with `*Func`. (#1061)
- CI builds validate against last two versions of Go, dropping 1.13 and adding 1.15. (#1064)
- The `go.opentelemetry.io/otel/sdk/export/trace` interfaces `SpanSyncer` and `SpanBatcher` have been replaced with a specification compliant `Exporter` interface.
   This interface still supports the export of `SpanData`, but only as a slice.
   Implementation are also required now to return any error from `ExportSpans` if one occurs as well as implement a `Shutdown` method for exporter clean-up. (#1078)
- The `go.opentelemetry.io/otel/sdk/trace` `NewBatchSpanProcessor` function no longer returns an error.
   If a `nil` exporter is passed as an argument to this function, instead of it returning an error, it now returns a `BatchSpanProcessor` that handles the export of `SpanData` by not taking any action. (#1078)
- The `go.opentelemetry.io/otel/sdk/trace` `NewProvider` function to create a `Provider` no longer returns an error, instead only a `*Provider`.
   This change is related to `NewBatchSpanProcessor` not returning an error which was the only error this function would return. (#1078)

### Removed

- Duplicate, unused API sampler interface. (#999)
   Use the [`Sampler` interface](https://github.com/open-telemetry/opentelemetry-go/blob/v0.11.0/sdk/trace/sampling.go) provided by the SDK instead.
- The `grpctrace` instrumentation was moved to the `go.opentelemetry.io/contrib` repository and out of this repository.
   This move includes moving the `grpc` example to the `go.opentelemetry.io/contrib` as well. (#1027)
- The `WithSpan` method of the `Tracer` interface.
   The functionality this method provided was limited compared to what a user can provide themselves.
   It was removed with the understanding that if there is sufficient user need it can be added back based on actual user usage. (#1043)
- The `RegisterSpanProcessor` and `UnregisterSpanProcessor` functions.
   These were holdovers from an approach prior to the TracerProvider design. They were not used anymore. (#1077)
- The `oterror` package. (#1026)
- The `othttp` and `httptrace` instrumentations were moved to `go.opentelemetry.io/contrib`. (#1032)

### Fixed

- The `semconv.HTTPServerMetricAttributesFromHTTPRequest()` function no longer generates the high-cardinality `http.request.content.length` label. (#1031)
- Correct instrumentation version tag in Jaeger exporter. (#1037)
- The SDK span will now set an error event if the `End` method is called during a panic (i.e. it was deferred). (#1043)
- Move internally generated protobuf code from the `go.opentelemetry.io/otel` to the OTLP exporter to reduce dependency overhead. (#1050)
- The `otel-collector` example referenced outdated collector processors. (#1006)

## [0.10.0] - 2020-07-29

This release migrates the default OpenTelemetry SDK into its own Go module, decoupling the SDK from the API and reducing dependencies for instrumentation packages.

### Added

- The Zipkin exporter now has `NewExportPipeline` and `InstallNewPipeline` constructor functions to match the common pattern.
    These function build a new exporter with default SDK options and register the exporter with the `global` package respectively. (#944)
- Add propagator option for gRPC instrumentation. (#986)
- The `testtrace` package now tracks the `trace.SpanKind` for each span. (#987)

### Changed

- Replace the `RegisterGlobal` `Option` in the Jaeger exporter with an `InstallNewPipeline` constructor function.
   This matches the other exporter constructor patterns and will register a new exporter after building it with default configuration. (#944)
- The trace (`go.opentelemetry.io/otel/exporters/trace/stdout`) and metric (`go.opentelemetry.io/otel/exporters/metric/stdout`) `stdout` exporters are now merged into a single exporter at `go.opentelemetry.io/otel/exporters/stdout`.
   This new exporter was made into its own Go module to follow the pattern of all exporters and decouple it from the `go.opentelemetry.io/otel` module. (#956, #963)
- Move the `go.opentelemetry.io/otel/exporters/test` test package to `go.opentelemetry.io/otel/sdk/export/metric/metrictest`. (#962)
- The `go.opentelemetry.io/otel/api/kv/value` package was merged into the parent `go.opentelemetry.io/otel/api/kv` package. (#968)
  - `value.Bool` was replaced with `kv.BoolValue`.
  - `value.Int64` was replaced with `kv.Int64Value`.
  - `value.Uint64` was replaced with `kv.Uint64Value`.
  - `value.Float64` was replaced with `kv.Float64Value`.
  - `value.Int32` was replaced with `kv.Int32Value`.
  - `value.Uint32` was replaced with `kv.Uint32Value`.
  - `value.Float32` was replaced with `kv.Float32Value`.
  - `value.String` was replaced with `kv.StringValue`.
  - `value.Int` was replaced with `kv.IntValue`.
  - `value.Uint` was replaced with `kv.UintValue`.
  - `value.Array` was replaced with `kv.ArrayValue`.
- Rename `Infer` to `Any` in the `go.opentelemetry.io/otel/api/kv` package. (#972)
- Change `othttp` to use the `httpsnoop` package to wrap the `ResponseWriter` so that optional interfaces (`http.Hijacker`, `http.Flusher`, etc.) that are implemented by the original `ResponseWriter`are also implemented by the wrapped `ResponseWriter`. (#979)
- Rename `go.opentelemetry.io/otel/sdk/metric/aggregator/test` package to `go.opentelemetry.io/otel/sdk/metric/aggregator/aggregatortest`. (#980)
- Make the SDK into its own Go module called `go.opentelemetry.io/otel/sdk`. (#985)
- Changed the default trace `Sampler` from `AlwaysOn` to `ParentOrElse(AlwaysOn)`. (#989)

### Removed

- The `IndexedAttribute` function from the `go.opentelemetry.io/otel/api/label` package was removed in favor of `IndexedLabel` which it was synonymous with. (#970)

### Fixed

- Bump github.com/golangci/golangci-lint from 1.28.3 to 1.29.0 in /tools. (#953)
- Bump github.com/google/go-cmp from 0.5.0 to 0.5.1. (#957)
- Use `global.Handle` for span export errors in the OTLP exporter. (#946)
- Correct Go language formatting in the README documentation. (#961)
- Remove default SDK dependencies from the `go.opentelemetry.io/otel/api` package. (#977)
- Remove default SDK dependencies from the `go.opentelemetry.io/otel/instrumentation` package. (#983)
- Move documented examples for `go.opentelemetry.io/otel/instrumentation/grpctrace` interceptors into Go example tests. (#984)

## [0.9.0] - 2020-07-20

### Added

- A new Resource Detector interface is included to allow resources to be automatically detected and included. (#939)
- A Detector to automatically detect resources from an environment variable. (#939)
- Github action to generate protobuf Go bindings locally in `internal/opentelemetry-proto-gen`. (#938)
- OTLP .proto files from `open-telemetry/opentelemetry-proto` imported as a git submodule under `internal/opentelemetry-proto`.
   References to `github.com/open-telemetry/opentelemetry-proto` changed to `go.opentelemetry.io/otel/internal/opentelemetry-proto-gen`. (#942)

### Changed

- Non-nil value `struct`s for key-value pairs will be marshalled using JSON rather than `Sprintf`. (#948)

### Removed

- Removed dependency on `github.com/open-telemetry/opentelemetry-collector`. (#943)

## [0.8.0] - 2020-07-09

### Added

- The `B3Encoding` type to represent the B3 encoding(s) the B3 propagator can inject.
   A value for HTTP supported encodings (Multiple Header: `MultipleHeader`, Single Header: `SingleHeader`) are included. (#882)
- The `FlagsDeferred` trace flag to indicate if the trace sampling decision has been deferred. (#882)
- The `FlagsDebug` trace flag to indicate if the trace is a debug trace. (#882)
- Add `peer.service` semantic attribute. (#898)
- Add database-specific semantic attributes. (#899)
- Add semantic convention for `faas.coldstart` and `container.id`. (#909)
- Add http content size semantic conventions. (#905)
- Include `http.request_content_length` in HTTP request basic attributes. (#905)
- Add semantic conventions for operating system process resource attribute keys. (#919)
- The Jaeger exporter now has a `WithBatchMaxCount` option to specify the maximum number of spans sent in a batch. (#931)

### Changed

- Update `CONTRIBUTING.md` to ask for updates to `CHANGELOG.md` with each pull request. (#879)
- Use lowercase header names for B3 Multiple Headers. (#881)
- The B3 propagator `SingleHeader` field has been replaced with `InjectEncoding`.
   This new field can be set to combinations of the `B3Encoding` bitmasks and will inject trace information in these encodings.
   If no encoding is set, the propagator will default to `MultipleHeader` encoding. (#882)
- The B3 propagator now extracts from either HTTP encoding of B3 (Single Header or Multiple Header) based on what is contained in the header.
   Preference is given to Single Header encoding with Multiple Header being the fallback if Single Header is not found or is invalid.
   This behavior change is made to dynamically support all correctly encoded traces received instead of having to guess the expected encoding prior to receiving. (#882)
- Extend semantic conventions for RPC. (#900)
- To match constant naming conventions in the `api/standard` package, the `FaaS*` key names are appended with a suffix of `Key`. (#920)
  - `"api/standard".FaaSName` -> `FaaSNameKey`
  - `"api/standard".FaaSID` -> `FaaSIDKey`
  - `"api/standard".FaaSVersion` -> `FaaSVersionKey`
  - `"api/standard".FaaSInstance` -> `FaaSInstanceKey`

### Removed

- The `FlagsUnused` trace flag is removed.
   The purpose of this flag was to act as the inverse of `FlagsSampled`, the inverse of `FlagsSampled` is used instead. (#882)
- The B3 header constants (`B3SingleHeader`, `B3DebugFlagHeader`, `B3TraceIDHeader`, `B3SpanIDHeader`, `B3SampledHeader`, `B3ParentSpanIDHeader`) are removed.
   If B3 header keys are needed [the authoritative OpenZipkin package constants](https://pkg.go.dev/github.com/openzipkin/zipkin-go@v0.2.2/propagation/b3?tab=doc#pkg-constants) should be used instead. (#882)

### Fixed

- The B3 Single Header name is now correctly `b3` instead of the previous `X-B3`. (#881)
- The B3 propagator now correctly supports sampling only values (`b3: 0`, `b3: 1`, or `b3: d`) for a Single B3 Header. (#882)
- The B3 propagator now propagates the debug flag.
   This removes the behavior of changing the debug flag into a set sampling bit.
   Instead, this now follow the B3 specification and omits the `X-B3-Sampling` header. (#882)
- The B3 propagator now tracks "unset" sampling state (meaning "defer the decision") and does not set the `X-B3-Sampling` header when injecting. (#882)
- Bump github.com/itchyny/gojq from 0.10.3 to 0.10.4 in /tools. (#883)
- Bump github.com/opentracing/opentracing-go from v1.1.1-0.20190913142402-a7454ce5950e to v1.2.0. (#885)
- The tracing time conversion for OTLP spans is now correctly set to `UnixNano`. (#896)
- Ensure span status is not set to `Unknown` when no HTTP status code is provided as it is assumed to be `200 OK`. (#908)
- Ensure `httptrace.clientTracer` closes `http.headers` span. (#912)
- Prometheus exporter will not apply stale updates or forget inactive metrics. (#903)
- Add test for api.standard `HTTPClientAttributesFromHTTPRequest`. (#905)
- Bump github.com/golangci/golangci-lint from 1.27.0 to 1.28.1 in /tools. (#901, #913)
- Update otel-collector example to use the v0.5.0 collector. (#915)
- The `grpctrace` instrumentation uses a span name conforming to the OpenTelemetry semantic conventions (does not contain a leading slash (`/`)). (#922)
- The `grpctrace` instrumentation includes an `rpc.method` attribute now set to the gRPC method name. (#900, #922)
- The `grpctrace` instrumentation `rpc.service` attribute now contains the package name if one exists.
   This is in accordance with OpenTelemetry semantic conventions. (#922)
- Correlation Context extractor will no longer insert an empty map into the returned context when no valid values are extracted. (#923)
- Bump google.golang.org/api from 0.28.0 to 0.29.0 in /exporters/trace/jaeger. (#925)
- Bump github.com/itchyny/gojq from 0.10.4 to 0.11.0 in /tools. (#926)
- Bump github.com/golangci/golangci-lint from 1.28.1 to 1.28.2 in /tools. (#930)

## [0.7.0] - 2020-06-26

This release implements the v0.5.0 version of the OpenTelemetry specification.

### Added

- The othttp instrumentation now includes default metrics. (#861)
- This CHANGELOG file to track all changes in the project going forward.
- Support for array type attributes. (#798)
- Apply transitive dependabot go.mod dependency updates as part of a new automatic Github workflow. (#844)
- Timestamps are now passed to exporters for each export. (#835)
- Add new `Accumulation` type to metric SDK to transport telemetry from `Accumulator`s to `Processor`s.
   This replaces the prior `Record` `struct` use for this purpose. (#835)
- New dependabot integration to automate package upgrades. (#814)
- `Meter` and `Tracer` implementations accept instrumentation version version as an optional argument.
   This instrumentation version is passed on to exporters. (#811) (#805) (#802)
- The OTLP exporter includes the instrumentation version in telemetry it exports. (#811)
- Environment variables for Jaeger exporter are supported. (#796)
- New `aggregation.Kind` in the export metric API. (#808)
- New example that uses OTLP and the collector. (#790)
- Handle errors in the span `SetName` during span initialization. (#791)
- Default service config to enable retries for retry-able failed requests in the OTLP exporter and an option to override this default. (#777)
- New `go.opentelemetry.io/otel/api/oterror` package to uniformly support error handling and definitions for the project. (#778)
- New `global` default implementation of the `go.opentelemetry.io/otel/api/oterror.Handler` interface to be used to handle errors prior to an user defined `Handler`.
   There is also functionality for the user to register their `Handler` as well as a convenience function `Handle` to handle an error with this global `Handler`(#778)
- Options to specify propagators for httptrace and grpctrace instrumentation. (#784)
- The required `application/json` header for the Zipkin exporter is included in all exports. (#774)
- Integrate HTTP semantics helpers from the contrib repository into the `api/standard` package. #769

### Changed

- Rename `Integrator` to `Processor` in the metric SDK. (#863)
- Rename `AggregationSelector` to `AggregatorSelector`. (#859)
- Rename `SynchronizedCopy` to `SynchronizedMove`. (#858)
- Rename `simple` integrator to `basic` integrator. (#857)
- Merge otlp collector examples. (#841)
- Change the metric SDK to support cumulative, delta, and pass-through exporters directly.
   With these changes, cumulative and delta specific exporters are able to request the correct kind of aggregation from the SDK. (#840)
- The `Aggregator.Checkpoint` API is renamed to `SynchronizedCopy` and adds an argument, a different `Aggregator` into which the copy is stored. (#812)
- The `export.Aggregator` contract is that `Update()` and `SynchronizedCopy()` are synchronized with each other.
   All the aggregation interfaces (`Sum`, `LastValue`, ...) are not meant to be synchronized, as the caller is expected to synchronize aggregators at a higher level after the `Accumulator`.
   Some of the `Aggregators` used unnecessary locking and that has been cleaned up. (#812)
- Use of `metric.Number` was replaced by `int64` now that we use `sync.Mutex` in the `MinMaxSumCount` and `Histogram` `Aggregators`. (#812)
- Replace `AlwaysParentSample` with `ParentSample(fallback)` to match the OpenTelemetry v0.5.0 specification. (#810)
- Rename `sdk/export/metric/aggregator` to `sdk/export/metric/aggregation`. #808
- Send configured headers with every request in the OTLP exporter, instead of just on connection creation. (#806)
- Update error handling for any one off error handlers, replacing, instead, with the `global.Handle` function. (#791)
- Rename `plugin` directory to `instrumentation` to match the OpenTelemetry specification. (#779)
- Makes the argument order to Histogram and DDSketch `New()` consistent. (#781)

### Removed

- `Uint64NumberKind` and related functions from the API. (#864)
- Context arguments from `Aggregator.Checkpoint` and `Integrator.Process` as they were unused. (#803)
- `SpanID` is no longer included in parameters for sampling decision to match the OpenTelemetry specification. (#775)

### Fixed

- Upgrade OTLP exporter to opentelemetry-proto matching the opentelemetry-collector v0.4.0 release. (#866)
- Allow changes to `go.sum` and `go.mod` when running dependabot tidy-up. (#871)
- Bump github.com/stretchr/testify from 1.4.0 to 1.6.1. (#824)
- Bump github.com/prometheus/client_golang from 1.7.0 to 1.7.1 in /exporters/metric/prometheus. (#867)
- Bump google.golang.org/grpc from 1.29.1 to 1.30.0 in /exporters/trace/jaeger. (#853)
- Bump google.golang.org/grpc from 1.29.1 to 1.30.0 in /exporters/trace/zipkin. (#854)
- Bumps github.com/golang/protobuf from 1.3.2 to 1.4.2 (#848)
- Bump github.com/stretchr/testify from 1.4.0 to 1.6.1 in /exporters/otlp (#817)
- Bump github.com/golangci/golangci-lint from 1.25.1 to 1.27.0 in /tools (#828)
- Bump github.com/prometheus/client_golang from 1.5.0 to 1.7.0 in /exporters/metric/prometheus (#838)
- Bump github.com/stretchr/testify from 1.4.0 to 1.6.1 in /exporters/trace/jaeger (#829)
- Bump github.com/benbjohnson/clock from 1.0.0 to 1.0.3 (#815)
- Bump github.com/stretchr/testify from 1.4.0 to 1.6.1 in /exporters/trace/zipkin (#823)
- Bump github.com/itchyny/gojq from 0.10.1 to 0.10.3 in /tools (#830)
- Bump github.com/stretchr/testify from 1.4.0 to 1.6.1 in /exporters/metric/prometheus (#822)
- Bump google.golang.org/grpc from 1.27.1 to 1.29.1 in /exporters/trace/zipkin (#820)
- Bump google.golang.org/grpc from 1.27.1 to 1.29.1 in /exporters/trace/jaeger (#831)
- Bump github.com/google/go-cmp from 0.4.0 to 0.5.0 (#836)
- Bump github.com/google/go-cmp from 0.4.0 to 0.5.0 in /exporters/trace/jaeger (#837)
- Bump github.com/google/go-cmp from 0.4.0 to 0.5.0 in /exporters/otlp (#839)
- Bump google.golang.org/api from 0.20.0 to 0.28.0 in /exporters/trace/jaeger (#843)
- Set span status from HTTP status code in the othttp instrumentation. (#832)
- Fixed typo in push controller comment. (#834)
- The `Aggregator` testing has been updated and cleaned. (#812)
- `metric.Number(0)` expressions are replaced by `0` where possible. (#812)
- Fixed `global` `handler_test.go` test failure. #804
- Fixed `BatchSpanProcessor.Shutdown` to wait until all spans are processed. (#766)
- Fixed OTLP example's accidental early close of exporter. (#807)
- Ensure zipkin exporter reads and closes response body. (#788)
- Update instrumentation to use `api/standard` keys instead of custom keys. (#782)
- Clean up tools and RELEASING documentation. (#762)

## [0.6.0] - 2020-05-21

### Added

- Support for `Resource`s in the prometheus exporter. (#757)
- New pull controller. (#751)
- New `UpDownSumObserver` instrument. (#750)
- OpenTelemetry collector demo. (#711)
- New `SumObserver` instrument. (#747)
- New `UpDownCounter` instrument. (#745)
- New timeout `Option` and configuration function `WithTimeout` to the push controller. (#742)
- New `api/standards` package to implement semantic conventions and standard key-value generation. (#731)

### Changed

- Rename `Register*` functions in the metric API to `New*` for all `Observer` instruments. (#761)
- Use `[]float64` for histogram boundaries, not `[]metric.Number`. (#758)
- Change OTLP example to use exporter as a trace `Syncer` instead of as an unneeded `Batcher`. (#756)
- Replace `WithResourceAttributes()` with `WithResource()` in the trace SDK. (#754)
- The prometheus exporter now uses the new pull controller. (#751)
- Rename `ScheduleDelayMillis` to `BatchTimeout` in the trace `BatchSpanProcessor`.(#752)
- Support use of synchronous instruments in asynchronous callbacks (#725)
- Move `Resource` from the `Export` method parameter into the metric export `Record`. (#739)
- Rename `Observer` instrument to `ValueObserver`. (#734)
- The push controller now has a method (`Provider()`) to return a `metric.Provider` instead of the old `Meter` method that acted as a `metric.Provider`. (#738)
- Replace `Measure` instrument by `ValueRecorder` instrument. (#732)
- Rename correlation context header from `"Correlation-Context"` to `"otcorrelations"` to match the OpenTelemetry specification. (#727)

### Fixed

- Ensure gRPC `ClientStream` override methods do not panic in grpctrace package. (#755)
- Disable parts of `BatchSpanProcessor` test until a fix is found. (#743)
- Fix `string` case in `kv` `Infer` function. (#746)
- Fix panic in grpctrace client interceptors. (#740)
- Refactor the `api/metrics` push controller and add `CheckpointSet` synchronization. (#737)
- Rewrite span batch process queue batching logic. (#719)
- Remove the push controller named Meter map. (#738)
- Fix Histogram aggregator initial state (fix #735). (#736)
- Ensure golang alpine image is running `golang-1.14` for examples. (#733)
- Added test for grpctrace `UnaryInterceptorClient`. (#695)
- Rearrange `api/metric` code layout. (#724)

## [0.5.0] - 2020-05-13

### Added

- Batch `Observer` callback support. (#717)
- Alias `api` types to root package of project. (#696)
- Create basic `othttp.Transport` for simple client instrumentation. (#678)
- `SetAttribute(string, interface{})` to the trace API. (#674)
- Jaeger exporter option that allows user to specify custom http client. (#671)
- `Stringer` and `Infer` methods to `key`s. (#662)

### Changed

- Rename `NewKey` in the `kv` package to just `Key`. (#721)
- Move `core` and `key` to `kv` package. (#720)
- Make the metric API `Meter` a `struct` so the abstract `MeterImpl` can be passed and simplify implementation. (#709)
- Rename SDK `Batcher` to `Integrator` to match draft OpenTelemetry SDK specification. (#710)
- Rename SDK `Ungrouped` integrator to `simple.Integrator` to match draft OpenTelemetry SDK specification. (#710)
- Rename SDK `SDK` `struct` to `Accumulator` to match draft OpenTelemetry SDK specification. (#710)
- Move `Number` from `core` to `api/metric` package. (#706)
- Move `SpanContext` from `core` to `trace` package. (#692)
- Change traceparent header from `Traceparent` to `traceparent` to implement the W3C specification. (#681)

### Fixed

- Update tooling to run generators in all submodules. (#705)
- gRPC interceptor regexp to match methods without a service name. (#683)
- Use a `const` for padding 64-bit B3 trace IDs. (#701)
- Update `mockZipkin` listen address from `:0` to `127.0.0.1:0`. (#700)
- Left-pad 64-bit B3 trace IDs with zero. (#698)
- Propagate at least the first W3C tracestate header. (#694)
- Remove internal `StateLocker` implementation. (#688)
- Increase instance size CI system uses. (#690)
- Add a `key` benchmark and use reflection in `key.Infer()`. (#679)
- Fix internal `global` test by using `global.Meter` with `RecordBatch()`. (#680)
- Reimplement histogram using mutex instead of `StateLocker`. (#669)
- Switch `MinMaxSumCount` to a mutex lock implementation instead of `StateLocker`. (#667)
- Update documentation to not include any references to `WithKeys`. (#672)
- Correct misspelling. (#668)
- Fix clobbering of the span context if extraction fails. (#656)
- Bump `golangci-lint` and work around the corrupting bug. (#666) (#670)

## [0.4.3] - 2020-04-24

### Added

- `Dockerfile` and `docker-compose.yml` to run example code. (#635)
- New `grpctrace` package that provides gRPC client and server interceptors for both unary and stream connections. (#621)
- New `api/label` package, providing common label set implementation. (#651)
- Support for JSON marshaling of `Resources`. (#654)
- `TraceID` and `SpanID` implementations for `Stringer` interface. (#642)
- `RemoteAddrKey` in the othttp plugin to include the HTTP client address in top-level spans. (#627)
- `WithSpanFormatter` option to the othttp plugin. (#617)
- Updated README to include section for compatible libraries and include reference to the contrib repository. (#612)
- The prometheus exporter now supports exporting histograms. (#601)
- A `String` method to the `Resource` to return a hashable identifier for a now unique resource. (#613)
- An `Iter` method to the `Resource` to return an array `AttributeIterator`. (#613)
- An `Equal` method to the `Resource` test the equivalence of resources. (#613)
- An iterable structure (`AttributeIterator`) for `Resource` attributes.

### Changed

- zipkin export's `NewExporter` now requires a `serviceName` argument to ensure this needed values is provided. (#644)
- Pass `Resources` through the metrics export pipeline. (#659)

### Removed

- `WithKeys` option from the metric API. (#639)

### Fixed

- Use the `label.Set.Equivalent` value instead of an encoding in the batcher. (#658)
- Correct typo `trace.Exporter` to `trace.SpanSyncer` in comments. (#653)
- Use type names for return values in jaeger exporter. (#648)
- Increase the visibility of the `api/key` package by updating comments and fixing usages locally. (#650)
- `Checkpoint` only after `Update`; Keep records in the `sync.Map` longer. (#647)
- Do not cache `reflect.ValueOf()` in metric Labels. (#649)
- Batch metrics exported from the OTLP exporter based on `Resource` and labels. (#626)
- Add error wrapping to the prometheus exporter. (#631)
- Update the OTLP exporter batching of traces to use a unique `string` representation of an associated `Resource` as the batching key. (#623)
- Update OTLP `SpanData` transform to only include the `ParentSpanID` if one exists. (#614)
- Update `Resource` internal representation to uniquely and reliably identify resources. (#613)
- Check return value from `CheckpointSet.ForEach` in prometheus exporter. (#622)
- Ensure spans created by httptrace client tracer reflect operation structure. (#618)
- Create a new recorder rather than reuse when multiple observations in same epoch for asynchronous instruments. #610
- The default port the OTLP exporter uses to connect to the OpenTelemetry collector is updated to match the one the collector listens on by default. (#611)

## [0.4.2] - 2020-03-31

### Fixed

- Fix `pre_release.sh` to update version in `sdk/opentelemetry.go`. (#607)
- Fix time conversion from internal to OTLP in OTLP exporter. (#606)

## [0.4.1] - 2020-03-31

### Fixed

- Update `tag.sh` to create signed tags. (#604)

## [0.4.0] - 2020-03-30

### Added

- New API package `api/metric/registry` that exposes a `MeterImpl` wrapper for use by SDKs to generate unique instruments. (#580)
- Script to verify examples after a new release. (#579)

### Removed

- The dogstatsd exporter due to lack of support.
   This additionally removes support for statsd. (#591)
- `LabelSet` from the metric API.
   This is replaced by a `[]core.KeyValue` slice. (#595)
- `Labels` from the metric API's `Meter` interface. (#595)

### Changed

- The metric `export.Labels` became an interface which the SDK implements and the `export` package provides a simple, immutable implementation of this interface intended for testing purposes. (#574)
- Renamed `internal/metric.Meter` to `MeterImpl`. (#580)
- Renamed `api/global/internal.obsImpl` to `asyncImpl`. (#580)

### Fixed

- Corrected missing return in mock span. (#582)
- Update License header for all source files to match CNCF guidelines and include a test to ensure it is present. (#586) (#596)
- Update to v0.3.0 of the OTLP in the OTLP exporter. (#588)
- Update pre-release script to be compatible between GNU and BSD based systems. (#592)
- Add a `RecordBatch` benchmark. (#594)
- Moved span transforms of the OTLP exporter to the internal package. (#593)
- Build both go-1.13 and go-1.14 in circleci to test for all supported versions of Go. (#569)
- Removed unneeded allocation on empty labels in OLTP exporter. (#597)
- Update `BatchedSpanProcessor` to process the queue until no data but respect max batch size. (#599)
- Update project documentation godoc.org links to pkg.go.dev. (#602)

## [0.3.0] - 2020-03-21

This is a first official beta release, which provides almost fully complete metrics, tracing, and context propagation functionality.
There is still a possibility of breaking changes.

### Added

- Add `Observer` metric instrument. (#474)
- Add global `Propagators` functionality to enable deferred initialization for propagators registered before the first Meter SDK is installed. (#494)
- Simplified export setup pipeline for the jaeger exporter to match other exporters. (#459)
- The zipkin trace exporter. (#495)
- The OTLP exporter to export metric and trace telemetry to the OpenTelemetry collector. (#497) (#544) (#545)
- Add `StatusMessage` field to the trace `Span`. (#524)
- Context propagation in OpenTracing bridge in terms of OpenTelemetry context propagation. (#525)
- The `Resource` type was added to the SDK. (#528)
- The global API now supports a `Tracer` and `Meter` function as shortcuts to getting a global `*Provider` and calling these methods directly. (#538)
- The metric API now defines a generic `MeterImpl` interface to support general purpose `Meter` construction.
   Additionally, `SyncImpl` and `AsyncImpl` are added to support general purpose instrument construction. (#560)
- A metric `Kind` is added to represent the `MeasureKind`, `ObserverKind`, and `CounterKind`. (#560)
- Scripts to better automate the release process. (#576)

### Changed

- Default to to use `AlwaysSampler` instead of `ProbabilitySampler` to match OpenTelemetry specification. (#506)
- Renamed `AlwaysSampleSampler` to `AlwaysOnSampler` in the trace API. (#511)
- Renamed `NeverSampleSampler` to `AlwaysOffSampler` in the trace API. (#511)
- The `Status` field of the `Span` was changed to `StatusCode` to disambiguate with the added `StatusMessage`. (#524)
- Updated the trace `Sampler` interface conform to the OpenTelemetry specification. (#531)
- Rename metric API `Options` to `Config`. (#541)
- Rename metric `Counter` aggregator to be `Sum`. (#541)
- Unify metric options into `Option` from instrument specific options. (#541)
- The trace API's `TraceProvider` now support `Resource`s. (#545)
- Correct error in zipkin module name. (#548)
- The jaeger trace exporter now supports `Resource`s. (#551)
- Metric SDK now supports `Resource`s.
   The `WithResource` option was added to configure a `Resource` on creation and the `Resource` method was added to the metric `Descriptor` to return the associated `Resource`. (#552)
- Replace `ErrNoLastValue` and `ErrEmptyDataSet` by `ErrNoData` in the metric SDK. (#557)
- The stdout trace exporter now supports `Resource`s. (#558)
- The metric `Descriptor` is now included at the API instead of the SDK. (#560)
- Replace `Ordered` with an iterator in `export.Labels`. (#567)

### Removed

- The vendor specific Stackdriver. It is now hosted on 3rd party vendor infrastructure. (#452)
- The `Unregister` method for metric observers as it is not in the OpenTelemetry specification. (#560)
- `GetDescriptor` from the metric SDK. (#575)
- The `Gauge` instrument from the metric API. (#537)

### Fixed

- Make histogram aggregator checkpoint consistent. (#438)
- Update README with import instructions and how to build and test. (#505)
- The default label encoding was updated to be unique. (#508)
- Use `NewRoot` in the othttp plugin for public endpoints. (#513)
- Fix data race in `BatchedSpanProcessor`. (#518)
- Skip test-386 for Mac OS 10.15.x (Catalina and upwards). #521
- Use a variable-size array to represent ordered labels in maps. (#523)
- Update the OTLP protobuf and update changed import path. (#532)
- Use `StateLocker` implementation in `MinMaxSumCount`. (#546)
- Eliminate goroutine leak in histogram stress test. (#547)
- Update OTLP exporter with latest protobuf. (#550)
- Add filters to the othttp plugin. (#556)
- Provide an implementation of the `Header*` filters that do not depend on Go 1.14. (#565)
- Encode labels once during checkpoint.
   The checkpoint function is executed in a single thread so we can do the encoding lazily before passing the encoded version of labels to the exporter.
   This is a cheap and quick way to avoid encoding the labels on every collection interval. (#572)
- Run coverage over all packages in `COVERAGE_MOD_DIR`. (#573)

## [0.2.3] - 2020-03-04

### Added

- `RecordError` method on `Span`s in the trace API to Simplify adding error events to spans. (#473)
- Configurable push frequency for exporters setup pipeline. (#504)

### Changed

- Rename the `exporter` directory to `exporters`.
   The `go.opentelemetry.io/otel/exporter/trace/jaeger` package was mistakenly released with a `v1.0.0` tag instead of `v0.1.0`.
   This resulted in all subsequent releases not becoming the default latest.
   A consequence of this was that all `go get`s pulled in the incompatible `v0.1.0` release of that package when pulling in more recent packages from other otel packages.
   Renaming the `exporter` directory to `exporters` fixes this issue by renaming the package and therefore clearing any existing dependency tags.
   Consequentially, this action also renames *all* exporter packages. (#502)

### Removed

- The `CorrelationContextHeader` constant in the `correlation` package is no longer exported. (#503)

## [0.2.2] - 2020-02-27

### Added

- `HTTPSupplier` interface in the propagation API to specify methods to retrieve and store a single value for a key to be associated with a carrier. (#467)
- `HTTPExtractor` interface in the propagation API to extract information from an `HTTPSupplier` into a context. (#467)
- `HTTPInjector` interface in the propagation API to inject information into an `HTTPSupplier.` (#467)
- `Config` and configuring `Option` to the propagator API. (#467)
- `Propagators` interface in the propagation API to contain the set of injectors and extractors for all supported carrier formats. (#467)
- `HTTPPropagator` interface in the propagation API to inject and extract from an `HTTPSupplier.` (#467)
- `WithInjectors` and `WithExtractors` functions to the propagator API to configure injectors and extractors to use. (#467)
- `ExtractHTTP` and `InjectHTTP` functions to apply configured HTTP extractors and injectors to a passed context. (#467)
- Histogram aggregator. (#433)
- `DefaultPropagator` function and have it return `trace.TraceContext` as the default context propagator. (#456)
- `AlwaysParentSample` sampler to the trace API. (#455)
- `WithNewRoot` option function to the trace API to specify the created span should be considered a root span. (#451)

### Changed

- Renamed `WithMap` to `ContextWithMap` in the correlation package. (#481)
- Renamed `FromContext` to `MapFromContext` in the correlation package. (#481)
- Move correlation context propagation to correlation package. (#479)
- Do not default to putting remote span context into links. (#480)
- `Tracer.WithSpan` updated to accept `StartOptions`. (#472)
- Renamed `MetricKind` to `Kind` to not stutter in the type usage. (#432)
- Renamed the `export` package to `metric` to match directory structure. (#432)
- Rename the `api/distributedcontext` package to `api/correlation`. (#444)
- Rename the `api/propagators` package to `api/propagation`. (#444)
- Move the propagators from the `propagators` package into the `trace` API package. (#444)
- Update `Float64Gauge`, `Int64Gauge`, `Float64Counter`, `Int64Counter`, `Float64Measure`, and `Int64Measure` metric methods to use value receivers instead of pointers. (#462)
- Moved all dependencies of tools package to a tools directory. (#466)

### Removed

- Binary propagators. (#467)
- NOOP propagator. (#467)

### Fixed

- Upgraded `github.com/golangci/golangci-lint` from `v1.21.0` to `v1.23.6` in `tools/`. (#492)
- Fix a possible nil-dereference crash (#478)
- Correct comments for `InstallNewPipeline` in the stdout exporter. (#483)
- Correct comments for `InstallNewPipeline` in the dogstatsd exporter. (#484)
- Correct comments for `InstallNewPipeline` in the prometheus exporter. (#482)
- Initialize `onError` based on `Config` in prometheus exporter. (#486)
- Correct module name in prometheus exporter README. (#475)
- Removed tracer name prefix from span names. (#430)
- Fix `aggregator_test.go` import package comment. (#431)
- Improved detail in stdout exporter. (#436)
- Fix a dependency issue (generate target should depend on stringer, not lint target) in Makefile. (#442)
- Reorders the Makefile targets within `precommit` target so we generate files and build the code before doing linting, so we can get much nicer errors about syntax errors from the compiler. (#442)
- Reword function documentation in gRPC plugin. (#446)
- Send the `span.kind` tag to Jaeger from the jaeger exporter. (#441)
- Fix `metadataSupplier` in the jaeger exporter to overwrite the header if existing instead of appending to it. (#441)
- Upgraded to Go 1.13 in CI. (#465)
- Correct opentelemetry.io URL in trace SDK documentation. (#464)
- Refactored reference counting logic in SDK determination of stale records. (#468)
- Add call to `runtime.Gosched` in instrument `acquireHandle` logic to not block the collector. (#469)

## [0.2.1.1] - 2020-01-13

### Fixed

- Use stateful batcher on Prometheus exporter fixing regression introduced in #395. (#428)

## [0.2.1] - 2020-01-08

### Added

- Global meter forwarding implementation.
   This enables deferred initialization for metric instruments registered before the first Meter SDK is installed. (#392)
- Global trace forwarding implementation.
   This enables deferred initialization for tracers registered before the first Trace SDK is installed. (#406)
- Standardize export pipeline creation in all exporters. (#395)
- A testing, organization, and comments for 64-bit field alignment. (#418)
- Script to tag all modules in the project. (#414)

### Changed

- Renamed `propagation` package to `propagators`. (#362)
- Renamed `B3Propagator` propagator to `B3`. (#362)
- Renamed `TextFormatPropagator` propagator to `TextFormat`. (#362)
- Renamed `BinaryPropagator` propagator to `Binary`. (#362)
- Renamed `BinaryFormatPropagator` propagator to `BinaryFormat`. (#362)
- Renamed `NoopTextFormatPropagator` propagator to `NoopTextFormat`. (#362)
- Renamed `TraceContextPropagator` propagator to `TraceContext`. (#362)
- Renamed `SpanOption` to `StartOption` in the trace API. (#369)
- Renamed `StartOptions` to `StartConfig` in the trace API. (#369)
- Renamed `EndOptions` to `EndConfig` in the trace API. (#369)
- `Number` now has a pointer receiver for its methods. (#375)
- Renamed `CurrentSpan` to `SpanFromContext` in the trace API. (#379)
- Renamed `SetCurrentSpan` to `ContextWithSpan` in the trace API. (#379)
- Renamed `Message` in Event to `Name` in the trace API. (#389)
- Prometheus exporter no longer aggregates metrics, instead it only exports them. (#385)
- Renamed `HandleImpl` to `BoundInstrumentImpl` in the metric API. (#400)
- Renamed `Float64CounterHandle` to `Float64CounterBoundInstrument` in the metric API. (#400)
- Renamed `Int64CounterHandle` to `Int64CounterBoundInstrument` in the metric API. (#400)
- Renamed `Float64GaugeHandle` to `Float64GaugeBoundInstrument` in the metric API. (#400)
- Renamed `Int64GaugeHandle` to `Int64GaugeBoundInstrument` in the metric API. (#400)
- Renamed `Float64MeasureHandle` to `Float64MeasureBoundInstrument` in the metric API. (#400)
- Renamed `Int64MeasureHandle` to `Int64MeasureBoundInstrument` in the metric API. (#400)
- Renamed `Release` method for bound instruments in the metric API to `Unbind`. (#400)
- Renamed `AcquireHandle` method for bound instruments in the metric API to `Bind`. (#400)
- Renamed the `File` option in the stdout exporter to `Writer`. (#404)
- Renamed all `Options` to `Config` for all metric exports where this wasn't already the case.

### Fixed

- Aggregator import path corrected. (#421)
- Correct links in README. (#368)
- The README was updated to match latest code changes in its examples. (#374)
- Don't capitalize error statements. (#375)
- Fix ignored errors. (#375)
- Fix ambiguous variable naming. (#375)
- Removed unnecessary type casting. (#375)
- Use named parameters. (#375)
- Updated release schedule. (#378)
- Correct http-stackdriver example module name. (#394)
- Removed the `http.request` span in `httptrace` package. (#397)
- Add comments in the metrics SDK (#399)
- Initialize checkpoint when creating ddsketch aggregator to prevent panic when merging into a empty one. (#402) (#403)
- Add documentation of compatible exporters in the README. (#405)
- Typo fix. (#408)
- Simplify span check logic in SDK tracer implementation. (#419)

## [0.2.0] - 2019-12-03

### Added

- Unary gRPC tracing example. (#351)
- Prometheus exporter. (#334)
- Dogstatsd metrics exporter. (#326)

### Changed

- Rename `MaxSumCount` aggregation to `MinMaxSumCount` and add the `Min` interface for this aggregation. (#352)
- Rename `GetMeter` to `Meter`. (#357)
- Rename `HTTPTraceContextPropagator` to `TraceContextPropagator`. (#355)
- Rename `HTTPB3Propagator` to `B3Propagator`. (#355)
- Rename `HTTPTraceContextPropagator` to `TraceContextPropagator`. (#355)
- Move `/global` package to `/api/global`. (#356)
- Rename `GetTracer` to `Tracer`. (#347)

### Removed

- `SetAttribute` from the `Span` interface in the trace API. (#361)
- `AddLink` from the `Span` interface in the trace API. (#349)
- `Link` from the `Span` interface in the trace API. (#349)

### Fixed

- Exclude example directories from coverage report. (#365)
- Lint make target now implements automatic fixes with `golangci-lint` before a second run to report the remaining issues. (#360)
- Drop `GO111MODULE` environment variable in Makefile as Go 1.13 is the project specified minimum version and this is environment variable is not needed for that version of Go. (#359)
- Run the race checker for all test. (#354)
- Redundant commands in the Makefile are removed. (#354)
- Split the `generate` and `lint` targets of the Makefile. (#354)
- Renames `circle-ci` target to more generic `ci` in Makefile. (#354)
- Add example Prometheus binary to gitignore. (#358)
- Support negative numbers with the `MaxSumCount`. (#335)
- Resolve race conditions in `push_test.go` identified in #339. (#340)
- Use `/usr/bin/env bash` as a shebang in scripts rather than `/bin/bash`. (#336)
- Trace benchmark now tests both `AlwaysSample` and `NeverSample`.
   Previously it was testing `AlwaysSample` twice. (#325)
- Trace benchmark now uses a `[]byte` for `TraceID` to fix failing test. (#325)
- Added a trace benchmark to test variadic functions in `setAttribute` vs `setAttributes` (#325)
- The `defaultkeys` batcher was only using the encoded label set as its map key while building a checkpoint.
   This allowed distinct label sets through, but any metrics sharing a label set could be overwritten or merged incorrectly.
   This was corrected. (#333)

## [0.1.2] - 2019-11-18

### Fixed

- Optimized the `simplelru` map for attributes to reduce the number of allocations. (#328)
- Removed unnecessary unslicing of parameters that are already a slice. (#324)

## [0.1.1] - 2019-11-18

This release contains a Metrics SDK with stdout exporter and supports basic aggregations such as counter, gauges, array, maxsumcount, and ddsketch.

### Added

- Metrics stdout export pipeline. (#265)
- Array aggregation for raw measure metrics. (#282)
- The core.Value now have a `MarshalJSON` method. (#281)

### Removed

- `WithService`, `WithResources`, and `WithComponent` methods of tracers. (#314)
- Prefix slash in `Tracer.Start()` for the Jaeger example. (#292)

### Changed

- Allocation in LabelSet construction to reduce GC overhead. (#318)
- `trace.WithAttributes` to append values instead of replacing (#315)
- Use a formula for tolerance in sampling tests. (#298)
- Move export types into trace and metric-specific sub-directories. (#289)
- `SpanKind` back to being based on an `int` type. (#288)

### Fixed

- URL to OpenTelemetry website in README. (#323)
- Name of othttp default tracer. (#321)
- `ExportSpans` for the stackdriver exporter now handles `nil` context. (#294)
- CI modules cache to correctly restore/save from/to the cache. (#316)
- Fix metric SDK race condition between `LoadOrStore` and the assignment `rec.recorder = i.meter.exporter.AggregatorFor(rec)`. (#293)
- README now reflects the new code structure introduced with these changes. (#291)
- Make the basic example work. (#279)

## [0.1.0] - 2019-11-04

This is the first release of open-telemetry go library.
It contains api and sdk for trace and meter.

### Added

- Initial OpenTelemetry trace and metric API prototypes.
- Initial OpenTelemetry trace, metric, and export SDK packages.
- A wireframe bridge to support compatibility with OpenTracing.
- Example code for a basic, http-stackdriver, http, jaeger, and named tracer setup.
- Exporters for Jaeger, Stackdriver, and stdout.
- Propagators for binary, B3, and trace-context protocols.
- Project information and guidelines in the form of a README and CONTRIBUTING.
- Tools to build the project and a Makefile to automate the process.
- Apache-2.0 license.
- CircleCI build CI manifest files.
- CODEOWNERS file to track owners of this project.

[Unreleased]: https://github.com/open-telemetry/opentelemetry-go/compare/v1.31.0...HEAD
[1.31.0/0.53.0/0.7.0/0.0.10]: https://github.com/open-telemetry/opentelemetry-go/releases/tag/v1.31.0
[1.30.0/0.52.0/0.6.0/0.0.9]: https://github.com/open-telemetry/opentelemetry-go/releases/tag/v1.30.0
[1.29.0/0.51.0/0.5.0]: https://github.com/open-telemetry/opentelemetry-go/releases/tag/v1.29.0
[1.28.0/0.50.0/0.4.0]: https://github.com/open-telemetry/opentelemetry-go/releases/tag/v1.28.0
[1.27.0/0.49.0/0.3.0]: https://github.com/open-telemetry/opentelemetry-go/releases/tag/v1.27.0
[1.26.0/0.48.0/0.2.0-alpha]: https://github.com/open-telemetry/opentelemetry-go/releases/tag/v1.26.0
[1.25.0/0.47.0/0.0.8/0.1.0-alpha]: https://github.com/open-telemetry/opentelemetry-go/releases/tag/v1.25.0
[1.24.0/0.46.0/0.0.1-alpha]: https://github.com/open-telemetry/opentelemetry-go/releases/tag/v1.24.0
[1.23.1]: https://github.com/open-telemetry/opentelemetry-go/releases/tag/v1.23.1
[1.23.0]: https://github.com/open-telemetry/opentelemetry-go/releases/tag/v1.23.0
[1.23.0-rc.1]: https://github.com/open-telemetry/opentelemetry-go/releases/tag/v1.23.0-rc.1
[1.22.0/0.45.0]: https://github.com/open-telemetry/opentelemetry-go/releases/tag/v1.22.0
[1.21.0/0.44.0]: https://github.com/open-telemetry/opentelemetry-go/releases/tag/v1.21.0
[1.20.0/0.43.0]: https://github.com/open-telemetry/opentelemetry-go/releases/tag/v1.20.0
[1.19.0/0.42.0/0.0.7]: https://github.com/open-telemetry/opentelemetry-go/releases/tag/v1.19.0
[1.19.0-rc.1/0.42.0-rc.1]: https://github.com/open-telemetry/opentelemetry-go/releases/tag/v1.19.0-rc.1
[1.18.0/0.41.0/0.0.6]: https://github.com/open-telemetry/opentelemetry-go/releases/tag/v1.18.0
[1.17.0/0.40.0/0.0.5]: https://github.com/open-telemetry/opentelemetry-go/releases/tag/v1.17.0
[1.16.0/0.39.0]: https://github.com/open-telemetry/opentelemetry-go/releases/tag/v1.16.0
[1.16.0-rc.1/0.39.0-rc.1]: https://github.com/open-telemetry/opentelemetry-go/releases/tag/v1.16.0-rc.1
[1.15.1/0.38.1]: https://github.com/open-telemetry/opentelemetry-go/releases/tag/v1.15.1
[1.15.0/0.38.0]: https://github.com/open-telemetry/opentelemetry-go/releases/tag/v1.15.0
[1.15.0-rc.2/0.38.0-rc.2]: https://github.com/open-telemetry/opentelemetry-go/releases/tag/v1.15.0-rc.2
[1.15.0-rc.1/0.38.0-rc.1]: https://github.com/open-telemetry/opentelemetry-go/releases/tag/v1.15.0-rc.1
[1.14.0/0.37.0/0.0.4]: https://github.com/open-telemetry/opentelemetry-go/releases/tag/v1.14.0
[1.13.0/0.36.0]: https://github.com/open-telemetry/opentelemetry-go/releases/tag/v1.13.0
[1.12.0/0.35.0]: https://github.com/open-telemetry/opentelemetry-go/releases/tag/v1.12.0
[1.11.2/0.34.0]: https://github.com/open-telemetry/opentelemetry-go/releases/tag/v1.11.2
[1.11.1/0.33.0]: https://github.com/open-telemetry/opentelemetry-go/releases/tag/v1.11.1
[1.11.0/0.32.3]: https://github.com/open-telemetry/opentelemetry-go/releases/tag/v1.11.0
[0.32.2]: https://github.com/open-telemetry/opentelemetry-go/releases/tag/sdk/metric/v0.32.2
[0.32.1]: https://github.com/open-telemetry/opentelemetry-go/releases/tag/sdk/metric/v0.32.1
[0.32.0]: https://github.com/open-telemetry/opentelemetry-go/releases/tag/sdk/metric/v0.32.0
[1.10.0]: https://github.com/open-telemetry/opentelemetry-go/releases/tag/v1.10.0
[1.9.0/0.0.3]: https://github.com/open-telemetry/opentelemetry-go/releases/tag/v1.9.0
[1.8.0/0.31.0]: https://github.com/open-telemetry/opentelemetry-go/releases/tag/v1.8.0
[1.7.0/0.30.0]: https://github.com/open-telemetry/opentelemetry-go/releases/tag/v1.7.0
[0.29.0]: https://github.com/open-telemetry/opentelemetry-go/releases/tag/metric/v0.29.0
[1.6.3]: https://github.com/open-telemetry/opentelemetry-go/releases/tag/v1.6.3
[1.6.2]: https://github.com/open-telemetry/opentelemetry-go/releases/tag/v1.6.2
[1.6.1]: https://github.com/open-telemetry/opentelemetry-go/releases/tag/v1.6.1
[1.6.0/0.28.0]: https://github.com/open-telemetry/opentelemetry-go/releases/tag/v1.6.0
[1.5.0]: https://github.com/open-telemetry/opentelemetry-go/releases/tag/v1.5.0
[1.4.1]: https://github.com/open-telemetry/opentelemetry-go/releases/tag/v1.4.1
[1.4.0]: https://github.com/open-telemetry/opentelemetry-go/releases/tag/v1.4.0
[1.3.0]: https://github.com/open-telemetry/opentelemetry-go/releases/tag/v1.3.0
[1.2.0]: https://github.com/open-telemetry/opentelemetry-go/releases/tag/v1.2.0
[1.1.0]: https://github.com/open-telemetry/opentelemetry-go/releases/tag/v1.1.0
[1.0.1]: https://github.com/open-telemetry/opentelemetry-go/releases/tag/v1.0.1
[Metrics 0.24.0]: https://github.com/open-telemetry/opentelemetry-go/releases/tag/metric/v0.24.0
[1.0.0]: https://github.com/open-telemetry/opentelemetry-go/releases/tag/v1.0.0
[1.0.0-RC3]: https://github.com/open-telemetry/opentelemetry-go/releases/tag/v1.0.0-RC3
[1.0.0-RC2]: https://github.com/open-telemetry/opentelemetry-go/releases/tag/v1.0.0-RC2
[Experimental Metrics v0.22.0]: https://github.com/open-telemetry/opentelemetry-go/releases/tag/metric/v0.22.0
[1.0.0-RC1]: https://github.com/open-telemetry/opentelemetry-go/releases/tag/v1.0.0-RC1
[0.20.0]: https://github.com/open-telemetry/opentelemetry-go/releases/tag/v0.20.0
[0.19.0]: https://github.com/open-telemetry/opentelemetry-go/releases/tag/v0.19.0
[0.18.0]: https://github.com/open-telemetry/opentelemetry-go/releases/tag/v0.18.0
[0.17.0]: https://github.com/open-telemetry/opentelemetry-go/releases/tag/v0.17.0
[0.16.0]: https://github.com/open-telemetry/opentelemetry-go/releases/tag/v0.16.0
[0.15.0]: https://github.com/open-telemetry/opentelemetry-go/releases/tag/v0.15.0
[0.14.0]: https://github.com/open-telemetry/opentelemetry-go/releases/tag/v0.14.0
[0.13.0]: https://github.com/open-telemetry/opentelemetry-go/releases/tag/v0.13.0
[0.12.0]: https://github.com/open-telemetry/opentelemetry-go/releases/tag/v0.12.0
[0.11.0]: https://github.com/open-telemetry/opentelemetry-go/releases/tag/v0.11.0
[0.10.0]: https://github.com/open-telemetry/opentelemetry-go/releases/tag/v0.10.0
[0.9.0]: https://github.com/open-telemetry/opentelemetry-go/releases/tag/v0.9.0
[0.8.0]: https://github.com/open-telemetry/opentelemetry-go/releases/tag/v0.8.0
[0.7.0]: https://github.com/open-telemetry/opentelemetry-go/releases/tag/v0.7.0
[0.6.0]: https://github.com/open-telemetry/opentelemetry-go/releases/tag/v0.6.0
[0.5.0]: https://github.com/open-telemetry/opentelemetry-go/releases/tag/v0.5.0
[0.4.3]: https://github.com/open-telemetry/opentelemetry-go/releases/tag/v0.4.3
[0.4.2]: https://github.com/open-telemetry/opentelemetry-go/releases/tag/v0.4.2
[0.4.1]: https://github.com/open-telemetry/opentelemetry-go/releases/tag/v0.4.1
[0.4.0]: https://github.com/open-telemetry/opentelemetry-go/releases/tag/v0.4.0
[0.3.0]: https://github.com/open-telemetry/opentelemetry-go/releases/tag/v0.3.0
[0.2.3]: https://github.com/open-telemetry/opentelemetry-go/releases/tag/v0.2.3
[0.2.2]: https://github.com/open-telemetry/opentelemetry-go/releases/tag/v0.2.2
[0.2.1.1]: https://github.com/open-telemetry/opentelemetry-go/releases/tag/v0.2.1.1
[0.2.1]: https://github.com/open-telemetry/opentelemetry-go/releases/tag/v0.2.1
[0.2.0]: https://github.com/open-telemetry/opentelemetry-go/releases/tag/v0.2.0
[0.1.2]: https://github.com/open-telemetry/opentelemetry-go/releases/tag/v0.1.2
[0.1.1]: https://github.com/open-telemetry/opentelemetry-go/releases/tag/v0.1.1
[0.1.0]: https://github.com/open-telemetry/opentelemetry-go/releases/tag/v0.1.0

<!-- Released section ended -->

[Go 1.23]: https://go.dev/doc/go1.23
[Go 1.22]: https://go.dev/doc/go1.22
[Go 1.21]: https://go.dev/doc/go1.21
[Go 1.20]: https://go.dev/doc/go1.20
[Go 1.19]: https://go.dev/doc/go1.19
[Go 1.18]: https://go.dev/doc/go1.18

[metric API]:https://pkg.go.dev/go.opentelemetry.io/otel/metric
[metric SDK]:https://pkg.go.dev/go.opentelemetry.io/otel/sdk/metric
[trace API]:https://pkg.go.dev/go.opentelemetry.io/otel/trace

[GO-2024-2687]: https://pkg.go.dev/vuln/GO-2024-2687<|MERGE_RESOLUTION|>--- conflicted
+++ resolved
@@ -29,11 +29,8 @@
 - `go.opentelemetry.io/otel/exporters/otlp/otlpmetric/otlpmetricgrpc` now keeps the metadata already present in the context when `WithHeaders` is used. (#5892)
 - `go.opentelemetry.io/otel/exporters/otlp/otlplog/otlploggrpc` now keeps the metadata already present in the context when `WithHeaders` is used. (#5911)
 - `go.opentelemetry.io/otel/exporters/otlp/otlptrace/otlptracegrpc` now keeps the metadata already present in the context when `WithHeaders` is used. (#5915)
-<<<<<<< HEAD
+- Support scope attributes and make them as identifying for `Tracer` in `go.opentelemetry.io/otel` and `go.opentelemetry.io/otel/sdk/trace`. (#5924)
 - Support scope attributes and make them as identifying for `Meter` in `go.opentelemetry.io/otel` and `go.opentelemetry.io/otel/sdk/metric`. (#5926)
-=======
-- Support scope attributes and make them as identifying for `Tracer` in `go.opentelemetry.io/otel` and `go.opentelemetry.io/otel/sdk/trace`. (#5924)
->>>>>>> 3742c544
 
 <!-- Released section -->
 <!-- Don't change this section unless doing release -->
