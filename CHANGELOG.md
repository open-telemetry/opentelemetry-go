# Changelog

All notable changes to this project will be documented in this file.

The format is based on [Keep a Changelog](https://keepachangelog.com/en/1.0.0/).

This project adheres to [Semantic Versioning](https://semver.org/spec/v2.0.0.html).

## [Unreleased]

### Changed

<<<<<<< HEAD
- Improve performance of concurrent histogram measurements in `go.opentelemetry.io/otel/sdk/metric`. (#7474)
=======
- `Exporter` in `go.opentelemetry.io/otel/exporter/prometheus` ignores metrics with the scope `go.opentelemetry.io/contrib/bridges/prometheus`.
  This prevents scrape failures when the Prometheus exporter is misconfigured to get data from the Prometheus bridge. (#7688)
>>>>>>> bfbfdf9d

<!-- Released section -->
<!-- Don't change this section unless doing release -->

## [1.39.0/0.61.0/0.15.0/0.0.14] 2025-12-05

### Added

- Greatly reduce the cost of recording metrics in `go.opentelemetry.io/otel/sdk/metric` using hashing for map keys. (#7175)
- Add `WithInstrumentationAttributeSet` option to `go.opentelemetry.io/otel/log`, `go.opentelemetry.io/otel/metric`, and `go.opentelemetry.io/otel/trace` packages.
  This provides a concurrent-safe and performant alternative to `WithInstrumentationAttributes` by accepting a pre-constructed `attribute.Set`. (#7287)
- Add experimental observability for the Prometheus exporter in `go.opentelemetry.io/otel/exporters/prometheus`.
  Check the `go.opentelemetry.io/otel/exporters/prometheus/internal/x` package documentation for more information. (#7345)
- Add experimental observability metrics in `go.opentelemetry.io/otel/exporters/otlp/otlplog/otlploggrpc`. (#7353)
- Add temporality selector functions `DeltaTemporalitySelector`, `CumulativeTemporalitySelector`, `LowMemoryTemporalitySelector` to `go.opentelemetry.io/otel/sdk/metric`. (#7434)
- Add experimental observability metrics for simple log processor in `go.opentelemetry.io/otel/sdk/log`. (#7548)
- Add experimental observability metrics in `go.opentelemetry.io/otel/exporters/otlp/otlptrace/otlptracegrpc`. (#7459)
- Add experimental observability metrics in `go.opentelemetry.io/otel/exporters/otlp/otlptrace/otlptracehttp`. (#7486)
- Add experimental observability metrics for simple span processor in `go.opentelemetry.io/otel/sdk/trace`. (#7374)
- Add experimental observability metrics in `go.opentelemetry.io/otel/exporters/otlp/otlplog/otlploghttp`. (#7512)
- Add experimental observability metrics for manual reader in `go.opentelemetry.io/otel/sdk/metric`. (#7524)
- Add experimental observability metrics for periodic reader in `go.opentelemetry.io/otel/sdk/metric`. (#7571)
- Support `OTEL_EXPORTER_OTLP_LOGS_INSECURE` and `OTEL_EXPORTER_OTLP_INSECURE` environmental variables in `go.opentelemetry.io/otel/exporters/otlp/otlplog/otlploghttp`. (#7608)
- Add `Enabled` method to the `Processor` interface in `go.opentelemetry.io/otel/sdk/log`.
  All `Processor` implementations now include an `Enabled` method. (#7639)
- The `go.opentelemetry.io/otel/semconv/v1.38.0` package.
  The package contains semantic conventions from the `v1.38.0` version of the OpenTelemetry Semantic Conventions.
  See the [migration documentation](./semconv/v1.38.0/MIGRATION.md) for information on how to upgrade from `go.opentelemetry.io/otel/semconv/v1.37.0.`(#7648)

### Changed

- `Distinct` in `go.opentelemetry.io/otel/attribute` is no longer guaranteed to uniquely identify an attribute set.
  Collisions between `Distinct` values for different Sets are possible with extremely high cardinality (billions of series per instrument), but are highly unlikely. (#7175)
- `WithInstrumentationAttributes` in `go.opentelemetry.io/otel/trace` synchronously de-duplicates the passed attributes instead of delegating it to the returned `TracerOption`. (#7266)
- `WithInstrumentationAttributes` in `go.opentelemetry.io/otel/meter` synchronously de-duplicates the passed attributes instead of delegating it to the returned `MeterOption`. (#7266)
- `WithInstrumentationAttributes` in `go.opentelemetry.io/otel/log` synchronously de-duplicates the passed attributes instead of delegating it to the returned `LoggerOption`. (#7266)
- Rename the `OTEL_GO_X_SELF_OBSERVABILITY` environment variable to `OTEL_GO_X_OBSERVABILITY` in `go.opentelemetry.io/otel/sdk/trace`, `go.opentelemetry.io/otel/sdk/log`, and `go.opentelemetry.io/otel/exporters/stdout/stdouttrace`. (#7302)
- Improve performance of histogram `Record` in `go.opentelemetry.io/otel/sdk/metric` when min and max are disabled using `NoMinMax`. (#7306)
- Improve error handling for dropped data during translation by using `prometheus.NewInvalidMetric` in `go.opentelemetry.io/otel/exporters/prometheus`.
  ⚠️ **Breaking Change:** Previously, these cases were only logged and scrapes succeeded.
  Now, when translation would drop data (e.g., invalid label/value), the exporter emits a `NewInvalidMetric`, and Prometheus scrapes **fail with HTTP 500** by default.
  To preserve the prior behavior (scrapes succeed while errors are logged), configure your Prometheus HTTP handler with: `promhttp.HandlerOpts{ ErrorHandling: promhttp.ContinueOnError }`. (#7363)
- Replace fnv hash with xxhash in `go.opentelemetry.io/otel/attribute` for better performance. (#7371)
- The default `TranslationStrategy` in `go.opentelemetry.io/exporters/prometheus` is changed from `otlptranslator.NoUTF8EscapingWithSuffixes` to `otlptranslator.UnderscoreEscapingWithSuffixes`. (#7421)
- Improve performance of concurrent measurements in `go.opentelemetry.io/otel/sdk/metric`. (#7427)
- Include W3C TraceFlags (bits 0–7) in the OTLP `Span.Flags` field in `go.opentelemetry.io/exporters/otlp/otlptrace/otlptracehttp` and `go.opentelemetry.io/exporters/otlp/otlptrace/otlptracegrpc`. (#7438)
- The `ErrorType` function in `go.opentelemetry.io/otel/semconv/v1.37.0` now handles custom error types.
  If an error implements an `ErrorType() string` method, the return value of that method will be used as the error type. (#7442)

### Fixed

- Fix `WithInstrumentationAttributes` options in `go.opentelemetry.io/otel/trace`, `go.opentelemetry.io/otel/metric`, and `go.opentelemetry.io/otel/log` to properly merge attributes when passed multiple times instead of replacing them.
  Attributes with duplicate keys will use the last value passed. (#7300)
- The equality of `attribute.Set` when using the `Equal` method is not affected by the user overriding the empty set pointed to by `attribute.EmptySet` in `go.opentelemetry.io/otel/attribute`. (#7357)
- Return partial OTLP export errors to the caller in `go.opentelemetry.io/otel/exporters/otlp/otlplog/otlploggrpc`. (#7372)
- Return partial OTLP export errors to the caller in `go.opentelemetry.io/otel/exporters/otlp/otlplog/otlploghttp`. (#7372)
- Return partial OTLP export errors to the caller in `go.opentelemetry.io/otel/exporters/otlp/otlpmetric/otlpmetricgrpc`. (#7372)
- Return partial OTLP export errors to the caller in `go.opentelemetry.io/otel/exporters/otlp/otlpmetric/otlpmetrichttp`. (#7372)
- Return partial OTLP export errors to the caller in `go.opentelemetry.io/otel/exporters/otlp/otlptrace/otlptracegrpc`. (#7372)
- Return partial OTLP export errors to the caller in `go.opentelemetry.io/otel/exporters/otlp/otlptrace/otlptracehttp`. (#7372)
- Fix `AddAttributes`, `SetAttributes`, `SetBody` on `Record` in `go.opentelemetry.io/otel/sdk/log` to not mutate input. (#7403)
- Do not double record measurements of `RecordSet` methods in `go.opentelemetry.io/otel/semconv/v1.37.0`. (#7655)
- Do not double record measurements of `RecordSet` methods in `go.opentelemetry.io/otel/semconv/v1.36.0`. (#7656)

### Removed

- Drop support for [Go 1.23]. (#7274)
- Remove the `FilterProcessor` interface in `go.opentelemetry.io/otel/sdk/log`.
  The `Enabled` method has been added to the `Processor` interface instead.
  All `Processor` implementations must now implement the `Enabled` method.
  Custom processors that do not filter records can implement `Enabled` to return `true`. (#7639)

## [1.38.0/0.60.0/0.14.0/0.0.13] 2025-08-29

This release is the last to support [Go 1.23].
The next release will require at least [Go 1.24].

### Added

- Add native histogram exemplar support in `go.opentelemetry.io/otel/exporters/prometheus`. (#6772)
- Add template attribute functions to the `go.opentelmetry.io/otel/semconv/v1.34.0` package. (#6939)
  - `ContainerLabel`
  - `DBOperationParameter`
  - `DBSystemParameter`
  - `HTTPRequestHeader`
  - `HTTPResponseHeader`
  - `K8SCronJobAnnotation`
  - `K8SCronJobLabel`
  - `K8SDaemonSetAnnotation`
  - `K8SDaemonSetLabel`
  - `K8SDeploymentAnnotation`
  - `K8SDeploymentLabel`
  - `K8SJobAnnotation`
  - `K8SJobLabel`
  - `K8SNamespaceAnnotation`
  - `K8SNamespaceLabel`
  - `K8SNodeAnnotation`
  - `K8SNodeLabel`
  - `K8SPodAnnotation`
  - `K8SPodLabel`
  - `K8SReplicaSetAnnotation`
  - `K8SReplicaSetLabel`
  - `K8SStatefulSetAnnotation`
  - `K8SStatefulSetLabel`
  - `ProcessEnvironmentVariable`
  - `RPCConnectRPCRequestMetadata`
  - `RPCConnectRPCResponseMetadata`
  - `RPCGRPCRequestMetadata`
  - `RPCGRPCResponseMetadata`
- Add `ErrorType` attribute helper function to the `go.opentelmetry.io/otel/semconv/v1.34.0` package. (#6962)
- Add `WithAllowKeyDuplication` in `go.opentelemetry.io/otel/sdk/log` which can be used to disable deduplication for log records. (#6968)
- Add `WithCardinalityLimit` option to configure the cardinality limit in `go.opentelemetry.io/otel/sdk/metric`. (#6996, #7065, #7081, #7164, #7165, #7179)
- Add `Clone` method to `Record` in `go.opentelemetry.io/otel/log` that returns a copy of the record with no shared state. (#7001)
- Add experimental self-observability span and batch span processor metrics in `go.opentelemetry.io/otel/sdk/trace`.
  Check the `go.opentelemetry.io/otel/sdk/trace/internal/x` package documentation for more information. (#7027, #6393, #7209)
- The `go.opentelemetry.io/otel/semconv/v1.36.0` package.
  The package contains semantic conventions from the `v1.36.0` version of the OpenTelemetry Semantic Conventions.
  See the [migration documentation](./semconv/v1.36.0/MIGRATION.md) for information on how to upgrade from `go.opentelemetry.io/otel/semconv/v1.34.0.`(#7032, #7041)
- Add support for configuring Prometheus name translation using `WithTranslationStrategy` option in `go.opentelemetry.io/otel/exporters/prometheus`. The current default translation strategy when UTF-8 mode is enabled is `NoUTF8EscapingWithSuffixes`, but a future release will change the default strategy to `UnderscoreEscapingWithSuffixes` for compliance with the specification. (#7111)
- Add experimental self-observability log metrics in `go.opentelemetry.io/otel/sdk/log`.
  Check the `go.opentelemetry.io/otel/sdk/log/internal/x` package documentation for more information. (#7121)
- Add experimental self-observability trace exporter metrics in `go.opentelemetry.io/otel/exporters/stdout/stdouttrace`.
  Check the `go.opentelemetry.io/otel/exporters/stdout/stdouttrace/internal/x` package documentation for more information. (#7133)
- Support testing of [Go 1.25]. (#7187)
- The `go.opentelemetry.io/otel/semconv/v1.37.0` package.
  The package contains semantic conventions from the `v1.37.0` version of the OpenTelemetry Semantic Conventions.
  See the [migration documentation](./semconv/v1.37.0/MIGRATION.md) for information on how to upgrade from `go.opentelemetry.io/otel/semconv/v1.36.0.`(#7254)

### Changed

- Optimize `TraceIDFromHex` and `SpanIDFromHex` in `go.opentelemetry.io/otel/sdk/trace`. (#6791)
- Change `AssertEqual` in `go.opentelemetry.io/otel/log/logtest` to accept `TestingT` in order to support benchmarks and fuzz tests. (#6908)
- Change `DefaultExemplarReservoirProviderSelector` in `go.opentelemetry.io/otel/sdk/metric` to use `runtime.GOMAXPROCS(0)` instead of `runtime.NumCPU()` for the `FixedSizeReservoirProvider` default size. (#7094)

### Fixed

- `SetBody` method of `Record` in `go.opentelemetry.io/otel/sdk/log` now deduplicates key-value collections (`log.Value` of `log.KindMap` from `go.opentelemetry.io/otel/log`). (#7002)
- Fix `go.opentelemetry.io/otel/exporters/prometheus` to not append a suffix if it's already present in metric name. (#7088)
- Fix the `go.opentelemetry.io/otel/exporters/stdout/stdouttrace` self-observability component type and name. (#7195)
- Fix partial export count metric in `go.opentelemetry.io/otel/exporters/stdout/stdouttrace`. (#7199)

### Deprecated

- Deprecate `WithoutUnits` and `WithoutCounterSuffixes` options, preferring `WithTranslationStrategy` instead. (#7111)
- Deprecate support for `OTEL_GO_X_CARDINALITY_LIMIT` environment variable in `go.opentelemetry.io/otel/sdk/metric`. Use `WithCardinalityLimit` option instead. (#7166)

## [0.59.1] 2025-07-21

### Changed

- Retract `v0.59.0` release of `go.opentelemetry.io/otel/exporters/prometheus` module which appends incorrect unit suffixes. (#7046)
- Change `go.opentelemetry.io/otel/exporters/prometheus` to no longer deduplicate suffixes when UTF8 is enabled.
  It is recommended to disable unit and counter suffixes in the exporter, and manually add suffixes if you rely on the existing behavior. (#7044)

### Fixed

- Fix `go.opentelemetry.io/otel/exporters/prometheus` to properly handle unit suffixes when the unit is in brackets.
  E.g. `{spans}`. (#7044)

## [1.37.0/0.59.0/0.13.0] 2025-06-25

### Added

- The `go.opentelemetry.io/otel/semconv/v1.33.0` package.
  The package contains semantic conventions from the `v1.33.0` version of the OpenTelemetry Semantic Conventions.
  See the [migration documentation](./semconv/v1.33.0/MIGRATION.md) for information on how to upgrade from `go.opentelemetry.io/otel/semconv/v1.32.0.`(#6799)
- The `go.opentelemetry.io/otel/semconv/v1.34.0` package.
  The package contains semantic conventions from the `v1.34.0` version of the OpenTelemetry Semantic Conventions. (#6812)
- Add metric's schema URL as `otel_scope_schema_url` label in `go.opentelemetry.io/otel/exporters/prometheus`. (#5947)
- Add metric's scope attributes as `otel_scope_[attribute]` labels in `go.opentelemetry.io/otel/exporters/prometheus`. (#5947)
- Add `EventName` to `EnabledParameters` in `go.opentelemetry.io/otel/log`. (#6825)
- Add `EventName` to `EnabledParameters` in `go.opentelemetry.io/otel/sdk/log`. (#6825)
- Changed handling of `go.opentelemetry.io/otel/exporters/prometheus` metric renaming to add unit suffixes when it doesn't match one of the pre-defined values in the unit suffix map. (#6839)

### Changed

- The semantic conventions have been upgraded from `v1.26.0` to `v1.34.0` in `go.opentelemetry.io/otel/bridge/opentracing`. (#6827)
- The semantic conventions have been upgraded from `v1.26.0` to `v1.34.0` in `go.opentelemetry.io/otel/exporters/zipkin`. (#6829)
- The semantic conventions have been upgraded from `v1.26.0` to `v1.34.0` in `go.opentelemetry.io/otel/metric`. (#6832)
- The semantic conventions have been upgraded from `v1.26.0` to `v1.34.0` in `go.opentelemetry.io/otel/sdk/resource`. (#6834)
- The semantic conventions have been upgraded from `v1.26.0` to `v1.34.0` in `go.opentelemetry.io/otel/sdk/trace`. (#6835)
- The semantic conventions have been upgraded from `v1.26.0` to `v1.34.0` in `go.opentelemetry.io/otel/trace`. (#6836)
- `Record.Resource` now returns `*resource.Resource` instead of `resource.Resource` in `go.opentelemetry.io/otel/sdk/log`. (#6864)
- Retry now shows error cause for context timeout in `go.opentelemetry.io/otel/exporters/otlp/otlptrace/otlptracegrpc`, `go.opentelemetry.io/otel/exporters/otlp/otlpmetric/otlpmetricgrpc`, `go.opentelemetry.io/otel/exporters/otlp/otlplog/otlploggrpc`, `go.opentelemetry.io/otel/exporters/otlp/otlptrace/otlptracehttp`, `go.opentelemetry.io/otel/exporters/otlp/otlpmetric/otlpmetrichttp`, `go.opentelemetry.io/otel/exporters/otlp/otlplog/otlploghttp`. (#6898)

### Fixed

- Stop stripping trailing slashes from configured endpoint URL in `go.opentelemetry.io/otel/exporters/otlp/otlptrace/otlptracegrpc`. (#6710)
- Stop stripping trailing slashes from configured endpoint URL in `go.opentelemetry.io/otel/exporters/otlp/otlptrace/otlptracehttp`. (#6710)
- Stop stripping trailing slashes from configured endpoint URL in `go.opentelemetry.io/otel/exporters/otlp/otlpmetric/otlpmetricgrpc`. (#6710)
- Stop stripping trailing slashes from configured endpoint URL in `go.opentelemetry.io/otel/exporters/otlp/otlpmetric/otlpmetrichttp`. (#6710)
- Validate exponential histogram scale range for Prometheus compatibility in `go.opentelemetry.io/otel/exporters/prometheus`. (#6822)
- Context cancellation during metric pipeline produce does not corrupt data in `go.opentelemetry.io/otel/sdk/metric`. (#6914)

### Removed

- `go.opentelemetry.io/otel/exporters/prometheus` no longer exports `otel_scope_info` metric. (#6770)

## [0.12.2] 2025-05-22

### Fixed

- Retract `v0.12.0` release of `go.opentelemetry.io/otel/exporters/otlp/otlplog/otlploggrpc` module that contains invalid dependencies. (#6804)
- Retract `v0.12.0` release of `go.opentelemetry.io/otel/exporters/otlp/otlplog/otlploghttp` module that contains invalid dependencies. (#6804)
- Retract `v0.12.0` release of `go.opentelemetry.io/otel/exporters/stdout/stdoutlog` module that contains invalid dependencies. (#6804)

## [0.12.1] 2025-05-21

### Fixes

- Use the proper dependency version of `go.opentelemetry.io/otel/sdk/log/logtest` in `go.opentelemetry.io/otel/exporters/otlp/otlplog/otlploggrpc`. (#6800)
- Use the proper dependency version of `go.opentelemetry.io/otel/sdk/log/logtest` in `go.opentelemetry.io/otel/exporters/otlp/otlplog/otlploghttp`. (#6800)
- Use the proper dependency version of `go.opentelemetry.io/otel/sdk/log/logtest` in `go.opentelemetry.io/otel/exporters/stdout/stdoutlog`. (#6800)

## [1.36.0/0.58.0/0.12.0] 2025-05-20

### Added

- Add exponential histogram support in `go.opentelemetry.io/otel/exporters/prometheus`. (#6421)
- The `go.opentelemetry.io/otel/semconv/v1.31.0` package.
  The package contains semantic conventions from the `v1.31.0` version of the OpenTelemetry Semantic Conventions.
  See the [migration documentation](./semconv/v1.31.0/MIGRATION.md) for information on how to upgrade from `go.opentelemetry.io/otel/semconv/v1.30.0`. (#6479)
- Add `Recording`, `Scope`, and `Record` types in `go.opentelemetry.io/otel/log/logtest`. (#6507)
- Add `WithHTTPClient` option to configure the `http.Client` used by `go.opentelemetry.io/otel/exporters/otlp/otlptrace/otlptracehttp`. (#6751)
- Add `WithHTTPClient` option to configure the `http.Client` used by `go.opentelemetry.io/otel/exporters/otlp/otlpmetric/otlpmetrichttp`. (#6752)
- Add `WithHTTPClient` option to configure the `http.Client` used by `go.opentelemetry.io/otel/exporters/otlp/otlplog/otlploghttp`. (#6688)
- Add `ValuesGetter` in `go.opentelemetry.io/otel/propagation`, a `TextMapCarrier` that supports retrieving multiple values for a single key. (#5973)
- Add `Values` method to `HeaderCarrier` to implement the new `ValuesGetter` interface in `go.opentelemetry.io/otel/propagation`. (#5973)
- Update `Baggage` in `go.opentelemetry.io/otel/propagation` to retrieve multiple values for a key when the carrier implements `ValuesGetter`. (#5973)
- Add `AssertEqual` function in `go.opentelemetry.io/otel/log/logtest`. (#6662)
- The `go.opentelemetry.io/otel/semconv/v1.32.0` package.
  The package contains semantic conventions from the `v1.32.0` version of the OpenTelemetry Semantic Conventions.
  See the [migration documentation](./semconv/v1.32.0/MIGRATION.md) for information on how to upgrade from `go.opentelemetry.io/otel/semconv/v1.31.0`(#6782)
- Add `Transform` option in `go.opentelemetry.io/otel/log/logtest`. (#6794)
- Add `Desc` option in `go.opentelemetry.io/otel/log/logtest`. (#6796)

### Removed

- Drop support for [Go 1.22]. (#6381, #6418)
- Remove `Resource` field from `EnabledParameters` in `go.opentelemetry.io/otel/sdk/log`. (#6494)
- Remove `RecordFactory` type from `go.opentelemetry.io/otel/log/logtest`. (#6492)
- Remove `ScopeRecords`, `EmittedRecord`, and `RecordFactory` types from `go.opentelemetry.io/otel/log/logtest`. (#6507)
- Remove `AssertRecordEqual` function in `go.opentelemetry.io/otel/log/logtest`, use `AssertEqual` instead. (#6662)

### Changed

- ⚠️ Update `github.com/prometheus/client_golang` to `v1.21.1`, which changes the `NameValidationScheme` to `UTF8Validation`.
  This allows metrics names to keep original delimiters (e.g. `.`), rather than replacing with underscores.
  This can be reverted by setting `github.com/prometheus/common/model.NameValidationScheme` to `LegacyValidation` in `github.com/prometheus/common/model`. (#6433)
- Initialize map with `len(keys)` in `NewAllowKeysFilter` and `NewDenyKeysFilter` to avoid unnecessary allocations in `go.opentelemetry.io/otel/attribute`. (#6455)
- `go.opentelemetry.io/otel/log/logtest` is now a separate Go module. (#6465)
- `go.opentelemetry.io/otel/sdk/log/logtest` is now a separate Go module. (#6466)
- `Recorder` in `go.opentelemetry.io/otel/log/logtest` no longer separately stores records emitted by loggers with the same instrumentation scope. (#6507)
- Improve performance of `BatchProcessor` in `go.opentelemetry.io/otel/sdk/log` by not exporting when exporter cannot accept more. (#6569, #6641)

### Deprecated

- Deprecate support for `model.LegacyValidation` for `go.opentelemetry.io/otel/exporters/prometheus`. (#6449)

### Fixes

- Stop percent encoding header environment variables in `go.opentelemetry.io/otel/exporters/otlp/otlplog/otlploggrpc` and `go.opentelemetry.io/otel/exporters/otlp/otlplog/otlploghttp`. (#6392)
- Ensure the `noopSpan.tracerProvider` method is not inlined in `go.opentelemetry.io/otel/trace` so the `go.opentelemetry.io/auto` instrumentation can instrument non-recording spans. (#6456)
- Use a `sync.Pool` instead of allocating `metricdata.ResourceMetrics` in `go.opentelemetry.io/otel/exporters/prometheus`. (#6472)

## [1.35.0/0.57.0/0.11.0] 2025-03-05

This release is the last to support [Go 1.22].
The next release will require at least [Go 1.23].

### Added

- Add `ValueFromAttribute` and `KeyValueFromAttribute` in `go.opentelemetry.io/otel/log`. (#6180)
- Add `EventName` and `SetEventName` to `Record` in `go.opentelemetry.io/otel/log`. (#6187)
- Add `EventName` to `RecordFactory` in `go.opentelemetry.io/otel/log/logtest`. (#6187)
- `AssertRecordEqual` in `go.opentelemetry.io/otel/log/logtest` checks `Record.EventName`. (#6187)
- Add `EventName` and `SetEventName` to `Record` in `go.opentelemetry.io/otel/sdk/log`. (#6193)
- Add `EventName` to `RecordFactory` in `go.opentelemetry.io/otel/sdk/log/logtest`. (#6193)
- Emit `Record.EventName` field in `go.opentelemetry.io/otel/exporters/otlp/otlplog/otlploggrpc`. (#6211)
- Emit `Record.EventName` field in `go.opentelemetry.io/otel/exporters/otlp/otlplog/otlploghttp`. (#6211)
- Emit `Record.EventName` field in `go.opentelemetry.io/otel/exporters/stdout/stdoutlog` (#6210)
- The `go.opentelemetry.io/otel/semconv/v1.28.0` package.
  The package contains semantic conventions from the `v1.28.0` version of the OpenTelemetry Semantic Conventions.
  See the [migration documentation](./semconv/v1.28.0/MIGRATION.md) for information on how to upgrade from `go.opentelemetry.io/otel/semconv/v1.27.0`(#6236)
- The `go.opentelemetry.io/otel/semconv/v1.30.0` package.
  The package contains semantic conventions from the `v1.30.0` version of the OpenTelemetry Semantic Conventions.
  See the [migration documentation](./semconv/v1.30.0/MIGRATION.md) for information on how to upgrade from `go.opentelemetry.io/otel/semconv/v1.28.0`(#6240)
- Document the pitfalls of using `Resource` as a comparable type.
  `Resource.Equal` and `Resource.Equivalent` should be used instead. (#6272)
- Support [Go 1.24]. (#6304)
- Add `FilterProcessor` and `EnabledParameters` in `go.opentelemetry.io/otel/sdk/log`.
  It replaces `go.opentelemetry.io/otel/sdk/log/internal/x.FilterProcessor`.
  Compared to previous version it additionally gives the possibility to filter by resource and instrumentation scope. (#6317)

### Changed

- Update `github.com/prometheus/common` to `v0.62.0`, which changes the `NameValidationScheme` to `NoEscaping`.
  This allows metrics names to keep original delimiters (e.g. `.`), rather than replacing with underscores.
  This is controlled by the `Content-Type` header, or can be reverted by setting `NameValidationScheme` to `LegacyValidation` in `github.com/prometheus/common/model`. (#6198)

### Fixes

- Eliminate goroutine leak for the processor returned by `NewSimpleSpanProcessor` in `go.opentelemetry.io/otel/sdk/trace` when `Shutdown` is called and the passed `ctx` is canceled and `SpanExporter.Shutdown` has not returned. (#6368)
- Eliminate goroutine leak for the processor returned by `NewBatchSpanProcessor` in `go.opentelemetry.io/otel/sdk/trace` when `ForceFlush` is called and the passed `ctx` is canceled and `SpanExporter.Export` has not returned. (#6369)

## [1.34.0/0.56.0/0.10.0] 2025-01-17

### Changed

- Remove the notices from `Logger` to make the whole Logs API user-facing in `go.opentelemetry.io/otel/log`. (#6167)

### Fixed

- Relax minimum Go version to 1.22.0 in various modules. (#6073)
- The `Type` name logged for the `go.opentelemetry.io/otel/exporters/otlp/otlptrace/otlptracegrpc` client is corrected from `otlphttpgrpc` to `otlptracegrpc`. (#6143)
- The `Type` name logged for the `go.opentelemetry.io/otel/exporters/otlp/otlptrace/otlphttpgrpc` client is corrected from `otlphttphttp` to `otlptracehttp`. (#6143)

## [1.33.0/0.55.0/0.9.0/0.0.12] 2024-12-12

### Added

- Add `Reset` method to `SpanRecorder` in `go.opentelemetry.io/otel/sdk/trace/tracetest`. (#5994)
- Add `EnabledInstrument` interface in `go.opentelemetry.io/otel/sdk/metric/internal/x`.
  This is an experimental interface that is implemented by synchronous instruments provided by `go.opentelemetry.io/otel/sdk/metric`.
  Users can use it to avoid performing computationally expensive operations when recording measurements.
  It does not fall within the scope of the OpenTelemetry Go versioning and stability [policy](./VERSIONING.md) and it may be changed in backwards incompatible ways or removed in feature releases. (#6016)

### Changed

- The default global API now supports full auto-instrumentation from the `go.opentelemetry.io/auto` package.
  See that package for more information. (#5920)
- Propagate non-retryable error messages to client in `go.opentelemetry.io/otel/exporters/otlp/otlplog/otlploghttp`. (#5929)
- Propagate non-retryable error messages to client in `go.opentelemetry.io/otel/exporters/otlp/otlptrace/otlptracehttp`. (#5929)
- Propagate non-retryable error messages to client in `go.opentelemetry.io/otel/exporters/otlp/otlpmetric/otlpmetrichttp`. (#5929)
- Performance improvements for attribute value `AsStringSlice`, `AsFloat64Slice`, `AsInt64Slice`, `AsBoolSlice`. (#6011)
- Change `EnabledParameters` to have a `Severity` field instead of a getter and setter in `go.opentelemetry.io/otel/log`. (#6009)

### Fixed

- Fix inconsistent request body closing in `go.opentelemetry.io/otel/exporters/otlp/otlplog/otlploghttp`. (#5954)
- Fix inconsistent request body closing in `go.opentelemetry.io/otel/exporters/otlp/otlptrace/otlptracehttp`. (#5954)
- Fix inconsistent request body closing in `go.opentelemetry.io/otel/exporters/otlp/otlpmetric/otlpmetrichttp`. (#5954)
- Fix invalid exemplar keys in `go.opentelemetry.io/otel/exporters/prometheus`. (#5995)
- Fix attribute value truncation in `go.opentelemetry.io/otel/sdk/trace`. (#5997)
- Fix attribute value truncation in `go.opentelemetry.io/otel/sdk/log`. (#6032)

## [1.32.0/0.54.0/0.8.0/0.0.11] 2024-11-08

### Added

- Add `go.opentelemetry.io/otel/sdk/metric/exemplar.AlwaysOffFilter`, which can be used to disable exemplar recording. (#5850)
- Add `go.opentelemetry.io/otel/sdk/metric.WithExemplarFilter`, which can be used to configure the exemplar filter used by the metrics SDK. (#5850)
- Add `ExemplarReservoirProviderSelector` and `DefaultExemplarReservoirProviderSelector` to `go.opentelemetry.io/otel/sdk/metric`, which defines the exemplar reservoir to use based on the aggregation of the metric. (#5861)
- Add `ExemplarReservoirProviderSelector` to `go.opentelemetry.io/otel/sdk/metric.Stream` to allow using views to configure the exemplar reservoir to use for a metric. (#5861)
- Add `ReservoirProvider`, `HistogramReservoirProvider` and `FixedSizeReservoirProvider` to `go.opentelemetry.io/otel/sdk/metric/exemplar` to make it convenient to use providers of Reservoirs. (#5861)
- The `go.opentelemetry.io/otel/semconv/v1.27.0` package.
  The package contains semantic conventions from the `v1.27.0` version of the OpenTelemetry Semantic Conventions. (#5894)
- Add `Attributes attribute.Set` field to `Scope` in `go.opentelemetry.io/otel/sdk/instrumentation`. (#5903)
- Add `Attributes attribute.Set` field to `ScopeRecords` in `go.opentelemetry.io/otel/log/logtest`. (#5927)
- `go.opentelemetry.io/otel/exporters/otlp/otlptrace/otlptracegrpc` adds instrumentation scope attributes. (#5934)
- `go.opentelemetry.io/otel/exporters/otlp/otlptrace/otlptracehttp` adds instrumentation scope attributes. (#5934)
- `go.opentelemetry.io/otel/exporters/otlp/otlpmetric/otlpmetricgrpc` adds instrumentation scope attributes. (#5935)
- `go.opentelemetry.io/otel/exporters/otlp/otlpmetric/otlpmetrichttp` adds instrumentation scope attributes. (#5935)
- `go.opentelemetry.io/otel/exporters/otlp/otlplog/otlploggrpc` adds instrumentation scope attributes. (#5933)
- `go.opentelemetry.io/otel/exporters/otlp/otlplog/otlploghttp` adds instrumentation scope attributes. (#5933)
- `go.opentelemetry.io/otel/exporters/prometheus` adds instrumentation scope attributes in `otel_scope_info` metric as labels. (#5932)

### Changed

- Support scope attributes and make them as identifying for `Tracer` in `go.opentelemetry.io/otel` and `go.opentelemetry.io/otel/sdk/trace`. (#5924)
- Support scope attributes and make them as identifying for `Meter` in `go.opentelemetry.io/otel` and `go.opentelemetry.io/otel/sdk/metric`. (#5926)
- Support scope attributes and make them as identifying for `Logger` in `go.opentelemetry.io/otel` and `go.opentelemetry.io/otel/sdk/log`. (#5925)
- Make schema URL and scope attributes as identifying for `Tracer` in `go.opentelemetry.io/otel/bridge/opentracing`. (#5931)
- Clear unneeded slice elements to allow GC to collect the objects in `go.opentelemetry.io/otel/sdk/metric` and `go.opentelemetry.io/otel/sdk/trace`. (#5804)

### Fixed

- Global MeterProvider registration unwraps global instrument Observers, the undocumented Unwrap() methods are now private. (#5881)
- `go.opentelemetry.io/otel/exporters/otlp/otlpmetric/otlpmetricgrpc` now keeps the metadata already present in the context when `WithHeaders` is used. (#5892)
- `go.opentelemetry.io/otel/exporters/otlp/otlplog/otlploggrpc` now keeps the metadata already present in the context when `WithHeaders` is used. (#5911)
- `go.opentelemetry.io/otel/exporters/otlp/otlptrace/otlptracegrpc` now keeps the metadata already present in the context when `WithHeaders` is used. (#5915)
- Fix `go.opentelemetry.io/otel/exporters/prometheus` trying to add exemplars to Gauge metrics, which is unsupported. (#5912)
- Fix `WithEndpointURL` to always use a secure connection when an https URL is passed in `go.opentelemetry.io/otel/exporters/otlp/otlpmetric/otlpmetricgrpc`. (#5944)
- Fix `WithEndpointURL` to always use a secure connection when an https URL is passed in `go.opentelemetry.io/otel/exporters/otlp/otlpmetric/otlpmetrichttp`. (#5944)
- Fix `WithEndpointURL` to always use a secure connection when an https URL is passed in `go.opentelemetry.io/otel/exporters/otlp/otlptrace/otlptracegrpc`. (#5944)
- Fix `WithEndpointURL` to always use a secure connection when an https URL is passed in `go.opentelemetry.io/otel/exporters/otlp/otlptrace/otlptracehttp`. (#5944)
- Fix incorrect metrics generated from callbacks when multiple readers are used in `go.opentelemetry.io/otel/sdk/metric`. (#5900)

### Removed

- Remove all examples under `go.opentelemetry.io/otel/example` as they are moved to [Contrib repository](https://github.com/open-telemetry/opentelemetry-go-contrib/tree/main/examples). (#5930)

## [1.31.0/0.53.0/0.7.0/0.0.10] 2024-10-11

### Added

- Add `go.opentelemetry.io/otel/sdk/metric/exemplar` package which includes `Exemplar`, `Filter`, `TraceBasedFilter`, `AlwaysOnFilter`, `HistogramReservoir`, `FixedSizeReservoir`, `Reservoir`, `Value` and `ValueType` types. These will be used for configuring the exemplar reservoir for the metrics sdk. (#5747, #5862)
- Add `WithExportBufferSize` option to log batch processor.(#5877)

### Changed

- Enable exemplars by default in `go.opentelemetry.io/otel/sdk/metric`. Exemplars can be disabled by setting `OTEL_METRICS_EXEMPLAR_FILTER=always_off` (#5778)
- `Logger.Enabled` in `go.opentelemetry.io/otel/log` now accepts a newly introduced `EnabledParameters` type instead of `Record`. (#5791)
- `FilterProcessor.Enabled` in `go.opentelemetry.io/otel/sdk/log/internal/x` now accepts `EnabledParameters` instead of `Record`. (#5791)
- The `Record` type in `go.opentelemetry.io/otel/log` is no longer comparable. (#5847)
- Performance improvements for the trace SDK `SetAttributes` method in `Span`. (#5864)
- Reduce memory allocations for the `Event` and `Link` lists in `Span`. (#5858)
- Performance improvements for the trace SDK `AddEvent`, `AddLink`, `RecordError` and `End` methods in `Span`. (#5874)

### Deprecated

- Deprecate all examples under `go.opentelemetry.io/otel/example` as they are moved to [Contrib repository](https://github.com/open-telemetry/opentelemetry-go-contrib/tree/main/examples). (#5854)

### Fixed

- The race condition for multiple `FixedSize` exemplar reservoirs identified in #5814 is resolved. (#5819)
- Fix log records duplication in case of heterogeneous resource attributes by correctly mapping each log record to it's resource and scope. (#5803)
- Fix timer channel drain to avoid hanging on Go 1.23. (#5868)
- Fix delegation for global meter providers, and panic when calling otel.SetMeterProvider. (#5827)
- Change the `reflect.TypeOf` to use a nil pointer to not allocate on the heap unless necessary. (#5827)

## [1.30.0/0.52.0/0.6.0/0.0.9] 2024-09-09

### Added

- Support `OTEL_EXPORTER_OTLP_LOGS_INSECURE` and `OTEL_EXPORTER_OTLP_INSECURE` environments in `go.opentelemetry.io/otel/exporters/otlp/otlplog/otlploggrpc`. (#5739)
- The `WithResource` option for `NewMeterProvider` now merges the provided resources with the ones from environment variables. (#5773)
- The `WithResource` option for `NewLoggerProvider` now merges the provided resources with the ones from environment variables. (#5773)
- Add UTF-8 support to `go.opentelemetry.io/otel/exporters/prometheus`. (#5755)

### Fixed

- Fix memory leak in the global `MeterProvider` when identical instruments are repeatedly created. (#5754)
- Fix panic on instruments creation when setting meter provider. (#5758)
- Fix an issue where `SetMeterProvider` in `go.opentelemetry.io/otel` might miss the delegation for instruments and registries. (#5780)

### Removed

- Drop support for [Go 1.21]. (#5736, #5740, #5800)

## [1.29.0/0.51.0/0.5.0] 2024-08-23

This release is the last to support [Go 1.21].
The next release will require at least [Go 1.22].

### Added

- Add MacOS ARM64 platform to the compatibility testing suite. (#5577)
- Add `InstrumentationScope` field to `SpanStub` in `go.opentelemetry.io/otel/sdk/trace/tracetest`, as a replacement for the deprecated `InstrumentationLibrary`. (#5627)
- Make the initial release of `go.opentelemetry.io/otel/exporters/otlp/otlplog/otlploggrpc`.
  This new module contains an OTLP exporter that transmits log telemetry using gRPC.
  This module is unstable and breaking changes may be introduced.
  See our [versioning policy](VERSIONING.md) for more information about these stability guarantees. (#5629)
- Add `Walk` function to `TraceState` in `go.opentelemetry.io/otel/trace` to iterate all the key-value pairs. (#5651)
- Bridge the trace state in `go.opentelemetry.io/otel/bridge/opencensus`. (#5651)
- Zero value of `SimpleProcessor` in `go.opentelemetry.io/otel/sdk/log` no longer panics. (#5665)
- The `FilterProcessor` interface type is added in `go.opentelemetry.io/otel/sdk/log/internal/x`.
  This is an optional and experimental interface that log `Processor`s can implement to instruct the `Logger` if a `Record` will be processed or not.
  It replaces the existing `Enabled` method that is removed from the `Processor` interface itself.
  It does not fall within the scope of the OpenTelemetry Go versioning and stability [policy](./VERSIONING.md) and it may be changed in backwards incompatible ways or removed in feature releases. (#5692)
- Support [Go 1.23]. (#5720)

### Changed

- `NewMemberRaw`, `NewKeyProperty` and `NewKeyValuePropertyRaw` in `go.opentelemetry.io/otel/baggage` allow UTF-8 string in key. (#5132)
- `Processor.OnEmit` in `go.opentelemetry.io/otel/sdk/log` now accepts a pointer to `Record` instead of a value so that the record modifications done in a processor are propagated to subsequent registered processors. (#5636)
- `SimpleProcessor.Enabled` in `go.opentelemetry.io/otel/sdk/log` now returns `false` if the exporter is `nil`. (#5665)
- Update the concurrency requirements of `Exporter` in `go.opentelemetry.io/otel/sdk/log`. (#5666)
- `SimpleProcessor` in `go.opentelemetry.io/otel/sdk/log` synchronizes `OnEmit` calls. (#5666)
- The `Processor` interface in `go.opentelemetry.io/otel/sdk/log` no longer includes the `Enabled` method.
  See the `FilterProcessor` interface type added in `go.opentelemetry.io/otel/sdk/log/internal/x` to continue providing this functionality. (#5692)
- The `SimpleProcessor` type in `go.opentelemetry.io/otel/sdk/log` is no longer comparable. (#5693)
- The `BatchProcessor` type in `go.opentelemetry.io/otel/sdk/log` is no longer comparable. (#5693)

### Fixed

- Correct comments for the priority of the `WithEndpoint` and `WithEndpointURL` options and their corresponding environment variables in `go.opentelemetry.io/otel/exporters/otlp/otlptrace/otlptracehttp`. (#5584)
- Pass the underlying error rather than a generic retry-able failure in `go.opentelemetry.io/otel/exporters/otlp/otlpmetric/otlpmetrichttp`, `go.opentelemetry.io/otel/exporters/otlp/otlplog/otlploghttp` and `go.opentelemetry.io/otel/exporters/otlp/otlptrace/otlptracehttp`. (#5541)
- Correct the `Tracer`, `Meter`, and `Logger` names used in `go.opentelemetry.io/otel/example/dice`. (#5612)
- Correct the `Tracer` names used in `go.opentelemetry.io/otel/example/namedtracer`. (#5612)
- Correct the `Tracer` name used in `go.opentelemetry.io/otel/example/opencensus`. (#5612)
- Correct the `Tracer` and `Meter` names used in `go.opentelemetry.io/otel/example/otel-collector`. (#5612)
- Correct the `Tracer` names used in `go.opentelemetry.io/otel/example/passthrough`. (#5612)
- Correct the `Meter` name used in `go.opentelemetry.io/otel/example/prometheus`. (#5612)
- Correct the `Tracer` names used in `go.opentelemetry.io/otel/example/zipkin`. (#5612)
- Correct comments for the priority of the `WithEndpoint` and `WithEndpointURL` options and their corresponding environment variables in `go.opentelemetry.io/otel/exporters/otlp/otlpmetric/otlpmetricgrpc` and `go.opentelemetry.io/otel/exporters/otlp/otlpmetric/otlpmetrichttp`. (#5641)
- Correct comments for the priority of the `WithEndpoint` and `WithEndpointURL` options and their corresponding environment variables in `go.opentelemetry.io/otel/exporters/otlp/otlplog/otlploghttp`. (#5650)
- Stop percent encoding header environment variables in `go.opentelemetry.io/otel/exporters/otlp/otlptrace/otlptracegrpc`, `go.opentelemetry.io/otel/exporters/otlp/otlptrace/otlptracehttp`, `go.opentelemetry.io/otel/exporters/otlp/otlpmetric/otlpmetricgrpc` and `go.opentelemetry.io/otel/exporters/otlp/otlpmetric/otlpmetrichttp` (#5705)
- Remove invalid environment variable header keys in `go.opentelemetry.io/otel/exporters/otlp/otlptrace/otlptracegrpc`, `go.opentelemetry.io/otel/exporters/otlp/otlptrace/otlptracehttp`, `go.opentelemetry.io/otel/exporters/otlp/otlpmetric/otlpmetricgrpc` and `go.opentelemetry.io/otel/exporters/otlp/otlpmetric/otlpmetrichttp` (#5705)

### Removed

- The `Enabled` method of the `SimpleProcessor` in `go.opentelemetry.io/otel/sdk/log` is removed. (#5692)
- The `Enabled` method of the `BatchProcessor` in `go.opentelemetry.io/otel/sdk/log` is removed. (#5692)

## [1.28.0/0.50.0/0.4.0] 2024-07-02

### Added

- The `IsEmpty` method is added to the `Instrument` type in `go.opentelemetry.io/otel/sdk/metric`.
  This method is used to check if an `Instrument` instance is a zero-value. (#5431)
- Store and provide the emitted `context.Context` in `ScopeRecords` of `go.opentelemetry.io/otel/sdk/log/logtest`. (#5468)
- The `go.opentelemetry.io/otel/semconv/v1.26.0` package.
  The package contains semantic conventions from the `v1.26.0` version of the OpenTelemetry Semantic Conventions. (#5476)
- The `AssertRecordEqual` method to `go.opentelemetry.io/otel/log/logtest` to allow comparison of two log records in tests. (#5499)
- The `WithHeaders` option to `go.opentelemetry.io/otel/exporters/zipkin` to allow configuring custom http headers while exporting spans. (#5530)

### Changed

- `Tracer.Start` in `go.opentelemetry.io/otel/trace/noop` no longer allocates a span for empty span context. (#5457)
- Upgrade `go.opentelemetry.io/otel/semconv/v1.25.0` to `go.opentelemetry.io/otel/semconv/v1.26.0` in `go.opentelemetry.io/otel/example/otel-collector`. (#5490)
- Upgrade `go.opentelemetry.io/otel/semconv/v1.25.0` to `go.opentelemetry.io/otel/semconv/v1.26.0` in `go.opentelemetry.io/otel/example/zipkin`. (#5490)
- Upgrade `go.opentelemetry.io/otel/semconv/v1.25.0` to `go.opentelemetry.io/otel/semconv/v1.26.0` in `go.opentelemetry.io/otel/exporters/zipkin`. (#5490)
  - The exporter no longer exports the deprecated "otel.library.name" or "otel.library.version" attributes.
- Upgrade `go.opentelemetry.io/otel/semconv/v1.25.0` to `go.opentelemetry.io/otel/semconv/v1.26.0` in `go.opentelemetry.io/otel/sdk/resource`. (#5490)
- Upgrade `go.opentelemetry.io/otel/semconv/v1.25.0` to `go.opentelemetry.io/otel/semconv/v1.26.0` in `go.opentelemetry.io/otel/sdk/trace`. (#5490)
- `SimpleProcessor.OnEmit` in `go.opentelemetry.io/otel/sdk/log` no longer allocates a slice which makes it possible to have a zero-allocation log processing using `SimpleProcessor`. (#5493)
- Use non-generic functions in the `Start` method of `"go.opentelemetry.io/otel/sdk/trace".Trace` to reduce memory allocation. (#5497)
- `service.instance.id` is populated for a `Resource` created with `"go.opentelemetry.io/otel/sdk/resource".Default` with a default value when `OTEL_GO_X_RESOURCE` is set. (#5520)
- Improve performance of metric instruments in `go.opentelemetry.io/otel/sdk/metric` by removing unnecessary calls to `time.Now`. (#5545)

### Fixed

- Log a warning to the OpenTelemetry internal logger when a `Record` in `go.opentelemetry.io/otel/sdk/log` drops an attribute due to a limit being reached. (#5376)
- Identify the `Tracer` returned from the global `TracerProvider` in `go.opentelemetry.io/otel/global` with its schema URL. (#5426)
- Identify the `Meter` returned from the global `MeterProvider` in `go.opentelemetry.io/otel/global` with its schema URL. (#5426)
- Log a warning to the OpenTelemetry internal logger when a `Span` in `go.opentelemetry.io/otel/sdk/trace` drops an attribute, event, or link due to a limit being reached. (#5434)
- Document instrument name requirements in `go.opentelemetry.io/otel/metric`. (#5435)
- Prevent random number generation data-race for experimental rand exemplars in `go.opentelemetry.io/otel/sdk/metric`. (#5456)
- Fix counting number of dropped attributes of `Record` in `go.opentelemetry.io/otel/sdk/log`. (#5464)
- Fix panic in baggage creation when a member contains `0x80` char in key or value. (#5494)
- Correct comments for the priority of the `WithEndpoint` and `WithEndpointURL` options and their corresponding environment variables in `go.opentelemetry.io/otel/exporters/otlp/otlptrace/otlptracegrpc`. (#5508)
- Retry trace and span ID generation if it generated an invalid one in `go.opentelemetry.io/otel/sdk/trace`. (#5514)
- Fix stale timestamps reported by the last-value aggregation. (#5517)
- Indicate the `Exporter` in `go.opentelemetry.io/otel/exporters/otlp/otlplog/otlploghttp` must be created by the `New` method. (#5521)
- Improved performance in all `{Bool,Int64,Float64,String}SliceValue` functions of `go.opentelemetry.io/attributes` by reducing the number of allocations. (#5549)
- Replace invalid percent-encoded octet sequences with replacement char in `go.opentelemetry.io/otel/baggage`. (#5528)

## [1.27.0/0.49.0/0.3.0] 2024-05-21

### Added

- Add example for `go.opentelemetry.io/otel/exporters/stdout/stdoutlog`. (#5242)
- Add `RecordFactory` in `go.opentelemetry.io/otel/sdk/log/logtest` to facilitate testing exporter and processor implementations. (#5258)
- Add `RecordFactory` in `go.opentelemetry.io/otel/log/logtest` to facilitate testing bridge implementations. (#5263)
- The count of dropped records from the `BatchProcessor` in `go.opentelemetry.io/otel/sdk/log` is logged. (#5276)
- Add metrics in the `otel-collector` example. (#5283)
- Add the synchronous gauge instrument to `go.opentelemetry.io/otel/metric`. (#5304)
  - An `int64` or `float64` synchronous gauge instrument can now be created from a `Meter`.
  - All implementations of the API (`go.opentelemetry.io/otel/metric/noop`, `go.opentelemetry.io/otel/sdk/metric`) are updated to support this instrument.
- Add logs to `go.opentelemetry.io/otel/example/dice`. (#5349)

### Changed

- The `Shutdown` method of `Exporter` in `go.opentelemetry.io/otel/exporters/stdout/stdouttrace` ignores the context cancellation and always returns `nil`. (#5189)
- The `ForceFlush` and `Shutdown` methods of the exporter returned by `New` in `go.opentelemetry.io/otel/exporters/stdout/stdoutmetric` ignore the context cancellation and always return `nil`. (#5189)
- Apply the value length limits to `Record` attributes in `go.opentelemetry.io/otel/sdk/log`. (#5230)
- De-duplicate map attributes added to a `Record` in `go.opentelemetry.io/otel/sdk/log`. (#5230)
- `go.opentelemetry.io/otel/exporters/stdout/stdoutlog` won't print timestamps when `WithoutTimestamps` option is set. (#5241)
- The `go.opentelemetry.io/otel/exporters/stdout/stdoutlog` exporter won't print `AttributeValueLengthLimit` and `AttributeCountLimit` fields now, instead it prints the `DroppedAttributes` field. (#5272)
- Improved performance in the `Stringer` implementation of `go.opentelemetry.io/otel/baggage.Member` by reducing the number of allocations. (#5286)
- Set the start time for last-value aggregates in `go.opentelemetry.io/otel/sdk/metric`. (#5305)
- The `Span` in `go.opentelemetry.io/otel/sdk/trace` will record links without span context if either non-empty `TraceState` or attributes are provided. (#5315)
- Upgrade all dependencies of `go.opentelemetry.io/otel/semconv/v1.24.0` to `go.opentelemetry.io/otel/semconv/v1.25.0`. (#5374)

### Fixed

- Comparison of unordered maps for `go.opentelemetry.io/otel/log.KeyValue` and `go.opentelemetry.io/otel/log.Value`. (#5306)
- Fix the empty output of `go.opentelemetry.io/otel/log.Value` in `go.opentelemetry.io/otel/exporters/stdout/stdoutlog`. (#5311)
- Split the behavior of `Recorder` in `go.opentelemetry.io/otel/log/logtest` so it behaves as a `LoggerProvider` only. (#5365)
- Fix wrong package name of the error message when parsing endpoint URL in `go.opentelemetry.io/otel/exporters/otlp/otlplog/otlploghttp`. (#5371)
- Identify the `Logger` returned from the global `LoggerProvider` in `go.opentelemetry.io/otel/log/global` with its schema URL. (#5375)

## [1.26.0/0.48.0/0.2.0-alpha] 2024-04-24

### Added

- Add `Recorder` in `go.opentelemetry.io/otel/log/logtest` to facilitate testing the log bridge implementations. (#5134)
- Add span flags to OTLP spans and links exported by `go.opentelemetry.io/otel/exporters/otlp/otlptrace`. (#5194)
- Make the initial alpha release of `go.opentelemetry.io/otel/sdk/log`.
  This new module contains the Go implementation of the OpenTelemetry Logs SDK.
  This module is unstable and breaking changes may be introduced.
  See our [versioning policy](VERSIONING.md) for more information about these stability guarantees. (#5240)
- Make the initial alpha release of `go.opentelemetry.io/otel/exporters/otlp/otlplog/otlploghttp`.
  This new module contains an OTLP exporter that transmits log telemetry using HTTP.
  This module is unstable and breaking changes may be introduced.
  See our [versioning policy](VERSIONING.md) for more information about these stability guarantees. (#5240)
- Make the initial alpha release of `go.opentelemetry.io/otel/exporters/stdout/stdoutlog`.
  This new module contains an exporter prints log records to STDOUT.
  This module is unstable and breaking changes may be introduced.
  See our [versioning policy](VERSIONING.md) for more information about these stability guarantees. (#5240)
- The `go.opentelemetry.io/otel/semconv/v1.25.0` package.
  The package contains semantic conventions from the `v1.25.0` version of the OpenTelemetry Semantic Conventions. (#5254)

### Changed

- Update `go.opentelemetry.io/proto/otlp` from v1.1.0 to v1.2.0. (#5177)
- Improve performance of baggage member character validation in `go.opentelemetry.io/otel/baggage`. (#5214)
- The `otel-collector` example now uses docker compose to bring up services instead of kubernetes. (#5244)

### Fixed

- Slice attribute values in `go.opentelemetry.io/otel/attribute` are now emitted as their JSON representation. (#5159)

## [1.25.0/0.47.0/0.0.8/0.1.0-alpha] 2024-04-05

### Added

- Add `WithProxy` option in `go.opentelemetry.io/otel/exporters/otlp/otlpmetric/otlpmetrichttp`. (#4906)
- Add `WithProxy` option in `go.opentelemetry.io/otel/exporters/otlp/otlpmetric/otlptracehttp`. (#4906)
- Add `AddLink` method to the `Span` interface in `go.opentelemetry.io/otel/trace`. (#5032)
- The `Enabled` method is added to the `Logger` interface in `go.opentelemetry.io/otel/log`.
  This method is used to notify users if a log record will be emitted or not. (#5071)
- Add `SeverityUndefined` `const` to `go.opentelemetry.io/otel/log`.
  This value represents an unset severity level. (#5072)
- Add `Empty` function in `go.opentelemetry.io/otel/log` to return a `KeyValue` for an empty value. (#5076)
- Add `go.opentelemetry.io/otel/log/global` to manage the global `LoggerProvider`.
  This package is provided with the anticipation that all functionality will be migrate to `go.opentelemetry.io/otel` when `go.opentelemetry.io/otel/log` stabilizes.
  At which point, users will be required to migrage their code, and this package will be deprecated then removed. (#5085)
- Add support for `Summary` metrics in the `go.opentelemetry.io/otel/exporters/otlp/otlpmetric/otlpmetrichttp` and `go.opentelemetry.io/otel/exporters/otlp/otlpmetric/otlpmetricgrpc` exporters. (#5100)
- Add `otel.scope.name` and `otel.scope.version` tags to spans exported by `go.opentelemetry.io/otel/exporters/zipkin`. (#5108)
- Add support for `AddLink` to `go.opentelemetry.io/otel/bridge/opencensus`. (#5116)
- Add `String` method to `Value` and `KeyValue` in `go.opentelemetry.io/otel/log`. (#5117)
- Add Exemplar support to `go.opentelemetry.io/otel/exporters/prometheus`. (#5111)
- Add metric semantic conventions to `go.opentelemetry.io/otel/semconv/v1.24.0`. Future `semconv` packages will include metric semantic conventions as well. (#4528)

### Changed

- `SpanFromContext` and `SpanContextFromContext` in `go.opentelemetry.io/otel/trace` no longer make a heap allocation when the passed context has no span. (#5049)
- `go.opentelemetry.io/otel/exporters/otlp/otlptrace/otlptracegrpc` and `go.opentelemetry.io/otel/exporters/otlp/otlpmetric/otlpmetricgrpc` now create a gRPC client in idle mode and with "dns" as the default resolver using [`grpc.NewClient`](https://pkg.go.dev/google.golang.org/grpc#NewClient). (#5151)
  Because of that `WithDialOption` ignores [`grpc.WithBlock`](https://pkg.go.dev/google.golang.org/grpc#WithBlock), [`grpc.WithTimeout`](https://pkg.go.dev/google.golang.org/grpc#WithTimeout), and [`grpc.WithReturnConnectionError`](https://pkg.go.dev/google.golang.org/grpc#WithReturnConnectionError).
  Notice that [`grpc.DialContext`](https://pkg.go.dev/google.golang.org/grpc#DialContext) which was used before is now deprecated.

### Fixed

- Clarify the documentation about equivalence guarantees for the `Set` and `Distinct` types in `go.opentelemetry.io/otel/attribute`. (#5027)
- Prevent default `ErrorHandler` self-delegation. (#5137)
- Update all dependencies to address [GO-2024-2687]. (#5139)

### Removed

- Drop support for [Go 1.20]. (#4967)

### Deprecated

- Deprecate `go.opentelemetry.io/otel/attribute.Sortable` type. (#4734)
- Deprecate `go.opentelemetry.io/otel/attribute.NewSetWithSortable` function. (#4734)
- Deprecate `go.opentelemetry.io/otel/attribute.NewSetWithSortableFiltered` function. (#4734)

## [1.24.0/0.46.0/0.0.1-alpha] 2024-02-23

This release is the last to support [Go 1.20].
The next release will require at least [Go 1.21].

### Added

- Support [Go 1.22]. (#4890)
- Add exemplar support to `go.opentelemetry.io/otel/exporters/otlp/otlpmetric/otlpmetricgrpc`. (#4900)
- Add exemplar support to `go.opentelemetry.io/otel/exporters/otlp/otlpmetric/otlpmetrichttp`. (#4900)
- The `go.opentelemetry.io/otel/log` module is added.
  This module includes OpenTelemetry Go's implementation of the Logs Bridge API.
  This module is in an alpha state, it is subject to breaking changes.
  See our [versioning policy](./VERSIONING.md) for more info. (#4961)
- Add ARM64 platform to the compatibility testing suite. (#4994)

### Fixed

- Fix registration of multiple callbacks when using the global meter provider from `go.opentelemetry.io/otel`. (#4945)
- Fix negative buckets in output of exponential histograms. (#4956)

## [1.23.1] 2024-02-07

### Fixed

- Register all callbacks passed during observable instrument creation instead of just the last one multiple times in `go.opentelemetry.io/otel/sdk/metric`. (#4888)

## [1.23.0] 2024-02-06

This release contains the first stable, `v1`, release of the following modules:

- `go.opentelemetry.io/otel/bridge/opencensus`
- `go.opentelemetry.io/otel/bridge/opencensus/test`
- `go.opentelemetry.io/otel/example/opencensus`
- `go.opentelemetry.io/otel/exporters/otlp/otlpmetric/otlpmetricgrpc`
- `go.opentelemetry.io/otel/exporters/otlp/otlpmetric/otlpmetrichttp`
- `go.opentelemetry.io/otel/exporters/stdout/stdoutmetric`

See our [versioning policy](VERSIONING.md) for more information about these stability guarantees.

### Added

- Add `WithEndpointURL` option to the `exporters/otlp/otlpmetric/otlpmetricgrpc`, `exporters/otlp/otlpmetric/otlpmetrichttp`, `exporters/otlp/otlptrace/otlptracegrpc` and `exporters/otlp/otlptrace/otlptracehttp` packages. (#4808)
- Experimental exemplar exporting is added to the metric SDK.
  See [metric documentation](./sdk/metric/internal/x/README.md#exemplars) for more information about this feature and how to enable it. (#4871)
- `ErrSchemaURLConflict` is added to `go.opentelemetry.io/otel/sdk/resource`.
  This error is returned when a merge of two `Resource`s with different (non-empty) schema URL is attempted. (#4876)

### Changed

- The `Merge` and `New` functions in `go.opentelemetry.io/otel/sdk/resource` now returns a partial result if there is a schema URL merge conflict.
  Instead of returning `nil` when two `Resource`s with different (non-empty) schema URLs are merged the merged `Resource`, along with the new `ErrSchemaURLConflict` error, is returned.
  It is up to the user to decide if they want to use the returned `Resource` or not.
  It may have desired attributes overwritten or include stale semantic conventions. (#4876)

### Fixed

- Fix `ContainerID` resource detection on systemd when cgroup path has a colon. (#4449)
- Fix `go.opentelemetry.io/otel/sdk/metric` to cache instruments to avoid leaking memory when the same instrument is created multiple times. (#4820)
- Fix missing `Mix` and `Max` values for `go.opentelemetry.io/otel/exporters/stdout/stdoutmetric` by introducing `MarshalText` and `MarshalJSON` for the `Extrema` type in `go.opentelemetry.io/sdk/metric/metricdata`. (#4827)

## [1.23.0-rc.1] 2024-01-18

This is a release candidate for the v1.23.0 release.
That release is expected to include the `v1` release of the following modules:

- `go.opentelemetry.io/otel/bridge/opencensus`
- `go.opentelemetry.io/otel/bridge/opencensus/test`
- `go.opentelemetry.io/otel/example/opencensus`
- `go.opentelemetry.io/otel/exporters/otlp/otlpmetric/otlpmetricgrpc`
- `go.opentelemetry.io/otel/exporters/otlp/otlpmetric/otlpmetrichttp`
- `go.opentelemetry.io/otel/exporters/stdout/stdoutmetric`

See our [versioning policy](VERSIONING.md) for more information about these stability guarantees.

## [1.22.0/0.45.0] 2024-01-17

### Added

- The `go.opentelemetry.io/otel/semconv/v1.22.0` package.
  The package contains semantic conventions from the `v1.22.0` version of the OpenTelemetry Semantic Conventions. (#4735)
- The `go.opentelemetry.io/otel/semconv/v1.23.0` package.
  The package contains semantic conventions from the `v1.23.0` version of the OpenTelemetry Semantic Conventions. (#4746)
- The `go.opentelemetry.io/otel/semconv/v1.23.1` package.
  The package contains semantic conventions from the `v1.23.1` version of the OpenTelemetry Semantic Conventions. (#4749)
- The `go.opentelemetry.io/otel/semconv/v1.24.0` package.
  The package contains semantic conventions from the `v1.24.0` version of the OpenTelemetry Semantic Conventions. (#4770)
- Add `WithResourceAsConstantLabels` option to apply resource attributes for every metric emitted by the Prometheus exporter. (#4733)
- Experimental cardinality limiting is added to the metric SDK.
  See [metric documentation](./sdk/metric/internal/x/README.md#cardinality-limit) for more information about this feature and how to enable it. (#4457)
- Add `NewMemberRaw` and `NewKeyValuePropertyRaw` in `go.opentelemetry.io/otel/baggage`. (#4804)

### Changed

- Upgrade all use of `go.opentelemetry.io/otel/semconv` to use `v1.24.0`. (#4754)
- Update transformations in `go.opentelemetry.io/otel/exporters/zipkin` to follow `v1.24.0` version of the OpenTelemetry specification. (#4754)
- Record synchronous measurements when the passed context is canceled instead of dropping in `go.opentelemetry.io/otel/sdk/metric`.
  If you do not want to make a measurement when the context is cancelled, you need to handle it yourself (e.g  `if ctx.Err() != nil`). (#4671)
- Improve `go.opentelemetry.io/otel/trace.TraceState`'s performance. (#4722)
- Improve `go.opentelemetry.io/otel/propagation.TraceContext`'s performance. (#4721)
- Improve `go.opentelemetry.io/otel/baggage` performance. (#4743)
- Improve performance of the `(*Set).Filter` method in `go.opentelemetry.io/otel/attribute` when the passed filter does not filter out any attributes from the set. (#4774)
- `Member.String` in `go.opentelemetry.io/otel/baggage` percent-encodes only when necessary. (#4775)
- Improve `go.opentelemetry.io/otel/trace.Span`'s performance when adding multiple attributes. (#4818)
- `Property.Value` in `go.opentelemetry.io/otel/baggage` now returns a raw string instead of a percent-encoded value. (#4804)

### Fixed

- Fix `Parse` in `go.opentelemetry.io/otel/baggage` to validate member value before percent-decoding. (#4755)
- Fix whitespace encoding of `Member.String` in `go.opentelemetry.io/otel/baggage`. (#4756)
- Fix observable not registered error when the asynchronous instrument has a drop aggregation in `go.opentelemetry.io/otel/sdk/metric`. (#4772)
- Fix baggage item key so that it is not canonicalized in `go.opentelemetry.io/otel/bridge/opentracing`. (#4776)
- Fix `go.opentelemetry.io/otel/bridge/opentracing` to properly handle baggage values that requires escaping during propagation. (#4804)
- Fix a bug where using multiple readers resulted in incorrect asynchronous counter values in `go.opentelemetry.io/otel/sdk/metric`. (#4742)

## [1.21.0/0.44.0] 2023-11-16

### Removed

- Remove the deprecated `go.opentelemetry.io/otel/bridge/opencensus.NewTracer`. (#4706)
- Remove the deprecated `go.opentelemetry.io/otel/exporters/otlp/otlpmetric` module. (#4707)
- Remove the deprecated `go.opentelemetry.io/otel/example/view` module. (#4708)
- Remove the deprecated `go.opentelemetry.io/otel/example/fib` module. (#4723)

### Fixed

- Do not parse non-protobuf responses in `go.opentelemetry.io/otel/exporters/otlp/otlpmetric/otlpmetrichttp`. (#4719)
- Do not parse non-protobuf responses in `go.opentelemetry.io/otel/exporters/otlp/otlptrace/otlptracehttp`. (#4719)

## [1.20.0/0.43.0] 2023-11-10

This release brings a breaking change for custom trace API implementations. Some interfaces (`TracerProvider`, `Tracer`, `Span`) now embed the `go.opentelemetry.io/otel/trace/embedded` types. Implementers need to update their implementations based on what they want the default behavior to be. See the "API Implementations" section of the [trace API] package documentation for more information about how to accomplish this.

### Added

- Add `go.opentelemetry.io/otel/bridge/opencensus.InstallTraceBridge`, which installs the OpenCensus trace bridge, and replaces `opencensus.NewTracer`. (#4567)
- Add scope version to trace and metric bridges in `go.opentelemetry.io/otel/bridge/opencensus`. (#4584)
- Add the `go.opentelemetry.io/otel/trace/embedded` package to be embedded in the exported trace API interfaces. (#4620)
- Add the `go.opentelemetry.io/otel/trace/noop` package as a default no-op implementation of the trace API. (#4620)
- Add context propagation in `go.opentelemetry.io/otel/example/dice`. (#4644)
- Add view configuration to `go.opentelemetry.io/otel/example/prometheus`. (#4649)
- Add `go.opentelemetry.io/otel/metric.WithExplicitBucketBoundaries`, which allows defining default explicit bucket boundaries when creating histogram instruments. (#4603)
- Add `Version` function in `go.opentelemetry.io/otel/exporters/otlp/otlpmetric/otlpmetricgrpc`. (#4660)
- Add `Version` function in `go.opentelemetry.io/otel/exporters/otlp/otlpmetric/otlpmetrichttp`. (#4660)
- Add Summary, SummaryDataPoint, and QuantileValue to `go.opentelemetry.io/sdk/metric/metricdata`. (#4622)
- `go.opentelemetry.io/otel/bridge/opencensus.NewMetricProducer` now supports exemplars from OpenCensus. (#4585)
- Add support for `WithExplicitBucketBoundaries` in `go.opentelemetry.io/otel/sdk/metric`. (#4605)
- Add support for Summary metrics in `go.opentelemetry.io/otel/bridge/opencensus`. (#4668)

### Deprecated

- Deprecate `go.opentelemetry.io/otel/bridge/opencensus.NewTracer` in favor of `opencensus.InstallTraceBridge`. (#4567)
- Deprecate `go.opentelemetry.io/otel/example/fib` package is in favor of `go.opentelemetry.io/otel/example/dice`. (#4618)
- Deprecate `go.opentelemetry.io/otel/trace.NewNoopTracerProvider`.
  Use the added `NewTracerProvider` function in `go.opentelemetry.io/otel/trace/noop` instead. (#4620)
- Deprecate `go.opentelemetry.io/otel/example/view` package in favor of `go.opentelemetry.io/otel/example/prometheus`. (#4649)
- Deprecate `go.opentelemetry.io/otel/exporters/otlp/otlpmetric`. (#4693)

### Changed

- `go.opentelemetry.io/otel/bridge/opencensus.NewMetricProducer` returns a `*MetricProducer` struct instead of the metric.Producer interface. (#4583)
- The `TracerProvider` in `go.opentelemetry.io/otel/trace` now embeds the `go.opentelemetry.io/otel/trace/embedded.TracerProvider` type.
  This extends the `TracerProvider` interface and is is a breaking change for any existing implementation.
  Implementers need to update their implementations based on what they want the default behavior of the interface to be.
  See the "API Implementations" section of the `go.opentelemetry.io/otel/trace` package documentation for more information about how to accomplish this. (#4620)
- The `Tracer` in `go.opentelemetry.io/otel/trace` now embeds the `go.opentelemetry.io/otel/trace/embedded.Tracer` type.
  This extends the `Tracer` interface and is is a breaking change for any existing implementation.
  Implementers need to update their implementations based on what they want the default behavior of the interface to be.
  See the "API Implementations" section of the `go.opentelemetry.io/otel/trace` package documentation for more information about how to accomplish this. (#4620)
- The `Span` in `go.opentelemetry.io/otel/trace` now embeds the `go.opentelemetry.io/otel/trace/embedded.Span` type.
  This extends the `Span` interface and is is a breaking change for any existing implementation.
  Implementers need to update their implementations based on what they want the default behavior of the interface to be.
  See the "API Implementations" section of the `go.opentelemetry.io/otel/trace` package documentation for more information about how to accomplish this. (#4620)
- `go.opentelemetry.io/otel/exporters/otlp/otlpmetric/otlpmetricgrpc` does no longer depend on `go.opentelemetry.io/otel/exporters/otlp/otlpmetric`. (#4660)
- `go.opentelemetry.io/otel/exporters/otlp/otlpmetric/otlpmetrichttp` does no longer depend on `go.opentelemetry.io/otel/exporters/otlp/otlpmetric`. (#4660)
- Retry for `502 Bad Gateway` and `504 Gateway Timeout` HTTP statuses in `go.opentelemetry.io/otel/exporters/otlp/otlpmetric/otlpmetrichttp`. (#4670)
- Retry for `502 Bad Gateway` and `504 Gateway Timeout` HTTP statuses in `go.opentelemetry.io/otel/exporters/otlp/otlptrace/otlptracehttp`. (#4670)
- Retry for `RESOURCE_EXHAUSTED` only if RetryInfo is returned in `go.opentelemetry.io/otel/exporters/otlp/otlpmetric/otlpmetricgrpc`. (#4669)
- Retry for `RESOURCE_EXHAUSTED` only if RetryInfo is returned in `go.opentelemetry.io/otel/exporters/otlp/otlptrace/otlptracegrpc`. (#4669)
- Retry temporary HTTP request failures in `go.opentelemetry.io/otel/exporters/otlp/otlpmetric/otlpmetrichttp`. (#4679)
- Retry temporary HTTP request failures in `go.opentelemetry.io/otel/exporters/otlp/otlptrace/otlptracehttp`. (#4679)

### Fixed

- Fix improper parsing of characters such us `+`, `/` by `Parse` in `go.opentelemetry.io/otel/baggage` as they were rendered as a whitespace. (#4667)
- Fix improper parsing of characters such us `+`, `/` passed via `OTEL_RESOURCE_ATTRIBUTES` in `go.opentelemetry.io/otel/sdk/resource` as they were rendered as a whitespace. (#4699)
- Fix improper parsing of characters such us `+`, `/` passed via `OTEL_EXPORTER_OTLP_HEADERS` and `OTEL_EXPORTER_OTLP_METRICS_HEADERS` in `go.opentelemetry.io/otel/exporters/otlp/otlpmetric/otlpmetricgrpc` as they were rendered as a whitespace. (#4699)
- Fix improper parsing of characters such us `+`, `/` passed via `OTEL_EXPORTER_OTLP_HEADERS` and `OTEL_EXPORTER_OTLP_METRICS_HEADERS` in `go.opentelemetry.io/otel/exporters/otlp/otlpmetric/otlpmetrichttp` as they were rendered as a whitespace. (#4699)
- Fix improper parsing of characters such us `+`, `/` passed via `OTEL_EXPORTER_OTLP_HEADERS` and `OTEL_EXPORTER_OTLP_TRACES_HEADERS` in `go.opentelemetry.io/otel/exporters/otlp/otlpmetric/otlptracegrpc` as they were rendered as a whitespace. (#4699)
- Fix improper parsing of characters such us `+`, `/` passed via `OTEL_EXPORTER_OTLP_HEADERS` and `OTEL_EXPORTER_OTLP_TRACES_HEADERS` in `go.opentelemetry.io/otel/exporters/otlp/otlpmetric/otlptracehttp` as they were rendered as a whitespace. (#4699)
- In `go.opentelemetry.op/otel/exporters/prometheus`, the exporter no longer `Collect`s metrics after `Shutdown` is invoked. (#4648)
- Fix documentation for `WithCompressor` in `go.opentelemetry.io/otel/exporters/otlp/otlptrace/otlptracegrpc`. (#4695)
- Fix documentation for `WithCompressor` in `go.opentelemetry.io/otel/exporters/otlp/otlpmetric/otlpmetricgrpc`. (#4695)

## [1.19.0/0.42.0/0.0.7] 2023-09-28

This release contains the first stable release of the OpenTelemetry Go [metric SDK].
Our project stability guarantees now apply to the `go.opentelemetry.io/otel/sdk/metric` package.
See our [versioning policy](VERSIONING.md) for more information about these stability guarantees.

### Added

- Add the "Roll the dice" getting started application example in `go.opentelemetry.io/otel/example/dice`. (#4539)
- The `WithWriter` and `WithPrettyPrint` options to `go.opentelemetry.io/otel/exporters/stdout/stdoutmetric` to set a custom `io.Writer`, and allow displaying the output in human-readable JSON. (#4507)

### Changed

- Allow '/' characters in metric instrument names. (#4501)
- The exporter in `go.opentelemetry.io/otel/exporters/stdout/stdoutmetric` does not prettify its output by default anymore. (#4507)
- Upgrade `gopkg.io/yaml` from `v2` to `v3` in `go.opentelemetry.io/otel/schema`. (#4535)

### Fixed

- In `go.opentelemetry.op/otel/exporters/prometheus`, don't try to create the Prometheus metric on every `Collect` if we know the scope is invalid. (#4499)

### Removed

- Remove `"go.opentelemetry.io/otel/bridge/opencensus".NewMetricExporter`, which is replaced by `NewMetricProducer`. (#4566)

## [1.19.0-rc.1/0.42.0-rc.1] 2023-09-14

This is a release candidate for the v1.19.0/v0.42.0 release.
That release is expected to include the `v1` release of the OpenTelemetry Go metric SDK and will provide stability guarantees of that SDK.
See our [versioning policy](VERSIONING.md) for more information about these stability guarantees.

### Changed

- Allow '/' characters in metric instrument names. (#4501)

### Fixed

- In `go.opentelemetry.op/otel/exporters/prometheus`, don't try to create the prometheus metric on every `Collect` if we know the scope is invalid. (#4499)

## [1.18.0/0.41.0/0.0.6] 2023-09-12

This release drops the compatibility guarantee of [Go 1.19].

### Added

- Add `WithProducer` option in `go.opentelemetry.op/otel/exporters/prometheus` to restore the ability to register producers on the prometheus exporter's manual reader. (#4473)
- Add `IgnoreValue` option in `go.opentelemetry.io/otel/sdk/metric/metricdata/metricdatatest` to allow ignoring values when comparing metrics. (#4447)

### Changed

- Use a `TestingT` interface instead of `*testing.T` struct in `go.opentelemetry.io/otel/sdk/metric/metricdata/metricdatatest`. (#4483)

### Deprecated

- The `NewMetricExporter` in `go.opentelemetry.io/otel/bridge/opencensus` was deprecated in `v0.35.0` (#3541).
  The deprecation notice format for the function has been corrected to trigger Go documentation and build tooling. (#4470)

### Removed

- Removed the deprecated `go.opentelemetry.io/otel/exporters/jaeger` package. (#4467)
- Removed the deprecated `go.opentelemetry.io/otel/example/jaeger` package. (#4467)
- Removed the deprecated `go.opentelemetry.io/otel/sdk/metric/aggregation` package. (#4468)
- Removed the deprecated internal packages in `go.opentelemetry.io/otel/exporters/otlp` and its sub-packages. (#4469)
- Dropped guaranteed support for versions of Go less than 1.20. (#4481)

## [1.17.0/0.40.0/0.0.5] 2023-08-28

### Added

- Export the `ManualReader` struct in `go.opentelemetry.io/otel/sdk/metric`. (#4244)
- Export the `PeriodicReader` struct in `go.opentelemetry.io/otel/sdk/metric`. (#4244)
- Add support for exponential histogram aggregations.
  A histogram can be configured as an exponential histogram using a view with `"go.opentelemetry.io/otel/sdk/metric".ExponentialHistogram` as the aggregation. (#4245)
- Export the `Exporter` struct in `go.opentelemetry.io/otel/exporters/otlp/otlpmetric/otlpmetricgrpc`. (#4272)
- Export the `Exporter` struct in `go.opentelemetry.io/otel/exporters/otlp/otlpmetric/otlpmetrichttp`. (#4272)
- The exporters in `go.opentelemetry.io/otel/exporters/otlp/otlpmetric` now support the `OTEL_EXPORTER_OTLP_METRICS_TEMPORALITY_PREFERENCE` environment variable. (#4287)
- Add `WithoutCounterSuffixes` option in `go.opentelemetry.io/otel/exporters/prometheus` to disable addition of `_total` suffixes. (#4306)
- Add info and debug logging to the metric SDK in `go.opentelemetry.io/otel/sdk/metric`. (#4315)
- The `go.opentelemetry.io/otel/semconv/v1.21.0` package.
  The package contains semantic conventions from the `v1.21.0` version of the OpenTelemetry Semantic Conventions. (#4362)
- Accept 201 to 299 HTTP status as success in `go.opentelemetry.io/otel/exporters/otlp/otlpmetric/otlpmetrichttp` and `go.opentelemetry.io/otel/exporters/otlp/otlptrace/otlptracehttp`. (#4365)
- Document the `Temporality` and `Aggregation` methods of the `"go.opentelemetry.io/otel/sdk/metric".Exporter"` need to be concurrent safe. (#4381)
- Expand the set of units supported by the Prometheus exporter, and don't add unit suffixes if they are already present in `go.opentelemetry.op/otel/exporters/prometheus` (#4374)
- Move the `Aggregation` interface and its implementations from `go.opentelemetry.io/otel/sdk/metric/aggregation` to `go.opentelemetry.io/otel/sdk/metric`. (#4435)
- The exporters in `go.opentelemetry.io/otel/exporters/otlp/otlpmetric` now support the `OTEL_EXPORTER_OTLP_METRICS_DEFAULT_HISTOGRAM_AGGREGATION` environment variable. (#4437)
- Add the `NewAllowKeysFilter` and `NewDenyKeysFilter` functions to `go.opentelemetry.io/otel/attribute` to allow convenient creation of allow-keys and deny-keys filters. (#4444)
- Support Go 1.21. (#4463)

### Changed

- Starting from `v1.21.0` of semantic conventions, `go.opentelemetry.io/otel/semconv/{version}/httpconv` and `go.opentelemetry.io/otel/semconv/{version}/netconv` packages will no longer be published. (#4145)
- Log duplicate instrument conflict at a warning level instead of info in `go.opentelemetry.io/otel/sdk/metric`. (#4202)
- Return an error on the creation of new instruments in `go.opentelemetry.io/otel/sdk/metric` if their name doesn't pass regexp validation. (#4210)
- `NewManualReader` in `go.opentelemetry.io/otel/sdk/metric` returns `*ManualReader` instead of `Reader`. (#4244)
- `NewPeriodicReader` in `go.opentelemetry.io/otel/sdk/metric` returns `*PeriodicReader` instead of `Reader`. (#4244)
- Count the Collect time in the `PeriodicReader` timeout in `go.opentelemetry.io/otel/sdk/metric`. (#4221)
- The function `New` in `go.opentelemetry.io/otel/exporters/otlp/otlpmetric/otlpmetricgrpc` returns `*Exporter` instead of `"go.opentelemetry.io/otel/sdk/metric".Exporter`. (#4272)
- The function `New` in `go.opentelemetry.io/otel/exporters/otlp/otlpmetric/otlpmetrichttp` returns `*Exporter` instead of `"go.opentelemetry.io/otel/sdk/metric".Exporter`. (#4272)
- If an attribute set is omitted from an async callback, the previous value will no longer be exported in `go.opentelemetry.io/otel/sdk/metric`. (#4290)
- If an attribute set is observed multiple times in an async callback in `go.opentelemetry.io/otel/sdk/metric`, the values will be summed instead of the last observation winning. (#4289)
- Allow the explicit bucket histogram aggregation to be used for the up-down counter, observable counter, observable up-down counter, and observable gauge in the `go.opentelemetry.io/otel/sdk/metric` package. (#4332)
- Restrict `Meter`s in `go.opentelemetry.io/otel/sdk/metric` to only register and collect instruments it created. (#4333)
- `PeriodicReader.Shutdown` and `PeriodicReader.ForceFlush` in `go.opentelemetry.io/otel/sdk/metric` now apply the periodic reader's timeout to the operation if the user provided context does not contain a deadline. (#4356, #4377)
- Upgrade all use of `go.opentelemetry.io/otel/semconv` to use `v1.21.0`. (#4408)
- Increase instrument name maximum length from 63 to 255 characters in `go.opentelemetry.io/otel/sdk/metric`. (#4434)
- Add `go.opentelemetry.op/otel/sdk/metric.WithProducer` as an `Option` for `"go.opentelemetry.io/otel/sdk/metric".NewManualReader` and `"go.opentelemetry.io/otel/sdk/metric".NewPeriodicReader`. (#4346)

### Removed

- Remove `Reader.RegisterProducer` in `go.opentelemetry.io/otel/metric`.
  Use the added `WithProducer` option instead. (#4346)
- Remove `Reader.ForceFlush` in `go.opentelemetry.io/otel/metric`.
  Notice that `PeriodicReader.ForceFlush` is still available. (#4375)

### Fixed

- Correctly format log messages from the `go.opentelemetry.io/otel/exporters/zipkin` exporter. (#4143)
- Log an error for calls to `NewView` in `go.opentelemetry.io/otel/sdk/metric` that have empty criteria. (#4307)
- Fix `"go.opentelemetry.io/otel/sdk/resource".WithHostID()` to not set an empty `host.id`. (#4317)
- Use the instrument identifying fields to cache aggregators and determine duplicate instrument registrations in `go.opentelemetry.io/otel/sdk/metric`. (#4337)
- Detect duplicate instruments for case-insensitive names in `go.opentelemetry.io/otel/sdk/metric`. (#4338)
- The `ManualReader` will not panic if `AggregationSelector` returns `nil` in `go.opentelemetry.io/otel/sdk/metric`. (#4350)
- If a `Reader`'s `AggregationSelector` returns `nil` or `DefaultAggregation` the pipeline will use the default aggregation. (#4350)
- Log a suggested view that fixes instrument conflicts in `go.opentelemetry.io/otel/sdk/metric`. (#4349)
- Fix possible panic, deadlock and race condition in batch span processor in `go.opentelemetry.io/otel/sdk/trace`. (#4353)
- Improve context cancellation handling in batch span processor's `ForceFlush` in  `go.opentelemetry.io/otel/sdk/trace`. (#4369)
- Decouple `go.opentelemetry.io/otel/exporters/otlp/otlptrace/internal` from `go.opentelemetry.io/otel/exporters/otlp/internal` using gotmpl. (#4397, #3846)
- Decouple `go.opentelemetry.io/otel/exporters/otlp/otlpmetric/otlpmetricgrpc/internal` from `go.opentelemetry.io/otel/exporters/otlp/internal` and `go.opentelemetry.io/otel/exporters/otlp/otlpmetric/internal` using gotmpl. (#4404, #3846)
- Decouple `go.opentelemetry.io/otel/exporters/otlp/otlpmetric/otlpmetrichttp/internal` from `go.opentelemetry.io/otel/exporters/otlp/internal` and `go.opentelemetry.io/otel/exporters/otlp/otlpmetric/internal` using gotmpl. (#4407, #3846)
- Decouple `go.opentelemetry.io/otel/exporters/otlp/otlptrace/otlptracegrpc/internal` from `go.opentelemetry.io/otel/exporters/otlp/internal` and `go.opentelemetry.io/otel/exporters/otlp/otlptrace/internal` using gotmpl. (#4400, #3846)
- Decouple `go.opentelemetry.io/otel/exporters/otlp/otlptrace/otlptracehttp/internal` from `go.opentelemetry.io/otel/exporters/otlp/internal` and `go.opentelemetry.io/otel/exporters/otlp/otlptrace/internal` using gotmpl. (#4401, #3846)
- Do not block the metric SDK when OTLP metric exports are blocked in `go.opentelemetry.io/otel/exporters/otlp/otlpmetric/otlpmetricgrpc` and `go.opentelemetry.io/otel/exporters/otlp/otlpmetric/otlpmetrichttp`. (#3925, #4395)
- Do not append `_total` if the counter already has that suffix for the Prometheus exproter in `go.opentelemetry.io/otel/exporter/prometheus`. (#4373)
- Fix resource detection data race in `go.opentelemetry.io/otel/sdk/resource`. (#4409)
- Use the first-seen instrument name during instrument name conflicts in `go.opentelemetry.io/otel/sdk/metric`. (#4428)

### Deprecated

- The `go.opentelemetry.io/otel/exporters/jaeger` package is deprecated.
  OpenTelemetry dropped support for Jaeger exporter in July 2023.
  Use `go.opentelemetry.io/otel/exporters/otlp/otlptrace/otlptracehttp`
  or `go.opentelemetry.io/otel/exporters/otlp/otlptrace/otlptracegrpc` instead. (#4423)
- The `go.opentelemetry.io/otel/example/jaeger` package is deprecated. (#4423)
- The `go.opentelemetry.io/otel/exporters/otlp/otlpmetric/internal` package is deprecated. (#4420)
- The `go.opentelemetry.io/otel/exporters/otlp/otlpmetric/internal/oconf` package is deprecated. (#4420)
- The `go.opentelemetry.io/otel/exporters/otlp/otlpmetric/internal/otest` package is deprecated. (#4420)
- The `go.opentelemetry.io/otel/exporters/otlp/otlpmetric/internal/transform` package is deprecated. (#4420)
- The `go.opentelemetry.io/otel/exporters/otlp/internal` package is deprecated. (#4421)
- The `go.opentelemetry.io/otel/exporters/otlp/internal/envconfig` package is deprecated. (#4421)
- The `go.opentelemetry.io/otel/exporters/otlp/internal/retry` package is deprecated. (#4421)
- The `go.opentelemetry.io/otel/exporters/otlp/otlptrace/internal` package is deprecated. (#4425)
- The `go.opentelemetry.io/otel/exporters/otlp/otlptrace/internal/envconfig` package is deprecated. (#4425)
- The `go.opentelemetry.io/otel/exporters/otlp/otlptrace/internal/otlpconfig` package is deprecated. (#4425)
- The `go.opentelemetry.io/otel/exporters/otlp/otlptrace/internal/otlptracetest` package is deprecated. (#4425)
- The `go.opentelemetry.io/otel/exporters/otlp/otlptrace/internal/retry` package is deprecated. (#4425)
- The `go.opentelemetry.io/otel/sdk/metric/aggregation` package is deprecated.
  Use the aggregation types added to `go.opentelemetry.io/otel/sdk/metric` instead. (#4435)

## [1.16.0/0.39.0] 2023-05-18

This release contains the first stable release of the OpenTelemetry Go [metric API].
Our project stability guarantees now apply to the `go.opentelemetry.io/otel/metric` package.
See our [versioning policy](VERSIONING.md) for more information about these stability guarantees.

### Added

- The `go.opentelemetry.io/otel/semconv/v1.19.0` package.
  The package contains semantic conventions from the `v1.19.0` version of the OpenTelemetry specification. (#3848)
- The `go.opentelemetry.io/otel/semconv/v1.20.0` package.
  The package contains semantic conventions from the `v1.20.0` version of the OpenTelemetry specification. (#4078)
- The Exponential Histogram data types in `go.opentelemetry.io/otel/sdk/metric/metricdata`. (#4165)
- OTLP metrics exporter now supports the Exponential Histogram Data Type. (#4222)
- Fix serialization of `time.Time` zero values in `go.opentelemetry.io/otel/exporters/otlp/otlpmetric/otlpmetricgrpc` and `go.opentelemetry.io/otel/exporters/otlp/otlpmetric/otlpmetrichttp` packages. (#4271)

### Changed

- Use `strings.Cut()` instead of `string.SplitN()` for better readability and memory use. (#4049)
- `MeterProvider` returns noop meters once it has been shutdown. (#4154)

### Removed

- The deprecated `go.opentelemetry.io/otel/metric/instrument` package is removed.
  Use `go.opentelemetry.io/otel/metric` instead. (#4055)

### Fixed

- Fix build for BSD based systems in `go.opentelemetry.io/otel/sdk/resource`. (#4077)

## [1.16.0-rc.1/0.39.0-rc.1] 2023-05-03

This is a release candidate for the v1.16.0/v0.39.0 release.
That release is expected to include the `v1` release of the OpenTelemetry Go metric API and will provide stability guarantees of that API.
See our [versioning policy](VERSIONING.md) for more information about these stability guarantees.

### Added

- Support global `MeterProvider` in `go.opentelemetry.io/otel`. (#4039)
  - Use `Meter` for a `metric.Meter` from the global `metric.MeterProvider`.
  - Use `GetMeterProivder` for a global `metric.MeterProvider`.
  - Use `SetMeterProivder` to set the global `metric.MeterProvider`.

### Changed

- Move the `go.opentelemetry.io/otel/metric` module to the `stable-v1` module set.
  This stages the metric API to be released as a stable module. (#4038)

### Removed

- The `go.opentelemetry.io/otel/metric/global` package is removed.
  Use `go.opentelemetry.io/otel` instead. (#4039)

## [1.15.1/0.38.1] 2023-05-02

### Fixed

- Remove unused imports from `sdk/resource/host_id_bsd.go` which caused build failures. (#4040, #4041)

## [1.15.0/0.38.0] 2023-04-27

### Added

- The `go.opentelemetry.io/otel/metric/embedded` package. (#3916)
- The `Version` function to `go.opentelemetry.io/otel/sdk` to return the SDK version. (#3949)
- Add a `WithNamespace` option to `go.opentelemetry.io/otel/exporters/prometheus` to allow users to prefix metrics with a namespace. (#3970)
- The following configuration types were added to `go.opentelemetry.io/otel/metric/instrument` to be used in the configuration of measurement methods. (#3971)
  - The `AddConfig` used to hold configuration for addition measurements
    - `NewAddConfig` used to create a new `AddConfig`
    - `AddOption` used to configure an `AddConfig`
  - The `RecordConfig` used to hold configuration for recorded measurements
    - `NewRecordConfig` used to create a new `RecordConfig`
    - `RecordOption` used to configure a `RecordConfig`
  - The `ObserveConfig` used to hold configuration for observed measurements
    - `NewObserveConfig` used to create a new `ObserveConfig`
    - `ObserveOption` used to configure an `ObserveConfig`
- `WithAttributeSet` and `WithAttributes` are added to `go.opentelemetry.io/otel/metric/instrument`.
  They return an option used during a measurement that defines the attribute Set associated with the measurement. (#3971)
- The `Version` function to `go.opentelemetry.io/otel/exporters/otlp/otlpmetric` to return the OTLP metrics client version. (#3956)
- The `Version` function to `go.opentelemetry.io/otel/exporters/otlp/otlptrace` to return the OTLP trace client version. (#3956)

### Changed

- The `Extrema` in `go.opentelemetry.io/otel/sdk/metric/metricdata` is redefined with a generic argument of `[N int64 | float64]`. (#3870)
- Update all exported interfaces from `go.opentelemetry.io/otel/metric` to embed their corresponding interface from `go.opentelemetry.io/otel/metric/embedded`.
  This adds an implementation requirement to set the interface default behavior for unimplemented methods. (#3916)
- Move No-Op implementation from `go.opentelemetry.io/otel/metric` into its own package `go.opentelemetry.io/otel/metric/noop`. (#3941)
  - `metric.NewNoopMeterProvider` is replaced with `noop.NewMeterProvider`
- Add all the methods from `"go.opentelemetry.io/otel/trace".SpanContext` to `bridgeSpanContext` by embedding `otel.SpanContext` in `bridgeSpanContext`. (#3966)
- Wrap `UploadMetrics` error in `go.opentelemetry.io/otel/exporters/otlp/otlpmetric/` to improve error message when encountering generic grpc errors. (#3974)
- The measurement methods for all instruments in `go.opentelemetry.io/otel/metric/instrument` accept an option instead of the variadic `"go.opentelemetry.io/otel/attribute".KeyValue`. (#3971)
  - The `Int64Counter.Add` method now accepts `...AddOption`
  - The `Float64Counter.Add` method now accepts `...AddOption`
  - The `Int64UpDownCounter.Add` method now accepts `...AddOption`
  - The `Float64UpDownCounter.Add` method now accepts `...AddOption`
  - The `Int64Histogram.Record` method now accepts `...RecordOption`
  - The `Float64Histogram.Record` method now accepts `...RecordOption`
  - The `Int64Observer.Observe` method now accepts `...ObserveOption`
  - The `Float64Observer.Observe` method now accepts `...ObserveOption`
- The `Observer` methods in `go.opentelemetry.io/otel/metric` accept an option instead of the variadic `"go.opentelemetry.io/otel/attribute".KeyValue`. (#3971)
  - The `Observer.ObserveInt64` method now accepts `...ObserveOption`
  - The `Observer.ObserveFloat64` method now accepts `...ObserveOption`
- Move global metric back to `go.opentelemetry.io/otel/metric/global` from `go.opentelemetry.io/otel`. (#3986)

### Fixed

- `TracerProvider` allows calling `Tracer()` while it's shutting down.
  It used to deadlock. (#3924)
- Use the SDK version for the Telemetry SDK resource detector in `go.opentelemetry.io/otel/sdk/resource`. (#3949)
- Fix a data race in `SpanProcessor` returned by `NewSimpleSpanProcessor` in `go.opentelemetry.io/otel/sdk/trace`. (#3951)
- Automatically figure out the default aggregation with `aggregation.Default`. (#3967)

### Deprecated

- The `go.opentelemetry.io/otel/metric/instrument` package is deprecated.
  Use the equivalent types added to `go.opentelemetry.io/otel/metric` instead. (#4018)

## [1.15.0-rc.2/0.38.0-rc.2] 2023-03-23

This is a release candidate for the v1.15.0/v0.38.0 release.
That release will include the `v1` release of the OpenTelemetry Go metric API and will provide stability guarantees of that API.
See our [versioning policy](VERSIONING.md) for more information about these stability guarantees.

### Added

- The `WithHostID` option to `go.opentelemetry.io/otel/sdk/resource`. (#3812)
- The `WithoutTimestamps` option to `go.opentelemetry.io/otel/exporters/stdout/stdoutmetric` to sets all timestamps to zero. (#3828)
- The new `Exemplar` type is added to `go.opentelemetry.io/otel/sdk/metric/metricdata`.
  Both the `DataPoint` and `HistogramDataPoint` types from that package have a new field of `Exemplars` containing the sampled exemplars for their timeseries. (#3849)
- Configuration for each metric instrument in `go.opentelemetry.io/otel/sdk/metric/instrument`. (#3895)
- The internal logging introduces a warning level verbosity equal to `V(1)`. (#3900)
- Added a log message warning about usage of `SimpleSpanProcessor` in production environments. (#3854)

### Changed

- Optimize memory allocation when creation a new `Set` using `NewSet` or `NewSetWithFiltered` in `go.opentelemetry.io/otel/attribute`. (#3832)
- Optimize memory allocation when creation new metric instruments in `go.opentelemetry.io/otel/sdk/metric`. (#3832)
- Avoid creating new objects on all calls to `WithDeferredSetup` and `SkipContextSetup` in OpenTracing bridge. (#3833)
- The `New` and `Detect` functions from `go.opentelemetry.io/otel/sdk/resource` return errors that wrap underlying errors instead of just containing the underlying error strings. (#3844)
- Both the `Histogram` and `HistogramDataPoint` are redefined with a generic argument of `[N int64 | float64]` in `go.opentelemetry.io/otel/sdk/metric/metricdata`. (#3849)
- The metric `Export` interface from `go.opentelemetry.io/otel/sdk/metric` accepts a `*ResourceMetrics` instead of `ResourceMetrics`. (#3853)
- Rename `Asynchronous` to `Observable` in `go.opentelemetry.io/otel/metric/instrument`. (#3892)
- Rename `Int64ObserverOption` to `Int64ObservableOption` in `go.opentelemetry.io/otel/metric/instrument`. (#3895)
- Rename `Float64ObserverOption` to `Float64ObservableOption` in `go.opentelemetry.io/otel/metric/instrument`. (#3895)
- The internal logging changes the verbosity level of info to `V(4)`, the verbosity level of debug to `V(8)`. (#3900)

### Fixed

- `TracerProvider` consistently doesn't allow to register a `SpanProcessor` after shutdown. (#3845)

### Removed

- The deprecated `go.opentelemetry.io/otel/metric/global` package is removed. (#3829)
- The unneeded `Synchronous` interface in `go.opentelemetry.io/otel/metric/instrument` was removed. (#3892)
- The `Float64ObserverConfig` and `NewFloat64ObserverConfig` in `go.opentelemetry.io/otel/sdk/metric/instrument`.
  Use the added `float64` instrument configuration instead. (#3895)
- The `Int64ObserverConfig` and `NewInt64ObserverConfig` in `go.opentelemetry.io/otel/sdk/metric/instrument`.
  Use the added `int64` instrument configuration instead. (#3895)
- The `NewNoopMeter` function in `go.opentelemetry.io/otel/metric`, use `NewMeterProvider().Meter("")` instead. (#3893)

## [1.15.0-rc.1/0.38.0-rc.1] 2023-03-01

This is a release candidate for the v1.15.0/v0.38.0 release.
That release will include the `v1` release of the OpenTelemetry Go metric API and will provide stability guarantees of that API.
See our [versioning policy](VERSIONING.md) for more information about these stability guarantees.

This release drops the compatibility guarantee of [Go 1.18].

### Added

- Support global `MeterProvider` in `go.opentelemetry.io/otel`. (#3818)
  - Use `Meter` for a `metric.Meter` from the global `metric.MeterProvider`.
  - Use `GetMeterProivder` for a global `metric.MeterProvider`.
  - Use `SetMeterProivder` to set the global `metric.MeterProvider`.

### Changed

- Dropped compatibility testing for [Go 1.18].
  The project no longer guarantees support for this version of Go. (#3813)

### Fixed

- Handle empty environment variable as it they were not set. (#3764)
- Clarify the `httpconv` and `netconv` packages in `go.opentelemetry.io/otel/semconv/*` provide tracing semantic conventions. (#3823)
- Fix race conditions in `go.opentelemetry.io/otel/exporters/metric/prometheus` that could cause a panic. (#3899)
- Fix sending nil `scopeInfo` to metrics channel in `go.opentelemetry.io/otel/exporters/metric/prometheus` that could cause a panic in `github.com/prometheus/client_golang/prometheus`. (#3899)

### Deprecated

- The `go.opentelemetry.io/otel/metric/global` package is deprecated.
  Use `go.opentelemetry.io/otel` instead. (#3818)

### Removed

- The deprecated `go.opentelemetry.io/otel/metric/unit` package is removed. (#3814)

## [1.14.0/0.37.0/0.0.4] 2023-02-27

This release is the last to support [Go 1.18].
The next release will require at least [Go 1.19].

### Added

- The `event` type semantic conventions are added to `go.opentelemetry.io/otel/semconv/v1.17.0`. (#3697)
- Support [Go 1.20]. (#3693)
- The `go.opentelemetry.io/otel/semconv/v1.18.0` package.
  The package contains semantic conventions from the `v1.18.0` version of the OpenTelemetry specification. (#3719)
  - The following `const` renames from `go.opentelemetry.io/otel/semconv/v1.17.0` are included:
    - `OtelScopeNameKey` -> `OTelScopeNameKey`
    - `OtelScopeVersionKey` -> `OTelScopeVersionKey`
    - `OtelLibraryNameKey` -> `OTelLibraryNameKey`
    - `OtelLibraryVersionKey` -> `OTelLibraryVersionKey`
    - `OtelStatusCodeKey` -> `OTelStatusCodeKey`
    - `OtelStatusDescriptionKey` -> `OTelStatusDescriptionKey`
    - `OtelStatusCodeOk` -> `OTelStatusCodeOk`
    - `OtelStatusCodeError` -> `OTelStatusCodeError`
  - The following `func` renames from `go.opentelemetry.io/otel/semconv/v1.17.0` are included:
    - `OtelScopeName` -> `OTelScopeName`
    - `OtelScopeVersion` -> `OTelScopeVersion`
    - `OtelLibraryName` -> `OTelLibraryName`
    - `OtelLibraryVersion` -> `OTelLibraryVersion`
    - `OtelStatusDescription` -> `OTelStatusDescription`
- A `IsSampled` method is added to the `SpanContext` implementation in `go.opentelemetry.io/otel/bridge/opentracing` to expose the span sampled state.
  See the [README](./bridge/opentracing/README.md) for more information. (#3570)
- The `WithInstrumentationAttributes` option to `go.opentelemetry.io/otel/metric`. (#3738)
- The `WithInstrumentationAttributes` option to `go.opentelemetry.io/otel/trace`. (#3739)
- The following environment variables are supported by the periodic `Reader` in `go.opentelemetry.io/otel/sdk/metric`. (#3763)
  - `OTEL_METRIC_EXPORT_INTERVAL` sets the time between collections and exports.
  - `OTEL_METRIC_EXPORT_TIMEOUT` sets the timeout an export is attempted.

### Changed

- Fall-back to `TextMapCarrier` when it's not `HttpHeader`s in `go.opentelemetry.io/otel/bridge/opentracing`. (#3679)
- The `Collect` method of the `"go.opentelemetry.io/otel/sdk/metric".Reader` interface is updated to accept the `metricdata.ResourceMetrics` value the collection will be made into.
  This change is made to enable memory reuse by SDK users. (#3732)
- The `WithUnit` option in `go.opentelemetry.io/otel/sdk/metric/instrument` is updated to accept a `string` for the unit value. (#3776)

### Fixed

- Ensure `go.opentelemetry.io/otel` does not use generics. (#3723, #3725)
- Multi-reader `MeterProvider`s now export metrics for all readers, instead of just the first reader. (#3720, #3724)
- Remove use of deprecated `"math/rand".Seed` in `go.opentelemetry.io/otel/example/prometheus`. (#3733)
- Do not silently drop unknown schema data with `Parse` in  `go.opentelemetry.io/otel/schema/v1.1`. (#3743)
- Data race issue in OTLP exporter retry mechanism. (#3755, #3756)
- Wrapping empty errors when exporting in `go.opentelemetry.io/otel/sdk/metric`. (#3698, #3772)
- Incorrect "all" and "resource" definition for schema files in `go.opentelemetry.io/otel/schema/v1.1`. (#3777)

### Deprecated

- The `go.opentelemetry.io/otel/metric/unit` package is deprecated.
  Use the equivalent unit string instead. (#3776)
  - Use `"1"` instead of `unit.Dimensionless`
  - Use `"By"` instead of `unit.Bytes`
  - Use `"ms"` instead of `unit.Milliseconds`

## [1.13.0/0.36.0] 2023-02-07

### Added

- Attribute `KeyValue` creations functions to `go.opentelemetry.io/otel/semconv/v1.17.0` for all non-enum semantic conventions.
  These functions ensure semantic convention type correctness. (#3675)

### Fixed

- Removed the `http.target` attribute from being added by `ServerRequest` in the following packages. (#3687)
  - `go.opentelemetry.io/otel/semconv/v1.13.0/httpconv`
  - `go.opentelemetry.io/otel/semconv/v1.14.0/httpconv`
  - `go.opentelemetry.io/otel/semconv/v1.15.0/httpconv`
  - `go.opentelemetry.io/otel/semconv/v1.16.0/httpconv`
  - `go.opentelemetry.io/otel/semconv/v1.17.0/httpconv`

### Removed

- The deprecated `go.opentelemetry.io/otel/metric/instrument/asyncfloat64` package is removed. (#3631)
- The deprecated `go.opentelemetry.io/otel/metric/instrument/asyncint64` package is removed. (#3631)
- The deprecated `go.opentelemetry.io/otel/metric/instrument/syncfloat64` package is removed. (#3631)
- The deprecated `go.opentelemetry.io/otel/metric/instrument/syncint64` package is removed. (#3631)

## [1.12.0/0.35.0] 2023-01-28

### Added

- The `WithInt64Callback` option to `go.opentelemetry.io/otel/metric/instrument`.
  This options is used to configure `int64` Observer callbacks during their creation. (#3507)
- The `WithFloat64Callback` option to `go.opentelemetry.io/otel/metric/instrument`.
  This options is used to configure `float64` Observer callbacks during their creation. (#3507)
- The `Producer` interface and `Reader.RegisterProducer(Producer)` to `go.opentelemetry.io/otel/sdk/metric`.
  These additions are used to enable external metric Producers. (#3524)
- The `Callback` function type to `go.opentelemetry.io/otel/metric`.
  This new named function type is registered with a `Meter`. (#3564)
- The `go.opentelemetry.io/otel/semconv/v1.13.0` package.
  The package contains semantic conventions from the `v1.13.0` version of the OpenTelemetry specification. (#3499)
  - The `EndUserAttributesFromHTTPRequest` function in `go.opentelemetry.io/otel/semconv/v1.12.0` is merged into `ClientRequest` and `ServerRequest` in `go.opentelemetry.io/otel/semconv/v1.13.0/httpconv`.
  - The `HTTPAttributesFromHTTPStatusCode` function in `go.opentelemetry.io/otel/semconv/v1.12.0` is merged into `ClientResponse` in `go.opentelemetry.io/otel/semconv/v1.13.0/httpconv`.
  - The `HTTPClientAttributesFromHTTPRequest` function in `go.opentelemetry.io/otel/semconv/v1.12.0` is replaced by `ClientRequest` in `go.opentelemetry.io/otel/semconv/v1.13.0/httpconv`.
  - The `HTTPServerAttributesFromHTTPRequest` function in `go.opentelemetry.io/otel/semconv/v1.12.0` is replaced by `ServerRequest` in `go.opentelemetry.io/otel/semconv/v1.13.0/httpconv`.
  - The `HTTPServerMetricAttributesFromHTTPRequest` function in `go.opentelemetry.io/otel/semconv/v1.12.0` is replaced by `ServerRequest` in `go.opentelemetry.io/otel/semconv/v1.13.0/httpconv`.
  - The `NetAttributesFromHTTPRequest` function in `go.opentelemetry.io/otel/semconv/v1.12.0` is split into `Transport` in `go.opentelemetry.io/otel/semconv/v1.13.0/netconv` and `ClientRequest` or `ServerRequest` in `go.opentelemetry.io/otel/semconv/v1.13.0/httpconv`.
  - The `SpanStatusFromHTTPStatusCode` function in `go.opentelemetry.io/otel/semconv/v1.12.0` is replaced by `ClientStatus` in `go.opentelemetry.io/otel/semconv/v1.13.0/httpconv`.
  - The `SpanStatusFromHTTPStatusCodeAndSpanKind` function in `go.opentelemetry.io/otel/semconv/v1.12.0` is split into `ClientStatus` and `ServerStatus` in `go.opentelemetry.io/otel/semconv/v1.13.0/httpconv`.
  - The `Client` function is included in `go.opentelemetry.io/otel/semconv/v1.13.0/netconv` to generate attributes for a `net.Conn`.
  - The `Server` function is included in `go.opentelemetry.io/otel/semconv/v1.13.0/netconv` to generate attributes for a `net.Listener`.
- The `go.opentelemetry.io/otel/semconv/v1.14.0` package.
  The package contains semantic conventions from the `v1.14.0` version of the OpenTelemetry specification. (#3566)
- The `go.opentelemetry.io/otel/semconv/v1.15.0` package.
  The package contains semantic conventions from the `v1.15.0` version of the OpenTelemetry specification. (#3578)
- The `go.opentelemetry.io/otel/semconv/v1.16.0` package.
  The package contains semantic conventions from the `v1.16.0` version of the OpenTelemetry specification. (#3579)
- Metric instruments to `go.opentelemetry.io/otel/metric/instrument`.
  These instruments are use as replacements of the deprecated `go.opentelemetry.io/otel/metric/instrument/{asyncfloat64,asyncint64,syncfloat64,syncint64}` packages.(#3575, #3586)
  - `Float64ObservableCounter` replaces the `asyncfloat64.Counter`
  - `Float64ObservableUpDownCounter` replaces the `asyncfloat64.UpDownCounter`
  - `Float64ObservableGauge` replaces the `asyncfloat64.Gauge`
  - `Int64ObservableCounter` replaces the `asyncint64.Counter`
  - `Int64ObservableUpDownCounter` replaces the `asyncint64.UpDownCounter`
  - `Int64ObservableGauge` replaces the `asyncint64.Gauge`
  - `Float64Counter` replaces the `syncfloat64.Counter`
  - `Float64UpDownCounter` replaces the `syncfloat64.UpDownCounter`
  - `Float64Histogram` replaces the `syncfloat64.Histogram`
  - `Int64Counter` replaces the `syncint64.Counter`
  - `Int64UpDownCounter` replaces the `syncint64.UpDownCounter`
  - `Int64Histogram` replaces the `syncint64.Histogram`
- `NewTracerProvider` to `go.opentelemetry.io/otel/bridge/opentracing`.
  This is used to create `WrapperTracer` instances from a `TracerProvider`. (#3116)
- The `Extrema` type to `go.opentelemetry.io/otel/sdk/metric/metricdata`.
  This type is used to represent min/max values and still be able to distinguish unset and zero values. (#3487)
- The `go.opentelemetry.io/otel/semconv/v1.17.0` package.
  The package contains semantic conventions from the `v1.17.0` version of the OpenTelemetry specification. (#3599)

### Changed

- Jaeger and Zipkin exporter use `github.com/go-logr/logr` as the logging interface, and add the `WithLogr` option. (#3497, #3500)
- Instrument configuration in `go.opentelemetry.io/otel/metric/instrument` is split into specific options and configuration based on the instrument type. (#3507)
  - Use the added `Int64Option` type to configure instruments from `go.opentelemetry.io/otel/metric/instrument/syncint64`.
  - Use the added `Float64Option` type to configure instruments from `go.opentelemetry.io/otel/metric/instrument/syncfloat64`.
  - Use the added `Int64ObserverOption` type to configure instruments from `go.opentelemetry.io/otel/metric/instrument/asyncint64`.
  - Use the added `Float64ObserverOption` type to configure instruments from `go.opentelemetry.io/otel/metric/instrument/asyncfloat64`.
- Return a `Registration` from the `RegisterCallback` method of a `Meter` in the `go.opentelemetry.io/otel/metric` package.
  This `Registration` can be used to unregister callbacks. (#3522)
- Global error handler uses an atomic value instead of a mutex. (#3543)
- Add `NewMetricProducer` to `go.opentelemetry.io/otel/bridge/opencensus`, which can be used to pass OpenCensus metrics to an OpenTelemetry Reader. (#3541)
- Global logger uses an atomic value instead of a mutex. (#3545)
- The `Shutdown` method of the `"go.opentelemetry.io/otel/sdk/trace".TracerProvider` releases all computational resources when called the first time. (#3551)
- The `Sampler` returned from `TraceIDRatioBased` `go.opentelemetry.io/otel/sdk/trace` now uses the rightmost bits for sampling decisions.
  This fixes random sampling when using ID generators like `xray.IDGenerator` and increasing parity with other language implementations. (#3557)
- Errors from `go.opentelemetry.io/otel/exporters/otlp/otlptrace` exporters are wrapped in errors identifying their signal name.
  Existing users of the exporters attempting to identify specific errors will need to use `errors.Unwrap()` to get the underlying error. (#3516)
- Exporters from `go.opentelemetry.io/otel/exporters/otlp` will print the final retryable error message when attempts to retry time out. (#3514)
- The instrument kind names in `go.opentelemetry.io/otel/sdk/metric` are updated to match the API. (#3562)
  - `InstrumentKindSyncCounter` is renamed to `InstrumentKindCounter`
  - `InstrumentKindSyncUpDownCounter` is renamed to `InstrumentKindUpDownCounter`
  - `InstrumentKindSyncHistogram` is renamed to `InstrumentKindHistogram`
  - `InstrumentKindAsyncCounter` is renamed to `InstrumentKindObservableCounter`
  - `InstrumentKindAsyncUpDownCounter` is renamed to `InstrumentKindObservableUpDownCounter`
  - `InstrumentKindAsyncGauge` is renamed to `InstrumentKindObservableGauge`
- The `RegisterCallback` method of the `Meter` in `go.opentelemetry.io/otel/metric` changed.
  - The named `Callback` replaces the inline function parameter. (#3564)
  - `Callback` is required to return an error. (#3576)
  - `Callback` accepts the added `Observer` parameter added.
    This new parameter is used by `Callback` implementations to observe values for asynchronous instruments instead of calling the `Observe` method of the instrument directly. (#3584)
  - The slice of `instrument.Asynchronous` is now passed as a variadic argument. (#3587)
- The exporter from `go.opentelemetry.io/otel/exporters/zipkin` is updated to use the `v1.16.0` version of semantic conventions.
  This means it no longer uses the removed `net.peer.ip` or `http.host` attributes to determine the remote endpoint.
  Instead it uses the `net.sock.peer` attributes. (#3581)
- The `Min` and `Max` fields of the `HistogramDataPoint` in `go.opentelemetry.io/otel/sdk/metric/metricdata` are now defined with the added `Extrema` type instead of a `*float64`. (#3487)

### Fixed

- Asynchronous instruments that use sum aggregators and attribute filters correctly add values from equivalent attribute sets that have been filtered. (#3439, #3549)
- The `RegisterCallback` method of the `Meter` from `go.opentelemetry.io/otel/sdk/metric` only registers a callback for instruments created by that meter.
  Trying to register a callback with instruments from a different meter will result in an error being returned. (#3584)

### Deprecated

- The `NewMetricExporter` in `go.opentelemetry.io/otel/bridge/opencensus` is deprecated.
  Use `NewMetricProducer` instead. (#3541)
- The `go.opentelemetry.io/otel/metric/instrument/asyncfloat64` package is deprecated.
  Use the instruments from `go.opentelemetry.io/otel/metric/instrument` instead. (#3575)
- The `go.opentelemetry.io/otel/metric/instrument/asyncint64` package is deprecated.
  Use the instruments from `go.opentelemetry.io/otel/metric/instrument` instead. (#3575)
- The `go.opentelemetry.io/otel/metric/instrument/syncfloat64` package is deprecated.
  Use the instruments from `go.opentelemetry.io/otel/metric/instrument` instead. (#3575)
- The `go.opentelemetry.io/otel/metric/instrument/syncint64` package is deprecated.
  Use the instruments from `go.opentelemetry.io/otel/metric/instrument` instead. (#3575)
- The `NewWrappedTracerProvider` in `go.opentelemetry.io/otel/bridge/opentracing` is now deprecated.
  Use `NewTracerProvider` instead. (#3116)

### Removed

- The deprecated `go.opentelemetry.io/otel/sdk/metric/view` package is removed. (#3520)
- The `InstrumentProvider` from `go.opentelemetry.io/otel/sdk/metric/asyncint64` is removed.
  Use the new creation methods of the `Meter` in `go.opentelemetry.io/otel/sdk/metric` instead. (#3530)
  - The `Counter` method is replaced by `Meter.Int64ObservableCounter`
  - The `UpDownCounter` method is replaced by `Meter.Int64ObservableUpDownCounter`
  - The `Gauge` method is replaced by `Meter.Int64ObservableGauge`
- The `InstrumentProvider` from `go.opentelemetry.io/otel/sdk/metric/asyncfloat64` is removed.
  Use the new creation methods of the `Meter` in `go.opentelemetry.io/otel/sdk/metric` instead. (#3530)
  - The `Counter` method is replaced by `Meter.Float64ObservableCounter`
  - The `UpDownCounter` method is replaced by `Meter.Float64ObservableUpDownCounter`
  - The `Gauge` method is replaced by `Meter.Float64ObservableGauge`
- The `InstrumentProvider` from `go.opentelemetry.io/otel/sdk/metric/syncint64` is removed.
  Use the new creation methods of the `Meter` in `go.opentelemetry.io/otel/sdk/metric` instead. (#3530)
  - The `Counter` method is replaced by `Meter.Int64Counter`
  - The `UpDownCounter` method is replaced by `Meter.Int64UpDownCounter`
  - The `Histogram` method is replaced by `Meter.Int64Histogram`
- The `InstrumentProvider` from `go.opentelemetry.io/otel/sdk/metric/syncfloat64` is removed.
  Use the new creation methods of the `Meter` in `go.opentelemetry.io/otel/sdk/metric` instead. (#3530)
  - The `Counter` method is replaced by `Meter.Float64Counter`
  - The `UpDownCounter` method is replaced by `Meter.Float64UpDownCounter`
  - The `Histogram` method is replaced by `Meter.Float64Histogram`

## [1.11.2/0.34.0] 2022-12-05

### Added

- The `WithView` `Option` is added to the `go.opentelemetry.io/otel/sdk/metric` package.
   This option is used to configure the view(s) a `MeterProvider` will use for all `Reader`s that are registered with it. (#3387)
- Add Instrumentation Scope and Version as info metric and label in Prometheus exporter.
  This can be disabled using the `WithoutScopeInfo()` option added to that package.(#3273, #3357)
- OTLP exporters now recognize: (#3363)
  - `OTEL_EXPORTER_OTLP_INSECURE`
  - `OTEL_EXPORTER_OTLP_TRACES_INSECURE`
  - `OTEL_EXPORTER_OTLP_METRICS_INSECURE`
  - `OTEL_EXPORTER_OTLP_CLIENT_KEY`
  - `OTEL_EXPORTER_OTLP_TRACES_CLIENT_KEY`
  - `OTEL_EXPORTER_OTLP_METRICS_CLIENT_KEY`
  - `OTEL_EXPORTER_OTLP_CLIENT_CERTIFICATE`
  - `OTEL_EXPORTER_OTLP_TRACES_CLIENT_CERTIFICATE`
  - `OTEL_EXPORTER_OTLP_METRICS_CLIENT_CERTIFICATE`
- The `View` type and related `NewView` function to create a view according to the OpenTelemetry specification are added to `go.opentelemetry.io/otel/sdk/metric`.
  These additions are replacements for the `View` type and `New` function from `go.opentelemetry.io/otel/sdk/metric/view`. (#3459)
- The `Instrument` and `InstrumentKind` type are added to `go.opentelemetry.io/otel/sdk/metric`.
  These additions are replacements for the `Instrument` and `InstrumentKind` types from `go.opentelemetry.io/otel/sdk/metric/view`. (#3459)
- The `Stream` type is added to `go.opentelemetry.io/otel/sdk/metric` to define a metric data stream a view will produce. (#3459)
- The `AssertHasAttributes` allows instrument authors to test that datapoints returned have appropriate attributes. (#3487)

### Changed

- The `"go.opentelemetry.io/otel/sdk/metric".WithReader` option no longer accepts views to associate with the `Reader`.
   Instead, views are now registered directly with the `MeterProvider` via the new `WithView` option.
   The views registered with the `MeterProvider` apply to all `Reader`s. (#3387)
- The `Temporality(view.InstrumentKind) metricdata.Temporality` and `Aggregation(view.InstrumentKind) aggregation.Aggregation` methods are added to the `"go.opentelemetry.io/otel/sdk/metric".Exporter` interface. (#3260)
- The `Temporality(view.InstrumentKind) metricdata.Temporality` and `Aggregation(view.InstrumentKind) aggregation.Aggregation` methods are added to the `"go.opentelemetry.io/otel/exporters/otlp/otlpmetric".Client` interface. (#3260)
- The `WithTemporalitySelector` and `WithAggregationSelector` `ReaderOption`s have been changed to `ManualReaderOption`s in the `go.opentelemetry.io/otel/sdk/metric` package. (#3260)
- The periodic reader in the `go.opentelemetry.io/otel/sdk/metric` package now uses the temporality and aggregation selectors from its configured exporter instead of accepting them as options. (#3260)

### Fixed

- The `go.opentelemetry.io/otel/exporters/prometheus` exporter fixes duplicated `_total` suffixes. (#3369)
- Remove comparable requirement for `Reader`s. (#3387)
- Cumulative metrics from the OpenCensus bridge (`go.opentelemetry.io/otel/bridge/opencensus`) are defined as monotonic sums, instead of non-monotonic. (#3389)
- Asynchronous counters (`Counter` and `UpDownCounter`) from the metric SDK now produce delta sums when configured with delta temporality. (#3398)
- Exported `Status` codes in the `go.opentelemetry.io/otel/exporters/zipkin` exporter are now exported as all upper case values. (#3340)
- `Aggregation`s from `go.opentelemetry.io/otel/sdk/metric` with no data are not exported. (#3394, #3436)
- Re-enabled Attribute Filters in the Metric SDK. (#3396)
- Asynchronous callbacks are only called if they are registered with at least one instrument that does not use drop aggregation. (#3408)
- Do not report empty partial-success responses in the `go.opentelemetry.io/otel/exporters/otlp` exporters. (#3438, #3432)
- Handle partial success responses in `go.opentelemetry.io/otel/exporters/otlp/otlpmetric` exporters. (#3162, #3440)
- Prevent duplicate Prometheus description, unit, and type. (#3469)
- Prevents panic when using incorrect `attribute.Value.As[Type]Slice()`. (#3489)

### Removed

- The `go.opentelemetry.io/otel/exporters/otlp/otlpmetric.Client` interface is removed. (#3486)
- The `go.opentelemetry.io/otel/exporters/otlp/otlpmetric.New` function is removed. Use the `otlpmetric[http|grpc].New` directly. (#3486)

### Deprecated

- The `go.opentelemetry.io/otel/sdk/metric/view` package is deprecated.
  Use `Instrument`, `InstrumentKind`, `View`, and `NewView` in `go.opentelemetry.io/otel/sdk/metric` instead. (#3476)

## [1.11.1/0.33.0] 2022-10-19

### Added

- The Prometheus exporter in `go.opentelemetry.io/otel/exporters/prometheus` registers with a Prometheus registerer on creation.
   By default, it will register with the default Prometheus registerer.
   A non-default registerer can be used by passing the `WithRegisterer` option. (#3239)
- Added the `WithAggregationSelector` option to the `go.opentelemetry.io/otel/exporters/prometheus` package to change the default `AggregationSelector` used. (#3341)
- The Prometheus exporter in `go.opentelemetry.io/otel/exporters/prometheus` converts the `Resource` associated with metric exports into a `target_info` metric. (#3285)

### Changed

- The `"go.opentelemetry.io/otel/exporters/prometheus".New` function is updated to return an error.
   It will return an error if the exporter fails to register with Prometheus. (#3239)

### Fixed

- The URL-encoded values from the `OTEL_RESOURCE_ATTRIBUTES` environment variable are decoded. (#2963)
- The `baggage.NewMember` function decodes the `value` parameter instead of directly using it.
   This fixes the implementation to be compliant with the W3C specification. (#3226)
- Slice attributes of the `attribute` package are now comparable based on their value, not instance. (#3108 #3252)
- The `Shutdown` and `ForceFlush` methods of the `"go.opentelemetry.io/otel/sdk/trace".TraceProvider` no longer return an error when no processor is registered. (#3268)
- The Prometheus exporter in `go.opentelemetry.io/otel/exporters/prometheus` cumulatively sums histogram buckets. (#3281)
- The sum of each histogram data point is now uniquely exported by the `go.opentelemetry.io/otel/exporters/otlpmetric` exporters. (#3284, #3293)
- Recorded values for asynchronous counters (`Counter` and `UpDownCounter`) are interpreted as exact, not incremental, sum values by the metric SDK. (#3350, #3278)
- `UpDownCounters` are now correctly output as Prometheus gauges in the `go.opentelemetry.io/otel/exporters/prometheus` exporter. (#3358)
- The Prometheus exporter in `go.opentelemetry.io/otel/exporters/prometheus` no longer describes the metrics it will send to Prometheus on startup.
   Instead the exporter is defined as an "unchecked" collector for Prometheus.
   This fixes the `reader is not registered` warning currently emitted on startup. (#3291 #3342)
- The `go.opentelemetry.io/otel/exporters/prometheus` exporter now correctly adds `_total` suffixes to counter metrics. (#3360)
- The `go.opentelemetry.io/otel/exporters/prometheus` exporter now adds a unit suffix to metric names.
   This can be disabled using the `WithoutUnits()` option added to that package. (#3352)

## [1.11.0/0.32.3] 2022-10-12

### Added

- Add default User-Agent header to OTLP exporter requests (`go.opentelemetry.io/otel/exporters/otlptrace/otlptracegrpc` and `go.opentelemetry.io/otel/exporters/otlptrace/otlptracehttp`). (#3261)

### Changed

- `span.SetStatus` has been updated such that calls that lower the status are now no-ops. (#3214)
- Upgrade `golang.org/x/sys/unix` from `v0.0.0-20210423185535-09eb48e85fd7` to `v0.0.0-20220919091848-fb04ddd9f9c8`.
  This addresses [GO-2022-0493](https://pkg.go.dev/vuln/GO-2022-0493). (#3235)

## [0.32.2] Metric SDK (Alpha) - 2022-10-11

### Added

- Added an example of using metric views to customize instruments. (#3177)
- Add default User-Agent header to OTLP exporter requests (`go.opentelemetry.io/otel/exporters/otlpmetric/otlpmetricgrpc` and `go.opentelemetry.io/otel/exporters/otlpmetric/otlpmetrichttp`). (#3261)

### Changed

- Flush pending measurements with the `PeriodicReader` in the `go.opentelemetry.io/otel/sdk/metric` when `ForceFlush` or `Shutdown` are called. (#3220)
- Update histogram default bounds to match the requirements of the latest specification. (#3222)
- Encode the HTTP status code in the OpenTracing bridge (`go.opentelemetry.io/otel/bridge/opentracing`) as an integer.  (#3265)

### Fixed

- Use default view if instrument does not match any registered view of a reader. (#3224, #3237)
- Return the same instrument every time a user makes the exact same instrument creation call. (#3229, #3251)
- Return the existing instrument when a view transforms a creation call to match an existing instrument. (#3240, #3251)
- Log a warning when a conflicting instrument (e.g. description, unit, data-type) is created instead of returning an error. (#3251)
- The OpenCensus bridge no longer sends empty batches of metrics. (#3263)

## [0.32.1] Metric SDK (Alpha) - 2022-09-22

### Changed

- The Prometheus exporter sanitizes OpenTelemetry instrument names when exporting.
   Invalid characters are replaced with `_`. (#3212)

### Added

- The metric portion of the OpenCensus bridge (`go.opentelemetry.io/otel/bridge/opencensus`) has been reintroduced. (#3192)
- The OpenCensus bridge example (`go.opentelemetry.io/otel/example/opencensus`) has been reintroduced. (#3206)

### Fixed

- Updated go.mods to point to valid versions of the sdk. (#3216)
- Set the `MeterProvider` resource on all exported metric data. (#3218)

## [0.32.0] Revised Metric SDK (Alpha) - 2022-09-18

### Changed

- The metric SDK in `go.opentelemetry.io/otel/sdk/metric` is completely refactored to comply with the OpenTelemetry specification.
  Please see the package documentation for how the new SDK is initialized and configured. (#3175)
- Update the minimum supported go version to go1.18. Removes support for go1.17 (#3179)

### Removed

- The metric portion of the OpenCensus bridge (`go.opentelemetry.io/otel/bridge/opencensus`) has been removed.
  A new bridge compliant with the revised metric SDK will be added back in a future release. (#3175)
- The `go.opentelemetry.io/otel/sdk/metric/aggregator/aggregatortest` package is removed, see the new metric SDK. (#3175)
- The `go.opentelemetry.io/otel/sdk/metric/aggregator/histogram` package is removed, see the new metric SDK. (#3175)
- The `go.opentelemetry.io/otel/sdk/metric/aggregator/lastvalue` package is removed, see the new metric SDK. (#3175)
- The `go.opentelemetry.io/otel/sdk/metric/aggregator/sum` package is removed, see the new metric SDK. (#3175)
- The `go.opentelemetry.io/otel/sdk/metric/aggregator` package is removed, see the new metric SDK. (#3175)
- The `go.opentelemetry.io/otel/sdk/metric/controller/basic` package is removed, see the new metric SDK. (#3175)
- The `go.opentelemetry.io/otel/sdk/metric/controller/controllertest` package is removed, see the new metric SDK. (#3175)
- The `go.opentelemetry.io/otel/sdk/metric/controller/time` package is removed, see the new metric SDK. (#3175)
- The `go.opentelemetry.io/otel/sdk/metric/export/aggregation` package is removed, see the new metric SDK. (#3175)
- The `go.opentelemetry.io/otel/sdk/metric/export` package is removed, see the new metric SDK. (#3175)
- The `go.opentelemetry.io/otel/sdk/metric/metrictest` package is removed.
  A replacement package that supports the new metric SDK will be added back in a future release. (#3175)
- The `go.opentelemetry.io/otel/sdk/metric/number` package is removed, see the new metric SDK. (#3175)
- The `go.opentelemetry.io/otel/sdk/metric/processor/basic` package is removed, see the new metric SDK. (#3175)
- The `go.opentelemetry.io/otel/sdk/metric/processor/processortest` package is removed, see the new metric SDK. (#3175)
- The `go.opentelemetry.io/otel/sdk/metric/processor/reducer` package is removed, see the new metric SDK. (#3175)
- The `go.opentelemetry.io/otel/sdk/metric/registry` package is removed, see the new metric SDK. (#3175)
- The `go.opentelemetry.io/otel/sdk/metric/sdkapi` package is removed, see the new metric SDK. (#3175)
- The `go.opentelemetry.io/otel/sdk/metric/selector/simple` package is removed, see the new metric SDK. (#3175)
- The `"go.opentelemetry.io/otel/sdk/metric".ErrUninitializedInstrument` variable was removed. (#3175)
- The `"go.opentelemetry.io/otel/sdk/metric".ErrBadInstrument` variable was removed. (#3175)
- The `"go.opentelemetry.io/otel/sdk/metric".Accumulator` type was removed, see the `MeterProvider`in the new metric SDK. (#3175)
- The `"go.opentelemetry.io/otel/sdk/metric".NewAccumulator` function was removed, see `NewMeterProvider`in the new metric SDK. (#3175)
- The deprecated `"go.opentelemetry.io/otel/sdk/metric".AtomicFieldOffsets` function was removed. (#3175)

## [1.10.0] - 2022-09-09

### Added

- Support Go 1.19. (#3077)
  Include compatibility testing and document support. (#3077)
- Support the OTLP ExportTracePartialSuccess response; these are passed to the registered error handler. (#3106)
- Upgrade go.opentelemetry.io/proto/otlp from v0.18.0 to v0.19.0 (#3107)

### Changed

- Fix misidentification of OpenTelemetry `SpanKind` in OpenTracing bridge (`go.opentelemetry.io/otel/bridge/opentracing`).  (#3096)
- Attempting to start a span with a nil `context` will no longer cause a panic. (#3110)
- All exporters will be shutdown even if one reports an error (#3091)
- Ensure valid UTF-8 when truncating over-length attribute values. (#3156)

## [1.9.0/0.0.3] - 2022-08-01

### Added

- Add support for Schema Files format 1.1.x (metric "split" transform) with the new `go.opentelemetry.io/otel/schema/v1.1` package. (#2999)
- Add the `go.opentelemetry.io/otel/semconv/v1.11.0` package.
  The package contains semantic conventions from the `v1.11.0` version of the OpenTelemetry specification. (#3009)
- Add the `go.opentelemetry.io/otel/semconv/v1.12.0` package.
  The package contains semantic conventions from the `v1.12.0` version of the OpenTelemetry specification. (#3010)
- Add the `http.method` attribute to HTTP server metric from all `go.opentelemetry.io/otel/semconv/*` packages. (#3018)

### Fixed

- Invalid warning for context setup being deferred in `go.opentelemetry.io/otel/bridge/opentracing` package. (#3029)

## [1.8.0/0.31.0] - 2022-07-08

### Added

- Add support for `opentracing.TextMap` format in the `Inject` and `Extract` methods
of the `"go.opentelemetry.io/otel/bridge/opentracing".BridgeTracer` type. (#2911)

### Changed

- The `crosslink` make target has been updated to use the `go.opentelemetry.io/build-tools/crosslink` package. (#2886)
- In the `go.opentelemetry.io/otel/sdk/instrumentation` package rename `Library` to `Scope` and alias `Library` as `Scope` (#2976)
- Move metric no-op implementation form `nonrecording` to `metric` package. (#2866)

### Removed

- Support for go1.16. Support is now only for go1.17 and go1.18 (#2917)

### Deprecated

- The `Library` struct in the `go.opentelemetry.io/otel/sdk/instrumentation` package is deprecated.
  Use the equivalent `Scope` struct instead. (#2977)
- The `ReadOnlySpan.InstrumentationLibrary` method from the `go.opentelemetry.io/otel/sdk/trace` package is deprecated.
  Use the equivalent `ReadOnlySpan.InstrumentationScope` method instead. (#2977)

## [1.7.0/0.30.0] - 2022-04-28

### Added

- Add the `go.opentelemetry.io/otel/semconv/v1.8.0` package.
  The package contains semantic conventions from the `v1.8.0` version of the OpenTelemetry specification. (#2763)
- Add the `go.opentelemetry.io/otel/semconv/v1.9.0` package.
  The package contains semantic conventions from the `v1.9.0` version of the OpenTelemetry specification. (#2792)
- Add the `go.opentelemetry.io/otel/semconv/v1.10.0` package.
  The package contains semantic conventions from the `v1.10.0` version of the OpenTelemetry specification. (#2842)
- Added an in-memory exporter to metrictest to aid testing with a full SDK. (#2776)

### Fixed

- Globally delegated instruments are unwrapped before delegating asynchronous callbacks. (#2784)
- Remove import of `testing` package in non-tests builds of the `go.opentelemetry.io/otel` package. (#2786)

### Changed

- The `WithLabelEncoder` option from the `go.opentelemetry.io/otel/exporters/stdout/stdoutmetric` package is renamed to `WithAttributeEncoder`. (#2790)
- The `LabelFilterSelector` interface from `go.opentelemetry.io/otel/sdk/metric/processor/reducer` is renamed to `AttributeFilterSelector`.
  The method included in the renamed interface also changed from `LabelFilterFor` to `AttributeFilterFor`. (#2790)
- The `Metadata.Labels` method from the `go.opentelemetry.io/otel/sdk/metric/export` package is renamed to `Metadata.Attributes`.
  Consequentially, the `Record` type from the same package also has had the embedded method renamed. (#2790)

### Deprecated

- The `Iterator.Label` method in the `go.opentelemetry.io/otel/attribute` package is deprecated.
  Use the equivalent `Iterator.Attribute` method instead. (#2790)
- The `Iterator.IndexedLabel` method in the `go.opentelemetry.io/otel/attribute` package is deprecated.
  Use the equivalent `Iterator.IndexedAttribute` method instead. (#2790)
- The `MergeIterator.Label` method in the `go.opentelemetry.io/otel/attribute` package is deprecated.
  Use the equivalent `MergeIterator.Attribute` method instead. (#2790)

### Removed

- Removed the `Batch` type from the `go.opentelemetry.io/otel/sdk/metric/metrictest` package. (#2864)
- Removed the `Measurement` type from the `go.opentelemetry.io/otel/sdk/metric/metrictest` package. (#2864)

## [0.29.0] - 2022-04-11

### Added

- The metrics global package was added back into several test files. (#2764)
- The `Meter` function is added back to the `go.opentelemetry.io/otel/metric/global` package.
  This function is a convenience function equivalent to calling `global.MeterProvider().Meter(...)`. (#2750)

### Removed

- Removed module the `go.opentelemetry.io/otel/sdk/export/metric`.
  Use the `go.opentelemetry.io/otel/sdk/metric` module instead. (#2720)

### Changed

- Don't panic anymore when setting a global MeterProvider to itself. (#2749)
- Upgrade `go.opentelemetry.io/proto/otlp` in `go.opentelemetry.io/otel/exporters/otlp/otlpmetric` from `v0.12.1` to `v0.15.0`.
  This replaces the use of the now deprecated `InstrumentationLibrary` and `InstrumentationLibraryMetrics` types and fields in the proto library with the equivalent `InstrumentationScope` and `ScopeMetrics`. (#2748)

## [1.6.3] - 2022-04-07

### Fixed

- Allow non-comparable global `MeterProvider`, `TracerProvider`, and `TextMapPropagator` types to be set. (#2772, #2773)

## [1.6.2] - 2022-04-06

### Changed

- Don't panic anymore when setting a global TracerProvider or TextMapPropagator to itself. (#2749)
- Upgrade `go.opentelemetry.io/proto/otlp` in `go.opentelemetry.io/otel/exporters/otlp/otlptrace` from `v0.12.1` to `v0.15.0`.
  This replaces the use of the now deprecated `InstrumentationLibrary` and `InstrumentationLibrarySpans` types and fields in the proto library with the equivalent `InstrumentationScope` and `ScopeSpans`. (#2748)

## [1.6.1] - 2022-03-28

### Fixed

- The `go.opentelemetry.io/otel/schema/*` packages now use the correct schema URL for their `SchemaURL` constant.
  Instead of using `"https://opentelemetry.io/schemas/v<version>"` they now use the correct URL without a `v` prefix, `"https://opentelemetry.io/schemas/<version>"`. (#2743, #2744)

### Security

- Upgrade `go.opentelemetry.io/proto/otlp` from `v0.12.0` to `v0.12.1`.
  This includes an indirect upgrade of `github.com/grpc-ecosystem/grpc-gateway` which resolves [a vulnerability](https://nvd.nist.gov/vuln/detail/CVE-2019-11254) from `gopkg.in/yaml.v2` in version `v2.2.3`. (#2724, #2728)

## [1.6.0/0.28.0] - 2022-03-23

### ⚠️ Notice ⚠️

This update is a breaking change of the unstable Metrics API.
Code instrumented with the `go.opentelemetry.io/otel/metric` will need to be modified.

### Added

- Add metrics exponential histogram support.
  New mapping functions have been made available in `sdk/metric/aggregator/exponential/mapping` for other OpenTelemetry projects to take dependencies on. (#2502)
- Add Go 1.18 to our compatibility tests. (#2679)
- Allow configuring the Sampler with the `OTEL_TRACES_SAMPLER` and `OTEL_TRACES_SAMPLER_ARG` environment variables. (#2305, #2517)
- Add the `metric/global` for obtaining and setting the global `MeterProvider`. (#2660)

### Changed

- The metrics API has been significantly changed to match the revised OpenTelemetry specification.
  High-level changes include:

  - Synchronous and asynchronous instruments are now handled by independent `InstrumentProvider`s.
    These `InstrumentProvider`s are managed with a `Meter`.
  - Synchronous and asynchronous instruments are grouped into their own packages based on value types.
  - Asynchronous callbacks can now be registered with a `Meter`.

  Be sure to check out the metric module documentation for more information on how to use the revised API. (#2587, #2660)

### Fixed

- Fallback to general attribute limits when span specific ones are not set in the environment. (#2675, #2677)

## [1.5.0] - 2022-03-16

### Added

- Log the Exporters configuration in the TracerProviders message. (#2578)
- Added support to configure the span limits with environment variables.
  The following environment variables are supported. (#2606, #2637)
  - `OTEL_SPAN_ATTRIBUTE_VALUE_LENGTH_LIMIT`
  - `OTEL_SPAN_ATTRIBUTE_COUNT_LIMIT`
  - `OTEL_SPAN_EVENT_COUNT_LIMIT`
  - `OTEL_EVENT_ATTRIBUTE_COUNT_LIMIT`
  - `OTEL_SPAN_LINK_COUNT_LIMIT`
  - `OTEL_LINK_ATTRIBUTE_COUNT_LIMIT`

  If the provided environment variables are invalid (negative), the default values would be used.
- Rename the `gc` runtime name to `go` (#2560)
- Add resource container ID detection. (#2418)
- Add span attribute value length limit.
  The new `AttributeValueLengthLimit` field is added to the `"go.opentelemetry.io/otel/sdk/trace".SpanLimits` type to configure this limit for a `TracerProvider`.
  The default limit for this resource is "unlimited". (#2637)
- Add the `WithRawSpanLimits` option to `go.opentelemetry.io/otel/sdk/trace`.
  This option replaces the `WithSpanLimits` option.
  Zero or negative values will not be changed to the default value like `WithSpanLimits` does.
  Setting a limit to zero will effectively disable the related resource it limits and setting to a negative value will mean that resource is unlimited.
  Consequentially, limits should be constructed using `NewSpanLimits` and updated accordingly. (#2637)

### Changed

- Drop oldest tracestate `Member` when capacity is reached. (#2592)
- Add event and link drop counts to the exported data from the `oltptrace` exporter. (#2601)
- Unify path cleaning functionally in the `otlpmetric` and `otlptrace` configuration. (#2639)
- Change the debug message from the `sdk/trace.BatchSpanProcessor` to reflect the count is cumulative. (#2640)
- Introduce new internal `envconfig` package for OTLP exporters. (#2608)
- If `http.Request.Host` is empty, fall back to use `URL.Host` when populating `http.host` in the `semconv` packages. (#2661)

### Fixed

- Remove the OTLP trace exporter limit of SpanEvents when exporting. (#2616)
- Default to port `4318` instead of `4317` for the `otlpmetrichttp` and `otlptracehttp` client. (#2614, #2625)
- Unlimited span limits are now supported (negative values). (#2636, #2637)

### Deprecated

- Deprecated `"go.opentelemetry.io/otel/sdk/trace".WithSpanLimits`.
  Use `WithRawSpanLimits` instead.
  That option allows setting unlimited and zero limits, this option does not.
  This option will be kept until the next major version incremented release. (#2637)

## [1.4.1] - 2022-02-16

### Fixed

- Fix race condition in reading the dropped spans number for the `BatchSpanProcessor`. (#2615)

## [1.4.0] - 2022-02-11

### Added

- Use `OTEL_EXPORTER_ZIPKIN_ENDPOINT` environment variable to specify zipkin collector endpoint. (#2490)
- Log the configuration of `TracerProvider`s, and `Tracer`s for debugging.
  To enable use a logger with Verbosity (V level) `>=1`. (#2500)
- Added support to configure the batch span-processor with environment variables.
  The following environment variables are used. (#2515)
  - `OTEL_BSP_SCHEDULE_DELAY`
  - `OTEL_BSP_EXPORT_TIMEOUT`
  - `OTEL_BSP_MAX_QUEUE_SIZE`.
  - `OTEL_BSP_MAX_EXPORT_BATCH_SIZE`

### Changed

- Zipkin exporter exports `Resource` attributes in the `Tags` field. (#2589)

### Deprecated

- Deprecate module the `go.opentelemetry.io/otel/sdk/export/metric`.
  Use the `go.opentelemetry.io/otel/sdk/metric` module instead. (#2382)
- Deprecate `"go.opentelemetry.io/otel/sdk/metric".AtomicFieldOffsets`. (#2445)

### Fixed

- Fixed the instrument kind for noop async instruments to correctly report an implementation. (#2461)
- Fix UDP packets overflowing with Jaeger payloads. (#2489, #2512)
- Change the `otlpmetric.Client` interface's `UploadMetrics` method to accept a single `ResourceMetrics` instead of a slice of them. (#2491)
- Specify explicit buckets in Prometheus example, fixing issue where example only has `+inf` bucket. (#2419, #2493)
- W3C baggage will now decode urlescaped values. (#2529)
- Baggage members are now only validated once, when calling `NewMember` and not also when adding it to the baggage itself. (#2522)
- The order attributes are dropped from spans in the `go.opentelemetry.io/otel/sdk/trace` package when capacity is reached is fixed to be in compliance with the OpenTelemetry specification.
  Instead of dropping the least-recently-used attribute, the last added attribute is dropped.
  This drop order still only applies to attributes with unique keys not already contained in the span.
  If an attribute is added with a key already contained in the span, that attribute is updated to the new value being added. (#2576)

### Removed

- Updated `go.opentelemetry.io/proto/otlp` from `v0.11.0` to `v0.12.0`. This version removes a number of deprecated methods. (#2546)
  - [`Metric.GetIntGauge()`](https://pkg.go.dev/go.opentelemetry.io/proto/otlp@v0.11.0/metrics/v1#Metric.GetIntGauge)
  - [`Metric.GetIntHistogram()`](https://pkg.go.dev/go.opentelemetry.io/proto/otlp@v0.11.0/metrics/v1#Metric.GetIntHistogram)
  - [`Metric.GetIntSum()`](https://pkg.go.dev/go.opentelemetry.io/proto/otlp@v0.11.0/metrics/v1#Metric.GetIntSum)

## [1.3.0] - 2021-12-10

### ⚠️ Notice ⚠️

We have updated the project minimum supported Go version to 1.16

### Added

- Added an internal Logger.
  This can be used by the SDK and API to provide users with feedback of the internal state.
  To enable verbose logs configure the logger which will print V(1) logs. For debugging information configure to print V(5) logs. (#2343)
- Add the `WithRetry` `Option` and the `RetryConfig` type to the `go.opentelemetry.io/otel/exporter/otel/otlpmetric/otlpmetrichttp` package to specify retry behavior consistently. (#2425)
- Add `SpanStatusFromHTTPStatusCodeAndSpanKind` to all `semconv` packages to return a span status code similar to `SpanStatusFromHTTPStatusCode`, but exclude `4XX` HTTP errors as span errors if the span is of server kind. (#2296)

### Changed

- The `"go.opentelemetry.io/otel/exporter/otel/otlptrace/otlptracegrpc".Client` now uses the underlying gRPC `ClientConn` to handle name resolution, TCP connection establishment (with retries and backoff) and TLS handshakes, and handling errors on established connections by re-resolving the name and reconnecting. (#2329)
- The `"go.opentelemetry.io/otel/exporter/otel/otlpmetric/otlpmetricgrpc".Client` now uses the underlying gRPC `ClientConn` to handle name resolution, TCP connection establishment (with retries and backoff) and TLS handshakes, and handling errors on established connections by re-resolving the name and reconnecting. (#2425)
- The `"go.opentelemetry.io/otel/exporter/otel/otlpmetric/otlpmetricgrpc".RetrySettings` type is renamed to `RetryConfig`. (#2425)
- The `go.opentelemetry.io/otel/exporter/otel/*` gRPC exporters now default to using the host's root CA set if none are provided by the user and `WithInsecure` is not specified. (#2432)
- Change `resource.Default` to be evaluated the first time it is called, rather than on import. This allows the caller the option to update `OTEL_RESOURCE_ATTRIBUTES` first, such as with `os.Setenv`. (#2371)

### Fixed

- The `go.opentelemetry.io/otel/exporter/otel/*` exporters are updated to handle per-signal and universal endpoints according to the OpenTelemetry specification.
  Any per-signal endpoint set via an `OTEL_EXPORTER_OTLP_<signal>_ENDPOINT` environment variable is now used without modification of the path.
  When `OTEL_EXPORTER_OTLP_ENDPOINT` is set, if it contains a path, that path is used as a base path which per-signal paths are appended to. (#2433)
- Basic metric controller updated to use sync.Map to avoid blocking calls (#2381)
- The `go.opentelemetry.io/otel/exporter/jaeger` correctly sets the `otel.status_code` value to be a string of `ERROR` or `OK` instead of an integer code. (#2439, #2440)

### Deprecated

- Deprecated the `"go.opentelemetry.io/otel/exporter/otel/otlpmetric/otlpmetrichttp".WithMaxAttempts` `Option`, use the new `WithRetry` `Option` instead. (#2425)
- Deprecated the `"go.opentelemetry.io/otel/exporter/otel/otlpmetric/otlpmetrichttp".WithBackoff` `Option`, use the new `WithRetry` `Option` instead. (#2425)

### Removed

- Remove the metric Processor's ability to convert cumulative to delta aggregation temporality. (#2350)
- Remove the metric Bound Instruments interface and implementations. (#2399)
- Remove the metric MinMaxSumCount kind aggregation and the corresponding OTLP export path. (#2423)
- Metric SDK removes the "exact" aggregator for histogram instruments, as it performed a non-standard aggregation for OTLP export (creating repeated Gauge points) and worked its way into a number of confusing examples. (#2348)

## [1.2.0] - 2021-11-12

### Changed

- Metric SDK `export.ExportKind`, `export.ExportKindSelector` types have been renamed to `aggregation.Temporality` and `aggregation.TemporalitySelector` respectively to keep in line with current specification and protocol along with built-in selectors (e.g., `aggregation.CumulativeTemporalitySelector`, ...). (#2274)
- The Metric `Exporter` interface now requires a `TemporalitySelector` method instead of an `ExportKindSelector`. (#2274)
- Metrics API cleanup. The `metric/sdkapi` package has been created to relocate the API-to-SDK interface:
  - The following interface types simply moved from `metric` to `metric/sdkapi`: `Descriptor`, `MeterImpl`, `InstrumentImpl`, `SyncImpl`, `BoundSyncImpl`, `AsyncImpl`, `AsyncRunner`, `AsyncSingleRunner`, and `AsyncBatchRunner`
  - The following struct types moved and are replaced with type aliases, since they are exposed to the user: `Observation`, `Measurement`.
  - The No-op implementations of sync and async instruments are no longer exported, new functions `sdkapi.NewNoopAsyncInstrument()` and `sdkapi.NewNoopSyncInstrument()` are provided instead. (#2271)
- Update the SDK `BatchSpanProcessor` to export all queued spans when `ForceFlush` is called. (#2080, #2335)

### Added

- Add the `"go.opentelemetry.io/otel/exporters/otlp/otlpmetric/otlpmetricgrpc".WithGRPCConn` option so the exporter can reuse an existing gRPC connection. (#2002)
- Added a new `schema` module to help parse Schema Files in OTEP 0152 format. (#2267)
- Added a new `MapCarrier` to the `go.opentelemetry.io/otel/propagation` package to hold propagated cross-cutting concerns as a `map[string]string` held in memory. (#2334)

## [1.1.0] - 2021-10-27

### Added

- Add the `"go.opentelemetry.io/otel/exporters/otlp/otlptrace/otlptracegrpc".WithGRPCConn` option so the exporter can reuse an existing gRPC connection. (#2002)
- Add the `go.opentelemetry.io/otel/semconv/v1.7.0` package.
  The package contains semantic conventions from the `v1.7.0` version of the OpenTelemetry specification. (#2320)
- Add the `go.opentelemetry.io/otel/semconv/v1.6.1` package.
  The package contains semantic conventions from the `v1.6.1` version of the OpenTelemetry specification. (#2321)
- Add the `go.opentelemetry.io/otel/semconv/v1.5.0` package.
  The package contains semantic conventions from the `v1.5.0` version of the OpenTelemetry specification. (#2322)
  - When upgrading from the `semconv/v1.4.0` package note the following name changes:
    - `K8SReplicasetUIDKey` -> `K8SReplicaSetUIDKey`
    - `K8SReplicasetNameKey` -> `K8SReplicaSetNameKey`
    - `K8SStatefulsetUIDKey` -> `K8SStatefulSetUIDKey`
    - `k8SStatefulsetNameKey` -> `K8SStatefulSetNameKey`
    - `K8SDaemonsetUIDKey` -> `K8SDaemonSetUIDKey`
    - `K8SDaemonsetNameKey` -> `K8SDaemonSetNameKey`

### Changed

- Links added to a span will be dropped by the SDK if they contain an invalid span context (#2275).

### Fixed

- The `"go.opentelemetry.io/otel/semconv/v1.4.0".HTTPServerAttributesFromHTTPRequest` now correctly only sets the HTTP client IP attribute even if the connection was routed with proxies and there are multiple addresses in the `X-Forwarded-For` header. (#2282, #2284)
- The `"go.opentelemetry.io/otel/semconv/v1.4.0".NetAttributesFromHTTPRequest` function correctly handles IPv6 addresses as IP addresses and sets the correct net peer IP instead of the net peer hostname attribute. (#2283, #2285)
- The simple span processor shutdown method deterministically returns the exporter error status if it simultaneously finishes when the deadline is reached. (#2290, #2289)

## [1.0.1] - 2021-10-01

### Fixed

- json stdout exporter no longer crashes due to concurrency bug. (#2265)

## [Metrics 0.24.0] - 2021-10-01

### Changed

- NoopMeterProvider is now private and NewNoopMeterProvider must be used to obtain a noopMeterProvider. (#2237)
- The Metric SDK `Export()` function takes a new two-level reader interface for iterating over results one instrumentation library at a time. (#2197)
  - The former `"go.opentelemetry.io/otel/sdk/export/metric".CheckpointSet` is renamed `Reader`.
  - The new interface is named `"go.opentelemetry.io/otel/sdk/export/metric".InstrumentationLibraryReader`.

## [1.0.0] - 2021-09-20

This is the first stable release for the project.
This release includes an API and SDK for the tracing signal that will comply with the stability guarantees defined by the projects [versioning policy](./VERSIONING.md).

### Added

- OTLP trace exporter now sets the `SchemaURL` field in the exported telemetry if the Tracer has `WithSchemaURL` option. (#2242)

### Fixed

- Slice-valued attributes can correctly be used as map keys. (#2223)

### Removed

- Removed the `"go.opentelemetry.io/otel/exporters/zipkin".WithSDKOptions` function. (#2248)
- Removed the deprecated package `go.opentelemetry.io/otel/oteltest`. (#2234)
- Removed the deprecated package `go.opentelemetry.io/otel/bridge/opencensus/utils`. (#2233)
- Removed deprecated functions, types, and methods from `go.opentelemetry.io/otel/attribute` package.
  Use the typed functions and methods added to the package instead. (#2235)
  - The `Key.Array` method is removed.
  - The `Array` function is removed.
  - The `Any` function is removed.
  - The `ArrayValue` function is removed.
  - The `AsArray` function is removed.

## [1.0.0-RC3] - 2021-09-02

### Added

- Added `ErrorHandlerFunc` to use a function as an `"go.opentelemetry.io/otel".ErrorHandler`. (#2149)
- Added `"go.opentelemetry.io/otel/trace".WithStackTrace` option to add a stack trace when using `span.RecordError` or when panic is handled in `span.End`. (#2163)
- Added typed slice attribute types and functionality to the `go.opentelemetry.io/otel/attribute` package to replace the existing array type and functions. (#2162)
  - `BoolSlice`, `IntSlice`, `Int64Slice`, `Float64Slice`, and `StringSlice` replace the use of the `Array` function in the package.
- Added the `go.opentelemetry.io/otel/example/fib` example package.
  Included is an example application that computes Fibonacci numbers. (#2203)

### Changed

- Metric instruments have been renamed to match the (feature-frozen) metric API specification:
  - ValueRecorder becomes Histogram
  - ValueObserver becomes Gauge
  - SumObserver becomes CounterObserver
  - UpDownSumObserver becomes UpDownCounterObserver
  The API exported from this project is still considered experimental. (#2202)
- Metric SDK/API implementation type `InstrumentKind` moves into `sdkapi` sub-package. (#2091)
- The Metrics SDK export record no longer contains a Resource pointer, the SDK `"go.opentelemetry.io/otel/sdk/trace/export/metric".Exporter.Export()` function for push-based exporters now takes a single Resource argument, pull-based exporters use `"go.opentelemetry.io/otel/sdk/metric/controller/basic".Controller.Resource()`. (#2120)
- The JSON output of the `go.opentelemetry.io/otel/exporters/stdout/stdouttrace` is harmonized now such that the output is "plain" JSON objects after each other of the form `{ ... } { ... } { ... }`. Earlier the JSON objects describing a span were wrapped in a slice for each `Exporter.ExportSpans` call, like `[ { ... } ][ { ... } { ... } ]`. Outputting JSON object directly after each other is consistent with JSON loggers, and a bit easier to parse and read. (#2196)
- Update the `NewTracerConfig`, `NewSpanStartConfig`, `NewSpanEndConfig`, and `NewEventConfig` function in the `go.opentelemetry.io/otel/trace` package to return their respective configurations as structs instead of pointers to the struct. (#2212)

### Deprecated

- The `go.opentelemetry.io/otel/bridge/opencensus/utils` package is deprecated.
  All functionality from this package now exists in the `go.opentelemetry.io/otel/bridge/opencensus` package.
  The functions from that package should be used instead. (#2166)
- The `"go.opentelemetry.io/otel/attribute".Array` function and the related `ARRAY` value type is deprecated.
  Use the typed `*Slice` functions and types added to the package instead. (#2162)
- The `"go.opentelemetry.io/otel/attribute".Any` function is deprecated.
  Use the typed functions instead. (#2181)
- The `go.opentelemetry.io/otel/oteltest` package is deprecated.
  The `"go.opentelemetry.io/otel/sdk/trace/tracetest".SpanRecorder` can be registered with the default SDK (`go.opentelemetry.io/otel/sdk/trace`) as a `SpanProcessor` and used as a replacement for this deprecated package. (#2188)

### Removed

- Removed metrics test package `go.opentelemetry.io/otel/sdk/export/metric/metrictest`. (#2105)

### Fixed

- The `fromEnv` detector no longer throws an error when `OTEL_RESOURCE_ATTRIBUTES` environment variable is not set or empty. (#2138)
- Setting the global `ErrorHandler` with `"go.opentelemetry.io/otel".SetErrorHandler` multiple times is now supported. (#2160, #2140)
- The `"go.opentelemetry.io/otel/attribute".Any` function now supports `int32` values. (#2169)
- Multiple calls to `"go.opentelemetry.io/otel/sdk/metric/controller/basic".WithResource()` are handled correctly, and when no resources are provided `"go.opentelemetry.io/otel/sdk/resource".Default()` is used. (#2120)
- The `WithoutTimestamps` option for the `go.opentelemetry.io/otel/exporters/stdout/stdouttrace` exporter causes the exporter to correctly omit timestamps. (#2195)
- Fixed typos in resources.go. (#2201)

## [1.0.0-RC2] - 2021-07-26

### Added

- Added `WithOSDescription` resource configuration option to set OS (Operating System) description resource attribute (`os.description`). (#1840)
- Added `WithOS` resource configuration option to set all OS (Operating System) resource attributes at once. (#1840)
- Added the `WithRetry` option to the `go.opentelemetry.io/otel/exporters/otlp/otlptrace/otlptracehttp` package.
  This option is a replacement for the removed `WithMaxAttempts` and `WithBackoff` options. (#2095)
- Added API `LinkFromContext` to return Link which encapsulates SpanContext from provided context and also encapsulates attributes. (#2115)
- Added a new `Link` type under the SDK `otel/sdk/trace` package that counts the number of attributes that were dropped for surpassing the `AttributePerLinkCountLimit` configured in the Span's `SpanLimits`.
  This new type replaces the equal-named API `Link` type found in the `otel/trace` package for most usages within the SDK.
  For example, instances of this type are now returned by the `Links()` function of `ReadOnlySpan`s provided in places like the `OnEnd` function of `SpanProcessor` implementations. (#2118)
- Added the `SpanRecorder` type to the `go.opentelemetry.io/otel/skd/trace/tracetest` package.
  This type can be used with the default SDK as a `SpanProcessor` during testing. (#2132)

### Changed

- The `SpanModels` function is now exported from the `go.opentelemetry.io/otel/exporters/zipkin` package to convert OpenTelemetry spans into Zipkin model spans. (#2027)
- Rename the `"go.opentelemetry.io/otel/exporters/otlp/otlptrace/otlptracegrpc".RetrySettings` to `RetryConfig`. (#2095)

### Deprecated

- The `TextMapCarrier` and `TextMapPropagator` from the `go.opentelemetry.io/otel/oteltest` package and their associated creation functions (`TextMapCarrier`, `NewTextMapPropagator`) are deprecated. (#2114)
- The `Harness` type from the `go.opentelemetry.io/otel/oteltest` package and its associated creation function, `NewHarness` are deprecated and will be removed in the next release. (#2123)
- The `TraceStateFromKeyValues` function from the `go.opentelemetry.io/otel/oteltest` package is deprecated.
  Use the `trace.ParseTraceState` function instead. (#2122)

### Removed

- Removed the deprecated package `go.opentelemetry.io/otel/exporters/trace/jaeger`. (#2020)
- Removed the deprecated package `go.opentelemetry.io/otel/exporters/trace/zipkin`. (#2020)
- Removed the `"go.opentelemetry.io/otel/sdk/resource".WithBuiltinDetectors` function.
  The explicit `With*` options for every built-in detector should be used instead. (#2026 #2097)
- Removed the `WithMaxAttempts` and `WithBackoff` options from the `go.opentelemetry.io/otel/exporters/otlp/otlptrace/otlptracehttp` package.
  The retry logic of the package has been updated to match the `otlptracegrpc` package and accordingly a `WithRetry` option is added that should be used instead. (#2095)
- Removed `DroppedAttributeCount` field from `otel/trace.Link` struct. (#2118)

### Fixed

- When using WithNewRoot, don't use the parent context for making sampling decisions. (#2032)
- `oteltest.Tracer` now creates a valid `SpanContext` when using `WithNewRoot`. (#2073)
- OS type detector now sets the correct `dragonflybsd` value for DragonFly BSD. (#2092)
- The OTel span status is correctly transformed into the OTLP status in the `go.opentelemetry.io/otel/exporters/otlp/otlptrace` package.
  This fix will by default set the status to `Unset` if it is not explicitly set to `Ok` or `Error`. (#2099 #2102)
- The `Inject` method for the `"go.opentelemetry.io/otel/propagation".TraceContext` type no longer injects empty `tracestate` values. (#2108)
- Use `6831` as default Jaeger agent port instead of `6832`. (#2131)

## [Experimental Metrics v0.22.0] - 2021-07-19

### Added

- Adds HTTP support for OTLP metrics exporter. (#2022)

### Removed

- Removed the deprecated package `go.opentelemetry.io/otel/exporters/metric/prometheus`. (#2020)

## [1.0.0-RC1] / 0.21.0 - 2021-06-18

With this release we are introducing a split in module versions.  The tracing API and SDK are entering the `v1.0.0` Release Candidate phase with `v1.0.0-RC1`
while the experimental metrics API and SDK continue with `v0.x` releases at `v0.21.0`.  Modules at major version 1 or greater will not depend on modules
with major version 0.

### Added

- Adds `otlpgrpc.WithRetry`option for configuring the retry policy for transient errors on the otlp/gRPC exporter. (#1832)
  - The following status codes are defined as transient errors:
      | gRPC Status Code | Description |
      | ---------------- | ----------- |
      | 1  | Cancelled |
      | 4  | Deadline Exceeded |
      | 8  | Resource Exhausted |
      | 10 | Aborted |
      | 10 | Out of Range |
      | 14 | Unavailable |
      | 15 | Data Loss |
- Added `Status` type to the `go.opentelemetry.io/otel/sdk/trace` package to represent the status of a span. (#1874)
- Added `SpanStub` type and its associated functions to the `go.opentelemetry.io/otel/sdk/trace/tracetest` package.
  This type can be used as a testing replacement for the `SpanSnapshot` that was removed from the `go.opentelemetry.io/otel/sdk/trace` package. (#1873)
- Adds support for scheme in `OTEL_EXPORTER_OTLP_ENDPOINT` according to the spec. (#1886)
- Adds `trace.WithSchemaURL` option for configuring the tracer with a Schema URL. (#1889)
- Added an example of using OpenTelemetry Go as a trace context forwarder. (#1912)
- `ParseTraceState` is added to the `go.opentelemetry.io/otel/trace` package.
  It can be used to decode a `TraceState` from a `tracestate` header string value. (#1937)
- Added `Len` method to the `TraceState` type in the `go.opentelemetry.io/otel/trace` package.
  This method returns the number of list-members the `TraceState` holds. (#1937)
- Creates package `go.opentelemetry.io/otel/exporters/otlp/otlptrace` that defines a trace exporter that uses a `otlptrace.Client` to send data.
  Creates package `go.opentelemetry.io/otel/exporters/otlp/otlptrace/otlptracegrpc` implementing a gRPC `otlptrace.Client` and offers convenience functions, `NewExportPipeline` and `InstallNewPipeline`, to setup and install a `otlptrace.Exporter` in tracing .(#1922)
- Added `Baggage`, `Member`, and `Property` types to the `go.opentelemetry.io/otel/baggage` package along with their related functions. (#1967)
- Added `ContextWithBaggage`, `ContextWithoutBaggage`, and `FromContext` functions to the `go.opentelemetry.io/otel/baggage` package.
  These functions replace the `Set`, `Value`, `ContextWithValue`, `ContextWithoutValue`, and `ContextWithEmpty` functions from that package and directly work with the new `Baggage` type. (#1967)
- The `OTEL_SERVICE_NAME` environment variable is the preferred source for `service.name`, used by the environment resource detector if a service name is present both there and in `OTEL_RESOURCE_ATTRIBUTES`. (#1969)
- Creates package `go.opentelemetry.io/otel/exporters/otlp/otlptrace/otlptracehttp` implementing an HTTP `otlptrace.Client` and offers convenience functions, `NewExportPipeline` and `InstallNewPipeline`, to setup and install a `otlptrace.Exporter` in tracing. (#1963)
- Changes `go.opentelemetry.io/otel/sdk/resource.NewWithAttributes` to require a schema URL. The old function is still available as `resource.NewSchemaless`. This is a breaking change. (#1938)
- Several builtin resource detectors now correctly populate the schema URL. (#1938)
- Creates package `go.opentelemetry.io/otel/exporters/otlp/otlpmetric` that defines a metrics exporter that uses a `otlpmetric.Client` to send data.
- Creates package `go.opentelemetry.io/otel/exporters/otlp/otlpmetric/otlpmetricgrpc` implementing a gRPC `otlpmetric.Client` and offers convenience functions, `New` and `NewUnstarted`, to create an `otlpmetric.Exporter`.(#1991)
- Added `go.opentelemetry.io/otel/exporters/stdout/stdouttrace` exporter. (#2005)
- Added `go.opentelemetry.io/otel/exporters/stdout/stdoutmetric` exporter. (#2005)
- Added a `TracerProvider()` method to the `"go.opentelemetry.io/otel/trace".Span` interface. This can be used to obtain a `TracerProvider` from a given span that utilizes the same trace processing pipeline.  (#2009)

### Changed

- Make `NewSplitDriver` from `go.opentelemetry.io/otel/exporters/otlp` take variadic arguments instead of a `SplitConfig` item.
  `NewSplitDriver` now automatically implements an internal `noopDriver` for `SplitConfig` fields that are not initialized. (#1798)
- `resource.New()` now creates a Resource without builtin detectors. Previous behavior is now achieved by using `WithBuiltinDetectors` Option. (#1810)
- Move the `Event` type from the `go.opentelemetry.io/otel` package to the `go.opentelemetry.io/otel/sdk/trace` package. (#1846)
- CI builds validate against last two versions of Go, dropping 1.14 and adding 1.16. (#1865)
- BatchSpanProcessor now report export failures when calling `ForceFlush()` method. (#1860)
- `Set.Encoded(Encoder)` no longer caches the result of an encoding. (#1855)
- Renamed `CloudZoneKey` to `CloudAvailabilityZoneKey` in Resource semantic conventions according to spec. (#1871)
- The `StatusCode` and `StatusMessage` methods of the `ReadOnlySpan` interface and the `Span` produced by the `go.opentelemetry.io/otel/sdk/trace` package have been replaced with a single `Status` method.
  This method returns the status of a span using the new `Status` type. (#1874)
- Updated `ExportSpans` method of the`SpanExporter` interface type to accept `ReadOnlySpan`s instead of the removed `SpanSnapshot`.
  This brings the export interface into compliance with the specification in that it now accepts an explicitly immutable type instead of just an implied one. (#1873)
- Unembed `SpanContext` in `Link`. (#1877)
- Generate Semantic conventions from the specification YAML. (#1891)
- Spans created by the global `Tracer` obtained from `go.opentelemetry.io/otel`, prior to a functioning `TracerProvider` being set, now propagate the span context from their parent if one exists. (#1901)
- The `"go.opentelemetry.io/otel".Tracer` function now accepts tracer options. (#1902)
- Move the `go.opentelemetry.io/otel/unit` package to `go.opentelemetry.io/otel/metric/unit`. (#1903)
- Changed `go.opentelemetry.io/otel/trace.TracerConfig` to conform to the [Contributing guidelines](CONTRIBUTING.md#config.) (#1921)
- Changed `go.opentelemetry.io/otel/trace.SpanConfig` to conform to the [Contributing guidelines](CONTRIBUTING.md#config). (#1921)
- Changed `span.End()` now only accepts Options that are allowed at `End()`. (#1921)
- Changed `go.opentelemetry.io/otel/metric.InstrumentConfig` to conform to the [Contributing guidelines](CONTRIBUTING.md#config). (#1921)
- Changed `go.opentelemetry.io/otel/metric.MeterConfig` to conform to the [Contributing guidelines](CONTRIBUTING.md#config). (#1921)
- Refactored option types according to the contribution style guide. (#1882)
- Move the `go.opentelemetry.io/otel/trace.TraceStateFromKeyValues` function to the `go.opentelemetry.io/otel/oteltest` package.
  This function is preserved for testing purposes where it may be useful to create a `TraceState` from `attribute.KeyValue`s, but it is not intended for production use.
  The new `ParseTraceState` function should be used to create a `TraceState`. (#1931)
- Updated `MarshalJSON` method of the `go.opentelemetry.io/otel/trace.TraceState` type to marshal the type into the string representation of the `TraceState`. (#1931)
- The `TraceState.Delete` method from the `go.opentelemetry.io/otel/trace` package no longer returns an error in addition to a `TraceState`. (#1931)
- Updated `Get` method of the `TraceState` type from the `go.opentelemetry.io/otel/trace` package to accept a `string` instead of an `attribute.Key` type. (#1931)
- Updated `Insert` method of the `TraceState` type from the `go.opentelemetry.io/otel/trace` package to accept a pair of `string`s instead of an `attribute.KeyValue` type. (#1931)
- Updated `Delete` method of the `TraceState` type from the `go.opentelemetry.io/otel/trace` package to accept a `string` instead of an `attribute.Key` type. (#1931)
- Renamed `NewExporter` to `New` in the `go.opentelemetry.io/otel/exporters/stdout` package. (#1985)
- Renamed `NewExporter` to `New` in the `go.opentelemetry.io/otel/exporters/metric/prometheus` package. (#1985)
- Renamed `NewExporter` to `New` in the `go.opentelemetry.io/otel/exporters/trace/jaeger` package. (#1985)
- Renamed `NewExporter` to `New` in the `go.opentelemetry.io/otel/exporters/trace/zipkin` package. (#1985)
- Renamed `NewExporter` to `New` in the `go.opentelemetry.io/otel/exporters/otlp` package. (#1985)
- Renamed `NewUnstartedExporter` to `NewUnstarted` in the `go.opentelemetry.io/otel/exporters/otlp` package. (#1985)
- The `go.opentelemetry.io/otel/semconv` package has been moved to `go.opentelemetry.io/otel/semconv/v1.4.0` to allow for multiple [telemetry schema](https://github.com/open-telemetry/oteps/blob/main/text/0152-telemetry-schemas.md) versions to be used concurrently. (#1987)
- Metrics test helpers in `go.opentelemetry.io/otel/oteltest` have been moved to `go.opentelemetry.io/otel/metric/metrictest`. (#1988)

### Deprecated

- The `go.opentelemetry.io/otel/exporters/metric/prometheus` is deprecated, use `go.opentelemetry.io/otel/exporters/prometheus` instead. (#1993)
- The `go.opentelemetry.io/otel/exporters/trace/jaeger` is deprecated, use `go.opentelemetry.io/otel/exporters/jaeger` instead. (#1993)
- The `go.opentelemetry.io/otel/exporters/trace/zipkin` is deprecated, use `go.opentelemetry.io/otel/exporters/zipkin` instead. (#1993)

### Removed

- Removed `resource.WithoutBuiltin()`. Use `resource.New()`. (#1810)
- Unexported types `resource.FromEnv`, `resource.Host`, and `resource.TelemetrySDK`, Use the corresponding `With*()` to use individually. (#1810)
- Removed the `Tracer` and `IsRecording` method from the `ReadOnlySpan` in the `go.opentelemetry.io/otel/sdk/trace`.
  The `Tracer` method is not a required to be included in this interface and given the mutable nature of the tracer that is associated with a span, this method is not appropriate.
  The `IsRecording` method returns if the span is recording or not.
  A read-only span value does not need to know if updates to it will be recorded or not.
  By definition, it cannot be updated so there is no point in communicating if an update is recorded. (#1873)
- Removed the `SpanSnapshot` type from the `go.opentelemetry.io/otel/sdk/trace` package.
  The use of this type has been replaced with the use of the explicitly immutable `ReadOnlySpan` type.
  When a concrete representation of a read-only span is needed for testing, the newly added `SpanStub` in the `go.opentelemetry.io/otel/sdk/trace/tracetest` package should be used. (#1873)
- Removed the `Tracer` method from the `Span` interface in the `go.opentelemetry.io/otel/trace` package.
  Using the same tracer that created a span introduces the error where an instrumentation library's `Tracer` is used by other code instead of their own.
  The `"go.opentelemetry.io/otel".Tracer` function or a `TracerProvider` should be used to acquire a library specific `Tracer` instead. (#1900)
  - The `TracerProvider()` method on the `Span` interface may also be used to obtain a `TracerProvider` using the same trace processing pipeline. (#2009)
- The `http.url` attribute generated by `HTTPClientAttributesFromHTTPRequest` will no longer include username or password information. (#1919)
- Removed `IsEmpty` method of the `TraceState` type in the `go.opentelemetry.io/otel/trace` package in favor of using the added `TraceState.Len` method. (#1931)
- Removed `Set`, `Value`, `ContextWithValue`, `ContextWithoutValue`, and `ContextWithEmpty` functions in the `go.opentelemetry.io/otel/baggage` package.
  Handling of baggage is now done using the added `Baggage` type and related context functions (`ContextWithBaggage`, `ContextWithoutBaggage`, and `FromContext`) in that package. (#1967)
- The `InstallNewPipeline` and `NewExportPipeline` creation functions in all the exporters (prometheus, otlp, stdout, jaeger, and zipkin) have been removed.
  These functions were deemed premature attempts to provide convenience that did not achieve this aim. (#1985)
- The `go.opentelemetry.io/otel/exporters/otlp` exporter has been removed.  Use `go.opentelemetry.io/otel/exporters/otlp/otlptrace` instead. (#1990)
- The `go.opentelemetry.io/otel/exporters/stdout` exporter has been removed.  Use `go.opentelemetry.io/otel/exporters/stdout/stdouttrace` or `go.opentelemetry.io/otel/exporters/stdout/stdoutmetric` instead. (#2005)

### Fixed

- Only report errors from the `"go.opentelemetry.io/otel/sdk/resource".Environment` function when they are not `nil`. (#1850, #1851)
- The `Shutdown` method of the simple `SpanProcessor` in the `go.opentelemetry.io/otel/sdk/trace` package now honors the context deadline or cancellation. (#1616, #1856)
- BatchSpanProcessor now drops span batches that failed to be exported. (#1860)
- Use `http://localhost:14268/api/traces` as default Jaeger collector endpoint instead of `http://localhost:14250`. (#1898)
- Allow trailing and leading whitespace in the parsing of a `tracestate` header. (#1931)
- Add logic to determine if the channel is closed to fix Jaeger exporter test panic with close closed channel. (#1870, #1973)
- Avoid transport security when OTLP endpoint is a Unix socket. (#2001)

### Security

## [0.20.0] - 2021-04-23

### Added

- The OTLP exporter now has two new convenience functions, `NewExportPipeline` and `InstallNewPipeline`, setup and install the exporter in tracing and metrics pipelines. (#1373)
- Adds semantic conventions for exceptions. (#1492)
- Added Jaeger Environment variables: `OTEL_EXPORTER_JAEGER_AGENT_HOST`, `OTEL_EXPORTER_JAEGER_AGENT_PORT`
  These environment variables can be used to override Jaeger agent hostname and port (#1752)
- Option `ExportTimeout` was added to batch span processor. (#1755)
- `trace.TraceFlags` is now a defined type over `byte` and `WithSampled(bool) TraceFlags` and `IsSampled() bool` methods have been added to it. (#1770)
- The `Event` and `Link` struct types from the `go.opentelemetry.io/otel` package now include a `DroppedAttributeCount` field to record the number of attributes that were not recorded due to configured limits being reached. (#1771)
- The Jaeger exporter now reports dropped attributes for a Span event in the exported log. (#1771)
- Adds test to check BatchSpanProcessor ignores `OnEnd` and `ForceFlush` post `Shutdown`. (#1772)
- Extract resource attributes from the `OTEL_RESOURCE_ATTRIBUTES` environment variable and merge them with the `resource.Default` resource as well as resources provided to the `TracerProvider` and metric `Controller`. (#1785)
- Added `WithOSType` resource configuration option to set OS (Operating System) type resource attribute (`os.type`). (#1788)
- Added `WithProcess*` resource configuration options to set Process resource attributes. (#1788)
  - `process.pid`
  - `process.executable.name`
  - `process.executable.path`
  - `process.command_args`
  - `process.owner`
  - `process.runtime.name`
  - `process.runtime.version`
  - `process.runtime.description`
- Adds `k8s.node.name` and `k8s.node.uid` attribute keys to the `semconv` package. (#1789)
- Added support for configuring OTLP/HTTP and OTLP/gRPC Endpoints, TLS Certificates, Headers, Compression and Timeout via Environment Variables. (#1758, #1769 and #1811)
  - `OTEL_EXPORTER_OTLP_ENDPOINT`
  - `OTEL_EXPORTER_OTLP_TRACES_ENDPOINT`
  - `OTEL_EXPORTER_OTLP_METRICS_ENDPOINT`
  - `OTEL_EXPORTER_OTLP_HEADERS`
  - `OTEL_EXPORTER_OTLP_TRACES_HEADERS`
  - `OTEL_EXPORTER_OTLP_METRICS_HEADERS`
  - `OTEL_EXPORTER_OTLP_COMPRESSION`
  - `OTEL_EXPORTER_OTLP_TRACES_COMPRESSION`
  - `OTEL_EXPORTER_OTLP_METRICS_COMPRESSION`
  - `OTEL_EXPORTER_OTLP_TIMEOUT`
  - `OTEL_EXPORTER_OTLP_TRACES_TIMEOUT`
  - `OTEL_EXPORTER_OTLP_METRICS_TIMEOUT`
  - `OTEL_EXPORTER_OTLP_CERTIFICATE`
  - `OTEL_EXPORTER_OTLP_TRACES_CERTIFICATE`
  - `OTEL_EXPORTER_OTLP_METRICS_CERTIFICATE`
- Adds `otlpgrpc.WithTimeout` option for configuring timeout to the otlp/gRPC exporter. (#1821)
- Adds `jaeger.WithMaxPacketSize` option for configuring maximum UDP packet size used when connecting to the Jaeger agent. (#1853)

### Fixed

- The `Span.IsRecording` implementation from `go.opentelemetry.io/otel/sdk/trace` always returns false when not being sampled. (#1750)
- The Jaeger exporter now correctly sets tags for the Span status code and message.
  This means it uses the correct tag keys (`"otel.status_code"`, `"otel.status_description"`) and does not set the status message as a tag unless it is set on the span. (#1761)
- The Jaeger exporter now correctly records Span event's names using the `"event"` key for a tag.
  Additionally, this tag is overridden, as specified in the OTel specification, if the event contains an attribute with that key. (#1768)
- Zipkin Exporter: Ensure mapping between OTel and Zipkin span data complies with the specification. (#1688)
- Fixed typo for default service name in Jaeger Exporter. (#1797)
- Fix flaky OTLP for the reconnnection of the client connection. (#1527, #1814)
- Fix Jaeger exporter dropping of span batches that exceed the UDP packet size limit.
  Instead, the exporter now splits the batch into smaller sendable batches. (#1828)

### Changed

- Span `RecordError` now records an `exception` event to comply with the semantic convention specification. (#1492)
- Jaeger exporter was updated to use thrift v0.14.1. (#1712)
- Migrate from using internally built and maintained version of the OTLP to the one hosted at `go.opentelemetry.io/proto/otlp`. (#1713)
- Migrate from using `github.com/gogo/protobuf` to `google.golang.org/protobuf` to match `go.opentelemetry.io/proto/otlp`. (#1713)
- The storage of a local or remote Span in a `context.Context` using its SpanContext is unified to store just the current Span.
  The Span's SpanContext can now self-identify as being remote or not.
  This means that `"go.opentelemetry.io/otel/trace".ContextWithRemoteSpanContext` will now overwrite any existing current Span, not just existing remote Spans, and make it the current Span in a `context.Context`. (#1731)
- Improve OTLP/gRPC exporter connection errors. (#1737)
- Information about a parent span context in a `"go.opentelemetry.io/otel/export/trace".SpanSnapshot` is unified in a new `Parent` field.
  The existing `ParentSpanID` and `HasRemoteParent` fields are removed in favor of this. (#1748)
- The `ParentContext` field of the `"go.opentelemetry.io/otel/sdk/trace".SamplingParameters` is updated to hold a `context.Context` containing the parent span.
  This changes it to make `SamplingParameters` conform with the OpenTelemetry specification. (#1749)
- Updated Jaeger Environment Variables: `JAEGER_ENDPOINT`, `JAEGER_USER`, `JAEGER_PASSWORD`
  to `OTEL_EXPORTER_JAEGER_ENDPOINT`, `OTEL_EXPORTER_JAEGER_USER`, `OTEL_EXPORTER_JAEGER_PASSWORD` in compliance with OTel specification. (#1752)
- Modify `BatchSpanProcessor.ForceFlush` to abort after timeout/cancellation. (#1757)
- The `DroppedAttributeCount` field of the `Span` in the `go.opentelemetry.io/otel` package now only represents the number of attributes dropped for the span itself.
  It no longer is a conglomerate of itself, events, and link attributes that have been dropped. (#1771)
- Make `ExportSpans` in Jaeger Exporter honor context deadline. (#1773)
- Modify Zipkin Exporter default service name, use default resource's serviceName instead of empty. (#1777)
- The `go.opentelemetry.io/otel/sdk/export/trace` package is merged into the `go.opentelemetry.io/otel/sdk/trace` package. (#1778)
- The prometheus.InstallNewPipeline example is moved from comment to example test (#1796)
- The convenience functions for the stdout exporter have been updated to return the `TracerProvider` implementation and enable the shutdown of the exporter. (#1800)
- Replace the flush function returned from the Jaeger exporter's convenience creation functions (`InstallNewPipeline` and `NewExportPipeline`) with the `TracerProvider` implementation they create.
  This enables the caller to shutdown and flush using the related `TracerProvider` methods. (#1822)
- Updated the Jaeger exporter to have a default endpoint, `http://localhost:14250`, for the collector. (#1824)
- Changed the function `WithCollectorEndpoint` in the Jaeger exporter to no longer accept an endpoint as an argument.
  The endpoint can be passed with the `CollectorEndpointOption` using the `WithEndpoint` function or by setting the `OTEL_EXPORTER_JAEGER_ENDPOINT` environment variable value appropriately. (#1824)
- The Jaeger exporter no longer batches exported spans itself, instead it relies on the SDK's `BatchSpanProcessor` for this functionality. (#1830)
- The Jaeger exporter creation functions (`NewRawExporter`, `NewExportPipeline`, and `InstallNewPipeline`) no longer accept the removed `Option` type as a variadic argument. (#1830)

### Removed

- Removed Jaeger Environment variables: `JAEGER_SERVICE_NAME`, `JAEGER_DISABLED`, `JAEGER_TAGS`
  These environment variables will no longer be used to override values of the Jaeger exporter (#1752)
- No longer set the links for a `Span` in `go.opentelemetry.io/otel/sdk/trace` that is configured to be a new root.
  This is unspecified behavior that the OpenTelemetry community plans to standardize in the future.
  To prevent backwards incompatible changes when it is specified, these links are removed. (#1726)
- Setting error status while recording error with Span from oteltest package. (#1729)
- The concept of a remote and local Span stored in a context is unified to just the current Span.
  Because of this `"go.opentelemetry.io/otel/trace".RemoteSpanContextFromContext` is removed as it is no longer needed.
  Instead, `"go.opentelemetry.io/otel/trace".SpanContextFromContext` can be used to return the current Span.
  If needed, that Span's `SpanContext.IsRemote()` can then be used to determine if it is remote or not. (#1731)
- The `HasRemoteParent` field of the `"go.opentelemetry.io/otel/sdk/trace".SamplingParameters` is removed.
  This field is redundant to the information returned from the `Remote` method of the `SpanContext` held in the `ParentContext` field. (#1749)
- The `trace.FlagsDebug` and `trace.FlagsDeferred` constants have been removed and will be localized to the B3 propagator. (#1770)
- Remove `Process` configuration, `WithProcessFromEnv` and `ProcessFromEnv`, and type from the Jaeger exporter package.
  The information that could be configured in the `Process` struct should be configured in a `Resource` instead. (#1776, #1804)
- Remove the `WithDisabled` option from the Jaeger exporter.
  To disable the exporter unregister it from the `TracerProvider` or use a no-operation `TracerProvider`. (#1806)
- Removed the functions `CollectorEndpointFromEnv` and `WithCollectorEndpointOptionFromEnv` from the Jaeger exporter.
  These functions for retrieving specific environment variable values are redundant of other internal functions and
  are not intended for end user use. (#1824)
- Removed the Jaeger exporter `WithSDKOptions` `Option`.
  This option was used to set SDK options for the exporter creation convenience functions.
  These functions are provided as a way to easily setup or install the exporter with what are deemed reasonable SDK settings for common use cases.
  If the SDK needs to be configured differently, the `NewRawExporter` function and direct setup of the SDK with the desired settings should be used. (#1825)
- The `WithBufferMaxCount` and `WithBatchMaxCount` `Option`s from the Jaeger exporter are removed.
  The exporter no longer batches exports, instead relying on the SDK's `BatchSpanProcessor` for this functionality. (#1830)
- The Jaeger exporter `Option` type is removed.
  The type is no longer used by the exporter to configure anything.
  All the previous configurations these options provided were duplicates of SDK configuration.
  They have been removed in favor of using the SDK configuration and focuses the exporter configuration to be only about the endpoints it will send telemetry to. (#1830)

## [0.19.0] - 2021-03-18

### Added

- Added `Marshaler` config option to `otlphttp` to enable otlp over json or protobufs. (#1586)
- A `ForceFlush` method to the `"go.opentelemetry.io/otel/sdk/trace".TracerProvider` to flush all registered `SpanProcessor`s. (#1608)
- Added `WithSampler` and `WithSpanLimits` to tracer provider. (#1633, #1702)
- `"go.opentelemetry.io/otel/trace".SpanContext` now has a `remote` property, and `IsRemote()` predicate, that is true when the `SpanContext` has been extracted from remote context data. (#1701)
- A `Valid` method to the `"go.opentelemetry.io/otel/attribute".KeyValue` type. (#1703)

### Changed

- `trace.SpanContext` is now immutable and has no exported fields. (#1573)
  - `trace.NewSpanContext()` can be used in conjunction with the `trace.SpanContextConfig` struct to initialize a new `SpanContext` where all values are known.
- Update the `ForceFlush` method signature to the `"go.opentelemetry.io/otel/sdk/trace".SpanProcessor` to accept a `context.Context` and return an error. (#1608)
- Update the `Shutdown` method to the `"go.opentelemetry.io/otel/sdk/trace".TracerProvider` return an error on shutdown failure. (#1608)
- The SimpleSpanProcessor will now shut down the enclosed `SpanExporter` and gracefully ignore subsequent calls to `OnEnd` after `Shutdown` is called. (#1612)
- `"go.opentelemetry.io/sdk/metric/controller.basic".WithPusher` is replaced with `WithExporter` to provide consistent naming across project. (#1656)
- Added non-empty string check for trace `Attribute` keys. (#1659)
- Add `description` to SpanStatus only when `StatusCode` is set to error. (#1662)
- Jaeger exporter falls back to `resource.Default`'s `service.name` if the exported Span does not have one. (#1673)
- Jaeger exporter populates Jaeger's Span Process from Resource. (#1673)
- Renamed the `LabelSet` method of `"go.opentelemetry.io/otel/sdk/resource".Resource` to `Set`. (#1692)
- Changed `WithSDK` to `WithSDKOptions` to accept variadic arguments of `TracerProviderOption` type in `go.opentelemetry.io/otel/exporters/trace/jaeger` package. (#1693)
- Changed `WithSDK` to `WithSDKOptions` to accept variadic arguments of `TracerProviderOption` type in `go.opentelemetry.io/otel/exporters/trace/zipkin` package. (#1693)

### Removed

- Removed `serviceName` parameter from Zipkin exporter and uses resource instead. (#1549)
- Removed `WithConfig` from tracer provider to avoid overriding configuration. (#1633)
- Removed the exported `SimpleSpanProcessor` and `BatchSpanProcessor` structs.
   These are now returned as a SpanProcessor interface from their respective constructors. (#1638)
- Removed `WithRecord()` from `trace.SpanOption` when creating a span. (#1660)
- Removed setting status to `Error` while recording an error as a span event in `RecordError`. (#1663)
- Removed `jaeger.WithProcess` configuration option. (#1673)
- Removed `ApplyConfig` method from `"go.opentelemetry.io/otel/sdk/trace".TracerProvider` and the now unneeded `Config` struct. (#1693)

### Fixed

- Jaeger Exporter: Ensure mapping between OTEL and Jaeger span data complies with the specification. (#1626)
- `SamplingResult.TraceState` is correctly propagated to a newly created span's `SpanContext`. (#1655)
- The `otel-collector` example now correctly flushes metric events prior to shutting down the exporter. (#1678)
- Do not set span status message in `SpanStatusFromHTTPStatusCode` if it can be inferred from `http.status_code`. (#1681)
- Synchronization issues in global trace delegate implementation. (#1686)
- Reduced excess memory usage by global `TracerProvider`. (#1687)

## [0.18.0] - 2021-03-03

### Added

- Added `resource.Default()` for use with meter and tracer providers. (#1507)
- `AttributePerEventCountLimit` and `AttributePerLinkCountLimit` for `SpanLimits`. (#1535)
- Added `Keys()` method to `propagation.TextMapCarrier` and `propagation.HeaderCarrier` to adapt `http.Header` to this interface. (#1544)
- Added `code` attributes to `go.opentelemetry.io/otel/semconv` package. (#1558)
- Compatibility testing suite in the CI system for the following systems. (#1567)
   | OS      | Go Version | Architecture |
   | ------- | ---------- | ------------ |
   | Ubuntu  | 1.15       | amd64        |
   | Ubuntu  | 1.14       | amd64        |
   | Ubuntu  | 1.15       | 386          |
   | Ubuntu  | 1.14       | 386          |
   | MacOS   | 1.15       | amd64        |
   | MacOS   | 1.14       | amd64        |
   | Windows | 1.15       | amd64        |
   | Windows | 1.14       | amd64        |
   | Windows | 1.15       | 386          |
   | Windows | 1.14       | 386          |

### Changed

- Replaced interface `oteltest.SpanRecorder` with its existing implementation
  `StandardSpanRecorder`. (#1542)
- Default span limit values to 128. (#1535)
- Rename `MaxEventsPerSpan`, `MaxAttributesPerSpan` and `MaxLinksPerSpan` to `EventCountLimit`, `AttributeCountLimit` and `LinkCountLimit`, and move these fields into `SpanLimits`. (#1535)
- Renamed the `otel/label` package to `otel/attribute`. (#1541)
- Vendor the Jaeger exporter's dependency on Apache Thrift. (#1551)
- Parallelize the CI linting and testing. (#1567)
- Stagger timestamps in exact aggregator tests. (#1569)
- Changed all examples to use `WithBatchTimeout(5 * time.Second)` rather than `WithBatchTimeout(5)`. (#1621)
- Prevent end-users from implementing some interfaces (#1575)

  ```
      "otel/exporters/otlp/otlphttp".Option
      "otel/exporters/stdout".Option
      "otel/oteltest".Option
      "otel/trace".TracerOption
      "otel/trace".SpanOption
      "otel/trace".EventOption
      "otel/trace".LifeCycleOption
      "otel/trace".InstrumentationOption
      "otel/sdk/resource".Option
      "otel/sdk/trace".ParentBasedSamplerOption
      "otel/sdk/trace".ReadOnlySpan
      "otel/sdk/trace".ReadWriteSpan
  ```

### Removed

- Removed attempt to resample spans upon changing the span name with `span.SetName()`. (#1545)
- The `test-benchmark` is no longer a dependency of the `precommit` make target. (#1567)
- Removed the `test-386` make target.
   This was replaced with a full compatibility testing suite (i.e. multi OS/arch) in the CI system. (#1567)

### Fixed

- The sequential timing check of timestamps in the stdout exporter are now setup explicitly to be sequential (#1571). (#1572)
- Windows build of Jaeger tests now compiles with OS specific functions (#1576). (#1577)
- The sequential timing check of timestamps of go.opentelemetry.io/otel/sdk/metric/aggregator/lastvalue are now setup explicitly to be sequential (#1578). (#1579)
- Validate tracestate header keys with vendors according to the W3C TraceContext specification (#1475). (#1581)
- The OTLP exporter includes related labels for translations of a GaugeArray (#1563). (#1570)

## [0.17.0] - 2021-02-12

### Changed

- Rename project default branch from `master` to `main`. (#1505)
- Reverse order in which `Resource` attributes are merged, per change in spec. (#1501)
- Add tooling to maintain "replace" directives in go.mod files automatically. (#1528)
- Create new modules: otel/metric, otel/trace, otel/oteltest, otel/sdk/export/metric, otel/sdk/metric (#1528)
- Move metric-related public global APIs from otel to otel/metric/global. (#1528)

## Fixed

- Fixed otlpgrpc reconnection issue.
- The example code in the README.md of `go.opentelemetry.io/otel/exporters/otlp` is moved to a compiled example test and used the new `WithAddress` instead of `WithEndpoint`. (#1513)
- The otel-collector example now uses the default OTLP receiver port of the collector.

## [0.16.0] - 2021-01-13

### Added

- Add the `ReadOnlySpan` and `ReadWriteSpan` interfaces to provide better control for accessing span data. (#1360)
- `NewGRPCDriver` function returns a `ProtocolDriver` that maintains a single gRPC connection to the collector. (#1369)
- Added documentation about the project's versioning policy. (#1388)
- Added `NewSplitDriver` for OTLP exporter that allows sending traces and metrics to different endpoints. (#1418)
- Added codeql workflow to GitHub Actions (#1428)
- Added Gosec workflow to GitHub Actions (#1429)
- Add new HTTP driver for OTLP exporter in `exporters/otlp/otlphttp`. Currently it only supports the binary protobuf payloads. (#1420)
- Add an OpenCensus exporter bridge. (#1444)

### Changed

- Rename `internal/testing` to `internal/internaltest`. (#1449)
- Rename `export.SpanData` to `export.SpanSnapshot` and use it only for exporting spans. (#1360)
- Store the parent's full `SpanContext` rather than just its span ID in the `span` struct. (#1360)
- Improve span duration accuracy. (#1360)
- Migrated CI/CD from CircleCI to GitHub Actions (#1382)
- Remove duplicate checkout from GitHub Actions workflow (#1407)
- Metric `array` aggregator renamed `exact` to match its `aggregation.Kind` (#1412)
- Metric `exact` aggregator includes per-point timestamps (#1412)
- Metric stdout exporter uses MinMaxSumCount aggregator for ValueRecorder instruments (#1412)
- `NewExporter` from `exporters/otlp` now takes a `ProtocolDriver` as a parameter. (#1369)
- Many OTLP Exporter options became gRPC ProtocolDriver options. (#1369)
- Unify endpoint API that related to OTel exporter. (#1401)
- Optimize metric histogram aggregator to reuse its slice of buckets. (#1435)
- Metric aggregator Count() and histogram Bucket.Counts are consistently `uint64`. (1430)
- Histogram aggregator accepts functional options, uses default boundaries if none given. (#1434)
- `SamplingResult` now passed a `Tracestate` from the parent `SpanContext` (#1432)
- Moved gRPC driver for OTLP exporter to `exporters/otlp/otlpgrpc`. (#1420)
- The `TraceContext` propagator now correctly propagates `TraceState` through the `SpanContext`. (#1447)
- Metric Push and Pull Controller components are combined into a single "basic" Controller:
  - `WithExporter()` and `Start()` to configure Push behavior
  - `Start()` is optional; use `Collect()` and `ForEach()` for Pull behavior
  - `Start()` and `Stop()` accept Context. (#1378)
- The `Event` type is moved from the `otel/sdk/export/trace` package to the `otel/trace` API package. (#1452)

### Removed

- Remove `errUninitializedSpan` as its only usage is now obsolete. (#1360)
- Remove Metric export functionality related to quantiles and summary data points: this is not specified (#1412)
- Remove DDSketch metric aggregator; our intention is to re-introduce this as an option of the histogram aggregator after [new OTLP histogram data types](https://github.com/open-telemetry/opentelemetry-proto/pull/226) are released (#1412)

### Fixed

- `BatchSpanProcessor.Shutdown()` will now shutdown underlying `export.SpanExporter`. (#1443)

## [0.15.0] - 2020-12-10

### Added

- The `WithIDGenerator` `TracerProviderOption` is added to the `go.opentelemetry.io/otel/trace` package to configure an `IDGenerator` for the `TracerProvider`. (#1363)

### Changed

- The Zipkin exporter now uses the Span status code to determine. (#1328)
- `NewExporter` and `Start` functions in `go.opentelemetry.io/otel/exporters/otlp` now receive `context.Context` as a first parameter. (#1357)
- Move the OpenCensus example into `example` directory. (#1359)
- Moved the SDK's `internal.IDGenerator` interface in to the `sdk/trace` package to enable support for externally-defined ID generators. (#1363)
- Bump `github.com/google/go-cmp` from 0.5.3 to 0.5.4 (#1374)
- Bump `github.com/golangci/golangci-lint` in `/internal/tools` (#1375)

### Fixed

- Metric SDK `SumObserver` and `UpDownSumObserver` instruments correctness fixes. (#1381)

## [0.14.0] - 2020-11-19

### Added

- An `EventOption` and the related `NewEventConfig` function are added to the `go.opentelemetry.io/otel` package to configure Span events. (#1254)
- A `TextMapPropagator` and associated `TextMapCarrier` are added to the `go.opentelemetry.io/otel/oteltest` package to test `TextMap` type propagators and their use. (#1259)
- `SpanContextFromContext` returns `SpanContext` from context. (#1255)
- `TraceState` has been added to `SpanContext`. (#1340)
- `DeploymentEnvironmentKey` added to `go.opentelemetry.io/otel/semconv` package. (#1323)
- Add an OpenCensus to OpenTelemetry tracing bridge. (#1305)
- Add a parent context argument to `SpanProcessor.OnStart` to follow the specification. (#1333)
- Add missing tests for `sdk/trace/attributes_map.go`. (#1337)

### Changed

- Move the `go.opentelemetry.io/otel/api/trace` package into `go.opentelemetry.io/otel/trace` with the following changes. (#1229) (#1307)
  - `ID` has been renamed to `TraceID`.
  - `IDFromHex` has been renamed to `TraceIDFromHex`.
  - `EmptySpanContext` is removed.
- Move the `go.opentelemetry.io/otel/api/trace/tracetest` package into `go.opentelemetry.io/otel/oteltest`. (#1229)
- OTLP Exporter updates:
  - supports OTLP v0.6.0 (#1230, #1354)
  - supports configurable aggregation temporality (default: Cumulative, optional: Stateless). (#1296)
- The Sampler is now called on local child spans. (#1233)
- The `Kind` type from the `go.opentelemetry.io/otel/api/metric` package was renamed to `InstrumentKind` to more specifically describe what it is and avoid semantic ambiguity. (#1240)
- The `MetricKind` method of the `Descriptor` type in the `go.opentelemetry.io/otel/api/metric` package was renamed to `Descriptor.InstrumentKind`.
   This matches the returned type and fixes misuse of the term metric. (#1240)
- Move test harness from the `go.opentelemetry.io/otel/api/apitest` package into `go.opentelemetry.io/otel/oteltest`. (#1241)
- Move the `go.opentelemetry.io/otel/api/metric/metrictest` package into `go.opentelemetry.io/oteltest` as part of #964. (#1252)
- Move the `go.opentelemetry.io/otel/api/metric` package into `go.opentelemetry.io/otel/metric` as part of #1303. (#1321)
- Move the `go.opentelemetry.io/otel/api/metric/registry` package into `go.opentelemetry.io/otel/metric/registry` as a part of #1303. (#1316)
- Move the `Number` type (together with related functions) from `go.opentelemetry.io/otel/api/metric` package into `go.opentelemetry.io/otel/metric/number` as a part of #1303. (#1316)
- The function signature of the Span `AddEvent` method in `go.opentelemetry.io/otel` is updated to no longer take an unused context and instead take a required name and a variable number of `EventOption`s. (#1254)
- The function signature of the Span `RecordError` method in `go.opentelemetry.io/otel` is updated to no longer take an unused context and instead take a required error value and a variable number of `EventOption`s. (#1254)
- Move the `go.opentelemetry.io/otel/api/global` package to `go.opentelemetry.io/otel`. (#1262) (#1330)
- Move the `Version` function from `go.opentelemetry.io/otel/sdk` to `go.opentelemetry.io/otel`. (#1330)
- Rename correlation context header from `"otcorrelations"` to `"baggage"` to match the OpenTelemetry specification. (#1267)
- Fix `Code.UnmarshalJSON` to work with valid JSON only. (#1276)
- The `resource.New()` method changes signature to support builtin attributes and functional options, including `telemetry.sdk.*` and
  `host.name` semantic conventions; the former method is renamed `resource.NewWithAttributes`. (#1235)
- The Prometheus exporter now exports non-monotonic counters (i.e. `UpDownCounter`s) as gauges. (#1210)
- Correct the `Span.End` method documentation in the `otel` API to state updates are not allowed on a span after it has ended. (#1310)
- Updated span collection limits for attribute, event and link counts to 1000 (#1318)
- Renamed `semconv.HTTPUrlKey` to `semconv.HTTPURLKey`. (#1338)

### Removed

- The `ErrInvalidHexID`, `ErrInvalidTraceIDLength`, `ErrInvalidSpanIDLength`, `ErrInvalidSpanIDLength`, or `ErrNilSpanID` from the `go.opentelemetry.io/otel` package are unexported now. (#1243)
- The `AddEventWithTimestamp` method on the `Span` interface in `go.opentelemetry.io/otel` is removed due to its redundancy.
   It is replaced by using the `AddEvent` method with a `WithTimestamp` option. (#1254)
- The `MockSpan` and `MockTracer` types are removed from `go.opentelemetry.io/otel/oteltest`.
   `Tracer` and `Span` from the same module should be used in their place instead. (#1306)
- `WorkerCount` option is removed from `go.opentelemetry.io/otel/exporters/otlp`. (#1350)
- Remove the following labels types: INT32, UINT32, UINT64 and FLOAT32. (#1314)

### Fixed

- Rename `MergeItererator` to `MergeIterator` in the `go.opentelemetry.io/otel/label` package. (#1244)
- The `go.opentelemetry.io/otel/api/global` packages global TextMapPropagator now delegates functionality to a globally set delegate for all previously returned propagators. (#1258)
- Fix condition in `label.Any`. (#1299)
- Fix global `TracerProvider` to pass options to its configured provider. (#1329)
- Fix missing handler for `ExactKind` aggregator in OTLP metrics transformer (#1309)

## [0.13.0] - 2020-10-08

### Added

- OTLP Metric exporter supports Histogram aggregation. (#1209)
- The `Code` struct from the `go.opentelemetry.io/otel/codes` package now supports JSON marshaling and unmarshaling as well as implements the `Stringer` interface. (#1214)
- A Baggage API to implement the OpenTelemetry specification. (#1217)
- Add Shutdown method to sdk/trace/provider, shutdown processors in the order they were registered. (#1227)

### Changed

- Set default propagator to no-op propagator. (#1184)
- The `HTTPSupplier`, `HTTPExtractor`, `HTTPInjector`, and `HTTPPropagator` from the `go.opentelemetry.io/otel/api/propagation` package were replaced with unified `TextMapCarrier` and `TextMapPropagator` in the `go.opentelemetry.io/otel/propagation` package. (#1212) (#1325)
- The `New` function from the `go.opentelemetry.io/otel/api/propagation` package was replaced with `NewCompositeTextMapPropagator` in the `go.opentelemetry.io/otel` package. (#1212)
- The status codes of the `go.opentelemetry.io/otel/codes` package have been updated to match the latest OpenTelemetry specification.
   They now are `Unset`, `Error`, and `Ok`.
   They no longer track the gRPC codes. (#1214)
- The `StatusCode` field of the `SpanData` struct in the `go.opentelemetry.io/otel/sdk/export/trace` package now uses the codes package from this package instead of the gRPC project. (#1214)
- Move the `go.opentelemetry.io/otel/api/baggage` package into `go.opentelemetry.io/otel/baggage`. (#1217) (#1325)
- A `Shutdown` method of `SpanProcessor` and all its implementations receives a context and returns an error. (#1264)

### Fixed

- Copies of data from arrays and slices passed to `go.opentelemetry.io/otel/label.ArrayValue()` are now used in the returned `Value` instead of using the mutable data itself. (#1226)

### Removed

- The `ExtractHTTP` and `InjectHTTP` functions from the `go.opentelemetry.io/otel/api/propagation` package were removed. (#1212)
- The `Propagators` interface from the `go.opentelemetry.io/otel/api/propagation` package was removed to conform to the OpenTelemetry specification.
   The explicit `TextMapPropagator` type can be used in its place as this is the `Propagator` type the specification defines. (#1212)
- The `SetAttribute` method of the `Span` from the `go.opentelemetry.io/otel/api/trace` package was removed given its redundancy with the `SetAttributes` method. (#1216)
- The internal implementation of Baggage storage is removed in favor of using the new Baggage API functionality. (#1217)
- Remove duplicate hostname key `HostHostNameKey` in Resource semantic conventions. (#1219)
- Nested array/slice support has been removed. (#1226)

## [0.12.0] - 2020-09-24

### Added

- A `SpanConfigure` function in `go.opentelemetry.io/otel/api/trace` to create a new `SpanConfig` from `SpanOption`s. (#1108)
- In the `go.opentelemetry.io/otel/api/trace` package, `NewTracerConfig` was added to construct new `TracerConfig`s.
   This addition was made to conform with our project option conventions. (#1155)
- Instrumentation library information was added to the Zipkin exporter. (#1119)
- The `SpanProcessor` interface now has a `ForceFlush()` method. (#1166)
- More semantic conventions for k8s as resource attributes. (#1167)

### Changed

- Add reconnecting udp connection type to Jaeger exporter.
   This change adds a new optional implementation of the udp conn interface used to detect changes to an agent's host dns record.
   It then adopts the new destination address to ensure the exporter doesn't get stuck. This change was ported from jaegertracing/jaeger-client-go#520. (#1063)
- Replace `StartOption` and `EndOption` in `go.opentelemetry.io/otel/api/trace` with `SpanOption`.
   This change is matched by replacing the `StartConfig` and `EndConfig` with a unified `SpanConfig`. (#1108)
- Replace the `LinkedTo` span option in `go.opentelemetry.io/otel/api/trace` with `WithLinks`.
   This is be more consistent with our other option patterns, i.e. passing the item to be configured directly instead of its component parts, and provides a cleaner function signature. (#1108)
- The `go.opentelemetry.io/otel/api/trace` `TracerOption` was changed to an interface to conform to project option conventions. (#1109)
- Move the `B3` and `TraceContext` from within the `go.opentelemetry.io/otel/api/trace` package to their own `go.opentelemetry.io/otel/propagators` package.
    This removal of the propagators is reflective of the OpenTelemetry specification for these propagators as well as cleans up the `go.opentelemetry.io/otel/api/trace` API. (#1118)
- Rename Jaeger tags used for instrumentation library information to reflect changes in OpenTelemetry specification. (#1119)
- Rename `ProbabilitySampler` to `TraceIDRatioBased` and change semantics to ignore parent span sampling status. (#1115)
- Move `tools` package under `internal`. (#1141)
- Move `go.opentelemetry.io/otel/api/correlation` package to `go.opentelemetry.io/otel/api/baggage`. (#1142)
   The `correlation.CorrelationContext` propagator has been renamed `baggage.Baggage`.  Other exported functions and types are unchanged.
- Rename `ParentOrElse` sampler to `ParentBased` and allow setting samplers depending on parent span. (#1153)
- In the `go.opentelemetry.io/otel/api/trace` package, `SpanConfigure` was renamed to `NewSpanConfig`. (#1155)
- Change `dependabot.yml` to add a `Skip Changelog` label to dependabot-sourced PRs. (#1161)
- The [configuration style guide](https://github.com/open-telemetry/opentelemetry-go/blob/master/CONTRIBUTING.md#config) has been updated to
   recommend the use of `newConfig()` instead of `configure()`. (#1163)
- The `otlp.Config` type has been unexported and changed to `otlp.config`, along with its initializer. (#1163)
- Ensure exported interface types include parameter names and update the
   Style Guide to reflect this styling rule. (#1172)
- Don't consider unset environment variable for resource detection to be an error. (#1170)
- Rename `go.opentelemetry.io/otel/api/metric.ConfigureInstrument` to `NewInstrumentConfig` and
  `go.opentelemetry.io/otel/api/metric.ConfigureMeter` to `NewMeterConfig`.
- ValueObserver instruments use LastValue aggregator by default. (#1165)
- OTLP Metric exporter supports LastValue aggregation. (#1165)
- Move the `go.opentelemetry.io/otel/api/unit` package to `go.opentelemetry.io/otel/unit`. (#1185)
- Rename `Provider` to `MeterProvider` in the `go.opentelemetry.io/otel/api/metric` package. (#1190)
- Rename `NoopProvider` to `NoopMeterProvider` in the `go.opentelemetry.io/otel/api/metric` package. (#1190)
- Rename `NewProvider` to `NewMeterProvider` in the `go.opentelemetry.io/otel/api/metric/metrictest` package. (#1190)
- Rename `Provider` to `MeterProvider` in the `go.opentelemetry.io/otel/api/metric/registry` package. (#1190)
- Rename `NewProvider` to `NewMeterProvider` in the `go.opentelemetry.io/otel/api/metri/registryc` package. (#1190)
- Rename `Provider` to `TracerProvider` in the `go.opentelemetry.io/otel/api/trace` package. (#1190)
- Rename `NoopProvider` to `NoopTracerProvider` in the `go.opentelemetry.io/otel/api/trace` package. (#1190)
- Rename `Provider` to `TracerProvider` in the `go.opentelemetry.io/otel/api/trace/tracetest` package. (#1190)
- Rename `NewProvider` to `NewTracerProvider` in the `go.opentelemetry.io/otel/api/trace/tracetest` package. (#1190)
- Rename `WrapperProvider` to `WrapperTracerProvider` in the `go.opentelemetry.io/otel/bridge/opentracing` package. (#1190)
- Rename `NewWrapperProvider` to `NewWrapperTracerProvider` in the `go.opentelemetry.io/otel/bridge/opentracing` package. (#1190)
- Rename `Provider` method of the pull controller to `MeterProvider` in the `go.opentelemetry.io/otel/sdk/metric/controller/pull` package. (#1190)
- Rename `Provider` method of the push controller to `MeterProvider` in the `go.opentelemetry.io/otel/sdk/metric/controller/push` package. (#1190)
- Rename `ProviderOptions` to `TracerProviderConfig` in the `go.opentelemetry.io/otel/sdk/trace` package. (#1190)
- Rename `ProviderOption` to `TracerProviderOption` in the `go.opentelemetry.io/otel/sdk/trace` package. (#1190)
- Rename `Provider` to `TracerProvider` in the `go.opentelemetry.io/otel/sdk/trace` package. (#1190)
- Rename `NewProvider` to `NewTracerProvider` in the `go.opentelemetry.io/otel/sdk/trace` package. (#1190)
- Renamed `SamplingDecision` values to comply with OpenTelemetry specification change. (#1192)
- Renamed Zipkin attribute names from `ot.status_code & ot.status_description` to `otel.status_code & otel.status_description`. (#1201)
- The default SDK now invokes registered `SpanProcessor`s in the order they were registered with the `TracerProvider`. (#1195)
- Add test of spans being processed by the `SpanProcessor`s in the order they were registered. (#1203)

### Removed

- Remove the B3 propagator from `go.opentelemetry.io/otel/propagators`. It is now located in the
   `go.opentelemetry.io/contrib/propagators/` module. (#1191)
- Remove the semantic convention for HTTP status text, `HTTPStatusTextKey` from package `go.opentelemetry.io/otel/semconv`. (#1194)

### Fixed

- Zipkin example no longer mentions `ParentSampler`, corrected to `ParentBased`. (#1171)
- Fix missing shutdown processor in otel-collector example. (#1186)
- Fix missing shutdown processor in basic and namedtracer examples. (#1197)

## [0.11.0] - 2020-08-24

### Added

- Support for exporting array-valued attributes via OTLP. (#992)
- `Noop` and `InMemory` `SpanBatcher` implementations to help with testing integrations. (#994)
- Support for filtering metric label sets. (#1047)
- A dimensionality-reducing metric Processor. (#1057)
- Integration tests for more OTel Collector Attribute types. (#1062)
- A new `WithSpanProcessor` `ProviderOption` is added to the `go.opentelemetry.io/otel/sdk/trace` package to create a `Provider` and automatically register the `SpanProcessor`. (#1078)

### Changed

- Rename `sdk/metric/processor/test` to `sdk/metric/processor/processortest`. (#1049)
- Rename `sdk/metric/controller/test` to `sdk/metric/controller/controllertest`. (#1049)
- Rename `api/testharness` to `api/apitest`. (#1049)
- Rename `api/trace/testtrace` to `api/trace/tracetest`. (#1049)
- Change Metric Processor to merge multiple observations. (#1024)
- The `go.opentelemetry.io/otel/bridge/opentracing` bridge package has been made into its own module.
   This removes the package dependencies of this bridge from the rest of the OpenTelemetry based project. (#1038)
- Renamed `go.opentelemetry.io/otel/api/standard` package to `go.opentelemetry.io/otel/semconv` to avoid the ambiguous and generic name `standard` and better describe the package as containing OpenTelemetry semantic conventions. (#1016)
- The environment variable used for resource detection has been changed from `OTEL_RESOURCE_LABELS` to `OTEL_RESOURCE_ATTRIBUTES` (#1042)
- Replace `WithSyncer` with `WithBatcher` in examples. (#1044)
- Replace the `google.golang.org/grpc/codes` dependency in the API with an equivalent `go.opentelemetry.io/otel/codes` package. (#1046)
- Merge the `go.opentelemetry.io/otel/api/label` and `go.opentelemetry.io/otel/api/kv` into the new `go.opentelemetry.io/otel/label` package. (#1060)
- Unify Callback Function Naming.
   Rename `*Callback` with `*Func`. (#1061)
- CI builds validate against last two versions of Go, dropping 1.13 and adding 1.15. (#1064)
- The `go.opentelemetry.io/otel/sdk/export/trace` interfaces `SpanSyncer` and `SpanBatcher` have been replaced with a specification compliant `Exporter` interface.
   This interface still supports the export of `SpanData`, but only as a slice.
   Implementation are also required now to return any error from `ExportSpans` if one occurs as well as implement a `Shutdown` method for exporter clean-up. (#1078)
- The `go.opentelemetry.io/otel/sdk/trace` `NewBatchSpanProcessor` function no longer returns an error.
   If a `nil` exporter is passed as an argument to this function, instead of it returning an error, it now returns a `BatchSpanProcessor` that handles the export of `SpanData` by not taking any action. (#1078)
- The `go.opentelemetry.io/otel/sdk/trace` `NewProvider` function to create a `Provider` no longer returns an error, instead only a `*Provider`.
   This change is related to `NewBatchSpanProcessor` not returning an error which was the only error this function would return. (#1078)

### Removed

- Duplicate, unused API sampler interface. (#999)
   Use the [`Sampler` interface](https://github.com/open-telemetry/opentelemetry-go/blob/v0.11.0/sdk/trace/sampling.go) provided by the SDK instead.
- The `grpctrace` instrumentation was moved to the `go.opentelemetry.io/contrib` repository and out of this repository.
   This move includes moving the `grpc` example to the `go.opentelemetry.io/contrib` as well. (#1027)
- The `WithSpan` method of the `Tracer` interface.
   The functionality this method provided was limited compared to what a user can provide themselves.
   It was removed with the understanding that if there is sufficient user need it can be added back based on actual user usage. (#1043)
- The `RegisterSpanProcessor` and `UnregisterSpanProcessor` functions.
   These were holdovers from an approach prior to the TracerProvider design. They were not used anymore. (#1077)
- The `oterror` package. (#1026)
- The `othttp` and `httptrace` instrumentations were moved to `go.opentelemetry.io/contrib`. (#1032)

### Fixed

- The `semconv.HTTPServerMetricAttributesFromHTTPRequest()` function no longer generates the high-cardinality `http.request.content.length` label. (#1031)
- Correct instrumentation version tag in Jaeger exporter. (#1037)
- The SDK span will now set an error event if the `End` method is called during a panic (i.e. it was deferred). (#1043)
- Move internally generated protobuf code from the `go.opentelemetry.io/otel` to the OTLP exporter to reduce dependency overhead. (#1050)
- The `otel-collector` example referenced outdated collector processors. (#1006)

## [0.10.0] - 2020-07-29

This release migrates the default OpenTelemetry SDK into its own Go module, decoupling the SDK from the API and reducing dependencies for instrumentation packages.

### Added

- The Zipkin exporter now has `NewExportPipeline` and `InstallNewPipeline` constructor functions to match the common pattern.
    These function build a new exporter with default SDK options and register the exporter with the `global` package respectively. (#944)
- Add propagator option for gRPC instrumentation. (#986)
- The `testtrace` package now tracks the `trace.SpanKind` for each span. (#987)

### Changed

- Replace the `RegisterGlobal` `Option` in the Jaeger exporter with an `InstallNewPipeline` constructor function.
   This matches the other exporter constructor patterns and will register a new exporter after building it with default configuration. (#944)
- The trace (`go.opentelemetry.io/otel/exporters/trace/stdout`) and metric (`go.opentelemetry.io/otel/exporters/metric/stdout`) `stdout` exporters are now merged into a single exporter at `go.opentelemetry.io/otel/exporters/stdout`.
   This new exporter was made into its own Go module to follow the pattern of all exporters and decouple it from the `go.opentelemetry.io/otel` module. (#956, #963)
- Move the `go.opentelemetry.io/otel/exporters/test` test package to `go.opentelemetry.io/otel/sdk/export/metric/metrictest`. (#962)
- The `go.opentelemetry.io/otel/api/kv/value` package was merged into the parent `go.opentelemetry.io/otel/api/kv` package. (#968)
  - `value.Bool` was replaced with `kv.BoolValue`.
  - `value.Int64` was replaced with `kv.Int64Value`.
  - `value.Uint64` was replaced with `kv.Uint64Value`.
  - `value.Float64` was replaced with `kv.Float64Value`.
  - `value.Int32` was replaced with `kv.Int32Value`.
  - `value.Uint32` was replaced with `kv.Uint32Value`.
  - `value.Float32` was replaced with `kv.Float32Value`.
  - `value.String` was replaced with `kv.StringValue`.
  - `value.Int` was replaced with `kv.IntValue`.
  - `value.Uint` was replaced with `kv.UintValue`.
  - `value.Array` was replaced with `kv.ArrayValue`.
- Rename `Infer` to `Any` in the `go.opentelemetry.io/otel/api/kv` package. (#972)
- Change `othttp` to use the `httpsnoop` package to wrap the `ResponseWriter` so that optional interfaces (`http.Hijacker`, `http.Flusher`, etc.) that are implemented by the original `ResponseWriter`are also implemented by the wrapped `ResponseWriter`. (#979)
- Rename `go.opentelemetry.io/otel/sdk/metric/aggregator/test` package to `go.opentelemetry.io/otel/sdk/metric/aggregator/aggregatortest`. (#980)
- Make the SDK into its own Go module called `go.opentelemetry.io/otel/sdk`. (#985)
- Changed the default trace `Sampler` from `AlwaysOn` to `ParentOrElse(AlwaysOn)`. (#989)

### Removed

- The `IndexedAttribute` function from the `go.opentelemetry.io/otel/api/label` package was removed in favor of `IndexedLabel` which it was synonymous with. (#970)

### Fixed

- Bump github.com/golangci/golangci-lint from 1.28.3 to 1.29.0 in /tools. (#953)
- Bump github.com/google/go-cmp from 0.5.0 to 0.5.1. (#957)
- Use `global.Handle` for span export errors in the OTLP exporter. (#946)
- Correct Go language formatting in the README documentation. (#961)
- Remove default SDK dependencies from the `go.opentelemetry.io/otel/api` package. (#977)
- Remove default SDK dependencies from the `go.opentelemetry.io/otel/instrumentation` package. (#983)
- Move documented examples for `go.opentelemetry.io/otel/instrumentation/grpctrace` interceptors into Go example tests. (#984)

## [0.9.0] - 2020-07-20

### Added

- A new Resource Detector interface is included to allow resources to be automatically detected and included. (#939)
- A Detector to automatically detect resources from an environment variable. (#939)
- Github action to generate protobuf Go bindings locally in `internal/opentelemetry-proto-gen`. (#938)
- OTLP .proto files from `open-telemetry/opentelemetry-proto` imported as a git submodule under `internal/opentelemetry-proto`.
   References to `github.com/open-telemetry/opentelemetry-proto` changed to `go.opentelemetry.io/otel/internal/opentelemetry-proto-gen`. (#942)

### Changed

- Non-nil value `struct`s for key-value pairs will be marshalled using JSON rather than `Sprintf`. (#948)

### Removed

- Removed dependency on `github.com/open-telemetry/opentelemetry-collector`. (#943)

## [0.8.0] - 2020-07-09

### Added

- The `B3Encoding` type to represent the B3 encoding(s) the B3 propagator can inject.
   A value for HTTP supported encodings (Multiple Header: `MultipleHeader`, Single Header: `SingleHeader`) are included. (#882)
- The `FlagsDeferred` trace flag to indicate if the trace sampling decision has been deferred. (#882)
- The `FlagsDebug` trace flag to indicate if the trace is a debug trace. (#882)
- Add `peer.service` semantic attribute. (#898)
- Add database-specific semantic attributes. (#899)
- Add semantic convention for `faas.coldstart` and `container.id`. (#909)
- Add http content size semantic conventions. (#905)
- Include `http.request_content_length` in HTTP request basic attributes. (#905)
- Add semantic conventions for operating system process resource attribute keys. (#919)
- The Jaeger exporter now has a `WithBatchMaxCount` option to specify the maximum number of spans sent in a batch. (#931)

### Changed

- Update `CONTRIBUTING.md` to ask for updates to `CHANGELOG.md` with each pull request. (#879)
- Use lowercase header names for B3 Multiple Headers. (#881)
- The B3 propagator `SingleHeader` field has been replaced with `InjectEncoding`.
   This new field can be set to combinations of the `B3Encoding` bitmasks and will inject trace information in these encodings.
   If no encoding is set, the propagator will default to `MultipleHeader` encoding. (#882)
- The B3 propagator now extracts from either HTTP encoding of B3 (Single Header or Multiple Header) based on what is contained in the header.
   Preference is given to Single Header encoding with Multiple Header being the fallback if Single Header is not found or is invalid.
   This behavior change is made to dynamically support all correctly encoded traces received instead of having to guess the expected encoding prior to receiving. (#882)
- Extend semantic conventions for RPC. (#900)
- To match constant naming conventions in the `api/standard` package, the `FaaS*` key names are appended with a suffix of `Key`. (#920)
  - `"api/standard".FaaSName` -> `FaaSNameKey`
  - `"api/standard".FaaSID` -> `FaaSIDKey`
  - `"api/standard".FaaSVersion` -> `FaaSVersionKey`
  - `"api/standard".FaaSInstance` -> `FaaSInstanceKey`

### Removed

- The `FlagsUnused` trace flag is removed.
   The purpose of this flag was to act as the inverse of `FlagsSampled`, the inverse of `FlagsSampled` is used instead. (#882)
- The B3 header constants (`B3SingleHeader`, `B3DebugFlagHeader`, `B3TraceIDHeader`, `B3SpanIDHeader`, `B3SampledHeader`, `B3ParentSpanIDHeader`) are removed.
   If B3 header keys are needed [the authoritative OpenZipkin package constants](https://pkg.go.dev/github.com/openzipkin/zipkin-go@v0.2.2/propagation/b3?tab=doc#pkg-constants) should be used instead. (#882)

### Fixed

- The B3 Single Header name is now correctly `b3` instead of the previous `X-B3`. (#881)
- The B3 propagator now correctly supports sampling only values (`b3: 0`, `b3: 1`, or `b3: d`) for a Single B3 Header. (#882)
- The B3 propagator now propagates the debug flag.
   This removes the behavior of changing the debug flag into a set sampling bit.
   Instead, this now follow the B3 specification and omits the `X-B3-Sampling` header. (#882)
- The B3 propagator now tracks "unset" sampling state (meaning "defer the decision") and does not set the `X-B3-Sampling` header when injecting. (#882)
- Bump github.com/itchyny/gojq from 0.10.3 to 0.10.4 in /tools. (#883)
- Bump github.com/opentracing/opentracing-go from v1.1.1-0.20190913142402-a7454ce5950e to v1.2.0. (#885)
- The tracing time conversion for OTLP spans is now correctly set to `UnixNano`. (#896)
- Ensure span status is not set to `Unknown` when no HTTP status code is provided as it is assumed to be `200 OK`. (#908)
- Ensure `httptrace.clientTracer` closes `http.headers` span. (#912)
- Prometheus exporter will not apply stale updates or forget inactive metrics. (#903)
- Add test for api.standard `HTTPClientAttributesFromHTTPRequest`. (#905)
- Bump github.com/golangci/golangci-lint from 1.27.0 to 1.28.1 in /tools. (#901, #913)
- Update otel-collector example to use the v0.5.0 collector. (#915)
- The `grpctrace` instrumentation uses a span name conforming to the OpenTelemetry semantic conventions (does not contain a leading slash (`/`)). (#922)
- The `grpctrace` instrumentation includes an `rpc.method` attribute now set to the gRPC method name. (#900, #922)
- The `grpctrace` instrumentation `rpc.service` attribute now contains the package name if one exists.
   This is in accordance with OpenTelemetry semantic conventions. (#922)
- Correlation Context extractor will no longer insert an empty map into the returned context when no valid values are extracted. (#923)
- Bump google.golang.org/api from 0.28.0 to 0.29.0 in /exporters/trace/jaeger. (#925)
- Bump github.com/itchyny/gojq from 0.10.4 to 0.11.0 in /tools. (#926)
- Bump github.com/golangci/golangci-lint from 1.28.1 to 1.28.2 in /tools. (#930)

## [0.7.0] - 2020-06-26

This release implements the v0.5.0 version of the OpenTelemetry specification.

### Added

- The othttp instrumentation now includes default metrics. (#861)
- This CHANGELOG file to track all changes in the project going forward.
- Support for array type attributes. (#798)
- Apply transitive dependabot go.mod dependency updates as part of a new automatic Github workflow. (#844)
- Timestamps are now passed to exporters for each export. (#835)
- Add new `Accumulation` type to metric SDK to transport telemetry from `Accumulator`s to `Processor`s.
   This replaces the prior `Record` `struct` use for this purpose. (#835)
- New dependabot integration to automate package upgrades. (#814)
- `Meter` and `Tracer` implementations accept instrumentation version version as an optional argument.
   This instrumentation version is passed on to exporters. (#811) (#805) (#802)
- The OTLP exporter includes the instrumentation version in telemetry it exports. (#811)
- Environment variables for Jaeger exporter are supported. (#796)
- New `aggregation.Kind` in the export metric API. (#808)
- New example that uses OTLP and the collector. (#790)
- Handle errors in the span `SetName` during span initialization. (#791)
- Default service config to enable retries for retry-able failed requests in the OTLP exporter and an option to override this default. (#777)
- New `go.opentelemetry.io/otel/api/oterror` package to uniformly support error handling and definitions for the project. (#778)
- New `global` default implementation of the `go.opentelemetry.io/otel/api/oterror.Handler` interface to be used to handle errors prior to an user defined `Handler`.
   There is also functionality for the user to register their `Handler` as well as a convenience function `Handle` to handle an error with this global `Handler`(#778)
- Options to specify propagators for httptrace and grpctrace instrumentation. (#784)
- The required `application/json` header for the Zipkin exporter is included in all exports. (#774)
- Integrate HTTP semantics helpers from the contrib repository into the `api/standard` package. #769

### Changed

- Rename `Integrator` to `Processor` in the metric SDK. (#863)
- Rename `AggregationSelector` to `AggregatorSelector`. (#859)
- Rename `SynchronizedCopy` to `SynchronizedMove`. (#858)
- Rename `simple` integrator to `basic` integrator. (#857)
- Merge otlp collector examples. (#841)
- Change the metric SDK to support cumulative, delta, and pass-through exporters directly.
   With these changes, cumulative and delta specific exporters are able to request the correct kind of aggregation from the SDK. (#840)
- The `Aggregator.Checkpoint` API is renamed to `SynchronizedCopy` and adds an argument, a different `Aggregator` into which the copy is stored. (#812)
- The `export.Aggregator` contract is that `Update()` and `SynchronizedCopy()` are synchronized with each other.
   All the aggregation interfaces (`Sum`, `LastValue`, ...) are not meant to be synchronized, as the caller is expected to synchronize aggregators at a higher level after the `Accumulator`.
   Some of the `Aggregators` used unnecessary locking and that has been cleaned up. (#812)
- Use of `metric.Number` was replaced by `int64` now that we use `sync.Mutex` in the `MinMaxSumCount` and `Histogram` `Aggregators`. (#812)
- Replace `AlwaysParentSample` with `ParentSample(fallback)` to match the OpenTelemetry v0.5.0 specification. (#810)
- Rename `sdk/export/metric/aggregator` to `sdk/export/metric/aggregation`. #808
- Send configured headers with every request in the OTLP exporter, instead of just on connection creation. (#806)
- Update error handling for any one off error handlers, replacing, instead, with the `global.Handle` function. (#791)
- Rename `plugin` directory to `instrumentation` to match the OpenTelemetry specification. (#779)
- Makes the argument order to Histogram and DDSketch `New()` consistent. (#781)

### Removed

- `Uint64NumberKind` and related functions from the API. (#864)
- Context arguments from `Aggregator.Checkpoint` and `Integrator.Process` as they were unused. (#803)
- `SpanID` is no longer included in parameters for sampling decision to match the OpenTelemetry specification. (#775)

### Fixed

- Upgrade OTLP exporter to opentelemetry-proto matching the opentelemetry-collector v0.4.0 release. (#866)
- Allow changes to `go.sum` and `go.mod` when running dependabot tidy-up. (#871)
- Bump github.com/stretchr/testify from 1.4.0 to 1.6.1. (#824)
- Bump github.com/prometheus/client_golang from 1.7.0 to 1.7.1 in /exporters/metric/prometheus. (#867)
- Bump google.golang.org/grpc from 1.29.1 to 1.30.0 in /exporters/trace/jaeger. (#853)
- Bump google.golang.org/grpc from 1.29.1 to 1.30.0 in /exporters/trace/zipkin. (#854)
- Bumps github.com/golang/protobuf from 1.3.2 to 1.4.2 (#848)
- Bump github.com/stretchr/testify from 1.4.0 to 1.6.1 in /exporters/otlp (#817)
- Bump github.com/golangci/golangci-lint from 1.25.1 to 1.27.0 in /tools (#828)
- Bump github.com/prometheus/client_golang from 1.5.0 to 1.7.0 in /exporters/metric/prometheus (#838)
- Bump github.com/stretchr/testify from 1.4.0 to 1.6.1 in /exporters/trace/jaeger (#829)
- Bump github.com/benbjohnson/clock from 1.0.0 to 1.0.3 (#815)
- Bump github.com/stretchr/testify from 1.4.0 to 1.6.1 in /exporters/trace/zipkin (#823)
- Bump github.com/itchyny/gojq from 0.10.1 to 0.10.3 in /tools (#830)
- Bump github.com/stretchr/testify from 1.4.0 to 1.6.1 in /exporters/metric/prometheus (#822)
- Bump google.golang.org/grpc from 1.27.1 to 1.29.1 in /exporters/trace/zipkin (#820)
- Bump google.golang.org/grpc from 1.27.1 to 1.29.1 in /exporters/trace/jaeger (#831)
- Bump github.com/google/go-cmp from 0.4.0 to 0.5.0 (#836)
- Bump github.com/google/go-cmp from 0.4.0 to 0.5.0 in /exporters/trace/jaeger (#837)
- Bump github.com/google/go-cmp from 0.4.0 to 0.5.0 in /exporters/otlp (#839)
- Bump google.golang.org/api from 0.20.0 to 0.28.0 in /exporters/trace/jaeger (#843)
- Set span status from HTTP status code in the othttp instrumentation. (#832)
- Fixed typo in push controller comment. (#834)
- The `Aggregator` testing has been updated and cleaned. (#812)
- `metric.Number(0)` expressions are replaced by `0` where possible. (#812)
- Fixed `global` `handler_test.go` test failure. #804
- Fixed `BatchSpanProcessor.Shutdown` to wait until all spans are processed. (#766)
- Fixed OTLP example's accidental early close of exporter. (#807)
- Ensure zipkin exporter reads and closes response body. (#788)
- Update instrumentation to use `api/standard` keys instead of custom keys. (#782)
- Clean up tools and RELEASING documentation. (#762)

## [0.6.0] - 2020-05-21

### Added

- Support for `Resource`s in the prometheus exporter. (#757)
- New pull controller. (#751)
- New `UpDownSumObserver` instrument. (#750)
- OpenTelemetry collector demo. (#711)
- New `SumObserver` instrument. (#747)
- New `UpDownCounter` instrument. (#745)
- New timeout `Option` and configuration function `WithTimeout` to the push controller. (#742)
- New `api/standards` package to implement semantic conventions and standard key-value generation. (#731)

### Changed

- Rename `Register*` functions in the metric API to `New*` for all `Observer` instruments. (#761)
- Use `[]float64` for histogram boundaries, not `[]metric.Number`. (#758)
- Change OTLP example to use exporter as a trace `Syncer` instead of as an unneeded `Batcher`. (#756)
- Replace `WithResourceAttributes()` with `WithResource()` in the trace SDK. (#754)
- The prometheus exporter now uses the new pull controller. (#751)
- Rename `ScheduleDelayMillis` to `BatchTimeout` in the trace `BatchSpanProcessor`.(#752)
- Support use of synchronous instruments in asynchronous callbacks (#725)
- Move `Resource` from the `Export` method parameter into the metric export `Record`. (#739)
- Rename `Observer` instrument to `ValueObserver`. (#734)
- The push controller now has a method (`Provider()`) to return a `metric.Provider` instead of the old `Meter` method that acted as a `metric.Provider`. (#738)
- Replace `Measure` instrument by `ValueRecorder` instrument. (#732)
- Rename correlation context header from `"Correlation-Context"` to `"otcorrelations"` to match the OpenTelemetry specification. (#727)

### Fixed

- Ensure gRPC `ClientStream` override methods do not panic in grpctrace package. (#755)
- Disable parts of `BatchSpanProcessor` test until a fix is found. (#743)
- Fix `string` case in `kv` `Infer` function. (#746)
- Fix panic in grpctrace client interceptors. (#740)
- Refactor the `api/metrics` push controller and add `CheckpointSet` synchronization. (#737)
- Rewrite span batch process queue batching logic. (#719)
- Remove the push controller named Meter map. (#738)
- Fix Histogram aggregator initial state (fix #735). (#736)
- Ensure golang alpine image is running `golang-1.14` for examples. (#733)
- Added test for grpctrace `UnaryInterceptorClient`. (#695)
- Rearrange `api/metric` code layout. (#724)

## [0.5.0] - 2020-05-13

### Added

- Batch `Observer` callback support. (#717)
- Alias `api` types to root package of project. (#696)
- Create basic `othttp.Transport` for simple client instrumentation. (#678)
- `SetAttribute(string, interface{})` to the trace API. (#674)
- Jaeger exporter option that allows user to specify custom http client. (#671)
- `Stringer` and `Infer` methods to `key`s. (#662)

### Changed

- Rename `NewKey` in the `kv` package to just `Key`. (#721)
- Move `core` and `key` to `kv` package. (#720)
- Make the metric API `Meter` a `struct` so the abstract `MeterImpl` can be passed and simplify implementation. (#709)
- Rename SDK `Batcher` to `Integrator` to match draft OpenTelemetry SDK specification. (#710)
- Rename SDK `Ungrouped` integrator to `simple.Integrator` to match draft OpenTelemetry SDK specification. (#710)
- Rename SDK `SDK` `struct` to `Accumulator` to match draft OpenTelemetry SDK specification. (#710)
- Move `Number` from `core` to `api/metric` package. (#706)
- Move `SpanContext` from `core` to `trace` package. (#692)
- Change traceparent header from `Traceparent` to `traceparent` to implement the W3C specification. (#681)

### Fixed

- Update tooling to run generators in all submodules. (#705)
- gRPC interceptor regexp to match methods without a service name. (#683)
- Use a `const` for padding 64-bit B3 trace IDs. (#701)
- Update `mockZipkin` listen address from `:0` to `127.0.0.1:0`. (#700)
- Left-pad 64-bit B3 trace IDs with zero. (#698)
- Propagate at least the first W3C tracestate header. (#694)
- Remove internal `StateLocker` implementation. (#688)
- Increase instance size CI system uses. (#690)
- Add a `key` benchmark and use reflection in `key.Infer()`. (#679)
- Fix internal `global` test by using `global.Meter` with `RecordBatch()`. (#680)
- Reimplement histogram using mutex instead of `StateLocker`. (#669)
- Switch `MinMaxSumCount` to a mutex lock implementation instead of `StateLocker`. (#667)
- Update documentation to not include any references to `WithKeys`. (#672)
- Correct misspelling. (#668)
- Fix clobbering of the span context if extraction fails. (#656)
- Bump `golangci-lint` and work around the corrupting bug. (#666) (#670)

## [0.4.3] - 2020-04-24

### Added

- `Dockerfile` and `docker-compose.yml` to run example code. (#635)
- New `grpctrace` package that provides gRPC client and server interceptors for both unary and stream connections. (#621)
- New `api/label` package, providing common label set implementation. (#651)
- Support for JSON marshaling of `Resources`. (#654)
- `TraceID` and `SpanID` implementations for `Stringer` interface. (#642)
- `RemoteAddrKey` in the othttp plugin to include the HTTP client address in top-level spans. (#627)
- `WithSpanFormatter` option to the othttp plugin. (#617)
- Updated README to include section for compatible libraries and include reference to the contrib repository. (#612)
- The prometheus exporter now supports exporting histograms. (#601)
- A `String` method to the `Resource` to return a hashable identifier for a now unique resource. (#613)
- An `Iter` method to the `Resource` to return an array `AttributeIterator`. (#613)
- An `Equal` method to the `Resource` test the equivalence of resources. (#613)
- An iterable structure (`AttributeIterator`) for `Resource` attributes.

### Changed

- zipkin export's `NewExporter` now requires a `serviceName` argument to ensure this needed values is provided. (#644)
- Pass `Resources` through the metrics export pipeline. (#659)

### Removed

- `WithKeys` option from the metric API. (#639)

### Fixed

- Use the `label.Set.Equivalent` value instead of an encoding in the batcher. (#658)
- Correct typo `trace.Exporter` to `trace.SpanSyncer` in comments. (#653)
- Use type names for return values in jaeger exporter. (#648)
- Increase the visibility of the `api/key` package by updating comments and fixing usages locally. (#650)
- `Checkpoint` only after `Update`; Keep records in the `sync.Map` longer. (#647)
- Do not cache `reflect.ValueOf()` in metric Labels. (#649)
- Batch metrics exported from the OTLP exporter based on `Resource` and labels. (#626)
- Add error wrapping to the prometheus exporter. (#631)
- Update the OTLP exporter batching of traces to use a unique `string` representation of an associated `Resource` as the batching key. (#623)
- Update OTLP `SpanData` transform to only include the `ParentSpanID` if one exists. (#614)
- Update `Resource` internal representation to uniquely and reliably identify resources. (#613)
- Check return value from `CheckpointSet.ForEach` in prometheus exporter. (#622)
- Ensure spans created by httptrace client tracer reflect operation structure. (#618)
- Create a new recorder rather than reuse when multiple observations in same epoch for asynchronous instruments. #610
- The default port the OTLP exporter uses to connect to the OpenTelemetry collector is updated to match the one the collector listens on by default. (#611)

## [0.4.2] - 2020-03-31

### Fixed

- Fix `pre_release.sh` to update version in `sdk/opentelemetry.go`. (#607)
- Fix time conversion from internal to OTLP in OTLP exporter. (#606)

## [0.4.1] - 2020-03-31

### Fixed

- Update `tag.sh` to create signed tags. (#604)

## [0.4.0] - 2020-03-30

### Added

- New API package `api/metric/registry` that exposes a `MeterImpl` wrapper for use by SDKs to generate unique instruments. (#580)
- Script to verify examples after a new release. (#579)

### Removed

- The dogstatsd exporter due to lack of support.
   This additionally removes support for statsd. (#591)
- `LabelSet` from the metric API.
   This is replaced by a `[]core.KeyValue` slice. (#595)
- `Labels` from the metric API's `Meter` interface. (#595)

### Changed

- The metric `export.Labels` became an interface which the SDK implements and the `export` package provides a simple, immutable implementation of this interface intended for testing purposes. (#574)
- Renamed `internal/metric.Meter` to `MeterImpl`. (#580)
- Renamed `api/global/internal.obsImpl` to `asyncImpl`. (#580)

### Fixed

- Corrected missing return in mock span. (#582)
- Update License header for all source files to match CNCF guidelines and include a test to ensure it is present. (#586) (#596)
- Update to v0.3.0 of the OTLP in the OTLP exporter. (#588)
- Update pre-release script to be compatible between GNU and BSD based systems. (#592)
- Add a `RecordBatch` benchmark. (#594)
- Moved span transforms of the OTLP exporter to the internal package. (#593)
- Build both go-1.13 and go-1.14 in circleci to test for all supported versions of Go. (#569)
- Removed unneeded allocation on empty labels in OLTP exporter. (#597)
- Update `BatchedSpanProcessor` to process the queue until no data but respect max batch size. (#599)
- Update project documentation godoc.org links to pkg.go.dev. (#602)

## [0.3.0] - 2020-03-21

This is a first official beta release, which provides almost fully complete metrics, tracing, and context propagation functionality.
There is still a possibility of breaking changes.

### Added

- Add `Observer` metric instrument. (#474)
- Add global `Propagators` functionality to enable deferred initialization for propagators registered before the first Meter SDK is installed. (#494)
- Simplified export setup pipeline for the jaeger exporter to match other exporters. (#459)
- The zipkin trace exporter. (#495)
- The OTLP exporter to export metric and trace telemetry to the OpenTelemetry collector. (#497) (#544) (#545)
- Add `StatusMessage` field to the trace `Span`. (#524)
- Context propagation in OpenTracing bridge in terms of OpenTelemetry context propagation. (#525)
- The `Resource` type was added to the SDK. (#528)
- The global API now supports a `Tracer` and `Meter` function as shortcuts to getting a global `*Provider` and calling these methods directly. (#538)
- The metric API now defines a generic `MeterImpl` interface to support general purpose `Meter` construction.
   Additionally, `SyncImpl` and `AsyncImpl` are added to support general purpose instrument construction. (#560)
- A metric `Kind` is added to represent the `MeasureKind`, `ObserverKind`, and `CounterKind`. (#560)
- Scripts to better automate the release process. (#576)

### Changed

- Default to to use `AlwaysSampler` instead of `ProbabilitySampler` to match OpenTelemetry specification. (#506)
- Renamed `AlwaysSampleSampler` to `AlwaysOnSampler` in the trace API. (#511)
- Renamed `NeverSampleSampler` to `AlwaysOffSampler` in the trace API. (#511)
- The `Status` field of the `Span` was changed to `StatusCode` to disambiguate with the added `StatusMessage`. (#524)
- Updated the trace `Sampler` interface conform to the OpenTelemetry specification. (#531)
- Rename metric API `Options` to `Config`. (#541)
- Rename metric `Counter` aggregator to be `Sum`. (#541)
- Unify metric options into `Option` from instrument specific options. (#541)
- The trace API's `TraceProvider` now support `Resource`s. (#545)
- Correct error in zipkin module name. (#548)
- The jaeger trace exporter now supports `Resource`s. (#551)
- Metric SDK now supports `Resource`s.
   The `WithResource` option was added to configure a `Resource` on creation and the `Resource` method was added to the metric `Descriptor` to return the associated `Resource`. (#552)
- Replace `ErrNoLastValue` and `ErrEmptyDataSet` by `ErrNoData` in the metric SDK. (#557)
- The stdout trace exporter now supports `Resource`s. (#558)
- The metric `Descriptor` is now included at the API instead of the SDK. (#560)
- Replace `Ordered` with an iterator in `export.Labels`. (#567)

### Removed

- The vendor specific Stackdriver. It is now hosted on 3rd party vendor infrastructure. (#452)
- The `Unregister` method for metric observers as it is not in the OpenTelemetry specification. (#560)
- `GetDescriptor` from the metric SDK. (#575)
- The `Gauge` instrument from the metric API. (#537)

### Fixed

- Make histogram aggregator checkpoint consistent. (#438)
- Update README with import instructions and how to build and test. (#505)
- The default label encoding was updated to be unique. (#508)
- Use `NewRoot` in the othttp plugin for public endpoints. (#513)
- Fix data race in `BatchedSpanProcessor`. (#518)
- Skip test-386 for Mac OS 10.15.x (Catalina and upwards). #521
- Use a variable-size array to represent ordered labels in maps. (#523)
- Update the OTLP protobuf and update changed import path. (#532)
- Use `StateLocker` implementation in `MinMaxSumCount`. (#546)
- Eliminate goroutine leak in histogram stress test. (#547)
- Update OTLP exporter with latest protobuf. (#550)
- Add filters to the othttp plugin. (#556)
- Provide an implementation of the `Header*` filters that do not depend on Go 1.14. (#565)
- Encode labels once during checkpoint.
   The checkpoint function is executed in a single thread so we can do the encoding lazily before passing the encoded version of labels to the exporter.
   This is a cheap and quick way to avoid encoding the labels on every collection interval. (#572)
- Run coverage over all packages in `COVERAGE_MOD_DIR`. (#573)

## [0.2.3] - 2020-03-04

### Added

- `RecordError` method on `Span`s in the trace API to Simplify adding error events to spans. (#473)
- Configurable push frequency for exporters setup pipeline. (#504)

### Changed

- Rename the `exporter` directory to `exporters`.
   The `go.opentelemetry.io/otel/exporter/trace/jaeger` package was mistakenly released with a `v1.0.0` tag instead of `v0.1.0`.
   This resulted in all subsequent releases not becoming the default latest.
   A consequence of this was that all `go get`s pulled in the incompatible `v0.1.0` release of that package when pulling in more recent packages from other otel packages.
   Renaming the `exporter` directory to `exporters` fixes this issue by renaming the package and therefore clearing any existing dependency tags.
   Consequentially, this action also renames *all* exporter packages. (#502)

### Removed

- The `CorrelationContextHeader` constant in the `correlation` package is no longer exported. (#503)

## [0.2.2] - 2020-02-27

### Added

- `HTTPSupplier` interface in the propagation API to specify methods to retrieve and store a single value for a key to be associated with a carrier. (#467)
- `HTTPExtractor` interface in the propagation API to extract information from an `HTTPSupplier` into a context. (#467)
- `HTTPInjector` interface in the propagation API to inject information into an `HTTPSupplier.` (#467)
- `Config` and configuring `Option` to the propagator API. (#467)
- `Propagators` interface in the propagation API to contain the set of injectors and extractors for all supported carrier formats. (#467)
- `HTTPPropagator` interface in the propagation API to inject and extract from an `HTTPSupplier.` (#467)
- `WithInjectors` and `WithExtractors` functions to the propagator API to configure injectors and extractors to use. (#467)
- `ExtractHTTP` and `InjectHTTP` functions to apply configured HTTP extractors and injectors to a passed context. (#467)
- Histogram aggregator. (#433)
- `DefaultPropagator` function and have it return `trace.TraceContext` as the default context propagator. (#456)
- `AlwaysParentSample` sampler to the trace API. (#455)
- `WithNewRoot` option function to the trace API to specify the created span should be considered a root span. (#451)

### Changed

- Renamed `WithMap` to `ContextWithMap` in the correlation package. (#481)
- Renamed `FromContext` to `MapFromContext` in the correlation package. (#481)
- Move correlation context propagation to correlation package. (#479)
- Do not default to putting remote span context into links. (#480)
- `Tracer.WithSpan` updated to accept `StartOptions`. (#472)
- Renamed `MetricKind` to `Kind` to not stutter in the type usage. (#432)
- Renamed the `export` package to `metric` to match directory structure. (#432)
- Rename the `api/distributedcontext` package to `api/correlation`. (#444)
- Rename the `api/propagators` package to `api/propagation`. (#444)
- Move the propagators from the `propagators` package into the `trace` API package. (#444)
- Update `Float64Gauge`, `Int64Gauge`, `Float64Counter`, `Int64Counter`, `Float64Measure`, and `Int64Measure` metric methods to use value receivers instead of pointers. (#462)
- Moved all dependencies of tools package to a tools directory. (#466)

### Removed

- Binary propagators. (#467)
- NOOP propagator. (#467)

### Fixed

- Upgraded `github.com/golangci/golangci-lint` from `v1.21.0` to `v1.23.6` in `tools/`. (#492)
- Fix a possible nil-dereference crash (#478)
- Correct comments for `InstallNewPipeline` in the stdout exporter. (#483)
- Correct comments for `InstallNewPipeline` in the dogstatsd exporter. (#484)
- Correct comments for `InstallNewPipeline` in the prometheus exporter. (#482)
- Initialize `onError` based on `Config` in prometheus exporter. (#486)
- Correct module name in prometheus exporter README. (#475)
- Removed tracer name prefix from span names. (#430)
- Fix `aggregator_test.go` import package comment. (#431)
- Improved detail in stdout exporter. (#436)
- Fix a dependency issue (generate target should depend on stringer, not lint target) in Makefile. (#442)
- Reorders the Makefile targets within `precommit` target so we generate files and build the code before doing linting, so we can get much nicer errors about syntax errors from the compiler. (#442)
- Reword function documentation in gRPC plugin. (#446)
- Send the `span.kind` tag to Jaeger from the jaeger exporter. (#441)
- Fix `metadataSupplier` in the jaeger exporter to overwrite the header if existing instead of appending to it. (#441)
- Upgraded to Go 1.13 in CI. (#465)
- Correct opentelemetry.io URL in trace SDK documentation. (#464)
- Refactored reference counting logic in SDK determination of stale records. (#468)
- Add call to `runtime.Gosched` in instrument `acquireHandle` logic to not block the collector. (#469)

## [0.2.1.1] - 2020-01-13

### Fixed

- Use stateful batcher on Prometheus exporter fixing regression introduced in #395. (#428)

## [0.2.1] - 2020-01-08

### Added

- Global meter forwarding implementation.
   This enables deferred initialization for metric instruments registered before the first Meter SDK is installed. (#392)
- Global trace forwarding implementation.
   This enables deferred initialization for tracers registered before the first Trace SDK is installed. (#406)
- Standardize export pipeline creation in all exporters. (#395)
- A testing, organization, and comments for 64-bit field alignment. (#418)
- Script to tag all modules in the project. (#414)

### Changed

- Renamed `propagation` package to `propagators`. (#362)
- Renamed `B3Propagator` propagator to `B3`. (#362)
- Renamed `TextFormatPropagator` propagator to `TextFormat`. (#362)
- Renamed `BinaryPropagator` propagator to `Binary`. (#362)
- Renamed `BinaryFormatPropagator` propagator to `BinaryFormat`. (#362)
- Renamed `NoopTextFormatPropagator` propagator to `NoopTextFormat`. (#362)
- Renamed `TraceContextPropagator` propagator to `TraceContext`. (#362)
- Renamed `SpanOption` to `StartOption` in the trace API. (#369)
- Renamed `StartOptions` to `StartConfig` in the trace API. (#369)
- Renamed `EndOptions` to `EndConfig` in the trace API. (#369)
- `Number` now has a pointer receiver for its methods. (#375)
- Renamed `CurrentSpan` to `SpanFromContext` in the trace API. (#379)
- Renamed `SetCurrentSpan` to `ContextWithSpan` in the trace API. (#379)
- Renamed `Message` in Event to `Name` in the trace API. (#389)
- Prometheus exporter no longer aggregates metrics, instead it only exports them. (#385)
- Renamed `HandleImpl` to `BoundInstrumentImpl` in the metric API. (#400)
- Renamed `Float64CounterHandle` to `Float64CounterBoundInstrument` in the metric API. (#400)
- Renamed `Int64CounterHandle` to `Int64CounterBoundInstrument` in the metric API. (#400)
- Renamed `Float64GaugeHandle` to `Float64GaugeBoundInstrument` in the metric API. (#400)
- Renamed `Int64GaugeHandle` to `Int64GaugeBoundInstrument` in the metric API. (#400)
- Renamed `Float64MeasureHandle` to `Float64MeasureBoundInstrument` in the metric API. (#400)
- Renamed `Int64MeasureHandle` to `Int64MeasureBoundInstrument` in the metric API. (#400)
- Renamed `Release` method for bound instruments in the metric API to `Unbind`. (#400)
- Renamed `AcquireHandle` method for bound instruments in the metric API to `Bind`. (#400)
- Renamed the `File` option in the stdout exporter to `Writer`. (#404)
- Renamed all `Options` to `Config` for all metric exports where this wasn't already the case.

### Fixed

- Aggregator import path corrected. (#421)
- Correct links in README. (#368)
- The README was updated to match latest code changes in its examples. (#374)
- Don't capitalize error statements. (#375)
- Fix ignored errors. (#375)
- Fix ambiguous variable naming. (#375)
- Removed unnecessary type casting. (#375)
- Use named parameters. (#375)
- Updated release schedule. (#378)
- Correct http-stackdriver example module name. (#394)
- Removed the `http.request` span in `httptrace` package. (#397)
- Add comments in the metrics SDK (#399)
- Initialize checkpoint when creating ddsketch aggregator to prevent panic when merging into a empty one. (#402) (#403)
- Add documentation of compatible exporters in the README. (#405)
- Typo fix. (#408)
- Simplify span check logic in SDK tracer implementation. (#419)

## [0.2.0] - 2019-12-03

### Added

- Unary gRPC tracing example. (#351)
- Prometheus exporter. (#334)
- Dogstatsd metrics exporter. (#326)

### Changed

- Rename `MaxSumCount` aggregation to `MinMaxSumCount` and add the `Min` interface for this aggregation. (#352)
- Rename `GetMeter` to `Meter`. (#357)
- Rename `HTTPTraceContextPropagator` to `TraceContextPropagator`. (#355)
- Rename `HTTPB3Propagator` to `B3Propagator`. (#355)
- Rename `HTTPTraceContextPropagator` to `TraceContextPropagator`. (#355)
- Move `/global` package to `/api/global`. (#356)
- Rename `GetTracer` to `Tracer`. (#347)

### Removed

- `SetAttribute` from the `Span` interface in the trace API. (#361)
- `AddLink` from the `Span` interface in the trace API. (#349)
- `Link` from the `Span` interface in the trace API. (#349)

### Fixed

- Exclude example directories from coverage report. (#365)
- Lint make target now implements automatic fixes with `golangci-lint` before a second run to report the remaining issues. (#360)
- Drop `GO111MODULE` environment variable in Makefile as Go 1.13 is the project specified minimum version and this is environment variable is not needed for that version of Go. (#359)
- Run the race checker for all test. (#354)
- Redundant commands in the Makefile are removed. (#354)
- Split the `generate` and `lint` targets of the Makefile. (#354)
- Renames `circle-ci` target to more generic `ci` in Makefile. (#354)
- Add example Prometheus binary to gitignore. (#358)
- Support negative numbers with the `MaxSumCount`. (#335)
- Resolve race conditions in `push_test.go` identified in #339. (#340)
- Use `/usr/bin/env bash` as a shebang in scripts rather than `/bin/bash`. (#336)
- Trace benchmark now tests both `AlwaysSample` and `NeverSample`.
   Previously it was testing `AlwaysSample` twice. (#325)
- Trace benchmark now uses a `[]byte` for `TraceID` to fix failing test. (#325)
- Added a trace benchmark to test variadic functions in `setAttribute` vs `setAttributes` (#325)
- The `defaultkeys` batcher was only using the encoded label set as its map key while building a checkpoint.
   This allowed distinct label sets through, but any metrics sharing a label set could be overwritten or merged incorrectly.
   This was corrected. (#333)

## [0.1.2] - 2019-11-18

### Fixed

- Optimized the `simplelru` map for attributes to reduce the number of allocations. (#328)
- Removed unnecessary unslicing of parameters that are already a slice. (#324)

## [0.1.1] - 2019-11-18

This release contains a Metrics SDK with stdout exporter and supports basic aggregations such as counter, gauges, array, maxsumcount, and ddsketch.

### Added

- Metrics stdout export pipeline. (#265)
- Array aggregation for raw measure metrics. (#282)
- The core.Value now have a `MarshalJSON` method. (#281)

### Removed

- `WithService`, `WithResources`, and `WithComponent` methods of tracers. (#314)
- Prefix slash in `Tracer.Start()` for the Jaeger example. (#292)

### Changed

- Allocation in LabelSet construction to reduce GC overhead. (#318)
- `trace.WithAttributes` to append values instead of replacing (#315)
- Use a formula for tolerance in sampling tests. (#298)
- Move export types into trace and metric-specific sub-directories. (#289)
- `SpanKind` back to being based on an `int` type. (#288)

### Fixed

- URL to OpenTelemetry website in README. (#323)
- Name of othttp default tracer. (#321)
- `ExportSpans` for the stackdriver exporter now handles `nil` context. (#294)
- CI modules cache to correctly restore/save from/to the cache. (#316)
- Fix metric SDK race condition between `LoadOrStore` and the assignment `rec.recorder = i.meter.exporter.AggregatorFor(rec)`. (#293)
- README now reflects the new code structure introduced with these changes. (#291)
- Make the basic example work. (#279)

## [0.1.0] - 2019-11-04

This is the first release of open-telemetry go library.
It contains api and sdk for trace and meter.

### Added

- Initial OpenTelemetry trace and metric API prototypes.
- Initial OpenTelemetry trace, metric, and export SDK packages.
- A wireframe bridge to support compatibility with OpenTracing.
- Example code for a basic, http-stackdriver, http, jaeger, and named tracer setup.
- Exporters for Jaeger, Stackdriver, and stdout.
- Propagators for binary, B3, and trace-context protocols.
- Project information and guidelines in the form of a README and CONTRIBUTING.
- Tools to build the project and a Makefile to automate the process.
- Apache-2.0 license.
- CircleCI build CI manifest files.
- CODEOWNERS file to track owners of this project.

[Unreleased]: https://github.com/open-telemetry/opentelemetry-go/compare/v1.39.0...HEAD
[1.39.0/0.61.0/0.15.0/0.0.14]: https://github.com/open-telemetry/opentelemetry-go/releases/tag/v1.39.0
[1.38.0/0.60.0/0.14.0/0.0.13]: https://github.com/open-telemetry/opentelemetry-go/releases/tag/v1.38.0
[0.59.1]: https://github.com/open-telemetry/opentelemetry-go/releases/tag/exporters/prometheus/v0.59.1
[1.37.0/0.59.0/0.13.0]: https://github.com/open-telemetry/opentelemetry-go/releases/tag/v1.37.0
[0.12.2]: https://github.com/open-telemetry/opentelemetry-go/releases/tag/log/v0.12.2
[0.12.1]: https://github.com/open-telemetry/opentelemetry-go/releases/tag/log/v0.12.1
[1.36.0/0.58.0/0.12.0]: https://github.com/open-telemetry/opentelemetry-go/releases/tag/v1.36.0
[1.35.0/0.57.0/0.11.0]: https://github.com/open-telemetry/opentelemetry-go/releases/tag/v1.35.0
[1.34.0/0.56.0/0.10.0]: https://github.com/open-telemetry/opentelemetry-go/releases/tag/v1.34.0
[1.33.0/0.55.0/0.9.0/0.0.12]: https://github.com/open-telemetry/opentelemetry-go/releases/tag/v1.33.0
[1.32.0/0.54.0/0.8.0/0.0.11]: https://github.com/open-telemetry/opentelemetry-go/releases/tag/v1.32.0
[1.31.0/0.53.0/0.7.0/0.0.10]: https://github.com/open-telemetry/opentelemetry-go/releases/tag/v1.31.0
[1.30.0/0.52.0/0.6.0/0.0.9]: https://github.com/open-telemetry/opentelemetry-go/releases/tag/v1.30.0
[1.29.0/0.51.0/0.5.0]: https://github.com/open-telemetry/opentelemetry-go/releases/tag/v1.29.0
[1.28.0/0.50.0/0.4.0]: https://github.com/open-telemetry/opentelemetry-go/releases/tag/v1.28.0
[1.27.0/0.49.0/0.3.0]: https://github.com/open-telemetry/opentelemetry-go/releases/tag/v1.27.0
[1.26.0/0.48.0/0.2.0-alpha]: https://github.com/open-telemetry/opentelemetry-go/releases/tag/v1.26.0
[1.25.0/0.47.0/0.0.8/0.1.0-alpha]: https://github.com/open-telemetry/opentelemetry-go/releases/tag/v1.25.0
[1.24.0/0.46.0/0.0.1-alpha]: https://github.com/open-telemetry/opentelemetry-go/releases/tag/v1.24.0
[1.23.1]: https://github.com/open-telemetry/opentelemetry-go/releases/tag/v1.23.1
[1.23.0]: https://github.com/open-telemetry/opentelemetry-go/releases/tag/v1.23.0
[1.23.0-rc.1]: https://github.com/open-telemetry/opentelemetry-go/releases/tag/v1.23.0-rc.1
[1.22.0/0.45.0]: https://github.com/open-telemetry/opentelemetry-go/releases/tag/v1.22.0
[1.21.0/0.44.0]: https://github.com/open-telemetry/opentelemetry-go/releases/tag/v1.21.0
[1.20.0/0.43.0]: https://github.com/open-telemetry/opentelemetry-go/releases/tag/v1.20.0
[1.19.0/0.42.0/0.0.7]: https://github.com/open-telemetry/opentelemetry-go/releases/tag/v1.19.0
[1.19.0-rc.1/0.42.0-rc.1]: https://github.com/open-telemetry/opentelemetry-go/releases/tag/v1.19.0-rc.1
[1.18.0/0.41.0/0.0.6]: https://github.com/open-telemetry/opentelemetry-go/releases/tag/v1.18.0
[1.17.0/0.40.0/0.0.5]: https://github.com/open-telemetry/opentelemetry-go/releases/tag/v1.17.0
[1.16.0/0.39.0]: https://github.com/open-telemetry/opentelemetry-go/releases/tag/v1.16.0
[1.16.0-rc.1/0.39.0-rc.1]: https://github.com/open-telemetry/opentelemetry-go/releases/tag/v1.16.0-rc.1
[1.15.1/0.38.1]: https://github.com/open-telemetry/opentelemetry-go/releases/tag/v1.15.1
[1.15.0/0.38.0]: https://github.com/open-telemetry/opentelemetry-go/releases/tag/v1.15.0
[1.15.0-rc.2/0.38.0-rc.2]: https://github.com/open-telemetry/opentelemetry-go/releases/tag/v1.15.0-rc.2
[1.15.0-rc.1/0.38.0-rc.1]: https://github.com/open-telemetry/opentelemetry-go/releases/tag/v1.15.0-rc.1
[1.14.0/0.37.0/0.0.4]: https://github.com/open-telemetry/opentelemetry-go/releases/tag/v1.14.0
[1.13.0/0.36.0]: https://github.com/open-telemetry/opentelemetry-go/releases/tag/v1.13.0
[1.12.0/0.35.0]: https://github.com/open-telemetry/opentelemetry-go/releases/tag/v1.12.0
[1.11.2/0.34.0]: https://github.com/open-telemetry/opentelemetry-go/releases/tag/v1.11.2
[1.11.1/0.33.0]: https://github.com/open-telemetry/opentelemetry-go/releases/tag/v1.11.1
[1.11.0/0.32.3]: https://github.com/open-telemetry/opentelemetry-go/releases/tag/v1.11.0
[0.32.2]: https://github.com/open-telemetry/opentelemetry-go/releases/tag/sdk/metric/v0.32.2
[0.32.1]: https://github.com/open-telemetry/opentelemetry-go/releases/tag/sdk/metric/v0.32.1
[0.32.0]: https://github.com/open-telemetry/opentelemetry-go/releases/tag/sdk/metric/v0.32.0
[1.10.0]: https://github.com/open-telemetry/opentelemetry-go/releases/tag/v1.10.0
[1.9.0/0.0.3]: https://github.com/open-telemetry/opentelemetry-go/releases/tag/v1.9.0
[1.8.0/0.31.0]: https://github.com/open-telemetry/opentelemetry-go/releases/tag/v1.8.0
[1.7.0/0.30.0]: https://github.com/open-telemetry/opentelemetry-go/releases/tag/v1.7.0
[0.29.0]: https://github.com/open-telemetry/opentelemetry-go/releases/tag/metric/v0.29.0
[1.6.3]: https://github.com/open-telemetry/opentelemetry-go/releases/tag/v1.6.3
[1.6.2]: https://github.com/open-telemetry/opentelemetry-go/releases/tag/v1.6.2
[1.6.1]: https://github.com/open-telemetry/opentelemetry-go/releases/tag/v1.6.1
[1.6.0/0.28.0]: https://github.com/open-telemetry/opentelemetry-go/releases/tag/v1.6.0
[1.5.0]: https://github.com/open-telemetry/opentelemetry-go/releases/tag/v1.5.0
[1.4.1]: https://github.com/open-telemetry/opentelemetry-go/releases/tag/v1.4.1
[1.4.0]: https://github.com/open-telemetry/opentelemetry-go/releases/tag/v1.4.0
[1.3.0]: https://github.com/open-telemetry/opentelemetry-go/releases/tag/v1.3.0
[1.2.0]: https://github.com/open-telemetry/opentelemetry-go/releases/tag/v1.2.0
[1.1.0]: https://github.com/open-telemetry/opentelemetry-go/releases/tag/v1.1.0
[1.0.1]: https://github.com/open-telemetry/opentelemetry-go/releases/tag/v1.0.1
[Metrics 0.24.0]: https://github.com/open-telemetry/opentelemetry-go/releases/tag/metric/v0.24.0
[1.0.0]: https://github.com/open-telemetry/opentelemetry-go/releases/tag/v1.0.0
[1.0.0-RC3]: https://github.com/open-telemetry/opentelemetry-go/releases/tag/v1.0.0-RC3
[1.0.0-RC2]: https://github.com/open-telemetry/opentelemetry-go/releases/tag/v1.0.0-RC2
[Experimental Metrics v0.22.0]: https://github.com/open-telemetry/opentelemetry-go/releases/tag/metric/v0.22.0
[1.0.0-RC1]: https://github.com/open-telemetry/opentelemetry-go/releases/tag/v1.0.0-RC1
[0.20.0]: https://github.com/open-telemetry/opentelemetry-go/releases/tag/v0.20.0
[0.19.0]: https://github.com/open-telemetry/opentelemetry-go/releases/tag/v0.19.0
[0.18.0]: https://github.com/open-telemetry/opentelemetry-go/releases/tag/v0.18.0
[0.17.0]: https://github.com/open-telemetry/opentelemetry-go/releases/tag/v0.17.0
[0.16.0]: https://github.com/open-telemetry/opentelemetry-go/releases/tag/v0.16.0
[0.15.0]: https://github.com/open-telemetry/opentelemetry-go/releases/tag/v0.15.0
[0.14.0]: https://github.com/open-telemetry/opentelemetry-go/releases/tag/v0.14.0
[0.13.0]: https://github.com/open-telemetry/opentelemetry-go/releases/tag/v0.13.0
[0.12.0]: https://github.com/open-telemetry/opentelemetry-go/releases/tag/v0.12.0
[0.11.0]: https://github.com/open-telemetry/opentelemetry-go/releases/tag/v0.11.0
[0.10.0]: https://github.com/open-telemetry/opentelemetry-go/releases/tag/v0.10.0
[0.9.0]: https://github.com/open-telemetry/opentelemetry-go/releases/tag/v0.9.0
[0.8.0]: https://github.com/open-telemetry/opentelemetry-go/releases/tag/v0.8.0
[0.7.0]: https://github.com/open-telemetry/opentelemetry-go/releases/tag/v0.7.0
[0.6.0]: https://github.com/open-telemetry/opentelemetry-go/releases/tag/v0.6.0
[0.5.0]: https://github.com/open-telemetry/opentelemetry-go/releases/tag/v0.5.0
[0.4.3]: https://github.com/open-telemetry/opentelemetry-go/releases/tag/v0.4.3
[0.4.2]: https://github.com/open-telemetry/opentelemetry-go/releases/tag/v0.4.2
[0.4.1]: https://github.com/open-telemetry/opentelemetry-go/releases/tag/v0.4.1
[0.4.0]: https://github.com/open-telemetry/opentelemetry-go/releases/tag/v0.4.0
[0.3.0]: https://github.com/open-telemetry/opentelemetry-go/releases/tag/v0.3.0
[0.2.3]: https://github.com/open-telemetry/opentelemetry-go/releases/tag/v0.2.3
[0.2.2]: https://github.com/open-telemetry/opentelemetry-go/releases/tag/v0.2.2
[0.2.1.1]: https://github.com/open-telemetry/opentelemetry-go/releases/tag/v0.2.1.1
[0.2.1]: https://github.com/open-telemetry/opentelemetry-go/releases/tag/v0.2.1
[0.2.0]: https://github.com/open-telemetry/opentelemetry-go/releases/tag/v0.2.0
[0.1.2]: https://github.com/open-telemetry/opentelemetry-go/releases/tag/v0.1.2
[0.1.1]: https://github.com/open-telemetry/opentelemetry-go/releases/tag/v0.1.1
[0.1.0]: https://github.com/open-telemetry/opentelemetry-go/releases/tag/v0.1.0

<!-- Released section ended -->

[Go 1.25]: https://go.dev/doc/go1.25
[Go 1.24]: https://go.dev/doc/go1.24
[Go 1.23]: https://go.dev/doc/go1.23
[Go 1.22]: https://go.dev/doc/go1.22
[Go 1.21]: https://go.dev/doc/go1.21
[Go 1.20]: https://go.dev/doc/go1.20
[Go 1.19]: https://go.dev/doc/go1.19
[Go 1.18]: https://go.dev/doc/go1.18

[metric API]:https://pkg.go.dev/go.opentelemetry.io/otel/metric
[metric SDK]:https://pkg.go.dev/go.opentelemetry.io/otel/sdk/metric
[trace API]:https://pkg.go.dev/go.opentelemetry.io/otel/trace

[GO-2024-2687]: https://pkg.go.dev/vuln/GO-2024-2687<|MERGE_RESOLUTION|>--- conflicted
+++ resolved
@@ -10,12 +10,9 @@
 
 ### Changed
 
-<<<<<<< HEAD
-- Improve performance of concurrent histogram measurements in `go.opentelemetry.io/otel/sdk/metric`. (#7474)
-=======
 - `Exporter` in `go.opentelemetry.io/otel/exporter/prometheus` ignores metrics with the scope `go.opentelemetry.io/contrib/bridges/prometheus`.
   This prevents scrape failures when the Prometheus exporter is misconfigured to get data from the Prometheus bridge. (#7688)
->>>>>>> bfbfdf9d
+- Improve performance of concurrent histogram measurements in `go.opentelemetry.io/otel/sdk/metric`. (#7474)
 
 <!-- Released section -->
 <!-- Don't change this section unless doing release -->
