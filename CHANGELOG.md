# Changelog

All notable changes to this project will be documented in this file.

The format is based on [Keep a Changelog](https://keepachangelog.com/en/1.0.0/).

This project adheres to [Semantic Versioning](https://semver.org/spec/v2.0.0.html).

## [Unreleased]

This release is the last to support [Go 1.21].
The next release will require at least [Go 1.22].

### Added

- Add macOS ARM64 platform to the compatibility testing suite. (#5577)
- Make the initial release of `go.opentelemetry.io/otel/exporters/otlp/otlplog/otlploggrpc`.
  This new module contains an OTLP exporter that transmits log telemetry using gRPC.
  This module is unstable and breaking changes may be introduced.
  See our [versioning policy](VERSIONING.md) for more information about these stability guarantees. (#5629)
- Add `InstrumentationScope` field to `SpanStub` in `go.opentelemetry.io/otel/sdk/trace/tracetest`, as a replacement for the deprecated `InstrumentationLibrary`. (#5627)
- Zero value of `SimpleProcessor` in `go.opentelemetry.io/otel/sdk/log` no longer panics. (#5665)
<<<<<<< HEAD
- The `FilterProcessor` interface type is added in `go.opentelemetry.io/otel/sdk/log/internal/x`.
  This is an optional and experimental interface that log `Processor`s can implement to instruct the `Logger` if a `Record` will be processed or not.
  It replaces the existing `Enabled` method that is removed from the `Processor` interface itself.
  It does not fall within the scope of the OpenTelemetry Go versioning and stability [policy](./VERSIONING.md) and it may be changed in backwards incompatible ways or removed in feature releases. (#5692)
=======
- Add `Walk` function to `TraceState` in `go.opentelemetry.io/otel/trace` to iterate all the key-value pairs. (#5651)
- Bridge the trace state in `go.opentelemetry.io/otel/bridge/opencensus`. (#5651)
- Support [Go 1.23]. (#5720)
>>>>>>> fe6c67e7

### Changed

- `Processor.OnEmit` in `go.opentelemetry.io/otel/sdk/log` now accepts a pointer to `Record` instead of a value so that the record modifications done in a processor are propagated to subsequent registered processors. (#5636)
- `SimpleProcessor.Enabled` in `go.opentelemetry.io/otel/sdk/log` now returns `false` if the exporter is `nil`. (#5665)
- Update the concurrency requirements of `Exporter` in `go.opentelemetry.io/otel/sdk/log`. (#5666)
- `SimpleProcessor` in `go.opentelemetry.io/otel/sdk/log` synchronizes `OnEmit` calls. (#5666)
- The `Processor` interface in `go.opentelemetry.io/otel/sdk/log` no longer includes the `Enabled` method.
  See the `FilterProcessor` interface type added in `go.opentelemetry.io/otel/sdk/log/internal/x` to continue providing this functionality. (#5692)
- The `SimpleProcessor` type in `go.opentelemetry.io/otel/sdk/log` is no longer comparable. (#5693)
- The `BatchProcessor` type in `go.opentelemetry.io/otel/sdk/log` is no longer comparable. (#5693)
- `NewMemberRaw`, `NewKeyProperty` and `NewKeyValuePropertyRaw` in `go.opentelemetry.io/otel/baggage` allow UTF-8 string in key. (#5132)

### Fixed

- Stop percent encoding header environment variables in `go.opentelemetry.io/otel/exporters/otlp/otlptrace/otlptracegrpc`, `go.opentelemetry.io/otel/exporters/otlp/otlptrace/otlptracehttp`, `go.opentelemetry.io/otel/exporters/otlp/otlpmetric/otlpmetricgrpc` and `go.opentelemetry.io/otel/exporters/otlp/otlpmetric/otlpmetrichttp` (#5705)
- Remove invalid environment variable header keys in `go.opentelemetry.io/otel/exporters/otlp/otlptrace/otlptracegrpc`, `go.opentelemetry.io/otel/exporters/otlp/otlptrace/otlptracehttp`, `go.opentelemetry.io/otel/exporters/otlp/otlpmetric/otlpmetricgrpc` and `go.opentelemetry.io/otel/exporters/otlp/otlpmetric/otlpmetrichttp` (#5705)
- Correct comments for the priority of the `WithEndpoint` and `WithEndpointURL` options and their corresponding environment variables in `go.opentelemetry.io/otel/exporters/otlp/otlptrace/otlptracehttp`. (#5584)
- Correct the `Tracer`, `Meter`, and `Logger` names used in `go.opentelemetry.io/otel/example/dice`. (#5612)
- Correct the `Tracer` names used in `go.opentelemetry.io/otel/example/namedtracer`. (#5612)
- Correct the `Tracer` name used in `go.opentelemetry.io/otel/example/opencensus`. (#5612)
- Correct the `Tracer` and `Meter` names used in `go.opentelemetry.io/otel/example/otel-collector`. (#5612)
- Correct the `Tracer` names used in `go.opentelemetry.io/otel/example/passthrough`. (#5612)
- Correct the `Meter` name used in `go.opentelemetry.io/otel/example/prometheus`. (#5612)
- Correct the `Tracer` names used in `go.opentelemetry.io/otel/example/zipkin`. (#5612)
- Pass the underlying error rather than a generic retry-able failure in `go.opentelemetry.io/otel/exporters/otlp/otlpmetric/otlpmetrichttp`, `go.opentelemetry.io/otel/exporters/otlp/otlplog/otlploghttp` and `go.opentelemetry.io/otel/exporters/otlp/otlptrace/otlptracehttp`. (#5541)
- Correct comments for the priority of the `WithEndpoint` and `WithEndpointURL` options and their corresponding environment variables in `go.opentelemetry.io/otel/exporters/otlp/otlpmetric/otlpmetricgrpc` and `go.opentelemetry.io/otel/exporters/otlp/otlpmetric/otlpmetrichttp`. (#5641)
- Correct comments for the priority of the `WithEndpoint` and `WithEndpointURL` options and their corresponding environment variables in `go.opentelemetry.io/otel/exporters/otlp/otlplog/otlploghttp`. (#5650)

### Removed

- The `Enabled` method of the `SimpleProcessor` in `go.opentelemetry.io/otel/sdk/log` is removed. (#5692)
- The `Enabled` method of the `BatchProcessor` in `go.opentelemetry.io/otel/sdk/log` is removed. (#5692)

<!-- Released section -->
<!-- Don't change this section unless doing release -->

## [1.28.0/0.50.0/0.4.0] 2024-07-02

### Added

- The `IsEmpty` method is added to the `Instrument` type in `go.opentelemetry.io/otel/sdk/metric`.
  This method is used to check if an `Instrument` instance is a zero-value. (#5431)
- Store and provide the emitted `context.Context` in `ScopeRecords` of `go.opentelemetry.io/otel/sdk/log/logtest`. (#5468)
- The `go.opentelemetry.io/otel/semconv/v1.26.0` package.
  The package contains semantic conventions from the `v1.26.0` version of the OpenTelemetry Semantic Conventions. (#5476)
- The `AssertRecordEqual` method to `go.opentelemetry.io/otel/log/logtest` to allow comparison of two log records in tests. (#5499)
- The `WithHeaders` option to `go.opentelemetry.io/otel/exporters/zipkin` to allow configuring custom http headers while exporting spans. (#5530)

### Changed

- `Tracer.Start` in `go.opentelemetry.io/otel/trace/noop` no longer allocates a span for empty span context. (#5457)
- Upgrade `go.opentelemetry.io/otel/semconv/v1.25.0` to `go.opentelemetry.io/otel/semconv/v1.26.0` in `go.opentelemetry.io/otel/example/otel-collector`. (#5490)
- Upgrade `go.opentelemetry.io/otel/semconv/v1.25.0` to `go.opentelemetry.io/otel/semconv/v1.26.0` in `go.opentelemetry.io/otel/example/zipkin`. (#5490)
- Upgrade `go.opentelemetry.io/otel/semconv/v1.25.0` to `go.opentelemetry.io/otel/semconv/v1.26.0` in `go.opentelemetry.io/otel/exporters/zipkin`. (#5490)
  - The exporter no longer exports the deprecated "otel.library.name" or "otel.library.version" attributes.
- Upgrade `go.opentelemetry.io/otel/semconv/v1.25.0` to `go.opentelemetry.io/otel/semconv/v1.26.0` in `go.opentelemetry.io/otel/sdk/resource`. (#5490)
- Upgrade `go.opentelemetry.io/otel/semconv/v1.25.0` to `go.opentelemetry.io/otel/semconv/v1.26.0` in `go.opentelemetry.io/otel/sdk/trace`. (#5490)
- `SimpleProcessor.OnEmit` in `go.opentelemetry.io/otel/sdk/log` no longer allocates a slice which makes it possible to have a zero-allocation log processing using `SimpleProcessor`. (#5493)
- Use non-generic functions in the `Start` method of `"go.opentelemetry.io/otel/sdk/trace".Trace` to reduce memory allocation. (#5497)
- `service.instance.id` is populated for a `Resource` created with `"go.opentelemetry.io/otel/sdk/resource".Default` with a default value when `OTEL_GO_X_RESOURCE` is set. (#5520)
- Improve performance of metric instruments in `go.opentelemetry.io/otel/sdk/metric` by removing unnecessary calls to `time.Now`. (#5545)

### Fixed

- Log a warning to the OpenTelemetry internal logger when a `Record` in `go.opentelemetry.io/otel/sdk/log` drops an attribute due to a limit being reached. (#5376)
- Identify the `Tracer` returned from the global `TracerProvider` in `go.opentelemetry.io/otel/global` with its schema URL. (#5426)
- Identify the `Meter` returned from the global `MeterProvider` in `go.opentelemetry.io/otel/global` with its schema URL. (#5426)
- Log a warning to the OpenTelemetry internal logger when a `Span` in `go.opentelemetry.io/otel/sdk/trace` drops an attribute, event, or link due to a limit being reached. (#5434)
- Document instrument name requirements in `go.opentelemetry.io/otel/metric`. (#5435)
- Prevent random number generation data-race for experimental rand exemplars in `go.opentelemetry.io/otel/sdk/metric`. (#5456)
- Fix counting number of dropped attributes of `Record` in `go.opentelemetry.io/otel/sdk/log`. (#5464)
- Fix panic in baggage creation when a member contains `0x80` char in key or value. (#5494)
- Correct comments for the priority of the `WithEndpoint` and `WithEndpointURL` options and their corresponding environment variables in `go.opentelemetry.io/otel/exporters/otlp/otlptrace/otlptracegrpc`. (#5508)
- Retry trace and span ID generation if it generated an invalid one in `go.opentelemetry.io/otel/sdk/trace`. (#5514)
- Fix stale timestamps reported by the last-value aggregation. (#5517)
- Indicate the `Exporter` in `go.opentelemetry.io/otel/exporters/otlp/otlplog/otlploghttp` must be created by the `New` method. (#5521)
- Improved performance in all `{Bool,Int64,Float64,String}SliceValue` functions of `go.opentelemetry.io/attributes` by reducing the number of allocations. (#5549)
- Replace invalid percent-encoded octet sequences with replacement char in `go.opentelemetry.io/otel/baggage`. (#5528)

## [1.27.0/0.49.0/0.3.0] 2024-05-21

### Added

- Add example for `go.opentelemetry.io/otel/exporters/stdout/stdoutlog`. (#5242)
- Add `RecordFactory` in `go.opentelemetry.io/otel/sdk/log/logtest` to facilitate testing exporter and processor implementations. (#5258)
- Add `RecordFactory` in `go.opentelemetry.io/otel/log/logtest` to facilitate testing bridge implementations. (#5263)
- The count of dropped records from the `BatchProcessor` in `go.opentelemetry.io/otel/sdk/log` is logged. (#5276)
- Add metrics in the `otel-collector` example. (#5283)
- Add the synchronous gauge instrument to `go.opentelemetry.io/otel/metric`. (#5304)
  - An `int64` or `float64` synchronous gauge instrument can now be created from a `Meter`.
  - All implementations of the API (`go.opentelemetry.io/otel/metric/noop`, `go.opentelemetry.io/otel/sdk/metric`) are updated to support this instrument.
- Add logs to `go.opentelemetry.io/otel/example/dice`. (#5349)

### Changed

- The `Shutdown` method of `Exporter` in `go.opentelemetry.io/otel/exporters/stdout/stdouttrace` ignores the context cancellation and always returns `nil`. (#5189)
- The `ForceFlush` and `Shutdown` methods of the exporter returned by `New` in `go.opentelemetry.io/otel/exporters/stdout/stdoutmetric` ignore the context cancellation and always return `nil`. (#5189)
- Apply the value length limits to `Record` attributes in `go.opentelemetry.io/otel/sdk/log`. (#5230)
- De-duplicate map attributes added to a `Record` in `go.opentelemetry.io/otel/sdk/log`. (#5230)
- `go.opentelemetry.io/otel/exporters/stdout/stdoutlog` won't print timestamps when `WithoutTimestamps` option is set. (#5241)
- The `go.opentelemetry.io/otel/exporters/stdout/stdoutlog` exporter won't print `AttributeValueLengthLimit` and `AttributeCountLimit` fields now, instead it prints the `DroppedAttributes` field. (#5272)
- Improved performance in the `Stringer` implementation of `go.opentelemetry.io/otel/baggage.Member` by reducing the number of allocations. (#5286)
- Set the start time for last-value aggregates in `go.opentelemetry.io/otel/sdk/metric`. (#5305)
- The `Span` in `go.opentelemetry.io/otel/sdk/trace` will record links without span context if either non-empty `TraceState` or attributes are provided. (#5315)
- Upgrade all dependencies of `go.opentelemetry.io/otel/semconv/v1.24.0` to `go.opentelemetry.io/otel/semconv/v1.25.0`. (#5374)

### Fixed

- Comparison of unordered maps for `go.opentelemetry.io/otel/log.KeyValue` and `go.opentelemetry.io/otel/log.Value`. (#5306)
- Fix the empty output of `go.opentelemetry.io/otel/log.Value` in `go.opentelemetry.io/otel/exporters/stdout/stdoutlog`. (#5311)
- Split the behavior of `Recorder` in `go.opentelemetry.io/otel/log/logtest` so it behaves as a `LoggerProvider` only. (#5365)
- Fix wrong package name of the error message when parsing endpoint URL in `go.opentelemetry.io/otel/exporters/otlp/otlplog/otlploghttp`. (#5371)
- Identify the `Logger` returned from the global `LoggerProvider` in `go.opentelemetry.io/otel/log/global` with its schema URL. (#5375)

## [1.26.0/0.48.0/0.2.0-alpha] 2024-04-24

### Added

- Add `Recorder` in `go.opentelemetry.io/otel/log/logtest` to facilitate testing the log bridge implementations. (#5134)
- Add span flags to OTLP spans and links exported by `go.opentelemetry.io/otel/exporters/otlp/otlptrace`. (#5194)
- Make the initial alpha release of `go.opentelemetry.io/otel/sdk/log`.
  This new module contains the Go implementation of the OpenTelemetry Logs SDK.
  This module is unstable and breaking changes may be introduced.
  See our [versioning policy](VERSIONING.md) for more information about these stability guarantees. (#5240)
- Make the initial alpha release of `go.opentelemetry.io/otel/exporters/otlp/otlplog/otlploghttp`.
  This new module contains an OTLP exporter that transmits log telemetry using HTTP.
  This module is unstable and breaking changes may be introduced.
  See our [versioning policy](VERSIONING.md) for more information about these stability guarantees. (#5240)
- Make the initial alpha release of `go.opentelemetry.io/otel/exporters/stdout/stdoutlog`.
  This new module contains an exporter prints log records to STDOUT.
  This module is unstable and breaking changes may be introduced.
  See our [versioning policy](VERSIONING.md) for more information about these stability guarantees. (#5240)
- The `go.opentelemetry.io/otel/semconv/v1.25.0` package.
  The package contains semantic conventions from the `v1.25.0` version of the OpenTelemetry Semantic Conventions. (#5254)

### Changed

- Update `go.opentelemetry.io/proto/otlp` from v1.1.0 to v1.2.0. (#5177)
- Improve performance of baggage member character validation in `go.opentelemetry.io/otel/baggage`. (#5214)
- The `otel-collector` example now uses docker compose to bring up services instead of kubernetes. (#5244)

### Fixed

- Slice attribute values in `go.opentelemetry.io/otel/attribute` are now emitted as their JSON representation. (#5159)

## [1.25.0/0.47.0/0.0.8/0.1.0-alpha] 2024-04-05

### Added

- Add `WithProxy` option in `go.opentelemetry.io/otel/exporters/otlp/otlpmetric/otlpmetrichttp`. (#4906)
- Add `WithProxy` option in `go.opentelemetry.io/otel/exporters/otlp/otlpmetric/otlptracehttp`. (#4906)
- Add `AddLink` method to the `Span` interface in `go.opentelemetry.io/otel/trace`. (#5032)
- The `Enabled` method is added to the `Logger` interface in `go.opentelemetry.io/otel/log`.
  This method is used to notify users if a log record will be emitted or not. (#5071)
- Add `SeverityUndefined` `const` to `go.opentelemetry.io/otel/log`.
  This value represents an unset severity level. (#5072)
- Add `Empty` function in `go.opentelemetry.io/otel/log` to return a `KeyValue` for an empty value. (#5076)
- Add `go.opentelemetry.io/otel/log/global` to manage the global `LoggerProvider`.
  This package is provided with the anticipation that all functionality will be migrate to `go.opentelemetry.io/otel` when `go.opentelemetry.io/otel/log` stabilizes.
  At which point, users will be required to migrage their code, and this package will be deprecated then removed. (#5085)
- Add support for `Summary` metrics in the `go.opentelemetry.io/otel/exporters/otlp/otlpmetric/otlpmetrichttp` and `go.opentelemetry.io/otel/exporters/otlp/otlpmetric/otlpmetricgrpc` exporters. (#5100)
- Add `otel.scope.name` and `otel.scope.version` tags to spans exported by `go.opentelemetry.io/otel/exporters/zipkin`. (#5108)
- Add support for `AddLink` to `go.opentelemetry.io/otel/bridge/opencensus`. (#5116)
- Add `String` method to `Value` and `KeyValue` in `go.opentelemetry.io/otel/log`. (#5117)
- Add Exemplar support to `go.opentelemetry.io/otel/exporters/prometheus`. (#5111)
- Add metric semantic conventions to `go.opentelemetry.io/otel/semconv/v1.24.0`. Future `semconv` packages will include metric semantic conventions as well. (#4528)

### Changed

- `SpanFromContext` and `SpanContextFromContext` in `go.opentelemetry.io/otel/trace` no longer make a heap allocation when the passed context has no span. (#5049)
- `go.opentelemetry.io/otel/exporters/otlp/otlptrace/otlptracegrpc` and `go.opentelemetry.io/otel/exporters/otlp/otlpmetric/otlpmetricgrpc` now create a gRPC client in idle mode and with "dns" as the default resolver using [`grpc.NewClient`](https://pkg.go.dev/google.golang.org/grpc#NewClient). (#5151)
  Because of that `WithDialOption` ignores [`grpc.WithBlock`](https://pkg.go.dev/google.golang.org/grpc#WithBlock), [`grpc.WithTimeout`](https://pkg.go.dev/google.golang.org/grpc#WithTimeout), and [`grpc.WithReturnConnectionError`](https://pkg.go.dev/google.golang.org/grpc#WithReturnConnectionError).
  Notice that [`grpc.DialContext`](https://pkg.go.dev/google.golang.org/grpc#DialContext) which was used before is now deprecated.

### Fixed

- Clarify the documentation about equivalence guarantees for the `Set` and `Distinct` types in `go.opentelemetry.io/otel/attribute`. (#5027)
- Prevent default `ErrorHandler` self-delegation. (#5137)
- Update all dependencies to address [GO-2024-2687]. (#5139)

### Removed

- Drop support for [Go 1.20]. (#4967)

### Deprecated

- Deprecate `go.opentelemetry.io/otel/attribute.Sortable` type. (#4734)
- Deprecate `go.opentelemetry.io/otel/attribute.NewSetWithSortable` function. (#4734)
- Deprecate `go.opentelemetry.io/otel/attribute.NewSetWithSortableFiltered` function. (#4734)

## [1.24.0/0.46.0/0.0.1-alpha] 2024-02-23

This release is the last to support [Go 1.20].
The next release will require at least [Go 1.21].

### Added

- Support [Go 1.22]. (#4890)
- Add exemplar support to `go.opentelemetry.io/otel/exporters/otlp/otlpmetric/otlpmetricgrpc`. (#4900)
- Add exemplar support to `go.opentelemetry.io/otel/exporters/otlp/otlpmetric/otlpmetrichttp`. (#4900)
- The `go.opentelemetry.io/otel/log` module is added.
  This module includes OpenTelemetry Go's implementation of the Logs Bridge API.
  This module is in an alpha state, it is subject to breaking changes.
  See our [versioning policy](./VERSIONING.md) for more info. (#4961)
- Add ARM64 platform to the compatibility testing suite. (#4994)

### Fixed

- Fix registration of multiple callbacks when using the global meter provider from `go.opentelemetry.io/otel`. (#4945)
- Fix negative buckets in output of exponential histograms. (#4956)

## [1.23.1] 2024-02-07

### Fixed

- Register all callbacks passed during observable instrument creation instead of just the last one multiple times in `go.opentelemetry.io/otel/sdk/metric`. (#4888)

## [1.23.0] 2024-02-06

This release contains the first stable, `v1`, release of the following modules:

- `go.opentelemetry.io/otel/bridge/opencensus`
- `go.opentelemetry.io/otel/bridge/opencensus/test`
- `go.opentelemetry.io/otel/example/opencensus`
- `go.opentelemetry.io/otel/exporters/otlp/otlpmetric/otlpmetricgrpc`
- `go.opentelemetry.io/otel/exporters/otlp/otlpmetric/otlpmetrichttp`
- `go.opentelemetry.io/otel/exporters/stdout/stdoutmetric`

See our [versioning policy](VERSIONING.md) for more information about these stability guarantees.

### Added

- Add `WithEndpointURL` option to the `exporters/otlp/otlpmetric/otlpmetricgrpc`, `exporters/otlp/otlpmetric/otlpmetrichttp`, `exporters/otlp/otlptrace/otlptracegrpc` and `exporters/otlp/otlptrace/otlptracehttp` packages. (#4808)
- Experimental exemplar exporting is added to the metric SDK.
  See [metric documentation](./sdk/metric/internal/x/README.md#exemplars) for more information about this feature and how to enable it. (#4871)
- `ErrSchemaURLConflict` is added to `go.opentelemetry.io/otel/sdk/resource`.
  This error is returned when a merge of two `Resource`s with different (non-empty) schema URL is attempted. (#4876)

### Changed

- The `Merge` and `New` functions in `go.opentelemetry.io/otel/sdk/resource` now returns a partial result if there is a schema URL merge conflict.
  Instead of returning `nil` when two `Resource`s with different (non-empty) schema URLs are merged the merged `Resource`, along with the new `ErrSchemaURLConflict` error, is returned.
  It is up to the user to decide if they want to use the returned `Resource` or not.
  It may have desired attributes overwritten or include stale semantic conventions. (#4876)

### Fixed

- Fix `ContainerID` resource detection on systemd when cgroup path has a colon. (#4449)
- Fix `go.opentelemetry.io/otel/sdk/metric` to cache instruments to avoid leaking memory when the same instrument is created multiple times. (#4820)
- Fix missing `Mix` and `Max` values for `go.opentelemetry.io/otel/exporters/stdout/stdoutmetric` by introducing `MarshalText` and `MarshalJSON` for the `Extrema` type in `go.opentelemetry.io/sdk/metric/metricdata`. (#4827)

## [1.23.0-rc.1] 2024-01-18

This is a release candidate for the v1.23.0 release.
That release is expected to include the `v1` release of the following modules:

- `go.opentelemetry.io/otel/bridge/opencensus`
- `go.opentelemetry.io/otel/bridge/opencensus/test`
- `go.opentelemetry.io/otel/example/opencensus`
- `go.opentelemetry.io/otel/exporters/otlp/otlpmetric/otlpmetricgrpc`
- `go.opentelemetry.io/otel/exporters/otlp/otlpmetric/otlpmetrichttp`
- `go.opentelemetry.io/otel/exporters/stdout/stdoutmetric`

See our [versioning policy](VERSIONING.md) for more information about these stability guarantees.

## [1.22.0/0.45.0] 2024-01-17

### Added

- The `go.opentelemetry.io/otel/semconv/v1.22.0` package.
  The package contains semantic conventions from the `v1.22.0` version of the OpenTelemetry Semantic Conventions. (#4735)
- The `go.opentelemetry.io/otel/semconv/v1.23.0` package.
  The package contains semantic conventions from the `v1.23.0` version of the OpenTelemetry Semantic Conventions. (#4746)
- The `go.opentelemetry.io/otel/semconv/v1.23.1` package.
  The package contains semantic conventions from the `v1.23.1` version of the OpenTelemetry Semantic Conventions. (#4749)
- The `go.opentelemetry.io/otel/semconv/v1.24.0` package.
  The package contains semantic conventions from the `v1.24.0` version of the OpenTelemetry Semantic Conventions. (#4770)
- Add `WithResourceAsConstantLabels` option to apply resource attributes for every metric emitted by the Prometheus exporter. (#4733)
- Experimental cardinality limiting is added to the metric SDK.
  See [metric documentation](./sdk/metric/internal/x/README.md#cardinality-limit) for more information about this feature and how to enable it. (#4457)
- Add `NewMemberRaw` and `NewKeyValuePropertyRaw` in `go.opentelemetry.io/otel/baggage`. (#4804)

### Changed

- Upgrade all use of `go.opentelemetry.io/otel/semconv` to use `v1.24.0`. (#4754)
- Update transformations in `go.opentelemetry.io/otel/exporters/zipkin` to follow `v1.24.0` version of the OpenTelemetry specification. (#4754)
- Record synchronous measurements when the passed context is canceled instead of dropping in `go.opentelemetry.io/otel/sdk/metric`.
  If you do not want to make a measurement when the context is cancelled, you need to handle it yourself (e.g  `if ctx.Err() != nil`). (#4671)
- Improve `go.opentelemetry.io/otel/trace.TraceState`'s performance. (#4722)
- Improve `go.opentelemetry.io/otel/propagation.TraceContext`'s performance. (#4721)
- Improve `go.opentelemetry.io/otel/baggage` performance. (#4743)
- Improve performance of the `(*Set).Filter` method in `go.opentelemetry.io/otel/attribute` when the passed filter does not filter out any attributes from the set. (#4774)
- `Member.String` in `go.opentelemetry.io/otel/baggage` percent-encodes only when necessary. (#4775)
- Improve `go.opentelemetry.io/otel/trace.Span`'s performance when adding multiple attributes. (#4818)
- `Property.Value` in `go.opentelemetry.io/otel/baggage` now returns a raw string instead of a percent-encoded value. (#4804)

### Fixed

- Fix `Parse` in `go.opentelemetry.io/otel/baggage` to validate member value before percent-decoding. (#4755)
- Fix whitespace encoding of `Member.String` in `go.opentelemetry.io/otel/baggage`. (#4756)
- Fix observable not registered error when the asynchronous instrument has a drop aggregation in `go.opentelemetry.io/otel/sdk/metric`. (#4772)
- Fix baggage item key so that it is not canonicalized in `go.opentelemetry.io/otel/bridge/opentracing`. (#4776)
- Fix `go.opentelemetry.io/otel/bridge/opentracing` to properly handle baggage values that requires escaping during propagation. (#4804)
- Fix a bug where using multiple readers resulted in incorrect asynchronous counter values in `go.opentelemetry.io/otel/sdk/metric`. (#4742)

## [1.21.0/0.44.0] 2023-11-16

### Removed

- Remove the deprecated `go.opentelemetry.io/otel/bridge/opencensus.NewTracer`. (#4706)
- Remove the deprecated `go.opentelemetry.io/otel/exporters/otlp/otlpmetric` module. (#4707)
- Remove the deprecated `go.opentelemetry.io/otel/example/view` module. (#4708)
- Remove the deprecated `go.opentelemetry.io/otel/example/fib` module. (#4723)

### Fixed

- Do not parse non-protobuf responses in `go.opentelemetry.io/otel/exporters/otlp/otlpmetric/otlpmetrichttp`. (#4719)
- Do not parse non-protobuf responses in `go.opentelemetry.io/otel/exporters/otlp/otlptrace/otlptracehttp`. (#4719)

## [1.20.0/0.43.0] 2023-11-10

This release brings a breaking change for custom trace API implementations. Some interfaces (`TracerProvider`, `Tracer`, `Span`) now embed the `go.opentelemetry.io/otel/trace/embedded` types. Implementers need to update their implementations based on what they want the default behavior to be. See the "API Implementations" section of the [trace API] package documentation for more information about how to accomplish this.

### Added

- Add `go.opentelemetry.io/otel/bridge/opencensus.InstallTraceBridge`, which installs the OpenCensus trace bridge, and replaces `opencensus.NewTracer`. (#4567)
- Add scope version to trace and metric bridges in `go.opentelemetry.io/otel/bridge/opencensus`. (#4584)
- Add the `go.opentelemetry.io/otel/trace/embedded` package to be embedded in the exported trace API interfaces. (#4620)
- Add the `go.opentelemetry.io/otel/trace/noop` package as a default no-op implementation of the trace API. (#4620)
- Add context propagation in `go.opentelemetry.io/otel/example/dice`. (#4644)
- Add view configuration to `go.opentelemetry.io/otel/example/prometheus`. (#4649)
- Add `go.opentelemetry.io/otel/metric.WithExplicitBucketBoundaries`, which allows defining default explicit bucket boundaries when creating histogram instruments. (#4603)
- Add `Version` function in `go.opentelemetry.io/otel/exporters/otlp/otlpmetric/otlpmetricgrpc`. (#4660)
- Add `Version` function in `go.opentelemetry.io/otel/exporters/otlp/otlpmetric/otlpmetrichttp`. (#4660)
- Add Summary, SummaryDataPoint, and QuantileValue to `go.opentelemetry.io/sdk/metric/metricdata`. (#4622)
- `go.opentelemetry.io/otel/bridge/opencensus.NewMetricProducer` now supports exemplars from OpenCensus. (#4585)
- Add support for `WithExplicitBucketBoundaries` in `go.opentelemetry.io/otel/sdk/metric`. (#4605)
- Add support for Summary metrics in `go.opentelemetry.io/otel/bridge/opencensus`. (#4668)

### Deprecated

- Deprecate `go.opentelemetry.io/otel/bridge/opencensus.NewTracer` in favor of `opencensus.InstallTraceBridge`. (#4567)
- Deprecate `go.opentelemetry.io/otel/example/fib` package is in favor of `go.opentelemetry.io/otel/example/dice`. (#4618)
- Deprecate `go.opentelemetry.io/otel/trace.NewNoopTracerProvider`.
  Use the added `NewTracerProvider` function in `go.opentelemetry.io/otel/trace/noop` instead. (#4620)
- Deprecate `go.opentelemetry.io/otel/example/view` package in favor of `go.opentelemetry.io/otel/example/prometheus`. (#4649)
- Deprecate `go.opentelemetry.io/otel/exporters/otlp/otlpmetric`. (#4693)

### Changed

- `go.opentelemetry.io/otel/bridge/opencensus.NewMetricProducer` returns a `*MetricProducer` struct instead of the metric.Producer interface. (#4583)
- The `TracerProvider` in `go.opentelemetry.io/otel/trace` now embeds the `go.opentelemetry.io/otel/trace/embedded.TracerProvider` type.
  This extends the `TracerProvider` interface and is is a breaking change for any existing implementation.
  Implementers need to update their implementations based on what they want the default behavior of the interface to be.
  See the "API Implementations" section of the `go.opentelemetry.io/otel/trace` package documentation for more information about how to accomplish this. (#4620)
- The `Tracer` in `go.opentelemetry.io/otel/trace` now embeds the `go.opentelemetry.io/otel/trace/embedded.Tracer` type.
  This extends the `Tracer` interface and is is a breaking change for any existing implementation.
  Implementers need to update their implementations based on what they want the default behavior of the interface to be.
  See the "API Implementations" section of the `go.opentelemetry.io/otel/trace` package documentation for more information about how to accomplish this. (#4620)
- The `Span` in `go.opentelemetry.io/otel/trace` now embeds the `go.opentelemetry.io/otel/trace/embedded.Span` type.
  This extends the `Span` interface and is is a breaking change for any existing implementation.
  Implementers need to update their implementations based on what they want the default behavior of the interface to be.
  See the "API Implementations" section of the `go.opentelemetry.io/otel/trace` package documentation for more information about how to accomplish this. (#4620)
- `go.opentelemetry.io/otel/exporters/otlp/otlpmetric/otlpmetricgrpc` does no longer depend on `go.opentelemetry.io/otel/exporters/otlp/otlpmetric`. (#4660)
- `go.opentelemetry.io/otel/exporters/otlp/otlpmetric/otlpmetrichttp` does no longer depend on `go.opentelemetry.io/otel/exporters/otlp/otlpmetric`. (#4660)
- Retry for `502 Bad Gateway` and `504 Gateway Timeout` HTTP statuses in `go.opentelemetry.io/otel/exporters/otlp/otlpmetric/otlpmetrichttp`. (#4670)
- Retry for `502 Bad Gateway` and `504 Gateway Timeout` HTTP statuses in `go.opentelemetry.io/otel/exporters/otlp/otlptrace/otlptracehttp`. (#4670)
- Retry for `RESOURCE_EXHAUSTED` only if RetryInfo is returned in `go.opentelemetry.io/otel/exporters/otlp/otlpmetric/otlpmetricgrpc`. (#4669)
- Retry for `RESOURCE_EXHAUSTED` only if RetryInfo is returned in `go.opentelemetry.io/otel/exporters/otlp/otlptrace/otlptracegrpc`. (#4669)
- Retry temporary HTTP request failures in `go.opentelemetry.io/otel/exporters/otlp/otlpmetric/otlpmetrichttp`. (#4679)
- Retry temporary HTTP request failures in `go.opentelemetry.io/otel/exporters/otlp/otlptrace/otlptracehttp`. (#4679)

### Fixed

- Fix improper parsing of characters such us `+`, `/` by `Parse` in `go.opentelemetry.io/otel/baggage` as they were rendered as a whitespace. (#4667)
- Fix improper parsing of characters such us `+`, `/` passed via `OTEL_RESOURCE_ATTRIBUTES` in `go.opentelemetry.io/otel/sdk/resource` as they were rendered as a whitespace. (#4699)
- Fix improper parsing of characters such us `+`, `/` passed via `OTEL_EXPORTER_OTLP_HEADERS` and `OTEL_EXPORTER_OTLP_METRICS_HEADERS` in `go.opentelemetry.io/otel/exporters/otlp/otlpmetric/otlpmetricgrpc` as they were rendered as a whitespace. (#4699)
- Fix improper parsing of characters such us `+`, `/` passed via `OTEL_EXPORTER_OTLP_HEADERS` and `OTEL_EXPORTER_OTLP_METRICS_HEADERS` in `go.opentelemetry.io/otel/exporters/otlp/otlpmetric/otlpmetrichttp` as they were rendered as a whitespace. (#4699)
- Fix improper parsing of characters such us `+`, `/` passed via `OTEL_EXPORTER_OTLP_HEADERS` and `OTEL_EXPORTER_OTLP_TRACES_HEADERS` in `go.opentelemetry.io/otel/exporters/otlp/otlpmetric/otlptracegrpc` as they were rendered as a whitespace. (#4699)
- Fix improper parsing of characters such us `+`, `/` passed via `OTEL_EXPORTER_OTLP_HEADERS` and `OTEL_EXPORTER_OTLP_TRACES_HEADERS` in `go.opentelemetry.io/otel/exporters/otlp/otlpmetric/otlptracehttp` as they were rendered as a whitespace. (#4699)
- In `go.opentelemetry.op/otel/exporters/prometheus`, the exporter no longer `Collect`s metrics after `Shutdown` is invoked. (#4648)
- Fix documentation for `WithCompressor` in `go.opentelemetry.io/otel/exporters/otlp/otlptrace/otlptracegrpc`. (#4695)
- Fix documentation for `WithCompressor` in `go.opentelemetry.io/otel/exporters/otlp/otlpmetric/otlpmetricgrpc`. (#4695)

## [1.19.0/0.42.0/0.0.7] 2023-09-28

This release contains the first stable release of the OpenTelemetry Go [metric SDK].
Our project stability guarantees now apply to the `go.opentelemetry.io/otel/sdk/metric` package.
See our [versioning policy](VERSIONING.md) for more information about these stability guarantees.

### Added

- Add the "Roll the dice" getting started application example in `go.opentelemetry.io/otel/example/dice`. (#4539)
- The `WithWriter` and `WithPrettyPrint` options to `go.opentelemetry.io/otel/exporters/stdout/stdoutmetric` to set a custom `io.Writer`, and allow displaying the output in human-readable JSON. (#4507)

### Changed

- Allow '/' characters in metric instrument names. (#4501)
- The exporter in `go.opentelemetry.io/otel/exporters/stdout/stdoutmetric` does not prettify its output by default anymore. (#4507)
- Upgrade `gopkg.io/yaml` from `v2` to `v3` in `go.opentelemetry.io/otel/schema`. (#4535)

### Fixed

- In `go.opentelemetry.op/otel/exporters/prometheus`, don't try to create the Prometheus metric on every `Collect` if we know the scope is invalid. (#4499)

### Removed

- Remove `"go.opentelemetry.io/otel/bridge/opencensus".NewMetricExporter`, which is replaced by `NewMetricProducer`. (#4566)

## [1.19.0-rc.1/0.42.0-rc.1] 2023-09-14

This is a release candidate for the v1.19.0/v0.42.0 release.
That release is expected to include the `v1` release of the OpenTelemetry Go metric SDK and will provide stability guarantees of that SDK.
See our [versioning policy](VERSIONING.md) for more information about these stability guarantees.

### Changed

- Allow '/' characters in metric instrument names. (#4501)

### Fixed

- In `go.opentelemetry.op/otel/exporters/prometheus`, don't try to create the prometheus metric on every `Collect` if we know the scope is invalid. (#4499)

## [1.18.0/0.41.0/0.0.6] 2023-09-12

This release drops the compatibility guarantee of [Go 1.19].

### Added

- Add `WithProducer` option in `go.opentelemetry.op/otel/exporters/prometheus` to restore the ability to register producers on the prometheus exporter's manual reader. (#4473)
- Add `IgnoreValue` option in `go.opentelemetry.io/otel/sdk/metric/metricdata/metricdatatest` to allow ignoring values when comparing metrics. (#4447)

### Changed

- Use a `TestingT` interface instead of `*testing.T` struct in `go.opentelemetry.io/otel/sdk/metric/metricdata/metricdatatest`. (#4483)

### Deprecated

- The `NewMetricExporter` in `go.opentelemetry.io/otel/bridge/opencensus` was deprecated in `v0.35.0` (#3541).
  The deprecation notice format for the function has been corrected to trigger Go documentation and build tooling. (#4470)

### Removed

- Removed the deprecated `go.opentelemetry.io/otel/exporters/jaeger` package. (#4467)
- Removed the deprecated `go.opentelemetry.io/otel/example/jaeger` package. (#4467)
- Removed the deprecated `go.opentelemetry.io/otel/sdk/metric/aggregation` package. (#4468)
- Removed the deprecated internal packages in `go.opentelemetry.io/otel/exporters/otlp` and its sub-packages. (#4469)
- Dropped guaranteed support for versions of Go less than 1.20. (#4481)

## [1.17.0/0.40.0/0.0.5] 2023-08-28

### Added

- Export the `ManualReader` struct in `go.opentelemetry.io/otel/sdk/metric`. (#4244)
- Export the `PeriodicReader` struct in `go.opentelemetry.io/otel/sdk/metric`. (#4244)
- Add support for exponential histogram aggregations.
  A histogram can be configured as an exponential histogram using a view with `"go.opentelemetry.io/otel/sdk/metric".ExponentialHistogram` as the aggregation. (#4245)
- Export the `Exporter` struct in `go.opentelemetry.io/otel/exporters/otlp/otlpmetric/otlpmetricgrpc`. (#4272)
- Export the `Exporter` struct in `go.opentelemetry.io/otel/exporters/otlp/otlpmetric/otlpmetrichttp`. (#4272)
- The exporters in `go.opentelemetry.io/otel/exporters/otlp/otlpmetric` now support the `OTEL_EXPORTER_OTLP_METRICS_TEMPORALITY_PREFERENCE` environment variable. (#4287)
- Add `WithoutCounterSuffixes` option in `go.opentelemetry.io/otel/exporters/prometheus` to disable addition of `_total` suffixes. (#4306)
- Add info and debug logging to the metric SDK in `go.opentelemetry.io/otel/sdk/metric`. (#4315)
- The `go.opentelemetry.io/otel/semconv/v1.21.0` package.
  The package contains semantic conventions from the `v1.21.0` version of the OpenTelemetry Semantic Conventions. (#4362)
- Accept 201 to 299 HTTP status as success in `go.opentelemetry.io/otel/exporters/otlp/otlpmetric/otlpmetrichttp` and `go.opentelemetry.io/otel/exporters/otlp/otlptrace/otlptracehttp`. (#4365)
- Document the `Temporality` and `Aggregation` methods of the `"go.opentelemetry.io/otel/sdk/metric".Exporter"` need to be concurrent safe. (#4381)
- Expand the set of units supported by the Prometheus exporter, and don't add unit suffixes if they are already present in `go.opentelemetry.op/otel/exporters/prometheus` (#4374)
- Move the `Aggregation` interface and its implementations from `go.opentelemetry.io/otel/sdk/metric/aggregation` to `go.opentelemetry.io/otel/sdk/metric`. (#4435)
- The exporters in `go.opentelemetry.io/otel/exporters/otlp/otlpmetric` now support the `OTEL_EXPORTER_OTLP_METRICS_DEFAULT_HISTOGRAM_AGGREGATION` environment variable. (#4437)
- Add the `NewAllowKeysFilter` and `NewDenyKeysFilter` functions to `go.opentelemetry.io/otel/attribute` to allow convenient creation of allow-keys and deny-keys filters. (#4444)
- Support Go 1.21. (#4463)

### Changed

- Starting from `v1.21.0` of semantic conventions, `go.opentelemetry.io/otel/semconv/{version}/httpconv` and `go.opentelemetry.io/otel/semconv/{version}/netconv` packages will no longer be published. (#4145)
- Log duplicate instrument conflict at a warning level instead of info in `go.opentelemetry.io/otel/sdk/metric`. (#4202)
- Return an error on the creation of new instruments in `go.opentelemetry.io/otel/sdk/metric` if their name doesn't pass regexp validation. (#4210)
- `NewManualReader` in `go.opentelemetry.io/otel/sdk/metric` returns `*ManualReader` instead of `Reader`. (#4244)
- `NewPeriodicReader` in `go.opentelemetry.io/otel/sdk/metric` returns `*PeriodicReader` instead of `Reader`. (#4244)
- Count the Collect time in the `PeriodicReader` timeout in `go.opentelemetry.io/otel/sdk/metric`. (#4221)
- The function `New` in `go.opentelemetry.io/otel/exporters/otlp/otlpmetric/otlpmetricgrpc` returns `*Exporter` instead of `"go.opentelemetry.io/otel/sdk/metric".Exporter`. (#4272)
- The function `New` in `go.opentelemetry.io/otel/exporters/otlp/otlpmetric/otlpmetrichttp` returns `*Exporter` instead of `"go.opentelemetry.io/otel/sdk/metric".Exporter`. (#4272)
- If an attribute set is omitted from an async callback, the previous value will no longer be exported in `go.opentelemetry.io/otel/sdk/metric`. (#4290)
- If an attribute set is observed multiple times in an async callback in `go.opentelemetry.io/otel/sdk/metric`, the values will be summed instead of the last observation winning. (#4289)
- Allow the explicit bucket histogram aggregation to be used for the up-down counter, observable counter, observable up-down counter, and observable gauge in the `go.opentelemetry.io/otel/sdk/metric` package. (#4332)
- Restrict `Meter`s in `go.opentelemetry.io/otel/sdk/metric` to only register and collect instruments it created. (#4333)
- `PeriodicReader.Shutdown` and `PeriodicReader.ForceFlush` in `go.opentelemetry.io/otel/sdk/metric` now apply the periodic reader's timeout to the operation if the user provided context does not contain a deadline. (#4356, #4377)
- Upgrade all use of `go.opentelemetry.io/otel/semconv` to use `v1.21.0`. (#4408)
- Increase instrument name maximum length from 63 to 255 characters in `go.opentelemetry.io/otel/sdk/metric`. (#4434)
- Add `go.opentelemetry.op/otel/sdk/metric.WithProducer` as an `Option` for `"go.opentelemetry.io/otel/sdk/metric".NewManualReader` and `"go.opentelemetry.io/otel/sdk/metric".NewPeriodicReader`. (#4346)

### Removed

- Remove `Reader.RegisterProducer` in `go.opentelemetry.io/otel/metric`.
  Use the added `WithProducer` option instead. (#4346)
- Remove `Reader.ForceFlush` in `go.opentelemetry.io/otel/metric`.
  Notice that `PeriodicReader.ForceFlush` is still available. (#4375)

### Fixed

- Correctly format log messages from the `go.opentelemetry.io/otel/exporters/zipkin` exporter. (#4143)
- Log an error for calls to `NewView` in `go.opentelemetry.io/otel/sdk/metric` that have empty criteria. (#4307)
- Fix `"go.opentelemetry.io/otel/sdk/resource".WithHostID()` to not set an empty `host.id`. (#4317)
- Use the instrument identifying fields to cache aggregators and determine duplicate instrument registrations in `go.opentelemetry.io/otel/sdk/metric`. (#4337)
- Detect duplicate instruments for case-insensitive names in `go.opentelemetry.io/otel/sdk/metric`. (#4338)
- The `ManualReader` will not panic if `AggregationSelector` returns `nil` in `go.opentelemetry.io/otel/sdk/metric`. (#4350)
- If a `Reader`'s `AggregationSelector` returns `nil` or `DefaultAggregation` the pipeline will use the default aggregation. (#4350)
- Log a suggested view that fixes instrument conflicts in `go.opentelemetry.io/otel/sdk/metric`. (#4349)
- Fix possible panic, deadlock and race condition in batch span processor in `go.opentelemetry.io/otel/sdk/trace`. (#4353)
- Improve context cancellation handling in batch span processor's `ForceFlush` in  `go.opentelemetry.io/otel/sdk/trace`. (#4369)
- Decouple `go.opentelemetry.io/otel/exporters/otlp/otlptrace/internal` from `go.opentelemetry.io/otel/exporters/otlp/internal` using gotmpl. (#4397, #3846)
- Decouple `go.opentelemetry.io/otel/exporters/otlp/otlpmetric/otlpmetricgrpc/internal` from `go.opentelemetry.io/otel/exporters/otlp/internal` and `go.opentelemetry.io/otel/exporters/otlp/otlpmetric/internal` using gotmpl. (#4404, #3846)
- Decouple `go.opentelemetry.io/otel/exporters/otlp/otlpmetric/otlpmetrichttp/internal` from `go.opentelemetry.io/otel/exporters/otlp/internal` and `go.opentelemetry.io/otel/exporters/otlp/otlpmetric/internal` using gotmpl. (#4407, #3846)
- Decouple `go.opentelemetry.io/otel/exporters/otlp/otlptrace/otlptracegrpc/internal` from `go.opentelemetry.io/otel/exporters/otlp/internal` and `go.opentelemetry.io/otel/exporters/otlp/otlptrace/internal` using gotmpl. (#4400, #3846)
- Decouple `go.opentelemetry.io/otel/exporters/otlp/otlptrace/otlptracehttp/internal` from `go.opentelemetry.io/otel/exporters/otlp/internal` and `go.opentelemetry.io/otel/exporters/otlp/otlptrace/internal` using gotmpl. (#4401, #3846)
- Do not block the metric SDK when OTLP metric exports are blocked in `go.opentelemetry.io/otel/exporters/otlp/otlpmetric/otlpmetricgrpc` and `go.opentelemetry.io/otel/exporters/otlp/otlpmetric/otlpmetrichttp`. (#3925, #4395)
- Do not append `_total` if the counter already has that suffix for the Prometheus exproter in `go.opentelemetry.io/otel/exporter/prometheus`. (#4373)
- Fix resource detection data race in `go.opentelemetry.io/otel/sdk/resource`. (#4409)
- Use the first-seen instrument name during instrument name conflicts in `go.opentelemetry.io/otel/sdk/metric`. (#4428)

### Deprecated

- The `go.opentelemetry.io/otel/exporters/jaeger` package is deprecated.
  OpenTelemetry dropped support for Jaeger exporter in July 2023.
  Use `go.opentelemetry.io/otel/exporters/otlp/otlptrace/otlptracehttp`
  or `go.opentelemetry.io/otel/exporters/otlp/otlptrace/otlptracegrpc` instead. (#4423)
- The `go.opentelemetry.io/otel/example/jaeger` package is deprecated. (#4423)
- The `go.opentelemetry.io/otel/exporters/otlp/otlpmetric/internal` package is deprecated. (#4420)
- The `go.opentelemetry.io/otel/exporters/otlp/otlpmetric/internal/oconf` package is deprecated. (#4420)
- The `go.opentelemetry.io/otel/exporters/otlp/otlpmetric/internal/otest` package is deprecated. (#4420)
- The `go.opentelemetry.io/otel/exporters/otlp/otlpmetric/internal/transform` package is deprecated. (#4420)
- The `go.opentelemetry.io/otel/exporters/otlp/internal` package is deprecated. (#4421)
- The `go.opentelemetry.io/otel/exporters/otlp/internal/envconfig` package is deprecated. (#4421)
- The `go.opentelemetry.io/otel/exporters/otlp/internal/retry` package is deprecated. (#4421)
- The `go.opentelemetry.io/otel/exporters/otlp/otlptrace/internal` package is deprecated. (#4425)
- The `go.opentelemetry.io/otel/exporters/otlp/otlptrace/internal/envconfig` package is deprecated. (#4425)
- The `go.opentelemetry.io/otel/exporters/otlp/otlptrace/internal/otlpconfig` package is deprecated. (#4425)
- The `go.opentelemetry.io/otel/exporters/otlp/otlptrace/internal/otlptracetest` package is deprecated. (#4425)
- The `go.opentelemetry.io/otel/exporters/otlp/otlptrace/internal/retry` package is deprecated. (#4425)
- The `go.opentelemetry.io/otel/sdk/metric/aggregation` package is deprecated.
  Use the aggregation types added to `go.opentelemetry.io/otel/sdk/metric` instead. (#4435)

## [1.16.0/0.39.0] 2023-05-18

This release contains the first stable release of the OpenTelemetry Go [metric API].
Our project stability guarantees now apply to the `go.opentelemetry.io/otel/metric` package.
See our [versioning policy](VERSIONING.md) for more information about these stability guarantees.

### Added

- The `go.opentelemetry.io/otel/semconv/v1.19.0` package.
  The package contains semantic conventions from the `v1.19.0` version of the OpenTelemetry specification. (#3848)
- The `go.opentelemetry.io/otel/semconv/v1.20.0` package.
  The package contains semantic conventions from the `v1.20.0` version of the OpenTelemetry specification. (#4078)
- The Exponential Histogram data types in `go.opentelemetry.io/otel/sdk/metric/metricdata`. (#4165)
- OTLP metrics exporter now supports the Exponential Histogram Data Type. (#4222)
- Fix serialization of `time.Time` zero values in `go.opentelemetry.io/otel/exporters/otlp/otlpmetric/otlpmetricgrpc` and `go.opentelemetry.io/otel/exporters/otlp/otlpmetric/otlpmetrichttp` packages. (#4271)

### Changed

- Use `strings.Cut()` instead of `string.SplitN()` for better readability and memory use. (#4049)
- `MeterProvider` returns noop meters once it has been shutdown. (#4154)

### Removed

- The deprecated `go.opentelemetry.io/otel/metric/instrument` package is removed.
  Use `go.opentelemetry.io/otel/metric` instead. (#4055)

### Fixed

- Fix build for BSD based systems in `go.opentelemetry.io/otel/sdk/resource`. (#4077)

## [1.16.0-rc.1/0.39.0-rc.1] 2023-05-03

This is a release candidate for the v1.16.0/v0.39.0 release.
That release is expected to include the `v1` release of the OpenTelemetry Go metric API and will provide stability guarantees of that API.
See our [versioning policy](VERSIONING.md) for more information about these stability guarantees.

### Added

- Support global `MeterProvider` in `go.opentelemetry.io/otel`. (#4039)
  - Use `Meter` for a `metric.Meter` from the global `metric.MeterProvider`.
  - Use `GetMeterProivder` for a global `metric.MeterProvider`.
  - Use `SetMeterProivder` to set the global `metric.MeterProvider`.

### Changed

- Move the `go.opentelemetry.io/otel/metric` module to the `stable-v1` module set.
  This stages the metric API to be released as a stable module. (#4038)

### Removed

- The `go.opentelemetry.io/otel/metric/global` package is removed.
  Use `go.opentelemetry.io/otel` instead. (#4039)

## [1.15.1/0.38.1] 2023-05-02

### Fixed

- Remove unused imports from `sdk/resource/host_id_bsd.go` which caused build failures. (#4040, #4041)

## [1.15.0/0.38.0] 2023-04-27

### Added

- The `go.opentelemetry.io/otel/metric/embedded` package. (#3916)
- The `Version` function to `go.opentelemetry.io/otel/sdk` to return the SDK version. (#3949)
- Add a `WithNamespace` option to `go.opentelemetry.io/otel/exporters/prometheus` to allow users to prefix metrics with a namespace. (#3970)
- The following configuration types were added to `go.opentelemetry.io/otel/metric/instrument` to be used in the configuration of measurement methods. (#3971)
  - The `AddConfig` used to hold configuration for addition measurements
    - `NewAddConfig` used to create a new `AddConfig`
    - `AddOption` used to configure an `AddConfig`
  - The `RecordConfig` used to hold configuration for recorded measurements
    - `NewRecordConfig` used to create a new `RecordConfig`
    - `RecordOption` used to configure a `RecordConfig`
  - The `ObserveConfig` used to hold configuration for observed measurements
    - `NewObserveConfig` used to create a new `ObserveConfig`
    - `ObserveOption` used to configure an `ObserveConfig`
- `WithAttributeSet` and `WithAttributes` are added to `go.opentelemetry.io/otel/metric/instrument`.
  They return an option used during a measurement that defines the attribute Set associated with the measurement. (#3971)
- The `Version` function to `go.opentelemetry.io/otel/exporters/otlp/otlpmetric` to return the OTLP metrics client version. (#3956)
- The `Version` function to `go.opentelemetry.io/otel/exporters/otlp/otlptrace` to return the OTLP trace client version. (#3956)

### Changed

- The `Extrema` in `go.opentelemetry.io/otel/sdk/metric/metricdata` is redefined with a generic argument of `[N int64 | float64]`. (#3870)
- Update all exported interfaces from `go.opentelemetry.io/otel/metric` to embed their corresponding interface from `go.opentelemetry.io/otel/metric/embedded`.
  This adds an implementation requirement to set the interface default behavior for unimplemented methods. (#3916)
- Move No-Op implementation from `go.opentelemetry.io/otel/metric` into its own package `go.opentelemetry.io/otel/metric/noop`. (#3941)
  - `metric.NewNoopMeterProvider` is replaced with `noop.NewMeterProvider`
- Add all the methods from `"go.opentelemetry.io/otel/trace".SpanContext` to `bridgeSpanContext` by embedding `otel.SpanContext` in `bridgeSpanContext`. (#3966)
- Wrap `UploadMetrics` error in `go.opentelemetry.io/otel/exporters/otlp/otlpmetric/` to improve error message when encountering generic grpc errors. (#3974)
- The measurement methods for all instruments in `go.opentelemetry.io/otel/metric/instrument` accept an option instead of the variadic `"go.opentelemetry.io/otel/attribute".KeyValue`. (#3971)
  - The `Int64Counter.Add` method now accepts `...AddOption`
  - The `Float64Counter.Add` method now accepts `...AddOption`
  - The `Int64UpDownCounter.Add` method now accepts `...AddOption`
  - The `Float64UpDownCounter.Add` method now accepts `...AddOption`
  - The `Int64Histogram.Record` method now accepts `...RecordOption`
  - The `Float64Histogram.Record` method now accepts `...RecordOption`
  - The `Int64Observer.Observe` method now accepts `...ObserveOption`
  - The `Float64Observer.Observe` method now accepts `...ObserveOption`
- The `Observer` methods in `go.opentelemetry.io/otel/metric` accept an option instead of the variadic `"go.opentelemetry.io/otel/attribute".KeyValue`. (#3971)
  - The `Observer.ObserveInt64` method now accepts `...ObserveOption`
  - The `Observer.ObserveFloat64` method now accepts `...ObserveOption`
- Move global metric back to `go.opentelemetry.io/otel/metric/global` from `go.opentelemetry.io/otel`. (#3986)

### Fixed

- `TracerProvider` allows calling `Tracer()` while it's shutting down.
  It used to deadlock. (#3924)
- Use the SDK version for the Telemetry SDK resource detector in `go.opentelemetry.io/otel/sdk/resource`. (#3949)
- Fix a data race in `SpanProcessor` returned by `NewSimpleSpanProcessor` in `go.opentelemetry.io/otel/sdk/trace`. (#3951)
- Automatically figure out the default aggregation with `aggregation.Default`. (#3967)

### Deprecated

- The `go.opentelemetry.io/otel/metric/instrument` package is deprecated.
  Use the equivalent types added to `go.opentelemetry.io/otel/metric` instead. (#4018)

## [1.15.0-rc.2/0.38.0-rc.2] 2023-03-23

This is a release candidate for the v1.15.0/v0.38.0 release.
That release will include the `v1` release of the OpenTelemetry Go metric API and will provide stability guarantees of that API.
See our [versioning policy](VERSIONING.md) for more information about these stability guarantees.

### Added

- The `WithHostID` option to `go.opentelemetry.io/otel/sdk/resource`. (#3812)
- The `WithoutTimestamps` option to `go.opentelemetry.io/otel/exporters/stdout/stdoutmetric` to sets all timestamps to zero. (#3828)
- The new `Exemplar` type is added to `go.opentelemetry.io/otel/sdk/metric/metricdata`.
  Both the `DataPoint` and `HistogramDataPoint` types from that package have a new field of `Exemplars` containing the sampled exemplars for their timeseries. (#3849)
- Configuration for each metric instrument in `go.opentelemetry.io/otel/sdk/metric/instrument`. (#3895)
- The internal logging introduces a warning level verbosity equal to `V(1)`. (#3900)
- Added a log message warning about usage of `SimpleSpanProcessor` in production environments. (#3854)

### Changed

- Optimize memory allocation when creation a new `Set` using `NewSet` or `NewSetWithFiltered` in `go.opentelemetry.io/otel/attribute`. (#3832)
- Optimize memory allocation when creation new metric instruments in `go.opentelemetry.io/otel/sdk/metric`. (#3832)
- Avoid creating new objects on all calls to `WithDeferredSetup` and `SkipContextSetup` in OpenTracing bridge. (#3833)
- The `New` and `Detect` functions from `go.opentelemetry.io/otel/sdk/resource` return errors that wrap underlying errors instead of just containing the underlying error strings. (#3844)
- Both the `Histogram` and `HistogramDataPoint` are redefined with a generic argument of `[N int64 | float64]` in `go.opentelemetry.io/otel/sdk/metric/metricdata`. (#3849)
- The metric `Export` interface from `go.opentelemetry.io/otel/sdk/metric` accepts a `*ResourceMetrics` instead of `ResourceMetrics`. (#3853)
- Rename `Asynchronous` to `Observable` in `go.opentelemetry.io/otel/metric/instrument`. (#3892)
- Rename `Int64ObserverOption` to `Int64ObservableOption` in `go.opentelemetry.io/otel/metric/instrument`. (#3895)
- Rename `Float64ObserverOption` to `Float64ObservableOption` in `go.opentelemetry.io/otel/metric/instrument`. (#3895)
- The internal logging changes the verbosity level of info to `V(4)`, the verbosity level of debug to `V(8)`. (#3900)

### Fixed

- `TracerProvider` consistently doesn't allow to register a `SpanProcessor` after shutdown. (#3845)

### Removed

- The deprecated `go.opentelemetry.io/otel/metric/global` package is removed. (#3829)
- The unneeded `Synchronous` interface in `go.opentelemetry.io/otel/metric/instrument` was removed. (#3892)
- The `Float64ObserverConfig` and `NewFloat64ObserverConfig` in `go.opentelemetry.io/otel/sdk/metric/instrument`.
  Use the added `float64` instrument configuration instead. (#3895)
- The `Int64ObserverConfig` and `NewInt64ObserverConfig` in `go.opentelemetry.io/otel/sdk/metric/instrument`.
  Use the added `int64` instrument configuration instead. (#3895)
- The `NewNoopMeter` function in `go.opentelemetry.io/otel/metric`, use `NewMeterProvider().Meter("")` instead. (#3893)

## [1.15.0-rc.1/0.38.0-rc.1] 2023-03-01

This is a release candidate for the v1.15.0/v0.38.0 release.
That release will include the `v1` release of the OpenTelemetry Go metric API and will provide stability guarantees of that API.
See our [versioning policy](VERSIONING.md) for more information about these stability guarantees.

This release drops the compatibility guarantee of [Go 1.18].

### Added

- Support global `MeterProvider` in `go.opentelemetry.io/otel`. (#3818)
  - Use `Meter` for a `metric.Meter` from the global `metric.MeterProvider`.
  - Use `GetMeterProivder` for a global `metric.MeterProvider`.
  - Use `SetMeterProivder` to set the global `metric.MeterProvider`.

### Changed

- Dropped compatibility testing for [Go 1.18].
  The project no longer guarantees support for this version of Go. (#3813)

### Fixed

- Handle empty environment variable as it they were not set. (#3764)
- Clarify the `httpconv` and `netconv` packages in `go.opentelemetry.io/otel/semconv/*` provide tracing semantic conventions. (#3823)
- Fix race conditions in `go.opentelemetry.io/otel/exporters/metric/prometheus` that could cause a panic. (#3899)
- Fix sending nil `scopeInfo` to metrics channel in `go.opentelemetry.io/otel/exporters/metric/prometheus` that could cause a panic in `github.com/prometheus/client_golang/prometheus`. (#3899)

### Deprecated

- The `go.opentelemetry.io/otel/metric/global` package is deprecated.
  Use `go.opentelemetry.io/otel` instead. (#3818)

### Removed

- The deprecated `go.opentelemetry.io/otel/metric/unit` package is removed. (#3814)

## [1.14.0/0.37.0/0.0.4] 2023-02-27

This release is the last to support [Go 1.18].
The next release will require at least [Go 1.19].

### Added

- The `event` type semantic conventions are added to `go.opentelemetry.io/otel/semconv/v1.17.0`. (#3697)
- Support [Go 1.20]. (#3693)
- The `go.opentelemetry.io/otel/semconv/v1.18.0` package.
  The package contains semantic conventions from the `v1.18.0` version of the OpenTelemetry specification. (#3719)
  - The following `const` renames from `go.opentelemetry.io/otel/semconv/v1.17.0` are included:
    - `OtelScopeNameKey` -> `OTelScopeNameKey`
    - `OtelScopeVersionKey` -> `OTelScopeVersionKey`
    - `OtelLibraryNameKey` -> `OTelLibraryNameKey`
    - `OtelLibraryVersionKey` -> `OTelLibraryVersionKey`
    - `OtelStatusCodeKey` -> `OTelStatusCodeKey`
    - `OtelStatusDescriptionKey` -> `OTelStatusDescriptionKey`
    - `OtelStatusCodeOk` -> `OTelStatusCodeOk`
    - `OtelStatusCodeError` -> `OTelStatusCodeError`
  - The following `func` renames from `go.opentelemetry.io/otel/semconv/v1.17.0` are included:
    - `OtelScopeName` -> `OTelScopeName`
    - `OtelScopeVersion` -> `OTelScopeVersion`
    - `OtelLibraryName` -> `OTelLibraryName`
    - `OtelLibraryVersion` -> `OTelLibraryVersion`
    - `OtelStatusDescription` -> `OTelStatusDescription`
- A `IsSampled` method is added to the `SpanContext` implementation in `go.opentelemetry.io/otel/bridge/opentracing` to expose the span sampled state.
  See the [README](./bridge/opentracing/README.md) for more information. (#3570)
- The `WithInstrumentationAttributes` option to `go.opentelemetry.io/otel/metric`. (#3738)
- The `WithInstrumentationAttributes` option to `go.opentelemetry.io/otel/trace`. (#3739)
- The following environment variables are supported by the periodic `Reader` in `go.opentelemetry.io/otel/sdk/metric`. (#3763)
  - `OTEL_METRIC_EXPORT_INTERVAL` sets the time between collections and exports.
  - `OTEL_METRIC_EXPORT_TIMEOUT` sets the timeout an export is attempted.

### Changed

- Fall-back to `TextMapCarrier` when it's not `HttpHeader`s in `go.opentelemetry.io/otel/bridge/opentracing`. (#3679)
- The `Collect` method of the `"go.opentelemetry.io/otel/sdk/metric".Reader` interface is updated to accept the `metricdata.ResourceMetrics` value the collection will be made into.
  This change is made to enable memory reuse by SDK users. (#3732)
- The `WithUnit` option in `go.opentelemetry.io/otel/sdk/metric/instrument` is updated to accept a `string` for the unit value. (#3776)

### Fixed

- Ensure `go.opentelemetry.io/otel` does not use generics. (#3723, #3725)
- Multi-reader `MeterProvider`s now export metrics for all readers, instead of just the first reader. (#3720, #3724)
- Remove use of deprecated `"math/rand".Seed` in `go.opentelemetry.io/otel/example/prometheus`. (#3733)
- Do not silently drop unknown schema data with `Parse` in  `go.opentelemetry.io/otel/schema/v1.1`. (#3743)
- Data race issue in OTLP exporter retry mechanism. (#3755, #3756)
- Wrapping empty errors when exporting in `go.opentelemetry.io/otel/sdk/metric`. (#3698, #3772)
- Incorrect "all" and "resource" definition for schema files in `go.opentelemetry.io/otel/schema/v1.1`. (#3777)

### Deprecated

- The `go.opentelemetry.io/otel/metric/unit` package is deprecated.
  Use the equivalent unit string instead. (#3776)
  - Use `"1"` instead of `unit.Dimensionless`
  - Use `"By"` instead of `unit.Bytes`
  - Use `"ms"` instead of `unit.Milliseconds`

## [1.13.0/0.36.0] 2023-02-07

### Added

- Attribute `KeyValue` creations functions to `go.opentelemetry.io/otel/semconv/v1.17.0` for all non-enum semantic conventions.
  These functions ensure semantic convention type correctness. (#3675)

### Fixed

- Removed the `http.target` attribute from being added by `ServerRequest` in the following packages. (#3687)
  - `go.opentelemetry.io/otel/semconv/v1.13.0/httpconv`
  - `go.opentelemetry.io/otel/semconv/v1.14.0/httpconv`
  - `go.opentelemetry.io/otel/semconv/v1.15.0/httpconv`
  - `go.opentelemetry.io/otel/semconv/v1.16.0/httpconv`
  - `go.opentelemetry.io/otel/semconv/v1.17.0/httpconv`

### Removed

- The deprecated `go.opentelemetry.io/otel/metric/instrument/asyncfloat64` package is removed. (#3631)
- The deprecated `go.opentelemetry.io/otel/metric/instrument/asyncint64` package is removed. (#3631)
- The deprecated `go.opentelemetry.io/otel/metric/instrument/syncfloat64` package is removed. (#3631)
- The deprecated `go.opentelemetry.io/otel/metric/instrument/syncint64` package is removed. (#3631)

## [1.12.0/0.35.0] 2023-01-28

### Added

- The `WithInt64Callback` option to `go.opentelemetry.io/otel/metric/instrument`.
  This options is used to configure `int64` Observer callbacks during their creation. (#3507)
- The `WithFloat64Callback` option to `go.opentelemetry.io/otel/metric/instrument`.
  This options is used to configure `float64` Observer callbacks during their creation. (#3507)
- The `Producer` interface and `Reader.RegisterProducer(Producer)` to `go.opentelemetry.io/otel/sdk/metric`.
  These additions are used to enable external metric Producers. (#3524)
- The `Callback` function type to `go.opentelemetry.io/otel/metric`.
  This new named function type is registered with a `Meter`. (#3564)
- The `go.opentelemetry.io/otel/semconv/v1.13.0` package.
  The package contains semantic conventions from the `v1.13.0` version of the OpenTelemetry specification. (#3499)
  - The `EndUserAttributesFromHTTPRequest` function in `go.opentelemetry.io/otel/semconv/v1.12.0` is merged into `ClientRequest` and `ServerRequest` in `go.opentelemetry.io/otel/semconv/v1.13.0/httpconv`.
  - The `HTTPAttributesFromHTTPStatusCode` function in `go.opentelemetry.io/otel/semconv/v1.12.0` is merged into `ClientResponse` in `go.opentelemetry.io/otel/semconv/v1.13.0/httpconv`.
  - The `HTTPClientAttributesFromHTTPRequest` function in `go.opentelemetry.io/otel/semconv/v1.12.0` is replaced by `ClientRequest` in `go.opentelemetry.io/otel/semconv/v1.13.0/httpconv`.
  - The `HTTPServerAttributesFromHTTPRequest` function in `go.opentelemetry.io/otel/semconv/v1.12.0` is replaced by `ServerRequest` in `go.opentelemetry.io/otel/semconv/v1.13.0/httpconv`.
  - The `HTTPServerMetricAttributesFromHTTPRequest` function in `go.opentelemetry.io/otel/semconv/v1.12.0` is replaced by `ServerRequest` in `go.opentelemetry.io/otel/semconv/v1.13.0/httpconv`.
  - The `NetAttributesFromHTTPRequest` function in `go.opentelemetry.io/otel/semconv/v1.12.0` is split into `Transport` in `go.opentelemetry.io/otel/semconv/v1.13.0/netconv` and `ClientRequest` or `ServerRequest` in `go.opentelemetry.io/otel/semconv/v1.13.0/httpconv`.
  - The `SpanStatusFromHTTPStatusCode` function in `go.opentelemetry.io/otel/semconv/v1.12.0` is replaced by `ClientStatus` in `go.opentelemetry.io/otel/semconv/v1.13.0/httpconv`.
  - The `SpanStatusFromHTTPStatusCodeAndSpanKind` function in `go.opentelemetry.io/otel/semconv/v1.12.0` is split into `ClientStatus` and `ServerStatus` in `go.opentelemetry.io/otel/semconv/v1.13.0/httpconv`.
  - The `Client` function is included in `go.opentelemetry.io/otel/semconv/v1.13.0/netconv` to generate attributes for a `net.Conn`.
  - The `Server` function is included in `go.opentelemetry.io/otel/semconv/v1.13.0/netconv` to generate attributes for a `net.Listener`.
- The `go.opentelemetry.io/otel/semconv/v1.14.0` package.
  The package contains semantic conventions from the `v1.14.0` version of the OpenTelemetry specification. (#3566)
- The `go.opentelemetry.io/otel/semconv/v1.15.0` package.
  The package contains semantic conventions from the `v1.15.0` version of the OpenTelemetry specification. (#3578)
- The `go.opentelemetry.io/otel/semconv/v1.16.0` package.
  The package contains semantic conventions from the `v1.16.0` version of the OpenTelemetry specification. (#3579)
- Metric instruments to `go.opentelemetry.io/otel/metric/instrument`.
  These instruments are use as replacements of the deprecated `go.opentelemetry.io/otel/metric/instrument/{asyncfloat64,asyncint64,syncfloat64,syncint64}` packages.(#3575, #3586)
  - `Float64ObservableCounter` replaces the `asyncfloat64.Counter`
  - `Float64ObservableUpDownCounter` replaces the `asyncfloat64.UpDownCounter`
  - `Float64ObservableGauge` replaces the `asyncfloat64.Gauge`
  - `Int64ObservableCounter` replaces the `asyncint64.Counter`
  - `Int64ObservableUpDownCounter` replaces the `asyncint64.UpDownCounter`
  - `Int64ObservableGauge` replaces the `asyncint64.Gauge`
  - `Float64Counter` replaces the `syncfloat64.Counter`
  - `Float64UpDownCounter` replaces the `syncfloat64.UpDownCounter`
  - `Float64Histogram` replaces the `syncfloat64.Histogram`
  - `Int64Counter` replaces the `syncint64.Counter`
  - `Int64UpDownCounter` replaces the `syncint64.UpDownCounter`
  - `Int64Histogram` replaces the `syncint64.Histogram`
- `NewTracerProvider` to `go.opentelemetry.io/otel/bridge/opentracing`.
  This is used to create `WrapperTracer` instances from a `TracerProvider`. (#3116)
- The `Extrema` type to `go.opentelemetry.io/otel/sdk/metric/metricdata`.
  This type is used to represent min/max values and still be able to distinguish unset and zero values. (#3487)
- The `go.opentelemetry.io/otel/semconv/v1.17.0` package.
  The package contains semantic conventions from the `v1.17.0` version of the OpenTelemetry specification. (#3599)

### Changed

- Jaeger and Zipkin exporter use `github.com/go-logr/logr` as the logging interface, and add the `WithLogr` option. (#3497, #3500)
- Instrument configuration in `go.opentelemetry.io/otel/metric/instrument` is split into specific options and configuration based on the instrument type. (#3507)
  - Use the added `Int64Option` type to configure instruments from `go.opentelemetry.io/otel/metric/instrument/syncint64`.
  - Use the added `Float64Option` type to configure instruments from `go.opentelemetry.io/otel/metric/instrument/syncfloat64`.
  - Use the added `Int64ObserverOption` type to configure instruments from `go.opentelemetry.io/otel/metric/instrument/asyncint64`.
  - Use the added `Float64ObserverOption` type to configure instruments from `go.opentelemetry.io/otel/metric/instrument/asyncfloat64`.
- Return a `Registration` from the `RegisterCallback` method of a `Meter` in the `go.opentelemetry.io/otel/metric` package.
  This `Registration` can be used to unregister callbacks. (#3522)
- Global error handler uses an atomic value instead of a mutex. (#3543)
- Add `NewMetricProducer` to `go.opentelemetry.io/otel/bridge/opencensus`, which can be used to pass OpenCensus metrics to an OpenTelemetry Reader. (#3541)
- Global logger uses an atomic value instead of a mutex. (#3545)
- The `Shutdown` method of the `"go.opentelemetry.io/otel/sdk/trace".TracerProvider` releases all computational resources when called the first time. (#3551)
- The `Sampler` returned from `TraceIDRatioBased` `go.opentelemetry.io/otel/sdk/trace` now uses the rightmost bits for sampling decisions.
  This fixes random sampling when using ID generators like `xray.IDGenerator` and increasing parity with other language implementations. (#3557)
- Errors from `go.opentelemetry.io/otel/exporters/otlp/otlptrace` exporters are wrapped in errors identifying their signal name.
  Existing users of the exporters attempting to identify specific errors will need to use `errors.Unwrap()` to get the underlying error. (#3516)
- Exporters from `go.opentelemetry.io/otel/exporters/otlp` will print the final retryable error message when attempts to retry time out. (#3514)
- The instrument kind names in `go.opentelemetry.io/otel/sdk/metric` are updated to match the API. (#3562)
  - `InstrumentKindSyncCounter` is renamed to `InstrumentKindCounter`
  - `InstrumentKindSyncUpDownCounter` is renamed to `InstrumentKindUpDownCounter`
  - `InstrumentKindSyncHistogram` is renamed to `InstrumentKindHistogram`
  - `InstrumentKindAsyncCounter` is renamed to `InstrumentKindObservableCounter`
  - `InstrumentKindAsyncUpDownCounter` is renamed to `InstrumentKindObservableUpDownCounter`
  - `InstrumentKindAsyncGauge` is renamed to `InstrumentKindObservableGauge`
- The `RegisterCallback` method of the `Meter` in `go.opentelemetry.io/otel/metric` changed.
  - The named `Callback` replaces the inline function parameter. (#3564)
  - `Callback` is required to return an error. (#3576)
  - `Callback` accepts the added `Observer` parameter added.
    This new parameter is used by `Callback` implementations to observe values for asynchronous instruments instead of calling the `Observe` method of the instrument directly. (#3584)
  - The slice of `instrument.Asynchronous` is now passed as a variadic argument. (#3587)
- The exporter from `go.opentelemetry.io/otel/exporters/zipkin` is updated to use the `v1.16.0` version of semantic conventions.
  This means it no longer uses the removed `net.peer.ip` or `http.host` attributes to determine the remote endpoint.
  Instead it uses the `net.sock.peer` attributes. (#3581)
- The `Min` and `Max` fields of the `HistogramDataPoint` in `go.opentelemetry.io/otel/sdk/metric/metricdata` are now defined with the added `Extrema` type instead of a `*float64`. (#3487)

### Fixed

- Asynchronous instruments that use sum aggregators and attribute filters correctly add values from equivalent attribute sets that have been filtered. (#3439, #3549)
- The `RegisterCallback` method of the `Meter` from `go.opentelemetry.io/otel/sdk/metric` only registers a callback for instruments created by that meter.
  Trying to register a callback with instruments from a different meter will result in an error being returned. (#3584)

### Deprecated

- The `NewMetricExporter` in `go.opentelemetry.io/otel/bridge/opencensus` is deprecated.
  Use `NewMetricProducer` instead. (#3541)
- The `go.opentelemetry.io/otel/metric/instrument/asyncfloat64` package is deprecated.
  Use the instruments from `go.opentelemetry.io/otel/metric/instrument` instead. (#3575)
- The `go.opentelemetry.io/otel/metric/instrument/asyncint64` package is deprecated.
  Use the instruments from `go.opentelemetry.io/otel/metric/instrument` instead. (#3575)
- The `go.opentelemetry.io/otel/metric/instrument/syncfloat64` package is deprecated.
  Use the instruments from `go.opentelemetry.io/otel/metric/instrument` instead. (#3575)
- The `go.opentelemetry.io/otel/metric/instrument/syncint64` package is deprecated.
  Use the instruments from `go.opentelemetry.io/otel/metric/instrument` instead. (#3575)
- The `NewWrappedTracerProvider` in `go.opentelemetry.io/otel/bridge/opentracing` is now deprecated.
  Use `NewTracerProvider` instead. (#3116)

### Removed

- The deprecated `go.opentelemetry.io/otel/sdk/metric/view` package is removed. (#3520)
- The `InstrumentProvider` from `go.opentelemetry.io/otel/sdk/metric/asyncint64` is removed.
  Use the new creation methods of the `Meter` in `go.opentelemetry.io/otel/sdk/metric` instead. (#3530)
  - The `Counter` method is replaced by `Meter.Int64ObservableCounter`
  - The `UpDownCounter` method is replaced by `Meter.Int64ObservableUpDownCounter`
  - The `Gauge` method is replaced by `Meter.Int64ObservableGauge`
- The `InstrumentProvider` from `go.opentelemetry.io/otel/sdk/metric/asyncfloat64` is removed.
  Use the new creation methods of the `Meter` in `go.opentelemetry.io/otel/sdk/metric` instead. (#3530)
  - The `Counter` method is replaced by `Meter.Float64ObservableCounter`
  - The `UpDownCounter` method is replaced by `Meter.Float64ObservableUpDownCounter`
  - The `Gauge` method is replaced by `Meter.Float64ObservableGauge`
- The `InstrumentProvider` from `go.opentelemetry.io/otel/sdk/metric/syncint64` is removed.
  Use the new creation methods of the `Meter` in `go.opentelemetry.io/otel/sdk/metric` instead. (#3530)
  - The `Counter` method is replaced by `Meter.Int64Counter`
  - The `UpDownCounter` method is replaced by `Meter.Int64UpDownCounter`
  - The `Histogram` method is replaced by `Meter.Int64Histogram`
- The `InstrumentProvider` from `go.opentelemetry.io/otel/sdk/metric/syncfloat64` is removed.
  Use the new creation methods of the `Meter` in `go.opentelemetry.io/otel/sdk/metric` instead. (#3530)
  - The `Counter` method is replaced by `Meter.Float64Counter`
  - The `UpDownCounter` method is replaced by `Meter.Float64UpDownCounter`
  - The `Histogram` method is replaced by `Meter.Float64Histogram`

## [1.11.2/0.34.0] 2022-12-05

### Added

- The `WithView` `Option` is added to the `go.opentelemetry.io/otel/sdk/metric` package.
   This option is used to configure the view(s) a `MeterProvider` will use for all `Reader`s that are registered with it. (#3387)
- Add Instrumentation Scope and Version as info metric and label in Prometheus exporter.
  This can be disabled using the `WithoutScopeInfo()` option added to that package.(#3273, #3357)
- OTLP exporters now recognize: (#3363)
  - `OTEL_EXPORTER_OTLP_INSECURE`
  - `OTEL_EXPORTER_OTLP_TRACES_INSECURE`
  - `OTEL_EXPORTER_OTLP_METRICS_INSECURE`
  - `OTEL_EXPORTER_OTLP_CLIENT_KEY`
  - `OTEL_EXPORTER_OTLP_TRACES_CLIENT_KEY`
  - `OTEL_EXPORTER_OTLP_METRICS_CLIENT_KEY`
  - `OTEL_EXPORTER_OTLP_CLIENT_CERTIFICATE`
  - `OTEL_EXPORTER_OTLP_TRACES_CLIENT_CERTIFICATE`
  - `OTEL_EXPORTER_OTLP_METRICS_CLIENT_CERTIFICATE`
- The `View` type and related `NewView` function to create a view according to the OpenTelemetry specification are added to `go.opentelemetry.io/otel/sdk/metric`.
  These additions are replacements for the `View` type and `New` function from `go.opentelemetry.io/otel/sdk/metric/view`. (#3459)
- The `Instrument` and `InstrumentKind` type are added to `go.opentelemetry.io/otel/sdk/metric`.
  These additions are replacements for the `Instrument` and `InstrumentKind` types from `go.opentelemetry.io/otel/sdk/metric/view`. (#3459)
- The `Stream` type is added to `go.opentelemetry.io/otel/sdk/metric` to define a metric data stream a view will produce. (#3459)
- The `AssertHasAttributes` allows instrument authors to test that datapoints returned have appropriate attributes. (#3487)

### Changed

- The `"go.opentelemetry.io/otel/sdk/metric".WithReader` option no longer accepts views to associate with the `Reader`.
   Instead, views are now registered directly with the `MeterProvider` via the new `WithView` option.
   The views registered with the `MeterProvider` apply to all `Reader`s. (#3387)
- The `Temporality(view.InstrumentKind) metricdata.Temporality` and `Aggregation(view.InstrumentKind) aggregation.Aggregation` methods are added to the `"go.opentelemetry.io/otel/sdk/metric".Exporter` interface. (#3260)
- The `Temporality(view.InstrumentKind) metricdata.Temporality` and `Aggregation(view.InstrumentKind) aggregation.Aggregation` methods are added to the `"go.opentelemetry.io/otel/exporters/otlp/otlpmetric".Client` interface. (#3260)
- The `WithTemporalitySelector` and `WithAggregationSelector` `ReaderOption`s have been changed to `ManualReaderOption`s in the `go.opentelemetry.io/otel/sdk/metric` package. (#3260)
- The periodic reader in the `go.opentelemetry.io/otel/sdk/metric` package now uses the temporality and aggregation selectors from its configured exporter instead of accepting them as options. (#3260)

### Fixed

- The `go.opentelemetry.io/otel/exporters/prometheus` exporter fixes duplicated `_total` suffixes. (#3369)
- Remove comparable requirement for `Reader`s. (#3387)
- Cumulative metrics from the OpenCensus bridge (`go.opentelemetry.io/otel/bridge/opencensus`) are defined as monotonic sums, instead of non-monotonic. (#3389)
- Asynchronous counters (`Counter` and `UpDownCounter`) from the metric SDK now produce delta sums when configured with delta temporality. (#3398)
- Exported `Status` codes in the `go.opentelemetry.io/otel/exporters/zipkin` exporter are now exported as all upper case values. (#3340)
- `Aggregation`s from `go.opentelemetry.io/otel/sdk/metric` with no data are not exported. (#3394, #3436)
- Re-enabled Attribute Filters in the Metric SDK. (#3396)
- Asynchronous callbacks are only called if they are registered with at least one instrument that does not use drop aggregation. (#3408)
- Do not report empty partial-success responses in the `go.opentelemetry.io/otel/exporters/otlp` exporters. (#3438, #3432)
- Handle partial success responses in `go.opentelemetry.io/otel/exporters/otlp/otlpmetric` exporters. (#3162, #3440)
- Prevent duplicate Prometheus description, unit, and type. (#3469)
- Prevents panic when using incorrect `attribute.Value.As[Type]Slice()`. (#3489)

### Removed

- The `go.opentelemetry.io/otel/exporters/otlp/otlpmetric.Client` interface is removed. (#3486)
- The `go.opentelemetry.io/otel/exporters/otlp/otlpmetric.New` function is removed. Use the `otlpmetric[http|grpc].New` directly. (#3486)

### Deprecated

- The `go.opentelemetry.io/otel/sdk/metric/view` package is deprecated.
  Use `Instrument`, `InstrumentKind`, `View`, and `NewView` in `go.opentelemetry.io/otel/sdk/metric` instead. (#3476)

## [1.11.1/0.33.0] 2022-10-19

### Added

- The Prometheus exporter in `go.opentelemetry.io/otel/exporters/prometheus` registers with a Prometheus registerer on creation.
   By default, it will register with the default Prometheus registerer.
   A non-default registerer can be used by passing the `WithRegisterer` option. (#3239)
- Added the `WithAggregationSelector` option to the `go.opentelemetry.io/otel/exporters/prometheus` package to change the default `AggregationSelector` used. (#3341)
- The Prometheus exporter in `go.opentelemetry.io/otel/exporters/prometheus` converts the `Resource` associated with metric exports into a `target_info` metric. (#3285)

### Changed

- The `"go.opentelemetry.io/otel/exporters/prometheus".New` function is updated to return an error.
   It will return an error if the exporter fails to register with Prometheus. (#3239)

### Fixed

- The URL-encoded values from the `OTEL_RESOURCE_ATTRIBUTES` environment variable are decoded. (#2963)
- The `baggage.NewMember` function decodes the `value` parameter instead of directly using it.
   This fixes the implementation to be compliant with the W3C specification. (#3226)
- Slice attributes of the `attribute` package are now comparable based on their value, not instance. (#3108 #3252)
- The `Shutdown` and `ForceFlush` methods of the `"go.opentelemetry.io/otel/sdk/trace".TraceProvider` no longer return an error when no processor is registered. (#3268)
- The Prometheus exporter in `go.opentelemetry.io/otel/exporters/prometheus` cumulatively sums histogram buckets. (#3281)
- The sum of each histogram data point is now uniquely exported by the `go.opentelemetry.io/otel/exporters/otlpmetric` exporters. (#3284, #3293)
- Recorded values for asynchronous counters (`Counter` and `UpDownCounter`) are interpreted as exact, not incremental, sum values by the metric SDK. (#3350, #3278)
- `UpDownCounters` are now correctly output as Prometheus gauges in the `go.opentelemetry.io/otel/exporters/prometheus` exporter. (#3358)
- The Prometheus exporter in `go.opentelemetry.io/otel/exporters/prometheus` no longer describes the metrics it will send to Prometheus on startup.
   Instead the exporter is defined as an "unchecked" collector for Prometheus.
   This fixes the `reader is not registered` warning currently emitted on startup. (#3291 #3342)
- The `go.opentelemetry.io/otel/exporters/prometheus` exporter now correctly adds `_total` suffixes to counter metrics. (#3360)
- The `go.opentelemetry.io/otel/exporters/prometheus` exporter now adds a unit suffix to metric names.
   This can be disabled using the `WithoutUnits()` option added to that package. (#3352)

## [1.11.0/0.32.3] 2022-10-12

### Added

- Add default User-Agent header to OTLP exporter requests (`go.opentelemetry.io/otel/exporters/otlptrace/otlptracegrpc` and `go.opentelemetry.io/otel/exporters/otlptrace/otlptracehttp`). (#3261)

### Changed

- `span.SetStatus` has been updated such that calls that lower the status are now no-ops. (#3214)
- Upgrade `golang.org/x/sys/unix` from `v0.0.0-20210423185535-09eb48e85fd7` to `v0.0.0-20220919091848-fb04ddd9f9c8`.
  This addresses [GO-2022-0493](https://pkg.go.dev/vuln/GO-2022-0493). (#3235)

## [0.32.2] Metric SDK (Alpha) - 2022-10-11

### Added

- Added an example of using metric views to customize instruments. (#3177)
- Add default User-Agent header to OTLP exporter requests (`go.opentelemetry.io/otel/exporters/otlpmetric/otlpmetricgrpc` and `go.opentelemetry.io/otel/exporters/otlpmetric/otlpmetrichttp`). (#3261)

### Changed

- Flush pending measurements with the `PeriodicReader` in the `go.opentelemetry.io/otel/sdk/metric` when `ForceFlush` or `Shutdown` are called. (#3220)
- Update histogram default bounds to match the requirements of the latest specification. (#3222)
- Encode the HTTP status code in the OpenTracing bridge (`go.opentelemetry.io/otel/bridge/opentracing`) as an integer.  (#3265)

### Fixed

- Use default view if instrument does not match any registered view of a reader. (#3224, #3237)
- Return the same instrument every time a user makes the exact same instrument creation call. (#3229, #3251)
- Return the existing instrument when a view transforms a creation call to match an existing instrument. (#3240, #3251)
- Log a warning when a conflicting instrument (e.g. description, unit, data-type) is created instead of returning an error. (#3251)
- The OpenCensus bridge no longer sends empty batches of metrics. (#3263)

## [0.32.1] Metric SDK (Alpha) - 2022-09-22

### Changed

- The Prometheus exporter sanitizes OpenTelemetry instrument names when exporting.
   Invalid characters are replaced with `_`. (#3212)

### Added

- The metric portion of the OpenCensus bridge (`go.opentelemetry.io/otel/bridge/opencensus`) has been reintroduced. (#3192)
- The OpenCensus bridge example (`go.opentelemetry.io/otel/example/opencensus`) has been reintroduced. (#3206)

### Fixed

- Updated go.mods to point to valid versions of the sdk. (#3216)
- Set the `MeterProvider` resource on all exported metric data. (#3218)

## [0.32.0] Revised Metric SDK (Alpha) - 2022-09-18

### Changed

- The metric SDK in `go.opentelemetry.io/otel/sdk/metric` is completely refactored to comply with the OpenTelemetry specification.
  Please see the package documentation for how the new SDK is initialized and configured. (#3175)
- Update the minimum supported go version to go1.18. Removes support for go1.17 (#3179)

### Removed

- The metric portion of the OpenCensus bridge (`go.opentelemetry.io/otel/bridge/opencensus`) has been removed.
  A new bridge compliant with the revised metric SDK will be added back in a future release. (#3175)
- The `go.opentelemetry.io/otel/sdk/metric/aggregator/aggregatortest` package is removed, see the new metric SDK. (#3175)
- The `go.opentelemetry.io/otel/sdk/metric/aggregator/histogram` package is removed, see the new metric SDK. (#3175)
- The `go.opentelemetry.io/otel/sdk/metric/aggregator/lastvalue` package is removed, see the new metric SDK. (#3175)
- The `go.opentelemetry.io/otel/sdk/metric/aggregator/sum` package is removed, see the new metric SDK. (#3175)
- The `go.opentelemetry.io/otel/sdk/metric/aggregator` package is removed, see the new metric SDK. (#3175)
- The `go.opentelemetry.io/otel/sdk/metric/controller/basic` package is removed, see the new metric SDK. (#3175)
- The `go.opentelemetry.io/otel/sdk/metric/controller/controllertest` package is removed, see the new metric SDK. (#3175)
- The `go.opentelemetry.io/otel/sdk/metric/controller/time` package is removed, see the new metric SDK. (#3175)
- The `go.opentelemetry.io/otel/sdk/metric/export/aggregation` package is removed, see the new metric SDK. (#3175)
- The `go.opentelemetry.io/otel/sdk/metric/export` package is removed, see the new metric SDK. (#3175)
- The `go.opentelemetry.io/otel/sdk/metric/metrictest` package is removed.
  A replacement package that supports the new metric SDK will be added back in a future release. (#3175)
- The `go.opentelemetry.io/otel/sdk/metric/number` package is removed, see the new metric SDK. (#3175)
- The `go.opentelemetry.io/otel/sdk/metric/processor/basic` package is removed, see the new metric SDK. (#3175)
- The `go.opentelemetry.io/otel/sdk/metric/processor/processortest` package is removed, see the new metric SDK. (#3175)
- The `go.opentelemetry.io/otel/sdk/metric/processor/reducer` package is removed, see the new metric SDK. (#3175)
- The `go.opentelemetry.io/otel/sdk/metric/registry` package is removed, see the new metric SDK. (#3175)
- The `go.opentelemetry.io/otel/sdk/metric/sdkapi` package is removed, see the new metric SDK. (#3175)
- The `go.opentelemetry.io/otel/sdk/metric/selector/simple` package is removed, see the new metric SDK. (#3175)
- The `"go.opentelemetry.io/otel/sdk/metric".ErrUninitializedInstrument` variable was removed. (#3175)
- The `"go.opentelemetry.io/otel/sdk/metric".ErrBadInstrument` variable was removed. (#3175)
- The `"go.opentelemetry.io/otel/sdk/metric".Accumulator` type was removed, see the `MeterProvider`in the new metric SDK. (#3175)
- The `"go.opentelemetry.io/otel/sdk/metric".NewAccumulator` function was removed, see `NewMeterProvider`in the new metric SDK. (#3175)
- The deprecated `"go.opentelemetry.io/otel/sdk/metric".AtomicFieldOffsets` function was removed. (#3175)

## [1.10.0] - 2022-09-09

### Added

- Support Go 1.19. (#3077)
  Include compatibility testing and document support. (#3077)
- Support the OTLP ExportTracePartialSuccess response; these are passed to the registered error handler. (#3106)
- Upgrade go.opentelemetry.io/proto/otlp from v0.18.0 to v0.19.0 (#3107)

### Changed

- Fix misidentification of OpenTelemetry `SpanKind` in OpenTracing bridge (`go.opentelemetry.io/otel/bridge/opentracing`).  (#3096)
- Attempting to start a span with a nil `context` will no longer cause a panic. (#3110)
- All exporters will be shutdown even if one reports an error (#3091)
- Ensure valid UTF-8 when truncating over-length attribute values. (#3156)

## [1.9.0/0.0.3] - 2022-08-01

### Added

- Add support for Schema Files format 1.1.x (metric "split" transform) with the new `go.opentelemetry.io/otel/schema/v1.1` package. (#2999)
- Add the `go.opentelemetry.io/otel/semconv/v1.11.0` package.
  The package contains semantic conventions from the `v1.11.0` version of the OpenTelemetry specification. (#3009)
- Add the `go.opentelemetry.io/otel/semconv/v1.12.0` package.
  The package contains semantic conventions from the `v1.12.0` version of the OpenTelemetry specification. (#3010)
- Add the `http.method` attribute to HTTP server metric from all `go.opentelemetry.io/otel/semconv/*` packages. (#3018)

### Fixed

- Invalid warning for context setup being deferred in `go.opentelemetry.io/otel/bridge/opentracing` package. (#3029)

## [1.8.0/0.31.0] - 2022-07-08

### Added

- Add support for `opentracing.TextMap` format in the `Inject` and `Extract` methods
of the `"go.opentelemetry.io/otel/bridge/opentracing".BridgeTracer` type. (#2911)

### Changed

- The `crosslink` make target has been updated to use the `go.opentelemetry.io/build-tools/crosslink` package. (#2886)
- In the `go.opentelemetry.io/otel/sdk/instrumentation` package rename `Library` to `Scope` and alias `Library` as `Scope` (#2976)
- Move metric no-op implementation form `nonrecording` to `metric` package. (#2866)

### Removed

- Support for go1.16. Support is now only for go1.17 and go1.18 (#2917)

### Deprecated

- The `Library` struct in the `go.opentelemetry.io/otel/sdk/instrumentation` package is deprecated.
  Use the equivalent `Scope` struct instead. (#2977)
- The `ReadOnlySpan.InstrumentationLibrary` method from the `go.opentelemetry.io/otel/sdk/trace` package is deprecated.
  Use the equivalent `ReadOnlySpan.InstrumentationScope` method instead. (#2977)

## [1.7.0/0.30.0] - 2022-04-28

### Added

- Add the `go.opentelemetry.io/otel/semconv/v1.8.0` package.
  The package contains semantic conventions from the `v1.8.0` version of the OpenTelemetry specification. (#2763)
- Add the `go.opentelemetry.io/otel/semconv/v1.9.0` package.
  The package contains semantic conventions from the `v1.9.0` version of the OpenTelemetry specification. (#2792)
- Add the `go.opentelemetry.io/otel/semconv/v1.10.0` package.
  The package contains semantic conventions from the `v1.10.0` version of the OpenTelemetry specification. (#2842)
- Added an in-memory exporter to metrictest to aid testing with a full SDK. (#2776)

### Fixed

- Globally delegated instruments are unwrapped before delegating asynchronous callbacks. (#2784)
- Remove import of `testing` package in non-tests builds of the `go.opentelemetry.io/otel` package. (#2786)

### Changed

- The `WithLabelEncoder` option from the `go.opentelemetry.io/otel/exporters/stdout/stdoutmetric` package is renamed to `WithAttributeEncoder`. (#2790)
- The `LabelFilterSelector` interface from `go.opentelemetry.io/otel/sdk/metric/processor/reducer` is renamed to `AttributeFilterSelector`.
  The method included in the renamed interface also changed from `LabelFilterFor` to `AttributeFilterFor`. (#2790)
- The `Metadata.Labels` method from the `go.opentelemetry.io/otel/sdk/metric/export` package is renamed to `Metadata.Attributes`.
  Consequentially, the `Record` type from the same package also has had the embedded method renamed. (#2790)

### Deprecated

- The `Iterator.Label` method in the `go.opentelemetry.io/otel/attribute` package is deprecated.
  Use the equivalent `Iterator.Attribute` method instead. (#2790)
- The `Iterator.IndexedLabel` method in the `go.opentelemetry.io/otel/attribute` package is deprecated.
  Use the equivalent `Iterator.IndexedAttribute` method instead. (#2790)
- The `MergeIterator.Label` method in the `go.opentelemetry.io/otel/attribute` package is deprecated.
  Use the equivalent `MergeIterator.Attribute` method instead. (#2790)

### Removed

- Removed the `Batch` type from the `go.opentelemetry.io/otel/sdk/metric/metrictest` package. (#2864)
- Removed the `Measurement` type from the `go.opentelemetry.io/otel/sdk/metric/metrictest` package. (#2864)

## [0.29.0] - 2022-04-11

### Added

- The metrics global package was added back into several test files. (#2764)
- The `Meter` function is added back to the `go.opentelemetry.io/otel/metric/global` package.
  This function is a convenience function equivalent to calling `global.MeterProvider().Meter(...)`. (#2750)

### Removed

- Removed module the `go.opentelemetry.io/otel/sdk/export/metric`.
  Use the `go.opentelemetry.io/otel/sdk/metric` module instead. (#2720)

### Changed

- Don't panic anymore when setting a global MeterProvider to itself. (#2749)
- Upgrade `go.opentelemetry.io/proto/otlp` in `go.opentelemetry.io/otel/exporters/otlp/otlpmetric` from `v0.12.1` to `v0.15.0`.
  This replaces the use of the now deprecated `InstrumentationLibrary` and `InstrumentationLibraryMetrics` types and fields in the proto library with the equivalent `InstrumentationScope` and `ScopeMetrics`. (#2748)

## [1.6.3] - 2022-04-07

### Fixed

- Allow non-comparable global `MeterProvider`, `TracerProvider`, and `TextMapPropagator` types to be set. (#2772, #2773)

## [1.6.2] - 2022-04-06

### Changed

- Don't panic anymore when setting a global TracerProvider or TextMapPropagator to itself. (#2749)
- Upgrade `go.opentelemetry.io/proto/otlp` in `go.opentelemetry.io/otel/exporters/otlp/otlptrace` from `v0.12.1` to `v0.15.0`.
  This replaces the use of the now deprecated `InstrumentationLibrary` and `InstrumentationLibrarySpans` types and fields in the proto library with the equivalent `InstrumentationScope` and `ScopeSpans`. (#2748)

## [1.6.1] - 2022-03-28

### Fixed

- The `go.opentelemetry.io/otel/schema/*` packages now use the correct schema URL for their `SchemaURL` constant.
  Instead of using `"https://opentelemetry.io/schemas/v<version>"` they now use the correct URL without a `v` prefix, `"https://opentelemetry.io/schemas/<version>"`. (#2743, #2744)

### Security

- Upgrade `go.opentelemetry.io/proto/otlp` from `v0.12.0` to `v0.12.1`.
  This includes an indirect upgrade of `github.com/grpc-ecosystem/grpc-gateway` which resolves [a vulnerability](https://nvd.nist.gov/vuln/detail/CVE-2019-11254) from `gopkg.in/yaml.v2` in version `v2.2.3`. (#2724, #2728)

## [1.6.0/0.28.0] - 2022-03-23

### ⚠️ Notice ⚠️

This update is a breaking change of the unstable Metrics API.
Code instrumented with the `go.opentelemetry.io/otel/metric` will need to be modified.

### Added

- Add metrics exponential histogram support.
  New mapping functions have been made available in `sdk/metric/aggregator/exponential/mapping` for other OpenTelemetry projects to take dependencies on. (#2502)
- Add Go 1.18 to our compatibility tests. (#2679)
- Allow configuring the Sampler with the `OTEL_TRACES_SAMPLER` and `OTEL_TRACES_SAMPLER_ARG` environment variables. (#2305, #2517)
- Add the `metric/global` for obtaining and setting the global `MeterProvider`. (#2660)

### Changed

- The metrics API has been significantly changed to match the revised OpenTelemetry specification.
  High-level changes include:

  - Synchronous and asynchronous instruments are now handled by independent `InstrumentProvider`s.
    These `InstrumentProvider`s are managed with a `Meter`.
  - Synchronous and asynchronous instruments are grouped into their own packages based on value types.
  - Asynchronous callbacks can now be registered with a `Meter`.

  Be sure to check out the metric module documentation for more information on how to use the revised API. (#2587, #2660)

### Fixed

- Fallback to general attribute limits when span specific ones are not set in the environment. (#2675, #2677)

## [1.5.0] - 2022-03-16

### Added

- Log the Exporters configuration in the TracerProviders message. (#2578)
- Added support to configure the span limits with environment variables.
  The following environment variables are supported. (#2606, #2637)
  - `OTEL_SPAN_ATTRIBUTE_VALUE_LENGTH_LIMIT`
  - `OTEL_SPAN_ATTRIBUTE_COUNT_LIMIT`
  - `OTEL_SPAN_EVENT_COUNT_LIMIT`
  - `OTEL_EVENT_ATTRIBUTE_COUNT_LIMIT`
  - `OTEL_SPAN_LINK_COUNT_LIMIT`
  - `OTEL_LINK_ATTRIBUTE_COUNT_LIMIT`

  If the provided environment variables are invalid (negative), the default values would be used.
- Rename the `gc` runtime name to `go` (#2560)
- Add resource container ID detection. (#2418)
- Add span attribute value length limit.
  The new `AttributeValueLengthLimit` field is added to the `"go.opentelemetry.io/otel/sdk/trace".SpanLimits` type to configure this limit for a `TracerProvider`.
  The default limit for this resource is "unlimited". (#2637)
- Add the `WithRawSpanLimits` option to `go.opentelemetry.io/otel/sdk/trace`.
  This option replaces the `WithSpanLimits` option.
  Zero or negative values will not be changed to the default value like `WithSpanLimits` does.
  Setting a limit to zero will effectively disable the related resource it limits and setting to a negative value will mean that resource is unlimited.
  Consequentially, limits should be constructed using `NewSpanLimits` and updated accordingly. (#2637)

### Changed

- Drop oldest tracestate `Member` when capacity is reached. (#2592)
- Add event and link drop counts to the exported data from the `oltptrace` exporter. (#2601)
- Unify path cleaning functionally in the `otlpmetric` and `otlptrace` configuration. (#2639)
- Change the debug message from the `sdk/trace.BatchSpanProcessor` to reflect the count is cumulative. (#2640)
- Introduce new internal `envconfig` package for OTLP exporters. (#2608)
- If `http.Request.Host` is empty, fall back to use `URL.Host` when populating `http.host` in the `semconv` packages. (#2661)

### Fixed

- Remove the OTLP trace exporter limit of SpanEvents when exporting. (#2616)
- Default to port `4318` instead of `4317` for the `otlpmetrichttp` and `otlptracehttp` client. (#2614, #2625)
- Unlimited span limits are now supported (negative values). (#2636, #2637)

### Deprecated

- Deprecated `"go.opentelemetry.io/otel/sdk/trace".WithSpanLimits`.
  Use `WithRawSpanLimits` instead.
  That option allows setting unlimited and zero limits, this option does not.
  This option will be kept until the next major version incremented release. (#2637)

## [1.4.1] - 2022-02-16

### Fixed

- Fix race condition in reading the dropped spans number for the `BatchSpanProcessor`. (#2615)

## [1.4.0] - 2022-02-11

### Added

- Use `OTEL_EXPORTER_ZIPKIN_ENDPOINT` environment variable to specify zipkin collector endpoint. (#2490)
- Log the configuration of `TracerProvider`s, and `Tracer`s for debugging.
  To enable use a logger with Verbosity (V level) `>=1`. (#2500)
- Added support to configure the batch span-processor with environment variables.
  The following environment variables are used. (#2515)
  - `OTEL_BSP_SCHEDULE_DELAY`
  - `OTEL_BSP_EXPORT_TIMEOUT`
  - `OTEL_BSP_MAX_QUEUE_SIZE`.
  - `OTEL_BSP_MAX_EXPORT_BATCH_SIZE`

### Changed

- Zipkin exporter exports `Resource` attributes in the `Tags` field. (#2589)

### Deprecated

- Deprecate module the `go.opentelemetry.io/otel/sdk/export/metric`.
  Use the `go.opentelemetry.io/otel/sdk/metric` module instead. (#2382)
- Deprecate `"go.opentelemetry.io/otel/sdk/metric".AtomicFieldOffsets`. (#2445)

### Fixed

- Fixed the instrument kind for noop async instruments to correctly report an implementation. (#2461)
- Fix UDP packets overflowing with Jaeger payloads. (#2489, #2512)
- Change the `otlpmetric.Client` interface's `UploadMetrics` method to accept a single `ResourceMetrics` instead of a slice of them. (#2491)
- Specify explicit buckets in Prometheus example, fixing issue where example only has `+inf` bucket. (#2419, #2493)
- W3C baggage will now decode urlescaped values. (#2529)
- Baggage members are now only validated once, when calling `NewMember` and not also when adding it to the baggage itself. (#2522)
- The order attributes are dropped from spans in the `go.opentelemetry.io/otel/sdk/trace` package when capacity is reached is fixed to be in compliance with the OpenTelemetry specification.
  Instead of dropping the least-recently-used attribute, the last added attribute is dropped.
  This drop order still only applies to attributes with unique keys not already contained in the span.
  If an attribute is added with a key already contained in the span, that attribute is updated to the new value being added. (#2576)

### Removed

- Updated `go.opentelemetry.io/proto/otlp` from `v0.11.0` to `v0.12.0`. This version removes a number of deprecated methods. (#2546)
  - [`Metric.GetIntGauge()`](https://pkg.go.dev/go.opentelemetry.io/proto/otlp@v0.11.0/metrics/v1#Metric.GetIntGauge)
  - [`Metric.GetIntHistogram()`](https://pkg.go.dev/go.opentelemetry.io/proto/otlp@v0.11.0/metrics/v1#Metric.GetIntHistogram)
  - [`Metric.GetIntSum()`](https://pkg.go.dev/go.opentelemetry.io/proto/otlp@v0.11.0/metrics/v1#Metric.GetIntSum)

## [1.3.0] - 2021-12-10

### ⚠️ Notice ⚠️

We have updated the project minimum supported Go version to 1.16

### Added

- Added an internal Logger.
  This can be used by the SDK and API to provide users with feedback of the internal state.
  To enable verbose logs configure the logger which will print V(1) logs. For debugging information configure to print V(5) logs. (#2343)
- Add the `WithRetry` `Option` and the `RetryConfig` type to the `go.opentelemetry.io/otel/exporter/otel/otlpmetric/otlpmetrichttp` package to specify retry behavior consistently. (#2425)
- Add `SpanStatusFromHTTPStatusCodeAndSpanKind` to all `semconv` packages to return a span status code similar to `SpanStatusFromHTTPStatusCode`, but exclude `4XX` HTTP errors as span errors if the span is of server kind. (#2296)

### Changed

- The `"go.opentelemetry.io/otel/exporter/otel/otlptrace/otlptracegrpc".Client` now uses the underlying gRPC `ClientConn` to handle name resolution, TCP connection establishment (with retries and backoff) and TLS handshakes, and handling errors on established connections by re-resolving the name and reconnecting. (#2329)
- The `"go.opentelemetry.io/otel/exporter/otel/otlpmetric/otlpmetricgrpc".Client` now uses the underlying gRPC `ClientConn` to handle name resolution, TCP connection establishment (with retries and backoff) and TLS handshakes, and handling errors on established connections by re-resolving the name and reconnecting. (#2425)
- The `"go.opentelemetry.io/otel/exporter/otel/otlpmetric/otlpmetricgrpc".RetrySettings` type is renamed to `RetryConfig`. (#2425)
- The `go.opentelemetry.io/otel/exporter/otel/*` gRPC exporters now default to using the host's root CA set if none are provided by the user and `WithInsecure` is not specified. (#2432)
- Change `resource.Default` to be evaluated the first time it is called, rather than on import. This allows the caller the option to update `OTEL_RESOURCE_ATTRIBUTES` first, such as with `os.Setenv`. (#2371)

### Fixed

- The `go.opentelemetry.io/otel/exporter/otel/*` exporters are updated to handle per-signal and universal endpoints according to the OpenTelemetry specification.
  Any per-signal endpoint set via an `OTEL_EXPORTER_OTLP_<signal>_ENDPOINT` environment variable is now used without modification of the path.
  When `OTEL_EXPORTER_OTLP_ENDPOINT` is set, if it contains a path, that path is used as a base path which per-signal paths are appended to. (#2433)
- Basic metric controller updated to use sync.Map to avoid blocking calls (#2381)
- The `go.opentelemetry.io/otel/exporter/jaeger` correctly sets the `otel.status_code` value to be a string of `ERROR` or `OK` instead of an integer code. (#2439, #2440)

### Deprecated

- Deprecated the `"go.opentelemetry.io/otel/exporter/otel/otlpmetric/otlpmetrichttp".WithMaxAttempts` `Option`, use the new `WithRetry` `Option` instead. (#2425)
- Deprecated the `"go.opentelemetry.io/otel/exporter/otel/otlpmetric/otlpmetrichttp".WithBackoff` `Option`, use the new `WithRetry` `Option` instead. (#2425)

### Removed

- Remove the metric Processor's ability to convert cumulative to delta aggregation temporality. (#2350)
- Remove the metric Bound Instruments interface and implementations. (#2399)
- Remove the metric MinMaxSumCount kind aggregation and the corresponding OTLP export path. (#2423)
- Metric SDK removes the "exact" aggregator for histogram instruments, as it performed a non-standard aggregation for OTLP export (creating repeated Gauge points) and worked its way into a number of confusing examples. (#2348)

## [1.2.0] - 2021-11-12

### Changed

- Metric SDK `export.ExportKind`, `export.ExportKindSelector` types have been renamed to `aggregation.Temporality` and `aggregation.TemporalitySelector` respectively to keep in line with current specification and protocol along with built-in selectors (e.g., `aggregation.CumulativeTemporalitySelector`, ...). (#2274)
- The Metric `Exporter` interface now requires a `TemporalitySelector` method instead of an `ExportKindSelector`. (#2274)
- Metrics API cleanup. The `metric/sdkapi` package has been created to relocate the API-to-SDK interface:
  - The following interface types simply moved from `metric` to `metric/sdkapi`: `Descriptor`, `MeterImpl`, `InstrumentImpl`, `SyncImpl`, `BoundSyncImpl`, `AsyncImpl`, `AsyncRunner`, `AsyncSingleRunner`, and `AsyncBatchRunner`
  - The following struct types moved and are replaced with type aliases, since they are exposed to the user: `Observation`, `Measurement`.
  - The No-op implementations of sync and async instruments are no longer exported, new functions `sdkapi.NewNoopAsyncInstrument()` and `sdkapi.NewNoopSyncInstrument()` are provided instead. (#2271)
- Update the SDK `BatchSpanProcessor` to export all queued spans when `ForceFlush` is called. (#2080, #2335)

### Added

- Add the `"go.opentelemetry.io/otel/exporters/otlp/otlpmetric/otlpmetricgrpc".WithGRPCConn` option so the exporter can reuse an existing gRPC connection. (#2002)
- Added a new `schema` module to help parse Schema Files in OTEP 0152 format. (#2267)
- Added a new `MapCarrier` to the `go.opentelemetry.io/otel/propagation` package to hold propagated cross-cutting concerns as a `map[string]string` held in memory. (#2334)

## [1.1.0] - 2021-10-27

### Added

- Add the `"go.opentelemetry.io/otel/exporters/otlp/otlptrace/otlptracegrpc".WithGRPCConn` option so the exporter can reuse an existing gRPC connection. (#2002)
- Add the `go.opentelemetry.io/otel/semconv/v1.7.0` package.
  The package contains semantic conventions from the `v1.7.0` version of the OpenTelemetry specification. (#2320)
- Add the `go.opentelemetry.io/otel/semconv/v1.6.1` package.
  The package contains semantic conventions from the `v1.6.1` version of the OpenTelemetry specification. (#2321)
- Add the `go.opentelemetry.io/otel/semconv/v1.5.0` package.
  The package contains semantic conventions from the `v1.5.0` version of the OpenTelemetry specification. (#2322)
  - When upgrading from the `semconv/v1.4.0` package note the following name changes:
    - `K8SReplicasetUIDKey` -> `K8SReplicaSetUIDKey`
    - `K8SReplicasetNameKey` -> `K8SReplicaSetNameKey`
    - `K8SStatefulsetUIDKey` -> `K8SStatefulSetUIDKey`
    - `k8SStatefulsetNameKey` -> `K8SStatefulSetNameKey`
    - `K8SDaemonsetUIDKey` -> `K8SDaemonSetUIDKey`
    - `K8SDaemonsetNameKey` -> `K8SDaemonSetNameKey`

### Changed

- Links added to a span will be dropped by the SDK if they contain an invalid span context (#2275).

### Fixed

- The `"go.opentelemetry.io/otel/semconv/v1.4.0".HTTPServerAttributesFromHTTPRequest` now correctly only sets the HTTP client IP attribute even if the connection was routed with proxies and there are multiple addresses in the `X-Forwarded-For` header. (#2282, #2284)
- The `"go.opentelemetry.io/otel/semconv/v1.4.0".NetAttributesFromHTTPRequest` function correctly handles IPv6 addresses as IP addresses and sets the correct net peer IP instead of the net peer hostname attribute. (#2283, #2285)
- The simple span processor shutdown method deterministically returns the exporter error status if it simultaneously finishes when the deadline is reached. (#2290, #2289)

## [1.0.1] - 2021-10-01

### Fixed

- json stdout exporter no longer crashes due to concurrency bug. (#2265)

## [Metrics 0.24.0] - 2021-10-01

### Changed

- NoopMeterProvider is now private and NewNoopMeterProvider must be used to obtain a noopMeterProvider. (#2237)
- The Metric SDK `Export()` function takes a new two-level reader interface for iterating over results one instrumentation library at a time. (#2197)
  - The former `"go.opentelemetry.io/otel/sdk/export/metric".CheckpointSet` is renamed `Reader`.
  - The new interface is named `"go.opentelemetry.io/otel/sdk/export/metric".InstrumentationLibraryReader`.

## [1.0.0] - 2021-09-20

This is the first stable release for the project.
This release includes an API and SDK for the tracing signal that will comply with the stability guarantees defined by the projects [versioning policy](./VERSIONING.md).

### Added

- OTLP trace exporter now sets the `SchemaURL` field in the exported telemetry if the Tracer has `WithSchemaURL` option. (#2242)

### Fixed

- Slice-valued attributes can correctly be used as map keys. (#2223)

### Removed

- Removed the `"go.opentelemetry.io/otel/exporters/zipkin".WithSDKOptions` function. (#2248)
- Removed the deprecated package `go.opentelemetry.io/otel/oteltest`. (#2234)
- Removed the deprecated package `go.opentelemetry.io/otel/bridge/opencensus/utils`. (#2233)
- Removed deprecated functions, types, and methods from `go.opentelemetry.io/otel/attribute` package.
  Use the typed functions and methods added to the package instead. (#2235)
  - The `Key.Array` method is removed.
  - The `Array` function is removed.
  - The `Any` function is removed.
  - The `ArrayValue` function is removed.
  - The `AsArray` function is removed.

## [1.0.0-RC3] - 2021-09-02

### Added

- Added `ErrorHandlerFunc` to use a function as an `"go.opentelemetry.io/otel".ErrorHandler`. (#2149)
- Added `"go.opentelemetry.io/otel/trace".WithStackTrace` option to add a stack trace when using `span.RecordError` or when panic is handled in `span.End`. (#2163)
- Added typed slice attribute types and functionality to the `go.opentelemetry.io/otel/attribute` package to replace the existing array type and functions. (#2162)
  - `BoolSlice`, `IntSlice`, `Int64Slice`, `Float64Slice`, and `StringSlice` replace the use of the `Array` function in the package.
- Added the `go.opentelemetry.io/otel/example/fib` example package.
  Included is an example application that computes Fibonacci numbers. (#2203)

### Changed

- Metric instruments have been renamed to match the (feature-frozen) metric API specification:
  - ValueRecorder becomes Histogram
  - ValueObserver becomes Gauge
  - SumObserver becomes CounterObserver
  - UpDownSumObserver becomes UpDownCounterObserver
  The API exported from this project is still considered experimental. (#2202)
- Metric SDK/API implementation type `InstrumentKind` moves into `sdkapi` sub-package. (#2091)
- The Metrics SDK export record no longer contains a Resource pointer, the SDK `"go.opentelemetry.io/otel/sdk/trace/export/metric".Exporter.Export()` function for push-based exporters now takes a single Resource argument, pull-based exporters use `"go.opentelemetry.io/otel/sdk/metric/controller/basic".Controller.Resource()`. (#2120)
- The JSON output of the `go.opentelemetry.io/otel/exporters/stdout/stdouttrace` is harmonized now such that the output is "plain" JSON objects after each other of the form `{ ... } { ... } { ... }`. Earlier the JSON objects describing a span were wrapped in a slice for each `Exporter.ExportSpans` call, like `[ { ... } ][ { ... } { ... } ]`. Outputting JSON object directly after each other is consistent with JSON loggers, and a bit easier to parse and read. (#2196)
- Update the `NewTracerConfig`, `NewSpanStartConfig`, `NewSpanEndConfig`, and `NewEventConfig` function in the `go.opentelemetry.io/otel/trace` package to return their respective configurations as structs instead of pointers to the struct. (#2212)

### Deprecated

- The `go.opentelemetry.io/otel/bridge/opencensus/utils` package is deprecated.
  All functionality from this package now exists in the `go.opentelemetry.io/otel/bridge/opencensus` package.
  The functions from that package should be used instead. (#2166)
- The `"go.opentelemetry.io/otel/attribute".Array` function and the related `ARRAY` value type is deprecated.
  Use the typed `*Slice` functions and types added to the package instead. (#2162)
- The `"go.opentelemetry.io/otel/attribute".Any` function is deprecated.
  Use the typed functions instead. (#2181)
- The `go.opentelemetry.io/otel/oteltest` package is deprecated.
  The `"go.opentelemetry.io/otel/sdk/trace/tracetest".SpanRecorder` can be registered with the default SDK (`go.opentelemetry.io/otel/sdk/trace`) as a `SpanProcessor` and used as a replacement for this deprecated package. (#2188)

### Removed

- Removed metrics test package `go.opentelemetry.io/otel/sdk/export/metric/metrictest`. (#2105)

### Fixed

- The `fromEnv` detector no longer throws an error when `OTEL_RESOURCE_ATTRIBUTES` environment variable is not set or empty. (#2138)
- Setting the global `ErrorHandler` with `"go.opentelemetry.io/otel".SetErrorHandler` multiple times is now supported. (#2160, #2140)
- The `"go.opentelemetry.io/otel/attribute".Any` function now supports `int32` values. (#2169)
- Multiple calls to `"go.opentelemetry.io/otel/sdk/metric/controller/basic".WithResource()` are handled correctly, and when no resources are provided `"go.opentelemetry.io/otel/sdk/resource".Default()` is used. (#2120)
- The `WithoutTimestamps` option for the `go.opentelemetry.io/otel/exporters/stdout/stdouttrace` exporter causes the exporter to correctly omit timestamps. (#2195)
- Fixed typos in resources.go. (#2201)

## [1.0.0-RC2] - 2021-07-26

### Added

- Added `WithOSDescription` resource configuration option to set OS (Operating System) description resource attribute (`os.description`). (#1840)
- Added `WithOS` resource configuration option to set all OS (Operating System) resource attributes at once. (#1840)
- Added the `WithRetry` option to the `go.opentelemetry.io/otel/exporters/otlp/otlptrace/otlptracehttp` package.
  This option is a replacement for the removed `WithMaxAttempts` and `WithBackoff` options. (#2095)
- Added API `LinkFromContext` to return Link which encapsulates SpanContext from provided context and also encapsulates attributes. (#2115)
- Added a new `Link` type under the SDK `otel/sdk/trace` package that counts the number of attributes that were dropped for surpassing the `AttributePerLinkCountLimit` configured in the Span's `SpanLimits`.
  This new type replaces the equal-named API `Link` type found in the `otel/trace` package for most usages within the SDK.
  For example, instances of this type are now returned by the `Links()` function of `ReadOnlySpan`s provided in places like the `OnEnd` function of `SpanProcessor` implementations. (#2118)
- Added the `SpanRecorder` type to the `go.opentelemetry.io/otel/skd/trace/tracetest` package.
  This type can be used with the default SDK as a `SpanProcessor` during testing. (#2132)

### Changed

- The `SpanModels` function is now exported from the `go.opentelemetry.io/otel/exporters/zipkin` package to convert OpenTelemetry spans into Zipkin model spans. (#2027)
- Rename the `"go.opentelemetry.io/otel/exporters/otlp/otlptrace/otlptracegrpc".RetrySettings` to `RetryConfig`. (#2095)

### Deprecated

- The `TextMapCarrier` and `TextMapPropagator` from the `go.opentelemetry.io/otel/oteltest` package and their associated creation functions (`TextMapCarrier`, `NewTextMapPropagator`) are deprecated. (#2114)
- The `Harness` type from the `go.opentelemetry.io/otel/oteltest` package and its associated creation function, `NewHarness` are deprecated and will be removed in the next release. (#2123)
- The `TraceStateFromKeyValues` function from the `go.opentelemetry.io/otel/oteltest` package is deprecated.
  Use the `trace.ParseTraceState` function instead. (#2122)

### Removed

- Removed the deprecated package `go.opentelemetry.io/otel/exporters/trace/jaeger`. (#2020)
- Removed the deprecated package `go.opentelemetry.io/otel/exporters/trace/zipkin`. (#2020)
- Removed the `"go.opentelemetry.io/otel/sdk/resource".WithBuiltinDetectors` function.
  The explicit `With*` options for every built-in detector should be used instead. (#2026 #2097)
- Removed the `WithMaxAttempts` and `WithBackoff` options from the `go.opentelemetry.io/otel/exporters/otlp/otlptrace/otlptracehttp` package.
  The retry logic of the package has been updated to match the `otlptracegrpc` package and accordingly a `WithRetry` option is added that should be used instead. (#2095)
- Removed `DroppedAttributeCount` field from `otel/trace.Link` struct. (#2118)

### Fixed

- When using WithNewRoot, don't use the parent context for making sampling decisions. (#2032)
- `oteltest.Tracer` now creates a valid `SpanContext` when using `WithNewRoot`. (#2073)
- OS type detector now sets the correct `dragonflybsd` value for DragonFly BSD. (#2092)
- The OTel span status is correctly transformed into the OTLP status in the `go.opentelemetry.io/otel/exporters/otlp/otlptrace` package.
  This fix will by default set the status to `Unset` if it is not explicitly set to `Ok` or `Error`. (#2099 #2102)
- The `Inject` method for the `"go.opentelemetry.io/otel/propagation".TraceContext` type no longer injects empty `tracestate` values. (#2108)
- Use `6831` as default Jaeger agent port instead of `6832`. (#2131)

## [Experimental Metrics v0.22.0] - 2021-07-19

### Added

- Adds HTTP support for OTLP metrics exporter. (#2022)

### Removed

- Removed the deprecated package `go.opentelemetry.io/otel/exporters/metric/prometheus`. (#2020)

## [1.0.0-RC1] / 0.21.0 - 2021-06-18

With this release we are introducing a split in module versions.  The tracing API and SDK are entering the `v1.0.0` Release Candidate phase with `v1.0.0-RC1`
while the experimental metrics API and SDK continue with `v0.x` releases at `v0.21.0`.  Modules at major version 1 or greater will not depend on modules
with major version 0.

### Added

- Adds `otlpgrpc.WithRetry`option for configuring the retry policy for transient errors on the otlp/gRPC exporter. (#1832)
  - The following status codes are defined as transient errors:
      | gRPC Status Code | Description |
      | ---------------- | ----------- |
      | 1  | Cancelled |
      | 4  | Deadline Exceeded |
      | 8  | Resource Exhausted |
      | 10 | Aborted |
      | 10 | Out of Range |
      | 14 | Unavailable |
      | 15 | Data Loss |
- Added `Status` type to the `go.opentelemetry.io/otel/sdk/trace` package to represent the status of a span. (#1874)
- Added `SpanStub` type and its associated functions to the `go.opentelemetry.io/otel/sdk/trace/tracetest` package.
  This type can be used as a testing replacement for the `SpanSnapshot` that was removed from the `go.opentelemetry.io/otel/sdk/trace` package. (#1873)
- Adds support for scheme in `OTEL_EXPORTER_OTLP_ENDPOINT` according to the spec. (#1886)
- Adds `trace.WithSchemaURL` option for configuring the tracer with a Schema URL. (#1889)
- Added an example of using OpenTelemetry Go as a trace context forwarder. (#1912)
- `ParseTraceState` is added to the `go.opentelemetry.io/otel/trace` package.
  It can be used to decode a `TraceState` from a `tracestate` header string value. (#1937)
- Added `Len` method to the `TraceState` type in the `go.opentelemetry.io/otel/trace` package.
  This method returns the number of list-members the `TraceState` holds. (#1937)
- Creates package `go.opentelemetry.io/otel/exporters/otlp/otlptrace` that defines a trace exporter that uses a `otlptrace.Client` to send data.
  Creates package `go.opentelemetry.io/otel/exporters/otlp/otlptrace/otlptracegrpc` implementing a gRPC `otlptrace.Client` and offers convenience functions, `NewExportPipeline` and `InstallNewPipeline`, to setup and install a `otlptrace.Exporter` in tracing .(#1922)
- Added `Baggage`, `Member`, and `Property` types to the `go.opentelemetry.io/otel/baggage` package along with their related functions. (#1967)
- Added `ContextWithBaggage`, `ContextWithoutBaggage`, and `FromContext` functions to the `go.opentelemetry.io/otel/baggage` package.
  These functions replace the `Set`, `Value`, `ContextWithValue`, `ContextWithoutValue`, and `ContextWithEmpty` functions from that package and directly work with the new `Baggage` type. (#1967)
- The `OTEL_SERVICE_NAME` environment variable is the preferred source for `service.name`, used by the environment resource detector if a service name is present both there and in `OTEL_RESOURCE_ATTRIBUTES`. (#1969)
- Creates package `go.opentelemetry.io/otel/exporters/otlp/otlptrace/otlptracehttp` implementing an HTTP `otlptrace.Client` and offers convenience functions, `NewExportPipeline` and `InstallNewPipeline`, to setup and install a `otlptrace.Exporter` in tracing. (#1963)
- Changes `go.opentelemetry.io/otel/sdk/resource.NewWithAttributes` to require a schema URL. The old function is still available as `resource.NewSchemaless`. This is a breaking change. (#1938)
- Several builtin resource detectors now correctly populate the schema URL. (#1938)
- Creates package `go.opentelemetry.io/otel/exporters/otlp/otlpmetric` that defines a metrics exporter that uses a `otlpmetric.Client` to send data.
- Creates package `go.opentelemetry.io/otel/exporters/otlp/otlpmetric/otlpmetricgrpc` implementing a gRPC `otlpmetric.Client` and offers convenience functions, `New` and `NewUnstarted`, to create an `otlpmetric.Exporter`.(#1991)
- Added `go.opentelemetry.io/otel/exporters/stdout/stdouttrace` exporter. (#2005)
- Added `go.opentelemetry.io/otel/exporters/stdout/stdoutmetric` exporter. (#2005)
- Added a `TracerProvider()` method to the `"go.opentelemetry.io/otel/trace".Span` interface. This can be used to obtain a `TracerProvider` from a given span that utilizes the same trace processing pipeline.  (#2009)

### Changed

- Make `NewSplitDriver` from `go.opentelemetry.io/otel/exporters/otlp` take variadic arguments instead of a `SplitConfig` item.
  `NewSplitDriver` now automatically implements an internal `noopDriver` for `SplitConfig` fields that are not initialized. (#1798)
- `resource.New()` now creates a Resource without builtin detectors. Previous behavior is now achieved by using `WithBuiltinDetectors` Option. (#1810)
- Move the `Event` type from the `go.opentelemetry.io/otel` package to the `go.opentelemetry.io/otel/sdk/trace` package. (#1846)
- CI builds validate against last two versions of Go, dropping 1.14 and adding 1.16. (#1865)
- BatchSpanProcessor now report export failures when calling `ForceFlush()` method. (#1860)
- `Set.Encoded(Encoder)` no longer caches the result of an encoding. (#1855)
- Renamed `CloudZoneKey` to `CloudAvailabilityZoneKey` in Resource semantic conventions according to spec. (#1871)
- The `StatusCode` and `StatusMessage` methods of the `ReadOnlySpan` interface and the `Span` produced by the `go.opentelemetry.io/otel/sdk/trace` package have been replaced with a single `Status` method.
  This method returns the status of a span using the new `Status` type. (#1874)
- Updated `ExportSpans` method of the`SpanExporter` interface type to accept `ReadOnlySpan`s instead of the removed `SpanSnapshot`.
  This brings the export interface into compliance with the specification in that it now accepts an explicitly immutable type instead of just an implied one. (#1873)
- Unembed `SpanContext` in `Link`. (#1877)
- Generate Semantic conventions from the specification YAML. (#1891)
- Spans created by the global `Tracer` obtained from `go.opentelemetry.io/otel`, prior to a functioning `TracerProvider` being set, now propagate the span context from their parent if one exists. (#1901)
- The `"go.opentelemetry.io/otel".Tracer` function now accepts tracer options. (#1902)
- Move the `go.opentelemetry.io/otel/unit` package to `go.opentelemetry.io/otel/metric/unit`. (#1903)
- Changed `go.opentelemetry.io/otel/trace.TracerConfig` to conform to the [Contributing guidelines](CONTRIBUTING.md#config.) (#1921)
- Changed `go.opentelemetry.io/otel/trace.SpanConfig` to conform to the [Contributing guidelines](CONTRIBUTING.md#config). (#1921)
- Changed `span.End()` now only accepts Options that are allowed at `End()`. (#1921)
- Changed `go.opentelemetry.io/otel/metric.InstrumentConfig` to conform to the [Contributing guidelines](CONTRIBUTING.md#config). (#1921)
- Changed `go.opentelemetry.io/otel/metric.MeterConfig` to conform to the [Contributing guidelines](CONTRIBUTING.md#config). (#1921)
- Refactored option types according to the contribution style guide. (#1882)
- Move the `go.opentelemetry.io/otel/trace.TraceStateFromKeyValues` function to the `go.opentelemetry.io/otel/oteltest` package.
  This function is preserved for testing purposes where it may be useful to create a `TraceState` from `attribute.KeyValue`s, but it is not intended for production use.
  The new `ParseTraceState` function should be used to create a `TraceState`. (#1931)
- Updated `MarshalJSON` method of the `go.opentelemetry.io/otel/trace.TraceState` type to marshal the type into the string representation of the `TraceState`. (#1931)
- The `TraceState.Delete` method from the `go.opentelemetry.io/otel/trace` package no longer returns an error in addition to a `TraceState`. (#1931)
- Updated `Get` method of the `TraceState` type from the `go.opentelemetry.io/otel/trace` package to accept a `string` instead of an `attribute.Key` type. (#1931)
- Updated `Insert` method of the `TraceState` type from the `go.opentelemetry.io/otel/trace` package to accept a pair of `string`s instead of an `attribute.KeyValue` type. (#1931)
- Updated `Delete` method of the `TraceState` type from the `go.opentelemetry.io/otel/trace` package to accept a `string` instead of an `attribute.Key` type. (#1931)
- Renamed `NewExporter` to `New` in the `go.opentelemetry.io/otel/exporters/stdout` package. (#1985)
- Renamed `NewExporter` to `New` in the `go.opentelemetry.io/otel/exporters/metric/prometheus` package. (#1985)
- Renamed `NewExporter` to `New` in the `go.opentelemetry.io/otel/exporters/trace/jaeger` package. (#1985)
- Renamed `NewExporter` to `New` in the `go.opentelemetry.io/otel/exporters/trace/zipkin` package. (#1985)
- Renamed `NewExporter` to `New` in the `go.opentelemetry.io/otel/exporters/otlp` package. (#1985)
- Renamed `NewUnstartedExporter` to `NewUnstarted` in the `go.opentelemetry.io/otel/exporters/otlp` package. (#1985)
- The `go.opentelemetry.io/otel/semconv` package has been moved to `go.opentelemetry.io/otel/semconv/v1.4.0` to allow for multiple [telemetry schema](https://github.com/open-telemetry/oteps/blob/main/text/0152-telemetry-schemas.md) versions to be used concurrently. (#1987)
- Metrics test helpers in `go.opentelemetry.io/otel/oteltest` have been moved to `go.opentelemetry.io/otel/metric/metrictest`. (#1988)

### Deprecated

- The `go.opentelemetry.io/otel/exporters/metric/prometheus` is deprecated, use `go.opentelemetry.io/otel/exporters/prometheus` instead. (#1993)
- The `go.opentelemetry.io/otel/exporters/trace/jaeger` is deprecated, use `go.opentelemetry.io/otel/exporters/jaeger` instead. (#1993)
- The `go.opentelemetry.io/otel/exporters/trace/zipkin` is deprecated, use `go.opentelemetry.io/otel/exporters/zipkin` instead. (#1993)

### Removed

- Removed `resource.WithoutBuiltin()`. Use `resource.New()`. (#1810)
- Unexported types `resource.FromEnv`, `resource.Host`, and `resource.TelemetrySDK`, Use the corresponding `With*()` to use individually. (#1810)
- Removed the `Tracer` and `IsRecording` method from the `ReadOnlySpan` in the `go.opentelemetry.io/otel/sdk/trace`.
  The `Tracer` method is not a required to be included in this interface and given the mutable nature of the tracer that is associated with a span, this method is not appropriate.
  The `IsRecording` method returns if the span is recording or not.
  A read-only span value does not need to know if updates to it will be recorded or not.
  By definition, it cannot be updated so there is no point in communicating if an update is recorded. (#1873)
- Removed the `SpanSnapshot` type from the `go.opentelemetry.io/otel/sdk/trace` package.
  The use of this type has been replaced with the use of the explicitly immutable `ReadOnlySpan` type.
  When a concrete representation of a read-only span is needed for testing, the newly added `SpanStub` in the `go.opentelemetry.io/otel/sdk/trace/tracetest` package should be used. (#1873)
- Removed the `Tracer` method from the `Span` interface in the `go.opentelemetry.io/otel/trace` package.
  Using the same tracer that created a span introduces the error where an instrumentation library's `Tracer` is used by other code instead of their own.
  The `"go.opentelemetry.io/otel".Tracer` function or a `TracerProvider` should be used to acquire a library specific `Tracer` instead. (#1900)
  - The `TracerProvider()` method on the `Span` interface may also be used to obtain a `TracerProvider` using the same trace processing pipeline. (#2009)
- The `http.url` attribute generated by `HTTPClientAttributesFromHTTPRequest` will no longer include username or password information. (#1919)
- Removed `IsEmpty` method of the `TraceState` type in the `go.opentelemetry.io/otel/trace` package in favor of using the added `TraceState.Len` method. (#1931)
- Removed `Set`, `Value`, `ContextWithValue`, `ContextWithoutValue`, and `ContextWithEmpty` functions in the `go.opentelemetry.io/otel/baggage` package.
  Handling of baggage is now done using the added `Baggage` type and related context functions (`ContextWithBaggage`, `ContextWithoutBaggage`, and `FromContext`) in that package. (#1967)
- The `InstallNewPipeline` and `NewExportPipeline` creation functions in all the exporters (prometheus, otlp, stdout, jaeger, and zipkin) have been removed.
  These functions were deemed premature attempts to provide convenience that did not achieve this aim. (#1985)
- The `go.opentelemetry.io/otel/exporters/otlp` exporter has been removed.  Use `go.opentelemetry.io/otel/exporters/otlp/otlptrace` instead. (#1990)
- The `go.opentelemetry.io/otel/exporters/stdout` exporter has been removed.  Use `go.opentelemetry.io/otel/exporters/stdout/stdouttrace` or `go.opentelemetry.io/otel/exporters/stdout/stdoutmetric` instead. (#2005)

### Fixed

- Only report errors from the `"go.opentelemetry.io/otel/sdk/resource".Environment` function when they are not `nil`. (#1850, #1851)
- The `Shutdown` method of the simple `SpanProcessor` in the `go.opentelemetry.io/otel/sdk/trace` package now honors the context deadline or cancellation. (#1616, #1856)
- BatchSpanProcessor now drops span batches that failed to be exported. (#1860)
- Use `http://localhost:14268/api/traces` as default Jaeger collector endpoint instead of `http://localhost:14250`. (#1898)
- Allow trailing and leading whitespace in the parsing of a `tracestate` header. (#1931)
- Add logic to determine if the channel is closed to fix Jaeger exporter test panic with close closed channel. (#1870, #1973)
- Avoid transport security when OTLP endpoint is a Unix socket. (#2001)

### Security

## [0.20.0] - 2021-04-23

### Added

- The OTLP exporter now has two new convenience functions, `NewExportPipeline` and `InstallNewPipeline`, setup and install the exporter in tracing and metrics pipelines. (#1373)
- Adds semantic conventions for exceptions. (#1492)
- Added Jaeger Environment variables: `OTEL_EXPORTER_JAEGER_AGENT_HOST`, `OTEL_EXPORTER_JAEGER_AGENT_PORT`
  These environment variables can be used to override Jaeger agent hostname and port (#1752)
- Option `ExportTimeout` was added to batch span processor. (#1755)
- `trace.TraceFlags` is now a defined type over `byte` and `WithSampled(bool) TraceFlags` and `IsSampled() bool` methods have been added to it. (#1770)
- The `Event` and `Link` struct types from the `go.opentelemetry.io/otel` package now include a `DroppedAttributeCount` field to record the number of attributes that were not recorded due to configured limits being reached. (#1771)
- The Jaeger exporter now reports dropped attributes for a Span event in the exported log. (#1771)
- Adds test to check BatchSpanProcessor ignores `OnEnd` and `ForceFlush` post `Shutdown`. (#1772)
- Extract resource attributes from the `OTEL_RESOURCE_ATTRIBUTES` environment variable and merge them with the `resource.Default` resource as well as resources provided to the `TracerProvider` and metric `Controller`. (#1785)
- Added `WithOSType` resource configuration option to set OS (Operating System) type resource attribute (`os.type`). (#1788)
- Added `WithProcess*` resource configuration options to set Process resource attributes. (#1788)
  - `process.pid`
  - `process.executable.name`
  - `process.executable.path`
  - `process.command_args`
  - `process.owner`
  - `process.runtime.name`
  - `process.runtime.version`
  - `process.runtime.description`
- Adds `k8s.node.name` and `k8s.node.uid` attribute keys to the `semconv` package. (#1789)
- Added support for configuring OTLP/HTTP and OTLP/gRPC Endpoints, TLS Certificates, Headers, Compression and Timeout via Environment Variables. (#1758, #1769 and #1811)
  - `OTEL_EXPORTER_OTLP_ENDPOINT`
  - `OTEL_EXPORTER_OTLP_TRACES_ENDPOINT`
  - `OTEL_EXPORTER_OTLP_METRICS_ENDPOINT`
  - `OTEL_EXPORTER_OTLP_HEADERS`
  - `OTEL_EXPORTER_OTLP_TRACES_HEADERS`
  - `OTEL_EXPORTER_OTLP_METRICS_HEADERS`
  - `OTEL_EXPORTER_OTLP_COMPRESSION`
  - `OTEL_EXPORTER_OTLP_TRACES_COMPRESSION`
  - `OTEL_EXPORTER_OTLP_METRICS_COMPRESSION`
  - `OTEL_EXPORTER_OTLP_TIMEOUT`
  - `OTEL_EXPORTER_OTLP_TRACES_TIMEOUT`
  - `OTEL_EXPORTER_OTLP_METRICS_TIMEOUT`
  - `OTEL_EXPORTER_OTLP_CERTIFICATE`
  - `OTEL_EXPORTER_OTLP_TRACES_CERTIFICATE`
  - `OTEL_EXPORTER_OTLP_METRICS_CERTIFICATE`
- Adds `otlpgrpc.WithTimeout` option for configuring timeout to the otlp/gRPC exporter. (#1821)
- Adds `jaeger.WithMaxPacketSize` option for configuring maximum UDP packet size used when connecting to the Jaeger agent. (#1853)

### Fixed

- The `Span.IsRecording` implementation from `go.opentelemetry.io/otel/sdk/trace` always returns false when not being sampled. (#1750)
- The Jaeger exporter now correctly sets tags for the Span status code and message.
  This means it uses the correct tag keys (`"otel.status_code"`, `"otel.status_description"`) and does not set the status message as a tag unless it is set on the span. (#1761)
- The Jaeger exporter now correctly records Span event's names using the `"event"` key for a tag.
  Additionally, this tag is overridden, as specified in the OTel specification, if the event contains an attribute with that key. (#1768)
- Zipkin Exporter: Ensure mapping between OTel and Zipkin span data complies with the specification. (#1688)
- Fixed typo for default service name in Jaeger Exporter. (#1797)
- Fix flaky OTLP for the reconnnection of the client connection. (#1527, #1814)
- Fix Jaeger exporter dropping of span batches that exceed the UDP packet size limit.
  Instead, the exporter now splits the batch into smaller sendable batches. (#1828)

### Changed

- Span `RecordError` now records an `exception` event to comply with the semantic convention specification. (#1492)
- Jaeger exporter was updated to use thrift v0.14.1. (#1712)
- Migrate from using internally built and maintained version of the OTLP to the one hosted at `go.opentelemetry.io/proto/otlp`. (#1713)
- Migrate from using `github.com/gogo/protobuf` to `google.golang.org/protobuf` to match `go.opentelemetry.io/proto/otlp`. (#1713)
- The storage of a local or remote Span in a `context.Context` using its SpanContext is unified to store just the current Span.
  The Span's SpanContext can now self-identify as being remote or not.
  This means that `"go.opentelemetry.io/otel/trace".ContextWithRemoteSpanContext` will now overwrite any existing current Span, not just existing remote Spans, and make it the current Span in a `context.Context`. (#1731)
- Improve OTLP/gRPC exporter connection errors. (#1737)
- Information about a parent span context in a `"go.opentelemetry.io/otel/export/trace".SpanSnapshot` is unified in a new `Parent` field.
  The existing `ParentSpanID` and `HasRemoteParent` fields are removed in favor of this. (#1748)
- The `ParentContext` field of the `"go.opentelemetry.io/otel/sdk/trace".SamplingParameters` is updated to hold a `context.Context` containing the parent span.
  This changes it to make `SamplingParameters` conform with the OpenTelemetry specification. (#1749)
- Updated Jaeger Environment Variables: `JAEGER_ENDPOINT`, `JAEGER_USER`, `JAEGER_PASSWORD`
  to `OTEL_EXPORTER_JAEGER_ENDPOINT`, `OTEL_EXPORTER_JAEGER_USER`, `OTEL_EXPORTER_JAEGER_PASSWORD` in compliance with OTel specification. (#1752)
- Modify `BatchSpanProcessor.ForceFlush` to abort after timeout/cancellation. (#1757)
- The `DroppedAttributeCount` field of the `Span` in the `go.opentelemetry.io/otel` package now only represents the number of attributes dropped for the span itself.
  It no longer is a conglomerate of itself, events, and link attributes that have been dropped. (#1771)
- Make `ExportSpans` in Jaeger Exporter honor context deadline. (#1773)
- Modify Zipkin Exporter default service name, use default resource's serviceName instead of empty. (#1777)
- The `go.opentelemetry.io/otel/sdk/export/trace` package is merged into the `go.opentelemetry.io/otel/sdk/trace` package. (#1778)
- The prometheus.InstallNewPipeline example is moved from comment to example test (#1796)
- The convenience functions for the stdout exporter have been updated to return the `TracerProvider` implementation and enable the shutdown of the exporter. (#1800)
- Replace the flush function returned from the Jaeger exporter's convenience creation functions (`InstallNewPipeline` and `NewExportPipeline`) with the `TracerProvider` implementation they create.
  This enables the caller to shutdown and flush using the related `TracerProvider` methods. (#1822)
- Updated the Jaeger exporter to have a default endpoint, `http://localhost:14250`, for the collector. (#1824)
- Changed the function `WithCollectorEndpoint` in the Jaeger exporter to no longer accept an endpoint as an argument.
  The endpoint can be passed with the `CollectorEndpointOption` using the `WithEndpoint` function or by setting the `OTEL_EXPORTER_JAEGER_ENDPOINT` environment variable value appropriately. (#1824)
- The Jaeger exporter no longer batches exported spans itself, instead it relies on the SDK's `BatchSpanProcessor` for this functionality. (#1830)
- The Jaeger exporter creation functions (`NewRawExporter`, `NewExportPipeline`, and `InstallNewPipeline`) no longer accept the removed `Option` type as a variadic argument. (#1830)

### Removed

- Removed Jaeger Environment variables: `JAEGER_SERVICE_NAME`, `JAEGER_DISABLED`, `JAEGER_TAGS`
  These environment variables will no longer be used to override values of the Jaeger exporter (#1752)
- No longer set the links for a `Span` in `go.opentelemetry.io/otel/sdk/trace` that is configured to be a new root.
  This is unspecified behavior that the OpenTelemetry community plans to standardize in the future.
  To prevent backwards incompatible changes when it is specified, these links are removed. (#1726)
- Setting error status while recording error with Span from oteltest package. (#1729)
- The concept of a remote and local Span stored in a context is unified to just the current Span.
  Because of this `"go.opentelemetry.io/otel/trace".RemoteSpanContextFromContext` is removed as it is no longer needed.
  Instead, `"go.opentelemetry.io/otel/trace".SpanContextFromContex` can be used to return the current Span.
  If needed, that Span's `SpanContext.IsRemote()` can then be used to determine if it is remote or not. (#1731)
- The `HasRemoteParent` field of the `"go.opentelemetry.io/otel/sdk/trace".SamplingParameters` is removed.
  This field is redundant to the information returned from the `Remote` method of the `SpanContext` held in the `ParentContext` field. (#1749)
- The `trace.FlagsDebug` and `trace.FlagsDeferred` constants have been removed and will be localized to the B3 propagator. (#1770)
- Remove `Process` configuration, `WithProcessFromEnv` and `ProcessFromEnv`, and type from the Jaeger exporter package.
  The information that could be configured in the `Process` struct should be configured in a `Resource` instead. (#1776, #1804)
- Remove the `WithDisabled` option from the Jaeger exporter.
  To disable the exporter unregister it from the `TracerProvider` or use a no-operation `TracerProvider`. (#1806)
- Removed the functions `CollectorEndpointFromEnv` and `WithCollectorEndpointOptionFromEnv` from the Jaeger exporter.
  These functions for retrieving specific environment variable values are redundant of other internal functions and
  are not intended for end user use. (#1824)
- Removed the Jaeger exporter `WithSDKOptions` `Option`.
  This option was used to set SDK options for the exporter creation convenience functions.
  These functions are provided as a way to easily setup or install the exporter with what are deemed reasonable SDK settings for common use cases.
  If the SDK needs to be configured differently, the `NewRawExporter` function and direct setup of the SDK with the desired settings should be used. (#1825)
- The `WithBufferMaxCount` and `WithBatchMaxCount` `Option`s from the Jaeger exporter are removed.
  The exporter no longer batches exports, instead relying on the SDK's `BatchSpanProcessor` for this functionality. (#1830)
- The Jaeger exporter `Option` type is removed.
  The type is no longer used by the exporter to configure anything.
  All the previous configurations these options provided were duplicates of SDK configuration.
  They have been removed in favor of using the SDK configuration and focuses the exporter configuration to be only about the endpoints it will send telemetry to. (#1830)

## [0.19.0] - 2021-03-18

### Added

- Added `Marshaler` config option to `otlphttp` to enable otlp over json or protobufs. (#1586)
- A `ForceFlush` method to the `"go.opentelemetry.io/otel/sdk/trace".TracerProvider` to flush all registered `SpanProcessor`s. (#1608)
- Added `WithSampler` and `WithSpanLimits` to tracer provider. (#1633, #1702)
- `"go.opentelemetry.io/otel/trace".SpanContext` now has a `remote` property, and `IsRemote()` predicate, that is true when the `SpanContext` has been extracted from remote context data. (#1701)
- A `Valid` method to the `"go.opentelemetry.io/otel/attribute".KeyValue` type. (#1703)

### Changed

- `trace.SpanContext` is now immutable and has no exported fields. (#1573)
  - `trace.NewSpanContext()` can be used in conjunction with the `trace.SpanContextConfig` struct to initialize a new `SpanContext` where all values are known.
- Update the `ForceFlush` method signature to the `"go.opentelemetry.io/otel/sdk/trace".SpanProcessor` to accept a `context.Context` and return an error. (#1608)
- Update the `Shutdown` method to the `"go.opentelemetry.io/otel/sdk/trace".TracerProvider` return an error on shutdown failure. (#1608)
- The SimpleSpanProcessor will now shut down the enclosed `SpanExporter` and gracefully ignore subsequent calls to `OnEnd` after `Shutdown` is called. (#1612)
- `"go.opentelemetry.io/sdk/metric/controller.basic".WithPusher` is replaced with `WithExporter` to provide consistent naming across project. (#1656)
- Added non-empty string check for trace `Attribute` keys. (#1659)
- Add `description` to SpanStatus only when `StatusCode` is set to error. (#1662)
- Jaeger exporter falls back to `resource.Default`'s `service.name` if the exported Span does not have one. (#1673)
- Jaeger exporter populates Jaeger's Span Process from Resource. (#1673)
- Renamed the `LabelSet` method of `"go.opentelemetry.io/otel/sdk/resource".Resource` to `Set`. (#1692)
- Changed `WithSDK` to `WithSDKOptions` to accept variadic arguments of `TracerProviderOption` type in `go.opentelemetry.io/otel/exporters/trace/jaeger` package. (#1693)
- Changed `WithSDK` to `WithSDKOptions` to accept variadic arguments of `TracerProviderOption` type in `go.opentelemetry.io/otel/exporters/trace/zipkin` package. (#1693)

### Removed

- Removed `serviceName` parameter from Zipkin exporter and uses resource instead. (#1549)
- Removed `WithConfig` from tracer provider to avoid overriding configuration. (#1633)
- Removed the exported `SimpleSpanProcessor` and `BatchSpanProcessor` structs.
   These are now returned as a SpanProcessor interface from their respective constructors. (#1638)
- Removed `WithRecord()` from `trace.SpanOption` when creating a span. (#1660)
- Removed setting status to `Error` while recording an error as a span event in `RecordError`. (#1663)
- Removed `jaeger.WithProcess` configuration option. (#1673)
- Removed `ApplyConfig` method from `"go.opentelemetry.io/otel/sdk/trace".TracerProvider` and the now unneeded `Config` struct. (#1693)

### Fixed

- Jaeger Exporter: Ensure mapping between OTEL and Jaeger span data complies with the specification. (#1626)
- `SamplingResult.TraceState` is correctly propagated to a newly created span's `SpanContext`. (#1655)
- The `otel-collector` example now correctly flushes metric events prior to shutting down the exporter. (#1678)
- Do not set span status message in `SpanStatusFromHTTPStatusCode` if it can be inferred from `http.status_code`. (#1681)
- Synchronization issues in global trace delegate implementation. (#1686)
- Reduced excess memory usage by global `TracerProvider`. (#1687)

## [0.18.0] - 2021-03-03

### Added

- Added `resource.Default()` for use with meter and tracer providers. (#1507)
- `AttributePerEventCountLimit` and `AttributePerLinkCountLimit` for `SpanLimits`. (#1535)
- Added `Keys()` method to `propagation.TextMapCarrier` and `propagation.HeaderCarrier` to adapt `http.Header` to this interface. (#1544)
- Added `code` attributes to `go.opentelemetry.io/otel/semconv` package. (#1558)
- Compatibility testing suite in the CI system for the following systems. (#1567)
   | OS      | Go Version | Architecture |
   | ------- | ---------- | ------------ |
   | Ubuntu  | 1.15       | amd64        |
   | Ubuntu  | 1.14       | amd64        |
   | Ubuntu  | 1.15       | 386          |
   | Ubuntu  | 1.14       | 386          |
   | MacOS   | 1.15       | amd64        |
   | MacOS   | 1.14       | amd64        |
   | Windows | 1.15       | amd64        |
   | Windows | 1.14       | amd64        |
   | Windows | 1.15       | 386          |
   | Windows | 1.14       | 386          |

### Changed

- Replaced interface `oteltest.SpanRecorder` with its existing implementation
  `StandardSpanRecorder`. (#1542)
- Default span limit values to 128. (#1535)
- Rename `MaxEventsPerSpan`, `MaxAttributesPerSpan` and `MaxLinksPerSpan` to `EventCountLimit`, `AttributeCountLimit` and `LinkCountLimit`, and move these fields into `SpanLimits`. (#1535)
- Renamed the `otel/label` package to `otel/attribute`. (#1541)
- Vendor the Jaeger exporter's dependency on Apache Thrift. (#1551)
- Parallelize the CI linting and testing. (#1567)
- Stagger timestamps in exact aggregator tests. (#1569)
- Changed all examples to use `WithBatchTimeout(5 * time.Second)` rather than `WithBatchTimeout(5)`. (#1621)
- Prevent end-users from implementing some interfaces (#1575)

  ```
      "otel/exporters/otlp/otlphttp".Option
      "otel/exporters/stdout".Option
      "otel/oteltest".Option
      "otel/trace".TracerOption
      "otel/trace".SpanOption
      "otel/trace".EventOption
      "otel/trace".LifeCycleOption
      "otel/trace".InstrumentationOption
      "otel/sdk/resource".Option
      "otel/sdk/trace".ParentBasedSamplerOption
      "otel/sdk/trace".ReadOnlySpan
      "otel/sdk/trace".ReadWriteSpan
  ```

### Removed

- Removed attempt to resample spans upon changing the span name with `span.SetName()`. (#1545)
- The `test-benchmark` is no longer a dependency of the `precommit` make target. (#1567)
- Removed the `test-386` make target.
   This was replaced with a full compatibility testing suite (i.e. multi OS/arch) in the CI system. (#1567)

### Fixed

- The sequential timing check of timestamps in the stdout exporter are now setup explicitly to be sequential (#1571). (#1572)
- Windows build of Jaeger tests now compiles with OS specific functions (#1576). (#1577)
- The sequential timing check of timestamps of go.opentelemetry.io/otel/sdk/metric/aggregator/lastvalue are now setup explicitly to be sequential (#1578). (#1579)
- Validate tracestate header keys with vendors according to the W3C TraceContext specification (#1475). (#1581)
- The OTLP exporter includes related labels for translations of a GaugeArray (#1563). (#1570)

## [0.17.0] - 2021-02-12

### Changed

- Rename project default branch from `master` to `main`. (#1505)
- Reverse order in which `Resource` attributes are merged, per change in spec. (#1501)
- Add tooling to maintain "replace" directives in go.mod files automatically. (#1528)
- Create new modules: otel/metric, otel/trace, otel/oteltest, otel/sdk/export/metric, otel/sdk/metric (#1528)
- Move metric-related public global APIs from otel to otel/metric/global. (#1528)

## Fixed

- Fixed otlpgrpc reconnection issue.
- The example code in the README.md of `go.opentelemetry.io/otel/exporters/otlp` is moved to a compiled example test and used the new `WithAddress` instead of `WithEndpoint`. (#1513)
- The otel-collector example now uses the default OTLP receiver port of the collector.

## [0.16.0] - 2021-01-13

### Added

- Add the `ReadOnlySpan` and `ReadWriteSpan` interfaces to provide better control for accessing span data. (#1360)
- `NewGRPCDriver` function returns a `ProtocolDriver` that maintains a single gRPC connection to the collector. (#1369)
- Added documentation about the project's versioning policy. (#1388)
- Added `NewSplitDriver` for OTLP exporter that allows sending traces and metrics to different endpoints. (#1418)
- Added codeql workflow to GitHub Actions (#1428)
- Added Gosec workflow to GitHub Actions (#1429)
- Add new HTTP driver for OTLP exporter in `exporters/otlp/otlphttp`. Currently it only supports the binary protobuf payloads. (#1420)
- Add an OpenCensus exporter bridge. (#1444)

### Changed

- Rename `internal/testing` to `internal/internaltest`. (#1449)
- Rename `export.SpanData` to `export.SpanSnapshot` and use it only for exporting spans. (#1360)
- Store the parent's full `SpanContext` rather than just its span ID in the `span` struct. (#1360)
- Improve span duration accuracy. (#1360)
- Migrated CI/CD from CircleCI to GitHub Actions (#1382)
- Remove duplicate checkout from GitHub Actions workflow (#1407)
- Metric `array` aggregator renamed `exact` to match its `aggregation.Kind` (#1412)
- Metric `exact` aggregator includes per-point timestamps (#1412)
- Metric stdout exporter uses MinMaxSumCount aggregator for ValueRecorder instruments (#1412)
- `NewExporter` from `exporters/otlp` now takes a `ProtocolDriver` as a parameter. (#1369)
- Many OTLP Exporter options became gRPC ProtocolDriver options. (#1369)
- Unify endpoint API that related to OTel exporter. (#1401)
- Optimize metric histogram aggregator to reuse its slice of buckets. (#1435)
- Metric aggregator Count() and histogram Bucket.Counts are consistently `uint64`. (1430)
- Histogram aggregator accepts functional options, uses default boundaries if none given. (#1434)
- `SamplingResult` now passed a `Tracestate` from the parent `SpanContext` (#1432)
- Moved gRPC driver for OTLP exporter to `exporters/otlp/otlpgrpc`. (#1420)
- The `TraceContext` propagator now correctly propagates `TraceState` through the `SpanContext`. (#1447)
- Metric Push and Pull Controller components are combined into a single "basic" Controller:
  - `WithExporter()` and `Start()` to configure Push behavior
  - `Start()` is optional; use `Collect()` and `ForEach()` for Pull behavior
  - `Start()` and `Stop()` accept Context. (#1378)
- The `Event` type is moved from the `otel/sdk/export/trace` package to the `otel/trace` API package. (#1452)

### Removed

- Remove `errUninitializedSpan` as its only usage is now obsolete. (#1360)
- Remove Metric export functionality related to quantiles and summary data points: this is not specified (#1412)
- Remove DDSketch metric aggregator; our intention is to re-introduce this as an option of the histogram aggregator after [new OTLP histogram data types](https://github.com/open-telemetry/opentelemetry-proto/pull/226) are released (#1412)

### Fixed

- `BatchSpanProcessor.Shutdown()` will now shutdown underlying `export.SpanExporter`. (#1443)

## [0.15.0] - 2020-12-10

### Added

- The `WithIDGenerator` `TracerProviderOption` is added to the `go.opentelemetry.io/otel/trace` package to configure an `IDGenerator` for the `TracerProvider`. (#1363)

### Changed

- The Zipkin exporter now uses the Span status code to determine. (#1328)
- `NewExporter` and `Start` functions in `go.opentelemetry.io/otel/exporters/otlp` now receive `context.Context` as a first parameter. (#1357)
- Move the OpenCensus example into `example` directory. (#1359)
- Moved the SDK's `internal.IDGenerator` interface in to the `sdk/trace` package to enable support for externally-defined ID generators. (#1363)
- Bump `github.com/google/go-cmp` from 0.5.3 to 0.5.4 (#1374)
- Bump `github.com/golangci/golangci-lint` in `/internal/tools` (#1375)

### Fixed

- Metric SDK `SumObserver` and `UpDownSumObserver` instruments correctness fixes. (#1381)

## [0.14.0] - 2020-11-19

### Added

- An `EventOption` and the related `NewEventConfig` function are added to the `go.opentelemetry.io/otel` package to configure Span events. (#1254)
- A `TextMapPropagator` and associated `TextMapCarrier` are added to the `go.opentelemetry.io/otel/oteltest` package to test `TextMap` type propagators and their use. (#1259)
- `SpanContextFromContext` returns `SpanContext` from context. (#1255)
- `TraceState` has been added to `SpanContext`. (#1340)
- `DeploymentEnvironmentKey` added to `go.opentelemetry.io/otel/semconv` package. (#1323)
- Add an OpenCensus to OpenTelemetry tracing bridge. (#1305)
- Add a parent context argument to `SpanProcessor.OnStart` to follow the specification. (#1333)
- Add missing tests for `sdk/trace/attributes_map.go`. (#1337)

### Changed

- Move the `go.opentelemetry.io/otel/api/trace` package into `go.opentelemetry.io/otel/trace` with the following changes. (#1229) (#1307)
  - `ID` has been renamed to `TraceID`.
  - `IDFromHex` has been renamed to `TraceIDFromHex`.
  - `EmptySpanContext` is removed.
- Move the `go.opentelemetry.io/otel/api/trace/tracetest` package into `go.opentelemetry.io/otel/oteltest`. (#1229)
- OTLP Exporter updates:
  - supports OTLP v0.6.0 (#1230, #1354)
  - supports configurable aggregation temporality (default: Cumulative, optional: Stateless). (#1296)
- The Sampler is now called on local child spans. (#1233)
- The `Kind` type from the `go.opentelemetry.io/otel/api/metric` package was renamed to `InstrumentKind` to more specifically describe what it is and avoid semantic ambiguity. (#1240)
- The `MetricKind` method of the `Descriptor` type in the `go.opentelemetry.io/otel/api/metric` package was renamed to `Descriptor.InstrumentKind`.
   This matches the returned type and fixes misuse of the term metric. (#1240)
- Move test harness from the `go.opentelemetry.io/otel/api/apitest` package into `go.opentelemetry.io/otel/oteltest`. (#1241)
- Move the `go.opentelemetry.io/otel/api/metric/metrictest` package into `go.opentelemetry.io/oteltest` as part of #964. (#1252)
- Move the `go.opentelemetry.io/otel/api/metric` package into `go.opentelemetry.io/otel/metric` as part of #1303. (#1321)
- Move the `go.opentelemetry.io/otel/api/metric/registry` package into `go.opentelemetry.io/otel/metric/registry` as a part of #1303. (#1316)
- Move the `Number` type (together with related functions) from `go.opentelemetry.io/otel/api/metric` package into `go.opentelemetry.io/otel/metric/number` as a part of #1303. (#1316)
- The function signature of the Span `AddEvent` method in `go.opentelemetry.io/otel` is updated to no longer take an unused context and instead take a required name and a variable number of `EventOption`s. (#1254)
- The function signature of the Span `RecordError` method in `go.opentelemetry.io/otel` is updated to no longer take an unused context and instead take a required error value and a variable number of `EventOption`s. (#1254)
- Move the `go.opentelemetry.io/otel/api/global` package to `go.opentelemetry.io/otel`. (#1262) (#1330)
- Move the `Version` function from `go.opentelemetry.io/otel/sdk` to `go.opentelemetry.io/otel`. (#1330)
- Rename correlation context header from `"otcorrelations"` to `"baggage"` to match the OpenTelemetry specification. (#1267)
- Fix `Code.UnmarshalJSON` to work with valid JSON only. (#1276)
- The `resource.New()` method changes signature to support builtin attributes and functional options, including `telemetry.sdk.*` and
  `host.name` semantic conventions; the former method is renamed `resource.NewWithAttributes`. (#1235)
- The Prometheus exporter now exports non-monotonic counters (i.e. `UpDownCounter`s) as gauges. (#1210)
- Correct the `Span.End` method documentation in the `otel` API to state updates are not allowed on a span after it has ended. (#1310)
- Updated span collection limits for attribute, event and link counts to 1000 (#1318)
- Renamed `semconv.HTTPUrlKey` to `semconv.HTTPURLKey`. (#1338)

### Removed

- The `ErrInvalidHexID`, `ErrInvalidTraceIDLength`, `ErrInvalidSpanIDLength`, `ErrInvalidSpanIDLength`, or `ErrNilSpanID` from the `go.opentelemetry.io/otel` package are unexported now. (#1243)
- The `AddEventWithTimestamp` method on the `Span` interface in `go.opentelemetry.io/otel` is removed due to its redundancy.
   It is replaced by using the `AddEvent` method with a `WithTimestamp` option. (#1254)
- The `MockSpan` and `MockTracer` types are removed from `go.opentelemetry.io/otel/oteltest`.
   `Tracer` and `Span` from the same module should be used in their place instead. (#1306)
- `WorkerCount` option is removed from `go.opentelemetry.io/otel/exporters/otlp`. (#1350)
- Remove the following labels types: INT32, UINT32, UINT64 and FLOAT32. (#1314)

### Fixed

- Rename `MergeItererator` to `MergeIterator` in the `go.opentelemetry.io/otel/label` package. (#1244)
- The `go.opentelemetry.io/otel/api/global` packages global TextMapPropagator now delegates functionality to a globally set delegate for all previously returned propagators. (#1258)
- Fix condition in `label.Any`. (#1299)
- Fix global `TracerProvider` to pass options to its configured provider. (#1329)
- Fix missing handler for `ExactKind` aggregator in OTLP metrics transformer (#1309)

## [0.13.0] - 2020-10-08

### Added

- OTLP Metric exporter supports Histogram aggregation. (#1209)
- The `Code` struct from the `go.opentelemetry.io/otel/codes` package now supports JSON marshaling and unmarshaling as well as implements the `Stringer` interface. (#1214)
- A Baggage API to implement the OpenTelemetry specification. (#1217)
- Add Shutdown method to sdk/trace/provider, shutdown processors in the order they were registered. (#1227)

### Changed

- Set default propagator to no-op propagator. (#1184)
- The `HTTPSupplier`, `HTTPExtractor`, `HTTPInjector`, and `HTTPPropagator` from the `go.opentelemetry.io/otel/api/propagation` package were replaced with unified `TextMapCarrier` and `TextMapPropagator` in the `go.opentelemetry.io/otel/propagation` package. (#1212) (#1325)
- The `New` function from the `go.opentelemetry.io/otel/api/propagation` package was replaced with `NewCompositeTextMapPropagator` in the `go.opentelemetry.io/otel` package. (#1212)
- The status codes of the `go.opentelemetry.io/otel/codes` package have been updated to match the latest OpenTelemetry specification.
   They now are `Unset`, `Error`, and `Ok`.
   They no longer track the gRPC codes. (#1214)
- The `StatusCode` field of the `SpanData` struct in the `go.opentelemetry.io/otel/sdk/export/trace` package now uses the codes package from this package instead of the gRPC project. (#1214)
- Move the `go.opentelemetry.io/otel/api/baggage` package into `go.opentelemetry.io/otel/baggage`. (#1217) (#1325)
- A `Shutdown` method of `SpanProcessor` and all its implementations receives a context and returns an error. (#1264)

### Fixed

- Copies of data from arrays and slices passed to `go.opentelemetry.io/otel/label.ArrayValue()` are now used in the returned `Value` instead of using the mutable data itself. (#1226)

### Removed

- The `ExtractHTTP` and `InjectHTTP` functions from the `go.opentelemetry.io/otel/api/propagation` package were removed. (#1212)
- The `Propagators` interface from the `go.opentelemetry.io/otel/api/propagation` package was removed to conform to the OpenTelemetry specification.
   The explicit `TextMapPropagator` type can be used in its place as this is the `Propagator` type the specification defines. (#1212)
- The `SetAttribute` method of the `Span` from the `go.opentelemetry.io/otel/api/trace` package was removed given its redundancy with the `SetAttributes` method. (#1216)
- The internal implementation of Baggage storage is removed in favor of using the new Baggage API functionality. (#1217)
- Remove duplicate hostname key `HostHostNameKey` in Resource semantic conventions. (#1219)
- Nested array/slice support has been removed. (#1226)

## [0.12.0] - 2020-09-24

### Added

- A `SpanConfigure` function in `go.opentelemetry.io/otel/api/trace` to create a new `SpanConfig` from `SpanOption`s. (#1108)
- In the `go.opentelemetry.io/otel/api/trace` package, `NewTracerConfig` was added to construct new `TracerConfig`s.
   This addition was made to conform with our project option conventions. (#1155)
- Instrumentation library information was added to the Zipkin exporter. (#1119)
- The `SpanProcessor` interface now has a `ForceFlush()` method. (#1166)
- More semantic conventions for k8s as resource attributes. (#1167)

### Changed

- Add reconnecting udp connection type to Jaeger exporter.
   This change adds a new optional implementation of the udp conn interface used to detect changes to an agent's host dns record.
   It then adopts the new destination address to ensure the exporter doesn't get stuck. This change was ported from jaegertracing/jaeger-client-go#520. (#1063)
- Replace `StartOption` and `EndOption` in `go.opentelemetry.io/otel/api/trace` with `SpanOption`.
   This change is matched by replacing the `StartConfig` and `EndConfig` with a unified `SpanConfig`. (#1108)
- Replace the `LinkedTo` span option in `go.opentelemetry.io/otel/api/trace` with `WithLinks`.
   This is be more consistent with our other option patterns, i.e. passing the item to be configured directly instead of its component parts, and provides a cleaner function signature. (#1108)
- The `go.opentelemetry.io/otel/api/trace` `TracerOption` was changed to an interface to conform to project option conventions. (#1109)
- Move the `B3` and `TraceContext` from within the `go.opentelemetry.io/otel/api/trace` package to their own `go.opentelemetry.io/otel/propagators` package.
    This removal of the propagators is reflective of the OpenTelemetry specification for these propagators as well as cleans up the `go.opentelemetry.io/otel/api/trace` API. (#1118)
- Rename Jaeger tags used for instrumentation library information to reflect changes in OpenTelemetry specification. (#1119)
- Rename `ProbabilitySampler` to `TraceIDRatioBased` and change semantics to ignore parent span sampling status. (#1115)
- Move `tools` package under `internal`. (#1141)
- Move `go.opentelemetry.io/otel/api/correlation` package to `go.opentelemetry.io/otel/api/baggage`. (#1142)
   The `correlation.CorrelationContext` propagator has been renamed `baggage.Baggage`.  Other exported functions and types are unchanged.
- Rename `ParentOrElse` sampler to `ParentBased` and allow setting samplers depending on parent span. (#1153)
- In the `go.opentelemetry.io/otel/api/trace` package, `SpanConfigure` was renamed to `NewSpanConfig`. (#1155)
- Change `dependabot.yml` to add a `Skip Changelog` label to dependabot-sourced PRs. (#1161)
- The [configuration style guide](https://github.com/open-telemetry/opentelemetry-go/blob/master/CONTRIBUTING.md#config) has been updated to
   recommend the use of `newConfig()` instead of `configure()`. (#1163)
- The `otlp.Config` type has been unexported and changed to `otlp.config`, along with its initializer. (#1163)
- Ensure exported interface types include parameter names and update the
   Style Guide to reflect this styling rule. (#1172)
- Don't consider unset environment variable for resource detection to be an error. (#1170)
- Rename `go.opentelemetry.io/otel/api/metric.ConfigureInstrument` to `NewInstrumentConfig` and
  `go.opentelemetry.io/otel/api/metric.ConfigureMeter` to `NewMeterConfig`.
- ValueObserver instruments use LastValue aggregator by default. (#1165)
- OTLP Metric exporter supports LastValue aggregation. (#1165)
- Move the `go.opentelemetry.io/otel/api/unit` package to `go.opentelemetry.io/otel/unit`. (#1185)
- Rename `Provider` to `MeterProvider` in the `go.opentelemetry.io/otel/api/metric` package. (#1190)
- Rename `NoopProvider` to `NoopMeterProvider` in the `go.opentelemetry.io/otel/api/metric` package. (#1190)
- Rename `NewProvider` to `NewMeterProvider` in the `go.opentelemetry.io/otel/api/metric/metrictest` package. (#1190)
- Rename `Provider` to `MeterProvider` in the `go.opentelemetry.io/otel/api/metric/registry` package. (#1190)
- Rename `NewProvider` to `NewMeterProvider` in the `go.opentelemetry.io/otel/api/metri/registryc` package. (#1190)
- Rename `Provider` to `TracerProvider` in the `go.opentelemetry.io/otel/api/trace` package. (#1190)
- Rename `NoopProvider` to `NoopTracerProvider` in the `go.opentelemetry.io/otel/api/trace` package. (#1190)
- Rename `Provider` to `TracerProvider` in the `go.opentelemetry.io/otel/api/trace/tracetest` package. (#1190)
- Rename `NewProvider` to `NewTracerProvider` in the `go.opentelemetry.io/otel/api/trace/tracetest` package. (#1190)
- Rename `WrapperProvider` to `WrapperTracerProvider` in the `go.opentelemetry.io/otel/bridge/opentracing` package. (#1190)
- Rename `NewWrapperProvider` to `NewWrapperTracerProvider` in the `go.opentelemetry.io/otel/bridge/opentracing` package. (#1190)
- Rename `Provider` method of the pull controller to `MeterProvider` in the `go.opentelemetry.io/otel/sdk/metric/controller/pull` package. (#1190)
- Rename `Provider` method of the push controller to `MeterProvider` in the `go.opentelemetry.io/otel/sdk/metric/controller/push` package. (#1190)
- Rename `ProviderOptions` to `TracerProviderConfig` in the `go.opentelemetry.io/otel/sdk/trace` package. (#1190)
- Rename `ProviderOption` to `TracerProviderOption` in the `go.opentelemetry.io/otel/sdk/trace` package. (#1190)
- Rename `Provider` to `TracerProvider` in the `go.opentelemetry.io/otel/sdk/trace` package. (#1190)
- Rename `NewProvider` to `NewTracerProvider` in the `go.opentelemetry.io/otel/sdk/trace` package. (#1190)
- Renamed `SamplingDecision` values to comply with OpenTelemetry specification change. (#1192)
- Renamed Zipkin attribute names from `ot.status_code & ot.status_description` to `otel.status_code & otel.status_description`. (#1201)
- The default SDK now invokes registered `SpanProcessor`s in the order they were registered with the `TracerProvider`. (#1195)
- Add test of spans being processed by the `SpanProcessor`s in the order they were registered. (#1203)

### Removed

- Remove the B3 propagator from `go.opentelemetry.io/otel/propagators`. It is now located in the
   `go.opentelemetry.io/contrib/propagators/` module. (#1191)
- Remove the semantic convention for HTTP status text, `HTTPStatusTextKey` from package `go.opentelemetry.io/otel/semconv`. (#1194)

### Fixed

- Zipkin example no longer mentions `ParentSampler`, corrected to `ParentBased`. (#1171)
- Fix missing shutdown processor in otel-collector example. (#1186)
- Fix missing shutdown processor in basic and namedtracer examples. (#1197)

## [0.11.0] - 2020-08-24

### Added

- Support for exporting array-valued attributes via OTLP. (#992)
- `Noop` and `InMemory` `SpanBatcher` implementations to help with testing integrations. (#994)
- Support for filtering metric label sets. (#1047)
- A dimensionality-reducing metric Processor. (#1057)
- Integration tests for more OTel Collector Attribute types. (#1062)
- A new `WithSpanProcessor` `ProviderOption` is added to the `go.opentelemetry.io/otel/sdk/trace` package to create a `Provider` and automatically register the `SpanProcessor`. (#1078)

### Changed

- Rename `sdk/metric/processor/test` to `sdk/metric/processor/processortest`. (#1049)
- Rename `sdk/metric/controller/test` to `sdk/metric/controller/controllertest`. (#1049)
- Rename `api/testharness` to `api/apitest`. (#1049)
- Rename `api/trace/testtrace` to `api/trace/tracetest`. (#1049)
- Change Metric Processor to merge multiple observations. (#1024)
- The `go.opentelemetry.io/otel/bridge/opentracing` bridge package has been made into its own module.
   This removes the package dependencies of this bridge from the rest of the OpenTelemetry based project. (#1038)
- Renamed `go.opentelemetry.io/otel/api/standard` package to `go.opentelemetry.io/otel/semconv` to avoid the ambiguous and generic name `standard` and better describe the package as containing OpenTelemetry semantic conventions. (#1016)
- The environment variable used for resource detection has been changed from `OTEL_RESOURCE_LABELS` to `OTEL_RESOURCE_ATTRIBUTES` (#1042)
- Replace `WithSyncer` with `WithBatcher` in examples. (#1044)
- Replace the `google.golang.org/grpc/codes` dependency in the API with an equivalent `go.opentelemetry.io/otel/codes` package. (#1046)
- Merge the `go.opentelemetry.io/otel/api/label` and `go.opentelemetry.io/otel/api/kv` into the new `go.opentelemetry.io/otel/label` package. (#1060)
- Unify Callback Function Naming.
   Rename `*Callback` with `*Func`. (#1061)
- CI builds validate against last two versions of Go, dropping 1.13 and adding 1.15. (#1064)
- The `go.opentelemetry.io/otel/sdk/export/trace` interfaces `SpanSyncer` and `SpanBatcher` have been replaced with a specification compliant `Exporter` interface.
   This interface still supports the export of `SpanData`, but only as a slice.
   Implementation are also required now to return any error from `ExportSpans` if one occurs as well as implement a `Shutdown` method for exporter clean-up. (#1078)
- The `go.opentelemetry.io/otel/sdk/trace` `NewBatchSpanProcessor` function no longer returns an error.
   If a `nil` exporter is passed as an argument to this function, instead of it returning an error, it now returns a `BatchSpanProcessor` that handles the export of `SpanData` by not taking any action. (#1078)
- The `go.opentelemetry.io/otel/sdk/trace` `NewProvider` function to create a `Provider` no longer returns an error, instead only a `*Provider`.
   This change is related to `NewBatchSpanProcessor` not returning an error which was the only error this function would return. (#1078)

### Removed

- Duplicate, unused API sampler interface. (#999)
   Use the [`Sampler` interface](https://github.com/open-telemetry/opentelemetry-go/blob/v0.11.0/sdk/trace/sampling.go) provided by the SDK instead.
- The `grpctrace` instrumentation was moved to the `go.opentelemetry.io/contrib` repository and out of this repository.
   This move includes moving the `grpc` example to the `go.opentelemetry.io/contrib` as well. (#1027)
- The `WithSpan` method of the `Tracer` interface.
   The functionality this method provided was limited compared to what a user can provide themselves.
   It was removed with the understanding that if there is sufficient user need it can be added back based on actual user usage. (#1043)
- The `RegisterSpanProcessor` and `UnregisterSpanProcessor` functions.
   These were holdovers from an approach prior to the TracerProvider design. They were not used anymore. (#1077)
- The `oterror` package. (#1026)
- The `othttp` and `httptrace` instrumentations were moved to `go.opentelemetry.io/contrib`. (#1032)

### Fixed

- The `semconv.HTTPServerMetricAttributesFromHTTPRequest()` function no longer generates the high-cardinality `http.request.content.length` label. (#1031)
- Correct instrumentation version tag in Jaeger exporter. (#1037)
- The SDK span will now set an error event if the `End` method is called during a panic (i.e. it was deferred). (#1043)
- Move internally generated protobuf code from the `go.opentelemetry.io/otel` to the OTLP exporter to reduce dependency overhead. (#1050)
- The `otel-collector` example referenced outdated collector processors. (#1006)

## [0.10.0] - 2020-07-29

This release migrates the default OpenTelemetry SDK into its own Go module, decoupling the SDK from the API and reducing dependencies for instrumentation packages.

### Added

- The Zipkin exporter now has `NewExportPipeline` and `InstallNewPipeline` constructor functions to match the common pattern.
    These function build a new exporter with default SDK options and register the exporter with the `global` package respectively. (#944)
- Add propagator option for gRPC instrumentation. (#986)
- The `testtrace` package now tracks the `trace.SpanKind` for each span. (#987)

### Changed

- Replace the `RegisterGlobal` `Option` in the Jaeger exporter with an `InstallNewPipeline` constructor function.
   This matches the other exporter constructor patterns and will register a new exporter after building it with default configuration. (#944)
- The trace (`go.opentelemetry.io/otel/exporters/trace/stdout`) and metric (`go.opentelemetry.io/otel/exporters/metric/stdout`) `stdout` exporters are now merged into a single exporter at `go.opentelemetry.io/otel/exporters/stdout`.
   This new exporter was made into its own Go module to follow the pattern of all exporters and decouple it from the `go.opentelemetry.io/otel` module. (#956, #963)
- Move the `go.opentelemetry.io/otel/exporters/test` test package to `go.opentelemetry.io/otel/sdk/export/metric/metrictest`. (#962)
- The `go.opentelemetry.io/otel/api/kv/value` package was merged into the parent `go.opentelemetry.io/otel/api/kv` package. (#968)
  - `value.Bool` was replaced with `kv.BoolValue`.
  - `value.Int64` was replaced with `kv.Int64Value`.
  - `value.Uint64` was replaced with `kv.Uint64Value`.
  - `value.Float64` was replaced with `kv.Float64Value`.
  - `value.Int32` was replaced with `kv.Int32Value`.
  - `value.Uint32` was replaced with `kv.Uint32Value`.
  - `value.Float32` was replaced with `kv.Float32Value`.
  - `value.String` was replaced with `kv.StringValue`.
  - `value.Int` was replaced with `kv.IntValue`.
  - `value.Uint` was replaced with `kv.UintValue`.
  - `value.Array` was replaced with `kv.ArrayValue`.
- Rename `Infer` to `Any` in the `go.opentelemetry.io/otel/api/kv` package. (#972)
- Change `othttp` to use the `httpsnoop` package to wrap the `ResponseWriter` so that optional interfaces (`http.Hijacker`, `http.Flusher`, etc.) that are implemented by the original `ResponseWriter`are also implemented by the wrapped `ResponseWriter`. (#979)
- Rename `go.opentelemetry.io/otel/sdk/metric/aggregator/test` package to `go.opentelemetry.io/otel/sdk/metric/aggregator/aggregatortest`. (#980)
- Make the SDK into its own Go module called `go.opentelemetry.io/otel/sdk`. (#985)
- Changed the default trace `Sampler` from `AlwaysOn` to `ParentOrElse(AlwaysOn)`. (#989)

### Removed

- The `IndexedAttribute` function from the `go.opentelemetry.io/otel/api/label` package was removed in favor of `IndexedLabel` which it was synonymous with. (#970)

### Fixed

- Bump github.com/golangci/golangci-lint from 1.28.3 to 1.29.0 in /tools. (#953)
- Bump github.com/google/go-cmp from 0.5.0 to 0.5.1. (#957)
- Use `global.Handle` for span export errors in the OTLP exporter. (#946)
- Correct Go language formatting in the README documentation. (#961)
- Remove default SDK dependencies from the `go.opentelemetry.io/otel/api` package. (#977)
- Remove default SDK dependencies from the `go.opentelemetry.io/otel/instrumentation` package. (#983)
- Move documented examples for `go.opentelemetry.io/otel/instrumentation/grpctrace` interceptors into Go example tests. (#984)

## [0.9.0] - 2020-07-20

### Added

- A new Resource Detector interface is included to allow resources to be automatically detected and included. (#939)
- A Detector to automatically detect resources from an environment variable. (#939)
- Github action to generate protobuf Go bindings locally in `internal/opentelemetry-proto-gen`. (#938)
- OTLP .proto files from `open-telemetry/opentelemetry-proto` imported as a git submodule under `internal/opentelemetry-proto`.
   References to `github.com/open-telemetry/opentelemetry-proto` changed to `go.opentelemetry.io/otel/internal/opentelemetry-proto-gen`. (#942)

### Changed

- Non-nil value `struct`s for key-value pairs will be marshalled using JSON rather than `Sprintf`. (#948)

### Removed

- Removed dependency on `github.com/open-telemetry/opentelemetry-collector`. (#943)

## [0.8.0] - 2020-07-09

### Added

- The `B3Encoding` type to represent the B3 encoding(s) the B3 propagator can inject.
   A value for HTTP supported encodings (Multiple Header: `MultipleHeader`, Single Header: `SingleHeader`) are included. (#882)
- The `FlagsDeferred` trace flag to indicate if the trace sampling decision has been deferred. (#882)
- The `FlagsDebug` trace flag to indicate if the trace is a debug trace. (#882)
- Add `peer.service` semantic attribute. (#898)
- Add database-specific semantic attributes. (#899)
- Add semantic convention for `faas.coldstart` and `container.id`. (#909)
- Add http content size semantic conventions. (#905)
- Include `http.request_content_length` in HTTP request basic attributes. (#905)
- Add semantic conventions for operating system process resource attribute keys. (#919)
- The Jaeger exporter now has a `WithBatchMaxCount` option to specify the maximum number of spans sent in a batch. (#931)

### Changed

- Update `CONTRIBUTING.md` to ask for updates to `CHANGELOG.md` with each pull request. (#879)
- Use lowercase header names for B3 Multiple Headers. (#881)
- The B3 propagator `SingleHeader` field has been replaced with `InjectEncoding`.
   This new field can be set to combinations of the `B3Encoding` bitmasks and will inject trace information in these encodings.
   If no encoding is set, the propagator will default to `MultipleHeader` encoding. (#882)
- The B3 propagator now extracts from either HTTP encoding of B3 (Single Header or Multiple Header) based on what is contained in the header.
   Preference is given to Single Header encoding with Multiple Header being the fallback if Single Header is not found or is invalid.
   This behavior change is made to dynamically support all correctly encoded traces received instead of having to guess the expected encoding prior to receiving. (#882)
- Extend semantic conventions for RPC. (#900)
- To match constant naming conventions in the `api/standard` package, the `FaaS*` key names are appended with a suffix of `Key`. (#920)
  - `"api/standard".FaaSName` -> `FaaSNameKey`
  - `"api/standard".FaaSID` -> `FaaSIDKey`
  - `"api/standard".FaaSVersion` -> `FaaSVersionKey`
  - `"api/standard".FaaSInstance` -> `FaaSInstanceKey`

### Removed

- The `FlagsUnused` trace flag is removed.
   The purpose of this flag was to act as the inverse of `FlagsSampled`, the inverse of `FlagsSampled` is used instead. (#882)
- The B3 header constants (`B3SingleHeader`, `B3DebugFlagHeader`, `B3TraceIDHeader`, `B3SpanIDHeader`, `B3SampledHeader`, `B3ParentSpanIDHeader`) are removed.
   If B3 header keys are needed [the authoritative OpenZipkin package constants](https://pkg.go.dev/github.com/openzipkin/zipkin-go@v0.2.2/propagation/b3?tab=doc#pkg-constants) should be used instead. (#882)

### Fixed

- The B3 Single Header name is now correctly `b3` instead of the previous `X-B3`. (#881)
- The B3 propagator now correctly supports sampling only values (`b3: 0`, `b3: 1`, or `b3: d`) for a Single B3 Header. (#882)
- The B3 propagator now propagates the debug flag.
   This removes the behavior of changing the debug flag into a set sampling bit.
   Instead, this now follow the B3 specification and omits the `X-B3-Sampling` header. (#882)
- The B3 propagator now tracks "unset" sampling state (meaning "defer the decision") and does not set the `X-B3-Sampling` header when injecting. (#882)
- Bump github.com/itchyny/gojq from 0.10.3 to 0.10.4 in /tools. (#883)
- Bump github.com/opentracing/opentracing-go from v1.1.1-0.20190913142402-a7454ce5950e to v1.2.0. (#885)
- The tracing time conversion for OTLP spans is now correctly set to `UnixNano`. (#896)
- Ensure span status is not set to `Unknown` when no HTTP status code is provided as it is assumed to be `200 OK`. (#908)
- Ensure `httptrace.clientTracer` closes `http.headers` span. (#912)
- Prometheus exporter will not apply stale updates or forget inactive metrics. (#903)
- Add test for api.standard `HTTPClientAttributesFromHTTPRequest`. (#905)
- Bump github.com/golangci/golangci-lint from 1.27.0 to 1.28.1 in /tools. (#901, #913)
- Update otel-colector example to use the v0.5.0 collector. (#915)
- The `grpctrace` instrumentation uses a span name conforming to the OpenTelemetry semantic conventions (does not contain a leading slash (`/`)). (#922)
- The `grpctrace` instrumentation includes an `rpc.method` attribute now set to the gRPC method name. (#900, #922)
- The `grpctrace` instrumentation `rpc.service` attribute now contains the package name if one exists.
   This is in accordance with OpenTelemetry semantic conventions. (#922)
- Correlation Context extractor will no longer insert an empty map into the returned context when no valid values are extracted. (#923)
- Bump google.golang.org/api from 0.28.0 to 0.29.0 in /exporters/trace/jaeger. (#925)
- Bump github.com/itchyny/gojq from 0.10.4 to 0.11.0 in /tools. (#926)
- Bump github.com/golangci/golangci-lint from 1.28.1 to 1.28.2 in /tools. (#930)

## [0.7.0] - 2020-06-26

This release implements the v0.5.0 version of the OpenTelemetry specification.

### Added

- The othttp instrumentation now includes default metrics. (#861)
- This CHANGELOG file to track all changes in the project going forward.
- Support for array type attributes. (#798)
- Apply transitive dependabot go.mod dependency updates as part of a new automatic Github workflow. (#844)
- Timestamps are now passed to exporters for each export. (#835)
- Add new `Accumulation` type to metric SDK to transport telemetry from `Accumulator`s to `Processor`s.
   This replaces the prior `Record` `struct` use for this purpose. (#835)
- New dependabot integration to automate package upgrades. (#814)
- `Meter` and `Tracer` implementations accept instrumentation version version as an optional argument.
   This instrumentation version is passed on to exporters. (#811) (#805) (#802)
- The OTLP exporter includes the instrumentation version in telemetry it exports. (#811)
- Environment variables for Jaeger exporter are supported. (#796)
- New `aggregation.Kind` in the export metric API. (#808)
- New example that uses OTLP and the collector. (#790)
- Handle errors in the span `SetName` during span initialization. (#791)
- Default service config to enable retries for retry-able failed requests in the OTLP exporter and an option to override this default. (#777)
- New `go.opentelemetry.io/otel/api/oterror` package to uniformly support error handling and definitions for the project. (#778)
- New `global` default implementation of the `go.opentelemetry.io/otel/api/oterror.Handler` interface to be used to handle errors prior to an user defined `Handler`.
   There is also functionality for the user to register their `Handler` as well as a convenience function `Handle` to handle an error with this global `Handler`(#778)
- Options to specify propagators for httptrace and grpctrace instrumentation. (#784)
- The required `application/json` header for the Zipkin exporter is included in all exports. (#774)
- Integrate HTTP semantics helpers from the contrib repository into the `api/standard` package. #769

### Changed

- Rename `Integrator` to `Processor` in the metric SDK. (#863)
- Rename `AggregationSelector` to `AggregatorSelector`. (#859)
- Rename `SynchronizedCopy` to `SynchronizedMove`. (#858)
- Rename `simple` integrator to `basic` integrator. (#857)
- Merge otlp collector examples. (#841)
- Change the metric SDK to support cumulative, delta, and pass-through exporters directly.
   With these changes, cumulative and delta specific exporters are able to request the correct kind of aggregation from the SDK. (#840)
- The `Aggregator.Checkpoint` API is renamed to `SynchronizedCopy` and adds an argument, a different `Aggregator` into which the copy is stored. (#812)
- The `export.Aggregator` contract is that `Update()` and `SynchronizedCopy()` are synchronized with each other.
   All the aggregation interfaces (`Sum`, `LastValue`, ...) are not meant to be synchronized, as the caller is expected to synchronize aggregators at a higher level after the `Accumulator`.
   Some of the `Aggregators` used unnecessary locking and that has been cleaned up. (#812)
- Use of `metric.Number` was replaced by `int64` now that we use `sync.Mutex` in the `MinMaxSumCount` and `Histogram` `Aggregators`. (#812)
- Replace `AlwaysParentSample` with `ParentSample(fallback)` to match the OpenTelemetry v0.5.0 specification. (#810)
- Rename `sdk/export/metric/aggregator` to `sdk/export/metric/aggregation`. #808
- Send configured headers with every request in the OTLP exporter, instead of just on connection creation. (#806)
- Update error handling for any one off error handlers, replacing, instead, with the `global.Handle` function. (#791)
- Rename `plugin` directory to `instrumentation` to match the OpenTelemetry specification. (#779)
- Makes the argument order to Histogram and DDSketch `New()` consistent. (#781)

### Removed

- `Uint64NumberKind` and related functions from the API. (#864)
- Context arguments from `Aggregator.Checkpoint` and `Integrator.Process` as they were unused. (#803)
- `SpanID` is no longer included in parameters for sampling decision to match the OpenTelemetry specification. (#775)

### Fixed

- Upgrade OTLP exporter to opentelemetry-proto matching the opentelemetry-collector v0.4.0 release. (#866)
- Allow changes to `go.sum` and `go.mod` when running dependabot tidy-up. (#871)
- Bump github.com/stretchr/testify from 1.4.0 to 1.6.1. (#824)
- Bump github.com/prometheus/client_golang from 1.7.0 to 1.7.1 in /exporters/metric/prometheus. (#867)
- Bump google.golang.org/grpc from 1.29.1 to 1.30.0 in /exporters/trace/jaeger. (#853)
- Bump google.golang.org/grpc from 1.29.1 to 1.30.0 in /exporters/trace/zipkin. (#854)
- Bumps github.com/golang/protobuf from 1.3.2 to 1.4.2 (#848)
- Bump github.com/stretchr/testify from 1.4.0 to 1.6.1 in /exporters/otlp (#817)
- Bump github.com/golangci/golangci-lint from 1.25.1 to 1.27.0 in /tools (#828)
- Bump github.com/prometheus/client_golang from 1.5.0 to 1.7.0 in /exporters/metric/prometheus (#838)
- Bump github.com/stretchr/testify from 1.4.0 to 1.6.1 in /exporters/trace/jaeger (#829)
- Bump github.com/benbjohnson/clock from 1.0.0 to 1.0.3 (#815)
- Bump github.com/stretchr/testify from 1.4.0 to 1.6.1 in /exporters/trace/zipkin (#823)
- Bump github.com/itchyny/gojq from 0.10.1 to 0.10.3 in /tools (#830)
- Bump github.com/stretchr/testify from 1.4.0 to 1.6.1 in /exporters/metric/prometheus (#822)
- Bump google.golang.org/grpc from 1.27.1 to 1.29.1 in /exporters/trace/zipkin (#820)
- Bump google.golang.org/grpc from 1.27.1 to 1.29.1 in /exporters/trace/jaeger (#831)
- Bump github.com/google/go-cmp from 0.4.0 to 0.5.0 (#836)
- Bump github.com/google/go-cmp from 0.4.0 to 0.5.0 in /exporters/trace/jaeger (#837)
- Bump github.com/google/go-cmp from 0.4.0 to 0.5.0 in /exporters/otlp (#839)
- Bump google.golang.org/api from 0.20.0 to 0.28.0 in /exporters/trace/jaeger (#843)
- Set span status from HTTP status code in the othttp instrumentation. (#832)
- Fixed typo in push controller comment. (#834)
- The `Aggregator` testing has been updated and cleaned. (#812)
- `metric.Number(0)` expressions are replaced by `0` where possible. (#812)
- Fixed `global` `handler_test.go` test failure. #804
- Fixed `BatchSpanProcessor.Shutdown` to wait until all spans are processed. (#766)
- Fixed OTLP example's accidental early close of exporter. (#807)
- Ensure zipkin exporter reads and closes response body. (#788)
- Update instrumentation to use `api/standard` keys instead of custom keys. (#782)
- Clean up tools and RELEASING documentation. (#762)

## [0.6.0] - 2020-05-21

### Added

- Support for `Resource`s in the prometheus exporter. (#757)
- New pull controller. (#751)
- New `UpDownSumObserver` instrument. (#750)
- OpenTelemetry collector demo. (#711)
- New `SumObserver` instrument. (#747)
- New `UpDownCounter` instrument. (#745)
- New timeout `Option` and configuration function `WithTimeout` to the push controller. (#742)
- New `api/standards` package to implement semantic conventions and standard key-value generation. (#731)

### Changed

- Rename `Register*` functions in the metric API to `New*` for all `Observer` instruments. (#761)
- Use `[]float64` for histogram boundaries, not `[]metric.Number`. (#758)
- Change OTLP example to use exporter as a trace `Syncer` instead of as an unneeded `Batcher`. (#756)
- Replace `WithResourceAttributes()` with `WithResource()` in the trace SDK. (#754)
- The prometheus exporter now uses the new pull controller. (#751)
- Rename `ScheduleDelayMillis` to `BatchTimeout` in the trace `BatchSpanProcessor`.(#752)
- Support use of synchronous instruments in asynchronous callbacks (#725)
- Move `Resource` from the `Export` method parameter into the metric export `Record`. (#739)
- Rename `Observer` instrument to `ValueObserver`. (#734)
- The push controller now has a method (`Provider()`) to return a `metric.Provider` instead of the old `Meter` method that acted as a `metric.Provider`. (#738)
- Replace `Measure` instrument by `ValueRecorder` instrument. (#732)
- Rename correlation context header from `"Correlation-Context"` to `"otcorrelations"` to match the OpenTelemetry specification. (#727)

### Fixed

- Ensure gRPC `ClientStream` override methods do not panic in grpctrace package. (#755)
- Disable parts of `BatchSpanProcessor` test until a fix is found. (#743)
- Fix `string` case in `kv` `Infer` function. (#746)
- Fix panic in grpctrace client interceptors. (#740)
- Refactor the `api/metrics` push controller and add `CheckpointSet` synchronization. (#737)
- Rewrite span batch process queue batching logic. (#719)
- Remove the push controller named Meter map. (#738)
- Fix Histogram aggregator initial state (fix #735). (#736)
- Ensure golang alpine image is running `golang-1.14` for examples. (#733)
- Added test for grpctrace `UnaryInterceptorClient`. (#695)
- Rearrange `api/metric` code layout. (#724)

## [0.5.0] - 2020-05-13

### Added

- Batch `Observer` callback support. (#717)
- Alias `api` types to root package of project. (#696)
- Create basic `othttp.Transport` for simple client instrumentation. (#678)
- `SetAttribute(string, interface{})` to the trace API. (#674)
- Jaeger exporter option that allows user to specify custom http client. (#671)
- `Stringer` and `Infer` methods to `key`s. (#662)

### Changed

- Rename `NewKey` in the `kv` package to just `Key`. (#721)
- Move `core` and `key` to `kv` package. (#720)
- Make the metric API `Meter` a `struct` so the abstract `MeterImpl` can be passed and simplify implementation. (#709)
- Rename SDK `Batcher` to `Integrator` to match draft OpenTelemetry SDK specification. (#710)
- Rename SDK `Ungrouped` integrator to `simple.Integrator` to match draft OpenTelemetry SDK specification. (#710)
- Rename SDK `SDK` `struct` to `Accumulator` to match draft OpenTelemetry SDK specification. (#710)
- Move `Number` from `core` to `api/metric` package. (#706)
- Move `SpanContext` from `core` to `trace` package. (#692)
- Change traceparent header from `Traceparent` to `traceparent` to implement the W3C specification. (#681)

### Fixed

- Update tooling to run generators in all submodules. (#705)
- gRPC interceptor regexp to match methods without a service name. (#683)
- Use a `const` for padding 64-bit B3 trace IDs. (#701)
- Update `mockZipkin` listen address from `:0` to `127.0.0.1:0`. (#700)
- Left-pad 64-bit B3 trace IDs with zero. (#698)
- Propagate at least the first W3C tracestate header. (#694)
- Remove internal `StateLocker` implementation. (#688)
- Increase instance size CI system uses. (#690)
- Add a `key` benchmark and use reflection in `key.Infer()`. (#679)
- Fix internal `global` test by using `global.Meter` with `RecordBatch()`. (#680)
- Reimplement histogram using mutex instead of `StateLocker`. (#669)
- Switch `MinMaxSumCount` to a mutex lock implementation instead of `StateLocker`. (#667)
- Update documentation to not include any references to `WithKeys`. (#672)
- Correct misspelling. (#668)
- Fix clobbering of the span context if extraction fails. (#656)
- Bump `golangci-lint` and work around the corrupting bug. (#666) (#670)

## [0.4.3] - 2020-04-24

### Added

- `Dockerfile` and `docker-compose.yml` to run example code. (#635)
- New `grpctrace` package that provides gRPC client and server interceptors for both unary and stream connections. (#621)
- New `api/label` package, providing common label set implementation. (#651)
- Support for JSON marshaling of `Resources`. (#654)
- `TraceID` and `SpanID` implementations for `Stringer` interface. (#642)
- `RemoteAddrKey` in the othttp plugin to include the HTTP client address in top-level spans. (#627)
- `WithSpanFormatter` option to the othttp plugin. (#617)
- Updated README to include section for compatible libraries and include reference to the contrib repository. (#612)
- The prometheus exporter now supports exporting histograms. (#601)
- A `String` method to the `Resource` to return a hashable identifier for a now unique resource. (#613)
- An `Iter` method to the `Resource` to return an array `AttributeIterator`. (#613)
- An `Equal` method to the `Resource` test the equivalence of resources. (#613)
- An iterable structure (`AttributeIterator`) for `Resource` attributes.

### Changed

- zipkin export's `NewExporter` now requires a `serviceName` argument to ensure this needed values is provided. (#644)
- Pass `Resources` through the metrics export pipeline. (#659)

### Removed

- `WithKeys` option from the metric API. (#639)

### Fixed

- Use the `label.Set.Equivalent` value instead of an encoding in the batcher. (#658)
- Correct typo `trace.Exporter` to `trace.SpanSyncer` in comments. (#653)
- Use type names for return values in jaeger exporter. (#648)
- Increase the visibility of the `api/key` package by updating comments and fixing usages locally. (#650)
- `Checkpoint` only after `Update`; Keep records in the `sync.Map` longer. (#647)
- Do not cache `reflect.ValueOf()` in metric Labels. (#649)
- Batch metrics exported from the OTLP exporter based on `Resource` and labels. (#626)
- Add error wrapping to the prometheus exporter. (#631)
- Update the OTLP exporter batching of traces to use a unique `string` representation of an associated `Resource` as the batching key. (#623)
- Update OTLP `SpanData` transform to only include the `ParentSpanID` if one exists. (#614)
- Update `Resource` internal representation to uniquely and reliably identify resources. (#613)
- Check return value from `CheckpointSet.ForEach` in prometheus exporter. (#622)
- Ensure spans created by httptrace client tracer reflect operation structure. (#618)
- Create a new recorder rather than reuse when multiple observations in same epoch for asynchronous instruments. #610
- The default port the OTLP exporter uses to connect to the OpenTelemetry collector is updated to match the one the collector listens on by default. (#611)

## [0.4.2] - 2020-03-31

### Fixed

- Fix `pre_release.sh` to update version in `sdk/opentelemetry.go`. (#607)
- Fix time conversion from internal to OTLP in OTLP exporter. (#606)

## [0.4.1] - 2020-03-31

### Fixed

- Update `tag.sh` to create signed tags. (#604)

## [0.4.0] - 2020-03-30

### Added

- New API package `api/metric/registry` that exposes a `MeterImpl` wrapper for use by SDKs to generate unique instruments. (#580)
- Script to verify examples after a new release. (#579)

### Removed

- The dogstatsd exporter due to lack of support.
   This additionally removes support for statsd. (#591)
- `LabelSet` from the metric API.
   This is replaced by a `[]core.KeyValue` slice. (#595)
- `Labels` from the metric API's `Meter` interface. (#595)

### Changed

- The metric `export.Labels` became an interface which the SDK implements and the `export` package provides a simple, immutable implementation of this interface intended for testing purposes. (#574)
- Renamed `internal/metric.Meter` to `MeterImpl`. (#580)
- Renamed `api/global/internal.obsImpl` to `asyncImpl`. (#580)

### Fixed

- Corrected missing return in mock span. (#582)
- Update License header for all source files to match CNCF guidelines and include a test to ensure it is present. (#586) (#596)
- Update to v0.3.0 of the OTLP in the OTLP exporter. (#588)
- Update pre-release script to be compatible between GNU and BSD based systems. (#592)
- Add a `RecordBatch` benchmark. (#594)
- Moved span transforms of the OTLP exporter to the internal package. (#593)
- Build both go-1.13 and go-1.14 in circleci to test for all supported versions of Go. (#569)
- Removed unneeded allocation on empty labels in OLTP exporter. (#597)
- Update `BatchedSpanProcessor` to process the queue until no data but respect max batch size. (#599)
- Update project documentation godoc.org links to pkg.go.dev. (#602)

## [0.3.0] - 2020-03-21

This is a first official beta release, which provides almost fully complete metrics, tracing, and context propagation functionality.
There is still a possibility of breaking changes.

### Added

- Add `Observer` metric instrument. (#474)
- Add global `Propagators` functionality to enable deferred initialization for propagators registered before the first Meter SDK is installed. (#494)
- Simplified export setup pipeline for the jaeger exporter to match other exporters. (#459)
- The zipkin trace exporter. (#495)
- The OTLP exporter to export metric and trace telemetry to the OpenTelemetry collector. (#497) (#544) (#545)
- Add `StatusMessage` field to the trace `Span`. (#524)
- Context propagation in OpenTracing bridge in terms of OpenTelemetry context propagation. (#525)
- The `Resource` type was added to the SDK. (#528)
- The global API now supports a `Tracer` and `Meter` function as shortcuts to getting a global `*Provider` and calling these methods directly. (#538)
- The metric API now defines a generic `MeterImpl` interface to support general purpose `Meter` construction.
   Additionally, `SyncImpl` and `AsyncImpl` are added to support general purpose instrument construction. (#560)
- A metric `Kind` is added to represent the `MeasureKind`, `ObserverKind`, and `CounterKind`. (#560)
- Scripts to better automate the release process. (#576)

### Changed

- Default to to use `AlwaysSampler` instead of `ProbabilitySampler` to match OpenTelemetry specification. (#506)
- Renamed `AlwaysSampleSampler` to `AlwaysOnSampler` in the trace API. (#511)
- Renamed `NeverSampleSampler` to `AlwaysOffSampler` in the trace API. (#511)
- The `Status` field of the `Span` was changed to `StatusCode` to disambiguate with the added `StatusMessage`. (#524)
- Updated the trace `Sampler` interface conform to the OpenTelemetry specification. (#531)
- Rename metric API `Options` to `Config`. (#541)
- Rename metric `Counter` aggregator to be `Sum`. (#541)
- Unify metric options into `Option` from instrument specific options. (#541)
- The trace API's `TraceProvider` now support `Resource`s. (#545)
- Correct error in zipkin module name. (#548)
- The jaeger trace exporter now supports `Resource`s. (#551)
- Metric SDK now supports `Resource`s.
   The `WithResource` option was added to configure a `Resource` on creation and the `Resource` method was added to the metric `Descriptor` to return the associated `Resource`. (#552)
- Replace `ErrNoLastValue` and `ErrEmptyDataSet` by `ErrNoData` in the metric SDK. (#557)
- The stdout trace exporter now supports `Resource`s. (#558)
- The metric `Descriptor` is now included at the API instead of the SDK. (#560)
- Replace `Ordered` with an iterator in `export.Labels`. (#567)

### Removed

- The vendor specific Stackdriver. It is now hosted on 3rd party vendor infrastructure. (#452)
- The `Unregister` method for metric observers as it is not in the OpenTelemetry specification. (#560)
- `GetDescriptor` from the metric SDK. (#575)
- The `Gauge` instrument from the metric API. (#537)

### Fixed

- Make histogram aggregator checkpoint consistent. (#438)
- Update README with import instructions and how to build and test. (#505)
- The default label encoding was updated to be unique. (#508)
- Use `NewRoot` in the othttp plugin for public endpoints. (#513)
- Fix data race in `BatchedSpanProcessor`. (#518)
- Skip test-386 for Mac OS 10.15.x (Catalina and upwards). #521
- Use a variable-size array to represent ordered labels in maps. (#523)
- Update the OTLP protobuf and update changed import path. (#532)
- Use `StateLocker` implementation in `MinMaxSumCount`. (#546)
- Eliminate goroutine leak in histogram stress test. (#547)
- Update OTLP exporter with latest protobuf. (#550)
- Add filters to the othttp plugin. (#556)
- Provide an implementation of the `Header*` filters that do not depend on Go 1.14. (#565)
- Encode labels once during checkpoint.
   The checkpoint function is executed in a single thread so we can do the encoding lazily before passing the encoded version of labels to the exporter.
   This is a cheap and quick way to avoid encoding the labels on every collection interval. (#572)
- Run coverage over all packages in `COVERAGE_MOD_DIR`. (#573)

## [0.2.3] - 2020-03-04

### Added

- `RecordError` method on `Span`s in the trace API to Simplify adding error events to spans. (#473)
- Configurable push frequency for exporters setup pipeline. (#504)

### Changed

- Rename the `exporter` directory to `exporters`.
   The `go.opentelemetry.io/otel/exporter/trace/jaeger` package was mistakenly released with a `v1.0.0` tag instead of `v0.1.0`.
   This resulted in all subsequent releases not becoming the default latest.
   A consequence of this was that all `go get`s pulled in the incompatible `v0.1.0` release of that package when pulling in more recent packages from other otel packages.
   Renaming the `exporter` directory to `exporters` fixes this issue by renaming the package and therefore clearing any existing dependency tags.
   Consequentially, this action also renames *all* exporter packages. (#502)

### Removed

- The `CorrelationContextHeader` constant in the `correlation` package is no longer exported. (#503)

## [0.2.2] - 2020-02-27

### Added

- `HTTPSupplier` interface in the propagation API to specify methods to retrieve and store a single value for a key to be associated with a carrier. (#467)
- `HTTPExtractor` interface in the propagation API to extract information from an `HTTPSupplier` into a context. (#467)
- `HTTPInjector` interface in the propagation API to inject information into an `HTTPSupplier.` (#467)
- `Config` and configuring `Option` to the propagator API. (#467)
- `Propagators` interface in the propagation API to contain the set of injectors and extractors for all supported carrier formats. (#467)
- `HTTPPropagator` interface in the propagation API to inject and extract from an `HTTPSupplier.` (#467)
- `WithInjectors` and `WithExtractors` functions to the propagator API to configure injectors and extractors to use. (#467)
- `ExtractHTTP` and `InjectHTTP` functions to apply configured HTTP extractors and injectors to a passed context. (#467)
- Histogram aggregator. (#433)
- `DefaultPropagator` function and have it return `trace.TraceContext` as the default context propagator. (#456)
- `AlwaysParentSample` sampler to the trace API. (#455)
- `WithNewRoot` option function to the trace API to specify the created span should be considered a root span. (#451)

### Changed

- Renamed `WithMap` to `ContextWithMap` in the correlation package. (#481)
- Renamed `FromContext` to `MapFromContext` in the correlation package. (#481)
- Move correlation context propagation to correlation package. (#479)
- Do not default to putting remote span context into links. (#480)
- `Tracer.WithSpan` updated to accept `StartOptions`. (#472)
- Renamed `MetricKind` to `Kind` to not stutter in the type usage. (#432)
- Renamed the `export` package to `metric` to match directory structure. (#432)
- Rename the `api/distributedcontext` package to `api/correlation`. (#444)
- Rename the `api/propagators` package to `api/propagation`. (#444)
- Move the propagators from the `propagators` package into the `trace` API package. (#444)
- Update `Float64Gauge`, `Int64Gauge`, `Float64Counter`, `Int64Counter`, `Float64Measure`, and `Int64Measure` metric methods to use value receivers instead of pointers. (#462)
- Moved all dependencies of tools package to a tools directory. (#466)

### Removed

- Binary propagators. (#467)
- NOOP propagator. (#467)

### Fixed

- Upgraded `github.com/golangci/golangci-lint` from `v1.21.0` to `v1.23.6` in `tools/`. (#492)
- Fix a possible nil-dereference crash (#478)
- Correct comments for `InstallNewPipeline` in the stdout exporter. (#483)
- Correct comments for `InstallNewPipeline` in the dogstatsd exporter. (#484)
- Correct comments for `InstallNewPipeline` in the prometheus exporter. (#482)
- Initialize `onError` based on `Config` in prometheus exporter. (#486)
- Correct module name in prometheus exporter README. (#475)
- Removed tracer name prefix from span names. (#430)
- Fix `aggregator_test.go` import package comment. (#431)
- Improved detail in stdout exporter. (#436)
- Fix a dependency issue (generate target should depend on stringer, not lint target) in Makefile. (#442)
- Reorders the Makefile targets within `precommit` target so we generate files and build the code before doing linting, so we can get much nicer errors about syntax errors from the compiler. (#442)
- Reword function documentation in gRPC plugin. (#446)
- Send the `span.kind` tag to Jaeger from the jaeger exporter. (#441)
- Fix `metadataSupplier` in the jaeger exporter to overwrite the header if existing instead of appending to it. (#441)
- Upgraded to Go 1.13 in CI. (#465)
- Correct opentelemetry.io URL in trace SDK documentation. (#464)
- Refactored reference counting logic in SDK determination of stale records. (#468)
- Add call to `runtime.Gosched` in instrument `acquireHandle` logic to not block the collector. (#469)

## [0.2.1.1] - 2020-01-13

### Fixed

- Use stateful batcher on Prometheus exporter fixing regression introduced in #395. (#428)

## [0.2.1] - 2020-01-08

### Added

- Global meter forwarding implementation.
   This enables deferred initialization for metric instruments registered before the first Meter SDK is installed. (#392)
- Global trace forwarding implementation.
   This enables deferred initialization for tracers registered before the first Trace SDK is installed. (#406)
- Standardize export pipeline creation in all exporters. (#395)
- A testing, organization, and comments for 64-bit field alignment. (#418)
- Script to tag all modules in the project. (#414)

### Changed

- Renamed `propagation` package to `propagators`. (#362)
- Renamed `B3Propagator` propagator to `B3`. (#362)
- Renamed `TextFormatPropagator` propagator to `TextFormat`. (#362)
- Renamed `BinaryPropagator` propagator to `Binary`. (#362)
- Renamed `BinaryFormatPropagator` propagator to `BinaryFormat`. (#362)
- Renamed `NoopTextFormatPropagator` propagator to `NoopTextFormat`. (#362)
- Renamed `TraceContextPropagator` propagator to `TraceContext`. (#362)
- Renamed `SpanOption` to `StartOption` in the trace API. (#369)
- Renamed `StartOptions` to `StartConfig` in the trace API. (#369)
- Renamed `EndOptions` to `EndConfig` in the trace API. (#369)
- `Number` now has a pointer receiver for its methods. (#375)
- Renamed `CurrentSpan` to `SpanFromContext` in the trace API. (#379)
- Renamed `SetCurrentSpan` to `ContextWithSpan` in the trace API. (#379)
- Renamed `Message` in Event to `Name` in the trace API. (#389)
- Prometheus exporter no longer aggregates metrics, instead it only exports them. (#385)
- Renamed `HandleImpl` to `BoundInstrumentImpl` in the metric API. (#400)
- Renamed `Float64CounterHandle` to `Float64CounterBoundInstrument` in the metric API. (#400)
- Renamed `Int64CounterHandle` to `Int64CounterBoundInstrument` in the metric API. (#400)
- Renamed `Float64GaugeHandle` to `Float64GaugeBoundInstrument` in the metric API. (#400)
- Renamed `Int64GaugeHandle` to `Int64GaugeBoundInstrument` in the metric API. (#400)
- Renamed `Float64MeasureHandle` to `Float64MeasureBoundInstrument` in the metric API. (#400)
- Renamed `Int64MeasureHandle` to `Int64MeasureBoundInstrument` in the metric API. (#400)
- Renamed `Release` method for bound instruments in the metric API to `Unbind`. (#400)
- Renamed `AcquireHandle` method for bound instruments in the metric API to `Bind`. (#400)
- Renamed the `File` option in the stdout exporter to `Writer`. (#404)
- Renamed all `Options` to `Config` for all metric exports where this wasn't already the case.

### Fixed

- Aggregator import path corrected. (#421)
- Correct links in README. (#368)
- The README was updated to match latest code changes in its examples. (#374)
- Don't capitalize error statements. (#375)
- Fix ignored errors. (#375)
- Fix ambiguous variable naming. (#375)
- Removed unnecessary type casting. (#375)
- Use named parameters. (#375)
- Updated release schedule. (#378)
- Correct http-stackdriver example module name. (#394)
- Removed the `http.request` span in `httptrace` package. (#397)
- Add comments in the metrics SDK (#399)
- Initialize checkpoint when creating ddsketch aggregator to prevent panic when merging into a empty one. (#402) (#403)
- Add documentation of compatible exporters in the README. (#405)
- Typo fix. (#408)
- Simplify span check logic in SDK tracer implementation. (#419)

## [0.2.0] - 2019-12-03

### Added

- Unary gRPC tracing example. (#351)
- Prometheus exporter. (#334)
- Dogstatsd metrics exporter. (#326)

### Changed

- Rename `MaxSumCount` aggregation to `MinMaxSumCount` and add the `Min` interface for this aggregation. (#352)
- Rename `GetMeter` to `Meter`. (#357)
- Rename `HTTPTraceContextPropagator` to `TraceContextPropagator`. (#355)
- Rename `HTTPB3Propagator` to `B3Propagator`. (#355)
- Rename `HTTPTraceContextPropagator` to `TraceContextPropagator`. (#355)
- Move `/global` package to `/api/global`. (#356)
- Rename `GetTracer` to `Tracer`. (#347)

### Removed

- `SetAttribute` from the `Span` interface in the trace API. (#361)
- `AddLink` from the `Span` interface in the trace API. (#349)
- `Link` from the `Span` interface in the trace API. (#349)

### Fixed

- Exclude example directories from coverage report. (#365)
- Lint make target now implements automatic fixes with `golangci-lint` before a second run to report the remaining issues. (#360)
- Drop `GO111MODULE` environment variable in Makefile as Go 1.13 is the project specified minimum version and this is environment variable is not needed for that version of Go. (#359)
- Run the race checker for all test. (#354)
- Redundant commands in the Makefile are removed. (#354)
- Split the `generate` and `lint` targets of the Makefile. (#354)
- Renames `circle-ci` target to more generic `ci` in Makefile. (#354)
- Add example Prometheus binary to gitignore. (#358)
- Support negative numbers with the `MaxSumCount`. (#335)
- Resolve race conditions in `push_test.go` identified in #339. (#340)
- Use `/usr/bin/env bash` as a shebang in scripts rather than `/bin/bash`. (#336)
- Trace benchmark now tests both `AlwaysSample` and `NeverSample`.
   Previously it was testing `AlwaysSample` twice. (#325)
- Trace benchmark now uses a `[]byte` for `TraceID` to fix failing test. (#325)
- Added a trace benchmark to test variadic functions in `setAttribute` vs `setAttributes` (#325)
- The `defaultkeys` batcher was only using the encoded label set as its map key while building a checkpoint.
   This allowed distinct label sets through, but any metrics sharing a label set could be overwritten or merged incorrectly.
   This was corrected. (#333)

## [0.1.2] - 2019-11-18

### Fixed

- Optimized the `simplelru` map for attributes to reduce the number of allocations. (#328)
- Removed unnecessary unslicing of parameters that are already a slice. (#324)

## [0.1.1] - 2019-11-18

This release contains a Metrics SDK with stdout exporter and supports basic aggregations such as counter, gauges, array, maxsumcount, and ddsketch.

### Added

- Metrics stdout export pipeline. (#265)
- Array aggregation for raw measure metrics. (#282)
- The core.Value now have a `MarshalJSON` method. (#281)

### Removed

- `WithService`, `WithResources`, and `WithComponent` methods of tracers. (#314)
- Prefix slash in `Tracer.Start()` for the Jaeger example. (#292)

### Changed

- Allocation in LabelSet construction to reduce GC overhead. (#318)
- `trace.WithAttributes` to append values instead of replacing (#315)
- Use a formula for tolerance in sampling tests. (#298)
- Move export types into trace and metric-specific sub-directories. (#289)
- `SpanKind` back to being based on an `int` type. (#288)

### Fixed

- URL to OpenTelemetry website in README. (#323)
- Name of othttp default tracer. (#321)
- `ExportSpans` for the stackdriver exporter now handles `nil` context. (#294)
- CI modules cache to correctly restore/save from/to the cache. (#316)
- Fix metric SDK race condition between `LoadOrStore` and the assignment `rec.recorder = i.meter.exporter.AggregatorFor(rec)`. (#293)
- README now reflects the new code structure introduced with these changes. (#291)
- Make the basic example work. (#279)

## [0.1.0] - 2019-11-04

This is the first release of open-telemetry go library.
It contains api and sdk for trace and meter.

### Added

- Initial OpenTelemetry trace and metric API prototypes.
- Initial OpenTelemetry trace, metric, and export SDK packages.
- A wireframe bridge to support compatibility with OpenTracing.
- Example code for a basic, http-stackdriver, http, jaeger, and named tracer setup.
- Exporters for Jaeger, Stackdriver, and stdout.
- Propagators for binary, B3, and trace-context protocols.
- Project information and guidelines in the form of a README and CONTRIBUTING.
- Tools to build the project and a Makefile to automate the process.
- Apache-2.0 license.
- CircleCI build CI manifest files.
- CODEOWNERS file to track owners of this project.

[Unreleased]: https://github.com/open-telemetry/opentelemetry-go/compare/v1.28.0...HEAD
[1.28.0/0.50.0/0.4.0]: https://github.com/open-telemetry/opentelemetry-go/releases/tag/v1.28.0
[1.27.0/0.49.0/0.3.0]: https://github.com/open-telemetry/opentelemetry-go/releases/tag/v1.27.0
[1.26.0/0.48.0/0.2.0-alpha]: https://github.com/open-telemetry/opentelemetry-go/releases/tag/v1.26.0
[1.25.0/0.47.0/0.0.8/0.1.0-alpha]: https://github.com/open-telemetry/opentelemetry-go/releases/tag/v1.25.0
[1.24.0/0.46.0/0.0.1-alpha]: https://github.com/open-telemetry/opentelemetry-go/releases/tag/v1.24.0
[1.23.1]: https://github.com/open-telemetry/opentelemetry-go/releases/tag/v1.23.1
[1.23.0]: https://github.com/open-telemetry/opentelemetry-go/releases/tag/v1.23.0
[1.23.0-rc.1]: https://github.com/open-telemetry/opentelemetry-go/releases/tag/v1.23.0-rc.1
[1.22.0/0.45.0]: https://github.com/open-telemetry/opentelemetry-go/releases/tag/v1.22.0
[1.21.0/0.44.0]: https://github.com/open-telemetry/opentelemetry-go/releases/tag/v1.21.0
[1.20.0/0.43.0]: https://github.com/open-telemetry/opentelemetry-go/releases/tag/v1.20.0
[1.19.0/0.42.0/0.0.7]: https://github.com/open-telemetry/opentelemetry-go/releases/tag/v1.19.0
[1.19.0-rc.1/0.42.0-rc.1]: https://github.com/open-telemetry/opentelemetry-go/releases/tag/v1.19.0-rc.1
[1.18.0/0.41.0/0.0.6]: https://github.com/open-telemetry/opentelemetry-go/releases/tag/v1.18.0
[1.17.0/0.40.0/0.0.5]: https://github.com/open-telemetry/opentelemetry-go/releases/tag/v1.17.0
[1.16.0/0.39.0]: https://github.com/open-telemetry/opentelemetry-go/releases/tag/v1.16.0
[1.16.0-rc.1/0.39.0-rc.1]: https://github.com/open-telemetry/opentelemetry-go/releases/tag/v1.16.0-rc.1
[1.15.1/0.38.1]: https://github.com/open-telemetry/opentelemetry-go/releases/tag/v1.15.1
[1.15.0/0.38.0]: https://github.com/open-telemetry/opentelemetry-go/releases/tag/v1.15.0
[1.15.0-rc.2/0.38.0-rc.2]: https://github.com/open-telemetry/opentelemetry-go/releases/tag/v1.15.0-rc.2
[1.15.0-rc.1/0.38.0-rc.1]: https://github.com/open-telemetry/opentelemetry-go/releases/tag/v1.15.0-rc.1
[1.14.0/0.37.0/0.0.4]: https://github.com/open-telemetry/opentelemetry-go/releases/tag/v1.14.0
[1.13.0/0.36.0]: https://github.com/open-telemetry/opentelemetry-go/releases/tag/v1.13.0
[1.12.0/0.35.0]: https://github.com/open-telemetry/opentelemetry-go/releases/tag/v1.12.0
[1.11.2/0.34.0]: https://github.com/open-telemetry/opentelemetry-go/releases/tag/v1.11.2
[1.11.1/0.33.0]: https://github.com/open-telemetry/opentelemetry-go/releases/tag/v1.11.1
[1.11.0/0.32.3]: https://github.com/open-telemetry/opentelemetry-go/releases/tag/v1.11.0
[0.32.2]: https://github.com/open-telemetry/opentelemetry-go/releases/tag/sdk/metric/v0.32.2
[0.32.1]: https://github.com/open-telemetry/opentelemetry-go/releases/tag/sdk/metric/v0.32.1
[0.32.0]: https://github.com/open-telemetry/opentelemetry-go/releases/tag/sdk/metric/v0.32.0
[1.10.0]: https://github.com/open-telemetry/opentelemetry-go/releases/tag/v1.10.0
[1.9.0/0.0.3]: https://github.com/open-telemetry/opentelemetry-go/releases/tag/v1.9.0
[1.8.0/0.31.0]: https://github.com/open-telemetry/opentelemetry-go/releases/tag/v1.8.0
[1.7.0/0.30.0]: https://github.com/open-telemetry/opentelemetry-go/releases/tag/v1.7.0
[0.29.0]: https://github.com/open-telemetry/opentelemetry-go/releases/tag/metric/v0.29.0
[1.6.3]: https://github.com/open-telemetry/opentelemetry-go/releases/tag/v1.6.3
[1.6.2]: https://github.com/open-telemetry/opentelemetry-go/releases/tag/v1.6.2
[1.6.1]: https://github.com/open-telemetry/opentelemetry-go/releases/tag/v1.6.1
[1.6.0/0.28.0]: https://github.com/open-telemetry/opentelemetry-go/releases/tag/v1.6.0
[1.5.0]: https://github.com/open-telemetry/opentelemetry-go/releases/tag/v1.5.0
[1.4.1]: https://github.com/open-telemetry/opentelemetry-go/releases/tag/v1.4.1
[1.4.0]: https://github.com/open-telemetry/opentelemetry-go/releases/tag/v1.4.0
[1.3.0]: https://github.com/open-telemetry/opentelemetry-go/releases/tag/v1.3.0
[1.2.0]: https://github.com/open-telemetry/opentelemetry-go/releases/tag/v1.2.0
[1.1.0]: https://github.com/open-telemetry/opentelemetry-go/releases/tag/v1.1.0
[1.0.1]: https://github.com/open-telemetry/opentelemetry-go/releases/tag/v1.0.1
[Metrics 0.24.0]: https://github.com/open-telemetry/opentelemetry-go/releases/tag/metric/v0.24.0
[1.0.0]: https://github.com/open-telemetry/opentelemetry-go/releases/tag/v1.0.0
[1.0.0-RC3]: https://github.com/open-telemetry/opentelemetry-go/releases/tag/v1.0.0-RC3
[1.0.0-RC2]: https://github.com/open-telemetry/opentelemetry-go/releases/tag/v1.0.0-RC2
[Experimental Metrics v0.22.0]: https://github.com/open-telemetry/opentelemetry-go/releases/tag/metric/v0.22.0
[1.0.0-RC1]: https://github.com/open-telemetry/opentelemetry-go/releases/tag/v1.0.0-RC1
[0.20.0]: https://github.com/open-telemetry/opentelemetry-go/releases/tag/v0.20.0
[0.19.0]: https://github.com/open-telemetry/opentelemetry-go/releases/tag/v0.19.0
[0.18.0]: https://github.com/open-telemetry/opentelemetry-go/releases/tag/v0.18.0
[0.17.0]: https://github.com/open-telemetry/opentelemetry-go/releases/tag/v0.17.0
[0.16.0]: https://github.com/open-telemetry/opentelemetry-go/releases/tag/v0.16.0
[0.15.0]: https://github.com/open-telemetry/opentelemetry-go/releases/tag/v0.15.0
[0.14.0]: https://github.com/open-telemetry/opentelemetry-go/releases/tag/v0.14.0
[0.13.0]: https://github.com/open-telemetry/opentelemetry-go/releases/tag/v0.13.0
[0.12.0]: https://github.com/open-telemetry/opentelemetry-go/releases/tag/v0.12.0
[0.11.0]: https://github.com/open-telemetry/opentelemetry-go/releases/tag/v0.11.0
[0.10.0]: https://github.com/open-telemetry/opentelemetry-go/releases/tag/v0.10.0
[0.9.0]: https://github.com/open-telemetry/opentelemetry-go/releases/tag/v0.9.0
[0.8.0]: https://github.com/open-telemetry/opentelemetry-go/releases/tag/v0.8.0
[0.7.0]: https://github.com/open-telemetry/opentelemetry-go/releases/tag/v0.7.0
[0.6.0]: https://github.com/open-telemetry/opentelemetry-go/releases/tag/v0.6.0
[0.5.0]: https://github.com/open-telemetry/opentelemetry-go/releases/tag/v0.5.0
[0.4.3]: https://github.com/open-telemetry/opentelemetry-go/releases/tag/v0.4.3
[0.4.2]: https://github.com/open-telemetry/opentelemetry-go/releases/tag/v0.4.2
[0.4.1]: https://github.com/open-telemetry/opentelemetry-go/releases/tag/v0.4.1
[0.4.0]: https://github.com/open-telemetry/opentelemetry-go/releases/tag/v0.4.0
[0.3.0]: https://github.com/open-telemetry/opentelemetry-go/releases/tag/v0.3.0
[0.2.3]: https://github.com/open-telemetry/opentelemetry-go/releases/tag/v0.2.3
[0.2.2]: https://github.com/open-telemetry/opentelemetry-go/releases/tag/v0.2.2
[0.2.1.1]: https://github.com/open-telemetry/opentelemetry-go/releases/tag/v0.2.1.1
[0.2.1]: https://github.com/open-telemetry/opentelemetry-go/releases/tag/v0.2.1
[0.2.0]: https://github.com/open-telemetry/opentelemetry-go/releases/tag/v0.2.0
[0.1.2]: https://github.com/open-telemetry/opentelemetry-go/releases/tag/v0.1.2
[0.1.1]: https://github.com/open-telemetry/opentelemetry-go/releases/tag/v0.1.1
[0.1.0]: https://github.com/open-telemetry/opentelemetry-go/releases/tag/v0.1.0

<!-- Released section ended -->

[Go 1.23]: https://go.dev/doc/go1.23
[Go 1.22]: https://go.dev/doc/go1.22
[Go 1.21]: https://go.dev/doc/go1.21
[Go 1.20]: https://go.dev/doc/go1.20
[Go 1.19]: https://go.dev/doc/go1.19
[Go 1.18]: https://go.dev/doc/go1.18

[metric API]:https://pkg.go.dev/go.opentelemetry.io/otel/metric
[metric SDK]:https://pkg.go.dev/go.opentelemetry.io/otel/sdk/metric
[trace API]:https://pkg.go.dev/go.opentelemetry.io/otel/trace

[GO-2024-2687]: https://pkg.go.dev/vuln/GO-2024-2687<|MERGE_RESOLUTION|>--- conflicted
+++ resolved
@@ -20,16 +20,13 @@
   See our [versioning policy](VERSIONING.md) for more information about these stability guarantees. (#5629)
 - Add `InstrumentationScope` field to `SpanStub` in `go.opentelemetry.io/otel/sdk/trace/tracetest`, as a replacement for the deprecated `InstrumentationLibrary`. (#5627)
 - Zero value of `SimpleProcessor` in `go.opentelemetry.io/otel/sdk/log` no longer panics. (#5665)
-<<<<<<< HEAD
+- Add `Walk` function to `TraceState` in `go.opentelemetry.io/otel/trace` to iterate all the key-value pairs. (#5651)
+- Bridge the trace state in `go.opentelemetry.io/otel/bridge/opencensus`. (#5651)
 - The `FilterProcessor` interface type is added in `go.opentelemetry.io/otel/sdk/log/internal/x`.
   This is an optional and experimental interface that log `Processor`s can implement to instruct the `Logger` if a `Record` will be processed or not.
   It replaces the existing `Enabled` method that is removed from the `Processor` interface itself.
   It does not fall within the scope of the OpenTelemetry Go versioning and stability [policy](./VERSIONING.md) and it may be changed in backwards incompatible ways or removed in feature releases. (#5692)
-=======
-- Add `Walk` function to `TraceState` in `go.opentelemetry.io/otel/trace` to iterate all the key-value pairs. (#5651)
-- Bridge the trace state in `go.opentelemetry.io/otel/bridge/opencensus`. (#5651)
 - Support [Go 1.23]. (#5720)
->>>>>>> fe6c67e7
 
 ### Changed
 
