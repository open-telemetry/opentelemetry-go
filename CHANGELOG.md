--- conflicted
+++ resolved
@@ -31,14 +31,11 @@
 
 - Global MeterProvider registration unwraps global instrument Observers, the undocumented Unwrap() methods are now private. (#5881)
 - Fix `go.opentelemetry.io/otel/exporters/prometheus` trying to add exemplars to Gauge metrics, which is unsupported. (#5912)
-<<<<<<< HEAD
-- Fix incorrect metrics generated from callbacks when multiple readers are used in `go.opentelemetry.io/otel/sdk/metric`. (#5900)
-=======
 - Fix `WithEndpointURL` to always use a secure connection when an https URL is passed in `go.opentelemetry.io/otel/exporters/otlp/otlpmetric/otlpmetricgrpc`. (#5944)
 - Fix `WithEndpointURL` to always use a secure connection when an https URL is passed in `go.opentelemetry.io/otel/exporters/otlp/otlpmetric/otlpmetrichttp`. (#5944)
 - Fix `WithEndpointURL` to always use a secure connection when an https URL is passed in `go.opentelemetry.io/otel/exporters/otlp/otlptrace/otlptracegrpc`. (#5944)
 - Fix `WithEndpointURL` to always use a secure connection when an https URL is passed in `go.opentelemetry.io/otel/exporters/otlp/otlptrace/otlptracehttp`. (#5944)
->>>>>>> d2b06634
+- Fix incorrect metrics generated from callbacks when multiple readers are used in `go.opentelemetry.io/otel/sdk/metric`. (#5900)
 
 ### Changed
 
