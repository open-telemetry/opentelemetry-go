# Changelog

All notable changes to this project will be documented in this file.

The format is based on [Keep a Changelog](https://keepachangelog.com/en/1.0.0/).

This project adheres to [Semantic Versioning](https://semver.org/spec/v2.0.0.html).

## [Unreleased]

## [1.9.0/0.0.3] - 2022-08-01

### Added

- Add support for Schema Files format 1.1.x (metric "split" transform) with the new `go.opentelemetry.io/otel/schema/v1.1` package. (#2999)
- Add the `go.opentelemetry.io/otel/semconv/v1.11.0` package.
  The package contains semantic conventions from the `v1.11.0` version of the OpenTelemetry specification. (#3009)
- Add the `go.opentelemetry.io/otel/semconv/v1.12.0` package.
  The package contains semantic conventions from the `v1.12.0` version of the OpenTelemetry specification. (#3010)
- Add the `http.method` attribute to HTTP server metric from all `go.opentelemetry.io/otel/semconv/*` packages. (#3018)

### Fixed

- Invalid warning for context setup being deferred in `go.opentelemetry.io/otel/bridge/opentracing` package. (#3029)

## [1.8.0/0.31.0] - 2022-07-08

### Added

- Add support for `opentracing.TextMap` format in the `Inject` and `Extract` methods
of the `"go.opentelemetry.io/otel/bridge/opentracing".BridgeTracer` type. (#2911)

### Changed

- The `crosslink` make target has been updated to use the `go.opentelemetry.io/build-tools/crosslink` package. (#2886)
- In the `go.opentelemetry.io/otel/sdk/instrumentation` package rename `Library` to `Scope` and alias `Library` as `Scope` (#2976)
- Move metric no-op implementation form `nonrecording` to `metric` package. (#2866)

### Removed

- Support for go1.16. Support is now only for go1.17 and go1.18 (#2917)

<<<<<<< HEAD
### Fixed

- Decode urlencoded values from the `OTEL_RESOURCE_ATTRIBUTES` environment variable (#2963)
=======
### Deprecated

- The `Library` struct in the `go.opentelemetry.io/otel/sdk/instrumentation` package is deprecated.
  Use the equivalent `Scope` struct instead. (#2977)
- The `ReadOnlySpan.InstrumentationLibrary` method from the `go.opentelemetry.io/otel/sdk/trace` package is deprecated.
  Use the equivalent `ReadOnlySpan.InstrumentationScope` method instead. (#2977)
>>>>>>> eb55e60d

## [1.7.0/0.30.0] - 2022-04-28

### Added

- Add the `go.opentelemetry.io/otel/semconv/v1.8.0` package.
  The package contains semantic conventions from the `v1.8.0` version of the OpenTelemetry specification. (#2763)
- Add the `go.opentelemetry.io/otel/semconv/v1.9.0` package.
  The package contains semantic conventions from the `v1.9.0` version of the OpenTelemetry specification. (#2792)
- Add the `go.opentelemetry.io/otel/semconv/v1.10.0` package.
  The package contains semantic conventions from the `v1.10.0` version of the OpenTelemetry specification. (#2842)
- Added an in-memory exporter to metrictest to aid testing with a full SDK. (#2776)

### Fixed

- Globally delegated instruments are unwrapped before delegating asynchronous callbacks. (#2784)
- Remove import of `testing` package in non-tests builds of the `go.opentelemetry.io/otel` package. (#2786)

### Changed

- The `WithLabelEncoder` option from the `go.opentelemetry.io/otel/exporters/stdout/stdoutmetric` package is renamed to `WithAttributeEncoder`. (#2790)
- The `LabelFilterSelector` interface from `go.opentelemetry.io/otel/sdk/metric/processor/reducer` is renamed to `AttributeFilterSelector`.
  The method included in the renamed interface also changed from `LabelFilterFor` to `AttributeFilterFor`. (#2790)
- The `Metadata.Labels` method from the `go.opentelemetry.io/otel/sdk/metric/export` package is renamed to `Metadata.Attributes`.
  Consequentially, the `Record` type from the same package also has had the embedded method renamed. (#2790)

### Deprecated

- The `Iterator.Label` method in the `go.opentelemetry.io/otel/attribute` package is deprecated.
  Use the equivalent `Iterator.Attribute` method instead. (#2790)
- The `Iterator.IndexedLabel` method in the `go.opentelemetry.io/otel/attribute` package is deprecated.
  Use the equivalent `Iterator.IndexedAttribute` method instead. (#2790)
- The `MergeIterator.Label` method in the `go.opentelemetry.io/otel/attribute` package is deprecated.
  Use the equivalent `MergeIterator.Attribute` method instead. (#2790)

### Removed

- Removed the `Batch` type from the `go.opentelemetry.io/otel/sdk/metric/metrictest` package. (#2864)
- Removed the `Measurement` type from the `go.opentelemetry.io/otel/sdk/metric/metrictest` package. (#2864)

## [0.29.0] - 2022-04-11

### Added

- The metrics global package was added back into several test files. (#2764)
- The `Meter` function is added back to the `go.opentelemetry.io/otel/metric/global` package.
  This function is a convenience function equivalent to calling `global.MeterProvider().Meter(...)`. (#2750)

### Removed

- Removed module the `go.opentelemetry.io/otel/sdk/export/metric`.
  Use the `go.opentelemetry.io/otel/sdk/metric` module instead. (#2720)

### Changed

- Don't panic anymore when setting a global MeterProvider to itself. (#2749)
- Upgrade `go.opentelemetry.io/proto/otlp` in `go.opentelemetry.io/otel/exporters/otlp/otlpmetric` from `v0.12.1` to `v0.15.0`.
  This replaces the use of the now deprecated `InstrumentationLibrary` and `InstrumentationLibraryMetrics` types and fields in the proto library with the equivalent `InstrumentationScope` and `ScopeMetrics`. (#2748)

## [1.6.3] - 2022-04-07

### Fixed

- Allow non-comparable global `MeterProvider`, `TracerProvider`, and `TextMapPropagator` types to be set. (#2772, #2773)

## [1.6.2] - 2022-04-06

### Changed

- Don't panic anymore when setting a global TracerProvider or TextMapPropagator to itself. (#2749)
- Upgrade `go.opentelemetry.io/proto/otlp` in `go.opentelemetry.io/otel/exporters/otlp/otlptrace` from `v0.12.1` to `v0.15.0`.
  This replaces the use of the now deprecated `InstrumentationLibrary` and `InstrumentationLibrarySpans` types and fields in the proto library with the equivalent `InstrumentationScope` and `ScopeSpans`. (#2748)

## [1.6.1] - 2022-03-28

### Fixed

- The `go.opentelemetry.io/otel/schema/*` packages now use the correct schema URL for their `SchemaURL` constant.
  Instead of using `"https://opentelemetry.io/schemas/v<version>"` they now use the correct URL without a `v` prefix, `"https://opentelemetry.io/schemas/<version>"`. (#2743, #2744)

### Security

- Upgrade `go.opentelemetry.io/proto/otlp` from `v0.12.0` to `v0.12.1`.
  This includes an indirect upgrade of `github.com/grpc-ecosystem/grpc-gateway` which resolves [a vulnerability](https://nvd.nist.gov/vuln/detail/CVE-2019-11254) from `gopkg.in/yaml.v2` in version `v2.2.3`. (#2724, #2728)

## [1.6.0/0.28.0] - 2022-03-23

### ⚠️ Notice ⚠️

This update is a breaking change of the unstable Metrics API.
Code instrumented with the `go.opentelemetry.io/otel/metric` will need to be modified.

### Added

- Add metrics exponential histogram support.
  New mapping functions have been made available in `sdk/metric/aggregator/exponential/mapping` for other OpenTelemetry projects to take dependencies on. (#2502)
- Add Go 1.18 to our compatibility tests. (#2679)
- Allow configuring the Sampler with the `OTEL_TRACES_SAMPLER` and `OTEL_TRACES_SAMPLER_ARG` environment variables. (#2305, #2517)
- Add the `metric/global` for obtaining and setting the global `MeterProvider`. (#2660)

### Changed

- The metrics API has been significantly changed to match the revised OpenTelemetry specification.
  High-level changes include:

  - Synchronous and asynchronous instruments are now handled by independent `InstrumentProvider`s.
    These `InstrumentProvider`s are managed with a `Meter`.
  - Synchronous and asynchronous instruments are grouped into their own packages based on value types.
  - Asynchronous callbacks can now be registered with a `Meter`.

  Be sure to check out the metric module documentation for more information on how to use the revised API. (#2587, #2660)

### Fixed

- Fallback to general attribute limits when span specific ones are not set in the environment. (#2675, #2677)

## [1.5.0] - 2022-03-16

### Added

- Log the Exporters configuration in the TracerProviders message. (#2578)
- Added support to configure the span limits with environment variables.
  The following environment variables are supported. (#2606, #2637)
  - `OTEL_SPAN_ATTRIBUTE_VALUE_LENGTH_LIMIT`
  - `OTEL_SPAN_ATTRIBUTE_COUNT_LIMIT`
  - `OTEL_SPAN_EVENT_COUNT_LIMIT`
  - `OTEL_EVENT_ATTRIBUTE_COUNT_LIMIT`
  - `OTEL_SPAN_LINK_COUNT_LIMIT`
  - `OTEL_LINK_ATTRIBUTE_COUNT_LIMIT`
  
  If the provided environment variables are invalid (negative), the default values would be used.
- Rename the `gc` runtime name to `go` (#2560)
- Add resource container ID detection. (#2418)
- Add span attribute value length limit.
  The new `AttributeValueLengthLimit` field is added to the `"go.opentelemetry.io/otel/sdk/trace".SpanLimits` type to configure this limit for a `TracerProvider`.
  The default limit for this resource is "unlimited". (#2637)
- Add the `WithRawSpanLimits` option to `go.opentelemetry.io/otel/sdk/trace`.
  This option replaces the `WithSpanLimits` option.
  Zero or negative values will not be changed to the default value like `WithSpanLimits` does.
  Setting a limit to zero will effectively disable the related resource it limits and setting to a negative value will mean that resource is unlimited.
  Consequentially, limits should be constructed using `NewSpanLimits` and updated accordingly. (#2637)

### Changed

- Drop oldest tracestate `Member` when capacity is reached. (#2592)
- Add event and link drop counts to the exported data from the `oltptrace` exporter. (#2601)
- Unify path cleaning functionally in the `otlpmetric` and `otlptrace` configuration. (#2639)
- Change the debug message from the `sdk/trace.BatchSpanProcessor` to reflect the count is cumulative. (#2640)
- Introduce new internal `envconfig` package for OTLP exporters. (#2608)
- If `http.Request.Host` is empty, fall back to use `URL.Host` when populating `http.host` in the `semconv` packages. (#2661)

### Fixed

- Remove the OTLP trace exporter limit of SpanEvents when exporting. (#2616)
- Default to port `4318` instead of `4317` for the `otlpmetrichttp` and `otlptracehttp` client. (#2614, #2625)
- Unlimited span limits are now supported (negative values). (#2636, #2637)

### Deprecated

- Deprecated `"go.opentelemetry.io/otel/sdk/trace".WithSpanLimits`.
  Use `WithRawSpanLimits` instead.
  That option allows setting unlimited and zero limits, this option does not.
  This option will be kept until the next major version incremented release. (#2637)

## [1.4.1] - 2022-02-16

### Fixed

- Fix race condition in reading the dropped spans number for the `BatchSpanProcessor`. (#2615)

## [1.4.0] - 2022-02-11

### Added

- Use `OTEL_EXPORTER_ZIPKIN_ENDPOINT` environment variable to specify zipkin collector endpoint. (#2490)
- Log the configuration of `TracerProvider`s, and `Tracer`s for debugging.
  To enable use a logger with Verbosity (V level) `>=1`. (#2500)
- Added support to configure the batch span-processor with environment variables.
  The following environment variables are used. (#2515)
  - `OTEL_BSP_SCHEDULE_DELAY`
  - `OTEL_BSP_EXPORT_TIMEOUT`
  - `OTEL_BSP_MAX_QUEUE_SIZE`.
  - `OTEL_BSP_MAX_EXPORT_BATCH_SIZE`

### Changed

- Zipkin exporter exports `Resource` attributes in the `Tags` field. (#2589)

### Deprecated

- Deprecate module the `go.opentelemetry.io/otel/sdk/export/metric`.
  Use the `go.opentelemetry.io/otel/sdk/metric` module instead. (#2382)
- Deprecate `"go.opentelemetry.io/otel/sdk/metric".AtomicFieldOffsets`. (#2445)

### Fixed

- Fixed the instrument kind for noop async instruments to correctly report an implementation. (#2461)
- Fix UDP packets overflowing with Jaeger payloads. (#2489, #2512)
- Change the `otlpmetric.Client` interface's `UploadMetrics` method to accept a single `ResourceMetrics` instead of a slice of them. (#2491)
- Specify explicit buckets in Prometheus example, fixing issue where example only has `+inf` bucket. (#2419, #2493)
- W3C baggage will now decode urlescaped values. (#2529)
- Baggage members are now only validated once, when calling `NewMember` and not also when adding it to the baggage itself. (#2522)
- The order attributes are dropped from spans in the `go.opentelemetry.io/otel/sdk/trace` package when capacity is reached is fixed to be in compliance with the OpenTelemetry specification.
  Instead of dropping the least-recently-used attribute, the last added attribute is dropped.
  This drop order still only applies to attributes with unique keys not already contained in the span.
  If an attribute is added with a key already contained in the span, that attribute is updated to the new value being added. (#2576)

### Removed

- Updated `go.opentelemetry.io/proto/otlp` from `v0.11.0` to `v0.12.0`. This version removes a number of deprecated methods. (#2546)
  - [`Metric.GetIntGauge()`](https://pkg.go.dev/go.opentelemetry.io/proto/otlp@v0.11.0/metrics/v1#Metric.GetIntGauge)
  - [`Metric.GetIntHistogram()`](https://pkg.go.dev/go.opentelemetry.io/proto/otlp@v0.11.0/metrics/v1#Metric.GetIntHistogram)
  - [`Metric.GetIntSum()`](https://pkg.go.dev/go.opentelemetry.io/proto/otlp@v0.11.0/metrics/v1#Metric.GetIntSum)

## [1.3.0] - 2021-12-10

### ⚠️ Notice ⚠️

We have updated the project minimum supported Go version to 1.16

### Added

- Added an internal Logger.
  This can be used by the SDK and API to provide users with feedback of the internal state.
  To enable verbose logs configure the logger which will print V(1) logs. For debugging information configure to print V(5) logs. (#2343)
- Add the `WithRetry` `Option` and the `RetryConfig` type to the `go.opentelemetry.io/otel/exporter/otel/otlpmetric/otlpmetrichttp` package to specify retry behavior consistently. (#2425)
- Add `SpanStatusFromHTTPStatusCodeAndSpanKind` to all `semconv` packages to return a span status code similar to `SpanStatusFromHTTPStatusCode`, but exclude `4XX` HTTP errors as span errors if the span is of server kind. (#2296)

### Changed

- The `"go.opentelemetry.io/otel/exporter/otel/otlptrace/otlptracegrpc".Client` now uses the underlying gRPC `ClientConn` to handle name resolution, TCP connection establishment (with retries and backoff) and TLS handshakes, and handling errors on established connections by re-resolving the name and reconnecting. (#2329)
- The `"go.opentelemetry.io/otel/exporter/otel/otlpmetric/otlpmetricgrpc".Client` now uses the underlying gRPC `ClientConn` to handle name resolution, TCP connection establishment (with retries and backoff) and TLS handshakes, and handling errors on established connections by re-resolving the name and reconnecting. (#2425)
- The `"go.opentelemetry.io/otel/exporter/otel/otlpmetric/otlpmetricgrpc".RetrySettings` type is renamed to `RetryConfig`. (#2425)
- The `go.opentelemetry.io/otel/exporter/otel/*` gRPC exporters now default to using the host's root CA set if none are provided by the user and `WithInsecure` is not specified. (#2432)
- Change `resource.Default` to be evaluated the first time it is called, rather than on import. This allows the caller the option to update `OTEL_RESOURCE_ATTRIBUTES` first, such as with `os.Setenv`. (#2371)

### Fixed

- The `go.opentelemetry.io/otel/exporter/otel/*` exporters are updated to handle per-signal and universal endpoints according to the OpenTelemetry specification.
  Any per-signal endpoint set via an `OTEL_EXPORTER_OTLP_<signal>_ENDPOINT` environment variable is now used without modification of the path.
  When `OTEL_EXPORTER_OTLP_ENDPOINT` is set, if it contains a path, that path is used as a base path which per-signal paths are appended to. (#2433)
- Basic metric controller updated to use sync.Map to avoid blocking calls (#2381)
- The `go.opentelemetry.io/otel/exporter/jaeger` correctly sets the `otel.status_code` value to be a string of `ERROR` or `OK` instead of an integer code. (#2439, #2440)

### Deprecated

- Deprecated the `"go.opentelemetry.io/otel/exporter/otel/otlpmetric/otlpmetrichttp".WithMaxAttempts` `Option`, use the new `WithRetry` `Option` instead. (#2425)
- Deprecated the `"go.opentelemetry.io/otel/exporter/otel/otlpmetric/otlpmetrichttp".WithBackoff` `Option`, use the new `WithRetry` `Option` instead. (#2425)

### Removed

- Remove the metric Processor's ability to convert cumulative to delta aggregation temporality. (#2350)
- Remove the metric Bound Instruments interface and implementations. (#2399)
- Remove the metric MinMaxSumCount kind aggregation and the corresponding OTLP export path. (#2423)
- Metric SDK removes the "exact" aggregator for histogram instruments, as it performed a non-standard aggregation for OTLP export (creating repeated Gauge points) and worked its way into a number of confusing examples. (#2348)

## [1.2.0] - 2021-11-12

### Changed

- Metric SDK `export.ExportKind`, `export.ExportKindSelector` types have been renamed to `aggregation.Temporality` and `aggregation.TemporalitySelector` respectively to keep in line with current specification and protocol along with built-in selectors (e.g., `aggregation.CumulativeTemporalitySelector`, ...). (#2274)
- The Metric `Exporter` interface now requires a `TemporalitySelector` method instead of an `ExportKindSelector`. (#2274)
- Metrics API cleanup. The `metric/sdkapi` package has been created to relocate the API-to-SDK interface:
  - The following interface types simply moved from `metric` to `metric/sdkapi`: `Descriptor`, `MeterImpl`, `InstrumentImpl`, `SyncImpl`, `BoundSyncImpl`, `AsyncImpl`, `AsyncRunner`, `AsyncSingleRunner`, and `AsyncBatchRunner`
  - The following struct types moved and are replaced with type aliases, since they are exposed to the user: `Observation`, `Measurement`.
  - The No-op implementations of sync and async instruments are no longer exported, new functions `sdkapi.NewNoopAsyncInstrument()` and `sdkapi.NewNoopSyncInstrument()` are provided instead. (#2271)
- Update the SDK `BatchSpanProcessor` to export all queued spans when `ForceFlush` is called. (#2080, #2335)

### Added

- Add the `"go.opentelemetry.io/otel/exporters/otlp/otlpmetric/otlpmetricgrpc".WithGRPCConn` option so the exporter can reuse an existing gRPC connection. (#2002)
- Added a new `schema` module to help parse Schema Files in OTEP 0152 format. (#2267)
- Added a new `MapCarrier` to the `go.opentelemetry.io/otel/propagation` package to hold propagated cross-cutting concerns as a `map[string]string` held in memory. (#2334)

## [1.1.0] - 2021-10-27

### Added

- Add the `"go.opentelemetry.io/otel/exporters/otlp/otlptrace/otlptracegrpc".WithGRPCConn` option so the exporter can reuse an existing gRPC connection. (#2002)
- Add the `go.opentelemetry.io/otel/semconv/v1.7.0` package.
  The package contains semantic conventions from the `v1.7.0` version of the OpenTelemetry specification. (#2320)
- Add the `go.opentelemetry.io/otel/semconv/v1.6.1` package.
  The package contains semantic conventions from the `v1.6.1` version of the OpenTelemetry specification. (#2321)
- Add the `go.opentelemetry.io/otel/semconv/v1.5.0` package.
  The package contains semantic conventions from the `v1.5.0` version of the OpenTelemetry specification. (#2322)
  - When upgrading from the `semconv/v1.4.0` package note the following name changes:
    - `K8SReplicasetUIDKey` -> `K8SReplicaSetUIDKey`
    - `K8SReplicasetNameKey` -> `K8SReplicaSetNameKey`
    - `K8SStatefulsetUIDKey` -> `K8SStatefulSetUIDKey`
    - `k8SStatefulsetNameKey` -> `K8SStatefulSetNameKey`
    - `K8SDaemonsetUIDKey` -> `K8SDaemonSetUIDKey`
    - `K8SDaemonsetNameKey` -> `K8SDaemonSetNameKey`

### Changed

- Links added to a span will be dropped by the SDK if they contain an invalid span context (#2275).

### Fixed

- The `"go.opentelemetry.io/otel/semconv/v1.4.0".HTTPServerAttributesFromHTTPRequest` now correctly only sets the HTTP client IP attribute even if the connection was routed with proxies and there are multiple addresses in the `X-Forwarded-For` header. (#2282, #2284)
- The `"go.opentelemetry.io/otel/semconv/v1.4.0".NetAttributesFromHTTPRequest` function correctly handles IPv6 addresses as IP addresses and sets the correct net peer IP instead of the net peer hostname attribute. (#2283, #2285)
- The simple span processor shutdown method deterministically returns the exporter error status if it simultaneously finishes when the deadline is reached. (#2290, #2289)

## [1.0.1] - 2021-10-01

### Fixed

- json stdout exporter no longer crashes due to concurrency bug. (#2265)

## [Metrics 0.24.0] - 2021-10-01

### Changed

- NoopMeterProvider is now private and NewNoopMeterProvider must be used to obtain a noopMeterProvider. (#2237)
- The Metric SDK `Export()` function takes a new two-level reader interface for iterating over results one instrumentation library at a time. (#2197)
  - The former `"go.opentelemetry.io/otel/sdk/export/metric".CheckpointSet` is renamed `Reader`.
  - The new interface is named `"go.opentelemetry.io/otel/sdk/export/metric".InstrumentationLibraryReader`.

## [1.0.0] - 2021-09-20

This is the first stable release for the project.
This release includes an API and SDK for the tracing signal that will comply with the stability guarantees defined by the projects [versioning policy](./VERSIONING.md).

### Added

- OTLP trace exporter now sets the `SchemaURL` field in the exported telemetry if the Tracer has `WithSchemaURL` option. (#2242)

### Fixed

- Slice-valued attributes can correctly be used as map keys. (#2223)

### Removed

- Removed the `"go.opentelemetry.io/otel/exporters/zipkin".WithSDKOptions` function. (#2248)
- Removed the deprecated package `go.opentelemetry.io/otel/oteltest`. (#2234)
- Removed the deprecated package `go.opentelemetry.io/otel/bridge/opencensus/utils`. (#2233)
- Removed deprecated functions, types, and methods from `go.opentelemetry.io/otel/attribute` package.
  Use the typed functions and methods added to the package instead. (#2235)
  - The `Key.Array` method is removed.
  - The `Array` function is removed.
  - The `Any` function is removed.
  - The `ArrayValue` function is removed.
  - The `AsArray` function is removed.

## [1.0.0-RC3] - 2021-09-02

### Added

- Added `ErrorHandlerFunc` to use a function as an `"go.opentelemetry.io/otel".ErrorHandler`. (#2149)
- Added `"go.opentelemetry.io/otel/trace".WithStackTrace` option to add a stack trace when using `span.RecordError` or when panic is handled in `span.End`. (#2163)
- Added typed slice attribute types and functionality to the `go.opentelemetry.io/otel/attribute` package to replace the existing array type and functions. (#2162)
  - `BoolSlice`, `IntSlice`, `Int64Slice`, `Float64Slice`, and `StringSlice` replace the use of the `Array` function in the package.
- Added the `go.opentelemetry.io/otel/example/fib` example package.
  Included is an example application that computes Fibonacci numbers. (#2203)

### Changed

- Metric instruments have been renamed to match the (feature-frozen) metric API specification:
  - ValueRecorder becomes Histogram
  - ValueObserver becomes Gauge
  - SumObserver becomes CounterObserver
  - UpDownSumObserver becomes UpDownCounterObserver
  The API exported from this project is still considered experimental. (#2202)
- Metric SDK/API implementation type `InstrumentKind` moves into `sdkapi` sub-package. (#2091)
- The Metrics SDK export record no longer contains a Resource pointer, the SDK `"go.opentelemetry.io/otel/sdk/trace/export/metric".Exporter.Export()` function for push-based exporters now takes a single Resource argument, pull-based exporters use `"go.opentelemetry.io/otel/sdk/metric/controller/basic".Controller.Resource()`. (#2120)
- The JSON output of the `go.opentelemetry.io/otel/exporters/stdout/stdouttrace` is harmonized now such that the output is "plain" JSON objects after each other of the form `{ ... } { ... } { ... }`. Earlier the JSON objects describing a span were wrapped in a slice for each `Exporter.ExportSpans` call, like `[ { ... } ][ { ... } { ... } ]`. Outputting JSON object directly after each other is consistent with JSON loggers, and a bit easier to parse and read. (#2196)
- Update the `NewTracerConfig`, `NewSpanStartConfig`, `NewSpanEndConfig`, and `NewEventConfig` function in the `go.opentelemetry.io/otel/trace` package to return their respective configurations as structs instead of pointers to the struct. (#2212)

### Deprecated

- The `go.opentelemetry.io/otel/bridge/opencensus/utils` package is deprecated.
  All functionality from this package now exists in the `go.opentelemetry.io/otel/bridge/opencensus` package.
  The functions from that package should be used instead. (#2166)
- The `"go.opentelemetry.io/otel/attribute".Array` function and the related `ARRAY` value type is deprecated.
  Use the typed `*Slice` functions and types added to the package instead. (#2162)
- The `"go.opentelemetry.io/otel/attribute".Any` function is deprecated.
  Use the typed functions instead. (#2181)
- The `go.opentelemetry.io/otel/oteltest` package is deprecated.
  The `"go.opentelemetry.io/otel/sdk/trace/tracetest".SpanRecorder` can be registered with the default SDK (`go.opentelemetry.io/otel/sdk/trace`) as a `SpanProcessor` and used as a replacement for this deprecated package. (#2188)

### Removed

- Removed metrics test package `go.opentelemetry.io/otel/sdk/export/metric/metrictest`. (#2105)

### Fixed

- The `fromEnv` detector no longer throws an error when `OTEL_RESOURCE_ATTRIBUTES` environment variable is not set or empty. (#2138)
- Setting the global `ErrorHandler` with `"go.opentelemetry.io/otel".SetErrorHandler` multiple times is now supported. (#2160, #2140)
- The `"go.opentelemetry.io/otel/attribute".Any` function now supports `int32` values. (#2169)
- Multiple calls to `"go.opentelemetry.io/otel/sdk/metric/controller/basic".WithResource()` are handled correctly, and when no resources are provided `"go.opentelemetry.io/otel/sdk/resource".Default()` is used. (#2120)
- The `WithoutTimestamps` option for the `go.opentelemetry.io/otel/exporters/stdout/stdouttrace` exporter causes the exporter to correctly ommit timestamps. (#2195)
- Fixed typos in resources.go. (#2201)

## [1.0.0-RC2] - 2021-07-26

### Added

- Added `WithOSDescription` resource configuration option to set OS (Operating System) description resource attribute (`os.description`). (#1840)
- Added `WithOS` resource configuration option to set all OS (Operating System) resource attributes at once. (#1840)
- Added the `WithRetry` option to the `go.opentelemetry.io/otel/exporters/otlp/otlptrace/otlptracehttp` package.
  This option is a replacement for the removed `WithMaxAttempts` and `WithBackoff` options. (#2095)
- Added API `LinkFromContext` to return Link which encapsulates SpanContext from provided context and also encapsulates attributes. (#2115)
- Added a new `Link` type under the SDK `otel/sdk/trace` package that counts the number of attributes that were dropped for surpassing the `AttributePerLinkCountLimit` configured in the Span's `SpanLimits`.
  This new type replaces the equal-named API `Link` type found in the `otel/trace` package for most usages within the SDK.
  For example, instances of this type are now returned by the `Links()` function of `ReadOnlySpan`s provided in places like the `OnEnd` function of `SpanProcessor` implementations. (#2118)
- Added the `SpanRecorder` type to the `go.opentelemetry.io/otel/skd/trace/tracetest` package.
  This type can be used with the default SDK as a `SpanProcessor` during testing. (#2132)

### Changed

- The `SpanModels` function is now exported from the `go.opentelemetry.io/otel/exporters/zipkin` package to convert OpenTelemetry spans into Zipkin model spans. (#2027)
- Rename the `"go.opentelemetry.io/otel/exporters/otlp/otlptrace/otlptracegrpc".RetrySettings` to `RetryConfig`. (#2095)

### Deprecated

- The `TextMapCarrier` and `TextMapPropagator` from the `go.opentelemetry.io/otel/oteltest` package and their associated creation functions (`TextMapCarrier`, `NewTextMapPropagator`) are deprecated. (#2114)
- The `Harness` type from the `go.opentelemetry.io/otel/oteltest` package and its associated creation function, `NewHarness` are deprecated and will be removed in the next release. (#2123)
- The `TraceStateFromKeyValues` function from the `go.opentelemetry.io/otel/oteltest` package is deprecated.
  Use the `trace.ParseTraceState` function instead. (#2122)

### Removed

- Removed the deprecated package `go.opentelemetry.io/otel/exporters/trace/jaeger`. (#2020)
- Removed the deprecated package `go.opentelemetry.io/otel/exporters/trace/zipkin`. (#2020)
- Removed the `"go.opentelemetry.io/otel/sdk/resource".WithBuiltinDetectors` function.
  The explicit `With*` options for every built-in detector should be used instead. (#2026 #2097)
- Removed the `WithMaxAttempts` and `WithBackoff` options from the `go.opentelemetry.io/otel/exporters/otlp/otlptrace/otlptracehttp` package.
  The retry logic of the package has been updated to match the `otlptracegrpc` package and accordingly a `WithRetry` option is added that should be used instead. (#2095)
- Removed `DroppedAttributeCount` field from `otel/trace.Link` struct. (#2118)

### Fixed

- When using WithNewRoot, don't use the parent context for making sampling decisions. (#2032)
- `oteltest.Tracer` now creates a valid `SpanContext` when using `WithNewRoot`. (#2073)
- OS type detector now sets the correct `dragonflybsd` value for DragonFly BSD. (#2092)
- The OTel span status is correctly transformed into the OTLP status in the `go.opentelemetry.io/otel/exporters/otlp/otlptrace` package.
  This fix will by default set the status to `Unset` if it is not explicitly set to `Ok` or `Error`. (#2099 #2102)
- The `Inject` method for the `"go.opentelemetry.io/otel/propagation".TraceContext` type no longer injects empty `tracestate` values. (#2108)
- Use `6831` as default Jaeger agent port instead of `6832`. (#2131)

## [Experimental Metrics v0.22.0] - 2021-07-19

### Added

- Adds HTTP support for OTLP metrics exporter. (#2022)

### Removed

- Removed the deprecated package `go.opentelemetry.io/otel/exporters/metric/prometheus`. (#2020)

## [1.0.0-RC1] / 0.21.0 - 2021-06-18

With this release we are introducing a split in module versions.  The tracing API and SDK are entering the `v1.0.0` Release Candidate phase with `v1.0.0-RC1`
while the experimental metrics API and SDK continue with `v0.x` releases at `v0.21.0`.  Modules at major version 1 or greater will not depend on modules
with major version 0.

### Added

- Adds `otlpgrpc.WithRetry`option for configuring the retry policy for transient errors on the otlp/gRPC exporter. (#1832)
  - The following status codes are defined as transient errors:
      | gRPC Status Code | Description |
      | ---------------- | ----------- |
      | 1  | Cancelled |
      | 4  | Deadline Exceeded |
      | 8  | Resource Exhausted |
      | 10 | Aborted |
      | 10 | Out of Range |
      | 14 | Unavailable |
      | 15 | Data Loss |
- Added `Status` type to the `go.opentelemetry.io/otel/sdk/trace` package to represent the status of a span. (#1874)
- Added `SpanStub` type and its associated functions to the `go.opentelemetry.io/otel/sdk/trace/tracetest` package.
  This type can be used as a testing replacement for the `SpanSnapshot` that was removed from the `go.opentelemetry.io/otel/sdk/trace` package. (#1873)
- Adds support for scheme in `OTEL_EXPORTER_OTLP_ENDPOINT` according to the spec. (#1886)
- Adds `trace.WithSchemaURL` option for configuring the tracer with a Schema URL. (#1889)
- Added an example of using OpenTelemetry Go as a trace context forwarder. (#1912)
- `ParseTraceState` is added to the `go.opentelemetry.io/otel/trace` package.
  It can be used to decode a `TraceState` from a `tracestate` header string value. (#1937)
- Added `Len` method to the `TraceState` type in the `go.opentelemetry.io/otel/trace` package.
  This method returns the number of list-members the `TraceState` holds. (#1937)
- Creates package `go.opentelemetry.io/otel/exporters/otlp/otlptrace` that defines a trace exporter that uses a `otlptrace.Client` to send data.
  Creates package `go.opentelemetry.io/otel/exporters/otlp/otlptrace/otlptracegrpc` implementing a gRPC `otlptrace.Client` and offers convenience functions, `NewExportPipeline` and `InstallNewPipeline`, to setup and install a `otlptrace.Exporter` in tracing .(#1922)
- Added `Baggage`, `Member`, and `Property` types to the `go.opentelemetry.io/otel/baggage` package along with their related functions. (#1967)
- Added `ContextWithBaggage`, `ContextWithoutBaggage`, and `FromContext` functions to the `go.opentelemetry.io/otel/baggage` package.
  These functions replace the `Set`, `Value`, `ContextWithValue`, `ContextWithoutValue`, and `ContextWithEmpty` functions from that package and directly work with the new `Baggage` type. (#1967)
- The `OTEL_SERVICE_NAME` environment variable is the preferred source for `service.name`, used by the environment resource detector if a service name is present both there and in `OTEL_RESOURCE_ATTRIBUTES`. (#1969)
- Creates package `go.opentelemetry.io/otel/exporters/otlp/otlptrace/otlptracehttp` implementing an HTTP `otlptrace.Client` and offers convenience functions, `NewExportPipeline` and `InstallNewPipeline`, to setup and install a `otlptrace.Exporter` in tracing. (#1963)
- Changes `go.opentelemetry.io/otel/sdk/resource.NewWithAttributes` to require a schema URL. The old function is still available as `resource.NewSchemaless`. This is a breaking change. (#1938)
- Several builtin resource detectors now correctly populate the schema URL. (#1938)
- Creates package `go.opentelemetry.io/otel/exporters/otlp/otlpmetric` that defines a metrics exporter that uses a `otlpmetric.Client` to send data.
- Creates package `go.opentelemetry.io/otel/exporters/otlp/otlpmetric/otlpmetricgrpc` implementing a gRPC `otlpmetric.Client` and offers convenience functions, `New` and `NewUnstarted`, to create an `otlpmetric.Exporter`.(#1991)
- Added `go.opentelemetry.io/otel/exporters/stdout/stdouttrace` exporter. (#2005)
- Added `go.opentelemetry.io/otel/exporters/stdout/stdoutmetric` exporter. (#2005)
- Added a `TracerProvider()` method to the `"go.opentelemetry.io/otel/trace".Span` interface. This can be used to obtain a `TracerProvider` from a given span that utilizes the same trace processing pipeline.  (#2009)

### Changed

- Make `NewSplitDriver` from `go.opentelemetry.io/otel/exporters/otlp` take variadic arguments instead of a `SplitConfig` item.
  `NewSplitDriver` now automatically implements an internal `noopDriver` for `SplitConfig` fields that are not initialized. (#1798)
- `resource.New()` now creates a Resource without builtin detectors. Previous behavior is now achieved by using `WithBuiltinDetectors` Option. (#1810)
- Move the `Event` type from the `go.opentelemetry.io/otel` package to the `go.opentelemetry.io/otel/sdk/trace` package. (#1846)
- CI builds validate against last two versions of Go, dropping 1.14 and adding 1.16. (#1865)
- BatchSpanProcessor now report export failures when calling `ForceFlush()` method. (#1860)
- `Set.Encoded(Encoder)` no longer caches the result of an encoding. (#1855)
- Renamed `CloudZoneKey` to `CloudAvailabilityZoneKey` in Resource semantic conventions according to spec. (#1871)
- The `StatusCode` and `StatusMessage` methods of the `ReadOnlySpan` interface and the `Span` produced by the `go.opentelemetry.io/otel/sdk/trace` package have been replaced with a single `Status` method.
  This method returns the status of a span using the new `Status` type. (#1874)
- Updated `ExportSpans` method of the`SpanExporter` interface type to accept `ReadOnlySpan`s instead of the removed `SpanSnapshot`.
  This brings the export interface into compliance with the specification in that it now accepts an explicitly immutable type instead of just an implied one. (#1873)
- Unembed `SpanContext` in `Link`. (#1877)
- Generate Semantic conventions from the specification YAML. (#1891)
- Spans created by the global `Tracer` obtained from `go.opentelemetry.io/otel`, prior to a functioning `TracerProvider` being set, now propagate the span context from their parent if one exists. (#1901)
- The `"go.opentelemetry.io/otel".Tracer` function now accepts tracer options. (#1902)
- Move the `go.opentelemetry.io/otel/unit` package to `go.opentelemetry.io/otel/metric/unit`. (#1903)
- Changed `go.opentelemetry.io/otel/trace.TracerConfig` to conform to the [Contributing guidelines](CONTRIBUTING.md#config.) (#1921)
- Changed `go.opentelemetry.io/otel/trace.SpanConfig` to conform to the [Contributing guidelines](CONTRIBUTING.md#config). (#1921)
- Changed `span.End()` now only accepts Options that are allowed at `End()`. (#1921)
- Changed `go.opentelemetry.io/otel/metric.InstrumentConfig` to conform to the [Contributing guidelines](CONTRIBUTING.md#config). (#1921)
- Changed `go.opentelemetry.io/otel/metric.MeterConfig` to conform to the [Contributing guidelines](CONTRIBUTING.md#config). (#1921)
- Refactored option types according to the contribution style guide. (#1882)
- Move the `go.opentelemetry.io/otel/trace.TraceStateFromKeyValues` function to the `go.opentelemetry.io/otel/oteltest` package.
  This function is preserved for testing purposes where it may be useful to create a `TraceState` from `attribute.KeyValue`s, but it is not intended for production use.
  The new `ParseTraceState` function should be used to create a `TraceState`. (#1931)
- Updated `MarshalJSON` method of the `go.opentelemetry.io/otel/trace.TraceState` type to marshal the type into the string representation of the `TraceState`. (#1931)
- The `TraceState.Delete` method from the `go.opentelemetry.io/otel/trace` package no longer returns an error in addition to a `TraceState`. (#1931)
- Updated `Get` method of the `TraceState` type from the `go.opentelemetry.io/otel/trace` package to accept a `string` instead of an `attribute.Key` type. (#1931)
- Updated `Insert` method of the `TraceState` type from the `go.opentelemetry.io/otel/trace` package to accept a pair of `string`s instead of an `attribute.KeyValue` type. (#1931)
- Updated `Delete` method of the `TraceState` type from the `go.opentelemetry.io/otel/trace` package to accept a `string` instead of an `attribute.Key` type. (#1931)
- Renamed `NewExporter` to `New` in the `go.opentelemetry.io/otel/exporters/stdout` package. (#1985)
- Renamed `NewExporter` to `New` in the `go.opentelemetry.io/otel/exporters/metric/prometheus` package. (#1985)
- Renamed `NewExporter` to `New` in the `go.opentelemetry.io/otel/exporters/trace/jaeger` package. (#1985)
- Renamed `NewExporter` to `New` in the `go.opentelemetry.io/otel/exporters/trace/zipkin` package. (#1985)
- Renamed `NewExporter` to `New` in the `go.opentelemetry.io/otel/exporters/otlp` package. (#1985)
- Renamed `NewUnstartedExporter` to `NewUnstarted` in the `go.opentelemetry.io/otel/exporters/otlp` package. (#1985)
- The `go.opentelemetry.io/otel/semconv` package has been moved to `go.opentelemetry.io/otel/semconv/v1.4.0` to allow for multiple [telemetry schema](https://github.com/open-telemetry/oteps/blob/main/text/0152-telemetry-schemas.md) versions to be used concurrently. (#1987)
- Metrics test helpers in `go.opentelemetry.io/otel/oteltest` have been moved to `go.opentelemetry.io/otel/metric/metrictest`. (#1988)

### Deprecated

- The `go.opentelemetry.io/otel/exporters/metric/prometheus` is deprecated, use `go.opentelemetry.io/otel/exporters/prometheus` instead. (#1993)
- The `go.opentelemetry.io/otel/exporters/trace/jaeger` is deprecated, use `go.opentelemetry.io/otel/exporters/jaeger` instead. (#1993)
- The `go.opentelemetry.io/otel/exporters/trace/zipkin` is deprecated, use `go.opentelemetry.io/otel/exporters/zipkin` instead. (#1993)

### Removed

- Removed `resource.WithoutBuiltin()`. Use `resource.New()`. (#1810)
- Unexported types `resource.FromEnv`, `resource.Host`, and `resource.TelemetrySDK`, Use the corresponding `With*()` to use individually. (#1810)
- Removed the `Tracer` and `IsRecording` method from the `ReadOnlySpan` in the `go.opentelemetry.io/otel/sdk/trace`.
  The `Tracer` method is not a required to be included in this interface and given the mutable nature of the tracer that is associated with a span, this method is not appropriate.
  The `IsRecording` method returns if the span is recording or not.
  A read-only span value does not need to know if updates to it will be recorded or not.
  By definition, it cannot be updated so there is no point in communicating if an update is recorded. (#1873)
- Removed the `SpanSnapshot` type from the `go.opentelemetry.io/otel/sdk/trace` package.
  The use of this type has been replaced with the use of the explicitly immutable `ReadOnlySpan` type.
  When a concrete representation of a read-only span is needed for testing, the newly added `SpanStub` in the `go.opentelemetry.io/otel/sdk/trace/tracetest` package should be used. (#1873)
- Removed the `Tracer` method from the `Span` interface in the `go.opentelemetry.io/otel/trace` package.
  Using the same tracer that created a span introduces the error where an instrumentation library's `Tracer` is used by other code instead of their own.
  The `"go.opentelemetry.io/otel".Tracer` function or a `TracerProvider` should be used to acquire a library specific `Tracer` instead. (#1900)
  - The `TracerProvider()` method on the `Span` interface may also be used to obtain a `TracerProvider` using the same trace processing pipeline. (#2009)
- The `http.url` attribute generated by `HTTPClientAttributesFromHTTPRequest` will no longer include username or password information. (#1919)
- Removed `IsEmpty` method of the `TraceState` type in the `go.opentelemetry.io/otel/trace` package in favor of using the added `TraceState.Len` method. (#1931)
- Removed `Set`, `Value`, `ContextWithValue`, `ContextWithoutValue`, and `ContextWithEmpty` functions in the `go.opentelemetry.io/otel/baggage` package.
  Handling of baggage is now done using the added `Baggage` type and related context functions (`ContextWithBaggage`, `ContextWithoutBaggage`, and `FromContext`) in that package. (#1967)
- The `InstallNewPipeline` and `NewExportPipeline` creation functions in all the exporters (prometheus, otlp, stdout, jaeger, and zipkin) have been removed.
  These functions were deemed premature attempts to provide convenience that did not achieve this aim. (#1985)
- The `go.opentelemetry.io/otel/exporters/otlp` exporter has been removed.  Use `go.opentelemetry.io/otel/exporters/otlp/otlptrace` instead. (#1990)
- The `go.opentelemetry.io/otel/exporters/stdout` exporter has been removed.  Use `go.opentelemetry.io/otel/exporters/stdout/stdouttrace` or `go.opentelemetry.io/otel/exporters/stdout/stdoutmetric` instead. (#2005)

### Fixed

- Only report errors from the `"go.opentelemetry.io/otel/sdk/resource".Environment` function when they are not `nil`. (#1850, #1851)
- The `Shutdown` method of the simple `SpanProcessor` in the `go.opentelemetry.io/otel/sdk/trace` package now honors the context deadline or cancellation. (#1616, #1856)
- BatchSpanProcessor now drops span batches that failed to be exported. (#1860)
- Use `http://localhost:14268/api/traces` as default Jaeger collector endpoint instead of `http://localhost:14250`. (#1898)
- Allow trailing and leading whitespace in the parsing of a `tracestate` header. (#1931)
- Add logic to determine if the channel is closed to fix Jaeger exporter test panic with close closed channel. (#1870, #1973)
- Avoid transport security when OTLP endpoint is a Unix socket. (#2001)

### Security

## [0.20.0] - 2021-04-23

### Added

- The OTLP exporter now has two new convenience functions, `NewExportPipeline` and `InstallNewPipeline`, setup and install the exporter in tracing and metrics pipelines. (#1373)
- Adds semantic conventions for exceptions. (#1492)
- Added Jaeger Environment variables: `OTEL_EXPORTER_JAEGER_AGENT_HOST`, `OTEL_EXPORTER_JAEGER_AGENT_PORT`
  These environment variables can be used to override Jaeger agent hostname and port (#1752)
- Option `ExportTimeout` was added to batch span processor. (#1755)
- `trace.TraceFlags` is now a defined type over `byte` and `WithSampled(bool) TraceFlags` and `IsSampled() bool` methods have been added to it. (#1770)
- The `Event` and `Link` struct types from the `go.opentelemetry.io/otel` package now include a `DroppedAttributeCount` field to record the number of attributes that were not recorded due to configured limits being reached. (#1771)
- The Jaeger exporter now reports dropped attributes for a Span event in the exported log. (#1771)
- Adds test to check BatchSpanProcessor ignores `OnEnd` and `ForceFlush` post `Shutdown`. (#1772)
- Extract resource attributes from the `OTEL_RESOURCE_ATTRIBUTES` environment variable and merge them with the `resource.Default` resource as well as resources provided to the `TracerProvider` and metric `Controller`. (#1785)
- Added `WithOSType` resource configuration option to set OS (Operating System) type resource attribute (`os.type`). (#1788)
- Added `WithProcess*` resource configuration options to set Process resource attributes. (#1788)
  - `process.pid`
  - `process.executable.name`
  - `process.executable.path`
  - `process.command_args`
  - `process.owner`
  - `process.runtime.name`
  - `process.runtime.version`
  - `process.runtime.description`
- Adds `k8s.node.name` and `k8s.node.uid` attribute keys to the `semconv` package. (#1789)
- Added support for configuring OTLP/HTTP and OTLP/gRPC Endpoints, TLS Certificates, Headers, Compression and Timeout via Environment Variables. (#1758, #1769 and #1811)
  - `OTEL_EXPORTER_OTLP_ENDPOINT`
  - `OTEL_EXPORTER_OTLP_TRACES_ENDPOINT`
  - `OTEL_EXPORTER_OTLP_METRICS_ENDPOINT`
  - `OTEL_EXPORTER_OTLP_HEADERS`
  - `OTEL_EXPORTER_OTLP_TRACES_HEADERS`
  - `OTEL_EXPORTER_OTLP_METRICS_HEADERS`
  - `OTEL_EXPORTER_OTLP_COMPRESSION`
  - `OTEL_EXPORTER_OTLP_TRACES_COMPRESSION`
  - `OTEL_EXPORTER_OTLP_METRICS_COMPRESSION`
  - `OTEL_EXPORTER_OTLP_TIMEOUT`
  - `OTEL_EXPORTER_OTLP_TRACES_TIMEOUT`
  - `OTEL_EXPORTER_OTLP_METRICS_TIMEOUT`
  - `OTEL_EXPORTER_OTLP_CERTIFICATE`
  - `OTEL_EXPORTER_OTLP_TRACES_CERTIFICATE`
  - `OTEL_EXPORTER_OTLP_METRICS_CERTIFICATE`
- Adds `otlpgrpc.WithTimeout` option for configuring timeout to the otlp/gRPC exporter. (#1821)
- Adds `jaeger.WithMaxPacketSize` option for configuring maximum UDP packet size used when connecting to the Jaeger agent. (#1853)

### Fixed

- The `Span.IsRecording` implementation from `go.opentelemetry.io/otel/sdk/trace` always returns false when not being sampled. (#1750)
- The Jaeger exporter now correctly sets tags for the Span status code and message.
  This means it uses the correct tag keys (`"otel.status_code"`, `"otel.status_description"`) and does not set the status message as a tag unless it is set on the span. (#1761)
- The Jaeger exporter now correctly records Span event's names using the `"event"` key for a tag.
  Additionally, this tag is overridden, as specified in the OTel specification, if the event contains an attribute with that key. (#1768)
- Zipkin Exporter: Ensure mapping between OTel and Zipkin span data complies with the specification. (#1688)
- Fixed typo for default service name in Jaeger Exporter. (#1797)
- Fix flaky OTLP for the reconnnection of the client connection. (#1527, #1814)
- Fix Jaeger exporter dropping of span batches that exceed the UDP packet size limit.
  Instead, the exporter now splits the batch into smaller sendable batches. (#1828)

### Changed

- Span `RecordError` now records an `exception` event to comply with the semantic convention specification. (#1492)
- Jaeger exporter was updated to use thrift v0.14.1. (#1712)
- Migrate from using internally built and maintained version of the OTLP to the one hosted at `go.opentelemetry.io/proto/otlp`. (#1713)
- Migrate from using `github.com/gogo/protobuf` to `google.golang.org/protobuf` to match `go.opentelemetry.io/proto/otlp`. (#1713)
- The storage of a local or remote Span in a `context.Context` using its SpanContext is unified to store just the current Span.
  The Span's SpanContext can now self-identify as being remote or not.
  This means that `"go.opentelemetry.io/otel/trace".ContextWithRemoteSpanContext` will now overwrite any existing current Span, not just existing remote Spans, and make it the current Span in a `context.Context`. (#1731)
- Improve OTLP/gRPC exporter connection errors. (#1737)
- Information about a parent span context in a `"go.opentelemetry.io/otel/export/trace".SpanSnapshot` is unified in a new `Parent` field.
  The existing `ParentSpanID` and `HasRemoteParent` fields are removed in favor of this. (#1748)
- The `ParentContext` field of the `"go.opentelemetry.io/otel/sdk/trace".SamplingParameters` is updated to hold a `context.Context` containing the parent span.
  This changes it to make `SamplingParameters` conform with the OpenTelemetry specification. (#1749)
- Updated Jaeger Environment Variables: `JAEGER_ENDPOINT`, `JAEGER_USER`, `JAEGER_PASSWORD`
  to `OTEL_EXPORTER_JAEGER_ENDPOINT`, `OTEL_EXPORTER_JAEGER_USER`, `OTEL_EXPORTER_JAEGER_PASSWORD` in compliance with OTel specification. (#1752)
- Modify `BatchSpanProcessor.ForceFlush` to abort after timeout/cancellation. (#1757)
- The `DroppedAttributeCount` field of the `Span` in the `go.opentelemetry.io/otel` package now only represents the number of attributes dropped for the span itself.
  It no longer is a conglomerate of itself, events, and link attributes that have been dropped. (#1771)
- Make `ExportSpans` in Jaeger Exporter honor context deadline. (#1773)
- Modify Zipkin Exporter default service name, use default resource's serviceName instead of empty. (#1777)
- The `go.opentelemetry.io/otel/sdk/export/trace` package is merged into the `go.opentelemetry.io/otel/sdk/trace` package. (#1778)
- The prometheus.InstallNewPipeline example is moved from comment to example test (#1796)
- The convenience functions for the stdout exporter have been updated to return the `TracerProvider` implementation and enable the shutdown of the exporter. (#1800)
- Replace the flush function returned from the Jaeger exporter's convenience creation functions (`InstallNewPipeline` and `NewExportPipeline`) with the `TracerProvider` implementation they create.
  This enables the caller to shutdown and flush using the related `TracerProvider` methods. (#1822)
- Updated the Jaeger exporter to have a default endpoint, `http://localhost:14250`, for the collector. (#1824)
- Changed the function `WithCollectorEndpoint` in the Jaeger exporter to no longer accept an endpoint as an argument.
  The endpoint can be passed with the `CollectorEndpointOption` using the `WithEndpoint` function or by setting the `OTEL_EXPORTER_JAEGER_ENDPOINT` environment variable value appropriately. (#1824)
- The Jaeger exporter no longer batches exported spans itself, instead it relies on the SDK's `BatchSpanProcessor` for this functionality. (#1830)
- The Jaeger exporter creation functions (`NewRawExporter`, `NewExportPipeline`, and `InstallNewPipeline`) no longer accept the removed `Option` type as a variadic argument. (#1830)

### Removed

- Removed Jaeger Environment variables: `JAEGER_SERVICE_NAME`, `JAEGER_DISABLED`, `JAEGER_TAGS`
  These environment variables will no longer be used to override values of the Jaeger exporter (#1752)
- No longer set the links for a `Span` in `go.opentelemetry.io/otel/sdk/trace` that is configured to be a new root.
  This is unspecified behavior that the OpenTelemetry community plans to standardize in the future.
  To prevent backwards incompatible changes when it is specified, these links are removed. (#1726)
- Setting error status while recording error with Span from oteltest package. (#1729)
- The concept of a remote and local Span stored in a context is unified to just the current Span.
  Because of this `"go.opentelemetry.io/otel/trace".RemoteSpanContextFromContext` is removed as it is no longer needed.
  Instead, `"go.opentelemetry.io/otel/trace".SpanContextFromContex` can be used to return the current Span.
  If needed, that Span's `SpanContext.IsRemote()` can then be used to determine if it is remote or not. (#1731)
- The `HasRemoteParent` field of the `"go.opentelemetry.io/otel/sdk/trace".SamplingParameters` is removed.
  This field is redundant to the information returned from the `Remote` method of the `SpanContext` held in the `ParentContext` field. (#1749)
- The `trace.FlagsDebug` and `trace.FlagsDeferred` constants have been removed and will be localized to the B3 propagator. (#1770)
- Remove `Process` configuration, `WithProcessFromEnv` and `ProcessFromEnv`, and type from the Jaeger exporter package.
  The information that could be configured in the `Process` struct should be configured in a `Resource` instead. (#1776, #1804)
- Remove the `WithDisabled` option from the Jaeger exporter.
  To disable the exporter unregister it from the `TracerProvider` or use a no-operation `TracerProvider`. (#1806)
- Removed the functions `CollectorEndpointFromEnv` and `WithCollectorEndpointOptionFromEnv` from the Jaeger exporter.
  These functions for retrieving specific environment variable values are redundant of other internal functions and
  are not intended for end user use. (#1824)
- Removed the Jaeger exporter `WithSDKOptions` `Option`.
  This option was used to set SDK options for the exporter creation convenience functions.
  These functions are provided as a way to easily setup or install the exporter with what are deemed reasonable SDK settings for common use cases.
  If the SDK needs to be configured differently, the `NewRawExporter` function and direct setup of the SDK with the desired settings should be used. (#1825)
- The `WithBufferMaxCount` and `WithBatchMaxCount` `Option`s from the Jaeger exporter are removed.
  The exporter no longer batches exports, instead relying on the SDK's `BatchSpanProcessor` for this functionality. (#1830)
- The Jaeger exporter `Option` type is removed.
  The type is no longer used by the exporter to configure anything.
  All the previous configurations these options provided were duplicates of SDK configuration.
  They have been removed in favor of using the SDK configuration and focuses the exporter configuration to be only about the endpoints it will send telemetry to. (#1830)

## [0.19.0] - 2021-03-18

### Added

- Added `Marshaler` config option to `otlphttp` to enable otlp over json or protobufs. (#1586)
- A `ForceFlush` method to the `"go.opentelemetry.io/otel/sdk/trace".TracerProvider` to flush all registered `SpanProcessor`s. (#1608)
- Added `WithSampler` and `WithSpanLimits` to tracer provider. (#1633, #1702)
- `"go.opentelemetry.io/otel/trace".SpanContext` now has a `remote` property, and `IsRemote()` predicate, that is true when the `SpanContext` has been extracted from remote context data. (#1701)
- A `Valid` method to the `"go.opentelemetry.io/otel/attribute".KeyValue` type. (#1703)

### Changed

- `trace.SpanContext` is now immutable and has no exported fields. (#1573)
  - `trace.NewSpanContext()` can be used in conjunction with the `trace.SpanContextConfig` struct to initialize a new `SpanContext` where all values are known.
- Update the `ForceFlush` method signature to the `"go.opentelemetry.io/otel/sdk/trace".SpanProcessor` to accept a `context.Context` and return an error. (#1608)
- Update the `Shutdown` method to the `"go.opentelemetry.io/otel/sdk/trace".TracerProvider` return an error on shutdown failure. (#1608)
- The SimpleSpanProcessor will now shut down the enclosed `SpanExporter` and gracefully ignore subsequent calls to `OnEnd` after `Shutdown` is called. (#1612)
- `"go.opentelemetry.io/sdk/metric/controller.basic".WithPusher` is replaced with `WithExporter` to provide consistent naming across project. (#1656)
- Added non-empty string check for trace `Attribute` keys. (#1659)
- Add `description` to SpanStatus only when `StatusCode` is set to error. (#1662)
- Jaeger exporter falls back to `resource.Default`'s `service.name` if the exported Span does not have one. (#1673)
- Jaeger exporter populates Jaeger's Span Process from Resource. (#1673)
- Renamed the `LabelSet` method of `"go.opentelemetry.io/otel/sdk/resource".Resource` to `Set`. (#1692)
- Changed `WithSDK` to `WithSDKOptions` to accept variadic arguments of `TracerProviderOption` type in `go.opentelemetry.io/otel/exporters/trace/jaeger` package. (#1693)
- Changed `WithSDK` to `WithSDKOptions` to accept variadic arguments of `TracerProviderOption` type in `go.opentelemetry.io/otel/exporters/trace/zipkin` package. (#1693)

### Removed

- Removed `serviceName` parameter from Zipkin exporter and uses resource instead. (#1549)
- Removed `WithConfig` from tracer provider to avoid overriding configuration. (#1633)
- Removed the exported `SimpleSpanProcessor` and `BatchSpanProcessor` structs.
   These are now returned as a SpanProcessor interface from their respective constructors. (#1638)
- Removed `WithRecord()` from `trace.SpanOption` when creating a span. (#1660)
- Removed setting status to `Error` while recording an error as a span event in `RecordError`. (#1663)
- Removed `jaeger.WithProcess` configuration option. (#1673)
- Removed `ApplyConfig` method from `"go.opentelemetry.io/otel/sdk/trace".TracerProvider` and the now unneeded `Config` struct. (#1693)

### Fixed

- Jaeger Exporter: Ensure mapping between OTEL and Jaeger span data complies with the specification. (#1626)
- `SamplingResult.TraceState` is correctly propagated to a newly created span's `SpanContext`. (#1655)
- The `otel-collector` example now correctly flushes metric events prior to shutting down the exporter. (#1678)
- Do not set span status message in `SpanStatusFromHTTPStatusCode` if it can be inferred from `http.status_code`. (#1681)
- Synchronization issues in global trace delegate implementation. (#1686)
- Reduced excess memory usage by global `TracerProvider`. (#1687)

## [0.18.0] - 2021-03-03

### Added

- Added `resource.Default()` for use with meter and tracer providers. (#1507)
- `AttributePerEventCountLimit` and `AttributePerLinkCountLimit` for `SpanLimits`. (#1535)
- Added `Keys()` method to `propagation.TextMapCarrier` and `propagation.HeaderCarrier` to adapt `http.Header` to this interface. (#1544)
- Added `code` attributes to `go.opentelemetry.io/otel/semconv` package. (#1558)
- Compatibility testing suite in the CI system for the following systems. (#1567)
   | OS      | Go Version | Architecture |
   | ------- | ---------- | ------------ |
   | Ubuntu  | 1.15       | amd64        |
   | Ubuntu  | 1.14       | amd64        |
   | Ubuntu  | 1.15       | 386          |
   | Ubuntu  | 1.14       | 386          |
   | MacOS   | 1.15       | amd64        |
   | MacOS   | 1.14       | amd64        |
   | Windows | 1.15       | amd64        |
   | Windows | 1.14       | amd64        |
   | Windows | 1.15       | 386          |
   | Windows | 1.14       | 386          |

### Changed

- Replaced interface `oteltest.SpanRecorder` with its existing implementation
  `StandardSpanRecorder`. (#1542)
- Default span limit values to 128. (#1535)
- Rename `MaxEventsPerSpan`, `MaxAttributesPerSpan` and `MaxLinksPerSpan` to `EventCountLimit`, `AttributeCountLimit` and `LinkCountLimit`, and move these fields into `SpanLimits`. (#1535)
- Renamed the `otel/label` package to `otel/attribute`. (#1541)
- Vendor the Jaeger exporter's dependency on Apache Thrift. (#1551)
- Parallelize the CI linting and testing. (#1567)
- Stagger timestamps in exact aggregator tests. (#1569)
- Changed all examples to use `WithBatchTimeout(5 * time.Second)` rather than `WithBatchTimeout(5)`. (#1621)
- Prevent end-users from implementing some interfaces (#1575)

  ```
      "otel/exporters/otlp/otlphttp".Option
      "otel/exporters/stdout".Option
      "otel/oteltest".Option
      "otel/trace".TracerOption
      "otel/trace".SpanOption
      "otel/trace".EventOption
      "otel/trace".LifeCycleOption
      "otel/trace".InstrumentationOption
      "otel/sdk/resource".Option
      "otel/sdk/trace".ParentBasedSamplerOption
      "otel/sdk/trace".ReadOnlySpan
      "otel/sdk/trace".ReadWriteSpan
  ```

### Removed

- Removed attempt to resample spans upon changing the span name with `span.SetName()`. (#1545)
- The `test-benchmark` is no longer a dependency of the `precommit` make target. (#1567)
- Removed the `test-386` make target.
   This was replaced with a full compatibility testing suite (i.e. multi OS/arch) in the CI system. (#1567)

### Fixed

- The sequential timing check of timestamps in the stdout exporter are now setup explicitly to be sequential (#1571). (#1572)
- Windows build of Jaeger tests now compiles with OS specific functions (#1576). (#1577)
- The sequential timing check of timestamps of go.opentelemetry.io/otel/sdk/metric/aggregator/lastvalue are now setup explicitly to be sequential (#1578). (#1579)
- Validate tracestate header keys with vendors according to the W3C TraceContext specification (#1475). (#1581)
- The OTLP exporter includes related labels for translations of a GaugeArray (#1563). (#1570)

## [0.17.0] - 2021-02-12

### Changed

- Rename project default branch from `master` to `main`. (#1505)
- Reverse order in which `Resource` attributes are merged, per change in spec. (#1501)
- Add tooling to maintain "replace" directives in go.mod files automatically. (#1528)
- Create new modules: otel/metric, otel/trace, otel/oteltest, otel/sdk/export/metric, otel/sdk/metric (#1528)
- Move metric-related public global APIs from otel to otel/metric/global. (#1528)

## Fixed

- Fixed otlpgrpc reconnection issue.
- The example code in the README.md of `go.opentelemetry.io/otel/exporters/otlp` is moved to a compiled example test and used the new `WithAddress` instead of `WithEndpoint`. (#1513)
- The otel-collector example now uses the default OTLP receiver port of the collector.

## [0.16.0] - 2021-01-13

### Added

- Add the `ReadOnlySpan` and `ReadWriteSpan` interfaces to provide better control for accessing span data. (#1360)
- `NewGRPCDriver` function returns a `ProtocolDriver` that maintains a single gRPC connection to the collector. (#1369)
- Added documentation about the project's versioning policy. (#1388)
- Added `NewSplitDriver` for OTLP exporter that allows sending traces and metrics to different endpoints. (#1418)
- Added codeql worfklow to GitHub Actions (#1428)
- Added Gosec workflow to GitHub Actions (#1429)
- Add new HTTP driver for OTLP exporter in `exporters/otlp/otlphttp`. Currently it only supports the binary protobuf payloads. (#1420)
- Add an OpenCensus exporter bridge. (#1444)

### Changed

- Rename `internal/testing` to `internal/internaltest`. (#1449)
- Rename `export.SpanData` to `export.SpanSnapshot` and use it only for exporting spans. (#1360)
- Store the parent's full `SpanContext` rather than just its span ID in the `span` struct. (#1360)
- Improve span duration accuracy. (#1360)
- Migrated CI/CD from CircleCI to GitHub Actions (#1382)
- Remove duplicate checkout from GitHub Actions workflow (#1407)
- Metric `array` aggregator renamed `exact` to match its `aggregation.Kind` (#1412)
- Metric `exact` aggregator includes per-point timestamps (#1412)
- Metric stdout exporter uses MinMaxSumCount aggregator for ValueRecorder instruments (#1412)
- `NewExporter` from `exporters/otlp` now takes a `ProtocolDriver` as a parameter. (#1369)
- Many OTLP Exporter options became gRPC ProtocolDriver options. (#1369)
- Unify endpoint API that related to OTel exporter. (#1401)
- Optimize metric histogram aggregator to re-use its slice of buckets. (#1435)
- Metric aggregator Count() and histogram Bucket.Counts are consistently `uint64`. (1430)
- Histogram aggregator accepts functional options, uses default boundaries if none given. (#1434)
- `SamplingResult` now passed a `Tracestate` from the parent `SpanContext` (#1432)
- Moved gRPC driver for OTLP exporter to `exporters/otlp/otlpgrpc`. (#1420)
- The `TraceContext` propagator now correctly propagates `TraceState` through the `SpanContext`. (#1447)
- Metric Push and Pull Controller components are combined into a single "basic" Controller:
  - `WithExporter()` and `Start()` to configure Push behavior
  - `Start()` is optional; use `Collect()` and `ForEach()` for Pull behavior
  - `Start()` and `Stop()` accept Context. (#1378)
- The `Event` type is moved from the `otel/sdk/export/trace` package to the `otel/trace` API package. (#1452)

### Removed

- Remove `errUninitializedSpan` as its only usage is now obsolete. (#1360)
- Remove Metric export functionality related to quantiles and summary data points: this is not specified (#1412)
- Remove DDSketch metric aggregator; our intention is to re-introduce this as an option of the histogram aggregator after [new OTLP histogram data types](https://github.com/open-telemetry/opentelemetry-proto/pull/226) are released (#1412)

### Fixed

- `BatchSpanProcessor.Shutdown()` will now shutdown underlying `export.SpanExporter`. (#1443)

## [0.15.0] - 2020-12-10

### Added

- The `WithIDGenerator` `TracerProviderOption` is added to the `go.opentelemetry.io/otel/trace` package to configure an `IDGenerator` for the `TracerProvider`. (#1363)

### Changed

- The Zipkin exporter now uses the Span status code to determine. (#1328)
- `NewExporter` and `Start` functions in `go.opentelemetry.io/otel/exporters/otlp` now receive `context.Context` as a first parameter. (#1357)
- Move the OpenCensus example into `example` directory. (#1359)
- Moved the SDK's `internal.IDGenerator` interface in to the `sdk/trace` package to enable support for externally-defined ID generators. (#1363)
- Bump `github.com/google/go-cmp` from 0.5.3 to 0.5.4 (#1374)
- Bump `github.com/golangci/golangci-lint` in `/internal/tools` (#1375)

### Fixed

- Metric SDK `SumObserver` and `UpDownSumObserver` instruments correctness fixes. (#1381)

## [0.14.0] - 2020-11-19

### Added

- An `EventOption` and the related `NewEventConfig` function are added to the `go.opentelemetry.io/otel` package to configure Span events. (#1254)
- A `TextMapPropagator` and associated `TextMapCarrier` are added to the `go.opentelemetry.io/otel/oteltest` package to test `TextMap` type propagators and their use. (#1259)
- `SpanContextFromContext` returns `SpanContext` from context. (#1255)
- `TraceState` has been added to `SpanContext`. (#1340)
- `DeploymentEnvironmentKey` added to `go.opentelemetry.io/otel/semconv` package. (#1323)
- Add an OpenCensus to OpenTelemetry tracing bridge. (#1305)
- Add a parent context argument to `SpanProcessor.OnStart` to follow the specification. (#1333)
- Add missing tests for `sdk/trace/attributes_map.go`. (#1337)

### Changed

- Move the `go.opentelemetry.io/otel/api/trace` package into `go.opentelemetry.io/otel/trace` with the following changes. (#1229) (#1307)
  - `ID` has been renamed to `TraceID`.
  - `IDFromHex` has been renamed to `TraceIDFromHex`.
  - `EmptySpanContext` is removed.
- Move the `go.opentelemetry.io/otel/api/trace/tracetest` package into `go.opentelemetry.io/otel/oteltest`. (#1229)
- OTLP Exporter updates:
  - supports OTLP v0.6.0 (#1230, #1354)
  - supports configurable aggregation temporality (default: Cumulative, optional: Stateless). (#1296)
- The Sampler is now called on local child spans. (#1233)
- The `Kind` type from the `go.opentelemetry.io/otel/api/metric` package was renamed to `InstrumentKind` to more specifically describe what it is and avoid semantic ambiguity. (#1240)
- The `MetricKind` method of the `Descriptor` type in the `go.opentelemetry.io/otel/api/metric` package was renamed to `Descriptor.InstrumentKind`.
   This matches the returned type and fixes misuse of the term metric. (#1240)
- Move test harness from the `go.opentelemetry.io/otel/api/apitest` package into `go.opentelemetry.io/otel/oteltest`. (#1241)
- Move the `go.opentelemetry.io/otel/api/metric/metrictest` package into `go.opentelemetry.io/oteltest` as part of #964. (#1252)
- Move the `go.opentelemetry.io/otel/api/metric` package into `go.opentelemetry.io/otel/metric` as part of #1303. (#1321)
- Move the `go.opentelemetry.io/otel/api/metric/registry` package into `go.opentelemetry.io/otel/metric/registry` as a part of #1303. (#1316)
- Move the `Number` type (together with related functions) from `go.opentelemetry.io/otel/api/metric` package into `go.opentelemetry.io/otel/metric/number` as a part of #1303. (#1316)
- The function signature of the Span `AddEvent` method in `go.opentelemetry.io/otel` is updated to no longer take an unused context and instead take a required name and a variable number of `EventOption`s. (#1254)
- The function signature of the Span `RecordError` method in `go.opentelemetry.io/otel` is updated to no longer take an unused context and instead take a required error value and a variable number of `EventOption`s. (#1254)
- Move the `go.opentelemetry.io/otel/api/global` package to `go.opentelemetry.io/otel`. (#1262) (#1330)
- Move the `Version` function from `go.opentelemetry.io/otel/sdk` to `go.opentelemetry.io/otel`. (#1330)
- Rename correlation context header from `"otcorrelations"` to `"baggage"` to match the OpenTelemetry specification. (#1267)
- Fix `Code.UnmarshalJSON` to work with valid JSON only. (#1276)
- The `resource.New()` method changes signature to support builtin attributes and functional options, including `telemetry.sdk.*` and
  `host.name` semantic conventions; the former method is renamed `resource.NewWithAttributes`. (#1235)
- The Prometheus exporter now exports non-monotonic counters (i.e. `UpDownCounter`s) as gauges. (#1210)
- Correct the `Span.End` method documentation in the `otel` API to state updates are not allowed on a span after it has ended. (#1310)
- Updated span collection limits for attribute, event and link counts to 1000 (#1318)
- Renamed `semconv.HTTPUrlKey` to `semconv.HTTPURLKey`. (#1338)

### Removed

- The `ErrInvalidHexID`, `ErrInvalidTraceIDLength`, `ErrInvalidSpanIDLength`, `ErrInvalidSpanIDLength`, or `ErrNilSpanID` from the `go.opentelemetry.io/otel` package are unexported now. (#1243)
- The `AddEventWithTimestamp` method on the `Span` interface in `go.opentelemetry.io/otel` is removed due to its redundancy.
   It is replaced by using the `AddEvent` method with a `WithTimestamp` option. (#1254)
- The `MockSpan` and `MockTracer` types are removed from `go.opentelemetry.io/otel/oteltest`.
   `Tracer` and `Span` from the same module should be used in their place instead. (#1306)
- `WorkerCount` option is removed from `go.opentelemetry.io/otel/exporters/otlp`. (#1350)
- Remove the following labels types: INT32, UINT32, UINT64 and FLOAT32. (#1314)

### Fixed

- Rename `MergeItererator` to `MergeIterator` in the `go.opentelemetry.io/otel/label` package. (#1244)
- The `go.opentelemetry.io/otel/api/global` packages global TextMapPropagator now delegates functionality to a globally set delegate for all previously returned propagators. (#1258)
- Fix condition in `label.Any`. (#1299)
- Fix global `TracerProvider` to pass options to its configured provider. (#1329)
- Fix missing handler for `ExactKind` aggregator in OTLP metrics transformer (#1309)

## [0.13.0] - 2020-10-08

### Added

- OTLP Metric exporter supports Histogram aggregation. (#1209)
- The `Code` struct from the `go.opentelemetry.io/otel/codes` package now supports JSON marshaling and unmarshaling as well as implements the `Stringer` interface. (#1214)
- A Baggage API to implement the OpenTelemetry specification. (#1217)
- Add Shutdown method to sdk/trace/provider, shutdown processors in the order they were registered. (#1227)

### Changed

- Set default propagator to no-op propagator. (#1184)
- The `HTTPSupplier`, `HTTPExtractor`, `HTTPInjector`, and `HTTPPropagator` from the `go.opentelemetry.io/otel/api/propagation` package were replaced with unified `TextMapCarrier` and `TextMapPropagator` in the `go.opentelemetry.io/otel/propagation` package. (#1212) (#1325)
- The `New` function from the `go.opentelemetry.io/otel/api/propagation` package was replaced with `NewCompositeTextMapPropagator` in the `go.opentelemetry.io/otel` package. (#1212)
- The status codes of the `go.opentelemetry.io/otel/codes` package have been updated to match the latest OpenTelemetry specification.
   They now are `Unset`, `Error`, and `Ok`.
   They no longer track the gRPC codes. (#1214)
- The `StatusCode` field of the `SpanData` struct in the `go.opentelemetry.io/otel/sdk/export/trace` package now uses the codes package from this package instead of the gRPC project. (#1214)
- Move the `go.opentelemetry.io/otel/api/baggage` package into `go.opentelemetry.io/otel/baggage`. (#1217) (#1325)
- A `Shutdown` method of `SpanProcessor` and all its implementations receives a context and returns an error. (#1264)

### Fixed

- Copies of data from arrays and slices passed to `go.opentelemetry.io/otel/label.ArrayValue()` are now used in the returned `Value` instead of using the mutable data itself. (#1226)

### Removed

- The `ExtractHTTP` and `InjectHTTP` functions from the `go.opentelemetry.io/otel/api/propagation` package were removed. (#1212)
- The `Propagators` interface from the `go.opentelemetry.io/otel/api/propagation` package was removed to conform to the OpenTelemetry specification.
   The explicit `TextMapPropagator` type can be used in its place as this is the `Propagator` type the specification defines. (#1212)
- The `SetAttribute` method of the `Span` from the `go.opentelemetry.io/otel/api/trace` package was removed given its redundancy with the `SetAttributes` method. (#1216)
- The internal implementation of Baggage storage is removed in favor of using the new Baggage API functionality. (#1217)
- Remove duplicate hostname key `HostHostNameKey` in Resource semantic conventions. (#1219)
- Nested array/slice support has been removed. (#1226)

## [0.12.0] - 2020-09-24

### Added

- A `SpanConfigure` function in `go.opentelemetry.io/otel/api/trace` to create a new `SpanConfig` from `SpanOption`s. (#1108)
- In the `go.opentelemetry.io/otel/api/trace` package, `NewTracerConfig` was added to construct new `TracerConfig`s.
   This addition was made to conform with our project option conventions. (#1155)
- Instrumentation library information was added to the Zipkin exporter. (#1119)
- The `SpanProcessor` interface now has a `ForceFlush()` method. (#1166)
- More semantic conventions for k8s as resource attributes. (#1167)

### Changed

- Add reconnecting udp connection type to Jaeger exporter.
   This change adds a new optional implementation of the udp conn interface used to detect changes to an agent's host dns record.
   It then adopts the new destination address to ensure the exporter doesn't get stuck. This change was ported from jaegertracing/jaeger-client-go#520. (#1063)
- Replace `StartOption` and `EndOption` in `go.opentelemetry.io/otel/api/trace` with `SpanOption`.
   This change is matched by replacing the `StartConfig` and `EndConfig` with a unified `SpanConfig`. (#1108)
- Replace the `LinkedTo` span option in `go.opentelemetry.io/otel/api/trace` with `WithLinks`.
   This is be more consistent with our other option patterns, i.e. passing the item to be configured directly instead of its component parts, and provides a cleaner function signature. (#1108)
- The `go.opentelemetry.io/otel/api/trace` `TracerOption` was changed to an interface to conform to project option conventions. (#1109)
- Move the `B3` and `TraceContext` from within the `go.opentelemetry.io/otel/api/trace` package to their own `go.opentelemetry.io/otel/propagators` package.
    This removal of the propagators is reflective of the OpenTelemetry specification for these propagators as well as cleans up the `go.opentelemetry.io/otel/api/trace` API. (#1118)
- Rename Jaeger tags used for instrumentation library information to reflect changes in OpenTelemetry specification. (#1119)
- Rename `ProbabilitySampler` to `TraceIDRatioBased` and change semantics to ignore parent span sampling status. (#1115)
- Move `tools` package under `internal`. (#1141)
- Move `go.opentelemetry.io/otel/api/correlation` package to `go.opentelemetry.io/otel/api/baggage`. (#1142)
   The `correlation.CorrelationContext` propagator has been renamed `baggage.Baggage`.  Other exported functions and types are unchanged.
- Rename `ParentOrElse` sampler to `ParentBased` and allow setting samplers depending on parent span. (#1153)
- In the `go.opentelemetry.io/otel/api/trace` package, `SpanConfigure` was renamed to `NewSpanConfig`. (#1155)
- Change `dependabot.yml` to add a `Skip Changelog` label to dependabot-sourced PRs. (#1161)
- The [configuration style guide](https://github.com/open-telemetry/opentelemetry-go/blob/master/CONTRIBUTING.md#config) has been updated to
   recommend the use of `newConfig()` instead of `configure()`. (#1163)
- The `otlp.Config` type has been unexported and changed to `otlp.config`, along with its initializer. (#1163)
- Ensure exported interface types include parameter names and update the
   Style Guide to reflect this styling rule. (#1172)
- Don't consider unset environment variable for resource detection to be an error. (#1170)
- Rename `go.opentelemetry.io/otel/api/metric.ConfigureInstrument` to `NewInstrumentConfig` and
  `go.opentelemetry.io/otel/api/metric.ConfigureMeter` to `NewMeterConfig`.
- ValueObserver instruments use LastValue aggregator by default. (#1165)
- OTLP Metric exporter supports LastValue aggregation. (#1165)
- Move the `go.opentelemetry.io/otel/api/unit` package to `go.opentelemetry.io/otel/unit`. (#1185)
- Rename `Provider` to `MeterProvider` in the `go.opentelemetry.io/otel/api/metric` package. (#1190)
- Rename `NoopProvider` to `NoopMeterProvider` in the `go.opentelemetry.io/otel/api/metric` package. (#1190)
- Rename `NewProvider` to `NewMeterProvider` in the `go.opentelemetry.io/otel/api/metric/metrictest` package. (#1190)
- Rename `Provider` to `MeterProvider` in the `go.opentelemetry.io/otel/api/metric/registry` package. (#1190)
- Rename `NewProvider` to `NewMeterProvider` in the `go.opentelemetry.io/otel/api/metri/registryc` package. (#1190)
- Rename `Provider` to `TracerProvider` in the `go.opentelemetry.io/otel/api/trace` package. (#1190)
- Rename `NoopProvider` to `NoopTracerProvider` in the `go.opentelemetry.io/otel/api/trace` package. (#1190)
- Rename `Provider` to `TracerProvider` in the `go.opentelemetry.io/otel/api/trace/tracetest` package. (#1190)
- Rename `NewProvider` to `NewTracerProvider` in the `go.opentelemetry.io/otel/api/trace/tracetest` package. (#1190)
- Rename `WrapperProvider` to `WrapperTracerProvider` in the `go.opentelemetry.io/otel/bridge/opentracing` package. (#1190)
- Rename `NewWrapperProvider` to `NewWrapperTracerProvider` in the `go.opentelemetry.io/otel/bridge/opentracing` package. (#1190)
- Rename `Provider` method of the pull controller to `MeterProvider` in the `go.opentelemetry.io/otel/sdk/metric/controller/pull` package. (#1190)
- Rename `Provider` method of the push controller to `MeterProvider` in the `go.opentelemetry.io/otel/sdk/metric/controller/push` package. (#1190)
- Rename `ProviderOptions` to `TracerProviderConfig` in the `go.opentelemetry.io/otel/sdk/trace` package. (#1190)
- Rename `ProviderOption` to `TracerProviderOption` in the `go.opentelemetry.io/otel/sdk/trace` package. (#1190)
- Rename `Provider` to `TracerProvider` in the `go.opentelemetry.io/otel/sdk/trace` package. (#1190)
- Rename `NewProvider` to `NewTracerProvider` in the `go.opentelemetry.io/otel/sdk/trace` package. (#1190)
- Renamed `SamplingDecision` values to comply with OpenTelemetry specification change. (#1192)
- Renamed Zipkin attribute names from `ot.status_code & ot.status_description` to `otel.status_code & otel.status_description`. (#1201)
- The default SDK now invokes registered `SpanProcessor`s in the order they were registered with the `TracerProvider`. (#1195)
- Add test of spans being processed by the `SpanProcessor`s in the order they were registered. (#1203)

### Removed

- Remove the B3 propagator from `go.opentelemetry.io/otel/propagators`. It is now located in the
   `go.opentelemetry.io/contrib/propagators/` module. (#1191)
- Remove the semantic convention for HTTP status text, `HTTPStatusTextKey` from package `go.opentelemetry.io/otel/semconv`. (#1194)

### Fixed

- Zipkin example no longer mentions `ParentSampler`, corrected to `ParentBased`. (#1171)
- Fix missing shutdown processor in otel-collector example. (#1186)
- Fix missing shutdown processor in basic and namedtracer examples. (#1197)

## [0.11.0] - 2020-08-24

### Added

- Support for exporting array-valued attributes via OTLP. (#992)
- `Noop` and `InMemory` `SpanBatcher` implementations to help with testing integrations. (#994)
- Support for filtering metric label sets. (#1047)
- A dimensionality-reducing metric Processor. (#1057)
- Integration tests for more OTel Collector Attribute types. (#1062)
- A new `WithSpanProcessor` `ProviderOption` is added to the `go.opentelemetry.io/otel/sdk/trace` package to create a `Provider` and automatically register the `SpanProcessor`. (#1078)

### Changed

- Rename `sdk/metric/processor/test` to `sdk/metric/processor/processortest`. (#1049)
- Rename `sdk/metric/controller/test` to `sdk/metric/controller/controllertest`. (#1049)
- Rename `api/testharness` to `api/apitest`. (#1049)
- Rename `api/trace/testtrace` to `api/trace/tracetest`. (#1049)
- Change Metric Processor to merge multiple observations. (#1024)
- The `go.opentelemetry.io/otel/bridge/opentracing` bridge package has been made into its own module.
   This removes the package dependencies of this bridge from the rest of the OpenTelemetry based project. (#1038)
- Renamed `go.opentelemetry.io/otel/api/standard` package to `go.opentelemetry.io/otel/semconv` to avoid the ambiguous and generic name `standard` and better describe the package as containing OpenTelemetry semantic conventions. (#1016)
- The environment variable used for resource detection has been changed from `OTEL_RESOURCE_LABELS` to `OTEL_RESOURCE_ATTRIBUTES` (#1042)
- Replace `WithSyncer` with `WithBatcher` in examples. (#1044)
- Replace the `google.golang.org/grpc/codes` dependency in the API with an equivalent `go.opentelemetry.io/otel/codes` package. (#1046)
- Merge the `go.opentelemetry.io/otel/api/label` and `go.opentelemetry.io/otel/api/kv` into the new `go.opentelemetry.io/otel/label` package. (#1060)
- Unify Callback Function Naming.
   Rename `*Callback` with `*Func`. (#1061)
- CI builds validate against last two versions of Go, dropping 1.13 and adding 1.15. (#1064)
- The `go.opentelemetry.io/otel/sdk/export/trace` interfaces `SpanSyncer` and `SpanBatcher` have been replaced with a specification compliant `Exporter` interface.
   This interface still supports the export of `SpanData`, but only as a slice.
   Implementation are also required now to return any error from `ExportSpans` if one occurs as well as implement a `Shutdown` method for exporter clean-up. (#1078)
- The `go.opentelemetry.io/otel/sdk/trace` `NewBatchSpanProcessor` function no longer returns an error.
   If a `nil` exporter is passed as an argument to this function, instead of it returning an error, it now returns a `BatchSpanProcessor` that handles the export of `SpanData` by not taking any action. (#1078)
- The `go.opentelemetry.io/otel/sdk/trace` `NewProvider` function to create a `Provider` no longer returns an error, instead only a `*Provider`.
   This change is related to `NewBatchSpanProcessor` not returning an error which was the only error this function would return. (#1078)

### Removed

- Duplicate, unused API sampler interface. (#999)
   Use the [`Sampler` interface](https://github.com/open-telemetry/opentelemetry-go/blob/v0.11.0/sdk/trace/sampling.go) provided by the SDK instead.
- The `grpctrace` instrumentation was moved to the `go.opentelemetry.io/contrib` repository and out of this repository.
   This move includes moving the `grpc` example to the `go.opentelemetry.io/contrib` as well. (#1027)
- The `WithSpan` method of the `Tracer` interface.
   The functionality this method provided was limited compared to what a user can provide themselves.
   It was removed with the understanding that if there is sufficient user need it can be added back based on actual user usage. (#1043)
- The `RegisterSpanProcessor` and `UnregisterSpanProcessor` functions.
   These were holdovers from an approach prior to the TracerProvider design. They were not used anymore. (#1077)
- The `oterror` package. (#1026)
- The `othttp` and `httptrace` instrumentations were moved to `go.opentelemetry.io/contrib`. (#1032)

### Fixed

- The `semconv.HTTPServerMetricAttributesFromHTTPRequest()` function no longer generates the high-cardinality `http.request.content.length` label. (#1031)
- Correct instrumentation version tag in Jaeger exporter. (#1037)
- The SDK span will now set an error event if the `End` method is called during a panic (i.e. it was deferred). (#1043)
- Move internally generated protobuf code from the `go.opentelemetry.io/otel` to the OTLP exporter to reduce dependency overhead. (#1050)
- The `otel-collector` example referenced outdated collector processors. (#1006)

## [0.10.0] - 2020-07-29

This release migrates the default OpenTelemetry SDK into its own Go module, decoupling the SDK from the API and reducing dependencies for instrumentation packages.

### Added

- The Zipkin exporter now has `NewExportPipeline` and `InstallNewPipeline` constructor functions to match the common pattern.
    These function build a new exporter with default SDK options and register the exporter with the `global` package respectively. (#944)
- Add propagator option for gRPC instrumentation. (#986)
- The `testtrace` package now tracks the `trace.SpanKind` for each span. (#987)

### Changed

- Replace the `RegisterGlobal` `Option` in the Jaeger exporter with an `InstallNewPipeline` constructor function.
   This matches the other exporter constructor patterns and will register a new exporter after building it with default configuration. (#944)
- The trace (`go.opentelemetry.io/otel/exporters/trace/stdout`) and metric (`go.opentelemetry.io/otel/exporters/metric/stdout`) `stdout` exporters are now merged into a single exporter at `go.opentelemetry.io/otel/exporters/stdout`.
   This new exporter was made into its own Go module to follow the pattern of all exporters and decouple it from the `go.opentelemetry.io/otel` module. (#956, #963)
- Move the `go.opentelemetry.io/otel/exporters/test` test package to `go.opentelemetry.io/otel/sdk/export/metric/metrictest`. (#962)
- The `go.opentelemetry.io/otel/api/kv/value` package was merged into the parent `go.opentelemetry.io/otel/api/kv` package. (#968)
  - `value.Bool` was replaced with `kv.BoolValue`.
  - `value.Int64` was replaced with `kv.Int64Value`.
  - `value.Uint64` was replaced with `kv.Uint64Value`.
  - `value.Float64` was replaced with `kv.Float64Value`.
  - `value.Int32` was replaced with `kv.Int32Value`.
  - `value.Uint32` was replaced with `kv.Uint32Value`.
  - `value.Float32` was replaced with `kv.Float32Value`.
  - `value.String` was replaced with `kv.StringValue`.
  - `value.Int` was replaced with `kv.IntValue`.
  - `value.Uint` was replaced with `kv.UintValue`.
  - `value.Array` was replaced with `kv.ArrayValue`.
- Rename `Infer` to `Any` in the `go.opentelemetry.io/otel/api/kv` package. (#972)
- Change `othttp` to use the `httpsnoop` package to wrap the `ResponseWriter` so that optional interfaces (`http.Hijacker`, `http.Flusher`, etc.) that are implemented by the original `ResponseWriter`are also implemented by the wrapped `ResponseWriter`. (#979)
- Rename `go.opentelemetry.io/otel/sdk/metric/aggregator/test` package to `go.opentelemetry.io/otel/sdk/metric/aggregator/aggregatortest`. (#980)
- Make the SDK into its own Go module called `go.opentelemetry.io/otel/sdk`. (#985)
- Changed the default trace `Sampler` from `AlwaysOn` to `ParentOrElse(AlwaysOn)`. (#989)

### Removed

- The `IndexedAttribute` function from the `go.opentelemetry.io/otel/api/label` package was removed in favor of `IndexedLabel` which it was synonymous with. (#970)

### Fixed

- Bump github.com/golangci/golangci-lint from 1.28.3 to 1.29.0 in /tools. (#953)
- Bump github.com/google/go-cmp from 0.5.0 to 0.5.1. (#957)
- Use `global.Handle` for span export errors in the OTLP exporter. (#946)
- Correct Go language formatting in the README documentation. (#961)
- Remove default SDK dependencies from the `go.opentelemetry.io/otel/api` package. (#977)
- Remove default SDK dependencies from the `go.opentelemetry.io/otel/instrumentation` package. (#983)
- Move documented examples for `go.opentelemetry.io/otel/instrumentation/grpctrace` interceptors into Go example tests. (#984)

## [0.9.0] - 2020-07-20

### Added

- A new Resource Detector interface is included to allow resources to be automatically detected and included. (#939)
- A Detector to automatically detect resources from an environment variable. (#939)
- Github action to generate protobuf Go bindings locally in `internal/opentelemetry-proto-gen`. (#938)
- OTLP .proto files from `open-telemetry/opentelemetry-proto` imported as a git submodule under `internal/opentelemetry-proto`.
   References to `github.com/open-telemetry/opentelemetry-proto` changed to `go.opentelemetry.io/otel/internal/opentelemetry-proto-gen`. (#942)

### Changed

- Non-nil value `struct`s for key-value pairs will be marshalled using JSON rather than `Sprintf`. (#948)

### Removed

- Removed dependency on `github.com/open-telemetry/opentelemetry-collector`. (#943)

## [0.8.0] - 2020-07-09

### Added

- The `B3Encoding` type to represent the B3 encoding(s) the B3 propagator can inject.
   A value for HTTP supported encodings (Multiple Header: `MultipleHeader`, Single Header: `SingleHeader`) are included. (#882)
- The `FlagsDeferred` trace flag to indicate if the trace sampling decision has been deferred. (#882)
- The `FlagsDebug` trace flag to indicate if the trace is a debug trace. (#882)
- Add `peer.service` semantic attribute. (#898)
- Add database-specific semantic attributes. (#899)
- Add semantic convention for `faas.coldstart` and `container.id`. (#909)
- Add http content size semantic conventions. (#905)
- Include `http.request_content_length` in HTTP request basic attributes. (#905)
- Add semantic conventions for operating system process resource attribute keys. (#919)
- The Jaeger exporter now has a `WithBatchMaxCount` option to specify the maximum number of spans sent in a batch. (#931)

### Changed

- Update `CONTRIBUTING.md` to ask for updates to `CHANGELOG.md` with each pull request. (#879)
- Use lowercase header names for B3 Multiple Headers. (#881)
- The B3 propagator `SingleHeader` field has been replaced with `InjectEncoding`.
   This new field can be set to combinations of the `B3Encoding` bitmasks and will inject trace information in these encodings.
   If no encoding is set, the propagator will default to `MultipleHeader` encoding. (#882)
- The B3 propagator now extracts from either HTTP encoding of B3 (Single Header or Multiple Header) based on what is contained in the header.
   Preference is given to Single Header encoding with Multiple Header being the fallback if Single Header is not found or is invalid.
   This behavior change is made to dynamically support all correctly encoded traces received instead of having to guess the expected encoding prior to receiving. (#882)
- Extend semantic conventions for RPC. (#900)
- To match constant naming conventions in the `api/standard` package, the `FaaS*` key names are appended with a suffix of `Key`. (#920)
  - `"api/standard".FaaSName` -> `FaaSNameKey`
  - `"api/standard".FaaSID` -> `FaaSIDKey`
  - `"api/standard".FaaSVersion` -> `FaaSVersionKey`
  - `"api/standard".FaaSInstance` -> `FaaSInstanceKey`

### Removed

- The `FlagsUnused` trace flag is removed.
   The purpose of this flag was to act as the inverse of `FlagsSampled`, the inverse of `FlagsSampled` is used instead. (#882)
- The B3 header constants (`B3SingleHeader`, `B3DebugFlagHeader`, `B3TraceIDHeader`, `B3SpanIDHeader`, `B3SampledHeader`, `B3ParentSpanIDHeader`) are removed.
   If B3 header keys are needed [the authoritative OpenZipkin package constants](https://pkg.go.dev/github.com/openzipkin/zipkin-go@v0.2.2/propagation/b3?tab=doc#pkg-constants) should be used instead. (#882)

### Fixed

- The B3 Single Header name is now correctly `b3` instead of the previous `X-B3`. (#881)
- The B3 propagator now correctly supports sampling only values (`b3: 0`, `b3: 1`, or `b3: d`) for a Single B3 Header. (#882)
- The B3 propagator now propagates the debug flag.
   This removes the behavior of changing the debug flag into a set sampling bit.
   Instead, this now follow the B3 specification and omits the `X-B3-Sampling` header. (#882)
- The B3 propagator now tracks "unset" sampling state (meaning "defer the decision") and does not set the `X-B3-Sampling` header when injecting. (#882)
- Bump github.com/itchyny/gojq from 0.10.3 to 0.10.4 in /tools. (#883)
- Bump github.com/opentracing/opentracing-go from v1.1.1-0.20190913142402-a7454ce5950e to v1.2.0. (#885)
- The tracing time conversion for OTLP spans is now correctly set to `UnixNano`. (#896)
- Ensure span status is not set to `Unknown` when no HTTP status code is provided as it is assumed to be `200 OK`. (#908)
- Ensure `httptrace.clientTracer` closes `http.headers` span. (#912)
- Prometheus exporter will not apply stale updates or forget inactive metrics. (#903)
- Add test for api.standard `HTTPClientAttributesFromHTTPRequest`. (#905)
- Bump github.com/golangci/golangci-lint from 1.27.0 to 1.28.1 in /tools. (#901, #913)
- Update otel-colector example to use the v0.5.0 collector. (#915)
- The `grpctrace` instrumentation uses a span name conforming to the OpenTelemetry semantic conventions (does not contain a leading slash (`/`)). (#922)
- The `grpctrace` instrumentation includes an `rpc.method` attribute now set to the gRPC method name. (#900, #922)
- The `grpctrace` instrumentation `rpc.service` attribute now contains the package name if one exists.
   This is in accordance with OpenTelemetry semantic conventions. (#922)
- Correlation Context extractor will no longer insert an empty map into the returned context when no valid values are extracted. (#923)
- Bump google.golang.org/api from 0.28.0 to 0.29.0 in /exporters/trace/jaeger. (#925)
- Bump github.com/itchyny/gojq from 0.10.4 to 0.11.0 in /tools. (#926)
- Bump github.com/golangci/golangci-lint from 1.28.1 to 1.28.2 in /tools. (#930)

## [0.7.0] - 2020-06-26

This release implements the v0.5.0 version of the OpenTelemetry specification.

### Added

- The othttp instrumentation now includes default metrics. (#861)
- This CHANGELOG file to track all changes in the project going forward.
- Support for array type attributes. (#798)
- Apply transitive dependabot go.mod dependency updates as part of a new automatic Github workflow. (#844)
- Timestamps are now passed to exporters for each export. (#835)
- Add new `Accumulation` type to metric SDK to transport telemetry from `Accumulator`s to `Processor`s.
   This replaces the prior `Record` `struct` use for this purpose. (#835)
- New dependabot integration to automate package upgrades. (#814)
- `Meter` and `Tracer` implementations accept instrumentation version version as an optional argument.
   This instrumentation version is passed on to exporters. (#811) (#805) (#802)
- The OTLP exporter includes the instrumentation version in telemetry it exports. (#811)
- Environment variables for Jaeger exporter are supported. (#796)
- New `aggregation.Kind` in the export metric API. (#808)
- New example that uses OTLP and the collector. (#790)
- Handle errors in the span `SetName` during span initialization. (#791)
- Default service config to enable retries for retry-able failed requests in the OTLP exporter and an option to override this default. (#777)
- New `go.opentelemetry.io/otel/api/oterror` package to uniformly support error handling and definitions for the project. (#778)
- New `global` default implementation of the `go.opentelemetry.io/otel/api/oterror.Handler` interface to be used to handle errors prior to an user defined `Handler`.
   There is also functionality for the user to register their `Handler` as well as a convenience function `Handle` to handle an error with this global `Handler`(#778)
- Options to specify propagators for httptrace and grpctrace instrumentation. (#784)
- The required `application/json` header for the Zipkin exporter is included in all exports. (#774)
- Integrate HTTP semantics helpers from the contrib repository into the `api/standard` package. #769

### Changed

- Rename `Integrator` to `Processor` in the metric SDK. (#863)
- Rename `AggregationSelector` to `AggregatorSelector`. (#859)
- Rename `SynchronizedCopy` to `SynchronizedMove`. (#858)
- Rename `simple` integrator to `basic` integrator. (#857)
- Merge otlp collector examples. (#841)
- Change the metric SDK to support cumulative, delta, and pass-through exporters directly.
   With these changes, cumulative and delta specific exporters are able to request the correct kind of aggregation from the SDK. (#840)
- The `Aggregator.Checkpoint` API is renamed to `SynchronizedCopy` and adds an argument, a different `Aggregator` into which the copy is stored. (#812)
- The `export.Aggregator` contract is that `Update()` and `SynchronizedCopy()` are synchronized with each other.
   All the aggregation interfaces (`Sum`, `LastValue`, ...) are not meant to be synchronized, as the caller is expected to synchronize aggregators at a higher level after the `Accumulator`.
   Some of the `Aggregators` used unnecessary locking and that has been cleaned up. (#812)
- Use of `metric.Number` was replaced by `int64` now that we use `sync.Mutex` in the `MinMaxSumCount` and `Histogram` `Aggregators`. (#812)
- Replace `AlwaysParentSample` with `ParentSample(fallback)` to match the OpenTelemetry v0.5.0 specification. (#810)
- Rename `sdk/export/metric/aggregator` to `sdk/export/metric/aggregation`. #808
- Send configured headers with every request in the OTLP exporter, instead of just on connection creation. (#806)
- Update error handling for any one off error handlers, replacing, instead, with the `global.Handle` function. (#791)
- Rename `plugin` directory to `instrumentation` to match the OpenTelemetry specification. (#779)
- Makes the argument order to Histogram and DDSketch `New()` consistent. (#781)

### Removed

- `Uint64NumberKind` and related functions from the API. (#864)
- Context arguments from `Aggregator.Checkpoint` and `Integrator.Process` as they were unused. (#803)
- `SpanID` is no longer included in parameters for sampling decision to match the OpenTelemetry specification. (#775)

### Fixed

- Upgrade OTLP exporter to opentelemetry-proto matching the opentelemetry-collector v0.4.0 release. (#866)
- Allow changes to `go.sum` and `go.mod` when running dependabot tidy-up. (#871)
- Bump github.com/stretchr/testify from 1.4.0 to 1.6.1. (#824)
- Bump github.com/prometheus/client_golang from 1.7.0 to 1.7.1 in /exporters/metric/prometheus. (#867)
- Bump google.golang.org/grpc from 1.29.1 to 1.30.0 in /exporters/trace/jaeger. (#853)
- Bump google.golang.org/grpc from 1.29.1 to 1.30.0 in /exporters/trace/zipkin. (#854)
- Bumps github.com/golang/protobuf from 1.3.2 to 1.4.2 (#848)
- Bump github.com/stretchr/testify from 1.4.0 to 1.6.1 in /exporters/otlp (#817)
- Bump github.com/golangci/golangci-lint from 1.25.1 to 1.27.0 in /tools (#828)
- Bump github.com/prometheus/client_golang from 1.5.0 to 1.7.0 in /exporters/metric/prometheus (#838)
- Bump github.com/stretchr/testify from 1.4.0 to 1.6.1 in /exporters/trace/jaeger (#829)
- Bump github.com/benbjohnson/clock from 1.0.0 to 1.0.3 (#815)
- Bump github.com/stretchr/testify from 1.4.0 to 1.6.1 in /exporters/trace/zipkin (#823)
- Bump github.com/itchyny/gojq from 0.10.1 to 0.10.3 in /tools (#830)
- Bump github.com/stretchr/testify from 1.4.0 to 1.6.1 in /exporters/metric/prometheus (#822)
- Bump google.golang.org/grpc from 1.27.1 to 1.29.1 in /exporters/trace/zipkin (#820)
- Bump google.golang.org/grpc from 1.27.1 to 1.29.1 in /exporters/trace/jaeger (#831)
- Bump github.com/google/go-cmp from 0.4.0 to 0.5.0 (#836)
- Bump github.com/google/go-cmp from 0.4.0 to 0.5.0 in /exporters/trace/jaeger (#837)
- Bump github.com/google/go-cmp from 0.4.0 to 0.5.0 in /exporters/otlp (#839)
- Bump google.golang.org/api from 0.20.0 to 0.28.0 in /exporters/trace/jaeger (#843)
- Set span status from HTTP status code in the othttp instrumentation. (#832)
- Fixed typo in push controller comment. (#834)
- The `Aggregator` testing has been updated and cleaned. (#812)
- `metric.Number(0)` expressions are replaced by `0` where possible. (#812)
- Fixed `global` `handler_test.go` test failure. #804
- Fixed `BatchSpanProcessor.Shutdown` to wait until all spans are processed. (#766)
- Fixed OTLP example's accidental early close of exporter. (#807)
- Ensure zipkin exporter reads and closes response body. (#788)
- Update instrumentation to use `api/standard` keys instead of custom keys. (#782)
- Clean up tools and RELEASING documentation. (#762)

## [0.6.0] - 2020-05-21

### Added

- Support for `Resource`s in the prometheus exporter. (#757)
- New pull controller. (#751)
- New `UpDownSumObserver` instrument. (#750)
- OpenTelemetry collector demo. (#711)
- New `SumObserver` instrument. (#747)
- New `UpDownCounter` instrument. (#745)
- New timeout `Option` and configuration function `WithTimeout` to the push controller. (#742)
- New `api/standards` package to implement semantic conventions and standard key-value generation. (#731)

### Changed

- Rename `Register*` functions in the metric API to `New*` for all `Observer` instruments. (#761)
- Use `[]float64` for histogram boundaries, not `[]metric.Number`. (#758)
- Change OTLP example to use exporter as a trace `Syncer` instead of as an unneeded `Batcher`. (#756)
- Replace `WithResourceAttributes()` with `WithResource()` in the trace SDK. (#754)
- The prometheus exporter now uses the new pull controller. (#751)
- Rename `ScheduleDelayMillis` to `BatchTimeout` in the trace `BatchSpanProcessor`.(#752)
- Support use of synchronous instruments in asynchronous callbacks (#725)
- Move `Resource` from the `Export` method parameter into the metric export `Record`. (#739)
- Rename `Observer` instrument to `ValueObserver`. (#734)
- The push controller now has a method (`Provider()`) to return a `metric.Provider` instead of the old `Meter` method that acted as a `metric.Provider`. (#738)
- Replace `Measure` instrument by `ValueRecorder` instrument. (#732)
- Rename correlation context header from `"Correlation-Context"` to `"otcorrelations"` to match the OpenTelemetry specification. (#727)

### Fixed

- Ensure gRPC `ClientStream` override methods do not panic in grpctrace package. (#755)
- Disable parts of `BatchSpanProcessor` test until a fix is found. (#743)
- Fix `string` case in `kv` `Infer` function. (#746)
- Fix panic in grpctrace client interceptors. (#740)
- Refactor the `api/metrics` push controller and add `CheckpointSet` synchronization. (#737)
- Rewrite span batch process queue batching logic. (#719)
- Remove the push controller named Meter map. (#738)
- Fix Histogram aggregator initial state (fix #735). (#736)
- Ensure golang alpine image is running `golang-1.14` for examples. (#733)
- Added test for grpctrace `UnaryInterceptorClient`. (#695)
- Rearrange `api/metric` code layout. (#724)

## [0.5.0] - 2020-05-13

### Added

- Batch `Observer` callback support. (#717)
- Alias `api` types to root package of project. (#696)
- Create basic `othttp.Transport` for simple client instrumentation. (#678)
- `SetAttribute(string, interface{})` to the trace API. (#674)
- Jaeger exporter option that allows user to specify custom http client. (#671)
- `Stringer` and `Infer` methods to `key`s. (#662)

### Changed

- Rename `NewKey` in the `kv` package to just `Key`. (#721)
- Move `core` and `key` to `kv` package. (#720)
- Make the metric API `Meter` a `struct` so the abstract `MeterImpl` can be passed and simplify implementation. (#709)
- Rename SDK `Batcher` to `Integrator` to match draft OpenTelemetry SDK specification. (#710)
- Rename SDK `Ungrouped` integrator to `simple.Integrator` to match draft OpenTelemetry SDK specification. (#710)
- Rename SDK `SDK` `struct` to `Accumulator` to match draft OpenTelemetry SDK specification. (#710)
- Move `Number` from `core` to `api/metric` package. (#706)
- Move `SpanContext` from `core` to `trace` package. (#692)
- Change traceparent header from `Traceparent` to `traceparent` to implement the W3C specification. (#681)

### Fixed

- Update tooling to run generators in all submodules. (#705)
- gRPC interceptor regexp to match methods without a service name. (#683)
- Use a `const` for padding 64-bit B3 trace IDs. (#701)
- Update `mockZipkin` listen address from `:0` to `127.0.0.1:0`. (#700)
- Left-pad 64-bit B3 trace IDs with zero. (#698)
- Propagate at least the first W3C tracestate header. (#694)
- Remove internal `StateLocker` implementation. (#688)
- Increase instance size CI system uses. (#690)
- Add a `key` benchmark and use reflection in `key.Infer()`. (#679)
- Fix internal `global` test by using `global.Meter` with `RecordBatch()`. (#680)
- Reimplement histogram using mutex instead of `StateLocker`. (#669)
- Switch `MinMaxSumCount` to a mutex lock implementation instead of `StateLocker`. (#667)
- Update documentation to not include any references to `WithKeys`. (#672)
- Correct misspelling. (#668)
- Fix clobbering of the span context if extraction fails. (#656)
- Bump `golangci-lint` and work around the corrupting bug. (#666) (#670)

## [0.4.3] - 2020-04-24

### Added

- `Dockerfile` and `docker-compose.yml` to run example code. (#635)
- New `grpctrace` package that provides gRPC client and server interceptors for both unary and stream connections. (#621)
- New `api/label` package, providing common label set implementation. (#651)
- Support for JSON marshaling of `Resources`. (#654)
- `TraceID` and `SpanID` implementations for `Stringer` interface. (#642)
- `RemoteAddrKey` in the othttp plugin to include the HTTP client address in top-level spans. (#627)
- `WithSpanFormatter` option to the othttp plugin. (#617)
- Updated README to include section for compatible libraries and include reference to the contrib repository. (#612)
- The prometheus exporter now supports exporting histograms. (#601)
- A `String` method to the `Resource` to return a hashable identifier for a now unique resource. (#613)
- An `Iter` method to the `Resource` to return an array `AttributeIterator`. (#613)
- An `Equal` method to the `Resource` test the equivalence of resources. (#613)
- An iterable structure (`AttributeIterator`) for `Resource` attributes.

### Changed

- zipkin export's `NewExporter` now requires a `serviceName` argument to ensure this needed values is provided. (#644)
- Pass `Resources` through the metrics export pipeline. (#659)

### Removed

- `WithKeys` option from the metric API. (#639)

### Fixed

- Use the `label.Set.Equivalent` value instead of an encoding in the batcher. (#658)
- Correct typo `trace.Exporter` to `trace.SpanSyncer` in comments. (#653)
- Use type names for return values in jaeger exporter. (#648)
- Increase the visibility of the `api/key` package by updating comments and fixing usages locally. (#650)
- `Checkpoint` only after `Update`; Keep records in the `sync.Map` longer. (#647)
- Do not cache `reflect.ValueOf()` in metric Labels. (#649)
- Batch metrics exported from the OTLP exporter based on `Resource` and labels. (#626)
- Add error wrapping to the prometheus exporter. (#631)
- Update the OTLP exporter batching of traces to use a unique `string` representation of an associated `Resource` as the batching key. (#623)
- Update OTLP `SpanData` transform to only include the `ParentSpanID` if one exists. (#614)
- Update `Resource` internal representation to uniquely and reliably identify resources. (#613)
- Check return value from `CheckpointSet.ForEach` in prometheus exporter. (#622)
- Ensure spans created by httptrace client tracer reflect operation structure. (#618)
- Create a new recorder rather than reuse when multiple observations in same epoch for asynchronous instruments. #610
- The default port the OTLP exporter uses to connect to the OpenTelemetry collector is updated to match the one the collector listens on by default. (#611)

## [0.4.2] - 2020-03-31

### Fixed

- Fix `pre_release.sh` to update version in `sdk/opentelemetry.go`. (#607)
- Fix time conversion from internal to OTLP in OTLP exporter. (#606)

## [0.4.1] - 2020-03-31

### Fixed

- Update `tag.sh` to create signed tags. (#604)

## [0.4.0] - 2020-03-30

### Added

- New API package `api/metric/registry` that exposes a `MeterImpl` wrapper for use by SDKs to generate unique instruments. (#580)
- Script to verify examples after a new release. (#579)

### Removed

- The dogstatsd exporter due to lack of support.
   This additionally removes support for statsd. (#591)
- `LabelSet` from the metric API.
   This is replaced by a `[]core.KeyValue` slice. (#595)
- `Labels` from the metric API's `Meter` interface. (#595)

### Changed

- The metric `export.Labels` became an interface which the SDK implements and the `export` package provides a simple, immutable implementation of this interface intended for testing purposes. (#574)
- Renamed `internal/metric.Meter` to `MeterImpl`. (#580)
- Renamed `api/global/internal.obsImpl` to `asyncImpl`. (#580)

### Fixed

- Corrected missing return in mock span. (#582)
- Update License header for all source files to match CNCF guidelines and include a test to ensure it is present. (#586) (#596)
- Update to v0.3.0 of the OTLP in the OTLP exporter. (#588)
- Update pre-release script to be compatible between GNU and BSD based systems. (#592)
- Add a `RecordBatch` benchmark. (#594)
- Moved span transforms of the OTLP exporter to the internal package. (#593)
- Build both go-1.13 and go-1.14 in circleci to test for all supported versions of Go. (#569)
- Removed unneeded allocation on empty labels in OLTP exporter. (#597)
- Update `BatchedSpanProcessor` to process the queue until no data but respect max batch size. (#599)
- Update project documentation godoc.org links to pkg.go.dev. (#602)

## [0.3.0] - 2020-03-21

This is a first official beta release, which provides almost fully complete metrics, tracing, and context propagation functionality.
There is still a possibility of breaking changes.

### Added

- Add `Observer` metric instrument. (#474)
- Add global `Propagators` functionality to enable deferred initialization for propagators registered before the first Meter SDK is installed. (#494)
- Simplified export setup pipeline for the jaeger exporter to match other exporters. (#459)
- The zipkin trace exporter. (#495)
- The OTLP exporter to export metric and trace telemetry to the OpenTelemetry collector. (#497) (#544) (#545)
- Add `StatusMessage` field to the trace `Span`. (#524)
- Context propagation in OpenTracing bridge in terms of OpenTelemetry context propagation. (#525)
- The `Resource` type was added to the SDK. (#528)
- The global API now supports a `Tracer` and `Meter` function as shortcuts to getting a global `*Provider` and calling these methods directly. (#538)
- The metric API now defines a generic `MeterImpl` interface to support general purpose `Meter` construction.
   Additionally, `SyncImpl` and `AsyncImpl` are added to support general purpose instrument construction. (#560)
- A metric `Kind` is added to represent the `MeasureKind`, `ObserverKind`, and `CounterKind`. (#560)
- Scripts to better automate the release process. (#576)

### Changed

- Default to to use `AlwaysSampler` instead of `ProbabilitySampler` to match OpenTelemetry specification. (#506)
- Renamed `AlwaysSampleSampler` to `AlwaysOnSampler` in the trace API. (#511)
- Renamed `NeverSampleSampler` to `AlwaysOffSampler` in the trace API. (#511)
- The `Status` field of the `Span` was changed to `StatusCode` to disambiguate with the added `StatusMessage`. (#524)
- Updated the trace `Sampler` interface conform to the OpenTelemetry specification. (#531)
- Rename metric API `Options` to `Config`. (#541)
- Rename metric `Counter` aggregator to be `Sum`. (#541)
- Unify metric options into `Option` from instrument specific options. (#541)
- The trace API's `TraceProvider` now support `Resource`s. (#545)
- Correct error in zipkin module name. (#548)
- The jaeger trace exporter now supports `Resource`s. (#551)
- Metric SDK now supports `Resource`s.
   The `WithResource` option was added to configure a `Resource` on creation and the `Resource` method was added to the metric `Descriptor` to return the associated `Resource`. (#552)
- Replace `ErrNoLastValue` and `ErrEmptyDataSet` by `ErrNoData` in the metric SDK. (#557)
- The stdout trace exporter now supports `Resource`s. (#558)
- The metric `Descriptor` is now included at the API instead of the SDK. (#560)
- Replace `Ordered` with an iterator in `export.Labels`. (#567)

### Removed

- The vendor specific Stackdriver. It is now hosted on 3rd party vendor infrastructure. (#452)
- The `Unregister` method for metric observers as it is not in the OpenTelemetry specification. (#560)
- `GetDescriptor` from the metric SDK. (#575)
- The `Gauge` instrument from the metric API. (#537)

### Fixed

- Make histogram aggregator checkpoint consistent. (#438)
- Update README with import instructions and how to build and test. (#505)
- The default label encoding was updated to be unique. (#508)
- Use `NewRoot` in the othttp plugin for public endpoints. (#513)
- Fix data race in `BatchedSpanProcessor`. (#518)
- Skip test-386 for Mac OS 10.15.x (Catalina and upwards). #521
- Use a variable-size array to represent ordered labels in maps. (#523)
- Update the OTLP protobuf and update changed import path. (#532)
- Use `StateLocker` implementation in `MinMaxSumCount`. (#546)
- Eliminate goroutine leak in histogram stress test. (#547)
- Update OTLP exporter with latest protobuf. (#550)
- Add filters to the othttp plugin. (#556)
- Provide an implementation of the `Header*` filters that do not depend on Go 1.14. (#565)
- Encode labels once during checkpoint.
   The checkpoint function is executed in a single thread so we can do the encoding lazily before passing the encoded version of labels to the exporter.
   This is a cheap and quick way to avoid encoding the labels on every collection interval. (#572)
- Run coverage over all packages in `COVERAGE_MOD_DIR`. (#573)

## [0.2.3] - 2020-03-04

### Added

- `RecordError` method on `Span`s in the trace API to Simplify adding error events to spans. (#473)
- Configurable push frequency for exporters setup pipeline. (#504)

### Changed

- Rename the `exporter` directory to `exporters`.
   The `go.opentelemetry.io/otel/exporter/trace/jaeger` package was mistakenly released with a `v1.0.0` tag instead of `v0.1.0`.
   This resulted in all subsequent releases not becoming the default latest.
   A consequence of this was that all `go get`s pulled in the incompatible `v0.1.0` release of that package when pulling in more recent packages from other otel packages.
   Renaming the `exporter` directory to `exporters` fixes this issue by renaming the package and therefore clearing any existing dependency tags.
   Consequentially, this action also renames *all* exporter packages. (#502)

### Removed

- The `CorrelationContextHeader` constant in the `correlation` package is no longer exported. (#503)

## [0.2.2] - 2020-02-27

### Added

- `HTTPSupplier` interface in the propagation API to specify methods to retrieve and store a single value for a key to be associated with a carrier. (#467)
- `HTTPExtractor` interface in the propagation API to extract information from an `HTTPSupplier` into a context. (#467)
- `HTTPInjector` interface in the propagation API to inject information into an `HTTPSupplier.` (#467)
- `Config` and configuring `Option` to the propagator API. (#467)
- `Propagators` interface in the propagation API to contain the set of injectors and extractors for all supported carrier formats. (#467)
- `HTTPPropagator` interface in the propagation API to inject and extract from an `HTTPSupplier.` (#467)
- `WithInjectors` and `WithExtractors` functions to the propagator API to configure injectors and extractors to use. (#467)
- `ExtractHTTP` and `InjectHTTP` functions to apply configured HTTP extractors and injectors to a passed context. (#467)
- Histogram aggregator. (#433)
- `DefaultPropagator` function and have it return `trace.TraceContext` as the default context propagator. (#456)
- `AlwaysParentSample` sampler to the trace API. (#455)
- `WithNewRoot` option function to the trace API to specify the created span should be considered a root span. (#451)

### Changed

- Renamed `WithMap` to `ContextWithMap` in the correlation package. (#481)
- Renamed `FromContext` to `MapFromContext` in the correlation package. (#481)
- Move correlation context propagation to correlation package. (#479)
- Do not default to putting remote span context into links. (#480)
- `Tracer.WithSpan` updated to accept `StartOptions`. (#472)
- Renamed `MetricKind` to `Kind` to not stutter in the type usage. (#432)
- Renamed the `export` package to `metric` to match directory structure. (#432)
- Rename the `api/distributedcontext` package to `api/correlation`. (#444)
- Rename the `api/propagators` package to `api/propagation`. (#444)
- Move the propagators from the `propagators` package into the `trace` API package. (#444)
- Update `Float64Gauge`, `Int64Gauge`, `Float64Counter`, `Int64Counter`, `Float64Measure`, and `Int64Measure` metric methods to use value receivers instead of pointers. (#462)
- Moved all dependencies of tools package to a tools directory. (#466)

### Removed

- Binary propagators. (#467)
- NOOP propagator. (#467)

### Fixed

- Upgraded `github.com/golangci/golangci-lint` from `v1.21.0` to `v1.23.6` in `tools/`. (#492)
- Fix a possible nil-dereference crash (#478)
- Correct comments for `InstallNewPipeline` in the stdout exporter. (#483)
- Correct comments for `InstallNewPipeline` in the dogstatsd exporter. (#484)
- Correct comments for `InstallNewPipeline` in the prometheus exporter. (#482)
- Initialize `onError` based on `Config` in prometheus exporter. (#486)
- Correct module name in prometheus exporter README. (#475)
- Removed tracer name prefix from span names. (#430)
- Fix `aggregator_test.go` import package comment. (#431)
- Improved detail in stdout exporter. (#436)
- Fix a dependency issue (generate target should depend on stringer, not lint target) in Makefile. (#442)
- Reorders the Makefile targets within `precommit` target so we generate files and build the code before doing linting, so we can get much nicer errors about syntax errors from the compiler. (#442)
- Reword function documentation in gRPC plugin. (#446)
- Send the `span.kind` tag to Jaeger from the jaeger exporter. (#441)
- Fix `metadataSupplier` in the jaeger exporter to overwrite the header if existing instead of appending to it. (#441)
- Upgraded to Go 1.13 in CI. (#465)
- Correct opentelemetry.io URL in trace SDK documentation. (#464)
- Refactored reference counting logic in SDK determination of stale records. (#468)
- Add call to `runtime.Gosched` in instrument `acquireHandle` logic to not block the collector. (#469)

## [0.2.1.1] - 2020-01-13

### Fixed

- Use stateful batcher on Prometheus exporter fixing regresion introduced in #395. (#428)

## [0.2.1] - 2020-01-08

### Added

- Global meter forwarding implementation.
   This enables deferred initialization for metric instruments registered before the first Meter SDK is installed. (#392)
- Global trace forwarding implementation.
   This enables deferred initialization for tracers registered before the first Trace SDK is installed. (#406)
- Standardize export pipeline creation in all exporters. (#395)
- A testing, organization, and comments for 64-bit field alignment. (#418)
- Script to tag all modules in the project. (#414)

### Changed

- Renamed `propagation` package to `propagators`. (#362)
- Renamed `B3Propagator` propagator to `B3`. (#362)
- Renamed `TextFormatPropagator` propagator to `TextFormat`. (#362)
- Renamed `BinaryPropagator` propagator to `Binary`. (#362)
- Renamed `BinaryFormatPropagator` propagator to `BinaryFormat`. (#362)
- Renamed `NoopTextFormatPropagator` propagator to `NoopTextFormat`. (#362)
- Renamed `TraceContextPropagator` propagator to `TraceContext`. (#362)
- Renamed `SpanOption` to `StartOption` in the trace API. (#369)
- Renamed `StartOptions` to `StartConfig` in the trace API. (#369)
- Renamed `EndOptions` to `EndConfig` in the trace API. (#369)
- `Number` now has a pointer receiver for its methods. (#375)
- Renamed `CurrentSpan` to `SpanFromContext` in the trace API. (#379)
- Renamed `SetCurrentSpan` to `ContextWithSpan` in the trace API. (#379)
- Renamed `Message` in Event to `Name` in the trace API. (#389)
- Prometheus exporter no longer aggregates metrics, instead it only exports them. (#385)
- Renamed `HandleImpl` to `BoundInstrumentImpl` in the metric API. (#400)
- Renamed `Float64CounterHandle` to `Float64CounterBoundInstrument` in the metric API. (#400)
- Renamed `Int64CounterHandle` to `Int64CounterBoundInstrument` in the metric API. (#400)
- Renamed `Float64GaugeHandle` to `Float64GaugeBoundInstrument` in the metric API. (#400)
- Renamed `Int64GaugeHandle` to `Int64GaugeBoundInstrument` in the metric API. (#400)
- Renamed `Float64MeasureHandle` to `Float64MeasureBoundInstrument` in the metric API. (#400)
- Renamed `Int64MeasureHandle` to `Int64MeasureBoundInstrument` in the metric API. (#400)
- Renamed `Release` method for bound instruments in the metric API to `Unbind`. (#400)
- Renamed `AcquireHandle` method for bound instruments in the metric API to `Bind`. (#400)
- Renamed the `File` option in the stdout exporter to `Writer`. (#404)
- Renamed all `Options` to `Config` for all metric exports where this wasn't already the case.

### Fixed

- Aggregator import path corrected. (#421)
- Correct links in README. (#368)
- The README was updated to match latest code changes in its examples. (#374)
- Don't capitalize error statements. (#375)
- Fix ignored errors. (#375)
- Fix ambiguous variable naming. (#375)
- Removed unnecessary type casting. (#375)
- Use named parameters. (#375)
- Updated release schedule. (#378)
- Correct http-stackdriver example module name. (#394)
- Removed the `http.request` span in `httptrace` package. (#397)
- Add comments in the metrics SDK (#399)
- Initialize checkpoint when creating ddsketch aggregator to prevent panic when merging into a empty one. (#402) (#403)
- Add documentation of compatible exporters in the README. (#405)
- Typo fix. (#408)
- Simplify span check logic in SDK tracer implementation. (#419)

## [0.2.0] - 2019-12-03

### Added

- Unary gRPC tracing example. (#351)
- Prometheus exporter. (#334)
- Dogstatsd metrics exporter. (#326)

### Changed

- Rename `MaxSumCount` aggregation to `MinMaxSumCount` and add the `Min` interface for this aggregation. (#352)
- Rename `GetMeter` to `Meter`. (#357)
- Rename `HTTPTraceContextPropagator` to `TraceContextPropagator`. (#355)
- Rename `HTTPB3Propagator` to `B3Propagator`. (#355)
- Rename `HTTPTraceContextPropagator` to `TraceContextPropagator`. (#355)
- Move `/global` package to `/api/global`. (#356)
- Rename `GetTracer` to `Tracer`. (#347)

### Removed

- `SetAttribute` from the `Span` interface in the trace API. (#361)
- `AddLink` from the `Span` interface in the trace API. (#349)
- `Link` from the `Span` interface in the trace API. (#349)

### Fixed

- Exclude example directories from coverage report. (#365)
- Lint make target now implements automatic fixes with `golangci-lint` before a second run to report the remaining issues. (#360)
- Drop `GO111MODULE` environment variable in Makefile as Go 1.13 is the project specified minimum version and this is environment variable is not needed for that version of Go. (#359)
- Run the race checker for all test. (#354)
- Redundant commands in the Makefile are removed. (#354)
- Split the `generate` and `lint` targets of the Makefile. (#354)
- Renames `circle-ci` target to more generic `ci` in Makefile. (#354)
- Add example Prometheus binary to gitignore. (#358)
- Support negative numbers with the `MaxSumCount`. (#335)
- Resolve race conditions in `push_test.go` identified in #339. (#340)
- Use `/usr/bin/env bash` as a shebang in scripts rather than `/bin/bash`. (#336)
- Trace benchmark now tests both `AlwaysSample` and `NeverSample`.
   Previously it was testing `AlwaysSample` twice. (#325)
- Trace benchmark now uses a `[]byte` for `TraceID` to fix failing test. (#325)
- Added a trace benchmark to test variadic functions in `setAttribute` vs `setAttributes` (#325)
- The `defaultkeys` batcher was only using the encoded label set as its map key while building a checkpoint.
   This allowed distinct label sets through, but any metrics sharing a label set could be overwritten or merged incorrectly.
   This was corrected. (#333)

## [0.1.2] - 2019-11-18

### Fixed

- Optimized the `simplelru` map for attributes to reduce the number of allocations. (#328)
- Removed unnecessary unslicing of parameters that are already a slice. (#324)

## [0.1.1] - 2019-11-18

This release contains a Metrics SDK with stdout exporter and supports basic aggregations such as counter, gauges, array, maxsumcount, and ddsketch.

### Added

- Metrics stdout export pipeline. (#265)
- Array aggregation for raw measure metrics. (#282)
- The core.Value now have a `MarshalJSON` method. (#281)

### Removed

- `WithService`, `WithResources`, and `WithComponent` methods of tracers. (#314)
- Prefix slash in `Tracer.Start()` for the Jaeger example. (#292)

### Changed

- Allocation in LabelSet construction to reduce GC overhead. (#318)
- `trace.WithAttributes` to append values instead of replacing (#315)
- Use a formula for tolerance in sampling tests. (#298)
- Move export types into trace and metric-specific sub-directories. (#289)
- `SpanKind` back to being based on an `int` type. (#288)

### Fixed

- URL to OpenTelemetry website in README. (#323)
- Name of othttp default tracer. (#321)
- `ExportSpans` for the stackdriver exporter now handles `nil` context. (#294)
- CI modules cache to correctly restore/save from/to the cache. (#316)
- Fix metric SDK race condition between `LoadOrStore` and the assignment `rec.recorder = i.meter.exporter.AggregatorFor(rec)`. (#293)
- README now reflects the new code structure introduced with these changes. (#291)
- Make the basic example work. (#279)

## [0.1.0] - 2019-11-04

This is the first release of open-telemetry go library.
It contains api and sdk for trace and meter.

### Added

- Initial OpenTelemetry trace and metric API prototypes.
- Initial OpenTelemetry trace, metric, and export SDK packages.
- A wireframe bridge to support compatibility with OpenTracing.
- Example code for a basic, http-stackdriver, http, jaeger, and named tracer setup.
- Exporters for Jaeger, Stackdriver, and stdout.
- Propagators for binary, B3, and trace-context protocols.
- Project information and guidelines in the form of a README and CONTRIBUTING.
- Tools to build the project and a Makefile to automate the process.
- Apache-2.0 license.
- CircleCI build CI manifest files.
- CODEOWNERS file to track owners of this project.

[Unreleased]: https://github.com/open-telemetry/opentelemetry-go/compare/v1.9.0...HEAD
[1.9.0/0.0.3]: https://github.com/open-telemetry/opentelemetry-go/releases/tag/v1.9.0
[1.8.0/0.31.0]: https://github.com/open-telemetry/opentelemetry-go/releases/tag/v1.8.0
[1.7.0/0.30.0]: https://github.com/open-telemetry/opentelemetry-go/releases/tag/v1.7.0
[0.29.0]: https://github.com/open-telemetry/opentelemetry-go/releases/tag/metric/v0.29.0
[1.6.3]: https://github.com/open-telemetry/opentelemetry-go/releases/tag/v1.6.3
[1.6.2]: https://github.com/open-telemetry/opentelemetry-go/releases/tag/v1.6.2
[1.6.1]: https://github.com/open-telemetry/opentelemetry-go/releases/tag/v1.6.1
[1.6.0/0.28.0]: https://github.com/open-telemetry/opentelemetry-go/releases/tag/v1.6.0
[1.5.0]: https://github.com/open-telemetry/opentelemetry-go/releases/tag/v1.5.0
[1.4.1]: https://github.com/open-telemetry/opentelemetry-go/releases/tag/v1.4.1
[1.4.0]: https://github.com/open-telemetry/opentelemetry-go/releases/tag/v1.4.0
[1.3.0]: https://github.com/open-telemetry/opentelemetry-go/releases/tag/v1.3.0
[1.2.0]: https://github.com/open-telemetry/opentelemetry-go/releases/tag/v1.2.0
[1.1.0]: https://github.com/open-telemetry/opentelemetry-go/releases/tag/v1.1.0
[1.0.1]: https://github.com/open-telemetry/opentelemetry-go/releases/tag/v1.0.1
[Metrics 0.24.0]: https://github.com/open-telemetry/opentelemetry-go/releases/tag/metric/v0.24.0
[1.0.0]: https://github.com/open-telemetry/opentelemetry-go/releases/tag/v1.0.0
[1.0.0-RC3]: https://github.com/open-telemetry/opentelemetry-go/releases/tag/v1.0.0-RC3
[1.0.0-RC2]: https://github.com/open-telemetry/opentelemetry-go/releases/tag/v1.0.0-RC2
[Experimental Metrics v0.22.0]: https://github.com/open-telemetry/opentelemetry-go/releases/tag/metric/v0.22.0
[1.0.0-RC1]: https://github.com/open-telemetry/opentelemetry-go/releases/tag/v1.0.0-RC1
[0.20.0]: https://github.com/open-telemetry/opentelemetry-go/releases/tag/v0.20.0
[0.19.0]: https://github.com/open-telemetry/opentelemetry-go/releases/tag/v0.19.0
[0.18.0]: https://github.com/open-telemetry/opentelemetry-go/releases/tag/v0.18.0
[0.17.0]: https://github.com/open-telemetry/opentelemetry-go/releases/tag/v0.17.0
[0.16.0]: https://github.com/open-telemetry/opentelemetry-go/releases/tag/v0.16.0
[0.15.0]: https://github.com/open-telemetry/opentelemetry-go/releases/tag/v0.15.0
[0.14.0]: https://github.com/open-telemetry/opentelemetry-go/releases/tag/v0.14.0
[0.13.0]: https://github.com/open-telemetry/opentelemetry-go/releases/tag/v0.13.0
[0.12.0]: https://github.com/open-telemetry/opentelemetry-go/releases/tag/v0.12.0
[0.11.0]: https://github.com/open-telemetry/opentelemetry-go/releases/tag/v0.11.0
[0.10.0]: https://github.com/open-telemetry/opentelemetry-go/releases/tag/v0.10.0
[0.9.0]: https://github.com/open-telemetry/opentelemetry-go/releases/tag/v0.9.0
[0.8.0]: https://github.com/open-telemetry/opentelemetry-go/releases/tag/v0.8.0
[0.7.0]: https://github.com/open-telemetry/opentelemetry-go/releases/tag/v0.7.0
[0.6.0]: https://github.com/open-telemetry/opentelemetry-go/releases/tag/v0.6.0
[0.5.0]: https://github.com/open-telemetry/opentelemetry-go/releases/tag/v0.5.0
[0.4.3]: https://github.com/open-telemetry/opentelemetry-go/releases/tag/v0.4.3
[0.4.2]: https://github.com/open-telemetry/opentelemetry-go/releases/tag/v0.4.2
[0.4.1]: https://github.com/open-telemetry/opentelemetry-go/releases/tag/v0.4.1
[0.4.0]: https://github.com/open-telemetry/opentelemetry-go/releases/tag/v0.4.0
[0.3.0]: https://github.com/open-telemetry/opentelemetry-go/releases/tag/v0.3.0
[0.2.3]: https://github.com/open-telemetry/opentelemetry-go/releases/tag/v0.2.3
[0.2.2]: https://github.com/open-telemetry/opentelemetry-go/releases/tag/v0.2.2
[0.2.1.1]: https://github.com/open-telemetry/opentelemetry-go/releases/tag/v0.2.1.1
[0.2.1]: https://github.com/open-telemetry/opentelemetry-go/releases/tag/v0.2.1
[0.2.0]: https://github.com/open-telemetry/opentelemetry-go/releases/tag/v0.2.0
[0.1.2]: https://github.com/open-telemetry/opentelemetry-go/releases/tag/v0.1.2
[0.1.1]: https://github.com/open-telemetry/opentelemetry-go/releases/tag/v0.1.1
[0.1.0]: https://github.com/open-telemetry/opentelemetry-go/releases/tag/v0.1.0<|MERGE_RESOLUTION|>--- conflicted
+++ resolved
@@ -7,6 +7,10 @@
 This project adheres to [Semantic Versioning](https://semver.org/spec/v2.0.0.html).
 
 ## [Unreleased]
+
+### Changed
+
+- Decode urlencoded values from the `OTEL_RESOURCE_ATTRIBUTES` environment variable (#2963)
 
 ## [1.9.0/0.0.3] - 2022-08-01
 
@@ -40,18 +44,12 @@
 
 - Support for go1.16. Support is now only for go1.17 and go1.18 (#2917)
 
-<<<<<<< HEAD
-### Fixed
-
-- Decode urlencoded values from the `OTEL_RESOURCE_ATTRIBUTES` environment variable (#2963)
-=======
 ### Deprecated
 
 - The `Library` struct in the `go.opentelemetry.io/otel/sdk/instrumentation` package is deprecated.
   Use the equivalent `Scope` struct instead. (#2977)
 - The `ReadOnlySpan.InstrumentationLibrary` method from the `go.opentelemetry.io/otel/sdk/trace` package is deprecated.
   Use the equivalent `ReadOnlySpan.InstrumentationScope` method instead. (#2977)
->>>>>>> eb55e60d
 
 ## [1.7.0/0.30.0] - 2022-04-28
 
