--- conflicted
+++ resolved
@@ -12,11 +12,8 @@
 
 - The Zipkin exporter now has `NewExportPipeline` and `InstallNewPipeline` constructor functions to match the common pattern.
     These function build a new exporter with default SDK options and register the exporter with the `global` package respectively. (#944)
-<<<<<<< HEAD
-- The `testtrace` package now tracks the `trace.SpanKind` for each span.
-=======
 - Add propagator option for gRPC instrumentation. (#986)
->>>>>>> 26e85e18
+- The `testtrace` package now tracks the `trace.SpanKind` for each span. (#987)
 
 ### Changed
 
