# Changelog

All notable changes to this project will be documented in this file.

The format is based on [Keep a Changelog](https://keepachangelog.com/en/1.0.0/).

This project adheres to [Semantic Versioning](https://semver.org/spec/v2.0.0.html).

## [Unreleased]

### Added

- The `WithView` `Option` is added to the `go.opentelemetry.io/otel/sdk/metric` package.
   This option is used to configure the view(s) a `MeterProvider` will use for all `Reader`s that are registered with it. (#3387)

### Changed

- The `"go.opentelemetry.io/otel/sdk/metric".WithReader` option no longer accepts views to associate with the `Reader`.
   Instead, views are now registered directly with the `MeterProvider` via the new `WithView` option.
   The views registered with the `MeterProvider` apply to all `Reader`s. (#3387)

### Fixed

- The `go.opentelemetry.io/otel/exporters/prometheus` exporter fixes duplicated `_total` suffixes. (#3369)
<<<<<<< HEAD
- Remove comparable requirement for `Reader`s. (#3387)
=======
- Asynchronous counters (`Counter` and `UpDownCounter`) from the metric SDK now produce delta sums when configured with delta temporality. (#3398)
>>>>>>> 40f19009

## [1.11.1/0.33.0] 2022-10-19

### Added

- The Prometheus exporter in `go.opentelemetry.io/otel/exporters/prometheus` registers with a Prometheus registerer on creation.
   By default, it will register with the default Prometheus registerer.
   A non-default registerer can be used by passing the `WithRegisterer` option. (#3239)
- Added the `WithAggregationSelector` option to the `go.opentelemetry.io/otel/exporters/prometheus` package to change the default `AggregationSelector` used. (#3341)
- The Prometheus exporter in `go.opentelemetry.io/otel/exporters/prometheus` converts the `Resource` associated with metric exports into a `target_info` metric. (#3285)

### Changed

- The `"go.opentelemetry.io/otel/exporters/prometheus".New` function is updated to return an error.
   It will return an error if the exporter fails to register with Prometheus. (#3239)

### Fixed

- The URL-encoded values from the `OTEL_RESOURCE_ATTRIBUTES` environment variable are decoded. (#2963)
- The `baggage.NewMember` function decodes the `value` parameter instead of directly using it.
   This fixes the implementation to be compliant with the W3C specification. (#3226)
- Slice attributes of the `attribute` package are now comparable based on their value, not instance. (#3108 #3252)
- The `Shutdown` and `ForceFlush` methods of the `"go.opentelemetry.io/otel/sdk/trace".TraceProvider` no longer return an error when no processor is registered. (#3268)
- The Prometheus exporter in `go.opentelemetry.io/otel/exporters/prometheus` cumulatively sums histogram buckets. (#3281)
- The sum of each histogram data point is now uniquely exported by the `go.opentelemetry.io/otel/exporters/otlpmetric` exporters. (#3284, #3293)
- Recorded values for asynchronous counters (`Counter` and `UpDownCounter`) are interpreted as exact, not incremental, sum values by the metric SDK. (#3350, #3278)
- `UpDownCounters` are now correctly output as Prometheus gauges in the `go.opentelemetry.io/otel/exporters/prometheus` exporter. (#3358)
- The Prometheus exporter in `go.opentelemetry.io/otel/exporters/prometheus` no longer describes the metrics it will send to Prometheus on startup.
   Instead the exporter is defined as an "unchecked" collector for Prometheus.
   This fixes the `reader is not registered` warning currently emitted on startup. (#3291 #3342)
- The `go.opentelemetry.io/otel/exporters/prometheus` exporter now correctly adds `_total` suffixes to counter metrics. (#3360)
- The `go.opentelemetry.io/otel/exporters/prometheus` exporter now adds a unit suffix to metric names.
   This can be disabled using the `WithoutUnits()` option added to that package. (#3352)

## [1.11.0/0.32.3] 2022-10-12

### Added

- Add default User-Agent header to OTLP exporter requests (`go.opentelemetry.io/otel/exporters/otlptrace/otlptracegrpc` and `go.opentelemetry.io/otel/exporters/otlptrace/otlptracehttp`). (#3261)

### Changed

- `span.SetStatus` has been updated such that calls that lower the status are now no-ops. (#3214)
- Upgrade `golang.org/x/sys/unix` from `v0.0.0-20210423185535-09eb48e85fd7` to `v0.0.0-20220919091848-fb04ddd9f9c8`.
  This addresses [GO-2022-0493](https://pkg.go.dev/vuln/GO-2022-0493). (#3235)

## [0.32.2] Metric SDK (Alpha) - 2022-10-11

### Added

- Added an example of using metric views to customize instruments. (#3177)
- Add default User-Agent header to OTLP exporter requests (`go.opentelemetry.io/otel/exporters/otlpmetric/otlpmetricgrpc` and `go.opentelemetry.io/otel/exporters/otlpmetric/otlpmetrichttp`). (#3261)

### Changed

- Flush pending measurements with the `PeriodicReader` in the `go.opentelemetry.io/otel/sdk/metric` when `ForceFlush` or `Shutdown` are called. (#3220)
- Update histogram default bounds to match the requirements of the latest specification. (#3222)
- Encode the HTTP status code in the OpenTracing bridge (`go.opentelemetry.io/otel/bridge/opentracing`) as an integer.  (#3265)

### Fixed

- Use default view if instrument does not match any registered view of a reader. (#3224, #3237)
- Return the same instrument every time a user makes the exact same instrument creation call. (#3229, #3251)
- Return the existing instrument when a view transforms a creation call to match an existing instrument. (#3240, #3251)
- Log a warning when a conflicting instrument (e.g. description, unit, data-type) is created instead of returning an error. (#3251)
- The OpenCensus bridge no longer sends empty batches of metrics. (#3263)

## [0.32.1] Metric SDK (Alpha) - 2022-09-22

### Changed

- The Prometheus exporter sanitizes OpenTelemetry instrument names when exporting.
   Invalid characters are replaced with `_`. (#3212)

### Added

- The metric portion of the OpenCensus bridge (`go.opentelemetry.io/otel/bridge/opencensus`) has been reintroduced. (#3192)
- The OpenCensus bridge example (`go.opentelemetry.io/otel/example/opencensus`) has been reintroduced. (#3206)

### Fixed

- Updated go.mods to point to valid versions of the sdk. (#3216)
- Set the `MeterProvider` resource on all exported metric data. (#3218)

## [0.32.0] Revised Metric SDK (Alpha) - 2022-09-18

### Changed

- The metric SDK in `go.opentelemetry.io/otel/sdk/metric` is completely refactored to comply with the OpenTelemetry specification.
  Please see the package documentation for how the new SDK is initialized and configured. (#3175)
- Update the minimum supported go version to go1.18. Removes support for go1.17 (#3179)

### Removed

- The metric portion of the OpenCensus bridge (`go.opentelemetry.io/otel/bridge/opencensus`) has been removed.
  A new bridge compliant with the revised metric SDK will be added back in a future release. (#3175)
- The `go.opentelemetry.io/otel/sdk/metric/aggregator/aggregatortest` package is removed, see the new metric SDK. (#3175)
- The `go.opentelemetry.io/otel/sdk/metric/aggregator/histogram` package is removed, see the new metric SDK. (#3175)
- The `go.opentelemetry.io/otel/sdk/metric/aggregator/lastvalue` package is removed, see the new metric SDK. (#3175)
- The `go.opentelemetry.io/otel/sdk/metric/aggregator/sum` package is removed, see the new metric SDK. (#3175)
- The `go.opentelemetry.io/otel/sdk/metric/aggregator` package is removed, see the new metric SDK. (#3175)
- The `go.opentelemetry.io/otel/sdk/metric/controller/basic` package is removed, see the new metric SDK. (#3175)
- The `go.opentelemetry.io/otel/sdk/metric/controller/controllertest` package is removed, see the new metric SDK. (#3175)
- The `go.opentelemetry.io/otel/sdk/metric/controller/time` package is removed, see the new metric SDK. (#3175)
- The `go.opentelemetry.io/otel/sdk/metric/export/aggregation` package is removed, see the new metric SDK. (#3175)
- The `go.opentelemetry.io/otel/sdk/metric/export` package is removed, see the new metric SDK. (#3175)
- The `go.opentelemetry.io/otel/sdk/metric/metrictest` package is removed.
  A replacement package that supports the new metric SDK will be added back in a future release. (#3175)
- The `go.opentelemetry.io/otel/sdk/metric/number` package is removed, see the new metric SDK. (#3175)
- The `go.opentelemetry.io/otel/sdk/metric/processor/basic` package is removed, see the new metric SDK. (#3175)
- The `go.opentelemetry.io/otel/sdk/metric/processor/processortest` package is removed, see the new metric SDK. (#3175)
- The `go.opentelemetry.io/otel/sdk/metric/processor/reducer` package is removed, see the new metric SDK. (#3175)
- The `go.opentelemetry.io/otel/sdk/metric/registry` package is removed, see the new metric SDK. (#3175)
- The `go.opentelemetry.io/otel/sdk/metric/sdkapi` package is removed, see the new metric SDK. (#3175)
- The `go.opentelemetry.io/otel/sdk/metric/selector/simple` package is removed, see the new metric SDK. (#3175)
- The `"go.opentelemetry.io/otel/sdk/metric".ErrUninitializedInstrument` variable was removed. (#3175)
- The `"go.opentelemetry.io/otel/sdk/metric".ErrBadInstrument` variable was removed. (#3175)
- The `"go.opentelemetry.io/otel/sdk/metric".Accumulator` type was removed, see the `MeterProvider`in the new metric SDK. (#3175)
- The `"go.opentelemetry.io/otel/sdk/metric".NewAccumulator` function was removed, see `NewMeterProvider`in the new metric SDK. (#3175)
- The deprecated `"go.opentelemetry.io/otel/sdk/metric".AtomicFieldOffsets` function was removed. (#3175)

## [1.10.0] - 2022-09-09

### Added

- Support Go 1.19. (#3077)
  Include compatibility testing and document support. (#3077)
- Support the OTLP ExportTracePartialSuccess response; these are passed to the registered error handler. (#3106)
- Upgrade go.opentelemetry.io/proto/otlp from v0.18.0 to v0.19.0 (#3107)

### Changed

- Fix misidentification of OpenTelemetry `SpanKind` in OpenTracing bridge (`go.opentelemetry.io/otel/bridge/opentracing`).  (#3096)
- Attempting to start a span with a nil `context` will no longer cause a panic. (#3110)
- All exporters will be shutdown even if one reports an error (#3091)
- Ensure valid UTF-8 when truncating over-length attribute values. (#3156)

## [1.9.0/0.0.3] - 2022-08-01

### Added

- Add support for Schema Files format 1.1.x (metric "split" transform) with the new `go.opentelemetry.io/otel/schema/v1.1` package. (#2999)
- Add the `go.opentelemetry.io/otel/semconv/v1.11.0` package.
  The package contains semantic conventions from the `v1.11.0` version of the OpenTelemetry specification. (#3009)
- Add the `go.opentelemetry.io/otel/semconv/v1.12.0` package.
  The package contains semantic conventions from the `v1.12.0` version of the OpenTelemetry specification. (#3010)
- Add the `http.method` attribute to HTTP server metric from all `go.opentelemetry.io/otel/semconv/*` packages. (#3018)

### Fixed

- Invalid warning for context setup being deferred in `go.opentelemetry.io/otel/bridge/opentracing` package. (#3029)

## [1.8.0/0.31.0] - 2022-07-08

### Added

- Add support for `opentracing.TextMap` format in the `Inject` and `Extract` methods
of the `"go.opentelemetry.io/otel/bridge/opentracing".BridgeTracer` type. (#2911)

### Changed

- The `crosslink` make target has been updated to use the `go.opentelemetry.io/build-tools/crosslink` package. (#2886)
- In the `go.opentelemetry.io/otel/sdk/instrumentation` package rename `Library` to `Scope` and alias `Library` as `Scope` (#2976)
- Move metric no-op implementation form `nonrecording` to `metric` package. (#2866)

### Removed

- Support for go1.16. Support is now only for go1.17 and go1.18 (#2917)

### Deprecated

- The `Library` struct in the `go.opentelemetry.io/otel/sdk/instrumentation` package is deprecated.
  Use the equivalent `Scope` struct instead. (#2977)
- The `ReadOnlySpan.InstrumentationLibrary` method from the `go.opentelemetry.io/otel/sdk/trace` package is deprecated.
  Use the equivalent `ReadOnlySpan.InstrumentationScope` method instead. (#2977)

## [1.7.0/0.30.0] - 2022-04-28

### Added

- Add the `go.opentelemetry.io/otel/semconv/v1.8.0` package.
  The package contains semantic conventions from the `v1.8.0` version of the OpenTelemetry specification. (#2763)
- Add the `go.opentelemetry.io/otel/semconv/v1.9.0` package.
  The package contains semantic conventions from the `v1.9.0` version of the OpenTelemetry specification. (#2792)
- Add the `go.opentelemetry.io/otel/semconv/v1.10.0` package.
  The package contains semantic conventions from the `v1.10.0` version of the OpenTelemetry specification. (#2842)
- Added an in-memory exporter to metrictest to aid testing with a full SDK. (#2776)

### Fixed

- Globally delegated instruments are unwrapped before delegating asynchronous callbacks. (#2784)
- Remove import of `testing` package in non-tests builds of the `go.opentelemetry.io/otel` package. (#2786)

### Changed

- The `WithLabelEncoder` option from the `go.opentelemetry.io/otel/exporters/stdout/stdoutmetric` package is renamed to `WithAttributeEncoder`. (#2790)
- The `LabelFilterSelector` interface from `go.opentelemetry.io/otel/sdk/metric/processor/reducer` is renamed to `AttributeFilterSelector`.
  The method included in the renamed interface also changed from `LabelFilterFor` to `AttributeFilterFor`. (#2790)
- The `Metadata.Labels` method from the `go.opentelemetry.io/otel/sdk/metric/export` package is renamed to `Metadata.Attributes`.
  Consequentially, the `Record` type from the same package also has had the embedded method renamed. (#2790)

### Deprecated

- The `Iterator.Label` method in the `go.opentelemetry.io/otel/attribute` package is deprecated.
  Use the equivalent `Iterator.Attribute` method instead. (#2790)
- The `Iterator.IndexedLabel` method in the `go.opentelemetry.io/otel/attribute` package is deprecated.
  Use the equivalent `Iterator.IndexedAttribute` method instead. (#2790)
- The `MergeIterator.Label` method in the `go.opentelemetry.io/otel/attribute` package is deprecated.
  Use the equivalent `MergeIterator.Attribute` method instead. (#2790)

### Removed

- Removed the `Batch` type from the `go.opentelemetry.io/otel/sdk/metric/metrictest` package. (#2864)
- Removed the `Measurement` type from the `go.opentelemetry.io/otel/sdk/metric/metrictest` package. (#2864)

## [0.29.0] - 2022-04-11

### Added

- The metrics global package was added back into several test files. (#2764)
- The `Meter` function is added back to the `go.opentelemetry.io/otel/metric/global` package.
  This function is a convenience function equivalent to calling `global.MeterProvider().Meter(...)`. (#2750)

### Removed

- Removed module the `go.opentelemetry.io/otel/sdk/export/metric`.
  Use the `go.opentelemetry.io/otel/sdk/metric` module instead. (#2720)

### Changed

- Don't panic anymore when setting a global MeterProvider to itself. (#2749)
- Upgrade `go.opentelemetry.io/proto/otlp` in `go.opentelemetry.io/otel/exporters/otlp/otlpmetric` from `v0.12.1` to `v0.15.0`.
  This replaces the use of the now deprecated `InstrumentationLibrary` and `InstrumentationLibraryMetrics` types and fields in the proto library with the equivalent `InstrumentationScope` and `ScopeMetrics`. (#2748)

## [1.6.3] - 2022-04-07

### Fixed

- Allow non-comparable global `MeterProvider`, `TracerProvider`, and `TextMapPropagator` types to be set. (#2772, #2773)

## [1.6.2] - 2022-04-06

### Changed

- Don't panic anymore when setting a global TracerProvider or TextMapPropagator to itself. (#2749)
- Upgrade `go.opentelemetry.io/proto/otlp` in `go.opentelemetry.io/otel/exporters/otlp/otlptrace` from `v0.12.1` to `v0.15.0`.
  This replaces the use of the now deprecated `InstrumentationLibrary` and `InstrumentationLibrarySpans` types and fields in the proto library with the equivalent `InstrumentationScope` and `ScopeSpans`. (#2748)

## [1.6.1] - 2022-03-28

### Fixed

- The `go.opentelemetry.io/otel/schema/*` packages now use the correct schema URL for their `SchemaURL` constant.
  Instead of using `"https://opentelemetry.io/schemas/v<version>"` they now use the correct URL without a `v` prefix, `"https://opentelemetry.io/schemas/<version>"`. (#2743, #2744)

### Security

- Upgrade `go.opentelemetry.io/proto/otlp` from `v0.12.0` to `v0.12.1`.
  This includes an indirect upgrade of `github.com/grpc-ecosystem/grpc-gateway` which resolves [a vulnerability](https://nvd.nist.gov/vuln/detail/CVE-2019-11254) from `gopkg.in/yaml.v2` in version `v2.2.3`. (#2724, #2728)

## [1.6.0/0.28.0] - 2022-03-23

### ⚠️ Notice ⚠️

This update is a breaking change of the unstable Metrics API.
Code instrumented with the `go.opentelemetry.io/otel/metric` will need to be modified.

### Added

- Add metrics exponential histogram support.
  New mapping functions have been made available in `sdk/metric/aggregator/exponential/mapping` for other OpenTelemetry projects to take dependencies on. (#2502)
- Add Go 1.18 to our compatibility tests. (#2679)
- Allow configuring the Sampler with the `OTEL_TRACES_SAMPLER` and `OTEL_TRACES_SAMPLER_ARG` environment variables. (#2305, #2517)
- Add the `metric/global` for obtaining and setting the global `MeterProvider`. (#2660)

### Changed

- The metrics API has been significantly changed to match the revised OpenTelemetry specification.
  High-level changes include:

  - Synchronous and asynchronous instruments are now handled by independent `InstrumentProvider`s.
    These `InstrumentProvider`s are managed with a `Meter`.
  - Synchronous and asynchronous instruments are grouped into their own packages based on value types.
  - Asynchronous callbacks can now be registered with a `Meter`.

  Be sure to check out the metric module documentation for more information on how to use the revised API. (#2587, #2660)

### Fixed

- Fallback to general attribute limits when span specific ones are not set in the environment. (#2675, #2677)

## [1.5.0] - 2022-03-16

### Added

- Log the Exporters configuration in the TracerProviders message. (#2578)
- Added support to configure the span limits with environment variables.
  The following environment variables are supported. (#2606, #2637)
  - `OTEL_SPAN_ATTRIBUTE_VALUE_LENGTH_LIMIT`
  - `OTEL_SPAN_ATTRIBUTE_COUNT_LIMIT`
  - `OTEL_SPAN_EVENT_COUNT_LIMIT`
  - `OTEL_EVENT_ATTRIBUTE_COUNT_LIMIT`
  - `OTEL_SPAN_LINK_COUNT_LIMIT`
  - `OTEL_LINK_ATTRIBUTE_COUNT_LIMIT`

  If the provided environment variables are invalid (negative), the default values would be used.
- Rename the `gc` runtime name to `go` (#2560)
- Add resource container ID detection. (#2418)
- Add span attribute value length limit.
  The new `AttributeValueLengthLimit` field is added to the `"go.opentelemetry.io/otel/sdk/trace".SpanLimits` type to configure this limit for a `TracerProvider`.
  The default limit for this resource is "unlimited". (#2637)
- Add the `WithRawSpanLimits` option to `go.opentelemetry.io/otel/sdk/trace`.
  This option replaces the `WithSpanLimits` option.
  Zero or negative values will not be changed to the default value like `WithSpanLimits` does.
  Setting a limit to zero will effectively disable the related resource it limits and setting to a negative value will mean that resource is unlimited.
  Consequentially, limits should be constructed using `NewSpanLimits` and updated accordingly. (#2637)

### Changed

- Drop oldest tracestate `Member` when capacity is reached. (#2592)
- Add event and link drop counts to the exported data from the `oltptrace` exporter. (#2601)
- Unify path cleaning functionally in the `otlpmetric` and `otlptrace` configuration. (#2639)
- Change the debug message from the `sdk/trace.BatchSpanProcessor` to reflect the count is cumulative. (#2640)
- Introduce new internal `envconfig` package for OTLP exporters. (#2608)
- If `http.Request.Host` is empty, fall back to use `URL.Host` when populating `http.host` in the `semconv` packages. (#2661)

### Fixed

- Remove the OTLP trace exporter limit of SpanEvents when exporting. (#2616)
- Default to port `4318` instead of `4317` for the `otlpmetrichttp` and `otlptracehttp` client. (#2614, #2625)
- Unlimited span limits are now supported (negative values). (#2636, #2637)

### Deprecated

- Deprecated `"go.opentelemetry.io/otel/sdk/trace".WithSpanLimits`.
  Use `WithRawSpanLimits` instead.
  That option allows setting unlimited and zero limits, this option does not.
  This option will be kept until the next major version incremented release. (#2637)

## [1.4.1] - 2022-02-16

### Fixed

- Fix race condition in reading the dropped spans number for the `BatchSpanProcessor`. (#2615)

## [1.4.0] - 2022-02-11

### Added

- Use `OTEL_EXPORTER_ZIPKIN_ENDPOINT` environment variable to specify zipkin collector endpoint. (#2490)
- Log the configuration of `TracerProvider`s, and `Tracer`s for debugging.
  To enable use a logger with Verbosity (V level) `>=1`. (#2500)
- Added support to configure the batch span-processor with environment variables.
  The following environment variables are used. (#2515)
  - `OTEL_BSP_SCHEDULE_DELAY`
  - `OTEL_BSP_EXPORT_TIMEOUT`
  - `OTEL_BSP_MAX_QUEUE_SIZE`.
  - `OTEL_BSP_MAX_EXPORT_BATCH_SIZE`

### Changed

- Zipkin exporter exports `Resource` attributes in the `Tags` field. (#2589)

### Deprecated

- Deprecate module the `go.opentelemetry.io/otel/sdk/export/metric`.
  Use the `go.opentelemetry.io/otel/sdk/metric` module instead. (#2382)
- Deprecate `"go.opentelemetry.io/otel/sdk/metric".AtomicFieldOffsets`. (#2445)

### Fixed

- Fixed the instrument kind for noop async instruments to correctly report an implementation. (#2461)
- Fix UDP packets overflowing with Jaeger payloads. (#2489, #2512)
- Change the `otlpmetric.Client` interface's `UploadMetrics` method to accept a single `ResourceMetrics` instead of a slice of them. (#2491)
- Specify explicit buckets in Prometheus example, fixing issue where example only has `+inf` bucket. (#2419, #2493)
- W3C baggage will now decode urlescaped values. (#2529)
- Baggage members are now only validated once, when calling `NewMember` and not also when adding it to the baggage itself. (#2522)
- The order attributes are dropped from spans in the `go.opentelemetry.io/otel/sdk/trace` package when capacity is reached is fixed to be in compliance with the OpenTelemetry specification.
  Instead of dropping the least-recently-used attribute, the last added attribute is dropped.
  This drop order still only applies to attributes with unique keys not already contained in the span.
  If an attribute is added with a key already contained in the span, that attribute is updated to the new value being added. (#2576)

### Removed

- Updated `go.opentelemetry.io/proto/otlp` from `v0.11.0` to `v0.12.0`. This version removes a number of deprecated methods. (#2546)
  - [`Metric.GetIntGauge()`](https://pkg.go.dev/go.opentelemetry.io/proto/otlp@v0.11.0/metrics/v1#Metric.GetIntGauge)
  - [`Metric.GetIntHistogram()`](https://pkg.go.dev/go.opentelemetry.io/proto/otlp@v0.11.0/metrics/v1#Metric.GetIntHistogram)
  - [`Metric.GetIntSum()`](https://pkg.go.dev/go.opentelemetry.io/proto/otlp@v0.11.0/metrics/v1#Metric.GetIntSum)

## [1.3.0] - 2021-12-10

### ⚠️ Notice ⚠️

We have updated the project minimum supported Go version to 1.16

### Added

- Added an internal Logger.
  This can be used by the SDK and API to provide users with feedback of the internal state.
  To enable verbose logs configure the logger which will print V(1) logs. For debugging information configure to print V(5) logs. (#2343)
- Add the `WithRetry` `Option` and the `RetryConfig` type to the `go.opentelemetry.io/otel/exporter/otel/otlpmetric/otlpmetrichttp` package to specify retry behavior consistently. (#2425)
- Add `SpanStatusFromHTTPStatusCodeAndSpanKind` to all `semconv` packages to return a span status code similar to `SpanStatusFromHTTPStatusCode`, but exclude `4XX` HTTP errors as span errors if the span is of server kind. (#2296)

### Changed

- The `"go.opentelemetry.io/otel/exporter/otel/otlptrace/otlptracegrpc".Client` now uses the underlying gRPC `ClientConn` to handle name resolution, TCP connection establishment (with retries and backoff) and TLS handshakes, and handling errors on established connections by re-resolving the name and reconnecting. (#2329)
- The `"go.opentelemetry.io/otel/exporter/otel/otlpmetric/otlpmetricgrpc".Client` now uses the underlying gRPC `ClientConn` to handle name resolution, TCP connection establishment (with retries and backoff) and TLS handshakes, and handling errors on established connections by re-resolving the name and reconnecting. (#2425)
- The `"go.opentelemetry.io/otel/exporter/otel/otlpmetric/otlpmetricgrpc".RetrySettings` type is renamed to `RetryConfig`. (#2425)
- The `go.opentelemetry.io/otel/exporter/otel/*` gRPC exporters now default to using the host's root CA set if none are provided by the user and `WithInsecure` is not specified. (#2432)
- Change `resource.Default` to be evaluated the first time it is called, rather than on import. This allows the caller the option to update `OTEL_RESOURCE_ATTRIBUTES` first, such as with `os.Setenv`. (#2371)

### Fixed

- The `go.opentelemetry.io/otel/exporter/otel/*` exporters are updated to handle per-signal and universal endpoints according to the OpenTelemetry specification.
  Any per-signal endpoint set via an `OTEL_EXPORTER_OTLP_<signal>_ENDPOINT` environment variable is now used without modification of the path.
  When `OTEL_EXPORTER_OTLP_ENDPOINT` is set, if it contains a path, that path is used as a base path which per-signal paths are appended to. (#2433)
- Basic metric controller updated to use sync.Map to avoid blocking calls (#2381)
- The `go.opentelemetry.io/otel/exporter/jaeger` correctly sets the `otel.status_code` value to be a string of `ERROR` or `OK` instead of an integer code. (#2439, #2440)

### Deprecated

- Deprecated the `"go.opentelemetry.io/otel/exporter/otel/otlpmetric/otlpmetrichttp".WithMaxAttempts` `Option`, use the new `WithRetry` `Option` instead. (#2425)
- Deprecated the `"go.opentelemetry.io/otel/exporter/otel/otlpmetric/otlpmetrichttp".WithBackoff` `Option`, use the new `WithRetry` `Option` instead. (#2425)

### Removed

- Remove the metric Processor's ability to convert cumulative to delta aggregation temporality. (#2350)
- Remove the metric Bound Instruments interface and implementations. (#2399)
- Remove the metric MinMaxSumCount kind aggregation and the corresponding OTLP export path. (#2423)
- Metric SDK removes the "exact" aggregator for histogram instruments, as it performed a non-standard aggregation for OTLP export (creating repeated Gauge points) and worked its way into a number of confusing examples. (#2348)

## [1.2.0] - 2021-11-12

### Changed

- Metric SDK `export.ExportKind`, `export.ExportKindSelector` types have been renamed to `aggregation.Temporality` and `aggregation.TemporalitySelector` respectively to keep in line with current specification and protocol along with built-in selectors (e.g., `aggregation.CumulativeTemporalitySelector`, ...). (#2274)
- The Metric `Exporter` interface now requires a `TemporalitySelector` method instead of an `ExportKindSelector`. (#2274)
- Metrics API cleanup. The `metric/sdkapi` package has been created to relocate the API-to-SDK interface:
  - The following interface types simply moved from `metric` to `metric/sdkapi`: `Descriptor`, `MeterImpl`, `InstrumentImpl`, `SyncImpl`, `BoundSyncImpl`, `AsyncImpl`, `AsyncRunner`, `AsyncSingleRunner`, and `AsyncBatchRunner`
  - The following struct types moved and are replaced with type aliases, since they are exposed to the user: `Observation`, `Measurement`.
  - The No-op implementations of sync and async instruments are no longer exported, new functions `sdkapi.NewNoopAsyncInstrument()` and `sdkapi.NewNoopSyncInstrument()` are provided instead. (#2271)
- Update the SDK `BatchSpanProcessor` to export all queued spans when `ForceFlush` is called. (#2080, #2335)

### Added

- Add the `"go.opentelemetry.io/otel/exporters/otlp/otlpmetric/otlpmetricgrpc".WithGRPCConn` option so the exporter can reuse an existing gRPC connection. (#2002)
- Added a new `schema` module to help parse Schema Files in OTEP 0152 format. (#2267)
- Added a new `MapCarrier` to the `go.opentelemetry.io/otel/propagation` package to hold propagated cross-cutting concerns as a `map[string]string` held in memory. (#2334)

## [1.1.0] - 2021-10-27

### Added

- Add the `"go.opentelemetry.io/otel/exporters/otlp/otlptrace/otlptracegrpc".WithGRPCConn` option so the exporter can reuse an existing gRPC connection. (#2002)
- Add the `go.opentelemetry.io/otel/semconv/v1.7.0` package.
  The package contains semantic conventions from the `v1.7.0` version of the OpenTelemetry specification. (#2320)
- Add the `go.opentelemetry.io/otel/semconv/v1.6.1` package.
  The package contains semantic conventions from the `v1.6.1` version of the OpenTelemetry specification. (#2321)
- Add the `go.opentelemetry.io/otel/semconv/v1.5.0` package.
  The package contains semantic conventions from the `v1.5.0` version of the OpenTelemetry specification. (#2322)
  - When upgrading from the `semconv/v1.4.0` package note the following name changes:
    - `K8SReplicasetUIDKey` -> `K8SReplicaSetUIDKey`
    - `K8SReplicasetNameKey` -> `K8SReplicaSetNameKey`
    - `K8SStatefulsetUIDKey` -> `K8SStatefulSetUIDKey`
    - `k8SStatefulsetNameKey` -> `K8SStatefulSetNameKey`
    - `K8SDaemonsetUIDKey` -> `K8SDaemonSetUIDKey`
    - `K8SDaemonsetNameKey` -> `K8SDaemonSetNameKey`

### Changed

- Links added to a span will be dropped by the SDK if they contain an invalid span context (#2275).

### Fixed

- The `"go.opentelemetry.io/otel/semconv/v1.4.0".HTTPServerAttributesFromHTTPRequest` now correctly only sets the HTTP client IP attribute even if the connection was routed with proxies and there are multiple addresses in the `X-Forwarded-For` header. (#2282, #2284)
- The `"go.opentelemetry.io/otel/semconv/v1.4.0".NetAttributesFromHTTPRequest` function correctly handles IPv6 addresses as IP addresses and sets the correct net peer IP instead of the net peer hostname attribute. (#2283, #2285)
- The simple span processor shutdown method deterministically returns the exporter error status if it simultaneously finishes when the deadline is reached. (#2290, #2289)

## [1.0.1] - 2021-10-01

### Fixed

- json stdout exporter no longer crashes due to concurrency bug. (#2265)

## [Metrics 0.24.0] - 2021-10-01

### Changed

- NoopMeterProvider is now private and NewNoopMeterProvider must be used to obtain a noopMeterProvider. (#2237)
- The Metric SDK `Export()` function takes a new two-level reader interface for iterating over results one instrumentation library at a time. (#2197)
  - The former `"go.opentelemetry.io/otel/sdk/export/metric".CheckpointSet` is renamed `Reader`.
  - The new interface is named `"go.opentelemetry.io/otel/sdk/export/metric".InstrumentationLibraryReader`.

## [1.0.0] - 2021-09-20

This is the first stable release for the project.
This release includes an API and SDK for the tracing signal that will comply with the stability guarantees defined by the projects [versioning policy](./VERSIONING.md).

### Added

- OTLP trace exporter now sets the `SchemaURL` field in the exported telemetry if the Tracer has `WithSchemaURL` option. (#2242)

### Fixed

- Slice-valued attributes can correctly be used as map keys. (#2223)

### Removed

- Removed the `"go.opentelemetry.io/otel/exporters/zipkin".WithSDKOptions` function. (#2248)
- Removed the deprecated package `go.opentelemetry.io/otel/oteltest`. (#2234)
- Removed the deprecated package `go.opentelemetry.io/otel/bridge/opencensus/utils`. (#2233)
- Removed deprecated functions, types, and methods from `go.opentelemetry.io/otel/attribute` package.
  Use the typed functions and methods added to the package instead. (#2235)
  - The `Key.Array` method is removed.
  - The `Array` function is removed.
  - The `Any` function is removed.
  - The `ArrayValue` function is removed.
  - The `AsArray` function is removed.

## [1.0.0-RC3] - 2021-09-02

### Added

- Added `ErrorHandlerFunc` to use a function as an `"go.opentelemetry.io/otel".ErrorHandler`. (#2149)
- Added `"go.opentelemetry.io/otel/trace".WithStackTrace` option to add a stack trace when using `span.RecordError` or when panic is handled in `span.End`. (#2163)
- Added typed slice attribute types and functionality to the `go.opentelemetry.io/otel/attribute` package to replace the existing array type and functions. (#2162)
  - `BoolSlice`, `IntSlice`, `Int64Slice`, `Float64Slice`, and `StringSlice` replace the use of the `Array` function in the package.
- Added the `go.opentelemetry.io/otel/example/fib` example package.
  Included is an example application that computes Fibonacci numbers. (#2203)

### Changed

- Metric instruments have been renamed to match the (feature-frozen) metric API specification:
  - ValueRecorder becomes Histogram
  - ValueObserver becomes Gauge
  - SumObserver becomes CounterObserver
  - UpDownSumObserver becomes UpDownCounterObserver
  The API exported from this project is still considered experimental. (#2202)
- Metric SDK/API implementation type `InstrumentKind` moves into `sdkapi` sub-package. (#2091)
- The Metrics SDK export record no longer contains a Resource pointer, the SDK `"go.opentelemetry.io/otel/sdk/trace/export/metric".Exporter.Export()` function for push-based exporters now takes a single Resource argument, pull-based exporters use `"go.opentelemetry.io/otel/sdk/metric/controller/basic".Controller.Resource()`. (#2120)
- The JSON output of the `go.opentelemetry.io/otel/exporters/stdout/stdouttrace` is harmonized now such that the output is "plain" JSON objects after each other of the form `{ ... } { ... } { ... }`. Earlier the JSON objects describing a span were wrapped in a slice for each `Exporter.ExportSpans` call, like `[ { ... } ][ { ... } { ... } ]`. Outputting JSON object directly after each other is consistent with JSON loggers, and a bit easier to parse and read. (#2196)
- Update the `NewTracerConfig`, `NewSpanStartConfig`, `NewSpanEndConfig`, and `NewEventConfig` function in the `go.opentelemetry.io/otel/trace` package to return their respective configurations as structs instead of pointers to the struct. (#2212)

### Deprecated

- The `go.opentelemetry.io/otel/bridge/opencensus/utils` package is deprecated.
  All functionality from this package now exists in the `go.opentelemetry.io/otel/bridge/opencensus` package.
  The functions from that package should be used instead. (#2166)
- The `"go.opentelemetry.io/otel/attribute".Array` function and the related `ARRAY` value type is deprecated.
  Use the typed `*Slice` functions and types added to the package instead. (#2162)
- The `"go.opentelemetry.io/otel/attribute".Any` function is deprecated.
  Use the typed functions instead. (#2181)
- The `go.opentelemetry.io/otel/oteltest` package is deprecated.
  The `"go.opentelemetry.io/otel/sdk/trace/tracetest".SpanRecorder` can be registered with the default SDK (`go.opentelemetry.io/otel/sdk/trace`) as a `SpanProcessor` and used as a replacement for this deprecated package. (#2188)

### Removed

- Removed metrics test package `go.opentelemetry.io/otel/sdk/export/metric/metrictest`. (#2105)

### Fixed

- The `fromEnv` detector no longer throws an error when `OTEL_RESOURCE_ATTRIBUTES` environment variable is not set or empty. (#2138)
- Setting the global `ErrorHandler` with `"go.opentelemetry.io/otel".SetErrorHandler` multiple times is now supported. (#2160, #2140)
- The `"go.opentelemetry.io/otel/attribute".Any` function now supports `int32` values. (#2169)
- Multiple calls to `"go.opentelemetry.io/otel/sdk/metric/controller/basic".WithResource()` are handled correctly, and when no resources are provided `"go.opentelemetry.io/otel/sdk/resource".Default()` is used. (#2120)
- The `WithoutTimestamps` option for the `go.opentelemetry.io/otel/exporters/stdout/stdouttrace` exporter causes the exporter to correctly ommit timestamps. (#2195)
- Fixed typos in resources.go. (#2201)

## [1.0.0-RC2] - 2021-07-26

### Added

- Added `WithOSDescription` resource configuration option to set OS (Operating System) description resource attribute (`os.description`). (#1840)
- Added `WithOS` resource configuration option to set all OS (Operating System) resource attributes at once. (#1840)
- Added the `WithRetry` option to the `go.opentelemetry.io/otel/exporters/otlp/otlptrace/otlptracehttp` package.
  This option is a replacement for the removed `WithMaxAttempts` and `WithBackoff` options. (#2095)
- Added API `LinkFromContext` to return Link which encapsulates SpanContext from provided context and also encapsulates attributes. (#2115)
- Added a new `Link` type under the SDK `otel/sdk/trace` package that counts the number of attributes that were dropped for surpassing the `AttributePerLinkCountLimit` configured in the Span's `SpanLimits`.
  This new type replaces the equal-named API `Link` type found in the `otel/trace` package for most usages within the SDK.
  For example, instances of this type are now returned by the `Links()` function of `ReadOnlySpan`s provided in places like the `OnEnd` function of `SpanProcessor` implementations. (#2118)
- Added the `SpanRecorder` type to the `go.opentelemetry.io/otel/skd/trace/tracetest` package.
  This type can be used with the default SDK as a `SpanProcessor` during testing. (#2132)

### Changed

- The `SpanModels` function is now exported from the `go.opentelemetry.io/otel/exporters/zipkin` package to convert OpenTelemetry spans into Zipkin model spans. (#2027)
- Rename the `"go.opentelemetry.io/otel/exporters/otlp/otlptrace/otlptracegrpc".RetrySettings` to `RetryConfig`. (#2095)

### Deprecated

- The `TextMapCarrier` and `TextMapPropagator` from the `go.opentelemetry.io/otel/oteltest` package and their associated creation functions (`TextMapCarrier`, `NewTextMapPropagator`) are deprecated. (#2114)
- The `Harness` type from the `go.opentelemetry.io/otel/oteltest` package and its associated creation function, `NewHarness` are deprecated and will be removed in the next release. (#2123)
- The `TraceStateFromKeyValues` function from the `go.opentelemetry.io/otel/oteltest` package is deprecated.
  Use the `trace.ParseTraceState` function instead. (#2122)

### Removed

- Removed the deprecated package `go.opentelemetry.io/otel/exporters/trace/jaeger`. (#2020)
- Removed the deprecated package `go.opentelemetry.io/otel/exporters/trace/zipkin`. (#2020)
- Removed the `"go.opentelemetry.io/otel/sdk/resource".WithBuiltinDetectors` function.
  The explicit `With*` options for every built-in detector should be used instead. (#2026 #2097)
- Removed the `WithMaxAttempts` and `WithBackoff` options from the `go.opentelemetry.io/otel/exporters/otlp/otlptrace/otlptracehttp` package.
  The retry logic of the package has been updated to match the `otlptracegrpc` package and accordingly a `WithRetry` option is added that should be used instead. (#2095)
- Removed `DroppedAttributeCount` field from `otel/trace.Link` struct. (#2118)

### Fixed

- When using WithNewRoot, don't use the parent context for making sampling decisions. (#2032)
- `oteltest.Tracer` now creates a valid `SpanContext` when using `WithNewRoot`. (#2073)
- OS type detector now sets the correct `dragonflybsd` value for DragonFly BSD. (#2092)
- The OTel span status is correctly transformed into the OTLP status in the `go.opentelemetry.io/otel/exporters/otlp/otlptrace` package.
  This fix will by default set the status to `Unset` if it is not explicitly set to `Ok` or `Error`. (#2099 #2102)
- The `Inject` method for the `"go.opentelemetry.io/otel/propagation".TraceContext` type no longer injects empty `tracestate` values. (#2108)
- Use `6831` as default Jaeger agent port instead of `6832`. (#2131)

## [Experimental Metrics v0.22.0] - 2021-07-19

### Added

- Adds HTTP support for OTLP metrics exporter. (#2022)

### Removed

- Removed the deprecated package `go.opentelemetry.io/otel/exporters/metric/prometheus`. (#2020)

## [1.0.0-RC1] / 0.21.0 - 2021-06-18

With this release we are introducing a split in module versions.  The tracing API and SDK are entering the `v1.0.0` Release Candidate phase with `v1.0.0-RC1`
while the experimental metrics API and SDK continue with `v0.x` releases at `v0.21.0`.  Modules at major version 1 or greater will not depend on modules
with major version 0.

### Added

- Adds `otlpgrpc.WithRetry`option for configuring the retry policy for transient errors on the otlp/gRPC exporter. (#1832)
  - The following status codes are defined as transient errors:
      | gRPC Status Code | Description |
      | ---------------- | ----------- |
      | 1  | Cancelled |
      | 4  | Deadline Exceeded |
      | 8  | Resource Exhausted |
      | 10 | Aborted |
      | 10 | Out of Range |
      | 14 | Unavailable |
      | 15 | Data Loss |
- Added `Status` type to the `go.opentelemetry.io/otel/sdk/trace` package to represent the status of a span. (#1874)
- Added `SpanStub` type and its associated functions to the `go.opentelemetry.io/otel/sdk/trace/tracetest` package.
  This type can be used as a testing replacement for the `SpanSnapshot` that was removed from the `go.opentelemetry.io/otel/sdk/trace` package. (#1873)
- Adds support for scheme in `OTEL_EXPORTER_OTLP_ENDPOINT` according to the spec. (#1886)
- Adds `trace.WithSchemaURL` option for configuring the tracer with a Schema URL. (#1889)
- Added an example of using OpenTelemetry Go as a trace context forwarder. (#1912)
- `ParseTraceState` is added to the `go.opentelemetry.io/otel/trace` package.
  It can be used to decode a `TraceState` from a `tracestate` header string value. (#1937)
- Added `Len` method to the `TraceState` type in the `go.opentelemetry.io/otel/trace` package.
  This method returns the number of list-members the `TraceState` holds. (#1937)
- Creates package `go.opentelemetry.io/otel/exporters/otlp/otlptrace` that defines a trace exporter that uses a `otlptrace.Client` to send data.
  Creates package `go.opentelemetry.io/otel/exporters/otlp/otlptrace/otlptracegrpc` implementing a gRPC `otlptrace.Client` and offers convenience functions, `NewExportPipeline` and `InstallNewPipeline`, to setup and install a `otlptrace.Exporter` in tracing .(#1922)
- Added `Baggage`, `Member`, and `Property` types to the `go.opentelemetry.io/otel/baggage` package along with their related functions. (#1967)
- Added `ContextWithBaggage`, `ContextWithoutBaggage`, and `FromContext` functions to the `go.opentelemetry.io/otel/baggage` package.
  These functions replace the `Set`, `Value`, `ContextWithValue`, `ContextWithoutValue`, and `ContextWithEmpty` functions from that package and directly work with the new `Baggage` type. (#1967)
- The `OTEL_SERVICE_NAME` environment variable is the preferred source for `service.name`, used by the environment resource detector if a service name is present both there and in `OTEL_RESOURCE_ATTRIBUTES`. (#1969)
- Creates package `go.opentelemetry.io/otel/exporters/otlp/otlptrace/otlptracehttp` implementing an HTTP `otlptrace.Client` and offers convenience functions, `NewExportPipeline` and `InstallNewPipeline`, to setup and install a `otlptrace.Exporter` in tracing. (#1963)
- Changes `go.opentelemetry.io/otel/sdk/resource.NewWithAttributes` to require a schema URL. The old function is still available as `resource.NewSchemaless`. This is a breaking change. (#1938)
- Several builtin resource detectors now correctly populate the schema URL. (#1938)
- Creates package `go.opentelemetry.io/otel/exporters/otlp/otlpmetric` that defines a metrics exporter that uses a `otlpmetric.Client` to send data.
- Creates package `go.opentelemetry.io/otel/exporters/otlp/otlpmetric/otlpmetricgrpc` implementing a gRPC `otlpmetric.Client` and offers convenience functions, `New` and `NewUnstarted`, to create an `otlpmetric.Exporter`.(#1991)
- Added `go.opentelemetry.io/otel/exporters/stdout/stdouttrace` exporter. (#2005)
- Added `go.opentelemetry.io/otel/exporters/stdout/stdoutmetric` exporter. (#2005)
- Added a `TracerProvider()` method to the `"go.opentelemetry.io/otel/trace".Span` interface. This can be used to obtain a `TracerProvider` from a given span that utilizes the same trace processing pipeline.  (#2009)

### Changed

- Make `NewSplitDriver` from `go.opentelemetry.io/otel/exporters/otlp` take variadic arguments instead of a `SplitConfig` item.
  `NewSplitDriver` now automatically implements an internal `noopDriver` for `SplitConfig` fields that are not initialized. (#1798)
- `resource.New()` now creates a Resource without builtin detectors. Previous behavior is now achieved by using `WithBuiltinDetectors` Option. (#1810)
- Move the `Event` type from the `go.opentelemetry.io/otel` package to the `go.opentelemetry.io/otel/sdk/trace` package. (#1846)
- CI builds validate against last two versions of Go, dropping 1.14 and adding 1.16. (#1865)
- BatchSpanProcessor now report export failures when calling `ForceFlush()` method. (#1860)
- `Set.Encoded(Encoder)` no longer caches the result of an encoding. (#1855)
- Renamed `CloudZoneKey` to `CloudAvailabilityZoneKey` in Resource semantic conventions according to spec. (#1871)
- The `StatusCode` and `StatusMessage` methods of the `ReadOnlySpan` interface and the `Span` produced by the `go.opentelemetry.io/otel/sdk/trace` package have been replaced with a single `Status` method.
  This method returns the status of a span using the new `Status` type. (#1874)
- Updated `ExportSpans` method of the`SpanExporter` interface type to accept `ReadOnlySpan`s instead of the removed `SpanSnapshot`.
  This brings the export interface into compliance with the specification in that it now accepts an explicitly immutable type instead of just an implied one. (#1873)
- Unembed `SpanContext` in `Link`. (#1877)
- Generate Semantic conventions from the specification YAML. (#1891)
- Spans created by the global `Tracer` obtained from `go.opentelemetry.io/otel`, prior to a functioning `TracerProvider` being set, now propagate the span context from their parent if one exists. (#1901)
- The `"go.opentelemetry.io/otel".Tracer` function now accepts tracer options. (#1902)
- Move the `go.opentelemetry.io/otel/unit` package to `go.opentelemetry.io/otel/metric/unit`. (#1903)
- Changed `go.opentelemetry.io/otel/trace.TracerConfig` to conform to the [Contributing guidelines](CONTRIBUTING.md#config.) (#1921)
- Changed `go.opentelemetry.io/otel/trace.SpanConfig` to conform to the [Contributing guidelines](CONTRIBUTING.md#config). (#1921)
- Changed `span.End()` now only accepts Options that are allowed at `End()`. (#1921)
- Changed `go.opentelemetry.io/otel/metric.InstrumentConfig` to conform to the [Contributing guidelines](CONTRIBUTING.md#config). (#1921)
- Changed `go.opentelemetry.io/otel/metric.MeterConfig` to conform to the [Contributing guidelines](CONTRIBUTING.md#config). (#1921)
- Refactored option types according to the contribution style guide. (#1882)
- Move the `go.opentelemetry.io/otel/trace.TraceStateFromKeyValues` function to the `go.opentelemetry.io/otel/oteltest` package.
  This function is preserved for testing purposes where it may be useful to create a `TraceState` from `attribute.KeyValue`s, but it is not intended for production use.
  The new `ParseTraceState` function should be used to create a `TraceState`. (#1931)
- Updated `MarshalJSON` method of the `go.opentelemetry.io/otel/trace.TraceState` type to marshal the type into the string representation of the `TraceState`. (#1931)
- The `TraceState.Delete` method from the `go.opentelemetry.io/otel/trace` package no longer returns an error in addition to a `TraceState`. (#1931)
- Updated `Get` method of the `TraceState` type from the `go.opentelemetry.io/otel/trace` package to accept a `string` instead of an `attribute.Key` type. (#1931)
- Updated `Insert` method of the `TraceState` type from the `go.opentelemetry.io/otel/trace` package to accept a pair of `string`s instead of an `attribute.KeyValue` type. (#1931)
- Updated `Delete` method of the `TraceState` type from the `go.opentelemetry.io/otel/trace` package to accept a `string` instead of an `attribute.Key` type. (#1931)
- Renamed `NewExporter` to `New` in the `go.opentelemetry.io/otel/exporters/stdout` package. (#1985)
- Renamed `NewExporter` to `New` in the `go.opentelemetry.io/otel/exporters/metric/prometheus` package. (#1985)
- Renamed `NewExporter` to `New` in the `go.opentelemetry.io/otel/exporters/trace/jaeger` package. (#1985)
- Renamed `NewExporter` to `New` in the `go.opentelemetry.io/otel/exporters/trace/zipkin` package. (#1985)
- Renamed `NewExporter` to `New` in the `go.opentelemetry.io/otel/exporters/otlp` package. (#1985)
- Renamed `NewUnstartedExporter` to `NewUnstarted` in the `go.opentelemetry.io/otel/exporters/otlp` package. (#1985)
- The `go.opentelemetry.io/otel/semconv` package has been moved to `go.opentelemetry.io/otel/semconv/v1.4.0` to allow for multiple [telemetry schema](https://github.com/open-telemetry/oteps/blob/main/text/0152-telemetry-schemas.md) versions to be used concurrently. (#1987)
- Metrics test helpers in `go.opentelemetry.io/otel/oteltest` have been moved to `go.opentelemetry.io/otel/metric/metrictest`. (#1988)

### Deprecated

- The `go.opentelemetry.io/otel/exporters/metric/prometheus` is deprecated, use `go.opentelemetry.io/otel/exporters/prometheus` instead. (#1993)
- The `go.opentelemetry.io/otel/exporters/trace/jaeger` is deprecated, use `go.opentelemetry.io/otel/exporters/jaeger` instead. (#1993)
- The `go.opentelemetry.io/otel/exporters/trace/zipkin` is deprecated, use `go.opentelemetry.io/otel/exporters/zipkin` instead. (#1993)

### Removed

- Removed `resource.WithoutBuiltin()`. Use `resource.New()`. (#1810)
- Unexported types `resource.FromEnv`, `resource.Host`, and `resource.TelemetrySDK`, Use the corresponding `With*()` to use individually. (#1810)
- Removed the `Tracer` and `IsRecording` method from the `ReadOnlySpan` in the `go.opentelemetry.io/otel/sdk/trace`.
  The `Tracer` method is not a required to be included in this interface and given the mutable nature of the tracer that is associated with a span, this method is not appropriate.
  The `IsRecording` method returns if the span is recording or not.
  A read-only span value does not need to know if updates to it will be recorded or not.
  By definition, it cannot be updated so there is no point in communicating if an update is recorded. (#1873)
- Removed the `SpanSnapshot` type from the `go.opentelemetry.io/otel/sdk/trace` package.
  The use of this type has been replaced with the use of the explicitly immutable `ReadOnlySpan` type.
  When a concrete representation of a read-only span is needed for testing, the newly added `SpanStub` in the `go.opentelemetry.io/otel/sdk/trace/tracetest` package should be used. (#1873)
- Removed the `Tracer` method from the `Span` interface in the `go.opentelemetry.io/otel/trace` package.
  Using the same tracer that created a span introduces the error where an instrumentation library's `Tracer` is used by other code instead of their own.
  The `"go.opentelemetry.io/otel".Tracer` function or a `TracerProvider` should be used to acquire a library specific `Tracer` instead. (#1900)
  - The `TracerProvider()` method on the `Span` interface may also be used to obtain a `TracerProvider` using the same trace processing pipeline. (#2009)
- The `http.url` attribute generated by `HTTPClientAttributesFromHTTPRequest` will no longer include username or password information. (#1919)
- Removed `IsEmpty` method of the `TraceState` type in the `go.opentelemetry.io/otel/trace` package in favor of using the added `TraceState.Len` method. (#1931)
- Removed `Set`, `Value`, `ContextWithValue`, `ContextWithoutValue`, and `ContextWithEmpty` functions in the `go.opentelemetry.io/otel/baggage` package.
  Handling of baggage is now done using the added `Baggage` type and related context functions (`ContextWithBaggage`, `ContextWithoutBaggage`, and `FromContext`) in that package. (#1967)
- The `InstallNewPipeline` and `NewExportPipeline` creation functions in all the exporters (prometheus, otlp, stdout, jaeger, and zipkin) have been removed.
  These functions were deemed premature attempts to provide convenience that did not achieve this aim. (#1985)
- The `go.opentelemetry.io/otel/exporters/otlp` exporter has been removed.  Use `go.opentelemetry.io/otel/exporters/otlp/otlptrace` instead. (#1990)
- The `go.opentelemetry.io/otel/exporters/stdout` exporter has been removed.  Use `go.opentelemetry.io/otel/exporters/stdout/stdouttrace` or `go.opentelemetry.io/otel/exporters/stdout/stdoutmetric` instead. (#2005)

### Fixed

- Only report errors from the `"go.opentelemetry.io/otel/sdk/resource".Environment` function when they are not `nil`. (#1850, #1851)
- The `Shutdown` method of the simple `SpanProcessor` in the `go.opentelemetry.io/otel/sdk/trace` package now honors the context deadline or cancellation. (#1616, #1856)
- BatchSpanProcessor now drops span batches that failed to be exported. (#1860)
- Use `http://localhost:14268/api/traces` as default Jaeger collector endpoint instead of `http://localhost:14250`. (#1898)
- Allow trailing and leading whitespace in the parsing of a `tracestate` header. (#1931)
- Add logic to determine if the channel is closed to fix Jaeger exporter test panic with close closed channel. (#1870, #1973)
- Avoid transport security when OTLP endpoint is a Unix socket. (#2001)

### Security

## [0.20.0] - 2021-04-23

### Added

- The OTLP exporter now has two new convenience functions, `NewExportPipeline` and `InstallNewPipeline`, setup and install the exporter in tracing and metrics pipelines. (#1373)
- Adds semantic conventions for exceptions. (#1492)
- Added Jaeger Environment variables: `OTEL_EXPORTER_JAEGER_AGENT_HOST`, `OTEL_EXPORTER_JAEGER_AGENT_PORT`
  These environment variables can be used to override Jaeger agent hostname and port (#1752)
- Option `ExportTimeout` was added to batch span processor. (#1755)
- `trace.TraceFlags` is now a defined type over `byte` and `WithSampled(bool) TraceFlags` and `IsSampled() bool` methods have been added to it. (#1770)
- The `Event` and `Link` struct types from the `go.opentelemetry.io/otel` package now include a `DroppedAttributeCount` field to record the number of attributes that were not recorded due to configured limits being reached. (#1771)
- The Jaeger exporter now reports dropped attributes for a Span event in the exported log. (#1771)
- Adds test to check BatchSpanProcessor ignores `OnEnd` and `ForceFlush` post `Shutdown`. (#1772)
- Extract resource attributes from the `OTEL_RESOURCE_ATTRIBUTES` environment variable and merge them with the `resource.Default` resource as well as resources provided to the `TracerProvider` and metric `Controller`. (#1785)
- Added `WithOSType` resource configuration option to set OS (Operating System) type resource attribute (`os.type`). (#1788)
- Added `WithProcess*` resource configuration options to set Process resource attributes. (#1788)
  - `process.pid`
  - `process.executable.name`
  - `process.executable.path`
  - `process.command_args`
  - `process.owner`
  - `process.runtime.name`
  - `process.runtime.version`
  - `process.runtime.description`
- Adds `k8s.node.name` and `k8s.node.uid` attribute keys to the `semconv` package. (#1789)
- Added support for configuring OTLP/HTTP and OTLP/gRPC Endpoints, TLS Certificates, Headers, Compression and Timeout via Environment Variables. (#1758, #1769 and #1811)
  - `OTEL_EXPORTER_OTLP_ENDPOINT`
  - `OTEL_EXPORTER_OTLP_TRACES_ENDPOINT`
  - `OTEL_EXPORTER_OTLP_METRICS_ENDPOINT`
  - `OTEL_EXPORTER_OTLP_HEADERS`
  - `OTEL_EXPORTER_OTLP_TRACES_HEADERS`
  - `OTEL_EXPORTER_OTLP_METRICS_HEADERS`
  - `OTEL_EXPORTER_OTLP_COMPRESSION`
  - `OTEL_EXPORTER_OTLP_TRACES_COMPRESSION`
  - `OTEL_EXPORTER_OTLP_METRICS_COMPRESSION`
  - `OTEL_EXPORTER_OTLP_TIMEOUT`
  - `OTEL_EXPORTER_OTLP_TRACES_TIMEOUT`
  - `OTEL_EXPORTER_OTLP_METRICS_TIMEOUT`
  - `OTEL_EXPORTER_OTLP_CERTIFICATE`
  - `OTEL_EXPORTER_OTLP_TRACES_CERTIFICATE`
  - `OTEL_EXPORTER_OTLP_METRICS_CERTIFICATE`
- Adds `otlpgrpc.WithTimeout` option for configuring timeout to the otlp/gRPC exporter. (#1821)
- Adds `jaeger.WithMaxPacketSize` option for configuring maximum UDP packet size used when connecting to the Jaeger agent. (#1853)

### Fixed

- The `Span.IsRecording` implementation from `go.opentelemetry.io/otel/sdk/trace` always returns false when not being sampled. (#1750)
- The Jaeger exporter now correctly sets tags for the Span status code and message.
  This means it uses the correct tag keys (`"otel.status_code"`, `"otel.status_description"`) and does not set the status message as a tag unless it is set on the span. (#1761)
- The Jaeger exporter now correctly records Span event's names using the `"event"` key for a tag.
  Additionally, this tag is overridden, as specified in the OTel specification, if the event contains an attribute with that key. (#1768)
- Zipkin Exporter: Ensure mapping between OTel and Zipkin span data complies with the specification. (#1688)
- Fixed typo for default service name in Jaeger Exporter. (#1797)
- Fix flaky OTLP for the reconnnection of the client connection. (#1527, #1814)
- Fix Jaeger exporter dropping of span batches that exceed the UDP packet size limit.
  Instead, the exporter now splits the batch into smaller sendable batches. (#1828)

### Changed

- Span `RecordError` now records an `exception` event to comply with the semantic convention specification. (#1492)
- Jaeger exporter was updated to use thrift v0.14.1. (#1712)
- Migrate from using internally built and maintained version of the OTLP to the one hosted at `go.opentelemetry.io/proto/otlp`. (#1713)
- Migrate from using `github.com/gogo/protobuf` to `google.golang.org/protobuf` to match `go.opentelemetry.io/proto/otlp`. (#1713)
- The storage of a local or remote Span in a `context.Context` using its SpanContext is unified to store just the current Span.
  The Span's SpanContext can now self-identify as being remote or not.
  This means that `"go.opentelemetry.io/otel/trace".ContextWithRemoteSpanContext` will now overwrite any existing current Span, not just existing remote Spans, and make it the current Span in a `context.Context`. (#1731)
- Improve OTLP/gRPC exporter connection errors. (#1737)
- Information about a parent span context in a `"go.opentelemetry.io/otel/export/trace".SpanSnapshot` is unified in a new `Parent` field.
  The existing `ParentSpanID` and `HasRemoteParent` fields are removed in favor of this. (#1748)
- The `ParentContext` field of the `"go.opentelemetry.io/otel/sdk/trace".SamplingParameters` is updated to hold a `context.Context` containing the parent span.
  This changes it to make `SamplingParameters` conform with the OpenTelemetry specification. (#1749)
- Updated Jaeger Environment Variables: `JAEGER_ENDPOINT`, `JAEGER_USER`, `JAEGER_PASSWORD`
  to `OTEL_EXPORTER_JAEGER_ENDPOINT`, `OTEL_EXPORTER_JAEGER_USER`, `OTEL_EXPORTER_JAEGER_PASSWORD` in compliance with OTel specification. (#1752)
- Modify `BatchSpanProcessor.ForceFlush` to abort after timeout/cancellation. (#1757)
- The `DroppedAttributeCount` field of the `Span` in the `go.opentelemetry.io/otel` package now only represents the number of attributes dropped for the span itself.
  It no longer is a conglomerate of itself, events, and link attributes that have been dropped. (#1771)
- Make `ExportSpans` in Jaeger Exporter honor context deadline. (#1773)
- Modify Zipkin Exporter default service name, use default resource's serviceName instead of empty. (#1777)
- The `go.opentelemetry.io/otel/sdk/export/trace` package is merged into the `go.opentelemetry.io/otel/sdk/trace` package. (#1778)
- The prometheus.InstallNewPipeline example is moved from comment to example test (#1796)
- The convenience functions for the stdout exporter have been updated to return the `TracerProvider` implementation and enable the shutdown of the exporter. (#1800)
- Replace the flush function returned from the Jaeger exporter's convenience creation functions (`InstallNewPipeline` and `NewExportPipeline`) with the `TracerProvider` implementation they create.
  This enables the caller to shutdown and flush using the related `TracerProvider` methods. (#1822)
- Updated the Jaeger exporter to have a default endpoint, `http://localhost:14250`, for the collector. (#1824)
- Changed the function `WithCollectorEndpoint` in the Jaeger exporter to no longer accept an endpoint as an argument.
  The endpoint can be passed with the `CollectorEndpointOption` using the `WithEndpoint` function or by setting the `OTEL_EXPORTER_JAEGER_ENDPOINT` environment variable value appropriately. (#1824)
- The Jaeger exporter no longer batches exported spans itself, instead it relies on the SDK's `BatchSpanProcessor` for this functionality. (#1830)
- The Jaeger exporter creation functions (`NewRawExporter`, `NewExportPipeline`, and `InstallNewPipeline`) no longer accept the removed `Option` type as a variadic argument. (#1830)

### Removed

- Removed Jaeger Environment variables: `JAEGER_SERVICE_NAME`, `JAEGER_DISABLED`, `JAEGER_TAGS`
  These environment variables will no longer be used to override values of the Jaeger exporter (#1752)
- No longer set the links for a `Span` in `go.opentelemetry.io/otel/sdk/trace` that is configured to be a new root.
  This is unspecified behavior that the OpenTelemetry community plans to standardize in the future.
  To prevent backwards incompatible changes when it is specified, these links are removed. (#1726)
- Setting error status while recording error with Span from oteltest package. (#1729)
- The concept of a remote and local Span stored in a context is unified to just the current Span.
  Because of this `"go.opentelemetry.io/otel/trace".RemoteSpanContextFromContext` is removed as it is no longer needed.
  Instead, `"go.opentelemetry.io/otel/trace".SpanContextFromContex` can be used to return the current Span.
  If needed, that Span's `SpanContext.IsRemote()` can then be used to determine if it is remote or not. (#1731)
- The `HasRemoteParent` field of the `"go.opentelemetry.io/otel/sdk/trace".SamplingParameters` is removed.
  This field is redundant to the information returned from the `Remote` method of the `SpanContext` held in the `ParentContext` field. (#1749)
- The `trace.FlagsDebug` and `trace.FlagsDeferred` constants have been removed and will be localized to the B3 propagator. (#1770)
- Remove `Process` configuration, `WithProcessFromEnv` and `ProcessFromEnv`, and type from the Jaeger exporter package.
  The information that could be configured in the `Process` struct should be configured in a `Resource` instead. (#1776, #1804)
- Remove the `WithDisabled` option from the Jaeger exporter.
  To disable the exporter unregister it from the `TracerProvider` or use a no-operation `TracerProvider`. (#1806)
- Removed the functions `CollectorEndpointFromEnv` and `WithCollectorEndpointOptionFromEnv` from the Jaeger exporter.
  These functions for retrieving specific environment variable values are redundant of other internal functions and
  are not intended for end user use. (#1824)
- Removed the Jaeger exporter `WithSDKOptions` `Option`.
  This option was used to set SDK options for the exporter creation convenience functions.
  These functions are provided as a way to easily setup or install the exporter with what are deemed reasonable SDK settings for common use cases.
  If the SDK needs to be configured differently, the `NewRawExporter` function and direct setup of the SDK with the desired settings should be used. (#1825)
- The `WithBufferMaxCount` and `WithBatchMaxCount` `Option`s from the Jaeger exporter are removed.
  The exporter no longer batches exports, instead relying on the SDK's `BatchSpanProcessor` for this functionality. (#1830)
- The Jaeger exporter `Option` type is removed.
  The type is no longer used by the exporter to configure anything.
  All the previous configurations these options provided were duplicates of SDK configuration.
  They have been removed in favor of using the SDK configuration and focuses the exporter configuration to be only about the endpoints it will send telemetry to. (#1830)

## [0.19.0] - 2021-03-18

### Added

- Added `Marshaler` config option to `otlphttp` to enable otlp over json or protobufs. (#1586)
- A `ForceFlush` method to the `"go.opentelemetry.io/otel/sdk/trace".TracerProvider` to flush all registered `SpanProcessor`s. (#1608)
- Added `WithSampler` and `WithSpanLimits` to tracer provider. (#1633, #1702)
- `"go.opentelemetry.io/otel/trace".SpanContext` now has a `remote` property, and `IsRemote()` predicate, that is true when the `SpanContext` has been extracted from remote context data. (#1701)
- A `Valid` method to the `"go.opentelemetry.io/otel/attribute".KeyValue` type. (#1703)

### Changed

- `trace.SpanContext` is now immutable and has no exported fields. (#1573)
  - `trace.NewSpanContext()` can be used in conjunction with the `trace.SpanContextConfig` struct to initialize a new `SpanContext` where all values are known.
- Update the `ForceFlush` method signature to the `"go.opentelemetry.io/otel/sdk/trace".SpanProcessor` to accept a `context.Context` and return an error. (#1608)
- Update the `Shutdown` method to the `"go.opentelemetry.io/otel/sdk/trace".TracerProvider` return an error on shutdown failure. (#1608)
- The SimpleSpanProcessor will now shut down the enclosed `SpanExporter` and gracefully ignore subsequent calls to `OnEnd` after `Shutdown` is called. (#1612)
- `"go.opentelemetry.io/sdk/metric/controller.basic".WithPusher` is replaced with `WithExporter` to provide consistent naming across project. (#1656)
- Added non-empty string check for trace `Attribute` keys. (#1659)
- Add `description` to SpanStatus only when `StatusCode` is set to error. (#1662)
- Jaeger exporter falls back to `resource.Default`'s `service.name` if the exported Span does not have one. (#1673)
- Jaeger exporter populates Jaeger's Span Process from Resource. (#1673)
- Renamed the `LabelSet` method of `"go.opentelemetry.io/otel/sdk/resource".Resource` to `Set`. (#1692)
- Changed `WithSDK` to `WithSDKOptions` to accept variadic arguments of `TracerProviderOption` type in `go.opentelemetry.io/otel/exporters/trace/jaeger` package. (#1693)
- Changed `WithSDK` to `WithSDKOptions` to accept variadic arguments of `TracerProviderOption` type in `go.opentelemetry.io/otel/exporters/trace/zipkin` package. (#1693)

### Removed

- Removed `serviceName` parameter from Zipkin exporter and uses resource instead. (#1549)
- Removed `WithConfig` from tracer provider to avoid overriding configuration. (#1633)
- Removed the exported `SimpleSpanProcessor` and `BatchSpanProcessor` structs.
   These are now returned as a SpanProcessor interface from their respective constructors. (#1638)
- Removed `WithRecord()` from `trace.SpanOption` when creating a span. (#1660)
- Removed setting status to `Error` while recording an error as a span event in `RecordError`. (#1663)
- Removed `jaeger.WithProcess` configuration option. (#1673)
- Removed `ApplyConfig` method from `"go.opentelemetry.io/otel/sdk/trace".TracerProvider` and the now unneeded `Config` struct. (#1693)

### Fixed

- Jaeger Exporter: Ensure mapping between OTEL and Jaeger span data complies with the specification. (#1626)
- `SamplingResult.TraceState` is correctly propagated to a newly created span's `SpanContext`. (#1655)
- The `otel-collector` example now correctly flushes metric events prior to shutting down the exporter. (#1678)
- Do not set span status message in `SpanStatusFromHTTPStatusCode` if it can be inferred from `http.status_code`. (#1681)
- Synchronization issues in global trace delegate implementation. (#1686)
- Reduced excess memory usage by global `TracerProvider`. (#1687)

## [0.18.0] - 2021-03-03

### Added

- Added `resource.Default()` for use with meter and tracer providers. (#1507)
- `AttributePerEventCountLimit` and `AttributePerLinkCountLimit` for `SpanLimits`. (#1535)
- Added `Keys()` method to `propagation.TextMapCarrier` and `propagation.HeaderCarrier` to adapt `http.Header` to this interface. (#1544)
- Added `code` attributes to `go.opentelemetry.io/otel/semconv` package. (#1558)
- Compatibility testing suite in the CI system for the following systems. (#1567)
   | OS      | Go Version | Architecture |
   | ------- | ---------- | ------------ |
   | Ubuntu  | 1.15       | amd64        |
   | Ubuntu  | 1.14       | amd64        |
   | Ubuntu  | 1.15       | 386          |
   | Ubuntu  | 1.14       | 386          |
   | MacOS   | 1.15       | amd64        |
   | MacOS   | 1.14       | amd64        |
   | Windows | 1.15       | amd64        |
   | Windows | 1.14       | amd64        |
   | Windows | 1.15       | 386          |
   | Windows | 1.14       | 386          |

### Changed

- Replaced interface `oteltest.SpanRecorder` with its existing implementation
  `StandardSpanRecorder`. (#1542)
- Default span limit values to 128. (#1535)
- Rename `MaxEventsPerSpan`, `MaxAttributesPerSpan` and `MaxLinksPerSpan` to `EventCountLimit`, `AttributeCountLimit` and `LinkCountLimit`, and move these fields into `SpanLimits`. (#1535)
- Renamed the `otel/label` package to `otel/attribute`. (#1541)
- Vendor the Jaeger exporter's dependency on Apache Thrift. (#1551)
- Parallelize the CI linting and testing. (#1567)
- Stagger timestamps in exact aggregator tests. (#1569)
- Changed all examples to use `WithBatchTimeout(5 * time.Second)` rather than `WithBatchTimeout(5)`. (#1621)
- Prevent end-users from implementing some interfaces (#1575)

  ```
      "otel/exporters/otlp/otlphttp".Option
      "otel/exporters/stdout".Option
      "otel/oteltest".Option
      "otel/trace".TracerOption
      "otel/trace".SpanOption
      "otel/trace".EventOption
      "otel/trace".LifeCycleOption
      "otel/trace".InstrumentationOption
      "otel/sdk/resource".Option
      "otel/sdk/trace".ParentBasedSamplerOption
      "otel/sdk/trace".ReadOnlySpan
      "otel/sdk/trace".ReadWriteSpan
  ```

### Removed

- Removed attempt to resample spans upon changing the span name with `span.SetName()`. (#1545)
- The `test-benchmark` is no longer a dependency of the `precommit` make target. (#1567)
- Removed the `test-386` make target.
   This was replaced with a full compatibility testing suite (i.e. multi OS/arch) in the CI system. (#1567)

### Fixed

- The sequential timing check of timestamps in the stdout exporter are now setup explicitly to be sequential (#1571). (#1572)
- Windows build of Jaeger tests now compiles with OS specific functions (#1576). (#1577)
- The sequential timing check of timestamps of go.opentelemetry.io/otel/sdk/metric/aggregator/lastvalue are now setup explicitly to be sequential (#1578). (#1579)
- Validate tracestate header keys with vendors according to the W3C TraceContext specification (#1475). (#1581)
- The OTLP exporter includes related labels for translations of a GaugeArray (#1563). (#1570)

## [0.17.0] - 2021-02-12

### Changed

- Rename project default branch from `master` to `main`. (#1505)
- Reverse order in which `Resource` attributes are merged, per change in spec. (#1501)
- Add tooling to maintain "replace" directives in go.mod files automatically. (#1528)
- Create new modules: otel/metric, otel/trace, otel/oteltest, otel/sdk/export/metric, otel/sdk/metric (#1528)
- Move metric-related public global APIs from otel to otel/metric/global. (#1528)

## Fixed

- Fixed otlpgrpc reconnection issue.
- The example code in the README.md of `go.opentelemetry.io/otel/exporters/otlp` is moved to a compiled example test and used the new `WithAddress` instead of `WithEndpoint`. (#1513)
- The otel-collector example now uses the default OTLP receiver port of the collector.

## [0.16.0] - 2021-01-13

### Added

- Add the `ReadOnlySpan` and `ReadWriteSpan` interfaces to provide better control for accessing span data. (#1360)
- `NewGRPCDriver` function returns a `ProtocolDriver` that maintains a single gRPC connection to the collector. (#1369)
- Added documentation about the project's versioning policy. (#1388)
- Added `NewSplitDriver` for OTLP exporter that allows sending traces and metrics to different endpoints. (#1418)
- Added codeql worfklow to GitHub Actions (#1428)
- Added Gosec workflow to GitHub Actions (#1429)
- Add new HTTP driver for OTLP exporter in `exporters/otlp/otlphttp`. Currently it only supports the binary protobuf payloads. (#1420)
- Add an OpenCensus exporter bridge. (#1444)

### Changed

- Rename `internal/testing` to `internal/internaltest`. (#1449)
- Rename `export.SpanData` to `export.SpanSnapshot` and use it only for exporting spans. (#1360)
- Store the parent's full `SpanContext` rather than just its span ID in the `span` struct. (#1360)
- Improve span duration accuracy. (#1360)
- Migrated CI/CD from CircleCI to GitHub Actions (#1382)
- Remove duplicate checkout from GitHub Actions workflow (#1407)
- Metric `array` aggregator renamed `exact` to match its `aggregation.Kind` (#1412)
- Metric `exact` aggregator includes per-point timestamps (#1412)
- Metric stdout exporter uses MinMaxSumCount aggregator for ValueRecorder instruments (#1412)
- `NewExporter` from `exporters/otlp` now takes a `ProtocolDriver` as a parameter. (#1369)
- Many OTLP Exporter options became gRPC ProtocolDriver options. (#1369)
- Unify endpoint API that related to OTel exporter. (#1401)
- Optimize metric histogram aggregator to re-use its slice of buckets. (#1435)
- Metric aggregator Count() and histogram Bucket.Counts are consistently `uint64`. (1430)
- Histogram aggregator accepts functional options, uses default boundaries if none given. (#1434)
- `SamplingResult` now passed a `Tracestate` from the parent `SpanContext` (#1432)
- Moved gRPC driver for OTLP exporter to `exporters/otlp/otlpgrpc`. (#1420)
- The `TraceContext` propagator now correctly propagates `TraceState` through the `SpanContext`. (#1447)
- Metric Push and Pull Controller components are combined into a single "basic" Controller:
  - `WithExporter()` and `Start()` to configure Push behavior
  - `Start()` is optional; use `Collect()` and `ForEach()` for Pull behavior
  - `Start()` and `Stop()` accept Context. (#1378)
- The `Event` type is moved from the `otel/sdk/export/trace` package to the `otel/trace` API package. (#1452)

### Removed

- Remove `errUninitializedSpan` as its only usage is now obsolete. (#1360)
- Remove Metric export functionality related to quantiles and summary data points: this is not specified (#1412)
- Remove DDSketch metric aggregator; our intention is to re-introduce this as an option of the histogram aggregator after [new OTLP histogram data types](https://github.com/open-telemetry/opentelemetry-proto/pull/226) are released (#1412)

### Fixed

- `BatchSpanProcessor.Shutdown()` will now shutdown underlying `export.SpanExporter`. (#1443)

## [0.15.0] - 2020-12-10

### Added

- The `WithIDGenerator` `TracerProviderOption` is added to the `go.opentelemetry.io/otel/trace` package to configure an `IDGenerator` for the `TracerProvider`. (#1363)

### Changed

- The Zipkin exporter now uses the Span status code to determine. (#1328)
- `NewExporter` and `Start` functions in `go.opentelemetry.io/otel/exporters/otlp` now receive `context.Context` as a first parameter. (#1357)
- Move the OpenCensus example into `example` directory. (#1359)
- Moved the SDK's `internal.IDGenerator` interface in to the `sdk/trace` package to enable support for externally-defined ID generators. (#1363)
- Bump `github.com/google/go-cmp` from 0.5.3 to 0.5.4 (#1374)
- Bump `github.com/golangci/golangci-lint` in `/internal/tools` (#1375)

### Fixed

- Metric SDK `SumObserver` and `UpDownSumObserver` instruments correctness fixes. (#1381)

## [0.14.0] - 2020-11-19

### Added

- An `EventOption` and the related `NewEventConfig` function are added to the `go.opentelemetry.io/otel` package to configure Span events. (#1254)
- A `TextMapPropagator` and associated `TextMapCarrier` are added to the `go.opentelemetry.io/otel/oteltest` package to test `TextMap` type propagators and their use. (#1259)
- `SpanContextFromContext` returns `SpanContext` from context. (#1255)
- `TraceState` has been added to `SpanContext`. (#1340)
- `DeploymentEnvironmentKey` added to `go.opentelemetry.io/otel/semconv` package. (#1323)
- Add an OpenCensus to OpenTelemetry tracing bridge. (#1305)
- Add a parent context argument to `SpanProcessor.OnStart` to follow the specification. (#1333)
- Add missing tests for `sdk/trace/attributes_map.go`. (#1337)

### Changed

- Move the `go.opentelemetry.io/otel/api/trace` package into `go.opentelemetry.io/otel/trace` with the following changes. (#1229) (#1307)
  - `ID` has been renamed to `TraceID`.
  - `IDFromHex` has been renamed to `TraceIDFromHex`.
  - `EmptySpanContext` is removed.
- Move the `go.opentelemetry.io/otel/api/trace/tracetest` package into `go.opentelemetry.io/otel/oteltest`. (#1229)
- OTLP Exporter updates:
  - supports OTLP v0.6.0 (#1230, #1354)
  - supports configurable aggregation temporality (default: Cumulative, optional: Stateless). (#1296)
- The Sampler is now called on local child spans. (#1233)
- The `Kind` type from the `go.opentelemetry.io/otel/api/metric` package was renamed to `InstrumentKind` to more specifically describe what it is and avoid semantic ambiguity. (#1240)
- The `MetricKind` method of the `Descriptor` type in the `go.opentelemetry.io/otel/api/metric` package was renamed to `Descriptor.InstrumentKind`.
   This matches the returned type and fixes misuse of the term metric. (#1240)
- Move test harness from the `go.opentelemetry.io/otel/api/apitest` package into `go.opentelemetry.io/otel/oteltest`. (#1241)
- Move the `go.opentelemetry.io/otel/api/metric/metrictest` package into `go.opentelemetry.io/oteltest` as part of #964. (#1252)
- Move the `go.opentelemetry.io/otel/api/metric` package into `go.opentelemetry.io/otel/metric` as part of #1303. (#1321)
- Move the `go.opentelemetry.io/otel/api/metric/registry` package into `go.opentelemetry.io/otel/metric/registry` as a part of #1303. (#1316)
- Move the `Number` type (together with related functions) from `go.opentelemetry.io/otel/api/metric` package into `go.opentelemetry.io/otel/metric/number` as a part of #1303. (#1316)
- The function signature of the Span `AddEvent` method in `go.opentelemetry.io/otel` is updated to no longer take an unused context and instead take a required name and a variable number of `EventOption`s. (#1254)
- The function signature of the Span `RecordError` method in `go.opentelemetry.io/otel` is updated to no longer take an unused context and instead take a required error value and a variable number of `EventOption`s. (#1254)
- Move the `go.opentelemetry.io/otel/api/global` package to `go.opentelemetry.io/otel`. (#1262) (#1330)
- Move the `Version` function from `go.opentelemetry.io/otel/sdk` to `go.opentelemetry.io/otel`. (#1330)
- Rename correlation context header from `"otcorrelations"` to `"baggage"` to match the OpenTelemetry specification. (#1267)
- Fix `Code.UnmarshalJSON` to work with valid JSON only. (#1276)
- The `resource.New()` method changes signature to support builtin attributes and functional options, including `telemetry.sdk.*` and
  `host.name` semantic conventions; the former method is renamed `resource.NewWithAttributes`. (#1235)
- The Prometheus exporter now exports non-monotonic counters (i.e. `UpDownCounter`s) as gauges. (#1210)
- Correct the `Span.End` method documentation in the `otel` API to state updates are not allowed on a span after it has ended. (#1310)
- Updated span collection limits for attribute, event and link counts to 1000 (#1318)
- Renamed `semconv.HTTPUrlKey` to `semconv.HTTPURLKey`. (#1338)

### Removed

- The `ErrInvalidHexID`, `ErrInvalidTraceIDLength`, `ErrInvalidSpanIDLength`, `ErrInvalidSpanIDLength`, or `ErrNilSpanID` from the `go.opentelemetry.io/otel` package are unexported now. (#1243)
- The `AddEventWithTimestamp` method on the `Span` interface in `go.opentelemetry.io/otel` is removed due to its redundancy.
   It is replaced by using the `AddEvent` method with a `WithTimestamp` option. (#1254)
- The `MockSpan` and `MockTracer` types are removed from `go.opentelemetry.io/otel/oteltest`.
   `Tracer` and `Span` from the same module should be used in their place instead. (#1306)
- `WorkerCount` option is removed from `go.opentelemetry.io/otel/exporters/otlp`. (#1350)
- Remove the following labels types: INT32, UINT32, UINT64 and FLOAT32. (#1314)

### Fixed

- Rename `MergeItererator` to `MergeIterator` in the `go.opentelemetry.io/otel/label` package. (#1244)
- The `go.opentelemetry.io/otel/api/global` packages global TextMapPropagator now delegates functionality to a globally set delegate for all previously returned propagators. (#1258)
- Fix condition in `label.Any`. (#1299)
- Fix global `TracerProvider` to pass options to its configured provider. (#1329)
- Fix missing handler for `ExactKind` aggregator in OTLP metrics transformer (#1309)

## [0.13.0] - 2020-10-08

### Added

- OTLP Metric exporter supports Histogram aggregation. (#1209)
- The `Code` struct from the `go.opentelemetry.io/otel/codes` package now supports JSON marshaling and unmarshaling as well as implements the `Stringer` interface. (#1214)
- A Baggage API to implement the OpenTelemetry specification. (#1217)
- Add Shutdown method to sdk/trace/provider, shutdown processors in the order they were registered. (#1227)

### Changed

- Set default propagator to no-op propagator. (#1184)
- The `HTTPSupplier`, `HTTPExtractor`, `HTTPInjector`, and `HTTPPropagator` from the `go.opentelemetry.io/otel/api/propagation` package were replaced with unified `TextMapCarrier` and `TextMapPropagator` in the `go.opentelemetry.io/otel/propagation` package. (#1212) (#1325)
- The `New` function from the `go.opentelemetry.io/otel/api/propagation` package was replaced with `NewCompositeTextMapPropagator` in the `go.opentelemetry.io/otel` package. (#1212)
- The status codes of the `go.opentelemetry.io/otel/codes` package have been updated to match the latest OpenTelemetry specification.
   They now are `Unset`, `Error`, and `Ok`.
   They no longer track the gRPC codes. (#1214)
- The `StatusCode` field of the `SpanData` struct in the `go.opentelemetry.io/otel/sdk/export/trace` package now uses the codes package from this package instead of the gRPC project. (#1214)
- Move the `go.opentelemetry.io/otel/api/baggage` package into `go.opentelemetry.io/otel/baggage`. (#1217) (#1325)
- A `Shutdown` method of `SpanProcessor` and all its implementations receives a context and returns an error. (#1264)

### Fixed

- Copies of data from arrays and slices passed to `go.opentelemetry.io/otel/label.ArrayValue()` are now used in the returned `Value` instead of using the mutable data itself. (#1226)

### Removed

- The `ExtractHTTP` and `InjectHTTP` functions from the `go.opentelemetry.io/otel/api/propagation` package were removed. (#1212)
- The `Propagators` interface from the `go.opentelemetry.io/otel/api/propagation` package was removed to conform to the OpenTelemetry specification.
   The explicit `TextMapPropagator` type can be used in its place as this is the `Propagator` type the specification defines. (#1212)
- The `SetAttribute` method of the `Span` from the `go.opentelemetry.io/otel/api/trace` package was removed given its redundancy with the `SetAttributes` method. (#1216)
- The internal implementation of Baggage storage is removed in favor of using the new Baggage API functionality. (#1217)
- Remove duplicate hostname key `HostHostNameKey` in Resource semantic conventions. (#1219)
- Nested array/slice support has been removed. (#1226)

## [0.12.0] - 2020-09-24

### Added

- A `SpanConfigure` function in `go.opentelemetry.io/otel/api/trace` to create a new `SpanConfig` from `SpanOption`s. (#1108)
- In the `go.opentelemetry.io/otel/api/trace` package, `NewTracerConfig` was added to construct new `TracerConfig`s.
   This addition was made to conform with our project option conventions. (#1155)
- Instrumentation library information was added to the Zipkin exporter. (#1119)
- The `SpanProcessor` interface now has a `ForceFlush()` method. (#1166)
- More semantic conventions for k8s as resource attributes. (#1167)

### Changed

- Add reconnecting udp connection type to Jaeger exporter.
   This change adds a new optional implementation of the udp conn interface used to detect changes to an agent's host dns record.
   It then adopts the new destination address to ensure the exporter doesn't get stuck. This change was ported from jaegertracing/jaeger-client-go#520. (#1063)
- Replace `StartOption` and `EndOption` in `go.opentelemetry.io/otel/api/trace` with `SpanOption`.
   This change is matched by replacing the `StartConfig` and `EndConfig` with a unified `SpanConfig`. (#1108)
- Replace the `LinkedTo` span option in `go.opentelemetry.io/otel/api/trace` with `WithLinks`.
   This is be more consistent with our other option patterns, i.e. passing the item to be configured directly instead of its component parts, and provides a cleaner function signature. (#1108)
- The `go.opentelemetry.io/otel/api/trace` `TracerOption` was changed to an interface to conform to project option conventions. (#1109)
- Move the `B3` and `TraceContext` from within the `go.opentelemetry.io/otel/api/trace` package to their own `go.opentelemetry.io/otel/propagators` package.
    This removal of the propagators is reflective of the OpenTelemetry specification for these propagators as well as cleans up the `go.opentelemetry.io/otel/api/trace` API. (#1118)
- Rename Jaeger tags used for instrumentation library information to reflect changes in OpenTelemetry specification. (#1119)
- Rename `ProbabilitySampler` to `TraceIDRatioBased` and change semantics to ignore parent span sampling status. (#1115)
- Move `tools` package under `internal`. (#1141)
- Move `go.opentelemetry.io/otel/api/correlation` package to `go.opentelemetry.io/otel/api/baggage`. (#1142)
   The `correlation.CorrelationContext` propagator has been renamed `baggage.Baggage`.  Other exported functions and types are unchanged.
- Rename `ParentOrElse` sampler to `ParentBased` and allow setting samplers depending on parent span. (#1153)
- In the `go.opentelemetry.io/otel/api/trace` package, `SpanConfigure` was renamed to `NewSpanConfig`. (#1155)
- Change `dependabot.yml` to add a `Skip Changelog` label to dependabot-sourced PRs. (#1161)
- The [configuration style guide](https://github.com/open-telemetry/opentelemetry-go/blob/master/CONTRIBUTING.md#config) has been updated to
   recommend the use of `newConfig()` instead of `configure()`. (#1163)
- The `otlp.Config` type has been unexported and changed to `otlp.config`, along with its initializer. (#1163)
- Ensure exported interface types include parameter names and update the
   Style Guide to reflect this styling rule. (#1172)
- Don't consider unset environment variable for resource detection to be an error. (#1170)
- Rename `go.opentelemetry.io/otel/api/metric.ConfigureInstrument` to `NewInstrumentConfig` and
  `go.opentelemetry.io/otel/api/metric.ConfigureMeter` to `NewMeterConfig`.
- ValueObserver instruments use LastValue aggregator by default. (#1165)
- OTLP Metric exporter supports LastValue aggregation. (#1165)
- Move the `go.opentelemetry.io/otel/api/unit` package to `go.opentelemetry.io/otel/unit`. (#1185)
- Rename `Provider` to `MeterProvider` in the `go.opentelemetry.io/otel/api/metric` package. (#1190)
- Rename `NoopProvider` to `NoopMeterProvider` in the `go.opentelemetry.io/otel/api/metric` package. (#1190)
- Rename `NewProvider` to `NewMeterProvider` in the `go.opentelemetry.io/otel/api/metric/metrictest` package. (#1190)
- Rename `Provider` to `MeterProvider` in the `go.opentelemetry.io/otel/api/metric/registry` package. (#1190)
- Rename `NewProvider` to `NewMeterProvider` in the `go.opentelemetry.io/otel/api/metri/registryc` package. (#1190)
- Rename `Provider` to `TracerProvider` in the `go.opentelemetry.io/otel/api/trace` package. (#1190)
- Rename `NoopProvider` to `NoopTracerProvider` in the `go.opentelemetry.io/otel/api/trace` package. (#1190)
- Rename `Provider` to `TracerProvider` in the `go.opentelemetry.io/otel/api/trace/tracetest` package. (#1190)
- Rename `NewProvider` to `NewTracerProvider` in the `go.opentelemetry.io/otel/api/trace/tracetest` package. (#1190)
- Rename `WrapperProvider` to `WrapperTracerProvider` in the `go.opentelemetry.io/otel/bridge/opentracing` package. (#1190)
- Rename `NewWrapperProvider` to `NewWrapperTracerProvider` in the `go.opentelemetry.io/otel/bridge/opentracing` package. (#1190)
- Rename `Provider` method of the pull controller to `MeterProvider` in the `go.opentelemetry.io/otel/sdk/metric/controller/pull` package. (#1190)
- Rename `Provider` method of the push controller to `MeterProvider` in the `go.opentelemetry.io/otel/sdk/metric/controller/push` package. (#1190)
- Rename `ProviderOptions` to `TracerProviderConfig` in the `go.opentelemetry.io/otel/sdk/trace` package. (#1190)
- Rename `ProviderOption` to `TracerProviderOption` in the `go.opentelemetry.io/otel/sdk/trace` package. (#1190)
- Rename `Provider` to `TracerProvider` in the `go.opentelemetry.io/otel/sdk/trace` package. (#1190)
- Rename `NewProvider` to `NewTracerProvider` in the `go.opentelemetry.io/otel/sdk/trace` package. (#1190)
- Renamed `SamplingDecision` values to comply with OpenTelemetry specification change. (#1192)
- Renamed Zipkin attribute names from `ot.status_code & ot.status_description` to `otel.status_code & otel.status_description`. (#1201)
- The default SDK now invokes registered `SpanProcessor`s in the order they were registered with the `TracerProvider`. (#1195)
- Add test of spans being processed by the `SpanProcessor`s in the order they were registered. (#1203)

### Removed

- Remove the B3 propagator from `go.opentelemetry.io/otel/propagators`. It is now located in the
   `go.opentelemetry.io/contrib/propagators/` module. (#1191)
- Remove the semantic convention for HTTP status text, `HTTPStatusTextKey` from package `go.opentelemetry.io/otel/semconv`. (#1194)

### Fixed

- Zipkin example no longer mentions `ParentSampler`, corrected to `ParentBased`. (#1171)
- Fix missing shutdown processor in otel-collector example. (#1186)
- Fix missing shutdown processor in basic and namedtracer examples. (#1197)

## [0.11.0] - 2020-08-24

### Added

- Support for exporting array-valued attributes via OTLP. (#992)
- `Noop` and `InMemory` `SpanBatcher` implementations to help with testing integrations. (#994)
- Support for filtering metric label sets. (#1047)
- A dimensionality-reducing metric Processor. (#1057)
- Integration tests for more OTel Collector Attribute types. (#1062)
- A new `WithSpanProcessor` `ProviderOption` is added to the `go.opentelemetry.io/otel/sdk/trace` package to create a `Provider` and automatically register the `SpanProcessor`. (#1078)

### Changed

- Rename `sdk/metric/processor/test` to `sdk/metric/processor/processortest`. (#1049)
- Rename `sdk/metric/controller/test` to `sdk/metric/controller/controllertest`. (#1049)
- Rename `api/testharness` to `api/apitest`. (#1049)
- Rename `api/trace/testtrace` to `api/trace/tracetest`. (#1049)
- Change Metric Processor to merge multiple observations. (#1024)
- The `go.opentelemetry.io/otel/bridge/opentracing` bridge package has been made into its own module.
   This removes the package dependencies of this bridge from the rest of the OpenTelemetry based project. (#1038)
- Renamed `go.opentelemetry.io/otel/api/standard` package to `go.opentelemetry.io/otel/semconv` to avoid the ambiguous and generic name `standard` and better describe the package as containing OpenTelemetry semantic conventions. (#1016)
- The environment variable used for resource detection has been changed from `OTEL_RESOURCE_LABELS` to `OTEL_RESOURCE_ATTRIBUTES` (#1042)
- Replace `WithSyncer` with `WithBatcher` in examples. (#1044)
- Replace the `google.golang.org/grpc/codes` dependency in the API with an equivalent `go.opentelemetry.io/otel/codes` package. (#1046)
- Merge the `go.opentelemetry.io/otel/api/label` and `go.opentelemetry.io/otel/api/kv` into the new `go.opentelemetry.io/otel/label` package. (#1060)
- Unify Callback Function Naming.
   Rename `*Callback` with `*Func`. (#1061)
- CI builds validate against last two versions of Go, dropping 1.13 and adding 1.15. (#1064)
- The `go.opentelemetry.io/otel/sdk/export/trace` interfaces `SpanSyncer` and `SpanBatcher` have been replaced with a specification compliant `Exporter` interface.
   This interface still supports the export of `SpanData`, but only as a slice.
   Implementation are also required now to return any error from `ExportSpans` if one occurs as well as implement a `Shutdown` method for exporter clean-up. (#1078)
- The `go.opentelemetry.io/otel/sdk/trace` `NewBatchSpanProcessor` function no longer returns an error.
   If a `nil` exporter is passed as an argument to this function, instead of it returning an error, it now returns a `BatchSpanProcessor` that handles the export of `SpanData` by not taking any action. (#1078)
- The `go.opentelemetry.io/otel/sdk/trace` `NewProvider` function to create a `Provider` no longer returns an error, instead only a `*Provider`.
   This change is related to `NewBatchSpanProcessor` not returning an error which was the only error this function would return. (#1078)

### Removed

- Duplicate, unused API sampler interface. (#999)
   Use the [`Sampler` interface](https://github.com/open-telemetry/opentelemetry-go/blob/v0.11.0/sdk/trace/sampling.go) provided by the SDK instead.
- The `grpctrace` instrumentation was moved to the `go.opentelemetry.io/contrib` repository and out of this repository.
   This move includes moving the `grpc` example to the `go.opentelemetry.io/contrib` as well. (#1027)
- The `WithSpan` method of the `Tracer` interface.
   The functionality this method provided was limited compared to what a user can provide themselves.
   It was removed with the understanding that if there is sufficient user need it can be added back based on actual user usage. (#1043)
- The `RegisterSpanProcessor` and `UnregisterSpanProcessor` functions.
   These were holdovers from an approach prior to the TracerProvider design. They were not used anymore. (#1077)
- The `oterror` package. (#1026)
- The `othttp` and `httptrace` instrumentations were moved to `go.opentelemetry.io/contrib`. (#1032)

### Fixed

- The `semconv.HTTPServerMetricAttributesFromHTTPRequest()` function no longer generates the high-cardinality `http.request.content.length` label. (#1031)
- Correct instrumentation version tag in Jaeger exporter. (#1037)
- The SDK span will now set an error event if the `End` method is called during a panic (i.e. it was deferred). (#1043)
- Move internally generated protobuf code from the `go.opentelemetry.io/otel` to the OTLP exporter to reduce dependency overhead. (#1050)
- The `otel-collector` example referenced outdated collector processors. (#1006)

## [0.10.0] - 2020-07-29

This release migrates the default OpenTelemetry SDK into its own Go module, decoupling the SDK from the API and reducing dependencies for instrumentation packages.

### Added

- The Zipkin exporter now has `NewExportPipeline` and `InstallNewPipeline` constructor functions to match the common pattern.
    These function build a new exporter with default SDK options and register the exporter with the `global` package respectively. (#944)
- Add propagator option for gRPC instrumentation. (#986)
- The `testtrace` package now tracks the `trace.SpanKind` for each span. (#987)

### Changed

- Replace the `RegisterGlobal` `Option` in the Jaeger exporter with an `InstallNewPipeline` constructor function.
   This matches the other exporter constructor patterns and will register a new exporter after building it with default configuration. (#944)
- The trace (`go.opentelemetry.io/otel/exporters/trace/stdout`) and metric (`go.opentelemetry.io/otel/exporters/metric/stdout`) `stdout` exporters are now merged into a single exporter at `go.opentelemetry.io/otel/exporters/stdout`.
   This new exporter was made into its own Go module to follow the pattern of all exporters and decouple it from the `go.opentelemetry.io/otel` module. (#956, #963)
- Move the `go.opentelemetry.io/otel/exporters/test` test package to `go.opentelemetry.io/otel/sdk/export/metric/metrictest`. (#962)
- The `go.opentelemetry.io/otel/api/kv/value` package was merged into the parent `go.opentelemetry.io/otel/api/kv` package. (#968)
  - `value.Bool` was replaced with `kv.BoolValue`.
  - `value.Int64` was replaced with `kv.Int64Value`.
  - `value.Uint64` was replaced with `kv.Uint64Value`.
  - `value.Float64` was replaced with `kv.Float64Value`.
  - `value.Int32` was replaced with `kv.Int32Value`.
  - `value.Uint32` was replaced with `kv.Uint32Value`.
  - `value.Float32` was replaced with `kv.Float32Value`.
  - `value.String` was replaced with `kv.StringValue`.
  - `value.Int` was replaced with `kv.IntValue`.
  - `value.Uint` was replaced with `kv.UintValue`.
  - `value.Array` was replaced with `kv.ArrayValue`.
- Rename `Infer` to `Any` in the `go.opentelemetry.io/otel/api/kv` package. (#972)
- Change `othttp` to use the `httpsnoop` package to wrap the `ResponseWriter` so that optional interfaces (`http.Hijacker`, `http.Flusher`, etc.) that are implemented by the original `ResponseWriter`are also implemented by the wrapped `ResponseWriter`. (#979)
- Rename `go.opentelemetry.io/otel/sdk/metric/aggregator/test` package to `go.opentelemetry.io/otel/sdk/metric/aggregator/aggregatortest`. (#980)
- Make the SDK into its own Go module called `go.opentelemetry.io/otel/sdk`. (#985)
- Changed the default trace `Sampler` from `AlwaysOn` to `ParentOrElse(AlwaysOn)`. (#989)

### Removed

- The `IndexedAttribute` function from the `go.opentelemetry.io/otel/api/label` package was removed in favor of `IndexedLabel` which it was synonymous with. (#970)

### Fixed

- Bump github.com/golangci/golangci-lint from 1.28.3 to 1.29.0 in /tools. (#953)
- Bump github.com/google/go-cmp from 0.5.0 to 0.5.1. (#957)
- Use `global.Handle` for span export errors in the OTLP exporter. (#946)
- Correct Go language formatting in the README documentation. (#961)
- Remove default SDK dependencies from the `go.opentelemetry.io/otel/api` package. (#977)
- Remove default SDK dependencies from the `go.opentelemetry.io/otel/instrumentation` package. (#983)
- Move documented examples for `go.opentelemetry.io/otel/instrumentation/grpctrace` interceptors into Go example tests. (#984)

## [0.9.0] - 2020-07-20

### Added

- A new Resource Detector interface is included to allow resources to be automatically detected and included. (#939)
- A Detector to automatically detect resources from an environment variable. (#939)
- Github action to generate protobuf Go bindings locally in `internal/opentelemetry-proto-gen`. (#938)
- OTLP .proto files from `open-telemetry/opentelemetry-proto` imported as a git submodule under `internal/opentelemetry-proto`.
   References to `github.com/open-telemetry/opentelemetry-proto` changed to `go.opentelemetry.io/otel/internal/opentelemetry-proto-gen`. (#942)

### Changed

- Non-nil value `struct`s for key-value pairs will be marshalled using JSON rather than `Sprintf`. (#948)

### Removed

- Removed dependency on `github.com/open-telemetry/opentelemetry-collector`. (#943)

## [0.8.0] - 2020-07-09

### Added

- The `B3Encoding` type to represent the B3 encoding(s) the B3 propagator can inject.
   A value for HTTP supported encodings (Multiple Header: `MultipleHeader`, Single Header: `SingleHeader`) are included. (#882)
- The `FlagsDeferred` trace flag to indicate if the trace sampling decision has been deferred. (#882)
- The `FlagsDebug` trace flag to indicate if the trace is a debug trace. (#882)
- Add `peer.service` semantic attribute. (#898)
- Add database-specific semantic attributes. (#899)
- Add semantic convention for `faas.coldstart` and `container.id`. (#909)
- Add http content size semantic conventions. (#905)
- Include `http.request_content_length` in HTTP request basic attributes. (#905)
- Add semantic conventions for operating system process resource attribute keys. (#919)
- The Jaeger exporter now has a `WithBatchMaxCount` option to specify the maximum number of spans sent in a batch. (#931)

### Changed

- Update `CONTRIBUTING.md` to ask for updates to `CHANGELOG.md` with each pull request. (#879)
- Use lowercase header names for B3 Multiple Headers. (#881)
- The B3 propagator `SingleHeader` field has been replaced with `InjectEncoding`.
   This new field can be set to combinations of the `B3Encoding` bitmasks and will inject trace information in these encodings.
   If no encoding is set, the propagator will default to `MultipleHeader` encoding. (#882)
- The B3 propagator now extracts from either HTTP encoding of B3 (Single Header or Multiple Header) based on what is contained in the header.
   Preference is given to Single Header encoding with Multiple Header being the fallback if Single Header is not found or is invalid.
   This behavior change is made to dynamically support all correctly encoded traces received instead of having to guess the expected encoding prior to receiving. (#882)
- Extend semantic conventions for RPC. (#900)
- To match constant naming conventions in the `api/standard` package, the `FaaS*` key names are appended with a suffix of `Key`. (#920)
  - `"api/standard".FaaSName` -> `FaaSNameKey`
  - `"api/standard".FaaSID` -> `FaaSIDKey`
  - `"api/standard".FaaSVersion` -> `FaaSVersionKey`
  - `"api/standard".FaaSInstance` -> `FaaSInstanceKey`

### Removed

- The `FlagsUnused` trace flag is removed.
   The purpose of this flag was to act as the inverse of `FlagsSampled`, the inverse of `FlagsSampled` is used instead. (#882)
- The B3 header constants (`B3SingleHeader`, `B3DebugFlagHeader`, `B3TraceIDHeader`, `B3SpanIDHeader`, `B3SampledHeader`, `B3ParentSpanIDHeader`) are removed.
   If B3 header keys are needed [the authoritative OpenZipkin package constants](https://pkg.go.dev/github.com/openzipkin/zipkin-go@v0.2.2/propagation/b3?tab=doc#pkg-constants) should be used instead. (#882)

### Fixed

- The B3 Single Header name is now correctly `b3` instead of the previous `X-B3`. (#881)
- The B3 propagator now correctly supports sampling only values (`b3: 0`, `b3: 1`, or `b3: d`) for a Single B3 Header. (#882)
- The B3 propagator now propagates the debug flag.
   This removes the behavior of changing the debug flag into a set sampling bit.
   Instead, this now follow the B3 specification and omits the `X-B3-Sampling` header. (#882)
- The B3 propagator now tracks "unset" sampling state (meaning "defer the decision") and does not set the `X-B3-Sampling` header when injecting. (#882)
- Bump github.com/itchyny/gojq from 0.10.3 to 0.10.4 in /tools. (#883)
- Bump github.com/opentracing/opentracing-go from v1.1.1-0.20190913142402-a7454ce5950e to v1.2.0. (#885)
- The tracing time conversion for OTLP spans is now correctly set to `UnixNano`. (#896)
- Ensure span status is not set to `Unknown` when no HTTP status code is provided as it is assumed to be `200 OK`. (#908)
- Ensure `httptrace.clientTracer` closes `http.headers` span. (#912)
- Prometheus exporter will not apply stale updates or forget inactive metrics. (#903)
- Add test for api.standard `HTTPClientAttributesFromHTTPRequest`. (#905)
- Bump github.com/golangci/golangci-lint from 1.27.0 to 1.28.1 in /tools. (#901, #913)
- Update otel-colector example to use the v0.5.0 collector. (#915)
- The `grpctrace` instrumentation uses a span name conforming to the OpenTelemetry semantic conventions (does not contain a leading slash (`/`)). (#922)
- The `grpctrace` instrumentation includes an `rpc.method` attribute now set to the gRPC method name. (#900, #922)
- The `grpctrace` instrumentation `rpc.service` attribute now contains the package name if one exists.
   This is in accordance with OpenTelemetry semantic conventions. (#922)
- Correlation Context extractor will no longer insert an empty map into the returned context when no valid values are extracted. (#923)
- Bump google.golang.org/api from 0.28.0 to 0.29.0 in /exporters/trace/jaeger. (#925)
- Bump github.com/itchyny/gojq from 0.10.4 to 0.11.0 in /tools. (#926)
- Bump github.com/golangci/golangci-lint from 1.28.1 to 1.28.2 in /tools. (#930)

## [0.7.0] - 2020-06-26

This release implements the v0.5.0 version of the OpenTelemetry specification.

### Added

- The othttp instrumentation now includes default metrics. (#861)
- This CHANGELOG file to track all changes in the project going forward.
- Support for array type attributes. (#798)
- Apply transitive dependabot go.mod dependency updates as part of a new automatic Github workflow. (#844)
- Timestamps are now passed to exporters for each export. (#835)
- Add new `Accumulation` type to metric SDK to transport telemetry from `Accumulator`s to `Processor`s.
   This replaces the prior `Record` `struct` use for this purpose. (#835)
- New dependabot integration to automate package upgrades. (#814)
- `Meter` and `Tracer` implementations accept instrumentation version version as an optional argument.
   This instrumentation version is passed on to exporters. (#811) (#805) (#802)
- The OTLP exporter includes the instrumentation version in telemetry it exports. (#811)
- Environment variables for Jaeger exporter are supported. (#796)
- New `aggregation.Kind` in the export metric API. (#808)
- New example that uses OTLP and the collector. (#790)
- Handle errors in the span `SetName` during span initialization. (#791)
- Default service config to enable retries for retry-able failed requests in the OTLP exporter and an option to override this default. (#777)
- New `go.opentelemetry.io/otel/api/oterror` package to uniformly support error handling and definitions for the project. (#778)
- New `global` default implementation of the `go.opentelemetry.io/otel/api/oterror.Handler` interface to be used to handle errors prior to an user defined `Handler`.
   There is also functionality for the user to register their `Handler` as well as a convenience function `Handle` to handle an error with this global `Handler`(#778)
- Options to specify propagators for httptrace and grpctrace instrumentation. (#784)
- The required `application/json` header for the Zipkin exporter is included in all exports. (#774)
- Integrate HTTP semantics helpers from the contrib repository into the `api/standard` package. #769

### Changed

- Rename `Integrator` to `Processor` in the metric SDK. (#863)
- Rename `AggregationSelector` to `AggregatorSelector`. (#859)
- Rename `SynchronizedCopy` to `SynchronizedMove`. (#858)
- Rename `simple` integrator to `basic` integrator. (#857)
- Merge otlp collector examples. (#841)
- Change the metric SDK to support cumulative, delta, and pass-through exporters directly.
   With these changes, cumulative and delta specific exporters are able to request the correct kind of aggregation from the SDK. (#840)
- The `Aggregator.Checkpoint` API is renamed to `SynchronizedCopy` and adds an argument, a different `Aggregator` into which the copy is stored. (#812)
- The `export.Aggregator` contract is that `Update()` and `SynchronizedCopy()` are synchronized with each other.
   All the aggregation interfaces (`Sum`, `LastValue`, ...) are not meant to be synchronized, as the caller is expected to synchronize aggregators at a higher level after the `Accumulator`.
   Some of the `Aggregators` used unnecessary locking and that has been cleaned up. (#812)
- Use of `metric.Number` was replaced by `int64` now that we use `sync.Mutex` in the `MinMaxSumCount` and `Histogram` `Aggregators`. (#812)
- Replace `AlwaysParentSample` with `ParentSample(fallback)` to match the OpenTelemetry v0.5.0 specification. (#810)
- Rename `sdk/export/metric/aggregator` to `sdk/export/metric/aggregation`. #808
- Send configured headers with every request in the OTLP exporter, instead of just on connection creation. (#806)
- Update error handling for any one off error handlers, replacing, instead, with the `global.Handle` function. (#791)
- Rename `plugin` directory to `instrumentation` to match the OpenTelemetry specification. (#779)
- Makes the argument order to Histogram and DDSketch `New()` consistent. (#781)

### Removed

- `Uint64NumberKind` and related functions from the API. (#864)
- Context arguments from `Aggregator.Checkpoint` and `Integrator.Process` as they were unused. (#803)
- `SpanID` is no longer included in parameters for sampling decision to match the OpenTelemetry specification. (#775)

### Fixed

- Upgrade OTLP exporter to opentelemetry-proto matching the opentelemetry-collector v0.4.0 release. (#866)
- Allow changes to `go.sum` and `go.mod` when running dependabot tidy-up. (#871)
- Bump github.com/stretchr/testify from 1.4.0 to 1.6.1. (#824)
- Bump github.com/prometheus/client_golang from 1.7.0 to 1.7.1 in /exporters/metric/prometheus. (#867)
- Bump google.golang.org/grpc from 1.29.1 to 1.30.0 in /exporters/trace/jaeger. (#853)
- Bump google.golang.org/grpc from 1.29.1 to 1.30.0 in /exporters/trace/zipkin. (#854)
- Bumps github.com/golang/protobuf from 1.3.2 to 1.4.2 (#848)
- Bump github.com/stretchr/testify from 1.4.0 to 1.6.1 in /exporters/otlp (#817)
- Bump github.com/golangci/golangci-lint from 1.25.1 to 1.27.0 in /tools (#828)
- Bump github.com/prometheus/client_golang from 1.5.0 to 1.7.0 in /exporters/metric/prometheus (#838)
- Bump github.com/stretchr/testify from 1.4.0 to 1.6.1 in /exporters/trace/jaeger (#829)
- Bump github.com/benbjohnson/clock from 1.0.0 to 1.0.3 (#815)
- Bump github.com/stretchr/testify from 1.4.0 to 1.6.1 in /exporters/trace/zipkin (#823)
- Bump github.com/itchyny/gojq from 0.10.1 to 0.10.3 in /tools (#830)
- Bump github.com/stretchr/testify from 1.4.0 to 1.6.1 in /exporters/metric/prometheus (#822)
- Bump google.golang.org/grpc from 1.27.1 to 1.29.1 in /exporters/trace/zipkin (#820)
- Bump google.golang.org/grpc from 1.27.1 to 1.29.1 in /exporters/trace/jaeger (#831)
- Bump github.com/google/go-cmp from 0.4.0 to 0.5.0 (#836)
- Bump github.com/google/go-cmp from 0.4.0 to 0.5.0 in /exporters/trace/jaeger (#837)
- Bump github.com/google/go-cmp from 0.4.0 to 0.5.0 in /exporters/otlp (#839)
- Bump google.golang.org/api from 0.20.0 to 0.28.0 in /exporters/trace/jaeger (#843)
- Set span status from HTTP status code in the othttp instrumentation. (#832)
- Fixed typo in push controller comment. (#834)
- The `Aggregator` testing has been updated and cleaned. (#812)
- `metric.Number(0)` expressions are replaced by `0` where possible. (#812)
- Fixed `global` `handler_test.go` test failure. #804
- Fixed `BatchSpanProcessor.Shutdown` to wait until all spans are processed. (#766)
- Fixed OTLP example's accidental early close of exporter. (#807)
- Ensure zipkin exporter reads and closes response body. (#788)
- Update instrumentation to use `api/standard` keys instead of custom keys. (#782)
- Clean up tools and RELEASING documentation. (#762)

## [0.6.0] - 2020-05-21

### Added

- Support for `Resource`s in the prometheus exporter. (#757)
- New pull controller. (#751)
- New `UpDownSumObserver` instrument. (#750)
- OpenTelemetry collector demo. (#711)
- New `SumObserver` instrument. (#747)
- New `UpDownCounter` instrument. (#745)
- New timeout `Option` and configuration function `WithTimeout` to the push controller. (#742)
- New `api/standards` package to implement semantic conventions and standard key-value generation. (#731)

### Changed

- Rename `Register*` functions in the metric API to `New*` for all `Observer` instruments. (#761)
- Use `[]float64` for histogram boundaries, not `[]metric.Number`. (#758)
- Change OTLP example to use exporter as a trace `Syncer` instead of as an unneeded `Batcher`. (#756)
- Replace `WithResourceAttributes()` with `WithResource()` in the trace SDK. (#754)
- The prometheus exporter now uses the new pull controller. (#751)
- Rename `ScheduleDelayMillis` to `BatchTimeout` in the trace `BatchSpanProcessor`.(#752)
- Support use of synchronous instruments in asynchronous callbacks (#725)
- Move `Resource` from the `Export` method parameter into the metric export `Record`. (#739)
- Rename `Observer` instrument to `ValueObserver`. (#734)
- The push controller now has a method (`Provider()`) to return a `metric.Provider` instead of the old `Meter` method that acted as a `metric.Provider`. (#738)
- Replace `Measure` instrument by `ValueRecorder` instrument. (#732)
- Rename correlation context header from `"Correlation-Context"` to `"otcorrelations"` to match the OpenTelemetry specification. (#727)

### Fixed

- Ensure gRPC `ClientStream` override methods do not panic in grpctrace package. (#755)
- Disable parts of `BatchSpanProcessor` test until a fix is found. (#743)
- Fix `string` case in `kv` `Infer` function. (#746)
- Fix panic in grpctrace client interceptors. (#740)
- Refactor the `api/metrics` push controller and add `CheckpointSet` synchronization. (#737)
- Rewrite span batch process queue batching logic. (#719)
- Remove the push controller named Meter map. (#738)
- Fix Histogram aggregator initial state (fix #735). (#736)
- Ensure golang alpine image is running `golang-1.14` for examples. (#733)
- Added test for grpctrace `UnaryInterceptorClient`. (#695)
- Rearrange `api/metric` code layout. (#724)

## [0.5.0] - 2020-05-13

### Added

- Batch `Observer` callback support. (#717)
- Alias `api` types to root package of project. (#696)
- Create basic `othttp.Transport` for simple client instrumentation. (#678)
- `SetAttribute(string, interface{})` to the trace API. (#674)
- Jaeger exporter option that allows user to specify custom http client. (#671)
- `Stringer` and `Infer` methods to `key`s. (#662)

### Changed

- Rename `NewKey` in the `kv` package to just `Key`. (#721)
- Move `core` and `key` to `kv` package. (#720)
- Make the metric API `Meter` a `struct` so the abstract `MeterImpl` can be passed and simplify implementation. (#709)
- Rename SDK `Batcher` to `Integrator` to match draft OpenTelemetry SDK specification. (#710)
- Rename SDK `Ungrouped` integrator to `simple.Integrator` to match draft OpenTelemetry SDK specification. (#710)
- Rename SDK `SDK` `struct` to `Accumulator` to match draft OpenTelemetry SDK specification. (#710)
- Move `Number` from `core` to `api/metric` package. (#706)
- Move `SpanContext` from `core` to `trace` package. (#692)
- Change traceparent header from `Traceparent` to `traceparent` to implement the W3C specification. (#681)

### Fixed

- Update tooling to run generators in all submodules. (#705)
- gRPC interceptor regexp to match methods without a service name. (#683)
- Use a `const` for padding 64-bit B3 trace IDs. (#701)
- Update `mockZipkin` listen address from `:0` to `127.0.0.1:0`. (#700)
- Left-pad 64-bit B3 trace IDs with zero. (#698)
- Propagate at least the first W3C tracestate header. (#694)
- Remove internal `StateLocker` implementation. (#688)
- Increase instance size CI system uses. (#690)
- Add a `key` benchmark and use reflection in `key.Infer()`. (#679)
- Fix internal `global` test by using `global.Meter` with `RecordBatch()`. (#680)
- Reimplement histogram using mutex instead of `StateLocker`. (#669)
- Switch `MinMaxSumCount` to a mutex lock implementation instead of `StateLocker`. (#667)
- Update documentation to not include any references to `WithKeys`. (#672)
- Correct misspelling. (#668)
- Fix clobbering of the span context if extraction fails. (#656)
- Bump `golangci-lint` and work around the corrupting bug. (#666) (#670)

## [0.4.3] - 2020-04-24

### Added

- `Dockerfile` and `docker-compose.yml` to run example code. (#635)
- New `grpctrace` package that provides gRPC client and server interceptors for both unary and stream connections. (#621)
- New `api/label` package, providing common label set implementation. (#651)
- Support for JSON marshaling of `Resources`. (#654)
- `TraceID` and `SpanID` implementations for `Stringer` interface. (#642)
- `RemoteAddrKey` in the othttp plugin to include the HTTP client address in top-level spans. (#627)
- `WithSpanFormatter` option to the othttp plugin. (#617)
- Updated README to include section for compatible libraries and include reference to the contrib repository. (#612)
- The prometheus exporter now supports exporting histograms. (#601)
- A `String` method to the `Resource` to return a hashable identifier for a now unique resource. (#613)
- An `Iter` method to the `Resource` to return an array `AttributeIterator`. (#613)
- An `Equal` method to the `Resource` test the equivalence of resources. (#613)
- An iterable structure (`AttributeIterator`) for `Resource` attributes.

### Changed

- zipkin export's `NewExporter` now requires a `serviceName` argument to ensure this needed values is provided. (#644)
- Pass `Resources` through the metrics export pipeline. (#659)

### Removed

- `WithKeys` option from the metric API. (#639)

### Fixed

- Use the `label.Set.Equivalent` value instead of an encoding in the batcher. (#658)
- Correct typo `trace.Exporter` to `trace.SpanSyncer` in comments. (#653)
- Use type names for return values in jaeger exporter. (#648)
- Increase the visibility of the `api/key` package by updating comments and fixing usages locally. (#650)
- `Checkpoint` only after `Update`; Keep records in the `sync.Map` longer. (#647)
- Do not cache `reflect.ValueOf()` in metric Labels. (#649)
- Batch metrics exported from the OTLP exporter based on `Resource` and labels. (#626)
- Add error wrapping to the prometheus exporter. (#631)
- Update the OTLP exporter batching of traces to use a unique `string` representation of an associated `Resource` as the batching key. (#623)
- Update OTLP `SpanData` transform to only include the `ParentSpanID` if one exists. (#614)
- Update `Resource` internal representation to uniquely and reliably identify resources. (#613)
- Check return value from `CheckpointSet.ForEach` in prometheus exporter. (#622)
- Ensure spans created by httptrace client tracer reflect operation structure. (#618)
- Create a new recorder rather than reuse when multiple observations in same epoch for asynchronous instruments. #610
- The default port the OTLP exporter uses to connect to the OpenTelemetry collector is updated to match the one the collector listens on by default. (#611)

## [0.4.2] - 2020-03-31

### Fixed

- Fix `pre_release.sh` to update version in `sdk/opentelemetry.go`. (#607)
- Fix time conversion from internal to OTLP in OTLP exporter. (#606)

## [0.4.1] - 2020-03-31

### Fixed

- Update `tag.sh` to create signed tags. (#604)

## [0.4.0] - 2020-03-30

### Added

- New API package `api/metric/registry` that exposes a `MeterImpl` wrapper for use by SDKs to generate unique instruments. (#580)
- Script to verify examples after a new release. (#579)

### Removed

- The dogstatsd exporter due to lack of support.
   This additionally removes support for statsd. (#591)
- `LabelSet` from the metric API.
   This is replaced by a `[]core.KeyValue` slice. (#595)
- `Labels` from the metric API's `Meter` interface. (#595)

### Changed

- The metric `export.Labels` became an interface which the SDK implements and the `export` package provides a simple, immutable implementation of this interface intended for testing purposes. (#574)
- Renamed `internal/metric.Meter` to `MeterImpl`. (#580)
- Renamed `api/global/internal.obsImpl` to `asyncImpl`. (#580)

### Fixed

- Corrected missing return in mock span. (#582)
- Update License header for all source files to match CNCF guidelines and include a test to ensure it is present. (#586) (#596)
- Update to v0.3.0 of the OTLP in the OTLP exporter. (#588)
- Update pre-release script to be compatible between GNU and BSD based systems. (#592)
- Add a `RecordBatch` benchmark. (#594)
- Moved span transforms of the OTLP exporter to the internal package. (#593)
- Build both go-1.13 and go-1.14 in circleci to test for all supported versions of Go. (#569)
- Removed unneeded allocation on empty labels in OLTP exporter. (#597)
- Update `BatchedSpanProcessor` to process the queue until no data but respect max batch size. (#599)
- Update project documentation godoc.org links to pkg.go.dev. (#602)

## [0.3.0] - 2020-03-21

This is a first official beta release, which provides almost fully complete metrics, tracing, and context propagation functionality.
There is still a possibility of breaking changes.

### Added

- Add `Observer` metric instrument. (#474)
- Add global `Propagators` functionality to enable deferred initialization for propagators registered before the first Meter SDK is installed. (#494)
- Simplified export setup pipeline for the jaeger exporter to match other exporters. (#459)
- The zipkin trace exporter. (#495)
- The OTLP exporter to export metric and trace telemetry to the OpenTelemetry collector. (#497) (#544) (#545)
- Add `StatusMessage` field to the trace `Span`. (#524)
- Context propagation in OpenTracing bridge in terms of OpenTelemetry context propagation. (#525)
- The `Resource` type was added to the SDK. (#528)
- The global API now supports a `Tracer` and `Meter` function as shortcuts to getting a global `*Provider` and calling these methods directly. (#538)
- The metric API now defines a generic `MeterImpl` interface to support general purpose `Meter` construction.
   Additionally, `SyncImpl` and `AsyncImpl` are added to support general purpose instrument construction. (#560)
- A metric `Kind` is added to represent the `MeasureKind`, `ObserverKind`, and `CounterKind`. (#560)
- Scripts to better automate the release process. (#576)

### Changed

- Default to to use `AlwaysSampler` instead of `ProbabilitySampler` to match OpenTelemetry specification. (#506)
- Renamed `AlwaysSampleSampler` to `AlwaysOnSampler` in the trace API. (#511)
- Renamed `NeverSampleSampler` to `AlwaysOffSampler` in the trace API. (#511)
- The `Status` field of the `Span` was changed to `StatusCode` to disambiguate with the added `StatusMessage`. (#524)
- Updated the trace `Sampler` interface conform to the OpenTelemetry specification. (#531)
- Rename metric API `Options` to `Config`. (#541)
- Rename metric `Counter` aggregator to be `Sum`. (#541)
- Unify metric options into `Option` from instrument specific options. (#541)
- The trace API's `TraceProvider` now support `Resource`s. (#545)
- Correct error in zipkin module name. (#548)
- The jaeger trace exporter now supports `Resource`s. (#551)
- Metric SDK now supports `Resource`s.
   The `WithResource` option was added to configure a `Resource` on creation and the `Resource` method was added to the metric `Descriptor` to return the associated `Resource`. (#552)
- Replace `ErrNoLastValue` and `ErrEmptyDataSet` by `ErrNoData` in the metric SDK. (#557)
- The stdout trace exporter now supports `Resource`s. (#558)
- The metric `Descriptor` is now included at the API instead of the SDK. (#560)
- Replace `Ordered` with an iterator in `export.Labels`. (#567)

### Removed

- The vendor specific Stackdriver. It is now hosted on 3rd party vendor infrastructure. (#452)
- The `Unregister` method for metric observers as it is not in the OpenTelemetry specification. (#560)
- `GetDescriptor` from the metric SDK. (#575)
- The `Gauge` instrument from the metric API. (#537)

### Fixed

- Make histogram aggregator checkpoint consistent. (#438)
- Update README with import instructions and how to build and test. (#505)
- The default label encoding was updated to be unique. (#508)
- Use `NewRoot` in the othttp plugin for public endpoints. (#513)
- Fix data race in `BatchedSpanProcessor`. (#518)
- Skip test-386 for Mac OS 10.15.x (Catalina and upwards). #521
- Use a variable-size array to represent ordered labels in maps. (#523)
- Update the OTLP protobuf and update changed import path. (#532)
- Use `StateLocker` implementation in `MinMaxSumCount`. (#546)
- Eliminate goroutine leak in histogram stress test. (#547)
- Update OTLP exporter with latest protobuf. (#550)
- Add filters to the othttp plugin. (#556)
- Provide an implementation of the `Header*` filters that do not depend on Go 1.14. (#565)
- Encode labels once during checkpoint.
   The checkpoint function is executed in a single thread so we can do the encoding lazily before passing the encoded version of labels to the exporter.
   This is a cheap and quick way to avoid encoding the labels on every collection interval. (#572)
- Run coverage over all packages in `COVERAGE_MOD_DIR`. (#573)

## [0.2.3] - 2020-03-04

### Added

- `RecordError` method on `Span`s in the trace API to Simplify adding error events to spans. (#473)
- Configurable push frequency for exporters setup pipeline. (#504)

### Changed

- Rename the `exporter` directory to `exporters`.
   The `go.opentelemetry.io/otel/exporter/trace/jaeger` package was mistakenly released with a `v1.0.0` tag instead of `v0.1.0`.
   This resulted in all subsequent releases not becoming the default latest.
   A consequence of this was that all `go get`s pulled in the incompatible `v0.1.0` release of that package when pulling in more recent packages from other otel packages.
   Renaming the `exporter` directory to `exporters` fixes this issue by renaming the package and therefore clearing any existing dependency tags.
   Consequentially, this action also renames *all* exporter packages. (#502)

### Removed

- The `CorrelationContextHeader` constant in the `correlation` package is no longer exported. (#503)

## [0.2.2] - 2020-02-27

### Added

- `HTTPSupplier` interface in the propagation API to specify methods to retrieve and store a single value for a key to be associated with a carrier. (#467)
- `HTTPExtractor` interface in the propagation API to extract information from an `HTTPSupplier` into a context. (#467)
- `HTTPInjector` interface in the propagation API to inject information into an `HTTPSupplier.` (#467)
- `Config` and configuring `Option` to the propagator API. (#467)
- `Propagators` interface in the propagation API to contain the set of injectors and extractors for all supported carrier formats. (#467)
- `HTTPPropagator` interface in the propagation API to inject and extract from an `HTTPSupplier.` (#467)
- `WithInjectors` and `WithExtractors` functions to the propagator API to configure injectors and extractors to use. (#467)
- `ExtractHTTP` and `InjectHTTP` functions to apply configured HTTP extractors and injectors to a passed context. (#467)
- Histogram aggregator. (#433)
- `DefaultPropagator` function and have it return `trace.TraceContext` as the default context propagator. (#456)
- `AlwaysParentSample` sampler to the trace API. (#455)
- `WithNewRoot` option function to the trace API to specify the created span should be considered a root span. (#451)

### Changed

- Renamed `WithMap` to `ContextWithMap` in the correlation package. (#481)
- Renamed `FromContext` to `MapFromContext` in the correlation package. (#481)
- Move correlation context propagation to correlation package. (#479)
- Do not default to putting remote span context into links. (#480)
- `Tracer.WithSpan` updated to accept `StartOptions`. (#472)
- Renamed `MetricKind` to `Kind` to not stutter in the type usage. (#432)
- Renamed the `export` package to `metric` to match directory structure. (#432)
- Rename the `api/distributedcontext` package to `api/correlation`. (#444)
- Rename the `api/propagators` package to `api/propagation`. (#444)
- Move the propagators from the `propagators` package into the `trace` API package. (#444)
- Update `Float64Gauge`, `Int64Gauge`, `Float64Counter`, `Int64Counter`, `Float64Measure`, and `Int64Measure` metric methods to use value receivers instead of pointers. (#462)
- Moved all dependencies of tools package to a tools directory. (#466)

### Removed

- Binary propagators. (#467)
- NOOP propagator. (#467)

### Fixed

- Upgraded `github.com/golangci/golangci-lint` from `v1.21.0` to `v1.23.6` in `tools/`. (#492)
- Fix a possible nil-dereference crash (#478)
- Correct comments for `InstallNewPipeline` in the stdout exporter. (#483)
- Correct comments for `InstallNewPipeline` in the dogstatsd exporter. (#484)
- Correct comments for `InstallNewPipeline` in the prometheus exporter. (#482)
- Initialize `onError` based on `Config` in prometheus exporter. (#486)
- Correct module name in prometheus exporter README. (#475)
- Removed tracer name prefix from span names. (#430)
- Fix `aggregator_test.go` import package comment. (#431)
- Improved detail in stdout exporter. (#436)
- Fix a dependency issue (generate target should depend on stringer, not lint target) in Makefile. (#442)
- Reorders the Makefile targets within `precommit` target so we generate files and build the code before doing linting, so we can get much nicer errors about syntax errors from the compiler. (#442)
- Reword function documentation in gRPC plugin. (#446)
- Send the `span.kind` tag to Jaeger from the jaeger exporter. (#441)
- Fix `metadataSupplier` in the jaeger exporter to overwrite the header if existing instead of appending to it. (#441)
- Upgraded to Go 1.13 in CI. (#465)
- Correct opentelemetry.io URL in trace SDK documentation. (#464)
- Refactored reference counting logic in SDK determination of stale records. (#468)
- Add call to `runtime.Gosched` in instrument `acquireHandle` logic to not block the collector. (#469)

## [0.2.1.1] - 2020-01-13

### Fixed

- Use stateful batcher on Prometheus exporter fixing regresion introduced in #395. (#428)

## [0.2.1] - 2020-01-08

### Added

- Global meter forwarding implementation.
   This enables deferred initialization for metric instruments registered before the first Meter SDK is installed. (#392)
- Global trace forwarding implementation.
   This enables deferred initialization for tracers registered before the first Trace SDK is installed. (#406)
- Standardize export pipeline creation in all exporters. (#395)
- A testing, organization, and comments for 64-bit field alignment. (#418)
- Script to tag all modules in the project. (#414)

### Changed

- Renamed `propagation` package to `propagators`. (#362)
- Renamed `B3Propagator` propagator to `B3`. (#362)
- Renamed `TextFormatPropagator` propagator to `TextFormat`. (#362)
- Renamed `BinaryPropagator` propagator to `Binary`. (#362)
- Renamed `BinaryFormatPropagator` propagator to `BinaryFormat`. (#362)
- Renamed `NoopTextFormatPropagator` propagator to `NoopTextFormat`. (#362)
- Renamed `TraceContextPropagator` propagator to `TraceContext`. (#362)
- Renamed `SpanOption` to `StartOption` in the trace API. (#369)
- Renamed `StartOptions` to `StartConfig` in the trace API. (#369)
- Renamed `EndOptions` to `EndConfig` in the trace API. (#369)
- `Number` now has a pointer receiver for its methods. (#375)
- Renamed `CurrentSpan` to `SpanFromContext` in the trace API. (#379)
- Renamed `SetCurrentSpan` to `ContextWithSpan` in the trace API. (#379)
- Renamed `Message` in Event to `Name` in the trace API. (#389)
- Prometheus exporter no longer aggregates metrics, instead it only exports them. (#385)
- Renamed `HandleImpl` to `BoundInstrumentImpl` in the metric API. (#400)
- Renamed `Float64CounterHandle` to `Float64CounterBoundInstrument` in the metric API. (#400)
- Renamed `Int64CounterHandle` to `Int64CounterBoundInstrument` in the metric API. (#400)
- Renamed `Float64GaugeHandle` to `Float64GaugeBoundInstrument` in the metric API. (#400)
- Renamed `Int64GaugeHandle` to `Int64GaugeBoundInstrument` in the metric API. (#400)
- Renamed `Float64MeasureHandle` to `Float64MeasureBoundInstrument` in the metric API. (#400)
- Renamed `Int64MeasureHandle` to `Int64MeasureBoundInstrument` in the metric API. (#400)
- Renamed `Release` method for bound instruments in the metric API to `Unbind`. (#400)
- Renamed `AcquireHandle` method for bound instruments in the metric API to `Bind`. (#400)
- Renamed the `File` option in the stdout exporter to `Writer`. (#404)
- Renamed all `Options` to `Config` for all metric exports where this wasn't already the case.

### Fixed

- Aggregator import path corrected. (#421)
- Correct links in README. (#368)
- The README was updated to match latest code changes in its examples. (#374)
- Don't capitalize error statements. (#375)
- Fix ignored errors. (#375)
- Fix ambiguous variable naming. (#375)
- Removed unnecessary type casting. (#375)
- Use named parameters. (#375)
- Updated release schedule. (#378)
- Correct http-stackdriver example module name. (#394)
- Removed the `http.request` span in `httptrace` package. (#397)
- Add comments in the metrics SDK (#399)
- Initialize checkpoint when creating ddsketch aggregator to prevent panic when merging into a empty one. (#402) (#403)
- Add documentation of compatible exporters in the README. (#405)
- Typo fix. (#408)
- Simplify span check logic in SDK tracer implementation. (#419)

## [0.2.0] - 2019-12-03

### Added

- Unary gRPC tracing example. (#351)
- Prometheus exporter. (#334)
- Dogstatsd metrics exporter. (#326)

### Changed

- Rename `MaxSumCount` aggregation to `MinMaxSumCount` and add the `Min` interface for this aggregation. (#352)
- Rename `GetMeter` to `Meter`. (#357)
- Rename `HTTPTraceContextPropagator` to `TraceContextPropagator`. (#355)
- Rename `HTTPB3Propagator` to `B3Propagator`. (#355)
- Rename `HTTPTraceContextPropagator` to `TraceContextPropagator`. (#355)
- Move `/global` package to `/api/global`. (#356)
- Rename `GetTracer` to `Tracer`. (#347)

### Removed

- `SetAttribute` from the `Span` interface in the trace API. (#361)
- `AddLink` from the `Span` interface in the trace API. (#349)
- `Link` from the `Span` interface in the trace API. (#349)

### Fixed

- Exclude example directories from coverage report. (#365)
- Lint make target now implements automatic fixes with `golangci-lint` before a second run to report the remaining issues. (#360)
- Drop `GO111MODULE` environment variable in Makefile as Go 1.13 is the project specified minimum version and this is environment variable is not needed for that version of Go. (#359)
- Run the race checker for all test. (#354)
- Redundant commands in the Makefile are removed. (#354)
- Split the `generate` and `lint` targets of the Makefile. (#354)
- Renames `circle-ci` target to more generic `ci` in Makefile. (#354)
- Add example Prometheus binary to gitignore. (#358)
- Support negative numbers with the `MaxSumCount`. (#335)
- Resolve race conditions in `push_test.go` identified in #339. (#340)
- Use `/usr/bin/env bash` as a shebang in scripts rather than `/bin/bash`. (#336)
- Trace benchmark now tests both `AlwaysSample` and `NeverSample`.
   Previously it was testing `AlwaysSample` twice. (#325)
- Trace benchmark now uses a `[]byte` for `TraceID` to fix failing test. (#325)
- Added a trace benchmark to test variadic functions in `setAttribute` vs `setAttributes` (#325)
- The `defaultkeys` batcher was only using the encoded label set as its map key while building a checkpoint.
   This allowed distinct label sets through, but any metrics sharing a label set could be overwritten or merged incorrectly.
   This was corrected. (#333)

## [0.1.2] - 2019-11-18

### Fixed

- Optimized the `simplelru` map for attributes to reduce the number of allocations. (#328)
- Removed unnecessary unslicing of parameters that are already a slice. (#324)

## [0.1.1] - 2019-11-18

This release contains a Metrics SDK with stdout exporter and supports basic aggregations such as counter, gauges, array, maxsumcount, and ddsketch.

### Added

- Metrics stdout export pipeline. (#265)
- Array aggregation for raw measure metrics. (#282)
- The core.Value now have a `MarshalJSON` method. (#281)

### Removed

- `WithService`, `WithResources`, and `WithComponent` methods of tracers. (#314)
- Prefix slash in `Tracer.Start()` for the Jaeger example. (#292)

### Changed

- Allocation in LabelSet construction to reduce GC overhead. (#318)
- `trace.WithAttributes` to append values instead of replacing (#315)
- Use a formula for tolerance in sampling tests. (#298)
- Move export types into trace and metric-specific sub-directories. (#289)
- `SpanKind` back to being based on an `int` type. (#288)

### Fixed

- URL to OpenTelemetry website in README. (#323)
- Name of othttp default tracer. (#321)
- `ExportSpans` for the stackdriver exporter now handles `nil` context. (#294)
- CI modules cache to correctly restore/save from/to the cache. (#316)
- Fix metric SDK race condition between `LoadOrStore` and the assignment `rec.recorder = i.meter.exporter.AggregatorFor(rec)`. (#293)
- README now reflects the new code structure introduced with these changes. (#291)
- Make the basic example work. (#279)

## [0.1.0] - 2019-11-04

This is the first release of open-telemetry go library.
It contains api and sdk for trace and meter.

### Added

- Initial OpenTelemetry trace and metric API prototypes.
- Initial OpenTelemetry trace, metric, and export SDK packages.
- A wireframe bridge to support compatibility with OpenTracing.
- Example code for a basic, http-stackdriver, http, jaeger, and named tracer setup.
- Exporters for Jaeger, Stackdriver, and stdout.
- Propagators for binary, B3, and trace-context protocols.
- Project information and guidelines in the form of a README and CONTRIBUTING.
- Tools to build the project and a Makefile to automate the process.
- Apache-2.0 license.
- CircleCI build CI manifest files.
- CODEOWNERS file to track owners of this project.

[Unreleased]: https://github.com/open-telemetry/opentelemetry-go/compare/v1.11.1...HEAD
[1.11.1/0.33.0]: https://github.com/open-telemetry/opentelemetry-go/releases/tag/v1.11.1
[1.11.0/0.32.3]: https://github.com/open-telemetry/opentelemetry-go/releases/tag/v1.11.0
[0.32.2]: https://github.com/open-telemetry/opentelemetry-go/releases/tag/sdk/metric/v0.32.2
[0.32.1]: https://github.com/open-telemetry/opentelemetry-go/releases/tag/sdk/metric/v0.32.1
[0.32.0]: https://github.com/open-telemetry/opentelemetry-go/releases/tag/sdk/metric/v0.32.0
[1.10.0]: https://github.com/open-telemetry/opentelemetry-go/releases/tag/v1.10.0
[1.9.0/0.0.3]: https://github.com/open-telemetry/opentelemetry-go/releases/tag/v1.9.0
[1.8.0/0.31.0]: https://github.com/open-telemetry/opentelemetry-go/releases/tag/v1.8.0
[1.7.0/0.30.0]: https://github.com/open-telemetry/opentelemetry-go/releases/tag/v1.7.0
[0.29.0]: https://github.com/open-telemetry/opentelemetry-go/releases/tag/metric/v0.29.0
[1.6.3]: https://github.com/open-telemetry/opentelemetry-go/releases/tag/v1.6.3
[1.6.2]: https://github.com/open-telemetry/opentelemetry-go/releases/tag/v1.6.2
[1.6.1]: https://github.com/open-telemetry/opentelemetry-go/releases/tag/v1.6.1
[1.6.0/0.28.0]: https://github.com/open-telemetry/opentelemetry-go/releases/tag/v1.6.0
[1.5.0]: https://github.com/open-telemetry/opentelemetry-go/releases/tag/v1.5.0
[1.4.1]: https://github.com/open-telemetry/opentelemetry-go/releases/tag/v1.4.1
[1.4.0]: https://github.com/open-telemetry/opentelemetry-go/releases/tag/v1.4.0
[1.3.0]: https://github.com/open-telemetry/opentelemetry-go/releases/tag/v1.3.0
[1.2.0]: https://github.com/open-telemetry/opentelemetry-go/releases/tag/v1.2.0
[1.1.0]: https://github.com/open-telemetry/opentelemetry-go/releases/tag/v1.1.0
[1.0.1]: https://github.com/open-telemetry/opentelemetry-go/releases/tag/v1.0.1
[Metrics 0.24.0]: https://github.com/open-telemetry/opentelemetry-go/releases/tag/metric/v0.24.0
[1.0.0]: https://github.com/open-telemetry/opentelemetry-go/releases/tag/v1.0.0
[1.0.0-RC3]: https://github.com/open-telemetry/opentelemetry-go/releases/tag/v1.0.0-RC3
[1.0.0-RC2]: https://github.com/open-telemetry/opentelemetry-go/releases/tag/v1.0.0-RC2
[Experimental Metrics v0.22.0]: https://github.com/open-telemetry/opentelemetry-go/releases/tag/metric/v0.22.0
[1.0.0-RC1]: https://github.com/open-telemetry/opentelemetry-go/releases/tag/v1.0.0-RC1
[0.20.0]: https://github.com/open-telemetry/opentelemetry-go/releases/tag/v0.20.0
[0.19.0]: https://github.com/open-telemetry/opentelemetry-go/releases/tag/v0.19.0
[0.18.0]: https://github.com/open-telemetry/opentelemetry-go/releases/tag/v0.18.0
[0.17.0]: https://github.com/open-telemetry/opentelemetry-go/releases/tag/v0.17.0
[0.16.0]: https://github.com/open-telemetry/opentelemetry-go/releases/tag/v0.16.0
[0.15.0]: https://github.com/open-telemetry/opentelemetry-go/releases/tag/v0.15.0
[0.14.0]: https://github.com/open-telemetry/opentelemetry-go/releases/tag/v0.14.0
[0.13.0]: https://github.com/open-telemetry/opentelemetry-go/releases/tag/v0.13.0
[0.12.0]: https://github.com/open-telemetry/opentelemetry-go/releases/tag/v0.12.0
[0.11.0]: https://github.com/open-telemetry/opentelemetry-go/releases/tag/v0.11.0
[0.10.0]: https://github.com/open-telemetry/opentelemetry-go/releases/tag/v0.10.0
[0.9.0]: https://github.com/open-telemetry/opentelemetry-go/releases/tag/v0.9.0
[0.8.0]: https://github.com/open-telemetry/opentelemetry-go/releases/tag/v0.8.0
[0.7.0]: https://github.com/open-telemetry/opentelemetry-go/releases/tag/v0.7.0
[0.6.0]: https://github.com/open-telemetry/opentelemetry-go/releases/tag/v0.6.0
[0.5.0]: https://github.com/open-telemetry/opentelemetry-go/releases/tag/v0.5.0
[0.4.3]: https://github.com/open-telemetry/opentelemetry-go/releases/tag/v0.4.3
[0.4.2]: https://github.com/open-telemetry/opentelemetry-go/releases/tag/v0.4.2
[0.4.1]: https://github.com/open-telemetry/opentelemetry-go/releases/tag/v0.4.1
[0.4.0]: https://github.com/open-telemetry/opentelemetry-go/releases/tag/v0.4.0
[0.3.0]: https://github.com/open-telemetry/opentelemetry-go/releases/tag/v0.3.0
[0.2.3]: https://github.com/open-telemetry/opentelemetry-go/releases/tag/v0.2.3
[0.2.2]: https://github.com/open-telemetry/opentelemetry-go/releases/tag/v0.2.2
[0.2.1.1]: https://github.com/open-telemetry/opentelemetry-go/releases/tag/v0.2.1.1
[0.2.1]: https://github.com/open-telemetry/opentelemetry-go/releases/tag/v0.2.1
[0.2.0]: https://github.com/open-telemetry/opentelemetry-go/releases/tag/v0.2.0
[0.1.2]: https://github.com/open-telemetry/opentelemetry-go/releases/tag/v0.1.2
[0.1.1]: https://github.com/open-telemetry/opentelemetry-go/releases/tag/v0.1.1
[0.1.0]: https://github.com/open-telemetry/opentelemetry-go/releases/tag/v0.1.0<|MERGE_RESOLUTION|>--- conflicted
+++ resolved
@@ -22,11 +22,8 @@
 ### Fixed
 
 - The `go.opentelemetry.io/otel/exporters/prometheus` exporter fixes duplicated `_total` suffixes. (#3369)
-<<<<<<< HEAD
 - Remove comparable requirement for `Reader`s. (#3387)
-=======
 - Asynchronous counters (`Counter` and `UpDownCounter`) from the metric SDK now produce delta sums when configured with delta temporality. (#3398)
->>>>>>> 40f19009
 
 ## [1.11.1/0.33.0] 2022-10-19
 
