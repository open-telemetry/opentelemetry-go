--- conflicted
+++ resolved
@@ -10,12 +10,9 @@
 
 ### Added
 
-<<<<<<< HEAD
 - Add `go.opentelemetry.io/otel/sdk/metric/exemplar` package which includes `Exemplar`, `Filter`, `SampledFilter`, `AlwaysOnFilter`, `HistogramReservoir`, `FixedSizeReservoir`, `Reservoir`, `Value` and `ValueType` types. These will be used for configuring the exemplar reservoir for the metrics sdk. (#5747)
+- Add `go.opentelemetry.io/otel/sdk/metric/exemplar` package which includes `Exemplar`, `Filter`, `TraceBasedFilter`, `AlwaysOnFilter`, `HistogramReservoir`, `FixedSizeReservoir`, `Reservoir`, `Value` and `ValueType` types. These will be used for configuring the exemplar reservoir for the metrics sdk. (#5747, #5862)
 - Support for the `OnEnding` callback in span processors. (#5756)
-=======
-- Add `go.opentelemetry.io/otel/sdk/metric/exemplar` package which includes `Exemplar`, `Filter`, `TraceBasedFilter`, `AlwaysOnFilter`, `HistogramReservoir`, `FixedSizeReservoir`, `Reservoir`, `Value` and `ValueType` types. These will be used for configuring the exemplar reservoir for the metrics sdk. (#5747, #5862)
->>>>>>> be328ac9
 
 ### Changed
 
