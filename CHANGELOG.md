--- conflicted
+++ resolved
@@ -10,12 +10,9 @@
 
 ### Changed
 
-<<<<<<< HEAD
+- Enable exemplars by default in `go.opentelemetry.io/otel/sdk/metric`. Exemplars can be disabled by setting `OTEL_METRICS_EXEMPLAR_FILTER=always_off` (#5778)
 - `Logger.Enabled` in `go.opentelemetry.io/otel/log` now accepts a newly introduced `EnabledParameters` type instead of `Record`. (#5791)
 - `FilterProcessor.Enabled` in `go.opentelemetry.io/otel/sdk/log/internal/x` now accepts `EnabledParameters` instead of `Record`. (#5791)
-=======
-- Enable exemplars by default in `go.opentelemetry.io/otel/sdk/metric`. Exemplars can be disabled by setting `OTEL_METRICS_EXEMPLAR_FILTER=always_off` (#5778)
->>>>>>> a475ee2d
 
 <!-- Released section -->
 <!-- Don't change this section unless doing release -->
