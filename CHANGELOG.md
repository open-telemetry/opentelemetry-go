# Changelog

All notable changes to this project will be documented in this file.

The format is based on [Keep a Changelog](https://keepachangelog.com/en/1.0.0/).

This project adheres to [Semantic Versioning](https://semver.org/spec/v2.0.0.html).

## [Unreleased]

<<<<<<< HEAD
### Changed

- Improve `go.opentelemetry.io/otel/trace.TraceState`'s performance. (#4722)
=======
## [1.21.0/0.44.0] 2023-11-16
>>>>>>> 98b32a6c

### Removed

- Remove the deprecated `go.opentelemetry.io/otel/bridge/opencensus.NewTracer`. (#4706)
- Remove the deprecated `go.opentelemetry.io/otel/exporters/otlp/otlpmetric` module. (#4707)
- Remove the deprecated `go.opentelemetry.io/otel/example/view` module. (#4708)
- Remove the deprecated `go.opentelemetry.io/otel/example/fib` module. (#4723)

### Fixed

- Do not parse non-protobuf responses in `go.opentelemetry.io/otel/exporters/otlp/otlpmetric/otlpmetrichttp`. (#4719)
- Do not parse non-protobuf responses in `go.opentelemetry.io/otel/exporters/otlp/otlptrace/otlptracehttp`. (#4719)

## [1.20.0/0.43.0] 2023-11-10

This release brings a breaking change for custom trace API implementations. Some interfaces (`TracerProvider`, `Tracer`, `Span`) now embed the `go.opentelemetry.io/otel/trace/embedded` types. Implementors need to update their implementations based on what they want the default behavior to be. See the "API Implementations" section of the [trace API] package documentation for more information about how to accomplish this.

### Added

- Add `go.opentelemetry.io/otel/bridge/opencensus.InstallTraceBridge`, which installs the OpenCensus trace bridge, and replaces `opencensus.NewTracer`. (#4567)
- Add scope version to trace and metric bridges in `go.opentelemetry.io/otel/bridge/opencensus`. (#4584)
- Add the `go.opentelemetry.io/otel/trace/embedded` package to be embedded in the exported trace API interfaces. (#4620)
- Add the `go.opentelemetry.io/otel/trace/noop` package as a default no-op implementation of the trace API. (#4620)
- Add context propagation in `go.opentelemetry.io/otel/example/dice`. (#4644)
- Add view configuration to `go.opentelemetry.io/otel/example/prometheus`. (#4649)
- Add `go.opentelemetry.io/otel/metric.WithExplicitBucketBoundaries`, which allows defining default explicit bucket boundaries when creating histogram instruments. (#4603)
- Add `Version` function in `go.opentelemetry.io/otel/exporters/otlp/otlpmetric/otlpmetricgrpc`. (#4660)
- Add `Version` function in `go.opentelemetry.io/otel/exporters/otlp/otlpmetric/otlpmetrichttp`. (#4660)
- Add Summary, SummaryDataPoint, and QuantileValue to `go.opentelemetry.io/sdk/metric/metricdata`. (#4622)
- `go.opentelemetry.io/otel/bridge/opencensus.NewMetricProducer` now supports exemplars from OpenCensus. (#4585)
- Add support for `WithExplicitBucketBoundaries` in `go.opentelemetry.io/otel/sdk/metric`. (#4605)
- Add support for Summary metrics in `go.opentelemetry.io/otel/bridge/opencensus`. (#4668)

### Deprecated

- Deprecate `go.opentelemetry.io/otel/bridge/opencensus.NewTracer` in favor of `opencensus.InstallTraceBridge`. (#4567)
- Deprecate `go.opentelemetry.io/otel/example/fib` package is in favor of `go.opentelemetry.io/otel/example/dice`. (#4618)
- Deprecate `go.opentelemetry.io/otel/trace.NewNoopTracerProvider`.
  Use the added `NewTracerProvider` function in `go.opentelemetry.io/otel/trace/noop` instead. (#4620)
- Deprecate `go.opentelemetry.io/otel/example/view` package in favor of `go.opentelemetry.io/otel/example/prometheus`. (#4649)
- Deprecate `go.opentelemetry.io/otel/exporters/otlp/otlpmetric`. (#4693)

### Changed

- `go.opentelemetry.io/otel/bridge/opencensus.NewMetricProducer` returns a `*MetricProducer` struct instead of the metric.Producer interface. (#4583)
- The `TracerProvider` in `go.opentelemetry.io/otel/trace` now embeds the `go.opentelemetry.io/otel/trace/embedded.TracerProvider` type.
  This extends the `TracerProvider` interface and is is a breaking change for any existing implementation.
  Implementors need to update their implementations based on what they want the default behavior of the interface to be.
  See the "API Implementations" section of the `go.opentelemetry.io/otel/trace` package documentation for more information about how to accomplish this. (#4620)
- The `Tracer` in `go.opentelemetry.io/otel/trace` now embeds the `go.opentelemetry.io/otel/trace/embedded.Tracer` type.
  This extends the `Tracer` interface and is is a breaking change for any existing implementation.
  Implementors need to update their implementations based on what they want the default behavior of the interface to be.
  See the "API Implementations" section of the `go.opentelemetry.io/otel/trace` package documentation for more information about how to accomplish this. (#4620)
- The `Span` in `go.opentelemetry.io/otel/trace` now embeds the `go.opentelemetry.io/otel/trace/embedded.Span` type.
  This extends the `Span` interface and is is a breaking change for any existing implementation.
  Implementors need to update their implementations based on what they want the default behavior of the interface to be.
  See the "API Implementations" section of the `go.opentelemetry.io/otel/trace` package documentation for more information about how to accomplish this. (#4620)
- `go.opentelemetry.io/otel/exporters/otlp/otlpmetric/otlpmetricgrpc` does no longer depend on `go.opentelemetry.io/otel/exporters/otlp/otlpmetric`. (#4660)
- `go.opentelemetry.io/otel/exporters/otlp/otlpmetric/otlpmetrichttp` does no longer depend on `go.opentelemetry.io/otel/exporters/otlp/otlpmetric`. (#4660)
- Retry for `502 Bad Gateway` and `504 Gateway Timeout` HTTP statuses in `go.opentelemetry.io/otel/exporters/otlp/otlpmetric/otlpmetrichttp`. (#4670)
- Retry for `502 Bad Gateway` and `504 Gateway Timeout` HTTP statuses in `go.opentelemetry.io/otel/exporters/otlp/otlptrace/otlptracehttp`. (#4670)
- Retry for `RESOURCE_EXHAUSTED` only if RetryInfo is returned in `go.opentelemetry.io/otel/exporters/otlp/otlpmetric/otlpmetricgrpc`. (#4669)
- Retry for `RESOURCE_EXHAUSTED` only if RetryInfo is returned in `go.opentelemetry.io/otel/exporters/otlp/otlptrace/otlptracegrpc`. (#4669)
- Retry temporary HTTP request failures in `go.opentelemetry.io/otel/exporters/otlp/otlpmetric/otlpmetrichttp`. (#4679)
- Retry temporary HTTP request failures in `go.opentelemetry.io/otel/exporters/otlp/otlptrace/otlptracehttp`. (#4679)

### Fixed

- Fix improper parsing of characters such us `+`, `/` by `Parse` in `go.opentelemetry.io/otel/baggage` as they were rendered as a whitespace. (#4667)
- Fix improper parsing of characters such us `+`, `/` passed via `OTEL_RESOURCE_ATTRIBUTES` in `go.opentelemetry.io/otel/sdk/resource` as they were rendered as a whitespace. (#4699)
- Fix improper parsing of characters such us `+`, `/` passed via `OTEL_EXPORTER_OTLP_HEADERS` and `OTEL_EXPORTER_OTLP_METRICS_HEADERS` in `go.opentelemetry.io/otel/exporters/otlp/otlpmetric/otlpmetricgrpc` as they were rendered as a whitespace. (#4699)
- Fix improper parsing of characters such us `+`, `/` passed via `OTEL_EXPORTER_OTLP_HEADERS` and `OTEL_EXPORTER_OTLP_METRICS_HEADERS` in `go.opentelemetry.io/otel/exporters/otlp/otlpmetric/otlpmetrichttp` as they were rendered as a whitespace. (#4699)
- Fix improper parsing of characters such us `+`, `/` passed via `OTEL_EXPORTER_OTLP_HEADERS` and `OTEL_EXPORTER_OTLP_TRACES_HEADERS` in `go.opentelemetry.io/otel/exporters/otlp/otlpmetric/otlptracegrpc` as they were rendered as a whitespace. (#4699)
- Fix improper parsing of characters such us `+`, `/` passed via `OTEL_EXPORTER_OTLP_HEADERS` and `OTEL_EXPORTER_OTLP_TRACES_HEADERS` in `go.opentelemetry.io/otel/exporters/otlp/otlpmetric/otlptracehttp` as they were rendered as a whitespace. (#4699)
- In `go.opentelemetry.op/otel/exporters/prometheus`, the exporter no longer `Collect`s metrics after `Shutdown` is invoked. (#4648)
- Fix documentation for `WithCompressor` in `go.opentelemetry.io/otel/exporters/otlp/otlptrace/otlptracegrpc`. (#4695)
- Fix documentation for `WithCompressor` in `go.opentelemetry.io/otel/exporters/otlp/otlpmetric/otlpmetricgrpc`. (#4695)

## [1.19.0/0.42.0/0.0.7] 2023-09-28

This release contains the first stable release of the OpenTelemetry Go [metric SDK].
Our project stability guarantees now apply to the `go.opentelemetry.io/otel/sdk/metric` package.
See our [versioning policy](VERSIONING.md) for more information about these stability guarantees.

### Added

- Add the "Roll the dice" getting started application example in `go.opentelemetry.io/otel/example/dice`. (#4539)
- The `WithWriter` and `WithPrettyPrint` options to `go.opentelemetry.io/otel/exporters/stdout/stdoutmetric` to set a custom `io.Writer`, and allow displaying the output in human-readable JSON. (#4507)

### Changed

- Allow '/' characters in metric instrument names. (#4501)
- The exporter in `go.opentelemetry.io/otel/exporters/stdout/stdoutmetric` does not prettify its output by default anymore. (#4507)
- Upgrade `gopkg.io/yaml` from `v2` to `v3` in `go.opentelemetry.io/otel/schema`. (#4535)

### Fixed

- In `go.opentelemetry.op/otel/exporters/prometheus`, don't try to create the Prometheus metric on every `Collect` if we know the scope is invalid. (#4499)

### Removed

- Remove `"go.opentelemetry.io/otel/bridge/opencensus".NewMetricExporter`, which is replaced by `NewMetricProducer`. (#4566)

## [1.19.0-rc.1/0.42.0-rc.1] 2023-09-14

This is a release candidate for the v1.19.0/v0.42.0 release.
That release is expected to include the `v1` release of the OpenTelemetry Go metric SDK and will provide stability guarantees of that SDK.
See our [versioning policy](VERSIONING.md) for more information about these stability guarantees.

### Changed

- Allow '/' characters in metric instrument names. (#4501)

### Fixed

- In `go.opentelemetry.op/otel/exporters/prometheus`, don't try to create the prometheus metric on every `Collect` if we know the scope is invalid. (#4499)

## [1.18.0/0.41.0/0.0.6] 2023-09-12

This release drops the compatibility guarantee of [Go 1.19].

### Added

- Add `WithProducer` option in `go.opentelemetry.op/otel/exporters/prometheus` to restore the ability to register producers on the prometheus exporter's manual reader. (#4473)
- Add `IgnoreValue` option in `go.opentelemetry.io/otel/sdk/metric/metricdata/metricdatatest` to allow ignoring values when comparing metrics. (#4447)

### Changed

- Use a `TestingT` interface instead of `*testing.T` struct in `go.opentelemetry.io/otel/sdk/metric/metricdata/metricdatatest`. (#4483)

### Deprecated

- The `NewMetricExporter` in `go.opentelemetry.io/otel/bridge/opencensus` was deprecated in `v0.35.0` (#3541).
  The deprecation notice format for the function has been corrected to trigger Go documentation and build tooling. (#4470)

### Removed

- Removed the deprecated `go.opentelemetry.io/otel/exporters/jaeger` package. (#4467)
- Removed the deprecated `go.opentelemetry.io/otel/example/jaeger` package. (#4467)
- Removed the deprecated `go.opentelemetry.io/otel/sdk/metric/aggregation` package. (#4468)
- Removed the deprecated internal packages in `go.opentelemetry.io/otel/exporters/otlp` and its sub-packages. (#4469)
- Dropped guaranteed support for versions of Go less than 1.20. (#4481)

## [1.17.0/0.40.0/0.0.5] 2023-08-28

### Added

- Export the `ManualReader` struct in `go.opentelemetry.io/otel/sdk/metric`. (#4244)
- Export the `PeriodicReader` struct in `go.opentelemetry.io/otel/sdk/metric`. (#4244)
- Add support for exponential histogram aggregations.
  A histogram can be configured as an exponential histogram using a view with `"go.opentelemetry.io/otel/sdk/metric".ExponentialHistogram` as the aggregation. (#4245)
- Export the `Exporter` struct in `go.opentelemetry.io/otel/exporters/otlp/otlpmetric/otlpmetricgrpc`. (#4272)
- Export the `Exporter` struct in `go.opentelemetry.io/otel/exporters/otlp/otlpmetric/otlpmetrichttp`. (#4272)
- The exporters in `go.opentelemetry.io/otel/exporters/otlp/otlpmetric` now support the `OTEL_EXPORTER_OTLP_METRICS_TEMPORALITY_PREFERENCE` environment variable. (#4287)
- Add `WithoutCounterSuffixes` option in `go.opentelemetry.io/otel/exporters/prometheus` to disable addition of `_total` suffixes. (#4306)
- Add info and debug logging to the metric SDK in `go.opentelemetry.io/otel/sdk/metric`. (#4315)
- The `go.opentelemetry.io/otel/semconv/v1.21.0` package.
  The package contains semantic conventions from the `v1.21.0` version of the OpenTelemetry Semantic Conventions. (#4362)
- Accept 201 to 299 HTTP status as success in `go.opentelemetry.io/otel/exporters/otlp/otlpmetric/otlpmetrichttp` and `go.opentelemetry.io/otel/exporters/otlp/otlptrace/otlptracehttp`. (#4365)
- Document the `Temporality` and `Aggregation` methods of the `"go.opentelemetry.io/otel/sdk/metric".Exporter"` need to be concurrent safe. (#4381)
- Expand the set of units supported by the Prometheus exporter, and don't add unit suffixes if they are already present in `go.opentelemetry.op/otel/exporters/prometheus` (#4374)
- Move the `Aggregation` interface and its implementations from `go.opentelemetry.io/otel/sdk/metric/aggregation` to `go.opentelemetry.io/otel/sdk/metric`. (#4435)
- The exporters in `go.opentelemetry.io/otel/exporters/otlp/otlpmetric` now support the `OTEL_EXPORTER_OTLP_METRICS_DEFAULT_HISTOGRAM_AGGREGATION` environment variable. (#4437)
- Add the `NewAllowKeysFilter` and `NewDenyKeysFilter` functions to `go.opentelemetry.io/otel/attribute` to allow convenient creation of allow-keys and deny-keys filters. (#4444)
- Support Go 1.21. (#4463)

### Changed

- Starting from `v1.21.0` of semantic conventions, `go.opentelemetry.io/otel/semconv/{version}/httpconv` and `go.opentelemetry.io/otel/semconv/{version}/netconv` packages will no longer be published. (#4145)
- Log duplicate instrument conflict at a warning level instead of info in `go.opentelemetry.io/otel/sdk/metric`. (#4202)
- Return an error on the creation of new instruments in `go.opentelemetry.io/otel/sdk/metric` if their name doesn't pass regexp validation. (#4210)
- `NewManualReader` in `go.opentelemetry.io/otel/sdk/metric` returns `*ManualReader` instead of `Reader`. (#4244)
- `NewPeriodicReader` in `go.opentelemetry.io/otel/sdk/metric` returns `*PeriodicReader` instead of `Reader`. (#4244)
- Count the Collect time in the `PeriodicReader` timeout in `go.opentelemetry.io/otel/sdk/metric`. (#4221)
- The function `New` in `go.opentelemetry.io/otel/exporters/otlp/otlpmetric/otlpmetricgrpc` returns `*Exporter` instead of `"go.opentelemetry.io/otel/sdk/metric".Exporter`. (#4272)
- The function `New` in `go.opentelemetry.io/otel/exporters/otlp/otlpmetric/otlpmetrichttp` returns `*Exporter` instead of `"go.opentelemetry.io/otel/sdk/metric".Exporter`. (#4272)
- If an attribute set is omitted from an async callback, the previous value will no longer be exported in `go.opentelemetry.io/otel/sdk/metric`. (#4290)
- If an attribute set is observed multiple times in an async callback in `go.opentelemetry.io/otel/sdk/metric`, the values will be summed instead of the last observation winning. (#4289)
- Allow the explicit bucket histogram aggregation to be used for the up-down counter, observable counter, observable up-down counter, and observable gauge in the `go.opentelemetry.io/otel/sdk/metric` package. (#4332)
- Restrict `Meter`s in `go.opentelemetry.io/otel/sdk/metric` to only register and collect instruments it created. (#4333)
- `PeriodicReader.Shutdown` and `PeriodicReader.ForceFlush` in `go.opentelemetry.io/otel/sdk/metric` now apply the periodic reader's timeout to the operation if the user provided context does not contain a deadline. (#4356, #4377)
- Upgrade all use of `go.opentelemetry.io/otel/semconv` to use `v1.21.0`. (#4408)
- Increase instrument name maximum length from 63 to 255 characters in `go.opentelemetry.io/otel/sdk/metric`. (#4434)
- Add `go.opentelemetry.op/otel/sdk/metric.WithProducer` as an `Option` for `"go.opentelemetry.io/otel/sdk/metric".NewManualReader` and `"go.opentelemetry.io/otel/sdk/metric".NewPeriodicReader`. (#4346)

### Removed

- Remove `Reader.RegisterProducer` in `go.opentelemetry.io/otel/metric`.
  Use the added `WithProducer` option instead. (#4346)
- Remove `Reader.ForceFlush` in `go.opentelemetry.io/otel/metric`.
  Notice that `PeriodicReader.ForceFlush` is still available. (#4375)

### Fixed

- Correctly format log messages from the `go.opentelemetry.io/otel/exporters/zipkin` exporter. (#4143)
- Log an error for calls to `NewView` in `go.opentelemetry.io/otel/sdk/metric` that have empty criteria. (#4307)
- Fix `"go.opentelemetry.io/otel/sdk/resource".WithHostID()` to not set an empty `host.id`. (#4317)
- Use the instrument identifying fields to cache aggregators and determine duplicate instrument registrations in `go.opentelemetry.io/otel/sdk/metric`. (#4337)
- Detect duplicate instruments for case-insensitive names in `go.opentelemetry.io/otel/sdk/metric`. (#4338)
- The `ManualReader` will not panic if `AggregationSelector` returns `nil` in `go.opentelemetry.io/otel/sdk/metric`. (#4350)
- If a `Reader`'s `AggregationSelector` returns `nil` or `DefaultAggregation` the pipeline will use the default aggregation. (#4350)
- Log a suggested view that fixes instrument conflicts in `go.opentelemetry.io/otel/sdk/metric`. (#4349)
- Fix possible panic, deadlock and race condition in batch span processor in `go.opentelemetry.io/otel/sdk/trace`. (#4353)
- Improve context cancellation handling in batch span processor's `ForceFlush` in  `go.opentelemetry.io/otel/sdk/trace`. (#4369)
- Decouple `go.opentelemetry.io/otel/exporters/otlp/otlptrace/internal` from `go.opentelemetry.io/otel/exporters/otlp/internal` using gotmpl. (#4397, #3846)
- Decouple `go.opentelemetry.io/otel/exporters/otlp/otlpmetric/otlpmetricgrpc/internal` from `go.opentelemetry.io/otel/exporters/otlp/internal` and `go.opentelemetry.io/otel/exporters/otlp/otlpmetric/internal` using gotmpl. (#4404, #3846)
- Decouple `go.opentelemetry.io/otel/exporters/otlp/otlpmetric/otlpmetrichttp/internal` from `go.opentelemetry.io/otel/exporters/otlp/internal` and `go.opentelemetry.io/otel/exporters/otlp/otlpmetric/internal` using gotmpl. (#4407, #3846)
- Decouple `go.opentelemetry.io/otel/exporters/otlp/otlptrace/otlptracegrpc/internal` from `go.opentelemetry.io/otel/exporters/otlp/internal` and `go.opentelemetry.io/otel/exporters/otlp/otlptrace/internal` using gotmpl. (#4400, #3846)
- Decouple `go.opentelemetry.io/otel/exporters/otlp/otlptrace/otlptracehttp/internal` from `go.opentelemetry.io/otel/exporters/otlp/internal` and `go.opentelemetry.io/otel/exporters/otlp/otlptrace/internal` using gotmpl. (#4401, #3846)
- Do not block the metric SDK when OTLP metric exports are blocked in `go.opentelemetry.io/otel/exporters/otlp/otlpmetric/otlpmetricgrpc` and `go.opentelemetry.io/otel/exporters/otlp/otlpmetric/otlpmetrichttp`. (#3925, #4395)
- Do not append `_total` if the counter already has that suffix for the Prometheus exproter in `go.opentelemetry.io/otel/exporter/prometheus`. (#4373)
- Fix resource detection data race in `go.opentelemetry.io/otel/sdk/resource`. (#4409)
- Use the first-seen instrument name during instrument name conflicts in `go.opentelemetry.io/otel/sdk/metric`. (#4428)

### Deprecated

- The `go.opentelemetry.io/otel/exporters/jaeger` package is deprecated.
  OpenTelemetry dropped support for Jaeger exporter in July 2023.
  Use `go.opentelemetry.io/otel/exporters/otlp/otlptrace/otlptracehttp`
  or `go.opentelemetry.io/otel/exporters/otlp/otlptrace/otlptracegrpc` instead. (#4423)
- The `go.opentelemetry.io/otel/example/jaeger` package is deprecated. (#4423)
- The `go.opentelemetry.io/otel/exporters/otlp/otlpmetric/internal` package is deprecated. (#4420)
- The `go.opentelemetry.io/otel/exporters/otlp/otlpmetric/internal/oconf` package is deprecated. (#4420)
- The `go.opentelemetry.io/otel/exporters/otlp/otlpmetric/internal/otest` package is deprecated. (#4420)
- The `go.opentelemetry.io/otel/exporters/otlp/otlpmetric/internal/transform` package is deprecated. (#4420)
- The `go.opentelemetry.io/otel/exporters/otlp/internal` package is deprecated. (#4421)
- The `go.opentelemetry.io/otel/exporters/otlp/internal/envconfig` package is deprecated. (#4421)
- The `go.opentelemetry.io/otel/exporters/otlp/internal/retry` package is deprecated. (#4421)
- The `go.opentelemetry.io/otel/exporters/otlp/otlptrace/internal` package is deprecated. (#4425)
- The `go.opentelemetry.io/otel/exporters/otlp/otlptrace/internal/envconfig` package is deprecated. (#4425)
- The `go.opentelemetry.io/otel/exporters/otlp/otlptrace/internal/otlpconfig` package is deprecated. (#4425)
- The `go.opentelemetry.io/otel/exporters/otlp/otlptrace/internal/otlptracetest` package is deprecated. (#4425)
- The `go.opentelemetry.io/otel/exporters/otlp/otlptrace/internal/retry` package is deprecated. (#4425)
- The `go.opentelemetry.io/otel/sdk/metric/aggregation` package is deprecated.
  Use the aggregation types added to `go.opentelemetry.io/otel/sdk/metric` instead. (#4435)

## [1.16.0/0.39.0] 2023-05-18

This release contains the first stable release of the OpenTelemetry Go [metric API].
Our project stability guarantees now apply to the `go.opentelemetry.io/otel/metric` package.
See our [versioning policy](VERSIONING.md) for more information about these stability guarantees.

### Added

- The `go.opentelemetry.io/otel/semconv/v1.19.0` package.
  The package contains semantic conventions from the `v1.19.0` version of the OpenTelemetry specification. (#3848)
- The `go.opentelemetry.io/otel/semconv/v1.20.0` package.
  The package contains semantic conventions from the `v1.20.0` version of the OpenTelemetry specification. (#4078)
- The Exponential Histogram data types in `go.opentelemetry.io/otel/sdk/metric/metricdata`. (#4165)
- OTLP metrics exporter now supports the Exponential Histogram Data Type. (#4222)
- Fix serialization of `time.Time` zero values in `go.opentelemetry.io/otel/exporters/otlp/otlpmetric/otlpmetricgrpc` and `go.opentelemetry.io/otel/exporters/otlp/otlpmetric/otlpmetrichttp` packages. (#4271)

### Changed

- Use `strings.Cut()` instead of `string.SplitN()` for better readability and memory use. (#4049)
- `MeterProvider` returns noop meters once it has been shutdown. (#4154)

### Removed

- The deprecated `go.opentelemetry.io/otel/metric/instrument` package is removed.
  Use `go.opentelemetry.io/otel/metric` instead. (#4055)

### Fixed

- Fix build for BSD based systems in `go.opentelemetry.io/otel/sdk/resource`. (#4077)

## [1.16.0-rc.1/0.39.0-rc.1] 2023-05-03

This is a release candidate for the v1.16.0/v0.39.0 release.
That release is expected to include the `v1` release of the OpenTelemetry Go metric API and will provide stability guarantees of that API.
See our [versioning policy](VERSIONING.md) for more information about these stability guarantees.

### Added

- Support global `MeterProvider` in `go.opentelemetry.io/otel`. (#4039)
  - Use `Meter` for a `metric.Meter` from the global `metric.MeterProvider`.
  - Use `GetMeterProivder` for a global `metric.MeterProvider`.
  - Use `SetMeterProivder` to set the global `metric.MeterProvider`.

### Changed

- Move the `go.opentelemetry.io/otel/metric` module to the `stable-v1` module set.
  This stages the metric API to be released as a stable module. (#4038)

### Removed

- The `go.opentelemetry.io/otel/metric/global` package is removed.
  Use `go.opentelemetry.io/otel` instead. (#4039)

## [1.15.1/0.38.1] 2023-05-02

### Fixed

- Remove unused imports from `sdk/resource/host_id_bsd.go` which caused build failures. (#4040, #4041)

## [1.15.0/0.38.0] 2023-04-27

### Added

- The `go.opentelemetry.io/otel/metric/embedded` package. (#3916)
- The `Version` function to `go.opentelemetry.io/otel/sdk` to return the SDK version. (#3949)
- Add a `WithNamespace` option to `go.opentelemetry.io/otel/exporters/prometheus` to allow users to prefix metrics with a namespace. (#3970)
- The following configuration types were added to `go.opentelemetry.io/otel/metric/instrument` to be used in the configuration of measurement methods. (#3971)
  - The `AddConfig` used to hold configuration for addition measurements
    - `NewAddConfig` used to create a new `AddConfig`
    - `AddOption` used to configure an `AddConfig`
  - The `RecordConfig` used to hold configuration for recorded measurements
    - `NewRecordConfig` used to create a new `RecordConfig`
    - `RecordOption` used to configure a `RecordConfig`
  - The `ObserveConfig` used to hold configuration for observed measurements
    - `NewObserveConfig` used to create a new `ObserveConfig`
    - `ObserveOption` used to configure an `ObserveConfig`
- `WithAttributeSet` and `WithAttributes` are added to `go.opentelemetry.io/otel/metric/instrument`.
  They return an option used during a measurement that defines the attribute Set associated with the measurement. (#3971)
- The `Version` function to `go.opentelemetry.io/otel/exporters/otlp/otlpmetric` to return the OTLP metrics client version. (#3956)
- The `Version` function to `go.opentelemetry.io/otel/exporters/otlp/otlptrace` to return the OTLP trace client version. (#3956)

### Changed

- The `Extrema` in `go.opentelemetry.io/otel/sdk/metric/metricdata` is redefined with a generic argument of `[N int64 | float64]`. (#3870)
- Update all exported interfaces from `go.opentelemetry.io/otel/metric` to embed their corresponding interface from `go.opentelemetry.io/otel/metric/embedded`.
  This adds an implementation requirement to set the interface default behavior for unimplemented methods. (#3916)
- Move No-Op implementation from `go.opentelemetry.io/otel/metric` into its own package `go.opentelemetry.io/otel/metric/noop`. (#3941)
  - `metric.NewNoopMeterProvider` is replaced with `noop.NewMeterProvider`
- Add all the methods from `"go.opentelemetry.io/otel/trace".SpanContext` to `bridgeSpanContext` by embedding `otel.SpanContext` in `bridgeSpanContext`. (#3966)
- Wrap `UploadMetrics` error in `go.opentelemetry.io/otel/exporters/otlp/otlpmetric/` to improve error message when encountering generic grpc errors. (#3974)
- The measurement methods for all instruments in `go.opentelemetry.io/otel/metric/instrument` accept an option instead of the variadic `"go.opentelemetry.io/otel/attribute".KeyValue`. (#3971)
  - The `Int64Counter.Add` method now accepts `...AddOption`
  - The `Float64Counter.Add` method now accepts `...AddOption`
  - The `Int64UpDownCounter.Add` method now accepts `...AddOption`
  - The `Float64UpDownCounter.Add` method now accepts `...AddOption`
  - The `Int64Histogram.Record` method now accepts `...RecordOption`
  - The `Float64Histogram.Record` method now accepts `...RecordOption`
  - The `Int64Observer.Observe` method now accepts `...ObserveOption`
  - The `Float64Observer.Observe` method now accepts `...ObserveOption`
- The `Observer` methods in `go.opentelemetry.io/otel/metric` accept an option instead of the variadic `"go.opentelemetry.io/otel/attribute".KeyValue`. (#3971)
  - The `Observer.ObserveInt64` method now accepts `...ObserveOption`
  - The `Observer.ObserveFloat64` method now accepts `...ObserveOption`
- Move global metric back to `go.opentelemetry.io/otel/metric/global` from `go.opentelemetry.io/otel`. (#3986)

### Fixed

- `TracerProvider` allows calling `Tracer()` while it's shutting down.
  It used to deadlock. (#3924)
- Use the SDK version for the Telemetry SDK resource detector in `go.opentelemetry.io/otel/sdk/resource`. (#3949)
- Fix a data race in `SpanProcessor` returned by `NewSimpleSpanProcessor` in `go.opentelemetry.io/otel/sdk/trace`. (#3951)
- Automatically figure out the default aggregation with `aggregation.Default`. (#3967)

### Deprecated

- The `go.opentelemetry.io/otel/metric/instrument` package is deprecated.
  Use the equivalent types added to `go.opentelemetry.io/otel/metric` instead. (#4018)

## [1.15.0-rc.2/0.38.0-rc.2] 2023-03-23

This is a release candidate for the v1.15.0/v0.38.0 release.
That release will include the `v1` release of the OpenTelemetry Go metric API and will provide stability guarantees of that API.
See our [versioning policy](VERSIONING.md) for more information about these stability guarantees.

### Added

- The `WithHostID` option to `go.opentelemetry.io/otel/sdk/resource`. (#3812)
- The `WithoutTimestamps` option to `go.opentelemetry.io/otel/exporters/stdout/stdoutmetric` to sets all timestamps to zero. (#3828)
- The new `Exemplar` type is added to `go.opentelemetry.io/otel/sdk/metric/metricdata`.
  Both the `DataPoint` and `HistogramDataPoint` types from that package have a new field of `Exemplars` containing the sampled exemplars for their timeseries. (#3849)
- Configuration for each metric instrument in `go.opentelemetry.io/otel/sdk/metric/instrument`. (#3895)
- The internal logging introduces a warning level verbosity equal to `V(1)`. (#3900)
- Added a log message warning about usage of `SimpleSpanProcessor` in production environments. (#3854)

### Changed

- Optimize memory allocation when creation a new `Set` using `NewSet` or `NewSetWithFiltered` in `go.opentelemetry.io/otel/attribute`. (#3832)
- Optimize memory allocation when creation new metric instruments in `go.opentelemetry.io/otel/sdk/metric`. (#3832)
- Avoid creating new objects on all calls to `WithDeferredSetup` and `SkipContextSetup` in OpenTracing bridge. (#3833)
- The `New` and `Detect` functions from `go.opentelemetry.io/otel/sdk/resource` return errors that wrap underlying errors instead of just containing the underlying error strings. (#3844)
- Both the `Histogram` and `HistogramDataPoint` are redefined with a generic argument of `[N int64 | float64]` in `go.opentelemetry.io/otel/sdk/metric/metricdata`. (#3849)
- The metric `Export` interface from `go.opentelemetry.io/otel/sdk/metric` accepts a `*ResourceMetrics` instead of `ResourceMetrics`. (#3853)
- Rename `Asynchronous` to `Observable` in `go.opentelemetry.io/otel/metric/instrument`. (#3892)
- Rename `Int64ObserverOption` to `Int64ObservableOption` in `go.opentelemetry.io/otel/metric/instrument`. (#3895)
- Rename `Float64ObserverOption` to `Float64ObservableOption` in `go.opentelemetry.io/otel/metric/instrument`. (#3895)
- The internal logging changes the verbosity level of info to `V(4)`, the verbosity level of debug to `V(8)`. (#3900)

### Fixed

- `TracerProvider` consistently doesn't allow to register a `SpanProcessor` after shutdown. (#3845)

### Removed

- The deprecated `go.opentelemetry.io/otel/metric/global` package is removed. (#3829)
- The unneeded `Synchronous` interface in `go.opentelemetry.io/otel/metric/instrument` was removed. (#3892)
- The `Float64ObserverConfig` and `NewFloat64ObserverConfig` in `go.opentelemetry.io/otel/sdk/metric/instrument`.
  Use the added `float64` instrument configuration instead. (#3895)
- The `Int64ObserverConfig` and `NewInt64ObserverConfig` in `go.opentelemetry.io/otel/sdk/metric/instrument`.
  Use the added `int64` instrument configuration instead. (#3895)
- The `NewNoopMeter` function in `go.opentelemetry.io/otel/metric`, use `NewMeterProvider().Meter("")` instead. (#3893)

## [1.15.0-rc.1/0.38.0-rc.1] 2023-03-01

This is a release candidate for the v1.15.0/v0.38.0 release.
That release will include the `v1` release of the OpenTelemetry Go metric API and will provide stability guarantees of that API.
See our [versioning policy](VERSIONING.md) for more information about these stability guarantees.

This release drops the compatibility guarantee of [Go 1.18].

### Added

- Support global `MeterProvider` in `go.opentelemetry.io/otel`. (#3818)
  - Use `Meter` for a `metric.Meter` from the global `metric.MeterProvider`.
  - Use `GetMeterProivder` for a global `metric.MeterProvider`.
  - Use `SetMeterProivder` to set the global `metric.MeterProvider`.

### Changed

- Dropped compatibility testing for [Go 1.18].
  The project no longer guarantees support for this version of Go. (#3813)

### Fixed

- Handle empty environment variable as it they were not set. (#3764)
- Clarify the `httpconv` and `netconv` packages in `go.opentelemetry.io/otel/semconv/*` provide tracing semantic conventions. (#3823)
- Fix race conditions in `go.opentelemetry.io/otel/exporters/metric/prometheus` that could cause a panic. (#3899)
- Fix sending nil `scopeInfo` to metrics channel in `go.opentelemetry.io/otel/exporters/metric/prometheus` that could cause a panic in `github.com/prometheus/client_golang/prometheus`. (#3899)

### Deprecated

- The `go.opentelemetry.io/otel/metric/global` package is deprecated.
  Use `go.opentelemetry.io/otel` instead. (#3818)

### Removed

- The deprecated `go.opentelemetry.io/otel/metric/unit` package is removed. (#3814)

## [1.14.0/0.37.0/0.0.4] 2023-02-27

This release is the last to support [Go 1.18].
The next release will require at least [Go 1.19].

### Added

- The `event` type semantic conventions are added to `go.opentelemetry.io/otel/semconv/v1.17.0`. (#3697)
- Support [Go 1.20]. (#3693)
- The `go.opentelemetry.io/otel/semconv/v1.18.0` package.
  The package contains semantic conventions from the `v1.18.0` version of the OpenTelemetry specification. (#3719)
  - The following `const` renames from `go.opentelemetry.io/otel/semconv/v1.17.0` are included:
    - `OtelScopeNameKey` -> `OTelScopeNameKey`
    - `OtelScopeVersionKey` -> `OTelScopeVersionKey`
    - `OtelLibraryNameKey` -> `OTelLibraryNameKey`
    - `OtelLibraryVersionKey` -> `OTelLibraryVersionKey`
    - `OtelStatusCodeKey` -> `OTelStatusCodeKey`
    - `OtelStatusDescriptionKey` -> `OTelStatusDescriptionKey`
    - `OtelStatusCodeOk` -> `OTelStatusCodeOk`
    - `OtelStatusCodeError` -> `OTelStatusCodeError`
  - The following `func` renames from `go.opentelemetry.io/otel/semconv/v1.17.0` are included:
    - `OtelScopeName` -> `OTelScopeName`
    - `OtelScopeVersion` -> `OTelScopeVersion`
    - `OtelLibraryName` -> `OTelLibraryName`
    - `OtelLibraryVersion` -> `OTelLibraryVersion`
    - `OtelStatusDescription` -> `OTelStatusDescription`
- A `IsSampled` method is added to the `SpanContext` implementation in `go.opentelemetry.io/otel/bridge/opentracing` to expose the span sampled state.
  See the [README](./bridge/opentracing/README.md) for more information. (#3570)
- The `WithInstrumentationAttributes` option to `go.opentelemetry.io/otel/metric`. (#3738)
- The `WithInstrumentationAttributes` option to `go.opentelemetry.io/otel/trace`. (#3739)
- The following environment variables are supported by the periodic `Reader` in `go.opentelemetry.io/otel/sdk/metric`. (#3763)
  - `OTEL_METRIC_EXPORT_INTERVAL` sets the time between collections and exports.
  - `OTEL_METRIC_EXPORT_TIMEOUT` sets the timeout an export is attempted.

### Changed

- Fall-back to `TextMapCarrier` when it's not `HttpHeader`s in `go.opentelemetry.io/otel/bridge/opentracing`. (#3679)
- The `Collect` method of the `"go.opentelemetry.io/otel/sdk/metric".Reader` interface is updated to accept the `metricdata.ResourceMetrics` value the collection will be made into.
  This change is made to enable memory reuse by SDK users. (#3732)
- The `WithUnit` option in `go.opentelemetry.io/otel/sdk/metric/instrument` is updated to accept a `string` for the unit value. (#3776)

### Fixed

- Ensure `go.opentelemetry.io/otel` does not use generics. (#3723, #3725)
- Multi-reader `MeterProvider`s now export metrics for all readers, instead of just the first reader. (#3720, #3724)
- Remove use of deprecated `"math/rand".Seed` in `go.opentelemetry.io/otel/example/prometheus`. (#3733)
- Do not silently drop unknown schema data with `Parse` in  `go.opentelemetry.io/otel/schema/v1.1`. (#3743)
- Data race issue in OTLP exporter retry mechanism. (#3755, #3756)
- Wrapping empty errors when exporting in `go.opentelemetry.io/otel/sdk/metric`. (#3698, #3772)
- Incorrect "all" and "resource" definition for schema files in `go.opentelemetry.io/otel/schema/v1.1`. (#3777)

### Deprecated

- The `go.opentelemetry.io/otel/metric/unit` package is deprecated.
  Use the equivalent unit string instead. (#3776)
  - Use `"1"` instead of `unit.Dimensionless`
  - Use `"By"` instead of `unit.Bytes`
  - Use `"ms"` instead of `unit.Milliseconds`

## [1.13.0/0.36.0] 2023-02-07

### Added

- Attribute `KeyValue` creations functions to `go.opentelemetry.io/otel/semconv/v1.17.0` for all non-enum semantic conventions.
  These functions ensure semantic convention type correctness. (#3675)

### Fixed

- Removed the `http.target` attribute from being added by `ServerRequest` in the following packages. (#3687)
  - `go.opentelemetry.io/otel/semconv/v1.13.0/httpconv`
  - `go.opentelemetry.io/otel/semconv/v1.14.0/httpconv`
  - `go.opentelemetry.io/otel/semconv/v1.15.0/httpconv`
  - `go.opentelemetry.io/otel/semconv/v1.16.0/httpconv`
  - `go.opentelemetry.io/otel/semconv/v1.17.0/httpconv`

### Removed

- The deprecated `go.opentelemetry.io/otel/metric/instrument/asyncfloat64` package is removed. (#3631)
- The deprecated `go.opentelemetry.io/otel/metric/instrument/asyncint64` package is removed. (#3631)
- The deprecated `go.opentelemetry.io/otel/metric/instrument/syncfloat64` package is removed. (#3631)
- The deprecated `go.opentelemetry.io/otel/metric/instrument/syncint64` package is removed. (#3631)

## [1.12.0/0.35.0] 2023-01-28

### Added

- The `WithInt64Callback` option to `go.opentelemetry.io/otel/metric/instrument`.
  This options is used to configure `int64` Observer callbacks during their creation. (#3507)
- The `WithFloat64Callback` option to `go.opentelemetry.io/otel/metric/instrument`.
  This options is used to configure `float64` Observer callbacks during their creation. (#3507)
- The `Producer` interface and `Reader.RegisterProducer(Producer)` to `go.opentelemetry.io/otel/sdk/metric`.
  These additions are used to enable external metric Producers. (#3524)
- The `Callback` function type to `go.opentelemetry.io/otel/metric`.
  This new named function type is registered with a `Meter`. (#3564)
- The `go.opentelemetry.io/otel/semconv/v1.13.0` package.
  The package contains semantic conventions from the `v1.13.0` version of the OpenTelemetry specification. (#3499)
  - The `EndUserAttributesFromHTTPRequest` function in `go.opentelemetry.io/otel/semconv/v1.12.0` is merged into `ClientRequest` and `ServerRequest` in `go.opentelemetry.io/otel/semconv/v1.13.0/httpconv`.
  - The `HTTPAttributesFromHTTPStatusCode` function in `go.opentelemetry.io/otel/semconv/v1.12.0` is merged into `ClientResponse` in `go.opentelemetry.io/otel/semconv/v1.13.0/httpconv`.
  - The `HTTPClientAttributesFromHTTPRequest` function in `go.opentelemetry.io/otel/semconv/v1.12.0` is replaced by `ClientRequest` in `go.opentelemetry.io/otel/semconv/v1.13.0/httpconv`.
  - The `HTTPServerAttributesFromHTTPRequest` function in `go.opentelemetry.io/otel/semconv/v1.12.0` is replaced by `ServerRequest` in `go.opentelemetry.io/otel/semconv/v1.13.0/httpconv`.
  - The `HTTPServerMetricAttributesFromHTTPRequest` function in `go.opentelemetry.io/otel/semconv/v1.12.0` is replaced by `ServerRequest` in `go.opentelemetry.io/otel/semconv/v1.13.0/httpconv`.
  - The `NetAttributesFromHTTPRequest` function in `go.opentelemetry.io/otel/semconv/v1.12.0` is split into `Transport` in `go.opentelemetry.io/otel/semconv/v1.13.0/netconv` and `ClientRequest` or `ServerRequest` in `go.opentelemetry.io/otel/semconv/v1.13.0/httpconv`.
  - The `SpanStatusFromHTTPStatusCode` function in `go.opentelemetry.io/otel/semconv/v1.12.0` is replaced by `ClientStatus` in `go.opentelemetry.io/otel/semconv/v1.13.0/httpconv`.
  - The `SpanStatusFromHTTPStatusCodeAndSpanKind` function in `go.opentelemetry.io/otel/semconv/v1.12.0` is split into `ClientStatus` and `ServerStatus` in `go.opentelemetry.io/otel/semconv/v1.13.0/httpconv`.
  - The `Client` function is included in `go.opentelemetry.io/otel/semconv/v1.13.0/netconv` to generate attributes for a `net.Conn`.
  - The `Server` function is included in `go.opentelemetry.io/otel/semconv/v1.13.0/netconv` to generate attributes for a `net.Listener`.
- The `go.opentelemetry.io/otel/semconv/v1.14.0` package.
  The package contains semantic conventions from the `v1.14.0` version of the OpenTelemetry specification. (#3566)
- The `go.opentelemetry.io/otel/semconv/v1.15.0` package.
  The package contains semantic conventions from the `v1.15.0` version of the OpenTelemetry specification. (#3578)
- The `go.opentelemetry.io/otel/semconv/v1.16.0` package.
  The package contains semantic conventions from the `v1.16.0` version of the OpenTelemetry specification. (#3579)
- Metric instruments to `go.opentelemetry.io/otel/metric/instrument`.
  These instruments are use as replacements of the deprecated `go.opentelemetry.io/otel/metric/instrument/{asyncfloat64,asyncint64,syncfloat64,syncint64}` packages.(#3575, #3586)
  - `Float64ObservableCounter` replaces the `asyncfloat64.Counter`
  - `Float64ObservableUpDownCounter` replaces the `asyncfloat64.UpDownCounter`
  - `Float64ObservableGauge` replaces the `asyncfloat64.Gauge`
  - `Int64ObservableCounter` replaces the `asyncint64.Counter`
  - `Int64ObservableUpDownCounter` replaces the `asyncint64.UpDownCounter`
  - `Int64ObservableGauge` replaces the `asyncint64.Gauge`
  - `Float64Counter` replaces the `syncfloat64.Counter`
  - `Float64UpDownCounter` replaces the `syncfloat64.UpDownCounter`
  - `Float64Histogram` replaces the `syncfloat64.Histogram`
  - `Int64Counter` replaces the `syncint64.Counter`
  - `Int64UpDownCounter` replaces the `syncint64.UpDownCounter`
  - `Int64Histogram` replaces the `syncint64.Histogram`
- `NewTracerProvider` to `go.opentelemetry.io/otel/bridge/opentracing`.
  This is used to create `WrapperTracer` instances from a `TracerProvider`. (#3116)
- The `Extrema` type to `go.opentelemetry.io/otel/sdk/metric/metricdata`.
  This type is used to represent min/max values and still be able to distinguish unset and zero values. (#3487)
- The `go.opentelemetry.io/otel/semconv/v1.17.0` package.
  The package contains semantic conventions from the `v1.17.0` version of the OpenTelemetry specification. (#3599)

### Changed

- Jaeger and Zipkin exporter use `github.com/go-logr/logr` as the logging interface, and add the `WithLogr` option. (#3497, #3500)
- Instrument configuration in `go.opentelemetry.io/otel/metric/instrument` is split into specific options and configuration based on the instrument type. (#3507)
  - Use the added `Int64Option` type to configure instruments from `go.opentelemetry.io/otel/metric/instrument/syncint64`.
  - Use the added `Float64Option` type to configure instruments from `go.opentelemetry.io/otel/metric/instrument/syncfloat64`.
  - Use the added `Int64ObserverOption` type to configure instruments from `go.opentelemetry.io/otel/metric/instrument/asyncint64`.
  - Use the added `Float64ObserverOption` type to configure instruments from `go.opentelemetry.io/otel/metric/instrument/asyncfloat64`.
- Return a `Registration` from the `RegisterCallback` method of a `Meter` in the `go.opentelemetry.io/otel/metric` package.
  This `Registration` can be used to unregister callbacks. (#3522)
- Global error handler uses an atomic value instead of a mutex. (#3543)
- Add `NewMetricProducer` to `go.opentelemetry.io/otel/bridge/opencensus`, which can be used to pass OpenCensus metrics to an OpenTelemetry Reader. (#3541)
- Global logger uses an atomic value instead of a mutex. (#3545)
- The `Shutdown` method of the `"go.opentelemetry.io/otel/sdk/trace".TracerProvider` releases all computational resources when called the first time. (#3551)
- The `Sampler` returned from `TraceIDRatioBased` `go.opentelemetry.io/otel/sdk/trace` now uses the rightmost bits for sampling decisions.
  This fixes random sampling when using ID generators like `xray.IDGenerator` and increasing parity with other language implementations. (#3557)
- Errors from `go.opentelemetry.io/otel/exporters/otlp/otlptrace` exporters are wrapped in errors identifying their signal name.
  Existing users of the exporters attempting to identify specific errors will need to use `errors.Unwrap()` to get the underlying error. (#3516)
- Exporters from `go.opentelemetry.io/otel/exporters/otlp` will print the final retryable error message when attempts to retry time out. (#3514)
- The instrument kind names in `go.opentelemetry.io/otel/sdk/metric` are updated to match the API. (#3562)
  - `InstrumentKindSyncCounter` is renamed to `InstrumentKindCounter`
  - `InstrumentKindSyncUpDownCounter` is renamed to `InstrumentKindUpDownCounter`
  - `InstrumentKindSyncHistogram` is renamed to `InstrumentKindHistogram`
  - `InstrumentKindAsyncCounter` is renamed to `InstrumentKindObservableCounter`
  - `InstrumentKindAsyncUpDownCounter` is renamed to `InstrumentKindObservableUpDownCounter`
  - `InstrumentKindAsyncGauge` is renamed to `InstrumentKindObservableGauge`
- The `RegisterCallback` method of the `Meter` in `go.opentelemetry.io/otel/metric` changed.
  - The named `Callback` replaces the inline function parameter. (#3564)
  - `Callback` is required to return an error. (#3576)
  - `Callback` accepts the added `Observer` parameter added.
    This new parameter is used by `Callback` implementations to observe values for asynchronous instruments instead of calling the `Observe` method of the instrument directly. (#3584)
  - The slice of `instrument.Asynchronous` is now passed as a variadic argument. (#3587)
- The exporter from `go.opentelemetry.io/otel/exporters/zipkin` is updated to use the `v1.16.0` version of semantic conventions.
  This means it no longer uses the removed `net.peer.ip` or `http.host` attributes to determine the remote endpoint.
  Instead it uses the `net.sock.peer` attributes. (#3581)
- The `Min` and `Max` fields of the `HistogramDataPoint` in `go.opentelemetry.io/otel/sdk/metric/metricdata` are now defined with the added `Extrema` type instead of a `*float64`. (#3487)

### Fixed

- Asynchronous instruments that use sum aggregators and attribute filters correctly add values from equivalent attribute sets that have been filtered. (#3439, #3549)
- The `RegisterCallback` method of the `Meter` from `go.opentelemetry.io/otel/sdk/metric` only registers a callback for instruments created by that meter.
  Trying to register a callback with instruments from a different meter will result in an error being returned. (#3584)

### Deprecated

- The `NewMetricExporter` in `go.opentelemetry.io/otel/bridge/opencensus` is deprecated.
  Use `NewMetricProducer` instead. (#3541)
- The `go.opentelemetry.io/otel/metric/instrument/asyncfloat64` package is deprecated.
  Use the instruments from `go.opentelemetry.io/otel/metric/instrument` instead. (#3575)
- The `go.opentelemetry.io/otel/metric/instrument/asyncint64` package is deprecated.
  Use the instruments from `go.opentelemetry.io/otel/metric/instrument` instead. (#3575)
- The `go.opentelemetry.io/otel/metric/instrument/syncfloat64` package is deprecated.
  Use the instruments from `go.opentelemetry.io/otel/metric/instrument` instead. (#3575)
- The `go.opentelemetry.io/otel/metric/instrument/syncint64` package is deprecated.
  Use the instruments from `go.opentelemetry.io/otel/metric/instrument` instead. (#3575)
- The `NewWrappedTracerProvider` in `go.opentelemetry.io/otel/bridge/opentracing` is now deprecated.
  Use `NewTracerProvider` instead. (#3116)

### Removed

- The deprecated `go.opentelemetry.io/otel/sdk/metric/view` package is removed. (#3520)
- The `InstrumentProvider` from `go.opentelemetry.io/otel/sdk/metric/asyncint64` is removed.
  Use the new creation methods of the `Meter` in `go.opentelemetry.io/otel/sdk/metric` instead. (#3530)
  - The `Counter` method is replaced by `Meter.Int64ObservableCounter`
  - The `UpDownCounter` method is replaced by `Meter.Int64ObservableUpDownCounter`
  - The `Gauge` method is replaced by `Meter.Int64ObservableGauge`
- The `InstrumentProvider` from `go.opentelemetry.io/otel/sdk/metric/asyncfloat64` is removed.
  Use the new creation methods of the `Meter` in `go.opentelemetry.io/otel/sdk/metric` instead. (#3530)
  - The `Counter` method is replaced by `Meter.Float64ObservableCounter`
  - The `UpDownCounter` method is replaced by `Meter.Float64ObservableUpDownCounter`
  - The `Gauge` method is replaced by `Meter.Float64ObservableGauge`
- The `InstrumentProvider` from `go.opentelemetry.io/otel/sdk/metric/syncint64` is removed.
  Use the new creation methods of the `Meter` in `go.opentelemetry.io/otel/sdk/metric` instead. (#3530)
  - The `Counter` method is replaced by `Meter.Int64Counter`
  - The `UpDownCounter` method is replaced by `Meter.Int64UpDownCounter`
  - The `Histogram` method is replaced by `Meter.Int64Histogram`
- The `InstrumentProvider` from `go.opentelemetry.io/otel/sdk/metric/syncfloat64` is removed.
  Use the new creation methods of the `Meter` in `go.opentelemetry.io/otel/sdk/metric` instead. (#3530)
  - The `Counter` method is replaced by `Meter.Float64Counter`
  - The `UpDownCounter` method is replaced by `Meter.Float64UpDownCounter`
  - The `Histogram` method is replaced by `Meter.Float64Histogram`

## [1.11.2/0.34.0] 2022-12-05

### Added

- The `WithView` `Option` is added to the `go.opentelemetry.io/otel/sdk/metric` package.
   This option is used to configure the view(s) a `MeterProvider` will use for all `Reader`s that are registered with it. (#3387)
- Add Instrumentation Scope and Version as info metric and label in Prometheus exporter.
  This can be disabled using the `WithoutScopeInfo()` option added to that package.(#3273, #3357)
- OTLP exporters now recognize: (#3363)
  - `OTEL_EXPORTER_OTLP_INSECURE`
  - `OTEL_EXPORTER_OTLP_TRACES_INSECURE`
  - `OTEL_EXPORTER_OTLP_METRICS_INSECURE`
  - `OTEL_EXPORTER_OTLP_CLIENT_KEY`
  - `OTEL_EXPORTER_OTLP_TRACES_CLIENT_KEY`
  - `OTEL_EXPORTER_OTLP_METRICS_CLIENT_KEY`
  - `OTEL_EXPORTER_OTLP_CLIENT_CERTIFICATE`
  - `OTEL_EXPORTER_OTLP_TRACES_CLIENT_CERTIFICATE`
  - `OTEL_EXPORTER_OTLP_METRICS_CLIENT_CERTIFICATE`
- The `View` type and related `NewView` function to create a view according to the OpenTelemetry specification are added to `go.opentelemetry.io/otel/sdk/metric`.
  These additions are replacements for the `View` type and `New` function from `go.opentelemetry.io/otel/sdk/metric/view`. (#3459)
- The `Instrument` and `InstrumentKind` type are added to `go.opentelemetry.io/otel/sdk/metric`.
  These additions are replacements for the `Instrument` and `InstrumentKind` types from `go.opentelemetry.io/otel/sdk/metric/view`. (#3459)
- The `Stream` type is added to `go.opentelemetry.io/otel/sdk/metric` to define a metric data stream a view will produce. (#3459)
- The `AssertHasAttributes` allows instrument authors to test that datapoints returned have appropriate attributes. (#3487)

### Changed

- The `"go.opentelemetry.io/otel/sdk/metric".WithReader` option no longer accepts views to associate with the `Reader`.
   Instead, views are now registered directly with the `MeterProvider` via the new `WithView` option.
   The views registered with the `MeterProvider` apply to all `Reader`s. (#3387)
- The `Temporality(view.InstrumentKind) metricdata.Temporality` and `Aggregation(view.InstrumentKind) aggregation.Aggregation` methods are added to the `"go.opentelemetry.io/otel/sdk/metric".Exporter` interface. (#3260)
- The `Temporality(view.InstrumentKind) metricdata.Temporality` and `Aggregation(view.InstrumentKind) aggregation.Aggregation` methods are added to the `"go.opentelemetry.io/otel/exporters/otlp/otlpmetric".Client` interface. (#3260)
- The `WithTemporalitySelector` and `WithAggregationSelector` `ReaderOption`s have been changed to `ManualReaderOption`s in the `go.opentelemetry.io/otel/sdk/metric` package. (#3260)
- The periodic reader in the `go.opentelemetry.io/otel/sdk/metric` package now uses the temporality and aggregation selectors from its configured exporter instead of accepting them as options. (#3260)

### Fixed

- The `go.opentelemetry.io/otel/exporters/prometheus` exporter fixes duplicated `_total` suffixes. (#3369)
- Remove comparable requirement for `Reader`s. (#3387)
- Cumulative metrics from the OpenCensus bridge (`go.opentelemetry.io/otel/bridge/opencensus`) are defined as monotonic sums, instead of non-monotonic. (#3389)
- Asynchronous counters (`Counter` and `UpDownCounter`) from the metric SDK now produce delta sums when configured with delta temporality. (#3398)
- Exported `Status` codes in the `go.opentelemetry.io/otel/exporters/zipkin` exporter are now exported as all upper case values. (#3340)
- `Aggregation`s from `go.opentelemetry.io/otel/sdk/metric` with no data are not exported. (#3394, #3436)
- Re-enabled Attribute Filters in the Metric SDK. (#3396)
- Asynchronous callbacks are only called if they are registered with at least one instrument that does not use drop aggragation. (#3408)
- Do not report empty partial-success responses in the `go.opentelemetry.io/otel/exporters/otlp` exporters. (#3438, #3432)
- Handle partial success responses in `go.opentelemetry.io/otel/exporters/otlp/otlpmetric` exporters. (#3162, #3440)
- Prevent duplicate Prometheus description, unit, and type. (#3469)
- Prevents panic when using incorrect `attribute.Value.As[Type]Slice()`. (#3489)

### Removed

- The `go.opentelemetry.io/otel/exporters/otlp/otlpmetric.Client` interface is removed. (#3486)
- The `go.opentelemetry.io/otel/exporters/otlp/otlpmetric.New` function is removed. Use the `otlpmetric[http|grpc].New` directly. (#3486)

### Deprecated

- The `go.opentelemetry.io/otel/sdk/metric/view` package is deprecated.
  Use `Instrument`, `InstrumentKind`, `View`, and `NewView` in `go.opentelemetry.io/otel/sdk/metric` instead. (#3476)

## [1.11.1/0.33.0] 2022-10-19

### Added

- The Prometheus exporter in `go.opentelemetry.io/otel/exporters/prometheus` registers with a Prometheus registerer on creation.
   By default, it will register with the default Prometheus registerer.
   A non-default registerer can be used by passing the `WithRegisterer` option. (#3239)
- Added the `WithAggregationSelector` option to the `go.opentelemetry.io/otel/exporters/prometheus` package to change the default `AggregationSelector` used. (#3341)
- The Prometheus exporter in `go.opentelemetry.io/otel/exporters/prometheus` converts the `Resource` associated with metric exports into a `target_info` metric. (#3285)

### Changed

- The `"go.opentelemetry.io/otel/exporters/prometheus".New` function is updated to return an error.
   It will return an error if the exporter fails to register with Prometheus. (#3239)

### Fixed

- The URL-encoded values from the `OTEL_RESOURCE_ATTRIBUTES` environment variable are decoded. (#2963)
- The `baggage.NewMember` function decodes the `value` parameter instead of directly using it.
   This fixes the implementation to be compliant with the W3C specification. (#3226)
- Slice attributes of the `attribute` package are now comparable based on their value, not instance. (#3108 #3252)
- The `Shutdown` and `ForceFlush` methods of the `"go.opentelemetry.io/otel/sdk/trace".TraceProvider` no longer return an error when no processor is registered. (#3268)
- The Prometheus exporter in `go.opentelemetry.io/otel/exporters/prometheus` cumulatively sums histogram buckets. (#3281)
- The sum of each histogram data point is now uniquely exported by the `go.opentelemetry.io/otel/exporters/otlpmetric` exporters. (#3284, #3293)
- Recorded values for asynchronous counters (`Counter` and `UpDownCounter`) are interpreted as exact, not incremental, sum values by the metric SDK. (#3350, #3278)
- `UpDownCounters` are now correctly output as Prometheus gauges in the `go.opentelemetry.io/otel/exporters/prometheus` exporter. (#3358)
- The Prometheus exporter in `go.opentelemetry.io/otel/exporters/prometheus` no longer describes the metrics it will send to Prometheus on startup.
   Instead the exporter is defined as an "unchecked" collector for Prometheus.
   This fixes the `reader is not registered` warning currently emitted on startup. (#3291 #3342)
- The `go.opentelemetry.io/otel/exporters/prometheus` exporter now correctly adds `_total` suffixes to counter metrics. (#3360)
- The `go.opentelemetry.io/otel/exporters/prometheus` exporter now adds a unit suffix to metric names.
   This can be disabled using the `WithoutUnits()` option added to that package. (#3352)

## [1.11.0/0.32.3] 2022-10-12

### Added

- Add default User-Agent header to OTLP exporter requests (`go.opentelemetry.io/otel/exporters/otlptrace/otlptracegrpc` and `go.opentelemetry.io/otel/exporters/otlptrace/otlptracehttp`). (#3261)

### Changed

- `span.SetStatus` has been updated such that calls that lower the status are now no-ops. (#3214)
- Upgrade `golang.org/x/sys/unix` from `v0.0.0-20210423185535-09eb48e85fd7` to `v0.0.0-20220919091848-fb04ddd9f9c8`.
  This addresses [GO-2022-0493](https://pkg.go.dev/vuln/GO-2022-0493). (#3235)

## [0.32.2] Metric SDK (Alpha) - 2022-10-11

### Added

- Added an example of using metric views to customize instruments. (#3177)
- Add default User-Agent header to OTLP exporter requests (`go.opentelemetry.io/otel/exporters/otlpmetric/otlpmetricgrpc` and `go.opentelemetry.io/otel/exporters/otlpmetric/otlpmetrichttp`). (#3261)

### Changed

- Flush pending measurements with the `PeriodicReader` in the `go.opentelemetry.io/otel/sdk/metric` when `ForceFlush` or `Shutdown` are called. (#3220)
- Update histogram default bounds to match the requirements of the latest specification. (#3222)
- Encode the HTTP status code in the OpenTracing bridge (`go.opentelemetry.io/otel/bridge/opentracing`) as an integer.  (#3265)

### Fixed

- Use default view if instrument does not match any registered view of a reader. (#3224, #3237)
- Return the same instrument every time a user makes the exact same instrument creation call. (#3229, #3251)
- Return the existing instrument when a view transforms a creation call to match an existing instrument. (#3240, #3251)
- Log a warning when a conflicting instrument (e.g. description, unit, data-type) is created instead of returning an error. (#3251)
- The OpenCensus bridge no longer sends empty batches of metrics. (#3263)

## [0.32.1] Metric SDK (Alpha) - 2022-09-22

### Changed

- The Prometheus exporter sanitizes OpenTelemetry instrument names when exporting.
   Invalid characters are replaced with `_`. (#3212)

### Added

- The metric portion of the OpenCensus bridge (`go.opentelemetry.io/otel/bridge/opencensus`) has been reintroduced. (#3192)
- The OpenCensus bridge example (`go.opentelemetry.io/otel/example/opencensus`) has been reintroduced. (#3206)

### Fixed

- Updated go.mods to point to valid versions of the sdk. (#3216)
- Set the `MeterProvider` resource on all exported metric data. (#3218)

## [0.32.0] Revised Metric SDK (Alpha) - 2022-09-18

### Changed

- The metric SDK in `go.opentelemetry.io/otel/sdk/metric` is completely refactored to comply with the OpenTelemetry specification.
  Please see the package documentation for how the new SDK is initialized and configured. (#3175)
- Update the minimum supported go version to go1.18. Removes support for go1.17 (#3179)

### Removed

- The metric portion of the OpenCensus bridge (`go.opentelemetry.io/otel/bridge/opencensus`) has been removed.
  A new bridge compliant with the revised metric SDK will be added back in a future release. (#3175)
- The `go.opentelemetry.io/otel/sdk/metric/aggregator/aggregatortest` package is removed, see the new metric SDK. (#3175)
- The `go.opentelemetry.io/otel/sdk/metric/aggregator/histogram` package is removed, see the new metric SDK. (#3175)
- The `go.opentelemetry.io/otel/sdk/metric/aggregator/lastvalue` package is removed, see the new metric SDK. (#3175)
- The `go.opentelemetry.io/otel/sdk/metric/aggregator/sum` package is removed, see the new metric SDK. (#3175)
- The `go.opentelemetry.io/otel/sdk/metric/aggregator` package is removed, see the new metric SDK. (#3175)
- The `go.opentelemetry.io/otel/sdk/metric/controller/basic` package is removed, see the new metric SDK. (#3175)
- The `go.opentelemetry.io/otel/sdk/metric/controller/controllertest` package is removed, see the new metric SDK. (#3175)
- The `go.opentelemetry.io/otel/sdk/metric/controller/time` package is removed, see the new metric SDK. (#3175)
- The `go.opentelemetry.io/otel/sdk/metric/export/aggregation` package is removed, see the new metric SDK. (#3175)
- The `go.opentelemetry.io/otel/sdk/metric/export` package is removed, see the new metric SDK. (#3175)
- The `go.opentelemetry.io/otel/sdk/metric/metrictest` package is removed.
  A replacement package that supports the new metric SDK will be added back in a future release. (#3175)
- The `go.opentelemetry.io/otel/sdk/metric/number` package is removed, see the new metric SDK. (#3175)
- The `go.opentelemetry.io/otel/sdk/metric/processor/basic` package is removed, see the new metric SDK. (#3175)
- The `go.opentelemetry.io/otel/sdk/metric/processor/processortest` package is removed, see the new metric SDK. (#3175)
- The `go.opentelemetry.io/otel/sdk/metric/processor/reducer` package is removed, see the new metric SDK. (#3175)
- The `go.opentelemetry.io/otel/sdk/metric/registry` package is removed, see the new metric SDK. (#3175)
- The `go.opentelemetry.io/otel/sdk/metric/sdkapi` package is removed, see the new metric SDK. (#3175)
- The `go.opentelemetry.io/otel/sdk/metric/selector/simple` package is removed, see the new metric SDK. (#3175)
- The `"go.opentelemetry.io/otel/sdk/metric".ErrUninitializedInstrument` variable was removed. (#3175)
- The `"go.opentelemetry.io/otel/sdk/metric".ErrBadInstrument` variable was removed. (#3175)
- The `"go.opentelemetry.io/otel/sdk/metric".Accumulator` type was removed, see the `MeterProvider`in the new metric SDK. (#3175)
- The `"go.opentelemetry.io/otel/sdk/metric".NewAccumulator` function was removed, see `NewMeterProvider`in the new metric SDK. (#3175)
- The deprecated `"go.opentelemetry.io/otel/sdk/metric".AtomicFieldOffsets` function was removed. (#3175)

## [1.10.0] - 2022-09-09

### Added

- Support Go 1.19. (#3077)
  Include compatibility testing and document support. (#3077)
- Support the OTLP ExportTracePartialSuccess response; these are passed to the registered error handler. (#3106)
- Upgrade go.opentelemetry.io/proto/otlp from v0.18.0 to v0.19.0 (#3107)

### Changed

- Fix misidentification of OpenTelemetry `SpanKind` in OpenTracing bridge (`go.opentelemetry.io/otel/bridge/opentracing`).  (#3096)
- Attempting to start a span with a nil `context` will no longer cause a panic. (#3110)
- All exporters will be shutdown even if one reports an error (#3091)
- Ensure valid UTF-8 when truncating over-length attribute values. (#3156)

## [1.9.0/0.0.3] - 2022-08-01

### Added

- Add support for Schema Files format 1.1.x (metric "split" transform) with the new `go.opentelemetry.io/otel/schema/v1.1` package. (#2999)
- Add the `go.opentelemetry.io/otel/semconv/v1.11.0` package.
  The package contains semantic conventions from the `v1.11.0` version of the OpenTelemetry specification. (#3009)
- Add the `go.opentelemetry.io/otel/semconv/v1.12.0` package.
  The package contains semantic conventions from the `v1.12.0` version of the OpenTelemetry specification. (#3010)
- Add the `http.method` attribute to HTTP server metric from all `go.opentelemetry.io/otel/semconv/*` packages. (#3018)

### Fixed

- Invalid warning for context setup being deferred in `go.opentelemetry.io/otel/bridge/opentracing` package. (#3029)

## [1.8.0/0.31.0] - 2022-07-08

### Added

- Add support for `opentracing.TextMap` format in the `Inject` and `Extract` methods
of the `"go.opentelemetry.io/otel/bridge/opentracing".BridgeTracer` type. (#2911)

### Changed

- The `crosslink` make target has been updated to use the `go.opentelemetry.io/build-tools/crosslink` package. (#2886)
- In the `go.opentelemetry.io/otel/sdk/instrumentation` package rename `Library` to `Scope` and alias `Library` as `Scope` (#2976)
- Move metric no-op implementation form `nonrecording` to `metric` package. (#2866)

### Removed

- Support for go1.16. Support is now only for go1.17 and go1.18 (#2917)

### Deprecated

- The `Library` struct in the `go.opentelemetry.io/otel/sdk/instrumentation` package is deprecated.
  Use the equivalent `Scope` struct instead. (#2977)
- The `ReadOnlySpan.InstrumentationLibrary` method from the `go.opentelemetry.io/otel/sdk/trace` package is deprecated.
  Use the equivalent `ReadOnlySpan.InstrumentationScope` method instead. (#2977)

## [1.7.0/0.30.0] - 2022-04-28

### Added

- Add the `go.opentelemetry.io/otel/semconv/v1.8.0` package.
  The package contains semantic conventions from the `v1.8.0` version of the OpenTelemetry specification. (#2763)
- Add the `go.opentelemetry.io/otel/semconv/v1.9.0` package.
  The package contains semantic conventions from the `v1.9.0` version of the OpenTelemetry specification. (#2792)
- Add the `go.opentelemetry.io/otel/semconv/v1.10.0` package.
  The package contains semantic conventions from the `v1.10.0` version of the OpenTelemetry specification. (#2842)
- Added an in-memory exporter to metrictest to aid testing with a full SDK. (#2776)

### Fixed

- Globally delegated instruments are unwrapped before delegating asynchronous callbacks. (#2784)
- Remove import of `testing` package in non-tests builds of the `go.opentelemetry.io/otel` package. (#2786)

### Changed

- The `WithLabelEncoder` option from the `go.opentelemetry.io/otel/exporters/stdout/stdoutmetric` package is renamed to `WithAttributeEncoder`. (#2790)
- The `LabelFilterSelector` interface from `go.opentelemetry.io/otel/sdk/metric/processor/reducer` is renamed to `AttributeFilterSelector`.
  The method included in the renamed interface also changed from `LabelFilterFor` to `AttributeFilterFor`. (#2790)
- The `Metadata.Labels` method from the `go.opentelemetry.io/otel/sdk/metric/export` package is renamed to `Metadata.Attributes`.
  Consequentially, the `Record` type from the same package also has had the embedded method renamed. (#2790)

### Deprecated

- The `Iterator.Label` method in the `go.opentelemetry.io/otel/attribute` package is deprecated.
  Use the equivalent `Iterator.Attribute` method instead. (#2790)
- The `Iterator.IndexedLabel` method in the `go.opentelemetry.io/otel/attribute` package is deprecated.
  Use the equivalent `Iterator.IndexedAttribute` method instead. (#2790)
- The `MergeIterator.Label` method in the `go.opentelemetry.io/otel/attribute` package is deprecated.
  Use the equivalent `MergeIterator.Attribute` method instead. (#2790)

### Removed

- Removed the `Batch` type from the `go.opentelemetry.io/otel/sdk/metric/metrictest` package. (#2864)
- Removed the `Measurement` type from the `go.opentelemetry.io/otel/sdk/metric/metrictest` package. (#2864)

## [0.29.0] - 2022-04-11

### Added

- The metrics global package was added back into several test files. (#2764)
- The `Meter` function is added back to the `go.opentelemetry.io/otel/metric/global` package.
  This function is a convenience function equivalent to calling `global.MeterProvider().Meter(...)`. (#2750)

### Removed

- Removed module the `go.opentelemetry.io/otel/sdk/export/metric`.
  Use the `go.opentelemetry.io/otel/sdk/metric` module instead. (#2720)

### Changed

- Don't panic anymore when setting a global MeterProvider to itself. (#2749)
- Upgrade `go.opentelemetry.io/proto/otlp` in `go.opentelemetry.io/otel/exporters/otlp/otlpmetric` from `v0.12.1` to `v0.15.0`.
  This replaces the use of the now deprecated `InstrumentationLibrary` and `InstrumentationLibraryMetrics` types and fields in the proto library with the equivalent `InstrumentationScope` and `ScopeMetrics`. (#2748)

## [1.6.3] - 2022-04-07

### Fixed

- Allow non-comparable global `MeterProvider`, `TracerProvider`, and `TextMapPropagator` types to be set. (#2772, #2773)

## [1.6.2] - 2022-04-06

### Changed

- Don't panic anymore when setting a global TracerProvider or TextMapPropagator to itself. (#2749)
- Upgrade `go.opentelemetry.io/proto/otlp` in `go.opentelemetry.io/otel/exporters/otlp/otlptrace` from `v0.12.1` to `v0.15.0`.
  This replaces the use of the now deprecated `InstrumentationLibrary` and `InstrumentationLibrarySpans` types and fields in the proto library with the equivalent `InstrumentationScope` and `ScopeSpans`. (#2748)

## [1.6.1] - 2022-03-28

### Fixed

- The `go.opentelemetry.io/otel/schema/*` packages now use the correct schema URL for their `SchemaURL` constant.
  Instead of using `"https://opentelemetry.io/schemas/v<version>"` they now use the correct URL without a `v` prefix, `"https://opentelemetry.io/schemas/<version>"`. (#2743, #2744)

### Security

- Upgrade `go.opentelemetry.io/proto/otlp` from `v0.12.0` to `v0.12.1`.
  This includes an indirect upgrade of `github.com/grpc-ecosystem/grpc-gateway` which resolves [a vulnerability](https://nvd.nist.gov/vuln/detail/CVE-2019-11254) from `gopkg.in/yaml.v2` in version `v2.2.3`. (#2724, #2728)

## [1.6.0/0.28.0] - 2022-03-23

### ⚠️ Notice ⚠️

This update is a breaking change of the unstable Metrics API.
Code instrumented with the `go.opentelemetry.io/otel/metric` will need to be modified.

### Added

- Add metrics exponential histogram support.
  New mapping functions have been made available in `sdk/metric/aggregator/exponential/mapping` for other OpenTelemetry projects to take dependencies on. (#2502)
- Add Go 1.18 to our compatibility tests. (#2679)
- Allow configuring the Sampler with the `OTEL_TRACES_SAMPLER` and `OTEL_TRACES_SAMPLER_ARG` environment variables. (#2305, #2517)
- Add the `metric/global` for obtaining and setting the global `MeterProvider`. (#2660)

### Changed

- The metrics API has been significantly changed to match the revised OpenTelemetry specification.
  High-level changes include:

  - Synchronous and asynchronous instruments are now handled by independent `InstrumentProvider`s.
    These `InstrumentProvider`s are managed with a `Meter`.
  - Synchronous and asynchronous instruments are grouped into their own packages based on value types.
  - Asynchronous callbacks can now be registered with a `Meter`.

  Be sure to check out the metric module documentation for more information on how to use the revised API. (#2587, #2660)

### Fixed

- Fallback to general attribute limits when span specific ones are not set in the environment. (#2675, #2677)

## [1.5.0] - 2022-03-16

### Added

- Log the Exporters configuration in the TracerProviders message. (#2578)
- Added support to configure the span limits with environment variables.
  The following environment variables are supported. (#2606, #2637)
  - `OTEL_SPAN_ATTRIBUTE_VALUE_LENGTH_LIMIT`
  - `OTEL_SPAN_ATTRIBUTE_COUNT_LIMIT`
  - `OTEL_SPAN_EVENT_COUNT_LIMIT`
  - `OTEL_EVENT_ATTRIBUTE_COUNT_LIMIT`
  - `OTEL_SPAN_LINK_COUNT_LIMIT`
  - `OTEL_LINK_ATTRIBUTE_COUNT_LIMIT`

  If the provided environment variables are invalid (negative), the default values would be used.
- Rename the `gc` runtime name to `go` (#2560)
- Add resource container ID detection. (#2418)
- Add span attribute value length limit.
  The new `AttributeValueLengthLimit` field is added to the `"go.opentelemetry.io/otel/sdk/trace".SpanLimits` type to configure this limit for a `TracerProvider`.
  The default limit for this resource is "unlimited". (#2637)
- Add the `WithRawSpanLimits` option to `go.opentelemetry.io/otel/sdk/trace`.
  This option replaces the `WithSpanLimits` option.
  Zero or negative values will not be changed to the default value like `WithSpanLimits` does.
  Setting a limit to zero will effectively disable the related resource it limits and setting to a negative value will mean that resource is unlimited.
  Consequentially, limits should be constructed using `NewSpanLimits` and updated accordingly. (#2637)

### Changed

- Drop oldest tracestate `Member` when capacity is reached. (#2592)
- Add event and link drop counts to the exported data from the `oltptrace` exporter. (#2601)
- Unify path cleaning functionally in the `otlpmetric` and `otlptrace` configuration. (#2639)
- Change the debug message from the `sdk/trace.BatchSpanProcessor` to reflect the count is cumulative. (#2640)
- Introduce new internal `envconfig` package for OTLP exporters. (#2608)
- If `http.Request.Host` is empty, fall back to use `URL.Host` when populating `http.host` in the `semconv` packages. (#2661)

### Fixed

- Remove the OTLP trace exporter limit of SpanEvents when exporting. (#2616)
- Default to port `4318` instead of `4317` for the `otlpmetrichttp` and `otlptracehttp` client. (#2614, #2625)
- Unlimited span limits are now supported (negative values). (#2636, #2637)

### Deprecated

- Deprecated `"go.opentelemetry.io/otel/sdk/trace".WithSpanLimits`.
  Use `WithRawSpanLimits` instead.
  That option allows setting unlimited and zero limits, this option does not.
  This option will be kept until the next major version incremented release. (#2637)

## [1.4.1] - 2022-02-16

### Fixed

- Fix race condition in reading the dropped spans number for the `BatchSpanProcessor`. (#2615)

## [1.4.0] - 2022-02-11

### Added

- Use `OTEL_EXPORTER_ZIPKIN_ENDPOINT` environment variable to specify zipkin collector endpoint. (#2490)
- Log the configuration of `TracerProvider`s, and `Tracer`s for debugging.
  To enable use a logger with Verbosity (V level) `>=1`. (#2500)
- Added support to configure the batch span-processor with environment variables.
  The following environment variables are used. (#2515)
  - `OTEL_BSP_SCHEDULE_DELAY`
  - `OTEL_BSP_EXPORT_TIMEOUT`
  - `OTEL_BSP_MAX_QUEUE_SIZE`.
  - `OTEL_BSP_MAX_EXPORT_BATCH_SIZE`

### Changed

- Zipkin exporter exports `Resource` attributes in the `Tags` field. (#2589)

### Deprecated

- Deprecate module the `go.opentelemetry.io/otel/sdk/export/metric`.
  Use the `go.opentelemetry.io/otel/sdk/metric` module instead. (#2382)
- Deprecate `"go.opentelemetry.io/otel/sdk/metric".AtomicFieldOffsets`. (#2445)

### Fixed

- Fixed the instrument kind for noop async instruments to correctly report an implementation. (#2461)
- Fix UDP packets overflowing with Jaeger payloads. (#2489, #2512)
- Change the `otlpmetric.Client` interface's `UploadMetrics` method to accept a single `ResourceMetrics` instead of a slice of them. (#2491)
- Specify explicit buckets in Prometheus example, fixing issue where example only has `+inf` bucket. (#2419, #2493)
- W3C baggage will now decode urlescaped values. (#2529)
- Baggage members are now only validated once, when calling `NewMember` and not also when adding it to the baggage itself. (#2522)
- The order attributes are dropped from spans in the `go.opentelemetry.io/otel/sdk/trace` package when capacity is reached is fixed to be in compliance with the OpenTelemetry specification.
  Instead of dropping the least-recently-used attribute, the last added attribute is dropped.
  This drop order still only applies to attributes with unique keys not already contained in the span.
  If an attribute is added with a key already contained in the span, that attribute is updated to the new value being added. (#2576)

### Removed

- Updated `go.opentelemetry.io/proto/otlp` from `v0.11.0` to `v0.12.0`. This version removes a number of deprecated methods. (#2546)
  - [`Metric.GetIntGauge()`](https://pkg.go.dev/go.opentelemetry.io/proto/otlp@v0.11.0/metrics/v1#Metric.GetIntGauge)
  - [`Metric.GetIntHistogram()`](https://pkg.go.dev/go.opentelemetry.io/proto/otlp@v0.11.0/metrics/v1#Metric.GetIntHistogram)
  - [`Metric.GetIntSum()`](https://pkg.go.dev/go.opentelemetry.io/proto/otlp@v0.11.0/metrics/v1#Metric.GetIntSum)

## [1.3.0] - 2021-12-10

### ⚠️ Notice ⚠️

We have updated the project minimum supported Go version to 1.16

### Added

- Added an internal Logger.
  This can be used by the SDK and API to provide users with feedback of the internal state.
  To enable verbose logs configure the logger which will print V(1) logs. For debugging information configure to print V(5) logs. (#2343)
- Add the `WithRetry` `Option` and the `RetryConfig` type to the `go.opentelemetry.io/otel/exporter/otel/otlpmetric/otlpmetrichttp` package to specify retry behavior consistently. (#2425)
- Add `SpanStatusFromHTTPStatusCodeAndSpanKind` to all `semconv` packages to return a span status code similar to `SpanStatusFromHTTPStatusCode`, but exclude `4XX` HTTP errors as span errors if the span is of server kind. (#2296)

### Changed

- The `"go.opentelemetry.io/otel/exporter/otel/otlptrace/otlptracegrpc".Client` now uses the underlying gRPC `ClientConn` to handle name resolution, TCP connection establishment (with retries and backoff) and TLS handshakes, and handling errors on established connections by re-resolving the name and reconnecting. (#2329)
- The `"go.opentelemetry.io/otel/exporter/otel/otlpmetric/otlpmetricgrpc".Client` now uses the underlying gRPC `ClientConn` to handle name resolution, TCP connection establishment (with retries and backoff) and TLS handshakes, and handling errors on established connections by re-resolving the name and reconnecting. (#2425)
- The `"go.opentelemetry.io/otel/exporter/otel/otlpmetric/otlpmetricgrpc".RetrySettings` type is renamed to `RetryConfig`. (#2425)
- The `go.opentelemetry.io/otel/exporter/otel/*` gRPC exporters now default to using the host's root CA set if none are provided by the user and `WithInsecure` is not specified. (#2432)
- Change `resource.Default` to be evaluated the first time it is called, rather than on import. This allows the caller the option to update `OTEL_RESOURCE_ATTRIBUTES` first, such as with `os.Setenv`. (#2371)

### Fixed

- The `go.opentelemetry.io/otel/exporter/otel/*` exporters are updated to handle per-signal and universal endpoints according to the OpenTelemetry specification.
  Any per-signal endpoint set via an `OTEL_EXPORTER_OTLP_<signal>_ENDPOINT` environment variable is now used without modification of the path.
  When `OTEL_EXPORTER_OTLP_ENDPOINT` is set, if it contains a path, that path is used as a base path which per-signal paths are appended to. (#2433)
- Basic metric controller updated to use sync.Map to avoid blocking calls (#2381)
- The `go.opentelemetry.io/otel/exporter/jaeger` correctly sets the `otel.status_code` value to be a string of `ERROR` or `OK` instead of an integer code. (#2439, #2440)

### Deprecated

- Deprecated the `"go.opentelemetry.io/otel/exporter/otel/otlpmetric/otlpmetrichttp".WithMaxAttempts` `Option`, use the new `WithRetry` `Option` instead. (#2425)
- Deprecated the `"go.opentelemetry.io/otel/exporter/otel/otlpmetric/otlpmetrichttp".WithBackoff` `Option`, use the new `WithRetry` `Option` instead. (#2425)

### Removed

- Remove the metric Processor's ability to convert cumulative to delta aggregation temporality. (#2350)
- Remove the metric Bound Instruments interface and implementations. (#2399)
- Remove the metric MinMaxSumCount kind aggregation and the corresponding OTLP export path. (#2423)
- Metric SDK removes the "exact" aggregator for histogram instruments, as it performed a non-standard aggregation for OTLP export (creating repeated Gauge points) and worked its way into a number of confusing examples. (#2348)

## [1.2.0] - 2021-11-12

### Changed

- Metric SDK `export.ExportKind`, `export.ExportKindSelector` types have been renamed to `aggregation.Temporality` and `aggregation.TemporalitySelector` respectively to keep in line with current specification and protocol along with built-in selectors (e.g., `aggregation.CumulativeTemporalitySelector`, ...). (#2274)
- The Metric `Exporter` interface now requires a `TemporalitySelector` method instead of an `ExportKindSelector`. (#2274)
- Metrics API cleanup. The `metric/sdkapi` package has been created to relocate the API-to-SDK interface:
  - The following interface types simply moved from `metric` to `metric/sdkapi`: `Descriptor`, `MeterImpl`, `InstrumentImpl`, `SyncImpl`, `BoundSyncImpl`, `AsyncImpl`, `AsyncRunner`, `AsyncSingleRunner`, and `AsyncBatchRunner`
  - The following struct types moved and are replaced with type aliases, since they are exposed to the user: `Observation`, `Measurement`.
  - The No-op implementations of sync and async instruments are no longer exported, new functions `sdkapi.NewNoopAsyncInstrument()` and `sdkapi.NewNoopSyncInstrument()` are provided instead. (#2271)
- Update the SDK `BatchSpanProcessor` to export all queued spans when `ForceFlush` is called. (#2080, #2335)

### Added

- Add the `"go.opentelemetry.io/otel/exporters/otlp/otlpmetric/otlpmetricgrpc".WithGRPCConn` option so the exporter can reuse an existing gRPC connection. (#2002)
- Added a new `schema` module to help parse Schema Files in OTEP 0152 format. (#2267)
- Added a new `MapCarrier` to the `go.opentelemetry.io/otel/propagation` package to hold propagated cross-cutting concerns as a `map[string]string` held in memory. (#2334)

## [1.1.0] - 2021-10-27

### Added

- Add the `"go.opentelemetry.io/otel/exporters/otlp/otlptrace/otlptracegrpc".WithGRPCConn` option so the exporter can reuse an existing gRPC connection. (#2002)
- Add the `go.opentelemetry.io/otel/semconv/v1.7.0` package.
  The package contains semantic conventions from the `v1.7.0` version of the OpenTelemetry specification. (#2320)
- Add the `go.opentelemetry.io/otel/semconv/v1.6.1` package.
  The package contains semantic conventions from the `v1.6.1` version of the OpenTelemetry specification. (#2321)
- Add the `go.opentelemetry.io/otel/semconv/v1.5.0` package.
  The package contains semantic conventions from the `v1.5.0` version of the OpenTelemetry specification. (#2322)
  - When upgrading from the `semconv/v1.4.0` package note the following name changes:
    - `K8SReplicasetUIDKey` -> `K8SReplicaSetUIDKey`
    - `K8SReplicasetNameKey` -> `K8SReplicaSetNameKey`
    - `K8SStatefulsetUIDKey` -> `K8SStatefulSetUIDKey`
    - `k8SStatefulsetNameKey` -> `K8SStatefulSetNameKey`
    - `K8SDaemonsetUIDKey` -> `K8SDaemonSetUIDKey`
    - `K8SDaemonsetNameKey` -> `K8SDaemonSetNameKey`

### Changed

- Links added to a span will be dropped by the SDK if they contain an invalid span context (#2275).

### Fixed

- The `"go.opentelemetry.io/otel/semconv/v1.4.0".HTTPServerAttributesFromHTTPRequest` now correctly only sets the HTTP client IP attribute even if the connection was routed with proxies and there are multiple addresses in the `X-Forwarded-For` header. (#2282, #2284)
- The `"go.opentelemetry.io/otel/semconv/v1.4.0".NetAttributesFromHTTPRequest` function correctly handles IPv6 addresses as IP addresses and sets the correct net peer IP instead of the net peer hostname attribute. (#2283, #2285)
- The simple span processor shutdown method deterministically returns the exporter error status if it simultaneously finishes when the deadline is reached. (#2290, #2289)

## [1.0.1] - 2021-10-01

### Fixed

- json stdout exporter no longer crashes due to concurrency bug. (#2265)

## [Metrics 0.24.0] - 2021-10-01

### Changed

- NoopMeterProvider is now private and NewNoopMeterProvider must be used to obtain a noopMeterProvider. (#2237)
- The Metric SDK `Export()` function takes a new two-level reader interface for iterating over results one instrumentation library at a time. (#2197)
  - The former `"go.opentelemetry.io/otel/sdk/export/metric".CheckpointSet` is renamed `Reader`.
  - The new interface is named `"go.opentelemetry.io/otel/sdk/export/metric".InstrumentationLibraryReader`.

## [1.0.0] - 2021-09-20

This is the first stable release for the project.
This release includes an API and SDK for the tracing signal that will comply with the stability guarantees defined by the projects [versioning policy](./VERSIONING.md).

### Added

- OTLP trace exporter now sets the `SchemaURL` field in the exported telemetry if the Tracer has `WithSchemaURL` option. (#2242)

### Fixed

- Slice-valued attributes can correctly be used as map keys. (#2223)

### Removed

- Removed the `"go.opentelemetry.io/otel/exporters/zipkin".WithSDKOptions` function. (#2248)
- Removed the deprecated package `go.opentelemetry.io/otel/oteltest`. (#2234)
- Removed the deprecated package `go.opentelemetry.io/otel/bridge/opencensus/utils`. (#2233)
- Removed deprecated functions, types, and methods from `go.opentelemetry.io/otel/attribute` package.
  Use the typed functions and methods added to the package instead. (#2235)
  - The `Key.Array` method is removed.
  - The `Array` function is removed.
  - The `Any` function is removed.
  - The `ArrayValue` function is removed.
  - The `AsArray` function is removed.

## [1.0.0-RC3] - 2021-09-02

### Added

- Added `ErrorHandlerFunc` to use a function as an `"go.opentelemetry.io/otel".ErrorHandler`. (#2149)
- Added `"go.opentelemetry.io/otel/trace".WithStackTrace` option to add a stack trace when using `span.RecordError` or when panic is handled in `span.End`. (#2163)
- Added typed slice attribute types and functionality to the `go.opentelemetry.io/otel/attribute` package to replace the existing array type and functions. (#2162)
  - `BoolSlice`, `IntSlice`, `Int64Slice`, `Float64Slice`, and `StringSlice` replace the use of the `Array` function in the package.
- Added the `go.opentelemetry.io/otel/example/fib` example package.
  Included is an example application that computes Fibonacci numbers. (#2203)

### Changed

- Metric instruments have been renamed to match the (feature-frozen) metric API specification:
  - ValueRecorder becomes Histogram
  - ValueObserver becomes Gauge
  - SumObserver becomes CounterObserver
  - UpDownSumObserver becomes UpDownCounterObserver
  The API exported from this project is still considered experimental. (#2202)
- Metric SDK/API implementation type `InstrumentKind` moves into `sdkapi` sub-package. (#2091)
- The Metrics SDK export record no longer contains a Resource pointer, the SDK `"go.opentelemetry.io/otel/sdk/trace/export/metric".Exporter.Export()` function for push-based exporters now takes a single Resource argument, pull-based exporters use `"go.opentelemetry.io/otel/sdk/metric/controller/basic".Controller.Resource()`. (#2120)
- The JSON output of the `go.opentelemetry.io/otel/exporters/stdout/stdouttrace` is harmonized now such that the output is "plain" JSON objects after each other of the form `{ ... } { ... } { ... }`. Earlier the JSON objects describing a span were wrapped in a slice for each `Exporter.ExportSpans` call, like `[ { ... } ][ { ... } { ... } ]`. Outputting JSON object directly after each other is consistent with JSON loggers, and a bit easier to parse and read. (#2196)
- Update the `NewTracerConfig`, `NewSpanStartConfig`, `NewSpanEndConfig`, and `NewEventConfig` function in the `go.opentelemetry.io/otel/trace` package to return their respective configurations as structs instead of pointers to the struct. (#2212)

### Deprecated

- The `go.opentelemetry.io/otel/bridge/opencensus/utils` package is deprecated.
  All functionality from this package now exists in the `go.opentelemetry.io/otel/bridge/opencensus` package.
  The functions from that package should be used instead. (#2166)
- The `"go.opentelemetry.io/otel/attribute".Array` function and the related `ARRAY` value type is deprecated.
  Use the typed `*Slice` functions and types added to the package instead. (#2162)
- The `"go.opentelemetry.io/otel/attribute".Any` function is deprecated.
  Use the typed functions instead. (#2181)
- The `go.opentelemetry.io/otel/oteltest` package is deprecated.
  The `"go.opentelemetry.io/otel/sdk/trace/tracetest".SpanRecorder` can be registered with the default SDK (`go.opentelemetry.io/otel/sdk/trace`) as a `SpanProcessor` and used as a replacement for this deprecated package. (#2188)

### Removed

- Removed metrics test package `go.opentelemetry.io/otel/sdk/export/metric/metrictest`. (#2105)

### Fixed

- The `fromEnv` detector no longer throws an error when `OTEL_RESOURCE_ATTRIBUTES` environment variable is not set or empty. (#2138)
- Setting the global `ErrorHandler` with `"go.opentelemetry.io/otel".SetErrorHandler` multiple times is now supported. (#2160, #2140)
- The `"go.opentelemetry.io/otel/attribute".Any` function now supports `int32` values. (#2169)
- Multiple calls to `"go.opentelemetry.io/otel/sdk/metric/controller/basic".WithResource()` are handled correctly, and when no resources are provided `"go.opentelemetry.io/otel/sdk/resource".Default()` is used. (#2120)
- The `WithoutTimestamps` option for the `go.opentelemetry.io/otel/exporters/stdout/stdouttrace` exporter causes the exporter to correctly omit timestamps. (#2195)
- Fixed typos in resources.go. (#2201)

## [1.0.0-RC2] - 2021-07-26

### Added

- Added `WithOSDescription` resource configuration option to set OS (Operating System) description resource attribute (`os.description`). (#1840)
- Added `WithOS` resource configuration option to set all OS (Operating System) resource attributes at once. (#1840)
- Added the `WithRetry` option to the `go.opentelemetry.io/otel/exporters/otlp/otlptrace/otlptracehttp` package.
  This option is a replacement for the removed `WithMaxAttempts` and `WithBackoff` options. (#2095)
- Added API `LinkFromContext` to return Link which encapsulates SpanContext from provided context and also encapsulates attributes. (#2115)
- Added a new `Link` type under the SDK `otel/sdk/trace` package that counts the number of attributes that were dropped for surpassing the `AttributePerLinkCountLimit` configured in the Span's `SpanLimits`.
  This new type replaces the equal-named API `Link` type found in the `otel/trace` package for most usages within the SDK.
  For example, instances of this type are now returned by the `Links()` function of `ReadOnlySpan`s provided in places like the `OnEnd` function of `SpanProcessor` implementations. (#2118)
- Added the `SpanRecorder` type to the `go.opentelemetry.io/otel/skd/trace/tracetest` package.
  This type can be used with the default SDK as a `SpanProcessor` during testing. (#2132)

### Changed

- The `SpanModels` function is now exported from the `go.opentelemetry.io/otel/exporters/zipkin` package to convert OpenTelemetry spans into Zipkin model spans. (#2027)
- Rename the `"go.opentelemetry.io/otel/exporters/otlp/otlptrace/otlptracegrpc".RetrySettings` to `RetryConfig`. (#2095)

### Deprecated

- The `TextMapCarrier` and `TextMapPropagator` from the `go.opentelemetry.io/otel/oteltest` package and their associated creation functions (`TextMapCarrier`, `NewTextMapPropagator`) are deprecated. (#2114)
- The `Harness` type from the `go.opentelemetry.io/otel/oteltest` package and its associated creation function, `NewHarness` are deprecated and will be removed in the next release. (#2123)
- The `TraceStateFromKeyValues` function from the `go.opentelemetry.io/otel/oteltest` package is deprecated.
  Use the `trace.ParseTraceState` function instead. (#2122)

### Removed

- Removed the deprecated package `go.opentelemetry.io/otel/exporters/trace/jaeger`. (#2020)
- Removed the deprecated package `go.opentelemetry.io/otel/exporters/trace/zipkin`. (#2020)
- Removed the `"go.opentelemetry.io/otel/sdk/resource".WithBuiltinDetectors` function.
  The explicit `With*` options for every built-in detector should be used instead. (#2026 #2097)
- Removed the `WithMaxAttempts` and `WithBackoff` options from the `go.opentelemetry.io/otel/exporters/otlp/otlptrace/otlptracehttp` package.
  The retry logic of the package has been updated to match the `otlptracegrpc` package and accordingly a `WithRetry` option is added that should be used instead. (#2095)
- Removed `DroppedAttributeCount` field from `otel/trace.Link` struct. (#2118)

### Fixed

- When using WithNewRoot, don't use the parent context for making sampling decisions. (#2032)
- `oteltest.Tracer` now creates a valid `SpanContext` when using `WithNewRoot`. (#2073)
- OS type detector now sets the correct `dragonflybsd` value for DragonFly BSD. (#2092)
- The OTel span status is correctly transformed into the OTLP status in the `go.opentelemetry.io/otel/exporters/otlp/otlptrace` package.
  This fix will by default set the status to `Unset` if it is not explicitly set to `Ok` or `Error`. (#2099 #2102)
- The `Inject` method for the `"go.opentelemetry.io/otel/propagation".TraceContext` type no longer injects empty `tracestate` values. (#2108)
- Use `6831` as default Jaeger agent port instead of `6832`. (#2131)

## [Experimental Metrics v0.22.0] - 2021-07-19

### Added

- Adds HTTP support for OTLP metrics exporter. (#2022)

### Removed

- Removed the deprecated package `go.opentelemetry.io/otel/exporters/metric/prometheus`. (#2020)

## [1.0.0-RC1] / 0.21.0 - 2021-06-18

With this release we are introducing a split in module versions.  The tracing API and SDK are entering the `v1.0.0` Release Candidate phase with `v1.0.0-RC1`
while the experimental metrics API and SDK continue with `v0.x` releases at `v0.21.0`.  Modules at major version 1 or greater will not depend on modules
with major version 0.

### Added

- Adds `otlpgrpc.WithRetry`option for configuring the retry policy for transient errors on the otlp/gRPC exporter. (#1832)
  - The following status codes are defined as transient errors:
      | gRPC Status Code | Description |
      | ---------------- | ----------- |
      | 1  | Cancelled |
      | 4  | Deadline Exceeded |
      | 8  | Resource Exhausted |
      | 10 | Aborted |
      | 10 | Out of Range |
      | 14 | Unavailable |
      | 15 | Data Loss |
- Added `Status` type to the `go.opentelemetry.io/otel/sdk/trace` package to represent the status of a span. (#1874)
- Added `SpanStub` type and its associated functions to the `go.opentelemetry.io/otel/sdk/trace/tracetest` package.
  This type can be used as a testing replacement for the `SpanSnapshot` that was removed from the `go.opentelemetry.io/otel/sdk/trace` package. (#1873)
- Adds support for scheme in `OTEL_EXPORTER_OTLP_ENDPOINT` according to the spec. (#1886)
- Adds `trace.WithSchemaURL` option for configuring the tracer with a Schema URL. (#1889)
- Added an example of using OpenTelemetry Go as a trace context forwarder. (#1912)
- `ParseTraceState` is added to the `go.opentelemetry.io/otel/trace` package.
  It can be used to decode a `TraceState` from a `tracestate` header string value. (#1937)
- Added `Len` method to the `TraceState` type in the `go.opentelemetry.io/otel/trace` package.
  This method returns the number of list-members the `TraceState` holds. (#1937)
- Creates package `go.opentelemetry.io/otel/exporters/otlp/otlptrace` that defines a trace exporter that uses a `otlptrace.Client` to send data.
  Creates package `go.opentelemetry.io/otel/exporters/otlp/otlptrace/otlptracegrpc` implementing a gRPC `otlptrace.Client` and offers convenience functions, `NewExportPipeline` and `InstallNewPipeline`, to setup and install a `otlptrace.Exporter` in tracing .(#1922)
- Added `Baggage`, `Member`, and `Property` types to the `go.opentelemetry.io/otel/baggage` package along with their related functions. (#1967)
- Added `ContextWithBaggage`, `ContextWithoutBaggage`, and `FromContext` functions to the `go.opentelemetry.io/otel/baggage` package.
  These functions replace the `Set`, `Value`, `ContextWithValue`, `ContextWithoutValue`, and `ContextWithEmpty` functions from that package and directly work with the new `Baggage` type. (#1967)
- The `OTEL_SERVICE_NAME` environment variable is the preferred source for `service.name`, used by the environment resource detector if a service name is present both there and in `OTEL_RESOURCE_ATTRIBUTES`. (#1969)
- Creates package `go.opentelemetry.io/otel/exporters/otlp/otlptrace/otlptracehttp` implementing an HTTP `otlptrace.Client` and offers convenience functions, `NewExportPipeline` and `InstallNewPipeline`, to setup and install a `otlptrace.Exporter` in tracing. (#1963)
- Changes `go.opentelemetry.io/otel/sdk/resource.NewWithAttributes` to require a schema URL. The old function is still available as `resource.NewSchemaless`. This is a breaking change. (#1938)
- Several builtin resource detectors now correctly populate the schema URL. (#1938)
- Creates package `go.opentelemetry.io/otel/exporters/otlp/otlpmetric` that defines a metrics exporter that uses a `otlpmetric.Client` to send data.
- Creates package `go.opentelemetry.io/otel/exporters/otlp/otlpmetric/otlpmetricgrpc` implementing a gRPC `otlpmetric.Client` and offers convenience functions, `New` and `NewUnstarted`, to create an `otlpmetric.Exporter`.(#1991)
- Added `go.opentelemetry.io/otel/exporters/stdout/stdouttrace` exporter. (#2005)
- Added `go.opentelemetry.io/otel/exporters/stdout/stdoutmetric` exporter. (#2005)
- Added a `TracerProvider()` method to the `"go.opentelemetry.io/otel/trace".Span` interface. This can be used to obtain a `TracerProvider` from a given span that utilizes the same trace processing pipeline.  (#2009)

### Changed

- Make `NewSplitDriver` from `go.opentelemetry.io/otel/exporters/otlp` take variadic arguments instead of a `SplitConfig` item.
  `NewSplitDriver` now automatically implements an internal `noopDriver` for `SplitConfig` fields that are not initialized. (#1798)
- `resource.New()` now creates a Resource without builtin detectors. Previous behavior is now achieved by using `WithBuiltinDetectors` Option. (#1810)
- Move the `Event` type from the `go.opentelemetry.io/otel` package to the `go.opentelemetry.io/otel/sdk/trace` package. (#1846)
- CI builds validate against last two versions of Go, dropping 1.14 and adding 1.16. (#1865)
- BatchSpanProcessor now report export failures when calling `ForceFlush()` method. (#1860)
- `Set.Encoded(Encoder)` no longer caches the result of an encoding. (#1855)
- Renamed `CloudZoneKey` to `CloudAvailabilityZoneKey` in Resource semantic conventions according to spec. (#1871)
- The `StatusCode` and `StatusMessage` methods of the `ReadOnlySpan` interface and the `Span` produced by the `go.opentelemetry.io/otel/sdk/trace` package have been replaced with a single `Status` method.
  This method returns the status of a span using the new `Status` type. (#1874)
- Updated `ExportSpans` method of the`SpanExporter` interface type to accept `ReadOnlySpan`s instead of the removed `SpanSnapshot`.
  This brings the export interface into compliance with the specification in that it now accepts an explicitly immutable type instead of just an implied one. (#1873)
- Unembed `SpanContext` in `Link`. (#1877)
- Generate Semantic conventions from the specification YAML. (#1891)
- Spans created by the global `Tracer` obtained from `go.opentelemetry.io/otel`, prior to a functioning `TracerProvider` being set, now propagate the span context from their parent if one exists. (#1901)
- The `"go.opentelemetry.io/otel".Tracer` function now accepts tracer options. (#1902)
- Move the `go.opentelemetry.io/otel/unit` package to `go.opentelemetry.io/otel/metric/unit`. (#1903)
- Changed `go.opentelemetry.io/otel/trace.TracerConfig` to conform to the [Contributing guidelines](CONTRIBUTING.md#config.) (#1921)
- Changed `go.opentelemetry.io/otel/trace.SpanConfig` to conform to the [Contributing guidelines](CONTRIBUTING.md#config). (#1921)
- Changed `span.End()` now only accepts Options that are allowed at `End()`. (#1921)
- Changed `go.opentelemetry.io/otel/metric.InstrumentConfig` to conform to the [Contributing guidelines](CONTRIBUTING.md#config). (#1921)
- Changed `go.opentelemetry.io/otel/metric.MeterConfig` to conform to the [Contributing guidelines](CONTRIBUTING.md#config). (#1921)
- Refactored option types according to the contribution style guide. (#1882)
- Move the `go.opentelemetry.io/otel/trace.TraceStateFromKeyValues` function to the `go.opentelemetry.io/otel/oteltest` package.
  This function is preserved for testing purposes where it may be useful to create a `TraceState` from `attribute.KeyValue`s, but it is not intended for production use.
  The new `ParseTraceState` function should be used to create a `TraceState`. (#1931)
- Updated `MarshalJSON` method of the `go.opentelemetry.io/otel/trace.TraceState` type to marshal the type into the string representation of the `TraceState`. (#1931)
- The `TraceState.Delete` method from the `go.opentelemetry.io/otel/trace` package no longer returns an error in addition to a `TraceState`. (#1931)
- Updated `Get` method of the `TraceState` type from the `go.opentelemetry.io/otel/trace` package to accept a `string` instead of an `attribute.Key` type. (#1931)
- Updated `Insert` method of the `TraceState` type from the `go.opentelemetry.io/otel/trace` package to accept a pair of `string`s instead of an `attribute.KeyValue` type. (#1931)
- Updated `Delete` method of the `TraceState` type from the `go.opentelemetry.io/otel/trace` package to accept a `string` instead of an `attribute.Key` type. (#1931)
- Renamed `NewExporter` to `New` in the `go.opentelemetry.io/otel/exporters/stdout` package. (#1985)
- Renamed `NewExporter` to `New` in the `go.opentelemetry.io/otel/exporters/metric/prometheus` package. (#1985)
- Renamed `NewExporter` to `New` in the `go.opentelemetry.io/otel/exporters/trace/jaeger` package. (#1985)
- Renamed `NewExporter` to `New` in the `go.opentelemetry.io/otel/exporters/trace/zipkin` package. (#1985)
- Renamed `NewExporter` to `New` in the `go.opentelemetry.io/otel/exporters/otlp` package. (#1985)
- Renamed `NewUnstartedExporter` to `NewUnstarted` in the `go.opentelemetry.io/otel/exporters/otlp` package. (#1985)
- The `go.opentelemetry.io/otel/semconv` package has been moved to `go.opentelemetry.io/otel/semconv/v1.4.0` to allow for multiple [telemetry schema](https://github.com/open-telemetry/oteps/blob/main/text/0152-telemetry-schemas.md) versions to be used concurrently. (#1987)
- Metrics test helpers in `go.opentelemetry.io/otel/oteltest` have been moved to `go.opentelemetry.io/otel/metric/metrictest`. (#1988)

### Deprecated

- The `go.opentelemetry.io/otel/exporters/metric/prometheus` is deprecated, use `go.opentelemetry.io/otel/exporters/prometheus` instead. (#1993)
- The `go.opentelemetry.io/otel/exporters/trace/jaeger` is deprecated, use `go.opentelemetry.io/otel/exporters/jaeger` instead. (#1993)
- The `go.opentelemetry.io/otel/exporters/trace/zipkin` is deprecated, use `go.opentelemetry.io/otel/exporters/zipkin` instead. (#1993)

### Removed

- Removed `resource.WithoutBuiltin()`. Use `resource.New()`. (#1810)
- Unexported types `resource.FromEnv`, `resource.Host`, and `resource.TelemetrySDK`, Use the corresponding `With*()` to use individually. (#1810)
- Removed the `Tracer` and `IsRecording` method from the `ReadOnlySpan` in the `go.opentelemetry.io/otel/sdk/trace`.
  The `Tracer` method is not a required to be included in this interface and given the mutable nature of the tracer that is associated with a span, this method is not appropriate.
  The `IsRecording` method returns if the span is recording or not.
  A read-only span value does not need to know if updates to it will be recorded or not.
  By definition, it cannot be updated so there is no point in communicating if an update is recorded. (#1873)
- Removed the `SpanSnapshot` type from the `go.opentelemetry.io/otel/sdk/trace` package.
  The use of this type has been replaced with the use of the explicitly immutable `ReadOnlySpan` type.
  When a concrete representation of a read-only span is needed for testing, the newly added `SpanStub` in the `go.opentelemetry.io/otel/sdk/trace/tracetest` package should be used. (#1873)
- Removed the `Tracer` method from the `Span` interface in the `go.opentelemetry.io/otel/trace` package.
  Using the same tracer that created a span introduces the error where an instrumentation library's `Tracer` is used by other code instead of their own.
  The `"go.opentelemetry.io/otel".Tracer` function or a `TracerProvider` should be used to acquire a library specific `Tracer` instead. (#1900)
  - The `TracerProvider()` method on the `Span` interface may also be used to obtain a `TracerProvider` using the same trace processing pipeline. (#2009)
- The `http.url` attribute generated by `HTTPClientAttributesFromHTTPRequest` will no longer include username or password information. (#1919)
- Removed `IsEmpty` method of the `TraceState` type in the `go.opentelemetry.io/otel/trace` package in favor of using the added `TraceState.Len` method. (#1931)
- Removed `Set`, `Value`, `ContextWithValue`, `ContextWithoutValue`, and `ContextWithEmpty` functions in the `go.opentelemetry.io/otel/baggage` package.
  Handling of baggage is now done using the added `Baggage` type and related context functions (`ContextWithBaggage`, `ContextWithoutBaggage`, and `FromContext`) in that package. (#1967)
- The `InstallNewPipeline` and `NewExportPipeline` creation functions in all the exporters (prometheus, otlp, stdout, jaeger, and zipkin) have been removed.
  These functions were deemed premature attempts to provide convenience that did not achieve this aim. (#1985)
- The `go.opentelemetry.io/otel/exporters/otlp` exporter has been removed.  Use `go.opentelemetry.io/otel/exporters/otlp/otlptrace` instead. (#1990)
- The `go.opentelemetry.io/otel/exporters/stdout` exporter has been removed.  Use `go.opentelemetry.io/otel/exporters/stdout/stdouttrace` or `go.opentelemetry.io/otel/exporters/stdout/stdoutmetric` instead. (#2005)

### Fixed

- Only report errors from the `"go.opentelemetry.io/otel/sdk/resource".Environment` function when they are not `nil`. (#1850, #1851)
- The `Shutdown` method of the simple `SpanProcessor` in the `go.opentelemetry.io/otel/sdk/trace` package now honors the context deadline or cancellation. (#1616, #1856)
- BatchSpanProcessor now drops span batches that failed to be exported. (#1860)
- Use `http://localhost:14268/api/traces` as default Jaeger collector endpoint instead of `http://localhost:14250`. (#1898)
- Allow trailing and leading whitespace in the parsing of a `tracestate` header. (#1931)
- Add logic to determine if the channel is closed to fix Jaeger exporter test panic with close closed channel. (#1870, #1973)
- Avoid transport security when OTLP endpoint is a Unix socket. (#2001)

### Security

## [0.20.0] - 2021-04-23

### Added

- The OTLP exporter now has two new convenience functions, `NewExportPipeline` and `InstallNewPipeline`, setup and install the exporter in tracing and metrics pipelines. (#1373)
- Adds semantic conventions for exceptions. (#1492)
- Added Jaeger Environment variables: `OTEL_EXPORTER_JAEGER_AGENT_HOST`, `OTEL_EXPORTER_JAEGER_AGENT_PORT`
  These environment variables can be used to override Jaeger agent hostname and port (#1752)
- Option `ExportTimeout` was added to batch span processor. (#1755)
- `trace.TraceFlags` is now a defined type over `byte` and `WithSampled(bool) TraceFlags` and `IsSampled() bool` methods have been added to it. (#1770)
- The `Event` and `Link` struct types from the `go.opentelemetry.io/otel` package now include a `DroppedAttributeCount` field to record the number of attributes that were not recorded due to configured limits being reached. (#1771)
- The Jaeger exporter now reports dropped attributes for a Span event in the exported log. (#1771)
- Adds test to check BatchSpanProcessor ignores `OnEnd` and `ForceFlush` post `Shutdown`. (#1772)
- Extract resource attributes from the `OTEL_RESOURCE_ATTRIBUTES` environment variable and merge them with the `resource.Default` resource as well as resources provided to the `TracerProvider` and metric `Controller`. (#1785)
- Added `WithOSType` resource configuration option to set OS (Operating System) type resource attribute (`os.type`). (#1788)
- Added `WithProcess*` resource configuration options to set Process resource attributes. (#1788)
  - `process.pid`
  - `process.executable.name`
  - `process.executable.path`
  - `process.command_args`
  - `process.owner`
  - `process.runtime.name`
  - `process.runtime.version`
  - `process.runtime.description`
- Adds `k8s.node.name` and `k8s.node.uid` attribute keys to the `semconv` package. (#1789)
- Added support for configuring OTLP/HTTP and OTLP/gRPC Endpoints, TLS Certificates, Headers, Compression and Timeout via Environment Variables. (#1758, #1769 and #1811)
  - `OTEL_EXPORTER_OTLP_ENDPOINT`
  - `OTEL_EXPORTER_OTLP_TRACES_ENDPOINT`
  - `OTEL_EXPORTER_OTLP_METRICS_ENDPOINT`
  - `OTEL_EXPORTER_OTLP_HEADERS`
  - `OTEL_EXPORTER_OTLP_TRACES_HEADERS`
  - `OTEL_EXPORTER_OTLP_METRICS_HEADERS`
  - `OTEL_EXPORTER_OTLP_COMPRESSION`
  - `OTEL_EXPORTER_OTLP_TRACES_COMPRESSION`
  - `OTEL_EXPORTER_OTLP_METRICS_COMPRESSION`
  - `OTEL_EXPORTER_OTLP_TIMEOUT`
  - `OTEL_EXPORTER_OTLP_TRACES_TIMEOUT`
  - `OTEL_EXPORTER_OTLP_METRICS_TIMEOUT`
  - `OTEL_EXPORTER_OTLP_CERTIFICATE`
  - `OTEL_EXPORTER_OTLP_TRACES_CERTIFICATE`
  - `OTEL_EXPORTER_OTLP_METRICS_CERTIFICATE`
- Adds `otlpgrpc.WithTimeout` option for configuring timeout to the otlp/gRPC exporter. (#1821)
- Adds `jaeger.WithMaxPacketSize` option for configuring maximum UDP packet size used when connecting to the Jaeger agent. (#1853)

### Fixed

- The `Span.IsRecording` implementation from `go.opentelemetry.io/otel/sdk/trace` always returns false when not being sampled. (#1750)
- The Jaeger exporter now correctly sets tags for the Span status code and message.
  This means it uses the correct tag keys (`"otel.status_code"`, `"otel.status_description"`) and does not set the status message as a tag unless it is set on the span. (#1761)
- The Jaeger exporter now correctly records Span event's names using the `"event"` key for a tag.
  Additionally, this tag is overridden, as specified in the OTel specification, if the event contains an attribute with that key. (#1768)
- Zipkin Exporter: Ensure mapping between OTel and Zipkin span data complies with the specification. (#1688)
- Fixed typo for default service name in Jaeger Exporter. (#1797)
- Fix flaky OTLP for the reconnnection of the client connection. (#1527, #1814)
- Fix Jaeger exporter dropping of span batches that exceed the UDP packet size limit.
  Instead, the exporter now splits the batch into smaller sendable batches. (#1828)

### Changed

- Span `RecordError` now records an `exception` event to comply with the semantic convention specification. (#1492)
- Jaeger exporter was updated to use thrift v0.14.1. (#1712)
- Migrate from using internally built and maintained version of the OTLP to the one hosted at `go.opentelemetry.io/proto/otlp`. (#1713)
- Migrate from using `github.com/gogo/protobuf` to `google.golang.org/protobuf` to match `go.opentelemetry.io/proto/otlp`. (#1713)
- The storage of a local or remote Span in a `context.Context` using its SpanContext is unified to store just the current Span.
  The Span's SpanContext can now self-identify as being remote or not.
  This means that `"go.opentelemetry.io/otel/trace".ContextWithRemoteSpanContext` will now overwrite any existing current Span, not just existing remote Spans, and make it the current Span in a `context.Context`. (#1731)
- Improve OTLP/gRPC exporter connection errors. (#1737)
- Information about a parent span context in a `"go.opentelemetry.io/otel/export/trace".SpanSnapshot` is unified in a new `Parent` field.
  The existing `ParentSpanID` and `HasRemoteParent` fields are removed in favor of this. (#1748)
- The `ParentContext` field of the `"go.opentelemetry.io/otel/sdk/trace".SamplingParameters` is updated to hold a `context.Context` containing the parent span.
  This changes it to make `SamplingParameters` conform with the OpenTelemetry specification. (#1749)
- Updated Jaeger Environment Variables: `JAEGER_ENDPOINT`, `JAEGER_USER`, `JAEGER_PASSWORD`
  to `OTEL_EXPORTER_JAEGER_ENDPOINT`, `OTEL_EXPORTER_JAEGER_USER`, `OTEL_EXPORTER_JAEGER_PASSWORD` in compliance with OTel specification. (#1752)
- Modify `BatchSpanProcessor.ForceFlush` to abort after timeout/cancellation. (#1757)
- The `DroppedAttributeCount` field of the `Span` in the `go.opentelemetry.io/otel` package now only represents the number of attributes dropped for the span itself.
  It no longer is a conglomerate of itself, events, and link attributes that have been dropped. (#1771)
- Make `ExportSpans` in Jaeger Exporter honor context deadline. (#1773)
- Modify Zipkin Exporter default service name, use default resource's serviceName instead of empty. (#1777)
- The `go.opentelemetry.io/otel/sdk/export/trace` package is merged into the `go.opentelemetry.io/otel/sdk/trace` package. (#1778)
- The prometheus.InstallNewPipeline example is moved from comment to example test (#1796)
- The convenience functions for the stdout exporter have been updated to return the `TracerProvider` implementation and enable the shutdown of the exporter. (#1800)
- Replace the flush function returned from the Jaeger exporter's convenience creation functions (`InstallNewPipeline` and `NewExportPipeline`) with the `TracerProvider` implementation they create.
  This enables the caller to shutdown and flush using the related `TracerProvider` methods. (#1822)
- Updated the Jaeger exporter to have a default endpoint, `http://localhost:14250`, for the collector. (#1824)
- Changed the function `WithCollectorEndpoint` in the Jaeger exporter to no longer accept an endpoint as an argument.
  The endpoint can be passed with the `CollectorEndpointOption` using the `WithEndpoint` function or by setting the `OTEL_EXPORTER_JAEGER_ENDPOINT` environment variable value appropriately. (#1824)
- The Jaeger exporter no longer batches exported spans itself, instead it relies on the SDK's `BatchSpanProcessor` for this functionality. (#1830)
- The Jaeger exporter creation functions (`NewRawExporter`, `NewExportPipeline`, and `InstallNewPipeline`) no longer accept the removed `Option` type as a variadic argument. (#1830)

### Removed

- Removed Jaeger Environment variables: `JAEGER_SERVICE_NAME`, `JAEGER_DISABLED`, `JAEGER_TAGS`
  These environment variables will no longer be used to override values of the Jaeger exporter (#1752)
- No longer set the links for a `Span` in `go.opentelemetry.io/otel/sdk/trace` that is configured to be a new root.
  This is unspecified behavior that the OpenTelemetry community plans to standardize in the future.
  To prevent backwards incompatible changes when it is specified, these links are removed. (#1726)
- Setting error status while recording error with Span from oteltest package. (#1729)
- The concept of a remote and local Span stored in a context is unified to just the current Span.
  Because of this `"go.opentelemetry.io/otel/trace".RemoteSpanContextFromContext` is removed as it is no longer needed.
  Instead, `"go.opentelemetry.io/otel/trace".SpanContextFromContex` can be used to return the current Span.
  If needed, that Span's `SpanContext.IsRemote()` can then be used to determine if it is remote or not. (#1731)
- The `HasRemoteParent` field of the `"go.opentelemetry.io/otel/sdk/trace".SamplingParameters` is removed.
  This field is redundant to the information returned from the `Remote` method of the `SpanContext` held in the `ParentContext` field. (#1749)
- The `trace.FlagsDebug` and `trace.FlagsDeferred` constants have been removed and will be localized to the B3 propagator. (#1770)
- Remove `Process` configuration, `WithProcessFromEnv` and `ProcessFromEnv`, and type from the Jaeger exporter package.
  The information that could be configured in the `Process` struct should be configured in a `Resource` instead. (#1776, #1804)
- Remove the `WithDisabled` option from the Jaeger exporter.
  To disable the exporter unregister it from the `TracerProvider` or use a no-operation `TracerProvider`. (#1806)
- Removed the functions `CollectorEndpointFromEnv` and `WithCollectorEndpointOptionFromEnv` from the Jaeger exporter.
  These functions for retrieving specific environment variable values are redundant of other internal functions and
  are not intended for end user use. (#1824)
- Removed the Jaeger exporter `WithSDKOptions` `Option`.
  This option was used to set SDK options for the exporter creation convenience functions.
  These functions are provided as a way to easily setup or install the exporter with what are deemed reasonable SDK settings for common use cases.
  If the SDK needs to be configured differently, the `NewRawExporter` function and direct setup of the SDK with the desired settings should be used. (#1825)
- The `WithBufferMaxCount` and `WithBatchMaxCount` `Option`s from the Jaeger exporter are removed.
  The exporter no longer batches exports, instead relying on the SDK's `BatchSpanProcessor` for this functionality. (#1830)
- The Jaeger exporter `Option` type is removed.
  The type is no longer used by the exporter to configure anything.
  All the previous configurations these options provided were duplicates of SDK configuration.
  They have been removed in favor of using the SDK configuration and focuses the exporter configuration to be only about the endpoints it will send telemetry to. (#1830)

## [0.19.0] - 2021-03-18

### Added

- Added `Marshaler` config option to `otlphttp` to enable otlp over json or protobufs. (#1586)
- A `ForceFlush` method to the `"go.opentelemetry.io/otel/sdk/trace".TracerProvider` to flush all registered `SpanProcessor`s. (#1608)
- Added `WithSampler` and `WithSpanLimits` to tracer provider. (#1633, #1702)
- `"go.opentelemetry.io/otel/trace".SpanContext` now has a `remote` property, and `IsRemote()` predicate, that is true when the `SpanContext` has been extracted from remote context data. (#1701)
- A `Valid` method to the `"go.opentelemetry.io/otel/attribute".KeyValue` type. (#1703)

### Changed

- `trace.SpanContext` is now immutable and has no exported fields. (#1573)
  - `trace.NewSpanContext()` can be used in conjunction with the `trace.SpanContextConfig` struct to initialize a new `SpanContext` where all values are known.
- Update the `ForceFlush` method signature to the `"go.opentelemetry.io/otel/sdk/trace".SpanProcessor` to accept a `context.Context` and return an error. (#1608)
- Update the `Shutdown` method to the `"go.opentelemetry.io/otel/sdk/trace".TracerProvider` return an error on shutdown failure. (#1608)
- The SimpleSpanProcessor will now shut down the enclosed `SpanExporter` and gracefully ignore subsequent calls to `OnEnd` after `Shutdown` is called. (#1612)
- `"go.opentelemetry.io/sdk/metric/controller.basic".WithPusher` is replaced with `WithExporter` to provide consistent naming across project. (#1656)
- Added non-empty string check for trace `Attribute` keys. (#1659)
- Add `description` to SpanStatus only when `StatusCode` is set to error. (#1662)
- Jaeger exporter falls back to `resource.Default`'s `service.name` if the exported Span does not have one. (#1673)
- Jaeger exporter populates Jaeger's Span Process from Resource. (#1673)
- Renamed the `LabelSet` method of `"go.opentelemetry.io/otel/sdk/resource".Resource` to `Set`. (#1692)
- Changed `WithSDK` to `WithSDKOptions` to accept variadic arguments of `TracerProviderOption` type in `go.opentelemetry.io/otel/exporters/trace/jaeger` package. (#1693)
- Changed `WithSDK` to `WithSDKOptions` to accept variadic arguments of `TracerProviderOption` type in `go.opentelemetry.io/otel/exporters/trace/zipkin` package. (#1693)

### Removed

- Removed `serviceName` parameter from Zipkin exporter and uses resource instead. (#1549)
- Removed `WithConfig` from tracer provider to avoid overriding configuration. (#1633)
- Removed the exported `SimpleSpanProcessor` and `BatchSpanProcessor` structs.
   These are now returned as a SpanProcessor interface from their respective constructors. (#1638)
- Removed `WithRecord()` from `trace.SpanOption` when creating a span. (#1660)
- Removed setting status to `Error` while recording an error as a span event in `RecordError`. (#1663)
- Removed `jaeger.WithProcess` configuration option. (#1673)
- Removed `ApplyConfig` method from `"go.opentelemetry.io/otel/sdk/trace".TracerProvider` and the now unneeded `Config` struct. (#1693)

### Fixed

- Jaeger Exporter: Ensure mapping between OTEL and Jaeger span data complies with the specification. (#1626)
- `SamplingResult.TraceState` is correctly propagated to a newly created span's `SpanContext`. (#1655)
- The `otel-collector` example now correctly flushes metric events prior to shutting down the exporter. (#1678)
- Do not set span status message in `SpanStatusFromHTTPStatusCode` if it can be inferred from `http.status_code`. (#1681)
- Synchronization issues in global trace delegate implementation. (#1686)
- Reduced excess memory usage by global `TracerProvider`. (#1687)

## [0.18.0] - 2021-03-03

### Added

- Added `resource.Default()` for use with meter and tracer providers. (#1507)
- `AttributePerEventCountLimit` and `AttributePerLinkCountLimit` for `SpanLimits`. (#1535)
- Added `Keys()` method to `propagation.TextMapCarrier` and `propagation.HeaderCarrier` to adapt `http.Header` to this interface. (#1544)
- Added `code` attributes to `go.opentelemetry.io/otel/semconv` package. (#1558)
- Compatibility testing suite in the CI system for the following systems. (#1567)
   | OS      | Go Version | Architecture |
   | ------- | ---------- | ------------ |
   | Ubuntu  | 1.15       | amd64        |
   | Ubuntu  | 1.14       | amd64        |
   | Ubuntu  | 1.15       | 386          |
   | Ubuntu  | 1.14       | 386          |
   | MacOS   | 1.15       | amd64        |
   | MacOS   | 1.14       | amd64        |
   | Windows | 1.15       | amd64        |
   | Windows | 1.14       | amd64        |
   | Windows | 1.15       | 386          |
   | Windows | 1.14       | 386          |

### Changed

- Replaced interface `oteltest.SpanRecorder` with its existing implementation
  `StandardSpanRecorder`. (#1542)
- Default span limit values to 128. (#1535)
- Rename `MaxEventsPerSpan`, `MaxAttributesPerSpan` and `MaxLinksPerSpan` to `EventCountLimit`, `AttributeCountLimit` and `LinkCountLimit`, and move these fields into `SpanLimits`. (#1535)
- Renamed the `otel/label` package to `otel/attribute`. (#1541)
- Vendor the Jaeger exporter's dependency on Apache Thrift. (#1551)
- Parallelize the CI linting and testing. (#1567)
- Stagger timestamps in exact aggregator tests. (#1569)
- Changed all examples to use `WithBatchTimeout(5 * time.Second)` rather than `WithBatchTimeout(5)`. (#1621)
- Prevent end-users from implementing some interfaces (#1575)

  ```
      "otel/exporters/otlp/otlphttp".Option
      "otel/exporters/stdout".Option
      "otel/oteltest".Option
      "otel/trace".TracerOption
      "otel/trace".SpanOption
      "otel/trace".EventOption
      "otel/trace".LifeCycleOption
      "otel/trace".InstrumentationOption
      "otel/sdk/resource".Option
      "otel/sdk/trace".ParentBasedSamplerOption
      "otel/sdk/trace".ReadOnlySpan
      "otel/sdk/trace".ReadWriteSpan
  ```

### Removed

- Removed attempt to resample spans upon changing the span name with `span.SetName()`. (#1545)
- The `test-benchmark` is no longer a dependency of the `precommit` make target. (#1567)
- Removed the `test-386` make target.
   This was replaced with a full compatibility testing suite (i.e. multi OS/arch) in the CI system. (#1567)

### Fixed

- The sequential timing check of timestamps in the stdout exporter are now setup explicitly to be sequential (#1571). (#1572)
- Windows build of Jaeger tests now compiles with OS specific functions (#1576). (#1577)
- The sequential timing check of timestamps of go.opentelemetry.io/otel/sdk/metric/aggregator/lastvalue are now setup explicitly to be sequential (#1578). (#1579)
- Validate tracestate header keys with vendors according to the W3C TraceContext specification (#1475). (#1581)
- The OTLP exporter includes related labels for translations of a GaugeArray (#1563). (#1570)

## [0.17.0] - 2021-02-12

### Changed

- Rename project default branch from `master` to `main`. (#1505)
- Reverse order in which `Resource` attributes are merged, per change in spec. (#1501)
- Add tooling to maintain "replace" directives in go.mod files automatically. (#1528)
- Create new modules: otel/metric, otel/trace, otel/oteltest, otel/sdk/export/metric, otel/sdk/metric (#1528)
- Move metric-related public global APIs from otel to otel/metric/global. (#1528)

## Fixed

- Fixed otlpgrpc reconnection issue.
- The example code in the README.md of `go.opentelemetry.io/otel/exporters/otlp` is moved to a compiled example test and used the new `WithAddress` instead of `WithEndpoint`. (#1513)
- The otel-collector example now uses the default OTLP receiver port of the collector.

## [0.16.0] - 2021-01-13

### Added

- Add the `ReadOnlySpan` and `ReadWriteSpan` interfaces to provide better control for accessing span data. (#1360)
- `NewGRPCDriver` function returns a `ProtocolDriver` that maintains a single gRPC connection to the collector. (#1369)
- Added documentation about the project's versioning policy. (#1388)
- Added `NewSplitDriver` for OTLP exporter that allows sending traces and metrics to different endpoints. (#1418)
- Added codeql workflow to GitHub Actions (#1428)
- Added Gosec workflow to GitHub Actions (#1429)
- Add new HTTP driver for OTLP exporter in `exporters/otlp/otlphttp`. Currently it only supports the binary protobuf payloads. (#1420)
- Add an OpenCensus exporter bridge. (#1444)

### Changed

- Rename `internal/testing` to `internal/internaltest`. (#1449)
- Rename `export.SpanData` to `export.SpanSnapshot` and use it only for exporting spans. (#1360)
- Store the parent's full `SpanContext` rather than just its span ID in the `span` struct. (#1360)
- Improve span duration accuracy. (#1360)
- Migrated CI/CD from CircleCI to GitHub Actions (#1382)
- Remove duplicate checkout from GitHub Actions workflow (#1407)
- Metric `array` aggregator renamed `exact` to match its `aggregation.Kind` (#1412)
- Metric `exact` aggregator includes per-point timestamps (#1412)
- Metric stdout exporter uses MinMaxSumCount aggregator for ValueRecorder instruments (#1412)
- `NewExporter` from `exporters/otlp` now takes a `ProtocolDriver` as a parameter. (#1369)
- Many OTLP Exporter options became gRPC ProtocolDriver options. (#1369)
- Unify endpoint API that related to OTel exporter. (#1401)
- Optimize metric histogram aggregator to re-use its slice of buckets. (#1435)
- Metric aggregator Count() and histogram Bucket.Counts are consistently `uint64`. (1430)
- Histogram aggregator accepts functional options, uses default boundaries if none given. (#1434)
- `SamplingResult` now passed a `Tracestate` from the parent `SpanContext` (#1432)
- Moved gRPC driver for OTLP exporter to `exporters/otlp/otlpgrpc`. (#1420)
- The `TraceContext` propagator now correctly propagates `TraceState` through the `SpanContext`. (#1447)
- Metric Push and Pull Controller components are combined into a single "basic" Controller:
  - `WithExporter()` and `Start()` to configure Push behavior
  - `Start()` is optional; use `Collect()` and `ForEach()` for Pull behavior
  - `Start()` and `Stop()` accept Context. (#1378)
- The `Event` type is moved from the `otel/sdk/export/trace` package to the `otel/trace` API package. (#1452)

### Removed

- Remove `errUninitializedSpan` as its only usage is now obsolete. (#1360)
- Remove Metric export functionality related to quantiles and summary data points: this is not specified (#1412)
- Remove DDSketch metric aggregator; our intention is to re-introduce this as an option of the histogram aggregator after [new OTLP histogram data types](https://github.com/open-telemetry/opentelemetry-proto/pull/226) are released (#1412)

### Fixed

- `BatchSpanProcessor.Shutdown()` will now shutdown underlying `export.SpanExporter`. (#1443)

## [0.15.0] - 2020-12-10

### Added

- The `WithIDGenerator` `TracerProviderOption` is added to the `go.opentelemetry.io/otel/trace` package to configure an `IDGenerator` for the `TracerProvider`. (#1363)

### Changed

- The Zipkin exporter now uses the Span status code to determine. (#1328)
- `NewExporter` and `Start` functions in `go.opentelemetry.io/otel/exporters/otlp` now receive `context.Context` as a first parameter. (#1357)
- Move the OpenCensus example into `example` directory. (#1359)
- Moved the SDK's `internal.IDGenerator` interface in to the `sdk/trace` package to enable support for externally-defined ID generators. (#1363)
- Bump `github.com/google/go-cmp` from 0.5.3 to 0.5.4 (#1374)
- Bump `github.com/golangci/golangci-lint` in `/internal/tools` (#1375)

### Fixed

- Metric SDK `SumObserver` and `UpDownSumObserver` instruments correctness fixes. (#1381)

## [0.14.0] - 2020-11-19

### Added

- An `EventOption` and the related `NewEventConfig` function are added to the `go.opentelemetry.io/otel` package to configure Span events. (#1254)
- A `TextMapPropagator` and associated `TextMapCarrier` are added to the `go.opentelemetry.io/otel/oteltest` package to test `TextMap` type propagators and their use. (#1259)
- `SpanContextFromContext` returns `SpanContext` from context. (#1255)
- `TraceState` has been added to `SpanContext`. (#1340)
- `DeploymentEnvironmentKey` added to `go.opentelemetry.io/otel/semconv` package. (#1323)
- Add an OpenCensus to OpenTelemetry tracing bridge. (#1305)
- Add a parent context argument to `SpanProcessor.OnStart` to follow the specification. (#1333)
- Add missing tests for `sdk/trace/attributes_map.go`. (#1337)

### Changed

- Move the `go.opentelemetry.io/otel/api/trace` package into `go.opentelemetry.io/otel/trace` with the following changes. (#1229) (#1307)
  - `ID` has been renamed to `TraceID`.
  - `IDFromHex` has been renamed to `TraceIDFromHex`.
  - `EmptySpanContext` is removed.
- Move the `go.opentelemetry.io/otel/api/trace/tracetest` package into `go.opentelemetry.io/otel/oteltest`. (#1229)
- OTLP Exporter updates:
  - supports OTLP v0.6.0 (#1230, #1354)
  - supports configurable aggregation temporality (default: Cumulative, optional: Stateless). (#1296)
- The Sampler is now called on local child spans. (#1233)
- The `Kind` type from the `go.opentelemetry.io/otel/api/metric` package was renamed to `InstrumentKind` to more specifically describe what it is and avoid semantic ambiguity. (#1240)
- The `MetricKind` method of the `Descriptor` type in the `go.opentelemetry.io/otel/api/metric` package was renamed to `Descriptor.InstrumentKind`.
   This matches the returned type and fixes misuse of the term metric. (#1240)
- Move test harness from the `go.opentelemetry.io/otel/api/apitest` package into `go.opentelemetry.io/otel/oteltest`. (#1241)
- Move the `go.opentelemetry.io/otel/api/metric/metrictest` package into `go.opentelemetry.io/oteltest` as part of #964. (#1252)
- Move the `go.opentelemetry.io/otel/api/metric` package into `go.opentelemetry.io/otel/metric` as part of #1303. (#1321)
- Move the `go.opentelemetry.io/otel/api/metric/registry` package into `go.opentelemetry.io/otel/metric/registry` as a part of #1303. (#1316)
- Move the `Number` type (together with related functions) from `go.opentelemetry.io/otel/api/metric` package into `go.opentelemetry.io/otel/metric/number` as a part of #1303. (#1316)
- The function signature of the Span `AddEvent` method in `go.opentelemetry.io/otel` is updated to no longer take an unused context and instead take a required name and a variable number of `EventOption`s. (#1254)
- The function signature of the Span `RecordError` method in `go.opentelemetry.io/otel` is updated to no longer take an unused context and instead take a required error value and a variable number of `EventOption`s. (#1254)
- Move the `go.opentelemetry.io/otel/api/global` package to `go.opentelemetry.io/otel`. (#1262) (#1330)
- Move the `Version` function from `go.opentelemetry.io/otel/sdk` to `go.opentelemetry.io/otel`. (#1330)
- Rename correlation context header from `"otcorrelations"` to `"baggage"` to match the OpenTelemetry specification. (#1267)
- Fix `Code.UnmarshalJSON` to work with valid JSON only. (#1276)
- The `resource.New()` method changes signature to support builtin attributes and functional options, including `telemetry.sdk.*` and
  `host.name` semantic conventions; the former method is renamed `resource.NewWithAttributes`. (#1235)
- The Prometheus exporter now exports non-monotonic counters (i.e. `UpDownCounter`s) as gauges. (#1210)
- Correct the `Span.End` method documentation in the `otel` API to state updates are not allowed on a span after it has ended. (#1310)
- Updated span collection limits for attribute, event and link counts to 1000 (#1318)
- Renamed `semconv.HTTPUrlKey` to `semconv.HTTPURLKey`. (#1338)

### Removed

- The `ErrInvalidHexID`, `ErrInvalidTraceIDLength`, `ErrInvalidSpanIDLength`, `ErrInvalidSpanIDLength`, or `ErrNilSpanID` from the `go.opentelemetry.io/otel` package are unexported now. (#1243)
- The `AddEventWithTimestamp` method on the `Span` interface in `go.opentelemetry.io/otel` is removed due to its redundancy.
   It is replaced by using the `AddEvent` method with a `WithTimestamp` option. (#1254)
- The `MockSpan` and `MockTracer` types are removed from `go.opentelemetry.io/otel/oteltest`.
   `Tracer` and `Span` from the same module should be used in their place instead. (#1306)
- `WorkerCount` option is removed from `go.opentelemetry.io/otel/exporters/otlp`. (#1350)
- Remove the following labels types: INT32, UINT32, UINT64 and FLOAT32. (#1314)

### Fixed

- Rename `MergeItererator` to `MergeIterator` in the `go.opentelemetry.io/otel/label` package. (#1244)
- The `go.opentelemetry.io/otel/api/global` packages global TextMapPropagator now delegates functionality to a globally set delegate for all previously returned propagators. (#1258)
- Fix condition in `label.Any`. (#1299)
- Fix global `TracerProvider` to pass options to its configured provider. (#1329)
- Fix missing handler for `ExactKind` aggregator in OTLP metrics transformer (#1309)

## [0.13.0] - 2020-10-08

### Added

- OTLP Metric exporter supports Histogram aggregation. (#1209)
- The `Code` struct from the `go.opentelemetry.io/otel/codes` package now supports JSON marshaling and unmarshaling as well as implements the `Stringer` interface. (#1214)
- A Baggage API to implement the OpenTelemetry specification. (#1217)
- Add Shutdown method to sdk/trace/provider, shutdown processors in the order they were registered. (#1227)

### Changed

- Set default propagator to no-op propagator. (#1184)
- The `HTTPSupplier`, `HTTPExtractor`, `HTTPInjector`, and `HTTPPropagator` from the `go.opentelemetry.io/otel/api/propagation` package were replaced with unified `TextMapCarrier` and `TextMapPropagator` in the `go.opentelemetry.io/otel/propagation` package. (#1212) (#1325)
- The `New` function from the `go.opentelemetry.io/otel/api/propagation` package was replaced with `NewCompositeTextMapPropagator` in the `go.opentelemetry.io/otel` package. (#1212)
- The status codes of the `go.opentelemetry.io/otel/codes` package have been updated to match the latest OpenTelemetry specification.
   They now are `Unset`, `Error`, and `Ok`.
   They no longer track the gRPC codes. (#1214)
- The `StatusCode` field of the `SpanData` struct in the `go.opentelemetry.io/otel/sdk/export/trace` package now uses the codes package from this package instead of the gRPC project. (#1214)
- Move the `go.opentelemetry.io/otel/api/baggage` package into `go.opentelemetry.io/otel/baggage`. (#1217) (#1325)
- A `Shutdown` method of `SpanProcessor` and all its implementations receives a context and returns an error. (#1264)

### Fixed

- Copies of data from arrays and slices passed to `go.opentelemetry.io/otel/label.ArrayValue()` are now used in the returned `Value` instead of using the mutable data itself. (#1226)

### Removed

- The `ExtractHTTP` and `InjectHTTP` functions from the `go.opentelemetry.io/otel/api/propagation` package were removed. (#1212)
- The `Propagators` interface from the `go.opentelemetry.io/otel/api/propagation` package was removed to conform to the OpenTelemetry specification.
   The explicit `TextMapPropagator` type can be used in its place as this is the `Propagator` type the specification defines. (#1212)
- The `SetAttribute` method of the `Span` from the `go.opentelemetry.io/otel/api/trace` package was removed given its redundancy with the `SetAttributes` method. (#1216)
- The internal implementation of Baggage storage is removed in favor of using the new Baggage API functionality. (#1217)
- Remove duplicate hostname key `HostHostNameKey` in Resource semantic conventions. (#1219)
- Nested array/slice support has been removed. (#1226)

## [0.12.0] - 2020-09-24

### Added

- A `SpanConfigure` function in `go.opentelemetry.io/otel/api/trace` to create a new `SpanConfig` from `SpanOption`s. (#1108)
- In the `go.opentelemetry.io/otel/api/trace` package, `NewTracerConfig` was added to construct new `TracerConfig`s.
   This addition was made to conform with our project option conventions. (#1155)
- Instrumentation library information was added to the Zipkin exporter. (#1119)
- The `SpanProcessor` interface now has a `ForceFlush()` method. (#1166)
- More semantic conventions for k8s as resource attributes. (#1167)

### Changed

- Add reconnecting udp connection type to Jaeger exporter.
   This change adds a new optional implementation of the udp conn interface used to detect changes to an agent's host dns record.
   It then adopts the new destination address to ensure the exporter doesn't get stuck. This change was ported from jaegertracing/jaeger-client-go#520. (#1063)
- Replace `StartOption` and `EndOption` in `go.opentelemetry.io/otel/api/trace` with `SpanOption`.
   This change is matched by replacing the `StartConfig` and `EndConfig` with a unified `SpanConfig`. (#1108)
- Replace the `LinkedTo` span option in `go.opentelemetry.io/otel/api/trace` with `WithLinks`.
   This is be more consistent with our other option patterns, i.e. passing the item to be configured directly instead of its component parts, and provides a cleaner function signature. (#1108)
- The `go.opentelemetry.io/otel/api/trace` `TracerOption` was changed to an interface to conform to project option conventions. (#1109)
- Move the `B3` and `TraceContext` from within the `go.opentelemetry.io/otel/api/trace` package to their own `go.opentelemetry.io/otel/propagators` package.
    This removal of the propagators is reflective of the OpenTelemetry specification for these propagators as well as cleans up the `go.opentelemetry.io/otel/api/trace` API. (#1118)
- Rename Jaeger tags used for instrumentation library information to reflect changes in OpenTelemetry specification. (#1119)
- Rename `ProbabilitySampler` to `TraceIDRatioBased` and change semantics to ignore parent span sampling status. (#1115)
- Move `tools` package under `internal`. (#1141)
- Move `go.opentelemetry.io/otel/api/correlation` package to `go.opentelemetry.io/otel/api/baggage`. (#1142)
   The `correlation.CorrelationContext` propagator has been renamed `baggage.Baggage`.  Other exported functions and types are unchanged.
- Rename `ParentOrElse` sampler to `ParentBased` and allow setting samplers depending on parent span. (#1153)
- In the `go.opentelemetry.io/otel/api/trace` package, `SpanConfigure` was renamed to `NewSpanConfig`. (#1155)
- Change `dependabot.yml` to add a `Skip Changelog` label to dependabot-sourced PRs. (#1161)
- The [configuration style guide](https://github.com/open-telemetry/opentelemetry-go/blob/master/CONTRIBUTING.md#config) has been updated to
   recommend the use of `newConfig()` instead of `configure()`. (#1163)
- The `otlp.Config` type has been unexported and changed to `otlp.config`, along with its initializer. (#1163)
- Ensure exported interface types include parameter names and update the
   Style Guide to reflect this styling rule. (#1172)
- Don't consider unset environment variable for resource detection to be an error. (#1170)
- Rename `go.opentelemetry.io/otel/api/metric.ConfigureInstrument` to `NewInstrumentConfig` and
  `go.opentelemetry.io/otel/api/metric.ConfigureMeter` to `NewMeterConfig`.
- ValueObserver instruments use LastValue aggregator by default. (#1165)
- OTLP Metric exporter supports LastValue aggregation. (#1165)
- Move the `go.opentelemetry.io/otel/api/unit` package to `go.opentelemetry.io/otel/unit`. (#1185)
- Rename `Provider` to `MeterProvider` in the `go.opentelemetry.io/otel/api/metric` package. (#1190)
- Rename `NoopProvider` to `NoopMeterProvider` in the `go.opentelemetry.io/otel/api/metric` package. (#1190)
- Rename `NewProvider` to `NewMeterProvider` in the `go.opentelemetry.io/otel/api/metric/metrictest` package. (#1190)
- Rename `Provider` to `MeterProvider` in the `go.opentelemetry.io/otel/api/metric/registry` package. (#1190)
- Rename `NewProvider` to `NewMeterProvider` in the `go.opentelemetry.io/otel/api/metri/registryc` package. (#1190)
- Rename `Provider` to `TracerProvider` in the `go.opentelemetry.io/otel/api/trace` package. (#1190)
- Rename `NoopProvider` to `NoopTracerProvider` in the `go.opentelemetry.io/otel/api/trace` package. (#1190)
- Rename `Provider` to `TracerProvider` in the `go.opentelemetry.io/otel/api/trace/tracetest` package. (#1190)
- Rename `NewProvider` to `NewTracerProvider` in the `go.opentelemetry.io/otel/api/trace/tracetest` package. (#1190)
- Rename `WrapperProvider` to `WrapperTracerProvider` in the `go.opentelemetry.io/otel/bridge/opentracing` package. (#1190)
- Rename `NewWrapperProvider` to `NewWrapperTracerProvider` in the `go.opentelemetry.io/otel/bridge/opentracing` package. (#1190)
- Rename `Provider` method of the pull controller to `MeterProvider` in the `go.opentelemetry.io/otel/sdk/metric/controller/pull` package. (#1190)
- Rename `Provider` method of the push controller to `MeterProvider` in the `go.opentelemetry.io/otel/sdk/metric/controller/push` package. (#1190)
- Rename `ProviderOptions` to `TracerProviderConfig` in the `go.opentelemetry.io/otel/sdk/trace` package. (#1190)
- Rename `ProviderOption` to `TracerProviderOption` in the `go.opentelemetry.io/otel/sdk/trace` package. (#1190)
- Rename `Provider` to `TracerProvider` in the `go.opentelemetry.io/otel/sdk/trace` package. (#1190)
- Rename `NewProvider` to `NewTracerProvider` in the `go.opentelemetry.io/otel/sdk/trace` package. (#1190)
- Renamed `SamplingDecision` values to comply with OpenTelemetry specification change. (#1192)
- Renamed Zipkin attribute names from `ot.status_code & ot.status_description` to `otel.status_code & otel.status_description`. (#1201)
- The default SDK now invokes registered `SpanProcessor`s in the order they were registered with the `TracerProvider`. (#1195)
- Add test of spans being processed by the `SpanProcessor`s in the order they were registered. (#1203)

### Removed

- Remove the B3 propagator from `go.opentelemetry.io/otel/propagators`. It is now located in the
   `go.opentelemetry.io/contrib/propagators/` module. (#1191)
- Remove the semantic convention for HTTP status text, `HTTPStatusTextKey` from package `go.opentelemetry.io/otel/semconv`. (#1194)

### Fixed

- Zipkin example no longer mentions `ParentSampler`, corrected to `ParentBased`. (#1171)
- Fix missing shutdown processor in otel-collector example. (#1186)
- Fix missing shutdown processor in basic and namedtracer examples. (#1197)

## [0.11.0] - 2020-08-24

### Added

- Support for exporting array-valued attributes via OTLP. (#992)
- `Noop` and `InMemory` `SpanBatcher` implementations to help with testing integrations. (#994)
- Support for filtering metric label sets. (#1047)
- A dimensionality-reducing metric Processor. (#1057)
- Integration tests for more OTel Collector Attribute types. (#1062)
- A new `WithSpanProcessor` `ProviderOption` is added to the `go.opentelemetry.io/otel/sdk/trace` package to create a `Provider` and automatically register the `SpanProcessor`. (#1078)

### Changed

- Rename `sdk/metric/processor/test` to `sdk/metric/processor/processortest`. (#1049)
- Rename `sdk/metric/controller/test` to `sdk/metric/controller/controllertest`. (#1049)
- Rename `api/testharness` to `api/apitest`. (#1049)
- Rename `api/trace/testtrace` to `api/trace/tracetest`. (#1049)
- Change Metric Processor to merge multiple observations. (#1024)
- The `go.opentelemetry.io/otel/bridge/opentracing` bridge package has been made into its own module.
   This removes the package dependencies of this bridge from the rest of the OpenTelemetry based project. (#1038)
- Renamed `go.opentelemetry.io/otel/api/standard` package to `go.opentelemetry.io/otel/semconv` to avoid the ambiguous and generic name `standard` and better describe the package as containing OpenTelemetry semantic conventions. (#1016)
- The environment variable used for resource detection has been changed from `OTEL_RESOURCE_LABELS` to `OTEL_RESOURCE_ATTRIBUTES` (#1042)
- Replace `WithSyncer` with `WithBatcher` in examples. (#1044)
- Replace the `google.golang.org/grpc/codes` dependency in the API with an equivalent `go.opentelemetry.io/otel/codes` package. (#1046)
- Merge the `go.opentelemetry.io/otel/api/label` and `go.opentelemetry.io/otel/api/kv` into the new `go.opentelemetry.io/otel/label` package. (#1060)
- Unify Callback Function Naming.
   Rename `*Callback` with `*Func`. (#1061)
- CI builds validate against last two versions of Go, dropping 1.13 and adding 1.15. (#1064)
- The `go.opentelemetry.io/otel/sdk/export/trace` interfaces `SpanSyncer` and `SpanBatcher` have been replaced with a specification compliant `Exporter` interface.
   This interface still supports the export of `SpanData`, but only as a slice.
   Implementation are also required now to return any error from `ExportSpans` if one occurs as well as implement a `Shutdown` method for exporter clean-up. (#1078)
- The `go.opentelemetry.io/otel/sdk/trace` `NewBatchSpanProcessor` function no longer returns an error.
   If a `nil` exporter is passed as an argument to this function, instead of it returning an error, it now returns a `BatchSpanProcessor` that handles the export of `SpanData` by not taking any action. (#1078)
- The `go.opentelemetry.io/otel/sdk/trace` `NewProvider` function to create a `Provider` no longer returns an error, instead only a `*Provider`.
   This change is related to `NewBatchSpanProcessor` not returning an error which was the only error this function would return. (#1078)

### Removed

- Duplicate, unused API sampler interface. (#999)
   Use the [`Sampler` interface](https://github.com/open-telemetry/opentelemetry-go/blob/v0.11.0/sdk/trace/sampling.go) provided by the SDK instead.
- The `grpctrace` instrumentation was moved to the `go.opentelemetry.io/contrib` repository and out of this repository.
   This move includes moving the `grpc` example to the `go.opentelemetry.io/contrib` as well. (#1027)
- The `WithSpan` method of the `Tracer` interface.
   The functionality this method provided was limited compared to what a user can provide themselves.
   It was removed with the understanding that if there is sufficient user need it can be added back based on actual user usage. (#1043)
- The `RegisterSpanProcessor` and `UnregisterSpanProcessor` functions.
   These were holdovers from an approach prior to the TracerProvider design. They were not used anymore. (#1077)
- The `oterror` package. (#1026)
- The `othttp` and `httptrace` instrumentations were moved to `go.opentelemetry.io/contrib`. (#1032)

### Fixed

- The `semconv.HTTPServerMetricAttributesFromHTTPRequest()` function no longer generates the high-cardinality `http.request.content.length` label. (#1031)
- Correct instrumentation version tag in Jaeger exporter. (#1037)
- The SDK span will now set an error event if the `End` method is called during a panic (i.e. it was deferred). (#1043)
- Move internally generated protobuf code from the `go.opentelemetry.io/otel` to the OTLP exporter to reduce dependency overhead. (#1050)
- The `otel-collector` example referenced outdated collector processors. (#1006)

## [0.10.0] - 2020-07-29

This release migrates the default OpenTelemetry SDK into its own Go module, decoupling the SDK from the API and reducing dependencies for instrumentation packages.

### Added

- The Zipkin exporter now has `NewExportPipeline` and `InstallNewPipeline` constructor functions to match the common pattern.
    These function build a new exporter with default SDK options and register the exporter with the `global` package respectively. (#944)
- Add propagator option for gRPC instrumentation. (#986)
- The `testtrace` package now tracks the `trace.SpanKind` for each span. (#987)

### Changed

- Replace the `RegisterGlobal` `Option` in the Jaeger exporter with an `InstallNewPipeline` constructor function.
   This matches the other exporter constructor patterns and will register a new exporter after building it with default configuration. (#944)
- The trace (`go.opentelemetry.io/otel/exporters/trace/stdout`) and metric (`go.opentelemetry.io/otel/exporters/metric/stdout`) `stdout` exporters are now merged into a single exporter at `go.opentelemetry.io/otel/exporters/stdout`.
   This new exporter was made into its own Go module to follow the pattern of all exporters and decouple it from the `go.opentelemetry.io/otel` module. (#956, #963)
- Move the `go.opentelemetry.io/otel/exporters/test` test package to `go.opentelemetry.io/otel/sdk/export/metric/metrictest`. (#962)
- The `go.opentelemetry.io/otel/api/kv/value` package was merged into the parent `go.opentelemetry.io/otel/api/kv` package. (#968)
  - `value.Bool` was replaced with `kv.BoolValue`.
  - `value.Int64` was replaced with `kv.Int64Value`.
  - `value.Uint64` was replaced with `kv.Uint64Value`.
  - `value.Float64` was replaced with `kv.Float64Value`.
  - `value.Int32` was replaced with `kv.Int32Value`.
  - `value.Uint32` was replaced with `kv.Uint32Value`.
  - `value.Float32` was replaced with `kv.Float32Value`.
  - `value.String` was replaced with `kv.StringValue`.
  - `value.Int` was replaced with `kv.IntValue`.
  - `value.Uint` was replaced with `kv.UintValue`.
  - `value.Array` was replaced with `kv.ArrayValue`.
- Rename `Infer` to `Any` in the `go.opentelemetry.io/otel/api/kv` package. (#972)
- Change `othttp` to use the `httpsnoop` package to wrap the `ResponseWriter` so that optional interfaces (`http.Hijacker`, `http.Flusher`, etc.) that are implemented by the original `ResponseWriter`are also implemented by the wrapped `ResponseWriter`. (#979)
- Rename `go.opentelemetry.io/otel/sdk/metric/aggregator/test` package to `go.opentelemetry.io/otel/sdk/metric/aggregator/aggregatortest`. (#980)
- Make the SDK into its own Go module called `go.opentelemetry.io/otel/sdk`. (#985)
- Changed the default trace `Sampler` from `AlwaysOn` to `ParentOrElse(AlwaysOn)`. (#989)

### Removed

- The `IndexedAttribute` function from the `go.opentelemetry.io/otel/api/label` package was removed in favor of `IndexedLabel` which it was synonymous with. (#970)

### Fixed

- Bump github.com/golangci/golangci-lint from 1.28.3 to 1.29.0 in /tools. (#953)
- Bump github.com/google/go-cmp from 0.5.0 to 0.5.1. (#957)
- Use `global.Handle` for span export errors in the OTLP exporter. (#946)
- Correct Go language formatting in the README documentation. (#961)
- Remove default SDK dependencies from the `go.opentelemetry.io/otel/api` package. (#977)
- Remove default SDK dependencies from the `go.opentelemetry.io/otel/instrumentation` package. (#983)
- Move documented examples for `go.opentelemetry.io/otel/instrumentation/grpctrace` interceptors into Go example tests. (#984)

## [0.9.0] - 2020-07-20

### Added

- A new Resource Detector interface is included to allow resources to be automatically detected and included. (#939)
- A Detector to automatically detect resources from an environment variable. (#939)
- Github action to generate protobuf Go bindings locally in `internal/opentelemetry-proto-gen`. (#938)
- OTLP .proto files from `open-telemetry/opentelemetry-proto` imported as a git submodule under `internal/opentelemetry-proto`.
   References to `github.com/open-telemetry/opentelemetry-proto` changed to `go.opentelemetry.io/otel/internal/opentelemetry-proto-gen`. (#942)

### Changed

- Non-nil value `struct`s for key-value pairs will be marshalled using JSON rather than `Sprintf`. (#948)

### Removed

- Removed dependency on `github.com/open-telemetry/opentelemetry-collector`. (#943)

## [0.8.0] - 2020-07-09

### Added

- The `B3Encoding` type to represent the B3 encoding(s) the B3 propagator can inject.
   A value for HTTP supported encodings (Multiple Header: `MultipleHeader`, Single Header: `SingleHeader`) are included. (#882)
- The `FlagsDeferred` trace flag to indicate if the trace sampling decision has been deferred. (#882)
- The `FlagsDebug` trace flag to indicate if the trace is a debug trace. (#882)
- Add `peer.service` semantic attribute. (#898)
- Add database-specific semantic attributes. (#899)
- Add semantic convention for `faas.coldstart` and `container.id`. (#909)
- Add http content size semantic conventions. (#905)
- Include `http.request_content_length` in HTTP request basic attributes. (#905)
- Add semantic conventions for operating system process resource attribute keys. (#919)
- The Jaeger exporter now has a `WithBatchMaxCount` option to specify the maximum number of spans sent in a batch. (#931)

### Changed

- Update `CONTRIBUTING.md` to ask for updates to `CHANGELOG.md` with each pull request. (#879)
- Use lowercase header names for B3 Multiple Headers. (#881)
- The B3 propagator `SingleHeader` field has been replaced with `InjectEncoding`.
   This new field can be set to combinations of the `B3Encoding` bitmasks and will inject trace information in these encodings.
   If no encoding is set, the propagator will default to `MultipleHeader` encoding. (#882)
- The B3 propagator now extracts from either HTTP encoding of B3 (Single Header or Multiple Header) based on what is contained in the header.
   Preference is given to Single Header encoding with Multiple Header being the fallback if Single Header is not found or is invalid.
   This behavior change is made to dynamically support all correctly encoded traces received instead of having to guess the expected encoding prior to receiving. (#882)
- Extend semantic conventions for RPC. (#900)
- To match constant naming conventions in the `api/standard` package, the `FaaS*` key names are appended with a suffix of `Key`. (#920)
  - `"api/standard".FaaSName` -> `FaaSNameKey`
  - `"api/standard".FaaSID` -> `FaaSIDKey`
  - `"api/standard".FaaSVersion` -> `FaaSVersionKey`
  - `"api/standard".FaaSInstance` -> `FaaSInstanceKey`

### Removed

- The `FlagsUnused` trace flag is removed.
   The purpose of this flag was to act as the inverse of `FlagsSampled`, the inverse of `FlagsSampled` is used instead. (#882)
- The B3 header constants (`B3SingleHeader`, `B3DebugFlagHeader`, `B3TraceIDHeader`, `B3SpanIDHeader`, `B3SampledHeader`, `B3ParentSpanIDHeader`) are removed.
   If B3 header keys are needed [the authoritative OpenZipkin package constants](https://pkg.go.dev/github.com/openzipkin/zipkin-go@v0.2.2/propagation/b3?tab=doc#pkg-constants) should be used instead. (#882)

### Fixed

- The B3 Single Header name is now correctly `b3` instead of the previous `X-B3`. (#881)
- The B3 propagator now correctly supports sampling only values (`b3: 0`, `b3: 1`, or `b3: d`) for a Single B3 Header. (#882)
- The B3 propagator now propagates the debug flag.
   This removes the behavior of changing the debug flag into a set sampling bit.
   Instead, this now follow the B3 specification and omits the `X-B3-Sampling` header. (#882)
- The B3 propagator now tracks "unset" sampling state (meaning "defer the decision") and does not set the `X-B3-Sampling` header when injecting. (#882)
- Bump github.com/itchyny/gojq from 0.10.3 to 0.10.4 in /tools. (#883)
- Bump github.com/opentracing/opentracing-go from v1.1.1-0.20190913142402-a7454ce5950e to v1.2.0. (#885)
- The tracing time conversion for OTLP spans is now correctly set to `UnixNano`. (#896)
- Ensure span status is not set to `Unknown` when no HTTP status code is provided as it is assumed to be `200 OK`. (#908)
- Ensure `httptrace.clientTracer` closes `http.headers` span. (#912)
- Prometheus exporter will not apply stale updates or forget inactive metrics. (#903)
- Add test for api.standard `HTTPClientAttributesFromHTTPRequest`. (#905)
- Bump github.com/golangci/golangci-lint from 1.27.0 to 1.28.1 in /tools. (#901, #913)
- Update otel-colector example to use the v0.5.0 collector. (#915)
- The `grpctrace` instrumentation uses a span name conforming to the OpenTelemetry semantic conventions (does not contain a leading slash (`/`)). (#922)
- The `grpctrace` instrumentation includes an `rpc.method` attribute now set to the gRPC method name. (#900, #922)
- The `grpctrace` instrumentation `rpc.service` attribute now contains the package name if one exists.
   This is in accordance with OpenTelemetry semantic conventions. (#922)
- Correlation Context extractor will no longer insert an empty map into the returned context when no valid values are extracted. (#923)
- Bump google.golang.org/api from 0.28.0 to 0.29.0 in /exporters/trace/jaeger. (#925)
- Bump github.com/itchyny/gojq from 0.10.4 to 0.11.0 in /tools. (#926)
- Bump github.com/golangci/golangci-lint from 1.28.1 to 1.28.2 in /tools. (#930)

## [0.7.0] - 2020-06-26

This release implements the v0.5.0 version of the OpenTelemetry specification.

### Added

- The othttp instrumentation now includes default metrics. (#861)
- This CHANGELOG file to track all changes in the project going forward.
- Support for array type attributes. (#798)
- Apply transitive dependabot go.mod dependency updates as part of a new automatic Github workflow. (#844)
- Timestamps are now passed to exporters for each export. (#835)
- Add new `Accumulation` type to metric SDK to transport telemetry from `Accumulator`s to `Processor`s.
   This replaces the prior `Record` `struct` use for this purpose. (#835)
- New dependabot integration to automate package upgrades. (#814)
- `Meter` and `Tracer` implementations accept instrumentation version version as an optional argument.
   This instrumentation version is passed on to exporters. (#811) (#805) (#802)
- The OTLP exporter includes the instrumentation version in telemetry it exports. (#811)
- Environment variables for Jaeger exporter are supported. (#796)
- New `aggregation.Kind` in the export metric API. (#808)
- New example that uses OTLP and the collector. (#790)
- Handle errors in the span `SetName` during span initialization. (#791)
- Default service config to enable retries for retry-able failed requests in the OTLP exporter and an option to override this default. (#777)
- New `go.opentelemetry.io/otel/api/oterror` package to uniformly support error handling and definitions for the project. (#778)
- New `global` default implementation of the `go.opentelemetry.io/otel/api/oterror.Handler` interface to be used to handle errors prior to an user defined `Handler`.
   There is also functionality for the user to register their `Handler` as well as a convenience function `Handle` to handle an error with this global `Handler`(#778)
- Options to specify propagators for httptrace and grpctrace instrumentation. (#784)
- The required `application/json` header for the Zipkin exporter is included in all exports. (#774)
- Integrate HTTP semantics helpers from the contrib repository into the `api/standard` package. #769

### Changed

- Rename `Integrator` to `Processor` in the metric SDK. (#863)
- Rename `AggregationSelector` to `AggregatorSelector`. (#859)
- Rename `SynchronizedCopy` to `SynchronizedMove`. (#858)
- Rename `simple` integrator to `basic` integrator. (#857)
- Merge otlp collector examples. (#841)
- Change the metric SDK to support cumulative, delta, and pass-through exporters directly.
   With these changes, cumulative and delta specific exporters are able to request the correct kind of aggregation from the SDK. (#840)
- The `Aggregator.Checkpoint` API is renamed to `SynchronizedCopy` and adds an argument, a different `Aggregator` into which the copy is stored. (#812)
- The `export.Aggregator` contract is that `Update()` and `SynchronizedCopy()` are synchronized with each other.
   All the aggregation interfaces (`Sum`, `LastValue`, ...) are not meant to be synchronized, as the caller is expected to synchronize aggregators at a higher level after the `Accumulator`.
   Some of the `Aggregators` used unnecessary locking and that has been cleaned up. (#812)
- Use of `metric.Number` was replaced by `int64` now that we use `sync.Mutex` in the `MinMaxSumCount` and `Histogram` `Aggregators`. (#812)
- Replace `AlwaysParentSample` with `ParentSample(fallback)` to match the OpenTelemetry v0.5.0 specification. (#810)
- Rename `sdk/export/metric/aggregator` to `sdk/export/metric/aggregation`. #808
- Send configured headers with every request in the OTLP exporter, instead of just on connection creation. (#806)
- Update error handling for any one off error handlers, replacing, instead, with the `global.Handle` function. (#791)
- Rename `plugin` directory to `instrumentation` to match the OpenTelemetry specification. (#779)
- Makes the argument order to Histogram and DDSketch `New()` consistent. (#781)

### Removed

- `Uint64NumberKind` and related functions from the API. (#864)
- Context arguments from `Aggregator.Checkpoint` and `Integrator.Process` as they were unused. (#803)
- `SpanID` is no longer included in parameters for sampling decision to match the OpenTelemetry specification. (#775)

### Fixed

- Upgrade OTLP exporter to opentelemetry-proto matching the opentelemetry-collector v0.4.0 release. (#866)
- Allow changes to `go.sum` and `go.mod` when running dependabot tidy-up. (#871)
- Bump github.com/stretchr/testify from 1.4.0 to 1.6.1. (#824)
- Bump github.com/prometheus/client_golang from 1.7.0 to 1.7.1 in /exporters/metric/prometheus. (#867)
- Bump google.golang.org/grpc from 1.29.1 to 1.30.0 in /exporters/trace/jaeger. (#853)
- Bump google.golang.org/grpc from 1.29.1 to 1.30.0 in /exporters/trace/zipkin. (#854)
- Bumps github.com/golang/protobuf from 1.3.2 to 1.4.2 (#848)
- Bump github.com/stretchr/testify from 1.4.0 to 1.6.1 in /exporters/otlp (#817)
- Bump github.com/golangci/golangci-lint from 1.25.1 to 1.27.0 in /tools (#828)
- Bump github.com/prometheus/client_golang from 1.5.0 to 1.7.0 in /exporters/metric/prometheus (#838)
- Bump github.com/stretchr/testify from 1.4.0 to 1.6.1 in /exporters/trace/jaeger (#829)
- Bump github.com/benbjohnson/clock from 1.0.0 to 1.0.3 (#815)
- Bump github.com/stretchr/testify from 1.4.0 to 1.6.1 in /exporters/trace/zipkin (#823)
- Bump github.com/itchyny/gojq from 0.10.1 to 0.10.3 in /tools (#830)
- Bump github.com/stretchr/testify from 1.4.0 to 1.6.1 in /exporters/metric/prometheus (#822)
- Bump google.golang.org/grpc from 1.27.1 to 1.29.1 in /exporters/trace/zipkin (#820)
- Bump google.golang.org/grpc from 1.27.1 to 1.29.1 in /exporters/trace/jaeger (#831)
- Bump github.com/google/go-cmp from 0.4.0 to 0.5.0 (#836)
- Bump github.com/google/go-cmp from 0.4.0 to 0.5.0 in /exporters/trace/jaeger (#837)
- Bump github.com/google/go-cmp from 0.4.0 to 0.5.0 in /exporters/otlp (#839)
- Bump google.golang.org/api from 0.20.0 to 0.28.0 in /exporters/trace/jaeger (#843)
- Set span status from HTTP status code in the othttp instrumentation. (#832)
- Fixed typo in push controller comment. (#834)
- The `Aggregator` testing has been updated and cleaned. (#812)
- `metric.Number(0)` expressions are replaced by `0` where possible. (#812)
- Fixed `global` `handler_test.go` test failure. #804
- Fixed `BatchSpanProcessor.Shutdown` to wait until all spans are processed. (#766)
- Fixed OTLP example's accidental early close of exporter. (#807)
- Ensure zipkin exporter reads and closes response body. (#788)
- Update instrumentation to use `api/standard` keys instead of custom keys. (#782)
- Clean up tools and RELEASING documentation. (#762)

## [0.6.0] - 2020-05-21

### Added

- Support for `Resource`s in the prometheus exporter. (#757)
- New pull controller. (#751)
- New `UpDownSumObserver` instrument. (#750)
- OpenTelemetry collector demo. (#711)
- New `SumObserver` instrument. (#747)
- New `UpDownCounter` instrument. (#745)
- New timeout `Option` and configuration function `WithTimeout` to the push controller. (#742)
- New `api/standards` package to implement semantic conventions and standard key-value generation. (#731)

### Changed

- Rename `Register*` functions in the metric API to `New*` for all `Observer` instruments. (#761)
- Use `[]float64` for histogram boundaries, not `[]metric.Number`. (#758)
- Change OTLP example to use exporter as a trace `Syncer` instead of as an unneeded `Batcher`. (#756)
- Replace `WithResourceAttributes()` with `WithResource()` in the trace SDK. (#754)
- The prometheus exporter now uses the new pull controller. (#751)
- Rename `ScheduleDelayMillis` to `BatchTimeout` in the trace `BatchSpanProcessor`.(#752)
- Support use of synchronous instruments in asynchronous callbacks (#725)
- Move `Resource` from the `Export` method parameter into the metric export `Record`. (#739)
- Rename `Observer` instrument to `ValueObserver`. (#734)
- The push controller now has a method (`Provider()`) to return a `metric.Provider` instead of the old `Meter` method that acted as a `metric.Provider`. (#738)
- Replace `Measure` instrument by `ValueRecorder` instrument. (#732)
- Rename correlation context header from `"Correlation-Context"` to `"otcorrelations"` to match the OpenTelemetry specification. (#727)

### Fixed

- Ensure gRPC `ClientStream` override methods do not panic in grpctrace package. (#755)
- Disable parts of `BatchSpanProcessor` test until a fix is found. (#743)
- Fix `string` case in `kv` `Infer` function. (#746)
- Fix panic in grpctrace client interceptors. (#740)
- Refactor the `api/metrics` push controller and add `CheckpointSet` synchronization. (#737)
- Rewrite span batch process queue batching logic. (#719)
- Remove the push controller named Meter map. (#738)
- Fix Histogram aggregator initial state (fix #735). (#736)
- Ensure golang alpine image is running `golang-1.14` for examples. (#733)
- Added test for grpctrace `UnaryInterceptorClient`. (#695)
- Rearrange `api/metric` code layout. (#724)

## [0.5.0] - 2020-05-13

### Added

- Batch `Observer` callback support. (#717)
- Alias `api` types to root package of project. (#696)
- Create basic `othttp.Transport` for simple client instrumentation. (#678)
- `SetAttribute(string, interface{})` to the trace API. (#674)
- Jaeger exporter option that allows user to specify custom http client. (#671)
- `Stringer` and `Infer` methods to `key`s. (#662)

### Changed

- Rename `NewKey` in the `kv` package to just `Key`. (#721)
- Move `core` and `key` to `kv` package. (#720)
- Make the metric API `Meter` a `struct` so the abstract `MeterImpl` can be passed and simplify implementation. (#709)
- Rename SDK `Batcher` to `Integrator` to match draft OpenTelemetry SDK specification. (#710)
- Rename SDK `Ungrouped` integrator to `simple.Integrator` to match draft OpenTelemetry SDK specification. (#710)
- Rename SDK `SDK` `struct` to `Accumulator` to match draft OpenTelemetry SDK specification. (#710)
- Move `Number` from `core` to `api/metric` package. (#706)
- Move `SpanContext` from `core` to `trace` package. (#692)
- Change traceparent header from `Traceparent` to `traceparent` to implement the W3C specification. (#681)

### Fixed

- Update tooling to run generators in all submodules. (#705)
- gRPC interceptor regexp to match methods without a service name. (#683)
- Use a `const` for padding 64-bit B3 trace IDs. (#701)
- Update `mockZipkin` listen address from `:0` to `127.0.0.1:0`. (#700)
- Left-pad 64-bit B3 trace IDs with zero. (#698)
- Propagate at least the first W3C tracestate header. (#694)
- Remove internal `StateLocker` implementation. (#688)
- Increase instance size CI system uses. (#690)
- Add a `key` benchmark and use reflection in `key.Infer()`. (#679)
- Fix internal `global` test by using `global.Meter` with `RecordBatch()`. (#680)
- Reimplement histogram using mutex instead of `StateLocker`. (#669)
- Switch `MinMaxSumCount` to a mutex lock implementation instead of `StateLocker`. (#667)
- Update documentation to not include any references to `WithKeys`. (#672)
- Correct misspelling. (#668)
- Fix clobbering of the span context if extraction fails. (#656)
- Bump `golangci-lint` and work around the corrupting bug. (#666) (#670)

## [0.4.3] - 2020-04-24

### Added

- `Dockerfile` and `docker-compose.yml` to run example code. (#635)
- New `grpctrace` package that provides gRPC client and server interceptors for both unary and stream connections. (#621)
- New `api/label` package, providing common label set implementation. (#651)
- Support for JSON marshaling of `Resources`. (#654)
- `TraceID` and `SpanID` implementations for `Stringer` interface. (#642)
- `RemoteAddrKey` in the othttp plugin to include the HTTP client address in top-level spans. (#627)
- `WithSpanFormatter` option to the othttp plugin. (#617)
- Updated README to include section for compatible libraries and include reference to the contrib repository. (#612)
- The prometheus exporter now supports exporting histograms. (#601)
- A `String` method to the `Resource` to return a hashable identifier for a now unique resource. (#613)
- An `Iter` method to the `Resource` to return an array `AttributeIterator`. (#613)
- An `Equal` method to the `Resource` test the equivalence of resources. (#613)
- An iterable structure (`AttributeIterator`) for `Resource` attributes.

### Changed

- zipkin export's `NewExporter` now requires a `serviceName` argument to ensure this needed values is provided. (#644)
- Pass `Resources` through the metrics export pipeline. (#659)

### Removed

- `WithKeys` option from the metric API. (#639)

### Fixed

- Use the `label.Set.Equivalent` value instead of an encoding in the batcher. (#658)
- Correct typo `trace.Exporter` to `trace.SpanSyncer` in comments. (#653)
- Use type names for return values in jaeger exporter. (#648)
- Increase the visibility of the `api/key` package by updating comments and fixing usages locally. (#650)
- `Checkpoint` only after `Update`; Keep records in the `sync.Map` longer. (#647)
- Do not cache `reflect.ValueOf()` in metric Labels. (#649)
- Batch metrics exported from the OTLP exporter based on `Resource` and labels. (#626)
- Add error wrapping to the prometheus exporter. (#631)
- Update the OTLP exporter batching of traces to use a unique `string` representation of an associated `Resource` as the batching key. (#623)
- Update OTLP `SpanData` transform to only include the `ParentSpanID` if one exists. (#614)
- Update `Resource` internal representation to uniquely and reliably identify resources. (#613)
- Check return value from `CheckpointSet.ForEach` in prometheus exporter. (#622)
- Ensure spans created by httptrace client tracer reflect operation structure. (#618)
- Create a new recorder rather than reuse when multiple observations in same epoch for asynchronous instruments. #610
- The default port the OTLP exporter uses to connect to the OpenTelemetry collector is updated to match the one the collector listens on by default. (#611)

## [0.4.2] - 2020-03-31

### Fixed

- Fix `pre_release.sh` to update version in `sdk/opentelemetry.go`. (#607)
- Fix time conversion from internal to OTLP in OTLP exporter. (#606)

## [0.4.1] - 2020-03-31

### Fixed

- Update `tag.sh` to create signed tags. (#604)

## [0.4.0] - 2020-03-30

### Added

- New API package `api/metric/registry` that exposes a `MeterImpl` wrapper for use by SDKs to generate unique instruments. (#580)
- Script to verify examples after a new release. (#579)

### Removed

- The dogstatsd exporter due to lack of support.
   This additionally removes support for statsd. (#591)
- `LabelSet` from the metric API.
   This is replaced by a `[]core.KeyValue` slice. (#595)
- `Labels` from the metric API's `Meter` interface. (#595)

### Changed

- The metric `export.Labels` became an interface which the SDK implements and the `export` package provides a simple, immutable implementation of this interface intended for testing purposes. (#574)
- Renamed `internal/metric.Meter` to `MeterImpl`. (#580)
- Renamed `api/global/internal.obsImpl` to `asyncImpl`. (#580)

### Fixed

- Corrected missing return in mock span. (#582)
- Update License header for all source files to match CNCF guidelines and include a test to ensure it is present. (#586) (#596)
- Update to v0.3.0 of the OTLP in the OTLP exporter. (#588)
- Update pre-release script to be compatible between GNU and BSD based systems. (#592)
- Add a `RecordBatch` benchmark. (#594)
- Moved span transforms of the OTLP exporter to the internal package. (#593)
- Build both go-1.13 and go-1.14 in circleci to test for all supported versions of Go. (#569)
- Removed unneeded allocation on empty labels in OLTP exporter. (#597)
- Update `BatchedSpanProcessor` to process the queue until no data but respect max batch size. (#599)
- Update project documentation godoc.org links to pkg.go.dev. (#602)

## [0.3.0] - 2020-03-21

This is a first official beta release, which provides almost fully complete metrics, tracing, and context propagation functionality.
There is still a possibility of breaking changes.

### Added

- Add `Observer` metric instrument. (#474)
- Add global `Propagators` functionality to enable deferred initialization for propagators registered before the first Meter SDK is installed. (#494)
- Simplified export setup pipeline for the jaeger exporter to match other exporters. (#459)
- The zipkin trace exporter. (#495)
- The OTLP exporter to export metric and trace telemetry to the OpenTelemetry collector. (#497) (#544) (#545)
- Add `StatusMessage` field to the trace `Span`. (#524)
- Context propagation in OpenTracing bridge in terms of OpenTelemetry context propagation. (#525)
- The `Resource` type was added to the SDK. (#528)
- The global API now supports a `Tracer` and `Meter` function as shortcuts to getting a global `*Provider` and calling these methods directly. (#538)
- The metric API now defines a generic `MeterImpl` interface to support general purpose `Meter` construction.
   Additionally, `SyncImpl` and `AsyncImpl` are added to support general purpose instrument construction. (#560)
- A metric `Kind` is added to represent the `MeasureKind`, `ObserverKind`, and `CounterKind`. (#560)
- Scripts to better automate the release process. (#576)

### Changed

- Default to to use `AlwaysSampler` instead of `ProbabilitySampler` to match OpenTelemetry specification. (#506)
- Renamed `AlwaysSampleSampler` to `AlwaysOnSampler` in the trace API. (#511)
- Renamed `NeverSampleSampler` to `AlwaysOffSampler` in the trace API. (#511)
- The `Status` field of the `Span` was changed to `StatusCode` to disambiguate with the added `StatusMessage`. (#524)
- Updated the trace `Sampler` interface conform to the OpenTelemetry specification. (#531)
- Rename metric API `Options` to `Config`. (#541)
- Rename metric `Counter` aggregator to be `Sum`. (#541)
- Unify metric options into `Option` from instrument specific options. (#541)
- The trace API's `TraceProvider` now support `Resource`s. (#545)
- Correct error in zipkin module name. (#548)
- The jaeger trace exporter now supports `Resource`s. (#551)
- Metric SDK now supports `Resource`s.
   The `WithResource` option was added to configure a `Resource` on creation and the `Resource` method was added to the metric `Descriptor` to return the associated `Resource`. (#552)
- Replace `ErrNoLastValue` and `ErrEmptyDataSet` by `ErrNoData` in the metric SDK. (#557)
- The stdout trace exporter now supports `Resource`s. (#558)
- The metric `Descriptor` is now included at the API instead of the SDK. (#560)
- Replace `Ordered` with an iterator in `export.Labels`. (#567)

### Removed

- The vendor specific Stackdriver. It is now hosted on 3rd party vendor infrastructure. (#452)
- The `Unregister` method for metric observers as it is not in the OpenTelemetry specification. (#560)
- `GetDescriptor` from the metric SDK. (#575)
- The `Gauge` instrument from the metric API. (#537)

### Fixed

- Make histogram aggregator checkpoint consistent. (#438)
- Update README with import instructions and how to build and test. (#505)
- The default label encoding was updated to be unique. (#508)
- Use `NewRoot` in the othttp plugin for public endpoints. (#513)
- Fix data race in `BatchedSpanProcessor`. (#518)
- Skip test-386 for Mac OS 10.15.x (Catalina and upwards). #521
- Use a variable-size array to represent ordered labels in maps. (#523)
- Update the OTLP protobuf and update changed import path. (#532)
- Use `StateLocker` implementation in `MinMaxSumCount`. (#546)
- Eliminate goroutine leak in histogram stress test. (#547)
- Update OTLP exporter with latest protobuf. (#550)
- Add filters to the othttp plugin. (#556)
- Provide an implementation of the `Header*` filters that do not depend on Go 1.14. (#565)
- Encode labels once during checkpoint.
   The checkpoint function is executed in a single thread so we can do the encoding lazily before passing the encoded version of labels to the exporter.
   This is a cheap and quick way to avoid encoding the labels on every collection interval. (#572)
- Run coverage over all packages in `COVERAGE_MOD_DIR`. (#573)

## [0.2.3] - 2020-03-04

### Added

- `RecordError` method on `Span`s in the trace API to Simplify adding error events to spans. (#473)
- Configurable push frequency for exporters setup pipeline. (#504)

### Changed

- Rename the `exporter` directory to `exporters`.
   The `go.opentelemetry.io/otel/exporter/trace/jaeger` package was mistakenly released with a `v1.0.0` tag instead of `v0.1.0`.
   This resulted in all subsequent releases not becoming the default latest.
   A consequence of this was that all `go get`s pulled in the incompatible `v0.1.0` release of that package when pulling in more recent packages from other otel packages.
   Renaming the `exporter` directory to `exporters` fixes this issue by renaming the package and therefore clearing any existing dependency tags.
   Consequentially, this action also renames *all* exporter packages. (#502)

### Removed

- The `CorrelationContextHeader` constant in the `correlation` package is no longer exported. (#503)

## [0.2.2] - 2020-02-27

### Added

- `HTTPSupplier` interface in the propagation API to specify methods to retrieve and store a single value for a key to be associated with a carrier. (#467)
- `HTTPExtractor` interface in the propagation API to extract information from an `HTTPSupplier` into a context. (#467)
- `HTTPInjector` interface in the propagation API to inject information into an `HTTPSupplier.` (#467)
- `Config` and configuring `Option` to the propagator API. (#467)
- `Propagators` interface in the propagation API to contain the set of injectors and extractors for all supported carrier formats. (#467)
- `HTTPPropagator` interface in the propagation API to inject and extract from an `HTTPSupplier.` (#467)
- `WithInjectors` and `WithExtractors` functions to the propagator API to configure injectors and extractors to use. (#467)
- `ExtractHTTP` and `InjectHTTP` functions to apply configured HTTP extractors and injectors to a passed context. (#467)
- Histogram aggregator. (#433)
- `DefaultPropagator` function and have it return `trace.TraceContext` as the default context propagator. (#456)
- `AlwaysParentSample` sampler to the trace API. (#455)
- `WithNewRoot` option function to the trace API to specify the created span should be considered a root span. (#451)

### Changed

- Renamed `WithMap` to `ContextWithMap` in the correlation package. (#481)
- Renamed `FromContext` to `MapFromContext` in the correlation package. (#481)
- Move correlation context propagation to correlation package. (#479)
- Do not default to putting remote span context into links. (#480)
- `Tracer.WithSpan` updated to accept `StartOptions`. (#472)
- Renamed `MetricKind` to `Kind` to not stutter in the type usage. (#432)
- Renamed the `export` package to `metric` to match directory structure. (#432)
- Rename the `api/distributedcontext` package to `api/correlation`. (#444)
- Rename the `api/propagators` package to `api/propagation`. (#444)
- Move the propagators from the `propagators` package into the `trace` API package. (#444)
- Update `Float64Gauge`, `Int64Gauge`, `Float64Counter`, `Int64Counter`, `Float64Measure`, and `Int64Measure` metric methods to use value receivers instead of pointers. (#462)
- Moved all dependencies of tools package to a tools directory. (#466)

### Removed

- Binary propagators. (#467)
- NOOP propagator. (#467)

### Fixed

- Upgraded `github.com/golangci/golangci-lint` from `v1.21.0` to `v1.23.6` in `tools/`. (#492)
- Fix a possible nil-dereference crash (#478)
- Correct comments for `InstallNewPipeline` in the stdout exporter. (#483)
- Correct comments for `InstallNewPipeline` in the dogstatsd exporter. (#484)
- Correct comments for `InstallNewPipeline` in the prometheus exporter. (#482)
- Initialize `onError` based on `Config` in prometheus exporter. (#486)
- Correct module name in prometheus exporter README. (#475)
- Removed tracer name prefix from span names. (#430)
- Fix `aggregator_test.go` import package comment. (#431)
- Improved detail in stdout exporter. (#436)
- Fix a dependency issue (generate target should depend on stringer, not lint target) in Makefile. (#442)
- Reorders the Makefile targets within `precommit` target so we generate files and build the code before doing linting, so we can get much nicer errors about syntax errors from the compiler. (#442)
- Reword function documentation in gRPC plugin. (#446)
- Send the `span.kind` tag to Jaeger from the jaeger exporter. (#441)
- Fix `metadataSupplier` in the jaeger exporter to overwrite the header if existing instead of appending to it. (#441)
- Upgraded to Go 1.13 in CI. (#465)
- Correct opentelemetry.io URL in trace SDK documentation. (#464)
- Refactored reference counting logic in SDK determination of stale records. (#468)
- Add call to `runtime.Gosched` in instrument `acquireHandle` logic to not block the collector. (#469)

## [0.2.1.1] - 2020-01-13

### Fixed

- Use stateful batcher on Prometheus exporter fixing regression introduced in #395. (#428)

## [0.2.1] - 2020-01-08

### Added

- Global meter forwarding implementation.
   This enables deferred initialization for metric instruments registered before the first Meter SDK is installed. (#392)
- Global trace forwarding implementation.
   This enables deferred initialization for tracers registered before the first Trace SDK is installed. (#406)
- Standardize export pipeline creation in all exporters. (#395)
- A testing, organization, and comments for 64-bit field alignment. (#418)
- Script to tag all modules in the project. (#414)

### Changed

- Renamed `propagation` package to `propagators`. (#362)
- Renamed `B3Propagator` propagator to `B3`. (#362)
- Renamed `TextFormatPropagator` propagator to `TextFormat`. (#362)
- Renamed `BinaryPropagator` propagator to `Binary`. (#362)
- Renamed `BinaryFormatPropagator` propagator to `BinaryFormat`. (#362)
- Renamed `NoopTextFormatPropagator` propagator to `NoopTextFormat`. (#362)
- Renamed `TraceContextPropagator` propagator to `TraceContext`. (#362)
- Renamed `SpanOption` to `StartOption` in the trace API. (#369)
- Renamed `StartOptions` to `StartConfig` in the trace API. (#369)
- Renamed `EndOptions` to `EndConfig` in the trace API. (#369)
- `Number` now has a pointer receiver for its methods. (#375)
- Renamed `CurrentSpan` to `SpanFromContext` in the trace API. (#379)
- Renamed `SetCurrentSpan` to `ContextWithSpan` in the trace API. (#379)
- Renamed `Message` in Event to `Name` in the trace API. (#389)
- Prometheus exporter no longer aggregates metrics, instead it only exports them. (#385)
- Renamed `HandleImpl` to `BoundInstrumentImpl` in the metric API. (#400)
- Renamed `Float64CounterHandle` to `Float64CounterBoundInstrument` in the metric API. (#400)
- Renamed `Int64CounterHandle` to `Int64CounterBoundInstrument` in the metric API. (#400)
- Renamed `Float64GaugeHandle` to `Float64GaugeBoundInstrument` in the metric API. (#400)
- Renamed `Int64GaugeHandle` to `Int64GaugeBoundInstrument` in the metric API. (#400)
- Renamed `Float64MeasureHandle` to `Float64MeasureBoundInstrument` in the metric API. (#400)
- Renamed `Int64MeasureHandle` to `Int64MeasureBoundInstrument` in the metric API. (#400)
- Renamed `Release` method for bound instruments in the metric API to `Unbind`. (#400)
- Renamed `AcquireHandle` method for bound instruments in the metric API to `Bind`. (#400)
- Renamed the `File` option in the stdout exporter to `Writer`. (#404)
- Renamed all `Options` to `Config` for all metric exports where this wasn't already the case.

### Fixed

- Aggregator import path corrected. (#421)
- Correct links in README. (#368)
- The README was updated to match latest code changes in its examples. (#374)
- Don't capitalize error statements. (#375)
- Fix ignored errors. (#375)
- Fix ambiguous variable naming. (#375)
- Removed unnecessary type casting. (#375)
- Use named parameters. (#375)
- Updated release schedule. (#378)
- Correct http-stackdriver example module name. (#394)
- Removed the `http.request` span in `httptrace` package. (#397)
- Add comments in the metrics SDK (#399)
- Initialize checkpoint when creating ddsketch aggregator to prevent panic when merging into a empty one. (#402) (#403)
- Add documentation of compatible exporters in the README. (#405)
- Typo fix. (#408)
- Simplify span check logic in SDK tracer implementation. (#419)

## [0.2.0] - 2019-12-03

### Added

- Unary gRPC tracing example. (#351)
- Prometheus exporter. (#334)
- Dogstatsd metrics exporter. (#326)

### Changed

- Rename `MaxSumCount` aggregation to `MinMaxSumCount` and add the `Min` interface for this aggregation. (#352)
- Rename `GetMeter` to `Meter`. (#357)
- Rename `HTTPTraceContextPropagator` to `TraceContextPropagator`. (#355)
- Rename `HTTPB3Propagator` to `B3Propagator`. (#355)
- Rename `HTTPTraceContextPropagator` to `TraceContextPropagator`. (#355)
- Move `/global` package to `/api/global`. (#356)
- Rename `GetTracer` to `Tracer`. (#347)

### Removed

- `SetAttribute` from the `Span` interface in the trace API. (#361)
- `AddLink` from the `Span` interface in the trace API. (#349)
- `Link` from the `Span` interface in the trace API. (#349)

### Fixed

- Exclude example directories from coverage report. (#365)
- Lint make target now implements automatic fixes with `golangci-lint` before a second run to report the remaining issues. (#360)
- Drop `GO111MODULE` environment variable in Makefile as Go 1.13 is the project specified minimum version and this is environment variable is not needed for that version of Go. (#359)
- Run the race checker for all test. (#354)
- Redundant commands in the Makefile are removed. (#354)
- Split the `generate` and `lint` targets of the Makefile. (#354)
- Renames `circle-ci` target to more generic `ci` in Makefile. (#354)
- Add example Prometheus binary to gitignore. (#358)
- Support negative numbers with the `MaxSumCount`. (#335)
- Resolve race conditions in `push_test.go` identified in #339. (#340)
- Use `/usr/bin/env bash` as a shebang in scripts rather than `/bin/bash`. (#336)
- Trace benchmark now tests both `AlwaysSample` and `NeverSample`.
   Previously it was testing `AlwaysSample` twice. (#325)
- Trace benchmark now uses a `[]byte` for `TraceID` to fix failing test. (#325)
- Added a trace benchmark to test variadic functions in `setAttribute` vs `setAttributes` (#325)
- The `defaultkeys` batcher was only using the encoded label set as its map key while building a checkpoint.
   This allowed distinct label sets through, but any metrics sharing a label set could be overwritten or merged incorrectly.
   This was corrected. (#333)

## [0.1.2] - 2019-11-18

### Fixed

- Optimized the `simplelru` map for attributes to reduce the number of allocations. (#328)
- Removed unnecessary unslicing of parameters that are already a slice. (#324)

## [0.1.1] - 2019-11-18

This release contains a Metrics SDK with stdout exporter and supports basic aggregations such as counter, gauges, array, maxsumcount, and ddsketch.

### Added

- Metrics stdout export pipeline. (#265)
- Array aggregation for raw measure metrics. (#282)
- The core.Value now have a `MarshalJSON` method. (#281)

### Removed

- `WithService`, `WithResources`, and `WithComponent` methods of tracers. (#314)
- Prefix slash in `Tracer.Start()` for the Jaeger example. (#292)

### Changed

- Allocation in LabelSet construction to reduce GC overhead. (#318)
- `trace.WithAttributes` to append values instead of replacing (#315)
- Use a formula for tolerance in sampling tests. (#298)
- Move export types into trace and metric-specific sub-directories. (#289)
- `SpanKind` back to being based on an `int` type. (#288)

### Fixed

- URL to OpenTelemetry website in README. (#323)
- Name of othttp default tracer. (#321)
- `ExportSpans` for the stackdriver exporter now handles `nil` context. (#294)
- CI modules cache to correctly restore/save from/to the cache. (#316)
- Fix metric SDK race condition between `LoadOrStore` and the assignment `rec.recorder = i.meter.exporter.AggregatorFor(rec)`. (#293)
- README now reflects the new code structure introduced with these changes. (#291)
- Make the basic example work. (#279)

## [0.1.0] - 2019-11-04

This is the first release of open-telemetry go library.
It contains api and sdk for trace and meter.

### Added

- Initial OpenTelemetry trace and metric API prototypes.
- Initial OpenTelemetry trace, metric, and export SDK packages.
- A wireframe bridge to support compatibility with OpenTracing.
- Example code for a basic, http-stackdriver, http, jaeger, and named tracer setup.
- Exporters for Jaeger, Stackdriver, and stdout.
- Propagators for binary, B3, and trace-context protocols.
- Project information and guidelines in the form of a README and CONTRIBUTING.
- Tools to build the project and a Makefile to automate the process.
- Apache-2.0 license.
- CircleCI build CI manifest files.
- CODEOWNERS file to track owners of this project.

[Unreleased]: https://github.com/open-telemetry/opentelemetry-go/compare/v1.21.0...HEAD
[1.21.0/0.44.0]: https://github.com/open-telemetry/opentelemetry-go/releases/tag/v1.21.0
[1.20.0/0.43.0]: https://github.com/open-telemetry/opentelemetry-go/releases/tag/v1.20.0
[1.19.0/0.42.0/0.0.7]: https://github.com/open-telemetry/opentelemetry-go/releases/tag/v1.19.0
[1.19.0-rc.1/0.42.0-rc.1]: https://github.com/open-telemetry/opentelemetry-go/releases/tag/v1.19.0-rc.1
[1.18.0/0.41.0/0.0.6]: https://github.com/open-telemetry/opentelemetry-go/releases/tag/v1.18.0
[1.17.0/0.40.0/0.0.5]: https://github.com/open-telemetry/opentelemetry-go/releases/tag/v1.17.0
[1.16.0/0.39.0]: https://github.com/open-telemetry/opentelemetry-go/releases/tag/v1.16.0
[1.16.0-rc.1/0.39.0-rc.1]: https://github.com/open-telemetry/opentelemetry-go/releases/tag/v1.16.0-rc.1
[1.15.1/0.38.1]: https://github.com/open-telemetry/opentelemetry-go/releases/tag/v1.15.1
[1.15.0/0.38.0]: https://github.com/open-telemetry/opentelemetry-go/releases/tag/v1.15.0
[1.15.0-rc.2/0.38.0-rc.2]: https://github.com/open-telemetry/opentelemetry-go/releases/tag/v1.15.0-rc.2
[1.15.0-rc.1/0.38.0-rc.1]: https://github.com/open-telemetry/opentelemetry-go/releases/tag/v1.15.0-rc.1
[1.14.0/0.37.0/0.0.4]: https://github.com/open-telemetry/opentelemetry-go/releases/tag/v1.14.0
[1.13.0/0.36.0]: https://github.com/open-telemetry/opentelemetry-go/releases/tag/v1.13.0
[1.12.0/0.35.0]: https://github.com/open-telemetry/opentelemetry-go/releases/tag/v1.12.0
[1.11.2/0.34.0]: https://github.com/open-telemetry/opentelemetry-go/releases/tag/v1.11.2
[1.11.1/0.33.0]: https://github.com/open-telemetry/opentelemetry-go/releases/tag/v1.11.1
[1.11.0/0.32.3]: https://github.com/open-telemetry/opentelemetry-go/releases/tag/v1.11.0
[0.32.2]: https://github.com/open-telemetry/opentelemetry-go/releases/tag/sdk/metric/v0.32.2
[0.32.1]: https://github.com/open-telemetry/opentelemetry-go/releases/tag/sdk/metric/v0.32.1
[0.32.0]: https://github.com/open-telemetry/opentelemetry-go/releases/tag/sdk/metric/v0.32.0
[1.10.0]: https://github.com/open-telemetry/opentelemetry-go/releases/tag/v1.10.0
[1.9.0/0.0.3]: https://github.com/open-telemetry/opentelemetry-go/releases/tag/v1.9.0
[1.8.0/0.31.0]: https://github.com/open-telemetry/opentelemetry-go/releases/tag/v1.8.0
[1.7.0/0.30.0]: https://github.com/open-telemetry/opentelemetry-go/releases/tag/v1.7.0
[0.29.0]: https://github.com/open-telemetry/opentelemetry-go/releases/tag/metric/v0.29.0
[1.6.3]: https://github.com/open-telemetry/opentelemetry-go/releases/tag/v1.6.3
[1.6.2]: https://github.com/open-telemetry/opentelemetry-go/releases/tag/v1.6.2
[1.6.1]: https://github.com/open-telemetry/opentelemetry-go/releases/tag/v1.6.1
[1.6.0/0.28.0]: https://github.com/open-telemetry/opentelemetry-go/releases/tag/v1.6.0
[1.5.0]: https://github.com/open-telemetry/opentelemetry-go/releases/tag/v1.5.0
[1.4.1]: https://github.com/open-telemetry/opentelemetry-go/releases/tag/v1.4.1
[1.4.0]: https://github.com/open-telemetry/opentelemetry-go/releases/tag/v1.4.0
[1.3.0]: https://github.com/open-telemetry/opentelemetry-go/releases/tag/v1.3.0
[1.2.0]: https://github.com/open-telemetry/opentelemetry-go/releases/tag/v1.2.0
[1.1.0]: https://github.com/open-telemetry/opentelemetry-go/releases/tag/v1.1.0
[1.0.1]: https://github.com/open-telemetry/opentelemetry-go/releases/tag/v1.0.1
[Metrics 0.24.0]: https://github.com/open-telemetry/opentelemetry-go/releases/tag/metric/v0.24.0
[1.0.0]: https://github.com/open-telemetry/opentelemetry-go/releases/tag/v1.0.0
[1.0.0-RC3]: https://github.com/open-telemetry/opentelemetry-go/releases/tag/v1.0.0-RC3
[1.0.0-RC2]: https://github.com/open-telemetry/opentelemetry-go/releases/tag/v1.0.0-RC2
[Experimental Metrics v0.22.0]: https://github.com/open-telemetry/opentelemetry-go/releases/tag/metric/v0.22.0
[1.0.0-RC1]: https://github.com/open-telemetry/opentelemetry-go/releases/tag/v1.0.0-RC1
[0.20.0]: https://github.com/open-telemetry/opentelemetry-go/releases/tag/v0.20.0
[0.19.0]: https://github.com/open-telemetry/opentelemetry-go/releases/tag/v0.19.0
[0.18.0]: https://github.com/open-telemetry/opentelemetry-go/releases/tag/v0.18.0
[0.17.0]: https://github.com/open-telemetry/opentelemetry-go/releases/tag/v0.17.0
[0.16.0]: https://github.com/open-telemetry/opentelemetry-go/releases/tag/v0.16.0
[0.15.0]: https://github.com/open-telemetry/opentelemetry-go/releases/tag/v0.15.0
[0.14.0]: https://github.com/open-telemetry/opentelemetry-go/releases/tag/v0.14.0
[0.13.0]: https://github.com/open-telemetry/opentelemetry-go/releases/tag/v0.13.0
[0.12.0]: https://github.com/open-telemetry/opentelemetry-go/releases/tag/v0.12.0
[0.11.0]: https://github.com/open-telemetry/opentelemetry-go/releases/tag/v0.11.0
[0.10.0]: https://github.com/open-telemetry/opentelemetry-go/releases/tag/v0.10.0
[0.9.0]: https://github.com/open-telemetry/opentelemetry-go/releases/tag/v0.9.0
[0.8.0]: https://github.com/open-telemetry/opentelemetry-go/releases/tag/v0.8.0
[0.7.0]: https://github.com/open-telemetry/opentelemetry-go/releases/tag/v0.7.0
[0.6.0]: https://github.com/open-telemetry/opentelemetry-go/releases/tag/v0.6.0
[0.5.0]: https://github.com/open-telemetry/opentelemetry-go/releases/tag/v0.5.0
[0.4.3]: https://github.com/open-telemetry/opentelemetry-go/releases/tag/v0.4.3
[0.4.2]: https://github.com/open-telemetry/opentelemetry-go/releases/tag/v0.4.2
[0.4.1]: https://github.com/open-telemetry/opentelemetry-go/releases/tag/v0.4.1
[0.4.0]: https://github.com/open-telemetry/opentelemetry-go/releases/tag/v0.4.0
[0.3.0]: https://github.com/open-telemetry/opentelemetry-go/releases/tag/v0.3.0
[0.2.3]: https://github.com/open-telemetry/opentelemetry-go/releases/tag/v0.2.3
[0.2.2]: https://github.com/open-telemetry/opentelemetry-go/releases/tag/v0.2.2
[0.2.1.1]: https://github.com/open-telemetry/opentelemetry-go/releases/tag/v0.2.1.1
[0.2.1]: https://github.com/open-telemetry/opentelemetry-go/releases/tag/v0.2.1
[0.2.0]: https://github.com/open-telemetry/opentelemetry-go/releases/tag/v0.2.0
[0.1.2]: https://github.com/open-telemetry/opentelemetry-go/releases/tag/v0.1.2
[0.1.1]: https://github.com/open-telemetry/opentelemetry-go/releases/tag/v0.1.1
[0.1.0]: https://github.com/open-telemetry/opentelemetry-go/releases/tag/v0.1.0

[Go 1.20]: https://go.dev/doc/go1.20
[Go 1.19]: https://go.dev/doc/go1.19
[Go 1.18]: https://go.dev/doc/go1.18

[metric API]:https://pkg.go.dev/go.opentelemetry.io/otel/metric
[metric SDK]:https://pkg.go.dev/go.opentelemetry.io/otel/sdk/metric
[trace API]:https://pkg.go.dev/go.opentelemetry.io/otel/trace<|MERGE_RESOLUTION|>--- conflicted
+++ resolved
@@ -8,13 +8,11 @@
 
 ## [Unreleased]
 
-<<<<<<< HEAD
 ### Changed
 
 - Improve `go.opentelemetry.io/otel/trace.TraceState`'s performance. (#4722)
-=======
+
 ## [1.21.0/0.44.0] 2023-11-16
->>>>>>> 98b32a6c
 
 ### Removed
 
