--- conflicted
+++ resolved
@@ -56,12 +56,9 @@
   This changes it to make `SamplingParameters` conform with the OpenTelemetry specification. (#1749)
 - Modify `BatchSpanProcessor.ForceFlush` to abort after timeout/cancellation. (#1757)
 - Improve OTLP/gRPC exporter connection errors. (#1737)
-<<<<<<< HEAD
 - The `DroppedAttributeCount` field of the `Span` in the `go.opentelemetry.io/otel` package now only represents the number of attributes dropped for the span itself.
   It no longer is a conglomerate of itself, events, and link attributes that have been dropped. (#1771)
-=======
 - Make `ExportSpans` in Jaeger Exporter honor context deadline. (#1773)
->>>>>>> 5bbfc22c
 
 ### Removed
 
