--- conflicted
+++ resolved
@@ -22,13 +22,10 @@
 - Add `Values` method to `HeaderCarrier` to implement the new `ValuesGetter` interface in `go.opentelemetry.io/otel/propagation`. (#5973)
 - Update `Baggage` in `go.opentelemetry.io/otel/propagation` to retrieve multiple values for a key when the carrier implements `ValuesGetter`. (#5973)
 - Add `AssertEqual` function in `go.opentelemetry.io/otel/log/logtest`. (#6662)
-<<<<<<< HEAD
 - The `go.opentelemetry.io/otel/semconv/v1.32.0` package.
   The package contains semantic conventions from the `v1.32.0` version of the OpenTelemetry Semantic Conventions.
   See the [migration documentation](./semconv/v1.32.0/MIGRATION.md) for information on how to upgrade from `go.opentelemetry.io/otel/semconv/v1.31.0`(#6782)
-=======
 - Add `Transform` option in `go.opentelemetry.io/otel/log/logtest`. (#6794)
->>>>>>> fe523bd1
 
 ### Removed
 
