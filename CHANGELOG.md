# Changelog

All notable changes to this project will be documented in this file.

The format is based on [Keep a Changelog](https://keepachangelog.com/en/1.0.0/).

This project adheres to [Semantic Versioning](https://semver.org/spec/v2.0.0.html).

## [Unreleased]

<<<<<<< HEAD
### Added

- Add `WithProxy` option in `go.opentelemetry.io/otel/exporters/otlp/otlpmetric/otlpmetrichttp`. (#4906)
- Add `WithProxy` option in `go.opentelemetry.io/otel/exporters/otlp/otlpmetric/otlptracehttp`. (#4906)
=======
### Changed

- `SpanFromContext` and `SpanContextFromContext` in `go.opentelemetry.io/otel/trace` no longer make a heap allocation when the passed context has no span. (#5049)
>>>>>>> 76921e90

### Fixed

- Clarify the documentation about equivalence guarantees for the `Set` and `Distinct` types in `go.opentelemetry.io/otel/attribute`. (#5027)

### Removed

- Drop support for [Go 1.20]. (#4967)

### Deprecated

- Deprecate `go.opentelemetry.io/otel/attribute.Sortable` type. (#4734)
- Deprecate `go.opentelemetry.io/otel/attribute.NewSetWithSortable` function. (#4734)
- Deprecate `go.opentelemetry.io/otel/attribute.NewSetWithSortableFiltered` function. (#4734)

## [1.24.0/0.46.0/0.0.1-alpha] 2024-02-23

This release is the last to support [Go 1.20].
The next release will require at least [Go 1.21].

### Added

- Support [Go 1.22]. (#4890)
- Add exemplar support to `go.opentelemetry.io/otel/exporters/otlp/otlpmetric/otlpmetricgrpc`. (#4900)
- Add exemplar support to `go.opentelemetry.io/otel/exporters/otlp/otlpmetric/otlpmetrichttp`. (#4900)
- The `go.opentelemetry.io/otel/log` module is added.
  This module includes OpenTelemetry Go's implementation of the Logs Bridge API.
  This module is in an alpha state, it is subject to breaking changes.
  See our [versioning policy](./VERSIONING.md) for more info. (#4961)

### Fixed

- Fix registration of multiple callbacks when using the global meter provider from `go.opentelemetry.io/otel`. (#4945)
- Fix negative buckets in output of exponential histograms. (#4956)

## [1.23.1] 2024-02-07

### Fixed

- Register all callbacks passed during observable instrument creation instead of just the last one multiple times in `go.opentelemetry.io/otel/sdk/metric`. (#4888)

## [1.23.0] 2024-02-06

This release contains the first stable, `v1`, release of the following modules:

- `go.opentelemetry.io/otel/bridge/opencensus`
- `go.opentelemetry.io/otel/bridge/opencensus/test`
- `go.opentelemetry.io/otel/example/opencensus`
- `go.opentelemetry.io/otel/exporters/otlp/otlpmetric/otlpmetricgrpc`
- `go.opentelemetry.io/otel/exporters/otlp/otlpmetric/otlpmetrichttp`
- `go.opentelemetry.io/otel/exporters/stdout/stdoutmetric`

See our [versioning policy](VERSIONING.md) for more information about these stability guarantees.

### Added

- Add `WithEndpointURL` option to the `exporters/otlp/otlpmetric/otlpmetricgrpc`, `exporters/otlp/otlpmetric/otlpmetrichttp`, `exporters/otlp/otlptrace/otlptracegrpc` and `exporters/otlp/otlptrace/otlptracehttp` packages. (#4808)
- Experimental exemplar exporting is added to the metric SDK.
  See [metric documentation](./sdk/metric/internal/x/README.md#exemplars) for more information about this feature and how to enable it. (#4871)
- `ErrSchemaURLConflict` is added to `go.opentelemetry.io/otel/sdk/resource`.
  This error is returned when a merge of two `Resource`s with different (non-empty) schema URL is attempted. (#4876)

### Changed

- The `Merge` and `New` functions in `go.opentelemetry.io/otel/sdk/resource` now returns a partial result if there is a schema URL merge conflict.
  Instead of returning `nil` when two `Resource`s with different (non-empty) schema URLs are merged the merged `Resource`, along with the new `ErrSchemaURLConflict` error, is returned.
  It is up to the user to decide if they want to use the returned `Resource` or not.
  It may have desired attributes overwritten or include stale semantic conventions. (#4876)

### Fixed

- Fix `ContainerID` resource detection on systemd when cgroup path has a colon. (#4449)
- Fix `go.opentelemetry.io/otel/sdk/metric` to cache instruments to avoid leaking memory when the same instrument is created multiple times. (#4820)
- Fix missing `Mix` and `Max` values for `go.opentelemetry.io/otel/exporters/stdout/stdoutmetric` by introducing `MarshalText` and `MarshalJSON` for the `Extrema` type in `go.opentelemetry.io/sdk/metric/metricdata`. (#4827)

## [1.23.0-rc.1] 2024-01-18

This is a release candidate for the v1.23.0 release.
That release is expected to include the `v1` release of the following modules:

- `go.opentelemetry.io/otel/bridge/opencensus`
- `go.opentelemetry.io/otel/bridge/opencensus/test`
- `go.opentelemetry.io/otel/example/opencensus`
- `go.opentelemetry.io/otel/exporters/otlp/otlpmetric/otlpmetricgrpc`
- `go.opentelemetry.io/otel/exporters/otlp/otlpmetric/otlpmetrichttp`
- `go.opentelemetry.io/otel/exporters/stdout/stdoutmetric`

See our [versioning policy](VERSIONING.md) for more information about these stability guarantees.

## [1.22.0/0.45.0] 2024-01-17

### Added

- The `go.opentelemetry.io/otel/semconv/v1.22.0` package.
  The package contains semantic conventions from the `v1.22.0` version of the OpenTelemetry Semantic Conventions. (#4735)
- The `go.opentelemetry.io/otel/semconv/v1.23.0` package.
  The package contains semantic conventions from the `v1.23.0` version of the OpenTelemetry Semantic Conventions. (#4746)
- The `go.opentelemetry.io/otel/semconv/v1.23.1` package.
  The package contains semantic conventions from the `v1.23.1` version of the OpenTelemetry Semantic Conventions. (#4749)
- The `go.opentelemetry.io/otel/semconv/v1.24.0` package.
  The package contains semantic conventions from the `v1.24.0` version of the OpenTelemetry Semantic Conventions. (#4770)
- Add `WithResourceAsConstantLabels` option to apply resource attributes for every metric emitted by the Prometheus exporter. (#4733)
- Experimental cardinality limiting is added to the metric SDK.
  See [metric documentation](./sdk/metric/internal/x/README.md#cardinality-limit) for more information about this feature and how to enable it. (#4457)
- Add `NewMemberRaw` and `NewKeyValuePropertyRaw` in `go.opentelemetry.io/otel/baggage`. (#4804)

### Changed

- Upgrade all use of `go.opentelemetry.io/otel/semconv` to use `v1.24.0`. (#4754)
- Update transformations in `go.opentelemetry.io/otel/exporters/zipkin` to follow `v1.24.0` version of the OpenTelemetry specification. (#4754)
- Record synchronous measurements when the passed context is canceled instead of dropping in `go.opentelemetry.io/otel/sdk/metric`.
  If you do not want to make a measurement when the context is cancelled, you need to handle it yourself (e.g  `if ctx.Err() != nil`). (#4671)
- Improve `go.opentelemetry.io/otel/trace.TraceState`'s performance. (#4722)
- Improve `go.opentelemetry.io/otel/propagation.TraceContext`'s performance. (#4721)
- Improve `go.opentelemetry.io/otel/baggage` performance. (#4743)
- Improve performance of the `(*Set).Filter` method in `go.opentelemetry.io/otel/attribute` when the passed filter does not filter out any attributes from the set. (#4774)
- `Member.String` in `go.opentelemetry.io/otel/baggage` percent-encodes only when necessary. (#4775)
- Improve `go.opentelemetry.io/otel/trace.Span`'s performance when adding multiple attributes. (#4818)
- `Property.Value` in `go.opentelemetry.io/otel/baggage` now returns a raw string instead of a percent-encoded value. (#4804)

### Fixed

- Fix `Parse` in `go.opentelemetry.io/otel/baggage` to validate member value before percent-decoding. (#4755)
- Fix whitespace encoding of `Member.String` in `go.opentelemetry.io/otel/baggage`. (#4756)
- Fix observable not registered error when the asynchronous instrument has a drop aggregation in `go.opentelemetry.io/otel/sdk/metric`. (#4772)
- Fix baggage item key so that it is not canonicalized in `go.opentelemetry.io/otel/bridge/opentracing`. (#4776)
- Fix `go.opentelemetry.io/otel/bridge/opentracing` to properly handle baggage values that requires escaping during propagation. (#4804)
- Fix a bug where using multiple readers resulted in incorrect asynchronous counter values in `go.opentelemetry.io/otel/sdk/metric`. (#4742)

## [1.21.0/0.44.0] 2023-11-16

### Removed

- Remove the deprecated `go.opentelemetry.io/otel/bridge/opencensus.NewTracer`. (#4706)
- Remove the deprecated `go.opentelemetry.io/otel/exporters/otlp/otlpmetric` module. (#4707)
- Remove the deprecated `go.opentelemetry.io/otel/example/view` module. (#4708)
- Remove the deprecated `go.opentelemetry.io/otel/example/fib` module. (#4723)

### Fixed

- Do not parse non-protobuf responses in `go.opentelemetry.io/otel/exporters/otlp/otlpmetric/otlpmetrichttp`. (#4719)
- Do not parse non-protobuf responses in `go.opentelemetry.io/otel/exporters/otlp/otlptrace/otlptracehttp`. (#4719)

## [1.20.0/0.43.0] 2023-11-10

This release brings a breaking change for custom trace API implementations. Some interfaces (`TracerProvider`, `Tracer`, `Span`) now embed the `go.opentelemetry.io/otel/trace/embedded` types. Implementors need to update their implementations based on what they want the default behavior to be. See the "API Implementations" section of the [trace API] package documentation for more information about how to accomplish this.

### Added

- Add `go.opentelemetry.io/otel/bridge/opencensus.InstallTraceBridge`, which installs the OpenCensus trace bridge, and replaces `opencensus.NewTracer`. (#4567)
- Add scope version to trace and metric bridges in `go.opentelemetry.io/otel/bridge/opencensus`. (#4584)
- Add the `go.opentelemetry.io/otel/trace/embedded` package to be embedded in the exported trace API interfaces. (#4620)
- Add the `go.opentelemetry.io/otel/trace/noop` package as a default no-op implementation of the trace API. (#4620)
- Add context propagation in `go.opentelemetry.io/otel/example/dice`. (#4644)
- Add view configuration to `go.opentelemetry.io/otel/example/prometheus`. (#4649)
- Add `go.opentelemetry.io/otel/metric.WithExplicitBucketBoundaries`, which allows defining default explicit bucket boundaries when creating histogram instruments. (#4603)
- Add `Version` function in `go.opentelemetry.io/otel/exporters/otlp/otlpmetric/otlpmetricgrpc`. (#4660)
- Add `Version` function in `go.opentelemetry.io/otel/exporters/otlp/otlpmetric/otlpmetrichttp`. (#4660)
- Add Summary, SummaryDataPoint, and QuantileValue to `go.opentelemetry.io/sdk/metric/metricdata`. (#4622)
- `go.opentelemetry.io/otel/bridge/opencensus.NewMetricProducer` now supports exemplars from OpenCensus. (#4585)
- Add support for `WithExplicitBucketBoundaries` in `go.opentelemetry.io/otel/sdk/metric`. (#4605)
- Add support for Summary metrics in `go.opentelemetry.io/otel/bridge/opencensus`. (#4668)

### Deprecated

- Deprecate `go.opentelemetry.io/otel/bridge/opencensus.NewTracer` in favor of `opencensus.InstallTraceBridge`. (#4567)
- Deprecate `go.opentelemetry.io/otel/example/fib` package is in favor of `go.opentelemetry.io/otel/example/dice`. (#4618)
- Deprecate `go.opentelemetry.io/otel/trace.NewNoopTracerProvider`.
  Use the added `NewTracerProvider` function in `go.opentelemetry.io/otel/trace/noop` instead. (#4620)
- Deprecate `go.opentelemetry.io/otel/example/view` package in favor of `go.opentelemetry.io/otel/example/prometheus`. (#4649)
- Deprecate `go.opentelemetry.io/otel/exporters/otlp/otlpmetric`. (#4693)

### Changed

- `go.opentelemetry.io/otel/bridge/opencensus.NewMetricProducer` returns a `*MetricProducer` struct instead of the metric.Producer interface. (#4583)
- The `TracerProvider` in `go.opentelemetry.io/otel/trace` now embeds the `go.opentelemetry.io/otel/trace/embedded.TracerProvider` type.
  This extends the `TracerProvider` interface and is is a breaking change for any existing implementation.
  Implementors need to update their implementations based on what they want the default behavior of the interface to be.
  See the "API Implementations" section of the `go.opentelemetry.io/otel/trace` package documentation for more information about how to accomplish this. (#4620)
- The `Tracer` in `go.opentelemetry.io/otel/trace` now embeds the `go.opentelemetry.io/otel/trace/embedded.Tracer` type.
  This extends the `Tracer` interface and is is a breaking change for any existing implementation.
  Implementors need to update their implementations based on what they want the default behavior of the interface to be.
  See the "API Implementations" section of the `go.opentelemetry.io/otel/trace` package documentation for more information about how to accomplish this. (#4620)
- The `Span` in `go.opentelemetry.io/otel/trace` now embeds the `go.opentelemetry.io/otel/trace/embedded.Span` type.
  This extends the `Span` interface and is is a breaking change for any existing implementation.
  Implementors need to update their implementations based on what they want the default behavior of the interface to be.
  See the "API Implementations" section of the `go.opentelemetry.io/otel/trace` package documentation for more information about how to accomplish this. (#4620)
- `go.opentelemetry.io/otel/exporters/otlp/otlpmetric/otlpmetricgrpc` does no longer depend on `go.opentelemetry.io/otel/exporters/otlp/otlpmetric`. (#4660)
- `go.opentelemetry.io/otel/exporters/otlp/otlpmetric/otlpmetrichttp` does no longer depend on `go.opentelemetry.io/otel/exporters/otlp/otlpmetric`. (#4660)
- Retry for `502 Bad Gateway` and `504 Gateway Timeout` HTTP statuses in `go.opentelemetry.io/otel/exporters/otlp/otlpmetric/otlpmetrichttp`. (#4670)
- Retry for `502 Bad Gateway` and `504 Gateway Timeout` HTTP statuses in `go.opentelemetry.io/otel/exporters/otlp/otlptrace/otlptracehttp`. (#4670)
- Retry for `RESOURCE_EXHAUSTED` only if RetryInfo is returned in `go.opentelemetry.io/otel/exporters/otlp/otlpmetric/otlpmetricgrpc`. (#4669)
- Retry for `RESOURCE_EXHAUSTED` only if RetryInfo is returned in `go.opentelemetry.io/otel/exporters/otlp/otlptrace/otlptracegrpc`. (#4669)
- Retry temporary HTTP request failures in `go.opentelemetry.io/otel/exporters/otlp/otlpmetric/otlpmetrichttp`. (#4679)
- Retry temporary HTTP request failures in `go.opentelemetry.io/otel/exporters/otlp/otlptrace/otlptracehttp`. (#4679)

### Fixed

- Fix improper parsing of characters such us `+`, `/` by `Parse` in `go.opentelemetry.io/otel/baggage` as they were rendered as a whitespace. (#4667)
- Fix improper parsing of characters such us `+`, `/` passed via `OTEL_RESOURCE_ATTRIBUTES` in `go.opentelemetry.io/otel/sdk/resource` as they were rendered as a whitespace. (#4699)
- Fix improper parsing of characters such us `+`, `/` passed via `OTEL_EXPORTER_OTLP_HEADERS` and `OTEL_EXPORTER_OTLP_METRICS_HEADERS` in `go.opentelemetry.io/otel/exporters/otlp/otlpmetric/otlpmetricgrpc` as they were rendered as a whitespace. (#4699)
- Fix improper parsing of characters such us `+`, `/` passed via `OTEL_EXPORTER_OTLP_HEADERS` and `OTEL_EXPORTER_OTLP_METRICS_HEADERS` in `go.opentelemetry.io/otel/exporters/otlp/otlpmetric/otlpmetrichttp` as they were rendered as a whitespace. (#4699)
- Fix improper parsing of characters such us `+`, `/` passed via `OTEL_EXPORTER_OTLP_HEADERS` and `OTEL_EXPORTER_OTLP_TRACES_HEADERS` in `go.opentelemetry.io/otel/exporters/otlp/otlpmetric/otlptracegrpc` as they were rendered as a whitespace. (#4699)
- Fix improper parsing of characters such us `+`, `/` passed via `OTEL_EXPORTER_OTLP_HEADERS` and `OTEL_EXPORTER_OTLP_TRACES_HEADERS` in `go.opentelemetry.io/otel/exporters/otlp/otlpmetric/otlptracehttp` as they were rendered as a whitespace. (#4699)
- In `go.opentelemetry.op/otel/exporters/prometheus`, the exporter no longer `Collect`s metrics after `Shutdown` is invoked. (#4648)
- Fix documentation for `WithCompressor` in `go.opentelemetry.io/otel/exporters/otlp/otlptrace/otlptracegrpc`. (#4695)
- Fix documentation for `WithCompressor` in `go.opentelemetry.io/otel/exporters/otlp/otlpmetric/otlpmetricgrpc`. (#4695)

## [1.19.0/0.42.0/0.0.7] 2023-09-28

This release contains the first stable release of the OpenTelemetry Go [metric SDK].
Our project stability guarantees now apply to the `go.opentelemetry.io/otel/sdk/metric` package.
See our [versioning policy](VERSIONING.md) for more information about these stability guarantees.

### Added

- Add the "Roll the dice" getting started application example in `go.opentelemetry.io/otel/example/dice`. (#4539)
- The `WithWriter` and `WithPrettyPrint` options to `go.opentelemetry.io/otel/exporters/stdout/stdoutmetric` to set a custom `io.Writer`, and allow displaying the output in human-readable JSON. (#4507)

### Changed

- Allow '/' characters in metric instrument names. (#4501)
- The exporter in `go.opentelemetry.io/otel/exporters/stdout/stdoutmetric` does not prettify its output by default anymore. (#4507)
- Upgrade `gopkg.io/yaml` from `v2` to `v3` in `go.opentelemetry.io/otel/schema`. (#4535)

### Fixed

- In `go.opentelemetry.op/otel/exporters/prometheus`, don't try to create the Prometheus metric on every `Collect` if we know the scope is invalid. (#4499)

### Removed

- Remove `"go.opentelemetry.io/otel/bridge/opencensus".NewMetricExporter`, which is replaced by `NewMetricProducer`. (#4566)

## [1.19.0-rc.1/0.42.0-rc.1] 2023-09-14

This is a release candidate for the v1.19.0/v0.42.0 release.
That release is expected to include the `v1` release of the OpenTelemetry Go metric SDK and will provide stability guarantees of that SDK.
See our [versioning policy](VERSIONING.md) for more information about these stability guarantees.

### Changed

- Allow '/' characters in metric instrument names. (#4501)

### Fixed

- In `go.opentelemetry.op/otel/exporters/prometheus`, don't try to create the prometheus metric on every `Collect` if we know the scope is invalid. (#4499)

## [1.18.0/0.41.0/0.0.6] 2023-09-12

This release drops the compatibility guarantee of [Go 1.19].

### Added

- Add `WithProducer` option in `go.opentelemetry.op/otel/exporters/prometheus` to restore the ability to register producers on the prometheus exporter's manual reader. (#4473)
- Add `IgnoreValue` option in `go.opentelemetry.io/otel/sdk/metric/metricdata/metricdatatest` to allow ignoring values when comparing metrics. (#4447)

### Changed

- Use a `TestingT` interface instead of `*testing.T` struct in `go.opentelemetry.io/otel/sdk/metric/metricdata/metricdatatest`. (#4483)

### Deprecated

- The `NewMetricExporter` in `go.opentelemetry.io/otel/bridge/opencensus` was deprecated in `v0.35.0` (#3541).
  The deprecation notice format for the function has been corrected to trigger Go documentation and build tooling. (#4470)

### Removed

- Removed the deprecated `go.opentelemetry.io/otel/exporters/jaeger` package. (#4467)
- Removed the deprecated `go.opentelemetry.io/otel/example/jaeger` package. (#4467)
- Removed the deprecated `go.opentelemetry.io/otel/sdk/metric/aggregation` package. (#4468)
- Removed the deprecated internal packages in `go.opentelemetry.io/otel/exporters/otlp` and its sub-packages. (#4469)
- Dropped guaranteed support for versions of Go less than 1.20. (#4481)

## [1.17.0/0.40.0/0.0.5] 2023-08-28

### Added

- Export the `ManualReader` struct in `go.opentelemetry.io/otel/sdk/metric`. (#4244)
- Export the `PeriodicReader` struct in `go.opentelemetry.io/otel/sdk/metric`. (#4244)
- Add support for exponential histogram aggregations.
  A histogram can be configured as an exponential histogram using a view with `"go.opentelemetry.io/otel/sdk/metric".ExponentialHistogram` as the aggregation. (#4245)
- Export the `Exporter` struct in `go.opentelemetry.io/otel/exporters/otlp/otlpmetric/otlpmetricgrpc`. (#4272)
- Export the `Exporter` struct in `go.opentelemetry.io/otel/exporters/otlp/otlpmetric/otlpmetrichttp`. (#4272)
- The exporters in `go.opentelemetry.io/otel/exporters/otlp/otlpmetric` now support the `OTEL_EXPORTER_OTLP_METRICS_TEMPORALITY_PREFERENCE` environment variable. (#4287)
- Add `WithoutCounterSuffixes` option in `go.opentelemetry.io/otel/exporters/prometheus` to disable addition of `_total` suffixes. (#4306)
- Add info and debug logging to the metric SDK in `go.opentelemetry.io/otel/sdk/metric`. (#4315)
- The `go.opentelemetry.io/otel/semconv/v1.21.0` package.
  The package contains semantic conventions from the `v1.21.0` version of the OpenTelemetry Semantic Conventions. (#4362)
- Accept 201 to 299 HTTP status as success in `go.opentelemetry.io/otel/exporters/otlp/otlpmetric/otlpmetrichttp` and `go.opentelemetry.io/otel/exporters/otlp/otlptrace/otlptracehttp`. (#4365)
- Document the `Temporality` and `Aggregation` methods of the `"go.opentelemetry.io/otel/sdk/metric".Exporter"` need to be concurrent safe. (#4381)
- Expand the set of units supported by the Prometheus exporter, and don't add unit suffixes if they are already present in `go.opentelemetry.op/otel/exporters/prometheus` (#4374)
- Move the `Aggregation` interface and its implementations from `go.opentelemetry.io/otel/sdk/metric/aggregation` to `go.opentelemetry.io/otel/sdk/metric`. (#4435)
- The exporters in `go.opentelemetry.io/otel/exporters/otlp/otlpmetric` now support the `OTEL_EXPORTER_OTLP_METRICS_DEFAULT_HISTOGRAM_AGGREGATION` environment variable. (#4437)
- Add the `NewAllowKeysFilter` and `NewDenyKeysFilter` functions to `go.opentelemetry.io/otel/attribute` to allow convenient creation of allow-keys and deny-keys filters. (#4444)
- Support Go 1.21. (#4463)

### Changed

- Starting from `v1.21.0` of semantic conventions, `go.opentelemetry.io/otel/semconv/{version}/httpconv` and `go.opentelemetry.io/otel/semconv/{version}/netconv` packages will no longer be published. (#4145)
- Log duplicate instrument conflict at a warning level instead of info in `go.opentelemetry.io/otel/sdk/metric`. (#4202)
- Return an error on the creation of new instruments in `go.opentelemetry.io/otel/sdk/metric` if their name doesn't pass regexp validation. (#4210)
- `NewManualReader` in `go.opentelemetry.io/otel/sdk/metric` returns `*ManualReader` instead of `Reader`. (#4244)
- `NewPeriodicReader` in `go.opentelemetry.io/otel/sdk/metric` returns `*PeriodicReader` instead of `Reader`. (#4244)
- Count the Collect time in the `PeriodicReader` timeout in `go.opentelemetry.io/otel/sdk/metric`. (#4221)
- The function `New` in `go.opentelemetry.io/otel/exporters/otlp/otlpmetric/otlpmetricgrpc` returns `*Exporter` instead of `"go.opentelemetry.io/otel/sdk/metric".Exporter`. (#4272)
- The function `New` in `go.opentelemetry.io/otel/exporters/otlp/otlpmetric/otlpmetrichttp` returns `*Exporter` instead of `"go.opentelemetry.io/otel/sdk/metric".Exporter`. (#4272)
- If an attribute set is omitted from an async callback, the previous value will no longer be exported in `go.opentelemetry.io/otel/sdk/metric`. (#4290)
- If an attribute set is observed multiple times in an async callback in `go.opentelemetry.io/otel/sdk/metric`, the values will be summed instead of the last observation winning. (#4289)
- Allow the explicit bucket histogram aggregation to be used for the up-down counter, observable counter, observable up-down counter, and observable gauge in the `go.opentelemetry.io/otel/sdk/metric` package. (#4332)
- Restrict `Meter`s in `go.opentelemetry.io/otel/sdk/metric` to only register and collect instruments it created. (#4333)
- `PeriodicReader.Shutdown` and `PeriodicReader.ForceFlush` in `go.opentelemetry.io/otel/sdk/metric` now apply the periodic reader's timeout to the operation if the user provided context does not contain a deadline. (#4356, #4377)
- Upgrade all use of `go.opentelemetry.io/otel/semconv` to use `v1.21.0`. (#4408)
- Increase instrument name maximum length from 63 to 255 characters in `go.opentelemetry.io/otel/sdk/metric`. (#4434)
- Add `go.opentelemetry.op/otel/sdk/metric.WithProducer` as an `Option` for `"go.opentelemetry.io/otel/sdk/metric".NewManualReader` and `"go.opentelemetry.io/otel/sdk/metric".NewPeriodicReader`. (#4346)

### Removed

- Remove `Reader.RegisterProducer` in `go.opentelemetry.io/otel/metric`.
  Use the added `WithProducer` option instead. (#4346)
- Remove `Reader.ForceFlush` in `go.opentelemetry.io/otel/metric`.
  Notice that `PeriodicReader.ForceFlush` is still available. (#4375)

### Fixed

- Correctly format log messages from the `go.opentelemetry.io/otel/exporters/zipkin` exporter. (#4143)
- Log an error for calls to `NewView` in `go.opentelemetry.io/otel/sdk/metric` that have empty criteria. (#4307)
- Fix `"go.opentelemetry.io/otel/sdk/resource".WithHostID()` to not set an empty `host.id`. (#4317)
- Use the instrument identifying fields to cache aggregators and determine duplicate instrument registrations in `go.opentelemetry.io/otel/sdk/metric`. (#4337)
- Detect duplicate instruments for case-insensitive names in `go.opentelemetry.io/otel/sdk/metric`. (#4338)
- The `ManualReader` will not panic if `AggregationSelector` returns `nil` in `go.opentelemetry.io/otel/sdk/metric`. (#4350)
- If a `Reader`'s `AggregationSelector` returns `nil` or `DefaultAggregation` the pipeline will use the default aggregation. (#4350)
- Log a suggested view that fixes instrument conflicts in `go.opentelemetry.io/otel/sdk/metric`. (#4349)
- Fix possible panic, deadlock and race condition in batch span processor in `go.opentelemetry.io/otel/sdk/trace`. (#4353)
- Improve context cancellation handling in batch span processor's `ForceFlush` in  `go.opentelemetry.io/otel/sdk/trace`. (#4369)
- Decouple `go.opentelemetry.io/otel/exporters/otlp/otlptrace/internal` from `go.opentelemetry.io/otel/exporters/otlp/internal` using gotmpl. (#4397, #3846)
- Decouple `go.opentelemetry.io/otel/exporters/otlp/otlpmetric/otlpmetricgrpc/internal` from `go.opentelemetry.io/otel/exporters/otlp/internal` and `go.opentelemetry.io/otel/exporters/otlp/otlpmetric/internal` using gotmpl. (#4404, #3846)
- Decouple `go.opentelemetry.io/otel/exporters/otlp/otlpmetric/otlpmetrichttp/internal` from `go.opentelemetry.io/otel/exporters/otlp/internal` and `go.opentelemetry.io/otel/exporters/otlp/otlpmetric/internal` using gotmpl. (#4407, #3846)
- Decouple `go.opentelemetry.io/otel/exporters/otlp/otlptrace/otlptracegrpc/internal` from `go.opentelemetry.io/otel/exporters/otlp/internal` and `go.opentelemetry.io/otel/exporters/otlp/otlptrace/internal` using gotmpl. (#4400, #3846)
- Decouple `go.opentelemetry.io/otel/exporters/otlp/otlptrace/otlptracehttp/internal` from `go.opentelemetry.io/otel/exporters/otlp/internal` and `go.opentelemetry.io/otel/exporters/otlp/otlptrace/internal` using gotmpl. (#4401, #3846)
- Do not block the metric SDK when OTLP metric exports are blocked in `go.opentelemetry.io/otel/exporters/otlp/otlpmetric/otlpmetricgrpc` and `go.opentelemetry.io/otel/exporters/otlp/otlpmetric/otlpmetrichttp`. (#3925, #4395)
- Do not append `_total` if the counter already has that suffix for the Prometheus exproter in `go.opentelemetry.io/otel/exporter/prometheus`. (#4373)
- Fix resource detection data race in `go.opentelemetry.io/otel/sdk/resource`. (#4409)
- Use the first-seen instrument name during instrument name conflicts in `go.opentelemetry.io/otel/sdk/metric`. (#4428)

### Deprecated

- The `go.opentelemetry.io/otel/exporters/jaeger` package is deprecated.
  OpenTelemetry dropped support for Jaeger exporter in July 2023.
  Use `go.opentelemetry.io/otel/exporters/otlp/otlptrace/otlptracehttp`
  or `go.opentelemetry.io/otel/exporters/otlp/otlptrace/otlptracegrpc` instead. (#4423)
- The `go.opentelemetry.io/otel/example/jaeger` package is deprecated. (#4423)
- The `go.opentelemetry.io/otel/exporters/otlp/otlpmetric/internal` package is deprecated. (#4420)
- The `go.opentelemetry.io/otel/exporters/otlp/otlpmetric/internal/oconf` package is deprecated. (#4420)
- The `go.opentelemetry.io/otel/exporters/otlp/otlpmetric/internal/otest` package is deprecated. (#4420)
- The `go.opentelemetry.io/otel/exporters/otlp/otlpmetric/internal/transform` package is deprecated. (#4420)
- The `go.opentelemetry.io/otel/exporters/otlp/internal` package is deprecated. (#4421)
- The `go.opentelemetry.io/otel/exporters/otlp/internal/envconfig` package is deprecated. (#4421)
- The `go.opentelemetry.io/otel/exporters/otlp/internal/retry` package is deprecated. (#4421)
- The `go.opentelemetry.io/otel/exporters/otlp/otlptrace/internal` package is deprecated. (#4425)
- The `go.opentelemetry.io/otel/exporters/otlp/otlptrace/internal/envconfig` package is deprecated. (#4425)
- The `go.opentelemetry.io/otel/exporters/otlp/otlptrace/internal/otlpconfig` package is deprecated. (#4425)
- The `go.opentelemetry.io/otel/exporters/otlp/otlptrace/internal/otlptracetest` package is deprecated. (#4425)
- The `go.opentelemetry.io/otel/exporters/otlp/otlptrace/internal/retry` package is deprecated. (#4425)
- The `go.opentelemetry.io/otel/sdk/metric/aggregation` package is deprecated.
  Use the aggregation types added to `go.opentelemetry.io/otel/sdk/metric` instead. (#4435)

## [1.16.0/0.39.0] 2023-05-18

This release contains the first stable release of the OpenTelemetry Go [metric API].
Our project stability guarantees now apply to the `go.opentelemetry.io/otel/metric` package.
See our [versioning policy](VERSIONING.md) for more information about these stability guarantees.

### Added

- The `go.opentelemetry.io/otel/semconv/v1.19.0` package.
  The package contains semantic conventions from the `v1.19.0` version of the OpenTelemetry specification. (#3848)
- The `go.opentelemetry.io/otel/semconv/v1.20.0` package.
  The package contains semantic conventions from the `v1.20.0` version of the OpenTelemetry specification. (#4078)
- The Exponential Histogram data types in `go.opentelemetry.io/otel/sdk/metric/metricdata`. (#4165)
- OTLP metrics exporter now supports the Exponential Histogram Data Type. (#4222)
- Fix serialization of `time.Time` zero values in `go.opentelemetry.io/otel/exporters/otlp/otlpmetric/otlpmetricgrpc` and `go.opentelemetry.io/otel/exporters/otlp/otlpmetric/otlpmetrichttp` packages. (#4271)

### Changed

- Use `strings.Cut()` instead of `string.SplitN()` for better readability and memory use. (#4049)
- `MeterProvider` returns noop meters once it has been shutdown. (#4154)

### Removed

- The deprecated `go.opentelemetry.io/otel/metric/instrument` package is removed.
  Use `go.opentelemetry.io/otel/metric` instead. (#4055)

### Fixed

- Fix build for BSD based systems in `go.opentelemetry.io/otel/sdk/resource`. (#4077)

## [1.16.0-rc.1/0.39.0-rc.1] 2023-05-03

This is a release candidate for the v1.16.0/v0.39.0 release.
That release is expected to include the `v1` release of the OpenTelemetry Go metric API and will provide stability guarantees of that API.
See our [versioning policy](VERSIONING.md) for more information about these stability guarantees.

### Added

- Support global `MeterProvider` in `go.opentelemetry.io/otel`. (#4039)
  - Use `Meter` for a `metric.Meter` from the global `metric.MeterProvider`.
  - Use `GetMeterProivder` for a global `metric.MeterProvider`.
  - Use `SetMeterProivder` to set the global `metric.MeterProvider`.

### Changed

- Move the `go.opentelemetry.io/otel/metric` module to the `stable-v1` module set.
  This stages the metric API to be released as a stable module. (#4038)

### Removed

- The `go.opentelemetry.io/otel/metric/global` package is removed.
  Use `go.opentelemetry.io/otel` instead. (#4039)

## [1.15.1/0.38.1] 2023-05-02

### Fixed

- Remove unused imports from `sdk/resource/host_id_bsd.go` which caused build failures. (#4040, #4041)

## [1.15.0/0.38.0] 2023-04-27

### Added

- The `go.opentelemetry.io/otel/metric/embedded` package. (#3916)
- The `Version` function to `go.opentelemetry.io/otel/sdk` to return the SDK version. (#3949)
- Add a `WithNamespace` option to `go.opentelemetry.io/otel/exporters/prometheus` to allow users to prefix metrics with a namespace. (#3970)
- The following configuration types were added to `go.opentelemetry.io/otel/metric/instrument` to be used in the configuration of measurement methods. (#3971)
  - The `AddConfig` used to hold configuration for addition measurements
    - `NewAddConfig` used to create a new `AddConfig`
    - `AddOption` used to configure an `AddConfig`
  - The `RecordConfig` used to hold configuration for recorded measurements
    - `NewRecordConfig` used to create a new `RecordConfig`
    - `RecordOption` used to configure a `RecordConfig`
  - The `ObserveConfig` used to hold configuration for observed measurements
    - `NewObserveConfig` used to create a new `ObserveConfig`
    - `ObserveOption` used to configure an `ObserveConfig`
- `WithAttributeSet` and `WithAttributes` are added to `go.opentelemetry.io/otel/metric/instrument`.
  They return an option used during a measurement that defines the attribute Set associated with the measurement. (#3971)
- The `Version` function to `go.opentelemetry.io/otel/exporters/otlp/otlpmetric` to return the OTLP metrics client version. (#3956)
- The `Version` function to `go.opentelemetry.io/otel/exporters/otlp/otlptrace` to return the OTLP trace client version. (#3956)

### Changed

- The `Extrema` in `go.opentelemetry.io/otel/sdk/metric/metricdata` is redefined with a generic argument of `[N int64 | float64]`. (#3870)
- Update all exported interfaces from `go.opentelemetry.io/otel/metric` to embed their corresponding interface from `go.opentelemetry.io/otel/metric/embedded`.
  This adds an implementation requirement to set the interface default behavior for unimplemented methods. (#3916)
- Move No-Op implementation from `go.opentelemetry.io/otel/metric` into its own package `go.opentelemetry.io/otel/metric/noop`. (#3941)
  - `metric.NewNoopMeterProvider` is replaced with `noop.NewMeterProvider`
- Add all the methods from `"go.opentelemetry.io/otel/trace".SpanContext` to `bridgeSpanContext` by embedding `otel.SpanContext` in `bridgeSpanContext`. (#3966)
- Wrap `UploadMetrics` error in `go.opentelemetry.io/otel/exporters/otlp/otlpmetric/` to improve error message when encountering generic grpc errors. (#3974)
- The measurement methods for all instruments in `go.opentelemetry.io/otel/metric/instrument` accept an option instead of the variadic `"go.opentelemetry.io/otel/attribute".KeyValue`. (#3971)
  - The `Int64Counter.Add` method now accepts `...AddOption`
  - The `Float64Counter.Add` method now accepts `...AddOption`
  - The `Int64UpDownCounter.Add` method now accepts `...AddOption`
  - The `Float64UpDownCounter.Add` method now accepts `...AddOption`
  - The `Int64Histogram.Record` method now accepts `...RecordOption`
  - The `Float64Histogram.Record` method now accepts `...RecordOption`
  - The `Int64Observer.Observe` method now accepts `...ObserveOption`
  - The `Float64Observer.Observe` method now accepts `...ObserveOption`
- The `Observer` methods in `go.opentelemetry.io/otel/metric` accept an option instead of the variadic `"go.opentelemetry.io/otel/attribute".KeyValue`. (#3971)
  - The `Observer.ObserveInt64` method now accepts `...ObserveOption`
  - The `Observer.ObserveFloat64` method now accepts `...ObserveOption`
- Move global metric back to `go.opentelemetry.io/otel/metric/global` from `go.opentelemetry.io/otel`. (#3986)

### Fixed

- `TracerProvider` allows calling `Tracer()` while it's shutting down.
  It used to deadlock. (#3924)
- Use the SDK version for the Telemetry SDK resource detector in `go.opentelemetry.io/otel/sdk/resource`. (#3949)
- Fix a data race in `SpanProcessor` returned by `NewSimpleSpanProcessor` in `go.opentelemetry.io/otel/sdk/trace`. (#3951)
- Automatically figure out the default aggregation with `aggregation.Default`. (#3967)

### Deprecated

- The `go.opentelemetry.io/otel/metric/instrument` package is deprecated.
  Use the equivalent types added to `go.opentelemetry.io/otel/metric` instead. (#4018)

## [1.15.0-rc.2/0.38.0-rc.2] 2023-03-23

This is a release candidate for the v1.15.0/v0.38.0 release.
That release will include the `v1` release of the OpenTelemetry Go metric API and will provide stability guarantees of that API.
See our [versioning policy](VERSIONING.md) for more information about these stability guarantees.

### Added

- The `WithHostID` option to `go.opentelemetry.io/otel/sdk/resource`. (#3812)
- The `WithoutTimestamps` option to `go.opentelemetry.io/otel/exporters/stdout/stdoutmetric` to sets all timestamps to zero. (#3828)
- The new `Exemplar` type is added to `go.opentelemetry.io/otel/sdk/metric/metricdata`.
  Both the `DataPoint` and `HistogramDataPoint` types from that package have a new field of `Exemplars` containing the sampled exemplars for their timeseries. (#3849)
- Configuration for each metric instrument in `go.opentelemetry.io/otel/sdk/metric/instrument`. (#3895)
- The internal logging introduces a warning level verbosity equal to `V(1)`. (#3900)
- Added a log message warning about usage of `SimpleSpanProcessor` in production environments. (#3854)

### Changed

- Optimize memory allocation when creation a new `Set` using `NewSet` or `NewSetWithFiltered` in `go.opentelemetry.io/otel/attribute`. (#3832)
- Optimize memory allocation when creation new metric instruments in `go.opentelemetry.io/otel/sdk/metric`. (#3832)
- Avoid creating new objects on all calls to `WithDeferredSetup` and `SkipContextSetup` in OpenTracing bridge. (#3833)
- The `New` and `Detect` functions from `go.opentelemetry.io/otel/sdk/resource` return errors that wrap underlying errors instead of just containing the underlying error strings. (#3844)
- Both the `Histogram` and `HistogramDataPoint` are redefined with a generic argument of `[N int64 | float64]` in `go.opentelemetry.io/otel/sdk/metric/metricdata`. (#3849)
- The metric `Export` interface from `go.opentelemetry.io/otel/sdk/metric` accepts a `*ResourceMetrics` instead of `ResourceMetrics`. (#3853)
- Rename `Asynchronous` to `Observable` in `go.opentelemetry.io/otel/metric/instrument`. (#3892)
- Rename `Int64ObserverOption` to `Int64ObservableOption` in `go.opentelemetry.io/otel/metric/instrument`. (#3895)
- Rename `Float64ObserverOption` to `Float64ObservableOption` in `go.opentelemetry.io/otel/metric/instrument`. (#3895)
- The internal logging changes the verbosity level of info to `V(4)`, the verbosity level of debug to `V(8)`. (#3900)

### Fixed

- `TracerProvider` consistently doesn't allow to register a `SpanProcessor` after shutdown. (#3845)

### Removed

- The deprecated `go.opentelemetry.io/otel/metric/global` package is removed. (#3829)
- The unneeded `Synchronous` interface in `go.opentelemetry.io/otel/metric/instrument` was removed. (#3892)
- The `Float64ObserverConfig` and `NewFloat64ObserverConfig` in `go.opentelemetry.io/otel/sdk/metric/instrument`.
  Use the added `float64` instrument configuration instead. (#3895)
- The `Int64ObserverConfig` and `NewInt64ObserverConfig` in `go.opentelemetry.io/otel/sdk/metric/instrument`.
  Use the added `int64` instrument configuration instead. (#3895)
- The `NewNoopMeter` function in `go.opentelemetry.io/otel/metric`, use `NewMeterProvider().Meter("")` instead. (#3893)

## [1.15.0-rc.1/0.38.0-rc.1] 2023-03-01

This is a release candidate for the v1.15.0/v0.38.0 release.
That release will include the `v1` release of the OpenTelemetry Go metric API and will provide stability guarantees of that API.
See our [versioning policy](VERSIONING.md) for more information about these stability guarantees.

This release drops the compatibility guarantee of [Go 1.18].

### Added

- Support global `MeterProvider` in `go.opentelemetry.io/otel`. (#3818)
  - Use `Meter` for a `metric.Meter` from the global `metric.MeterProvider`.
  - Use `GetMeterProivder` for a global `metric.MeterProvider`.
  - Use `SetMeterProivder` to set the global `metric.MeterProvider`.

### Changed

- Dropped compatibility testing for [Go 1.18].
  The project no longer guarantees support for this version of Go. (#3813)

### Fixed

- Handle empty environment variable as it they were not set. (#3764)
- Clarify the `httpconv` and `netconv` packages in `go.opentelemetry.io/otel/semconv/*` provide tracing semantic conventions. (#3823)
- Fix race conditions in `go.opentelemetry.io/otel/exporters/metric/prometheus` that could cause a panic. (#3899)
- Fix sending nil `scopeInfo` to metrics channel in `go.opentelemetry.io/otel/exporters/metric/prometheus` that could cause a panic in `github.com/prometheus/client_golang/prometheus`. (#3899)

### Deprecated

- The `go.opentelemetry.io/otel/metric/global` package is deprecated.
  Use `go.opentelemetry.io/otel` instead. (#3818)

### Removed

- The deprecated `go.opentelemetry.io/otel/metric/unit` package is removed. (#3814)

## [1.14.0/0.37.0/0.0.4] 2023-02-27

This release is the last to support [Go 1.18].
The next release will require at least [Go 1.19].

### Added

- The `event` type semantic conventions are added to `go.opentelemetry.io/otel/semconv/v1.17.0`. (#3697)
- Support [Go 1.20]. (#3693)
- The `go.opentelemetry.io/otel/semconv/v1.18.0` package.
  The package contains semantic conventions from the `v1.18.0` version of the OpenTelemetry specification. (#3719)
  - The following `const` renames from `go.opentelemetry.io/otel/semconv/v1.17.0` are included:
    - `OtelScopeNameKey` -> `OTelScopeNameKey`
    - `OtelScopeVersionKey` -> `OTelScopeVersionKey`
    - `OtelLibraryNameKey` -> `OTelLibraryNameKey`
    - `OtelLibraryVersionKey` -> `OTelLibraryVersionKey`
    - `OtelStatusCodeKey` -> `OTelStatusCodeKey`
    - `OtelStatusDescriptionKey` -> `OTelStatusDescriptionKey`
    - `OtelStatusCodeOk` -> `OTelStatusCodeOk`
    - `OtelStatusCodeError` -> `OTelStatusCodeError`
  - The following `func` renames from `go.opentelemetry.io/otel/semconv/v1.17.0` are included:
    - `OtelScopeName` -> `OTelScopeName`
    - `OtelScopeVersion` -> `OTelScopeVersion`
    - `OtelLibraryName` -> `OTelLibraryName`
    - `OtelLibraryVersion` -> `OTelLibraryVersion`
    - `OtelStatusDescription` -> `OTelStatusDescription`
- A `IsSampled` method is added to the `SpanContext` implementation in `go.opentelemetry.io/otel/bridge/opentracing` to expose the span sampled state.
  See the [README](./bridge/opentracing/README.md) for more information. (#3570)
- The `WithInstrumentationAttributes` option to `go.opentelemetry.io/otel/metric`. (#3738)
- The `WithInstrumentationAttributes` option to `go.opentelemetry.io/otel/trace`. (#3739)
- The following environment variables are supported by the periodic `Reader` in `go.opentelemetry.io/otel/sdk/metric`. (#3763)
  - `OTEL_METRIC_EXPORT_INTERVAL` sets the time between collections and exports.
  - `OTEL_METRIC_EXPORT_TIMEOUT` sets the timeout an export is attempted.

### Changed

- Fall-back to `TextMapCarrier` when it's not `HttpHeader`s in `go.opentelemetry.io/otel/bridge/opentracing`. (#3679)
- The `Collect` method of the `"go.opentelemetry.io/otel/sdk/metric".Reader` interface is updated to accept the `metricdata.ResourceMetrics` value the collection will be made into.
  This change is made to enable memory reuse by SDK users. (#3732)
- The `WithUnit` option in `go.opentelemetry.io/otel/sdk/metric/instrument` is updated to accept a `string` for the unit value. (#3776)

### Fixed

- Ensure `go.opentelemetry.io/otel` does not use generics. (#3723, #3725)
- Multi-reader `MeterProvider`s now export metrics for all readers, instead of just the first reader. (#3720, #3724)
- Remove use of deprecated `"math/rand".Seed` in `go.opentelemetry.io/otel/example/prometheus`. (#3733)
- Do not silently drop unknown schema data with `Parse` in  `go.opentelemetry.io/otel/schema/v1.1`. (#3743)
- Data race issue in OTLP exporter retry mechanism. (#3755, #3756)
- Wrapping empty errors when exporting in `go.opentelemetry.io/otel/sdk/metric`. (#3698, #3772)
- Incorrect "all" and "resource" definition for schema files in `go.opentelemetry.io/otel/schema/v1.1`. (#3777)

### Deprecated

- The `go.opentelemetry.io/otel/metric/unit` package is deprecated.
  Use the equivalent unit string instead. (#3776)
  - Use `"1"` instead of `unit.Dimensionless`
  - Use `"By"` instead of `unit.Bytes`
  - Use `"ms"` instead of `unit.Milliseconds`

## [1.13.0/0.36.0] 2023-02-07

### Added

- Attribute `KeyValue` creations functions to `go.opentelemetry.io/otel/semconv/v1.17.0` for all non-enum semantic conventions.
  These functions ensure semantic convention type correctness. (#3675)

### Fixed

- Removed the `http.target` attribute from being added by `ServerRequest` in the following packages. (#3687)
  - `go.opentelemetry.io/otel/semconv/v1.13.0/httpconv`
  - `go.opentelemetry.io/otel/semconv/v1.14.0/httpconv`
  - `go.opentelemetry.io/otel/semconv/v1.15.0/httpconv`
  - `go.opentelemetry.io/otel/semconv/v1.16.0/httpconv`
  - `go.opentelemetry.io/otel/semconv/v1.17.0/httpconv`

### Removed

- The deprecated `go.opentelemetry.io/otel/metric/instrument/asyncfloat64` package is removed. (#3631)
- The deprecated `go.opentelemetry.io/otel/metric/instrument/asyncint64` package is removed. (#3631)
- The deprecated `go.opentelemetry.io/otel/metric/instrument/syncfloat64` package is removed. (#3631)
- The deprecated `go.opentelemetry.io/otel/metric/instrument/syncint64` package is removed. (#3631)

## [1.12.0/0.35.0] 2023-01-28

### Added

- The `WithInt64Callback` option to `go.opentelemetry.io/otel/metric/instrument`.
  This options is used to configure `int64` Observer callbacks during their creation. (#3507)
- The `WithFloat64Callback` option to `go.opentelemetry.io/otel/metric/instrument`.
  This options is used to configure `float64` Observer callbacks during their creation. (#3507)
- The `Producer` interface and `Reader.RegisterProducer(Producer)` to `go.opentelemetry.io/otel/sdk/metric`.
  These additions are used to enable external metric Producers. (#3524)
- The `Callback` function type to `go.opentelemetry.io/otel/metric`.
  This new named function type is registered with a `Meter`. (#3564)
- The `go.opentelemetry.io/otel/semconv/v1.13.0` package.
  The package contains semantic conventions from the `v1.13.0` version of the OpenTelemetry specification. (#3499)
  - The `EndUserAttributesFromHTTPRequest` function in `go.opentelemetry.io/otel/semconv/v1.12.0` is merged into `ClientRequest` and `ServerRequest` in `go.opentelemetry.io/otel/semconv/v1.13.0/httpconv`.
  - The `HTTPAttributesFromHTTPStatusCode` function in `go.opentelemetry.io/otel/semconv/v1.12.0` is merged into `ClientResponse` in `go.opentelemetry.io/otel/semconv/v1.13.0/httpconv`.
  - The `HTTPClientAttributesFromHTTPRequest` function in `go.opentelemetry.io/otel/semconv/v1.12.0` is replaced by `ClientRequest` in `go.opentelemetry.io/otel/semconv/v1.13.0/httpconv`.
  - The `HTTPServerAttributesFromHTTPRequest` function in `go.opentelemetry.io/otel/semconv/v1.12.0` is replaced by `ServerRequest` in `go.opentelemetry.io/otel/semconv/v1.13.0/httpconv`.
  - The `HTTPServerMetricAttributesFromHTTPRequest` function in `go.opentelemetry.io/otel/semconv/v1.12.0` is replaced by `ServerRequest` in `go.opentelemetry.io/otel/semconv/v1.13.0/httpconv`.
  - The `NetAttributesFromHTTPRequest` function in `go.opentelemetry.io/otel/semconv/v1.12.0` is split into `Transport` in `go.opentelemetry.io/otel/semconv/v1.13.0/netconv` and `ClientRequest` or `ServerRequest` in `go.opentelemetry.io/otel/semconv/v1.13.0/httpconv`.
  - The `SpanStatusFromHTTPStatusCode` function in `go.opentelemetry.io/otel/semconv/v1.12.0` is replaced by `ClientStatus` in `go.opentelemetry.io/otel/semconv/v1.13.0/httpconv`.
  - The `SpanStatusFromHTTPStatusCodeAndSpanKind` function in `go.opentelemetry.io/otel/semconv/v1.12.0` is split into `ClientStatus` and `ServerStatus` in `go.opentelemetry.io/otel/semconv/v1.13.0/httpconv`.
  - The `Client` function is included in `go.opentelemetry.io/otel/semconv/v1.13.0/netconv` to generate attributes for a `net.Conn`.
  - The `Server` function is included in `go.opentelemetry.io/otel/semconv/v1.13.0/netconv` to generate attributes for a `net.Listener`.
- The `go.opentelemetry.io/otel/semconv/v1.14.0` package.
  The package contains semantic conventions from the `v1.14.0` version of the OpenTelemetry specification. (#3566)
- The `go.opentelemetry.io/otel/semconv/v1.15.0` package.
  The package contains semantic conventions from the `v1.15.0` version of the OpenTelemetry specification. (#3578)
- The `go.opentelemetry.io/otel/semconv/v1.16.0` package.
  The package contains semantic conventions from the `v1.16.0` version of the OpenTelemetry specification. (#3579)
- Metric instruments to `go.opentelemetry.io/otel/metric/instrument`.
  These instruments are use as replacements of the deprecated `go.opentelemetry.io/otel/metric/instrument/{asyncfloat64,asyncint64,syncfloat64,syncint64}` packages.(#3575, #3586)
  - `Float64ObservableCounter` replaces the `asyncfloat64.Counter`
  - `Float64ObservableUpDownCounter` replaces the `asyncfloat64.UpDownCounter`
  - `Float64ObservableGauge` replaces the `asyncfloat64.Gauge`
  - `Int64ObservableCounter` replaces the `asyncint64.Counter`
  - `Int64ObservableUpDownCounter` replaces the `asyncint64.UpDownCounter`
  - `Int64ObservableGauge` replaces the `asyncint64.Gauge`
  - `Float64Counter` replaces the `syncfloat64.Counter`
  - `Float64UpDownCounter` replaces the `syncfloat64.UpDownCounter`
  - `Float64Histogram` replaces the `syncfloat64.Histogram`
  - `Int64Counter` replaces the `syncint64.Counter`
  - `Int64UpDownCounter` replaces the `syncint64.UpDownCounter`
  - `Int64Histogram` replaces the `syncint64.Histogram`
- `NewTracerProvider` to `go.opentelemetry.io/otel/bridge/opentracing`.
  This is used to create `WrapperTracer` instances from a `TracerProvider`. (#3116)
- The `Extrema` type to `go.opentelemetry.io/otel/sdk/metric/metricdata`.
  This type is used to represent min/max values and still be able to distinguish unset and zero values. (#3487)
- The `go.opentelemetry.io/otel/semconv/v1.17.0` package.
  The package contains semantic conventions from the `v1.17.0` version of the OpenTelemetry specification. (#3599)

### Changed

- Jaeger and Zipkin exporter use `github.com/go-logr/logr` as the logging interface, and add the `WithLogr` option. (#3497, #3500)
- Instrument configuration in `go.opentelemetry.io/otel/metric/instrument` is split into specific options and configuration based on the instrument type. (#3507)
  - Use the added `Int64Option` type to configure instruments from `go.opentelemetry.io/otel/metric/instrument/syncint64`.
  - Use the added `Float64Option` type to configure instruments from `go.opentelemetry.io/otel/metric/instrument/syncfloat64`.
  - Use the added `Int64ObserverOption` type to configure instruments from `go.opentelemetry.io/otel/metric/instrument/asyncint64`.
  - Use the added `Float64ObserverOption` type to configure instruments from `go.opentelemetry.io/otel/metric/instrument/asyncfloat64`.
- Return a `Registration` from the `RegisterCallback` method of a `Meter` in the `go.opentelemetry.io/otel/metric` package.
  This `Registration` can be used to unregister callbacks. (#3522)
- Global error handler uses an atomic value instead of a mutex. (#3543)
- Add `NewMetricProducer` to `go.opentelemetry.io/otel/bridge/opencensus`, which can be used to pass OpenCensus metrics to an OpenTelemetry Reader. (#3541)
- Global logger uses an atomic value instead of a mutex. (#3545)
- The `Shutdown` method of the `"go.opentelemetry.io/otel/sdk/trace".TracerProvider` releases all computational resources when called the first time. (#3551)
- The `Sampler` returned from `TraceIDRatioBased` `go.opentelemetry.io/otel/sdk/trace` now uses the rightmost bits for sampling decisions.
  This fixes random sampling when using ID generators like `xray.IDGenerator` and increasing parity with other language implementations. (#3557)
- Errors from `go.opentelemetry.io/otel/exporters/otlp/otlptrace` exporters are wrapped in errors identifying their signal name.
  Existing users of the exporters attempting to identify specific errors will need to use `errors.Unwrap()` to get the underlying error. (#3516)
- Exporters from `go.opentelemetry.io/otel/exporters/otlp` will print the final retryable error message when attempts to retry time out. (#3514)
- The instrument kind names in `go.opentelemetry.io/otel/sdk/metric` are updated to match the API. (#3562)
  - `InstrumentKindSyncCounter` is renamed to `InstrumentKindCounter`
  - `InstrumentKindSyncUpDownCounter` is renamed to `InstrumentKindUpDownCounter`
  - `InstrumentKindSyncHistogram` is renamed to `InstrumentKindHistogram`
  - `InstrumentKindAsyncCounter` is renamed to `InstrumentKindObservableCounter`
  - `InstrumentKindAsyncUpDownCounter` is renamed to `InstrumentKindObservableUpDownCounter`
  - `InstrumentKindAsyncGauge` is renamed to `InstrumentKindObservableGauge`
- The `RegisterCallback` method of the `Meter` in `go.opentelemetry.io/otel/metric` changed.
  - The named `Callback` replaces the inline function parameter. (#3564)
  - `Callback` is required to return an error. (#3576)
  - `Callback` accepts the added `Observer` parameter added.
    This new parameter is used by `Callback` implementations to observe values for asynchronous instruments instead of calling the `Observe` method of the instrument directly. (#3584)
  - The slice of `instrument.Asynchronous` is now passed as a variadic argument. (#3587)
- The exporter from `go.opentelemetry.io/otel/exporters/zipkin` is updated to use the `v1.16.0` version of semantic conventions.
  This means it no longer uses the removed `net.peer.ip` or `http.host` attributes to determine the remote endpoint.
  Instead it uses the `net.sock.peer` attributes. (#3581)
- The `Min` and `Max` fields of the `HistogramDataPoint` in `go.opentelemetry.io/otel/sdk/metric/metricdata` are now defined with the added `Extrema` type instead of a `*float64`. (#3487)

### Fixed

- Asynchronous instruments that use sum aggregators and attribute filters correctly add values from equivalent attribute sets that have been filtered. (#3439, #3549)
- The `RegisterCallback` method of the `Meter` from `go.opentelemetry.io/otel/sdk/metric` only registers a callback for instruments created by that meter.
  Trying to register a callback with instruments from a different meter will result in an error being returned. (#3584)

### Deprecated

- The `NewMetricExporter` in `go.opentelemetry.io/otel/bridge/opencensus` is deprecated.
  Use `NewMetricProducer` instead. (#3541)
- The `go.opentelemetry.io/otel/metric/instrument/asyncfloat64` package is deprecated.
  Use the instruments from `go.opentelemetry.io/otel/metric/instrument` instead. (#3575)
- The `go.opentelemetry.io/otel/metric/instrument/asyncint64` package is deprecated.
  Use the instruments from `go.opentelemetry.io/otel/metric/instrument` instead. (#3575)
- The `go.opentelemetry.io/otel/metric/instrument/syncfloat64` package is deprecated.
  Use the instruments from `go.opentelemetry.io/otel/metric/instrument` instead. (#3575)
- The `go.opentelemetry.io/otel/metric/instrument/syncint64` package is deprecated.
  Use the instruments from `go.opentelemetry.io/otel/metric/instrument` instead. (#3575)
- The `NewWrappedTracerProvider` in `go.opentelemetry.io/otel/bridge/opentracing` is now deprecated.
  Use `NewTracerProvider` instead. (#3116)

### Removed

- The deprecated `go.opentelemetry.io/otel/sdk/metric/view` package is removed. (#3520)
- The `InstrumentProvider` from `go.opentelemetry.io/otel/sdk/metric/asyncint64` is removed.
  Use the new creation methods of the `Meter` in `go.opentelemetry.io/otel/sdk/metric` instead. (#3530)
  - The `Counter` method is replaced by `Meter.Int64ObservableCounter`
  - The `UpDownCounter` method is replaced by `Meter.Int64ObservableUpDownCounter`
  - The `Gauge` method is replaced by `Meter.Int64ObservableGauge`
- The `InstrumentProvider` from `go.opentelemetry.io/otel/sdk/metric/asyncfloat64` is removed.
  Use the new creation methods of the `Meter` in `go.opentelemetry.io/otel/sdk/metric` instead. (#3530)
  - The `Counter` method is replaced by `Meter.Float64ObservableCounter`
  - The `UpDownCounter` method is replaced by `Meter.Float64ObservableUpDownCounter`
  - The `Gauge` method is replaced by `Meter.Float64ObservableGauge`
- The `InstrumentProvider` from `go.opentelemetry.io/otel/sdk/metric/syncint64` is removed.
  Use the new creation methods of the `Meter` in `go.opentelemetry.io/otel/sdk/metric` instead. (#3530)
  - The `Counter` method is replaced by `Meter.Int64Counter`
  - The `UpDownCounter` method is replaced by `Meter.Int64UpDownCounter`
  - The `Histogram` method is replaced by `Meter.Int64Histogram`
- The `InstrumentProvider` from `go.opentelemetry.io/otel/sdk/metric/syncfloat64` is removed.
  Use the new creation methods of the `Meter` in `go.opentelemetry.io/otel/sdk/metric` instead. (#3530)
  - The `Counter` method is replaced by `Meter.Float64Counter`
  - The `UpDownCounter` method is replaced by `Meter.Float64UpDownCounter`
  - The `Histogram` method is replaced by `Meter.Float64Histogram`

## [1.11.2/0.34.0] 2022-12-05

### Added

- The `WithView` `Option` is added to the `go.opentelemetry.io/otel/sdk/metric` package.
   This option is used to configure the view(s) a `MeterProvider` will use for all `Reader`s that are registered with it. (#3387)
- Add Instrumentation Scope and Version as info metric and label in Prometheus exporter.
  This can be disabled using the `WithoutScopeInfo()` option added to that package.(#3273, #3357)
- OTLP exporters now recognize: (#3363)
  - `OTEL_EXPORTER_OTLP_INSECURE`
  - `OTEL_EXPORTER_OTLP_TRACES_INSECURE`
  - `OTEL_EXPORTER_OTLP_METRICS_INSECURE`
  - `OTEL_EXPORTER_OTLP_CLIENT_KEY`
  - `OTEL_EXPORTER_OTLP_TRACES_CLIENT_KEY`
  - `OTEL_EXPORTER_OTLP_METRICS_CLIENT_KEY`
  - `OTEL_EXPORTER_OTLP_CLIENT_CERTIFICATE`
  - `OTEL_EXPORTER_OTLP_TRACES_CLIENT_CERTIFICATE`
  - `OTEL_EXPORTER_OTLP_METRICS_CLIENT_CERTIFICATE`
- The `View` type and related `NewView` function to create a view according to the OpenTelemetry specification are added to `go.opentelemetry.io/otel/sdk/metric`.
  These additions are replacements for the `View` type and `New` function from `go.opentelemetry.io/otel/sdk/metric/view`. (#3459)
- The `Instrument` and `InstrumentKind` type are added to `go.opentelemetry.io/otel/sdk/metric`.
  These additions are replacements for the `Instrument` and `InstrumentKind` types from `go.opentelemetry.io/otel/sdk/metric/view`. (#3459)
- The `Stream` type is added to `go.opentelemetry.io/otel/sdk/metric` to define a metric data stream a view will produce. (#3459)
- The `AssertHasAttributes` allows instrument authors to test that datapoints returned have appropriate attributes. (#3487)

### Changed

- The `"go.opentelemetry.io/otel/sdk/metric".WithReader` option no longer accepts views to associate with the `Reader`.
   Instead, views are now registered directly with the `MeterProvider` via the new `WithView` option.
   The views registered with the `MeterProvider` apply to all `Reader`s. (#3387)
- The `Temporality(view.InstrumentKind) metricdata.Temporality` and `Aggregation(view.InstrumentKind) aggregation.Aggregation` methods are added to the `"go.opentelemetry.io/otel/sdk/metric".Exporter` interface. (#3260)
- The `Temporality(view.InstrumentKind) metricdata.Temporality` and `Aggregation(view.InstrumentKind) aggregation.Aggregation` methods are added to the `"go.opentelemetry.io/otel/exporters/otlp/otlpmetric".Client` interface. (#3260)
- The `WithTemporalitySelector` and `WithAggregationSelector` `ReaderOption`s have been changed to `ManualReaderOption`s in the `go.opentelemetry.io/otel/sdk/metric` package. (#3260)
- The periodic reader in the `go.opentelemetry.io/otel/sdk/metric` package now uses the temporality and aggregation selectors from its configured exporter instead of accepting them as options. (#3260)

### Fixed

- The `go.opentelemetry.io/otel/exporters/prometheus` exporter fixes duplicated `_total` suffixes. (#3369)
- Remove comparable requirement for `Reader`s. (#3387)
- Cumulative metrics from the OpenCensus bridge (`go.opentelemetry.io/otel/bridge/opencensus`) are defined as monotonic sums, instead of non-monotonic. (#3389)
- Asynchronous counters (`Counter` and `UpDownCounter`) from the metric SDK now produce delta sums when configured with delta temporality. (#3398)
- Exported `Status` codes in the `go.opentelemetry.io/otel/exporters/zipkin` exporter are now exported as all upper case values. (#3340)
- `Aggregation`s from `go.opentelemetry.io/otel/sdk/metric` with no data are not exported. (#3394, #3436)
- Re-enabled Attribute Filters in the Metric SDK. (#3396)
- Asynchronous callbacks are only called if they are registered with at least one instrument that does not use drop aggragation. (#3408)
- Do not report empty partial-success responses in the `go.opentelemetry.io/otel/exporters/otlp` exporters. (#3438, #3432)
- Handle partial success responses in `go.opentelemetry.io/otel/exporters/otlp/otlpmetric` exporters. (#3162, #3440)
- Prevent duplicate Prometheus description, unit, and type. (#3469)
- Prevents panic when using incorrect `attribute.Value.As[Type]Slice()`. (#3489)

### Removed

- The `go.opentelemetry.io/otel/exporters/otlp/otlpmetric.Client` interface is removed. (#3486)
- The `go.opentelemetry.io/otel/exporters/otlp/otlpmetric.New` function is removed. Use the `otlpmetric[http|grpc].New` directly. (#3486)

### Deprecated

- The `go.opentelemetry.io/otel/sdk/metric/view` package is deprecated.
  Use `Instrument`, `InstrumentKind`, `View`, and `NewView` in `go.opentelemetry.io/otel/sdk/metric` instead. (#3476)

## [1.11.1/0.33.0] 2022-10-19

### Added

- The Prometheus exporter in `go.opentelemetry.io/otel/exporters/prometheus` registers with a Prometheus registerer on creation.
   By default, it will register with the default Prometheus registerer.
   A non-default registerer can be used by passing the `WithRegisterer` option. (#3239)
- Added the `WithAggregationSelector` option to the `go.opentelemetry.io/otel/exporters/prometheus` package to change the default `AggregationSelector` used. (#3341)
- The Prometheus exporter in `go.opentelemetry.io/otel/exporters/prometheus` converts the `Resource` associated with metric exports into a `target_info` metric. (#3285)

### Changed

- The `"go.opentelemetry.io/otel/exporters/prometheus".New` function is updated to return an error.
   It will return an error if the exporter fails to register with Prometheus. (#3239)

### Fixed

- The URL-encoded values from the `OTEL_RESOURCE_ATTRIBUTES` environment variable are decoded. (#2963)
- The `baggage.NewMember` function decodes the `value` parameter instead of directly using it.
   This fixes the implementation to be compliant with the W3C specification. (#3226)
- Slice attributes of the `attribute` package are now comparable based on their value, not instance. (#3108 #3252)
- The `Shutdown` and `ForceFlush` methods of the `"go.opentelemetry.io/otel/sdk/trace".TraceProvider` no longer return an error when no processor is registered. (#3268)
- The Prometheus exporter in `go.opentelemetry.io/otel/exporters/prometheus` cumulatively sums histogram buckets. (#3281)
- The sum of each histogram data point is now uniquely exported by the `go.opentelemetry.io/otel/exporters/otlpmetric` exporters. (#3284, #3293)
- Recorded values for asynchronous counters (`Counter` and `UpDownCounter`) are interpreted as exact, not incremental, sum values by the metric SDK. (#3350, #3278)
- `UpDownCounters` are now correctly output as Prometheus gauges in the `go.opentelemetry.io/otel/exporters/prometheus` exporter. (#3358)
- The Prometheus exporter in `go.opentelemetry.io/otel/exporters/prometheus` no longer describes the metrics it will send to Prometheus on startup.
   Instead the exporter is defined as an "unchecked" collector for Prometheus.
   This fixes the `reader is not registered` warning currently emitted on startup. (#3291 #3342)
- The `go.opentelemetry.io/otel/exporters/prometheus` exporter now correctly adds `_total` suffixes to counter metrics. (#3360)
- The `go.opentelemetry.io/otel/exporters/prometheus` exporter now adds a unit suffix to metric names.
   This can be disabled using the `WithoutUnits()` option added to that package. (#3352)

## [1.11.0/0.32.3] 2022-10-12

### Added

- Add default User-Agent header to OTLP exporter requests (`go.opentelemetry.io/otel/exporters/otlptrace/otlptracegrpc` and `go.opentelemetry.io/otel/exporters/otlptrace/otlptracehttp`). (#3261)

### Changed

- `span.SetStatus` has been updated such that calls that lower the status are now no-ops. (#3214)
- Upgrade `golang.org/x/sys/unix` from `v0.0.0-20210423185535-09eb48e85fd7` to `v0.0.0-20220919091848-fb04ddd9f9c8`.
  This addresses [GO-2022-0493](https://pkg.go.dev/vuln/GO-2022-0493). (#3235)

## [0.32.2] Metric SDK (Alpha) - 2022-10-11

### Added

- Added an example of using metric views to customize instruments. (#3177)
- Add default User-Agent header to OTLP exporter requests (`go.opentelemetry.io/otel/exporters/otlpmetric/otlpmetricgrpc` and `go.opentelemetry.io/otel/exporters/otlpmetric/otlpmetrichttp`). (#3261)

### Changed

- Flush pending measurements with the `PeriodicReader` in the `go.opentelemetry.io/otel/sdk/metric` when `ForceFlush` or `Shutdown` are called. (#3220)
- Update histogram default bounds to match the requirements of the latest specification. (#3222)
- Encode the HTTP status code in the OpenTracing bridge (`go.opentelemetry.io/otel/bridge/opentracing`) as an integer.  (#3265)

### Fixed

- Use default view if instrument does not match any registered view of a reader. (#3224, #3237)
- Return the same instrument every time a user makes the exact same instrument creation call. (#3229, #3251)
- Return the existing instrument when a view transforms a creation call to match an existing instrument. (#3240, #3251)
- Log a warning when a conflicting instrument (e.g. description, unit, data-type) is created instead of returning an error. (#3251)
- The OpenCensus bridge no longer sends empty batches of metrics. (#3263)

## [0.32.1] Metric SDK (Alpha) - 2022-09-22

### Changed

- The Prometheus exporter sanitizes OpenTelemetry instrument names when exporting.
   Invalid characters are replaced with `_`. (#3212)

### Added

- The metric portion of the OpenCensus bridge (`go.opentelemetry.io/otel/bridge/opencensus`) has been reintroduced. (#3192)
- The OpenCensus bridge example (`go.opentelemetry.io/otel/example/opencensus`) has been reintroduced. (#3206)

### Fixed

- Updated go.mods to point to valid versions of the sdk. (#3216)
- Set the `MeterProvider` resource on all exported metric data. (#3218)

## [0.32.0] Revised Metric SDK (Alpha) - 2022-09-18

### Changed

- The metric SDK in `go.opentelemetry.io/otel/sdk/metric` is completely refactored to comply with the OpenTelemetry specification.
  Please see the package documentation for how the new SDK is initialized and configured. (#3175)
- Update the minimum supported go version to go1.18. Removes support for go1.17 (#3179)

### Removed

- The metric portion of the OpenCensus bridge (`go.opentelemetry.io/otel/bridge/opencensus`) has been removed.
  A new bridge compliant with the revised metric SDK will be added back in a future release. (#3175)
- The `go.opentelemetry.io/otel/sdk/metric/aggregator/aggregatortest` package is removed, see the new metric SDK. (#3175)
- The `go.opentelemetry.io/otel/sdk/metric/aggregator/histogram` package is removed, see the new metric SDK. (#3175)
- The `go.opentelemetry.io/otel/sdk/metric/aggregator/lastvalue` package is removed, see the new metric SDK. (#3175)
- The `go.opentelemetry.io/otel/sdk/metric/aggregator/sum` package is removed, see the new metric SDK. (#3175)
- The `go.opentelemetry.io/otel/sdk/metric/aggregator` package is removed, see the new metric SDK. (#3175)
- The `go.opentelemetry.io/otel/sdk/metric/controller/basic` package is removed, see the new metric SDK. (#3175)
- The `go.opentelemetry.io/otel/sdk/metric/controller/controllertest` package is removed, see the new metric SDK. (#3175)
- The `go.opentelemetry.io/otel/sdk/metric/controller/time` package is removed, see the new metric SDK. (#3175)
- The `go.opentelemetry.io/otel/sdk/metric/export/aggregation` package is removed, see the new metric SDK. (#3175)
- The `go.opentelemetry.io/otel/sdk/metric/export` package is removed, see the new metric SDK. (#3175)
- The `go.opentelemetry.io/otel/sdk/metric/metrictest` package is removed.
  A replacement package that supports the new metric SDK will be added back in a future release. (#3175)
- The `go.opentelemetry.io/otel/sdk/metric/number` package is removed, see the new metric SDK. (#3175)
- The `go.opentelemetry.io/otel/sdk/metric/processor/basic` package is removed, see the new metric SDK. (#3175)
- The `go.opentelemetry.io/otel/sdk/metric/processor/processortest` package is removed, see the new metric SDK. (#3175)
- The `go.opentelemetry.io/otel/sdk/metric/processor/reducer` package is removed, see the new metric SDK. (#3175)
- The `go.opentelemetry.io/otel/sdk/metric/registry` package is removed, see the new metric SDK. (#3175)
- The `go.opentelemetry.io/otel/sdk/metric/sdkapi` package is removed, see the new metric SDK. (#3175)
- The `go.opentelemetry.io/otel/sdk/metric/selector/simple` package is removed, see the new metric SDK. (#3175)
- The `"go.opentelemetry.io/otel/sdk/metric".ErrUninitializedInstrument` variable was removed. (#3175)
- The `"go.opentelemetry.io/otel/sdk/metric".ErrBadInstrument` variable was removed. (#3175)
- The `"go.opentelemetry.io/otel/sdk/metric".Accumulator` type was removed, see the `MeterProvider`in the new metric SDK. (#3175)
- The `"go.opentelemetry.io/otel/sdk/metric".NewAccumulator` function was removed, see `NewMeterProvider`in the new metric SDK. (#3175)
- The deprecated `"go.opentelemetry.io/otel/sdk/metric".AtomicFieldOffsets` function was removed. (#3175)

## [1.10.0] - 2022-09-09

### Added

- Support Go 1.19. (#3077)
  Include compatibility testing and document support. (#3077)
- Support the OTLP ExportTracePartialSuccess response; these are passed to the registered error handler. (#3106)
- Upgrade go.opentelemetry.io/proto/otlp from v0.18.0 to v0.19.0 (#3107)

### Changed

- Fix misidentification of OpenTelemetry `SpanKind` in OpenTracing bridge (`go.opentelemetry.io/otel/bridge/opentracing`).  (#3096)
- Attempting to start a span with a nil `context` will no longer cause a panic. (#3110)
- All exporters will be shutdown even if one reports an error (#3091)
- Ensure valid UTF-8 when truncating over-length attribute values. (#3156)

## [1.9.0/0.0.3] - 2022-08-01

### Added

- Add support for Schema Files format 1.1.x (metric "split" transform) with the new `go.opentelemetry.io/otel/schema/v1.1` package. (#2999)
- Add the `go.opentelemetry.io/otel/semconv/v1.11.0` package.
  The package contains semantic conventions from the `v1.11.0` version of the OpenTelemetry specification. (#3009)
- Add the `go.opentelemetry.io/otel/semconv/v1.12.0` package.
  The package contains semantic conventions from the `v1.12.0` version of the OpenTelemetry specification. (#3010)
- Add the `http.method` attribute to HTTP server metric from all `go.opentelemetry.io/otel/semconv/*` packages. (#3018)

### Fixed

- Invalid warning for context setup being deferred in `go.opentelemetry.io/otel/bridge/opentracing` package. (#3029)

## [1.8.0/0.31.0] - 2022-07-08

### Added

- Add support for `opentracing.TextMap` format in the `Inject` and `Extract` methods
of the `"go.opentelemetry.io/otel/bridge/opentracing".BridgeTracer` type. (#2911)

### Changed

- The `crosslink` make target has been updated to use the `go.opentelemetry.io/build-tools/crosslink` package. (#2886)
- In the `go.opentelemetry.io/otel/sdk/instrumentation` package rename `Library` to `Scope` and alias `Library` as `Scope` (#2976)
- Move metric no-op implementation form `nonrecording` to `metric` package. (#2866)

### Removed

- Support for go1.16. Support is now only for go1.17 and go1.18 (#2917)

### Deprecated

- The `Library` struct in the `go.opentelemetry.io/otel/sdk/instrumentation` package is deprecated.
  Use the equivalent `Scope` struct instead. (#2977)
- The `ReadOnlySpan.InstrumentationLibrary` method from the `go.opentelemetry.io/otel/sdk/trace` package is deprecated.
  Use the equivalent `ReadOnlySpan.InstrumentationScope` method instead. (#2977)

## [1.7.0/0.30.0] - 2022-04-28

### Added

- Add the `go.opentelemetry.io/otel/semconv/v1.8.0` package.
  The package contains semantic conventions from the `v1.8.0` version of the OpenTelemetry specification. (#2763)
- Add the `go.opentelemetry.io/otel/semconv/v1.9.0` package.
  The package contains semantic conventions from the `v1.9.0` version of the OpenTelemetry specification. (#2792)
- Add the `go.opentelemetry.io/otel/semconv/v1.10.0` package.
  The package contains semantic conventions from the `v1.10.0` version of the OpenTelemetry specification. (#2842)
- Added an in-memory exporter to metrictest to aid testing with a full SDK. (#2776)

### Fixed

- Globally delegated instruments are unwrapped before delegating asynchronous callbacks. (#2784)
- Remove import of `testing` package in non-tests builds of the `go.opentelemetry.io/otel` package. (#2786)

### Changed

- The `WithLabelEncoder` option from the `go.opentelemetry.io/otel/exporters/stdout/stdoutmetric` package is renamed to `WithAttributeEncoder`. (#2790)
- The `LabelFilterSelector` interface from `go.opentelemetry.io/otel/sdk/metric/processor/reducer` is renamed to `AttributeFilterSelector`.
  The method included in the renamed interface also changed from `LabelFilterFor` to `AttributeFilterFor`. (#2790)
- The `Metadata.Labels` method from the `go.opentelemetry.io/otel/sdk/metric/export` package is renamed to `Metadata.Attributes`.
  Consequentially, the `Record` type from the same package also has had the embedded method renamed. (#2790)

### Deprecated

- The `Iterator.Label` method in the `go.opentelemetry.io/otel/attribute` package is deprecated.
  Use the equivalent `Iterator.Attribute` method instead. (#2790)
- The `Iterator.IndexedLabel` method in the `go.opentelemetry.io/otel/attribute` package is deprecated.
  Use the equivalent `Iterator.IndexedAttribute` method instead. (#2790)
- The `MergeIterator.Label` method in the `go.opentelemetry.io/otel/attribute` package is deprecated.
  Use the equivalent `MergeIterator.Attribute` method instead. (#2790)

### Removed

- Removed the `Batch` type from the `go.opentelemetry.io/otel/sdk/metric/metrictest` package. (#2864)
- Removed the `Measurement` type from the `go.opentelemetry.io/otel/sdk/metric/metrictest` package. (#2864)

## [0.29.0] - 2022-04-11

### Added

- The metrics global package was added back into several test files. (#2764)
- The `Meter` function is added back to the `go.opentelemetry.io/otel/metric/global` package.
  This function is a convenience function equivalent to calling `global.MeterProvider().Meter(...)`. (#2750)

### Removed

- Removed module the `go.opentelemetry.io/otel/sdk/export/metric`.
  Use the `go.opentelemetry.io/otel/sdk/metric` module instead. (#2720)

### Changed

- Don't panic anymore when setting a global MeterProvider to itself. (#2749)
- Upgrade `go.opentelemetry.io/proto/otlp` in `go.opentelemetry.io/otel/exporters/otlp/otlpmetric` from `v0.12.1` to `v0.15.0`.
  This replaces the use of the now deprecated `InstrumentationLibrary` and `InstrumentationLibraryMetrics` types and fields in the proto library with the equivalent `InstrumentationScope` and `ScopeMetrics`. (#2748)

## [1.6.3] - 2022-04-07

### Fixed

- Allow non-comparable global `MeterProvider`, `TracerProvider`, and `TextMapPropagator` types to be set. (#2772, #2773)

## [1.6.2] - 2022-04-06

### Changed

- Don't panic anymore when setting a global TracerProvider or TextMapPropagator to itself. (#2749)
- Upgrade `go.opentelemetry.io/proto/otlp` in `go.opentelemetry.io/otel/exporters/otlp/otlptrace` from `v0.12.1` to `v0.15.0`.
  This replaces the use of the now deprecated `InstrumentationLibrary` and `InstrumentationLibrarySpans` types and fields in the proto library with the equivalent `InstrumentationScope` and `ScopeSpans`. (#2748)

## [1.6.1] - 2022-03-28

### Fixed

- The `go.opentelemetry.io/otel/schema/*` packages now use the correct schema URL for their `SchemaURL` constant.
  Instead of using `"https://opentelemetry.io/schemas/v<version>"` they now use the correct URL without a `v` prefix, `"https://opentelemetry.io/schemas/<version>"`. (#2743, #2744)

### Security

- Upgrade `go.opentelemetry.io/proto/otlp` from `v0.12.0` to `v0.12.1`.
  This includes an indirect upgrade of `github.com/grpc-ecosystem/grpc-gateway` which resolves [a vulnerability](https://nvd.nist.gov/vuln/detail/CVE-2019-11254) from `gopkg.in/yaml.v2` in version `v2.2.3`. (#2724, #2728)

## [1.6.0/0.28.0] - 2022-03-23

### ⚠️ Notice ⚠️

This update is a breaking change of the unstable Metrics API.
Code instrumented with the `go.opentelemetry.io/otel/metric` will need to be modified.

### Added

- Add metrics exponential histogram support.
  New mapping functions have been made available in `sdk/metric/aggregator/exponential/mapping` for other OpenTelemetry projects to take dependencies on. (#2502)
- Add Go 1.18 to our compatibility tests. (#2679)
- Allow configuring the Sampler with the `OTEL_TRACES_SAMPLER` and `OTEL_TRACES_SAMPLER_ARG` environment variables. (#2305, #2517)
- Add the `metric/global` for obtaining and setting the global `MeterProvider`. (#2660)

### Changed

- The metrics API has been significantly changed to match the revised OpenTelemetry specification.
  High-level changes include:

  - Synchronous and asynchronous instruments are now handled by independent `InstrumentProvider`s.
    These `InstrumentProvider`s are managed with a `Meter`.
  - Synchronous and asynchronous instruments are grouped into their own packages based on value types.
  - Asynchronous callbacks can now be registered with a `Meter`.

  Be sure to check out the metric module documentation for more information on how to use the revised API. (#2587, #2660)

### Fixed

- Fallback to general attribute limits when span specific ones are not set in the environment. (#2675, #2677)

## [1.5.0] - 2022-03-16

### Added

- Log the Exporters configuration in the TracerProviders message. (#2578)
- Added support to configure the span limits with environment variables.
  The following environment variables are supported. (#2606, #2637)
  - `OTEL_SPAN_ATTRIBUTE_VALUE_LENGTH_LIMIT`
  - `OTEL_SPAN_ATTRIBUTE_COUNT_LIMIT`
  - `OTEL_SPAN_EVENT_COUNT_LIMIT`
  - `OTEL_EVENT_ATTRIBUTE_COUNT_LIMIT`
  - `OTEL_SPAN_LINK_COUNT_LIMIT`
  - `OTEL_LINK_ATTRIBUTE_COUNT_LIMIT`

  If the provided environment variables are invalid (negative), the default values would be used.
- Rename the `gc` runtime name to `go` (#2560)
- Add resource container ID detection. (#2418)
- Add span attribute value length limit.
  The new `AttributeValueLengthLimit` field is added to the `"go.opentelemetry.io/otel/sdk/trace".SpanLimits` type to configure this limit for a `TracerProvider`.
  The default limit for this resource is "unlimited". (#2637)
- Add the `WithRawSpanLimits` option to `go.opentelemetry.io/otel/sdk/trace`.
  This option replaces the `WithSpanLimits` option.
  Zero or negative values will not be changed to the default value like `WithSpanLimits` does.
  Setting a limit to zero will effectively disable the related resource it limits and setting to a negative value will mean that resource is unlimited.
  Consequentially, limits should be constructed using `NewSpanLimits` and updated accordingly. (#2637)

### Changed

- Drop oldest tracestate `Member` when capacity is reached. (#2592)
- Add event and link drop counts to the exported data from the `oltptrace` exporter. (#2601)
- Unify path cleaning functionally in the `otlpmetric` and `otlptrace` configuration. (#2639)
- Change the debug message from the `sdk/trace.BatchSpanProcessor` to reflect the count is cumulative. (#2640)
- Introduce new internal `envconfig` package for OTLP exporters. (#2608)
- If `http.Request.Host` is empty, fall back to use `URL.Host` when populating `http.host` in the `semconv` packages. (#2661)

### Fixed

- Remove the OTLP trace exporter limit of SpanEvents when exporting. (#2616)
- Default to port `4318` instead of `4317` for the `otlpmetrichttp` and `otlptracehttp` client. (#2614, #2625)
- Unlimited span limits are now supported (negative values). (#2636, #2637)

### Deprecated

- Deprecated `"go.opentelemetry.io/otel/sdk/trace".WithSpanLimits`.
  Use `WithRawSpanLimits` instead.
  That option allows setting unlimited and zero limits, this option does not.
  This option will be kept until the next major version incremented release. (#2637)

## [1.4.1] - 2022-02-16

### Fixed

- Fix race condition in reading the dropped spans number for the `BatchSpanProcessor`. (#2615)

## [1.4.0] - 2022-02-11

### Added

- Use `OTEL_EXPORTER_ZIPKIN_ENDPOINT` environment variable to specify zipkin collector endpoint. (#2490)
- Log the configuration of `TracerProvider`s, and `Tracer`s for debugging.
  To enable use a logger with Verbosity (V level) `>=1`. (#2500)
- Added support to configure the batch span-processor with environment variables.
  The following environment variables are used. (#2515)
  - `OTEL_BSP_SCHEDULE_DELAY`
  - `OTEL_BSP_EXPORT_TIMEOUT`
  - `OTEL_BSP_MAX_QUEUE_SIZE`.
  - `OTEL_BSP_MAX_EXPORT_BATCH_SIZE`

### Changed

- Zipkin exporter exports `Resource` attributes in the `Tags` field. (#2589)

### Deprecated

- Deprecate module the `go.opentelemetry.io/otel/sdk/export/metric`.
  Use the `go.opentelemetry.io/otel/sdk/metric` module instead. (#2382)
- Deprecate `"go.opentelemetry.io/otel/sdk/metric".AtomicFieldOffsets`. (#2445)

### Fixed

- Fixed the instrument kind for noop async instruments to correctly report an implementation. (#2461)
- Fix UDP packets overflowing with Jaeger payloads. (#2489, #2512)
- Change the `otlpmetric.Client` interface's `UploadMetrics` method to accept a single `ResourceMetrics` instead of a slice of them. (#2491)
- Specify explicit buckets in Prometheus example, fixing issue where example only has `+inf` bucket. (#2419, #2493)
- W3C baggage will now decode urlescaped values. (#2529)
- Baggage members are now only validated once, when calling `NewMember` and not also when adding it to the baggage itself. (#2522)
- The order attributes are dropped from spans in the `go.opentelemetry.io/otel/sdk/trace` package when capacity is reached is fixed to be in compliance with the OpenTelemetry specification.
  Instead of dropping the least-recently-used attribute, the last added attribute is dropped.
  This drop order still only applies to attributes with unique keys not already contained in the span.
  If an attribute is added with a key already contained in the span, that attribute is updated to the new value being added. (#2576)

### Removed

- Updated `go.opentelemetry.io/proto/otlp` from `v0.11.0` to `v0.12.0`. This version removes a number of deprecated methods. (#2546)
  - [`Metric.GetIntGauge()`](https://pkg.go.dev/go.opentelemetry.io/proto/otlp@v0.11.0/metrics/v1#Metric.GetIntGauge)
  - [`Metric.GetIntHistogram()`](https://pkg.go.dev/go.opentelemetry.io/proto/otlp@v0.11.0/metrics/v1#Metric.GetIntHistogram)
  - [`Metric.GetIntSum()`](https://pkg.go.dev/go.opentelemetry.io/proto/otlp@v0.11.0/metrics/v1#Metric.GetIntSum)

## [1.3.0] - 2021-12-10

### ⚠️ Notice ⚠️

We have updated the project minimum supported Go version to 1.16

### Added

- Added an internal Logger.
  This can be used by the SDK and API to provide users with feedback of the internal state.
  To enable verbose logs configure the logger which will print V(1) logs. For debugging information configure to print V(5) logs. (#2343)
- Add the `WithRetry` `Option` and the `RetryConfig` type to the `go.opentelemetry.io/otel/exporter/otel/otlpmetric/otlpmetrichttp` package to specify retry behavior consistently. (#2425)
- Add `SpanStatusFromHTTPStatusCodeAndSpanKind` to all `semconv` packages to return a span status code similar to `SpanStatusFromHTTPStatusCode`, but exclude `4XX` HTTP errors as span errors if the span is of server kind. (#2296)

### Changed

- The `"go.opentelemetry.io/otel/exporter/otel/otlptrace/otlptracegrpc".Client` now uses the underlying gRPC `ClientConn` to handle name resolution, TCP connection establishment (with retries and backoff) and TLS handshakes, and handling errors on established connections by re-resolving the name and reconnecting. (#2329)
- The `"go.opentelemetry.io/otel/exporter/otel/otlpmetric/otlpmetricgrpc".Client` now uses the underlying gRPC `ClientConn` to handle name resolution, TCP connection establishment (with retries and backoff) and TLS handshakes, and handling errors on established connections by re-resolving the name and reconnecting. (#2425)
- The `"go.opentelemetry.io/otel/exporter/otel/otlpmetric/otlpmetricgrpc".RetrySettings` type is renamed to `RetryConfig`. (#2425)
- The `go.opentelemetry.io/otel/exporter/otel/*` gRPC exporters now default to using the host's root CA set if none are provided by the user and `WithInsecure` is not specified. (#2432)
- Change `resource.Default` to be evaluated the first time it is called, rather than on import. This allows the caller the option to update `OTEL_RESOURCE_ATTRIBUTES` first, such as with `os.Setenv`. (#2371)

### Fixed

- The `go.opentelemetry.io/otel/exporter/otel/*` exporters are updated to handle per-signal and universal endpoints according to the OpenTelemetry specification.
  Any per-signal endpoint set via an `OTEL_EXPORTER_OTLP_<signal>_ENDPOINT` environment variable is now used without modification of the path.
  When `OTEL_EXPORTER_OTLP_ENDPOINT` is set, if it contains a path, that path is used as a base path which per-signal paths are appended to. (#2433)
- Basic metric controller updated to use sync.Map to avoid blocking calls (#2381)
- The `go.opentelemetry.io/otel/exporter/jaeger` correctly sets the `otel.status_code` value to be a string of `ERROR` or `OK` instead of an integer code. (#2439, #2440)

### Deprecated

- Deprecated the `"go.opentelemetry.io/otel/exporter/otel/otlpmetric/otlpmetrichttp".WithMaxAttempts` `Option`, use the new `WithRetry` `Option` instead. (#2425)
- Deprecated the `"go.opentelemetry.io/otel/exporter/otel/otlpmetric/otlpmetrichttp".WithBackoff` `Option`, use the new `WithRetry` `Option` instead. (#2425)

### Removed

- Remove the metric Processor's ability to convert cumulative to delta aggregation temporality. (#2350)
- Remove the metric Bound Instruments interface and implementations. (#2399)
- Remove the metric MinMaxSumCount kind aggregation and the corresponding OTLP export path. (#2423)
- Metric SDK removes the "exact" aggregator for histogram instruments, as it performed a non-standard aggregation for OTLP export (creating repeated Gauge points) and worked its way into a number of confusing examples. (#2348)

## [1.2.0] - 2021-11-12

### Changed

- Metric SDK `export.ExportKind`, `export.ExportKindSelector` types have been renamed to `aggregation.Temporality` and `aggregation.TemporalitySelector` respectively to keep in line with current specification and protocol along with built-in selectors (e.g., `aggregation.CumulativeTemporalitySelector`, ...). (#2274)
- The Metric `Exporter` interface now requires a `TemporalitySelector` method instead of an `ExportKindSelector`. (#2274)
- Metrics API cleanup. The `metric/sdkapi` package has been created to relocate the API-to-SDK interface:
  - The following interface types simply moved from `metric` to `metric/sdkapi`: `Descriptor`, `MeterImpl`, `InstrumentImpl`, `SyncImpl`, `BoundSyncImpl`, `AsyncImpl`, `AsyncRunner`, `AsyncSingleRunner`, and `AsyncBatchRunner`
  - The following struct types moved and are replaced with type aliases, since they are exposed to the user: `Observation`, `Measurement`.
  - The No-op implementations of sync and async instruments are no longer exported, new functions `sdkapi.NewNoopAsyncInstrument()` and `sdkapi.NewNoopSyncInstrument()` are provided instead. (#2271)
- Update the SDK `BatchSpanProcessor` to export all queued spans when `ForceFlush` is called. (#2080, #2335)

### Added

- Add the `"go.opentelemetry.io/otel/exporters/otlp/otlpmetric/otlpmetricgrpc".WithGRPCConn` option so the exporter can reuse an existing gRPC connection. (#2002)
- Added a new `schema` module to help parse Schema Files in OTEP 0152 format. (#2267)
- Added a new `MapCarrier` to the `go.opentelemetry.io/otel/propagation` package to hold propagated cross-cutting concerns as a `map[string]string` held in memory. (#2334)

## [1.1.0] - 2021-10-27

### Added

- Add the `"go.opentelemetry.io/otel/exporters/otlp/otlptrace/otlptracegrpc".WithGRPCConn` option so the exporter can reuse an existing gRPC connection. (#2002)
- Add the `go.opentelemetry.io/otel/semconv/v1.7.0` package.
  The package contains semantic conventions from the `v1.7.0` version of the OpenTelemetry specification. (#2320)
- Add the `go.opentelemetry.io/otel/semconv/v1.6.1` package.
  The package contains semantic conventions from the `v1.6.1` version of the OpenTelemetry specification. (#2321)
- Add the `go.opentelemetry.io/otel/semconv/v1.5.0` package.
  The package contains semantic conventions from the `v1.5.0` version of the OpenTelemetry specification. (#2322)
  - When upgrading from the `semconv/v1.4.0` package note the following name changes:
    - `K8SReplicasetUIDKey` -> `K8SReplicaSetUIDKey`
    - `K8SReplicasetNameKey` -> `K8SReplicaSetNameKey`
    - `K8SStatefulsetUIDKey` -> `K8SStatefulSetUIDKey`
    - `k8SStatefulsetNameKey` -> `K8SStatefulSetNameKey`
    - `K8SDaemonsetUIDKey` -> `K8SDaemonSetUIDKey`
    - `K8SDaemonsetNameKey` -> `K8SDaemonSetNameKey`

### Changed

- Links added to a span will be dropped by the SDK if they contain an invalid span context (#2275).

### Fixed

- The `"go.opentelemetry.io/otel/semconv/v1.4.0".HTTPServerAttributesFromHTTPRequest` now correctly only sets the HTTP client IP attribute even if the connection was routed with proxies and there are multiple addresses in the `X-Forwarded-For` header. (#2282, #2284)
- The `"go.opentelemetry.io/otel/semconv/v1.4.0".NetAttributesFromHTTPRequest` function correctly handles IPv6 addresses as IP addresses and sets the correct net peer IP instead of the net peer hostname attribute. (#2283, #2285)
- The simple span processor shutdown method deterministically returns the exporter error status if it simultaneously finishes when the deadline is reached. (#2290, #2289)

## [1.0.1] - 2021-10-01

### Fixed

- json stdout exporter no longer crashes due to concurrency bug. (#2265)

## [Metrics 0.24.0] - 2021-10-01

### Changed

- NoopMeterProvider is now private and NewNoopMeterProvider must be used to obtain a noopMeterProvider. (#2237)
- The Metric SDK `Export()` function takes a new two-level reader interface for iterating over results one instrumentation library at a time. (#2197)
  - The former `"go.opentelemetry.io/otel/sdk/export/metric".CheckpointSet` is renamed `Reader`.
  - The new interface is named `"go.opentelemetry.io/otel/sdk/export/metric".InstrumentationLibraryReader`.

## [1.0.0] - 2021-09-20

This is the first stable release for the project.
This release includes an API and SDK for the tracing signal that will comply with the stability guarantees defined by the projects [versioning policy](./VERSIONING.md).

### Added

- OTLP trace exporter now sets the `SchemaURL` field in the exported telemetry if the Tracer has `WithSchemaURL` option. (#2242)

### Fixed

- Slice-valued attributes can correctly be used as map keys. (#2223)

### Removed

- Removed the `"go.opentelemetry.io/otel/exporters/zipkin".WithSDKOptions` function. (#2248)
- Removed the deprecated package `go.opentelemetry.io/otel/oteltest`. (#2234)
- Removed the deprecated package `go.opentelemetry.io/otel/bridge/opencensus/utils`. (#2233)
- Removed deprecated functions, types, and methods from `go.opentelemetry.io/otel/attribute` package.
  Use the typed functions and methods added to the package instead. (#2235)
  - The `Key.Array` method is removed.
  - The `Array` function is removed.
  - The `Any` function is removed.
  - The `ArrayValue` function is removed.
  - The `AsArray` function is removed.

## [1.0.0-RC3] - 2021-09-02

### Added

- Added `ErrorHandlerFunc` to use a function as an `"go.opentelemetry.io/otel".ErrorHandler`. (#2149)
- Added `"go.opentelemetry.io/otel/trace".WithStackTrace` option to add a stack trace when using `span.RecordError` or when panic is handled in `span.End`. (#2163)
- Added typed slice attribute types and functionality to the `go.opentelemetry.io/otel/attribute` package to replace the existing array type and functions. (#2162)
  - `BoolSlice`, `IntSlice`, `Int64Slice`, `Float64Slice`, and `StringSlice` replace the use of the `Array` function in the package.
- Added the `go.opentelemetry.io/otel/example/fib` example package.
  Included is an example application that computes Fibonacci numbers. (#2203)

### Changed

- Metric instruments have been renamed to match the (feature-frozen) metric API specification:
  - ValueRecorder becomes Histogram
  - ValueObserver becomes Gauge
  - SumObserver becomes CounterObserver
  - UpDownSumObserver becomes UpDownCounterObserver
  The API exported from this project is still considered experimental. (#2202)
- Metric SDK/API implementation type `InstrumentKind` moves into `sdkapi` sub-package. (#2091)
- The Metrics SDK export record no longer contains a Resource pointer, the SDK `"go.opentelemetry.io/otel/sdk/trace/export/metric".Exporter.Export()` function for push-based exporters now takes a single Resource argument, pull-based exporters use `"go.opentelemetry.io/otel/sdk/metric/controller/basic".Controller.Resource()`. (#2120)
- The JSON output of the `go.opentelemetry.io/otel/exporters/stdout/stdouttrace` is harmonized now such that the output is "plain" JSON objects after each other of the form `{ ... } { ... } { ... }`. Earlier the JSON objects describing a span were wrapped in a slice for each `Exporter.ExportSpans` call, like `[ { ... } ][ { ... } { ... } ]`. Outputting JSON object directly after each other is consistent with JSON loggers, and a bit easier to parse and read. (#2196)
- Update the `NewTracerConfig`, `NewSpanStartConfig`, `NewSpanEndConfig`, and `NewEventConfig` function in the `go.opentelemetry.io/otel/trace` package to return their respective configurations as structs instead of pointers to the struct. (#2212)

### Deprecated

- The `go.opentelemetry.io/otel/bridge/opencensus/utils` package is deprecated.
  All functionality from this package now exists in the `go.opentelemetry.io/otel/bridge/opencensus` package.
  The functions from that package should be used instead. (#2166)
- The `"go.opentelemetry.io/otel/attribute".Array` function and the related `ARRAY` value type is deprecated.
  Use the typed `*Slice` functions and types added to the package instead. (#2162)
- The `"go.opentelemetry.io/otel/attribute".Any` function is deprecated.
  Use the typed functions instead. (#2181)
- The `go.opentelemetry.io/otel/oteltest` package is deprecated.
  The `"go.opentelemetry.io/otel/sdk/trace/tracetest".SpanRecorder` can be registered with the default SDK (`go.opentelemetry.io/otel/sdk/trace`) as a `SpanProcessor` and used as a replacement for this deprecated package. (#2188)

### Removed

- Removed metrics test package `go.opentelemetry.io/otel/sdk/export/metric/metrictest`. (#2105)

### Fixed

- The `fromEnv` detector no longer throws an error when `OTEL_RESOURCE_ATTRIBUTES` environment variable is not set or empty. (#2138)
- Setting the global `ErrorHandler` with `"go.opentelemetry.io/otel".SetErrorHandler` multiple times is now supported. (#2160, #2140)
- The `"go.opentelemetry.io/otel/attribute".Any` function now supports `int32` values. (#2169)
- Multiple calls to `"go.opentelemetry.io/otel/sdk/metric/controller/basic".WithResource()` are handled correctly, and when no resources are provided `"go.opentelemetry.io/otel/sdk/resource".Default()` is used. (#2120)
- The `WithoutTimestamps` option for the `go.opentelemetry.io/otel/exporters/stdout/stdouttrace` exporter causes the exporter to correctly omit timestamps. (#2195)
- Fixed typos in resources.go. (#2201)

## [1.0.0-RC2] - 2021-07-26

### Added

- Added `WithOSDescription` resource configuration option to set OS (Operating System) description resource attribute (`os.description`). (#1840)
- Added `WithOS` resource configuration option to set all OS (Operating System) resource attributes at once. (#1840)
- Added the `WithRetry` option to the `go.opentelemetry.io/otel/exporters/otlp/otlptrace/otlptracehttp` package.
  This option is a replacement for the removed `WithMaxAttempts` and `WithBackoff` options. (#2095)
- Added API `LinkFromContext` to return Link which encapsulates SpanContext from provided context and also encapsulates attributes. (#2115)
- Added a new `Link` type under the SDK `otel/sdk/trace` package that counts the number of attributes that were dropped for surpassing the `AttributePerLinkCountLimit` configured in the Span's `SpanLimits`.
  This new type replaces the equal-named API `Link` type found in the `otel/trace` package for most usages within the SDK.
  For example, instances of this type are now returned by the `Links()` function of `ReadOnlySpan`s provided in places like the `OnEnd` function of `SpanProcessor` implementations. (#2118)
- Added the `SpanRecorder` type to the `go.opentelemetry.io/otel/skd/trace/tracetest` package.
  This type can be used with the default SDK as a `SpanProcessor` during testing. (#2132)

### Changed

- The `SpanModels` function is now exported from the `go.opentelemetry.io/otel/exporters/zipkin` package to convert OpenTelemetry spans into Zipkin model spans. (#2027)
- Rename the `"go.opentelemetry.io/otel/exporters/otlp/otlptrace/otlptracegrpc".RetrySettings` to `RetryConfig`. (#2095)

### Deprecated

- The `TextMapCarrier` and `TextMapPropagator` from the `go.opentelemetry.io/otel/oteltest` package and their associated creation functions (`TextMapCarrier`, `NewTextMapPropagator`) are deprecated. (#2114)
- The `Harness` type from the `go.opentelemetry.io/otel/oteltest` package and its associated creation function, `NewHarness` are deprecated and will be removed in the next release. (#2123)
- The `TraceStateFromKeyValues` function from the `go.opentelemetry.io/otel/oteltest` package is deprecated.
  Use the `trace.ParseTraceState` function instead. (#2122)

### Removed

- Removed the deprecated package `go.opentelemetry.io/otel/exporters/trace/jaeger`. (#2020)
- Removed the deprecated package `go.opentelemetry.io/otel/exporters/trace/zipkin`. (#2020)
- Removed the `"go.opentelemetry.io/otel/sdk/resource".WithBuiltinDetectors` function.
  The explicit `With*` options for every built-in detector should be used instead. (#2026 #2097)
- Removed the `WithMaxAttempts` and `WithBackoff` options from the `go.opentelemetry.io/otel/exporters/otlp/otlptrace/otlptracehttp` package.
  The retry logic of the package has been updated to match the `otlptracegrpc` package and accordingly a `WithRetry` option is added that should be used instead. (#2095)
- Removed `DroppedAttributeCount` field from `otel/trace.Link` struct. (#2118)

### Fixed

- When using WithNewRoot, don't use the parent context for making sampling decisions. (#2032)
- `oteltest.Tracer` now creates a valid `SpanContext` when using `WithNewRoot`. (#2073)
- OS type detector now sets the correct `dragonflybsd` value for DragonFly BSD. (#2092)
- The OTel span status is correctly transformed into the OTLP status in the `go.opentelemetry.io/otel/exporters/otlp/otlptrace` package.
  This fix will by default set the status to `Unset` if it is not explicitly set to `Ok` or `Error`. (#2099 #2102)
- The `Inject` method for the `"go.opentelemetry.io/otel/propagation".TraceContext` type no longer injects empty `tracestate` values. (#2108)
- Use `6831` as default Jaeger agent port instead of `6832`. (#2131)

## [Experimental Metrics v0.22.0] - 2021-07-19

### Added

- Adds HTTP support for OTLP metrics exporter. (#2022)

### Removed

- Removed the deprecated package `go.opentelemetry.io/otel/exporters/metric/prometheus`. (#2020)

## [1.0.0-RC1] / 0.21.0 - 2021-06-18

With this release we are introducing a split in module versions.  The tracing API and SDK are entering the `v1.0.0` Release Candidate phase with `v1.0.0-RC1`
while the experimental metrics API and SDK continue with `v0.x` releases at `v0.21.0`.  Modules at major version 1 or greater will not depend on modules
with major version 0.

### Added

- Adds `otlpgrpc.WithRetry`option for configuring the retry policy for transient errors on the otlp/gRPC exporter. (#1832)
  - The following status codes are defined as transient errors:
      | gRPC Status Code | Description |
      | ---------------- | ----------- |
      | 1  | Cancelled |
      | 4  | Deadline Exceeded |
      | 8  | Resource Exhausted |
      | 10 | Aborted |
      | 10 | Out of Range |
      | 14 | Unavailable |
      | 15 | Data Loss |
- Added `Status` type to the `go.opentelemetry.io/otel/sdk/trace` package to represent the status of a span. (#1874)
- Added `SpanStub` type and its associated functions to the `go.opentelemetry.io/otel/sdk/trace/tracetest` package.
  This type can be used as a testing replacement for the `SpanSnapshot` that was removed from the `go.opentelemetry.io/otel/sdk/trace` package. (#1873)
- Adds support for scheme in `OTEL_EXPORTER_OTLP_ENDPOINT` according to the spec. (#1886)
- Adds `trace.WithSchemaURL` option for configuring the tracer with a Schema URL. (#1889)
- Added an example of using OpenTelemetry Go as a trace context forwarder. (#1912)
- `ParseTraceState` is added to the `go.opentelemetry.io/otel/trace` package.
  It can be used to decode a `TraceState` from a `tracestate` header string value. (#1937)
- Added `Len` method to the `TraceState` type in the `go.opentelemetry.io/otel/trace` package.
  This method returns the number of list-members the `TraceState` holds. (#1937)
- Creates package `go.opentelemetry.io/otel/exporters/otlp/otlptrace` that defines a trace exporter that uses a `otlptrace.Client` to send data.
  Creates package `go.opentelemetry.io/otel/exporters/otlp/otlptrace/otlptracegrpc` implementing a gRPC `otlptrace.Client` and offers convenience functions, `NewExportPipeline` and `InstallNewPipeline`, to setup and install a `otlptrace.Exporter` in tracing .(#1922)
- Added `Baggage`, `Member`, and `Property` types to the `go.opentelemetry.io/otel/baggage` package along with their related functions. (#1967)
- Added `ContextWithBaggage`, `ContextWithoutBaggage`, and `FromContext` functions to the `go.opentelemetry.io/otel/baggage` package.
  These functions replace the `Set`, `Value`, `ContextWithValue`, `ContextWithoutValue`, and `ContextWithEmpty` functions from that package and directly work with the new `Baggage` type. (#1967)
- The `OTEL_SERVICE_NAME` environment variable is the preferred source for `service.name`, used by the environment resource detector if a service name is present both there and in `OTEL_RESOURCE_ATTRIBUTES`. (#1969)
- Creates package `go.opentelemetry.io/otel/exporters/otlp/otlptrace/otlptracehttp` implementing an HTTP `otlptrace.Client` and offers convenience functions, `NewExportPipeline` and `InstallNewPipeline`, to setup and install a `otlptrace.Exporter` in tracing. (#1963)
- Changes `go.opentelemetry.io/otel/sdk/resource.NewWithAttributes` to require a schema URL. The old function is still available as `resource.NewSchemaless`. This is a breaking change. (#1938)
- Several builtin resource detectors now correctly populate the schema URL. (#1938)
- Creates package `go.opentelemetry.io/otel/exporters/otlp/otlpmetric` that defines a metrics exporter that uses a `otlpmetric.Client` to send data.
- Creates package `go.opentelemetry.io/otel/exporters/otlp/otlpmetric/otlpmetricgrpc` implementing a gRPC `otlpmetric.Client` and offers convenience functions, `New` and `NewUnstarted`, to create an `otlpmetric.Exporter`.(#1991)
- Added `go.opentelemetry.io/otel/exporters/stdout/stdouttrace` exporter. (#2005)
- Added `go.opentelemetry.io/otel/exporters/stdout/stdoutmetric` exporter. (#2005)
- Added a `TracerProvider()` method to the `"go.opentelemetry.io/otel/trace".Span` interface. This can be used to obtain a `TracerProvider` from a given span that utilizes the same trace processing pipeline.  (#2009)

### Changed

- Make `NewSplitDriver` from `go.opentelemetry.io/otel/exporters/otlp` take variadic arguments instead of a `SplitConfig` item.
  `NewSplitDriver` now automatically implements an internal `noopDriver` for `SplitConfig` fields that are not initialized. (#1798)
- `resource.New()` now creates a Resource without builtin detectors. Previous behavior is now achieved by using `WithBuiltinDetectors` Option. (#1810)
- Move the `Event` type from the `go.opentelemetry.io/otel` package to the `go.opentelemetry.io/otel/sdk/trace` package. (#1846)
- CI builds validate against last two versions of Go, dropping 1.14 and adding 1.16. (#1865)
- BatchSpanProcessor now report export failures when calling `ForceFlush()` method. (#1860)
- `Set.Encoded(Encoder)` no longer caches the result of an encoding. (#1855)
- Renamed `CloudZoneKey` to `CloudAvailabilityZoneKey` in Resource semantic conventions according to spec. (#1871)
- The `StatusCode` and `StatusMessage` methods of the `ReadOnlySpan` interface and the `Span` produced by the `go.opentelemetry.io/otel/sdk/trace` package have been replaced with a single `Status` method.
  This method returns the status of a span using the new `Status` type. (#1874)
- Updated `ExportSpans` method of the`SpanExporter` interface type to accept `ReadOnlySpan`s instead of the removed `SpanSnapshot`.
  This brings the export interface into compliance with the specification in that it now accepts an explicitly immutable type instead of just an implied one. (#1873)
- Unembed `SpanContext` in `Link`. (#1877)
- Generate Semantic conventions from the specification YAML. (#1891)
- Spans created by the global `Tracer` obtained from `go.opentelemetry.io/otel`, prior to a functioning `TracerProvider` being set, now propagate the span context from their parent if one exists. (#1901)
- The `"go.opentelemetry.io/otel".Tracer` function now accepts tracer options. (#1902)
- Move the `go.opentelemetry.io/otel/unit` package to `go.opentelemetry.io/otel/metric/unit`. (#1903)
- Changed `go.opentelemetry.io/otel/trace.TracerConfig` to conform to the [Contributing guidelines](CONTRIBUTING.md#config.) (#1921)
- Changed `go.opentelemetry.io/otel/trace.SpanConfig` to conform to the [Contributing guidelines](CONTRIBUTING.md#config). (#1921)
- Changed `span.End()` now only accepts Options that are allowed at `End()`. (#1921)
- Changed `go.opentelemetry.io/otel/metric.InstrumentConfig` to conform to the [Contributing guidelines](CONTRIBUTING.md#config). (#1921)
- Changed `go.opentelemetry.io/otel/metric.MeterConfig` to conform to the [Contributing guidelines](CONTRIBUTING.md#config). (#1921)
- Refactored option types according to the contribution style guide. (#1882)
- Move the `go.opentelemetry.io/otel/trace.TraceStateFromKeyValues` function to the `go.opentelemetry.io/otel/oteltest` package.
  This function is preserved for testing purposes where it may be useful to create a `TraceState` from `attribute.KeyValue`s, but it is not intended for production use.
  The new `ParseTraceState` function should be used to create a `TraceState`. (#1931)
- Updated `MarshalJSON` method of the `go.opentelemetry.io/otel/trace.TraceState` type to marshal the type into the string representation of the `TraceState`. (#1931)
- The `TraceState.Delete` method from the `go.opentelemetry.io/otel/trace` package no longer returns an error in addition to a `TraceState`. (#1931)
- Updated `Get` method of the `TraceState` type from the `go.opentelemetry.io/otel/trace` package to accept a `string` instead of an `attribute.Key` type. (#1931)
- Updated `Insert` method of the `TraceState` type from the `go.opentelemetry.io/otel/trace` package to accept a pair of `string`s instead of an `attribute.KeyValue` type. (#1931)
- Updated `Delete` method of the `TraceState` type from the `go.opentelemetry.io/otel/trace` package to accept a `string` instead of an `attribute.Key` type. (#1931)
- Renamed `NewExporter` to `New` in the `go.opentelemetry.io/otel/exporters/stdout` package. (#1985)
- Renamed `NewExporter` to `New` in the `go.opentelemetry.io/otel/exporters/metric/prometheus` package. (#1985)
- Renamed `NewExporter` to `New` in the `go.opentelemetry.io/otel/exporters/trace/jaeger` package. (#1985)
- Renamed `NewExporter` to `New` in the `go.opentelemetry.io/otel/exporters/trace/zipkin` package. (#1985)
- Renamed `NewExporter` to `New` in the `go.opentelemetry.io/otel/exporters/otlp` package. (#1985)
- Renamed `NewUnstartedExporter` to `NewUnstarted` in the `go.opentelemetry.io/otel/exporters/otlp` package. (#1985)
- The `go.opentelemetry.io/otel/semconv` package has been moved to `go.opentelemetry.io/otel/semconv/v1.4.0` to allow for multiple [telemetry schema](https://github.com/open-telemetry/oteps/blob/main/text/0152-telemetry-schemas.md) versions to be used concurrently. (#1987)
- Metrics test helpers in `go.opentelemetry.io/otel/oteltest` have been moved to `go.opentelemetry.io/otel/metric/metrictest`. (#1988)

### Deprecated

- The `go.opentelemetry.io/otel/exporters/metric/prometheus` is deprecated, use `go.opentelemetry.io/otel/exporters/prometheus` instead. (#1993)
- The `go.opentelemetry.io/otel/exporters/trace/jaeger` is deprecated, use `go.opentelemetry.io/otel/exporters/jaeger` instead. (#1993)
- The `go.opentelemetry.io/otel/exporters/trace/zipkin` is deprecated, use `go.opentelemetry.io/otel/exporters/zipkin` instead. (#1993)

### Removed

- Removed `resource.WithoutBuiltin()`. Use `resource.New()`. (#1810)
- Unexported types `resource.FromEnv`, `resource.Host`, and `resource.TelemetrySDK`, Use the corresponding `With*()` to use individually. (#1810)
- Removed the `Tracer` and `IsRecording` method from the `ReadOnlySpan` in the `go.opentelemetry.io/otel/sdk/trace`.
  The `Tracer` method is not a required to be included in this interface and given the mutable nature of the tracer that is associated with a span, this method is not appropriate.
  The `IsRecording` method returns if the span is recording or not.
  A read-only span value does not need to know if updates to it will be recorded or not.
  By definition, it cannot be updated so there is no point in communicating if an update is recorded. (#1873)
- Removed the `SpanSnapshot` type from the `go.opentelemetry.io/otel/sdk/trace` package.
  The use of this type has been replaced with the use of the explicitly immutable `ReadOnlySpan` type.
  When a concrete representation of a read-only span is needed for testing, the newly added `SpanStub` in the `go.opentelemetry.io/otel/sdk/trace/tracetest` package should be used. (#1873)
- Removed the `Tracer` method from the `Span` interface in the `go.opentelemetry.io/otel/trace` package.
  Using the same tracer that created a span introduces the error where an instrumentation library's `Tracer` is used by other code instead of their own.
  The `"go.opentelemetry.io/otel".Tracer` function or a `TracerProvider` should be used to acquire a library specific `Tracer` instead. (#1900)
  - The `TracerProvider()` method on the `Span` interface may also be used to obtain a `TracerProvider` using the same trace processing pipeline. (#2009)
- The `http.url` attribute generated by `HTTPClientAttributesFromHTTPRequest` will no longer include username or password information. (#1919)
- Removed `IsEmpty` method of the `TraceState` type in the `go.opentelemetry.io/otel/trace` package in favor of using the added `TraceState.Len` method. (#1931)
- Removed `Set`, `Value`, `ContextWithValue`, `ContextWithoutValue`, and `ContextWithEmpty` functions in the `go.opentelemetry.io/otel/baggage` package.
  Handling of baggage is now done using the added `Baggage` type and related context functions (`ContextWithBaggage`, `ContextWithoutBaggage`, and `FromContext`) in that package. (#1967)
- The `InstallNewPipeline` and `NewExportPipeline` creation functions in all the exporters (prometheus, otlp, stdout, jaeger, and zipkin) have been removed.
  These functions were deemed premature attempts to provide convenience that did not achieve this aim. (#1985)
- The `go.opentelemetry.io/otel/exporters/otlp` exporter has been removed.  Use `go.opentelemetry.io/otel/exporters/otlp/otlptrace` instead. (#1990)
- The `go.opentelemetry.io/otel/exporters/stdout` exporter has been removed.  Use `go.opentelemetry.io/otel/exporters/stdout/stdouttrace` or `go.opentelemetry.io/otel/exporters/stdout/stdoutmetric` instead. (#2005)

### Fixed

- Only report errors from the `"go.opentelemetry.io/otel/sdk/resource".Environment` function when they are not `nil`. (#1850, #1851)
- The `Shutdown` method of the simple `SpanProcessor` in the `go.opentelemetry.io/otel/sdk/trace` package now honors the context deadline or cancellation. (#1616, #1856)
- BatchSpanProcessor now drops span batches that failed to be exported. (#1860)
- Use `http://localhost:14268/api/traces` as default Jaeger collector endpoint instead of `http://localhost:14250`. (#1898)
- Allow trailing and leading whitespace in the parsing of a `tracestate` header. (#1931)
- Add logic to determine if the channel is closed to fix Jaeger exporter test panic with close closed channel. (#1870, #1973)
- Avoid transport security when OTLP endpoint is a Unix socket. (#2001)

### Security

## [0.20.0] - 2021-04-23

### Added

- The OTLP exporter now has two new convenience functions, `NewExportPipeline` and `InstallNewPipeline`, setup and install the exporter in tracing and metrics pipelines. (#1373)
- Adds semantic conventions for exceptions. (#1492)
- Added Jaeger Environment variables: `OTEL_EXPORTER_JAEGER_AGENT_HOST`, `OTEL_EXPORTER_JAEGER_AGENT_PORT`
  These environment variables can be used to override Jaeger agent hostname and port (#1752)
- Option `ExportTimeout` was added to batch span processor. (#1755)
- `trace.TraceFlags` is now a defined type over `byte` and `WithSampled(bool) TraceFlags` and `IsSampled() bool` methods have been added to it. (#1770)
- The `Event` and `Link` struct types from the `go.opentelemetry.io/otel` package now include a `DroppedAttributeCount` field to record the number of attributes that were not recorded due to configured limits being reached. (#1771)
- The Jaeger exporter now reports dropped attributes for a Span event in the exported log. (#1771)
- Adds test to check BatchSpanProcessor ignores `OnEnd` and `ForceFlush` post `Shutdown`. (#1772)
- Extract resource attributes from the `OTEL_RESOURCE_ATTRIBUTES` environment variable and merge them with the `resource.Default` resource as well as resources provided to the `TracerProvider` and metric `Controller`. (#1785)
- Added `WithOSType` resource configuration option to set OS (Operating System) type resource attribute (`os.type`). (#1788)
- Added `WithProcess*` resource configuration options to set Process resource attributes. (#1788)
  - `process.pid`
  - `process.executable.name`
  - `process.executable.path`
  - `process.command_args`
  - `process.owner`
  - `process.runtime.name`
  - `process.runtime.version`
  - `process.runtime.description`
- Adds `k8s.node.name` and `k8s.node.uid` attribute keys to the `semconv` package. (#1789)
- Added support for configuring OTLP/HTTP and OTLP/gRPC Endpoints, TLS Certificates, Headers, Compression and Timeout via Environment Variables. (#1758, #1769 and #1811)
  - `OTEL_EXPORTER_OTLP_ENDPOINT`
  - `OTEL_EXPORTER_OTLP_TRACES_ENDPOINT`
  - `OTEL_EXPORTER_OTLP_METRICS_ENDPOINT`
  - `OTEL_EXPORTER_OTLP_HEADERS`
  - `OTEL_EXPORTER_OTLP_TRACES_HEADERS`
  - `OTEL_EXPORTER_OTLP_METRICS_HEADERS`
  - `OTEL_EXPORTER_OTLP_COMPRESSION`
  - `OTEL_EXPORTER_OTLP_TRACES_COMPRESSION`
  - `OTEL_EXPORTER_OTLP_METRICS_COMPRESSION`
  - `OTEL_EXPORTER_OTLP_TIMEOUT`
  - `OTEL_EXPORTER_OTLP_TRACES_TIMEOUT`
  - `OTEL_EXPORTER_OTLP_METRICS_TIMEOUT`
  - `OTEL_EXPORTER_OTLP_CERTIFICATE`
  - `OTEL_EXPORTER_OTLP_TRACES_CERTIFICATE`
  - `OTEL_EXPORTER_OTLP_METRICS_CERTIFICATE`
- Adds `otlpgrpc.WithTimeout` option for configuring timeout to the otlp/gRPC exporter. (#1821)
- Adds `jaeger.WithMaxPacketSize` option for configuring maximum UDP packet size used when connecting to the Jaeger agent. (#1853)

### Fixed

- The `Span.IsRecording` implementation from `go.opentelemetry.io/otel/sdk/trace` always returns false when not being sampled. (#1750)
- The Jaeger exporter now correctly sets tags for the Span status code and message.
  This means it uses the correct tag keys (`"otel.status_code"`, `"otel.status_description"`) and does not set the status message as a tag unless it is set on the span. (#1761)
- The Jaeger exporter now correctly records Span event's names using the `"event"` key for a tag.
  Additionally, this tag is overridden, as specified in the OTel specification, if the event contains an attribute with that key. (#1768)
- Zipkin Exporter: Ensure mapping between OTel and Zipkin span data complies with the specification. (#1688)
- Fixed typo for default service name in Jaeger Exporter. (#1797)
- Fix flaky OTLP for the reconnnection of the client connection. (#1527, #1814)
- Fix Jaeger exporter dropping of span batches that exceed the UDP packet size limit.
  Instead, the exporter now splits the batch into smaller sendable batches. (#1828)

### Changed

- Span `RecordError` now records an `exception` event to comply with the semantic convention specification. (#1492)
- Jaeger exporter was updated to use thrift v0.14.1. (#1712)
- Migrate from using internally built and maintained version of the OTLP to the one hosted at `go.opentelemetry.io/proto/otlp`. (#1713)
- Migrate from using `github.com/gogo/protobuf` to `google.golang.org/protobuf` to match `go.opentelemetry.io/proto/otlp`. (#1713)
- The storage of a local or remote Span in a `context.Context` using its SpanContext is unified to store just the current Span.
  The Span's SpanContext can now self-identify as being remote or not.
  This means that `"go.opentelemetry.io/otel/trace".ContextWithRemoteSpanContext` will now overwrite any existing current Span, not just existing remote Spans, and make it the current Span in a `context.Context`. (#1731)
- Improve OTLP/gRPC exporter connection errors. (#1737)
- Information about a parent span context in a `"go.opentelemetry.io/otel/export/trace".SpanSnapshot` is unified in a new `Parent` field.
  The existing `ParentSpanID` and `HasRemoteParent` fields are removed in favor of this. (#1748)
- The `ParentContext` field of the `"go.opentelemetry.io/otel/sdk/trace".SamplingParameters` is updated to hold a `context.Context` containing the parent span.
  This changes it to make `SamplingParameters` conform with the OpenTelemetry specification. (#1749)
- Updated Jaeger Environment Variables: `JAEGER_ENDPOINT`, `JAEGER_USER`, `JAEGER_PASSWORD`
  to `OTEL_EXPORTER_JAEGER_ENDPOINT`, `OTEL_EXPORTER_JAEGER_USER`, `OTEL_EXPORTER_JAEGER_PASSWORD` in compliance with OTel specification. (#1752)
- Modify `BatchSpanProcessor.ForceFlush` to abort after timeout/cancellation. (#1757)
- The `DroppedAttributeCount` field of the `Span` in the `go.opentelemetry.io/otel` package now only represents the number of attributes dropped for the span itself.
  It no longer is a conglomerate of itself, events, and link attributes that have been dropped. (#1771)
- Make `ExportSpans` in Jaeger Exporter honor context deadline. (#1773)
- Modify Zipkin Exporter default service name, use default resource's serviceName instead of empty. (#1777)
- The `go.opentelemetry.io/otel/sdk/export/trace` package is merged into the `go.opentelemetry.io/otel/sdk/trace` package. (#1778)
- The prometheus.InstallNewPipeline example is moved from comment to example test (#1796)
- The convenience functions for the stdout exporter have been updated to return the `TracerProvider` implementation and enable the shutdown of the exporter. (#1800)
- Replace the flush function returned from the Jaeger exporter's convenience creation functions (`InstallNewPipeline` and `NewExportPipeline`) with the `TracerProvider` implementation they create.
  This enables the caller to shutdown and flush using the related `TracerProvider` methods. (#1822)
- Updated the Jaeger exporter to have a default endpoint, `http://localhost:14250`, for the collector. (#1824)
- Changed the function `WithCollectorEndpoint` in the Jaeger exporter to no longer accept an endpoint as an argument.
  The endpoint can be passed with the `CollectorEndpointOption` using the `WithEndpoint` function or by setting the `OTEL_EXPORTER_JAEGER_ENDPOINT` environment variable value appropriately. (#1824)
- The Jaeger exporter no longer batches exported spans itself, instead it relies on the SDK's `BatchSpanProcessor` for this functionality. (#1830)
- The Jaeger exporter creation functions (`NewRawExporter`, `NewExportPipeline`, and `InstallNewPipeline`) no longer accept the removed `Option` type as a variadic argument. (#1830)

### Removed

- Removed Jaeger Environment variables: `JAEGER_SERVICE_NAME`, `JAEGER_DISABLED`, `JAEGER_TAGS`
  These environment variables will no longer be used to override values of the Jaeger exporter (#1752)
- No longer set the links for a `Span` in `go.opentelemetry.io/otel/sdk/trace` that is configured to be a new root.
  This is unspecified behavior that the OpenTelemetry community plans to standardize in the future.
  To prevent backwards incompatible changes when it is specified, these links are removed. (#1726)
- Setting error status while recording error with Span from oteltest package. (#1729)
- The concept of a remote and local Span stored in a context is unified to just the current Span.
  Because of this `"go.opentelemetry.io/otel/trace".RemoteSpanContextFromContext` is removed as it is no longer needed.
  Instead, `"go.opentelemetry.io/otel/trace".SpanContextFromContex` can be used to return the current Span.
  If needed, that Span's `SpanContext.IsRemote()` can then be used to determine if it is remote or not. (#1731)
- The `HasRemoteParent` field of the `"go.opentelemetry.io/otel/sdk/trace".SamplingParameters` is removed.
  This field is redundant to the information returned from the `Remote` method of the `SpanContext` held in the `ParentContext` field. (#1749)
- The `trace.FlagsDebug` and `trace.FlagsDeferred` constants have been removed and will be localized to the B3 propagator. (#1770)
- Remove `Process` configuration, `WithProcessFromEnv` and `ProcessFromEnv`, and type from the Jaeger exporter package.
  The information that could be configured in the `Process` struct should be configured in a `Resource` instead. (#1776, #1804)
- Remove the `WithDisabled` option from the Jaeger exporter.
  To disable the exporter unregister it from the `TracerProvider` or use a no-operation `TracerProvider`. (#1806)
- Removed the functions `CollectorEndpointFromEnv` and `WithCollectorEndpointOptionFromEnv` from the Jaeger exporter.
  These functions for retrieving specific environment variable values are redundant of other internal functions and
  are not intended for end user use. (#1824)
- Removed the Jaeger exporter `WithSDKOptions` `Option`.
  This option was used to set SDK options for the exporter creation convenience functions.
  These functions are provided as a way to easily setup or install the exporter with what are deemed reasonable SDK settings for common use cases.
  If the SDK needs to be configured differently, the `NewRawExporter` function and direct setup of the SDK with the desired settings should be used. (#1825)
- The `WithBufferMaxCount` and `WithBatchMaxCount` `Option`s from the Jaeger exporter are removed.
  The exporter no longer batches exports, instead relying on the SDK's `BatchSpanProcessor` for this functionality. (#1830)
- The Jaeger exporter `Option` type is removed.
  The type is no longer used by the exporter to configure anything.
  All the previous configurations these options provided were duplicates of SDK configuration.
  They have been removed in favor of using the SDK configuration and focuses the exporter configuration to be only about the endpoints it will send telemetry to. (#1830)

## [0.19.0] - 2021-03-18

### Added

- Added `Marshaler` config option to `otlphttp` to enable otlp over json or protobufs. (#1586)
- A `ForceFlush` method to the `"go.opentelemetry.io/otel/sdk/trace".TracerProvider` to flush all registered `SpanProcessor`s. (#1608)
- Added `WithSampler` and `WithSpanLimits` to tracer provider. (#1633, #1702)
- `"go.opentelemetry.io/otel/trace".SpanContext` now has a `remote` property, and `IsRemote()` predicate, that is true when the `SpanContext` has been extracted from remote context data. (#1701)
- A `Valid` method to the `"go.opentelemetry.io/otel/attribute".KeyValue` type. (#1703)

### Changed

- `trace.SpanContext` is now immutable and has no exported fields. (#1573)
  - `trace.NewSpanContext()` can be used in conjunction with the `trace.SpanContextConfig` struct to initialize a new `SpanContext` where all values are known.
- Update the `ForceFlush` method signature to the `"go.opentelemetry.io/otel/sdk/trace".SpanProcessor` to accept a `context.Context` and return an error. (#1608)
- Update the `Shutdown` method to the `"go.opentelemetry.io/otel/sdk/trace".TracerProvider` return an error on shutdown failure. (#1608)
- The SimpleSpanProcessor will now shut down the enclosed `SpanExporter` and gracefully ignore subsequent calls to `OnEnd` after `Shutdown` is called. (#1612)
- `"go.opentelemetry.io/sdk/metric/controller.basic".WithPusher` is replaced with `WithExporter` to provide consistent naming across project. (#1656)
- Added non-empty string check for trace `Attribute` keys. (#1659)
- Add `description` to SpanStatus only when `StatusCode` is set to error. (#1662)
- Jaeger exporter falls back to `resource.Default`'s `service.name` if the exported Span does not have one. (#1673)
- Jaeger exporter populates Jaeger's Span Process from Resource. (#1673)
- Renamed the `LabelSet` method of `"go.opentelemetry.io/otel/sdk/resource".Resource` to `Set`. (#1692)
- Changed `WithSDK` to `WithSDKOptions` to accept variadic arguments of `TracerProviderOption` type in `go.opentelemetry.io/otel/exporters/trace/jaeger` package. (#1693)
- Changed `WithSDK` to `WithSDKOptions` to accept variadic arguments of `TracerProviderOption` type in `go.opentelemetry.io/otel/exporters/trace/zipkin` package. (#1693)

### Removed

- Removed `serviceName` parameter from Zipkin exporter and uses resource instead. (#1549)
- Removed `WithConfig` from tracer provider to avoid overriding configuration. (#1633)
- Removed the exported `SimpleSpanProcessor` and `BatchSpanProcessor` structs.
   These are now returned as a SpanProcessor interface from their respective constructors. (#1638)
- Removed `WithRecord()` from `trace.SpanOption` when creating a span. (#1660)
- Removed setting status to `Error` while recording an error as a span event in `RecordError`. (#1663)
- Removed `jaeger.WithProcess` configuration option. (#1673)
- Removed `ApplyConfig` method from `"go.opentelemetry.io/otel/sdk/trace".TracerProvider` and the now unneeded `Config` struct. (#1693)

### Fixed

- Jaeger Exporter: Ensure mapping between OTEL and Jaeger span data complies with the specification. (#1626)
- `SamplingResult.TraceState` is correctly propagated to a newly created span's `SpanContext`. (#1655)
- The `otel-collector` example now correctly flushes metric events prior to shutting down the exporter. (#1678)
- Do not set span status message in `SpanStatusFromHTTPStatusCode` if it can be inferred from `http.status_code`. (#1681)
- Synchronization issues in global trace delegate implementation. (#1686)
- Reduced excess memory usage by global `TracerProvider`. (#1687)

## [0.18.0] - 2021-03-03

### Added

- Added `resource.Default()` for use with meter and tracer providers. (#1507)
- `AttributePerEventCountLimit` and `AttributePerLinkCountLimit` for `SpanLimits`. (#1535)
- Added `Keys()` method to `propagation.TextMapCarrier` and `propagation.HeaderCarrier` to adapt `http.Header` to this interface. (#1544)
- Added `code` attributes to `go.opentelemetry.io/otel/semconv` package. (#1558)
- Compatibility testing suite in the CI system for the following systems. (#1567)
   | OS      | Go Version | Architecture |
   | ------- | ---------- | ------------ |
   | Ubuntu  | 1.15       | amd64        |
   | Ubuntu  | 1.14       | amd64        |
   | Ubuntu  | 1.15       | 386          |
   | Ubuntu  | 1.14       | 386          |
   | MacOS   | 1.15       | amd64        |
   | MacOS   | 1.14       | amd64        |
   | Windows | 1.15       | amd64        |
   | Windows | 1.14       | amd64        |
   | Windows | 1.15       | 386          |
   | Windows | 1.14       | 386          |

### Changed

- Replaced interface `oteltest.SpanRecorder` with its existing implementation
  `StandardSpanRecorder`. (#1542)
- Default span limit values to 128. (#1535)
- Rename `MaxEventsPerSpan`, `MaxAttributesPerSpan` and `MaxLinksPerSpan` to `EventCountLimit`, `AttributeCountLimit` and `LinkCountLimit`, and move these fields into `SpanLimits`. (#1535)
- Renamed the `otel/label` package to `otel/attribute`. (#1541)
- Vendor the Jaeger exporter's dependency on Apache Thrift. (#1551)
- Parallelize the CI linting and testing. (#1567)
- Stagger timestamps in exact aggregator tests. (#1569)
- Changed all examples to use `WithBatchTimeout(5 * time.Second)` rather than `WithBatchTimeout(5)`. (#1621)
- Prevent end-users from implementing some interfaces (#1575)

  ```
      "otel/exporters/otlp/otlphttp".Option
      "otel/exporters/stdout".Option
      "otel/oteltest".Option
      "otel/trace".TracerOption
      "otel/trace".SpanOption
      "otel/trace".EventOption
      "otel/trace".LifeCycleOption
      "otel/trace".InstrumentationOption
      "otel/sdk/resource".Option
      "otel/sdk/trace".ParentBasedSamplerOption
      "otel/sdk/trace".ReadOnlySpan
      "otel/sdk/trace".ReadWriteSpan
  ```

### Removed

- Removed attempt to resample spans upon changing the span name with `span.SetName()`. (#1545)
- The `test-benchmark` is no longer a dependency of the `precommit` make target. (#1567)
- Removed the `test-386` make target.
   This was replaced with a full compatibility testing suite (i.e. multi OS/arch) in the CI system. (#1567)

### Fixed

- The sequential timing check of timestamps in the stdout exporter are now setup explicitly to be sequential (#1571). (#1572)
- Windows build of Jaeger tests now compiles with OS specific functions (#1576). (#1577)
- The sequential timing check of timestamps of go.opentelemetry.io/otel/sdk/metric/aggregator/lastvalue are now setup explicitly to be sequential (#1578). (#1579)
- Validate tracestate header keys with vendors according to the W3C TraceContext specification (#1475). (#1581)
- The OTLP exporter includes related labels for translations of a GaugeArray (#1563). (#1570)

## [0.17.0] - 2021-02-12

### Changed

- Rename project default branch from `master` to `main`. (#1505)
- Reverse order in which `Resource` attributes are merged, per change in spec. (#1501)
- Add tooling to maintain "replace" directives in go.mod files automatically. (#1528)
- Create new modules: otel/metric, otel/trace, otel/oteltest, otel/sdk/export/metric, otel/sdk/metric (#1528)
- Move metric-related public global APIs from otel to otel/metric/global. (#1528)

## Fixed

- Fixed otlpgrpc reconnection issue.
- The example code in the README.md of `go.opentelemetry.io/otel/exporters/otlp` is moved to a compiled example test and used the new `WithAddress` instead of `WithEndpoint`. (#1513)
- The otel-collector example now uses the default OTLP receiver port of the collector.

## [0.16.0] - 2021-01-13

### Added

- Add the `ReadOnlySpan` and `ReadWriteSpan` interfaces to provide better control for accessing span data. (#1360)
- `NewGRPCDriver` function returns a `ProtocolDriver` that maintains a single gRPC connection to the collector. (#1369)
- Added documentation about the project's versioning policy. (#1388)
- Added `NewSplitDriver` for OTLP exporter that allows sending traces and metrics to different endpoints. (#1418)
- Added codeql workflow to GitHub Actions (#1428)
- Added Gosec workflow to GitHub Actions (#1429)
- Add new HTTP driver for OTLP exporter in `exporters/otlp/otlphttp`. Currently it only supports the binary protobuf payloads. (#1420)
- Add an OpenCensus exporter bridge. (#1444)

### Changed

- Rename `internal/testing` to `internal/internaltest`. (#1449)
- Rename `export.SpanData` to `export.SpanSnapshot` and use it only for exporting spans. (#1360)
- Store the parent's full `SpanContext` rather than just its span ID in the `span` struct. (#1360)
- Improve span duration accuracy. (#1360)
- Migrated CI/CD from CircleCI to GitHub Actions (#1382)
- Remove duplicate checkout from GitHub Actions workflow (#1407)
- Metric `array` aggregator renamed `exact` to match its `aggregation.Kind` (#1412)
- Metric `exact` aggregator includes per-point timestamps (#1412)
- Metric stdout exporter uses MinMaxSumCount aggregator for ValueRecorder instruments (#1412)
- `NewExporter` from `exporters/otlp` now takes a `ProtocolDriver` as a parameter. (#1369)
- Many OTLP Exporter options became gRPC ProtocolDriver options. (#1369)
- Unify endpoint API that related to OTel exporter. (#1401)
- Optimize metric histogram aggregator to re-use its slice of buckets. (#1435)
- Metric aggregator Count() and histogram Bucket.Counts are consistently `uint64`. (1430)
- Histogram aggregator accepts functional options, uses default boundaries if none given. (#1434)
- `SamplingResult` now passed a `Tracestate` from the parent `SpanContext` (#1432)
- Moved gRPC driver for OTLP exporter to `exporters/otlp/otlpgrpc`. (#1420)
- The `TraceContext` propagator now correctly propagates `TraceState` through the `SpanContext`. (#1447)
- Metric Push and Pull Controller components are combined into a single "basic" Controller:
  - `WithExporter()` and `Start()` to configure Push behavior
  - `Start()` is optional; use `Collect()` and `ForEach()` for Pull behavior
  - `Start()` and `Stop()` accept Context. (#1378)
- The `Event` type is moved from the `otel/sdk/export/trace` package to the `otel/trace` API package. (#1452)

### Removed

- Remove `errUninitializedSpan` as its only usage is now obsolete. (#1360)
- Remove Metric export functionality related to quantiles and summary data points: this is not specified (#1412)
- Remove DDSketch metric aggregator; our intention is to re-introduce this as an option of the histogram aggregator after [new OTLP histogram data types](https://github.com/open-telemetry/opentelemetry-proto/pull/226) are released (#1412)

### Fixed

- `BatchSpanProcessor.Shutdown()` will now shutdown underlying `export.SpanExporter`. (#1443)

## [0.15.0] - 2020-12-10

### Added

- The `WithIDGenerator` `TracerProviderOption` is added to the `go.opentelemetry.io/otel/trace` package to configure an `IDGenerator` for the `TracerProvider`. (#1363)

### Changed

- The Zipkin exporter now uses the Span status code to determine. (#1328)
- `NewExporter` and `Start` functions in `go.opentelemetry.io/otel/exporters/otlp` now receive `context.Context` as a first parameter. (#1357)
- Move the OpenCensus example into `example` directory. (#1359)
- Moved the SDK's `internal.IDGenerator` interface in to the `sdk/trace` package to enable support for externally-defined ID generators. (#1363)
- Bump `github.com/google/go-cmp` from 0.5.3 to 0.5.4 (#1374)
- Bump `github.com/golangci/golangci-lint` in `/internal/tools` (#1375)

### Fixed

- Metric SDK `SumObserver` and `UpDownSumObserver` instruments correctness fixes. (#1381)

## [0.14.0] - 2020-11-19

### Added

- An `EventOption` and the related `NewEventConfig` function are added to the `go.opentelemetry.io/otel` package to configure Span events. (#1254)
- A `TextMapPropagator` and associated `TextMapCarrier` are added to the `go.opentelemetry.io/otel/oteltest` package to test `TextMap` type propagators and their use. (#1259)
- `SpanContextFromContext` returns `SpanContext` from context. (#1255)
- `TraceState` has been added to `SpanContext`. (#1340)
- `DeploymentEnvironmentKey` added to `go.opentelemetry.io/otel/semconv` package. (#1323)
- Add an OpenCensus to OpenTelemetry tracing bridge. (#1305)
- Add a parent context argument to `SpanProcessor.OnStart` to follow the specification. (#1333)
- Add missing tests for `sdk/trace/attributes_map.go`. (#1337)

### Changed

- Move the `go.opentelemetry.io/otel/api/trace` package into `go.opentelemetry.io/otel/trace` with the following changes. (#1229) (#1307)
  - `ID` has been renamed to `TraceID`.
  - `IDFromHex` has been renamed to `TraceIDFromHex`.
  - `EmptySpanContext` is removed.
- Move the `go.opentelemetry.io/otel/api/trace/tracetest` package into `go.opentelemetry.io/otel/oteltest`. (#1229)
- OTLP Exporter updates:
  - supports OTLP v0.6.0 (#1230, #1354)
  - supports configurable aggregation temporality (default: Cumulative, optional: Stateless). (#1296)
- The Sampler is now called on local child spans. (#1233)
- The `Kind` type from the `go.opentelemetry.io/otel/api/metric` package was renamed to `InstrumentKind` to more specifically describe what it is and avoid semantic ambiguity. (#1240)
- The `MetricKind` method of the `Descriptor` type in the `go.opentelemetry.io/otel/api/metric` package was renamed to `Descriptor.InstrumentKind`.
   This matches the returned type and fixes misuse of the term metric. (#1240)
- Move test harness from the `go.opentelemetry.io/otel/api/apitest` package into `go.opentelemetry.io/otel/oteltest`. (#1241)
- Move the `go.opentelemetry.io/otel/api/metric/metrictest` package into `go.opentelemetry.io/oteltest` as part of #964. (#1252)
- Move the `go.opentelemetry.io/otel/api/metric` package into `go.opentelemetry.io/otel/metric` as part of #1303. (#1321)
- Move the `go.opentelemetry.io/otel/api/metric/registry` package into `go.opentelemetry.io/otel/metric/registry` as a part of #1303. (#1316)
- Move the `Number` type (together with related functions) from `go.opentelemetry.io/otel/api/metric` package into `go.opentelemetry.io/otel/metric/number` as a part of #1303. (#1316)
- The function signature of the Span `AddEvent` method in `go.opentelemetry.io/otel` is updated to no longer take an unused context and instead take a required name and a variable number of `EventOption`s. (#1254)
- The function signature of the Span `RecordError` method in `go.opentelemetry.io/otel` is updated to no longer take an unused context and instead take a required error value and a variable number of `EventOption`s. (#1254)
- Move the `go.opentelemetry.io/otel/api/global` package to `go.opentelemetry.io/otel`. (#1262) (#1330)
- Move the `Version` function from `go.opentelemetry.io/otel/sdk` to `go.opentelemetry.io/otel`. (#1330)
- Rename correlation context header from `"otcorrelations"` to `"baggage"` to match the OpenTelemetry specification. (#1267)
- Fix `Code.UnmarshalJSON` to work with valid JSON only. (#1276)
- The `resource.New()` method changes signature to support builtin attributes and functional options, including `telemetry.sdk.*` and
  `host.name` semantic conventions; the former method is renamed `resource.NewWithAttributes`. (#1235)
- The Prometheus exporter now exports non-monotonic counters (i.e. `UpDownCounter`s) as gauges. (#1210)
- Correct the `Span.End` method documentation in the `otel` API to state updates are not allowed on a span after it has ended. (#1310)
- Updated span collection limits for attribute, event and link counts to 1000 (#1318)
- Renamed `semconv.HTTPUrlKey` to `semconv.HTTPURLKey`. (#1338)

### Removed

- The `ErrInvalidHexID`, `ErrInvalidTraceIDLength`, `ErrInvalidSpanIDLength`, `ErrInvalidSpanIDLength`, or `ErrNilSpanID` from the `go.opentelemetry.io/otel` package are unexported now. (#1243)
- The `AddEventWithTimestamp` method on the `Span` interface in `go.opentelemetry.io/otel` is removed due to its redundancy.
   It is replaced by using the `AddEvent` method with a `WithTimestamp` option. (#1254)
- The `MockSpan` and `MockTracer` types are removed from `go.opentelemetry.io/otel/oteltest`.
   `Tracer` and `Span` from the same module should be used in their place instead. (#1306)
- `WorkerCount` option is removed from `go.opentelemetry.io/otel/exporters/otlp`. (#1350)
- Remove the following labels types: INT32, UINT32, UINT64 and FLOAT32. (#1314)

### Fixed

- Rename `MergeItererator` to `MergeIterator` in the `go.opentelemetry.io/otel/label` package. (#1244)
- The `go.opentelemetry.io/otel/api/global` packages global TextMapPropagator now delegates functionality to a globally set delegate for all previously returned propagators. (#1258)
- Fix condition in `label.Any`. (#1299)
- Fix global `TracerProvider` to pass options to its configured provider. (#1329)
- Fix missing handler for `ExactKind` aggregator in OTLP metrics transformer (#1309)

## [0.13.0] - 2020-10-08

### Added

- OTLP Metric exporter supports Histogram aggregation. (#1209)
- The `Code` struct from the `go.opentelemetry.io/otel/codes` package now supports JSON marshaling and unmarshaling as well as implements the `Stringer` interface. (#1214)
- A Baggage API to implement the OpenTelemetry specification. (#1217)
- Add Shutdown method to sdk/trace/provider, shutdown processors in the order they were registered. (#1227)

### Changed

- Set default propagator to no-op propagator. (#1184)
- The `HTTPSupplier`, `HTTPExtractor`, `HTTPInjector`, and `HTTPPropagator` from the `go.opentelemetry.io/otel/api/propagation` package were replaced with unified `TextMapCarrier` and `TextMapPropagator` in the `go.opentelemetry.io/otel/propagation` package. (#1212) (#1325)
- The `New` function from the `go.opentelemetry.io/otel/api/propagation` package was replaced with `NewCompositeTextMapPropagator` in the `go.opentelemetry.io/otel` package. (#1212)
- The status codes of the `go.opentelemetry.io/otel/codes` package have been updated to match the latest OpenTelemetry specification.
   They now are `Unset`, `Error`, and `Ok`.
   They no longer track the gRPC codes. (#1214)
- The `StatusCode` field of the `SpanData` struct in the `go.opentelemetry.io/otel/sdk/export/trace` package now uses the codes package from this package instead of the gRPC project. (#1214)
- Move the `go.opentelemetry.io/otel/api/baggage` package into `go.opentelemetry.io/otel/baggage`. (#1217) (#1325)
- A `Shutdown` method of `SpanProcessor` and all its implementations receives a context and returns an error. (#1264)

### Fixed

- Copies of data from arrays and slices passed to `go.opentelemetry.io/otel/label.ArrayValue()` are now used in the returned `Value` instead of using the mutable data itself. (#1226)

### Removed

- The `ExtractHTTP` and `InjectHTTP` functions from the `go.opentelemetry.io/otel/api/propagation` package were removed. (#1212)
- The `Propagators` interface from the `go.opentelemetry.io/otel/api/propagation` package was removed to conform to the OpenTelemetry specification.
   The explicit `TextMapPropagator` type can be used in its place as this is the `Propagator` type the specification defines. (#1212)
- The `SetAttribute` method of the `Span` from the `go.opentelemetry.io/otel/api/trace` package was removed given its redundancy with the `SetAttributes` method. (#1216)
- The internal implementation of Baggage storage is removed in favor of using the new Baggage API functionality. (#1217)
- Remove duplicate hostname key `HostHostNameKey` in Resource semantic conventions. (#1219)
- Nested array/slice support has been removed. (#1226)

## [0.12.0] - 2020-09-24

### Added

- A `SpanConfigure` function in `go.opentelemetry.io/otel/api/trace` to create a new `SpanConfig` from `SpanOption`s. (#1108)
- In the `go.opentelemetry.io/otel/api/trace` package, `NewTracerConfig` was added to construct new `TracerConfig`s.
   This addition was made to conform with our project option conventions. (#1155)
- Instrumentation library information was added to the Zipkin exporter. (#1119)
- The `SpanProcessor` interface now has a `ForceFlush()` method. (#1166)
- More semantic conventions for k8s as resource attributes. (#1167)

### Changed

- Add reconnecting udp connection type to Jaeger exporter.
   This change adds a new optional implementation of the udp conn interface used to detect changes to an agent's host dns record.
   It then adopts the new destination address to ensure the exporter doesn't get stuck. This change was ported from jaegertracing/jaeger-client-go#520. (#1063)
- Replace `StartOption` and `EndOption` in `go.opentelemetry.io/otel/api/trace` with `SpanOption`.
   This change is matched by replacing the `StartConfig` and `EndConfig` with a unified `SpanConfig`. (#1108)
- Replace the `LinkedTo` span option in `go.opentelemetry.io/otel/api/trace` with `WithLinks`.
   This is be more consistent with our other option patterns, i.e. passing the item to be configured directly instead of its component parts, and provides a cleaner function signature. (#1108)
- The `go.opentelemetry.io/otel/api/trace` `TracerOption` was changed to an interface to conform to project option conventions. (#1109)
- Move the `B3` and `TraceContext` from within the `go.opentelemetry.io/otel/api/trace` package to their own `go.opentelemetry.io/otel/propagators` package.
    This removal of the propagators is reflective of the OpenTelemetry specification for these propagators as well as cleans up the `go.opentelemetry.io/otel/api/trace` API. (#1118)
- Rename Jaeger tags used for instrumentation library information to reflect changes in OpenTelemetry specification. (#1119)
- Rename `ProbabilitySampler` to `TraceIDRatioBased` and change semantics to ignore parent span sampling status. (#1115)
- Move `tools` package under `internal`. (#1141)
- Move `go.opentelemetry.io/otel/api/correlation` package to `go.opentelemetry.io/otel/api/baggage`. (#1142)
   The `correlation.CorrelationContext` propagator has been renamed `baggage.Baggage`.  Other exported functions and types are unchanged.
- Rename `ParentOrElse` sampler to `ParentBased` and allow setting samplers depending on parent span. (#1153)
- In the `go.opentelemetry.io/otel/api/trace` package, `SpanConfigure` was renamed to `NewSpanConfig`. (#1155)
- Change `dependabot.yml` to add a `Skip Changelog` label to dependabot-sourced PRs. (#1161)
- The [configuration style guide](https://github.com/open-telemetry/opentelemetry-go/blob/master/CONTRIBUTING.md#config) has been updated to
   recommend the use of `newConfig()` instead of `configure()`. (#1163)
- The `otlp.Config` type has been unexported and changed to `otlp.config`, along with its initializer. (#1163)
- Ensure exported interface types include parameter names and update the
   Style Guide to reflect this styling rule. (#1172)
- Don't consider unset environment variable for resource detection to be an error. (#1170)
- Rename `go.opentelemetry.io/otel/api/metric.ConfigureInstrument` to `NewInstrumentConfig` and
  `go.opentelemetry.io/otel/api/metric.ConfigureMeter` to `NewMeterConfig`.
- ValueObserver instruments use LastValue aggregator by default. (#1165)
- OTLP Metric exporter supports LastValue aggregation. (#1165)
- Move the `go.opentelemetry.io/otel/api/unit` package to `go.opentelemetry.io/otel/unit`. (#1185)
- Rename `Provider` to `MeterProvider` in the `go.opentelemetry.io/otel/api/metric` package. (#1190)
- Rename `NoopProvider` to `NoopMeterProvider` in the `go.opentelemetry.io/otel/api/metric` package. (#1190)
- Rename `NewProvider` to `NewMeterProvider` in the `go.opentelemetry.io/otel/api/metric/metrictest` package. (#1190)
- Rename `Provider` to `MeterProvider` in the `go.opentelemetry.io/otel/api/metric/registry` package. (#1190)
- Rename `NewProvider` to `NewMeterProvider` in the `go.opentelemetry.io/otel/api/metri/registryc` package. (#1190)
- Rename `Provider` to `TracerProvider` in the `go.opentelemetry.io/otel/api/trace` package. (#1190)
- Rename `NoopProvider` to `NoopTracerProvider` in the `go.opentelemetry.io/otel/api/trace` package. (#1190)
- Rename `Provider` to `TracerProvider` in the `go.opentelemetry.io/otel/api/trace/tracetest` package. (#1190)
- Rename `NewProvider` to `NewTracerProvider` in the `go.opentelemetry.io/otel/api/trace/tracetest` package. (#1190)
- Rename `WrapperProvider` to `WrapperTracerProvider` in the `go.opentelemetry.io/otel/bridge/opentracing` package. (#1190)
- Rename `NewWrapperProvider` to `NewWrapperTracerProvider` in the `go.opentelemetry.io/otel/bridge/opentracing` package. (#1190)
- Rename `Provider` method of the pull controller to `MeterProvider` in the `go.opentelemetry.io/otel/sdk/metric/controller/pull` package. (#1190)
- Rename `Provider` method of the push controller to `MeterProvider` in the `go.opentelemetry.io/otel/sdk/metric/controller/push` package. (#1190)
- Rename `ProviderOptions` to `TracerProviderConfig` in the `go.opentelemetry.io/otel/sdk/trace` package. (#1190)
- Rename `ProviderOption` to `TracerProviderOption` in the `go.opentelemetry.io/otel/sdk/trace` package. (#1190)
- Rename `Provider` to `TracerProvider` in the `go.opentelemetry.io/otel/sdk/trace` package. (#1190)
- Rename `NewProvider` to `NewTracerProvider` in the `go.opentelemetry.io/otel/sdk/trace` package. (#1190)
- Renamed `SamplingDecision` values to comply with OpenTelemetry specification change. (#1192)
- Renamed Zipkin attribute names from `ot.status_code & ot.status_description` to `otel.status_code & otel.status_description`. (#1201)
- The default SDK now invokes registered `SpanProcessor`s in the order they were registered with the `TracerProvider`. (#1195)
- Add test of spans being processed by the `SpanProcessor`s in the order they were registered. (#1203)

### Removed

- Remove the B3 propagator from `go.opentelemetry.io/otel/propagators`. It is now located in the
   `go.opentelemetry.io/contrib/propagators/` module. (#1191)
- Remove the semantic convention for HTTP status text, `HTTPStatusTextKey` from package `go.opentelemetry.io/otel/semconv`. (#1194)

### Fixed

- Zipkin example no longer mentions `ParentSampler`, corrected to `ParentBased`. (#1171)
- Fix missing shutdown processor in otel-collector example. (#1186)
- Fix missing shutdown processor in basic and namedtracer examples. (#1197)

## [0.11.0] - 2020-08-24

### Added

- Support for exporting array-valued attributes via OTLP. (#992)
- `Noop` and `InMemory` `SpanBatcher` implementations to help with testing integrations. (#994)
- Support for filtering metric label sets. (#1047)
- A dimensionality-reducing metric Processor. (#1057)
- Integration tests for more OTel Collector Attribute types. (#1062)
- A new `WithSpanProcessor` `ProviderOption` is added to the `go.opentelemetry.io/otel/sdk/trace` package to create a `Provider` and automatically register the `SpanProcessor`. (#1078)

### Changed

- Rename `sdk/metric/processor/test` to `sdk/metric/processor/processortest`. (#1049)
- Rename `sdk/metric/controller/test` to `sdk/metric/controller/controllertest`. (#1049)
- Rename `api/testharness` to `api/apitest`. (#1049)
- Rename `api/trace/testtrace` to `api/trace/tracetest`. (#1049)
- Change Metric Processor to merge multiple observations. (#1024)
- The `go.opentelemetry.io/otel/bridge/opentracing` bridge package has been made into its own module.
   This removes the package dependencies of this bridge from the rest of the OpenTelemetry based project. (#1038)
- Renamed `go.opentelemetry.io/otel/api/standard` package to `go.opentelemetry.io/otel/semconv` to avoid the ambiguous and generic name `standard` and better describe the package as containing OpenTelemetry semantic conventions. (#1016)
- The environment variable used for resource detection has been changed from `OTEL_RESOURCE_LABELS` to `OTEL_RESOURCE_ATTRIBUTES` (#1042)
- Replace `WithSyncer` with `WithBatcher` in examples. (#1044)
- Replace the `google.golang.org/grpc/codes` dependency in the API with an equivalent `go.opentelemetry.io/otel/codes` package. (#1046)
- Merge the `go.opentelemetry.io/otel/api/label` and `go.opentelemetry.io/otel/api/kv` into the new `go.opentelemetry.io/otel/label` package. (#1060)
- Unify Callback Function Naming.
   Rename `*Callback` with `*Func`. (#1061)
- CI builds validate against last two versions of Go, dropping 1.13 and adding 1.15. (#1064)
- The `go.opentelemetry.io/otel/sdk/export/trace` interfaces `SpanSyncer` and `SpanBatcher` have been replaced with a specification compliant `Exporter` interface.
   This interface still supports the export of `SpanData`, but only as a slice.
   Implementation are also required now to return any error from `ExportSpans` if one occurs as well as implement a `Shutdown` method for exporter clean-up. (#1078)
- The `go.opentelemetry.io/otel/sdk/trace` `NewBatchSpanProcessor` function no longer returns an error.
   If a `nil` exporter is passed as an argument to this function, instead of it returning an error, it now returns a `BatchSpanProcessor` that handles the export of `SpanData` by not taking any action. (#1078)
- The `go.opentelemetry.io/otel/sdk/trace` `NewProvider` function to create a `Provider` no longer returns an error, instead only a `*Provider`.
   This change is related to `NewBatchSpanProcessor` not returning an error which was the only error this function would return. (#1078)

### Removed

- Duplicate, unused API sampler interface. (#999)
   Use the [`Sampler` interface](https://github.com/open-telemetry/opentelemetry-go/blob/v0.11.0/sdk/trace/sampling.go) provided by the SDK instead.
- The `grpctrace` instrumentation was moved to the `go.opentelemetry.io/contrib` repository and out of this repository.
   This move includes moving the `grpc` example to the `go.opentelemetry.io/contrib` as well. (#1027)
- The `WithSpan` method of the `Tracer` interface.
   The functionality this method provided was limited compared to what a user can provide themselves.
   It was removed with the understanding that if there is sufficient user need it can be added back based on actual user usage. (#1043)
- The `RegisterSpanProcessor` and `UnregisterSpanProcessor` functions.
   These were holdovers from an approach prior to the TracerProvider design. They were not used anymore. (#1077)
- The `oterror` package. (#1026)
- The `othttp` and `httptrace` instrumentations were moved to `go.opentelemetry.io/contrib`. (#1032)

### Fixed

- The `semconv.HTTPServerMetricAttributesFromHTTPRequest()` function no longer generates the high-cardinality `http.request.content.length` label. (#1031)
- Correct instrumentation version tag in Jaeger exporter. (#1037)
- The SDK span will now set an error event if the `End` method is called during a panic (i.e. it was deferred). (#1043)
- Move internally generated protobuf code from the `go.opentelemetry.io/otel` to the OTLP exporter to reduce dependency overhead. (#1050)
- The `otel-collector` example referenced outdated collector processors. (#1006)

## [0.10.0] - 2020-07-29

This release migrates the default OpenTelemetry SDK into its own Go module, decoupling the SDK from the API and reducing dependencies for instrumentation packages.

### Added

- The Zipkin exporter now has `NewExportPipeline` and `InstallNewPipeline` constructor functions to match the common pattern.
    These function build a new exporter with default SDK options and register the exporter with the `global` package respectively. (#944)
- Add propagator option for gRPC instrumentation. (#986)
- The `testtrace` package now tracks the `trace.SpanKind` for each span. (#987)

### Changed

- Replace the `RegisterGlobal` `Option` in the Jaeger exporter with an `InstallNewPipeline` constructor function.
   This matches the other exporter constructor patterns and will register a new exporter after building it with default configuration. (#944)
- The trace (`go.opentelemetry.io/otel/exporters/trace/stdout`) and metric (`go.opentelemetry.io/otel/exporters/metric/stdout`) `stdout` exporters are now merged into a single exporter at `go.opentelemetry.io/otel/exporters/stdout`.
   This new exporter was made into its own Go module to follow the pattern of all exporters and decouple it from the `go.opentelemetry.io/otel` module. (#956, #963)
- Move the `go.opentelemetry.io/otel/exporters/test` test package to `go.opentelemetry.io/otel/sdk/export/metric/metrictest`. (#962)
- The `go.opentelemetry.io/otel/api/kv/value` package was merged into the parent `go.opentelemetry.io/otel/api/kv` package. (#968)
  - `value.Bool` was replaced with `kv.BoolValue`.
  - `value.Int64` was replaced with `kv.Int64Value`.
  - `value.Uint64` was replaced with `kv.Uint64Value`.
  - `value.Float64` was replaced with `kv.Float64Value`.
  - `value.Int32` was replaced with `kv.Int32Value`.
  - `value.Uint32` was replaced with `kv.Uint32Value`.
  - `value.Float32` was replaced with `kv.Float32Value`.
  - `value.String` was replaced with `kv.StringValue`.
  - `value.Int` was replaced with `kv.IntValue`.
  - `value.Uint` was replaced with `kv.UintValue`.
  - `value.Array` was replaced with `kv.ArrayValue`.
- Rename `Infer` to `Any` in the `go.opentelemetry.io/otel/api/kv` package. (#972)
- Change `othttp` to use the `httpsnoop` package to wrap the `ResponseWriter` so that optional interfaces (`http.Hijacker`, `http.Flusher`, etc.) that are implemented by the original `ResponseWriter`are also implemented by the wrapped `ResponseWriter`. (#979)
- Rename `go.opentelemetry.io/otel/sdk/metric/aggregator/test` package to `go.opentelemetry.io/otel/sdk/metric/aggregator/aggregatortest`. (#980)
- Make the SDK into its own Go module called `go.opentelemetry.io/otel/sdk`. (#985)
- Changed the default trace `Sampler` from `AlwaysOn` to `ParentOrElse(AlwaysOn)`. (#989)

### Removed

- The `IndexedAttribute` function from the `go.opentelemetry.io/otel/api/label` package was removed in favor of `IndexedLabel` which it was synonymous with. (#970)

### Fixed

- Bump github.com/golangci/golangci-lint from 1.28.3 to 1.29.0 in /tools. (#953)
- Bump github.com/google/go-cmp from 0.5.0 to 0.5.1. (#957)
- Use `global.Handle` for span export errors in the OTLP exporter. (#946)
- Correct Go language formatting in the README documentation. (#961)
- Remove default SDK dependencies from the `go.opentelemetry.io/otel/api` package. (#977)
- Remove default SDK dependencies from the `go.opentelemetry.io/otel/instrumentation` package. (#983)
- Move documented examples for `go.opentelemetry.io/otel/instrumentation/grpctrace` interceptors into Go example tests. (#984)

## [0.9.0] - 2020-07-20

### Added

- A new Resource Detector interface is included to allow resources to be automatically detected and included. (#939)
- A Detector to automatically detect resources from an environment variable. (#939)
- Github action to generate protobuf Go bindings locally in `internal/opentelemetry-proto-gen`. (#938)
- OTLP .proto files from `open-telemetry/opentelemetry-proto` imported as a git submodule under `internal/opentelemetry-proto`.
   References to `github.com/open-telemetry/opentelemetry-proto` changed to `go.opentelemetry.io/otel/internal/opentelemetry-proto-gen`. (#942)

### Changed

- Non-nil value `struct`s for key-value pairs will be marshalled using JSON rather than `Sprintf`. (#948)

### Removed

- Removed dependency on `github.com/open-telemetry/opentelemetry-collector`. (#943)

## [0.8.0] - 2020-07-09

### Added

- The `B3Encoding` type to represent the B3 encoding(s) the B3 propagator can inject.
   A value for HTTP supported encodings (Multiple Header: `MultipleHeader`, Single Header: `SingleHeader`) are included. (#882)
- The `FlagsDeferred` trace flag to indicate if the trace sampling decision has been deferred. (#882)
- The `FlagsDebug` trace flag to indicate if the trace is a debug trace. (#882)
- Add `peer.service` semantic attribute. (#898)
- Add database-specific semantic attributes. (#899)
- Add semantic convention for `faas.coldstart` and `container.id`. (#909)
- Add http content size semantic conventions. (#905)
- Include `http.request_content_length` in HTTP request basic attributes. (#905)
- Add semantic conventions for operating system process resource attribute keys. (#919)
- The Jaeger exporter now has a `WithBatchMaxCount` option to specify the maximum number of spans sent in a batch. (#931)

### Changed

- Update `CONTRIBUTING.md` to ask for updates to `CHANGELOG.md` with each pull request. (#879)
- Use lowercase header names for B3 Multiple Headers. (#881)
- The B3 propagator `SingleHeader` field has been replaced with `InjectEncoding`.
   This new field can be set to combinations of the `B3Encoding` bitmasks and will inject trace information in these encodings.
   If no encoding is set, the propagator will default to `MultipleHeader` encoding. (#882)
- The B3 propagator now extracts from either HTTP encoding of B3 (Single Header or Multiple Header) based on what is contained in the header.
   Preference is given to Single Header encoding with Multiple Header being the fallback if Single Header is not found or is invalid.
   This behavior change is made to dynamically support all correctly encoded traces received instead of having to guess the expected encoding prior to receiving. (#882)
- Extend semantic conventions for RPC. (#900)
- To match constant naming conventions in the `api/standard` package, the `FaaS*` key names are appended with a suffix of `Key`. (#920)
  - `"api/standard".FaaSName` -> `FaaSNameKey`
  - `"api/standard".FaaSID` -> `FaaSIDKey`
  - `"api/standard".FaaSVersion` -> `FaaSVersionKey`
  - `"api/standard".FaaSInstance` -> `FaaSInstanceKey`

### Removed

- The `FlagsUnused` trace flag is removed.
   The purpose of this flag was to act as the inverse of `FlagsSampled`, the inverse of `FlagsSampled` is used instead. (#882)
- The B3 header constants (`B3SingleHeader`, `B3DebugFlagHeader`, `B3TraceIDHeader`, `B3SpanIDHeader`, `B3SampledHeader`, `B3ParentSpanIDHeader`) are removed.
   If B3 header keys are needed [the authoritative OpenZipkin package constants](https://pkg.go.dev/github.com/openzipkin/zipkin-go@v0.2.2/propagation/b3?tab=doc#pkg-constants) should be used instead. (#882)

### Fixed

- The B3 Single Header name is now correctly `b3` instead of the previous `X-B3`. (#881)
- The B3 propagator now correctly supports sampling only values (`b3: 0`, `b3: 1`, or `b3: d`) for a Single B3 Header. (#882)
- The B3 propagator now propagates the debug flag.
   This removes the behavior of changing the debug flag into a set sampling bit.
   Instead, this now follow the B3 specification and omits the `X-B3-Sampling` header. (#882)
- The B3 propagator now tracks "unset" sampling state (meaning "defer the decision") and does not set the `X-B3-Sampling` header when injecting. (#882)
- Bump github.com/itchyny/gojq from 0.10.3 to 0.10.4 in /tools. (#883)
- Bump github.com/opentracing/opentracing-go from v1.1.1-0.20190913142402-a7454ce5950e to v1.2.0. (#885)
- The tracing time conversion for OTLP spans is now correctly set to `UnixNano`. (#896)
- Ensure span status is not set to `Unknown` when no HTTP status code is provided as it is assumed to be `200 OK`. (#908)
- Ensure `httptrace.clientTracer` closes `http.headers` span. (#912)
- Prometheus exporter will not apply stale updates or forget inactive metrics. (#903)
- Add test for api.standard `HTTPClientAttributesFromHTTPRequest`. (#905)
- Bump github.com/golangci/golangci-lint from 1.27.0 to 1.28.1 in /tools. (#901, #913)
- Update otel-colector example to use the v0.5.0 collector. (#915)
- The `grpctrace` instrumentation uses a span name conforming to the OpenTelemetry semantic conventions (does not contain a leading slash (`/`)). (#922)
- The `grpctrace` instrumentation includes an `rpc.method` attribute now set to the gRPC method name. (#900, #922)
- The `grpctrace` instrumentation `rpc.service` attribute now contains the package name if one exists.
   This is in accordance with OpenTelemetry semantic conventions. (#922)
- Correlation Context extractor will no longer insert an empty map into the returned context when no valid values are extracted. (#923)
- Bump google.golang.org/api from 0.28.0 to 0.29.0 in /exporters/trace/jaeger. (#925)
- Bump github.com/itchyny/gojq from 0.10.4 to 0.11.0 in /tools. (#926)
- Bump github.com/golangci/golangci-lint from 1.28.1 to 1.28.2 in /tools. (#930)

## [0.7.0] - 2020-06-26

This release implements the v0.5.0 version of the OpenTelemetry specification.

### Added

- The othttp instrumentation now includes default metrics. (#861)
- This CHANGELOG file to track all changes in the project going forward.
- Support for array type attributes. (#798)
- Apply transitive dependabot go.mod dependency updates as part of a new automatic Github workflow. (#844)
- Timestamps are now passed to exporters for each export. (#835)
- Add new `Accumulation` type to metric SDK to transport telemetry from `Accumulator`s to `Processor`s.
   This replaces the prior `Record` `struct` use for this purpose. (#835)
- New dependabot integration to automate package upgrades. (#814)
- `Meter` and `Tracer` implementations accept instrumentation version version as an optional argument.
   This instrumentation version is passed on to exporters. (#811) (#805) (#802)
- The OTLP exporter includes the instrumentation version in telemetry it exports. (#811)
- Environment variables for Jaeger exporter are supported. (#796)
- New `aggregation.Kind` in the export metric API. (#808)
- New example that uses OTLP and the collector. (#790)
- Handle errors in the span `SetName` during span initialization. (#791)
- Default service config to enable retries for retry-able failed requests in the OTLP exporter and an option to override this default. (#777)
- New `go.opentelemetry.io/otel/api/oterror` package to uniformly support error handling and definitions for the project. (#778)
- New `global` default implementation of the `go.opentelemetry.io/otel/api/oterror.Handler` interface to be used to handle errors prior to an user defined `Handler`.
   There is also functionality for the user to register their `Handler` as well as a convenience function `Handle` to handle an error with this global `Handler`(#778)
- Options to specify propagators for httptrace and grpctrace instrumentation. (#784)
- The required `application/json` header for the Zipkin exporter is included in all exports. (#774)
- Integrate HTTP semantics helpers from the contrib repository into the `api/standard` package. #769

### Changed

- Rename `Integrator` to `Processor` in the metric SDK. (#863)
- Rename `AggregationSelector` to `AggregatorSelector`. (#859)
- Rename `SynchronizedCopy` to `SynchronizedMove`. (#858)
- Rename `simple` integrator to `basic` integrator. (#857)
- Merge otlp collector examples. (#841)
- Change the metric SDK to support cumulative, delta, and pass-through exporters directly.
   With these changes, cumulative and delta specific exporters are able to request the correct kind of aggregation from the SDK. (#840)
- The `Aggregator.Checkpoint` API is renamed to `SynchronizedCopy` and adds an argument, a different `Aggregator` into which the copy is stored. (#812)
- The `export.Aggregator` contract is that `Update()` and `SynchronizedCopy()` are synchronized with each other.
   All the aggregation interfaces (`Sum`, `LastValue`, ...) are not meant to be synchronized, as the caller is expected to synchronize aggregators at a higher level after the `Accumulator`.
   Some of the `Aggregators` used unnecessary locking and that has been cleaned up. (#812)
- Use of `metric.Number` was replaced by `int64` now that we use `sync.Mutex` in the `MinMaxSumCount` and `Histogram` `Aggregators`. (#812)
- Replace `AlwaysParentSample` with `ParentSample(fallback)` to match the OpenTelemetry v0.5.0 specification. (#810)
- Rename `sdk/export/metric/aggregator` to `sdk/export/metric/aggregation`. #808
- Send configured headers with every request in the OTLP exporter, instead of just on connection creation. (#806)
- Update error handling for any one off error handlers, replacing, instead, with the `global.Handle` function. (#791)
- Rename `plugin` directory to `instrumentation` to match the OpenTelemetry specification. (#779)
- Makes the argument order to Histogram and DDSketch `New()` consistent. (#781)

### Removed

- `Uint64NumberKind` and related functions from the API. (#864)
- Context arguments from `Aggregator.Checkpoint` and `Integrator.Process` as they were unused. (#803)
- `SpanID` is no longer included in parameters for sampling decision to match the OpenTelemetry specification. (#775)

### Fixed

- Upgrade OTLP exporter to opentelemetry-proto matching the opentelemetry-collector v0.4.0 release. (#866)
- Allow changes to `go.sum` and `go.mod` when running dependabot tidy-up. (#871)
- Bump github.com/stretchr/testify from 1.4.0 to 1.6.1. (#824)
- Bump github.com/prometheus/client_golang from 1.7.0 to 1.7.1 in /exporters/metric/prometheus. (#867)
- Bump google.golang.org/grpc from 1.29.1 to 1.30.0 in /exporters/trace/jaeger. (#853)
- Bump google.golang.org/grpc from 1.29.1 to 1.30.0 in /exporters/trace/zipkin. (#854)
- Bumps github.com/golang/protobuf from 1.3.2 to 1.4.2 (#848)
- Bump github.com/stretchr/testify from 1.4.0 to 1.6.1 in /exporters/otlp (#817)
- Bump github.com/golangci/golangci-lint from 1.25.1 to 1.27.0 in /tools (#828)
- Bump github.com/prometheus/client_golang from 1.5.0 to 1.7.0 in /exporters/metric/prometheus (#838)
- Bump github.com/stretchr/testify from 1.4.0 to 1.6.1 in /exporters/trace/jaeger (#829)
- Bump github.com/benbjohnson/clock from 1.0.0 to 1.0.3 (#815)
- Bump github.com/stretchr/testify from 1.4.0 to 1.6.1 in /exporters/trace/zipkin (#823)
- Bump github.com/itchyny/gojq from 0.10.1 to 0.10.3 in /tools (#830)
- Bump github.com/stretchr/testify from 1.4.0 to 1.6.1 in /exporters/metric/prometheus (#822)
- Bump google.golang.org/grpc from 1.27.1 to 1.29.1 in /exporters/trace/zipkin (#820)
- Bump google.golang.org/grpc from 1.27.1 to 1.29.1 in /exporters/trace/jaeger (#831)
- Bump github.com/google/go-cmp from 0.4.0 to 0.5.0 (#836)
- Bump github.com/google/go-cmp from 0.4.0 to 0.5.0 in /exporters/trace/jaeger (#837)
- Bump github.com/google/go-cmp from 0.4.0 to 0.5.0 in /exporters/otlp (#839)
- Bump google.golang.org/api from 0.20.0 to 0.28.0 in /exporters/trace/jaeger (#843)
- Set span status from HTTP status code in the othttp instrumentation. (#832)
- Fixed typo in push controller comment. (#834)
- The `Aggregator` testing has been updated and cleaned. (#812)
- `metric.Number(0)` expressions are replaced by `0` where possible. (#812)
- Fixed `global` `handler_test.go` test failure. #804
- Fixed `BatchSpanProcessor.Shutdown` to wait until all spans are processed. (#766)
- Fixed OTLP example's accidental early close of exporter. (#807)
- Ensure zipkin exporter reads and closes response body. (#788)
- Update instrumentation to use `api/standard` keys instead of custom keys. (#782)
- Clean up tools and RELEASING documentation. (#762)

## [0.6.0] - 2020-05-21

### Added

- Support for `Resource`s in the prometheus exporter. (#757)
- New pull controller. (#751)
- New `UpDownSumObserver` instrument. (#750)
- OpenTelemetry collector demo. (#711)
- New `SumObserver` instrument. (#747)
- New `UpDownCounter` instrument. (#745)
- New timeout `Option` and configuration function `WithTimeout` to the push controller. (#742)
- New `api/standards` package to implement semantic conventions and standard key-value generation. (#731)

### Changed

- Rename `Register*` functions in the metric API to `New*` for all `Observer` instruments. (#761)
- Use `[]float64` for histogram boundaries, not `[]metric.Number`. (#758)
- Change OTLP example to use exporter as a trace `Syncer` instead of as an unneeded `Batcher`. (#756)
- Replace `WithResourceAttributes()` with `WithResource()` in the trace SDK. (#754)
- The prometheus exporter now uses the new pull controller. (#751)
- Rename `ScheduleDelayMillis` to `BatchTimeout` in the trace `BatchSpanProcessor`.(#752)
- Support use of synchronous instruments in asynchronous callbacks (#725)
- Move `Resource` from the `Export` method parameter into the metric export `Record`. (#739)
- Rename `Observer` instrument to `ValueObserver`. (#734)
- The push controller now has a method (`Provider()`) to return a `metric.Provider` instead of the old `Meter` method that acted as a `metric.Provider`. (#738)
- Replace `Measure` instrument by `ValueRecorder` instrument. (#732)
- Rename correlation context header from `"Correlation-Context"` to `"otcorrelations"` to match the OpenTelemetry specification. (#727)

### Fixed

- Ensure gRPC `ClientStream` override methods do not panic in grpctrace package. (#755)
- Disable parts of `BatchSpanProcessor` test until a fix is found. (#743)
- Fix `string` case in `kv` `Infer` function. (#746)
- Fix panic in grpctrace client interceptors. (#740)
- Refactor the `api/metrics` push controller and add `CheckpointSet` synchronization. (#737)
- Rewrite span batch process queue batching logic. (#719)
- Remove the push controller named Meter map. (#738)
- Fix Histogram aggregator initial state (fix #735). (#736)
- Ensure golang alpine image is running `golang-1.14` for examples. (#733)
- Added test for grpctrace `UnaryInterceptorClient`. (#695)
- Rearrange `api/metric` code layout. (#724)

## [0.5.0] - 2020-05-13

### Added

- Batch `Observer` callback support. (#717)
- Alias `api` types to root package of project. (#696)
- Create basic `othttp.Transport` for simple client instrumentation. (#678)
- `SetAttribute(string, interface{})` to the trace API. (#674)
- Jaeger exporter option that allows user to specify custom http client. (#671)
- `Stringer` and `Infer` methods to `key`s. (#662)

### Changed

- Rename `NewKey` in the `kv` package to just `Key`. (#721)
- Move `core` and `key` to `kv` package. (#720)
- Make the metric API `Meter` a `struct` so the abstract `MeterImpl` can be passed and simplify implementation. (#709)
- Rename SDK `Batcher` to `Integrator` to match draft OpenTelemetry SDK specification. (#710)
- Rename SDK `Ungrouped` integrator to `simple.Integrator` to match draft OpenTelemetry SDK specification. (#710)
- Rename SDK `SDK` `struct` to `Accumulator` to match draft OpenTelemetry SDK specification. (#710)
- Move `Number` from `core` to `api/metric` package. (#706)
- Move `SpanContext` from `core` to `trace` package. (#692)
- Change traceparent header from `Traceparent` to `traceparent` to implement the W3C specification. (#681)

### Fixed

- Update tooling to run generators in all submodules. (#705)
- gRPC interceptor regexp to match methods without a service name. (#683)
- Use a `const` for padding 64-bit B3 trace IDs. (#701)
- Update `mockZipkin` listen address from `:0` to `127.0.0.1:0`. (#700)
- Left-pad 64-bit B3 trace IDs with zero. (#698)
- Propagate at least the first W3C tracestate header. (#694)
- Remove internal `StateLocker` implementation. (#688)
- Increase instance size CI system uses. (#690)
- Add a `key` benchmark and use reflection in `key.Infer()`. (#679)
- Fix internal `global` test by using `global.Meter` with `RecordBatch()`. (#680)
- Reimplement histogram using mutex instead of `StateLocker`. (#669)
- Switch `MinMaxSumCount` to a mutex lock implementation instead of `StateLocker`. (#667)
- Update documentation to not include any references to `WithKeys`. (#672)
- Correct misspelling. (#668)
- Fix clobbering of the span context if extraction fails. (#656)
- Bump `golangci-lint` and work around the corrupting bug. (#666) (#670)

## [0.4.3] - 2020-04-24

### Added

- `Dockerfile` and `docker-compose.yml` to run example code. (#635)
- New `grpctrace` package that provides gRPC client and server interceptors for both unary and stream connections. (#621)
- New `api/label` package, providing common label set implementation. (#651)
- Support for JSON marshaling of `Resources`. (#654)
- `TraceID` and `SpanID` implementations for `Stringer` interface. (#642)
- `RemoteAddrKey` in the othttp plugin to include the HTTP client address in top-level spans. (#627)
- `WithSpanFormatter` option to the othttp plugin. (#617)
- Updated README to include section for compatible libraries and include reference to the contrib repository. (#612)
- The prometheus exporter now supports exporting histograms. (#601)
- A `String` method to the `Resource` to return a hashable identifier for a now unique resource. (#613)
- An `Iter` method to the `Resource` to return an array `AttributeIterator`. (#613)
- An `Equal` method to the `Resource` test the equivalence of resources. (#613)
- An iterable structure (`AttributeIterator`) for `Resource` attributes.

### Changed

- zipkin export's `NewExporter` now requires a `serviceName` argument to ensure this needed values is provided. (#644)
- Pass `Resources` through the metrics export pipeline. (#659)

### Removed

- `WithKeys` option from the metric API. (#639)

### Fixed

- Use the `label.Set.Equivalent` value instead of an encoding in the batcher. (#658)
- Correct typo `trace.Exporter` to `trace.SpanSyncer` in comments. (#653)
- Use type names for return values in jaeger exporter. (#648)
- Increase the visibility of the `api/key` package by updating comments and fixing usages locally. (#650)
- `Checkpoint` only after `Update`; Keep records in the `sync.Map` longer. (#647)
- Do not cache `reflect.ValueOf()` in metric Labels. (#649)
- Batch metrics exported from the OTLP exporter based on `Resource` and labels. (#626)
- Add error wrapping to the prometheus exporter. (#631)
- Update the OTLP exporter batching of traces to use a unique `string` representation of an associated `Resource` as the batching key. (#623)
- Update OTLP `SpanData` transform to only include the `ParentSpanID` if one exists. (#614)
- Update `Resource` internal representation to uniquely and reliably identify resources. (#613)
- Check return value from `CheckpointSet.ForEach` in prometheus exporter. (#622)
- Ensure spans created by httptrace client tracer reflect operation structure. (#618)
- Create a new recorder rather than reuse when multiple observations in same epoch for asynchronous instruments. #610
- The default port the OTLP exporter uses to connect to the OpenTelemetry collector is updated to match the one the collector listens on by default. (#611)

## [0.4.2] - 2020-03-31

### Fixed

- Fix `pre_release.sh` to update version in `sdk/opentelemetry.go`. (#607)
- Fix time conversion from internal to OTLP in OTLP exporter. (#606)

## [0.4.1] - 2020-03-31

### Fixed

- Update `tag.sh` to create signed tags. (#604)

## [0.4.0] - 2020-03-30

### Added

- New API package `api/metric/registry` that exposes a `MeterImpl` wrapper for use by SDKs to generate unique instruments. (#580)
- Script to verify examples after a new release. (#579)

### Removed

- The dogstatsd exporter due to lack of support.
   This additionally removes support for statsd. (#591)
- `LabelSet` from the metric API.
   This is replaced by a `[]core.KeyValue` slice. (#595)
- `Labels` from the metric API's `Meter` interface. (#595)

### Changed

- The metric `export.Labels` became an interface which the SDK implements and the `export` package provides a simple, immutable implementation of this interface intended for testing purposes. (#574)
- Renamed `internal/metric.Meter` to `MeterImpl`. (#580)
- Renamed `api/global/internal.obsImpl` to `asyncImpl`. (#580)

### Fixed

- Corrected missing return in mock span. (#582)
- Update License header for all source files to match CNCF guidelines and include a test to ensure it is present. (#586) (#596)
- Update to v0.3.0 of the OTLP in the OTLP exporter. (#588)
- Update pre-release script to be compatible between GNU and BSD based systems. (#592)
- Add a `RecordBatch` benchmark. (#594)
- Moved span transforms of the OTLP exporter to the internal package. (#593)
- Build both go-1.13 and go-1.14 in circleci to test for all supported versions of Go. (#569)
- Removed unneeded allocation on empty labels in OLTP exporter. (#597)
- Update `BatchedSpanProcessor` to process the queue until no data but respect max batch size. (#599)
- Update project documentation godoc.org links to pkg.go.dev. (#602)

## [0.3.0] - 2020-03-21

This is a first official beta release, which provides almost fully complete metrics, tracing, and context propagation functionality.
There is still a possibility of breaking changes.

### Added

- Add `Observer` metric instrument. (#474)
- Add global `Propagators` functionality to enable deferred initialization for propagators registered before the first Meter SDK is installed. (#494)
- Simplified export setup pipeline for the jaeger exporter to match other exporters. (#459)
- The zipkin trace exporter. (#495)
- The OTLP exporter to export metric and trace telemetry to the OpenTelemetry collector. (#497) (#544) (#545)
- Add `StatusMessage` field to the trace `Span`. (#524)
- Context propagation in OpenTracing bridge in terms of OpenTelemetry context propagation. (#525)
- The `Resource` type was added to the SDK. (#528)
- The global API now supports a `Tracer` and `Meter` function as shortcuts to getting a global `*Provider` and calling these methods directly. (#538)
- The metric API now defines a generic `MeterImpl` interface to support general purpose `Meter` construction.
   Additionally, `SyncImpl` and `AsyncImpl` are added to support general purpose instrument construction. (#560)
- A metric `Kind` is added to represent the `MeasureKind`, `ObserverKind`, and `CounterKind`. (#560)
- Scripts to better automate the release process. (#576)

### Changed

- Default to to use `AlwaysSampler` instead of `ProbabilitySampler` to match OpenTelemetry specification. (#506)
- Renamed `AlwaysSampleSampler` to `AlwaysOnSampler` in the trace API. (#511)
- Renamed `NeverSampleSampler` to `AlwaysOffSampler` in the trace API. (#511)
- The `Status` field of the `Span` was changed to `StatusCode` to disambiguate with the added `StatusMessage`. (#524)
- Updated the trace `Sampler` interface conform to the OpenTelemetry specification. (#531)
- Rename metric API `Options` to `Config`. (#541)
- Rename metric `Counter` aggregator to be `Sum`. (#541)
- Unify metric options into `Option` from instrument specific options. (#541)
- The trace API's `TraceProvider` now support `Resource`s. (#545)
- Correct error in zipkin module name. (#548)
- The jaeger trace exporter now supports `Resource`s. (#551)
- Metric SDK now supports `Resource`s.
   The `WithResource` option was added to configure a `Resource` on creation and the `Resource` method was added to the metric `Descriptor` to return the associated `Resource`. (#552)
- Replace `ErrNoLastValue` and `ErrEmptyDataSet` by `ErrNoData` in the metric SDK. (#557)
- The stdout trace exporter now supports `Resource`s. (#558)
- The metric `Descriptor` is now included at the API instead of the SDK. (#560)
- Replace `Ordered` with an iterator in `export.Labels`. (#567)

### Removed

- The vendor specific Stackdriver. It is now hosted on 3rd party vendor infrastructure. (#452)
- The `Unregister` method for metric observers as it is not in the OpenTelemetry specification. (#560)
- `GetDescriptor` from the metric SDK. (#575)
- The `Gauge` instrument from the metric API. (#537)

### Fixed

- Make histogram aggregator checkpoint consistent. (#438)
- Update README with import instructions and how to build and test. (#505)
- The default label encoding was updated to be unique. (#508)
- Use `NewRoot` in the othttp plugin for public endpoints. (#513)
- Fix data race in `BatchedSpanProcessor`. (#518)
- Skip test-386 for Mac OS 10.15.x (Catalina and upwards). #521
- Use a variable-size array to represent ordered labels in maps. (#523)
- Update the OTLP protobuf and update changed import path. (#532)
- Use `StateLocker` implementation in `MinMaxSumCount`. (#546)
- Eliminate goroutine leak in histogram stress test. (#547)
- Update OTLP exporter with latest protobuf. (#550)
- Add filters to the othttp plugin. (#556)
- Provide an implementation of the `Header*` filters that do not depend on Go 1.14. (#565)
- Encode labels once during checkpoint.
   The checkpoint function is executed in a single thread so we can do the encoding lazily before passing the encoded version of labels to the exporter.
   This is a cheap and quick way to avoid encoding the labels on every collection interval. (#572)
- Run coverage over all packages in `COVERAGE_MOD_DIR`. (#573)

## [0.2.3] - 2020-03-04

### Added

- `RecordError` method on `Span`s in the trace API to Simplify adding error events to spans. (#473)
- Configurable push frequency for exporters setup pipeline. (#504)

### Changed

- Rename the `exporter` directory to `exporters`.
   The `go.opentelemetry.io/otel/exporter/trace/jaeger` package was mistakenly released with a `v1.0.0` tag instead of `v0.1.0`.
   This resulted in all subsequent releases not becoming the default latest.
   A consequence of this was that all `go get`s pulled in the incompatible `v0.1.0` release of that package when pulling in more recent packages from other otel packages.
   Renaming the `exporter` directory to `exporters` fixes this issue by renaming the package and therefore clearing any existing dependency tags.
   Consequentially, this action also renames *all* exporter packages. (#502)

### Removed

- The `CorrelationContextHeader` constant in the `correlation` package is no longer exported. (#503)

## [0.2.2] - 2020-02-27

### Added

- `HTTPSupplier` interface in the propagation API to specify methods to retrieve and store a single value for a key to be associated with a carrier. (#467)
- `HTTPExtractor` interface in the propagation API to extract information from an `HTTPSupplier` into a context. (#467)
- `HTTPInjector` interface in the propagation API to inject information into an `HTTPSupplier.` (#467)
- `Config` and configuring `Option` to the propagator API. (#467)
- `Propagators` interface in the propagation API to contain the set of injectors and extractors for all supported carrier formats. (#467)
- `HTTPPropagator` interface in the propagation API to inject and extract from an `HTTPSupplier.` (#467)
- `WithInjectors` and `WithExtractors` functions to the propagator API to configure injectors and extractors to use. (#467)
- `ExtractHTTP` and `InjectHTTP` functions to apply configured HTTP extractors and injectors to a passed context. (#467)
- Histogram aggregator. (#433)
- `DefaultPropagator` function and have it return `trace.TraceContext` as the default context propagator. (#456)
- `AlwaysParentSample` sampler to the trace API. (#455)
- `WithNewRoot` option function to the trace API to specify the created span should be considered a root span. (#451)

### Changed

- Renamed `WithMap` to `ContextWithMap` in the correlation package. (#481)
- Renamed `FromContext` to `MapFromContext` in the correlation package. (#481)
- Move correlation context propagation to correlation package. (#479)
- Do not default to putting remote span context into links. (#480)
- `Tracer.WithSpan` updated to accept `StartOptions`. (#472)
- Renamed `MetricKind` to `Kind` to not stutter in the type usage. (#432)
- Renamed the `export` package to `metric` to match directory structure. (#432)
- Rename the `api/distributedcontext` package to `api/correlation`. (#444)
- Rename the `api/propagators` package to `api/propagation`. (#444)
- Move the propagators from the `propagators` package into the `trace` API package. (#444)
- Update `Float64Gauge`, `Int64Gauge`, `Float64Counter`, `Int64Counter`, `Float64Measure`, and `Int64Measure` metric methods to use value receivers instead of pointers. (#462)
- Moved all dependencies of tools package to a tools directory. (#466)

### Removed

- Binary propagators. (#467)
- NOOP propagator. (#467)

### Fixed

- Upgraded `github.com/golangci/golangci-lint` from `v1.21.0` to `v1.23.6` in `tools/`. (#492)
- Fix a possible nil-dereference crash (#478)
- Correct comments for `InstallNewPipeline` in the stdout exporter. (#483)
- Correct comments for `InstallNewPipeline` in the dogstatsd exporter. (#484)
- Correct comments for `InstallNewPipeline` in the prometheus exporter. (#482)
- Initialize `onError` based on `Config` in prometheus exporter. (#486)
- Correct module name in prometheus exporter README. (#475)
- Removed tracer name prefix from span names. (#430)
- Fix `aggregator_test.go` import package comment. (#431)
- Improved detail in stdout exporter. (#436)
- Fix a dependency issue (generate target should depend on stringer, not lint target) in Makefile. (#442)
- Reorders the Makefile targets within `precommit` target so we generate files and build the code before doing linting, so we can get much nicer errors about syntax errors from the compiler. (#442)
- Reword function documentation in gRPC plugin. (#446)
- Send the `span.kind` tag to Jaeger from the jaeger exporter. (#441)
- Fix `metadataSupplier` in the jaeger exporter to overwrite the header if existing instead of appending to it. (#441)
- Upgraded to Go 1.13 in CI. (#465)
- Correct opentelemetry.io URL in trace SDK documentation. (#464)
- Refactored reference counting logic in SDK determination of stale records. (#468)
- Add call to `runtime.Gosched` in instrument `acquireHandle` logic to not block the collector. (#469)

## [0.2.1.1] - 2020-01-13

### Fixed

- Use stateful batcher on Prometheus exporter fixing regression introduced in #395. (#428)

## [0.2.1] - 2020-01-08

### Added

- Global meter forwarding implementation.
   This enables deferred initialization for metric instruments registered before the first Meter SDK is installed. (#392)
- Global trace forwarding implementation.
   This enables deferred initialization for tracers registered before the first Trace SDK is installed. (#406)
- Standardize export pipeline creation in all exporters. (#395)
- A testing, organization, and comments for 64-bit field alignment. (#418)
- Script to tag all modules in the project. (#414)

### Changed

- Renamed `propagation` package to `propagators`. (#362)
- Renamed `B3Propagator` propagator to `B3`. (#362)
- Renamed `TextFormatPropagator` propagator to `TextFormat`. (#362)
- Renamed `BinaryPropagator` propagator to `Binary`. (#362)
- Renamed `BinaryFormatPropagator` propagator to `BinaryFormat`. (#362)
- Renamed `NoopTextFormatPropagator` propagator to `NoopTextFormat`. (#362)
- Renamed `TraceContextPropagator` propagator to `TraceContext`. (#362)
- Renamed `SpanOption` to `StartOption` in the trace API. (#369)
- Renamed `StartOptions` to `StartConfig` in the trace API. (#369)
- Renamed `EndOptions` to `EndConfig` in the trace API. (#369)
- `Number` now has a pointer receiver for its methods. (#375)
- Renamed `CurrentSpan` to `SpanFromContext` in the trace API. (#379)
- Renamed `SetCurrentSpan` to `ContextWithSpan` in the trace API. (#379)
- Renamed `Message` in Event to `Name` in the trace API. (#389)
- Prometheus exporter no longer aggregates metrics, instead it only exports them. (#385)
- Renamed `HandleImpl` to `BoundInstrumentImpl` in the metric API. (#400)
- Renamed `Float64CounterHandle` to `Float64CounterBoundInstrument` in the metric API. (#400)
- Renamed `Int64CounterHandle` to `Int64CounterBoundInstrument` in the metric API. (#400)
- Renamed `Float64GaugeHandle` to `Float64GaugeBoundInstrument` in the metric API. (#400)
- Renamed `Int64GaugeHandle` to `Int64GaugeBoundInstrument` in the metric API. (#400)
- Renamed `Float64MeasureHandle` to `Float64MeasureBoundInstrument` in the metric API. (#400)
- Renamed `Int64MeasureHandle` to `Int64MeasureBoundInstrument` in the metric API. (#400)
- Renamed `Release` method for bound instruments in the metric API to `Unbind`. (#400)
- Renamed `AcquireHandle` method for bound instruments in the metric API to `Bind`. (#400)
- Renamed the `File` option in the stdout exporter to `Writer`. (#404)
- Renamed all `Options` to `Config` for all metric exports where this wasn't already the case.

### Fixed

- Aggregator import path corrected. (#421)
- Correct links in README. (#368)
- The README was updated to match latest code changes in its examples. (#374)
- Don't capitalize error statements. (#375)
- Fix ignored errors. (#375)
- Fix ambiguous variable naming. (#375)
- Removed unnecessary type casting. (#375)
- Use named parameters. (#375)
- Updated release schedule. (#378)
- Correct http-stackdriver example module name. (#394)
- Removed the `http.request` span in `httptrace` package. (#397)
- Add comments in the metrics SDK (#399)
- Initialize checkpoint when creating ddsketch aggregator to prevent panic when merging into a empty one. (#402) (#403)
- Add documentation of compatible exporters in the README. (#405)
- Typo fix. (#408)
- Simplify span check logic in SDK tracer implementation. (#419)

## [0.2.0] - 2019-12-03

### Added

- Unary gRPC tracing example. (#351)
- Prometheus exporter. (#334)
- Dogstatsd metrics exporter. (#326)

### Changed

- Rename `MaxSumCount` aggregation to `MinMaxSumCount` and add the `Min` interface for this aggregation. (#352)
- Rename `GetMeter` to `Meter`. (#357)
- Rename `HTTPTraceContextPropagator` to `TraceContextPropagator`. (#355)
- Rename `HTTPB3Propagator` to `B3Propagator`. (#355)
- Rename `HTTPTraceContextPropagator` to `TraceContextPropagator`. (#355)
- Move `/global` package to `/api/global`. (#356)
- Rename `GetTracer` to `Tracer`. (#347)

### Removed

- `SetAttribute` from the `Span` interface in the trace API. (#361)
- `AddLink` from the `Span` interface in the trace API. (#349)
- `Link` from the `Span` interface in the trace API. (#349)

### Fixed

- Exclude example directories from coverage report. (#365)
- Lint make target now implements automatic fixes with `golangci-lint` before a second run to report the remaining issues. (#360)
- Drop `GO111MODULE` environment variable in Makefile as Go 1.13 is the project specified minimum version and this is environment variable is not needed for that version of Go. (#359)
- Run the race checker for all test. (#354)
- Redundant commands in the Makefile are removed. (#354)
- Split the `generate` and `lint` targets of the Makefile. (#354)
- Renames `circle-ci` target to more generic `ci` in Makefile. (#354)
- Add example Prometheus binary to gitignore. (#358)
- Support negative numbers with the `MaxSumCount`. (#335)
- Resolve race conditions in `push_test.go` identified in #339. (#340)
- Use `/usr/bin/env bash` as a shebang in scripts rather than `/bin/bash`. (#336)
- Trace benchmark now tests both `AlwaysSample` and `NeverSample`.
   Previously it was testing `AlwaysSample` twice. (#325)
- Trace benchmark now uses a `[]byte` for `TraceID` to fix failing test. (#325)
- Added a trace benchmark to test variadic functions in `setAttribute` vs `setAttributes` (#325)
- The `defaultkeys` batcher was only using the encoded label set as its map key while building a checkpoint.
   This allowed distinct label sets through, but any metrics sharing a label set could be overwritten or merged incorrectly.
   This was corrected. (#333)

## [0.1.2] - 2019-11-18

### Fixed

- Optimized the `simplelru` map for attributes to reduce the number of allocations. (#328)
- Removed unnecessary unslicing of parameters that are already a slice. (#324)

## [0.1.1] - 2019-11-18

This release contains a Metrics SDK with stdout exporter and supports basic aggregations such as counter, gauges, array, maxsumcount, and ddsketch.

### Added

- Metrics stdout export pipeline. (#265)
- Array aggregation for raw measure metrics. (#282)
- The core.Value now have a `MarshalJSON` method. (#281)

### Removed

- `WithService`, `WithResources`, and `WithComponent` methods of tracers. (#314)
- Prefix slash in `Tracer.Start()` for the Jaeger example. (#292)

### Changed

- Allocation in LabelSet construction to reduce GC overhead. (#318)
- `trace.WithAttributes` to append values instead of replacing (#315)
- Use a formula for tolerance in sampling tests. (#298)
- Move export types into trace and metric-specific sub-directories. (#289)
- `SpanKind` back to being based on an `int` type. (#288)

### Fixed

- URL to OpenTelemetry website in README. (#323)
- Name of othttp default tracer. (#321)
- `ExportSpans` for the stackdriver exporter now handles `nil` context. (#294)
- CI modules cache to correctly restore/save from/to the cache. (#316)
- Fix metric SDK race condition between `LoadOrStore` and the assignment `rec.recorder = i.meter.exporter.AggregatorFor(rec)`. (#293)
- README now reflects the new code structure introduced with these changes. (#291)
- Make the basic example work. (#279)

## [0.1.0] - 2019-11-04

This is the first release of open-telemetry go library.
It contains api and sdk for trace and meter.

### Added

- Initial OpenTelemetry trace and metric API prototypes.
- Initial OpenTelemetry trace, metric, and export SDK packages.
- A wireframe bridge to support compatibility with OpenTracing.
- Example code for a basic, http-stackdriver, http, jaeger, and named tracer setup.
- Exporters for Jaeger, Stackdriver, and stdout.
- Propagators for binary, B3, and trace-context protocols.
- Project information and guidelines in the form of a README and CONTRIBUTING.
- Tools to build the project and a Makefile to automate the process.
- Apache-2.0 license.
- CircleCI build CI manifest files.
- CODEOWNERS file to track owners of this project.

[Unreleased]: https://github.com/open-telemetry/opentelemetry-go/compare/v1.24.0...HEAD
[1.24.0/0.46.0/0.0.1-alpha]: https://github.com/open-telemetry/opentelemetry-go/releases/tag/v1.24.0
[1.23.1]: https://github.com/open-telemetry/opentelemetry-go/releases/tag/v1.23.1
[1.23.0]: https://github.com/open-telemetry/opentelemetry-go/releases/tag/v1.23.0
[1.23.0-rc.1]: https://github.com/open-telemetry/opentelemetry-go/releases/tag/v1.23.0-rc.1
[1.22.0/0.45.0]: https://github.com/open-telemetry/opentelemetry-go/releases/tag/v1.22.0
[1.21.0/0.44.0]: https://github.com/open-telemetry/opentelemetry-go/releases/tag/v1.21.0
[1.20.0/0.43.0]: https://github.com/open-telemetry/opentelemetry-go/releases/tag/v1.20.0
[1.19.0/0.42.0/0.0.7]: https://github.com/open-telemetry/opentelemetry-go/releases/tag/v1.19.0
[1.19.0-rc.1/0.42.0-rc.1]: https://github.com/open-telemetry/opentelemetry-go/releases/tag/v1.19.0-rc.1
[1.18.0/0.41.0/0.0.6]: https://github.com/open-telemetry/opentelemetry-go/releases/tag/v1.18.0
[1.17.0/0.40.0/0.0.5]: https://github.com/open-telemetry/opentelemetry-go/releases/tag/v1.17.0
[1.16.0/0.39.0]: https://github.com/open-telemetry/opentelemetry-go/releases/tag/v1.16.0
[1.16.0-rc.1/0.39.0-rc.1]: https://github.com/open-telemetry/opentelemetry-go/releases/tag/v1.16.0-rc.1
[1.15.1/0.38.1]: https://github.com/open-telemetry/opentelemetry-go/releases/tag/v1.15.1
[1.15.0/0.38.0]: https://github.com/open-telemetry/opentelemetry-go/releases/tag/v1.15.0
[1.15.0-rc.2/0.38.0-rc.2]: https://github.com/open-telemetry/opentelemetry-go/releases/tag/v1.15.0-rc.2
[1.15.0-rc.1/0.38.0-rc.1]: https://github.com/open-telemetry/opentelemetry-go/releases/tag/v1.15.0-rc.1
[1.14.0/0.37.0/0.0.4]: https://github.com/open-telemetry/opentelemetry-go/releases/tag/v1.14.0
[1.13.0/0.36.0]: https://github.com/open-telemetry/opentelemetry-go/releases/tag/v1.13.0
[1.12.0/0.35.0]: https://github.com/open-telemetry/opentelemetry-go/releases/tag/v1.12.0
[1.11.2/0.34.0]: https://github.com/open-telemetry/opentelemetry-go/releases/tag/v1.11.2
[1.11.1/0.33.0]: https://github.com/open-telemetry/opentelemetry-go/releases/tag/v1.11.1
[1.11.0/0.32.3]: https://github.com/open-telemetry/opentelemetry-go/releases/tag/v1.11.0
[0.32.2]: https://github.com/open-telemetry/opentelemetry-go/releases/tag/sdk/metric/v0.32.2
[0.32.1]: https://github.com/open-telemetry/opentelemetry-go/releases/tag/sdk/metric/v0.32.1
[0.32.0]: https://github.com/open-telemetry/opentelemetry-go/releases/tag/sdk/metric/v0.32.0
[1.10.0]: https://github.com/open-telemetry/opentelemetry-go/releases/tag/v1.10.0
[1.9.0/0.0.3]: https://github.com/open-telemetry/opentelemetry-go/releases/tag/v1.9.0
[1.8.0/0.31.0]: https://github.com/open-telemetry/opentelemetry-go/releases/tag/v1.8.0
[1.7.0/0.30.0]: https://github.com/open-telemetry/opentelemetry-go/releases/tag/v1.7.0
[0.29.0]: https://github.com/open-telemetry/opentelemetry-go/releases/tag/metric/v0.29.0
[1.6.3]: https://github.com/open-telemetry/opentelemetry-go/releases/tag/v1.6.3
[1.6.2]: https://github.com/open-telemetry/opentelemetry-go/releases/tag/v1.6.2
[1.6.1]: https://github.com/open-telemetry/opentelemetry-go/releases/tag/v1.6.1
[1.6.0/0.28.0]: https://github.com/open-telemetry/opentelemetry-go/releases/tag/v1.6.0
[1.5.0]: https://github.com/open-telemetry/opentelemetry-go/releases/tag/v1.5.0
[1.4.1]: https://github.com/open-telemetry/opentelemetry-go/releases/tag/v1.4.1
[1.4.0]: https://github.com/open-telemetry/opentelemetry-go/releases/tag/v1.4.0
[1.3.0]: https://github.com/open-telemetry/opentelemetry-go/releases/tag/v1.3.0
[1.2.0]: https://github.com/open-telemetry/opentelemetry-go/releases/tag/v1.2.0
[1.1.0]: https://github.com/open-telemetry/opentelemetry-go/releases/tag/v1.1.0
[1.0.1]: https://github.com/open-telemetry/opentelemetry-go/releases/tag/v1.0.1
[Metrics 0.24.0]: https://github.com/open-telemetry/opentelemetry-go/releases/tag/metric/v0.24.0
[1.0.0]: https://github.com/open-telemetry/opentelemetry-go/releases/tag/v1.0.0
[1.0.0-RC3]: https://github.com/open-telemetry/opentelemetry-go/releases/tag/v1.0.0-RC3
[1.0.0-RC2]: https://github.com/open-telemetry/opentelemetry-go/releases/tag/v1.0.0-RC2
[Experimental Metrics v0.22.0]: https://github.com/open-telemetry/opentelemetry-go/releases/tag/metric/v0.22.0
[1.0.0-RC1]: https://github.com/open-telemetry/opentelemetry-go/releases/tag/v1.0.0-RC1
[0.20.0]: https://github.com/open-telemetry/opentelemetry-go/releases/tag/v0.20.0
[0.19.0]: https://github.com/open-telemetry/opentelemetry-go/releases/tag/v0.19.0
[0.18.0]: https://github.com/open-telemetry/opentelemetry-go/releases/tag/v0.18.0
[0.17.0]: https://github.com/open-telemetry/opentelemetry-go/releases/tag/v0.17.0
[0.16.0]: https://github.com/open-telemetry/opentelemetry-go/releases/tag/v0.16.0
[0.15.0]: https://github.com/open-telemetry/opentelemetry-go/releases/tag/v0.15.0
[0.14.0]: https://github.com/open-telemetry/opentelemetry-go/releases/tag/v0.14.0
[0.13.0]: https://github.com/open-telemetry/opentelemetry-go/releases/tag/v0.13.0
[0.12.0]: https://github.com/open-telemetry/opentelemetry-go/releases/tag/v0.12.0
[0.11.0]: https://github.com/open-telemetry/opentelemetry-go/releases/tag/v0.11.0
[0.10.0]: https://github.com/open-telemetry/opentelemetry-go/releases/tag/v0.10.0
[0.9.0]: https://github.com/open-telemetry/opentelemetry-go/releases/tag/v0.9.0
[0.8.0]: https://github.com/open-telemetry/opentelemetry-go/releases/tag/v0.8.0
[0.7.0]: https://github.com/open-telemetry/opentelemetry-go/releases/tag/v0.7.0
[0.6.0]: https://github.com/open-telemetry/opentelemetry-go/releases/tag/v0.6.0
[0.5.0]: https://github.com/open-telemetry/opentelemetry-go/releases/tag/v0.5.0
[0.4.3]: https://github.com/open-telemetry/opentelemetry-go/releases/tag/v0.4.3
[0.4.2]: https://github.com/open-telemetry/opentelemetry-go/releases/tag/v0.4.2
[0.4.1]: https://github.com/open-telemetry/opentelemetry-go/releases/tag/v0.4.1
[0.4.0]: https://github.com/open-telemetry/opentelemetry-go/releases/tag/v0.4.0
[0.3.0]: https://github.com/open-telemetry/opentelemetry-go/releases/tag/v0.3.0
[0.2.3]: https://github.com/open-telemetry/opentelemetry-go/releases/tag/v0.2.3
[0.2.2]: https://github.com/open-telemetry/opentelemetry-go/releases/tag/v0.2.2
[0.2.1.1]: https://github.com/open-telemetry/opentelemetry-go/releases/tag/v0.2.1.1
[0.2.1]: https://github.com/open-telemetry/opentelemetry-go/releases/tag/v0.2.1
[0.2.0]: https://github.com/open-telemetry/opentelemetry-go/releases/tag/v0.2.0
[0.1.2]: https://github.com/open-telemetry/opentelemetry-go/releases/tag/v0.1.2
[0.1.1]: https://github.com/open-telemetry/opentelemetry-go/releases/tag/v0.1.1
[0.1.0]: https://github.com/open-telemetry/opentelemetry-go/releases/tag/v0.1.0

[Go 1.22]: https://go.dev/doc/go1.22
[Go 1.21]: https://go.dev/doc/go1.21
[Go 1.20]: https://go.dev/doc/go1.20
[Go 1.19]: https://go.dev/doc/go1.19
[Go 1.18]: https://go.dev/doc/go1.18

[metric API]:https://pkg.go.dev/go.opentelemetry.io/otel/metric
[metric SDK]:https://pkg.go.dev/go.opentelemetry.io/otel/sdk/metric
[trace API]:https://pkg.go.dev/go.opentelemetry.io/otel/trace<|MERGE_RESOLUTION|>--- conflicted
+++ resolved
@@ -8,16 +8,14 @@
 
 ## [Unreleased]
 
-<<<<<<< HEAD
 ### Added
 
 - Add `WithProxy` option in `go.opentelemetry.io/otel/exporters/otlp/otlpmetric/otlpmetrichttp`. (#4906)
 - Add `WithProxy` option in `go.opentelemetry.io/otel/exporters/otlp/otlpmetric/otlptracehttp`. (#4906)
-=======
+
 ### Changed
 
 - `SpanFromContext` and `SpanContextFromContext` in `go.opentelemetry.io/otel/trace` no longer make a heap allocation when the passed context has no span. (#5049)
->>>>>>> 76921e90
 
 ### Fixed
 
