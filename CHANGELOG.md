# Changelog

All notable changes to this project will be documented in this file.

The format is based on [Keep a Changelog](https://keepachangelog.com/en/1.0.0/).

This project adheres to [Semantic Versioning](https://semver.org/spec/v2.0.0.html).

## [Unreleased]

### Added

<<<<<<< HEAD
- The new `Exemplar` type is added to `go.opentelemetry.io/otel/sdk/metric/metricdata`.
  Both the `DataPoint` and `HistogramDataPoint` types from that package have a new field of `Exemplars` containing the sampled exemplars for their timeseries. (#3849)
=======
- The `WithoutTimestamps` option to `go.opentelemetry.io/otel/exporters/stdout/stdoutmetric` to sets all timestamps to zero. (#3828)
>>>>>>> b62eb2ca

### Changed

- Optimize memory allocation when creation a new `Set` using `NewSet` or `NewSetWithFiltered` in `go.opentelemetry.io/otel/attribute`. (#3832)
- Optimize memory allocation when creation new metric instruments in `go.opentelemetry.io/otel/sdk/metric`. (#3832)
- Avoid creating new objects on all calls to `WithDeferredSetup` and `SkipContextSetup` in OpenTracing bridge. (#3833)
- The `New` and `Detect` functions from `go.opentelemetry.io/otel/sdk/resource` return errors that wrap underlying errors instead of just containing the underlying error strings. (#3844)
- Both the `Histogram` and `HistogramDataPoint` are redefined with a generic argument of `[N int64 | float64]` in `go.opentelemetry.io/otel/sdk/metric/metricdata`. (#3849)

### Removed

- The deprecated `go.opentelemetry.io/otel/metric/global` package is removed. (#3829)

## [1.15.0-rc.1/0.38.0-rc.1] 2023-03-01

This is a release candidate for the v1.15.0/v0.38.0 release.
That release will include the `v1` release of the OpenTelemetry Go metric API and will provide stability guarantees of that API.
See our [versioning policy](VERSIONING.md) for more information about these stability guarantees.

This release drops the compatibility guarantee of [Go 1.18].

### Added

- Support global `MeterProvider` in `go.opentelemetry.io/otel`. (#3818)
  - Use `Meter` for a `metric.Meter` from the global `metric.MeterProvider`.
  - Use `GetMeterProivder` for a global `metric.MeterProvider`.
  - Use `SetMeterProivder` to set the global `metric.MeterProvider`.

### Changed

- Dropped compatibility testing for [Go 1.18].
  The project no longer guarantees support for this version of Go. (#3813)

### Fixed

- Handle empty environment variable as it they were not set. (#3764)
- Clarify the `httpconv` and `netconv` packages in `go.opentelemetry.io/otel/semconv/*` provide tracing semantic conventions. (#3823)

### Deprecated

- The `go.opentelemetry.io/otel/metric/global` package is deprecated.
  Use `go.opentelemetry.io/otel` instead. (#3818)

### Removed

- The deprecated `go.opentelemetry.io/otel/metric/unit` package is removed. (#3814)

## [1.14.0/0.37.0/0.0.4] 2023-02-27

This release is the last to support [Go 1.18].
The next release will require at least [Go 1.19].

### Added

- The `event` type semantic conventions are added to `go.opentelemetry.io/otel/semconv/v1.17.0`. (#3697)
- Support [Go 1.20]. (#3693)
- The `go.opentelemetry.io/otel/semconv/v1.18.0` package.
  The package contains semantic conventions from the `v1.18.0` version of the OpenTelemetry specification. (#3719)
  - The following `const` renames from `go.opentelemetry.io/otel/semconv/v1.17.0` are included:
    - `OtelScopeNameKey` -> `OTelScopeNameKey`
    - `OtelScopeVersionKey` -> `OTelScopeVersionKey`
    - `OtelLibraryNameKey` -> `OTelLibraryNameKey`
    - `OtelLibraryVersionKey` -> `OTelLibraryVersionKey`
    - `OtelStatusCodeKey` -> `OTelStatusCodeKey`
    - `OtelStatusDescriptionKey` -> `OTelStatusDescriptionKey`
    - `OtelStatusCodeOk` -> `OTelStatusCodeOk`
    - `OtelStatusCodeError` -> `OTelStatusCodeError`
  - The following `func` renames from `go.opentelemetry.io/otel/semconv/v1.17.0` are included:
    - `OtelScopeName` -> `OTelScopeName`
    - `OtelScopeVersion` -> `OTelScopeVersion`
    - `OtelLibraryName` -> `OTelLibraryName`
    - `OtelLibraryVersion` -> `OTelLibraryVersion`
    - `OtelStatusDescription` -> `OTelStatusDescription`
- A `IsSampled` method is added to the `SpanContext` implementation in `go.opentelemetry.io/otel/bridge/opentracing` to expose the span sampled state.
  See the [README](./bridge/opentracing/README.md) for more information. (#3570)
- The `WithInstrumentationAttributes` option to `go.opentelemetry.io/otel/metric`. (#3738)
- The `WithInstrumentationAttributes` option to `go.opentelemetry.io/otel/trace`. (#3739)
- The following environment variables are supported by the periodic `Reader` in `go.opentelemetry.io/otel/sdk/metric`. (#3763)
  - `OTEL_METRIC_EXPORT_INTERVAL` sets the time between collections and exports.
  - `OTEL_METRIC_EXPORT_TIMEOUT` sets the timeout an export is attempted.

### Changed

- Fall-back to `TextMapCarrier` when it's not `HttpHeader`s in `go.opentelemetry.io/otel/bridge/opentracing`. (#3679)
- The `Collect` method of the `"go.opentelemetry.io/otel/sdk/metric".Reader` interface is updated to accept the `metricdata.ResourceMetrics` value the collection will be made into.
  This change is made to enable memory reuse by SDK users. (#3732)
- The `WithUnit` option in `go.opentelemetry.io/otel/sdk/metric/instrument` is updated to accept a `string` for the unit value. (#3776)

### Fixed

- Ensure `go.opentelemetry.io/otel` does not use generics. (#3723, #3725)
- Multi-reader `MeterProvider`s now export metrics for all readers, instead of just the first reader. (#3720, #3724)
- Remove use of deprecated `"math/rand".Seed` in `go.opentelemetry.io/otel/example/prometheus`. (#3733)
- Do not silently drop unknown schema data with `Parse` in  `go.opentelemetry.io/otel/schema/v1.1`. (#3743)
- Data race issue in OTLP exporter retry mechanism. (#3755, #3756)
- Wrapping empty errors when exporting in `go.opentelemetry.io/otel/sdk/metric`. (#3698, #3772)
- Incorrect "all" and "resource" definition for schema files in `go.opentelemetry.io/otel/schema/v1.1`. (#3777)

### Deprecated

- The `go.opentelemetry.io/otel/metric/unit` package is deprecated.
  Use the equivalent unit string instead. (#3776)
  - Use `"1"` instead of `unit.Dimensionless`
  - Use `"By"` instead of `unit.Bytes`
  - Use `"ms"` instead of `unit.Milliseconds`

## [1.13.0/0.36.0] 2023-02-07

### Added

- Attribute `KeyValue` creations functions to `go.opentelemetry.io/otel/semconv/v1.17.0` for all non-enum semantic conventions.
  These functions ensure semantic convention type correctness. (#3675)

### Fixed

- Removed the `http.target` attribute from being added by `ServerRequest` in the following packages. (#3687)
  - `go.opentelemetry.io/otel/semconv/v1.13.0/httpconv`
  - `go.opentelemetry.io/otel/semconv/v1.14.0/httpconv`
  - `go.opentelemetry.io/otel/semconv/v1.15.0/httpconv`
  - `go.opentelemetry.io/otel/semconv/v1.16.0/httpconv`
  - `go.opentelemetry.io/otel/semconv/v1.17.0/httpconv`

### Removed

- The deprecated `go.opentelemetry.io/otel/metric/instrument/asyncfloat64` package is removed. (#3631)
- The deprecated `go.opentelemetry.io/otel/metric/instrument/asyncint64` package is removed. (#3631)
- The deprecated `go.opentelemetry.io/otel/metric/instrument/syncfloat64` package is removed. (#3631)
- The deprecated `go.opentelemetry.io/otel/metric/instrument/syncint64` package is removed. (#3631)

## [1.12.0/0.35.0] 2023-01-28

### Added

- The `WithInt64Callback` option to `go.opentelemetry.io/otel/metric/instrument`.
  This options is used to configure `int64` Observer callbacks during their creation. (#3507)
- The `WithFloat64Callback` option to `go.opentelemetry.io/otel/metric/instrument`.
  This options is used to configure `float64` Observer callbacks during their creation. (#3507)
- The `Producer` interface and `Reader.RegisterProducer(Producer)` to `go.opentelemetry.io/otel/sdk/metric`.
  These additions are used to enable external metric Producers. (#3524)
- The `Callback` function type to `go.opentelemetry.io/otel/metric`.
  This new named function type is registered with a `Meter`. (#3564)
- The `go.opentelemetry.io/otel/semconv/v1.13.0` package.
  The package contains semantic conventions from the `v1.13.0` version of the OpenTelemetry specification. (#3499)
  - The `EndUserAttributesFromHTTPRequest` function in `go.opentelemetry.io/otel/semconv/v1.12.0` is merged into `ClientRequest` and `ServerRequest` in `go.opentelemetry.io/otel/semconv/v1.13.0/httpconv`.
  - The `HTTPAttributesFromHTTPStatusCode` function in `go.opentelemetry.io/otel/semconv/v1.12.0` is merged into `ClientResponse` in `go.opentelemetry.io/otel/semconv/v1.13.0/httpconv`.
  - The `HTTPClientAttributesFromHTTPRequest` function in `go.opentelemetry.io/otel/semconv/v1.12.0` is replaced by `ClientRequest` in `go.opentelemetry.io/otel/semconv/v1.13.0/httpconv`.
  - The `HTTPServerAttributesFromHTTPRequest` function in `go.opentelemetry.io/otel/semconv/v1.12.0` is replaced by `ServerRequest` in `go.opentelemetry.io/otel/semconv/v1.13.0/httpconv`.
  - The `HTTPServerMetricAttributesFromHTTPRequest` function in `go.opentelemetry.io/otel/semconv/v1.12.0` is replaced by `ServerRequest` in `go.opentelemetry.io/otel/semconv/v1.13.0/httpconv`.
  - The `NetAttributesFromHTTPRequest` function in `go.opentelemetry.io/otel/semconv/v1.12.0` is split into `Transport` in `go.opentelemetry.io/otel/semconv/v1.13.0/netconv` and `ClientRequest` or `ServerRequest` in `go.opentelemetry.io/otel/semconv/v1.13.0/httpconv`.
  - The `SpanStatusFromHTTPStatusCode` function in `go.opentelemetry.io/otel/semconv/v1.12.0` is replaced by `ClientStatus` in `go.opentelemetry.io/otel/semconv/v1.13.0/httpconv`.
  - The `SpanStatusFromHTTPStatusCodeAndSpanKind` function in `go.opentelemetry.io/otel/semconv/v1.12.0` is split into `ClientStatus` and `ServerStatus` in `go.opentelemetry.io/otel/semconv/v1.13.0/httpconv`.
  - The `Client` function is included in `go.opentelemetry.io/otel/semconv/v1.13.0/netconv` to generate attributes for a `net.Conn`.
  - The `Server` function is included in `go.opentelemetry.io/otel/semconv/v1.13.0/netconv` to generate attributes for a `net.Listener`.
- The `go.opentelemetry.io/otel/semconv/v1.14.0` package.
  The package contains semantic conventions from the `v1.14.0` version of the OpenTelemetry specification. (#3566)
- The `go.opentelemetry.io/otel/semconv/v1.15.0` package.
  The package contains semantic conventions from the `v1.15.0` version of the OpenTelemetry specification. (#3578)
- The `go.opentelemetry.io/otel/semconv/v1.16.0` package.
  The package contains semantic conventions from the `v1.16.0` version of the OpenTelemetry specification. (#3579)
- Metric instruments to `go.opentelemetry.io/otel/metric/instrument`.
  These instruments are use as replacements of the depreacted `go.opentelemetry.io/otel/metric/instrument/{asyncfloat64,asyncint64,syncfloat64,syncint64}` packages.(#3575, #3586)
  - `Float64ObservableCounter` replaces the `asyncfloat64.Counter`
  - `Float64ObservableUpDownCounter` replaces the `asyncfloat64.UpDownCounter`
  - `Float64ObservableGauge` replaces the `asyncfloat64.Gauge`
  - `Int64ObservableCounter` replaces the `asyncint64.Counter`
  - `Int64ObservableUpDownCounter` replaces the `asyncint64.UpDownCounter`
  - `Int64ObservableGauge` replaces the `asyncint64.Gauge`
  - `Float64Counter` replaces the `syncfloat64.Counter`
  - `Float64UpDownCounter` replaces the `syncfloat64.UpDownCounter`
  - `Float64Histogram` replaces the `syncfloat64.Histogram`
  - `Int64Counter` replaces the `syncint64.Counter`
  - `Int64UpDownCounter` replaces the `syncint64.UpDownCounter`
  - `Int64Histogram` replaces the `syncint64.Histogram`
- `NewTracerProvider` to `go.opentelemetry.io/otel/bridge/opentracing`.
  This is used to create `WrapperTracer` instances from a `TracerProvider`. (#3116)
- The `Extrema` type to `go.opentelemetry.io/otel/sdk/metric/metricdata`.
  This type is used to represent min/max values and still be able to distinguish unset and zero values. (#3487)
- The `go.opentelemetry.io/otel/semconv/v1.17.0` package.
  The package contains semantic conventions from the `v1.17.0` version of the OpenTelemetry specification. (#3599)

### Changed

- Jaeger and Zipkin exporter use `github.com/go-logr/logr` as the logging interface, and add the `WithLogr` option. (#3497, #3500)
- Instrument configuration in `go.opentelemetry.io/otel/metric/instrument` is split into specific options and confguration based on the instrument type. (#3507)
  - Use the added `Int64Option` type to configure instruments from `go.opentelemetry.io/otel/metric/instrument/syncint64`.
  - Use the added `Float64Option` type to configure instruments from `go.opentelemetry.io/otel/metric/instrument/syncfloat64`.
  - Use the added `Int64ObserverOption` type to configure instruments from `go.opentelemetry.io/otel/metric/instrument/asyncint64`.
  - Use the added `Float64ObserverOption` type to configure instruments from `go.opentelemetry.io/otel/metric/instrument/asyncfloat64`.
- Return a `Registration` from the `RegisterCallback` method of a `Meter` in the `go.opentelemetry.io/otel/metric` package.
  This `Registration` can be used to unregister callbacks. (#3522)
- Global error handler uses an atomic value instead of a mutex. (#3543)
- Add `NewMetricProducer` to `go.opentelemetry.io/otel/bridge/opencensus`, which can be used to pass OpenCensus metrics to an OpenTelemetry Reader. (#3541)
- Global logger uses an atomic value instead of a mutex. (#3545)
- The `Shutdown` method of the `"go.opentelemetry.io/otel/sdk/trace".TracerProvider` releases all computational resources when called the first time. (#3551)
- The `Sampler` returned from `TraceIDRatioBased` `go.opentelemetry.io/otel/sdk/trace` now uses the rightmost bits for sampling decisions.
  This fixes random sampling when using ID generators like `xray.IDGenerator` and increasing parity with other language implementations. (#3557)
- Errors from `go.opentelemetry.io/otel/exporters/otlp/otlptrace` exporters are wrapped in erros identifying their signal name.
  Existing users of the exporters attempting to identify specific errors will need to use `errors.Unwrap()` to get the underlying error. (#3516)
- Exporters from `go.opentelemetry.io/otel/exporters/otlp` will print the final retryable error message when attempts to retry time out. (#3514)
- The instrument kind names in `go.opentelemetry.io/otel/sdk/metric` are updated to match the API. (#3562)
  - `InstrumentKindSyncCounter` is renamed to `InstrumentKindCounter`
  - `InstrumentKindSyncUpDownCounter` is renamed to `InstrumentKindUpDownCounter`
  - `InstrumentKindSyncHistogram` is renamed to `InstrumentKindHistogram`
  - `InstrumentKindAsyncCounter` is renamed to `InstrumentKindObservableCounter`
  - `InstrumentKindAsyncUpDownCounter` is renamed to `InstrumentKindObservableUpDownCounter`
  - `InstrumentKindAsyncGauge` is renamed to `InstrumentKindObservableGauge`
- The `RegisterCallback` method of the `Meter` in `go.opentelemetry.io/otel/metric` changed.
  - The named `Callback` replaces the inline function parameter. (#3564)
  - `Callback` is required to return an error. (#3576)
  - `Callback` accepts the added `Observer` parameter added.
    This new parameter is used by `Callback` implementations to observe values for asynchronous instruments instead of calling the `Observe` method of the instrument directly. (#3584)
  - The slice of `instrument.Asynchronous` is now passed as a variadic argument. (#3587)
- The exporter from `go.opentelemetry.io/otel/exporters/zipkin` is updated to use the `v1.16.0` version of semantic conventions.
  This means it no longer uses the removed `net.peer.ip` or `http.host` attributes to determine the remote endpoint.
  Instead it uses the `net.sock.peer` attributes. (#3581)
- The `Min` and `Max` fields of the `HistogramDataPoint` in `go.opentelemetry.io/otel/sdk/metric/metricdata` are now defined with the added `Extrema` type instead of a `*float64`. (#3487)

### Fixed

- Asynchronous instruments that use sum aggregators and attribute filters correctly add values from equivalent attribute sets that have been filtered. (#3439, #3549)
- The `RegisterCallback` method of the `Meter` from `go.opentelemetry.io/otel/sdk/metric` only registers a callback for instruments created by that meter.
  Trying to register a callback with instruments from a different meter will result in an error being returned. (#3584)

### Deprecated

- The `NewMetricExporter` in `go.opentelemetry.io/otel/bridge/opencensus` is deprecated.
  Use `NewMetricProducer` instead. (#3541)
- The `go.opentelemetry.io/otel/metric/instrument/asyncfloat64` package is deprecated.
  Use the instruments from `go.opentelemetry.io/otel/metric/instrument` instead. (#3575)
- The `go.opentelemetry.io/otel/metric/instrument/asyncint64` package is deprecated.
  Use the instruments from `go.opentelemetry.io/otel/metric/instrument` instead. (#3575)
- The `go.opentelemetry.io/otel/metric/instrument/syncfloat64` package is deprecated.
  Use the instruments from `go.opentelemetry.io/otel/metric/instrument` instead. (#3575)
- The `go.opentelemetry.io/otel/metric/instrument/syncint64` package is deprecated.
  Use the instruments from `go.opentelemetry.io/otel/metric/instrument` instead. (#3575)
- The `NewWrappedTracerProvider` in `go.opentelemetry.io/otel/bridge/opentracing` is now deprecated.
  Use `NewTracerProvider` instead. (#3116)

### Removed

- The deprecated `go.opentelemetry.io/otel/sdk/metric/view` package is removed. (#3520)
- The `InstrumentProvider` from `go.opentelemetry.io/otel/sdk/metric/asyncint64` is removed.
  Use the new creation methods of the `Meter` in `go.opentelemetry.io/otel/sdk/metric` instead. (#3530)
  - The `Counter` method is replaced by `Meter.Int64ObservableCounter`
  - The `UpDownCounter` method is replaced by `Meter.Int64ObservableUpDownCounter`
  - The `Gauge` method is replaced by `Meter.Int64ObservableGauge`
- The `InstrumentProvider` from `go.opentelemetry.io/otel/sdk/metric/asyncfloat64` is removed.
  Use the new creation methods of the `Meter` in `go.opentelemetry.io/otel/sdk/metric` instead. (#3530)
  - The `Counter` method is replaced by `Meter.Float64ObservableCounter`
  - The `UpDownCounter` method is replaced by `Meter.Float64ObservableUpDownCounter`
  - The `Gauge` method is replaced by `Meter.Float64ObservableGauge`
- The `InstrumentProvider` from `go.opentelemetry.io/otel/sdk/metric/syncint64` is removed.
  Use the new creation methods of the `Meter` in `go.opentelemetry.io/otel/sdk/metric` instead. (#3530)
  - The `Counter` method is replaced by `Meter.Int64Counter`
  - The `UpDownCounter` method is replaced by `Meter.Int64UpDownCounter`
  - The `Histogram` method is replaced by `Meter.Int64Histogram`
- The `InstrumentProvider` from `go.opentelemetry.io/otel/sdk/metric/syncfloat64` is removed.
  Use the new creation methods of the `Meter` in `go.opentelemetry.io/otel/sdk/metric` instead. (#3530)
  - The `Counter` method is replaced by `Meter.Float64Counter`
  - The `UpDownCounter` method is replaced by `Meter.Float64UpDownCounter`
  - The `Histogram` method is replaced by `Meter.Float64Histogram`

## [1.11.2/0.34.0] 2022-12-05

### Added

- The `WithView` `Option` is added to the `go.opentelemetry.io/otel/sdk/metric` package.
   This option is used to configure the view(s) a `MeterProvider` will use for all `Reader`s that are registered with it. (#3387)
- Add Instrumentation Scope and Version as info metric and label in Prometheus exporter.
  This can be disabled using the `WithoutScopeInfo()` option added to that package.(#3273, #3357)
- OTLP exporters now recognize: (#3363)
  - `OTEL_EXPORTER_OTLP_INSECURE`
  - `OTEL_EXPORTER_OTLP_TRACES_INSECURE`
  - `OTEL_EXPORTER_OTLP_METRICS_INSECURE`
  - `OTEL_EXPORTER_OTLP_CLIENT_KEY`
  - `OTEL_EXPORTER_OTLP_TRACES_CLIENT_KEY`
  - `OTEL_EXPORTER_OTLP_METRICS_CLIENT_KEY`
  - `OTEL_EXPORTER_OTLP_CLIENT_CERTIFICATE`
  - `OTEL_EXPORTER_OTLP_TRACES_CLIENT_CERTIFICATE`
  - `OTEL_EXPORTER_OTLP_METRICS_CLIENT_CERTIFICATE`
- The `View` type and related `NewView` function to create a view according to the OpenTelemetry specification are added to `go.opentelemetry.io/otel/sdk/metric`.
  These additions are replacements for the `View` type and `New` function from `go.opentelemetry.io/otel/sdk/metric/view`. (#3459)
- The `Instrument` and `InstrumentKind` type are added to `go.opentelemetry.io/otel/sdk/metric`.
  These additions are replacements for the `Instrument` and `InstrumentKind` types from `go.opentelemetry.io/otel/sdk/metric/view`. (#3459)
- The `Stream` type is added to `go.opentelemetry.io/otel/sdk/metric` to define a metric data stream a view will produce. (#3459)
- The `AssertHasAttributes` allows instrument authors to test that datapoints returned have appropriate attributes. (#3487)

### Changed

- The `"go.opentelemetry.io/otel/sdk/metric".WithReader` option no longer accepts views to associate with the `Reader`.
   Instead, views are now registered directly with the `MeterProvider` via the new `WithView` option.
   The views registered with the `MeterProvider` apply to all `Reader`s. (#3387)
- The `Temporality(view.InstrumentKind) metricdata.Temporality` and `Aggregation(view.InstrumentKind) aggregation.Aggregation` methods are added to the `"go.opentelemetry.io/otel/sdk/metric".Exporter` interface. (#3260)
- The `Temporality(view.InstrumentKind) metricdata.Temporality` and `Aggregation(view.InstrumentKind) aggregation.Aggregation` methods are added to the `"go.opentelemetry.io/otel/exporters/otlp/otlpmetric".Client` interface. (#3260)
- The `WithTemporalitySelector` and `WithAggregationSelector` `ReaderOption`s have been changed to `ManualReaderOption`s in the `go.opentelemetry.io/otel/sdk/metric` package. (#3260)
- The periodic reader in the `go.opentelemetry.io/otel/sdk/metric` package now uses the temporality and aggregation selectors from its configured exporter instead of accepting them as options. (#3260)

### Fixed

- The `go.opentelemetry.io/otel/exporters/prometheus` exporter fixes duplicated `_total` suffixes. (#3369)
- Remove comparable requirement for `Reader`s. (#3387)
- Cumulative metrics from the OpenCensus bridge (`go.opentelemetry.io/otel/bridge/opencensus`) are defined as monotonic sums, instead of non-monotonic. (#3389)
- Asynchronous counters (`Counter` and `UpDownCounter`) from the metric SDK now produce delta sums when configured with delta temporality. (#3398)
- Exported `Status` codes in the `go.opentelemetry.io/otel/exporters/zipkin` exporter are now exported as all upper case values. (#3340)
- `Aggregation`s from `go.opentelemetry.io/otel/sdk/metric` with no data are not exported. (#3394, #3436)
- Reenabled Attribute Filters in the Metric SDK. (#3396)
- Asynchronous callbacks are only called if they are registered with at least one instrument that does not use drop aggragation. (#3408)
- Do not report empty partial-success responses in the `go.opentelemetry.io/otel/exporters/otlp` exporters. (#3438, #3432)
- Handle partial success responses in `go.opentelemetry.io/otel/exporters/otlp/otlpmetric` exporters. (#3162, #3440)
- Prevent duplicate Prometheus description, unit, and type. (#3469)
- Prevents panic when using incorrect `attribute.Value.As[Type]Slice()`. (#3489)

### Removed

- The `go.opentelemetry.io/otel/exporters/otlp/otlpmetric.Client` interface is removed. (#3486)
- The `go.opentelemetry.io/otel/exporters/otlp/otlpmetric.New` function is removed. Use the `otlpmetric[http|grpc].New` directly. (#3486)

### Deprecated

- The `go.opentelemetry.io/otel/sdk/metric/view` package is deprecated.
  Use `Instrument`, `InstrumentKind`, `View`, and `NewView` in `go.opentelemetry.io/otel/sdk/metric` instead. (#3476)

## [1.11.1/0.33.0] 2022-10-19

### Added

- The Prometheus exporter in `go.opentelemetry.io/otel/exporters/prometheus` registers with a Prometheus registerer on creation.
   By default, it will register with the default Prometheus registerer.
   A non-default registerer can be used by passing the `WithRegisterer` option. (#3239)
- Added the `WithAggregationSelector` option to the `go.opentelemetry.io/otel/exporters/prometheus` package to change the default `AggregationSelector` used. (#3341)
- The Prometheus exporter in `go.opentelemetry.io/otel/exporters/prometheus` converts the `Resource` associated with metric exports into a `target_info` metric. (#3285)

### Changed

- The `"go.opentelemetry.io/otel/exporters/prometheus".New` function is updated to return an error.
   It will return an error if the exporter fails to register with Prometheus. (#3239)

### Fixed

- The URL-encoded values from the `OTEL_RESOURCE_ATTRIBUTES` environment variable are decoded. (#2963)
- The `baggage.NewMember` function decodes the `value` parameter instead of directly using it.
   This fixes the implementation to be compliant with the W3C specification. (#3226)
- Slice attributes of the `attribute` package are now comparable based on their value, not instance. (#3108 #3252)
- The `Shutdown` and `ForceFlush` methods of the `"go.opentelemetry.io/otel/sdk/trace".TraceProvider` no longer return an error when no processor is registered. (#3268)
- The Prometheus exporter in `go.opentelemetry.io/otel/exporters/prometheus` cumulatively sums histogram buckets. (#3281)
- The sum of each histogram data point is now uniquely exported by the `go.opentelemetry.io/otel/exporters/otlpmetric` exporters. (#3284, #3293)
- Recorded values for asynchronous counters (`Counter` and `UpDownCounter`) are interpreted as exact, not incremental, sum values by the metric SDK. (#3350, #3278)
- `UpDownCounters` are now correctly output as Prometheus gauges in the `go.opentelemetry.io/otel/exporters/prometheus` exporter. (#3358)
- The Prometheus exporter in `go.opentelemetry.io/otel/exporters/prometheus` no longer describes the metrics it will send to Prometheus on startup.
   Instead the exporter is defined as an "unchecked" collector for Prometheus.
   This fixes the `reader is not registered` warning currently emitted on startup. (#3291 #3342)
- The `go.opentelemetry.io/otel/exporters/prometheus` exporter now correctly adds `_total` suffixes to counter metrics. (#3360)
- The `go.opentelemetry.io/otel/exporters/prometheus` exporter now adds a unit suffix to metric names.
   This can be disabled using the `WithoutUnits()` option added to that package. (#3352)

## [1.11.0/0.32.3] 2022-10-12

### Added

- Add default User-Agent header to OTLP exporter requests (`go.opentelemetry.io/otel/exporters/otlptrace/otlptracegrpc` and `go.opentelemetry.io/otel/exporters/otlptrace/otlptracehttp`). (#3261)

### Changed

- `span.SetStatus` has been updated such that calls that lower the status are now no-ops. (#3214)
- Upgrade `golang.org/x/sys/unix` from `v0.0.0-20210423185535-09eb48e85fd7` to `v0.0.0-20220919091848-fb04ddd9f9c8`.
  This addresses [GO-2022-0493](https://pkg.go.dev/vuln/GO-2022-0493). (#3235)

## [0.32.2] Metric SDK (Alpha) - 2022-10-11

### Added

- Added an example of using metric views to customize instruments. (#3177)
- Add default User-Agent header to OTLP exporter requests (`go.opentelemetry.io/otel/exporters/otlpmetric/otlpmetricgrpc` and `go.opentelemetry.io/otel/exporters/otlpmetric/otlpmetrichttp`). (#3261)

### Changed

- Flush pending measurements with the `PeriodicReader` in the `go.opentelemetry.io/otel/sdk/metric` when `ForceFlush` or `Shutdown` are called. (#3220)
- Update histogram default bounds to match the requirements of the latest specification. (#3222)
- Encode the HTTP status code in the OpenTracing bridge (`go.opentelemetry.io/otel/bridge/opentracing`) as an integer.  (#3265)

### Fixed

- Use default view if instrument does not match any registered view of a reader. (#3224, #3237)
- Return the same instrument every time a user makes the exact same instrument creation call. (#3229, #3251)
- Return the existing instrument when a view transforms a creation call to match an existing instrument. (#3240, #3251)
- Log a warning when a conflicting instrument (e.g. description, unit, data-type) is created instead of returning an error. (#3251)
- The OpenCensus bridge no longer sends empty batches of metrics. (#3263)

## [0.32.1] Metric SDK (Alpha) - 2022-09-22

### Changed

- The Prometheus exporter sanitizes OpenTelemetry instrument names when exporting.
   Invalid characters are replaced with `_`. (#3212)

### Added

- The metric portion of the OpenCensus bridge (`go.opentelemetry.io/otel/bridge/opencensus`) has been reintroduced. (#3192)
- The OpenCensus bridge example (`go.opentelemetry.io/otel/example/opencensus`) has been reintroduced. (#3206)

### Fixed

- Updated go.mods to point to valid versions of the sdk. (#3216)
- Set the `MeterProvider` resource on all exported metric data. (#3218)

## [0.32.0] Revised Metric SDK (Alpha) - 2022-09-18

### Changed

- The metric SDK in `go.opentelemetry.io/otel/sdk/metric` is completely refactored to comply with the OpenTelemetry specification.
  Please see the package documentation for how the new SDK is initialized and configured. (#3175)
- Update the minimum supported go version to go1.18. Removes support for go1.17 (#3179)

### Removed

- The metric portion of the OpenCensus bridge (`go.opentelemetry.io/otel/bridge/opencensus`) has been removed.
  A new bridge compliant with the revised metric SDK will be added back in a future release. (#3175)
- The `go.opentelemetry.io/otel/sdk/metric/aggregator/aggregatortest` package is removed, see the new metric SDK. (#3175)
- The `go.opentelemetry.io/otel/sdk/metric/aggregator/histogram` package is removed, see the new metric SDK. (#3175)
- The `go.opentelemetry.io/otel/sdk/metric/aggregator/lastvalue` package is removed, see the new metric SDK. (#3175)
- The `go.opentelemetry.io/otel/sdk/metric/aggregator/sum` package is removed, see the new metric SDK. (#3175)
- The `go.opentelemetry.io/otel/sdk/metric/aggregator` package is removed, see the new metric SDK. (#3175)
- The `go.opentelemetry.io/otel/sdk/metric/controller/basic` package is removed, see the new metric SDK. (#3175)
- The `go.opentelemetry.io/otel/sdk/metric/controller/controllertest` package is removed, see the new metric SDK. (#3175)
- The `go.opentelemetry.io/otel/sdk/metric/controller/time` package is removed, see the new metric SDK. (#3175)
- The `go.opentelemetry.io/otel/sdk/metric/export/aggregation` package is removed, see the new metric SDK. (#3175)
- The `go.opentelemetry.io/otel/sdk/metric/export` package is removed, see the new metric SDK. (#3175)
- The `go.opentelemetry.io/otel/sdk/metric/metrictest` package is removed.
  A replacement package that supports the new metric SDK will be added back in a future release. (#3175)
- The `go.opentelemetry.io/otel/sdk/metric/number` package is removed, see the new metric SDK. (#3175)
- The `go.opentelemetry.io/otel/sdk/metric/processor/basic` package is removed, see the new metric SDK. (#3175)
- The `go.opentelemetry.io/otel/sdk/metric/processor/processortest` package is removed, see the new metric SDK. (#3175)
- The `go.opentelemetry.io/otel/sdk/metric/processor/reducer` package is removed, see the new metric SDK. (#3175)
- The `go.opentelemetry.io/otel/sdk/metric/registry` package is removed, see the new metric SDK. (#3175)
- The `go.opentelemetry.io/otel/sdk/metric/sdkapi` package is removed, see the new metric SDK. (#3175)
- The `go.opentelemetry.io/otel/sdk/metric/selector/simple` package is removed, see the new metric SDK. (#3175)
- The `"go.opentelemetry.io/otel/sdk/metric".ErrUninitializedInstrument` variable was removed. (#3175)
- The `"go.opentelemetry.io/otel/sdk/metric".ErrBadInstrument` variable was removed. (#3175)
- The `"go.opentelemetry.io/otel/sdk/metric".Accumulator` type was removed, see the `MeterProvider`in the new metric SDK. (#3175)
- The `"go.opentelemetry.io/otel/sdk/metric".NewAccumulator` function was removed, see `NewMeterProvider`in the new metric SDK. (#3175)
- The deprecated `"go.opentelemetry.io/otel/sdk/metric".AtomicFieldOffsets` function was removed. (#3175)

## [1.10.0] - 2022-09-09

### Added

- Support Go 1.19. (#3077)
  Include compatibility testing and document support. (#3077)
- Support the OTLP ExportTracePartialSuccess response; these are passed to the registered error handler. (#3106)
- Upgrade go.opentelemetry.io/proto/otlp from v0.18.0 to v0.19.0 (#3107)

### Changed

- Fix misidentification of OpenTelemetry `SpanKind` in OpenTracing bridge (`go.opentelemetry.io/otel/bridge/opentracing`).  (#3096)
- Attempting to start a span with a nil `context` will no longer cause a panic. (#3110)
- All exporters will be shutdown even if one reports an error (#3091)
- Ensure valid UTF-8 when truncating over-length attribute values. (#3156)

## [1.9.0/0.0.3] - 2022-08-01

### Added

- Add support for Schema Files format 1.1.x (metric "split" transform) with the new `go.opentelemetry.io/otel/schema/v1.1` package. (#2999)
- Add the `go.opentelemetry.io/otel/semconv/v1.11.0` package.
  The package contains semantic conventions from the `v1.11.0` version of the OpenTelemetry specification. (#3009)
- Add the `go.opentelemetry.io/otel/semconv/v1.12.0` package.
  The package contains semantic conventions from the `v1.12.0` version of the OpenTelemetry specification. (#3010)
- Add the `http.method` attribute to HTTP server metric from all `go.opentelemetry.io/otel/semconv/*` packages. (#3018)

### Fixed

- Invalid warning for context setup being deferred in `go.opentelemetry.io/otel/bridge/opentracing` package. (#3029)

## [1.8.0/0.31.0] - 2022-07-08

### Added

- Add support for `opentracing.TextMap` format in the `Inject` and `Extract` methods
of the `"go.opentelemetry.io/otel/bridge/opentracing".BridgeTracer` type. (#2911)

### Changed

- The `crosslink` make target has been updated to use the `go.opentelemetry.io/build-tools/crosslink` package. (#2886)
- In the `go.opentelemetry.io/otel/sdk/instrumentation` package rename `Library` to `Scope` and alias `Library` as `Scope` (#2976)
- Move metric no-op implementation form `nonrecording` to `metric` package. (#2866)

### Removed

- Support for go1.16. Support is now only for go1.17 and go1.18 (#2917)

### Deprecated

- The `Library` struct in the `go.opentelemetry.io/otel/sdk/instrumentation` package is deprecated.
  Use the equivalent `Scope` struct instead. (#2977)
- The `ReadOnlySpan.InstrumentationLibrary` method from the `go.opentelemetry.io/otel/sdk/trace` package is deprecated.
  Use the equivalent `ReadOnlySpan.InstrumentationScope` method instead. (#2977)

## [1.7.0/0.30.0] - 2022-04-28

### Added

- Add the `go.opentelemetry.io/otel/semconv/v1.8.0` package.
  The package contains semantic conventions from the `v1.8.0` version of the OpenTelemetry specification. (#2763)
- Add the `go.opentelemetry.io/otel/semconv/v1.9.0` package.
  The package contains semantic conventions from the `v1.9.0` version of the OpenTelemetry specification. (#2792)
- Add the `go.opentelemetry.io/otel/semconv/v1.10.0` package.
  The package contains semantic conventions from the `v1.10.0` version of the OpenTelemetry specification. (#2842)
- Added an in-memory exporter to metrictest to aid testing with a full SDK. (#2776)

### Fixed

- Globally delegated instruments are unwrapped before delegating asynchronous callbacks. (#2784)
- Remove import of `testing` package in non-tests builds of the `go.opentelemetry.io/otel` package. (#2786)

### Changed

- The `WithLabelEncoder` option from the `go.opentelemetry.io/otel/exporters/stdout/stdoutmetric` package is renamed to `WithAttributeEncoder`. (#2790)
- The `LabelFilterSelector` interface from `go.opentelemetry.io/otel/sdk/metric/processor/reducer` is renamed to `AttributeFilterSelector`.
  The method included in the renamed interface also changed from `LabelFilterFor` to `AttributeFilterFor`. (#2790)
- The `Metadata.Labels` method from the `go.opentelemetry.io/otel/sdk/metric/export` package is renamed to `Metadata.Attributes`.
  Consequentially, the `Record` type from the same package also has had the embedded method renamed. (#2790)

### Deprecated

- The `Iterator.Label` method in the `go.opentelemetry.io/otel/attribute` package is deprecated.
  Use the equivalent `Iterator.Attribute` method instead. (#2790)
- The `Iterator.IndexedLabel` method in the `go.opentelemetry.io/otel/attribute` package is deprecated.
  Use the equivalent `Iterator.IndexedAttribute` method instead. (#2790)
- The `MergeIterator.Label` method in the `go.opentelemetry.io/otel/attribute` package is deprecated.
  Use the equivalent `MergeIterator.Attribute` method instead. (#2790)

### Removed

- Removed the `Batch` type from the `go.opentelemetry.io/otel/sdk/metric/metrictest` package. (#2864)
- Removed the `Measurement` type from the `go.opentelemetry.io/otel/sdk/metric/metrictest` package. (#2864)

## [0.29.0] - 2022-04-11

### Added

- The metrics global package was added back into several test files. (#2764)
- The `Meter` function is added back to the `go.opentelemetry.io/otel/metric/global` package.
  This function is a convenience function equivalent to calling `global.MeterProvider().Meter(...)`. (#2750)

### Removed

- Removed module the `go.opentelemetry.io/otel/sdk/export/metric`.
  Use the `go.opentelemetry.io/otel/sdk/metric` module instead. (#2720)

### Changed

- Don't panic anymore when setting a global MeterProvider to itself. (#2749)
- Upgrade `go.opentelemetry.io/proto/otlp` in `go.opentelemetry.io/otel/exporters/otlp/otlpmetric` from `v0.12.1` to `v0.15.0`.
  This replaces the use of the now deprecated `InstrumentationLibrary` and `InstrumentationLibraryMetrics` types and fields in the proto library with the equivalent `InstrumentationScope` and `ScopeMetrics`. (#2748)

## [1.6.3] - 2022-04-07

### Fixed

- Allow non-comparable global `MeterProvider`, `TracerProvider`, and `TextMapPropagator` types to be set. (#2772, #2773)

## [1.6.2] - 2022-04-06

### Changed

- Don't panic anymore when setting a global TracerProvider or TextMapPropagator to itself. (#2749)
- Upgrade `go.opentelemetry.io/proto/otlp` in `go.opentelemetry.io/otel/exporters/otlp/otlptrace` from `v0.12.1` to `v0.15.0`.
  This replaces the use of the now deprecated `InstrumentationLibrary` and `InstrumentationLibrarySpans` types and fields in the proto library with the equivalent `InstrumentationScope` and `ScopeSpans`. (#2748)

## [1.6.1] - 2022-03-28

### Fixed

- The `go.opentelemetry.io/otel/schema/*` packages now use the correct schema URL for their `SchemaURL` constant.
  Instead of using `"https://opentelemetry.io/schemas/v<version>"` they now use the correct URL without a `v` prefix, `"https://opentelemetry.io/schemas/<version>"`. (#2743, #2744)

### Security

- Upgrade `go.opentelemetry.io/proto/otlp` from `v0.12.0` to `v0.12.1`.
  This includes an indirect upgrade of `github.com/grpc-ecosystem/grpc-gateway` which resolves [a vulnerability](https://nvd.nist.gov/vuln/detail/CVE-2019-11254) from `gopkg.in/yaml.v2` in version `v2.2.3`. (#2724, #2728)

## [1.6.0/0.28.0] - 2022-03-23

### ⚠️ Notice ⚠️

This update is a breaking change of the unstable Metrics API.
Code instrumented with the `go.opentelemetry.io/otel/metric` will need to be modified.

### Added

- Add metrics exponential histogram support.
  New mapping functions have been made available in `sdk/metric/aggregator/exponential/mapping` for other OpenTelemetry projects to take dependencies on. (#2502)
- Add Go 1.18 to our compatibility tests. (#2679)
- Allow configuring the Sampler with the `OTEL_TRACES_SAMPLER` and `OTEL_TRACES_SAMPLER_ARG` environment variables. (#2305, #2517)
- Add the `metric/global` for obtaining and setting the global `MeterProvider`. (#2660)

### Changed

- The metrics API has been significantly changed to match the revised OpenTelemetry specification.
  High-level changes include:

  - Synchronous and asynchronous instruments are now handled by independent `InstrumentProvider`s.
    These `InstrumentProvider`s are managed with a `Meter`.
  - Synchronous and asynchronous instruments are grouped into their own packages based on value types.
  - Asynchronous callbacks can now be registered with a `Meter`.

  Be sure to check out the metric module documentation for more information on how to use the revised API. (#2587, #2660)

### Fixed

- Fallback to general attribute limits when span specific ones are not set in the environment. (#2675, #2677)

## [1.5.0] - 2022-03-16

### Added

- Log the Exporters configuration in the TracerProviders message. (#2578)
- Added support to configure the span limits with environment variables.
  The following environment variables are supported. (#2606, #2637)
  - `OTEL_SPAN_ATTRIBUTE_VALUE_LENGTH_LIMIT`
  - `OTEL_SPAN_ATTRIBUTE_COUNT_LIMIT`
  - `OTEL_SPAN_EVENT_COUNT_LIMIT`
  - `OTEL_EVENT_ATTRIBUTE_COUNT_LIMIT`
  - `OTEL_SPAN_LINK_COUNT_LIMIT`
  - `OTEL_LINK_ATTRIBUTE_COUNT_LIMIT`

  If the provided environment variables are invalid (negative), the default values would be used.
- Rename the `gc` runtime name to `go` (#2560)
- Add resource container ID detection. (#2418)
- Add span attribute value length limit.
  The new `AttributeValueLengthLimit` field is added to the `"go.opentelemetry.io/otel/sdk/trace".SpanLimits` type to configure this limit for a `TracerProvider`.
  The default limit for this resource is "unlimited". (#2637)
- Add the `WithRawSpanLimits` option to `go.opentelemetry.io/otel/sdk/trace`.
  This option replaces the `WithSpanLimits` option.
  Zero or negative values will not be changed to the default value like `WithSpanLimits` does.
  Setting a limit to zero will effectively disable the related resource it limits and setting to a negative value will mean that resource is unlimited.
  Consequentially, limits should be constructed using `NewSpanLimits` and updated accordingly. (#2637)

### Changed

- Drop oldest tracestate `Member` when capacity is reached. (#2592)
- Add event and link drop counts to the exported data from the `oltptrace` exporter. (#2601)
- Unify path cleaning functionally in the `otlpmetric` and `otlptrace` configuration. (#2639)
- Change the debug message from the `sdk/trace.BatchSpanProcessor` to reflect the count is cumulative. (#2640)
- Introduce new internal `envconfig` package for OTLP exporters. (#2608)
- If `http.Request.Host` is empty, fall back to use `URL.Host` when populating `http.host` in the `semconv` packages. (#2661)

### Fixed

- Remove the OTLP trace exporter limit of SpanEvents when exporting. (#2616)
- Default to port `4318` instead of `4317` for the `otlpmetrichttp` and `otlptracehttp` client. (#2614, #2625)
- Unlimited span limits are now supported (negative values). (#2636, #2637)

### Deprecated

- Deprecated `"go.opentelemetry.io/otel/sdk/trace".WithSpanLimits`.
  Use `WithRawSpanLimits` instead.
  That option allows setting unlimited and zero limits, this option does not.
  This option will be kept until the next major version incremented release. (#2637)

## [1.4.1] - 2022-02-16

### Fixed

- Fix race condition in reading the dropped spans number for the `BatchSpanProcessor`. (#2615)

## [1.4.0] - 2022-02-11

### Added

- Use `OTEL_EXPORTER_ZIPKIN_ENDPOINT` environment variable to specify zipkin collector endpoint. (#2490)
- Log the configuration of `TracerProvider`s, and `Tracer`s for debugging.
  To enable use a logger with Verbosity (V level) `>=1`. (#2500)
- Added support to configure the batch span-processor with environment variables.
  The following environment variables are used. (#2515)
  - `OTEL_BSP_SCHEDULE_DELAY`
  - `OTEL_BSP_EXPORT_TIMEOUT`
  - `OTEL_BSP_MAX_QUEUE_SIZE`.
  - `OTEL_BSP_MAX_EXPORT_BATCH_SIZE`

### Changed

- Zipkin exporter exports `Resource` attributes in the `Tags` field. (#2589)

### Deprecated

- Deprecate module the `go.opentelemetry.io/otel/sdk/export/metric`.
  Use the `go.opentelemetry.io/otel/sdk/metric` module instead. (#2382)
- Deprecate `"go.opentelemetry.io/otel/sdk/metric".AtomicFieldOffsets`. (#2445)

### Fixed

- Fixed the instrument kind for noop async instruments to correctly report an implementation. (#2461)
- Fix UDP packets overflowing with Jaeger payloads. (#2489, #2512)
- Change the `otlpmetric.Client` interface's `UploadMetrics` method to accept a single `ResourceMetrics` instead of a slice of them. (#2491)
- Specify explicit buckets in Prometheus example, fixing issue where example only has `+inf` bucket. (#2419, #2493)
- W3C baggage will now decode urlescaped values. (#2529)
- Baggage members are now only validated once, when calling `NewMember` and not also when adding it to the baggage itself. (#2522)
- The order attributes are dropped from spans in the `go.opentelemetry.io/otel/sdk/trace` package when capacity is reached is fixed to be in compliance with the OpenTelemetry specification.
  Instead of dropping the least-recently-used attribute, the last added attribute is dropped.
  This drop order still only applies to attributes with unique keys not already contained in the span.
  If an attribute is added with a key already contained in the span, that attribute is updated to the new value being added. (#2576)

### Removed

- Updated `go.opentelemetry.io/proto/otlp` from `v0.11.0` to `v0.12.0`. This version removes a number of deprecated methods. (#2546)
  - [`Metric.GetIntGauge()`](https://pkg.go.dev/go.opentelemetry.io/proto/otlp@v0.11.0/metrics/v1#Metric.GetIntGauge)
  - [`Metric.GetIntHistogram()`](https://pkg.go.dev/go.opentelemetry.io/proto/otlp@v0.11.0/metrics/v1#Metric.GetIntHistogram)
  - [`Metric.GetIntSum()`](https://pkg.go.dev/go.opentelemetry.io/proto/otlp@v0.11.0/metrics/v1#Metric.GetIntSum)

## [1.3.0] - 2021-12-10

### ⚠️ Notice ⚠️

We have updated the project minimum supported Go version to 1.16

### Added

- Added an internal Logger.
  This can be used by the SDK and API to provide users with feedback of the internal state.
  To enable verbose logs configure the logger which will print V(1) logs. For debugging information configure to print V(5) logs. (#2343)
- Add the `WithRetry` `Option` and the `RetryConfig` type to the `go.opentelemetry.io/otel/exporter/otel/otlpmetric/otlpmetrichttp` package to specify retry behavior consistently. (#2425)
- Add `SpanStatusFromHTTPStatusCodeAndSpanKind` to all `semconv` packages to return a span status code similar to `SpanStatusFromHTTPStatusCode`, but exclude `4XX` HTTP errors as span errors if the span is of server kind. (#2296)

### Changed

- The `"go.opentelemetry.io/otel/exporter/otel/otlptrace/otlptracegrpc".Client` now uses the underlying gRPC `ClientConn` to handle name resolution, TCP connection establishment (with retries and backoff) and TLS handshakes, and handling errors on established connections by re-resolving the name and reconnecting. (#2329)
- The `"go.opentelemetry.io/otel/exporter/otel/otlpmetric/otlpmetricgrpc".Client` now uses the underlying gRPC `ClientConn` to handle name resolution, TCP connection establishment (with retries and backoff) and TLS handshakes, and handling errors on established connections by re-resolving the name and reconnecting. (#2425)
- The `"go.opentelemetry.io/otel/exporter/otel/otlpmetric/otlpmetricgrpc".RetrySettings` type is renamed to `RetryConfig`. (#2425)
- The `go.opentelemetry.io/otel/exporter/otel/*` gRPC exporters now default to using the host's root CA set if none are provided by the user and `WithInsecure` is not specified. (#2432)
- Change `resource.Default` to be evaluated the first time it is called, rather than on import. This allows the caller the option to update `OTEL_RESOURCE_ATTRIBUTES` first, such as with `os.Setenv`. (#2371)

### Fixed

- The `go.opentelemetry.io/otel/exporter/otel/*` exporters are updated to handle per-signal and universal endpoints according to the OpenTelemetry specification.
  Any per-signal endpoint set via an `OTEL_EXPORTER_OTLP_<signal>_ENDPOINT` environment variable is now used without modification of the path.
  When `OTEL_EXPORTER_OTLP_ENDPOINT` is set, if it contains a path, that path is used as a base path which per-signal paths are appended to. (#2433)
- Basic metric controller updated to use sync.Map to avoid blocking calls (#2381)
- The `go.opentelemetry.io/otel/exporter/jaeger` correctly sets the `otel.status_code` value to be a string of `ERROR` or `OK` instead of an integer code. (#2439, #2440)

### Deprecated

- Deprecated the `"go.opentelemetry.io/otel/exporter/otel/otlpmetric/otlpmetrichttp".WithMaxAttempts` `Option`, use the new `WithRetry` `Option` instead. (#2425)
- Deprecated the `"go.opentelemetry.io/otel/exporter/otel/otlpmetric/otlpmetrichttp".WithBackoff` `Option`, use the new `WithRetry` `Option` instead. (#2425)

### Removed

- Remove the metric Processor's ability to convert cumulative to delta aggregation temporality. (#2350)
- Remove the metric Bound Instruments interface and implementations. (#2399)
- Remove the metric MinMaxSumCount kind aggregation and the corresponding OTLP export path. (#2423)
- Metric SDK removes the "exact" aggregator for histogram instruments, as it performed a non-standard aggregation for OTLP export (creating repeated Gauge points) and worked its way into a number of confusing examples. (#2348)

## [1.2.0] - 2021-11-12

### Changed

- Metric SDK `export.ExportKind`, `export.ExportKindSelector` types have been renamed to `aggregation.Temporality` and `aggregation.TemporalitySelector` respectively to keep in line with current specification and protocol along with built-in selectors (e.g., `aggregation.CumulativeTemporalitySelector`, ...). (#2274)
- The Metric `Exporter` interface now requires a `TemporalitySelector` method instead of an `ExportKindSelector`. (#2274)
- Metrics API cleanup. The `metric/sdkapi` package has been created to relocate the API-to-SDK interface:
  - The following interface types simply moved from `metric` to `metric/sdkapi`: `Descriptor`, `MeterImpl`, `InstrumentImpl`, `SyncImpl`, `BoundSyncImpl`, `AsyncImpl`, `AsyncRunner`, `AsyncSingleRunner`, and `AsyncBatchRunner`
  - The following struct types moved and are replaced with type aliases, since they are exposed to the user: `Observation`, `Measurement`.
  - The No-op implementations of sync and async instruments are no longer exported, new functions `sdkapi.NewNoopAsyncInstrument()` and `sdkapi.NewNoopSyncInstrument()` are provided instead. (#2271)
- Update the SDK `BatchSpanProcessor` to export all queued spans when `ForceFlush` is called. (#2080, #2335)

### Added

- Add the `"go.opentelemetry.io/otel/exporters/otlp/otlpmetric/otlpmetricgrpc".WithGRPCConn` option so the exporter can reuse an existing gRPC connection. (#2002)
- Added a new `schema` module to help parse Schema Files in OTEP 0152 format. (#2267)
- Added a new `MapCarrier` to the `go.opentelemetry.io/otel/propagation` package to hold propagated cross-cutting concerns as a `map[string]string` held in memory. (#2334)

## [1.1.0] - 2021-10-27

### Added

- Add the `"go.opentelemetry.io/otel/exporters/otlp/otlptrace/otlptracegrpc".WithGRPCConn` option so the exporter can reuse an existing gRPC connection. (#2002)
- Add the `go.opentelemetry.io/otel/semconv/v1.7.0` package.
  The package contains semantic conventions from the `v1.7.0` version of the OpenTelemetry specification. (#2320)
- Add the `go.opentelemetry.io/otel/semconv/v1.6.1` package.
  The package contains semantic conventions from the `v1.6.1` version of the OpenTelemetry specification. (#2321)
- Add the `go.opentelemetry.io/otel/semconv/v1.5.0` package.
  The package contains semantic conventions from the `v1.5.0` version of the OpenTelemetry specification. (#2322)
  - When upgrading from the `semconv/v1.4.0` package note the following name changes:
    - `K8SReplicasetUIDKey` -> `K8SReplicaSetUIDKey`
    - `K8SReplicasetNameKey` -> `K8SReplicaSetNameKey`
    - `K8SStatefulsetUIDKey` -> `K8SStatefulSetUIDKey`
    - `k8SStatefulsetNameKey` -> `K8SStatefulSetNameKey`
    - `K8SDaemonsetUIDKey` -> `K8SDaemonSetUIDKey`
    - `K8SDaemonsetNameKey` -> `K8SDaemonSetNameKey`

### Changed

- Links added to a span will be dropped by the SDK if they contain an invalid span context (#2275).

### Fixed

- The `"go.opentelemetry.io/otel/semconv/v1.4.0".HTTPServerAttributesFromHTTPRequest` now correctly only sets the HTTP client IP attribute even if the connection was routed with proxies and there are multiple addresses in the `X-Forwarded-For` header. (#2282, #2284)
- The `"go.opentelemetry.io/otel/semconv/v1.4.0".NetAttributesFromHTTPRequest` function correctly handles IPv6 addresses as IP addresses and sets the correct net peer IP instead of the net peer hostname attribute. (#2283, #2285)
- The simple span processor shutdown method deterministically returns the exporter error status if it simultaneously finishes when the deadline is reached. (#2290, #2289)

## [1.0.1] - 2021-10-01

### Fixed

- json stdout exporter no longer crashes due to concurrency bug. (#2265)

## [Metrics 0.24.0] - 2021-10-01

### Changed

- NoopMeterProvider is now private and NewNoopMeterProvider must be used to obtain a noopMeterProvider. (#2237)
- The Metric SDK `Export()` function takes a new two-level reader interface for iterating over results one instrumentation library at a time. (#2197)
  - The former `"go.opentelemetry.io/otel/sdk/export/metric".CheckpointSet` is renamed `Reader`.
  - The new interface is named `"go.opentelemetry.io/otel/sdk/export/metric".InstrumentationLibraryReader`.

## [1.0.0] - 2021-09-20

This is the first stable release for the project.
This release includes an API and SDK for the tracing signal that will comply with the stability guarantees defined by the projects [versioning policy](./VERSIONING.md).

### Added

- OTLP trace exporter now sets the `SchemaURL` field in the exported telemetry if the Tracer has `WithSchemaURL` option. (#2242)

### Fixed

- Slice-valued attributes can correctly be used as map keys. (#2223)

### Removed

- Removed the `"go.opentelemetry.io/otel/exporters/zipkin".WithSDKOptions` function. (#2248)
- Removed the deprecated package `go.opentelemetry.io/otel/oteltest`. (#2234)
- Removed the deprecated package `go.opentelemetry.io/otel/bridge/opencensus/utils`. (#2233)
- Removed deprecated functions, types, and methods from `go.opentelemetry.io/otel/attribute` package.
  Use the typed functions and methods added to the package instead. (#2235)
  - The `Key.Array` method is removed.
  - The `Array` function is removed.
  - The `Any` function is removed.
  - The `ArrayValue` function is removed.
  - The `AsArray` function is removed.

## [1.0.0-RC3] - 2021-09-02

### Added

- Added `ErrorHandlerFunc` to use a function as an `"go.opentelemetry.io/otel".ErrorHandler`. (#2149)
- Added `"go.opentelemetry.io/otel/trace".WithStackTrace` option to add a stack trace when using `span.RecordError` or when panic is handled in `span.End`. (#2163)
- Added typed slice attribute types and functionality to the `go.opentelemetry.io/otel/attribute` package to replace the existing array type and functions. (#2162)
  - `BoolSlice`, `IntSlice`, `Int64Slice`, `Float64Slice`, and `StringSlice` replace the use of the `Array` function in the package.
- Added the `go.opentelemetry.io/otel/example/fib` example package.
  Included is an example application that computes Fibonacci numbers. (#2203)

### Changed

- Metric instruments have been renamed to match the (feature-frozen) metric API specification:
  - ValueRecorder becomes Histogram
  - ValueObserver becomes Gauge
  - SumObserver becomes CounterObserver
  - UpDownSumObserver becomes UpDownCounterObserver
  The API exported from this project is still considered experimental. (#2202)
- Metric SDK/API implementation type `InstrumentKind` moves into `sdkapi` sub-package. (#2091)
- The Metrics SDK export record no longer contains a Resource pointer, the SDK `"go.opentelemetry.io/otel/sdk/trace/export/metric".Exporter.Export()` function for push-based exporters now takes a single Resource argument, pull-based exporters use `"go.opentelemetry.io/otel/sdk/metric/controller/basic".Controller.Resource()`. (#2120)
- The JSON output of the `go.opentelemetry.io/otel/exporters/stdout/stdouttrace` is harmonized now such that the output is "plain" JSON objects after each other of the form `{ ... } { ... } { ... }`. Earlier the JSON objects describing a span were wrapped in a slice for each `Exporter.ExportSpans` call, like `[ { ... } ][ { ... } { ... } ]`. Outputting JSON object directly after each other is consistent with JSON loggers, and a bit easier to parse and read. (#2196)
- Update the `NewTracerConfig`, `NewSpanStartConfig`, `NewSpanEndConfig`, and `NewEventConfig` function in the `go.opentelemetry.io/otel/trace` package to return their respective configurations as structs instead of pointers to the struct. (#2212)

### Deprecated

- The `go.opentelemetry.io/otel/bridge/opencensus/utils` package is deprecated.
  All functionality from this package now exists in the `go.opentelemetry.io/otel/bridge/opencensus` package.
  The functions from that package should be used instead. (#2166)
- The `"go.opentelemetry.io/otel/attribute".Array` function and the related `ARRAY` value type is deprecated.
  Use the typed `*Slice` functions and types added to the package instead. (#2162)
- The `"go.opentelemetry.io/otel/attribute".Any` function is deprecated.
  Use the typed functions instead. (#2181)
- The `go.opentelemetry.io/otel/oteltest` package is deprecated.
  The `"go.opentelemetry.io/otel/sdk/trace/tracetest".SpanRecorder` can be registered with the default SDK (`go.opentelemetry.io/otel/sdk/trace`) as a `SpanProcessor` and used as a replacement for this deprecated package. (#2188)

### Removed

- Removed metrics test package `go.opentelemetry.io/otel/sdk/export/metric/metrictest`. (#2105)

### Fixed

- The `fromEnv` detector no longer throws an error when `OTEL_RESOURCE_ATTRIBUTES` environment variable is not set or empty. (#2138)
- Setting the global `ErrorHandler` with `"go.opentelemetry.io/otel".SetErrorHandler` multiple times is now supported. (#2160, #2140)
- The `"go.opentelemetry.io/otel/attribute".Any` function now supports `int32` values. (#2169)
- Multiple calls to `"go.opentelemetry.io/otel/sdk/metric/controller/basic".WithResource()` are handled correctly, and when no resources are provided `"go.opentelemetry.io/otel/sdk/resource".Default()` is used. (#2120)
- The `WithoutTimestamps` option for the `go.opentelemetry.io/otel/exporters/stdout/stdouttrace` exporter causes the exporter to correctly ommit timestamps. (#2195)
- Fixed typos in resources.go. (#2201)

## [1.0.0-RC2] - 2021-07-26

### Added

- Added `WithOSDescription` resource configuration option to set OS (Operating System) description resource attribute (`os.description`). (#1840)
- Added `WithOS` resource configuration option to set all OS (Operating System) resource attributes at once. (#1840)
- Added the `WithRetry` option to the `go.opentelemetry.io/otel/exporters/otlp/otlptrace/otlptracehttp` package.
  This option is a replacement for the removed `WithMaxAttempts` and `WithBackoff` options. (#2095)
- Added API `LinkFromContext` to return Link which encapsulates SpanContext from provided context and also encapsulates attributes. (#2115)
- Added a new `Link` type under the SDK `otel/sdk/trace` package that counts the number of attributes that were dropped for surpassing the `AttributePerLinkCountLimit` configured in the Span's `SpanLimits`.
  This new type replaces the equal-named API `Link` type found in the `otel/trace` package for most usages within the SDK.
  For example, instances of this type are now returned by the `Links()` function of `ReadOnlySpan`s provided in places like the `OnEnd` function of `SpanProcessor` implementations. (#2118)
- Added the `SpanRecorder` type to the `go.opentelemetry.io/otel/skd/trace/tracetest` package.
  This type can be used with the default SDK as a `SpanProcessor` during testing. (#2132)

### Changed

- The `SpanModels` function is now exported from the `go.opentelemetry.io/otel/exporters/zipkin` package to convert OpenTelemetry spans into Zipkin model spans. (#2027)
- Rename the `"go.opentelemetry.io/otel/exporters/otlp/otlptrace/otlptracegrpc".RetrySettings` to `RetryConfig`. (#2095)

### Deprecated

- The `TextMapCarrier` and `TextMapPropagator` from the `go.opentelemetry.io/otel/oteltest` package and their associated creation functions (`TextMapCarrier`, `NewTextMapPropagator`) are deprecated. (#2114)
- The `Harness` type from the `go.opentelemetry.io/otel/oteltest` package and its associated creation function, `NewHarness` are deprecated and will be removed in the next release. (#2123)
- The `TraceStateFromKeyValues` function from the `go.opentelemetry.io/otel/oteltest` package is deprecated.
  Use the `trace.ParseTraceState` function instead. (#2122)

### Removed

- Removed the deprecated package `go.opentelemetry.io/otel/exporters/trace/jaeger`. (#2020)
- Removed the deprecated package `go.opentelemetry.io/otel/exporters/trace/zipkin`. (#2020)
- Removed the `"go.opentelemetry.io/otel/sdk/resource".WithBuiltinDetectors` function.
  The explicit `With*` options for every built-in detector should be used instead. (#2026 #2097)
- Removed the `WithMaxAttempts` and `WithBackoff` options from the `go.opentelemetry.io/otel/exporters/otlp/otlptrace/otlptracehttp` package.
  The retry logic of the package has been updated to match the `otlptracegrpc` package and accordingly a `WithRetry` option is added that should be used instead. (#2095)
- Removed `DroppedAttributeCount` field from `otel/trace.Link` struct. (#2118)

### Fixed

- When using WithNewRoot, don't use the parent context for making sampling decisions. (#2032)
- `oteltest.Tracer` now creates a valid `SpanContext` when using `WithNewRoot`. (#2073)
- OS type detector now sets the correct `dragonflybsd` value for DragonFly BSD. (#2092)
- The OTel span status is correctly transformed into the OTLP status in the `go.opentelemetry.io/otel/exporters/otlp/otlptrace` package.
  This fix will by default set the status to `Unset` if it is not explicitly set to `Ok` or `Error`. (#2099 #2102)
- The `Inject` method for the `"go.opentelemetry.io/otel/propagation".TraceContext` type no longer injects empty `tracestate` values. (#2108)
- Use `6831` as default Jaeger agent port instead of `6832`. (#2131)

## [Experimental Metrics v0.22.0] - 2021-07-19

### Added

- Adds HTTP support for OTLP metrics exporter. (#2022)

### Removed

- Removed the deprecated package `go.opentelemetry.io/otel/exporters/metric/prometheus`. (#2020)

## [1.0.0-RC1] / 0.21.0 - 2021-06-18

With this release we are introducing a split in module versions.  The tracing API and SDK are entering the `v1.0.0` Release Candidate phase with `v1.0.0-RC1`
while the experimental metrics API and SDK continue with `v0.x` releases at `v0.21.0`.  Modules at major version 1 or greater will not depend on modules
with major version 0.

### Added

- Adds `otlpgrpc.WithRetry`option for configuring the retry policy for transient errors on the otlp/gRPC exporter. (#1832)
  - The following status codes are defined as transient errors:
      | gRPC Status Code | Description |
      | ---------------- | ----------- |
      | 1  | Cancelled |
      | 4  | Deadline Exceeded |
      | 8  | Resource Exhausted |
      | 10 | Aborted |
      | 10 | Out of Range |
      | 14 | Unavailable |
      | 15 | Data Loss |
- Added `Status` type to the `go.opentelemetry.io/otel/sdk/trace` package to represent the status of a span. (#1874)
- Added `SpanStub` type and its associated functions to the `go.opentelemetry.io/otel/sdk/trace/tracetest` package.
  This type can be used as a testing replacement for the `SpanSnapshot` that was removed from the `go.opentelemetry.io/otel/sdk/trace` package. (#1873)
- Adds support for scheme in `OTEL_EXPORTER_OTLP_ENDPOINT` according to the spec. (#1886)
- Adds `trace.WithSchemaURL` option for configuring the tracer with a Schema URL. (#1889)
- Added an example of using OpenTelemetry Go as a trace context forwarder. (#1912)
- `ParseTraceState` is added to the `go.opentelemetry.io/otel/trace` package.
  It can be used to decode a `TraceState` from a `tracestate` header string value. (#1937)
- Added `Len` method to the `TraceState` type in the `go.opentelemetry.io/otel/trace` package.
  This method returns the number of list-members the `TraceState` holds. (#1937)
- Creates package `go.opentelemetry.io/otel/exporters/otlp/otlptrace` that defines a trace exporter that uses a `otlptrace.Client` to send data.
  Creates package `go.opentelemetry.io/otel/exporters/otlp/otlptrace/otlptracegrpc` implementing a gRPC `otlptrace.Client` and offers convenience functions, `NewExportPipeline` and `InstallNewPipeline`, to setup and install a `otlptrace.Exporter` in tracing .(#1922)
- Added `Baggage`, `Member`, and `Property` types to the `go.opentelemetry.io/otel/baggage` package along with their related functions. (#1967)
- Added `ContextWithBaggage`, `ContextWithoutBaggage`, and `FromContext` functions to the `go.opentelemetry.io/otel/baggage` package.
  These functions replace the `Set`, `Value`, `ContextWithValue`, `ContextWithoutValue`, and `ContextWithEmpty` functions from that package and directly work with the new `Baggage` type. (#1967)
- The `OTEL_SERVICE_NAME` environment variable is the preferred source for `service.name`, used by the environment resource detector if a service name is present both there and in `OTEL_RESOURCE_ATTRIBUTES`. (#1969)
- Creates package `go.opentelemetry.io/otel/exporters/otlp/otlptrace/otlptracehttp` implementing an HTTP `otlptrace.Client` and offers convenience functions, `NewExportPipeline` and `InstallNewPipeline`, to setup and install a `otlptrace.Exporter` in tracing. (#1963)
- Changes `go.opentelemetry.io/otel/sdk/resource.NewWithAttributes` to require a schema URL. The old function is still available as `resource.NewSchemaless`. This is a breaking change. (#1938)
- Several builtin resource detectors now correctly populate the schema URL. (#1938)
- Creates package `go.opentelemetry.io/otel/exporters/otlp/otlpmetric` that defines a metrics exporter that uses a `otlpmetric.Client` to send data.
- Creates package `go.opentelemetry.io/otel/exporters/otlp/otlpmetric/otlpmetricgrpc` implementing a gRPC `otlpmetric.Client` and offers convenience functions, `New` and `NewUnstarted`, to create an `otlpmetric.Exporter`.(#1991)
- Added `go.opentelemetry.io/otel/exporters/stdout/stdouttrace` exporter. (#2005)
- Added `go.opentelemetry.io/otel/exporters/stdout/stdoutmetric` exporter. (#2005)
- Added a `TracerProvider()` method to the `"go.opentelemetry.io/otel/trace".Span` interface. This can be used to obtain a `TracerProvider` from a given span that utilizes the same trace processing pipeline.  (#2009)

### Changed

- Make `NewSplitDriver` from `go.opentelemetry.io/otel/exporters/otlp` take variadic arguments instead of a `SplitConfig` item.
  `NewSplitDriver` now automatically implements an internal `noopDriver` for `SplitConfig` fields that are not initialized. (#1798)
- `resource.New()` now creates a Resource without builtin detectors. Previous behavior is now achieved by using `WithBuiltinDetectors` Option. (#1810)
- Move the `Event` type from the `go.opentelemetry.io/otel` package to the `go.opentelemetry.io/otel/sdk/trace` package. (#1846)
- CI builds validate against last two versions of Go, dropping 1.14 and adding 1.16. (#1865)
- BatchSpanProcessor now report export failures when calling `ForceFlush()` method. (#1860)
- `Set.Encoded(Encoder)` no longer caches the result of an encoding. (#1855)
- Renamed `CloudZoneKey` to `CloudAvailabilityZoneKey` in Resource semantic conventions according to spec. (#1871)
- The `StatusCode` and `StatusMessage` methods of the `ReadOnlySpan` interface and the `Span` produced by the `go.opentelemetry.io/otel/sdk/trace` package have been replaced with a single `Status` method.
  This method returns the status of a span using the new `Status` type. (#1874)
- Updated `ExportSpans` method of the`SpanExporter` interface type to accept `ReadOnlySpan`s instead of the removed `SpanSnapshot`.
  This brings the export interface into compliance with the specification in that it now accepts an explicitly immutable type instead of just an implied one. (#1873)
- Unembed `SpanContext` in `Link`. (#1877)
- Generate Semantic conventions from the specification YAML. (#1891)
- Spans created by the global `Tracer` obtained from `go.opentelemetry.io/otel`, prior to a functioning `TracerProvider` being set, now propagate the span context from their parent if one exists. (#1901)
- The `"go.opentelemetry.io/otel".Tracer` function now accepts tracer options. (#1902)
- Move the `go.opentelemetry.io/otel/unit` package to `go.opentelemetry.io/otel/metric/unit`. (#1903)
- Changed `go.opentelemetry.io/otel/trace.TracerConfig` to conform to the [Contributing guidelines](CONTRIBUTING.md#config.) (#1921)
- Changed `go.opentelemetry.io/otel/trace.SpanConfig` to conform to the [Contributing guidelines](CONTRIBUTING.md#config). (#1921)
- Changed `span.End()` now only accepts Options that are allowed at `End()`. (#1921)
- Changed `go.opentelemetry.io/otel/metric.InstrumentConfig` to conform to the [Contributing guidelines](CONTRIBUTING.md#config). (#1921)
- Changed `go.opentelemetry.io/otel/metric.MeterConfig` to conform to the [Contributing guidelines](CONTRIBUTING.md#config). (#1921)
- Refactored option types according to the contribution style guide. (#1882)
- Move the `go.opentelemetry.io/otel/trace.TraceStateFromKeyValues` function to the `go.opentelemetry.io/otel/oteltest` package.
  This function is preserved for testing purposes where it may be useful to create a `TraceState` from `attribute.KeyValue`s, but it is not intended for production use.
  The new `ParseTraceState` function should be used to create a `TraceState`. (#1931)
- Updated `MarshalJSON` method of the `go.opentelemetry.io/otel/trace.TraceState` type to marshal the type into the string representation of the `TraceState`. (#1931)
- The `TraceState.Delete` method from the `go.opentelemetry.io/otel/trace` package no longer returns an error in addition to a `TraceState`. (#1931)
- Updated `Get` method of the `TraceState` type from the `go.opentelemetry.io/otel/trace` package to accept a `string` instead of an `attribute.Key` type. (#1931)
- Updated `Insert` method of the `TraceState` type from the `go.opentelemetry.io/otel/trace` package to accept a pair of `string`s instead of an `attribute.KeyValue` type. (#1931)
- Updated `Delete` method of the `TraceState` type from the `go.opentelemetry.io/otel/trace` package to accept a `string` instead of an `attribute.Key` type. (#1931)
- Renamed `NewExporter` to `New` in the `go.opentelemetry.io/otel/exporters/stdout` package. (#1985)
- Renamed `NewExporter` to `New` in the `go.opentelemetry.io/otel/exporters/metric/prometheus` package. (#1985)
- Renamed `NewExporter` to `New` in the `go.opentelemetry.io/otel/exporters/trace/jaeger` package. (#1985)
- Renamed `NewExporter` to `New` in the `go.opentelemetry.io/otel/exporters/trace/zipkin` package. (#1985)
- Renamed `NewExporter` to `New` in the `go.opentelemetry.io/otel/exporters/otlp` package. (#1985)
- Renamed `NewUnstartedExporter` to `NewUnstarted` in the `go.opentelemetry.io/otel/exporters/otlp` package. (#1985)
- The `go.opentelemetry.io/otel/semconv` package has been moved to `go.opentelemetry.io/otel/semconv/v1.4.0` to allow for multiple [telemetry schema](https://github.com/open-telemetry/oteps/blob/main/text/0152-telemetry-schemas.md) versions to be used concurrently. (#1987)
- Metrics test helpers in `go.opentelemetry.io/otel/oteltest` have been moved to `go.opentelemetry.io/otel/metric/metrictest`. (#1988)

### Deprecated

- The `go.opentelemetry.io/otel/exporters/metric/prometheus` is deprecated, use `go.opentelemetry.io/otel/exporters/prometheus` instead. (#1993)
- The `go.opentelemetry.io/otel/exporters/trace/jaeger` is deprecated, use `go.opentelemetry.io/otel/exporters/jaeger` instead. (#1993)
- The `go.opentelemetry.io/otel/exporters/trace/zipkin` is deprecated, use `go.opentelemetry.io/otel/exporters/zipkin` instead. (#1993)

### Removed

- Removed `resource.WithoutBuiltin()`. Use `resource.New()`. (#1810)
- Unexported types `resource.FromEnv`, `resource.Host`, and `resource.TelemetrySDK`, Use the corresponding `With*()` to use individually. (#1810)
- Removed the `Tracer` and `IsRecording` method from the `ReadOnlySpan` in the `go.opentelemetry.io/otel/sdk/trace`.
  The `Tracer` method is not a required to be included in this interface and given the mutable nature of the tracer that is associated with a span, this method is not appropriate.
  The `IsRecording` method returns if the span is recording or not.
  A read-only span value does not need to know if updates to it will be recorded or not.
  By definition, it cannot be updated so there is no point in communicating if an update is recorded. (#1873)
- Removed the `SpanSnapshot` type from the `go.opentelemetry.io/otel/sdk/trace` package.
  The use of this type has been replaced with the use of the explicitly immutable `ReadOnlySpan` type.
  When a concrete representation of a read-only span is needed for testing, the newly added `SpanStub` in the `go.opentelemetry.io/otel/sdk/trace/tracetest` package should be used. (#1873)
- Removed the `Tracer` method from the `Span` interface in the `go.opentelemetry.io/otel/trace` package.
  Using the same tracer that created a span introduces the error where an instrumentation library's `Tracer` is used by other code instead of their own.
  The `"go.opentelemetry.io/otel".Tracer` function or a `TracerProvider` should be used to acquire a library specific `Tracer` instead. (#1900)
  - The `TracerProvider()` method on the `Span` interface may also be used to obtain a `TracerProvider` using the same trace processing pipeline. (#2009)
- The `http.url` attribute generated by `HTTPClientAttributesFromHTTPRequest` will no longer include username or password information. (#1919)
- Removed `IsEmpty` method of the `TraceState` type in the `go.opentelemetry.io/otel/trace` package in favor of using the added `TraceState.Len` method. (#1931)
- Removed `Set`, `Value`, `ContextWithValue`, `ContextWithoutValue`, and `ContextWithEmpty` functions in the `go.opentelemetry.io/otel/baggage` package.
  Handling of baggage is now done using the added `Baggage` type and related context functions (`ContextWithBaggage`, `ContextWithoutBaggage`, and `FromContext`) in that package. (#1967)
- The `InstallNewPipeline` and `NewExportPipeline` creation functions in all the exporters (prometheus, otlp, stdout, jaeger, and zipkin) have been removed.
  These functions were deemed premature attempts to provide convenience that did not achieve this aim. (#1985)
- The `go.opentelemetry.io/otel/exporters/otlp` exporter has been removed.  Use `go.opentelemetry.io/otel/exporters/otlp/otlptrace` instead. (#1990)
- The `go.opentelemetry.io/otel/exporters/stdout` exporter has been removed.  Use `go.opentelemetry.io/otel/exporters/stdout/stdouttrace` or `go.opentelemetry.io/otel/exporters/stdout/stdoutmetric` instead. (#2005)

### Fixed

- Only report errors from the `"go.opentelemetry.io/otel/sdk/resource".Environment` function when they are not `nil`. (#1850, #1851)
- The `Shutdown` method of the simple `SpanProcessor` in the `go.opentelemetry.io/otel/sdk/trace` package now honors the context deadline or cancellation. (#1616, #1856)
- BatchSpanProcessor now drops span batches that failed to be exported. (#1860)
- Use `http://localhost:14268/api/traces` as default Jaeger collector endpoint instead of `http://localhost:14250`. (#1898)
- Allow trailing and leading whitespace in the parsing of a `tracestate` header. (#1931)
- Add logic to determine if the channel is closed to fix Jaeger exporter test panic with close closed channel. (#1870, #1973)
- Avoid transport security when OTLP endpoint is a Unix socket. (#2001)

### Security

## [0.20.0] - 2021-04-23

### Added

- The OTLP exporter now has two new convenience functions, `NewExportPipeline` and `InstallNewPipeline`, setup and install the exporter in tracing and metrics pipelines. (#1373)
- Adds semantic conventions for exceptions. (#1492)
- Added Jaeger Environment variables: `OTEL_EXPORTER_JAEGER_AGENT_HOST`, `OTEL_EXPORTER_JAEGER_AGENT_PORT`
  These environment variables can be used to override Jaeger agent hostname and port (#1752)
- Option `ExportTimeout` was added to batch span processor. (#1755)
- `trace.TraceFlags` is now a defined type over `byte` and `WithSampled(bool) TraceFlags` and `IsSampled() bool` methods have been added to it. (#1770)
- The `Event` and `Link` struct types from the `go.opentelemetry.io/otel` package now include a `DroppedAttributeCount` field to record the number of attributes that were not recorded due to configured limits being reached. (#1771)
- The Jaeger exporter now reports dropped attributes for a Span event in the exported log. (#1771)
- Adds test to check BatchSpanProcessor ignores `OnEnd` and `ForceFlush` post `Shutdown`. (#1772)
- Extract resource attributes from the `OTEL_RESOURCE_ATTRIBUTES` environment variable and merge them with the `resource.Default` resource as well as resources provided to the `TracerProvider` and metric `Controller`. (#1785)
- Added `WithOSType` resource configuration option to set OS (Operating System) type resource attribute (`os.type`). (#1788)
- Added `WithProcess*` resource configuration options to set Process resource attributes. (#1788)
  - `process.pid`
  - `process.executable.name`
  - `process.executable.path`
  - `process.command_args`
  - `process.owner`
  - `process.runtime.name`
  - `process.runtime.version`
  - `process.runtime.description`
- Adds `k8s.node.name` and `k8s.node.uid` attribute keys to the `semconv` package. (#1789)
- Added support for configuring OTLP/HTTP and OTLP/gRPC Endpoints, TLS Certificates, Headers, Compression and Timeout via Environment Variables. (#1758, #1769 and #1811)
  - `OTEL_EXPORTER_OTLP_ENDPOINT`
  - `OTEL_EXPORTER_OTLP_TRACES_ENDPOINT`
  - `OTEL_EXPORTER_OTLP_METRICS_ENDPOINT`
  - `OTEL_EXPORTER_OTLP_HEADERS`
  - `OTEL_EXPORTER_OTLP_TRACES_HEADERS`
  - `OTEL_EXPORTER_OTLP_METRICS_HEADERS`
  - `OTEL_EXPORTER_OTLP_COMPRESSION`
  - `OTEL_EXPORTER_OTLP_TRACES_COMPRESSION`
  - `OTEL_EXPORTER_OTLP_METRICS_COMPRESSION`
  - `OTEL_EXPORTER_OTLP_TIMEOUT`
  - `OTEL_EXPORTER_OTLP_TRACES_TIMEOUT`
  - `OTEL_EXPORTER_OTLP_METRICS_TIMEOUT`
  - `OTEL_EXPORTER_OTLP_CERTIFICATE`
  - `OTEL_EXPORTER_OTLP_TRACES_CERTIFICATE`
  - `OTEL_EXPORTER_OTLP_METRICS_CERTIFICATE`
- Adds `otlpgrpc.WithTimeout` option for configuring timeout to the otlp/gRPC exporter. (#1821)
- Adds `jaeger.WithMaxPacketSize` option for configuring maximum UDP packet size used when connecting to the Jaeger agent. (#1853)

### Fixed

- The `Span.IsRecording` implementation from `go.opentelemetry.io/otel/sdk/trace` always returns false when not being sampled. (#1750)
- The Jaeger exporter now correctly sets tags for the Span status code and message.
  This means it uses the correct tag keys (`"otel.status_code"`, `"otel.status_description"`) and does not set the status message as a tag unless it is set on the span. (#1761)
- The Jaeger exporter now correctly records Span event's names using the `"event"` key for a tag.
  Additionally, this tag is overridden, as specified in the OTel specification, if the event contains an attribute with that key. (#1768)
- Zipkin Exporter: Ensure mapping between OTel and Zipkin span data complies with the specification. (#1688)
- Fixed typo for default service name in Jaeger Exporter. (#1797)
- Fix flaky OTLP for the reconnnection of the client connection. (#1527, #1814)
- Fix Jaeger exporter dropping of span batches that exceed the UDP packet size limit.
  Instead, the exporter now splits the batch into smaller sendable batches. (#1828)

### Changed

- Span `RecordError` now records an `exception` event to comply with the semantic convention specification. (#1492)
- Jaeger exporter was updated to use thrift v0.14.1. (#1712)
- Migrate from using internally built and maintained version of the OTLP to the one hosted at `go.opentelemetry.io/proto/otlp`. (#1713)
- Migrate from using `github.com/gogo/protobuf` to `google.golang.org/protobuf` to match `go.opentelemetry.io/proto/otlp`. (#1713)
- The storage of a local or remote Span in a `context.Context` using its SpanContext is unified to store just the current Span.
  The Span's SpanContext can now self-identify as being remote or not.
  This means that `"go.opentelemetry.io/otel/trace".ContextWithRemoteSpanContext` will now overwrite any existing current Span, not just existing remote Spans, and make it the current Span in a `context.Context`. (#1731)
- Improve OTLP/gRPC exporter connection errors. (#1737)
- Information about a parent span context in a `"go.opentelemetry.io/otel/export/trace".SpanSnapshot` is unified in a new `Parent` field.
  The existing `ParentSpanID` and `HasRemoteParent` fields are removed in favor of this. (#1748)
- The `ParentContext` field of the `"go.opentelemetry.io/otel/sdk/trace".SamplingParameters` is updated to hold a `context.Context` containing the parent span.
  This changes it to make `SamplingParameters` conform with the OpenTelemetry specification. (#1749)
- Updated Jaeger Environment Variables: `JAEGER_ENDPOINT`, `JAEGER_USER`, `JAEGER_PASSWORD`
  to `OTEL_EXPORTER_JAEGER_ENDPOINT`, `OTEL_EXPORTER_JAEGER_USER`, `OTEL_EXPORTER_JAEGER_PASSWORD` in compliance with OTel specification. (#1752)
- Modify `BatchSpanProcessor.ForceFlush` to abort after timeout/cancellation. (#1757)
- The `DroppedAttributeCount` field of the `Span` in the `go.opentelemetry.io/otel` package now only represents the number of attributes dropped for the span itself.
  It no longer is a conglomerate of itself, events, and link attributes that have been dropped. (#1771)
- Make `ExportSpans` in Jaeger Exporter honor context deadline. (#1773)
- Modify Zipkin Exporter default service name, use default resource's serviceName instead of empty. (#1777)
- The `go.opentelemetry.io/otel/sdk/export/trace` package is merged into the `go.opentelemetry.io/otel/sdk/trace` package. (#1778)
- The prometheus.InstallNewPipeline example is moved from comment to example test (#1796)
- The convenience functions for the stdout exporter have been updated to return the `TracerProvider` implementation and enable the shutdown of the exporter. (#1800)
- Replace the flush function returned from the Jaeger exporter's convenience creation functions (`InstallNewPipeline` and `NewExportPipeline`) with the `TracerProvider` implementation they create.
  This enables the caller to shutdown and flush using the related `TracerProvider` methods. (#1822)
- Updated the Jaeger exporter to have a default endpoint, `http://localhost:14250`, for the collector. (#1824)
- Changed the function `WithCollectorEndpoint` in the Jaeger exporter to no longer accept an endpoint as an argument.
  The endpoint can be passed with the `CollectorEndpointOption` using the `WithEndpoint` function or by setting the `OTEL_EXPORTER_JAEGER_ENDPOINT` environment variable value appropriately. (#1824)
- The Jaeger exporter no longer batches exported spans itself, instead it relies on the SDK's `BatchSpanProcessor` for this functionality. (#1830)
- The Jaeger exporter creation functions (`NewRawExporter`, `NewExportPipeline`, and `InstallNewPipeline`) no longer accept the removed `Option` type as a variadic argument. (#1830)

### Removed

- Removed Jaeger Environment variables: `JAEGER_SERVICE_NAME`, `JAEGER_DISABLED`, `JAEGER_TAGS`
  These environment variables will no longer be used to override values of the Jaeger exporter (#1752)
- No longer set the links for a `Span` in `go.opentelemetry.io/otel/sdk/trace` that is configured to be a new root.
  This is unspecified behavior that the OpenTelemetry community plans to standardize in the future.
  To prevent backwards incompatible changes when it is specified, these links are removed. (#1726)
- Setting error status while recording error with Span from oteltest package. (#1729)
- The concept of a remote and local Span stored in a context is unified to just the current Span.
  Because of this `"go.opentelemetry.io/otel/trace".RemoteSpanContextFromContext` is removed as it is no longer needed.
  Instead, `"go.opentelemetry.io/otel/trace".SpanContextFromContex` can be used to return the current Span.
  If needed, that Span's `SpanContext.IsRemote()` can then be used to determine if it is remote or not. (#1731)
- The `HasRemoteParent` field of the `"go.opentelemetry.io/otel/sdk/trace".SamplingParameters` is removed.
  This field is redundant to the information returned from the `Remote` method of the `SpanContext` held in the `ParentContext` field. (#1749)
- The `trace.FlagsDebug` and `trace.FlagsDeferred` constants have been removed and will be localized to the B3 propagator. (#1770)
- Remove `Process` configuration, `WithProcessFromEnv` and `ProcessFromEnv`, and type from the Jaeger exporter package.
  The information that could be configured in the `Process` struct should be configured in a `Resource` instead. (#1776, #1804)
- Remove the `WithDisabled` option from the Jaeger exporter.
  To disable the exporter unregister it from the `TracerProvider` or use a no-operation `TracerProvider`. (#1806)
- Removed the functions `CollectorEndpointFromEnv` and `WithCollectorEndpointOptionFromEnv` from the Jaeger exporter.
  These functions for retrieving specific environment variable values are redundant of other internal functions and
  are not intended for end user use. (#1824)
- Removed the Jaeger exporter `WithSDKOptions` `Option`.
  This option was used to set SDK options for the exporter creation convenience functions.
  These functions are provided as a way to easily setup or install the exporter with what are deemed reasonable SDK settings for common use cases.
  If the SDK needs to be configured differently, the `NewRawExporter` function and direct setup of the SDK with the desired settings should be used. (#1825)
- The `WithBufferMaxCount` and `WithBatchMaxCount` `Option`s from the Jaeger exporter are removed.
  The exporter no longer batches exports, instead relying on the SDK's `BatchSpanProcessor` for this functionality. (#1830)
- The Jaeger exporter `Option` type is removed.
  The type is no longer used by the exporter to configure anything.
  All the previous configurations these options provided were duplicates of SDK configuration.
  They have been removed in favor of using the SDK configuration and focuses the exporter configuration to be only about the endpoints it will send telemetry to. (#1830)

## [0.19.0] - 2021-03-18

### Added

- Added `Marshaler` config option to `otlphttp` to enable otlp over json or protobufs. (#1586)
- A `ForceFlush` method to the `"go.opentelemetry.io/otel/sdk/trace".TracerProvider` to flush all registered `SpanProcessor`s. (#1608)
- Added `WithSampler` and `WithSpanLimits` to tracer provider. (#1633, #1702)
- `"go.opentelemetry.io/otel/trace".SpanContext` now has a `remote` property, and `IsRemote()` predicate, that is true when the `SpanContext` has been extracted from remote context data. (#1701)
- A `Valid` method to the `"go.opentelemetry.io/otel/attribute".KeyValue` type. (#1703)

### Changed

- `trace.SpanContext` is now immutable and has no exported fields. (#1573)
  - `trace.NewSpanContext()` can be used in conjunction with the `trace.SpanContextConfig` struct to initialize a new `SpanContext` where all values are known.
- Update the `ForceFlush` method signature to the `"go.opentelemetry.io/otel/sdk/trace".SpanProcessor` to accept a `context.Context` and return an error. (#1608)
- Update the `Shutdown` method to the `"go.opentelemetry.io/otel/sdk/trace".TracerProvider` return an error on shutdown failure. (#1608)
- The SimpleSpanProcessor will now shut down the enclosed `SpanExporter` and gracefully ignore subsequent calls to `OnEnd` after `Shutdown` is called. (#1612)
- `"go.opentelemetry.io/sdk/metric/controller.basic".WithPusher` is replaced with `WithExporter` to provide consistent naming across project. (#1656)
- Added non-empty string check for trace `Attribute` keys. (#1659)
- Add `description` to SpanStatus only when `StatusCode` is set to error. (#1662)
- Jaeger exporter falls back to `resource.Default`'s `service.name` if the exported Span does not have one. (#1673)
- Jaeger exporter populates Jaeger's Span Process from Resource. (#1673)
- Renamed the `LabelSet` method of `"go.opentelemetry.io/otel/sdk/resource".Resource` to `Set`. (#1692)
- Changed `WithSDK` to `WithSDKOptions` to accept variadic arguments of `TracerProviderOption` type in `go.opentelemetry.io/otel/exporters/trace/jaeger` package. (#1693)
- Changed `WithSDK` to `WithSDKOptions` to accept variadic arguments of `TracerProviderOption` type in `go.opentelemetry.io/otel/exporters/trace/zipkin` package. (#1693)

### Removed

- Removed `serviceName` parameter from Zipkin exporter and uses resource instead. (#1549)
- Removed `WithConfig` from tracer provider to avoid overriding configuration. (#1633)
- Removed the exported `SimpleSpanProcessor` and `BatchSpanProcessor` structs.
   These are now returned as a SpanProcessor interface from their respective constructors. (#1638)
- Removed `WithRecord()` from `trace.SpanOption` when creating a span. (#1660)
- Removed setting status to `Error` while recording an error as a span event in `RecordError`. (#1663)
- Removed `jaeger.WithProcess` configuration option. (#1673)
- Removed `ApplyConfig` method from `"go.opentelemetry.io/otel/sdk/trace".TracerProvider` and the now unneeded `Config` struct. (#1693)

### Fixed

- Jaeger Exporter: Ensure mapping between OTEL and Jaeger span data complies with the specification. (#1626)
- `SamplingResult.TraceState` is correctly propagated to a newly created span's `SpanContext`. (#1655)
- The `otel-collector` example now correctly flushes metric events prior to shutting down the exporter. (#1678)
- Do not set span status message in `SpanStatusFromHTTPStatusCode` if it can be inferred from `http.status_code`. (#1681)
- Synchronization issues in global trace delegate implementation. (#1686)
- Reduced excess memory usage by global `TracerProvider`. (#1687)

## [0.18.0] - 2021-03-03

### Added

- Added `resource.Default()` for use with meter and tracer providers. (#1507)
- `AttributePerEventCountLimit` and `AttributePerLinkCountLimit` for `SpanLimits`. (#1535)
- Added `Keys()` method to `propagation.TextMapCarrier` and `propagation.HeaderCarrier` to adapt `http.Header` to this interface. (#1544)
- Added `code` attributes to `go.opentelemetry.io/otel/semconv` package. (#1558)
- Compatibility testing suite in the CI system for the following systems. (#1567)
   | OS      | Go Version | Architecture |
   | ------- | ---------- | ------------ |
   | Ubuntu  | 1.15       | amd64        |
   | Ubuntu  | 1.14       | amd64        |
   | Ubuntu  | 1.15       | 386          |
   | Ubuntu  | 1.14       | 386          |
   | MacOS   | 1.15       | amd64        |
   | MacOS   | 1.14       | amd64        |
   | Windows | 1.15       | amd64        |
   | Windows | 1.14       | amd64        |
   | Windows | 1.15       | 386          |
   | Windows | 1.14       | 386          |

### Changed

- Replaced interface `oteltest.SpanRecorder` with its existing implementation
  `StandardSpanRecorder`. (#1542)
- Default span limit values to 128. (#1535)
- Rename `MaxEventsPerSpan`, `MaxAttributesPerSpan` and `MaxLinksPerSpan` to `EventCountLimit`, `AttributeCountLimit` and `LinkCountLimit`, and move these fields into `SpanLimits`. (#1535)
- Renamed the `otel/label` package to `otel/attribute`. (#1541)
- Vendor the Jaeger exporter's dependency on Apache Thrift. (#1551)
- Parallelize the CI linting and testing. (#1567)
- Stagger timestamps in exact aggregator tests. (#1569)
- Changed all examples to use `WithBatchTimeout(5 * time.Second)` rather than `WithBatchTimeout(5)`. (#1621)
- Prevent end-users from implementing some interfaces (#1575)

  ```
      "otel/exporters/otlp/otlphttp".Option
      "otel/exporters/stdout".Option
      "otel/oteltest".Option
      "otel/trace".TracerOption
      "otel/trace".SpanOption
      "otel/trace".EventOption
      "otel/trace".LifeCycleOption
      "otel/trace".InstrumentationOption
      "otel/sdk/resource".Option
      "otel/sdk/trace".ParentBasedSamplerOption
      "otel/sdk/trace".ReadOnlySpan
      "otel/sdk/trace".ReadWriteSpan
  ```

### Removed

- Removed attempt to resample spans upon changing the span name with `span.SetName()`. (#1545)
- The `test-benchmark` is no longer a dependency of the `precommit` make target. (#1567)
- Removed the `test-386` make target.
   This was replaced with a full compatibility testing suite (i.e. multi OS/arch) in the CI system. (#1567)

### Fixed

- The sequential timing check of timestamps in the stdout exporter are now setup explicitly to be sequential (#1571). (#1572)
- Windows build of Jaeger tests now compiles with OS specific functions (#1576). (#1577)
- The sequential timing check of timestamps of go.opentelemetry.io/otel/sdk/metric/aggregator/lastvalue are now setup explicitly to be sequential (#1578). (#1579)
- Validate tracestate header keys with vendors according to the W3C TraceContext specification (#1475). (#1581)
- The OTLP exporter includes related labels for translations of a GaugeArray (#1563). (#1570)

## [0.17.0] - 2021-02-12

### Changed

- Rename project default branch from `master` to `main`. (#1505)
- Reverse order in which `Resource` attributes are merged, per change in spec. (#1501)
- Add tooling to maintain "replace" directives in go.mod files automatically. (#1528)
- Create new modules: otel/metric, otel/trace, otel/oteltest, otel/sdk/export/metric, otel/sdk/metric (#1528)
- Move metric-related public global APIs from otel to otel/metric/global. (#1528)

## Fixed

- Fixed otlpgrpc reconnection issue.
- The example code in the README.md of `go.opentelemetry.io/otel/exporters/otlp` is moved to a compiled example test and used the new `WithAddress` instead of `WithEndpoint`. (#1513)
- The otel-collector example now uses the default OTLP receiver port of the collector.

## [0.16.0] - 2021-01-13

### Added

- Add the `ReadOnlySpan` and `ReadWriteSpan` interfaces to provide better control for accessing span data. (#1360)
- `NewGRPCDriver` function returns a `ProtocolDriver` that maintains a single gRPC connection to the collector. (#1369)
- Added documentation about the project's versioning policy. (#1388)
- Added `NewSplitDriver` for OTLP exporter that allows sending traces and metrics to different endpoints. (#1418)
- Added codeql worfklow to GitHub Actions (#1428)
- Added Gosec workflow to GitHub Actions (#1429)
- Add new HTTP driver for OTLP exporter in `exporters/otlp/otlphttp`. Currently it only supports the binary protobuf payloads. (#1420)
- Add an OpenCensus exporter bridge. (#1444)

### Changed

- Rename `internal/testing` to `internal/internaltest`. (#1449)
- Rename `export.SpanData` to `export.SpanSnapshot` and use it only for exporting spans. (#1360)
- Store the parent's full `SpanContext` rather than just its span ID in the `span` struct. (#1360)
- Improve span duration accuracy. (#1360)
- Migrated CI/CD from CircleCI to GitHub Actions (#1382)
- Remove duplicate checkout from GitHub Actions workflow (#1407)
- Metric `array` aggregator renamed `exact` to match its `aggregation.Kind` (#1412)
- Metric `exact` aggregator includes per-point timestamps (#1412)
- Metric stdout exporter uses MinMaxSumCount aggregator for ValueRecorder instruments (#1412)
- `NewExporter` from `exporters/otlp` now takes a `ProtocolDriver` as a parameter. (#1369)
- Many OTLP Exporter options became gRPC ProtocolDriver options. (#1369)
- Unify endpoint API that related to OTel exporter. (#1401)
- Optimize metric histogram aggregator to re-use its slice of buckets. (#1435)
- Metric aggregator Count() and histogram Bucket.Counts are consistently `uint64`. (1430)
- Histogram aggregator accepts functional options, uses default boundaries if none given. (#1434)
- `SamplingResult` now passed a `Tracestate` from the parent `SpanContext` (#1432)
- Moved gRPC driver for OTLP exporter to `exporters/otlp/otlpgrpc`. (#1420)
- The `TraceContext` propagator now correctly propagates `TraceState` through the `SpanContext`. (#1447)
- Metric Push and Pull Controller components are combined into a single "basic" Controller:
  - `WithExporter()` and `Start()` to configure Push behavior
  - `Start()` is optional; use `Collect()` and `ForEach()` for Pull behavior
  - `Start()` and `Stop()` accept Context. (#1378)
- The `Event` type is moved from the `otel/sdk/export/trace` package to the `otel/trace` API package. (#1452)

### Removed

- Remove `errUninitializedSpan` as its only usage is now obsolete. (#1360)
- Remove Metric export functionality related to quantiles and summary data points: this is not specified (#1412)
- Remove DDSketch metric aggregator; our intention is to re-introduce this as an option of the histogram aggregator after [new OTLP histogram data types](https://github.com/open-telemetry/opentelemetry-proto/pull/226) are released (#1412)

### Fixed

- `BatchSpanProcessor.Shutdown()` will now shutdown underlying `export.SpanExporter`. (#1443)

## [0.15.0] - 2020-12-10

### Added

- The `WithIDGenerator` `TracerProviderOption` is added to the `go.opentelemetry.io/otel/trace` package to configure an `IDGenerator` for the `TracerProvider`. (#1363)

### Changed

- The Zipkin exporter now uses the Span status code to determine. (#1328)
- `NewExporter` and `Start` functions in `go.opentelemetry.io/otel/exporters/otlp` now receive `context.Context` as a first parameter. (#1357)
- Move the OpenCensus example into `example` directory. (#1359)
- Moved the SDK's `internal.IDGenerator` interface in to the `sdk/trace` package to enable support for externally-defined ID generators. (#1363)
- Bump `github.com/google/go-cmp` from 0.5.3 to 0.5.4 (#1374)
- Bump `github.com/golangci/golangci-lint` in `/internal/tools` (#1375)

### Fixed

- Metric SDK `SumObserver` and `UpDownSumObserver` instruments correctness fixes. (#1381)

## [0.14.0] - 2020-11-19

### Added

- An `EventOption` and the related `NewEventConfig` function are added to the `go.opentelemetry.io/otel` package to configure Span events. (#1254)
- A `TextMapPropagator` and associated `TextMapCarrier` are added to the `go.opentelemetry.io/otel/oteltest` package to test `TextMap` type propagators and their use. (#1259)
- `SpanContextFromContext` returns `SpanContext` from context. (#1255)
- `TraceState` has been added to `SpanContext`. (#1340)
- `DeploymentEnvironmentKey` added to `go.opentelemetry.io/otel/semconv` package. (#1323)
- Add an OpenCensus to OpenTelemetry tracing bridge. (#1305)
- Add a parent context argument to `SpanProcessor.OnStart` to follow the specification. (#1333)
- Add missing tests for `sdk/trace/attributes_map.go`. (#1337)

### Changed

- Move the `go.opentelemetry.io/otel/api/trace` package into `go.opentelemetry.io/otel/trace` with the following changes. (#1229) (#1307)
  - `ID` has been renamed to `TraceID`.
  - `IDFromHex` has been renamed to `TraceIDFromHex`.
  - `EmptySpanContext` is removed.
- Move the `go.opentelemetry.io/otel/api/trace/tracetest` package into `go.opentelemetry.io/otel/oteltest`. (#1229)
- OTLP Exporter updates:
  - supports OTLP v0.6.0 (#1230, #1354)
  - supports configurable aggregation temporality (default: Cumulative, optional: Stateless). (#1296)
- The Sampler is now called on local child spans. (#1233)
- The `Kind` type from the `go.opentelemetry.io/otel/api/metric` package was renamed to `InstrumentKind` to more specifically describe what it is and avoid semantic ambiguity. (#1240)
- The `MetricKind` method of the `Descriptor` type in the `go.opentelemetry.io/otel/api/metric` package was renamed to `Descriptor.InstrumentKind`.
   This matches the returned type and fixes misuse of the term metric. (#1240)
- Move test harness from the `go.opentelemetry.io/otel/api/apitest` package into `go.opentelemetry.io/otel/oteltest`. (#1241)
- Move the `go.opentelemetry.io/otel/api/metric/metrictest` package into `go.opentelemetry.io/oteltest` as part of #964. (#1252)
- Move the `go.opentelemetry.io/otel/api/metric` package into `go.opentelemetry.io/otel/metric` as part of #1303. (#1321)
- Move the `go.opentelemetry.io/otel/api/metric/registry` package into `go.opentelemetry.io/otel/metric/registry` as a part of #1303. (#1316)
- Move the `Number` type (together with related functions) from `go.opentelemetry.io/otel/api/metric` package into `go.opentelemetry.io/otel/metric/number` as a part of #1303. (#1316)
- The function signature of the Span `AddEvent` method in `go.opentelemetry.io/otel` is updated to no longer take an unused context and instead take a required name and a variable number of `EventOption`s. (#1254)
- The function signature of the Span `RecordError` method in `go.opentelemetry.io/otel` is updated to no longer take an unused context and instead take a required error value and a variable number of `EventOption`s. (#1254)
- Move the `go.opentelemetry.io/otel/api/global` package to `go.opentelemetry.io/otel`. (#1262) (#1330)
- Move the `Version` function from `go.opentelemetry.io/otel/sdk` to `go.opentelemetry.io/otel`. (#1330)
- Rename correlation context header from `"otcorrelations"` to `"baggage"` to match the OpenTelemetry specification. (#1267)
- Fix `Code.UnmarshalJSON` to work with valid JSON only. (#1276)
- The `resource.New()` method changes signature to support builtin attributes and functional options, including `telemetry.sdk.*` and
  `host.name` semantic conventions; the former method is renamed `resource.NewWithAttributes`. (#1235)
- The Prometheus exporter now exports non-monotonic counters (i.e. `UpDownCounter`s) as gauges. (#1210)
- Correct the `Span.End` method documentation in the `otel` API to state updates are not allowed on a span after it has ended. (#1310)
- Updated span collection limits for attribute, event and link counts to 1000 (#1318)
- Renamed `semconv.HTTPUrlKey` to `semconv.HTTPURLKey`. (#1338)

### Removed

- The `ErrInvalidHexID`, `ErrInvalidTraceIDLength`, `ErrInvalidSpanIDLength`, `ErrInvalidSpanIDLength`, or `ErrNilSpanID` from the `go.opentelemetry.io/otel` package are unexported now. (#1243)
- The `AddEventWithTimestamp` method on the `Span` interface in `go.opentelemetry.io/otel` is removed due to its redundancy.
   It is replaced by using the `AddEvent` method with a `WithTimestamp` option. (#1254)
- The `MockSpan` and `MockTracer` types are removed from `go.opentelemetry.io/otel/oteltest`.
   `Tracer` and `Span` from the same module should be used in their place instead. (#1306)
- `WorkerCount` option is removed from `go.opentelemetry.io/otel/exporters/otlp`. (#1350)
- Remove the following labels types: INT32, UINT32, UINT64 and FLOAT32. (#1314)

### Fixed

- Rename `MergeItererator` to `MergeIterator` in the `go.opentelemetry.io/otel/label` package. (#1244)
- The `go.opentelemetry.io/otel/api/global` packages global TextMapPropagator now delegates functionality to a globally set delegate for all previously returned propagators. (#1258)
- Fix condition in `label.Any`. (#1299)
- Fix global `TracerProvider` to pass options to its configured provider. (#1329)
- Fix missing handler for `ExactKind` aggregator in OTLP metrics transformer (#1309)

## [0.13.0] - 2020-10-08

### Added

- OTLP Metric exporter supports Histogram aggregation. (#1209)
- The `Code` struct from the `go.opentelemetry.io/otel/codes` package now supports JSON marshaling and unmarshaling as well as implements the `Stringer` interface. (#1214)
- A Baggage API to implement the OpenTelemetry specification. (#1217)
- Add Shutdown method to sdk/trace/provider, shutdown processors in the order they were registered. (#1227)

### Changed

- Set default propagator to no-op propagator. (#1184)
- The `HTTPSupplier`, `HTTPExtractor`, `HTTPInjector`, and `HTTPPropagator` from the `go.opentelemetry.io/otel/api/propagation` package were replaced with unified `TextMapCarrier` and `TextMapPropagator` in the `go.opentelemetry.io/otel/propagation` package. (#1212) (#1325)
- The `New` function from the `go.opentelemetry.io/otel/api/propagation` package was replaced with `NewCompositeTextMapPropagator` in the `go.opentelemetry.io/otel` package. (#1212)
- The status codes of the `go.opentelemetry.io/otel/codes` package have been updated to match the latest OpenTelemetry specification.
   They now are `Unset`, `Error`, and `Ok`.
   They no longer track the gRPC codes. (#1214)
- The `StatusCode` field of the `SpanData` struct in the `go.opentelemetry.io/otel/sdk/export/trace` package now uses the codes package from this package instead of the gRPC project. (#1214)
- Move the `go.opentelemetry.io/otel/api/baggage` package into `go.opentelemetry.io/otel/baggage`. (#1217) (#1325)
- A `Shutdown` method of `SpanProcessor` and all its implementations receives a context and returns an error. (#1264)

### Fixed

- Copies of data from arrays and slices passed to `go.opentelemetry.io/otel/label.ArrayValue()` are now used in the returned `Value` instead of using the mutable data itself. (#1226)

### Removed

- The `ExtractHTTP` and `InjectHTTP` functions from the `go.opentelemetry.io/otel/api/propagation` package were removed. (#1212)
- The `Propagators` interface from the `go.opentelemetry.io/otel/api/propagation` package was removed to conform to the OpenTelemetry specification.
   The explicit `TextMapPropagator` type can be used in its place as this is the `Propagator` type the specification defines. (#1212)
- The `SetAttribute` method of the `Span` from the `go.opentelemetry.io/otel/api/trace` package was removed given its redundancy with the `SetAttributes` method. (#1216)
- The internal implementation of Baggage storage is removed in favor of using the new Baggage API functionality. (#1217)
- Remove duplicate hostname key `HostHostNameKey` in Resource semantic conventions. (#1219)
- Nested array/slice support has been removed. (#1226)

## [0.12.0] - 2020-09-24

### Added

- A `SpanConfigure` function in `go.opentelemetry.io/otel/api/trace` to create a new `SpanConfig` from `SpanOption`s. (#1108)
- In the `go.opentelemetry.io/otel/api/trace` package, `NewTracerConfig` was added to construct new `TracerConfig`s.
   This addition was made to conform with our project option conventions. (#1155)
- Instrumentation library information was added to the Zipkin exporter. (#1119)
- The `SpanProcessor` interface now has a `ForceFlush()` method. (#1166)
- More semantic conventions for k8s as resource attributes. (#1167)

### Changed

- Add reconnecting udp connection type to Jaeger exporter.
   This change adds a new optional implementation of the udp conn interface used to detect changes to an agent's host dns record.
   It then adopts the new destination address to ensure the exporter doesn't get stuck. This change was ported from jaegertracing/jaeger-client-go#520. (#1063)
- Replace `StartOption` and `EndOption` in `go.opentelemetry.io/otel/api/trace` with `SpanOption`.
   This change is matched by replacing the `StartConfig` and `EndConfig` with a unified `SpanConfig`. (#1108)
- Replace the `LinkedTo` span option in `go.opentelemetry.io/otel/api/trace` with `WithLinks`.
   This is be more consistent with our other option patterns, i.e. passing the item to be configured directly instead of its component parts, and provides a cleaner function signature. (#1108)
- The `go.opentelemetry.io/otel/api/trace` `TracerOption` was changed to an interface to conform to project option conventions. (#1109)
- Move the `B3` and `TraceContext` from within the `go.opentelemetry.io/otel/api/trace` package to their own `go.opentelemetry.io/otel/propagators` package.
    This removal of the propagators is reflective of the OpenTelemetry specification for these propagators as well as cleans up the `go.opentelemetry.io/otel/api/trace` API. (#1118)
- Rename Jaeger tags used for instrumentation library information to reflect changes in OpenTelemetry specification. (#1119)
- Rename `ProbabilitySampler` to `TraceIDRatioBased` and change semantics to ignore parent span sampling status. (#1115)
- Move `tools` package under `internal`. (#1141)
- Move `go.opentelemetry.io/otel/api/correlation` package to `go.opentelemetry.io/otel/api/baggage`. (#1142)
   The `correlation.CorrelationContext` propagator has been renamed `baggage.Baggage`.  Other exported functions and types are unchanged.
- Rename `ParentOrElse` sampler to `ParentBased` and allow setting samplers depending on parent span. (#1153)
- In the `go.opentelemetry.io/otel/api/trace` package, `SpanConfigure` was renamed to `NewSpanConfig`. (#1155)
- Change `dependabot.yml` to add a `Skip Changelog` label to dependabot-sourced PRs. (#1161)
- The [configuration style guide](https://github.com/open-telemetry/opentelemetry-go/blob/master/CONTRIBUTING.md#config) has been updated to
   recommend the use of `newConfig()` instead of `configure()`. (#1163)
- The `otlp.Config` type has been unexported and changed to `otlp.config`, along with its initializer. (#1163)
- Ensure exported interface types include parameter names and update the
   Style Guide to reflect this styling rule. (#1172)
- Don't consider unset environment variable for resource detection to be an error. (#1170)
- Rename `go.opentelemetry.io/otel/api/metric.ConfigureInstrument` to `NewInstrumentConfig` and
  `go.opentelemetry.io/otel/api/metric.ConfigureMeter` to `NewMeterConfig`.
- ValueObserver instruments use LastValue aggregator by default. (#1165)
- OTLP Metric exporter supports LastValue aggregation. (#1165)
- Move the `go.opentelemetry.io/otel/api/unit` package to `go.opentelemetry.io/otel/unit`. (#1185)
- Rename `Provider` to `MeterProvider` in the `go.opentelemetry.io/otel/api/metric` package. (#1190)
- Rename `NoopProvider` to `NoopMeterProvider` in the `go.opentelemetry.io/otel/api/metric` package. (#1190)
- Rename `NewProvider` to `NewMeterProvider` in the `go.opentelemetry.io/otel/api/metric/metrictest` package. (#1190)
- Rename `Provider` to `MeterProvider` in the `go.opentelemetry.io/otel/api/metric/registry` package. (#1190)
- Rename `NewProvider` to `NewMeterProvider` in the `go.opentelemetry.io/otel/api/metri/registryc` package. (#1190)
- Rename `Provider` to `TracerProvider` in the `go.opentelemetry.io/otel/api/trace` package. (#1190)
- Rename `NoopProvider` to `NoopTracerProvider` in the `go.opentelemetry.io/otel/api/trace` package. (#1190)
- Rename `Provider` to `TracerProvider` in the `go.opentelemetry.io/otel/api/trace/tracetest` package. (#1190)
- Rename `NewProvider` to `NewTracerProvider` in the `go.opentelemetry.io/otel/api/trace/tracetest` package. (#1190)
- Rename `WrapperProvider` to `WrapperTracerProvider` in the `go.opentelemetry.io/otel/bridge/opentracing` package. (#1190)
- Rename `NewWrapperProvider` to `NewWrapperTracerProvider` in the `go.opentelemetry.io/otel/bridge/opentracing` package. (#1190)
- Rename `Provider` method of the pull controller to `MeterProvider` in the `go.opentelemetry.io/otel/sdk/metric/controller/pull` package. (#1190)
- Rename `Provider` method of the push controller to `MeterProvider` in the `go.opentelemetry.io/otel/sdk/metric/controller/push` package. (#1190)
- Rename `ProviderOptions` to `TracerProviderConfig` in the `go.opentelemetry.io/otel/sdk/trace` package. (#1190)
- Rename `ProviderOption` to `TracerProviderOption` in the `go.opentelemetry.io/otel/sdk/trace` package. (#1190)
- Rename `Provider` to `TracerProvider` in the `go.opentelemetry.io/otel/sdk/trace` package. (#1190)
- Rename `NewProvider` to `NewTracerProvider` in the `go.opentelemetry.io/otel/sdk/trace` package. (#1190)
- Renamed `SamplingDecision` values to comply with OpenTelemetry specification change. (#1192)
- Renamed Zipkin attribute names from `ot.status_code & ot.status_description` to `otel.status_code & otel.status_description`. (#1201)
- The default SDK now invokes registered `SpanProcessor`s in the order they were registered with the `TracerProvider`. (#1195)
- Add test of spans being processed by the `SpanProcessor`s in the order they were registered. (#1203)

### Removed

- Remove the B3 propagator from `go.opentelemetry.io/otel/propagators`. It is now located in the
   `go.opentelemetry.io/contrib/propagators/` module. (#1191)
- Remove the semantic convention for HTTP status text, `HTTPStatusTextKey` from package `go.opentelemetry.io/otel/semconv`. (#1194)

### Fixed

- Zipkin example no longer mentions `ParentSampler`, corrected to `ParentBased`. (#1171)
- Fix missing shutdown processor in otel-collector example. (#1186)
- Fix missing shutdown processor in basic and namedtracer examples. (#1197)

## [0.11.0] - 2020-08-24

### Added

- Support for exporting array-valued attributes via OTLP. (#992)
- `Noop` and `InMemory` `SpanBatcher` implementations to help with testing integrations. (#994)
- Support for filtering metric label sets. (#1047)
- A dimensionality-reducing metric Processor. (#1057)
- Integration tests for more OTel Collector Attribute types. (#1062)
- A new `WithSpanProcessor` `ProviderOption` is added to the `go.opentelemetry.io/otel/sdk/trace` package to create a `Provider` and automatically register the `SpanProcessor`. (#1078)

### Changed

- Rename `sdk/metric/processor/test` to `sdk/metric/processor/processortest`. (#1049)
- Rename `sdk/metric/controller/test` to `sdk/metric/controller/controllertest`. (#1049)
- Rename `api/testharness` to `api/apitest`. (#1049)
- Rename `api/trace/testtrace` to `api/trace/tracetest`. (#1049)
- Change Metric Processor to merge multiple observations. (#1024)
- The `go.opentelemetry.io/otel/bridge/opentracing` bridge package has been made into its own module.
   This removes the package dependencies of this bridge from the rest of the OpenTelemetry based project. (#1038)
- Renamed `go.opentelemetry.io/otel/api/standard` package to `go.opentelemetry.io/otel/semconv` to avoid the ambiguous and generic name `standard` and better describe the package as containing OpenTelemetry semantic conventions. (#1016)
- The environment variable used for resource detection has been changed from `OTEL_RESOURCE_LABELS` to `OTEL_RESOURCE_ATTRIBUTES` (#1042)
- Replace `WithSyncer` with `WithBatcher` in examples. (#1044)
- Replace the `google.golang.org/grpc/codes` dependency in the API with an equivalent `go.opentelemetry.io/otel/codes` package. (#1046)
- Merge the `go.opentelemetry.io/otel/api/label` and `go.opentelemetry.io/otel/api/kv` into the new `go.opentelemetry.io/otel/label` package. (#1060)
- Unify Callback Function Naming.
   Rename `*Callback` with `*Func`. (#1061)
- CI builds validate against last two versions of Go, dropping 1.13 and adding 1.15. (#1064)
- The `go.opentelemetry.io/otel/sdk/export/trace` interfaces `SpanSyncer` and `SpanBatcher` have been replaced with a specification compliant `Exporter` interface.
   This interface still supports the export of `SpanData`, but only as a slice.
   Implementation are also required now to return any error from `ExportSpans` if one occurs as well as implement a `Shutdown` method for exporter clean-up. (#1078)
- The `go.opentelemetry.io/otel/sdk/trace` `NewBatchSpanProcessor` function no longer returns an error.
   If a `nil` exporter is passed as an argument to this function, instead of it returning an error, it now returns a `BatchSpanProcessor` that handles the export of `SpanData` by not taking any action. (#1078)
- The `go.opentelemetry.io/otel/sdk/trace` `NewProvider` function to create a `Provider` no longer returns an error, instead only a `*Provider`.
   This change is related to `NewBatchSpanProcessor` not returning an error which was the only error this function would return. (#1078)

### Removed

- Duplicate, unused API sampler interface. (#999)
   Use the [`Sampler` interface](https://github.com/open-telemetry/opentelemetry-go/blob/v0.11.0/sdk/trace/sampling.go) provided by the SDK instead.
- The `grpctrace` instrumentation was moved to the `go.opentelemetry.io/contrib` repository and out of this repository.
   This move includes moving the `grpc` example to the `go.opentelemetry.io/contrib` as well. (#1027)
- The `WithSpan` method of the `Tracer` interface.
   The functionality this method provided was limited compared to what a user can provide themselves.
   It was removed with the understanding that if there is sufficient user need it can be added back based on actual user usage. (#1043)
- The `RegisterSpanProcessor` and `UnregisterSpanProcessor` functions.
   These were holdovers from an approach prior to the TracerProvider design. They were not used anymore. (#1077)
- The `oterror` package. (#1026)
- The `othttp` and `httptrace` instrumentations were moved to `go.opentelemetry.io/contrib`. (#1032)

### Fixed

- The `semconv.HTTPServerMetricAttributesFromHTTPRequest()` function no longer generates the high-cardinality `http.request.content.length` label. (#1031)
- Correct instrumentation version tag in Jaeger exporter. (#1037)
- The SDK span will now set an error event if the `End` method is called during a panic (i.e. it was deferred). (#1043)
- Move internally generated protobuf code from the `go.opentelemetry.io/otel` to the OTLP exporter to reduce dependency overhead. (#1050)
- The `otel-collector` example referenced outdated collector processors. (#1006)

## [0.10.0] - 2020-07-29

This release migrates the default OpenTelemetry SDK into its own Go module, decoupling the SDK from the API and reducing dependencies for instrumentation packages.

### Added

- The Zipkin exporter now has `NewExportPipeline` and `InstallNewPipeline` constructor functions to match the common pattern.
    These function build a new exporter with default SDK options and register the exporter with the `global` package respectively. (#944)
- Add propagator option for gRPC instrumentation. (#986)
- The `testtrace` package now tracks the `trace.SpanKind` for each span. (#987)

### Changed

- Replace the `RegisterGlobal` `Option` in the Jaeger exporter with an `InstallNewPipeline` constructor function.
   This matches the other exporter constructor patterns and will register a new exporter after building it with default configuration. (#944)
- The trace (`go.opentelemetry.io/otel/exporters/trace/stdout`) and metric (`go.opentelemetry.io/otel/exporters/metric/stdout`) `stdout` exporters are now merged into a single exporter at `go.opentelemetry.io/otel/exporters/stdout`.
   This new exporter was made into its own Go module to follow the pattern of all exporters and decouple it from the `go.opentelemetry.io/otel` module. (#956, #963)
- Move the `go.opentelemetry.io/otel/exporters/test` test package to `go.opentelemetry.io/otel/sdk/export/metric/metrictest`. (#962)
- The `go.opentelemetry.io/otel/api/kv/value` package was merged into the parent `go.opentelemetry.io/otel/api/kv` package. (#968)
  - `value.Bool` was replaced with `kv.BoolValue`.
  - `value.Int64` was replaced with `kv.Int64Value`.
  - `value.Uint64` was replaced with `kv.Uint64Value`.
  - `value.Float64` was replaced with `kv.Float64Value`.
  - `value.Int32` was replaced with `kv.Int32Value`.
  - `value.Uint32` was replaced with `kv.Uint32Value`.
  - `value.Float32` was replaced with `kv.Float32Value`.
  - `value.String` was replaced with `kv.StringValue`.
  - `value.Int` was replaced with `kv.IntValue`.
  - `value.Uint` was replaced with `kv.UintValue`.
  - `value.Array` was replaced with `kv.ArrayValue`.
- Rename `Infer` to `Any` in the `go.opentelemetry.io/otel/api/kv` package. (#972)
- Change `othttp` to use the `httpsnoop` package to wrap the `ResponseWriter` so that optional interfaces (`http.Hijacker`, `http.Flusher`, etc.) that are implemented by the original `ResponseWriter`are also implemented by the wrapped `ResponseWriter`. (#979)
- Rename `go.opentelemetry.io/otel/sdk/metric/aggregator/test` package to `go.opentelemetry.io/otel/sdk/metric/aggregator/aggregatortest`. (#980)
- Make the SDK into its own Go module called `go.opentelemetry.io/otel/sdk`. (#985)
- Changed the default trace `Sampler` from `AlwaysOn` to `ParentOrElse(AlwaysOn)`. (#989)

### Removed

- The `IndexedAttribute` function from the `go.opentelemetry.io/otel/api/label` package was removed in favor of `IndexedLabel` which it was synonymous with. (#970)

### Fixed

- Bump github.com/golangci/golangci-lint from 1.28.3 to 1.29.0 in /tools. (#953)
- Bump github.com/google/go-cmp from 0.5.0 to 0.5.1. (#957)
- Use `global.Handle` for span export errors in the OTLP exporter. (#946)
- Correct Go language formatting in the README documentation. (#961)
- Remove default SDK dependencies from the `go.opentelemetry.io/otel/api` package. (#977)
- Remove default SDK dependencies from the `go.opentelemetry.io/otel/instrumentation` package. (#983)
- Move documented examples for `go.opentelemetry.io/otel/instrumentation/grpctrace` interceptors into Go example tests. (#984)

## [0.9.0] - 2020-07-20

### Added

- A new Resource Detector interface is included to allow resources to be automatically detected and included. (#939)
- A Detector to automatically detect resources from an environment variable. (#939)
- Github action to generate protobuf Go bindings locally in `internal/opentelemetry-proto-gen`. (#938)
- OTLP .proto files from `open-telemetry/opentelemetry-proto` imported as a git submodule under `internal/opentelemetry-proto`.
   References to `github.com/open-telemetry/opentelemetry-proto` changed to `go.opentelemetry.io/otel/internal/opentelemetry-proto-gen`. (#942)

### Changed

- Non-nil value `struct`s for key-value pairs will be marshalled using JSON rather than `Sprintf`. (#948)

### Removed

- Removed dependency on `github.com/open-telemetry/opentelemetry-collector`. (#943)

## [0.8.0] - 2020-07-09

### Added

- The `B3Encoding` type to represent the B3 encoding(s) the B3 propagator can inject.
   A value for HTTP supported encodings (Multiple Header: `MultipleHeader`, Single Header: `SingleHeader`) are included. (#882)
- The `FlagsDeferred` trace flag to indicate if the trace sampling decision has been deferred. (#882)
- The `FlagsDebug` trace flag to indicate if the trace is a debug trace. (#882)
- Add `peer.service` semantic attribute. (#898)
- Add database-specific semantic attributes. (#899)
- Add semantic convention for `faas.coldstart` and `container.id`. (#909)
- Add http content size semantic conventions. (#905)
- Include `http.request_content_length` in HTTP request basic attributes. (#905)
- Add semantic conventions for operating system process resource attribute keys. (#919)
- The Jaeger exporter now has a `WithBatchMaxCount` option to specify the maximum number of spans sent in a batch. (#931)

### Changed

- Update `CONTRIBUTING.md` to ask for updates to `CHANGELOG.md` with each pull request. (#879)
- Use lowercase header names for B3 Multiple Headers. (#881)
- The B3 propagator `SingleHeader` field has been replaced with `InjectEncoding`.
   This new field can be set to combinations of the `B3Encoding` bitmasks and will inject trace information in these encodings.
   If no encoding is set, the propagator will default to `MultipleHeader` encoding. (#882)
- The B3 propagator now extracts from either HTTP encoding of B3 (Single Header or Multiple Header) based on what is contained in the header.
   Preference is given to Single Header encoding with Multiple Header being the fallback if Single Header is not found or is invalid.
   This behavior change is made to dynamically support all correctly encoded traces received instead of having to guess the expected encoding prior to receiving. (#882)
- Extend semantic conventions for RPC. (#900)
- To match constant naming conventions in the `api/standard` package, the `FaaS*` key names are appended with a suffix of `Key`. (#920)
  - `"api/standard".FaaSName` -> `FaaSNameKey`
  - `"api/standard".FaaSID` -> `FaaSIDKey`
  - `"api/standard".FaaSVersion` -> `FaaSVersionKey`
  - `"api/standard".FaaSInstance` -> `FaaSInstanceKey`

### Removed

- The `FlagsUnused` trace flag is removed.
   The purpose of this flag was to act as the inverse of `FlagsSampled`, the inverse of `FlagsSampled` is used instead. (#882)
- The B3 header constants (`B3SingleHeader`, `B3DebugFlagHeader`, `B3TraceIDHeader`, `B3SpanIDHeader`, `B3SampledHeader`, `B3ParentSpanIDHeader`) are removed.
   If B3 header keys are needed [the authoritative OpenZipkin package constants](https://pkg.go.dev/github.com/openzipkin/zipkin-go@v0.2.2/propagation/b3?tab=doc#pkg-constants) should be used instead. (#882)

### Fixed

- The B3 Single Header name is now correctly `b3` instead of the previous `X-B3`. (#881)
- The B3 propagator now correctly supports sampling only values (`b3: 0`, `b3: 1`, or `b3: d`) for a Single B3 Header. (#882)
- The B3 propagator now propagates the debug flag.
   This removes the behavior of changing the debug flag into a set sampling bit.
   Instead, this now follow the B3 specification and omits the `X-B3-Sampling` header. (#882)
- The B3 propagator now tracks "unset" sampling state (meaning "defer the decision") and does not set the `X-B3-Sampling` header when injecting. (#882)
- Bump github.com/itchyny/gojq from 0.10.3 to 0.10.4 in /tools. (#883)
- Bump github.com/opentracing/opentracing-go from v1.1.1-0.20190913142402-a7454ce5950e to v1.2.0. (#885)
- The tracing time conversion for OTLP spans is now correctly set to `UnixNano`. (#896)
- Ensure span status is not set to `Unknown` when no HTTP status code is provided as it is assumed to be `200 OK`. (#908)
- Ensure `httptrace.clientTracer` closes `http.headers` span. (#912)
- Prometheus exporter will not apply stale updates or forget inactive metrics. (#903)
- Add test for api.standard `HTTPClientAttributesFromHTTPRequest`. (#905)
- Bump github.com/golangci/golangci-lint from 1.27.0 to 1.28.1 in /tools. (#901, #913)
- Update otel-colector example to use the v0.5.0 collector. (#915)
- The `grpctrace` instrumentation uses a span name conforming to the OpenTelemetry semantic conventions (does not contain a leading slash (`/`)). (#922)
- The `grpctrace` instrumentation includes an `rpc.method` attribute now set to the gRPC method name. (#900, #922)
- The `grpctrace` instrumentation `rpc.service` attribute now contains the package name if one exists.
   This is in accordance with OpenTelemetry semantic conventions. (#922)
- Correlation Context extractor will no longer insert an empty map into the returned context when no valid values are extracted. (#923)
- Bump google.golang.org/api from 0.28.0 to 0.29.0 in /exporters/trace/jaeger. (#925)
- Bump github.com/itchyny/gojq from 0.10.4 to 0.11.0 in /tools. (#926)
- Bump github.com/golangci/golangci-lint from 1.28.1 to 1.28.2 in /tools. (#930)

## [0.7.0] - 2020-06-26

This release implements the v0.5.0 version of the OpenTelemetry specification.

### Added

- The othttp instrumentation now includes default metrics. (#861)
- This CHANGELOG file to track all changes in the project going forward.
- Support for array type attributes. (#798)
- Apply transitive dependabot go.mod dependency updates as part of a new automatic Github workflow. (#844)
- Timestamps are now passed to exporters for each export. (#835)
- Add new `Accumulation` type to metric SDK to transport telemetry from `Accumulator`s to `Processor`s.
   This replaces the prior `Record` `struct` use for this purpose. (#835)
- New dependabot integration to automate package upgrades. (#814)
- `Meter` and `Tracer` implementations accept instrumentation version version as an optional argument.
   This instrumentation version is passed on to exporters. (#811) (#805) (#802)
- The OTLP exporter includes the instrumentation version in telemetry it exports. (#811)
- Environment variables for Jaeger exporter are supported. (#796)
- New `aggregation.Kind` in the export metric API. (#808)
- New example that uses OTLP and the collector. (#790)
- Handle errors in the span `SetName` during span initialization. (#791)
- Default service config to enable retries for retry-able failed requests in the OTLP exporter and an option to override this default. (#777)
- New `go.opentelemetry.io/otel/api/oterror` package to uniformly support error handling and definitions for the project. (#778)
- New `global` default implementation of the `go.opentelemetry.io/otel/api/oterror.Handler` interface to be used to handle errors prior to an user defined `Handler`.
   There is also functionality for the user to register their `Handler` as well as a convenience function `Handle` to handle an error with this global `Handler`(#778)
- Options to specify propagators for httptrace and grpctrace instrumentation. (#784)
- The required `application/json` header for the Zipkin exporter is included in all exports. (#774)
- Integrate HTTP semantics helpers from the contrib repository into the `api/standard` package. #769

### Changed

- Rename `Integrator` to `Processor` in the metric SDK. (#863)
- Rename `AggregationSelector` to `AggregatorSelector`. (#859)
- Rename `SynchronizedCopy` to `SynchronizedMove`. (#858)
- Rename `simple` integrator to `basic` integrator. (#857)
- Merge otlp collector examples. (#841)
- Change the metric SDK to support cumulative, delta, and pass-through exporters directly.
   With these changes, cumulative and delta specific exporters are able to request the correct kind of aggregation from the SDK. (#840)
- The `Aggregator.Checkpoint` API is renamed to `SynchronizedCopy` and adds an argument, a different `Aggregator` into which the copy is stored. (#812)
- The `export.Aggregator` contract is that `Update()` and `SynchronizedCopy()` are synchronized with each other.
   All the aggregation interfaces (`Sum`, `LastValue`, ...) are not meant to be synchronized, as the caller is expected to synchronize aggregators at a higher level after the `Accumulator`.
   Some of the `Aggregators` used unnecessary locking and that has been cleaned up. (#812)
- Use of `metric.Number` was replaced by `int64` now that we use `sync.Mutex` in the `MinMaxSumCount` and `Histogram` `Aggregators`. (#812)
- Replace `AlwaysParentSample` with `ParentSample(fallback)` to match the OpenTelemetry v0.5.0 specification. (#810)
- Rename `sdk/export/metric/aggregator` to `sdk/export/metric/aggregation`. #808
- Send configured headers with every request in the OTLP exporter, instead of just on connection creation. (#806)
- Update error handling for any one off error handlers, replacing, instead, with the `global.Handle` function. (#791)
- Rename `plugin` directory to `instrumentation` to match the OpenTelemetry specification. (#779)
- Makes the argument order to Histogram and DDSketch `New()` consistent. (#781)

### Removed

- `Uint64NumberKind` and related functions from the API. (#864)
- Context arguments from `Aggregator.Checkpoint` and `Integrator.Process` as they were unused. (#803)
- `SpanID` is no longer included in parameters for sampling decision to match the OpenTelemetry specification. (#775)

### Fixed

- Upgrade OTLP exporter to opentelemetry-proto matching the opentelemetry-collector v0.4.0 release. (#866)
- Allow changes to `go.sum` and `go.mod` when running dependabot tidy-up. (#871)
- Bump github.com/stretchr/testify from 1.4.0 to 1.6.1. (#824)
- Bump github.com/prometheus/client_golang from 1.7.0 to 1.7.1 in /exporters/metric/prometheus. (#867)
- Bump google.golang.org/grpc from 1.29.1 to 1.30.0 in /exporters/trace/jaeger. (#853)
- Bump google.golang.org/grpc from 1.29.1 to 1.30.0 in /exporters/trace/zipkin. (#854)
- Bumps github.com/golang/protobuf from 1.3.2 to 1.4.2 (#848)
- Bump github.com/stretchr/testify from 1.4.0 to 1.6.1 in /exporters/otlp (#817)
- Bump github.com/golangci/golangci-lint from 1.25.1 to 1.27.0 in /tools (#828)
- Bump github.com/prometheus/client_golang from 1.5.0 to 1.7.0 in /exporters/metric/prometheus (#838)
- Bump github.com/stretchr/testify from 1.4.0 to 1.6.1 in /exporters/trace/jaeger (#829)
- Bump github.com/benbjohnson/clock from 1.0.0 to 1.0.3 (#815)
- Bump github.com/stretchr/testify from 1.4.0 to 1.6.1 in /exporters/trace/zipkin (#823)
- Bump github.com/itchyny/gojq from 0.10.1 to 0.10.3 in /tools (#830)
- Bump github.com/stretchr/testify from 1.4.0 to 1.6.1 in /exporters/metric/prometheus (#822)
- Bump google.golang.org/grpc from 1.27.1 to 1.29.1 in /exporters/trace/zipkin (#820)
- Bump google.golang.org/grpc from 1.27.1 to 1.29.1 in /exporters/trace/jaeger (#831)
- Bump github.com/google/go-cmp from 0.4.0 to 0.5.0 (#836)
- Bump github.com/google/go-cmp from 0.4.0 to 0.5.0 in /exporters/trace/jaeger (#837)
- Bump github.com/google/go-cmp from 0.4.0 to 0.5.0 in /exporters/otlp (#839)
- Bump google.golang.org/api from 0.20.0 to 0.28.0 in /exporters/trace/jaeger (#843)
- Set span status from HTTP status code in the othttp instrumentation. (#832)
- Fixed typo in push controller comment. (#834)
- The `Aggregator` testing has been updated and cleaned. (#812)
- `metric.Number(0)` expressions are replaced by `0` where possible. (#812)
- Fixed `global` `handler_test.go` test failure. #804
- Fixed `BatchSpanProcessor.Shutdown` to wait until all spans are processed. (#766)
- Fixed OTLP example's accidental early close of exporter. (#807)
- Ensure zipkin exporter reads and closes response body. (#788)
- Update instrumentation to use `api/standard` keys instead of custom keys. (#782)
- Clean up tools and RELEASING documentation. (#762)

## [0.6.0] - 2020-05-21

### Added

- Support for `Resource`s in the prometheus exporter. (#757)
- New pull controller. (#751)
- New `UpDownSumObserver` instrument. (#750)
- OpenTelemetry collector demo. (#711)
- New `SumObserver` instrument. (#747)
- New `UpDownCounter` instrument. (#745)
- New timeout `Option` and configuration function `WithTimeout` to the push controller. (#742)
- New `api/standards` package to implement semantic conventions and standard key-value generation. (#731)

### Changed

- Rename `Register*` functions in the metric API to `New*` for all `Observer` instruments. (#761)
- Use `[]float64` for histogram boundaries, not `[]metric.Number`. (#758)
- Change OTLP example to use exporter as a trace `Syncer` instead of as an unneeded `Batcher`. (#756)
- Replace `WithResourceAttributes()` with `WithResource()` in the trace SDK. (#754)
- The prometheus exporter now uses the new pull controller. (#751)
- Rename `ScheduleDelayMillis` to `BatchTimeout` in the trace `BatchSpanProcessor`.(#752)
- Support use of synchronous instruments in asynchronous callbacks (#725)
- Move `Resource` from the `Export` method parameter into the metric export `Record`. (#739)
- Rename `Observer` instrument to `ValueObserver`. (#734)
- The push controller now has a method (`Provider()`) to return a `metric.Provider` instead of the old `Meter` method that acted as a `metric.Provider`. (#738)
- Replace `Measure` instrument by `ValueRecorder` instrument. (#732)
- Rename correlation context header from `"Correlation-Context"` to `"otcorrelations"` to match the OpenTelemetry specification. (#727)

### Fixed

- Ensure gRPC `ClientStream` override methods do not panic in grpctrace package. (#755)
- Disable parts of `BatchSpanProcessor` test until a fix is found. (#743)
- Fix `string` case in `kv` `Infer` function. (#746)
- Fix panic in grpctrace client interceptors. (#740)
- Refactor the `api/metrics` push controller and add `CheckpointSet` synchronization. (#737)
- Rewrite span batch process queue batching logic. (#719)
- Remove the push controller named Meter map. (#738)
- Fix Histogram aggregator initial state (fix #735). (#736)
- Ensure golang alpine image is running `golang-1.14` for examples. (#733)
- Added test for grpctrace `UnaryInterceptorClient`. (#695)
- Rearrange `api/metric` code layout. (#724)

## [0.5.0] - 2020-05-13

### Added

- Batch `Observer` callback support. (#717)
- Alias `api` types to root package of project. (#696)
- Create basic `othttp.Transport` for simple client instrumentation. (#678)
- `SetAttribute(string, interface{})` to the trace API. (#674)
- Jaeger exporter option that allows user to specify custom http client. (#671)
- `Stringer` and `Infer` methods to `key`s. (#662)

### Changed

- Rename `NewKey` in the `kv` package to just `Key`. (#721)
- Move `core` and `key` to `kv` package. (#720)
- Make the metric API `Meter` a `struct` so the abstract `MeterImpl` can be passed and simplify implementation. (#709)
- Rename SDK `Batcher` to `Integrator` to match draft OpenTelemetry SDK specification. (#710)
- Rename SDK `Ungrouped` integrator to `simple.Integrator` to match draft OpenTelemetry SDK specification. (#710)
- Rename SDK `SDK` `struct` to `Accumulator` to match draft OpenTelemetry SDK specification. (#710)
- Move `Number` from `core` to `api/metric` package. (#706)
- Move `SpanContext` from `core` to `trace` package. (#692)
- Change traceparent header from `Traceparent` to `traceparent` to implement the W3C specification. (#681)

### Fixed

- Update tooling to run generators in all submodules. (#705)
- gRPC interceptor regexp to match methods without a service name. (#683)
- Use a `const` for padding 64-bit B3 trace IDs. (#701)
- Update `mockZipkin` listen address from `:0` to `127.0.0.1:0`. (#700)
- Left-pad 64-bit B3 trace IDs with zero. (#698)
- Propagate at least the first W3C tracestate header. (#694)
- Remove internal `StateLocker` implementation. (#688)
- Increase instance size CI system uses. (#690)
- Add a `key` benchmark and use reflection in `key.Infer()`. (#679)
- Fix internal `global` test by using `global.Meter` with `RecordBatch()`. (#680)
- Reimplement histogram using mutex instead of `StateLocker`. (#669)
- Switch `MinMaxSumCount` to a mutex lock implementation instead of `StateLocker`. (#667)
- Update documentation to not include any references to `WithKeys`. (#672)
- Correct misspelling. (#668)
- Fix clobbering of the span context if extraction fails. (#656)
- Bump `golangci-lint` and work around the corrupting bug. (#666) (#670)

## [0.4.3] - 2020-04-24

### Added

- `Dockerfile` and `docker-compose.yml` to run example code. (#635)
- New `grpctrace` package that provides gRPC client and server interceptors for both unary and stream connections. (#621)
- New `api/label` package, providing common label set implementation. (#651)
- Support for JSON marshaling of `Resources`. (#654)
- `TraceID` and `SpanID` implementations for `Stringer` interface. (#642)
- `RemoteAddrKey` in the othttp plugin to include the HTTP client address in top-level spans. (#627)
- `WithSpanFormatter` option to the othttp plugin. (#617)
- Updated README to include section for compatible libraries and include reference to the contrib repository. (#612)
- The prometheus exporter now supports exporting histograms. (#601)
- A `String` method to the `Resource` to return a hashable identifier for a now unique resource. (#613)
- An `Iter` method to the `Resource` to return an array `AttributeIterator`. (#613)
- An `Equal` method to the `Resource` test the equivalence of resources. (#613)
- An iterable structure (`AttributeIterator`) for `Resource` attributes.

### Changed

- zipkin export's `NewExporter` now requires a `serviceName` argument to ensure this needed values is provided. (#644)
- Pass `Resources` through the metrics export pipeline. (#659)

### Removed

- `WithKeys` option from the metric API. (#639)

### Fixed

- Use the `label.Set.Equivalent` value instead of an encoding in the batcher. (#658)
- Correct typo `trace.Exporter` to `trace.SpanSyncer` in comments. (#653)
- Use type names for return values in jaeger exporter. (#648)
- Increase the visibility of the `api/key` package by updating comments and fixing usages locally. (#650)
- `Checkpoint` only after `Update`; Keep records in the `sync.Map` longer. (#647)
- Do not cache `reflect.ValueOf()` in metric Labels. (#649)
- Batch metrics exported from the OTLP exporter based on `Resource` and labels. (#626)
- Add error wrapping to the prometheus exporter. (#631)
- Update the OTLP exporter batching of traces to use a unique `string` representation of an associated `Resource` as the batching key. (#623)
- Update OTLP `SpanData` transform to only include the `ParentSpanID` if one exists. (#614)
- Update `Resource` internal representation to uniquely and reliably identify resources. (#613)
- Check return value from `CheckpointSet.ForEach` in prometheus exporter. (#622)
- Ensure spans created by httptrace client tracer reflect operation structure. (#618)
- Create a new recorder rather than reuse when multiple observations in same epoch for asynchronous instruments. #610
- The default port the OTLP exporter uses to connect to the OpenTelemetry collector is updated to match the one the collector listens on by default. (#611)

## [0.4.2] - 2020-03-31

### Fixed

- Fix `pre_release.sh` to update version in `sdk/opentelemetry.go`. (#607)
- Fix time conversion from internal to OTLP in OTLP exporter. (#606)

## [0.4.1] - 2020-03-31

### Fixed

- Update `tag.sh` to create signed tags. (#604)

## [0.4.0] - 2020-03-30

### Added

- New API package `api/metric/registry` that exposes a `MeterImpl` wrapper for use by SDKs to generate unique instruments. (#580)
- Script to verify examples after a new release. (#579)

### Removed

- The dogstatsd exporter due to lack of support.
   This additionally removes support for statsd. (#591)
- `LabelSet` from the metric API.
   This is replaced by a `[]core.KeyValue` slice. (#595)
- `Labels` from the metric API's `Meter` interface. (#595)

### Changed

- The metric `export.Labels` became an interface which the SDK implements and the `export` package provides a simple, immutable implementation of this interface intended for testing purposes. (#574)
- Renamed `internal/metric.Meter` to `MeterImpl`. (#580)
- Renamed `api/global/internal.obsImpl` to `asyncImpl`. (#580)

### Fixed

- Corrected missing return in mock span. (#582)
- Update License header for all source files to match CNCF guidelines and include a test to ensure it is present. (#586) (#596)
- Update to v0.3.0 of the OTLP in the OTLP exporter. (#588)
- Update pre-release script to be compatible between GNU and BSD based systems. (#592)
- Add a `RecordBatch` benchmark. (#594)
- Moved span transforms of the OTLP exporter to the internal package. (#593)
- Build both go-1.13 and go-1.14 in circleci to test for all supported versions of Go. (#569)
- Removed unneeded allocation on empty labels in OLTP exporter. (#597)
- Update `BatchedSpanProcessor` to process the queue until no data but respect max batch size. (#599)
- Update project documentation godoc.org links to pkg.go.dev. (#602)

## [0.3.0] - 2020-03-21

This is a first official beta release, which provides almost fully complete metrics, tracing, and context propagation functionality.
There is still a possibility of breaking changes.

### Added

- Add `Observer` metric instrument. (#474)
- Add global `Propagators` functionality to enable deferred initialization for propagators registered before the first Meter SDK is installed. (#494)
- Simplified export setup pipeline for the jaeger exporter to match other exporters. (#459)
- The zipkin trace exporter. (#495)
- The OTLP exporter to export metric and trace telemetry to the OpenTelemetry collector. (#497) (#544) (#545)
- Add `StatusMessage` field to the trace `Span`. (#524)
- Context propagation in OpenTracing bridge in terms of OpenTelemetry context propagation. (#525)
- The `Resource` type was added to the SDK. (#528)
- The global API now supports a `Tracer` and `Meter` function as shortcuts to getting a global `*Provider` and calling these methods directly. (#538)
- The metric API now defines a generic `MeterImpl` interface to support general purpose `Meter` construction.
   Additionally, `SyncImpl` and `AsyncImpl` are added to support general purpose instrument construction. (#560)
- A metric `Kind` is added to represent the `MeasureKind`, `ObserverKind`, and `CounterKind`. (#560)
- Scripts to better automate the release process. (#576)

### Changed

- Default to to use `AlwaysSampler` instead of `ProbabilitySampler` to match OpenTelemetry specification. (#506)
- Renamed `AlwaysSampleSampler` to `AlwaysOnSampler` in the trace API. (#511)
- Renamed `NeverSampleSampler` to `AlwaysOffSampler` in the trace API. (#511)
- The `Status` field of the `Span` was changed to `StatusCode` to disambiguate with the added `StatusMessage`. (#524)
- Updated the trace `Sampler` interface conform to the OpenTelemetry specification. (#531)
- Rename metric API `Options` to `Config`. (#541)
- Rename metric `Counter` aggregator to be `Sum`. (#541)
- Unify metric options into `Option` from instrument specific options. (#541)
- The trace API's `TraceProvider` now support `Resource`s. (#545)
- Correct error in zipkin module name. (#548)
- The jaeger trace exporter now supports `Resource`s. (#551)
- Metric SDK now supports `Resource`s.
   The `WithResource` option was added to configure a `Resource` on creation and the `Resource` method was added to the metric `Descriptor` to return the associated `Resource`. (#552)
- Replace `ErrNoLastValue` and `ErrEmptyDataSet` by `ErrNoData` in the metric SDK. (#557)
- The stdout trace exporter now supports `Resource`s. (#558)
- The metric `Descriptor` is now included at the API instead of the SDK. (#560)
- Replace `Ordered` with an iterator in `export.Labels`. (#567)

### Removed

- The vendor specific Stackdriver. It is now hosted on 3rd party vendor infrastructure. (#452)
- The `Unregister` method for metric observers as it is not in the OpenTelemetry specification. (#560)
- `GetDescriptor` from the metric SDK. (#575)
- The `Gauge` instrument from the metric API. (#537)

### Fixed

- Make histogram aggregator checkpoint consistent. (#438)
- Update README with import instructions and how to build and test. (#505)
- The default label encoding was updated to be unique. (#508)
- Use `NewRoot` in the othttp plugin for public endpoints. (#513)
- Fix data race in `BatchedSpanProcessor`. (#518)
- Skip test-386 for Mac OS 10.15.x (Catalina and upwards). #521
- Use a variable-size array to represent ordered labels in maps. (#523)
- Update the OTLP protobuf and update changed import path. (#532)
- Use `StateLocker` implementation in `MinMaxSumCount`. (#546)
- Eliminate goroutine leak in histogram stress test. (#547)
- Update OTLP exporter with latest protobuf. (#550)
- Add filters to the othttp plugin. (#556)
- Provide an implementation of the `Header*` filters that do not depend on Go 1.14. (#565)
- Encode labels once during checkpoint.
   The checkpoint function is executed in a single thread so we can do the encoding lazily before passing the encoded version of labels to the exporter.
   This is a cheap and quick way to avoid encoding the labels on every collection interval. (#572)
- Run coverage over all packages in `COVERAGE_MOD_DIR`. (#573)

## [0.2.3] - 2020-03-04

### Added

- `RecordError` method on `Span`s in the trace API to Simplify adding error events to spans. (#473)
- Configurable push frequency for exporters setup pipeline. (#504)

### Changed

- Rename the `exporter` directory to `exporters`.
   The `go.opentelemetry.io/otel/exporter/trace/jaeger` package was mistakenly released with a `v1.0.0` tag instead of `v0.1.0`.
   This resulted in all subsequent releases not becoming the default latest.
   A consequence of this was that all `go get`s pulled in the incompatible `v0.1.0` release of that package when pulling in more recent packages from other otel packages.
   Renaming the `exporter` directory to `exporters` fixes this issue by renaming the package and therefore clearing any existing dependency tags.
   Consequentially, this action also renames *all* exporter packages. (#502)

### Removed

- The `CorrelationContextHeader` constant in the `correlation` package is no longer exported. (#503)

## [0.2.2] - 2020-02-27

### Added

- `HTTPSupplier` interface in the propagation API to specify methods to retrieve and store a single value for a key to be associated with a carrier. (#467)
- `HTTPExtractor` interface in the propagation API to extract information from an `HTTPSupplier` into a context. (#467)
- `HTTPInjector` interface in the propagation API to inject information into an `HTTPSupplier.` (#467)
- `Config` and configuring `Option` to the propagator API. (#467)
- `Propagators` interface in the propagation API to contain the set of injectors and extractors for all supported carrier formats. (#467)
- `HTTPPropagator` interface in the propagation API to inject and extract from an `HTTPSupplier.` (#467)
- `WithInjectors` and `WithExtractors` functions to the propagator API to configure injectors and extractors to use. (#467)
- `ExtractHTTP` and `InjectHTTP` functions to apply configured HTTP extractors and injectors to a passed context. (#467)
- Histogram aggregator. (#433)
- `DefaultPropagator` function and have it return `trace.TraceContext` as the default context propagator. (#456)
- `AlwaysParentSample` sampler to the trace API. (#455)
- `WithNewRoot` option function to the trace API to specify the created span should be considered a root span. (#451)

### Changed

- Renamed `WithMap` to `ContextWithMap` in the correlation package. (#481)
- Renamed `FromContext` to `MapFromContext` in the correlation package. (#481)
- Move correlation context propagation to correlation package. (#479)
- Do not default to putting remote span context into links. (#480)
- `Tracer.WithSpan` updated to accept `StartOptions`. (#472)
- Renamed `MetricKind` to `Kind` to not stutter in the type usage. (#432)
- Renamed the `export` package to `metric` to match directory structure. (#432)
- Rename the `api/distributedcontext` package to `api/correlation`. (#444)
- Rename the `api/propagators` package to `api/propagation`. (#444)
- Move the propagators from the `propagators` package into the `trace` API package. (#444)
- Update `Float64Gauge`, `Int64Gauge`, `Float64Counter`, `Int64Counter`, `Float64Measure`, and `Int64Measure` metric methods to use value receivers instead of pointers. (#462)
- Moved all dependencies of tools package to a tools directory. (#466)

### Removed

- Binary propagators. (#467)
- NOOP propagator. (#467)

### Fixed

- Upgraded `github.com/golangci/golangci-lint` from `v1.21.0` to `v1.23.6` in `tools/`. (#492)
- Fix a possible nil-dereference crash (#478)
- Correct comments for `InstallNewPipeline` in the stdout exporter. (#483)
- Correct comments for `InstallNewPipeline` in the dogstatsd exporter. (#484)
- Correct comments for `InstallNewPipeline` in the prometheus exporter. (#482)
- Initialize `onError` based on `Config` in prometheus exporter. (#486)
- Correct module name in prometheus exporter README. (#475)
- Removed tracer name prefix from span names. (#430)
- Fix `aggregator_test.go` import package comment. (#431)
- Improved detail in stdout exporter. (#436)
- Fix a dependency issue (generate target should depend on stringer, not lint target) in Makefile. (#442)
- Reorders the Makefile targets within `precommit` target so we generate files and build the code before doing linting, so we can get much nicer errors about syntax errors from the compiler. (#442)
- Reword function documentation in gRPC plugin. (#446)
- Send the `span.kind` tag to Jaeger from the jaeger exporter. (#441)
- Fix `metadataSupplier` in the jaeger exporter to overwrite the header if existing instead of appending to it. (#441)
- Upgraded to Go 1.13 in CI. (#465)
- Correct opentelemetry.io URL in trace SDK documentation. (#464)
- Refactored reference counting logic in SDK determination of stale records. (#468)
- Add call to `runtime.Gosched` in instrument `acquireHandle` logic to not block the collector. (#469)

## [0.2.1.1] - 2020-01-13

### Fixed

- Use stateful batcher on Prometheus exporter fixing regresion introduced in #395. (#428)

## [0.2.1] - 2020-01-08

### Added

- Global meter forwarding implementation.
   This enables deferred initialization for metric instruments registered before the first Meter SDK is installed. (#392)
- Global trace forwarding implementation.
   This enables deferred initialization for tracers registered before the first Trace SDK is installed. (#406)
- Standardize export pipeline creation in all exporters. (#395)
- A testing, organization, and comments for 64-bit field alignment. (#418)
- Script to tag all modules in the project. (#414)

### Changed

- Renamed `propagation` package to `propagators`. (#362)
- Renamed `B3Propagator` propagator to `B3`. (#362)
- Renamed `TextFormatPropagator` propagator to `TextFormat`. (#362)
- Renamed `BinaryPropagator` propagator to `Binary`. (#362)
- Renamed `BinaryFormatPropagator` propagator to `BinaryFormat`. (#362)
- Renamed `NoopTextFormatPropagator` propagator to `NoopTextFormat`. (#362)
- Renamed `TraceContextPropagator` propagator to `TraceContext`. (#362)
- Renamed `SpanOption` to `StartOption` in the trace API. (#369)
- Renamed `StartOptions` to `StartConfig` in the trace API. (#369)
- Renamed `EndOptions` to `EndConfig` in the trace API. (#369)
- `Number` now has a pointer receiver for its methods. (#375)
- Renamed `CurrentSpan` to `SpanFromContext` in the trace API. (#379)
- Renamed `SetCurrentSpan` to `ContextWithSpan` in the trace API. (#379)
- Renamed `Message` in Event to `Name` in the trace API. (#389)
- Prometheus exporter no longer aggregates metrics, instead it only exports them. (#385)
- Renamed `HandleImpl` to `BoundInstrumentImpl` in the metric API. (#400)
- Renamed `Float64CounterHandle` to `Float64CounterBoundInstrument` in the metric API. (#400)
- Renamed `Int64CounterHandle` to `Int64CounterBoundInstrument` in the metric API. (#400)
- Renamed `Float64GaugeHandle` to `Float64GaugeBoundInstrument` in the metric API. (#400)
- Renamed `Int64GaugeHandle` to `Int64GaugeBoundInstrument` in the metric API. (#400)
- Renamed `Float64MeasureHandle` to `Float64MeasureBoundInstrument` in the metric API. (#400)
- Renamed `Int64MeasureHandle` to `Int64MeasureBoundInstrument` in the metric API. (#400)
- Renamed `Release` method for bound instruments in the metric API to `Unbind`. (#400)
- Renamed `AcquireHandle` method for bound instruments in the metric API to `Bind`. (#400)
- Renamed the `File` option in the stdout exporter to `Writer`. (#404)
- Renamed all `Options` to `Config` for all metric exports where this wasn't already the case.

### Fixed

- Aggregator import path corrected. (#421)
- Correct links in README. (#368)
- The README was updated to match latest code changes in its examples. (#374)
- Don't capitalize error statements. (#375)
- Fix ignored errors. (#375)
- Fix ambiguous variable naming. (#375)
- Removed unnecessary type casting. (#375)
- Use named parameters. (#375)
- Updated release schedule. (#378)
- Correct http-stackdriver example module name. (#394)
- Removed the `http.request` span in `httptrace` package. (#397)
- Add comments in the metrics SDK (#399)
- Initialize checkpoint when creating ddsketch aggregator to prevent panic when merging into a empty one. (#402) (#403)
- Add documentation of compatible exporters in the README. (#405)
- Typo fix. (#408)
- Simplify span check logic in SDK tracer implementation. (#419)

## [0.2.0] - 2019-12-03

### Added

- Unary gRPC tracing example. (#351)
- Prometheus exporter. (#334)
- Dogstatsd metrics exporter. (#326)

### Changed

- Rename `MaxSumCount` aggregation to `MinMaxSumCount` and add the `Min` interface for this aggregation. (#352)
- Rename `GetMeter` to `Meter`. (#357)
- Rename `HTTPTraceContextPropagator` to `TraceContextPropagator`. (#355)
- Rename `HTTPB3Propagator` to `B3Propagator`. (#355)
- Rename `HTTPTraceContextPropagator` to `TraceContextPropagator`. (#355)
- Move `/global` package to `/api/global`. (#356)
- Rename `GetTracer` to `Tracer`. (#347)

### Removed

- `SetAttribute` from the `Span` interface in the trace API. (#361)
- `AddLink` from the `Span` interface in the trace API. (#349)
- `Link` from the `Span` interface in the trace API. (#349)

### Fixed

- Exclude example directories from coverage report. (#365)
- Lint make target now implements automatic fixes with `golangci-lint` before a second run to report the remaining issues. (#360)
- Drop `GO111MODULE` environment variable in Makefile as Go 1.13 is the project specified minimum version and this is environment variable is not needed for that version of Go. (#359)
- Run the race checker for all test. (#354)
- Redundant commands in the Makefile are removed. (#354)
- Split the `generate` and `lint` targets of the Makefile. (#354)
- Renames `circle-ci` target to more generic `ci` in Makefile. (#354)
- Add example Prometheus binary to gitignore. (#358)
- Support negative numbers with the `MaxSumCount`. (#335)
- Resolve race conditions in `push_test.go` identified in #339. (#340)
- Use `/usr/bin/env bash` as a shebang in scripts rather than `/bin/bash`. (#336)
- Trace benchmark now tests both `AlwaysSample` and `NeverSample`.
   Previously it was testing `AlwaysSample` twice. (#325)
- Trace benchmark now uses a `[]byte` for `TraceID` to fix failing test. (#325)
- Added a trace benchmark to test variadic functions in `setAttribute` vs `setAttributes` (#325)
- The `defaultkeys` batcher was only using the encoded label set as its map key while building a checkpoint.
   This allowed distinct label sets through, but any metrics sharing a label set could be overwritten or merged incorrectly.
   This was corrected. (#333)

## [0.1.2] - 2019-11-18

### Fixed

- Optimized the `simplelru` map for attributes to reduce the number of allocations. (#328)
- Removed unnecessary unslicing of parameters that are already a slice. (#324)

## [0.1.1] - 2019-11-18

This release contains a Metrics SDK with stdout exporter and supports basic aggregations such as counter, gauges, array, maxsumcount, and ddsketch.

### Added

- Metrics stdout export pipeline. (#265)
- Array aggregation for raw measure metrics. (#282)
- The core.Value now have a `MarshalJSON` method. (#281)

### Removed

- `WithService`, `WithResources`, and `WithComponent` methods of tracers. (#314)
- Prefix slash in `Tracer.Start()` for the Jaeger example. (#292)

### Changed

- Allocation in LabelSet construction to reduce GC overhead. (#318)
- `trace.WithAttributes` to append values instead of replacing (#315)
- Use a formula for tolerance in sampling tests. (#298)
- Move export types into trace and metric-specific sub-directories. (#289)
- `SpanKind` back to being based on an `int` type. (#288)

### Fixed

- URL to OpenTelemetry website in README. (#323)
- Name of othttp default tracer. (#321)
- `ExportSpans` for the stackdriver exporter now handles `nil` context. (#294)
- CI modules cache to correctly restore/save from/to the cache. (#316)
- Fix metric SDK race condition between `LoadOrStore` and the assignment `rec.recorder = i.meter.exporter.AggregatorFor(rec)`. (#293)
- README now reflects the new code structure introduced with these changes. (#291)
- Make the basic example work. (#279)

## [0.1.0] - 2019-11-04

This is the first release of open-telemetry go library.
It contains api and sdk for trace and meter.

### Added

- Initial OpenTelemetry trace and metric API prototypes.
- Initial OpenTelemetry trace, metric, and export SDK packages.
- A wireframe bridge to support compatibility with OpenTracing.
- Example code for a basic, http-stackdriver, http, jaeger, and named tracer setup.
- Exporters for Jaeger, Stackdriver, and stdout.
- Propagators for binary, B3, and trace-context protocols.
- Project information and guidelines in the form of a README and CONTRIBUTING.
- Tools to build the project and a Makefile to automate the process.
- Apache-2.0 license.
- CircleCI build CI manifest files.
- CODEOWNERS file to track owners of this project.

[Unreleased]: https://github.com/open-telemetry/opentelemetry-go/compare/v1.15.0-rc.1...HEAD
[1.15.0-rc.1/0.38.0-rc.1]: https://github.com/open-telemetry/opentelemetry-go/releases/tag/v1.15.0-rc.1
[1.14.0/0.37.0/0.0.4]: https://github.com/open-telemetry/opentelemetry-go/releases/tag/v1.14.0
[1.13.0/0.36.0]: https://github.com/open-telemetry/opentelemetry-go/releases/tag/v1.13.0
[1.12.0/0.35.0]: https://github.com/open-telemetry/opentelemetry-go/releases/tag/v1.12.0
[1.11.2/0.34.0]: https://github.com/open-telemetry/opentelemetry-go/releases/tag/v1.11.2
[1.11.1/0.33.0]: https://github.com/open-telemetry/opentelemetry-go/releases/tag/v1.11.1
[1.11.0/0.32.3]: https://github.com/open-telemetry/opentelemetry-go/releases/tag/v1.11.0
[0.32.2]: https://github.com/open-telemetry/opentelemetry-go/releases/tag/sdk/metric/v0.32.2
[0.32.1]: https://github.com/open-telemetry/opentelemetry-go/releases/tag/sdk/metric/v0.32.1
[0.32.0]: https://github.com/open-telemetry/opentelemetry-go/releases/tag/sdk/metric/v0.32.0
[1.10.0]: https://github.com/open-telemetry/opentelemetry-go/releases/tag/v1.10.0
[1.9.0/0.0.3]: https://github.com/open-telemetry/opentelemetry-go/releases/tag/v1.9.0
[1.8.0/0.31.0]: https://github.com/open-telemetry/opentelemetry-go/releases/tag/v1.8.0
[1.7.0/0.30.0]: https://github.com/open-telemetry/opentelemetry-go/releases/tag/v1.7.0
[0.29.0]: https://github.com/open-telemetry/opentelemetry-go/releases/tag/metric/v0.29.0
[1.6.3]: https://github.com/open-telemetry/opentelemetry-go/releases/tag/v1.6.3
[1.6.2]: https://github.com/open-telemetry/opentelemetry-go/releases/tag/v1.6.2
[1.6.1]: https://github.com/open-telemetry/opentelemetry-go/releases/tag/v1.6.1
[1.6.0/0.28.0]: https://github.com/open-telemetry/opentelemetry-go/releases/tag/v1.6.0
[1.5.0]: https://github.com/open-telemetry/opentelemetry-go/releases/tag/v1.5.0
[1.4.1]: https://github.com/open-telemetry/opentelemetry-go/releases/tag/v1.4.1
[1.4.0]: https://github.com/open-telemetry/opentelemetry-go/releases/tag/v1.4.0
[1.3.0]: https://github.com/open-telemetry/opentelemetry-go/releases/tag/v1.3.0
[1.2.0]: https://github.com/open-telemetry/opentelemetry-go/releases/tag/v1.2.0
[1.1.0]: https://github.com/open-telemetry/opentelemetry-go/releases/tag/v1.1.0
[1.0.1]: https://github.com/open-telemetry/opentelemetry-go/releases/tag/v1.0.1
[Metrics 0.24.0]: https://github.com/open-telemetry/opentelemetry-go/releases/tag/metric/v0.24.0
[1.0.0]: https://github.com/open-telemetry/opentelemetry-go/releases/tag/v1.0.0
[1.0.0-RC3]: https://github.com/open-telemetry/opentelemetry-go/releases/tag/v1.0.0-RC3
[1.0.0-RC2]: https://github.com/open-telemetry/opentelemetry-go/releases/tag/v1.0.0-RC2
[Experimental Metrics v0.22.0]: https://github.com/open-telemetry/opentelemetry-go/releases/tag/metric/v0.22.0
[1.0.0-RC1]: https://github.com/open-telemetry/opentelemetry-go/releases/tag/v1.0.0-RC1
[0.20.0]: https://github.com/open-telemetry/opentelemetry-go/releases/tag/v0.20.0
[0.19.0]: https://github.com/open-telemetry/opentelemetry-go/releases/tag/v0.19.0
[0.18.0]: https://github.com/open-telemetry/opentelemetry-go/releases/tag/v0.18.0
[0.17.0]: https://github.com/open-telemetry/opentelemetry-go/releases/tag/v0.17.0
[0.16.0]: https://github.com/open-telemetry/opentelemetry-go/releases/tag/v0.16.0
[0.15.0]: https://github.com/open-telemetry/opentelemetry-go/releases/tag/v0.15.0
[0.14.0]: https://github.com/open-telemetry/opentelemetry-go/releases/tag/v0.14.0
[0.13.0]: https://github.com/open-telemetry/opentelemetry-go/releases/tag/v0.13.0
[0.12.0]: https://github.com/open-telemetry/opentelemetry-go/releases/tag/v0.12.0
[0.11.0]: https://github.com/open-telemetry/opentelemetry-go/releases/tag/v0.11.0
[0.10.0]: https://github.com/open-telemetry/opentelemetry-go/releases/tag/v0.10.0
[0.9.0]: https://github.com/open-telemetry/opentelemetry-go/releases/tag/v0.9.0
[0.8.0]: https://github.com/open-telemetry/opentelemetry-go/releases/tag/v0.8.0
[0.7.0]: https://github.com/open-telemetry/opentelemetry-go/releases/tag/v0.7.0
[0.6.0]: https://github.com/open-telemetry/opentelemetry-go/releases/tag/v0.6.0
[0.5.0]: https://github.com/open-telemetry/opentelemetry-go/releases/tag/v0.5.0
[0.4.3]: https://github.com/open-telemetry/opentelemetry-go/releases/tag/v0.4.3
[0.4.2]: https://github.com/open-telemetry/opentelemetry-go/releases/tag/v0.4.2
[0.4.1]: https://github.com/open-telemetry/opentelemetry-go/releases/tag/v0.4.1
[0.4.0]: https://github.com/open-telemetry/opentelemetry-go/releases/tag/v0.4.0
[0.3.0]: https://github.com/open-telemetry/opentelemetry-go/releases/tag/v0.3.0
[0.2.3]: https://github.com/open-telemetry/opentelemetry-go/releases/tag/v0.2.3
[0.2.2]: https://github.com/open-telemetry/opentelemetry-go/releases/tag/v0.2.2
[0.2.1.1]: https://github.com/open-telemetry/opentelemetry-go/releases/tag/v0.2.1.1
[0.2.1]: https://github.com/open-telemetry/opentelemetry-go/releases/tag/v0.2.1
[0.2.0]: https://github.com/open-telemetry/opentelemetry-go/releases/tag/v0.2.0
[0.1.2]: https://github.com/open-telemetry/opentelemetry-go/releases/tag/v0.1.2
[0.1.1]: https://github.com/open-telemetry/opentelemetry-go/releases/tag/v0.1.1
[0.1.0]: https://github.com/open-telemetry/opentelemetry-go/releases/tag/v0.1.0

[Go 1.20]: https://go.dev/doc/go1.20
[Go 1.19]: https://go.dev/doc/go1.19
[Go 1.18]: https://go.dev/doc/go1.18<|MERGE_RESOLUTION|>--- conflicted
+++ resolved
@@ -10,12 +10,9 @@
 
 ### Added
 
-<<<<<<< HEAD
+- The `WithoutTimestamps` option to `go.opentelemetry.io/otel/exporters/stdout/stdoutmetric` to sets all timestamps to zero. (#3828)
 - The new `Exemplar` type is added to `go.opentelemetry.io/otel/sdk/metric/metricdata`.
   Both the `DataPoint` and `HistogramDataPoint` types from that package have a new field of `Exemplars` containing the sampled exemplars for their timeseries. (#3849)
-=======
-- The `WithoutTimestamps` option to `go.opentelemetry.io/otel/exporters/stdout/stdoutmetric` to sets all timestamps to zero. (#3828)
->>>>>>> b62eb2ca
 
 ### Changed
 
