--- conflicted
+++ resolved
@@ -27,12 +27,9 @@
 
 - The race condition for multiple `FixedSize` exemplar reservoirs identified in #5814 is resolved. (#5819)
 - Fix log records duplication in case of heterogeneous resource attributes by correctly mapping each log record to it's resource and scope. (#5803)
-<<<<<<< HEAD
+- Fix timer channel drain to avoid hanging on Go 1.23. (#5868)
 - Fix delegation for global meter providers. (#5827)
   Change the `reflect.TypeOf` to use a nil pointer to not allocate on the heap unless necessary.
-=======
-- Fix timer channel drain to avoid hanging on Go 1.23. (#5868)
->>>>>>> 19877b16
 
 <!-- Released section -->
 <!-- Don't change this section unless doing release -->
