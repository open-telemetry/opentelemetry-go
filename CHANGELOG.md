# Changelog

All notable changes to this project will be documented in this file.

The format is based on [Keep a Changelog](https://keepachangelog.com/en/1.0.0/).

This project adheres to [Semantic Versioning](https://semver.org/spec/v2.0.0.html).

## [Unreleased]

### Added

- Add `go.opentelemetry.io/otel/bridge/opencensus.InstallTraceBridge`, which installs the OpenCensus trace bridge, and replaces `opencensus.NewTracer`. (#4567)
- Add scope version to trace and metric bridges in `go.opentelemetry.io/otel/bridge/opencensus`. (#4584)
- Add the `go.opentelemetry.io/otel/trace/embedded` package to be embedded in the exported trace API interfaces. (#4620)
- Add the `go.opentelemetry.io/otel/trace/noop` package as a default no-op implementation of the trace API. (#4620)
- Add context propagation in `go.opentelemetry.io/otel/example/dice`. (#4644)
- Add view configuration to `go.opentelemetry.io/otel/example/prometheus`. (#4649)
- Add `Version` function in `go.opentelemetry.io/otel/exporters/otlp/otlpmetric/otlpmetricgrpc`. (#4660)
- Add `Version` function in `go.opentelemetry.io/otel/exporters/otlp/otlpmetric/otlpmetrichttp`. (#4660)
- Add Summary, SummaryDataPoint, and QuantileValue to `go.opentelemetry.io/sdk/metric/metricdata`. (#4622)

### Deprecated

- Deprecate `go.opentelemetry.io/otel/bridge/opencensus.NewTracer` in favor of `opencensus.InstallTraceBridge`. (#4567)
- Deprecate `go.opentelemetry.io/otel/example/fib` package is in favor of `go.opentelemetry.io/otel/example/dice`. (#4618)
- Deprecate `go.opentelemetry.io/otel/trace.NewNoopTracerProvider`.
  Use the added `NewTracerProvider` function in `go.opentelemetry.io/otel/trace/noop` instead. (#4620)
- Deprecate `go.opentelemetry.io/otel/example/view` package in favor of `go.opentelemetry.io/otel/example/prometheus`. (#4649)

### Changed

- `go.opentelemetry.io/otel/bridge/opencensus.NewMetricProducer` returns a `*MetricProducer` struct instead of the metric.Producer interface. (#4583)
- The `TracerProvider` in `go.opentelemetry.io/otel/trace` now embeds the `go.opentelemetry.io/otel/trace/embedded.TracerProvider` type.
  This extends the `TracerProvider` interface and is is a breaking change for any existing implementation.
  Implementors need to update their implementations based on what they want the default behavior of the interface to be.
  See the "API Implementations" section of the `go.opentelemetry.io/otel/trace` package documentation for more informatoin about how to accomplish this. (#4620)
- The `Tracer` in `go.opentelemetry.io/otel/trace` now embeds the `go.opentelemetry.io/otel/trace/embedded.Tracer` type.
  This extends the `Tracer` interface and is is a breaking change for any existing implementation.
  Implementors need to update their implementations based on what they want the default behavior of the interface to be.
  See the "API Implementations" section of the `go.opentelemetry.io/otel/trace` package documentation for more informatoin about how to accomplish this. (#4620)
- The `Span` in `go.opentelemetry.io/otel/trace` now embeds the `go.opentelemetry.io/otel/trace/embedded.Span` type.
  This extends the `Span` interface and is is a breaking change for any existing implementation.
  Implementors need to update their implementations based on what they want the default behavior of the interface to be.
  See the "API Implementations" section of the `go.opentelemetry.io/otel/trace` package documentation for more informatoin about how to accomplish this. (#4620)
- `go.opentelemetry.io/otel/exporters/otlp/otlpmetric/otlpmetricgrpc` does no longer depend on `go.opentelemetry.io/otel/exporters/otlp/otlpmetric`. (#4660)
- `go.opentelemetry.io/otel/exporters/otlp/otlpmetric/otlpmetrichttp` does no longer depend on `go.opentelemetry.io/otel/exporters/otlp/otlpmetric`. (#4660)

### Fixed

<<<<<<< HEAD
- `baggage.NewMember` and `baggage.parseMember` use `url.PathUnescape` rather than `url.QueryUnescape`, preventing mangling of characters that are valid as baggage values but not query strings. (#3601)
=======
- In `go.opentelemetry.op/otel/exporters/prometheus`, the exporter no longer `Collect`s metrics after `Shutdown` is invoked. (#4648)
>>>>>>> cdd93536

## [1.19.0/0.42.0/0.0.7] 2023-09-28

This release contains the first stable release of the OpenTelemetry Go [metric SDK].
Our project stability guarantees now apply to the `go.opentelemetry.io/otel/sdk/metric` package.
See our [versioning policy](VERSIONING.md) for more information about these stability guarantees.

### Added

- Add the "Roll the dice" getting started application example in `go.opentelemetry.io/otel/example/dice`. (#4539)
- The `WithWriter` and `WithPrettyPrint` options to `go.opentelemetry.io/otel/exporters/stdout/stdoutmetric` to set a custom `io.Writer`, and allow displaying the output in human-readable JSON. (#4507)

### Changed

- Allow '/' characters in metric instrument names. (#4501)
- The exporter in `go.opentelemetry.io/otel/exporters/stdout/stdoutmetric` does not prettify its output by default anymore. (#4507)
- Upgrade `gopkg.io/yaml` from `v2` to `v3` in `go.opentelemetry.io/otel/schema`. (#4535)

### Fixed

- In `go.opentelemetry.op/otel/exporters/prometheus`, don't try to create the Prometheus metric on every `Collect` if we know the scope is invalid. (#4499)

### Removed

- Remove `"go.opentelemetry.io/otel/bridge/opencensus".NewMetricExporter`, which is replaced by `NewMetricProducer`. (#4566)

## [1.19.0-rc.1/0.42.0-rc.1] 2023-09-14

This is a release candidate for the v1.19.0/v0.42.0 release.
That release is expected to include the `v1` release of the OpenTelemetry Go metric SDK and will provide stability guarantees of that SDK.
See our [versioning policy](VERSIONING.md) for more information about these stability guarantees.

### Changed

- Allow '/' characters in metric instrument names. (#4501)

### Fixed

- In `go.opentelemetry.op/otel/exporters/prometheus`, don't try to create the prometheus metric on every `Collect` if we know the scope is invalid. (#4499)

## [1.18.0/0.41.0/0.0.6] 2023-09-12

This release drops the compatibility guarantee of [Go 1.19].

### Added

- Add `WithProducer` option in `go.opentelemetry.op/otel/exporters/prometheus` to restore the ability to register producers on the prometheus exporter's manual reader. (#4473)
- Add `IgnoreValue` option in `go.opentelemetry.io/otel/sdk/metric/metricdata/metricdatatest` to allow ignoring values when comparing metrics. (#4447)

### Changed

- Use a `TestingT` interface instead of `*testing.T` struct in `go.opentelemetry.io/otel/sdk/metric/metricdata/metricdatatest`. (#4483)

### Deprecated

- The `NewMetricExporter` in `go.opentelemetry.io/otel/bridge/opencensus` was deprecated in `v0.35.0` (#3541).
  The deprecation notice format for the function has been corrected to trigger Go documentation and build tooling. (#4470)

### Removed

- Removed the deprecated `go.opentelemetry.io/otel/exporters/jaeger` package. (#4467)
- Removed the deprecated `go.opentelemetry.io/otel/example/jaeger` package. (#4467)
- Removed the deprecated `go.opentelemetry.io/otel/sdk/metric/aggregation` package. (#4468)
- Removed the deprecated internal packages in `go.opentelemetry.io/otel/exporters/otlp` and its sub-packages. (#4469)
- Dropped guaranteed support for versions of Go less than 1.20. (#4481)

## [1.17.0/0.40.0/0.0.5] 2023-08-28

### Added

- Export the `ManualReader` struct in `go.opentelemetry.io/otel/sdk/metric`. (#4244)
- Export the `PeriodicReader` struct in `go.opentelemetry.io/otel/sdk/metric`. (#4244)
- Add support for exponential histogram aggregations.
  A histogram can be configured as an exponential histogram using a view with `"go.opentelemetry.io/otel/sdk/metric".ExponentialHistogram` as the aggregation. (#4245)
- Export the `Exporter` struct in `go.opentelemetry.io/otel/exporters/otlp/otlpmetric/otlpmetricgrpc`. (#4272)
- Export the `Exporter` struct in `go.opentelemetry.io/otel/exporters/otlp/otlpmetric/otlpmetrichttp`. (#4272)
- The exporters in `go.opentelemetry.io/otel/exporters/otlp/otlpmetric` now support the `OTEL_EXPORTER_OTLP_METRICS_TEMPORALITY_PREFERENCE` environment variable. (#4287)
- Add `WithoutCounterSuffixes` option in `go.opentelemetry.io/otel/exporters/prometheus` to disable addition of `_total` suffixes. (#4306)
- Add info and debug logging to the metric SDK in `go.opentelemetry.io/otel/sdk/metric`. (#4315)
- The `go.opentelemetry.io/otel/semconv/v1.21.0` package.
  The package contains semantic conventions from the `v1.21.0` version of the OpenTelemetry Semantic Conventions. (#4362)
- Accept 201 to 299 HTTP status as success in `go.opentelemetry.io/otel/exporters/otlp/otlpmetric/otlpmetrichttp` and `go.opentelemetry.io/otel/exporters/otlp/otlptrace/otlptracehttp`. (#4365)
- Document the `Temporality` and `Aggregation` methods of the `"go.opentelemetry.io/otel/sdk/metric".Exporter"` need to be concurrent safe. (#4381)
- Expand the set of units supported by the Prometheus exporter, and don't add unit suffixes if they are already present in `go.opentelemetry.op/otel/exporters/prometheus` (#4374)
- Move the `Aggregation` interface and its implementations from `go.opentelemetry.io/otel/sdk/metric/aggregation` to `go.opentelemetry.io/otel/sdk/metric`. (#4435)
- The exporters in `go.opentelemetry.io/otel/exporters/otlp/otlpmetric` now support the `OTEL_EXPORTER_OTLP_METRICS_DEFAULT_HISTOGRAM_AGGREGATION` environment variable. (#4437)
- Add the `NewAllowKeysFilter` and `NewDenyKeysFilter` functions to `go.opentelemetry.io/otel/attribute` to allow convenient creation of allow-keys and deny-keys filters. (#4444)
- Support Go 1.21. (#4463)

### Changed

- Starting from `v1.21.0` of semantic conventions, `go.opentelemetry.io/otel/semconv/{version}/httpconv` and `go.opentelemetry.io/otel/semconv/{version}/netconv` packages will no longer be published. (#4145)
- Log duplicate instrument conflict at a warning level instead of info in `go.opentelemetry.io/otel/sdk/metric`. (#4202)
- Return an error on the creation of new instruments in `go.opentelemetry.io/otel/sdk/metric` if their name doesn't pass regexp validation. (#4210)
- `NewManualReader` in `go.opentelemetry.io/otel/sdk/metric` returns `*ManualReader` instead of `Reader`. (#4244)
- `NewPeriodicReader` in `go.opentelemetry.io/otel/sdk/metric` returns `*PeriodicReader` instead of `Reader`. (#4244)
- Count the Collect time in the `PeriodicReader` timeout in `go.opentelemetry.io/otel/sdk/metric`. (#4221)
- The function `New` in `go.opentelemetry.io/otel/exporters/otlp/otlpmetric/otlpmetricgrpc` returns `*Exporter` instead of `"go.opentelemetry.io/otel/sdk/metric".Exporter`. (#4272)
- The function `New` in `go.opentelemetry.io/otel/exporters/otlp/otlpmetric/otlpmetrichttp` returns `*Exporter` instead of `"go.opentelemetry.io/otel/sdk/metric".Exporter`. (#4272)
- If an attribute set is omitted from an async callback, the previous value will no longer be exported in `go.opentelemetry.io/otel/sdk/metric`. (#4290)
- If an attribute set is observed multiple times in an async callback in `go.opentelemetry.io/otel/sdk/metric`, the values will be summed instead of the last observation winning. (#4289)
- Allow the explicit bucket histogram aggregation to be used for the up-down counter, observable counter, observable up-down counter, and observable gauge in the `go.opentelemetry.io/otel/sdk/metric` package. (#4332)
- Restrict `Meter`s in `go.opentelemetry.io/otel/sdk/metric` to only register and collect instruments it created. (#4333)
- `PeriodicReader.Shutdown` and `PeriodicReader.ForceFlush` in `go.opentelemetry.io/otel/sdk/metric` now apply the periodic reader's timeout to the operation if the user provided context does not contain a deadline. (#4356, #4377)
- Upgrade all use of `go.opentelemetry.io/otel/semconv` to use `v1.21.0`. (#4408)
- Increase instrument name maximum length from 63 to 255 characters in `go.opentelemetry.io/otel/sdk/metric`. (#4434)
- Add `go.opentelemetry.op/otel/sdk/metric.WithProducer` as an `Option` for `"go.opentelemetry.io/otel/sdk/metric".NewManualReader` and `"go.opentelemetry.io/otel/sdk/metric".NewPeriodicReader`. (#4346)

### Removed

- Remove `Reader.RegisterProducer` in `go.opentelemetry.io/otel/metric`.
  Use the added `WithProducer` option instead. (#4346)
- Remove `Reader.ForceFlush` in `go.opentelemetry.io/otel/metric`.
  Notice that `PeriodicReader.ForceFlush` is still available. (#4375)

### Fixed

- Correctly format log messages from the `go.opentelemetry.io/otel/exporters/zipkin` exporter. (#4143)
- Log an error for calls to `NewView` in `go.opentelemetry.io/otel/sdk/metric` that have empty criteria. (#4307)
- Fix `"go.opentelemetry.io/otel/sdk/resource".WithHostID()` to not set an empty `host.id`. (#4317)
- Use the instrument identifying fields to cache aggregators and determine duplicate instrument registrations in `go.opentelemetry.io/otel/sdk/metric`. (#4337)
- Detect duplicate instruments for case-insensitive names in `go.opentelemetry.io/otel/sdk/metric`. (#4338)
- The `ManualReader` will not panic if `AggregationSelector` returns `nil` in `go.opentelemetry.io/otel/sdk/metric`. (#4350)
- If a `Reader`'s `AggregationSelector` returns `nil` or `DefaultAggregation` the pipeline will use the default aggregation. (#4350)
- Log a suggested view that fixes instrument conflicts in `go.opentelemetry.io/otel/sdk/metric`. (#4349)
- Fix possible panic, deadlock and race condition in batch span processor in `go.opentelemetry.io/otel/sdk/trace`. (#4353)
- Improve context cancellation handling in batch span processor's `ForceFlush` in  `go.opentelemetry.io/otel/sdk/trace`. (#4369)
- Decouple `go.opentelemetry.io/otel/exporters/otlp/otlptrace/internal` from `go.opentelemetry.io/otel/exporters/otlp/internal` using gotmpl. (#4397, #3846)
- Decouple `go.opentelemetry.io/otel/exporters/otlp/otlpmetric/otlpmetricgrpc/internal` from `go.opentelemetry.io/otel/exporters/otlp/internal` and `go.opentelemetry.io/otel/exporters/otlp/otlpmetric/internal` using gotmpl. (#4404, #3846)
- Decouple `go.opentelemetry.io/otel/exporters/otlp/otlpmetric/otlpmetrichttp/internal` from `go.opentelemetry.io/otel/exporters/otlp/internal` and `go.opentelemetry.io/otel/exporters/otlp/otlpmetric/internal` using gotmpl. (#4407, #3846)
- Decouple `go.opentelemetry.io/otel/exporters/otlp/otlptrace/otlptracegrpc/internal` from `go.opentelemetry.io/otel/exporters/otlp/internal` and `go.opentelemetry.io/otel/exporters/otlp/otlptrace/internal` using gotmpl. (#4400, #3846)
- Decouple `go.opentelemetry.io/otel/exporters/otlp/otlptrace/otlptracehttp/internal` from `go.opentelemetry.io/otel/exporters/otlp/internal` and `go.opentelemetry.io/otel/exporters/otlp/otlptrace/internal` using gotmpl. (#4401, #3846)
- Do not block the metric SDK when OTLP metric exports are blocked in `go.opentelemetry.io/otel/exporters/otlp/otlpmetric/otlpmetricgrpc` and `go.opentelemetry.io/otel/exporters/otlp/otlpmetric/otlpmetrichttp`. (#3925, #4395)
- Do not append `_total` if the counter already has that suffix for the Prometheus exproter in `go.opentelemetry.io/otel/exporter/prometheus`. (#4373)
- Fix resource detection data race in `go.opentelemetry.io/otel/sdk/resource`. (#4409)
- Use the first-seen instrument name during instrument name conflicts in `go.opentelemetry.io/otel/sdk/metric`. (#4428)

### Deprecated

- The `go.opentelemetry.io/otel/exporters/jaeger` package is deprecated.
  OpenTelemetry dropped support for Jaeger exporter in July 2023.
  Use `go.opentelemetry.io/otel/exporters/otlp/otlptrace/otlptracehttp`
  or `go.opentelemetry.io/otel/exporters/otlp/otlptrace/otlptracegrpc` instead. (#4423)
- The `go.opentelemetry.io/otel/example/jaeger` package is deprecated. (#4423)
- The `go.opentelemetry.io/otel/exporters/otlp/otlpmetric/internal` package is deprecated. (#4420)
- The `go.opentelemetry.io/otel/exporters/otlp/otlpmetric/internal/oconf` package is deprecated. (#4420)
- The `go.opentelemetry.io/otel/exporters/otlp/otlpmetric/internal/otest` package is deprecated. (#4420)
- The `go.opentelemetry.io/otel/exporters/otlp/otlpmetric/internal/transform` package is deprecated. (#4420)
- The `go.opentelemetry.io/otel/exporters/otlp/internal` package is deprecated. (#4421)
- The `go.opentelemetry.io/otel/exporters/otlp/internal/envconfig` package is deprecated. (#4421)
- The `go.opentelemetry.io/otel/exporters/otlp/internal/retry` package is deprecated. (#4421)
- The `go.opentelemetry.io/otel/exporters/otlp/otlptrace/internal` package is deprecated. (#4425)
- The `go.opentelemetry.io/otel/exporters/otlp/otlptrace/internal/envconfig` package is deprecated. (#4425)
- The `go.opentelemetry.io/otel/exporters/otlp/otlptrace/internal/otlpconfig` package is deprecated. (#4425)
- The `go.opentelemetry.io/otel/exporters/otlp/otlptrace/internal/otlptracetest` package is deprecated. (#4425)
- The `go.opentelemetry.io/otel/exporters/otlp/otlptrace/internal/retry` package is deprecated. (#4425)
- The `go.opentelemetry.io/otel/sdk/metric/aggregation` package is deprecated.
  Use the aggregation types added to `go.opentelemetry.io/otel/sdk/metric` instead. (#4435)

## [1.16.0/0.39.0] 2023-05-18

This release contains the first stable release of the OpenTelemetry Go [metric API].
Our project stability guarantees now apply to the `go.opentelemetry.io/otel/metric` package.
See our [versioning policy](VERSIONING.md) for more information about these stability guarantees.

### Added

- The `go.opentelemetry.io/otel/semconv/v1.19.0` package.
  The package contains semantic conventions from the `v1.19.0` version of the OpenTelemetry specification. (#3848)
- The `go.opentelemetry.io/otel/semconv/v1.20.0` package.
  The package contains semantic conventions from the `v1.20.0` version of the OpenTelemetry specification. (#4078)
- The Exponential Histogram data types in `go.opentelemetry.io/otel/sdk/metric/metricdata`. (#4165)
- OTLP metrics exporter now supports the Exponential Histogram Data Type. (#4222)
- Fix serialization of `time.Time` zero values in `go.opentelemetry.io/otel/exporters/otlp/otlpmetric/otlpmetricgrpc` and `go.opentelemetry.io/otel/exporters/otlp/otlpmetric/otlpmetrichttp` packages. (#4271)

### Changed

- Use `strings.Cut()` instead of `string.SplitN()` for better readability and memory use. (#4049)
- `MeterProvider` returns noop meters once it has been shutdown. (#4154)

### Removed

- The deprecated `go.opentelemetry.io/otel/metric/instrument` package is removed.
  Use `go.opentelemetry.io/otel/metric` instead. (#4055)

### Fixed

- Fix build for BSD based systems in `go.opentelemetry.io/otel/sdk/resource`. (#4077)

## [1.16.0-rc.1/0.39.0-rc.1] 2023-05-03

This is a release candidate for the v1.16.0/v0.39.0 release.
That release is expected to include the `v1` release of the OpenTelemetry Go metric API and will provide stability guarantees of that API.
See our [versioning policy](VERSIONING.md) for more information about these stability guarantees.

### Added

- Support global `MeterProvider` in `go.opentelemetry.io/otel`. (#4039)
  - Use `Meter` for a `metric.Meter` from the global `metric.MeterProvider`.
  - Use `GetMeterProivder` for a global `metric.MeterProvider`.
  - Use `SetMeterProivder` to set the global `metric.MeterProvider`.

### Changed

- Move the `go.opentelemetry.io/otel/metric` module to the `stable-v1` module set.
  This stages the metric API to be released as a stable module. (#4038)

### Removed

- The `go.opentelemetry.io/otel/metric/global` package is removed.
  Use `go.opentelemetry.io/otel` instead. (#4039)

## [1.15.1/0.38.1] 2023-05-02

### Fixed

- Remove unused imports from `sdk/resource/host_id_bsd.go` which caused build failures. (#4040, #4041)

## [1.15.0/0.38.0] 2023-04-27

### Added

- The `go.opentelemetry.io/otel/metric/embedded` package. (#3916)
- The `Version` function to `go.opentelemetry.io/otel/sdk` to return the SDK version. (#3949)
- Add a `WithNamespace` option to `go.opentelemetry.io/otel/exporters/prometheus` to allow users to prefix metrics with a namespace. (#3970)
- The following configuration types were added to `go.opentelemetry.io/otel/metric/instrument` to be used in the configuration of measurement methods. (#3971)
  - The `AddConfig` used to hold configuration for addition measurements
    - `NewAddConfig` used to create a new `AddConfig`
    - `AddOption` used to configure an `AddConfig`
  - The `RecordConfig` used to hold configuration for recorded measurements
    - `NewRecordConfig` used to create a new `RecordConfig`
    - `RecordOption` used to configure a `RecordConfig`
  - The `ObserveConfig` used to hold configuration for observed measurements
    - `NewObserveConfig` used to create a new `ObserveConfig`
    - `ObserveOption` used to configure an `ObserveConfig`
- `WithAttributeSet` and `WithAttributes` are added to `go.opentelemetry.io/otel/metric/instrument`.
  They return an option used during a measurement that defines the attribute Set associated with the measurement. (#3971)
- The `Version` function to `go.opentelemetry.io/otel/exporters/otlp/otlpmetric` to return the OTLP metrics client version. (#3956)
- The `Version` function to `go.opentelemetry.io/otel/exporters/otlp/otlptrace` to return the OTLP trace client version. (#3956)

### Changed

- The `Extrema` in `go.opentelemetry.io/otel/sdk/metric/metricdata` is redefined with a generic argument of `[N int64 | float64]`. (#3870)
- Update all exported interfaces from `go.opentelemetry.io/otel/metric` to embed their corresponding interface from `go.opentelemetry.io/otel/metric/embedded`.
  This adds an implementation requirement to set the interface default behavior for unimplemented methods. (#3916)
- Move No-Op implementation from `go.opentelemetry.io/otel/metric` into its own package `go.opentelemetry.io/otel/metric/noop`. (#3941)
  - `metric.NewNoopMeterProvider` is replaced with `noop.NewMeterProvider`
- Add all the methods from `"go.opentelemetry.io/otel/trace".SpanContext` to `bridgeSpanContext` by embedding `otel.SpanContext` in `bridgeSpanContext`. (#3966)
- Wrap `UploadMetrics` error in `go.opentelemetry.io/otel/exporters/otlp/otlpmetric/` to improve error message when encountering generic grpc errors. (#3974)
- The measurement methods for all instruments in `go.opentelemetry.io/otel/metric/instrument` accept an option instead of the variadic `"go.opentelemetry.io/otel/attribute".KeyValue`. (#3971)
  - The `Int64Counter.Add` method now accepts `...AddOption`
  - The `Float64Counter.Add` method now accepts `...AddOption`
  - The `Int64UpDownCounter.Add` method now accepts `...AddOption`
  - The `Float64UpDownCounter.Add` method now accepts `...AddOption`
  - The `Int64Histogram.Record` method now accepts `...RecordOption`
  - The `Float64Histogram.Record` method now accepts `...RecordOption`
  - The `Int64Observer.Observe` method now accepts `...ObserveOption`
  - The `Float64Observer.Observe` method now accepts `...ObserveOption`
- The `Observer` methods in `go.opentelemetry.io/otel/metric` accept an option instead of the variadic `"go.opentelemetry.io/otel/attribute".KeyValue`. (#3971)
  - The `Observer.ObserveInt64` method now accepts `...ObserveOption`
  - The `Observer.ObserveFloat64` method now accepts `...ObserveOption`
- Move global metric back to `go.opentelemetry.io/otel/metric/global` from `go.opentelemetry.io/otel`. (#3986)

### Fixed

- `TracerProvider` allows calling `Tracer()` while it's shutting down.
  It used to deadlock. (#3924)
- Use the SDK version for the Telemetry SDK resource detector in `go.opentelemetry.io/otel/sdk/resource`. (#3949)
- Fix a data race in `SpanProcessor` returned by `NewSimpleSpanProcessor` in `go.opentelemetry.io/otel/sdk/trace`. (#3951)
- Automatically figure out the default aggregation with `aggregation.Default`. (#3967)

### Deprecated

- The `go.opentelemetry.io/otel/metric/instrument` package is deprecated.
  Use the equivalent types added to `go.opentelemetry.io/otel/metric` instead. (#4018)

## [1.15.0-rc.2/0.38.0-rc.2] 2023-03-23

This is a release candidate for the v1.15.0/v0.38.0 release.
That release will include the `v1` release of the OpenTelemetry Go metric API and will provide stability guarantees of that API.
See our [versioning policy](VERSIONING.md) for more information about these stability guarantees.

### Added

- The `WithHostID` option to `go.opentelemetry.io/otel/sdk/resource`. (#3812)
- The `WithoutTimestamps` option to `go.opentelemetry.io/otel/exporters/stdout/stdoutmetric` to sets all timestamps to zero. (#3828)
- The new `Exemplar` type is added to `go.opentelemetry.io/otel/sdk/metric/metricdata`.
  Both the `DataPoint` and `HistogramDataPoint` types from that package have a new field of `Exemplars` containing the sampled exemplars for their timeseries. (#3849)
- Configuration for each metric instrument in `go.opentelemetry.io/otel/sdk/metric/instrument`. (#3895)
- The internal logging introduces a warning level verbosity equal to `V(1)`. (#3900)
- Added a log message warning about usage of `SimpleSpanProcessor` in production environments. (#3854)

### Changed

- Optimize memory allocation when creation a new `Set` using `NewSet` or `NewSetWithFiltered` in `go.opentelemetry.io/otel/attribute`. (#3832)
- Optimize memory allocation when creation new metric instruments in `go.opentelemetry.io/otel/sdk/metric`. (#3832)
- Avoid creating new objects on all calls to `WithDeferredSetup` and `SkipContextSetup` in OpenTracing bridge. (#3833)
- The `New` and `Detect` functions from `go.opentelemetry.io/otel/sdk/resource` return errors that wrap underlying errors instead of just containing the underlying error strings. (#3844)
- Both the `Histogram` and `HistogramDataPoint` are redefined with a generic argument of `[N int64 | float64]` in `go.opentelemetry.io/otel/sdk/metric/metricdata`. (#3849)
- The metric `Export` interface from `go.opentelemetry.io/otel/sdk/metric` accepts a `*ResourceMetrics` instead of `ResourceMetrics`. (#3853)
- Rename `Asynchronous` to `Observable` in `go.opentelemetry.io/otel/metric/instrument`. (#3892)
- Rename `Int64ObserverOption` to `Int64ObservableOption` in `go.opentelemetry.io/otel/metric/instrument`. (#3895)
- Rename `Float64ObserverOption` to `Float64ObservableOption` in `go.opentelemetry.io/otel/metric/instrument`. (#3895)
- The internal logging changes the verbosity level of info to `V(4)`, the verbosity level of debug to `V(8)`. (#3900)

### Fixed

- `TracerProvider` consistently doesn't allow to register a `SpanProcessor` after shutdown. (#3845)

### Removed

- The deprecated `go.opentelemetry.io/otel/metric/global` package is removed. (#3829)
- The unneeded `Synchronous` interface in `go.opentelemetry.io/otel/metric/instrument` was removed. (#3892)
- The `Float64ObserverConfig` and `NewFloat64ObserverConfig` in `go.opentelemetry.io/otel/sdk/metric/instrument`.
  Use the added `float64` instrument configuration instead. (#3895)
- The `Int64ObserverConfig` and `NewInt64ObserverConfig` in `go.opentelemetry.io/otel/sdk/metric/instrument`.
  Use the added `int64` instrument configuration instead. (#3895)
- The `NewNoopMeter` function in `go.opentelemetry.io/otel/metric`, use `NewMeterProvider().Meter("")` instead. (#3893)

## [1.15.0-rc.1/0.38.0-rc.1] 2023-03-01

This is a release candidate for the v1.15.0/v0.38.0 release.
That release will include the `v1` release of the OpenTelemetry Go metric API and will provide stability guarantees of that API.
See our [versioning policy](VERSIONING.md) for more information about these stability guarantees.

This release drops the compatibility guarantee of [Go 1.18].

### Added

- Support global `MeterProvider` in `go.opentelemetry.io/otel`. (#3818)
  - Use `Meter` for a `metric.Meter` from the global `metric.MeterProvider`.
  - Use `GetMeterProivder` for a global `metric.MeterProvider`.
  - Use `SetMeterProivder` to set the global `metric.MeterProvider`.

### Changed

- Dropped compatibility testing for [Go 1.18].
  The project no longer guarantees support for this version of Go. (#3813)

### Fixed

- Handle empty environment variable as it they were not set. (#3764)
- Clarify the `httpconv` and `netconv` packages in `go.opentelemetry.io/otel/semconv/*` provide tracing semantic conventions. (#3823)
- Fix race conditions in `go.opentelemetry.io/otel/exporters/metric/prometheus` that could cause a panic. (#3899)
- Fix sending nil `scopeInfo` to metrics channel in `go.opentelemetry.io/otel/exporters/metric/prometheus` that could cause a panic in `github.com/prometheus/client_golang/prometheus`. (#3899)

### Deprecated

- The `go.opentelemetry.io/otel/metric/global` package is deprecated.
  Use `go.opentelemetry.io/otel` instead. (#3818)

### Removed

- The deprecated `go.opentelemetry.io/otel/metric/unit` package is removed. (#3814)

## [1.14.0/0.37.0/0.0.4] 2023-02-27

This release is the last to support [Go 1.18].
The next release will require at least [Go 1.19].

### Added

- The `event` type semantic conventions are added to `go.opentelemetry.io/otel/semconv/v1.17.0`. (#3697)
- Support [Go 1.20]. (#3693)
- The `go.opentelemetry.io/otel/semconv/v1.18.0` package.
  The package contains semantic conventions from the `v1.18.0` version of the OpenTelemetry specification. (#3719)
  - The following `const` renames from `go.opentelemetry.io/otel/semconv/v1.17.0` are included:
    - `OtelScopeNameKey` -> `OTelScopeNameKey`
    - `OtelScopeVersionKey` -> `OTelScopeVersionKey`
    - `OtelLibraryNameKey` -> `OTelLibraryNameKey`
    - `OtelLibraryVersionKey` -> `OTelLibraryVersionKey`
    - `OtelStatusCodeKey` -> `OTelStatusCodeKey`
    - `OtelStatusDescriptionKey` -> `OTelStatusDescriptionKey`
    - `OtelStatusCodeOk` -> `OTelStatusCodeOk`
    - `OtelStatusCodeError` -> `OTelStatusCodeError`
  - The following `func` renames from `go.opentelemetry.io/otel/semconv/v1.17.0` are included:
    - `OtelScopeName` -> `OTelScopeName`
    - `OtelScopeVersion` -> `OTelScopeVersion`
    - `OtelLibraryName` -> `OTelLibraryName`
    - `OtelLibraryVersion` -> `OTelLibraryVersion`
    - `OtelStatusDescription` -> `OTelStatusDescription`
- A `IsSampled` method is added to the `SpanContext` implementation in `go.opentelemetry.io/otel/bridge/opentracing` to expose the span sampled state.
  See the [README](./bridge/opentracing/README.md) for more information. (#3570)
- The `WithInstrumentationAttributes` option to `go.opentelemetry.io/otel/metric`. (#3738)
- The `WithInstrumentationAttributes` option to `go.opentelemetry.io/otel/trace`. (#3739)
- The following environment variables are supported by the periodic `Reader` in `go.opentelemetry.io/otel/sdk/metric`. (#3763)
  - `OTEL_METRIC_EXPORT_INTERVAL` sets the time between collections and exports.
  - `OTEL_METRIC_EXPORT_TIMEOUT` sets the timeout an export is attempted.

### Changed

- Fall-back to `TextMapCarrier` when it's not `HttpHeader`s in `go.opentelemetry.io/otel/bridge/opentracing`. (#3679)
- The `Collect` method of the `"go.opentelemetry.io/otel/sdk/metric".Reader` interface is updated to accept the `metricdata.ResourceMetrics` value the collection will be made into.
  This change is made to enable memory reuse by SDK users. (#3732)
- The `WithUnit` option in `go.opentelemetry.io/otel/sdk/metric/instrument` is updated to accept a `string` for the unit value. (#3776)

### Fixed

- Ensure `go.opentelemetry.io/otel` does not use generics. (#3723, #3725)
- Multi-reader `MeterProvider`s now export metrics for all readers, instead of just the first reader. (#3720, #3724)
- Remove use of deprecated `"math/rand".Seed` in `go.opentelemetry.io/otel/example/prometheus`. (#3733)
- Do not silently drop unknown schema data with `Parse` in  `go.opentelemetry.io/otel/schema/v1.1`. (#3743)
- Data race issue in OTLP exporter retry mechanism. (#3755, #3756)
- Wrapping empty errors when exporting in `go.opentelemetry.io/otel/sdk/metric`. (#3698, #3772)
- Incorrect "all" and "resource" definition for schema files in `go.opentelemetry.io/otel/schema/v1.1`. (#3777)

### Deprecated

- The `go.opentelemetry.io/otel/metric/unit` package is deprecated.
  Use the equivalent unit string instead. (#3776)
  - Use `"1"` instead of `unit.Dimensionless`
  - Use `"By"` instead of `unit.Bytes`
  - Use `"ms"` instead of `unit.Milliseconds`

## [1.13.0/0.36.0] 2023-02-07

### Added

- Attribute `KeyValue` creations functions to `go.opentelemetry.io/otel/semconv/v1.17.0` for all non-enum semantic conventions.
  These functions ensure semantic convention type correctness. (#3675)

### Fixed

- Removed the `http.target` attribute from being added by `ServerRequest` in the following packages. (#3687)
  - `go.opentelemetry.io/otel/semconv/v1.13.0/httpconv`
  - `go.opentelemetry.io/otel/semconv/v1.14.0/httpconv`
  - `go.opentelemetry.io/otel/semconv/v1.15.0/httpconv`
  - `go.opentelemetry.io/otel/semconv/v1.16.0/httpconv`
  - `go.opentelemetry.io/otel/semconv/v1.17.0/httpconv`

### Removed

- The deprecated `go.opentelemetry.io/otel/metric/instrument/asyncfloat64` package is removed. (#3631)
- The deprecated `go.opentelemetry.io/otel/metric/instrument/asyncint64` package is removed. (#3631)
- The deprecated `go.opentelemetry.io/otel/metric/instrument/syncfloat64` package is removed. (#3631)
- The deprecated `go.opentelemetry.io/otel/metric/instrument/syncint64` package is removed. (#3631)

## [1.12.0/0.35.0] 2023-01-28

### Added

- The `WithInt64Callback` option to `go.opentelemetry.io/otel/metric/instrument`.
  This options is used to configure `int64` Observer callbacks during their creation. (#3507)
- The `WithFloat64Callback` option to `go.opentelemetry.io/otel/metric/instrument`.
  This options is used to configure `float64` Observer callbacks during their creation. (#3507)
- The `Producer` interface and `Reader.RegisterProducer(Producer)` to `go.opentelemetry.io/otel/sdk/metric`.
  These additions are used to enable external metric Producers. (#3524)
- The `Callback` function type to `go.opentelemetry.io/otel/metric`.
  This new named function type is registered with a `Meter`. (#3564)
- The `go.opentelemetry.io/otel/semconv/v1.13.0` package.
  The package contains semantic conventions from the `v1.13.0` version of the OpenTelemetry specification. (#3499)
  - The `EndUserAttributesFromHTTPRequest` function in `go.opentelemetry.io/otel/semconv/v1.12.0` is merged into `ClientRequest` and `ServerRequest` in `go.opentelemetry.io/otel/semconv/v1.13.0/httpconv`.
  - The `HTTPAttributesFromHTTPStatusCode` function in `go.opentelemetry.io/otel/semconv/v1.12.0` is merged into `ClientResponse` in `go.opentelemetry.io/otel/semconv/v1.13.0/httpconv`.
  - The `HTTPClientAttributesFromHTTPRequest` function in `go.opentelemetry.io/otel/semconv/v1.12.0` is replaced by `ClientRequest` in `go.opentelemetry.io/otel/semconv/v1.13.0/httpconv`.
  - The `HTTPServerAttributesFromHTTPRequest` function in `go.opentelemetry.io/otel/semconv/v1.12.0` is replaced by `ServerRequest` in `go.opentelemetry.io/otel/semconv/v1.13.0/httpconv`.
  - The `HTTPServerMetricAttributesFromHTTPRequest` function in `go.opentelemetry.io/otel/semconv/v1.12.0` is replaced by `ServerRequest` in `go.opentelemetry.io/otel/semconv/v1.13.0/httpconv`.
  - The `NetAttributesFromHTTPRequest` function in `go.opentelemetry.io/otel/semconv/v1.12.0` is split into `Transport` in `go.opentelemetry.io/otel/semconv/v1.13.0/netconv` and `ClientRequest` or `ServerRequest` in `go.opentelemetry.io/otel/semconv/v1.13.0/httpconv`.
  - The `SpanStatusFromHTTPStatusCode` function in `go.opentelemetry.io/otel/semconv/v1.12.0` is replaced by `ClientStatus` in `go.opentelemetry.io/otel/semconv/v1.13.0/httpconv`.
  - The `SpanStatusFromHTTPStatusCodeAndSpanKind` function in `go.opentelemetry.io/otel/semconv/v1.12.0` is split into `ClientStatus` and `ServerStatus` in `go.opentelemetry.io/otel/semconv/v1.13.0/httpconv`.
  - The `Client` function is included in `go.opentelemetry.io/otel/semconv/v1.13.0/netconv` to generate attributes for a `net.Conn`.
  - The `Server` function is included in `go.opentelemetry.io/otel/semconv/v1.13.0/netconv` to generate attributes for a `net.Listener`.
- The `go.opentelemetry.io/otel/semconv/v1.14.0` package.
  The package contains semantic conventions from the `v1.14.0` version of the OpenTelemetry specification. (#3566)
- The `go.opentelemetry.io/otel/semconv/v1.15.0` package.
  The package contains semantic conventions from the `v1.15.0` version of the OpenTelemetry specification. (#3578)
- The `go.opentelemetry.io/otel/semconv/v1.16.0` package.
  The package contains semantic conventions from the `v1.16.0` version of the OpenTelemetry specification. (#3579)
- Metric instruments to `go.opentelemetry.io/otel/metric/instrument`.
  These instruments are use as replacements of the deprecated `go.opentelemetry.io/otel/metric/instrument/{asyncfloat64,asyncint64,syncfloat64,syncint64}` packages.(#3575, #3586)
  - `Float64ObservableCounter` replaces the `asyncfloat64.Counter`
  - `Float64ObservableUpDownCounter` replaces the `asyncfloat64.UpDownCounter`
  - `Float64ObservableGauge` replaces the `asyncfloat64.Gauge`
  - `Int64ObservableCounter` replaces the `asyncint64.Counter`
  - `Int64ObservableUpDownCounter` replaces the `asyncint64.UpDownCounter`
  - `Int64ObservableGauge` replaces the `asyncint64.Gauge`
  - `Float64Counter` replaces the `syncfloat64.Counter`
  - `Float64UpDownCounter` replaces the `syncfloat64.UpDownCounter`
  - `Float64Histogram` replaces the `syncfloat64.Histogram`
  - `Int64Counter` replaces the `syncint64.Counter`
  - `Int64UpDownCounter` replaces the `syncint64.UpDownCounter`
  - `Int64Histogram` replaces the `syncint64.Histogram`
- `NewTracerProvider` to `go.opentelemetry.io/otel/bridge/opentracing`.
  This is used to create `WrapperTracer` instances from a `TracerProvider`. (#3116)
- The `Extrema` type to `go.opentelemetry.io/otel/sdk/metric/metricdata`.
  This type is used to represent min/max values and still be able to distinguish unset and zero values. (#3487)
- The `go.opentelemetry.io/otel/semconv/v1.17.0` package.
  The package contains semantic conventions from the `v1.17.0` version of the OpenTelemetry specification. (#3599)

### Changed

- Jaeger and Zipkin exporter use `github.com/go-logr/logr` as the logging interface, and add the `WithLogr` option. (#3497, #3500)
- Instrument configuration in `go.opentelemetry.io/otel/metric/instrument` is split into specific options and configuration based on the instrument type. (#3507)
  - Use the added `Int64Option` type to configure instruments from `go.opentelemetry.io/otel/metric/instrument/syncint64`.
  - Use the added `Float64Option` type to configure instruments from `go.opentelemetry.io/otel/metric/instrument/syncfloat64`.
  - Use the added `Int64ObserverOption` type to configure instruments from `go.opentelemetry.io/otel/metric/instrument/asyncint64`.
  - Use the added `Float64ObserverOption` type to configure instruments from `go.opentelemetry.io/otel/metric/instrument/asyncfloat64`.
- Return a `Registration` from the `RegisterCallback` method of a `Meter` in the `go.opentelemetry.io/otel/metric` package.
  This `Registration` can be used to unregister callbacks. (#3522)
- Global error handler uses an atomic value instead of a mutex. (#3543)
- Add `NewMetricProducer` to `go.opentelemetry.io/otel/bridge/opencensus`, which can be used to pass OpenCensus metrics to an OpenTelemetry Reader. (#3541)
- Global logger uses an atomic value instead of a mutex. (#3545)
- The `Shutdown` method of the `"go.opentelemetry.io/otel/sdk/trace".TracerProvider` releases all computational resources when called the first time. (#3551)
- The `Sampler` returned from `TraceIDRatioBased` `go.opentelemetry.io/otel/sdk/trace` now uses the rightmost bits for sampling decisions.
  This fixes random sampling when using ID generators like `xray.IDGenerator` and increasing parity with other language implementations. (#3557)
- Errors from `go.opentelemetry.io/otel/exporters/otlp/otlptrace` exporters are wrapped in errors identifying their signal name.
  Existing users of the exporters attempting to identify specific errors will need to use `errors.Unwrap()` to get the underlying error. (#3516)
- Exporters from `go.opentelemetry.io/otel/exporters/otlp` will print the final retryable error message when attempts to retry time out. (#3514)
- The instrument kind names in `go.opentelemetry.io/otel/sdk/metric` are updated to match the API. (#3562)
  - `InstrumentKindSyncCounter` is renamed to `InstrumentKindCounter`
  - `InstrumentKindSyncUpDownCounter` is renamed to `InstrumentKindUpDownCounter`
  - `InstrumentKindSyncHistogram` is renamed to `InstrumentKindHistogram`
  - `InstrumentKindAsyncCounter` is renamed to `InstrumentKindObservableCounter`
  - `InstrumentKindAsyncUpDownCounter` is renamed to `InstrumentKindObservableUpDownCounter`
  - `InstrumentKindAsyncGauge` is renamed to `InstrumentKindObservableGauge`
- The `RegisterCallback` method of the `Meter` in `go.opentelemetry.io/otel/metric` changed.
  - The named `Callback` replaces the inline function parameter. (#3564)
  - `Callback` is required to return an error. (#3576)
  - `Callback` accepts the added `Observer` parameter added.
    This new parameter is used by `Callback` implementations to observe values for asynchronous instruments instead of calling the `Observe` method of the instrument directly. (#3584)
  - The slice of `instrument.Asynchronous` is now passed as a variadic argument. (#3587)
- The exporter from `go.opentelemetry.io/otel/exporters/zipkin` is updated to use the `v1.16.0` version of semantic conventions.
  This means it no longer uses the removed `net.peer.ip` or `http.host` attributes to determine the remote endpoint.
  Instead it uses the `net.sock.peer` attributes. (#3581)
- The `Min` and `Max` fields of the `HistogramDataPoint` in `go.opentelemetry.io/otel/sdk/metric/metricdata` are now defined with the added `Extrema` type instead of a `*float64`. (#3487)

### Fixed

- Asynchronous instruments that use sum aggregators and attribute filters correctly add values from equivalent attribute sets that have been filtered. (#3439, #3549)
- The `RegisterCallback` method of the `Meter` from `go.opentelemetry.io/otel/sdk/metric` only registers a callback for instruments created by that meter.
  Trying to register a callback with instruments from a different meter will result in an error being returned. (#3584)

### Deprecated

- The `NewMetricExporter` in `go.opentelemetry.io/otel/bridge/opencensus` is deprecated.
  Use `NewMetricProducer` instead. (#3541)
- The `go.opentelemetry.io/otel/metric/instrument/asyncfloat64` package is deprecated.
  Use the instruments from `go.opentelemetry.io/otel/metric/instrument` instead. (#3575)
- The `go.opentelemetry.io/otel/metric/instrument/asyncint64` package is deprecated.
  Use the instruments from `go.opentelemetry.io/otel/metric/instrument` instead. (#3575)
- The `go.opentelemetry.io/otel/metric/instrument/syncfloat64` package is deprecated.
  Use the instruments from `go.opentelemetry.io/otel/metric/instrument` instead. (#3575)
- The `go.opentelemetry.io/otel/metric/instrument/syncint64` package is deprecated.
  Use the instruments from `go.opentelemetry.io/otel/metric/instrument` instead. (#3575)
- The `NewWrappedTracerProvider` in `go.opentelemetry.io/otel/bridge/opentracing` is now deprecated.
  Use `NewTracerProvider` instead. (#3116)

### Removed

- The deprecated `go.opentelemetry.io/otel/sdk/metric/view` package is removed. (#3520)
- The `InstrumentProvider` from `go.opentelemetry.io/otel/sdk/metric/asyncint64` is removed.
  Use the new creation methods of the `Meter` in `go.opentelemetry.io/otel/sdk/metric` instead. (#3530)
  - The `Counter` method is replaced by `Meter.Int64ObservableCounter`
  - The `UpDownCounter` method is replaced by `Meter.Int64ObservableUpDownCounter`
  - The `Gauge` method is replaced by `Meter.Int64ObservableGauge`
- The `InstrumentProvider` from `go.opentelemetry.io/otel/sdk/metric/asyncfloat64` is removed.
  Use the new creation methods of the `Meter` in `go.opentelemetry.io/otel/sdk/metric` instead. (#3530)
  - The `Counter` method is replaced by `Meter.Float64ObservableCounter`
  - The `UpDownCounter` method is replaced by `Meter.Float64ObservableUpDownCounter`
  - The `Gauge` method is replaced by `Meter.Float64ObservableGauge`
- The `InstrumentProvider` from `go.opentelemetry.io/otel/sdk/metric/syncint64` is removed.
  Use the new creation methods of the `Meter` in `go.opentelemetry.io/otel/sdk/metric` instead. (#3530)
  - The `Counter` method is replaced by `Meter.Int64Counter`
  - The `UpDownCounter` method is replaced by `Meter.Int64UpDownCounter`
  - The `Histogram` method is replaced by `Meter.Int64Histogram`
- The `InstrumentProvider` from `go.opentelemetry.io/otel/sdk/metric/syncfloat64` is removed.
  Use the new creation methods of the `Meter` in `go.opentelemetry.io/otel/sdk/metric` instead. (#3530)
  - The `Counter` method is replaced by `Meter.Float64Counter`
  - The `UpDownCounter` method is replaced by `Meter.Float64UpDownCounter`
  - The `Histogram` method is replaced by `Meter.Float64Histogram`

## [1.11.2/0.34.0] 2022-12-05

### Added

- The `WithView` `Option` is added to the `go.opentelemetry.io/otel/sdk/metric` package.
   This option is used to configure the view(s) a `MeterProvider` will use for all `Reader`s that are registered with it. (#3387)
- Add Instrumentation Scope and Version as info metric and label in Prometheus exporter.
  This can be disabled using the `WithoutScopeInfo()` option added to that package.(#3273, #3357)
- OTLP exporters now recognize: (#3363)
  - `OTEL_EXPORTER_OTLP_INSECURE`
  - `OTEL_EXPORTER_OTLP_TRACES_INSECURE`
  - `OTEL_EXPORTER_OTLP_METRICS_INSECURE`
  - `OTEL_EXPORTER_OTLP_CLIENT_KEY`
  - `OTEL_EXPORTER_OTLP_TRACES_CLIENT_KEY`
  - `OTEL_EXPORTER_OTLP_METRICS_CLIENT_KEY`
  - `OTEL_EXPORTER_OTLP_CLIENT_CERTIFICATE`
  - `OTEL_EXPORTER_OTLP_TRACES_CLIENT_CERTIFICATE`
  - `OTEL_EXPORTER_OTLP_METRICS_CLIENT_CERTIFICATE`
- The `View` type and related `NewView` function to create a view according to the OpenTelemetry specification are added to `go.opentelemetry.io/otel/sdk/metric`.
  These additions are replacements for the `View` type and `New` function from `go.opentelemetry.io/otel/sdk/metric/view`. (#3459)
- The `Instrument` and `InstrumentKind` type are added to `go.opentelemetry.io/otel/sdk/metric`.
  These additions are replacements for the `Instrument` and `InstrumentKind` types from `go.opentelemetry.io/otel/sdk/metric/view`. (#3459)
- The `Stream` type is added to `go.opentelemetry.io/otel/sdk/metric` to define a metric data stream a view will produce. (#3459)
- The `AssertHasAttributes` allows instrument authors to test that datapoints returned have appropriate attributes. (#3487)

### Changed

- The `"go.opentelemetry.io/otel/sdk/metric".WithReader` option no longer accepts views to associate with the `Reader`.
   Instead, views are now registered directly with the `MeterProvider` via the new `WithView` option.
   The views registered with the `MeterProvider` apply to all `Reader`s. (#3387)
- The `Temporality(view.InstrumentKind) metricdata.Temporality` and `Aggregation(view.InstrumentKind) aggregation.Aggregation` methods are added to the `"go.opentelemetry.io/otel/sdk/metric".Exporter` interface. (#3260)
- The `Temporality(view.InstrumentKind) metricdata.Temporality` and `Aggregation(view.InstrumentKind) aggregation.Aggregation` methods are added to the `"go.opentelemetry.io/otel/exporters/otlp/otlpmetric".Client` interface. (#3260)
- The `WithTemporalitySelector` and `WithAggregationSelector` `ReaderOption`s have been changed to `ManualReaderOption`s in the `go.opentelemetry.io/otel/sdk/metric` package. (#3260)
- The periodic reader in the `go.opentelemetry.io/otel/sdk/metric` package now uses the temporality and aggregation selectors from its configured exporter instead of accepting them as options. (#3260)

### Fixed

- The `go.opentelemetry.io/otel/exporters/prometheus` exporter fixes duplicated `_total` suffixes. (#3369)
- Remove comparable requirement for `Reader`s. (#3387)
- Cumulative metrics from the OpenCensus bridge (`go.opentelemetry.io/otel/bridge/opencensus`) are defined as monotonic sums, instead of non-monotonic. (#3389)
- Asynchronous counters (`Counter` and `UpDownCounter`) from the metric SDK now produce delta sums when configured with delta temporality. (#3398)
- Exported `Status` codes in the `go.opentelemetry.io/otel/exporters/zipkin` exporter are now exported as all upper case values. (#3340)
- `Aggregation`s from `go.opentelemetry.io/otel/sdk/metric` with no data are not exported. (#3394, #3436)
- Re-enabled Attribute Filters in the Metric SDK. (#3396)
- Asynchronous callbacks are only called if they are registered with at least one instrument that does not use drop aggragation. (#3408)
- Do not report empty partial-success responses in the `go.opentelemetry.io/otel/exporters/otlp` exporters. (#3438, #3432)
- Handle partial success responses in `go.opentelemetry.io/otel/exporters/otlp/otlpmetric` exporters. (#3162, #3440)
- Prevent duplicate Prometheus description, unit, and type. (#3469)
- Prevents panic when using incorrect `attribute.Value.As[Type]Slice()`. (#3489)

### Removed

- The `go.opentelemetry.io/otel/exporters/otlp/otlpmetric.Client` interface is removed. (#3486)
- The `go.opentelemetry.io/otel/exporters/otlp/otlpmetric.New` function is removed. Use the `otlpmetric[http|grpc].New` directly. (#3486)

### Deprecated

- The `go.opentelemetry.io/otel/sdk/metric/view` package is deprecated.
  Use `Instrument`, `InstrumentKind`, `View`, and `NewView` in `go.opentelemetry.io/otel/sdk/metric` instead. (#3476)

## [1.11.1/0.33.0] 2022-10-19

### Added

- The Prometheus exporter in `go.opentelemetry.io/otel/exporters/prometheus` registers with a Prometheus registerer on creation.
   By default, it will register with the default Prometheus registerer.
   A non-default registerer can be used by passing the `WithRegisterer` option. (#3239)
- Added the `WithAggregationSelector` option to the `go.opentelemetry.io/otel/exporters/prometheus` package to change the default `AggregationSelector` used. (#3341)
- The Prometheus exporter in `go.opentelemetry.io/otel/exporters/prometheus` converts the `Resource` associated with metric exports into a `target_info` metric. (#3285)

### Changed

- The `"go.opentelemetry.io/otel/exporters/prometheus".New` function is updated to return an error.
   It will return an error if the exporter fails to register with Prometheus. (#3239)

### Fixed

- The URL-encoded values from the `OTEL_RESOURCE_ATTRIBUTES` environment variable are decoded. (#2963)
- The `baggage.NewMember` function decodes the `value` parameter instead of directly using it.
   This fixes the implementation to be compliant with the W3C specification. (#3226)
- Slice attributes of the `attribute` package are now comparable based on their value, not instance. (#3108 #3252)
- The `Shutdown` and `ForceFlush` methods of the `"go.opentelemetry.io/otel/sdk/trace".TraceProvider` no longer return an error when no processor is registered. (#3268)
- The Prometheus exporter in `go.opentelemetry.io/otel/exporters/prometheus` cumulatively sums histogram buckets. (#3281)
- The sum of each histogram data point is now uniquely exported by the `go.opentelemetry.io/otel/exporters/otlpmetric` exporters. (#3284, #3293)
- Recorded values for asynchronous counters (`Counter` and `UpDownCounter`) are interpreted as exact, not incremental, sum values by the metric SDK. (#3350, #3278)
- `UpDownCounters` are now correctly output as Prometheus gauges in the `go.opentelemetry.io/otel/exporters/prometheus` exporter. (#3358)
- The Prometheus exporter in `go.opentelemetry.io/otel/exporters/prometheus` no longer describes the metrics it will send to Prometheus on startup.
   Instead the exporter is defined as an "unchecked" collector for Prometheus.
   This fixes the `reader is not registered` warning currently emitted on startup. (#3291 #3342)
- The `go.opentelemetry.io/otel/exporters/prometheus` exporter now correctly adds `_total` suffixes to counter metrics. (#3360)
- The `go.opentelemetry.io/otel/exporters/prometheus` exporter now adds a unit suffix to metric names.
   This can be disabled using the `WithoutUnits()` option added to that package. (#3352)

## [1.11.0/0.32.3] 2022-10-12

### Added

- Add default User-Agent header to OTLP exporter requests (`go.opentelemetry.io/otel/exporters/otlptrace/otlptracegrpc` and `go.opentelemetry.io/otel/exporters/otlptrace/otlptracehttp`). (#3261)

### Changed

- `span.SetStatus` has been updated such that calls that lower the status are now no-ops. (#3214)
- Upgrade `golang.org/x/sys/unix` from `v0.0.0-20210423185535-09eb48e85fd7` to `v0.0.0-20220919091848-fb04ddd9f9c8`.
  This addresses [GO-2022-0493](https://pkg.go.dev/vuln/GO-2022-0493). (#3235)

## [0.32.2] Metric SDK (Alpha) - 2022-10-11

### Added

- Added an example of using metric views to customize instruments. (#3177)
- Add default User-Agent header to OTLP exporter requests (`go.opentelemetry.io/otel/exporters/otlpmetric/otlpmetricgrpc` and `go.opentelemetry.io/otel/exporters/otlpmetric/otlpmetrichttp`). (#3261)

### Changed

- Flush pending measurements with the `PeriodicReader` in the `go.opentelemetry.io/otel/sdk/metric` when `ForceFlush` or `Shutdown` are called. (#3220)
- Update histogram default bounds to match the requirements of the latest specification. (#3222)
- Encode the HTTP status code in the OpenTracing bridge (`go.opentelemetry.io/otel/bridge/opentracing`) as an integer.  (#3265)

### Fixed

- Use default view if instrument does not match any registered view of a reader. (#3224, #3237)
- Return the same instrument every time a user makes the exact same instrument creation call. (#3229, #3251)
- Return the existing instrument when a view transforms a creation call to match an existing instrument. (#3240, #3251)
- Log a warning when a conflicting instrument (e.g. description, unit, data-type) is created instead of returning an error. (#3251)
- The OpenCensus bridge no longer sends empty batches of metrics. (#3263)

## [0.32.1] Metric SDK (Alpha) - 2022-09-22

### Changed

- The Prometheus exporter sanitizes OpenTelemetry instrument names when exporting.
   Invalid characters are replaced with `_`. (#3212)

### Added

- The metric portion of the OpenCensus bridge (`go.opentelemetry.io/otel/bridge/opencensus`) has been reintroduced. (#3192)
- The OpenCensus bridge example (`go.opentelemetry.io/otel/example/opencensus`) has been reintroduced. (#3206)

### Fixed

- Updated go.mods to point to valid versions of the sdk. (#3216)
- Set the `MeterProvider` resource on all exported metric data. (#3218)

## [0.32.0] Revised Metric SDK (Alpha) - 2022-09-18

### Changed

- The metric SDK in `go.opentelemetry.io/otel/sdk/metric` is completely refactored to comply with the OpenTelemetry specification.
  Please see the package documentation for how the new SDK is initialized and configured. (#3175)
- Update the minimum supported go version to go1.18. Removes support for go1.17 (#3179)

### Removed

- The metric portion of the OpenCensus bridge (`go.opentelemetry.io/otel/bridge/opencensus`) has been removed.
  A new bridge compliant with the revised metric SDK will be added back in a future release. (#3175)
- The `go.opentelemetry.io/otel/sdk/metric/aggregator/aggregatortest` package is removed, see the new metric SDK. (#3175)
- The `go.opentelemetry.io/otel/sdk/metric/aggregator/histogram` package is removed, see the new metric SDK. (#3175)
- The `go.opentelemetry.io/otel/sdk/metric/aggregator/lastvalue` package is removed, see the new metric SDK. (#3175)
- The `go.opentelemetry.io/otel/sdk/metric/aggregator/sum` package is removed, see the new metric SDK. (#3175)
- The `go.opentelemetry.io/otel/sdk/metric/aggregator` package is removed, see the new metric SDK. (#3175)
- The `go.opentelemetry.io/otel/sdk/metric/controller/basic` package is removed, see the new metric SDK. (#3175)
- The `go.opentelemetry.io/otel/sdk/metric/controller/controllertest` package is removed, see the new metric SDK. (#3175)
- The `go.opentelemetry.io/otel/sdk/metric/controller/time` package is removed, see the new metric SDK. (#3175)
- The `go.opentelemetry.io/otel/sdk/metric/export/aggregation` package is removed, see the new metric SDK. (#3175)
- The `go.opentelemetry.io/otel/sdk/metric/export` package is removed, see the new metric SDK. (#3175)
- The `go.opentelemetry.io/otel/sdk/metric/metrictest` package is removed.
  A replacement package that supports the new metric SDK will be added back in a future release. (#3175)
- The `go.opentelemetry.io/otel/sdk/metric/number` package is removed, see the new metric SDK. (#3175)
- The `go.opentelemetry.io/otel/sdk/metric/processor/basic` package is removed, see the new metric SDK. (#3175)
- The `go.opentelemetry.io/otel/sdk/metric/processor/processortest` package is removed, see the new metric SDK. (#3175)
- The `go.opentelemetry.io/otel/sdk/metric/processor/reducer` package is removed, see the new metric SDK. (#3175)
- The `go.opentelemetry.io/otel/sdk/metric/registry` package is removed, see the new metric SDK. (#3175)
- The `go.opentelemetry.io/otel/sdk/metric/sdkapi` package is removed, see the new metric SDK. (#3175)
- The `go.opentelemetry.io/otel/sdk/metric/selector/simple` package is removed, see the new metric SDK. (#3175)
- The `"go.opentelemetry.io/otel/sdk/metric".ErrUninitializedInstrument` variable was removed. (#3175)
- The `"go.opentelemetry.io/otel/sdk/metric".ErrBadInstrument` variable was removed. (#3175)
- The `"go.opentelemetry.io/otel/sdk/metric".Accumulator` type was removed, see the `MeterProvider`in the new metric SDK. (#3175)
- The `"go.opentelemetry.io/otel/sdk/metric".NewAccumulator` function was removed, see `NewMeterProvider`in the new metric SDK. (#3175)
- The deprecated `"go.opentelemetry.io/otel/sdk/metric".AtomicFieldOffsets` function was removed. (#3175)

## [1.10.0] - 2022-09-09

### Added

- Support Go 1.19. (#3077)
  Include compatibility testing and document support. (#3077)
- Support the OTLP ExportTracePartialSuccess response; these are passed to the registered error handler. (#3106)
- Upgrade go.opentelemetry.io/proto/otlp from v0.18.0 to v0.19.0 (#3107)

### Changed

- Fix misidentification of OpenTelemetry `SpanKind` in OpenTracing bridge (`go.opentelemetry.io/otel/bridge/opentracing`).  (#3096)
- Attempting to start a span with a nil `context` will no longer cause a panic. (#3110)
- All exporters will be shutdown even if one reports an error (#3091)
- Ensure valid UTF-8 when truncating over-length attribute values. (#3156)

## [1.9.0/0.0.3] - 2022-08-01

### Added

- Add support for Schema Files format 1.1.x (metric "split" transform) with the new `go.opentelemetry.io/otel/schema/v1.1` package. (#2999)
- Add the `go.opentelemetry.io/otel/semconv/v1.11.0` package.
  The package contains semantic conventions from the `v1.11.0` version of the OpenTelemetry specification. (#3009)
- Add the `go.opentelemetry.io/otel/semconv/v1.12.0` package.
  The package contains semantic conventions from the `v1.12.0` version of the OpenTelemetry specification. (#3010)
- Add the `http.method` attribute to HTTP server metric from all `go.opentelemetry.io/otel/semconv/*` packages. (#3018)

### Fixed

- Invalid warning for context setup being deferred in `go.opentelemetry.io/otel/bridge/opentracing` package. (#3029)

## [1.8.0/0.31.0] - 2022-07-08

### Added

- Add support for `opentracing.TextMap` format in the `Inject` and `Extract` methods
of the `"go.opentelemetry.io/otel/bridge/opentracing".BridgeTracer` type. (#2911)

### Changed

- The `crosslink` make target has been updated to use the `go.opentelemetry.io/build-tools/crosslink` package. (#2886)
- In the `go.opentelemetry.io/otel/sdk/instrumentation` package rename `Library` to `Scope` and alias `Library` as `Scope` (#2976)
- Move metric no-op implementation form `nonrecording` to `metric` package. (#2866)

### Removed

- Support for go1.16. Support is now only for go1.17 and go1.18 (#2917)

### Deprecated

- The `Library` struct in the `go.opentelemetry.io/otel/sdk/instrumentation` package is deprecated.
  Use the equivalent `Scope` struct instead. (#2977)
- The `ReadOnlySpan.InstrumentationLibrary` method from the `go.opentelemetry.io/otel/sdk/trace` package is deprecated.
  Use the equivalent `ReadOnlySpan.InstrumentationScope` method instead. (#2977)

## [1.7.0/0.30.0] - 2022-04-28

### Added

- Add the `go.opentelemetry.io/otel/semconv/v1.8.0` package.
  The package contains semantic conventions from the `v1.8.0` version of the OpenTelemetry specification. (#2763)
- Add the `go.opentelemetry.io/otel/semconv/v1.9.0` package.
  The package contains semantic conventions from the `v1.9.0` version of the OpenTelemetry specification. (#2792)
- Add the `go.opentelemetry.io/otel/semconv/v1.10.0` package.
  The package contains semantic conventions from the `v1.10.0` version of the OpenTelemetry specification. (#2842)
- Added an in-memory exporter to metrictest to aid testing with a full SDK. (#2776)

### Fixed

- Globally delegated instruments are unwrapped before delegating asynchronous callbacks. (#2784)
- Remove import of `testing` package in non-tests builds of the `go.opentelemetry.io/otel` package. (#2786)

### Changed

- The `WithLabelEncoder` option from the `go.opentelemetry.io/otel/exporters/stdout/stdoutmetric` package is renamed to `WithAttributeEncoder`. (#2790)
- The `LabelFilterSelector` interface from `go.opentelemetry.io/otel/sdk/metric/processor/reducer` is renamed to `AttributeFilterSelector`.
  The method included in the renamed interface also changed from `LabelFilterFor` to `AttributeFilterFor`. (#2790)
- The `Metadata.Labels` method from the `go.opentelemetry.io/otel/sdk/metric/export` package is renamed to `Metadata.Attributes`.
  Consequentially, the `Record` type from the same package also has had the embedded method renamed. (#2790)

### Deprecated

- The `Iterator.Label` method in the `go.opentelemetry.io/otel/attribute` package is deprecated.
  Use the equivalent `Iterator.Attribute` method instead. (#2790)
- The `Iterator.IndexedLabel` method in the `go.opentelemetry.io/otel/attribute` package is deprecated.
  Use the equivalent `Iterator.IndexedAttribute` method instead. (#2790)
- The `MergeIterator.Label` method in the `go.opentelemetry.io/otel/attribute` package is deprecated.
  Use the equivalent `MergeIterator.Attribute` method instead. (#2790)

### Removed

- Removed the `Batch` type from the `go.opentelemetry.io/otel/sdk/metric/metrictest` package. (#2864)
- Removed the `Measurement` type from the `go.opentelemetry.io/otel/sdk/metric/metrictest` package. (#2864)

## [0.29.0] - 2022-04-11

### Added

- The metrics global package was added back into several test files. (#2764)
- The `Meter` function is added back to the `go.opentelemetry.io/otel/metric/global` package.
  This function is a convenience function equivalent to calling `global.MeterProvider().Meter(...)`. (#2750)

### Removed

- Removed module the `go.opentelemetry.io/otel/sdk/export/metric`.
  Use the `go.opentelemetry.io/otel/sdk/metric` module instead. (#2720)

### Changed

- Don't panic anymore when setting a global MeterProvider to itself. (#2749)
- Upgrade `go.opentelemetry.io/proto/otlp` in `go.opentelemetry.io/otel/exporters/otlp/otlpmetric` from `v0.12.1` to `v0.15.0`.
  This replaces the use of the now deprecated `InstrumentationLibrary` and `InstrumentationLibraryMetrics` types and fields in the proto library with the equivalent `InstrumentationScope` and `ScopeMetrics`. (#2748)

## [1.6.3] - 2022-04-07

### Fixed

- Allow non-comparable global `MeterProvider`, `TracerProvider`, and `TextMapPropagator` types to be set. (#2772, #2773)

## [1.6.2] - 2022-04-06

### Changed

- Don't panic anymore when setting a global TracerProvider or TextMapPropagator to itself. (#2749)
- Upgrade `go.opentelemetry.io/proto/otlp` in `go.opentelemetry.io/otel/exporters/otlp/otlptrace` from `v0.12.1` to `v0.15.0`.
  This replaces the use of the now deprecated `InstrumentationLibrary` and `InstrumentationLibrarySpans` types and fields in the proto library with the equivalent `InstrumentationScope` and `ScopeSpans`. (#2748)

## [1.6.1] - 2022-03-28

### Fixed

- The `go.opentelemetry.io/otel/schema/*` packages now use the correct schema URL for their `SchemaURL` constant.
  Instead of using `"https://opentelemetry.io/schemas/v<version>"` they now use the correct URL without a `v` prefix, `"https://opentelemetry.io/schemas/<version>"`. (#2743, #2744)

### Security

- Upgrade `go.opentelemetry.io/proto/otlp` from `v0.12.0` to `v0.12.1`.
  This includes an indirect upgrade of `github.com/grpc-ecosystem/grpc-gateway` which resolves [a vulnerability](https://nvd.nist.gov/vuln/detail/CVE-2019-11254) from `gopkg.in/yaml.v2` in version `v2.2.3`. (#2724, #2728)

## [1.6.0/0.28.0] - 2022-03-23

### ⚠️ Notice ⚠️

This update is a breaking change of the unstable Metrics API.
Code instrumented with the `go.opentelemetry.io/otel/metric` will need to be modified.

### Added

- Add metrics exponential histogram support.
  New mapping functions have been made available in `sdk/metric/aggregator/exponential/mapping` for other OpenTelemetry projects to take dependencies on. (#2502)
- Add Go 1.18 to our compatibility tests. (#2679)
- Allow configuring the Sampler with the `OTEL_TRACES_SAMPLER` and `OTEL_TRACES_SAMPLER_ARG` environment variables. (#2305, #2517)
- Add the `metric/global` for obtaining and setting the global `MeterProvider`. (#2660)

### Changed

- The metrics API has been significantly changed to match the revised OpenTelemetry specification.
  High-level changes include:

  - Synchronous and asynchronous instruments are now handled by independent `InstrumentProvider`s.
    These `InstrumentProvider`s are managed with a `Meter`.
  - Synchronous and asynchronous instruments are grouped into their own packages based on value types.
  - Asynchronous callbacks can now be registered with a `Meter`.

  Be sure to check out the metric module documentation for more information on how to use the revised API. (#2587, #2660)

### Fixed

- Fallback to general attribute limits when span specific ones are not set in the environment. (#2675, #2677)

## [1.5.0] - 2022-03-16

### Added

- Log the Exporters configuration in the TracerProviders message. (#2578)
- Added support to configure the span limits with environment variables.
  The following environment variables are supported. (#2606, #2637)
  - `OTEL_SPAN_ATTRIBUTE_VALUE_LENGTH_LIMIT`
  - `OTEL_SPAN_ATTRIBUTE_COUNT_LIMIT`
  - `OTEL_SPAN_EVENT_COUNT_LIMIT`
  - `OTEL_EVENT_ATTRIBUTE_COUNT_LIMIT`
  - `OTEL_SPAN_LINK_COUNT_LIMIT`
  - `OTEL_LINK_ATTRIBUTE_COUNT_LIMIT`

  If the provided environment variables are invalid (negative), the default values would be used.
- Rename the `gc` runtime name to `go` (#2560)
- Add resource container ID detection. (#2418)
- Add span attribute value length limit.
  The new `AttributeValueLengthLimit` field is added to the `"go.opentelemetry.io/otel/sdk/trace".SpanLimits` type to configure this limit for a `TracerProvider`.
  The default limit for this resource is "unlimited". (#2637)
- Add the `WithRawSpanLimits` option to `go.opentelemetry.io/otel/sdk/trace`.
  This option replaces the `WithSpanLimits` option.
  Zero or negative values will not be changed to the default value like `WithSpanLimits` does.
  Setting a limit to zero will effectively disable the related resource it limits and setting to a negative value will mean that resource is unlimited.
  Consequentially, limits should be constructed using `NewSpanLimits` and updated accordingly. (#2637)

### Changed

- Drop oldest tracestate `Member` when capacity is reached. (#2592)
- Add event and link drop counts to the exported data from the `oltptrace` exporter. (#2601)
- Unify path cleaning functionally in the `otlpmetric` and `otlptrace` configuration. (#2639)
- Change the debug message from the `sdk/trace.BatchSpanProcessor` to reflect the count is cumulative. (#2640)
- Introduce new internal `envconfig` package for OTLP exporters. (#2608)
- If `http.Request.Host` is empty, fall back to use `URL.Host` when populating `http.host` in the `semconv` packages. (#2661)

### Fixed

- Remove the OTLP trace exporter limit of SpanEvents when exporting. (#2616)
- Default to port `4318` instead of `4317` for the `otlpmetrichttp` and `otlptracehttp` client. (#2614, #2625)
- Unlimited span limits are now supported (negative values). (#2636, #2637)

### Deprecated

- Deprecated `"go.opentelemetry.io/otel/sdk/trace".WithSpanLimits`.
  Use `WithRawSpanLimits` instead.
  That option allows setting unlimited and zero limits, this option does not.
  This option will be kept until the next major version incremented release. (#2637)

## [1.4.1] - 2022-02-16

### Fixed

- Fix race condition in reading the dropped spans number for the `BatchSpanProcessor`. (#2615)

## [1.4.0] - 2022-02-11

### Added

- Use `OTEL_EXPORTER_ZIPKIN_ENDPOINT` environment variable to specify zipkin collector endpoint. (#2490)
- Log the configuration of `TracerProvider`s, and `Tracer`s for debugging.
  To enable use a logger with Verbosity (V level) `>=1`. (#2500)
- Added support to configure the batch span-processor with environment variables.
  The following environment variables are used. (#2515)
  - `OTEL_BSP_SCHEDULE_DELAY`
  - `OTEL_BSP_EXPORT_TIMEOUT`
  - `OTEL_BSP_MAX_QUEUE_SIZE`.
  - `OTEL_BSP_MAX_EXPORT_BATCH_SIZE`

### Changed

- Zipkin exporter exports `Resource` attributes in the `Tags` field. (#2589)

### Deprecated

- Deprecate module the `go.opentelemetry.io/otel/sdk/export/metric`.
  Use the `go.opentelemetry.io/otel/sdk/metric` module instead. (#2382)
- Deprecate `"go.opentelemetry.io/otel/sdk/metric".AtomicFieldOffsets`. (#2445)

### Fixed

- Fixed the instrument kind for noop async instruments to correctly report an implementation. (#2461)
- Fix UDP packets overflowing with Jaeger payloads. (#2489, #2512)
- Change the `otlpmetric.Client` interface's `UploadMetrics` method to accept a single `ResourceMetrics` instead of a slice of them. (#2491)
- Specify explicit buckets in Prometheus example, fixing issue where example only has `+inf` bucket. (#2419, #2493)
- W3C baggage will now decode urlescaped values. (#2529)
- Baggage members are now only validated once, when calling `NewMember` and not also when adding it to the baggage itself. (#2522)
- The order attributes are dropped from spans in the `go.opentelemetry.io/otel/sdk/trace` package when capacity is reached is fixed to be in compliance with the OpenTelemetry specification.
  Instead of dropping the least-recently-used attribute, the last added attribute is dropped.
  This drop order still only applies to attributes with unique keys not already contained in the span.
  If an attribute is added with a key already contained in the span, that attribute is updated to the new value being added. (#2576)

### Removed

- Updated `go.opentelemetry.io/proto/otlp` from `v0.11.0` to `v0.12.0`. This version removes a number of deprecated methods. (#2546)
  - [`Metric.GetIntGauge()`](https://pkg.go.dev/go.opentelemetry.io/proto/otlp@v0.11.0/metrics/v1#Metric.GetIntGauge)
  - [`Metric.GetIntHistogram()`](https://pkg.go.dev/go.opentelemetry.io/proto/otlp@v0.11.0/metrics/v1#Metric.GetIntHistogram)
  - [`Metric.GetIntSum()`](https://pkg.go.dev/go.opentelemetry.io/proto/otlp@v0.11.0/metrics/v1#Metric.GetIntSum)

## [1.3.0] - 2021-12-10

### ⚠️ Notice ⚠️

We have updated the project minimum supported Go version to 1.16

### Added

- Added an internal Logger.
  This can be used by the SDK and API to provide users with feedback of the internal state.
  To enable verbose logs configure the logger which will print V(1) logs. For debugging information configure to print V(5) logs. (#2343)
- Add the `WithRetry` `Option` and the `RetryConfig` type to the `go.opentelemetry.io/otel/exporter/otel/otlpmetric/otlpmetrichttp` package to specify retry behavior consistently. (#2425)
- Add `SpanStatusFromHTTPStatusCodeAndSpanKind` to all `semconv` packages to return a span status code similar to `SpanStatusFromHTTPStatusCode`, but exclude `4XX` HTTP errors as span errors if the span is of server kind. (#2296)

### Changed

- The `"go.opentelemetry.io/otel/exporter/otel/otlptrace/otlptracegrpc".Client` now uses the underlying gRPC `ClientConn` to handle name resolution, TCP connection establishment (with retries and backoff) and TLS handshakes, and handling errors on established connections by re-resolving the name and reconnecting. (#2329)
- The `"go.opentelemetry.io/otel/exporter/otel/otlpmetric/otlpmetricgrpc".Client` now uses the underlying gRPC `ClientConn` to handle name resolution, TCP connection establishment (with retries and backoff) and TLS handshakes, and handling errors on established connections by re-resolving the name and reconnecting. (#2425)
- The `"go.opentelemetry.io/otel/exporter/otel/otlpmetric/otlpmetricgrpc".RetrySettings` type is renamed to `RetryConfig`. (#2425)
- The `go.opentelemetry.io/otel/exporter/otel/*` gRPC exporters now default to using the host's root CA set if none are provided by the user and `WithInsecure` is not specified. (#2432)
- Change `resource.Default` to be evaluated the first time it is called, rather than on import. This allows the caller the option to update `OTEL_RESOURCE_ATTRIBUTES` first, such as with `os.Setenv`. (#2371)

### Fixed

- The `go.opentelemetry.io/otel/exporter/otel/*` exporters are updated to handle per-signal and universal endpoints according to the OpenTelemetry specification.
  Any per-signal endpoint set via an `OTEL_EXPORTER_OTLP_<signal>_ENDPOINT` environment variable is now used without modification of the path.
  When `OTEL_EXPORTER_OTLP_ENDPOINT` is set, if it contains a path, that path is used as a base path which per-signal paths are appended to. (#2433)
- Basic metric controller updated to use sync.Map to avoid blocking calls (#2381)
- The `go.opentelemetry.io/otel/exporter/jaeger` correctly sets the `otel.status_code` value to be a string of `ERROR` or `OK` instead of an integer code. (#2439, #2440)

### Deprecated

- Deprecated the `"go.opentelemetry.io/otel/exporter/otel/otlpmetric/otlpmetrichttp".WithMaxAttempts` `Option`, use the new `WithRetry` `Option` instead. (#2425)
- Deprecated the `"go.opentelemetry.io/otel/exporter/otel/otlpmetric/otlpmetrichttp".WithBackoff` `Option`, use the new `WithRetry` `Option` instead. (#2425)

### Removed

- Remove the metric Processor's ability to convert cumulative to delta aggregation temporality. (#2350)
- Remove the metric Bound Instruments interface and implementations. (#2399)
- Remove the metric MinMaxSumCount kind aggregation and the corresponding OTLP export path. (#2423)
- Metric SDK removes the "exact" aggregator for histogram instruments, as it performed a non-standard aggregation for OTLP export (creating repeated Gauge points) and worked its way into a number of confusing examples. (#2348)

## [1.2.0] - 2021-11-12

### Changed

- Metric SDK `export.ExportKind`, `export.ExportKindSelector` types have been renamed to `aggregation.Temporality` and `aggregation.TemporalitySelector` respectively to keep in line with current specification and protocol along with built-in selectors (e.g., `aggregation.CumulativeTemporalitySelector`, ...). (#2274)
- The Metric `Exporter` interface now requires a `TemporalitySelector` method instead of an `ExportKindSelector`. (#2274)
- Metrics API cleanup. The `metric/sdkapi` package has been created to relocate the API-to-SDK interface:
  - The following interface types simply moved from `metric` to `metric/sdkapi`: `Descriptor`, `MeterImpl`, `InstrumentImpl`, `SyncImpl`, `BoundSyncImpl`, `AsyncImpl`, `AsyncRunner`, `AsyncSingleRunner`, and `AsyncBatchRunner`
  - The following struct types moved and are replaced with type aliases, since they are exposed to the user: `Observation`, `Measurement`.
  - The No-op implementations of sync and async instruments are no longer exported, new functions `sdkapi.NewNoopAsyncInstrument()` and `sdkapi.NewNoopSyncInstrument()` are provided instead. (#2271)
- Update the SDK `BatchSpanProcessor` to export all queued spans when `ForceFlush` is called. (#2080, #2335)

### Added

- Add the `"go.opentelemetry.io/otel/exporters/otlp/otlpmetric/otlpmetricgrpc".WithGRPCConn` option so the exporter can reuse an existing gRPC connection. (#2002)
- Added a new `schema` module to help parse Schema Files in OTEP 0152 format. (#2267)
- Added a new `MapCarrier` to the `go.opentelemetry.io/otel/propagation` package to hold propagated cross-cutting concerns as a `map[string]string` held in memory. (#2334)

## [1.1.0] - 2021-10-27

### Added

- Add the `"go.opentelemetry.io/otel/exporters/otlp/otlptrace/otlptracegrpc".WithGRPCConn` option so the exporter can reuse an existing gRPC connection. (#2002)
- Add the `go.opentelemetry.io/otel/semconv/v1.7.0` package.
  The package contains semantic conventions from the `v1.7.0` version of the OpenTelemetry specification. (#2320)
- Add the `go.opentelemetry.io/otel/semconv/v1.6.1` package.
  The package contains semantic conventions from the `v1.6.1` version of the OpenTelemetry specification. (#2321)
- Add the `go.opentelemetry.io/otel/semconv/v1.5.0` package.
  The package contains semantic conventions from the `v1.5.0` version of the OpenTelemetry specification. (#2322)
  - When upgrading from the `semconv/v1.4.0` package note the following name changes:
    - `K8SReplicasetUIDKey` -> `K8SReplicaSetUIDKey`
    - `K8SReplicasetNameKey` -> `K8SReplicaSetNameKey`
    - `K8SStatefulsetUIDKey` -> `K8SStatefulSetUIDKey`
    - `k8SStatefulsetNameKey` -> `K8SStatefulSetNameKey`
    - `K8SDaemonsetUIDKey` -> `K8SDaemonSetUIDKey`
    - `K8SDaemonsetNameKey` -> `K8SDaemonSetNameKey`

### Changed

- Links added to a span will be dropped by the SDK if they contain an invalid span context (#2275).

### Fixed

- The `"go.opentelemetry.io/otel/semconv/v1.4.0".HTTPServerAttributesFromHTTPRequest` now correctly only sets the HTTP client IP attribute even if the connection was routed with proxies and there are multiple addresses in the `X-Forwarded-For` header. (#2282, #2284)
- The `"go.opentelemetry.io/otel/semconv/v1.4.0".NetAttributesFromHTTPRequest` function correctly handles IPv6 addresses as IP addresses and sets the correct net peer IP instead of the net peer hostname attribute. (#2283, #2285)
- The simple span processor shutdown method deterministically returns the exporter error status if it simultaneously finishes when the deadline is reached. (#2290, #2289)

## [1.0.1] - 2021-10-01

### Fixed

- json stdout exporter no longer crashes due to concurrency bug. (#2265)

## [Metrics 0.24.0] - 2021-10-01

### Changed

- NoopMeterProvider is now private and NewNoopMeterProvider must be used to obtain a noopMeterProvider. (#2237)
- The Metric SDK `Export()` function takes a new two-level reader interface for iterating over results one instrumentation library at a time. (#2197)
  - The former `"go.opentelemetry.io/otel/sdk/export/metric".CheckpointSet` is renamed `Reader`.
  - The new interface is named `"go.opentelemetry.io/otel/sdk/export/metric".InstrumentationLibraryReader`.

## [1.0.0] - 2021-09-20

This is the first stable release for the project.
This release includes an API and SDK for the tracing signal that will comply with the stability guarantees defined by the projects [versioning policy](./VERSIONING.md).

### Added

- OTLP trace exporter now sets the `SchemaURL` field in the exported telemetry if the Tracer has `WithSchemaURL` option. (#2242)

### Fixed

- Slice-valued attributes can correctly be used as map keys. (#2223)

### Removed

- Removed the `"go.opentelemetry.io/otel/exporters/zipkin".WithSDKOptions` function. (#2248)
- Removed the deprecated package `go.opentelemetry.io/otel/oteltest`. (#2234)
- Removed the deprecated package `go.opentelemetry.io/otel/bridge/opencensus/utils`. (#2233)
- Removed deprecated functions, types, and methods from `go.opentelemetry.io/otel/attribute` package.
  Use the typed functions and methods added to the package instead. (#2235)
  - The `Key.Array` method is removed.
  - The `Array` function is removed.
  - The `Any` function is removed.
  - The `ArrayValue` function is removed.
  - The `AsArray` function is removed.

## [1.0.0-RC3] - 2021-09-02

### Added

- Added `ErrorHandlerFunc` to use a function as an `"go.opentelemetry.io/otel".ErrorHandler`. (#2149)
- Added `"go.opentelemetry.io/otel/trace".WithStackTrace` option to add a stack trace when using `span.RecordError` or when panic is handled in `span.End`. (#2163)
- Added typed slice attribute types and functionality to the `go.opentelemetry.io/otel/attribute` package to replace the existing array type and functions. (#2162)
  - `BoolSlice`, `IntSlice`, `Int64Slice`, `Float64Slice`, and `StringSlice` replace the use of the `Array` function in the package.
- Added the `go.opentelemetry.io/otel/example/fib` example package.
  Included is an example application that computes Fibonacci numbers. (#2203)

### Changed

- Metric instruments have been renamed to match the (feature-frozen) metric API specification:
  - ValueRecorder becomes Histogram
  - ValueObserver becomes Gauge
  - SumObserver becomes CounterObserver
  - UpDownSumObserver becomes UpDownCounterObserver
  The API exported from this project is still considered experimental. (#2202)
- Metric SDK/API implementation type `InstrumentKind` moves into `sdkapi` sub-package. (#2091)
- The Metrics SDK export record no longer contains a Resource pointer, the SDK `"go.opentelemetry.io/otel/sdk/trace/export/metric".Exporter.Export()` function for push-based exporters now takes a single Resource argument, pull-based exporters use `"go.opentelemetry.io/otel/sdk/metric/controller/basic".Controller.Resource()`. (#2120)
- The JSON output of the `go.opentelemetry.io/otel/exporters/stdout/stdouttrace` is harmonized now such that the output is "plain" JSON objects after each other of the form `{ ... } { ... } { ... }`. Earlier the JSON objects describing a span were wrapped in a slice for each `Exporter.ExportSpans` call, like `[ { ... } ][ { ... } { ... } ]`. Outputting JSON object directly after each other is consistent with JSON loggers, and a bit easier to parse and read. (#2196)
- Update the `NewTracerConfig`, `NewSpanStartConfig`, `NewSpanEndConfig`, and `NewEventConfig` function in the `go.opentelemetry.io/otel/trace` package to return their respective configurations as structs instead of pointers to the struct. (#2212)

### Deprecated

- The `go.opentelemetry.io/otel/bridge/opencensus/utils` package is deprecated.
  All functionality from this package now exists in the `go.opentelemetry.io/otel/bridge/opencensus` package.
  The functions from that package should be used instead. (#2166)
- The `"go.opentelemetry.io/otel/attribute".Array` function and the related `ARRAY` value type is deprecated.
  Use the typed `*Slice` functions and types added to the package instead. (#2162)
- The `"go.opentelemetry.io/otel/attribute".Any` function is deprecated.
  Use the typed functions instead. (#2181)
- The `go.opentelemetry.io/otel/oteltest` package is deprecated.
  The `"go.opentelemetry.io/otel/sdk/trace/tracetest".SpanRecorder` can be registered with the default SDK (`go.opentelemetry.io/otel/sdk/trace`) as a `SpanProcessor` and used as a replacement for this deprecated package. (#2188)

### Removed

- Removed metrics test package `go.opentelemetry.io/otel/sdk/export/metric/metrictest`. (#2105)

### Fixed

- The `fromEnv` detector no longer throws an error when `OTEL_RESOURCE_ATTRIBUTES` environment variable is not set or empty. (#2138)
- Setting the global `ErrorHandler` with `"go.opentelemetry.io/otel".SetErrorHandler` multiple times is now supported. (#2160, #2140)
- The `"go.opentelemetry.io/otel/attribute".Any` function now supports `int32` values. (#2169)
- Multiple calls to `"go.opentelemetry.io/otel/sdk/metric/controller/basic".WithResource()` are handled correctly, and when no resources are provided `"go.opentelemetry.io/otel/sdk/resource".Default()` is used. (#2120)
- The `WithoutTimestamps` option for the `go.opentelemetry.io/otel/exporters/stdout/stdouttrace` exporter causes the exporter to correctly omit timestamps. (#2195)
- Fixed typos in resources.go. (#2201)

## [1.0.0-RC2] - 2021-07-26

### Added

- Added `WithOSDescription` resource configuration option to set OS (Operating System) description resource attribute (`os.description`). (#1840)
- Added `WithOS` resource configuration option to set all OS (Operating System) resource attributes at once. (#1840)
- Added the `WithRetry` option to the `go.opentelemetry.io/otel/exporters/otlp/otlptrace/otlptracehttp` package.
  This option is a replacement for the removed `WithMaxAttempts` and `WithBackoff` options. (#2095)
- Added API `LinkFromContext` to return Link which encapsulates SpanContext from provided context and also encapsulates attributes. (#2115)
- Added a new `Link` type under the SDK `otel/sdk/trace` package that counts the number of attributes that were dropped for surpassing the `AttributePerLinkCountLimit` configured in the Span's `SpanLimits`.
  This new type replaces the equal-named API `Link` type found in the `otel/trace` package for most usages within the SDK.
  For example, instances of this type are now returned by the `Links()` function of `ReadOnlySpan`s provided in places like the `OnEnd` function of `SpanProcessor` implementations. (#2118)
- Added the `SpanRecorder` type to the `go.opentelemetry.io/otel/skd/trace/tracetest` package.
  This type can be used with the default SDK as a `SpanProcessor` during testing. (#2132)

### Changed

- The `SpanModels` function is now exported from the `go.opentelemetry.io/otel/exporters/zipkin` package to convert OpenTelemetry spans into Zipkin model spans. (#2027)
- Rename the `"go.opentelemetry.io/otel/exporters/otlp/otlptrace/otlptracegrpc".RetrySettings` to `RetryConfig`. (#2095)

### Deprecated

- The `TextMapCarrier` and `TextMapPropagator` from the `go.opentelemetry.io/otel/oteltest` package and their associated creation functions (`TextMapCarrier`, `NewTextMapPropagator`) are deprecated. (#2114)
- The `Harness` type from the `go.opentelemetry.io/otel/oteltest` package and its associated creation function, `NewHarness` are deprecated and will be removed in the next release. (#2123)
- The `TraceStateFromKeyValues` function from the `go.opentelemetry.io/otel/oteltest` package is deprecated.
  Use the `trace.ParseTraceState` function instead. (#2122)

### Removed

- Removed the deprecated package `go.opentelemetry.io/otel/exporters/trace/jaeger`. (#2020)
- Removed the deprecated package `go.opentelemetry.io/otel/exporters/trace/zipkin`. (#2020)
- Removed the `"go.opentelemetry.io/otel/sdk/resource".WithBuiltinDetectors` function.
  The explicit `With*` options for every built-in detector should be used instead. (#2026 #2097)
- Removed the `WithMaxAttempts` and `WithBackoff` options from the `go.opentelemetry.io/otel/exporters/otlp/otlptrace/otlptracehttp` package.
  The retry logic of the package has been updated to match the `otlptracegrpc` package and accordingly a `WithRetry` option is added that should be used instead. (#2095)
- Removed `DroppedAttributeCount` field from `otel/trace.Link` struct. (#2118)

### Fixed

- When using WithNewRoot, don't use the parent context for making sampling decisions. (#2032)
- `oteltest.Tracer` now creates a valid `SpanContext` when using `WithNewRoot`. (#2073)
- OS type detector now sets the correct `dragonflybsd` value for DragonFly BSD. (#2092)
- The OTel span status is correctly transformed into the OTLP status in the `go.opentelemetry.io/otel/exporters/otlp/otlptrace` package.
  This fix will by default set the status to `Unset` if it is not explicitly set to `Ok` or `Error`. (#2099 #2102)
- The `Inject` method for the `"go.opentelemetry.io/otel/propagation".TraceContext` type no longer injects empty `tracestate` values. (#2108)
- Use `6831` as default Jaeger agent port instead of `6832`. (#2131)

## [Experimental Metrics v0.22.0] - 2021-07-19

### Added

- Adds HTTP support for OTLP metrics exporter. (#2022)

### Removed

- Removed the deprecated package `go.opentelemetry.io/otel/exporters/metric/prometheus`. (#2020)

## [1.0.0-RC1] / 0.21.0 - 2021-06-18

With this release we are introducing a split in module versions.  The tracing API and SDK are entering the `v1.0.0` Release Candidate phase with `v1.0.0-RC1`
while the experimental metrics API and SDK continue with `v0.x` releases at `v0.21.0`.  Modules at major version 1 or greater will not depend on modules
with major version 0.

### Added

- Adds `otlpgrpc.WithRetry`option for configuring the retry policy for transient errors on the otlp/gRPC exporter. (#1832)
  - The following status codes are defined as transient errors:
      | gRPC Status Code | Description |
      | ---------------- | ----------- |
      | 1  | Cancelled |
      | 4  | Deadline Exceeded |
      | 8  | Resource Exhausted |
      | 10 | Aborted |
      | 10 | Out of Range |
      | 14 | Unavailable |
      | 15 | Data Loss |
- Added `Status` type to the `go.opentelemetry.io/otel/sdk/trace` package to represent the status of a span. (#1874)
- Added `SpanStub` type and its associated functions to the `go.opentelemetry.io/otel/sdk/trace/tracetest` package.
  This type can be used as a testing replacement for the `SpanSnapshot` that was removed from the `go.opentelemetry.io/otel/sdk/trace` package. (#1873)
- Adds support for scheme in `OTEL_EXPORTER_OTLP_ENDPOINT` according to the spec. (#1886)
- Adds `trace.WithSchemaURL` option for configuring the tracer with a Schema URL. (#1889)
- Added an example of using OpenTelemetry Go as a trace context forwarder. (#1912)
- `ParseTraceState` is added to the `go.opentelemetry.io/otel/trace` package.
  It can be used to decode a `TraceState` from a `tracestate` header string value. (#1937)
- Added `Len` method to the `TraceState` type in the `go.opentelemetry.io/otel/trace` package.
  This method returns the number of list-members the `TraceState` holds. (#1937)
- Creates package `go.opentelemetry.io/otel/exporters/otlp/otlptrace` that defines a trace exporter that uses a `otlptrace.Client` to send data.
  Creates package `go.opentelemetry.io/otel/exporters/otlp/otlptrace/otlptracegrpc` implementing a gRPC `otlptrace.Client` and offers convenience functions, `NewExportPipeline` and `InstallNewPipeline`, to setup and install a `otlptrace.Exporter` in tracing .(#1922)
- Added `Baggage`, `Member`, and `Property` types to the `go.opentelemetry.io/otel/baggage` package along with their related functions. (#1967)
- Added `ContextWithBaggage`, `ContextWithoutBaggage`, and `FromContext` functions to the `go.opentelemetry.io/otel/baggage` package.
  These functions replace the `Set`, `Value`, `ContextWithValue`, `ContextWithoutValue`, and `ContextWithEmpty` functions from that package and directly work with the new `Baggage` type. (#1967)
- The `OTEL_SERVICE_NAME` environment variable is the preferred source for `service.name`, used by the environment resource detector if a service name is present both there and in `OTEL_RESOURCE_ATTRIBUTES`. (#1969)
- Creates package `go.opentelemetry.io/otel/exporters/otlp/otlptrace/otlptracehttp` implementing an HTTP `otlptrace.Client` and offers convenience functions, `NewExportPipeline` and `InstallNewPipeline`, to setup and install a `otlptrace.Exporter` in tracing. (#1963)
- Changes `go.opentelemetry.io/otel/sdk/resource.NewWithAttributes` to require a schema URL. The old function is still available as `resource.NewSchemaless`. This is a breaking change. (#1938)
- Several builtin resource detectors now correctly populate the schema URL. (#1938)
- Creates package `go.opentelemetry.io/otel/exporters/otlp/otlpmetric` that defines a metrics exporter that uses a `otlpmetric.Client` to send data.
- Creates package `go.opentelemetry.io/otel/exporters/otlp/otlpmetric/otlpmetricgrpc` implementing a gRPC `otlpmetric.Client` and offers convenience functions, `New` and `NewUnstarted`, to create an `otlpmetric.Exporter`.(#1991)
- Added `go.opentelemetry.io/otel/exporters/stdout/stdouttrace` exporter. (#2005)
- Added `go.opentelemetry.io/otel/exporters/stdout/stdoutmetric` exporter. (#2005)
- Added a `TracerProvider()` method to the `"go.opentelemetry.io/otel/trace".Span` interface. This can be used to obtain a `TracerProvider` from a given span that utilizes the same trace processing pipeline.  (#2009)

### Changed

- Make `NewSplitDriver` from `go.opentelemetry.io/otel/exporters/otlp` take variadic arguments instead of a `SplitConfig` item.
  `NewSplitDriver` now automatically implements an internal `noopDriver` for `SplitConfig` fields that are not initialized. (#1798)
- `resource.New()` now creates a Resource without builtin detectors. Previous behavior is now achieved by using `WithBuiltinDetectors` Option. (#1810)
- Move the `Event` type from the `go.opentelemetry.io/otel` package to the `go.opentelemetry.io/otel/sdk/trace` package. (#1846)
- CI builds validate against last two versions of Go, dropping 1.14 and adding 1.16. (#1865)
- BatchSpanProcessor now report export failures when calling `ForceFlush()` method. (#1860)
- `Set.Encoded(Encoder)` no longer caches the result of an encoding. (#1855)
- Renamed `CloudZoneKey` to `CloudAvailabilityZoneKey` in Resource semantic conventions according to spec. (#1871)
- The `StatusCode` and `StatusMessage` methods of the `ReadOnlySpan` interface and the `Span` produced by the `go.opentelemetry.io/otel/sdk/trace` package have been replaced with a single `Status` method.
  This method returns the status of a span using the new `Status` type. (#1874)
- Updated `ExportSpans` method of the`SpanExporter` interface type to accept `ReadOnlySpan`s instead of the removed `SpanSnapshot`.
  This brings the export interface into compliance with the specification in that it now accepts an explicitly immutable type instead of just an implied one. (#1873)
- Unembed `SpanContext` in `Link`. (#1877)
- Generate Semantic conventions from the specification YAML. (#1891)
- Spans created by the global `Tracer` obtained from `go.opentelemetry.io/otel`, prior to a functioning `TracerProvider` being set, now propagate the span context from their parent if one exists. (#1901)
- The `"go.opentelemetry.io/otel".Tracer` function now accepts tracer options. (#1902)
- Move the `go.opentelemetry.io/otel/unit` package to `go.opentelemetry.io/otel/metric/unit`. (#1903)
- Changed `go.opentelemetry.io/otel/trace.TracerConfig` to conform to the [Contributing guidelines](CONTRIBUTING.md#config.) (#1921)
- Changed `go.opentelemetry.io/otel/trace.SpanConfig` to conform to the [Contributing guidelines](CONTRIBUTING.md#config). (#1921)
- Changed `span.End()` now only accepts Options that are allowed at `End()`. (#1921)
- Changed `go.opentelemetry.io/otel/metric.InstrumentConfig` to conform to the [Contributing guidelines](CONTRIBUTING.md#config). (#1921)
- Changed `go.opentelemetry.io/otel/metric.MeterConfig` to conform to the [Contributing guidelines](CONTRIBUTING.md#config). (#1921)
- Refactored option types according to the contribution style guide. (#1882)
- Move the `go.opentelemetry.io/otel/trace.TraceStateFromKeyValues` function to the `go.opentelemetry.io/otel/oteltest` package.
  This function is preserved for testing purposes where it may be useful to create a `TraceState` from `attribute.KeyValue`s, but it is not intended for production use.
  The new `ParseTraceState` function should be used to create a `TraceState`. (#1931)
- Updated `MarshalJSON` method of the `go.opentelemetry.io/otel/trace.TraceState` type to marshal the type into the string representation of the `TraceState`. (#1931)
- The `TraceState.Delete` method from the `go.opentelemetry.io/otel/trace` package no longer returns an error in addition to a `TraceState`. (#1931)
- Updated `Get` method of the `TraceState` type from the `go.opentelemetry.io/otel/trace` package to accept a `string` instead of an `attribute.Key` type. (#1931)
- Updated `Insert` method of the `TraceState` type from the `go.opentelemetry.io/otel/trace` package to accept a pair of `string`s instead of an `attribute.KeyValue` type. (#1931)
- Updated `Delete` method of the `TraceState` type from the `go.opentelemetry.io/otel/trace` package to accept a `string` instead of an `attribute.Key` type. (#1931)
- Renamed `NewExporter` to `New` in the `go.opentelemetry.io/otel/exporters/stdout` package. (#1985)
- Renamed `NewExporter` to `New` in the `go.opentelemetry.io/otel/exporters/metric/prometheus` package. (#1985)
- Renamed `NewExporter` to `New` in the `go.opentelemetry.io/otel/exporters/trace/jaeger` package. (#1985)
- Renamed `NewExporter` to `New` in the `go.opentelemetry.io/otel/exporters/trace/zipkin` package. (#1985)
- Renamed `NewExporter` to `New` in the `go.opentelemetry.io/otel/exporters/otlp` package. (#1985)
- Renamed `NewUnstartedExporter` to `NewUnstarted` in the `go.opentelemetry.io/otel/exporters/otlp` package. (#1985)
- The `go.opentelemetry.io/otel/semconv` package has been moved to `go.opentelemetry.io/otel/semconv/v1.4.0` to allow for multiple [telemetry schema](https://github.com/open-telemetry/oteps/blob/main/text/0152-telemetry-schemas.md) versions to be used concurrently. (#1987)
- Metrics test helpers in `go.opentelemetry.io/otel/oteltest` have been moved to `go.opentelemetry.io/otel/metric/metrictest`. (#1988)

### Deprecated

- The `go.opentelemetry.io/otel/exporters/metric/prometheus` is deprecated, use `go.opentelemetry.io/otel/exporters/prometheus` instead. (#1993)
- The `go.opentelemetry.io/otel/exporters/trace/jaeger` is deprecated, use `go.opentelemetry.io/otel/exporters/jaeger` instead. (#1993)
- The `go.opentelemetry.io/otel/exporters/trace/zipkin` is deprecated, use `go.opentelemetry.io/otel/exporters/zipkin` instead. (#1993)

### Removed

- Removed `resource.WithoutBuiltin()`. Use `resource.New()`. (#1810)
- Unexported types `resource.FromEnv`, `resource.Host`, and `resource.TelemetrySDK`, Use the corresponding `With*()` to use individually. (#1810)
- Removed the `Tracer` and `IsRecording` method from the `ReadOnlySpan` in the `go.opentelemetry.io/otel/sdk/trace`.
  The `Tracer` method is not a required to be included in this interface and given the mutable nature of the tracer that is associated with a span, this method is not appropriate.
  The `IsRecording` method returns if the span is recording or not.
  A read-only span value does not need to know if updates to it will be recorded or not.
  By definition, it cannot be updated so there is no point in communicating if an update is recorded. (#1873)
- Removed the `SpanSnapshot` type from the `go.opentelemetry.io/otel/sdk/trace` package.
  The use of this type has been replaced with the use of the explicitly immutable `ReadOnlySpan` type.
  When a concrete representation of a read-only span is needed for testing, the newly added `SpanStub` in the `go.opentelemetry.io/otel/sdk/trace/tracetest` package should be used. (#1873)
- Removed the `Tracer` method from the `Span` interface in the `go.opentelemetry.io/otel/trace` package.
  Using the same tracer that created a span introduces the error where an instrumentation library's `Tracer` is used by other code instead of their own.
  The `"go.opentelemetry.io/otel".Tracer` function or a `TracerProvider` should be used to acquire a library specific `Tracer` instead. (#1900)
  - The `TracerProvider()` method on the `Span` interface may also be used to obtain a `TracerProvider` using the same trace processing pipeline. (#2009)
- The `http.url` attribute generated by `HTTPClientAttributesFromHTTPRequest` will no longer include username or password information. (#1919)
- Removed `IsEmpty` method of the `TraceState` type in the `go.opentelemetry.io/otel/trace` package in favor of using the added `TraceState.Len` method. (#1931)
- Removed `Set`, `Value`, `ContextWithValue`, `ContextWithoutValue`, and `ContextWithEmpty` functions in the `go.opentelemetry.io/otel/baggage` package.
  Handling of baggage is now done using the added `Baggage` type and related context functions (`ContextWithBaggage`, `ContextWithoutBaggage`, and `FromContext`) in that package. (#1967)
- The `InstallNewPipeline` and `NewExportPipeline` creation functions in all the exporters (prometheus, otlp, stdout, jaeger, and zipkin) have been removed.
  These functions were deemed premature attempts to provide convenience that did not achieve this aim. (#1985)
- The `go.opentelemetry.io/otel/exporters/otlp` exporter has been removed.  Use `go.opentelemetry.io/otel/exporters/otlp/otlptrace` instead. (#1990)
- The `go.opentelemetry.io/otel/exporters/stdout` exporter has been removed.  Use `go.opentelemetry.io/otel/exporters/stdout/stdouttrace` or `go.opentelemetry.io/otel/exporters/stdout/stdoutmetric` instead. (#2005)

### Fixed

- Only report errors from the `"go.opentelemetry.io/otel/sdk/resource".Environment` function when they are not `nil`. (#1850, #1851)
- The `Shutdown` method of the simple `SpanProcessor` in the `go.opentelemetry.io/otel/sdk/trace` package now honors the context deadline or cancellation. (#1616, #1856)
- BatchSpanProcessor now drops span batches that failed to be exported. (#1860)
- Use `http://localhost:14268/api/traces` as default Jaeger collector endpoint instead of `http://localhost:14250`. (#1898)
- Allow trailing and leading whitespace in the parsing of a `tracestate` header. (#1931)
- Add logic to determine if the channel is closed to fix Jaeger exporter test panic with close closed channel. (#1870, #1973)
- Avoid transport security when OTLP endpoint is a Unix socket. (#2001)

### Security

## [0.20.0] - 2021-04-23

### Added

- The OTLP exporter now has two new convenience functions, `NewExportPipeline` and `InstallNewPipeline`, setup and install the exporter in tracing and metrics pipelines. (#1373)
- Adds semantic conventions for exceptions. (#1492)
- Added Jaeger Environment variables: `OTEL_EXPORTER_JAEGER_AGENT_HOST`, `OTEL_EXPORTER_JAEGER_AGENT_PORT`
  These environment variables can be used to override Jaeger agent hostname and port (#1752)
- Option `ExportTimeout` was added to batch span processor. (#1755)
- `trace.TraceFlags` is now a defined type over `byte` and `WithSampled(bool) TraceFlags` and `IsSampled() bool` methods have been added to it. (#1770)
- The `Event` and `Link` struct types from the `go.opentelemetry.io/otel` package now include a `DroppedAttributeCount` field to record the number of attributes that were not recorded due to configured limits being reached. (#1771)
- The Jaeger exporter now reports dropped attributes for a Span event in the exported log. (#1771)
- Adds test to check BatchSpanProcessor ignores `OnEnd` and `ForceFlush` post `Shutdown`. (#1772)
- Extract resource attributes from the `OTEL_RESOURCE_ATTRIBUTES` environment variable and merge them with the `resource.Default` resource as well as resources provided to the `TracerProvider` and metric `Controller`. (#1785)
- Added `WithOSType` resource configuration option to set OS (Operating System) type resource attribute (`os.type`). (#1788)
- Added `WithProcess*` resource configuration options to set Process resource attributes. (#1788)
  - `process.pid`
  - `process.executable.name`
  - `process.executable.path`
  - `process.command_args`
  - `process.owner`
  - `process.runtime.name`
  - `process.runtime.version`
  - `process.runtime.description`
- Adds `k8s.node.name` and `k8s.node.uid` attribute keys to the `semconv` package. (#1789)
- Added support for configuring OTLP/HTTP and OTLP/gRPC Endpoints, TLS Certificates, Headers, Compression and Timeout via Environment Variables. (#1758, #1769 and #1811)
  - `OTEL_EXPORTER_OTLP_ENDPOINT`
  - `OTEL_EXPORTER_OTLP_TRACES_ENDPOINT`
  - `OTEL_EXPORTER_OTLP_METRICS_ENDPOINT`
  - `OTEL_EXPORTER_OTLP_HEADERS`
  - `OTEL_EXPORTER_OTLP_TRACES_HEADERS`
  - `OTEL_EXPORTER_OTLP_METRICS_HEADERS`
  - `OTEL_EXPORTER_OTLP_COMPRESSION`
  - `OTEL_EXPORTER_OTLP_TRACES_COMPRESSION`
  - `OTEL_EXPORTER_OTLP_METRICS_COMPRESSION`
  - `OTEL_EXPORTER_OTLP_TIMEOUT`
  - `OTEL_EXPORTER_OTLP_TRACES_TIMEOUT`
  - `OTEL_EXPORTER_OTLP_METRICS_TIMEOUT`
  - `OTEL_EXPORTER_OTLP_CERTIFICATE`
  - `OTEL_EXPORTER_OTLP_TRACES_CERTIFICATE`
  - `OTEL_EXPORTER_OTLP_METRICS_CERTIFICATE`
- Adds `otlpgrpc.WithTimeout` option for configuring timeout to the otlp/gRPC exporter. (#1821)
- Adds `jaeger.WithMaxPacketSize` option for configuring maximum UDP packet size used when connecting to the Jaeger agent. (#1853)

### Fixed

- The `Span.IsRecording` implementation from `go.opentelemetry.io/otel/sdk/trace` always returns false when not being sampled. (#1750)
- The Jaeger exporter now correctly sets tags for the Span status code and message.
  This means it uses the correct tag keys (`"otel.status_code"`, `"otel.status_description"`) and does not set the status message as a tag unless it is set on the span. (#1761)
- The Jaeger exporter now correctly records Span event's names using the `"event"` key for a tag.
  Additionally, this tag is overridden, as specified in the OTel specification, if the event contains an attribute with that key. (#1768)
- Zipkin Exporter: Ensure mapping between OTel and Zipkin span data complies with the specification. (#1688)
- Fixed typo for default service name in Jaeger Exporter. (#1797)
- Fix flaky OTLP for the reconnnection of the client connection. (#1527, #1814)
- Fix Jaeger exporter dropping of span batches that exceed the UDP packet size limit.
  Instead, the exporter now splits the batch into smaller sendable batches. (#1828)

### Changed

- Span `RecordError` now records an `exception` event to comply with the semantic convention specification. (#1492)
- Jaeger exporter was updated to use thrift v0.14.1. (#1712)
- Migrate from using internally built and maintained version of the OTLP to the one hosted at `go.opentelemetry.io/proto/otlp`. (#1713)
- Migrate from using `github.com/gogo/protobuf` to `google.golang.org/protobuf` to match `go.opentelemetry.io/proto/otlp`. (#1713)
- The storage of a local or remote Span in a `context.Context` using its SpanContext is unified to store just the current Span.
  The Span's SpanContext can now self-identify as being remote or not.
  This means that `"go.opentelemetry.io/otel/trace".ContextWithRemoteSpanContext` will now overwrite any existing current Span, not just existing remote Spans, and make it the current Span in a `context.Context`. (#1731)
- Improve OTLP/gRPC exporter connection errors. (#1737)
- Information about a parent span context in a `"go.opentelemetry.io/otel/export/trace".SpanSnapshot` is unified in a new `Parent` field.
  The existing `ParentSpanID` and `HasRemoteParent` fields are removed in favor of this. (#1748)
- The `ParentContext` field of the `"go.opentelemetry.io/otel/sdk/trace".SamplingParameters` is updated to hold a `context.Context` containing the parent span.
  This changes it to make `SamplingParameters` conform with the OpenTelemetry specification. (#1749)
- Updated Jaeger Environment Variables: `JAEGER_ENDPOINT`, `JAEGER_USER`, `JAEGER_PASSWORD`
  to `OTEL_EXPORTER_JAEGER_ENDPOINT`, `OTEL_EXPORTER_JAEGER_USER`, `OTEL_EXPORTER_JAEGER_PASSWORD` in compliance with OTel specification. (#1752)
- Modify `BatchSpanProcessor.ForceFlush` to abort after timeout/cancellation. (#1757)
- The `DroppedAttributeCount` field of the `Span` in the `go.opentelemetry.io/otel` package now only represents the number of attributes dropped for the span itself.
  It no longer is a conglomerate of itself, events, and link attributes that have been dropped. (#1771)
- Make `ExportSpans` in Jaeger Exporter honor context deadline. (#1773)
- Modify Zipkin Exporter default service name, use default resource's serviceName instead of empty. (#1777)
- The `go.opentelemetry.io/otel/sdk/export/trace` package is merged into the `go.opentelemetry.io/otel/sdk/trace` package. (#1778)
- The prometheus.InstallNewPipeline example is moved from comment to example test (#1796)
- The convenience functions for the stdout exporter have been updated to return the `TracerProvider` implementation and enable the shutdown of the exporter. (#1800)
- Replace the flush function returned from the Jaeger exporter's convenience creation functions (`InstallNewPipeline` and `NewExportPipeline`) with the `TracerProvider` implementation they create.
  This enables the caller to shutdown and flush using the related `TracerProvider` methods. (#1822)
- Updated the Jaeger exporter to have a default endpoint, `http://localhost:14250`, for the collector. (#1824)
- Changed the function `WithCollectorEndpoint` in the Jaeger exporter to no longer accept an endpoint as an argument.
  The endpoint can be passed with the `CollectorEndpointOption` using the `WithEndpoint` function or by setting the `OTEL_EXPORTER_JAEGER_ENDPOINT` environment variable value appropriately. (#1824)
- The Jaeger exporter no longer batches exported spans itself, instead it relies on the SDK's `BatchSpanProcessor` for this functionality. (#1830)
- The Jaeger exporter creation functions (`NewRawExporter`, `NewExportPipeline`, and `InstallNewPipeline`) no longer accept the removed `Option` type as a variadic argument. (#1830)

### Removed

- Removed Jaeger Environment variables: `JAEGER_SERVICE_NAME`, `JAEGER_DISABLED`, `JAEGER_TAGS`
  These environment variables will no longer be used to override values of the Jaeger exporter (#1752)
- No longer set the links for a `Span` in `go.opentelemetry.io/otel/sdk/trace` that is configured to be a new root.
  This is unspecified behavior that the OpenTelemetry community plans to standardize in the future.
  To prevent backwards incompatible changes when it is specified, these links are removed. (#1726)
- Setting error status while recording error with Span from oteltest package. (#1729)
- The concept of a remote and local Span stored in a context is unified to just the current Span.
  Because of this `"go.opentelemetry.io/otel/trace".RemoteSpanContextFromContext` is removed as it is no longer needed.
  Instead, `"go.opentelemetry.io/otel/trace".SpanContextFromContex` can be used to return the current Span.
  If needed, that Span's `SpanContext.IsRemote()` can then be used to determine if it is remote or not. (#1731)
- The `HasRemoteParent` field of the `"go.opentelemetry.io/otel/sdk/trace".SamplingParameters` is removed.
  This field is redundant to the information returned from the `Remote` method of the `SpanContext` held in the `ParentContext` field. (#1749)
- The `trace.FlagsDebug` and `trace.FlagsDeferred` constants have been removed and will be localized to the B3 propagator. (#1770)
- Remove `Process` configuration, `WithProcessFromEnv` and `ProcessFromEnv`, and type from the Jaeger exporter package.
  The information that could be configured in the `Process` struct should be configured in a `Resource` instead. (#1776, #1804)
- Remove the `WithDisabled` option from the Jaeger exporter.
  To disable the exporter unregister it from the `TracerProvider` or use a no-operation `TracerProvider`. (#1806)
- Removed the functions `CollectorEndpointFromEnv` and `WithCollectorEndpointOptionFromEnv` from the Jaeger exporter.
  These functions for retrieving specific environment variable values are redundant of other internal functions and
  are not intended for end user use. (#1824)
- Removed the Jaeger exporter `WithSDKOptions` `Option`.
  This option was used to set SDK options for the exporter creation convenience functions.
  These functions are provided as a way to easily setup or install the exporter with what are deemed reasonable SDK settings for common use cases.
  If the SDK needs to be configured differently, the `NewRawExporter` function and direct setup of the SDK with the desired settings should be used. (#1825)
- The `WithBufferMaxCount` and `WithBatchMaxCount` `Option`s from the Jaeger exporter are removed.
  The exporter no longer batches exports, instead relying on the SDK's `BatchSpanProcessor` for this functionality. (#1830)
- The Jaeger exporter `Option` type is removed.
  The type is no longer used by the exporter to configure anything.
  All the previous configurations these options provided were duplicates of SDK configuration.
  They have been removed in favor of using the SDK configuration and focuses the exporter configuration to be only about the endpoints it will send telemetry to. (#1830)

## [0.19.0] - 2021-03-18

### Added

- Added `Marshaler` config option to `otlphttp` to enable otlp over json or protobufs. (#1586)
- A `ForceFlush` method to the `"go.opentelemetry.io/otel/sdk/trace".TracerProvider` to flush all registered `SpanProcessor`s. (#1608)
- Added `WithSampler` and `WithSpanLimits` to tracer provider. (#1633, #1702)
- `"go.opentelemetry.io/otel/trace".SpanContext` now has a `remote` property, and `IsRemote()` predicate, that is true when the `SpanContext` has been extracted from remote context data. (#1701)
- A `Valid` method to the `"go.opentelemetry.io/otel/attribute".KeyValue` type. (#1703)

### Changed

- `trace.SpanContext` is now immutable and has no exported fields. (#1573)
  - `trace.NewSpanContext()` can be used in conjunction with the `trace.SpanContextConfig` struct to initialize a new `SpanContext` where all values are known.
- Update the `ForceFlush` method signature to the `"go.opentelemetry.io/otel/sdk/trace".SpanProcessor` to accept a `context.Context` and return an error. (#1608)
- Update the `Shutdown` method to the `"go.opentelemetry.io/otel/sdk/trace".TracerProvider` return an error on shutdown failure. (#1608)
- The SimpleSpanProcessor will now shut down the enclosed `SpanExporter` and gracefully ignore subsequent calls to `OnEnd` after `Shutdown` is called. (#1612)
- `"go.opentelemetry.io/sdk/metric/controller.basic".WithPusher` is replaced with `WithExporter` to provide consistent naming across project. (#1656)
- Added non-empty string check for trace `Attribute` keys. (#1659)
- Add `description` to SpanStatus only when `StatusCode` is set to error. (#1662)
- Jaeger exporter falls back to `resource.Default`'s `service.name` if the exported Span does not have one. (#1673)
- Jaeger exporter populates Jaeger's Span Process from Resource. (#1673)
- Renamed the `LabelSet` method of `"go.opentelemetry.io/otel/sdk/resource".Resource` to `Set`. (#1692)
- Changed `WithSDK` to `WithSDKOptions` to accept variadic arguments of `TracerProviderOption` type in `go.opentelemetry.io/otel/exporters/trace/jaeger` package. (#1693)
- Changed `WithSDK` to `WithSDKOptions` to accept variadic arguments of `TracerProviderOption` type in `go.opentelemetry.io/otel/exporters/trace/zipkin` package. (#1693)

### Removed

- Removed `serviceName` parameter from Zipkin exporter and uses resource instead. (#1549)
- Removed `WithConfig` from tracer provider to avoid overriding configuration. (#1633)
- Removed the exported `SimpleSpanProcessor` and `BatchSpanProcessor` structs.
   These are now returned as a SpanProcessor interface from their respective constructors. (#1638)
- Removed `WithRecord()` from `trace.SpanOption` when creating a span. (#1660)
- Removed setting status to `Error` while recording an error as a span event in `RecordError`. (#1663)
- Removed `jaeger.WithProcess` configuration option. (#1673)
- Removed `ApplyConfig` method from `"go.opentelemetry.io/otel/sdk/trace".TracerProvider` and the now unneeded `Config` struct. (#1693)

### Fixed

- Jaeger Exporter: Ensure mapping between OTEL and Jaeger span data complies with the specification. (#1626)
- `SamplingResult.TraceState` is correctly propagated to a newly created span's `SpanContext`. (#1655)
- The `otel-collector` example now correctly flushes metric events prior to shutting down the exporter. (#1678)
- Do not set span status message in `SpanStatusFromHTTPStatusCode` if it can be inferred from `http.status_code`. (#1681)
- Synchronization issues in global trace delegate implementation. (#1686)
- Reduced excess memory usage by global `TracerProvider`. (#1687)

## [0.18.0] - 2021-03-03

### Added

- Added `resource.Default()` for use with meter and tracer providers. (#1507)
- `AttributePerEventCountLimit` and `AttributePerLinkCountLimit` for `SpanLimits`. (#1535)
- Added `Keys()` method to `propagation.TextMapCarrier` and `propagation.HeaderCarrier` to adapt `http.Header` to this interface. (#1544)
- Added `code` attributes to `go.opentelemetry.io/otel/semconv` package. (#1558)
- Compatibility testing suite in the CI system for the following systems. (#1567)
   | OS      | Go Version | Architecture |
   | ------- | ---------- | ------------ |
   | Ubuntu  | 1.15       | amd64        |
   | Ubuntu  | 1.14       | amd64        |
   | Ubuntu  | 1.15       | 386          |
   | Ubuntu  | 1.14       | 386          |
   | MacOS   | 1.15       | amd64        |
   | MacOS   | 1.14       | amd64        |
   | Windows | 1.15       | amd64        |
   | Windows | 1.14       | amd64        |
   | Windows | 1.15       | 386          |
   | Windows | 1.14       | 386          |

### Changed

- Replaced interface `oteltest.SpanRecorder` with its existing implementation
  `StandardSpanRecorder`. (#1542)
- Default span limit values to 128. (#1535)
- Rename `MaxEventsPerSpan`, `MaxAttributesPerSpan` and `MaxLinksPerSpan` to `EventCountLimit`, `AttributeCountLimit` and `LinkCountLimit`, and move these fields into `SpanLimits`. (#1535)
- Renamed the `otel/label` package to `otel/attribute`. (#1541)
- Vendor the Jaeger exporter's dependency on Apache Thrift. (#1551)
- Parallelize the CI linting and testing. (#1567)
- Stagger timestamps in exact aggregator tests. (#1569)
- Changed all examples to use `WithBatchTimeout(5 * time.Second)` rather than `WithBatchTimeout(5)`. (#1621)
- Prevent end-users from implementing some interfaces (#1575)

  ```
      "otel/exporters/otlp/otlphttp".Option
      "otel/exporters/stdout".Option
      "otel/oteltest".Option
      "otel/trace".TracerOption
      "otel/trace".SpanOption
      "otel/trace".EventOption
      "otel/trace".LifeCycleOption
      "otel/trace".InstrumentationOption
      "otel/sdk/resource".Option
      "otel/sdk/trace".ParentBasedSamplerOption
      "otel/sdk/trace".ReadOnlySpan
      "otel/sdk/trace".ReadWriteSpan
  ```

### Removed

- Removed attempt to resample spans upon changing the span name with `span.SetName()`. (#1545)
- The `test-benchmark` is no longer a dependency of the `precommit` make target. (#1567)
- Removed the `test-386` make target.
   This was replaced with a full compatibility testing suite (i.e. multi OS/arch) in the CI system. (#1567)

### Fixed

- The sequential timing check of timestamps in the stdout exporter are now setup explicitly to be sequential (#1571). (#1572)
- Windows build of Jaeger tests now compiles with OS specific functions (#1576). (#1577)
- The sequential timing check of timestamps of go.opentelemetry.io/otel/sdk/metric/aggregator/lastvalue are now setup explicitly to be sequential (#1578). (#1579)
- Validate tracestate header keys with vendors according to the W3C TraceContext specification (#1475). (#1581)
- The OTLP exporter includes related labels for translations of a GaugeArray (#1563). (#1570)

## [0.17.0] - 2021-02-12

### Changed

- Rename project default branch from `master` to `main`. (#1505)
- Reverse order in which `Resource` attributes are merged, per change in spec. (#1501)
- Add tooling to maintain "replace" directives in go.mod files automatically. (#1528)
- Create new modules: otel/metric, otel/trace, otel/oteltest, otel/sdk/export/metric, otel/sdk/metric (#1528)
- Move metric-related public global APIs from otel to otel/metric/global. (#1528)

## Fixed

- Fixed otlpgrpc reconnection issue.
- The example code in the README.md of `go.opentelemetry.io/otel/exporters/otlp` is moved to a compiled example test and used the new `WithAddress` instead of `WithEndpoint`. (#1513)
- The otel-collector example now uses the default OTLP receiver port of the collector.

## [0.16.0] - 2021-01-13

### Added

- Add the `ReadOnlySpan` and `ReadWriteSpan` interfaces to provide better control for accessing span data. (#1360)
- `NewGRPCDriver` function returns a `ProtocolDriver` that maintains a single gRPC connection to the collector. (#1369)
- Added documentation about the project's versioning policy. (#1388)
- Added `NewSplitDriver` for OTLP exporter that allows sending traces and metrics to different endpoints. (#1418)
- Added codeql workflow to GitHub Actions (#1428)
- Added Gosec workflow to GitHub Actions (#1429)
- Add new HTTP driver for OTLP exporter in `exporters/otlp/otlphttp`. Currently it only supports the binary protobuf payloads. (#1420)
- Add an OpenCensus exporter bridge. (#1444)

### Changed

- Rename `internal/testing` to `internal/internaltest`. (#1449)
- Rename `export.SpanData` to `export.SpanSnapshot` and use it only for exporting spans. (#1360)
- Store the parent's full `SpanContext` rather than just its span ID in the `span` struct. (#1360)
- Improve span duration accuracy. (#1360)
- Migrated CI/CD from CircleCI to GitHub Actions (#1382)
- Remove duplicate checkout from GitHub Actions workflow (#1407)
- Metric `array` aggregator renamed `exact` to match its `aggregation.Kind` (#1412)
- Metric `exact` aggregator includes per-point timestamps (#1412)
- Metric stdout exporter uses MinMaxSumCount aggregator for ValueRecorder instruments (#1412)
- `NewExporter` from `exporters/otlp` now takes a `ProtocolDriver` as a parameter. (#1369)
- Many OTLP Exporter options became gRPC ProtocolDriver options. (#1369)
- Unify endpoint API that related to OTel exporter. (#1401)
- Optimize metric histogram aggregator to re-use its slice of buckets. (#1435)
- Metric aggregator Count() and histogram Bucket.Counts are consistently `uint64`. (1430)
- Histogram aggregator accepts functional options, uses default boundaries if none given. (#1434)
- `SamplingResult` now passed a `Tracestate` from the parent `SpanContext` (#1432)
- Moved gRPC driver for OTLP exporter to `exporters/otlp/otlpgrpc`. (#1420)
- The `TraceContext` propagator now correctly propagates `TraceState` through the `SpanContext`. (#1447)
- Metric Push and Pull Controller components are combined into a single "basic" Controller:
  - `WithExporter()` and `Start()` to configure Push behavior
  - `Start()` is optional; use `Collect()` and `ForEach()` for Pull behavior
  - `Start()` and `Stop()` accept Context. (#1378)
- The `Event` type is moved from the `otel/sdk/export/trace` package to the `otel/trace` API package. (#1452)

### Removed

- Remove `errUninitializedSpan` as its only usage is now obsolete. (#1360)
- Remove Metric export functionality related to quantiles and summary data points: this is not specified (#1412)
- Remove DDSketch metric aggregator; our intention is to re-introduce this as an option of the histogram aggregator after [new OTLP histogram data types](https://github.com/open-telemetry/opentelemetry-proto/pull/226) are released (#1412)

### Fixed

- `BatchSpanProcessor.Shutdown()` will now shutdown underlying `export.SpanExporter`. (#1443)

## [0.15.0] - 2020-12-10

### Added

- The `WithIDGenerator` `TracerProviderOption` is added to the `go.opentelemetry.io/otel/trace` package to configure an `IDGenerator` for the `TracerProvider`. (#1363)

### Changed

- The Zipkin exporter now uses the Span status code to determine. (#1328)
- `NewExporter` and `Start` functions in `go.opentelemetry.io/otel/exporters/otlp` now receive `context.Context` as a first parameter. (#1357)
- Move the OpenCensus example into `example` directory. (#1359)
- Moved the SDK's `internal.IDGenerator` interface in to the `sdk/trace` package to enable support for externally-defined ID generators. (#1363)
- Bump `github.com/google/go-cmp` from 0.5.3 to 0.5.4 (#1374)
- Bump `github.com/golangci/golangci-lint` in `/internal/tools` (#1375)

### Fixed

- Metric SDK `SumObserver` and `UpDownSumObserver` instruments correctness fixes. (#1381)

## [0.14.0] - 2020-11-19

### Added

- An `EventOption` and the related `NewEventConfig` function are added to the `go.opentelemetry.io/otel` package to configure Span events. (#1254)
- A `TextMapPropagator` and associated `TextMapCarrier` are added to the `go.opentelemetry.io/otel/oteltest` package to test `TextMap` type propagators and their use. (#1259)
- `SpanContextFromContext` returns `SpanContext` from context. (#1255)
- `TraceState` has been added to `SpanContext`. (#1340)
- `DeploymentEnvironmentKey` added to `go.opentelemetry.io/otel/semconv` package. (#1323)
- Add an OpenCensus to OpenTelemetry tracing bridge. (#1305)
- Add a parent context argument to `SpanProcessor.OnStart` to follow the specification. (#1333)
- Add missing tests for `sdk/trace/attributes_map.go`. (#1337)

### Changed

- Move the `go.opentelemetry.io/otel/api/trace` package into `go.opentelemetry.io/otel/trace` with the following changes. (#1229) (#1307)
  - `ID` has been renamed to `TraceID`.
  - `IDFromHex` has been renamed to `TraceIDFromHex`.
  - `EmptySpanContext` is removed.
- Move the `go.opentelemetry.io/otel/api/trace/tracetest` package into `go.opentelemetry.io/otel/oteltest`. (#1229)
- OTLP Exporter updates:
  - supports OTLP v0.6.0 (#1230, #1354)
  - supports configurable aggregation temporality (default: Cumulative, optional: Stateless). (#1296)
- The Sampler is now called on local child spans. (#1233)
- The `Kind` type from the `go.opentelemetry.io/otel/api/metric` package was renamed to `InstrumentKind` to more specifically describe what it is and avoid semantic ambiguity. (#1240)
- The `MetricKind` method of the `Descriptor` type in the `go.opentelemetry.io/otel/api/metric` package was renamed to `Descriptor.InstrumentKind`.
   This matches the returned type and fixes misuse of the term metric. (#1240)
- Move test harness from the `go.opentelemetry.io/otel/api/apitest` package into `go.opentelemetry.io/otel/oteltest`. (#1241)
- Move the `go.opentelemetry.io/otel/api/metric/metrictest` package into `go.opentelemetry.io/oteltest` as part of #964. (#1252)
- Move the `go.opentelemetry.io/otel/api/metric` package into `go.opentelemetry.io/otel/metric` as part of #1303. (#1321)
- Move the `go.opentelemetry.io/otel/api/metric/registry` package into `go.opentelemetry.io/otel/metric/registry` as a part of #1303. (#1316)
- Move the `Number` type (together with related functions) from `go.opentelemetry.io/otel/api/metric` package into `go.opentelemetry.io/otel/metric/number` as a part of #1303. (#1316)
- The function signature of the Span `AddEvent` method in `go.opentelemetry.io/otel` is updated to no longer take an unused context and instead take a required name and a variable number of `EventOption`s. (#1254)
- The function signature of the Span `RecordError` method in `go.opentelemetry.io/otel` is updated to no longer take an unused context and instead take a required error value and a variable number of `EventOption`s. (#1254)
- Move the `go.opentelemetry.io/otel/api/global` package to `go.opentelemetry.io/otel`. (#1262) (#1330)
- Move the `Version` function from `go.opentelemetry.io/otel/sdk` to `go.opentelemetry.io/otel`. (#1330)
- Rename correlation context header from `"otcorrelations"` to `"baggage"` to match the OpenTelemetry specification. (#1267)
- Fix `Code.UnmarshalJSON` to work with valid JSON only. (#1276)
- The `resource.New()` method changes signature to support builtin attributes and functional options, including `telemetry.sdk.*` and
  `host.name` semantic conventions; the former method is renamed `resource.NewWithAttributes`. (#1235)
- The Prometheus exporter now exports non-monotonic counters (i.e. `UpDownCounter`s) as gauges. (#1210)
- Correct the `Span.End` method documentation in the `otel` API to state updates are not allowed on a span after it has ended. (#1310)
- Updated span collection limits for attribute, event and link counts to 1000 (#1318)
- Renamed `semconv.HTTPUrlKey` to `semconv.HTTPURLKey`. (#1338)

### Removed

- The `ErrInvalidHexID`, `ErrInvalidTraceIDLength`, `ErrInvalidSpanIDLength`, `ErrInvalidSpanIDLength`, or `ErrNilSpanID` from the `go.opentelemetry.io/otel` package are unexported now. (#1243)
- The `AddEventWithTimestamp` method on the `Span` interface in `go.opentelemetry.io/otel` is removed due to its redundancy.
   It is replaced by using the `AddEvent` method with a `WithTimestamp` option. (#1254)
- The `MockSpan` and `MockTracer` types are removed from `go.opentelemetry.io/otel/oteltest`.
   `Tracer` and `Span` from the same module should be used in their place instead. (#1306)
- `WorkerCount` option is removed from `go.opentelemetry.io/otel/exporters/otlp`. (#1350)
- Remove the following labels types: INT32, UINT32, UINT64 and FLOAT32. (#1314)

### Fixed

- Rename `MergeItererator` to `MergeIterator` in the `go.opentelemetry.io/otel/label` package. (#1244)
- The `go.opentelemetry.io/otel/api/global` packages global TextMapPropagator now delegates functionality to a globally set delegate for all previously returned propagators. (#1258)
- Fix condition in `label.Any`. (#1299)
- Fix global `TracerProvider` to pass options to its configured provider. (#1329)
- Fix missing handler for `ExactKind` aggregator in OTLP metrics transformer (#1309)

## [0.13.0] - 2020-10-08

### Added

- OTLP Metric exporter supports Histogram aggregation. (#1209)
- The `Code` struct from the `go.opentelemetry.io/otel/codes` package now supports JSON marshaling and unmarshaling as well as implements the `Stringer` interface. (#1214)
- A Baggage API to implement the OpenTelemetry specification. (#1217)
- Add Shutdown method to sdk/trace/provider, shutdown processors in the order they were registered. (#1227)

### Changed

- Set default propagator to no-op propagator. (#1184)
- The `HTTPSupplier`, `HTTPExtractor`, `HTTPInjector`, and `HTTPPropagator` from the `go.opentelemetry.io/otel/api/propagation` package were replaced with unified `TextMapCarrier` and `TextMapPropagator` in the `go.opentelemetry.io/otel/propagation` package. (#1212) (#1325)
- The `New` function from the `go.opentelemetry.io/otel/api/propagation` package was replaced with `NewCompositeTextMapPropagator` in the `go.opentelemetry.io/otel` package. (#1212)
- The status codes of the `go.opentelemetry.io/otel/codes` package have been updated to match the latest OpenTelemetry specification.
   They now are `Unset`, `Error`, and `Ok`.
   They no longer track the gRPC codes. (#1214)
- The `StatusCode` field of the `SpanData` struct in the `go.opentelemetry.io/otel/sdk/export/trace` package now uses the codes package from this package instead of the gRPC project. (#1214)
- Move the `go.opentelemetry.io/otel/api/baggage` package into `go.opentelemetry.io/otel/baggage`. (#1217) (#1325)
- A `Shutdown` method of `SpanProcessor` and all its implementations receives a context and returns an error. (#1264)

### Fixed

- Copies of data from arrays and slices passed to `go.opentelemetry.io/otel/label.ArrayValue()` are now used in the returned `Value` instead of using the mutable data itself. (#1226)

### Removed

- The `ExtractHTTP` and `InjectHTTP` functions from the `go.opentelemetry.io/otel/api/propagation` package were removed. (#1212)
- The `Propagators` interface from the `go.opentelemetry.io/otel/api/propagation` package was removed to conform to the OpenTelemetry specification.
   The explicit `TextMapPropagator` type can be used in its place as this is the `Propagator` type the specification defines. (#1212)
- The `SetAttribute` method of the `Span` from the `go.opentelemetry.io/otel/api/trace` package was removed given its redundancy with the `SetAttributes` method. (#1216)
- The internal implementation of Baggage storage is removed in favor of using the new Baggage API functionality. (#1217)
- Remove duplicate hostname key `HostHostNameKey` in Resource semantic conventions. (#1219)
- Nested array/slice support has been removed. (#1226)

## [0.12.0] - 2020-09-24

### Added

- A `SpanConfigure` function in `go.opentelemetry.io/otel/api/trace` to create a new `SpanConfig` from `SpanOption`s. (#1108)
- In the `go.opentelemetry.io/otel/api/trace` package, `NewTracerConfig` was added to construct new `TracerConfig`s.
   This addition was made to conform with our project option conventions. (#1155)
- Instrumentation library information was added to the Zipkin exporter. (#1119)
- The `SpanProcessor` interface now has a `ForceFlush()` method. (#1166)
- More semantic conventions for k8s as resource attributes. (#1167)

### Changed

- Add reconnecting udp connection type to Jaeger exporter.
   This change adds a new optional implementation of the udp conn interface used to detect changes to an agent's host dns record.
   It then adopts the new destination address to ensure the exporter doesn't get stuck. This change was ported from jaegertracing/jaeger-client-go#520. (#1063)
- Replace `StartOption` and `EndOption` in `go.opentelemetry.io/otel/api/trace` with `SpanOption`.
   This change is matched by replacing the `StartConfig` and `EndConfig` with a unified `SpanConfig`. (#1108)
- Replace the `LinkedTo` span option in `go.opentelemetry.io/otel/api/trace` with `WithLinks`.
   This is be more consistent with our other option patterns, i.e. passing the item to be configured directly instead of its component parts, and provides a cleaner function signature. (#1108)
- The `go.opentelemetry.io/otel/api/trace` `TracerOption` was changed to an interface to conform to project option conventions. (#1109)
- Move the `B3` and `TraceContext` from within the `go.opentelemetry.io/otel/api/trace` package to their own `go.opentelemetry.io/otel/propagators` package.
    This removal of the propagators is reflective of the OpenTelemetry specification for these propagators as well as cleans up the `go.opentelemetry.io/otel/api/trace` API. (#1118)
- Rename Jaeger tags used for instrumentation library information to reflect changes in OpenTelemetry specification. (#1119)
- Rename `ProbabilitySampler` to `TraceIDRatioBased` and change semantics to ignore parent span sampling status. (#1115)
- Move `tools` package under `internal`. (#1141)
- Move `go.opentelemetry.io/otel/api/correlation` package to `go.opentelemetry.io/otel/api/baggage`. (#1142)
   The `correlation.CorrelationContext` propagator has been renamed `baggage.Baggage`.  Other exported functions and types are unchanged.
- Rename `ParentOrElse` sampler to `ParentBased` and allow setting samplers depending on parent span. (#1153)
- In the `go.opentelemetry.io/otel/api/trace` package, `SpanConfigure` was renamed to `NewSpanConfig`. (#1155)
- Change `dependabot.yml` to add a `Skip Changelog` label to dependabot-sourced PRs. (#1161)
- The [configuration style guide](https://github.com/open-telemetry/opentelemetry-go/blob/master/CONTRIBUTING.md#config) has been updated to
   recommend the use of `newConfig()` instead of `configure()`. (#1163)
- The `otlp.Config` type has been unexported and changed to `otlp.config`, along with its initializer. (#1163)
- Ensure exported interface types include parameter names and update the
   Style Guide to reflect this styling rule. (#1172)
- Don't consider unset environment variable for resource detection to be an error. (#1170)
- Rename `go.opentelemetry.io/otel/api/metric.ConfigureInstrument` to `NewInstrumentConfig` and
  `go.opentelemetry.io/otel/api/metric.ConfigureMeter` to `NewMeterConfig`.
- ValueObserver instruments use LastValue aggregator by default. (#1165)
- OTLP Metric exporter supports LastValue aggregation. (#1165)
- Move the `go.opentelemetry.io/otel/api/unit` package to `go.opentelemetry.io/otel/unit`. (#1185)
- Rename `Provider` to `MeterProvider` in the `go.opentelemetry.io/otel/api/metric` package. (#1190)
- Rename `NoopProvider` to `NoopMeterProvider` in the `go.opentelemetry.io/otel/api/metric` package. (#1190)
- Rename `NewProvider` to `NewMeterProvider` in the `go.opentelemetry.io/otel/api/metric/metrictest` package. (#1190)
- Rename `Provider` to `MeterProvider` in the `go.opentelemetry.io/otel/api/metric/registry` package. (#1190)
- Rename `NewProvider` to `NewMeterProvider` in the `go.opentelemetry.io/otel/api/metri/registryc` package. (#1190)
- Rename `Provider` to `TracerProvider` in the `go.opentelemetry.io/otel/api/trace` package. (#1190)
- Rename `NoopProvider` to `NoopTracerProvider` in the `go.opentelemetry.io/otel/api/trace` package. (#1190)
- Rename `Provider` to `TracerProvider` in the `go.opentelemetry.io/otel/api/trace/tracetest` package. (#1190)
- Rename `NewProvider` to `NewTracerProvider` in the `go.opentelemetry.io/otel/api/trace/tracetest` package. (#1190)
- Rename `WrapperProvider` to `WrapperTracerProvider` in the `go.opentelemetry.io/otel/bridge/opentracing` package. (#1190)
- Rename `NewWrapperProvider` to `NewWrapperTracerProvider` in the `go.opentelemetry.io/otel/bridge/opentracing` package. (#1190)
- Rename `Provider` method of the pull controller to `MeterProvider` in the `go.opentelemetry.io/otel/sdk/metric/controller/pull` package. (#1190)
- Rename `Provider` method of the push controller to `MeterProvider` in the `go.opentelemetry.io/otel/sdk/metric/controller/push` package. (#1190)
- Rename `ProviderOptions` to `TracerProviderConfig` in the `go.opentelemetry.io/otel/sdk/trace` package. (#1190)
- Rename `ProviderOption` to `TracerProviderOption` in the `go.opentelemetry.io/otel/sdk/trace` package. (#1190)
- Rename `Provider` to `TracerProvider` in the `go.opentelemetry.io/otel/sdk/trace` package. (#1190)
- Rename `NewProvider` to `NewTracerProvider` in the `go.opentelemetry.io/otel/sdk/trace` package. (#1190)
- Renamed `SamplingDecision` values to comply with OpenTelemetry specification change. (#1192)
- Renamed Zipkin attribute names from `ot.status_code & ot.status_description` to `otel.status_code & otel.status_description`. (#1201)
- The default SDK now invokes registered `SpanProcessor`s in the order they were registered with the `TracerProvider`. (#1195)
- Add test of spans being processed by the `SpanProcessor`s in the order they were registered. (#1203)

### Removed

- Remove the B3 propagator from `go.opentelemetry.io/otel/propagators`. It is now located in the
   `go.opentelemetry.io/contrib/propagators/` module. (#1191)
- Remove the semantic convention for HTTP status text, `HTTPStatusTextKey` from package `go.opentelemetry.io/otel/semconv`. (#1194)

### Fixed

- Zipkin example no longer mentions `ParentSampler`, corrected to `ParentBased`. (#1171)
- Fix missing shutdown processor in otel-collector example. (#1186)
- Fix missing shutdown processor in basic and namedtracer examples. (#1197)

## [0.11.0] - 2020-08-24

### Added

- Support for exporting array-valued attributes via OTLP. (#992)
- `Noop` and `InMemory` `SpanBatcher` implementations to help with testing integrations. (#994)
- Support for filtering metric label sets. (#1047)
- A dimensionality-reducing metric Processor. (#1057)
- Integration tests for more OTel Collector Attribute types. (#1062)
- A new `WithSpanProcessor` `ProviderOption` is added to the `go.opentelemetry.io/otel/sdk/trace` package to create a `Provider` and automatically register the `SpanProcessor`. (#1078)

### Changed

- Rename `sdk/metric/processor/test` to `sdk/metric/processor/processortest`. (#1049)
- Rename `sdk/metric/controller/test` to `sdk/metric/controller/controllertest`. (#1049)
- Rename `api/testharness` to `api/apitest`. (#1049)
- Rename `api/trace/testtrace` to `api/trace/tracetest`. (#1049)
- Change Metric Processor to merge multiple observations. (#1024)
- The `go.opentelemetry.io/otel/bridge/opentracing` bridge package has been made into its own module.
   This removes the package dependencies of this bridge from the rest of the OpenTelemetry based project. (#1038)
- Renamed `go.opentelemetry.io/otel/api/standard` package to `go.opentelemetry.io/otel/semconv` to avoid the ambiguous and generic name `standard` and better describe the package as containing OpenTelemetry semantic conventions. (#1016)
- The environment variable used for resource detection has been changed from `OTEL_RESOURCE_LABELS` to `OTEL_RESOURCE_ATTRIBUTES` (#1042)
- Replace `WithSyncer` with `WithBatcher` in examples. (#1044)
- Replace the `google.golang.org/grpc/codes` dependency in the API with an equivalent `go.opentelemetry.io/otel/codes` package. (#1046)
- Merge the `go.opentelemetry.io/otel/api/label` and `go.opentelemetry.io/otel/api/kv` into the new `go.opentelemetry.io/otel/label` package. (#1060)
- Unify Callback Function Naming.
   Rename `*Callback` with `*Func`. (#1061)
- CI builds validate against last two versions of Go, dropping 1.13 and adding 1.15. (#1064)
- The `go.opentelemetry.io/otel/sdk/export/trace` interfaces `SpanSyncer` and `SpanBatcher` have been replaced with a specification compliant `Exporter` interface.
   This interface still supports the export of `SpanData`, but only as a slice.
   Implementation are also required now to return any error from `ExportSpans` if one occurs as well as implement a `Shutdown` method for exporter clean-up. (#1078)
- The `go.opentelemetry.io/otel/sdk/trace` `NewBatchSpanProcessor` function no longer returns an error.
   If a `nil` exporter is passed as an argument to this function, instead of it returning an error, it now returns a `BatchSpanProcessor` that handles the export of `SpanData` by not taking any action. (#1078)
- The `go.opentelemetry.io/otel/sdk/trace` `NewProvider` function to create a `Provider` no longer returns an error, instead only a `*Provider`.
   This change is related to `NewBatchSpanProcessor` not returning an error which was the only error this function would return. (#1078)

### Removed

- Duplicate, unused API sampler interface. (#999)
   Use the [`Sampler` interface](https://github.com/open-telemetry/opentelemetry-go/blob/v0.11.0/sdk/trace/sampling.go) provided by the SDK instead.
- The `grpctrace` instrumentation was moved to the `go.opentelemetry.io/contrib` repository and out of this repository.
   This move includes moving the `grpc` example to the `go.opentelemetry.io/contrib` as well. (#1027)
- The `WithSpan` method of the `Tracer` interface.
   The functionality this method provided was limited compared to what a user can provide themselves.
   It was removed with the understanding that if there is sufficient user need it can be added back based on actual user usage. (#1043)
- The `RegisterSpanProcessor` and `UnregisterSpanProcessor` functions.
   These were holdovers from an approach prior to the TracerProvider design. They were not used anymore. (#1077)
- The `oterror` package. (#1026)
- The `othttp` and `httptrace` instrumentations were moved to `go.opentelemetry.io/contrib`. (#1032)

### Fixed

- The `semconv.HTTPServerMetricAttributesFromHTTPRequest()` function no longer generates the high-cardinality `http.request.content.length` label. (#1031)
- Correct instrumentation version tag in Jaeger exporter. (#1037)
- The SDK span will now set an error event if the `End` method is called during a panic (i.e. it was deferred). (#1043)
- Move internally generated protobuf code from the `go.opentelemetry.io/otel` to the OTLP exporter to reduce dependency overhead. (#1050)
- The `otel-collector` example referenced outdated collector processors. (#1006)

## [0.10.0] - 2020-07-29

This release migrates the default OpenTelemetry SDK into its own Go module, decoupling the SDK from the API and reducing dependencies for instrumentation packages.

### Added

- The Zipkin exporter now has `NewExportPipeline` and `InstallNewPipeline` constructor functions to match the common pattern.
    These function build a new exporter with default SDK options and register the exporter with the `global` package respectively. (#944)
- Add propagator option for gRPC instrumentation. (#986)
- The `testtrace` package now tracks the `trace.SpanKind` for each span. (#987)

### Changed

- Replace the `RegisterGlobal` `Option` in the Jaeger exporter with an `InstallNewPipeline` constructor function.
   This matches the other exporter constructor patterns and will register a new exporter after building it with default configuration. (#944)
- The trace (`go.opentelemetry.io/otel/exporters/trace/stdout`) and metric (`go.opentelemetry.io/otel/exporters/metric/stdout`) `stdout` exporters are now merged into a single exporter at `go.opentelemetry.io/otel/exporters/stdout`.
   This new exporter was made into its own Go module to follow the pattern of all exporters and decouple it from the `go.opentelemetry.io/otel` module. (#956, #963)
- Move the `go.opentelemetry.io/otel/exporters/test` test package to `go.opentelemetry.io/otel/sdk/export/metric/metrictest`. (#962)
- The `go.opentelemetry.io/otel/api/kv/value` package was merged into the parent `go.opentelemetry.io/otel/api/kv` package. (#968)
  - `value.Bool` was replaced with `kv.BoolValue`.
  - `value.Int64` was replaced with `kv.Int64Value`.
  - `value.Uint64` was replaced with `kv.Uint64Value`.
  - `value.Float64` was replaced with `kv.Float64Value`.
  - `value.Int32` was replaced with `kv.Int32Value`.
  - `value.Uint32` was replaced with `kv.Uint32Value`.
  - `value.Float32` was replaced with `kv.Float32Value`.
  - `value.String` was replaced with `kv.StringValue`.
  - `value.Int` was replaced with `kv.IntValue`.
  - `value.Uint` was replaced with `kv.UintValue`.
  - `value.Array` was replaced with `kv.ArrayValue`.
- Rename `Infer` to `Any` in the `go.opentelemetry.io/otel/api/kv` package. (#972)
- Change `othttp` to use the `httpsnoop` package to wrap the `ResponseWriter` so that optional interfaces (`http.Hijacker`, `http.Flusher`, etc.) that are implemented by the original `ResponseWriter`are also implemented by the wrapped `ResponseWriter`. (#979)
- Rename `go.opentelemetry.io/otel/sdk/metric/aggregator/test` package to `go.opentelemetry.io/otel/sdk/metric/aggregator/aggregatortest`. (#980)
- Make the SDK into its own Go module called `go.opentelemetry.io/otel/sdk`. (#985)
- Changed the default trace `Sampler` from `AlwaysOn` to `ParentOrElse(AlwaysOn)`. (#989)

### Removed

- The `IndexedAttribute` function from the `go.opentelemetry.io/otel/api/label` package was removed in favor of `IndexedLabel` which it was synonymous with. (#970)

### Fixed

- Bump github.com/golangci/golangci-lint from 1.28.3 to 1.29.0 in /tools. (#953)
- Bump github.com/google/go-cmp from 0.5.0 to 0.5.1. (#957)
- Use `global.Handle` for span export errors in the OTLP exporter. (#946)
- Correct Go language formatting in the README documentation. (#961)
- Remove default SDK dependencies from the `go.opentelemetry.io/otel/api` package. (#977)
- Remove default SDK dependencies from the `go.opentelemetry.io/otel/instrumentation` package. (#983)
- Move documented examples for `go.opentelemetry.io/otel/instrumentation/grpctrace` interceptors into Go example tests. (#984)

## [0.9.0] - 2020-07-20

### Added

- A new Resource Detector interface is included to allow resources to be automatically detected and included. (#939)
- A Detector to automatically detect resources from an environment variable. (#939)
- Github action to generate protobuf Go bindings locally in `internal/opentelemetry-proto-gen`. (#938)
- OTLP .proto files from `open-telemetry/opentelemetry-proto` imported as a git submodule under `internal/opentelemetry-proto`.
   References to `github.com/open-telemetry/opentelemetry-proto` changed to `go.opentelemetry.io/otel/internal/opentelemetry-proto-gen`. (#942)

### Changed

- Non-nil value `struct`s for key-value pairs will be marshalled using JSON rather than `Sprintf`. (#948)

### Removed

- Removed dependency on `github.com/open-telemetry/opentelemetry-collector`. (#943)

## [0.8.0] - 2020-07-09

### Added

- The `B3Encoding` type to represent the B3 encoding(s) the B3 propagator can inject.
   A value for HTTP supported encodings (Multiple Header: `MultipleHeader`, Single Header: `SingleHeader`) are included. (#882)
- The `FlagsDeferred` trace flag to indicate if the trace sampling decision has been deferred. (#882)
- The `FlagsDebug` trace flag to indicate if the trace is a debug trace. (#882)
- Add `peer.service` semantic attribute. (#898)
- Add database-specific semantic attributes. (#899)
- Add semantic convention for `faas.coldstart` and `container.id`. (#909)
- Add http content size semantic conventions. (#905)
- Include `http.request_content_length` in HTTP request basic attributes. (#905)
- Add semantic conventions for operating system process resource attribute keys. (#919)
- The Jaeger exporter now has a `WithBatchMaxCount` option to specify the maximum number of spans sent in a batch. (#931)

### Changed

- Update `CONTRIBUTING.md` to ask for updates to `CHANGELOG.md` with each pull request. (#879)
- Use lowercase header names for B3 Multiple Headers. (#881)
- The B3 propagator `SingleHeader` field has been replaced with `InjectEncoding`.
   This new field can be set to combinations of the `B3Encoding` bitmasks and will inject trace information in these encodings.
   If no encoding is set, the propagator will default to `MultipleHeader` encoding. (#882)
- The B3 propagator now extracts from either HTTP encoding of B3 (Single Header or Multiple Header) based on what is contained in the header.
   Preference is given to Single Header encoding with Multiple Header being the fallback if Single Header is not found or is invalid.
   This behavior change is made to dynamically support all correctly encoded traces received instead of having to guess the expected encoding prior to receiving. (#882)
- Extend semantic conventions for RPC. (#900)
- To match constant naming conventions in the `api/standard` package, the `FaaS*` key names are appended with a suffix of `Key`. (#920)
  - `"api/standard".FaaSName` -> `FaaSNameKey`
  - `"api/standard".FaaSID` -> `FaaSIDKey`
  - `"api/standard".FaaSVersion` -> `FaaSVersionKey`
  - `"api/standard".FaaSInstance` -> `FaaSInstanceKey`

### Removed

- The `FlagsUnused` trace flag is removed.
   The purpose of this flag was to act as the inverse of `FlagsSampled`, the inverse of `FlagsSampled` is used instead. (#882)
- The B3 header constants (`B3SingleHeader`, `B3DebugFlagHeader`, `B3TraceIDHeader`, `B3SpanIDHeader`, `B3SampledHeader`, `B3ParentSpanIDHeader`) are removed.
   If B3 header keys are needed [the authoritative OpenZipkin package constants](https://pkg.go.dev/github.com/openzipkin/zipkin-go@v0.2.2/propagation/b3?tab=doc#pkg-constants) should be used instead. (#882)

### Fixed

- The B3 Single Header name is now correctly `b3` instead of the previous `X-B3`. (#881)
- The B3 propagator now correctly supports sampling only values (`b3: 0`, `b3: 1`, or `b3: d`) for a Single B3 Header. (#882)
- The B3 propagator now propagates the debug flag.
   This removes the behavior of changing the debug flag into a set sampling bit.
   Instead, this now follow the B3 specification and omits the `X-B3-Sampling` header. (#882)
- The B3 propagator now tracks "unset" sampling state (meaning "defer the decision") and does not set the `X-B3-Sampling` header when injecting. (#882)
- Bump github.com/itchyny/gojq from 0.10.3 to 0.10.4 in /tools. (#883)
- Bump github.com/opentracing/opentracing-go from v1.1.1-0.20190913142402-a7454ce5950e to v1.2.0. (#885)
- The tracing time conversion for OTLP spans is now correctly set to `UnixNano`. (#896)
- Ensure span status is not set to `Unknown` when no HTTP status code is provided as it is assumed to be `200 OK`. (#908)
- Ensure `httptrace.clientTracer` closes `http.headers` span. (#912)
- Prometheus exporter will not apply stale updates or forget inactive metrics. (#903)
- Add test for api.standard `HTTPClientAttributesFromHTTPRequest`. (#905)
- Bump github.com/golangci/golangci-lint from 1.27.0 to 1.28.1 in /tools. (#901, #913)
- Update otel-colector example to use the v0.5.0 collector. (#915)
- The `grpctrace` instrumentation uses a span name conforming to the OpenTelemetry semantic conventions (does not contain a leading slash (`/`)). (#922)
- The `grpctrace` instrumentation includes an `rpc.method` attribute now set to the gRPC method name. (#900, #922)
- The `grpctrace` instrumentation `rpc.service` attribute now contains the package name if one exists.
   This is in accordance with OpenTelemetry semantic conventions. (#922)
- Correlation Context extractor will no longer insert an empty map into the returned context when no valid values are extracted. (#923)
- Bump google.golang.org/api from 0.28.0 to 0.29.0 in /exporters/trace/jaeger. (#925)
- Bump github.com/itchyny/gojq from 0.10.4 to 0.11.0 in /tools. (#926)
- Bump github.com/golangci/golangci-lint from 1.28.1 to 1.28.2 in /tools. (#930)

## [0.7.0] - 2020-06-26

This release implements the v0.5.0 version of the OpenTelemetry specification.

### Added

- The othttp instrumentation now includes default metrics. (#861)
- This CHANGELOG file to track all changes in the project going forward.
- Support for array type attributes. (#798)
- Apply transitive dependabot go.mod dependency updates as part of a new automatic Github workflow. (#844)
- Timestamps are now passed to exporters for each export. (#835)
- Add new `Accumulation` type to metric SDK to transport telemetry from `Accumulator`s to `Processor`s.
   This replaces the prior `Record` `struct` use for this purpose. (#835)
- New dependabot integration to automate package upgrades. (#814)
- `Meter` and `Tracer` implementations accept instrumentation version version as an optional argument.
   This instrumentation version is passed on to exporters. (#811) (#805) (#802)
- The OTLP exporter includes the instrumentation version in telemetry it exports. (#811)
- Environment variables for Jaeger exporter are supported. (#796)
- New `aggregation.Kind` in the export metric API. (#808)
- New example that uses OTLP and the collector. (#790)
- Handle errors in the span `SetName` during span initialization. (#791)
- Default service config to enable retries for retry-able failed requests in the OTLP exporter and an option to override this default. (#777)
- New `go.opentelemetry.io/otel/api/oterror` package to uniformly support error handling and definitions for the project. (#778)
- New `global` default implementation of the `go.opentelemetry.io/otel/api/oterror.Handler` interface to be used to handle errors prior to an user defined `Handler`.
   There is also functionality for the user to register their `Handler` as well as a convenience function `Handle` to handle an error with this global `Handler`(#778)
- Options to specify propagators for httptrace and grpctrace instrumentation. (#784)
- The required `application/json` header for the Zipkin exporter is included in all exports. (#774)
- Integrate HTTP semantics helpers from the contrib repository into the `api/standard` package. #769

### Changed

- Rename `Integrator` to `Processor` in the metric SDK. (#863)
- Rename `AggregationSelector` to `AggregatorSelector`. (#859)
- Rename `SynchronizedCopy` to `SynchronizedMove`. (#858)
- Rename `simple` integrator to `basic` integrator. (#857)
- Merge otlp collector examples. (#841)
- Change the metric SDK to support cumulative, delta, and pass-through exporters directly.
   With these changes, cumulative and delta specific exporters are able to request the correct kind of aggregation from the SDK. (#840)
- The `Aggregator.Checkpoint` API is renamed to `SynchronizedCopy` and adds an argument, a different `Aggregator` into which the copy is stored. (#812)
- The `export.Aggregator` contract is that `Update()` and `SynchronizedCopy()` are synchronized with each other.
   All the aggregation interfaces (`Sum`, `LastValue`, ...) are not meant to be synchronized, as the caller is expected to synchronize aggregators at a higher level after the `Accumulator`.
   Some of the `Aggregators` used unnecessary locking and that has been cleaned up. (#812)
- Use of `metric.Number` was replaced by `int64` now that we use `sync.Mutex` in the `MinMaxSumCount` and `Histogram` `Aggregators`. (#812)
- Replace `AlwaysParentSample` with `ParentSample(fallback)` to match the OpenTelemetry v0.5.0 specification. (#810)
- Rename `sdk/export/metric/aggregator` to `sdk/export/metric/aggregation`. #808
- Send configured headers with every request in the OTLP exporter, instead of just on connection creation. (#806)
- Update error handling for any one off error handlers, replacing, instead, with the `global.Handle` function. (#791)
- Rename `plugin` directory to `instrumentation` to match the OpenTelemetry specification. (#779)
- Makes the argument order to Histogram and DDSketch `New()` consistent. (#781)

### Removed

- `Uint64NumberKind` and related functions from the API. (#864)
- Context arguments from `Aggregator.Checkpoint` and `Integrator.Process` as they were unused. (#803)
- `SpanID` is no longer included in parameters for sampling decision to match the OpenTelemetry specification. (#775)

### Fixed

- Upgrade OTLP exporter to opentelemetry-proto matching the opentelemetry-collector v0.4.0 release. (#866)
- Allow changes to `go.sum` and `go.mod` when running dependabot tidy-up. (#871)
- Bump github.com/stretchr/testify from 1.4.0 to 1.6.1. (#824)
- Bump github.com/prometheus/client_golang from 1.7.0 to 1.7.1 in /exporters/metric/prometheus. (#867)
- Bump google.golang.org/grpc from 1.29.1 to 1.30.0 in /exporters/trace/jaeger. (#853)
- Bump google.golang.org/grpc from 1.29.1 to 1.30.0 in /exporters/trace/zipkin. (#854)
- Bumps github.com/golang/protobuf from 1.3.2 to 1.4.2 (#848)
- Bump github.com/stretchr/testify from 1.4.0 to 1.6.1 in /exporters/otlp (#817)
- Bump github.com/golangci/golangci-lint from 1.25.1 to 1.27.0 in /tools (#828)
- Bump github.com/prometheus/client_golang from 1.5.0 to 1.7.0 in /exporters/metric/prometheus (#838)
- Bump github.com/stretchr/testify from 1.4.0 to 1.6.1 in /exporters/trace/jaeger (#829)
- Bump github.com/benbjohnson/clock from 1.0.0 to 1.0.3 (#815)
- Bump github.com/stretchr/testify from 1.4.0 to 1.6.1 in /exporters/trace/zipkin (#823)
- Bump github.com/itchyny/gojq from 0.10.1 to 0.10.3 in /tools (#830)
- Bump github.com/stretchr/testify from 1.4.0 to 1.6.1 in /exporters/metric/prometheus (#822)
- Bump google.golang.org/grpc from 1.27.1 to 1.29.1 in /exporters/trace/zipkin (#820)
- Bump google.golang.org/grpc from 1.27.1 to 1.29.1 in /exporters/trace/jaeger (#831)
- Bump github.com/google/go-cmp from 0.4.0 to 0.5.0 (#836)
- Bump github.com/google/go-cmp from 0.4.0 to 0.5.0 in /exporters/trace/jaeger (#837)
- Bump github.com/google/go-cmp from 0.4.0 to 0.5.0 in /exporters/otlp (#839)
- Bump google.golang.org/api from 0.20.0 to 0.28.0 in /exporters/trace/jaeger (#843)
- Set span status from HTTP status code in the othttp instrumentation. (#832)
- Fixed typo in push controller comment. (#834)
- The `Aggregator` testing has been updated and cleaned. (#812)
- `metric.Number(0)` expressions are replaced by `0` where possible. (#812)
- Fixed `global` `handler_test.go` test failure. #804
- Fixed `BatchSpanProcessor.Shutdown` to wait until all spans are processed. (#766)
- Fixed OTLP example's accidental early close of exporter. (#807)
- Ensure zipkin exporter reads and closes response body. (#788)
- Update instrumentation to use `api/standard` keys instead of custom keys. (#782)
- Clean up tools and RELEASING documentation. (#762)

## [0.6.0] - 2020-05-21

### Added

- Support for `Resource`s in the prometheus exporter. (#757)
- New pull controller. (#751)
- New `UpDownSumObserver` instrument. (#750)
- OpenTelemetry collector demo. (#711)
- New `SumObserver` instrument. (#747)
- New `UpDownCounter` instrument. (#745)
- New timeout `Option` and configuration function `WithTimeout` to the push controller. (#742)
- New `api/standards` package to implement semantic conventions and standard key-value generation. (#731)

### Changed

- Rename `Register*` functions in the metric API to `New*` for all `Observer` instruments. (#761)
- Use `[]float64` for histogram boundaries, not `[]metric.Number`. (#758)
- Change OTLP example to use exporter as a trace `Syncer` instead of as an unneeded `Batcher`. (#756)
- Replace `WithResourceAttributes()` with `WithResource()` in the trace SDK. (#754)
- The prometheus exporter now uses the new pull controller. (#751)
- Rename `ScheduleDelayMillis` to `BatchTimeout` in the trace `BatchSpanProcessor`.(#752)
- Support use of synchronous instruments in asynchronous callbacks (#725)
- Move `Resource` from the `Export` method parameter into the metric export `Record`. (#739)
- Rename `Observer` instrument to `ValueObserver`. (#734)
- The push controller now has a method (`Provider()`) to return a `metric.Provider` instead of the old `Meter` method that acted as a `metric.Provider`. (#738)
- Replace `Measure` instrument by `ValueRecorder` instrument. (#732)
- Rename correlation context header from `"Correlation-Context"` to `"otcorrelations"` to match the OpenTelemetry specification. (#727)

### Fixed

- Ensure gRPC `ClientStream` override methods do not panic in grpctrace package. (#755)
- Disable parts of `BatchSpanProcessor` test until a fix is found. (#743)
- Fix `string` case in `kv` `Infer` function. (#746)
- Fix panic in grpctrace client interceptors. (#740)
- Refactor the `api/metrics` push controller and add `CheckpointSet` synchronization. (#737)
- Rewrite span batch process queue batching logic. (#719)
- Remove the push controller named Meter map. (#738)
- Fix Histogram aggregator initial state (fix #735). (#736)
- Ensure golang alpine image is running `golang-1.14` for examples. (#733)
- Added test for grpctrace `UnaryInterceptorClient`. (#695)
- Rearrange `api/metric` code layout. (#724)

## [0.5.0] - 2020-05-13

### Added

- Batch `Observer` callback support. (#717)
- Alias `api` types to root package of project. (#696)
- Create basic `othttp.Transport` for simple client instrumentation. (#678)
- `SetAttribute(string, interface{})` to the trace API. (#674)
- Jaeger exporter option that allows user to specify custom http client. (#671)
- `Stringer` and `Infer` methods to `key`s. (#662)

### Changed

- Rename `NewKey` in the `kv` package to just `Key`. (#721)
- Move `core` and `key` to `kv` package. (#720)
- Make the metric API `Meter` a `struct` so the abstract `MeterImpl` can be passed and simplify implementation. (#709)
- Rename SDK `Batcher` to `Integrator` to match draft OpenTelemetry SDK specification. (#710)
- Rename SDK `Ungrouped` integrator to `simple.Integrator` to match draft OpenTelemetry SDK specification. (#710)
- Rename SDK `SDK` `struct` to `Accumulator` to match draft OpenTelemetry SDK specification. (#710)
- Move `Number` from `core` to `api/metric` package. (#706)
- Move `SpanContext` from `core` to `trace` package. (#692)
- Change traceparent header from `Traceparent` to `traceparent` to implement the W3C specification. (#681)

### Fixed

- Update tooling to run generators in all submodules. (#705)
- gRPC interceptor regexp to match methods without a service name. (#683)
- Use a `const` for padding 64-bit B3 trace IDs. (#701)
- Update `mockZipkin` listen address from `:0` to `127.0.0.1:0`. (#700)
- Left-pad 64-bit B3 trace IDs with zero. (#698)
- Propagate at least the first W3C tracestate header. (#694)
- Remove internal `StateLocker` implementation. (#688)
- Increase instance size CI system uses. (#690)
- Add a `key` benchmark and use reflection in `key.Infer()`. (#679)
- Fix internal `global` test by using `global.Meter` with `RecordBatch()`. (#680)
- Reimplement histogram using mutex instead of `StateLocker`. (#669)
- Switch `MinMaxSumCount` to a mutex lock implementation instead of `StateLocker`. (#667)
- Update documentation to not include any references to `WithKeys`. (#672)
- Correct misspelling. (#668)
- Fix clobbering of the span context if extraction fails. (#656)
- Bump `golangci-lint` and work around the corrupting bug. (#666) (#670)

## [0.4.3] - 2020-04-24

### Added

- `Dockerfile` and `docker-compose.yml` to run example code. (#635)
- New `grpctrace` package that provides gRPC client and server interceptors for both unary and stream connections. (#621)
- New `api/label` package, providing common label set implementation. (#651)
- Support for JSON marshaling of `Resources`. (#654)
- `TraceID` and `SpanID` implementations for `Stringer` interface. (#642)
- `RemoteAddrKey` in the othttp plugin to include the HTTP client address in top-level spans. (#627)
- `WithSpanFormatter` option to the othttp plugin. (#617)
- Updated README to include section for compatible libraries and include reference to the contrib repository. (#612)
- The prometheus exporter now supports exporting histograms. (#601)
- A `String` method to the `Resource` to return a hashable identifier for a now unique resource. (#613)
- An `Iter` method to the `Resource` to return an array `AttributeIterator`. (#613)
- An `Equal` method to the `Resource` test the equivalence of resources. (#613)
- An iterable structure (`AttributeIterator`) for `Resource` attributes.

### Changed

- zipkin export's `NewExporter` now requires a `serviceName` argument to ensure this needed values is provided. (#644)
- Pass `Resources` through the metrics export pipeline. (#659)

### Removed

- `WithKeys` option from the metric API. (#639)

### Fixed

- Use the `label.Set.Equivalent` value instead of an encoding in the batcher. (#658)
- Correct typo `trace.Exporter` to `trace.SpanSyncer` in comments. (#653)
- Use type names for return values in jaeger exporter. (#648)
- Increase the visibility of the `api/key` package by updating comments and fixing usages locally. (#650)
- `Checkpoint` only after `Update`; Keep records in the `sync.Map` longer. (#647)
- Do not cache `reflect.ValueOf()` in metric Labels. (#649)
- Batch metrics exported from the OTLP exporter based on `Resource` and labels. (#626)
- Add error wrapping to the prometheus exporter. (#631)
- Update the OTLP exporter batching of traces to use a unique `string` representation of an associated `Resource` as the batching key. (#623)
- Update OTLP `SpanData` transform to only include the `ParentSpanID` if one exists. (#614)
- Update `Resource` internal representation to uniquely and reliably identify resources. (#613)
- Check return value from `CheckpointSet.ForEach` in prometheus exporter. (#622)
- Ensure spans created by httptrace client tracer reflect operation structure. (#618)
- Create a new recorder rather than reuse when multiple observations in same epoch for asynchronous instruments. #610
- The default port the OTLP exporter uses to connect to the OpenTelemetry collector is updated to match the one the collector listens on by default. (#611)

## [0.4.2] - 2020-03-31

### Fixed

- Fix `pre_release.sh` to update version in `sdk/opentelemetry.go`. (#607)
- Fix time conversion from internal to OTLP in OTLP exporter. (#606)

## [0.4.1] - 2020-03-31

### Fixed

- Update `tag.sh` to create signed tags. (#604)

## [0.4.0] - 2020-03-30

### Added

- New API package `api/metric/registry` that exposes a `MeterImpl` wrapper for use by SDKs to generate unique instruments. (#580)
- Script to verify examples after a new release. (#579)

### Removed

- The dogstatsd exporter due to lack of support.
   This additionally removes support for statsd. (#591)
- `LabelSet` from the metric API.
   This is replaced by a `[]core.KeyValue` slice. (#595)
- `Labels` from the metric API's `Meter` interface. (#595)

### Changed

- The metric `export.Labels` became an interface which the SDK implements and the `export` package provides a simple, immutable implementation of this interface intended for testing purposes. (#574)
- Renamed `internal/metric.Meter` to `MeterImpl`. (#580)
- Renamed `api/global/internal.obsImpl` to `asyncImpl`. (#580)

### Fixed

- Corrected missing return in mock span. (#582)
- Update License header for all source files to match CNCF guidelines and include a test to ensure it is present. (#586) (#596)
- Update to v0.3.0 of the OTLP in the OTLP exporter. (#588)
- Update pre-release script to be compatible between GNU and BSD based systems. (#592)
- Add a `RecordBatch` benchmark. (#594)
- Moved span transforms of the OTLP exporter to the internal package. (#593)
- Build both go-1.13 and go-1.14 in circleci to test for all supported versions of Go. (#569)
- Removed unneeded allocation on empty labels in OLTP exporter. (#597)
- Update `BatchedSpanProcessor` to process the queue until no data but respect max batch size. (#599)
- Update project documentation godoc.org links to pkg.go.dev. (#602)

## [0.3.0] - 2020-03-21

This is a first official beta release, which provides almost fully complete metrics, tracing, and context propagation functionality.
There is still a possibility of breaking changes.

### Added

- Add `Observer` metric instrument. (#474)
- Add global `Propagators` functionality to enable deferred initialization for propagators registered before the first Meter SDK is installed. (#494)
- Simplified export setup pipeline for the jaeger exporter to match other exporters. (#459)
- The zipkin trace exporter. (#495)
- The OTLP exporter to export metric and trace telemetry to the OpenTelemetry collector. (#497) (#544) (#545)
- Add `StatusMessage` field to the trace `Span`. (#524)
- Context propagation in OpenTracing bridge in terms of OpenTelemetry context propagation. (#525)
- The `Resource` type was added to the SDK. (#528)
- The global API now supports a `Tracer` and `Meter` function as shortcuts to getting a global `*Provider` and calling these methods directly. (#538)
- The metric API now defines a generic `MeterImpl` interface to support general purpose `Meter` construction.
   Additionally, `SyncImpl` and `AsyncImpl` are added to support general purpose instrument construction. (#560)
- A metric `Kind` is added to represent the `MeasureKind`, `ObserverKind`, and `CounterKind`. (#560)
- Scripts to better automate the release process. (#576)

### Changed

- Default to to use `AlwaysSampler` instead of `ProbabilitySampler` to match OpenTelemetry specification. (#506)
- Renamed `AlwaysSampleSampler` to `AlwaysOnSampler` in the trace API. (#511)
- Renamed `NeverSampleSampler` to `AlwaysOffSampler` in the trace API. (#511)
- The `Status` field of the `Span` was changed to `StatusCode` to disambiguate with the added `StatusMessage`. (#524)
- Updated the trace `Sampler` interface conform to the OpenTelemetry specification. (#531)
- Rename metric API `Options` to `Config`. (#541)
- Rename metric `Counter` aggregator to be `Sum`. (#541)
- Unify metric options into `Option` from instrument specific options. (#541)
- The trace API's `TraceProvider` now support `Resource`s. (#545)
- Correct error in zipkin module name. (#548)
- The jaeger trace exporter now supports `Resource`s. (#551)
- Metric SDK now supports `Resource`s.
   The `WithResource` option was added to configure a `Resource` on creation and the `Resource` method was added to the metric `Descriptor` to return the associated `Resource`. (#552)
- Replace `ErrNoLastValue` and `ErrEmptyDataSet` by `ErrNoData` in the metric SDK. (#557)
- The stdout trace exporter now supports `Resource`s. (#558)
- The metric `Descriptor` is now included at the API instead of the SDK. (#560)
- Replace `Ordered` with an iterator in `export.Labels`. (#567)

### Removed

- The vendor specific Stackdriver. It is now hosted on 3rd party vendor infrastructure. (#452)
- The `Unregister` method for metric observers as it is not in the OpenTelemetry specification. (#560)
- `GetDescriptor` from the metric SDK. (#575)
- The `Gauge` instrument from the metric API. (#537)

### Fixed

- Make histogram aggregator checkpoint consistent. (#438)
- Update README with import instructions and how to build and test. (#505)
- The default label encoding was updated to be unique. (#508)
- Use `NewRoot` in the othttp plugin for public endpoints. (#513)
- Fix data race in `BatchedSpanProcessor`. (#518)
- Skip test-386 for Mac OS 10.15.x (Catalina and upwards). #521
- Use a variable-size array to represent ordered labels in maps. (#523)
- Update the OTLP protobuf and update changed import path. (#532)
- Use `StateLocker` implementation in `MinMaxSumCount`. (#546)
- Eliminate goroutine leak in histogram stress test. (#547)
- Update OTLP exporter with latest protobuf. (#550)
- Add filters to the othttp plugin. (#556)
- Provide an implementation of the `Header*` filters that do not depend on Go 1.14. (#565)
- Encode labels once during checkpoint.
   The checkpoint function is executed in a single thread so we can do the encoding lazily before passing the encoded version of labels to the exporter.
   This is a cheap and quick way to avoid encoding the labels on every collection interval. (#572)
- Run coverage over all packages in `COVERAGE_MOD_DIR`. (#573)

## [0.2.3] - 2020-03-04

### Added

- `RecordError` method on `Span`s in the trace API to Simplify adding error events to spans. (#473)
- Configurable push frequency for exporters setup pipeline. (#504)

### Changed

- Rename the `exporter` directory to `exporters`.
   The `go.opentelemetry.io/otel/exporter/trace/jaeger` package was mistakenly released with a `v1.0.0` tag instead of `v0.1.0`.
   This resulted in all subsequent releases not becoming the default latest.
   A consequence of this was that all `go get`s pulled in the incompatible `v0.1.0` release of that package when pulling in more recent packages from other otel packages.
   Renaming the `exporter` directory to `exporters` fixes this issue by renaming the package and therefore clearing any existing dependency tags.
   Consequentially, this action also renames *all* exporter packages. (#502)

### Removed

- The `CorrelationContextHeader` constant in the `correlation` package is no longer exported. (#503)

## [0.2.2] - 2020-02-27

### Added

- `HTTPSupplier` interface in the propagation API to specify methods to retrieve and store a single value for a key to be associated with a carrier. (#467)
- `HTTPExtractor` interface in the propagation API to extract information from an `HTTPSupplier` into a context. (#467)
- `HTTPInjector` interface in the propagation API to inject information into an `HTTPSupplier.` (#467)
- `Config` and configuring `Option` to the propagator API. (#467)
- `Propagators` interface in the propagation API to contain the set of injectors and extractors for all supported carrier formats. (#467)
- `HTTPPropagator` interface in the propagation API to inject and extract from an `HTTPSupplier.` (#467)
- `WithInjectors` and `WithExtractors` functions to the propagator API to configure injectors and extractors to use. (#467)
- `ExtractHTTP` and `InjectHTTP` functions to apply configured HTTP extractors and injectors to a passed context. (#467)
- Histogram aggregator. (#433)
- `DefaultPropagator` function and have it return `trace.TraceContext` as the default context propagator. (#456)
- `AlwaysParentSample` sampler to the trace API. (#455)
- `WithNewRoot` option function to the trace API to specify the created span should be considered a root span. (#451)

### Changed

- Renamed `WithMap` to `ContextWithMap` in the correlation package. (#481)
- Renamed `FromContext` to `MapFromContext` in the correlation package. (#481)
- Move correlation context propagation to correlation package. (#479)
- Do not default to putting remote span context into links. (#480)
- `Tracer.WithSpan` updated to accept `StartOptions`. (#472)
- Renamed `MetricKind` to `Kind` to not stutter in the type usage. (#432)
- Renamed the `export` package to `metric` to match directory structure. (#432)
- Rename the `api/distributedcontext` package to `api/correlation`. (#444)
- Rename the `api/propagators` package to `api/propagation`. (#444)
- Move the propagators from the `propagators` package into the `trace` API package. (#444)
- Update `Float64Gauge`, `Int64Gauge`, `Float64Counter`, `Int64Counter`, `Float64Measure`, and `Int64Measure` metric methods to use value receivers instead of pointers. (#462)
- Moved all dependencies of tools package to a tools directory. (#466)

### Removed

- Binary propagators. (#467)
- NOOP propagator. (#467)

### Fixed

- Upgraded `github.com/golangci/golangci-lint` from `v1.21.0` to `v1.23.6` in `tools/`. (#492)
- Fix a possible nil-dereference crash (#478)
- Correct comments for `InstallNewPipeline` in the stdout exporter. (#483)
- Correct comments for `InstallNewPipeline` in the dogstatsd exporter. (#484)
- Correct comments for `InstallNewPipeline` in the prometheus exporter. (#482)
- Initialize `onError` based on `Config` in prometheus exporter. (#486)
- Correct module name in prometheus exporter README. (#475)
- Removed tracer name prefix from span names. (#430)
- Fix `aggregator_test.go` import package comment. (#431)
- Improved detail in stdout exporter. (#436)
- Fix a dependency issue (generate target should depend on stringer, not lint target) in Makefile. (#442)
- Reorders the Makefile targets within `precommit` target so we generate files and build the code before doing linting, so we can get much nicer errors about syntax errors from the compiler. (#442)
- Reword function documentation in gRPC plugin. (#446)
- Send the `span.kind` tag to Jaeger from the jaeger exporter. (#441)
- Fix `metadataSupplier` in the jaeger exporter to overwrite the header if existing instead of appending to it. (#441)
- Upgraded to Go 1.13 in CI. (#465)
- Correct opentelemetry.io URL in trace SDK documentation. (#464)
- Refactored reference counting logic in SDK determination of stale records. (#468)
- Add call to `runtime.Gosched` in instrument `acquireHandle` logic to not block the collector. (#469)

## [0.2.1.1] - 2020-01-13

### Fixed

- Use stateful batcher on Prometheus exporter fixing regression introduced in #395. (#428)

## [0.2.1] - 2020-01-08

### Added

- Global meter forwarding implementation.
   This enables deferred initialization for metric instruments registered before the first Meter SDK is installed. (#392)
- Global trace forwarding implementation.
   This enables deferred initialization for tracers registered before the first Trace SDK is installed. (#406)
- Standardize export pipeline creation in all exporters. (#395)
- A testing, organization, and comments for 64-bit field alignment. (#418)
- Script to tag all modules in the project. (#414)

### Changed

- Renamed `propagation` package to `propagators`. (#362)
- Renamed `B3Propagator` propagator to `B3`. (#362)
- Renamed `TextFormatPropagator` propagator to `TextFormat`. (#362)
- Renamed `BinaryPropagator` propagator to `Binary`. (#362)
- Renamed `BinaryFormatPropagator` propagator to `BinaryFormat`. (#362)
- Renamed `NoopTextFormatPropagator` propagator to `NoopTextFormat`. (#362)
- Renamed `TraceContextPropagator` propagator to `TraceContext`. (#362)
- Renamed `SpanOption` to `StartOption` in the trace API. (#369)
- Renamed `StartOptions` to `StartConfig` in the trace API. (#369)
- Renamed `EndOptions` to `EndConfig` in the trace API. (#369)
- `Number` now has a pointer receiver for its methods. (#375)
- Renamed `CurrentSpan` to `SpanFromContext` in the trace API. (#379)
- Renamed `SetCurrentSpan` to `ContextWithSpan` in the trace API. (#379)
- Renamed `Message` in Event to `Name` in the trace API. (#389)
- Prometheus exporter no longer aggregates metrics, instead it only exports them. (#385)
- Renamed `HandleImpl` to `BoundInstrumentImpl` in the metric API. (#400)
- Renamed `Float64CounterHandle` to `Float64CounterBoundInstrument` in the metric API. (#400)
- Renamed `Int64CounterHandle` to `Int64CounterBoundInstrument` in the metric API. (#400)
- Renamed `Float64GaugeHandle` to `Float64GaugeBoundInstrument` in the metric API. (#400)
- Renamed `Int64GaugeHandle` to `Int64GaugeBoundInstrument` in the metric API. (#400)
- Renamed `Float64MeasureHandle` to `Float64MeasureBoundInstrument` in the metric API. (#400)
- Renamed `Int64MeasureHandle` to `Int64MeasureBoundInstrument` in the metric API. (#400)
- Renamed `Release` method for bound instruments in the metric API to `Unbind`. (#400)
- Renamed `AcquireHandle` method for bound instruments in the metric API to `Bind`. (#400)
- Renamed the `File` option in the stdout exporter to `Writer`. (#404)
- Renamed all `Options` to `Config` for all metric exports where this wasn't already the case.

### Fixed

- Aggregator import path corrected. (#421)
- Correct links in README. (#368)
- The README was updated to match latest code changes in its examples. (#374)
- Don't capitalize error statements. (#375)
- Fix ignored errors. (#375)
- Fix ambiguous variable naming. (#375)
- Removed unnecessary type casting. (#375)
- Use named parameters. (#375)
- Updated release schedule. (#378)
- Correct http-stackdriver example module name. (#394)
- Removed the `http.request` span in `httptrace` package. (#397)
- Add comments in the metrics SDK (#399)
- Initialize checkpoint when creating ddsketch aggregator to prevent panic when merging into a empty one. (#402) (#403)
- Add documentation of compatible exporters in the README. (#405)
- Typo fix. (#408)
- Simplify span check logic in SDK tracer implementation. (#419)

## [0.2.0] - 2019-12-03

### Added

- Unary gRPC tracing example. (#351)
- Prometheus exporter. (#334)
- Dogstatsd metrics exporter. (#326)

### Changed

- Rename `MaxSumCount` aggregation to `MinMaxSumCount` and add the `Min` interface for this aggregation. (#352)
- Rename `GetMeter` to `Meter`. (#357)
- Rename `HTTPTraceContextPropagator` to `TraceContextPropagator`. (#355)
- Rename `HTTPB3Propagator` to `B3Propagator`. (#355)
- Rename `HTTPTraceContextPropagator` to `TraceContextPropagator`. (#355)
- Move `/global` package to `/api/global`. (#356)
- Rename `GetTracer` to `Tracer`. (#347)

### Removed

- `SetAttribute` from the `Span` interface in the trace API. (#361)
- `AddLink` from the `Span` interface in the trace API. (#349)
- `Link` from the `Span` interface in the trace API. (#349)

### Fixed

- Exclude example directories from coverage report. (#365)
- Lint make target now implements automatic fixes with `golangci-lint` before a second run to report the remaining issues. (#360)
- Drop `GO111MODULE` environment variable in Makefile as Go 1.13 is the project specified minimum version and this is environment variable is not needed for that version of Go. (#359)
- Run the race checker for all test. (#354)
- Redundant commands in the Makefile are removed. (#354)
- Split the `generate` and `lint` targets of the Makefile. (#354)
- Renames `circle-ci` target to more generic `ci` in Makefile. (#354)
- Add example Prometheus binary to gitignore. (#358)
- Support negative numbers with the `MaxSumCount`. (#335)
- Resolve race conditions in `push_test.go` identified in #339. (#340)
- Use `/usr/bin/env bash` as a shebang in scripts rather than `/bin/bash`. (#336)
- Trace benchmark now tests both `AlwaysSample` and `NeverSample`.
   Previously it was testing `AlwaysSample` twice. (#325)
- Trace benchmark now uses a `[]byte` for `TraceID` to fix failing test. (#325)
- Added a trace benchmark to test variadic functions in `setAttribute` vs `setAttributes` (#325)
- The `defaultkeys` batcher was only using the encoded label set as its map key while building a checkpoint.
   This allowed distinct label sets through, but any metrics sharing a label set could be overwritten or merged incorrectly.
   This was corrected. (#333)

## [0.1.2] - 2019-11-18

### Fixed

- Optimized the `simplelru` map for attributes to reduce the number of allocations. (#328)
- Removed unnecessary unslicing of parameters that are already a slice. (#324)

## [0.1.1] - 2019-11-18

This release contains a Metrics SDK with stdout exporter and supports basic aggregations such as counter, gauges, array, maxsumcount, and ddsketch.

### Added

- Metrics stdout export pipeline. (#265)
- Array aggregation for raw measure metrics. (#282)
- The core.Value now have a `MarshalJSON` method. (#281)

### Removed

- `WithService`, `WithResources`, and `WithComponent` methods of tracers. (#314)
- Prefix slash in `Tracer.Start()` for the Jaeger example. (#292)

### Changed

- Allocation in LabelSet construction to reduce GC overhead. (#318)
- `trace.WithAttributes` to append values instead of replacing (#315)
- Use a formula for tolerance in sampling tests. (#298)
- Move export types into trace and metric-specific sub-directories. (#289)
- `SpanKind` back to being based on an `int` type. (#288)

### Fixed

- URL to OpenTelemetry website in README. (#323)
- Name of othttp default tracer. (#321)
- `ExportSpans` for the stackdriver exporter now handles `nil` context. (#294)
- CI modules cache to correctly restore/save from/to the cache. (#316)
- Fix metric SDK race condition between `LoadOrStore` and the assignment `rec.recorder = i.meter.exporter.AggregatorFor(rec)`. (#293)
- README now reflects the new code structure introduced with these changes. (#291)
- Make the basic example work. (#279)

## [0.1.0] - 2019-11-04

This is the first release of open-telemetry go library.
It contains api and sdk for trace and meter.

### Added

- Initial OpenTelemetry trace and metric API prototypes.
- Initial OpenTelemetry trace, metric, and export SDK packages.
- A wireframe bridge to support compatibility with OpenTracing.
- Example code for a basic, http-stackdriver, http, jaeger, and named tracer setup.
- Exporters for Jaeger, Stackdriver, and stdout.
- Propagators for binary, B3, and trace-context protocols.
- Project information and guidelines in the form of a README and CONTRIBUTING.
- Tools to build the project and a Makefile to automate the process.
- Apache-2.0 license.
- CircleCI build CI manifest files.
- CODEOWNERS file to track owners of this project.

[Unreleased]: https://github.com/open-telemetry/opentelemetry-go/compare/v1.19.0...HEAD
[1.19.0/0.42.0/0.0.7]: https://github.com/open-telemetry/opentelemetry-go/releases/tag/v1.19.0
[1.19.0-rc.1/0.42.0-rc.1]: https://github.com/open-telemetry/opentelemetry-go/releases/tag/v1.19.0-rc.1
[1.18.0/0.41.0/0.0.6]: https://github.com/open-telemetry/opentelemetry-go/releases/tag/v1.18.0
[1.17.0/0.40.0/0.0.5]: https://github.com/open-telemetry/opentelemetry-go/releases/tag/v1.17.0
[1.16.0/0.39.0]: https://github.com/open-telemetry/opentelemetry-go/releases/tag/v1.16.0
[1.16.0-rc.1/0.39.0-rc.1]: https://github.com/open-telemetry/opentelemetry-go/releases/tag/v1.16.0-rc.1
[1.15.1/0.38.1]: https://github.com/open-telemetry/opentelemetry-go/releases/tag/v1.15.1
[1.15.0/0.38.0]: https://github.com/open-telemetry/opentelemetry-go/releases/tag/v1.15.0
[1.15.0-rc.2/0.38.0-rc.2]: https://github.com/open-telemetry/opentelemetry-go/releases/tag/v1.15.0-rc.2
[1.15.0-rc.1/0.38.0-rc.1]: https://github.com/open-telemetry/opentelemetry-go/releases/tag/v1.15.0-rc.1
[1.14.0/0.37.0/0.0.4]: https://github.com/open-telemetry/opentelemetry-go/releases/tag/v1.14.0
[1.13.0/0.36.0]: https://github.com/open-telemetry/opentelemetry-go/releases/tag/v1.13.0
[1.12.0/0.35.0]: https://github.com/open-telemetry/opentelemetry-go/releases/tag/v1.12.0
[1.11.2/0.34.0]: https://github.com/open-telemetry/opentelemetry-go/releases/tag/v1.11.2
[1.11.1/0.33.0]: https://github.com/open-telemetry/opentelemetry-go/releases/tag/v1.11.1
[1.11.0/0.32.3]: https://github.com/open-telemetry/opentelemetry-go/releases/tag/v1.11.0
[0.32.2]: https://github.com/open-telemetry/opentelemetry-go/releases/tag/sdk/metric/v0.32.2
[0.32.1]: https://github.com/open-telemetry/opentelemetry-go/releases/tag/sdk/metric/v0.32.1
[0.32.0]: https://github.com/open-telemetry/opentelemetry-go/releases/tag/sdk/metric/v0.32.0
[1.10.0]: https://github.com/open-telemetry/opentelemetry-go/releases/tag/v1.10.0
[1.9.0/0.0.3]: https://github.com/open-telemetry/opentelemetry-go/releases/tag/v1.9.0
[1.8.0/0.31.0]: https://github.com/open-telemetry/opentelemetry-go/releases/tag/v1.8.0
[1.7.0/0.30.0]: https://github.com/open-telemetry/opentelemetry-go/releases/tag/v1.7.0
[0.29.0]: https://github.com/open-telemetry/opentelemetry-go/releases/tag/metric/v0.29.0
[1.6.3]: https://github.com/open-telemetry/opentelemetry-go/releases/tag/v1.6.3
[1.6.2]: https://github.com/open-telemetry/opentelemetry-go/releases/tag/v1.6.2
[1.6.1]: https://github.com/open-telemetry/opentelemetry-go/releases/tag/v1.6.1
[1.6.0/0.28.0]: https://github.com/open-telemetry/opentelemetry-go/releases/tag/v1.6.0
[1.5.0]: https://github.com/open-telemetry/opentelemetry-go/releases/tag/v1.5.0
[1.4.1]: https://github.com/open-telemetry/opentelemetry-go/releases/tag/v1.4.1
[1.4.0]: https://github.com/open-telemetry/opentelemetry-go/releases/tag/v1.4.0
[1.3.0]: https://github.com/open-telemetry/opentelemetry-go/releases/tag/v1.3.0
[1.2.0]: https://github.com/open-telemetry/opentelemetry-go/releases/tag/v1.2.0
[1.1.0]: https://github.com/open-telemetry/opentelemetry-go/releases/tag/v1.1.0
[1.0.1]: https://github.com/open-telemetry/opentelemetry-go/releases/tag/v1.0.1
[Metrics 0.24.0]: https://github.com/open-telemetry/opentelemetry-go/releases/tag/metric/v0.24.0
[1.0.0]: https://github.com/open-telemetry/opentelemetry-go/releases/tag/v1.0.0
[1.0.0-RC3]: https://github.com/open-telemetry/opentelemetry-go/releases/tag/v1.0.0-RC3
[1.0.0-RC2]: https://github.com/open-telemetry/opentelemetry-go/releases/tag/v1.0.0-RC2
[Experimental Metrics v0.22.0]: https://github.com/open-telemetry/opentelemetry-go/releases/tag/metric/v0.22.0
[1.0.0-RC1]: https://github.com/open-telemetry/opentelemetry-go/releases/tag/v1.0.0-RC1
[0.20.0]: https://github.com/open-telemetry/opentelemetry-go/releases/tag/v0.20.0
[0.19.0]: https://github.com/open-telemetry/opentelemetry-go/releases/tag/v0.19.0
[0.18.0]: https://github.com/open-telemetry/opentelemetry-go/releases/tag/v0.18.0
[0.17.0]: https://github.com/open-telemetry/opentelemetry-go/releases/tag/v0.17.0
[0.16.0]: https://github.com/open-telemetry/opentelemetry-go/releases/tag/v0.16.0
[0.15.0]: https://github.com/open-telemetry/opentelemetry-go/releases/tag/v0.15.0
[0.14.0]: https://github.com/open-telemetry/opentelemetry-go/releases/tag/v0.14.0
[0.13.0]: https://github.com/open-telemetry/opentelemetry-go/releases/tag/v0.13.0
[0.12.0]: https://github.com/open-telemetry/opentelemetry-go/releases/tag/v0.12.0
[0.11.0]: https://github.com/open-telemetry/opentelemetry-go/releases/tag/v0.11.0
[0.10.0]: https://github.com/open-telemetry/opentelemetry-go/releases/tag/v0.10.0
[0.9.0]: https://github.com/open-telemetry/opentelemetry-go/releases/tag/v0.9.0
[0.8.0]: https://github.com/open-telemetry/opentelemetry-go/releases/tag/v0.8.0
[0.7.0]: https://github.com/open-telemetry/opentelemetry-go/releases/tag/v0.7.0
[0.6.0]: https://github.com/open-telemetry/opentelemetry-go/releases/tag/v0.6.0
[0.5.0]: https://github.com/open-telemetry/opentelemetry-go/releases/tag/v0.5.0
[0.4.3]: https://github.com/open-telemetry/opentelemetry-go/releases/tag/v0.4.3
[0.4.2]: https://github.com/open-telemetry/opentelemetry-go/releases/tag/v0.4.2
[0.4.1]: https://github.com/open-telemetry/opentelemetry-go/releases/tag/v0.4.1
[0.4.0]: https://github.com/open-telemetry/opentelemetry-go/releases/tag/v0.4.0
[0.3.0]: https://github.com/open-telemetry/opentelemetry-go/releases/tag/v0.3.0
[0.2.3]: https://github.com/open-telemetry/opentelemetry-go/releases/tag/v0.2.3
[0.2.2]: https://github.com/open-telemetry/opentelemetry-go/releases/tag/v0.2.2
[0.2.1.1]: https://github.com/open-telemetry/opentelemetry-go/releases/tag/v0.2.1.1
[0.2.1]: https://github.com/open-telemetry/opentelemetry-go/releases/tag/v0.2.1
[0.2.0]: https://github.com/open-telemetry/opentelemetry-go/releases/tag/v0.2.0
[0.1.2]: https://github.com/open-telemetry/opentelemetry-go/releases/tag/v0.1.2
[0.1.1]: https://github.com/open-telemetry/opentelemetry-go/releases/tag/v0.1.1
[0.1.0]: https://github.com/open-telemetry/opentelemetry-go/releases/tag/v0.1.0

[Go 1.20]: https://go.dev/doc/go1.20
[Go 1.19]: https://go.dev/doc/go1.19
[Go 1.18]: https://go.dev/doc/go1.18
[Go 1.19]: https://go.dev/doc/go1.19

[metric API]:https://pkg.go.dev/go.opentelemetry.io/otel/metric
[metric SDK]:https://pkg.go.dev/go.opentelemetry.io/otel/sdk/metric<|MERGE_RESOLUTION|>--- conflicted
+++ resolved
@@ -48,11 +48,8 @@
 
 ### Fixed
 
-<<<<<<< HEAD
 - `baggage.NewMember` and `baggage.parseMember` use `url.PathUnescape` rather than `url.QueryUnescape`, preventing mangling of characters that are valid as baggage values but not query strings. (#3601)
-=======
 - In `go.opentelemetry.op/otel/exporters/prometheus`, the exporter no longer `Collect`s metrics after `Shutdown` is invoked. (#4648)
->>>>>>> cdd93536
 
 ## [1.19.0/0.42.0/0.0.7] 2023-09-28
 
