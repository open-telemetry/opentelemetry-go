--- conflicted
+++ resolved
@@ -10,11 +10,8 @@
 
 ### Added
 
-<<<<<<< HEAD
+- Added `ErrorHandlerFunc` to use a function as an `"go.opentelemetry.io/otel".ErrorHandler`. (#2149)
 - Update which go modules have a version() func with a version.go file. (#2143)
-=======
-- Added `ErrorHandlerFunc` to use a function as an `"go.opentelemetry.io/otel".ErrorHandler`. (#2149)
->>>>>>> 21d4686f
 
 ### Changed
 
