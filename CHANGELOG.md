--- conflicted
+++ resolved
@@ -8,15 +8,13 @@
 
 ## [Unreleased]
 
-<<<<<<< HEAD
-### Removed
-
-- Removed the deprecated package `go.opentelemetry.io/otel/bridge/opencensus/utils`. (TBD)
-=======
 ### Fixed
 
 - Slice-valued attributes can correctly be used as map keys. (#2223)
->>>>>>> eaacfaa8
+
+### Removed
+
+- Removed the deprecated package `go.opentelemetry.io/otel/bridge/opencensus/utils`. (#2233)
 
 ## [1.0.0-RC3] - 2021-09-02
 
