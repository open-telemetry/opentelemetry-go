# Changelog

All notable changes to this project will be documented in this file.

The format is based on [Keep a Changelog](https://keepachangelog.com/en/1.0.0/).

This project adheres to [Semantic Versioning](https://semver.org/spec/v2.0.0.html).

## [Unreleased]

This release is the last to support [Go 1.22].
The next release will require at least [Go 1.23].

### Added

- Add `ValueFromAttribute` and `KeyValueFromAttribute` in `go.opentelemetry.io/otel/log`. (#6180)
- Add `EventName` and `SetEventName` to `Record` in `go.opentelemetry.io/otel/log`. (#6187)
- Add `EventName` to `RecordFactory` in `go.opentelemetry.io/otel/log/logtest`. (#6187)
- `AssertRecordEqual` in `go.opentelemetry.io/otel/log/logtest` checks `Record.EventName`. (#6187)
- Add `EventName` and `SetEventName` to `Record` in `go.opentelemetry.io/otel/sdk/log`. (#6193)
- Add `EventName` to `RecordFactory` in `go.opentelemetry.io/otel/sdk/log/logtest`. (#6193)
- Emit `Record.EventName` field in `go.opentelemetry.io/otel/exporters/otlp/otlplog/otlploggrpc`. (#6211)
- Emit `Record.EventName` field in `go.opentelemetry.io/otel/exporters/otlp/otlplog/otlploghttp`. (#6211)
- Emit `Record.EventName` field in `go.opentelemetry.io/otel/exporters/stdout/stdoutlog` (#6210)
- The `go.opentelemetry.io/otel/semconv/v1.28.0` package.
  The package contains semantic conventions from the `v1.28.0` version of the OpenTelemetry Semantic Conventions.
  See the [migration documentation](./semconv/v1.28.0/MIGRATION.md) for information on how to upgrade from `go.opentelemetry.io/otel/semconv/v1.27.0`(#6236)
- The `go.opentelemetry.io/otel/semconv/v1.30.0` package.
  The package contains semantic conventions from the `v1.30.0` version of the OpenTelemetry Semantic Conventions.
  See the [migration documentation](./semconv/v1.30.0/MIGRATION.md) for information on how to upgrade from `go.opentelemetry.io/otel/semconv/v1.28.0`(#6240)
<<<<<<< HEAD
- Make the initial release of `go.opentelemetry.io/otel/sdk/log/xlog`.
  This new module contains experimental features of the OpenTelemetry Logs SDK.
  This module is unstable and breaking changes may be introduced.
  See our [versioning policy](VERSIONING.md) for more information about these stability guarantees. (#6271)
- Add `FilterProcessor` and `EnabledParameters` in `go.opentelemetry.io/otel/sdk/log/xlog` (#6271).
=======
- Document the pitfalls of using `Resource` as a comparable type.
  `Resource.Equal` and `Resource.Equivalent` should be used instead. (#6272)
- Support [Go 1.24]. (#6304)
>>>>>>> d9ab149e

### Changed

- Update `github.com/prometheus/common` to v0.62.0., which changes the `NameValidationScheme` to `NoEscaping`. This allows metrics names to keep original delimiters (e.g. `.`), rather than replacing with underscores. This is controlled by the `Content-Type` header, or can be reverted by setting `NameValidationScheme` to `LegacyValidation` in `github.com/prometheus/common/model`. (#6198)

<!-- Released section -->
<!-- Don't change this section unless doing release -->

## [1.34.0/0.56.0/0.10.0] 2025-01-17

### Changed

- Remove the notices from `Logger` to make the whole Logs API user-facing in `go.opentelemetry.io/otel/log`. (#6167)

### Fixed

- Relax minimum Go version to 1.22.0 in various modules. (#6073)
- The `Type` name logged for the `go.opentelemetry.io/otel/exporters/otlp/otlptrace/otlptracegrpc` client is corrected from `otlphttpgrpc` to `otlptracegrpc`. (#6143)
- The `Type` name logged for the `go.opentelemetry.io/otel/exporters/otlp/otlptrace/otlphttpgrpc` client is corrected from `otlphttphttp` to `otlptracehttp`. (#6143)

## [1.33.0/0.55.0/0.9.0/0.0.12] 2024-12-12

### Added

- Add `Reset` method to `SpanRecorder` in `go.opentelemetry.io/otel/sdk/trace/tracetest`. (#5994)
- Add `EnabledInstrument` interface in `go.opentelemetry.io/otel/sdk/metric/internal/x`.
  This is an experimental interface that is implemented by synchronous instruments provided by `go.opentelemetry.io/otel/sdk/metric`.
  Users can use it to avoid performing computationally expensive operations when recording measurements.
  It does not fall within the scope of the OpenTelemetry Go versioning and stability [policy](./VERSIONING.md) and it may be changed in backwards incompatible ways or removed in feature releases. (#6016)

### Changed

- The default global API now supports full auto-instrumentation from the `go.opentelemetry.io/auto` package.
  See that package for more information. (#5920)
- Propagate non-retryable error messages to client in `go.opentelemetry.io/otel/exporters/otlp/otlplog/otlploghttp`. (#5929)
- Propagate non-retryable error messages to client in `go.opentelemetry.io/otel/exporters/otlp/otlptrace/otlptracehttp`. (#5929)
- Propagate non-retryable error messages to client in `go.opentelemetry.io/otel/exporters/otlp/otlpmetric/otlpmetrichttp`. (#5929)
- Performance improvements for attribute value `AsStringSlice`, `AsFloat64Slice`, `AsInt64Slice`, `AsBoolSlice`. (#6011)
- Change `EnabledParameters` to have a `Severity` field instead of a getter and setter in `go.opentelemetry.io/otel/log`. (#6009)

### Fixed

- Fix inconsistent request body closing in `go.opentelemetry.io/otel/exporters/otlp/otlplog/otlploghttp`. (#5954)
- Fix inconsistent request body closing in `go.opentelemetry.io/otel/exporters/otlp/otlptrace/otlptracehttp`. (#5954)
- Fix inconsistent request body closing in `go.opentelemetry.io/otel/exporters/otlp/otlpmetric/otlpmetrichttp`. (#5954)
- Fix invalid exemplar keys in `go.opentelemetry.io/otel/exporters/prometheus`. (#5995)
- Fix attribute value truncation in `go.opentelemetry.io/otel/sdk/trace`. (#5997)
- Fix attribute value truncation in `go.opentelemetry.io/otel/sdk/log`. (#6032)

## [1.32.0/0.54.0/0.8.0/0.0.11] 2024-11-08

### Added

- Add `go.opentelemetry.io/otel/sdk/metric/exemplar.AlwaysOffFilter`, which can be used to disable exemplar recording. (#5850)
- Add `go.opentelemetry.io/otel/sdk/metric.WithExemplarFilter`, which can be used to configure the exemplar filter used by the metrics SDK. (#5850)
- Add `ExemplarReservoirProviderSelector` and `DefaultExemplarReservoirProviderSelector` to `go.opentelemetry.io/otel/sdk/metric`, which defines the exemplar reservoir to use based on the aggregation of the metric. (#5861)
- Add `ExemplarReservoirProviderSelector` to `go.opentelemetry.io/otel/sdk/metric.Stream` to allow using views to configure the exemplar reservoir to use for a metric. (#5861)
- Add `ReservoirProvider`, `HistogramReservoirProvider` and `FixedSizeReservoirProvider` to `go.opentelemetry.io/otel/sdk/metric/exemplar` to make it convenient to use providers of Reservoirs. (#5861)
- The `go.opentelemetry.io/otel/semconv/v1.27.0` package.
  The package contains semantic conventions from the `v1.27.0` version of the OpenTelemetry Semantic Conventions. (#5894)
- Add `Attributes attribute.Set` field to `Scope` in `go.opentelemetry.io/otel/sdk/instrumentation`. (#5903)
- Add `Attributes attribute.Set` field to `ScopeRecords` in `go.opentelemetry.io/otel/log/logtest`. (#5927)
- `go.opentelemetry.io/otel/exporters/otlp/otlptrace/otlptracegrpc` adds instrumentation scope attributes. (#5934)
- `go.opentelemetry.io/otel/exporters/otlp/otlptrace/otlptracehttp` adds instrumentation scope attributes. (#5934)
- `go.opentelemetry.io/otel/exporters/otlp/otlpmetric/otlpmetricgrpc` adds instrumentation scope attributes. (#5935)
- `go.opentelemetry.io/otel/exporters/otlp/otlpmetric/otlpmetrichttp` adds instrumentation scope attributes. (#5935)
- `go.opentelemetry.io/otel/exporters/otlp/otlplog/otlploggrpc` adds instrumentation scope attributes. (#5933)
- `go.opentelemetry.io/otel/exporters/otlp/otlplog/otlploghttp` adds instrumentation scope attributes. (#5933)
- `go.opentelemetry.io/otel/exporters/prometheus` adds instrumentation scope attributes in `otel_scope_info` metric as labels. (#5932)

### Changed

- Support scope attributes and make them as identifying for `Tracer` in `go.opentelemetry.io/otel` and `go.opentelemetry.io/otel/sdk/trace`. (#5924)
- Support scope attributes and make them as identifying for `Meter` in `go.opentelemetry.io/otel` and `go.opentelemetry.io/otel/sdk/metric`. (#5926)
- Support scope attributes and make them as identifying for `Logger` in `go.opentelemetry.io/otel` and `go.opentelemetry.io/otel/sdk/log`. (#5925)
- Make schema URL and scope attributes as identifying for `Tracer` in `go.opentelemetry.io/otel/bridge/opentracing`. (#5931)
- Clear unneeded slice elements to allow GC to collect the objects in `go.opentelemetry.io/otel/sdk/metric` and `go.opentelemetry.io/otel/sdk/trace`. (#5804)

### Fixed

- Global MeterProvider registration unwraps global instrument Observers, the undocumented Unwrap() methods are now private. (#5881)
- `go.opentelemetry.io/otel/exporters/otlp/otlpmetric/otlpmetricgrpc` now keeps the metadata already present in the context when `WithHeaders` is used. (#5892)
- `go.opentelemetry.io/otel/exporters/otlp/otlplog/otlploggrpc` now keeps the metadata already present in the context when `WithHeaders` is used. (#5911)
- `go.opentelemetry.io/otel/exporters/otlp/otlptrace/otlptracegrpc` now keeps the metadata already present in the context when `WithHeaders` is used. (#5915)
- Fix `go.opentelemetry.io/otel/exporters/prometheus` trying to add exemplars to Gauge metrics, which is unsupported. (#5912)
- Fix `WithEndpointURL` to always use a secure connection when an https URL is passed in `go.opentelemetry.io/otel/exporters/otlp/otlpmetric/otlpmetricgrpc`. (#5944)
- Fix `WithEndpointURL` to always use a secure connection when an https URL is passed in `go.opentelemetry.io/otel/exporters/otlp/otlpmetric/otlpmetrichttp`. (#5944)
- Fix `WithEndpointURL` to always use a secure connection when an https URL is passed in `go.opentelemetry.io/otel/exporters/otlp/otlptrace/otlptracegrpc`. (#5944)
- Fix `WithEndpointURL` to always use a secure connection when an https URL is passed in `go.opentelemetry.io/otel/exporters/otlp/otlptrace/otlptracehttp`. (#5944)
- Fix incorrect metrics generated from callbacks when multiple readers are used in `go.opentelemetry.io/otel/sdk/metric`. (#5900)

### Removed

- Remove all examples under `go.opentelemetry.io/otel/example` as they are moved to [Contrib repository](https://github.com/open-telemetry/opentelemetry-go-contrib/tree/main/examples). (#5930)

## [1.31.0/0.53.0/0.7.0/0.0.10] 2024-10-11

### Added

- Add `go.opentelemetry.io/otel/sdk/metric/exemplar` package which includes `Exemplar`, `Filter`, `TraceBasedFilter`, `AlwaysOnFilter`, `HistogramReservoir`, `FixedSizeReservoir`, `Reservoir`, `Value` and `ValueType` types. These will be used for configuring the exemplar reservoir for the metrics sdk. (#5747, #5862)
- Add `WithExportBufferSize` option to log batch processor.(#5877)

### Changed

- Enable exemplars by default in `go.opentelemetry.io/otel/sdk/metric`. Exemplars can be disabled by setting `OTEL_METRICS_EXEMPLAR_FILTER=always_off` (#5778)
- `Logger.Enabled` in `go.opentelemetry.io/otel/log` now accepts a newly introduced `EnabledParameters` type instead of `Record`. (#5791)
- `FilterProcessor.Enabled` in `go.opentelemetry.io/otel/sdk/log/internal/x` now accepts `EnabledParameters` instead of `Record`. (#5791)
- The `Record` type in `go.opentelemetry.io/otel/log` is no longer comparable. (#5847)
- Performance improvements for the trace SDK `SetAttributes` method in `Span`. (#5864)
- Reduce memory allocations for the `Event` and `Link` lists in `Span`. (#5858)
- Performance improvements for the trace SDK `AddEvent`, `AddLink`, `RecordError` and `End` methods in `Span`. (#5874)

### Deprecated

- Deprecate all examples under `go.opentelemetry.io/otel/example` as they are moved to [Contrib repository](https://github.com/open-telemetry/opentelemetry-go-contrib/tree/main/examples). (#5854)

### Fixed

- The race condition for multiple `FixedSize` exemplar reservoirs identified in #5814 is resolved. (#5819)
- Fix log records duplication in case of heterogeneous resource attributes by correctly mapping each log record to it's resource and scope. (#5803)
- Fix timer channel drain to avoid hanging on Go 1.23. (#5868)
- Fix delegation for global meter providers, and panic when calling otel.SetMeterProvider. (#5827)
- Change the `reflect.TypeOf` to use a nil pointer to not allocate on the heap unless necessary. (#5827)

## [1.30.0/0.52.0/0.6.0/0.0.9] 2024-09-09

### Added

- Support `OTEL_EXPORTER_OTLP_LOGS_INSECURE` and `OTEL_EXPORTER_OTLP_INSECURE` environments in `go.opentelemetry.io/otel/exporters/otlp/otlplog/otlploggrpc`. (#5739)
- The `WithResource` option for `NewMeterProvider` now merges the provided resources with the ones from environment variables. (#5773)
- The `WithResource` option for `NewLoggerProvider` now merges the provided resources with the ones from environment variables. (#5773)
- Add UTF-8 support to `go.opentelemetry.io/otel/exporters/prometheus`. (#5755)

### Fixed

- Fix memory leak in the global `MeterProvider` when identical instruments are repeatedly created. (#5754)
- Fix panic on instruments creation when setting meter provider. (#5758)
- Fix an issue where `SetMeterProvider` in `go.opentelemetry.io/otel` might miss the delegation for instruments and registries. (#5780)

### Removed

- Drop support for [Go 1.21]. (#5736, #5740, #5800)

## [1.29.0/0.51.0/0.5.0] 2024-08-23

This release is the last to support [Go 1.21].
The next release will require at least [Go 1.22].

### Added

- Add MacOS ARM64 platform to the compatibility testing suite. (#5577)
- Add `InstrumentationScope` field to `SpanStub` in `go.opentelemetry.io/otel/sdk/trace/tracetest`, as a replacement for the deprecated `InstrumentationLibrary`. (#5627)
- Make the initial release of `go.opentelemetry.io/otel/exporters/otlp/otlplog/otlploggrpc`.
  This new module contains an OTLP exporter that transmits log telemetry using gRPC.
  This module is unstable and breaking changes may be introduced.
  See our [versioning policy](VERSIONING.md) for more information about these stability guarantees. (#5629)
- Add `Walk` function to `TraceState` in `go.opentelemetry.io/otel/trace` to iterate all the key-value pairs. (#5651)
- Bridge the trace state in `go.opentelemetry.io/otel/bridge/opencensus`. (#5651)
- Zero value of `SimpleProcessor` in `go.opentelemetry.io/otel/sdk/log` no longer panics. (#5665)
- The `FilterProcessor` interface type is added in `go.opentelemetry.io/otel/sdk/log/internal/x`.
  This is an optional and experimental interface that log `Processor`s can implement to instruct the `Logger` if a `Record` will be processed or not.
  It replaces the existing `Enabled` method that is removed from the `Processor` interface itself.
  It does not fall within the scope of the OpenTelemetry Go versioning and stability [policy](./VERSIONING.md) and it may be changed in backwards incompatible ways or removed in feature releases. (#5692)
- Support [Go 1.23]. (#5720)

### Changed

- `NewMemberRaw`, `NewKeyProperty` and `NewKeyValuePropertyRaw` in `go.opentelemetry.io/otel/baggage` allow UTF-8 string in key. (#5132)
- `Processor.OnEmit` in `go.opentelemetry.io/otel/sdk/log` now accepts a pointer to `Record` instead of a value so that the record modifications done in a processor are propagated to subsequent registered processors. (#5636)
- `SimpleProcessor.Enabled` in `go.opentelemetry.io/otel/sdk/log` now returns `false` if the exporter is `nil`. (#5665)
- Update the concurrency requirements of `Exporter` in `go.opentelemetry.io/otel/sdk/log`. (#5666)
- `SimpleProcessor` in `go.opentelemetry.io/otel/sdk/log` synchronizes `OnEmit` calls. (#5666)
- The `Processor` interface in `go.opentelemetry.io/otel/sdk/log` no longer includes the `Enabled` method.
  See the `FilterProcessor` interface type added in `go.opentelemetry.io/otel/sdk/log/internal/x` to continue providing this functionality. (#5692)
- The `SimpleProcessor` type in `go.opentelemetry.io/otel/sdk/log` is no longer comparable. (#5693)
- The `BatchProcessor` type in `go.opentelemetry.io/otel/sdk/log` is no longer comparable. (#5693)

### Fixed

- Correct comments for the priority of the `WithEndpoint` and `WithEndpointURL` options and their corresponding environment variables in `go.opentelemetry.io/otel/exporters/otlp/otlptrace/otlptracehttp`. (#5584)
- Pass the underlying error rather than a generic retry-able failure in `go.opentelemetry.io/otel/exporters/otlp/otlpmetric/otlpmetrichttp`, `go.opentelemetry.io/otel/exporters/otlp/otlplog/otlploghttp` and `go.opentelemetry.io/otel/exporters/otlp/otlptrace/otlptracehttp`. (#5541)
- Correct the `Tracer`, `Meter`, and `Logger` names used in `go.opentelemetry.io/otel/example/dice`. (#5612)
- Correct the `Tracer` names used in `go.opentelemetry.io/otel/example/namedtracer`. (#5612)
- Correct the `Tracer` name used in `go.opentelemetry.io/otel/example/opencensus`. (#5612)
- Correct the `Tracer` and `Meter` names used in `go.opentelemetry.io/otel/example/otel-collector`. (#5612)
- Correct the `Tracer` names used in `go.opentelemetry.io/otel/example/passthrough`. (#5612)
- Correct the `Meter` name used in `go.opentelemetry.io/otel/example/prometheus`. (#5612)
- Correct the `Tracer` names used in `go.opentelemetry.io/otel/example/zipkin`. (#5612)
- Correct comments for the priority of the `WithEndpoint` and `WithEndpointURL` options and their corresponding environment variables in `go.opentelemetry.io/otel/exporters/otlp/otlpmetric/otlpmetricgrpc` and `go.opentelemetry.io/otel/exporters/otlp/otlpmetric/otlpmetrichttp`. (#5641)
- Correct comments for the priority of the `WithEndpoint` and `WithEndpointURL` options and their corresponding environment variables in `go.opentelemetry.io/otel/exporters/otlp/otlplog/otlploghttp`. (#5650)
- Stop percent encoding header environment variables in `go.opentelemetry.io/otel/exporters/otlp/otlptrace/otlptracegrpc`, `go.opentelemetry.io/otel/exporters/otlp/otlptrace/otlptracehttp`, `go.opentelemetry.io/otel/exporters/otlp/otlpmetric/otlpmetricgrpc` and `go.opentelemetry.io/otel/exporters/otlp/otlpmetric/otlpmetrichttp` (#5705)
- Remove invalid environment variable header keys in `go.opentelemetry.io/otel/exporters/otlp/otlptrace/otlptracegrpc`, `go.opentelemetry.io/otel/exporters/otlp/otlptrace/otlptracehttp`, `go.opentelemetry.io/otel/exporters/otlp/otlpmetric/otlpmetricgrpc` and `go.opentelemetry.io/otel/exporters/otlp/otlpmetric/otlpmetrichttp` (#5705)

### Removed

- The `Enabled` method of the `SimpleProcessor` in `go.opentelemetry.io/otel/sdk/log` is removed. (#5692)
- The `Enabled` method of the `BatchProcessor` in `go.opentelemetry.io/otel/sdk/log` is removed. (#5692)

## [1.28.0/0.50.0/0.4.0] 2024-07-02

### Added

- The `IsEmpty` method is added to the `Instrument` type in `go.opentelemetry.io/otel/sdk/metric`.
  This method is used to check if an `Instrument` instance is a zero-value. (#5431)
- Store and provide the emitted `context.Context` in `ScopeRecords` of `go.opentelemetry.io/otel/sdk/log/logtest`. (#5468)
- The `go.opentelemetry.io/otel/semconv/v1.26.0` package.
  The package contains semantic conventions from the `v1.26.0` version of the OpenTelemetry Semantic Conventions. (#5476)
- The `AssertRecordEqual` method to `go.opentelemetry.io/otel/log/logtest` to allow comparison of two log records in tests. (#5499)
- The `WithHeaders` option to `go.opentelemetry.io/otel/exporters/zipkin` to allow configuring custom http headers while exporting spans. (#5530)

### Changed

- `Tracer.Start` in `go.opentelemetry.io/otel/trace/noop` no longer allocates a span for empty span context. (#5457)
- Upgrade `go.opentelemetry.io/otel/semconv/v1.25.0` to `go.opentelemetry.io/otel/semconv/v1.26.0` in `go.opentelemetry.io/otel/example/otel-collector`. (#5490)
- Upgrade `go.opentelemetry.io/otel/semconv/v1.25.0` to `go.opentelemetry.io/otel/semconv/v1.26.0` in `go.opentelemetry.io/otel/example/zipkin`. (#5490)
- Upgrade `go.opentelemetry.io/otel/semconv/v1.25.0` to `go.opentelemetry.io/otel/semconv/v1.26.0` in `go.opentelemetry.io/otel/exporters/zipkin`. (#5490)
  - The exporter no longer exports the deprecated "otel.library.name" or "otel.library.version" attributes.
- Upgrade `go.opentelemetry.io/otel/semconv/v1.25.0` to `go.opentelemetry.io/otel/semconv/v1.26.0` in `go.opentelemetry.io/otel/sdk/resource`. (#5490)
- Upgrade `go.opentelemetry.io/otel/semconv/v1.25.0` to `go.opentelemetry.io/otel/semconv/v1.26.0` in `go.opentelemetry.io/otel/sdk/trace`. (#5490)
- `SimpleProcessor.OnEmit` in `go.opentelemetry.io/otel/sdk/log` no longer allocates a slice which makes it possible to have a zero-allocation log processing using `SimpleProcessor`. (#5493)
- Use non-generic functions in the `Start` method of `"go.opentelemetry.io/otel/sdk/trace".Trace` to reduce memory allocation. (#5497)
- `service.instance.id` is populated for a `Resource` created with `"go.opentelemetry.io/otel/sdk/resource".Default` with a default value when `OTEL_GO_X_RESOURCE` is set. (#5520)
- Improve performance of metric instruments in `go.opentelemetry.io/otel/sdk/metric` by removing unnecessary calls to `time.Now`. (#5545)

### Fixed

- Log a warning to the OpenTelemetry internal logger when a `Record` in `go.opentelemetry.io/otel/sdk/log` drops an attribute due to a limit being reached. (#5376)
- Identify the `Tracer` returned from the global `TracerProvider` in `go.opentelemetry.io/otel/global` with its schema URL. (#5426)
- Identify the `Meter` returned from the global `MeterProvider` in `go.opentelemetry.io/otel/global` with its schema URL. (#5426)
- Log a warning to the OpenTelemetry internal logger when a `Span` in `go.opentelemetry.io/otel/sdk/trace` drops an attribute, event, or link due to a limit being reached. (#5434)
- Document instrument name requirements in `go.opentelemetry.io/otel/metric`. (#5435)
- Prevent random number generation data-race for experimental rand exemplars in `go.opentelemetry.io/otel/sdk/metric`. (#5456)
- Fix counting number of dropped attributes of `Record` in `go.opentelemetry.io/otel/sdk/log`. (#5464)
- Fix panic in baggage creation when a member contains `0x80` char in key or value. (#5494)
- Correct comments for the priority of the `WithEndpoint` and `WithEndpointURL` options and their corresponding environment variables in `go.opentelemetry.io/otel/exporters/otlp/otlptrace/otlptracegrpc`. (#5508)
- Retry trace and span ID generation if it generated an invalid one in `go.opentelemetry.io/otel/sdk/trace`. (#5514)
- Fix stale timestamps reported by the last-value aggregation. (#5517)
- Indicate the `Exporter` in `go.opentelemetry.io/otel/exporters/otlp/otlplog/otlploghttp` must be created by the `New` method. (#5521)
- Improved performance in all `{Bool,Int64,Float64,String}SliceValue` functions of `go.opentelemetry.io/attributes` by reducing the number of allocations. (#5549)
- Replace invalid percent-encoded octet sequences with replacement char in `go.opentelemetry.io/otel/baggage`. (#5528)

## [1.27.0/0.49.0/0.3.0] 2024-05-21

### Added

- Add example for `go.opentelemetry.io/otel/exporters/stdout/stdoutlog`. (#5242)
- Add `RecordFactory` in `go.opentelemetry.io/otel/sdk/log/logtest` to facilitate testing exporter and processor implementations. (#5258)
- Add `RecordFactory` in `go.opentelemetry.io/otel/log/logtest` to facilitate testing bridge implementations. (#5263)
- The count of dropped records from the `BatchProcessor` in `go.opentelemetry.io/otel/sdk/log` is logged. (#5276)
- Add metrics in the `otel-collector` example. (#5283)
- Add the synchronous gauge instrument to `go.opentelemetry.io/otel/metric`. (#5304)
  - An `int64` or `float64` synchronous gauge instrument can now be created from a `Meter`.
  - All implementations of the API (`go.opentelemetry.io/otel/metric/noop`, `go.opentelemetry.io/otel/sdk/metric`) are updated to support this instrument.
- Add logs to `go.opentelemetry.io/otel/example/dice`. (#5349)

### Changed

- The `Shutdown` method of `Exporter` in `go.opentelemetry.io/otel/exporters/stdout/stdouttrace` ignores the context cancellation and always returns `nil`. (#5189)
- The `ForceFlush` and `Shutdown` methods of the exporter returned by `New` in `go.opentelemetry.io/otel/exporters/stdout/stdoutmetric` ignore the context cancellation and always return `nil`. (#5189)
- Apply the value length limits to `Record` attributes in `go.opentelemetry.io/otel/sdk/log`. (#5230)
- De-duplicate map attributes added to a `Record` in `go.opentelemetry.io/otel/sdk/log`. (#5230)
- `go.opentelemetry.io/otel/exporters/stdout/stdoutlog` won't print timestamps when `WithoutTimestamps` option is set. (#5241)
- The `go.opentelemetry.io/otel/exporters/stdout/stdoutlog` exporter won't print `AttributeValueLengthLimit` and `AttributeCountLimit` fields now, instead it prints the `DroppedAttributes` field. (#5272)
- Improved performance in the `Stringer` implementation of `go.opentelemetry.io/otel/baggage.Member` by reducing the number of allocations. (#5286)
- Set the start time for last-value aggregates in `go.opentelemetry.io/otel/sdk/metric`. (#5305)
- The `Span` in `go.opentelemetry.io/otel/sdk/trace` will record links without span context if either non-empty `TraceState` or attributes are provided. (#5315)
- Upgrade all dependencies of `go.opentelemetry.io/otel/semconv/v1.24.0` to `go.opentelemetry.io/otel/semconv/v1.25.0`. (#5374)

### Fixed

- Comparison of unordered maps for `go.opentelemetry.io/otel/log.KeyValue` and `go.opentelemetry.io/otel/log.Value`. (#5306)
- Fix the empty output of `go.opentelemetry.io/otel/log.Value` in `go.opentelemetry.io/otel/exporters/stdout/stdoutlog`. (#5311)
- Split the behavior of `Recorder` in `go.opentelemetry.io/otel/log/logtest` so it behaves as a `LoggerProvider` only. (#5365)
- Fix wrong package name of the error message when parsing endpoint URL in `go.opentelemetry.io/otel/exporters/otlp/otlplog/otlploghttp`. (#5371)
- Identify the `Logger` returned from the global `LoggerProvider` in `go.opentelemetry.io/otel/log/global` with its schema URL. (#5375)

## [1.26.0/0.48.0/0.2.0-alpha] 2024-04-24

### Added

- Add `Recorder` in `go.opentelemetry.io/otel/log/logtest` to facilitate testing the log bridge implementations. (#5134)
- Add span flags to OTLP spans and links exported by `go.opentelemetry.io/otel/exporters/otlp/otlptrace`. (#5194)
- Make the initial alpha release of `go.opentelemetry.io/otel/sdk/log`.
  This new module contains the Go implementation of the OpenTelemetry Logs SDK.
  This module is unstable and breaking changes may be introduced.
  See our [versioning policy](VERSIONING.md) for more information about these stability guarantees. (#5240)
- Make the initial alpha release of `go.opentelemetry.io/otel/exporters/otlp/otlplog/otlploghttp`.
  This new module contains an OTLP exporter that transmits log telemetry using HTTP.
  This module is unstable and breaking changes may be introduced.
  See our [versioning policy](VERSIONING.md) for more information about these stability guarantees. (#5240)
- Make the initial alpha release of `go.opentelemetry.io/otel/exporters/stdout/stdoutlog`.
  This new module contains an exporter prints log records to STDOUT.
  This module is unstable and breaking changes may be introduced.
  See our [versioning policy](VERSIONING.md) for more information about these stability guarantees. (#5240)
- The `go.opentelemetry.io/otel/semconv/v1.25.0` package.
  The package contains semantic conventions from the `v1.25.0` version of the OpenTelemetry Semantic Conventions. (#5254)

### Changed

- Update `go.opentelemetry.io/proto/otlp` from v1.1.0 to v1.2.0. (#5177)
- Improve performance of baggage member character validation in `go.opentelemetry.io/otel/baggage`. (#5214)
- The `otel-collector` example now uses docker compose to bring up services instead of kubernetes. (#5244)

### Fixed

- Slice attribute values in `go.opentelemetry.io/otel/attribute` are now emitted as their JSON representation. (#5159)

## [1.25.0/0.47.0/0.0.8/0.1.0-alpha] 2024-04-05

### Added

- Add `WithProxy` option in `go.opentelemetry.io/otel/exporters/otlp/otlpmetric/otlpmetrichttp`. (#4906)
- Add `WithProxy` option in `go.opentelemetry.io/otel/exporters/otlp/otlpmetric/otlptracehttp`. (#4906)
- Add `AddLink` method to the `Span` interface in `go.opentelemetry.io/otel/trace`. (#5032)
- The `Enabled` method is added to the `Logger` interface in `go.opentelemetry.io/otel/log`.
  This method is used to notify users if a log record will be emitted or not. (#5071)
- Add `SeverityUndefined` `const` to `go.opentelemetry.io/otel/log`.
  This value represents an unset severity level. (#5072)
- Add `Empty` function in `go.opentelemetry.io/otel/log` to return a `KeyValue` for an empty value. (#5076)
- Add `go.opentelemetry.io/otel/log/global` to manage the global `LoggerProvider`.
  This package is provided with the anticipation that all functionality will be migrate to `go.opentelemetry.io/otel` when `go.opentelemetry.io/otel/log` stabilizes.
  At which point, users will be required to migrage their code, and this package will be deprecated then removed. (#5085)
- Add support for `Summary` metrics in the `go.opentelemetry.io/otel/exporters/otlp/otlpmetric/otlpmetrichttp` and `go.opentelemetry.io/otel/exporters/otlp/otlpmetric/otlpmetricgrpc` exporters. (#5100)
- Add `otel.scope.name` and `otel.scope.version` tags to spans exported by `go.opentelemetry.io/otel/exporters/zipkin`. (#5108)
- Add support for `AddLink` to `go.opentelemetry.io/otel/bridge/opencensus`. (#5116)
- Add `String` method to `Value` and `KeyValue` in `go.opentelemetry.io/otel/log`. (#5117)
- Add Exemplar support to `go.opentelemetry.io/otel/exporters/prometheus`. (#5111)
- Add metric semantic conventions to `go.opentelemetry.io/otel/semconv/v1.24.0`. Future `semconv` packages will include metric semantic conventions as well. (#4528)

### Changed

- `SpanFromContext` and `SpanContextFromContext` in `go.opentelemetry.io/otel/trace` no longer make a heap allocation when the passed context has no span. (#5049)
- `go.opentelemetry.io/otel/exporters/otlp/otlptrace/otlptracegrpc` and `go.opentelemetry.io/otel/exporters/otlp/otlpmetric/otlpmetricgrpc` now create a gRPC client in idle mode and with "dns" as the default resolver using [`grpc.NewClient`](https://pkg.go.dev/google.golang.org/grpc#NewClient). (#5151)
  Because of that `WithDialOption` ignores [`grpc.WithBlock`](https://pkg.go.dev/google.golang.org/grpc#WithBlock), [`grpc.WithTimeout`](https://pkg.go.dev/google.golang.org/grpc#WithTimeout), and [`grpc.WithReturnConnectionError`](https://pkg.go.dev/google.golang.org/grpc#WithReturnConnectionError).
  Notice that [`grpc.DialContext`](https://pkg.go.dev/google.golang.org/grpc#DialContext) which was used before is now deprecated.

### Fixed

- Clarify the documentation about equivalence guarantees for the `Set` and `Distinct` types in `go.opentelemetry.io/otel/attribute`. (#5027)
- Prevent default `ErrorHandler` self-delegation. (#5137)
- Update all dependencies to address [GO-2024-2687]. (#5139)

### Removed

- Drop support for [Go 1.20]. (#4967)

### Deprecated

- Deprecate `go.opentelemetry.io/otel/attribute.Sortable` type. (#4734)
- Deprecate `go.opentelemetry.io/otel/attribute.NewSetWithSortable` function. (#4734)
- Deprecate `go.opentelemetry.io/otel/attribute.NewSetWithSortableFiltered` function. (#4734)

## [1.24.0/0.46.0/0.0.1-alpha] 2024-02-23

This release is the last to support [Go 1.20].
The next release will require at least [Go 1.21].

### Added

- Support [Go 1.22]. (#4890)
- Add exemplar support to `go.opentelemetry.io/otel/exporters/otlp/otlpmetric/otlpmetricgrpc`. (#4900)
- Add exemplar support to `go.opentelemetry.io/otel/exporters/otlp/otlpmetric/otlpmetrichttp`. (#4900)
- The `go.opentelemetry.io/otel/log` module is added.
  This module includes OpenTelemetry Go's implementation of the Logs Bridge API.
  This module is in an alpha state, it is subject to breaking changes.
  See our [versioning policy](./VERSIONING.md) for more info. (#4961)
- Add ARM64 platform to the compatibility testing suite. (#4994)

### Fixed

- Fix registration of multiple callbacks when using the global meter provider from `go.opentelemetry.io/otel`. (#4945)
- Fix negative buckets in output of exponential histograms. (#4956)

## [1.23.1] 2024-02-07

### Fixed

- Register all callbacks passed during observable instrument creation instead of just the last one multiple times in `go.opentelemetry.io/otel/sdk/metric`. (#4888)

## [1.23.0] 2024-02-06

This release contains the first stable, `v1`, release of the following modules:

- `go.opentelemetry.io/otel/bridge/opencensus`
- `go.opentelemetry.io/otel/bridge/opencensus/test`
- `go.opentelemetry.io/otel/example/opencensus`
- `go.opentelemetry.io/otel/exporters/otlp/otlpmetric/otlpmetricgrpc`
- `go.opentelemetry.io/otel/exporters/otlp/otlpmetric/otlpmetrichttp`
- `go.opentelemetry.io/otel/exporters/stdout/stdoutmetric`

See our [versioning policy](VERSIONING.md) for more information about these stability guarantees.

### Added

- Add `WithEndpointURL` option to the `exporters/otlp/otlpmetric/otlpmetricgrpc`, `exporters/otlp/otlpmetric/otlpmetrichttp`, `exporters/otlp/otlptrace/otlptracegrpc` and `exporters/otlp/otlptrace/otlptracehttp` packages. (#4808)
- Experimental exemplar exporting is added to the metric SDK.
  See [metric documentation](./sdk/metric/internal/x/README.md#exemplars) for more information about this feature and how to enable it. (#4871)
- `ErrSchemaURLConflict` is added to `go.opentelemetry.io/otel/sdk/resource`.
  This error is returned when a merge of two `Resource`s with different (non-empty) schema URL is attempted. (#4876)

### Changed

- The `Merge` and `New` functions in `go.opentelemetry.io/otel/sdk/resource` now returns a partial result if there is a schema URL merge conflict.
  Instead of returning `nil` when two `Resource`s with different (non-empty) schema URLs are merged the merged `Resource`, along with the new `ErrSchemaURLConflict` error, is returned.
  It is up to the user to decide if they want to use the returned `Resource` or not.
  It may have desired attributes overwritten or include stale semantic conventions. (#4876)

### Fixed

- Fix `ContainerID` resource detection on systemd when cgroup path has a colon. (#4449)
- Fix `go.opentelemetry.io/otel/sdk/metric` to cache instruments to avoid leaking memory when the same instrument is created multiple times. (#4820)
- Fix missing `Mix` and `Max` values for `go.opentelemetry.io/otel/exporters/stdout/stdoutmetric` by introducing `MarshalText` and `MarshalJSON` for the `Extrema` type in `go.opentelemetry.io/sdk/metric/metricdata`. (#4827)

## [1.23.0-rc.1] 2024-01-18

This is a release candidate for the v1.23.0 release.
That release is expected to include the `v1` release of the following modules:

- `go.opentelemetry.io/otel/bridge/opencensus`
- `go.opentelemetry.io/otel/bridge/opencensus/test`
- `go.opentelemetry.io/otel/example/opencensus`
- `go.opentelemetry.io/otel/exporters/otlp/otlpmetric/otlpmetricgrpc`
- `go.opentelemetry.io/otel/exporters/otlp/otlpmetric/otlpmetrichttp`
- `go.opentelemetry.io/otel/exporters/stdout/stdoutmetric`

See our [versioning policy](VERSIONING.md) for more information about these stability guarantees.

## [1.22.0/0.45.0] 2024-01-17

### Added

- The `go.opentelemetry.io/otel/semconv/v1.22.0` package.
  The package contains semantic conventions from the `v1.22.0` version of the OpenTelemetry Semantic Conventions. (#4735)
- The `go.opentelemetry.io/otel/semconv/v1.23.0` package.
  The package contains semantic conventions from the `v1.23.0` version of the OpenTelemetry Semantic Conventions. (#4746)
- The `go.opentelemetry.io/otel/semconv/v1.23.1` package.
  The package contains semantic conventions from the `v1.23.1` version of the OpenTelemetry Semantic Conventions. (#4749)
- The `go.opentelemetry.io/otel/semconv/v1.24.0` package.
  The package contains semantic conventions from the `v1.24.0` version of the OpenTelemetry Semantic Conventions. (#4770)
- Add `WithResourceAsConstantLabels` option to apply resource attributes for every metric emitted by the Prometheus exporter. (#4733)
- Experimental cardinality limiting is added to the metric SDK.
  See [metric documentation](./sdk/metric/internal/x/README.md#cardinality-limit) for more information about this feature and how to enable it. (#4457)
- Add `NewMemberRaw` and `NewKeyValuePropertyRaw` in `go.opentelemetry.io/otel/baggage`. (#4804)

### Changed

- Upgrade all use of `go.opentelemetry.io/otel/semconv` to use `v1.24.0`. (#4754)
- Update transformations in `go.opentelemetry.io/otel/exporters/zipkin` to follow `v1.24.0` version of the OpenTelemetry specification. (#4754)
- Record synchronous measurements when the passed context is canceled instead of dropping in `go.opentelemetry.io/otel/sdk/metric`.
  If you do not want to make a measurement when the context is cancelled, you need to handle it yourself (e.g  `if ctx.Err() != nil`). (#4671)
- Improve `go.opentelemetry.io/otel/trace.TraceState`'s performance. (#4722)
- Improve `go.opentelemetry.io/otel/propagation.TraceContext`'s performance. (#4721)
- Improve `go.opentelemetry.io/otel/baggage` performance. (#4743)
- Improve performance of the `(*Set).Filter` method in `go.opentelemetry.io/otel/attribute` when the passed filter does not filter out any attributes from the set. (#4774)
- `Member.String` in `go.opentelemetry.io/otel/baggage` percent-encodes only when necessary. (#4775)
- Improve `go.opentelemetry.io/otel/trace.Span`'s performance when adding multiple attributes. (#4818)
- `Property.Value` in `go.opentelemetry.io/otel/baggage` now returns a raw string instead of a percent-encoded value. (#4804)

### Fixed

- Fix `Parse` in `go.opentelemetry.io/otel/baggage` to validate member value before percent-decoding. (#4755)
- Fix whitespace encoding of `Member.String` in `go.opentelemetry.io/otel/baggage`. (#4756)
- Fix observable not registered error when the asynchronous instrument has a drop aggregation in `go.opentelemetry.io/otel/sdk/metric`. (#4772)
- Fix baggage item key so that it is not canonicalized in `go.opentelemetry.io/otel/bridge/opentracing`. (#4776)
- Fix `go.opentelemetry.io/otel/bridge/opentracing` to properly handle baggage values that requires escaping during propagation. (#4804)
- Fix a bug where using multiple readers resulted in incorrect asynchronous counter values in `go.opentelemetry.io/otel/sdk/metric`. (#4742)

## [1.21.0/0.44.0] 2023-11-16

### Removed

- Remove the deprecated `go.opentelemetry.io/otel/bridge/opencensus.NewTracer`. (#4706)
- Remove the deprecated `go.opentelemetry.io/otel/exporters/otlp/otlpmetric` module. (#4707)
- Remove the deprecated `go.opentelemetry.io/otel/example/view` module. (#4708)
- Remove the deprecated `go.opentelemetry.io/otel/example/fib` module. (#4723)

### Fixed

- Do not parse non-protobuf responses in `go.opentelemetry.io/otel/exporters/otlp/otlpmetric/otlpmetrichttp`. (#4719)
- Do not parse non-protobuf responses in `go.opentelemetry.io/otel/exporters/otlp/otlptrace/otlptracehttp`. (#4719)

## [1.20.0/0.43.0] 2023-11-10

This release brings a breaking change for custom trace API implementations. Some interfaces (`TracerProvider`, `Tracer`, `Span`) now embed the `go.opentelemetry.io/otel/trace/embedded` types. Implementers need to update their implementations based on what they want the default behavior to be. See the "API Implementations" section of the [trace API] package documentation for more information about how to accomplish this.

### Added

- Add `go.opentelemetry.io/otel/bridge/opencensus.InstallTraceBridge`, which installs the OpenCensus trace bridge, and replaces `opencensus.NewTracer`. (#4567)
- Add scope version to trace and metric bridges in `go.opentelemetry.io/otel/bridge/opencensus`. (#4584)
- Add the `go.opentelemetry.io/otel/trace/embedded` package to be embedded in the exported trace API interfaces. (#4620)
- Add the `go.opentelemetry.io/otel/trace/noop` package as a default no-op implementation of the trace API. (#4620)
- Add context propagation in `go.opentelemetry.io/otel/example/dice`. (#4644)
- Add view configuration to `go.opentelemetry.io/otel/example/prometheus`. (#4649)
- Add `go.opentelemetry.io/otel/metric.WithExplicitBucketBoundaries`, which allows defining default explicit bucket boundaries when creating histogram instruments. (#4603)
- Add `Version` function in `go.opentelemetry.io/otel/exporters/otlp/otlpmetric/otlpmetricgrpc`. (#4660)
- Add `Version` function in `go.opentelemetry.io/otel/exporters/otlp/otlpmetric/otlpmetrichttp`. (#4660)
- Add Summary, SummaryDataPoint, and QuantileValue to `go.opentelemetry.io/sdk/metric/metricdata`. (#4622)
- `go.opentelemetry.io/otel/bridge/opencensus.NewMetricProducer` now supports exemplars from OpenCensus. (#4585)
- Add support for `WithExplicitBucketBoundaries` in `go.opentelemetry.io/otel/sdk/metric`. (#4605)
- Add support for Summary metrics in `go.opentelemetry.io/otel/bridge/opencensus`. (#4668)

### Deprecated

- Deprecate `go.opentelemetry.io/otel/bridge/opencensus.NewTracer` in favor of `opencensus.InstallTraceBridge`. (#4567)
- Deprecate `go.opentelemetry.io/otel/example/fib` package is in favor of `go.opentelemetry.io/otel/example/dice`. (#4618)
- Deprecate `go.opentelemetry.io/otel/trace.NewNoopTracerProvider`.
  Use the added `NewTracerProvider` function in `go.opentelemetry.io/otel/trace/noop` instead. (#4620)
- Deprecate `go.opentelemetry.io/otel/example/view` package in favor of `go.opentelemetry.io/otel/example/prometheus`. (#4649)
- Deprecate `go.opentelemetry.io/otel/exporters/otlp/otlpmetric`. (#4693)

### Changed

- `go.opentelemetry.io/otel/bridge/opencensus.NewMetricProducer` returns a `*MetricProducer` struct instead of the metric.Producer interface. (#4583)
- The `TracerProvider` in `go.opentelemetry.io/otel/trace` now embeds the `go.opentelemetry.io/otel/trace/embedded.TracerProvider` type.
  This extends the `TracerProvider` interface and is is a breaking change for any existing implementation.
  Implementers need to update their implementations based on what they want the default behavior of the interface to be.
  See the "API Implementations" section of the `go.opentelemetry.io/otel/trace` package documentation for more information about how to accomplish this. (#4620)
- The `Tracer` in `go.opentelemetry.io/otel/trace` now embeds the `go.opentelemetry.io/otel/trace/embedded.Tracer` type.
  This extends the `Tracer` interface and is is a breaking change for any existing implementation.
  Implementers need to update their implementations based on what they want the default behavior of the interface to be.
  See the "API Implementations" section of the `go.opentelemetry.io/otel/trace` package documentation for more information about how to accomplish this. (#4620)
- The `Span` in `go.opentelemetry.io/otel/trace` now embeds the `go.opentelemetry.io/otel/trace/embedded.Span` type.
  This extends the `Span` interface and is is a breaking change for any existing implementation.
  Implementers need to update their implementations based on what they want the default behavior of the interface to be.
  See the "API Implementations" section of the `go.opentelemetry.io/otel/trace` package documentation for more information about how to accomplish this. (#4620)
- `go.opentelemetry.io/otel/exporters/otlp/otlpmetric/otlpmetricgrpc` does no longer depend on `go.opentelemetry.io/otel/exporters/otlp/otlpmetric`. (#4660)
- `go.opentelemetry.io/otel/exporters/otlp/otlpmetric/otlpmetrichttp` does no longer depend on `go.opentelemetry.io/otel/exporters/otlp/otlpmetric`. (#4660)
- Retry for `502 Bad Gateway` and `504 Gateway Timeout` HTTP statuses in `go.opentelemetry.io/otel/exporters/otlp/otlpmetric/otlpmetrichttp`. (#4670)
- Retry for `502 Bad Gateway` and `504 Gateway Timeout` HTTP statuses in `go.opentelemetry.io/otel/exporters/otlp/otlptrace/otlptracehttp`. (#4670)
- Retry for `RESOURCE_EXHAUSTED` only if RetryInfo is returned in `go.opentelemetry.io/otel/exporters/otlp/otlpmetric/otlpmetricgrpc`. (#4669)
- Retry for `RESOURCE_EXHAUSTED` only if RetryInfo is returned in `go.opentelemetry.io/otel/exporters/otlp/otlptrace/otlptracegrpc`. (#4669)
- Retry temporary HTTP request failures in `go.opentelemetry.io/otel/exporters/otlp/otlpmetric/otlpmetrichttp`. (#4679)
- Retry temporary HTTP request failures in `go.opentelemetry.io/otel/exporters/otlp/otlptrace/otlptracehttp`. (#4679)

### Fixed

- Fix improper parsing of characters such us `+`, `/` by `Parse` in `go.opentelemetry.io/otel/baggage` as they were rendered as a whitespace. (#4667)
- Fix improper parsing of characters such us `+`, `/` passed via `OTEL_RESOURCE_ATTRIBUTES` in `go.opentelemetry.io/otel/sdk/resource` as they were rendered as a whitespace. (#4699)
- Fix improper parsing of characters such us `+`, `/` passed via `OTEL_EXPORTER_OTLP_HEADERS` and `OTEL_EXPORTER_OTLP_METRICS_HEADERS` in `go.opentelemetry.io/otel/exporters/otlp/otlpmetric/otlpmetricgrpc` as they were rendered as a whitespace. (#4699)
- Fix improper parsing of characters such us `+`, `/` passed via `OTEL_EXPORTER_OTLP_HEADERS` and `OTEL_EXPORTER_OTLP_METRICS_HEADERS` in `go.opentelemetry.io/otel/exporters/otlp/otlpmetric/otlpmetrichttp` as they were rendered as a whitespace. (#4699)
- Fix improper parsing of characters such us `+`, `/` passed via `OTEL_EXPORTER_OTLP_HEADERS` and `OTEL_EXPORTER_OTLP_TRACES_HEADERS` in `go.opentelemetry.io/otel/exporters/otlp/otlpmetric/otlptracegrpc` as they were rendered as a whitespace. (#4699)
- Fix improper parsing of characters such us `+`, `/` passed via `OTEL_EXPORTER_OTLP_HEADERS` and `OTEL_EXPORTER_OTLP_TRACES_HEADERS` in `go.opentelemetry.io/otel/exporters/otlp/otlpmetric/otlptracehttp` as they were rendered as a whitespace. (#4699)
- In `go.opentelemetry.op/otel/exporters/prometheus`, the exporter no longer `Collect`s metrics after `Shutdown` is invoked. (#4648)
- Fix documentation for `WithCompressor` in `go.opentelemetry.io/otel/exporters/otlp/otlptrace/otlptracegrpc`. (#4695)
- Fix documentation for `WithCompressor` in `go.opentelemetry.io/otel/exporters/otlp/otlpmetric/otlpmetricgrpc`. (#4695)

## [1.19.0/0.42.0/0.0.7] 2023-09-28

This release contains the first stable release of the OpenTelemetry Go [metric SDK].
Our project stability guarantees now apply to the `go.opentelemetry.io/otel/sdk/metric` package.
See our [versioning policy](VERSIONING.md) for more information about these stability guarantees.

### Added

- Add the "Roll the dice" getting started application example in `go.opentelemetry.io/otel/example/dice`. (#4539)
- The `WithWriter` and `WithPrettyPrint` options to `go.opentelemetry.io/otel/exporters/stdout/stdoutmetric` to set a custom `io.Writer`, and allow displaying the output in human-readable JSON. (#4507)

### Changed

- Allow '/' characters in metric instrument names. (#4501)
- The exporter in `go.opentelemetry.io/otel/exporters/stdout/stdoutmetric` does not prettify its output by default anymore. (#4507)
- Upgrade `gopkg.io/yaml` from `v2` to `v3` in `go.opentelemetry.io/otel/schema`. (#4535)

### Fixed

- In `go.opentelemetry.op/otel/exporters/prometheus`, don't try to create the Prometheus metric on every `Collect` if we know the scope is invalid. (#4499)

### Removed

- Remove `"go.opentelemetry.io/otel/bridge/opencensus".NewMetricExporter`, which is replaced by `NewMetricProducer`. (#4566)

## [1.19.0-rc.1/0.42.0-rc.1] 2023-09-14

This is a release candidate for the v1.19.0/v0.42.0 release.
That release is expected to include the `v1` release of the OpenTelemetry Go metric SDK and will provide stability guarantees of that SDK.
See our [versioning policy](VERSIONING.md) for more information about these stability guarantees.

### Changed

- Allow '/' characters in metric instrument names. (#4501)

### Fixed

- In `go.opentelemetry.op/otel/exporters/prometheus`, don't try to create the prometheus metric on every `Collect` if we know the scope is invalid. (#4499)

## [1.18.0/0.41.0/0.0.6] 2023-09-12

This release drops the compatibility guarantee of [Go 1.19].

### Added

- Add `WithProducer` option in `go.opentelemetry.op/otel/exporters/prometheus` to restore the ability to register producers on the prometheus exporter's manual reader. (#4473)
- Add `IgnoreValue` option in `go.opentelemetry.io/otel/sdk/metric/metricdata/metricdatatest` to allow ignoring values when comparing metrics. (#4447)

### Changed

- Use a `TestingT` interface instead of `*testing.T` struct in `go.opentelemetry.io/otel/sdk/metric/metricdata/metricdatatest`. (#4483)

### Deprecated

- The `NewMetricExporter` in `go.opentelemetry.io/otel/bridge/opencensus` was deprecated in `v0.35.0` (#3541).
  The deprecation notice format for the function has been corrected to trigger Go documentation and build tooling. (#4470)

### Removed

- Removed the deprecated `go.opentelemetry.io/otel/exporters/jaeger` package. (#4467)
- Removed the deprecated `go.opentelemetry.io/otel/example/jaeger` package. (#4467)
- Removed the deprecated `go.opentelemetry.io/otel/sdk/metric/aggregation` package. (#4468)
- Removed the deprecated internal packages in `go.opentelemetry.io/otel/exporters/otlp` and its sub-packages. (#4469)
- Dropped guaranteed support for versions of Go less than 1.20. (#4481)

## [1.17.0/0.40.0/0.0.5] 2023-08-28

### Added

- Export the `ManualReader` struct in `go.opentelemetry.io/otel/sdk/metric`. (#4244)
- Export the `PeriodicReader` struct in `go.opentelemetry.io/otel/sdk/metric`. (#4244)
- Add support for exponential histogram aggregations.
  A histogram can be configured as an exponential histogram using a view with `"go.opentelemetry.io/otel/sdk/metric".ExponentialHistogram` as the aggregation. (#4245)
- Export the `Exporter` struct in `go.opentelemetry.io/otel/exporters/otlp/otlpmetric/otlpmetricgrpc`. (#4272)
- Export the `Exporter` struct in `go.opentelemetry.io/otel/exporters/otlp/otlpmetric/otlpmetrichttp`. (#4272)
- The exporters in `go.opentelemetry.io/otel/exporters/otlp/otlpmetric` now support the `OTEL_EXPORTER_OTLP_METRICS_TEMPORALITY_PREFERENCE` environment variable. (#4287)
- Add `WithoutCounterSuffixes` option in `go.opentelemetry.io/otel/exporters/prometheus` to disable addition of `_total` suffixes. (#4306)
- Add info and debug logging to the metric SDK in `go.opentelemetry.io/otel/sdk/metric`. (#4315)
- The `go.opentelemetry.io/otel/semconv/v1.21.0` package.
  The package contains semantic conventions from the `v1.21.0` version of the OpenTelemetry Semantic Conventions. (#4362)
- Accept 201 to 299 HTTP status as success in `go.opentelemetry.io/otel/exporters/otlp/otlpmetric/otlpmetrichttp` and `go.opentelemetry.io/otel/exporters/otlp/otlptrace/otlptracehttp`. (#4365)
- Document the `Temporality` and `Aggregation` methods of the `"go.opentelemetry.io/otel/sdk/metric".Exporter"` need to be concurrent safe. (#4381)
- Expand the set of units supported by the Prometheus exporter, and don't add unit suffixes if they are already present in `go.opentelemetry.op/otel/exporters/prometheus` (#4374)
- Move the `Aggregation` interface and its implementations from `go.opentelemetry.io/otel/sdk/metric/aggregation` to `go.opentelemetry.io/otel/sdk/metric`. (#4435)
- The exporters in `go.opentelemetry.io/otel/exporters/otlp/otlpmetric` now support the `OTEL_EXPORTER_OTLP_METRICS_DEFAULT_HISTOGRAM_AGGREGATION` environment variable. (#4437)
- Add the `NewAllowKeysFilter` and `NewDenyKeysFilter` functions to `go.opentelemetry.io/otel/attribute` to allow convenient creation of allow-keys and deny-keys filters. (#4444)
- Support Go 1.21. (#4463)

### Changed

- Starting from `v1.21.0` of semantic conventions, `go.opentelemetry.io/otel/semconv/{version}/httpconv` and `go.opentelemetry.io/otel/semconv/{version}/netconv` packages will no longer be published. (#4145)
- Log duplicate instrument conflict at a warning level instead of info in `go.opentelemetry.io/otel/sdk/metric`. (#4202)
- Return an error on the creation of new instruments in `go.opentelemetry.io/otel/sdk/metric` if their name doesn't pass regexp validation. (#4210)
- `NewManualReader` in `go.opentelemetry.io/otel/sdk/metric` returns `*ManualReader` instead of `Reader`. (#4244)
- `NewPeriodicReader` in `go.opentelemetry.io/otel/sdk/metric` returns `*PeriodicReader` instead of `Reader`. (#4244)
- Count the Collect time in the `PeriodicReader` timeout in `go.opentelemetry.io/otel/sdk/metric`. (#4221)
- The function `New` in `go.opentelemetry.io/otel/exporters/otlp/otlpmetric/otlpmetricgrpc` returns `*Exporter` instead of `"go.opentelemetry.io/otel/sdk/metric".Exporter`. (#4272)
- The function `New` in `go.opentelemetry.io/otel/exporters/otlp/otlpmetric/otlpmetrichttp` returns `*Exporter` instead of `"go.opentelemetry.io/otel/sdk/metric".Exporter`. (#4272)
- If an attribute set is omitted from an async callback, the previous value will no longer be exported in `go.opentelemetry.io/otel/sdk/metric`. (#4290)
- If an attribute set is observed multiple times in an async callback in `go.opentelemetry.io/otel/sdk/metric`, the values will be summed instead of the last observation winning. (#4289)
- Allow the explicit bucket histogram aggregation to be used for the up-down counter, observable counter, observable up-down counter, and observable gauge in the `go.opentelemetry.io/otel/sdk/metric` package. (#4332)
- Restrict `Meter`s in `go.opentelemetry.io/otel/sdk/metric` to only register and collect instruments it created. (#4333)
- `PeriodicReader.Shutdown` and `PeriodicReader.ForceFlush` in `go.opentelemetry.io/otel/sdk/metric` now apply the periodic reader's timeout to the operation if the user provided context does not contain a deadline. (#4356, #4377)
- Upgrade all use of `go.opentelemetry.io/otel/semconv` to use `v1.21.0`. (#4408)
- Increase instrument name maximum length from 63 to 255 characters in `go.opentelemetry.io/otel/sdk/metric`. (#4434)
- Add `go.opentelemetry.op/otel/sdk/metric.WithProducer` as an `Option` for `"go.opentelemetry.io/otel/sdk/metric".NewManualReader` and `"go.opentelemetry.io/otel/sdk/metric".NewPeriodicReader`. (#4346)

### Removed

- Remove `Reader.RegisterProducer` in `go.opentelemetry.io/otel/metric`.
  Use the added `WithProducer` option instead. (#4346)
- Remove `Reader.ForceFlush` in `go.opentelemetry.io/otel/metric`.
  Notice that `PeriodicReader.ForceFlush` is still available. (#4375)

### Fixed

- Correctly format log messages from the `go.opentelemetry.io/otel/exporters/zipkin` exporter. (#4143)
- Log an error for calls to `NewView` in `go.opentelemetry.io/otel/sdk/metric` that have empty criteria. (#4307)
- Fix `"go.opentelemetry.io/otel/sdk/resource".WithHostID()` to not set an empty `host.id`. (#4317)
- Use the instrument identifying fields to cache aggregators and determine duplicate instrument registrations in `go.opentelemetry.io/otel/sdk/metric`. (#4337)
- Detect duplicate instruments for case-insensitive names in `go.opentelemetry.io/otel/sdk/metric`. (#4338)
- The `ManualReader` will not panic if `AggregationSelector` returns `nil` in `go.opentelemetry.io/otel/sdk/metric`. (#4350)
- If a `Reader`'s `AggregationSelector` returns `nil` or `DefaultAggregation` the pipeline will use the default aggregation. (#4350)
- Log a suggested view that fixes instrument conflicts in `go.opentelemetry.io/otel/sdk/metric`. (#4349)
- Fix possible panic, deadlock and race condition in batch span processor in `go.opentelemetry.io/otel/sdk/trace`. (#4353)
- Improve context cancellation handling in batch span processor's `ForceFlush` in  `go.opentelemetry.io/otel/sdk/trace`. (#4369)
- Decouple `go.opentelemetry.io/otel/exporters/otlp/otlptrace/internal` from `go.opentelemetry.io/otel/exporters/otlp/internal` using gotmpl. (#4397, #3846)
- Decouple `go.opentelemetry.io/otel/exporters/otlp/otlpmetric/otlpmetricgrpc/internal` from `go.opentelemetry.io/otel/exporters/otlp/internal` and `go.opentelemetry.io/otel/exporters/otlp/otlpmetric/internal` using gotmpl. (#4404, #3846)
- Decouple `go.opentelemetry.io/otel/exporters/otlp/otlpmetric/otlpmetrichttp/internal` from `go.opentelemetry.io/otel/exporters/otlp/internal` and `go.opentelemetry.io/otel/exporters/otlp/otlpmetric/internal` using gotmpl. (#4407, #3846)
- Decouple `go.opentelemetry.io/otel/exporters/otlp/otlptrace/otlptracegrpc/internal` from `go.opentelemetry.io/otel/exporters/otlp/internal` and `go.opentelemetry.io/otel/exporters/otlp/otlptrace/internal` using gotmpl. (#4400, #3846)
- Decouple `go.opentelemetry.io/otel/exporters/otlp/otlptrace/otlptracehttp/internal` from `go.opentelemetry.io/otel/exporters/otlp/internal` and `go.opentelemetry.io/otel/exporters/otlp/otlptrace/internal` using gotmpl. (#4401, #3846)
- Do not block the metric SDK when OTLP metric exports are blocked in `go.opentelemetry.io/otel/exporters/otlp/otlpmetric/otlpmetricgrpc` and `go.opentelemetry.io/otel/exporters/otlp/otlpmetric/otlpmetrichttp`. (#3925, #4395)
- Do not append `_total` if the counter already has that suffix for the Prometheus exproter in `go.opentelemetry.io/otel/exporter/prometheus`. (#4373)
- Fix resource detection data race in `go.opentelemetry.io/otel/sdk/resource`. (#4409)
- Use the first-seen instrument name during instrument name conflicts in `go.opentelemetry.io/otel/sdk/metric`. (#4428)

### Deprecated

- The `go.opentelemetry.io/otel/exporters/jaeger` package is deprecated.
  OpenTelemetry dropped support for Jaeger exporter in July 2023.
  Use `go.opentelemetry.io/otel/exporters/otlp/otlptrace/otlptracehttp`
  or `go.opentelemetry.io/otel/exporters/otlp/otlptrace/otlptracegrpc` instead. (#4423)
- The `go.opentelemetry.io/otel/example/jaeger` package is deprecated. (#4423)
- The `go.opentelemetry.io/otel/exporters/otlp/otlpmetric/internal` package is deprecated. (#4420)
- The `go.opentelemetry.io/otel/exporters/otlp/otlpmetric/internal/oconf` package is deprecated. (#4420)
- The `go.opentelemetry.io/otel/exporters/otlp/otlpmetric/internal/otest` package is deprecated. (#4420)
- The `go.opentelemetry.io/otel/exporters/otlp/otlpmetric/internal/transform` package is deprecated. (#4420)
- The `go.opentelemetry.io/otel/exporters/otlp/internal` package is deprecated. (#4421)
- The `go.opentelemetry.io/otel/exporters/otlp/internal/envconfig` package is deprecated. (#4421)
- The `go.opentelemetry.io/otel/exporters/otlp/internal/retry` package is deprecated. (#4421)
- The `go.opentelemetry.io/otel/exporters/otlp/otlptrace/internal` package is deprecated. (#4425)
- The `go.opentelemetry.io/otel/exporters/otlp/otlptrace/internal/envconfig` package is deprecated. (#4425)
- The `go.opentelemetry.io/otel/exporters/otlp/otlptrace/internal/otlpconfig` package is deprecated. (#4425)
- The `go.opentelemetry.io/otel/exporters/otlp/otlptrace/internal/otlptracetest` package is deprecated. (#4425)
- The `go.opentelemetry.io/otel/exporters/otlp/otlptrace/internal/retry` package is deprecated. (#4425)
- The `go.opentelemetry.io/otel/sdk/metric/aggregation` package is deprecated.
  Use the aggregation types added to `go.opentelemetry.io/otel/sdk/metric` instead. (#4435)

## [1.16.0/0.39.0] 2023-05-18

This release contains the first stable release of the OpenTelemetry Go [metric API].
Our project stability guarantees now apply to the `go.opentelemetry.io/otel/metric` package.
See our [versioning policy](VERSIONING.md) for more information about these stability guarantees.

### Added

- The `go.opentelemetry.io/otel/semconv/v1.19.0` package.
  The package contains semantic conventions from the `v1.19.0` version of the OpenTelemetry specification. (#3848)
- The `go.opentelemetry.io/otel/semconv/v1.20.0` package.
  The package contains semantic conventions from the `v1.20.0` version of the OpenTelemetry specification. (#4078)
- The Exponential Histogram data types in `go.opentelemetry.io/otel/sdk/metric/metricdata`. (#4165)
- OTLP metrics exporter now supports the Exponential Histogram Data Type. (#4222)
- Fix serialization of `time.Time` zero values in `go.opentelemetry.io/otel/exporters/otlp/otlpmetric/otlpmetricgrpc` and `go.opentelemetry.io/otel/exporters/otlp/otlpmetric/otlpmetrichttp` packages. (#4271)

### Changed

- Use `strings.Cut()` instead of `string.SplitN()` for better readability and memory use. (#4049)
- `MeterProvider` returns noop meters once it has been shutdown. (#4154)

### Removed

- The deprecated `go.opentelemetry.io/otel/metric/instrument` package is removed.
  Use `go.opentelemetry.io/otel/metric` instead. (#4055)

### Fixed

- Fix build for BSD based systems in `go.opentelemetry.io/otel/sdk/resource`. (#4077)

## [1.16.0-rc.1/0.39.0-rc.1] 2023-05-03

This is a release candidate for the v1.16.0/v0.39.0 release.
That release is expected to include the `v1` release of the OpenTelemetry Go metric API and will provide stability guarantees of that API.
See our [versioning policy](VERSIONING.md) for more information about these stability guarantees.

### Added

- Support global `MeterProvider` in `go.opentelemetry.io/otel`. (#4039)
  - Use `Meter` for a `metric.Meter` from the global `metric.MeterProvider`.
  - Use `GetMeterProivder` for a global `metric.MeterProvider`.
  - Use `SetMeterProivder` to set the global `metric.MeterProvider`.

### Changed

- Move the `go.opentelemetry.io/otel/metric` module to the `stable-v1` module set.
  This stages the metric API to be released as a stable module. (#4038)

### Removed

- The `go.opentelemetry.io/otel/metric/global` package is removed.
  Use `go.opentelemetry.io/otel` instead. (#4039)

## [1.15.1/0.38.1] 2023-05-02

### Fixed

- Remove unused imports from `sdk/resource/host_id_bsd.go` which caused build failures. (#4040, #4041)

## [1.15.0/0.38.0] 2023-04-27

### Added

- The `go.opentelemetry.io/otel/metric/embedded` package. (#3916)
- The `Version` function to `go.opentelemetry.io/otel/sdk` to return the SDK version. (#3949)
- Add a `WithNamespace` option to `go.opentelemetry.io/otel/exporters/prometheus` to allow users to prefix metrics with a namespace. (#3970)
- The following configuration types were added to `go.opentelemetry.io/otel/metric/instrument` to be used in the configuration of measurement methods. (#3971)
  - The `AddConfig` used to hold configuration for addition measurements
    - `NewAddConfig` used to create a new `AddConfig`
    - `AddOption` used to configure an `AddConfig`
  - The `RecordConfig` used to hold configuration for recorded measurements
    - `NewRecordConfig` used to create a new `RecordConfig`
    - `RecordOption` used to configure a `RecordConfig`
  - The `ObserveConfig` used to hold configuration for observed measurements
    - `NewObserveConfig` used to create a new `ObserveConfig`
    - `ObserveOption` used to configure an `ObserveConfig`
- `WithAttributeSet` and `WithAttributes` are added to `go.opentelemetry.io/otel/metric/instrument`.
  They return an option used during a measurement that defines the attribute Set associated with the measurement. (#3971)
- The `Version` function to `go.opentelemetry.io/otel/exporters/otlp/otlpmetric` to return the OTLP metrics client version. (#3956)
- The `Version` function to `go.opentelemetry.io/otel/exporters/otlp/otlptrace` to return the OTLP trace client version. (#3956)

### Changed

- The `Extrema` in `go.opentelemetry.io/otel/sdk/metric/metricdata` is redefined with a generic argument of `[N int64 | float64]`. (#3870)
- Update all exported interfaces from `go.opentelemetry.io/otel/metric` to embed their corresponding interface from `go.opentelemetry.io/otel/metric/embedded`.
  This adds an implementation requirement to set the interface default behavior for unimplemented methods. (#3916)
- Move No-Op implementation from `go.opentelemetry.io/otel/metric` into its own package `go.opentelemetry.io/otel/metric/noop`. (#3941)
  - `metric.NewNoopMeterProvider` is replaced with `noop.NewMeterProvider`
- Add all the methods from `"go.opentelemetry.io/otel/trace".SpanContext` to `bridgeSpanContext` by embedding `otel.SpanContext` in `bridgeSpanContext`. (#3966)
- Wrap `UploadMetrics` error in `go.opentelemetry.io/otel/exporters/otlp/otlpmetric/` to improve error message when encountering generic grpc errors. (#3974)
- The measurement methods for all instruments in `go.opentelemetry.io/otel/metric/instrument` accept an option instead of the variadic `"go.opentelemetry.io/otel/attribute".KeyValue`. (#3971)
  - The `Int64Counter.Add` method now accepts `...AddOption`
  - The `Float64Counter.Add` method now accepts `...AddOption`
  - The `Int64UpDownCounter.Add` method now accepts `...AddOption`
  - The `Float64UpDownCounter.Add` method now accepts `...AddOption`
  - The `Int64Histogram.Record` method now accepts `...RecordOption`
  - The `Float64Histogram.Record` method now accepts `...RecordOption`
  - The `Int64Observer.Observe` method now accepts `...ObserveOption`
  - The `Float64Observer.Observe` method now accepts `...ObserveOption`
- The `Observer` methods in `go.opentelemetry.io/otel/metric` accept an option instead of the variadic `"go.opentelemetry.io/otel/attribute".KeyValue`. (#3971)
  - The `Observer.ObserveInt64` method now accepts `...ObserveOption`
  - The `Observer.ObserveFloat64` method now accepts `...ObserveOption`
- Move global metric back to `go.opentelemetry.io/otel/metric/global` from `go.opentelemetry.io/otel`. (#3986)

### Fixed

- `TracerProvider` allows calling `Tracer()` while it's shutting down.
  It used to deadlock. (#3924)
- Use the SDK version for the Telemetry SDK resource detector in `go.opentelemetry.io/otel/sdk/resource`. (#3949)
- Fix a data race in `SpanProcessor` returned by `NewSimpleSpanProcessor` in `go.opentelemetry.io/otel/sdk/trace`. (#3951)
- Automatically figure out the default aggregation with `aggregation.Default`. (#3967)

### Deprecated

- The `go.opentelemetry.io/otel/metric/instrument` package is deprecated.
  Use the equivalent types added to `go.opentelemetry.io/otel/metric` instead. (#4018)

## [1.15.0-rc.2/0.38.0-rc.2] 2023-03-23

This is a release candidate for the v1.15.0/v0.38.0 release.
That release will include the `v1` release of the OpenTelemetry Go metric API and will provide stability guarantees of that API.
See our [versioning policy](VERSIONING.md) for more information about these stability guarantees.

### Added

- The `WithHostID` option to `go.opentelemetry.io/otel/sdk/resource`. (#3812)
- The `WithoutTimestamps` option to `go.opentelemetry.io/otel/exporters/stdout/stdoutmetric` to sets all timestamps to zero. (#3828)
- The new `Exemplar` type is added to `go.opentelemetry.io/otel/sdk/metric/metricdata`.
  Both the `DataPoint` and `HistogramDataPoint` types from that package have a new field of `Exemplars` containing the sampled exemplars for their timeseries. (#3849)
- Configuration for each metric instrument in `go.opentelemetry.io/otel/sdk/metric/instrument`. (#3895)
- The internal logging introduces a warning level verbosity equal to `V(1)`. (#3900)
- Added a log message warning about usage of `SimpleSpanProcessor` in production environments. (#3854)

### Changed

- Optimize memory allocation when creation a new `Set` using `NewSet` or `NewSetWithFiltered` in `go.opentelemetry.io/otel/attribute`. (#3832)
- Optimize memory allocation when creation new metric instruments in `go.opentelemetry.io/otel/sdk/metric`. (#3832)
- Avoid creating new objects on all calls to `WithDeferredSetup` and `SkipContextSetup` in OpenTracing bridge. (#3833)
- The `New` and `Detect` functions from `go.opentelemetry.io/otel/sdk/resource` return errors that wrap underlying errors instead of just containing the underlying error strings. (#3844)
- Both the `Histogram` and `HistogramDataPoint` are redefined with a generic argument of `[N int64 | float64]` in `go.opentelemetry.io/otel/sdk/metric/metricdata`. (#3849)
- The metric `Export` interface from `go.opentelemetry.io/otel/sdk/metric` accepts a `*ResourceMetrics` instead of `ResourceMetrics`. (#3853)
- Rename `Asynchronous` to `Observable` in `go.opentelemetry.io/otel/metric/instrument`. (#3892)
- Rename `Int64ObserverOption` to `Int64ObservableOption` in `go.opentelemetry.io/otel/metric/instrument`. (#3895)
- Rename `Float64ObserverOption` to `Float64ObservableOption` in `go.opentelemetry.io/otel/metric/instrument`. (#3895)
- The internal logging changes the verbosity level of info to `V(4)`, the verbosity level of debug to `V(8)`. (#3900)

### Fixed

- `TracerProvider` consistently doesn't allow to register a `SpanProcessor` after shutdown. (#3845)

### Removed

- The deprecated `go.opentelemetry.io/otel/metric/global` package is removed. (#3829)
- The unneeded `Synchronous` interface in `go.opentelemetry.io/otel/metric/instrument` was removed. (#3892)
- The `Float64ObserverConfig` and `NewFloat64ObserverConfig` in `go.opentelemetry.io/otel/sdk/metric/instrument`.
  Use the added `float64` instrument configuration instead. (#3895)
- The `Int64ObserverConfig` and `NewInt64ObserverConfig` in `go.opentelemetry.io/otel/sdk/metric/instrument`.
  Use the added `int64` instrument configuration instead. (#3895)
- The `NewNoopMeter` function in `go.opentelemetry.io/otel/metric`, use `NewMeterProvider().Meter("")` instead. (#3893)

## [1.15.0-rc.1/0.38.0-rc.1] 2023-03-01

This is a release candidate for the v1.15.0/v0.38.0 release.
That release will include the `v1` release of the OpenTelemetry Go metric API and will provide stability guarantees of that API.
See our [versioning policy](VERSIONING.md) for more information about these stability guarantees.

This release drops the compatibility guarantee of [Go 1.18].

### Added

- Support global `MeterProvider` in `go.opentelemetry.io/otel`. (#3818)
  - Use `Meter` for a `metric.Meter` from the global `metric.MeterProvider`.
  - Use `GetMeterProivder` for a global `metric.MeterProvider`.
  - Use `SetMeterProivder` to set the global `metric.MeterProvider`.

### Changed

- Dropped compatibility testing for [Go 1.18].
  The project no longer guarantees support for this version of Go. (#3813)

### Fixed

- Handle empty environment variable as it they were not set. (#3764)
- Clarify the `httpconv` and `netconv` packages in `go.opentelemetry.io/otel/semconv/*` provide tracing semantic conventions. (#3823)
- Fix race conditions in `go.opentelemetry.io/otel/exporters/metric/prometheus` that could cause a panic. (#3899)
- Fix sending nil `scopeInfo` to metrics channel in `go.opentelemetry.io/otel/exporters/metric/prometheus` that could cause a panic in `github.com/prometheus/client_golang/prometheus`. (#3899)

### Deprecated

- The `go.opentelemetry.io/otel/metric/global` package is deprecated.
  Use `go.opentelemetry.io/otel` instead. (#3818)

### Removed

- The deprecated `go.opentelemetry.io/otel/metric/unit` package is removed. (#3814)

## [1.14.0/0.37.0/0.0.4] 2023-02-27

This release is the last to support [Go 1.18].
The next release will require at least [Go 1.19].

### Added

- The `event` type semantic conventions are added to `go.opentelemetry.io/otel/semconv/v1.17.0`. (#3697)
- Support [Go 1.20]. (#3693)
- The `go.opentelemetry.io/otel/semconv/v1.18.0` package.
  The package contains semantic conventions from the `v1.18.0` version of the OpenTelemetry specification. (#3719)
  - The following `const` renames from `go.opentelemetry.io/otel/semconv/v1.17.0` are included:
    - `OtelScopeNameKey` -> `OTelScopeNameKey`
    - `OtelScopeVersionKey` -> `OTelScopeVersionKey`
    - `OtelLibraryNameKey` -> `OTelLibraryNameKey`
    - `OtelLibraryVersionKey` -> `OTelLibraryVersionKey`
    - `OtelStatusCodeKey` -> `OTelStatusCodeKey`
    - `OtelStatusDescriptionKey` -> `OTelStatusDescriptionKey`
    - `OtelStatusCodeOk` -> `OTelStatusCodeOk`
    - `OtelStatusCodeError` -> `OTelStatusCodeError`
  - The following `func` renames from `go.opentelemetry.io/otel/semconv/v1.17.0` are included:
    - `OtelScopeName` -> `OTelScopeName`
    - `OtelScopeVersion` -> `OTelScopeVersion`
    - `OtelLibraryName` -> `OTelLibraryName`
    - `OtelLibraryVersion` -> `OTelLibraryVersion`
    - `OtelStatusDescription` -> `OTelStatusDescription`
- A `IsSampled` method is added to the `SpanContext` implementation in `go.opentelemetry.io/otel/bridge/opentracing` to expose the span sampled state.
  See the [README](./bridge/opentracing/README.md) for more information. (#3570)
- The `WithInstrumentationAttributes` option to `go.opentelemetry.io/otel/metric`. (#3738)
- The `WithInstrumentationAttributes` option to `go.opentelemetry.io/otel/trace`. (#3739)
- The following environment variables are supported by the periodic `Reader` in `go.opentelemetry.io/otel/sdk/metric`. (#3763)
  - `OTEL_METRIC_EXPORT_INTERVAL` sets the time between collections and exports.
  - `OTEL_METRIC_EXPORT_TIMEOUT` sets the timeout an export is attempted.

### Changed

- Fall-back to `TextMapCarrier` when it's not `HttpHeader`s in `go.opentelemetry.io/otel/bridge/opentracing`. (#3679)
- The `Collect` method of the `"go.opentelemetry.io/otel/sdk/metric".Reader` interface is updated to accept the `metricdata.ResourceMetrics` value the collection will be made into.
  This change is made to enable memory reuse by SDK users. (#3732)
- The `WithUnit` option in `go.opentelemetry.io/otel/sdk/metric/instrument` is updated to accept a `string` for the unit value. (#3776)

### Fixed

- Ensure `go.opentelemetry.io/otel` does not use generics. (#3723, #3725)
- Multi-reader `MeterProvider`s now export metrics for all readers, instead of just the first reader. (#3720, #3724)
- Remove use of deprecated `"math/rand".Seed` in `go.opentelemetry.io/otel/example/prometheus`. (#3733)
- Do not silently drop unknown schema data with `Parse` in  `go.opentelemetry.io/otel/schema/v1.1`. (#3743)
- Data race issue in OTLP exporter retry mechanism. (#3755, #3756)
- Wrapping empty errors when exporting in `go.opentelemetry.io/otel/sdk/metric`. (#3698, #3772)
- Incorrect "all" and "resource" definition for schema files in `go.opentelemetry.io/otel/schema/v1.1`. (#3777)

### Deprecated

- The `go.opentelemetry.io/otel/metric/unit` package is deprecated.
  Use the equivalent unit string instead. (#3776)
  - Use `"1"` instead of `unit.Dimensionless`
  - Use `"By"` instead of `unit.Bytes`
  - Use `"ms"` instead of `unit.Milliseconds`

## [1.13.0/0.36.0] 2023-02-07

### Added

- Attribute `KeyValue` creations functions to `go.opentelemetry.io/otel/semconv/v1.17.0` for all non-enum semantic conventions.
  These functions ensure semantic convention type correctness. (#3675)

### Fixed

- Removed the `http.target` attribute from being added by `ServerRequest` in the following packages. (#3687)
  - `go.opentelemetry.io/otel/semconv/v1.13.0/httpconv`
  - `go.opentelemetry.io/otel/semconv/v1.14.0/httpconv`
  - `go.opentelemetry.io/otel/semconv/v1.15.0/httpconv`
  - `go.opentelemetry.io/otel/semconv/v1.16.0/httpconv`
  - `go.opentelemetry.io/otel/semconv/v1.17.0/httpconv`

### Removed

- The deprecated `go.opentelemetry.io/otel/metric/instrument/asyncfloat64` package is removed. (#3631)
- The deprecated `go.opentelemetry.io/otel/metric/instrument/asyncint64` package is removed. (#3631)
- The deprecated `go.opentelemetry.io/otel/metric/instrument/syncfloat64` package is removed. (#3631)
- The deprecated `go.opentelemetry.io/otel/metric/instrument/syncint64` package is removed. (#3631)

## [1.12.0/0.35.0] 2023-01-28

### Added

- The `WithInt64Callback` option to `go.opentelemetry.io/otel/metric/instrument`.
  This options is used to configure `int64` Observer callbacks during their creation. (#3507)
- The `WithFloat64Callback` option to `go.opentelemetry.io/otel/metric/instrument`.
  This options is used to configure `float64` Observer callbacks during their creation. (#3507)
- The `Producer` interface and `Reader.RegisterProducer(Producer)` to `go.opentelemetry.io/otel/sdk/metric`.
  These additions are used to enable external metric Producers. (#3524)
- The `Callback` function type to `go.opentelemetry.io/otel/metric`.
  This new named function type is registered with a `Meter`. (#3564)
- The `go.opentelemetry.io/otel/semconv/v1.13.0` package.
  The package contains semantic conventions from the `v1.13.0` version of the OpenTelemetry specification. (#3499)
  - The `EndUserAttributesFromHTTPRequest` function in `go.opentelemetry.io/otel/semconv/v1.12.0` is merged into `ClientRequest` and `ServerRequest` in `go.opentelemetry.io/otel/semconv/v1.13.0/httpconv`.
  - The `HTTPAttributesFromHTTPStatusCode` function in `go.opentelemetry.io/otel/semconv/v1.12.0` is merged into `ClientResponse` in `go.opentelemetry.io/otel/semconv/v1.13.0/httpconv`.
  - The `HTTPClientAttributesFromHTTPRequest` function in `go.opentelemetry.io/otel/semconv/v1.12.0` is replaced by `ClientRequest` in `go.opentelemetry.io/otel/semconv/v1.13.0/httpconv`.
  - The `HTTPServerAttributesFromHTTPRequest` function in `go.opentelemetry.io/otel/semconv/v1.12.0` is replaced by `ServerRequest` in `go.opentelemetry.io/otel/semconv/v1.13.0/httpconv`.
  - The `HTTPServerMetricAttributesFromHTTPRequest` function in `go.opentelemetry.io/otel/semconv/v1.12.0` is replaced by `ServerRequest` in `go.opentelemetry.io/otel/semconv/v1.13.0/httpconv`.
  - The `NetAttributesFromHTTPRequest` function in `go.opentelemetry.io/otel/semconv/v1.12.0` is split into `Transport` in `go.opentelemetry.io/otel/semconv/v1.13.0/netconv` and `ClientRequest` or `ServerRequest` in `go.opentelemetry.io/otel/semconv/v1.13.0/httpconv`.
  - The `SpanStatusFromHTTPStatusCode` function in `go.opentelemetry.io/otel/semconv/v1.12.0` is replaced by `ClientStatus` in `go.opentelemetry.io/otel/semconv/v1.13.0/httpconv`.
  - The `SpanStatusFromHTTPStatusCodeAndSpanKind` function in `go.opentelemetry.io/otel/semconv/v1.12.0` is split into `ClientStatus` and `ServerStatus` in `go.opentelemetry.io/otel/semconv/v1.13.0/httpconv`.
  - The `Client` function is included in `go.opentelemetry.io/otel/semconv/v1.13.0/netconv` to generate attributes for a `net.Conn`.
  - The `Server` function is included in `go.opentelemetry.io/otel/semconv/v1.13.0/netconv` to generate attributes for a `net.Listener`.
- The `go.opentelemetry.io/otel/semconv/v1.14.0` package.
  The package contains semantic conventions from the `v1.14.0` version of the OpenTelemetry specification. (#3566)
- The `go.opentelemetry.io/otel/semconv/v1.15.0` package.
  The package contains semantic conventions from the `v1.15.0` version of the OpenTelemetry specification. (#3578)
- The `go.opentelemetry.io/otel/semconv/v1.16.0` package.
  The package contains semantic conventions from the `v1.16.0` version of the OpenTelemetry specification. (#3579)
- Metric instruments to `go.opentelemetry.io/otel/metric/instrument`.
  These instruments are use as replacements of the deprecated `go.opentelemetry.io/otel/metric/instrument/{asyncfloat64,asyncint64,syncfloat64,syncint64}` packages.(#3575, #3586)
  - `Float64ObservableCounter` replaces the `asyncfloat64.Counter`
  - `Float64ObservableUpDownCounter` replaces the `asyncfloat64.UpDownCounter`
  - `Float64ObservableGauge` replaces the `asyncfloat64.Gauge`
  - `Int64ObservableCounter` replaces the `asyncint64.Counter`
  - `Int64ObservableUpDownCounter` replaces the `asyncint64.UpDownCounter`
  - `Int64ObservableGauge` replaces the `asyncint64.Gauge`
  - `Float64Counter` replaces the `syncfloat64.Counter`
  - `Float64UpDownCounter` replaces the `syncfloat64.UpDownCounter`
  - `Float64Histogram` replaces the `syncfloat64.Histogram`
  - `Int64Counter` replaces the `syncint64.Counter`
  - `Int64UpDownCounter` replaces the `syncint64.UpDownCounter`
  - `Int64Histogram` replaces the `syncint64.Histogram`
- `NewTracerProvider` to `go.opentelemetry.io/otel/bridge/opentracing`.
  This is used to create `WrapperTracer` instances from a `TracerProvider`. (#3116)
- The `Extrema` type to `go.opentelemetry.io/otel/sdk/metric/metricdata`.
  This type is used to represent min/max values and still be able to distinguish unset and zero values. (#3487)
- The `go.opentelemetry.io/otel/semconv/v1.17.0` package.
  The package contains semantic conventions from the `v1.17.0` version of the OpenTelemetry specification. (#3599)

### Changed

- Jaeger and Zipkin exporter use `github.com/go-logr/logr` as the logging interface, and add the `WithLogr` option. (#3497, #3500)
- Instrument configuration in `go.opentelemetry.io/otel/metric/instrument` is split into specific options and configuration based on the instrument type. (#3507)
  - Use the added `Int64Option` type to configure instruments from `go.opentelemetry.io/otel/metric/instrument/syncint64`.
  - Use the added `Float64Option` type to configure instruments from `go.opentelemetry.io/otel/metric/instrument/syncfloat64`.
  - Use the added `Int64ObserverOption` type to configure instruments from `go.opentelemetry.io/otel/metric/instrument/asyncint64`.
  - Use the added `Float64ObserverOption` type to configure instruments from `go.opentelemetry.io/otel/metric/instrument/asyncfloat64`.
- Return a `Registration` from the `RegisterCallback` method of a `Meter` in the `go.opentelemetry.io/otel/metric` package.
  This `Registration` can be used to unregister callbacks. (#3522)
- Global error handler uses an atomic value instead of a mutex. (#3543)
- Add `NewMetricProducer` to `go.opentelemetry.io/otel/bridge/opencensus`, which can be used to pass OpenCensus metrics to an OpenTelemetry Reader. (#3541)
- Global logger uses an atomic value instead of a mutex. (#3545)
- The `Shutdown` method of the `"go.opentelemetry.io/otel/sdk/trace".TracerProvider` releases all computational resources when called the first time. (#3551)
- The `Sampler` returned from `TraceIDRatioBased` `go.opentelemetry.io/otel/sdk/trace` now uses the rightmost bits for sampling decisions.
  This fixes random sampling when using ID generators like `xray.IDGenerator` and increasing parity with other language implementations. (#3557)
- Errors from `go.opentelemetry.io/otel/exporters/otlp/otlptrace` exporters are wrapped in errors identifying their signal name.
  Existing users of the exporters attempting to identify specific errors will need to use `errors.Unwrap()` to get the underlying error. (#3516)
- Exporters from `go.opentelemetry.io/otel/exporters/otlp` will print the final retryable error message when attempts to retry time out. (#3514)
- The instrument kind names in `go.opentelemetry.io/otel/sdk/metric` are updated to match the API. (#3562)
  - `InstrumentKindSyncCounter` is renamed to `InstrumentKindCounter`
  - `InstrumentKindSyncUpDownCounter` is renamed to `InstrumentKindUpDownCounter`
  - `InstrumentKindSyncHistogram` is renamed to `InstrumentKindHistogram`
  - `InstrumentKindAsyncCounter` is renamed to `InstrumentKindObservableCounter`
  - `InstrumentKindAsyncUpDownCounter` is renamed to `InstrumentKindObservableUpDownCounter`
  - `InstrumentKindAsyncGauge` is renamed to `InstrumentKindObservableGauge`
- The `RegisterCallback` method of the `Meter` in `go.opentelemetry.io/otel/metric` changed.
  - The named `Callback` replaces the inline function parameter. (#3564)
  - `Callback` is required to return an error. (#3576)
  - `Callback` accepts the added `Observer` parameter added.
    This new parameter is used by `Callback` implementations to observe values for asynchronous instruments instead of calling the `Observe` method of the instrument directly. (#3584)
  - The slice of `instrument.Asynchronous` is now passed as a variadic argument. (#3587)
- The exporter from `go.opentelemetry.io/otel/exporters/zipkin` is updated to use the `v1.16.0` version of semantic conventions.
  This means it no longer uses the removed `net.peer.ip` or `http.host` attributes to determine the remote endpoint.
  Instead it uses the `net.sock.peer` attributes. (#3581)
- The `Min` and `Max` fields of the `HistogramDataPoint` in `go.opentelemetry.io/otel/sdk/metric/metricdata` are now defined with the added `Extrema` type instead of a `*float64`. (#3487)

### Fixed

- Asynchronous instruments that use sum aggregators and attribute filters correctly add values from equivalent attribute sets that have been filtered. (#3439, #3549)
- The `RegisterCallback` method of the `Meter` from `go.opentelemetry.io/otel/sdk/metric` only registers a callback for instruments created by that meter.
  Trying to register a callback with instruments from a different meter will result in an error being returned. (#3584)

### Deprecated

- The `NewMetricExporter` in `go.opentelemetry.io/otel/bridge/opencensus` is deprecated.
  Use `NewMetricProducer` instead. (#3541)
- The `go.opentelemetry.io/otel/metric/instrument/asyncfloat64` package is deprecated.
  Use the instruments from `go.opentelemetry.io/otel/metric/instrument` instead. (#3575)
- The `go.opentelemetry.io/otel/metric/instrument/asyncint64` package is deprecated.
  Use the instruments from `go.opentelemetry.io/otel/metric/instrument` instead. (#3575)
- The `go.opentelemetry.io/otel/metric/instrument/syncfloat64` package is deprecated.
  Use the instruments from `go.opentelemetry.io/otel/metric/instrument` instead. (#3575)
- The `go.opentelemetry.io/otel/metric/instrument/syncint64` package is deprecated.
  Use the instruments from `go.opentelemetry.io/otel/metric/instrument` instead. (#3575)
- The `NewWrappedTracerProvider` in `go.opentelemetry.io/otel/bridge/opentracing` is now deprecated.
  Use `NewTracerProvider` instead. (#3116)

### Removed

- The deprecated `go.opentelemetry.io/otel/sdk/metric/view` package is removed. (#3520)
- The `InstrumentProvider` from `go.opentelemetry.io/otel/sdk/metric/asyncint64` is removed.
  Use the new creation methods of the `Meter` in `go.opentelemetry.io/otel/sdk/metric` instead. (#3530)
  - The `Counter` method is replaced by `Meter.Int64ObservableCounter`
  - The `UpDownCounter` method is replaced by `Meter.Int64ObservableUpDownCounter`
  - The `Gauge` method is replaced by `Meter.Int64ObservableGauge`
- The `InstrumentProvider` from `go.opentelemetry.io/otel/sdk/metric/asyncfloat64` is removed.
  Use the new creation methods of the `Meter` in `go.opentelemetry.io/otel/sdk/metric` instead. (#3530)
  - The `Counter` method is replaced by `Meter.Float64ObservableCounter`
  - The `UpDownCounter` method is replaced by `Meter.Float64ObservableUpDownCounter`
  - The `Gauge` method is replaced by `Meter.Float64ObservableGauge`
- The `InstrumentProvider` from `go.opentelemetry.io/otel/sdk/metric/syncint64` is removed.
  Use the new creation methods of the `Meter` in `go.opentelemetry.io/otel/sdk/metric` instead. (#3530)
  - The `Counter` method is replaced by `Meter.Int64Counter`
  - The `UpDownCounter` method is replaced by `Meter.Int64UpDownCounter`
  - The `Histogram` method is replaced by `Meter.Int64Histogram`
- The `InstrumentProvider` from `go.opentelemetry.io/otel/sdk/metric/syncfloat64` is removed.
  Use the new creation methods of the `Meter` in `go.opentelemetry.io/otel/sdk/metric` instead. (#3530)
  - The `Counter` method is replaced by `Meter.Float64Counter`
  - The `UpDownCounter` method is replaced by `Meter.Float64UpDownCounter`
  - The `Histogram` method is replaced by `Meter.Float64Histogram`

## [1.11.2/0.34.0] 2022-12-05

### Added

- The `WithView` `Option` is added to the `go.opentelemetry.io/otel/sdk/metric` package.
   This option is used to configure the view(s) a `MeterProvider` will use for all `Reader`s that are registered with it. (#3387)
- Add Instrumentation Scope and Version as info metric and label in Prometheus exporter.
  This can be disabled using the `WithoutScopeInfo()` option added to that package.(#3273, #3357)
- OTLP exporters now recognize: (#3363)
  - `OTEL_EXPORTER_OTLP_INSECURE`
  - `OTEL_EXPORTER_OTLP_TRACES_INSECURE`
  - `OTEL_EXPORTER_OTLP_METRICS_INSECURE`
  - `OTEL_EXPORTER_OTLP_CLIENT_KEY`
  - `OTEL_EXPORTER_OTLP_TRACES_CLIENT_KEY`
  - `OTEL_EXPORTER_OTLP_METRICS_CLIENT_KEY`
  - `OTEL_EXPORTER_OTLP_CLIENT_CERTIFICATE`
  - `OTEL_EXPORTER_OTLP_TRACES_CLIENT_CERTIFICATE`
  - `OTEL_EXPORTER_OTLP_METRICS_CLIENT_CERTIFICATE`
- The `View` type and related `NewView` function to create a view according to the OpenTelemetry specification are added to `go.opentelemetry.io/otel/sdk/metric`.
  These additions are replacements for the `View` type and `New` function from `go.opentelemetry.io/otel/sdk/metric/view`. (#3459)
- The `Instrument` and `InstrumentKind` type are added to `go.opentelemetry.io/otel/sdk/metric`.
  These additions are replacements for the `Instrument` and `InstrumentKind` types from `go.opentelemetry.io/otel/sdk/metric/view`. (#3459)
- The `Stream` type is added to `go.opentelemetry.io/otel/sdk/metric` to define a metric data stream a view will produce. (#3459)
- The `AssertHasAttributes` allows instrument authors to test that datapoints returned have appropriate attributes. (#3487)

### Changed

- The `"go.opentelemetry.io/otel/sdk/metric".WithReader` option no longer accepts views to associate with the `Reader`.
   Instead, views are now registered directly with the `MeterProvider` via the new `WithView` option.
   The views registered with the `MeterProvider` apply to all `Reader`s. (#3387)
- The `Temporality(view.InstrumentKind) metricdata.Temporality` and `Aggregation(view.InstrumentKind) aggregation.Aggregation` methods are added to the `"go.opentelemetry.io/otel/sdk/metric".Exporter` interface. (#3260)
- The `Temporality(view.InstrumentKind) metricdata.Temporality` and `Aggregation(view.InstrumentKind) aggregation.Aggregation` methods are added to the `"go.opentelemetry.io/otel/exporters/otlp/otlpmetric".Client` interface. (#3260)
- The `WithTemporalitySelector` and `WithAggregationSelector` `ReaderOption`s have been changed to `ManualReaderOption`s in the `go.opentelemetry.io/otel/sdk/metric` package. (#3260)
- The periodic reader in the `go.opentelemetry.io/otel/sdk/metric` package now uses the temporality and aggregation selectors from its configured exporter instead of accepting them as options. (#3260)

### Fixed

- The `go.opentelemetry.io/otel/exporters/prometheus` exporter fixes duplicated `_total` suffixes. (#3369)
- Remove comparable requirement for `Reader`s. (#3387)
- Cumulative metrics from the OpenCensus bridge (`go.opentelemetry.io/otel/bridge/opencensus`) are defined as monotonic sums, instead of non-monotonic. (#3389)
- Asynchronous counters (`Counter` and `UpDownCounter`) from the metric SDK now produce delta sums when configured with delta temporality. (#3398)
- Exported `Status` codes in the `go.opentelemetry.io/otel/exporters/zipkin` exporter are now exported as all upper case values. (#3340)
- `Aggregation`s from `go.opentelemetry.io/otel/sdk/metric` with no data are not exported. (#3394, #3436)
- Re-enabled Attribute Filters in the Metric SDK. (#3396)
- Asynchronous callbacks are only called if they are registered with at least one instrument that does not use drop aggregation. (#3408)
- Do not report empty partial-success responses in the `go.opentelemetry.io/otel/exporters/otlp` exporters. (#3438, #3432)
- Handle partial success responses in `go.opentelemetry.io/otel/exporters/otlp/otlpmetric` exporters. (#3162, #3440)
- Prevent duplicate Prometheus description, unit, and type. (#3469)
- Prevents panic when using incorrect `attribute.Value.As[Type]Slice()`. (#3489)

### Removed

- The `go.opentelemetry.io/otel/exporters/otlp/otlpmetric.Client` interface is removed. (#3486)
- The `go.opentelemetry.io/otel/exporters/otlp/otlpmetric.New` function is removed. Use the `otlpmetric[http|grpc].New` directly. (#3486)

### Deprecated

- The `go.opentelemetry.io/otel/sdk/metric/view` package is deprecated.
  Use `Instrument`, `InstrumentKind`, `View`, and `NewView` in `go.opentelemetry.io/otel/sdk/metric` instead. (#3476)

## [1.11.1/0.33.0] 2022-10-19

### Added

- The Prometheus exporter in `go.opentelemetry.io/otel/exporters/prometheus` registers with a Prometheus registerer on creation.
   By default, it will register with the default Prometheus registerer.
   A non-default registerer can be used by passing the `WithRegisterer` option. (#3239)
- Added the `WithAggregationSelector` option to the `go.opentelemetry.io/otel/exporters/prometheus` package to change the default `AggregationSelector` used. (#3341)
- The Prometheus exporter in `go.opentelemetry.io/otel/exporters/prometheus` converts the `Resource` associated with metric exports into a `target_info` metric. (#3285)

### Changed

- The `"go.opentelemetry.io/otel/exporters/prometheus".New` function is updated to return an error.
   It will return an error if the exporter fails to register with Prometheus. (#3239)

### Fixed

- The URL-encoded values from the `OTEL_RESOURCE_ATTRIBUTES` environment variable are decoded. (#2963)
- The `baggage.NewMember` function decodes the `value` parameter instead of directly using it.
   This fixes the implementation to be compliant with the W3C specification. (#3226)
- Slice attributes of the `attribute` package are now comparable based on their value, not instance. (#3108 #3252)
- The `Shutdown` and `ForceFlush` methods of the `"go.opentelemetry.io/otel/sdk/trace".TraceProvider` no longer return an error when no processor is registered. (#3268)
- The Prometheus exporter in `go.opentelemetry.io/otel/exporters/prometheus` cumulatively sums histogram buckets. (#3281)
- The sum of each histogram data point is now uniquely exported by the `go.opentelemetry.io/otel/exporters/otlpmetric` exporters. (#3284, #3293)
- Recorded values for asynchronous counters (`Counter` and `UpDownCounter`) are interpreted as exact, not incremental, sum values by the metric SDK. (#3350, #3278)
- `UpDownCounters` are now correctly output as Prometheus gauges in the `go.opentelemetry.io/otel/exporters/prometheus` exporter. (#3358)
- The Prometheus exporter in `go.opentelemetry.io/otel/exporters/prometheus` no longer describes the metrics it will send to Prometheus on startup.
   Instead the exporter is defined as an "unchecked" collector for Prometheus.
   This fixes the `reader is not registered` warning currently emitted on startup. (#3291 #3342)
- The `go.opentelemetry.io/otel/exporters/prometheus` exporter now correctly adds `_total` suffixes to counter metrics. (#3360)
- The `go.opentelemetry.io/otel/exporters/prometheus` exporter now adds a unit suffix to metric names.
   This can be disabled using the `WithoutUnits()` option added to that package. (#3352)

## [1.11.0/0.32.3] 2022-10-12

### Added

- Add default User-Agent header to OTLP exporter requests (`go.opentelemetry.io/otel/exporters/otlptrace/otlptracegrpc` and `go.opentelemetry.io/otel/exporters/otlptrace/otlptracehttp`). (#3261)

### Changed

- `span.SetStatus` has been updated such that calls that lower the status are now no-ops. (#3214)
- Upgrade `golang.org/x/sys/unix` from `v0.0.0-20210423185535-09eb48e85fd7` to `v0.0.0-20220919091848-fb04ddd9f9c8`.
  This addresses [GO-2022-0493](https://pkg.go.dev/vuln/GO-2022-0493). (#3235)

## [0.32.2] Metric SDK (Alpha) - 2022-10-11

### Added

- Added an example of using metric views to customize instruments. (#3177)
- Add default User-Agent header to OTLP exporter requests (`go.opentelemetry.io/otel/exporters/otlpmetric/otlpmetricgrpc` and `go.opentelemetry.io/otel/exporters/otlpmetric/otlpmetrichttp`). (#3261)

### Changed

- Flush pending measurements with the `PeriodicReader` in the `go.opentelemetry.io/otel/sdk/metric` when `ForceFlush` or `Shutdown` are called. (#3220)
- Update histogram default bounds to match the requirements of the latest specification. (#3222)
- Encode the HTTP status code in the OpenTracing bridge (`go.opentelemetry.io/otel/bridge/opentracing`) as an integer.  (#3265)

### Fixed

- Use default view if instrument does not match any registered view of a reader. (#3224, #3237)
- Return the same instrument every time a user makes the exact same instrument creation call. (#3229, #3251)
- Return the existing instrument when a view transforms a creation call to match an existing instrument. (#3240, #3251)
- Log a warning when a conflicting instrument (e.g. description, unit, data-type) is created instead of returning an error. (#3251)
- The OpenCensus bridge no longer sends empty batches of metrics. (#3263)

## [0.32.1] Metric SDK (Alpha) - 2022-09-22

### Changed

- The Prometheus exporter sanitizes OpenTelemetry instrument names when exporting.
   Invalid characters are replaced with `_`. (#3212)

### Added

- The metric portion of the OpenCensus bridge (`go.opentelemetry.io/otel/bridge/opencensus`) has been reintroduced. (#3192)
- The OpenCensus bridge example (`go.opentelemetry.io/otel/example/opencensus`) has been reintroduced. (#3206)

### Fixed

- Updated go.mods to point to valid versions of the sdk. (#3216)
- Set the `MeterProvider` resource on all exported metric data. (#3218)

## [0.32.0] Revised Metric SDK (Alpha) - 2022-09-18

### Changed

- The metric SDK in `go.opentelemetry.io/otel/sdk/metric` is completely refactored to comply with the OpenTelemetry specification.
  Please see the package documentation for how the new SDK is initialized and configured. (#3175)
- Update the minimum supported go version to go1.18. Removes support for go1.17 (#3179)

### Removed

- The metric portion of the OpenCensus bridge (`go.opentelemetry.io/otel/bridge/opencensus`) has been removed.
  A new bridge compliant with the revised metric SDK will be added back in a future release. (#3175)
- The `go.opentelemetry.io/otel/sdk/metric/aggregator/aggregatortest` package is removed, see the new metric SDK. (#3175)
- The `go.opentelemetry.io/otel/sdk/metric/aggregator/histogram` package is removed, see the new metric SDK. (#3175)
- The `go.opentelemetry.io/otel/sdk/metric/aggregator/lastvalue` package is removed, see the new metric SDK. (#3175)
- The `go.opentelemetry.io/otel/sdk/metric/aggregator/sum` package is removed, see the new metric SDK. (#3175)
- The `go.opentelemetry.io/otel/sdk/metric/aggregator` package is removed, see the new metric SDK. (#3175)
- The `go.opentelemetry.io/otel/sdk/metric/controller/basic` package is removed, see the new metric SDK. (#3175)
- The `go.opentelemetry.io/otel/sdk/metric/controller/controllertest` package is removed, see the new metric SDK. (#3175)
- The `go.opentelemetry.io/otel/sdk/metric/controller/time` package is removed, see the new metric SDK. (#3175)
- The `go.opentelemetry.io/otel/sdk/metric/export/aggregation` package is removed, see the new metric SDK. (#3175)
- The `go.opentelemetry.io/otel/sdk/metric/export` package is removed, see the new metric SDK. (#3175)
- The `go.opentelemetry.io/otel/sdk/metric/metrictest` package is removed.
  A replacement package that supports the new metric SDK will be added back in a future release. (#3175)
- The `go.opentelemetry.io/otel/sdk/metric/number` package is removed, see the new metric SDK. (#3175)
- The `go.opentelemetry.io/otel/sdk/metric/processor/basic` package is removed, see the new metric SDK. (#3175)
- The `go.opentelemetry.io/otel/sdk/metric/processor/processortest` package is removed, see the new metric SDK. (#3175)
- The `go.opentelemetry.io/otel/sdk/metric/processor/reducer` package is removed, see the new metric SDK. (#3175)
- The `go.opentelemetry.io/otel/sdk/metric/registry` package is removed, see the new metric SDK. (#3175)
- The `go.opentelemetry.io/otel/sdk/metric/sdkapi` package is removed, see the new metric SDK. (#3175)
- The `go.opentelemetry.io/otel/sdk/metric/selector/simple` package is removed, see the new metric SDK. (#3175)
- The `"go.opentelemetry.io/otel/sdk/metric".ErrUninitializedInstrument` variable was removed. (#3175)
- The `"go.opentelemetry.io/otel/sdk/metric".ErrBadInstrument` variable was removed. (#3175)
- The `"go.opentelemetry.io/otel/sdk/metric".Accumulator` type was removed, see the `MeterProvider`in the new metric SDK. (#3175)
- The `"go.opentelemetry.io/otel/sdk/metric".NewAccumulator` function was removed, see `NewMeterProvider`in the new metric SDK. (#3175)
- The deprecated `"go.opentelemetry.io/otel/sdk/metric".AtomicFieldOffsets` function was removed. (#3175)

## [1.10.0] - 2022-09-09

### Added

- Support Go 1.19. (#3077)
  Include compatibility testing and document support. (#3077)
- Support the OTLP ExportTracePartialSuccess response; these are passed to the registered error handler. (#3106)
- Upgrade go.opentelemetry.io/proto/otlp from v0.18.0 to v0.19.0 (#3107)

### Changed

- Fix misidentification of OpenTelemetry `SpanKind` in OpenTracing bridge (`go.opentelemetry.io/otel/bridge/opentracing`).  (#3096)
- Attempting to start a span with a nil `context` will no longer cause a panic. (#3110)
- All exporters will be shutdown even if one reports an error (#3091)
- Ensure valid UTF-8 when truncating over-length attribute values. (#3156)

## [1.9.0/0.0.3] - 2022-08-01

### Added

- Add support for Schema Files format 1.1.x (metric "split" transform) with the new `go.opentelemetry.io/otel/schema/v1.1` package. (#2999)
- Add the `go.opentelemetry.io/otel/semconv/v1.11.0` package.
  The package contains semantic conventions from the `v1.11.0` version of the OpenTelemetry specification. (#3009)
- Add the `go.opentelemetry.io/otel/semconv/v1.12.0` package.
  The package contains semantic conventions from the `v1.12.0` version of the OpenTelemetry specification. (#3010)
- Add the `http.method` attribute to HTTP server metric from all `go.opentelemetry.io/otel/semconv/*` packages. (#3018)

### Fixed

- Invalid warning for context setup being deferred in `go.opentelemetry.io/otel/bridge/opentracing` package. (#3029)

## [1.8.0/0.31.0] - 2022-07-08

### Added

- Add support for `opentracing.TextMap` format in the `Inject` and `Extract` methods
of the `"go.opentelemetry.io/otel/bridge/opentracing".BridgeTracer` type. (#2911)

### Changed

- The `crosslink` make target has been updated to use the `go.opentelemetry.io/build-tools/crosslink` package. (#2886)
- In the `go.opentelemetry.io/otel/sdk/instrumentation` package rename `Library` to `Scope` and alias `Library` as `Scope` (#2976)
- Move metric no-op implementation form `nonrecording` to `metric` package. (#2866)

### Removed

- Support for go1.16. Support is now only for go1.17 and go1.18 (#2917)

### Deprecated

- The `Library` struct in the `go.opentelemetry.io/otel/sdk/instrumentation` package is deprecated.
  Use the equivalent `Scope` struct instead. (#2977)
- The `ReadOnlySpan.InstrumentationLibrary` method from the `go.opentelemetry.io/otel/sdk/trace` package is deprecated.
  Use the equivalent `ReadOnlySpan.InstrumentationScope` method instead. (#2977)

## [1.7.0/0.30.0] - 2022-04-28

### Added

- Add the `go.opentelemetry.io/otel/semconv/v1.8.0` package.
  The package contains semantic conventions from the `v1.8.0` version of the OpenTelemetry specification. (#2763)
- Add the `go.opentelemetry.io/otel/semconv/v1.9.0` package.
  The package contains semantic conventions from the `v1.9.0` version of the OpenTelemetry specification. (#2792)
- Add the `go.opentelemetry.io/otel/semconv/v1.10.0` package.
  The package contains semantic conventions from the `v1.10.0` version of the OpenTelemetry specification. (#2842)
- Added an in-memory exporter to metrictest to aid testing with a full SDK. (#2776)

### Fixed

- Globally delegated instruments are unwrapped before delegating asynchronous callbacks. (#2784)
- Remove import of `testing` package in non-tests builds of the `go.opentelemetry.io/otel` package. (#2786)

### Changed

- The `WithLabelEncoder` option from the `go.opentelemetry.io/otel/exporters/stdout/stdoutmetric` package is renamed to `WithAttributeEncoder`. (#2790)
- The `LabelFilterSelector` interface from `go.opentelemetry.io/otel/sdk/metric/processor/reducer` is renamed to `AttributeFilterSelector`.
  The method included in the renamed interface also changed from `LabelFilterFor` to `AttributeFilterFor`. (#2790)
- The `Metadata.Labels` method from the `go.opentelemetry.io/otel/sdk/metric/export` package is renamed to `Metadata.Attributes`.
  Consequentially, the `Record` type from the same package also has had the embedded method renamed. (#2790)

### Deprecated

- The `Iterator.Label` method in the `go.opentelemetry.io/otel/attribute` package is deprecated.
  Use the equivalent `Iterator.Attribute` method instead. (#2790)
- The `Iterator.IndexedLabel` method in the `go.opentelemetry.io/otel/attribute` package is deprecated.
  Use the equivalent `Iterator.IndexedAttribute` method instead. (#2790)
- The `MergeIterator.Label` method in the `go.opentelemetry.io/otel/attribute` package is deprecated.
  Use the equivalent `MergeIterator.Attribute` method instead. (#2790)

### Removed

- Removed the `Batch` type from the `go.opentelemetry.io/otel/sdk/metric/metrictest` package. (#2864)
- Removed the `Measurement` type from the `go.opentelemetry.io/otel/sdk/metric/metrictest` package. (#2864)

## [0.29.0] - 2022-04-11

### Added

- The metrics global package was added back into several test files. (#2764)
- The `Meter` function is added back to the `go.opentelemetry.io/otel/metric/global` package.
  This function is a convenience function equivalent to calling `global.MeterProvider().Meter(...)`. (#2750)

### Removed

- Removed module the `go.opentelemetry.io/otel/sdk/export/metric`.
  Use the `go.opentelemetry.io/otel/sdk/metric` module instead. (#2720)

### Changed

- Don't panic anymore when setting a global MeterProvider to itself. (#2749)
- Upgrade `go.opentelemetry.io/proto/otlp` in `go.opentelemetry.io/otel/exporters/otlp/otlpmetric` from `v0.12.1` to `v0.15.0`.
  This replaces the use of the now deprecated `InstrumentationLibrary` and `InstrumentationLibraryMetrics` types and fields in the proto library with the equivalent `InstrumentationScope` and `ScopeMetrics`. (#2748)

## [1.6.3] - 2022-04-07

### Fixed

- Allow non-comparable global `MeterProvider`, `TracerProvider`, and `TextMapPropagator` types to be set. (#2772, #2773)

## [1.6.2] - 2022-04-06

### Changed

- Don't panic anymore when setting a global TracerProvider or TextMapPropagator to itself. (#2749)
- Upgrade `go.opentelemetry.io/proto/otlp` in `go.opentelemetry.io/otel/exporters/otlp/otlptrace` from `v0.12.1` to `v0.15.0`.
  This replaces the use of the now deprecated `InstrumentationLibrary` and `InstrumentationLibrarySpans` types and fields in the proto library with the equivalent `InstrumentationScope` and `ScopeSpans`. (#2748)

## [1.6.1] - 2022-03-28

### Fixed

- The `go.opentelemetry.io/otel/schema/*` packages now use the correct schema URL for their `SchemaURL` constant.
  Instead of using `"https://opentelemetry.io/schemas/v<version>"` they now use the correct URL without a `v` prefix, `"https://opentelemetry.io/schemas/<version>"`. (#2743, #2744)

### Security

- Upgrade `go.opentelemetry.io/proto/otlp` from `v0.12.0` to `v0.12.1`.
  This includes an indirect upgrade of `github.com/grpc-ecosystem/grpc-gateway` which resolves [a vulnerability](https://nvd.nist.gov/vuln/detail/CVE-2019-11254) from `gopkg.in/yaml.v2` in version `v2.2.3`. (#2724, #2728)

## [1.6.0/0.28.0] - 2022-03-23

### ⚠️ Notice ⚠️

This update is a breaking change of the unstable Metrics API.
Code instrumented with the `go.opentelemetry.io/otel/metric` will need to be modified.

### Added

- Add metrics exponential histogram support.
  New mapping functions have been made available in `sdk/metric/aggregator/exponential/mapping` for other OpenTelemetry projects to take dependencies on. (#2502)
- Add Go 1.18 to our compatibility tests. (#2679)
- Allow configuring the Sampler with the `OTEL_TRACES_SAMPLER` and `OTEL_TRACES_SAMPLER_ARG` environment variables. (#2305, #2517)
- Add the `metric/global` for obtaining and setting the global `MeterProvider`. (#2660)

### Changed

- The metrics API has been significantly changed to match the revised OpenTelemetry specification.
  High-level changes include:

  - Synchronous and asynchronous instruments are now handled by independent `InstrumentProvider`s.
    These `InstrumentProvider`s are managed with a `Meter`.
  - Synchronous and asynchronous instruments are grouped into their own packages based on value types.
  - Asynchronous callbacks can now be registered with a `Meter`.

  Be sure to check out the metric module documentation for more information on how to use the revised API. (#2587, #2660)

### Fixed

- Fallback to general attribute limits when span specific ones are not set in the environment. (#2675, #2677)

## [1.5.0] - 2022-03-16

### Added

- Log the Exporters configuration in the TracerProviders message. (#2578)
- Added support to configure the span limits with environment variables.
  The following environment variables are supported. (#2606, #2637)
  - `OTEL_SPAN_ATTRIBUTE_VALUE_LENGTH_LIMIT`
  - `OTEL_SPAN_ATTRIBUTE_COUNT_LIMIT`
  - `OTEL_SPAN_EVENT_COUNT_LIMIT`
  - `OTEL_EVENT_ATTRIBUTE_COUNT_LIMIT`
  - `OTEL_SPAN_LINK_COUNT_LIMIT`
  - `OTEL_LINK_ATTRIBUTE_COUNT_LIMIT`

  If the provided environment variables are invalid (negative), the default values would be used.
- Rename the `gc` runtime name to `go` (#2560)
- Add resource container ID detection. (#2418)
- Add span attribute value length limit.
  The new `AttributeValueLengthLimit` field is added to the `"go.opentelemetry.io/otel/sdk/trace".SpanLimits` type to configure this limit for a `TracerProvider`.
  The default limit for this resource is "unlimited". (#2637)
- Add the `WithRawSpanLimits` option to `go.opentelemetry.io/otel/sdk/trace`.
  This option replaces the `WithSpanLimits` option.
  Zero or negative values will not be changed to the default value like `WithSpanLimits` does.
  Setting a limit to zero will effectively disable the related resource it limits and setting to a negative value will mean that resource is unlimited.
  Consequentially, limits should be constructed using `NewSpanLimits` and updated accordingly. (#2637)

### Changed

- Drop oldest tracestate `Member` when capacity is reached. (#2592)
- Add event and link drop counts to the exported data from the `oltptrace` exporter. (#2601)
- Unify path cleaning functionally in the `otlpmetric` and `otlptrace` configuration. (#2639)
- Change the debug message from the `sdk/trace.BatchSpanProcessor` to reflect the count is cumulative. (#2640)
- Introduce new internal `envconfig` package for OTLP exporters. (#2608)
- If `http.Request.Host` is empty, fall back to use `URL.Host` when populating `http.host` in the `semconv` packages. (#2661)

### Fixed

- Remove the OTLP trace exporter limit of SpanEvents when exporting. (#2616)
- Default to port `4318` instead of `4317` for the `otlpmetrichttp` and `otlptracehttp` client. (#2614, #2625)
- Unlimited span limits are now supported (negative values). (#2636, #2637)

### Deprecated

- Deprecated `"go.opentelemetry.io/otel/sdk/trace".WithSpanLimits`.
  Use `WithRawSpanLimits` instead.
  That option allows setting unlimited and zero limits, this option does not.
  This option will be kept until the next major version incremented release. (#2637)

## [1.4.1] - 2022-02-16

### Fixed

- Fix race condition in reading the dropped spans number for the `BatchSpanProcessor`. (#2615)

## [1.4.0] - 2022-02-11

### Added

- Use `OTEL_EXPORTER_ZIPKIN_ENDPOINT` environment variable to specify zipkin collector endpoint. (#2490)
- Log the configuration of `TracerProvider`s, and `Tracer`s for debugging.
  To enable use a logger with Verbosity (V level) `>=1`. (#2500)
- Added support to configure the batch span-processor with environment variables.
  The following environment variables are used. (#2515)
  - `OTEL_BSP_SCHEDULE_DELAY`
  - `OTEL_BSP_EXPORT_TIMEOUT`
  - `OTEL_BSP_MAX_QUEUE_SIZE`.
  - `OTEL_BSP_MAX_EXPORT_BATCH_SIZE`

### Changed

- Zipkin exporter exports `Resource` attributes in the `Tags` field. (#2589)

### Deprecated

- Deprecate module the `go.opentelemetry.io/otel/sdk/export/metric`.
  Use the `go.opentelemetry.io/otel/sdk/metric` module instead. (#2382)
- Deprecate `"go.opentelemetry.io/otel/sdk/metric".AtomicFieldOffsets`. (#2445)

### Fixed

- Fixed the instrument kind for noop async instruments to correctly report an implementation. (#2461)
- Fix UDP packets overflowing with Jaeger payloads. (#2489, #2512)
- Change the `otlpmetric.Client` interface's `UploadMetrics` method to accept a single `ResourceMetrics` instead of a slice of them. (#2491)
- Specify explicit buckets in Prometheus example, fixing issue where example only has `+inf` bucket. (#2419, #2493)
- W3C baggage will now decode urlescaped values. (#2529)
- Baggage members are now only validated once, when calling `NewMember` and not also when adding it to the baggage itself. (#2522)
- The order attributes are dropped from spans in the `go.opentelemetry.io/otel/sdk/trace` package when capacity is reached is fixed to be in compliance with the OpenTelemetry specification.
  Instead of dropping the least-recently-used attribute, the last added attribute is dropped.
  This drop order still only applies to attributes with unique keys not already contained in the span.
  If an attribute is added with a key already contained in the span, that attribute is updated to the new value being added. (#2576)

### Removed

- Updated `go.opentelemetry.io/proto/otlp` from `v0.11.0` to `v0.12.0`. This version removes a number of deprecated methods. (#2546)
  - [`Metric.GetIntGauge()`](https://pkg.go.dev/go.opentelemetry.io/proto/otlp@v0.11.0/metrics/v1#Metric.GetIntGauge)
  - [`Metric.GetIntHistogram()`](https://pkg.go.dev/go.opentelemetry.io/proto/otlp@v0.11.0/metrics/v1#Metric.GetIntHistogram)
  - [`Metric.GetIntSum()`](https://pkg.go.dev/go.opentelemetry.io/proto/otlp@v0.11.0/metrics/v1#Metric.GetIntSum)

## [1.3.0] - 2021-12-10

### ⚠️ Notice ⚠️

We have updated the project minimum supported Go version to 1.16

### Added

- Added an internal Logger.
  This can be used by the SDK and API to provide users with feedback of the internal state.
  To enable verbose logs configure the logger which will print V(1) logs. For debugging information configure to print V(5) logs. (#2343)
- Add the `WithRetry` `Option` and the `RetryConfig` type to the `go.opentelemetry.io/otel/exporter/otel/otlpmetric/otlpmetrichttp` package to specify retry behavior consistently. (#2425)
- Add `SpanStatusFromHTTPStatusCodeAndSpanKind` to all `semconv` packages to return a span status code similar to `SpanStatusFromHTTPStatusCode`, but exclude `4XX` HTTP errors as span errors if the span is of server kind. (#2296)

### Changed

- The `"go.opentelemetry.io/otel/exporter/otel/otlptrace/otlptracegrpc".Client` now uses the underlying gRPC `ClientConn` to handle name resolution, TCP connection establishment (with retries and backoff) and TLS handshakes, and handling errors on established connections by re-resolving the name and reconnecting. (#2329)
- The `"go.opentelemetry.io/otel/exporter/otel/otlpmetric/otlpmetricgrpc".Client` now uses the underlying gRPC `ClientConn` to handle name resolution, TCP connection establishment (with retries and backoff) and TLS handshakes, and handling errors on established connections by re-resolving the name and reconnecting. (#2425)
- The `"go.opentelemetry.io/otel/exporter/otel/otlpmetric/otlpmetricgrpc".RetrySettings` type is renamed to `RetryConfig`. (#2425)
- The `go.opentelemetry.io/otel/exporter/otel/*` gRPC exporters now default to using the host's root CA set if none are provided by the user and `WithInsecure` is not specified. (#2432)
- Change `resource.Default` to be evaluated the first time it is called, rather than on import. This allows the caller the option to update `OTEL_RESOURCE_ATTRIBUTES` first, such as with `os.Setenv`. (#2371)

### Fixed

- The `go.opentelemetry.io/otel/exporter/otel/*` exporters are updated to handle per-signal and universal endpoints according to the OpenTelemetry specification.
  Any per-signal endpoint set via an `OTEL_EXPORTER_OTLP_<signal>_ENDPOINT` environment variable is now used without modification of the path.
  When `OTEL_EXPORTER_OTLP_ENDPOINT` is set, if it contains a path, that path is used as a base path which per-signal paths are appended to. (#2433)
- Basic metric controller updated to use sync.Map to avoid blocking calls (#2381)
- The `go.opentelemetry.io/otel/exporter/jaeger` correctly sets the `otel.status_code` value to be a string of `ERROR` or `OK` instead of an integer code. (#2439, #2440)

### Deprecated

- Deprecated the `"go.opentelemetry.io/otel/exporter/otel/otlpmetric/otlpmetrichttp".WithMaxAttempts` `Option`, use the new `WithRetry` `Option` instead. (#2425)
- Deprecated the `"go.opentelemetry.io/otel/exporter/otel/otlpmetric/otlpmetrichttp".WithBackoff` `Option`, use the new `WithRetry` `Option` instead. (#2425)

### Removed

- Remove the metric Processor's ability to convert cumulative to delta aggregation temporality. (#2350)
- Remove the metric Bound Instruments interface and implementations. (#2399)
- Remove the metric MinMaxSumCount kind aggregation and the corresponding OTLP export path. (#2423)
- Metric SDK removes the "exact" aggregator for histogram instruments, as it performed a non-standard aggregation for OTLP export (creating repeated Gauge points) and worked its way into a number of confusing examples. (#2348)

## [1.2.0] - 2021-11-12

### Changed

- Metric SDK `export.ExportKind`, `export.ExportKindSelector` types have been renamed to `aggregation.Temporality` and `aggregation.TemporalitySelector` respectively to keep in line with current specification and protocol along with built-in selectors (e.g., `aggregation.CumulativeTemporalitySelector`, ...). (#2274)
- The Metric `Exporter` interface now requires a `TemporalitySelector` method instead of an `ExportKindSelector`. (#2274)
- Metrics API cleanup. The `metric/sdkapi` package has been created to relocate the API-to-SDK interface:
  - The following interface types simply moved from `metric` to `metric/sdkapi`: `Descriptor`, `MeterImpl`, `InstrumentImpl`, `SyncImpl`, `BoundSyncImpl`, `AsyncImpl`, `AsyncRunner`, `AsyncSingleRunner`, and `AsyncBatchRunner`
  - The following struct types moved and are replaced with type aliases, since they are exposed to the user: `Observation`, `Measurement`.
  - The No-op implementations of sync and async instruments are no longer exported, new functions `sdkapi.NewNoopAsyncInstrument()` and `sdkapi.NewNoopSyncInstrument()` are provided instead. (#2271)
- Update the SDK `BatchSpanProcessor` to export all queued spans when `ForceFlush` is called. (#2080, #2335)

### Added

- Add the `"go.opentelemetry.io/otel/exporters/otlp/otlpmetric/otlpmetricgrpc".WithGRPCConn` option so the exporter can reuse an existing gRPC connection. (#2002)
- Added a new `schema` module to help parse Schema Files in OTEP 0152 format. (#2267)
- Added a new `MapCarrier` to the `go.opentelemetry.io/otel/propagation` package to hold propagated cross-cutting concerns as a `map[string]string` held in memory. (#2334)

## [1.1.0] - 2021-10-27

### Added

- Add the `"go.opentelemetry.io/otel/exporters/otlp/otlptrace/otlptracegrpc".WithGRPCConn` option so the exporter can reuse an existing gRPC connection. (#2002)
- Add the `go.opentelemetry.io/otel/semconv/v1.7.0` package.
  The package contains semantic conventions from the `v1.7.0` version of the OpenTelemetry specification. (#2320)
- Add the `go.opentelemetry.io/otel/semconv/v1.6.1` package.
  The package contains semantic conventions from the `v1.6.1` version of the OpenTelemetry specification. (#2321)
- Add the `go.opentelemetry.io/otel/semconv/v1.5.0` package.
  The package contains semantic conventions from the `v1.5.0` version of the OpenTelemetry specification. (#2322)
  - When upgrading from the `semconv/v1.4.0` package note the following name changes:
    - `K8SReplicasetUIDKey` -> `K8SReplicaSetUIDKey`
    - `K8SReplicasetNameKey` -> `K8SReplicaSetNameKey`
    - `K8SStatefulsetUIDKey` -> `K8SStatefulSetUIDKey`
    - `k8SStatefulsetNameKey` -> `K8SStatefulSetNameKey`
    - `K8SDaemonsetUIDKey` -> `K8SDaemonSetUIDKey`
    - `K8SDaemonsetNameKey` -> `K8SDaemonSetNameKey`

### Changed

- Links added to a span will be dropped by the SDK if they contain an invalid span context (#2275).

### Fixed

- The `"go.opentelemetry.io/otel/semconv/v1.4.0".HTTPServerAttributesFromHTTPRequest` now correctly only sets the HTTP client IP attribute even if the connection was routed with proxies and there are multiple addresses in the `X-Forwarded-For` header. (#2282, #2284)
- The `"go.opentelemetry.io/otel/semconv/v1.4.0".NetAttributesFromHTTPRequest` function correctly handles IPv6 addresses as IP addresses and sets the correct net peer IP instead of the net peer hostname attribute. (#2283, #2285)
- The simple span processor shutdown method deterministically returns the exporter error status if it simultaneously finishes when the deadline is reached. (#2290, #2289)

## [1.0.1] - 2021-10-01

### Fixed

- json stdout exporter no longer crashes due to concurrency bug. (#2265)

## [Metrics 0.24.0] - 2021-10-01

### Changed

- NoopMeterProvider is now private and NewNoopMeterProvider must be used to obtain a noopMeterProvider. (#2237)
- The Metric SDK `Export()` function takes a new two-level reader interface for iterating over results one instrumentation library at a time. (#2197)
  - The former `"go.opentelemetry.io/otel/sdk/export/metric".CheckpointSet` is renamed `Reader`.
  - The new interface is named `"go.opentelemetry.io/otel/sdk/export/metric".InstrumentationLibraryReader`.

## [1.0.0] - 2021-09-20

This is the first stable release for the project.
This release includes an API and SDK for the tracing signal that will comply with the stability guarantees defined by the projects [versioning policy](./VERSIONING.md).

### Added

- OTLP trace exporter now sets the `SchemaURL` field in the exported telemetry if the Tracer has `WithSchemaURL` option. (#2242)

### Fixed

- Slice-valued attributes can correctly be used as map keys. (#2223)

### Removed

- Removed the `"go.opentelemetry.io/otel/exporters/zipkin".WithSDKOptions` function. (#2248)
- Removed the deprecated package `go.opentelemetry.io/otel/oteltest`. (#2234)
- Removed the deprecated package `go.opentelemetry.io/otel/bridge/opencensus/utils`. (#2233)
- Removed deprecated functions, types, and methods from `go.opentelemetry.io/otel/attribute` package.
  Use the typed functions and methods added to the package instead. (#2235)
  - The `Key.Array` method is removed.
  - The `Array` function is removed.
  - The `Any` function is removed.
  - The `ArrayValue` function is removed.
  - The `AsArray` function is removed.

## [1.0.0-RC3] - 2021-09-02

### Added

- Added `ErrorHandlerFunc` to use a function as an `"go.opentelemetry.io/otel".ErrorHandler`. (#2149)
- Added `"go.opentelemetry.io/otel/trace".WithStackTrace` option to add a stack trace when using `span.RecordError` or when panic is handled in `span.End`. (#2163)
- Added typed slice attribute types and functionality to the `go.opentelemetry.io/otel/attribute` package to replace the existing array type and functions. (#2162)
  - `BoolSlice`, `IntSlice`, `Int64Slice`, `Float64Slice`, and `StringSlice` replace the use of the `Array` function in the package.
- Added the `go.opentelemetry.io/otel/example/fib` example package.
  Included is an example application that computes Fibonacci numbers. (#2203)

### Changed

- Metric instruments have been renamed to match the (feature-frozen) metric API specification:
  - ValueRecorder becomes Histogram
  - ValueObserver becomes Gauge
  - SumObserver becomes CounterObserver
  - UpDownSumObserver becomes UpDownCounterObserver
  The API exported from this project is still considered experimental. (#2202)
- Metric SDK/API implementation type `InstrumentKind` moves into `sdkapi` sub-package. (#2091)
- The Metrics SDK export record no longer contains a Resource pointer, the SDK `"go.opentelemetry.io/otel/sdk/trace/export/metric".Exporter.Export()` function for push-based exporters now takes a single Resource argument, pull-based exporters use `"go.opentelemetry.io/otel/sdk/metric/controller/basic".Controller.Resource()`. (#2120)
- The JSON output of the `go.opentelemetry.io/otel/exporters/stdout/stdouttrace` is harmonized now such that the output is "plain" JSON objects after each other of the form `{ ... } { ... } { ... }`. Earlier the JSON objects describing a span were wrapped in a slice for each `Exporter.ExportSpans` call, like `[ { ... } ][ { ... } { ... } ]`. Outputting JSON object directly after each other is consistent with JSON loggers, and a bit easier to parse and read. (#2196)
- Update the `NewTracerConfig`, `NewSpanStartConfig`, `NewSpanEndConfig`, and `NewEventConfig` function in the `go.opentelemetry.io/otel/trace` package to return their respective configurations as structs instead of pointers to the struct. (#2212)

### Deprecated

- The `go.opentelemetry.io/otel/bridge/opencensus/utils` package is deprecated.
  All functionality from this package now exists in the `go.opentelemetry.io/otel/bridge/opencensus` package.
  The functions from that package should be used instead. (#2166)
- The `"go.opentelemetry.io/otel/attribute".Array` function and the related `ARRAY` value type is deprecated.
  Use the typed `*Slice` functions and types added to the package instead. (#2162)
- The `"go.opentelemetry.io/otel/attribute".Any` function is deprecated.
  Use the typed functions instead. (#2181)
- The `go.opentelemetry.io/otel/oteltest` package is deprecated.
  The `"go.opentelemetry.io/otel/sdk/trace/tracetest".SpanRecorder` can be registered with the default SDK (`go.opentelemetry.io/otel/sdk/trace`) as a `SpanProcessor` and used as a replacement for this deprecated package. (#2188)

### Removed

- Removed metrics test package `go.opentelemetry.io/otel/sdk/export/metric/metrictest`. (#2105)

### Fixed

- The `fromEnv` detector no longer throws an error when `OTEL_RESOURCE_ATTRIBUTES` environment variable is not set or empty. (#2138)
- Setting the global `ErrorHandler` with `"go.opentelemetry.io/otel".SetErrorHandler` multiple times is now supported. (#2160, #2140)
- The `"go.opentelemetry.io/otel/attribute".Any` function now supports `int32` values. (#2169)
- Multiple calls to `"go.opentelemetry.io/otel/sdk/metric/controller/basic".WithResource()` are handled correctly, and when no resources are provided `"go.opentelemetry.io/otel/sdk/resource".Default()` is used. (#2120)
- The `WithoutTimestamps` option for the `go.opentelemetry.io/otel/exporters/stdout/stdouttrace` exporter causes the exporter to correctly omit timestamps. (#2195)
- Fixed typos in resources.go. (#2201)

## [1.0.0-RC2] - 2021-07-26

### Added

- Added `WithOSDescription` resource configuration option to set OS (Operating System) description resource attribute (`os.description`). (#1840)
- Added `WithOS` resource configuration option to set all OS (Operating System) resource attributes at once. (#1840)
- Added the `WithRetry` option to the `go.opentelemetry.io/otel/exporters/otlp/otlptrace/otlptracehttp` package.
  This option is a replacement for the removed `WithMaxAttempts` and `WithBackoff` options. (#2095)
- Added API `LinkFromContext` to return Link which encapsulates SpanContext from provided context and also encapsulates attributes. (#2115)
- Added a new `Link` type under the SDK `otel/sdk/trace` package that counts the number of attributes that were dropped for surpassing the `AttributePerLinkCountLimit` configured in the Span's `SpanLimits`.
  This new type replaces the equal-named API `Link` type found in the `otel/trace` package for most usages within the SDK.
  For example, instances of this type are now returned by the `Links()` function of `ReadOnlySpan`s provided in places like the `OnEnd` function of `SpanProcessor` implementations. (#2118)
- Added the `SpanRecorder` type to the `go.opentelemetry.io/otel/skd/trace/tracetest` package.
  This type can be used with the default SDK as a `SpanProcessor` during testing. (#2132)

### Changed

- The `SpanModels` function is now exported from the `go.opentelemetry.io/otel/exporters/zipkin` package to convert OpenTelemetry spans into Zipkin model spans. (#2027)
- Rename the `"go.opentelemetry.io/otel/exporters/otlp/otlptrace/otlptracegrpc".RetrySettings` to `RetryConfig`. (#2095)

### Deprecated

- The `TextMapCarrier` and `TextMapPropagator` from the `go.opentelemetry.io/otel/oteltest` package and their associated creation functions (`TextMapCarrier`, `NewTextMapPropagator`) are deprecated. (#2114)
- The `Harness` type from the `go.opentelemetry.io/otel/oteltest` package and its associated creation function, `NewHarness` are deprecated and will be removed in the next release. (#2123)
- The `TraceStateFromKeyValues` function from the `go.opentelemetry.io/otel/oteltest` package is deprecated.
  Use the `trace.ParseTraceState` function instead. (#2122)

### Removed

- Removed the deprecated package `go.opentelemetry.io/otel/exporters/trace/jaeger`. (#2020)
- Removed the deprecated package `go.opentelemetry.io/otel/exporters/trace/zipkin`. (#2020)
- Removed the `"go.opentelemetry.io/otel/sdk/resource".WithBuiltinDetectors` function.
  The explicit `With*` options for every built-in detector should be used instead. (#2026 #2097)
- Removed the `WithMaxAttempts` and `WithBackoff` options from the `go.opentelemetry.io/otel/exporters/otlp/otlptrace/otlptracehttp` package.
  The retry logic of the package has been updated to match the `otlptracegrpc` package and accordingly a `WithRetry` option is added that should be used instead. (#2095)
- Removed `DroppedAttributeCount` field from `otel/trace.Link` struct. (#2118)

### Fixed

- When using WithNewRoot, don't use the parent context for making sampling decisions. (#2032)
- `oteltest.Tracer` now creates a valid `SpanContext` when using `WithNewRoot`. (#2073)
- OS type detector now sets the correct `dragonflybsd` value for DragonFly BSD. (#2092)
- The OTel span status is correctly transformed into the OTLP status in the `go.opentelemetry.io/otel/exporters/otlp/otlptrace` package.
  This fix will by default set the status to `Unset` if it is not explicitly set to `Ok` or `Error`. (#2099 #2102)
- The `Inject` method for the `"go.opentelemetry.io/otel/propagation".TraceContext` type no longer injects empty `tracestate` values. (#2108)
- Use `6831` as default Jaeger agent port instead of `6832`. (#2131)

## [Experimental Metrics v0.22.0] - 2021-07-19

### Added

- Adds HTTP support for OTLP metrics exporter. (#2022)

### Removed

- Removed the deprecated package `go.opentelemetry.io/otel/exporters/metric/prometheus`. (#2020)

## [1.0.0-RC1] / 0.21.0 - 2021-06-18

With this release we are introducing a split in module versions.  The tracing API and SDK are entering the `v1.0.0` Release Candidate phase with `v1.0.0-RC1`
while the experimental metrics API and SDK continue with `v0.x` releases at `v0.21.0`.  Modules at major version 1 or greater will not depend on modules
with major version 0.

### Added

- Adds `otlpgrpc.WithRetry`option for configuring the retry policy for transient errors on the otlp/gRPC exporter. (#1832)
  - The following status codes are defined as transient errors:
      | gRPC Status Code | Description |
      | ---------------- | ----------- |
      | 1  | Cancelled |
      | 4  | Deadline Exceeded |
      | 8  | Resource Exhausted |
      | 10 | Aborted |
      | 10 | Out of Range |
      | 14 | Unavailable |
      | 15 | Data Loss |
- Added `Status` type to the `go.opentelemetry.io/otel/sdk/trace` package to represent the status of a span. (#1874)
- Added `SpanStub` type and its associated functions to the `go.opentelemetry.io/otel/sdk/trace/tracetest` package.
  This type can be used as a testing replacement for the `SpanSnapshot` that was removed from the `go.opentelemetry.io/otel/sdk/trace` package. (#1873)
- Adds support for scheme in `OTEL_EXPORTER_OTLP_ENDPOINT` according to the spec. (#1886)
- Adds `trace.WithSchemaURL` option for configuring the tracer with a Schema URL. (#1889)
- Added an example of using OpenTelemetry Go as a trace context forwarder. (#1912)
- `ParseTraceState` is added to the `go.opentelemetry.io/otel/trace` package.
  It can be used to decode a `TraceState` from a `tracestate` header string value. (#1937)
- Added `Len` method to the `TraceState` type in the `go.opentelemetry.io/otel/trace` package.
  This method returns the number of list-members the `TraceState` holds. (#1937)
- Creates package `go.opentelemetry.io/otel/exporters/otlp/otlptrace` that defines a trace exporter that uses a `otlptrace.Client` to send data.
  Creates package `go.opentelemetry.io/otel/exporters/otlp/otlptrace/otlptracegrpc` implementing a gRPC `otlptrace.Client` and offers convenience functions, `NewExportPipeline` and `InstallNewPipeline`, to setup and install a `otlptrace.Exporter` in tracing .(#1922)
- Added `Baggage`, `Member`, and `Property` types to the `go.opentelemetry.io/otel/baggage` package along with their related functions. (#1967)
- Added `ContextWithBaggage`, `ContextWithoutBaggage`, and `FromContext` functions to the `go.opentelemetry.io/otel/baggage` package.
  These functions replace the `Set`, `Value`, `ContextWithValue`, `ContextWithoutValue`, and `ContextWithEmpty` functions from that package and directly work with the new `Baggage` type. (#1967)
- The `OTEL_SERVICE_NAME` environment variable is the preferred source for `service.name`, used by the environment resource detector if a service name is present both there and in `OTEL_RESOURCE_ATTRIBUTES`. (#1969)
- Creates package `go.opentelemetry.io/otel/exporters/otlp/otlptrace/otlptracehttp` implementing an HTTP `otlptrace.Client` and offers convenience functions, `NewExportPipeline` and `InstallNewPipeline`, to setup and install a `otlptrace.Exporter` in tracing. (#1963)
- Changes `go.opentelemetry.io/otel/sdk/resource.NewWithAttributes` to require a schema URL. The old function is still available as `resource.NewSchemaless`. This is a breaking change. (#1938)
- Several builtin resource detectors now correctly populate the schema URL. (#1938)
- Creates package `go.opentelemetry.io/otel/exporters/otlp/otlpmetric` that defines a metrics exporter that uses a `otlpmetric.Client` to send data.
- Creates package `go.opentelemetry.io/otel/exporters/otlp/otlpmetric/otlpmetricgrpc` implementing a gRPC `otlpmetric.Client` and offers convenience functions, `New` and `NewUnstarted`, to create an `otlpmetric.Exporter`.(#1991)
- Added `go.opentelemetry.io/otel/exporters/stdout/stdouttrace` exporter. (#2005)
- Added `go.opentelemetry.io/otel/exporters/stdout/stdoutmetric` exporter. (#2005)
- Added a `TracerProvider()` method to the `"go.opentelemetry.io/otel/trace".Span` interface. This can be used to obtain a `TracerProvider` from a given span that utilizes the same trace processing pipeline.  (#2009)

### Changed

- Make `NewSplitDriver` from `go.opentelemetry.io/otel/exporters/otlp` take variadic arguments instead of a `SplitConfig` item.
  `NewSplitDriver` now automatically implements an internal `noopDriver` for `SplitConfig` fields that are not initialized. (#1798)
- `resource.New()` now creates a Resource without builtin detectors. Previous behavior is now achieved by using `WithBuiltinDetectors` Option. (#1810)
- Move the `Event` type from the `go.opentelemetry.io/otel` package to the `go.opentelemetry.io/otel/sdk/trace` package. (#1846)
- CI builds validate against last two versions of Go, dropping 1.14 and adding 1.16. (#1865)
- BatchSpanProcessor now report export failures when calling `ForceFlush()` method. (#1860)
- `Set.Encoded(Encoder)` no longer caches the result of an encoding. (#1855)
- Renamed `CloudZoneKey` to `CloudAvailabilityZoneKey` in Resource semantic conventions according to spec. (#1871)
- The `StatusCode` and `StatusMessage` methods of the `ReadOnlySpan` interface and the `Span` produced by the `go.opentelemetry.io/otel/sdk/trace` package have been replaced with a single `Status` method.
  This method returns the status of a span using the new `Status` type. (#1874)
- Updated `ExportSpans` method of the`SpanExporter` interface type to accept `ReadOnlySpan`s instead of the removed `SpanSnapshot`.
  This brings the export interface into compliance with the specification in that it now accepts an explicitly immutable type instead of just an implied one. (#1873)
- Unembed `SpanContext` in `Link`. (#1877)
- Generate Semantic conventions from the specification YAML. (#1891)
- Spans created by the global `Tracer` obtained from `go.opentelemetry.io/otel`, prior to a functioning `TracerProvider` being set, now propagate the span context from their parent if one exists. (#1901)
- The `"go.opentelemetry.io/otel".Tracer` function now accepts tracer options. (#1902)
- Move the `go.opentelemetry.io/otel/unit` package to `go.opentelemetry.io/otel/metric/unit`. (#1903)
- Changed `go.opentelemetry.io/otel/trace.TracerConfig` to conform to the [Contributing guidelines](CONTRIBUTING.md#config.) (#1921)
- Changed `go.opentelemetry.io/otel/trace.SpanConfig` to conform to the [Contributing guidelines](CONTRIBUTING.md#config). (#1921)
- Changed `span.End()` now only accepts Options that are allowed at `End()`. (#1921)
- Changed `go.opentelemetry.io/otel/metric.InstrumentConfig` to conform to the [Contributing guidelines](CONTRIBUTING.md#config). (#1921)
- Changed `go.opentelemetry.io/otel/metric.MeterConfig` to conform to the [Contributing guidelines](CONTRIBUTING.md#config). (#1921)
- Refactored option types according to the contribution style guide. (#1882)
- Move the `go.opentelemetry.io/otel/trace.TraceStateFromKeyValues` function to the `go.opentelemetry.io/otel/oteltest` package.
  This function is preserved for testing purposes where it may be useful to create a `TraceState` from `attribute.KeyValue`s, but it is not intended for production use.
  The new `ParseTraceState` function should be used to create a `TraceState`. (#1931)
- Updated `MarshalJSON` method of the `go.opentelemetry.io/otel/trace.TraceState` type to marshal the type into the string representation of the `TraceState`. (#1931)
- The `TraceState.Delete` method from the `go.opentelemetry.io/otel/trace` package no longer returns an error in addition to a `TraceState`. (#1931)
- Updated `Get` method of the `TraceState` type from the `go.opentelemetry.io/otel/trace` package to accept a `string` instead of an `attribute.Key` type. (#1931)
- Updated `Insert` method of the `TraceState` type from the `go.opentelemetry.io/otel/trace` package to accept a pair of `string`s instead of an `attribute.KeyValue` type. (#1931)
- Updated `Delete` method of the `TraceState` type from the `go.opentelemetry.io/otel/trace` package to accept a `string` instead of an `attribute.Key` type. (#1931)
- Renamed `NewExporter` to `New` in the `go.opentelemetry.io/otel/exporters/stdout` package. (#1985)
- Renamed `NewExporter` to `New` in the `go.opentelemetry.io/otel/exporters/metric/prometheus` package. (#1985)
- Renamed `NewExporter` to `New` in the `go.opentelemetry.io/otel/exporters/trace/jaeger` package. (#1985)
- Renamed `NewExporter` to `New` in the `go.opentelemetry.io/otel/exporters/trace/zipkin` package. (#1985)
- Renamed `NewExporter` to `New` in the `go.opentelemetry.io/otel/exporters/otlp` package. (#1985)
- Renamed `NewUnstartedExporter` to `NewUnstarted` in the `go.opentelemetry.io/otel/exporters/otlp` package. (#1985)
- The `go.opentelemetry.io/otel/semconv` package has been moved to `go.opentelemetry.io/otel/semconv/v1.4.0` to allow for multiple [telemetry schema](https://github.com/open-telemetry/oteps/blob/main/text/0152-telemetry-schemas.md) versions to be used concurrently. (#1987)
- Metrics test helpers in `go.opentelemetry.io/otel/oteltest` have been moved to `go.opentelemetry.io/otel/metric/metrictest`. (#1988)

### Deprecated

- The `go.opentelemetry.io/otel/exporters/metric/prometheus` is deprecated, use `go.opentelemetry.io/otel/exporters/prometheus` instead. (#1993)
- The `go.opentelemetry.io/otel/exporters/trace/jaeger` is deprecated, use `go.opentelemetry.io/otel/exporters/jaeger` instead. (#1993)
- The `go.opentelemetry.io/otel/exporters/trace/zipkin` is deprecated, use `go.opentelemetry.io/otel/exporters/zipkin` instead. (#1993)

### Removed

- Removed `resource.WithoutBuiltin()`. Use `resource.New()`. (#1810)
- Unexported types `resource.FromEnv`, `resource.Host`, and `resource.TelemetrySDK`, Use the corresponding `With*()` to use individually. (#1810)
- Removed the `Tracer` and `IsRecording` method from the `ReadOnlySpan` in the `go.opentelemetry.io/otel/sdk/trace`.
  The `Tracer` method is not a required to be included in this interface and given the mutable nature of the tracer that is associated with a span, this method is not appropriate.
  The `IsRecording` method returns if the span is recording or not.
  A read-only span value does not need to know if updates to it will be recorded or not.
  By definition, it cannot be updated so there is no point in communicating if an update is recorded. (#1873)
- Removed the `SpanSnapshot` type from the `go.opentelemetry.io/otel/sdk/trace` package.
  The use of this type has been replaced with the use of the explicitly immutable `ReadOnlySpan` type.
  When a concrete representation of a read-only span is needed for testing, the newly added `SpanStub` in the `go.opentelemetry.io/otel/sdk/trace/tracetest` package should be used. (#1873)
- Removed the `Tracer` method from the `Span` interface in the `go.opentelemetry.io/otel/trace` package.
  Using the same tracer that created a span introduces the error where an instrumentation library's `Tracer` is used by other code instead of their own.
  The `"go.opentelemetry.io/otel".Tracer` function or a `TracerProvider` should be used to acquire a library specific `Tracer` instead. (#1900)
  - The `TracerProvider()` method on the `Span` interface may also be used to obtain a `TracerProvider` using the same trace processing pipeline. (#2009)
- The `http.url` attribute generated by `HTTPClientAttributesFromHTTPRequest` will no longer include username or password information. (#1919)
- Removed `IsEmpty` method of the `TraceState` type in the `go.opentelemetry.io/otel/trace` package in favor of using the added `TraceState.Len` method. (#1931)
- Removed `Set`, `Value`, `ContextWithValue`, `ContextWithoutValue`, and `ContextWithEmpty` functions in the `go.opentelemetry.io/otel/baggage` package.
  Handling of baggage is now done using the added `Baggage` type and related context functions (`ContextWithBaggage`, `ContextWithoutBaggage`, and `FromContext`) in that package. (#1967)
- The `InstallNewPipeline` and `NewExportPipeline` creation functions in all the exporters (prometheus, otlp, stdout, jaeger, and zipkin) have been removed.
  These functions were deemed premature attempts to provide convenience that did not achieve this aim. (#1985)
- The `go.opentelemetry.io/otel/exporters/otlp` exporter has been removed.  Use `go.opentelemetry.io/otel/exporters/otlp/otlptrace` instead. (#1990)
- The `go.opentelemetry.io/otel/exporters/stdout` exporter has been removed.  Use `go.opentelemetry.io/otel/exporters/stdout/stdouttrace` or `go.opentelemetry.io/otel/exporters/stdout/stdoutmetric` instead. (#2005)

### Fixed

- Only report errors from the `"go.opentelemetry.io/otel/sdk/resource".Environment` function when they are not `nil`. (#1850, #1851)
- The `Shutdown` method of the simple `SpanProcessor` in the `go.opentelemetry.io/otel/sdk/trace` package now honors the context deadline or cancellation. (#1616, #1856)
- BatchSpanProcessor now drops span batches that failed to be exported. (#1860)
- Use `http://localhost:14268/api/traces` as default Jaeger collector endpoint instead of `http://localhost:14250`. (#1898)
- Allow trailing and leading whitespace in the parsing of a `tracestate` header. (#1931)
- Add logic to determine if the channel is closed to fix Jaeger exporter test panic with close closed channel. (#1870, #1973)
- Avoid transport security when OTLP endpoint is a Unix socket. (#2001)

### Security

## [0.20.0] - 2021-04-23

### Added

- The OTLP exporter now has two new convenience functions, `NewExportPipeline` and `InstallNewPipeline`, setup and install the exporter in tracing and metrics pipelines. (#1373)
- Adds semantic conventions for exceptions. (#1492)
- Added Jaeger Environment variables: `OTEL_EXPORTER_JAEGER_AGENT_HOST`, `OTEL_EXPORTER_JAEGER_AGENT_PORT`
  These environment variables can be used to override Jaeger agent hostname and port (#1752)
- Option `ExportTimeout` was added to batch span processor. (#1755)
- `trace.TraceFlags` is now a defined type over `byte` and `WithSampled(bool) TraceFlags` and `IsSampled() bool` methods have been added to it. (#1770)
- The `Event` and `Link` struct types from the `go.opentelemetry.io/otel` package now include a `DroppedAttributeCount` field to record the number of attributes that were not recorded due to configured limits being reached. (#1771)
- The Jaeger exporter now reports dropped attributes for a Span event in the exported log. (#1771)
- Adds test to check BatchSpanProcessor ignores `OnEnd` and `ForceFlush` post `Shutdown`. (#1772)
- Extract resource attributes from the `OTEL_RESOURCE_ATTRIBUTES` environment variable and merge them with the `resource.Default` resource as well as resources provided to the `TracerProvider` and metric `Controller`. (#1785)
- Added `WithOSType` resource configuration option to set OS (Operating System) type resource attribute (`os.type`). (#1788)
- Added `WithProcess*` resource configuration options to set Process resource attributes. (#1788)
  - `process.pid`
  - `process.executable.name`
  - `process.executable.path`
  - `process.command_args`
  - `process.owner`
  - `process.runtime.name`
  - `process.runtime.version`
  - `process.runtime.description`
- Adds `k8s.node.name` and `k8s.node.uid` attribute keys to the `semconv` package. (#1789)
- Added support for configuring OTLP/HTTP and OTLP/gRPC Endpoints, TLS Certificates, Headers, Compression and Timeout via Environment Variables. (#1758, #1769 and #1811)
  - `OTEL_EXPORTER_OTLP_ENDPOINT`
  - `OTEL_EXPORTER_OTLP_TRACES_ENDPOINT`
  - `OTEL_EXPORTER_OTLP_METRICS_ENDPOINT`
  - `OTEL_EXPORTER_OTLP_HEADERS`
  - `OTEL_EXPORTER_OTLP_TRACES_HEADERS`
  - `OTEL_EXPORTER_OTLP_METRICS_HEADERS`
  - `OTEL_EXPORTER_OTLP_COMPRESSION`
  - `OTEL_EXPORTER_OTLP_TRACES_COMPRESSION`
  - `OTEL_EXPORTER_OTLP_METRICS_COMPRESSION`
  - `OTEL_EXPORTER_OTLP_TIMEOUT`
  - `OTEL_EXPORTER_OTLP_TRACES_TIMEOUT`
  - `OTEL_EXPORTER_OTLP_METRICS_TIMEOUT`
  - `OTEL_EXPORTER_OTLP_CERTIFICATE`
  - `OTEL_EXPORTER_OTLP_TRACES_CERTIFICATE`
  - `OTEL_EXPORTER_OTLP_METRICS_CERTIFICATE`
- Adds `otlpgrpc.WithTimeout` option for configuring timeout to the otlp/gRPC exporter. (#1821)
- Adds `jaeger.WithMaxPacketSize` option for configuring maximum UDP packet size used when connecting to the Jaeger agent. (#1853)

### Fixed

- The `Span.IsRecording` implementation from `go.opentelemetry.io/otel/sdk/trace` always returns false when not being sampled. (#1750)
- The Jaeger exporter now correctly sets tags for the Span status code and message.
  This means it uses the correct tag keys (`"otel.status_code"`, `"otel.status_description"`) and does not set the status message as a tag unless it is set on the span. (#1761)
- The Jaeger exporter now correctly records Span event's names using the `"event"` key for a tag.
  Additionally, this tag is overridden, as specified in the OTel specification, if the event contains an attribute with that key. (#1768)
- Zipkin Exporter: Ensure mapping between OTel and Zipkin span data complies with the specification. (#1688)
- Fixed typo for default service name in Jaeger Exporter. (#1797)
- Fix flaky OTLP for the reconnnection of the client connection. (#1527, #1814)
- Fix Jaeger exporter dropping of span batches that exceed the UDP packet size limit.
  Instead, the exporter now splits the batch into smaller sendable batches. (#1828)

### Changed

- Span `RecordError` now records an `exception` event to comply with the semantic convention specification. (#1492)
- Jaeger exporter was updated to use thrift v0.14.1. (#1712)
- Migrate from using internally built and maintained version of the OTLP to the one hosted at `go.opentelemetry.io/proto/otlp`. (#1713)
- Migrate from using `github.com/gogo/protobuf` to `google.golang.org/protobuf` to match `go.opentelemetry.io/proto/otlp`. (#1713)
- The storage of a local or remote Span in a `context.Context` using its SpanContext is unified to store just the current Span.
  The Span's SpanContext can now self-identify as being remote or not.
  This means that `"go.opentelemetry.io/otel/trace".ContextWithRemoteSpanContext` will now overwrite any existing current Span, not just existing remote Spans, and make it the current Span in a `context.Context`. (#1731)
- Improve OTLP/gRPC exporter connection errors. (#1737)
- Information about a parent span context in a `"go.opentelemetry.io/otel/export/trace".SpanSnapshot` is unified in a new `Parent` field.
  The existing `ParentSpanID` and `HasRemoteParent` fields are removed in favor of this. (#1748)
- The `ParentContext` field of the `"go.opentelemetry.io/otel/sdk/trace".SamplingParameters` is updated to hold a `context.Context` containing the parent span.
  This changes it to make `SamplingParameters` conform with the OpenTelemetry specification. (#1749)
- Updated Jaeger Environment Variables: `JAEGER_ENDPOINT`, `JAEGER_USER`, `JAEGER_PASSWORD`
  to `OTEL_EXPORTER_JAEGER_ENDPOINT`, `OTEL_EXPORTER_JAEGER_USER`, `OTEL_EXPORTER_JAEGER_PASSWORD` in compliance with OTel specification. (#1752)
- Modify `BatchSpanProcessor.ForceFlush` to abort after timeout/cancellation. (#1757)
- The `DroppedAttributeCount` field of the `Span` in the `go.opentelemetry.io/otel` package now only represents the number of attributes dropped for the span itself.
  It no longer is a conglomerate of itself, events, and link attributes that have been dropped. (#1771)
- Make `ExportSpans` in Jaeger Exporter honor context deadline. (#1773)
- Modify Zipkin Exporter default service name, use default resource's serviceName instead of empty. (#1777)
- The `go.opentelemetry.io/otel/sdk/export/trace` package is merged into the `go.opentelemetry.io/otel/sdk/trace` package. (#1778)
- The prometheus.InstallNewPipeline example is moved from comment to example test (#1796)
- The convenience functions for the stdout exporter have been updated to return the `TracerProvider` implementation and enable the shutdown of the exporter. (#1800)
- Replace the flush function returned from the Jaeger exporter's convenience creation functions (`InstallNewPipeline` and `NewExportPipeline`) with the `TracerProvider` implementation they create.
  This enables the caller to shutdown and flush using the related `TracerProvider` methods. (#1822)
- Updated the Jaeger exporter to have a default endpoint, `http://localhost:14250`, for the collector. (#1824)
- Changed the function `WithCollectorEndpoint` in the Jaeger exporter to no longer accept an endpoint as an argument.
  The endpoint can be passed with the `CollectorEndpointOption` using the `WithEndpoint` function or by setting the `OTEL_EXPORTER_JAEGER_ENDPOINT` environment variable value appropriately. (#1824)
- The Jaeger exporter no longer batches exported spans itself, instead it relies on the SDK's `BatchSpanProcessor` for this functionality. (#1830)
- The Jaeger exporter creation functions (`NewRawExporter`, `NewExportPipeline`, and `InstallNewPipeline`) no longer accept the removed `Option` type as a variadic argument. (#1830)

### Removed

- Removed Jaeger Environment variables: `JAEGER_SERVICE_NAME`, `JAEGER_DISABLED`, `JAEGER_TAGS`
  These environment variables will no longer be used to override values of the Jaeger exporter (#1752)
- No longer set the links for a `Span` in `go.opentelemetry.io/otel/sdk/trace` that is configured to be a new root.
  This is unspecified behavior that the OpenTelemetry community plans to standardize in the future.
  To prevent backwards incompatible changes when it is specified, these links are removed. (#1726)
- Setting error status while recording error with Span from oteltest package. (#1729)
- The concept of a remote and local Span stored in a context is unified to just the current Span.
  Because of this `"go.opentelemetry.io/otel/trace".RemoteSpanContextFromContext` is removed as it is no longer needed.
  Instead, `"go.opentelemetry.io/otel/trace".SpanContextFromContext` can be used to return the current Span.
  If needed, that Span's `SpanContext.IsRemote()` can then be used to determine if it is remote or not. (#1731)
- The `HasRemoteParent` field of the `"go.opentelemetry.io/otel/sdk/trace".SamplingParameters` is removed.
  This field is redundant to the information returned from the `Remote` method of the `SpanContext` held in the `ParentContext` field. (#1749)
- The `trace.FlagsDebug` and `trace.FlagsDeferred` constants have been removed and will be localized to the B3 propagator. (#1770)
- Remove `Process` configuration, `WithProcessFromEnv` and `ProcessFromEnv`, and type from the Jaeger exporter package.
  The information that could be configured in the `Process` struct should be configured in a `Resource` instead. (#1776, #1804)
- Remove the `WithDisabled` option from the Jaeger exporter.
  To disable the exporter unregister it from the `TracerProvider` or use a no-operation `TracerProvider`. (#1806)
- Removed the functions `CollectorEndpointFromEnv` and `WithCollectorEndpointOptionFromEnv` from the Jaeger exporter.
  These functions for retrieving specific environment variable values are redundant of other internal functions and
  are not intended for end user use. (#1824)
- Removed the Jaeger exporter `WithSDKOptions` `Option`.
  This option was used to set SDK options for the exporter creation convenience functions.
  These functions are provided as a way to easily setup or install the exporter with what are deemed reasonable SDK settings for common use cases.
  If the SDK needs to be configured differently, the `NewRawExporter` function and direct setup of the SDK with the desired settings should be used. (#1825)
- The `WithBufferMaxCount` and `WithBatchMaxCount` `Option`s from the Jaeger exporter are removed.
  The exporter no longer batches exports, instead relying on the SDK's `BatchSpanProcessor` for this functionality. (#1830)
- The Jaeger exporter `Option` type is removed.
  The type is no longer used by the exporter to configure anything.
  All the previous configurations these options provided were duplicates of SDK configuration.
  They have been removed in favor of using the SDK configuration and focuses the exporter configuration to be only about the endpoints it will send telemetry to. (#1830)

## [0.19.0] - 2021-03-18

### Added

- Added `Marshaler` config option to `otlphttp` to enable otlp over json or protobufs. (#1586)
- A `ForceFlush` method to the `"go.opentelemetry.io/otel/sdk/trace".TracerProvider` to flush all registered `SpanProcessor`s. (#1608)
- Added `WithSampler` and `WithSpanLimits` to tracer provider. (#1633, #1702)
- `"go.opentelemetry.io/otel/trace".SpanContext` now has a `remote` property, and `IsRemote()` predicate, that is true when the `SpanContext` has been extracted from remote context data. (#1701)
- A `Valid` method to the `"go.opentelemetry.io/otel/attribute".KeyValue` type. (#1703)

### Changed

- `trace.SpanContext` is now immutable and has no exported fields. (#1573)
  - `trace.NewSpanContext()` can be used in conjunction with the `trace.SpanContextConfig` struct to initialize a new `SpanContext` where all values are known.
- Update the `ForceFlush` method signature to the `"go.opentelemetry.io/otel/sdk/trace".SpanProcessor` to accept a `context.Context` and return an error. (#1608)
- Update the `Shutdown` method to the `"go.opentelemetry.io/otel/sdk/trace".TracerProvider` return an error on shutdown failure. (#1608)
- The SimpleSpanProcessor will now shut down the enclosed `SpanExporter` and gracefully ignore subsequent calls to `OnEnd` after `Shutdown` is called. (#1612)
- `"go.opentelemetry.io/sdk/metric/controller.basic".WithPusher` is replaced with `WithExporter` to provide consistent naming across project. (#1656)
- Added non-empty string check for trace `Attribute` keys. (#1659)
- Add `description` to SpanStatus only when `StatusCode` is set to error. (#1662)
- Jaeger exporter falls back to `resource.Default`'s `service.name` if the exported Span does not have one. (#1673)
- Jaeger exporter populates Jaeger's Span Process from Resource. (#1673)
- Renamed the `LabelSet` method of `"go.opentelemetry.io/otel/sdk/resource".Resource` to `Set`. (#1692)
- Changed `WithSDK` to `WithSDKOptions` to accept variadic arguments of `TracerProviderOption` type in `go.opentelemetry.io/otel/exporters/trace/jaeger` package. (#1693)
- Changed `WithSDK` to `WithSDKOptions` to accept variadic arguments of `TracerProviderOption` type in `go.opentelemetry.io/otel/exporters/trace/zipkin` package. (#1693)

### Removed

- Removed `serviceName` parameter from Zipkin exporter and uses resource instead. (#1549)
- Removed `WithConfig` from tracer provider to avoid overriding configuration. (#1633)
- Removed the exported `SimpleSpanProcessor` and `BatchSpanProcessor` structs.
   These are now returned as a SpanProcessor interface from their respective constructors. (#1638)
- Removed `WithRecord()` from `trace.SpanOption` when creating a span. (#1660)
- Removed setting status to `Error` while recording an error as a span event in `RecordError`. (#1663)
- Removed `jaeger.WithProcess` configuration option. (#1673)
- Removed `ApplyConfig` method from `"go.opentelemetry.io/otel/sdk/trace".TracerProvider` and the now unneeded `Config` struct. (#1693)

### Fixed

- Jaeger Exporter: Ensure mapping between OTEL and Jaeger span data complies with the specification. (#1626)
- `SamplingResult.TraceState` is correctly propagated to a newly created span's `SpanContext`. (#1655)
- The `otel-collector` example now correctly flushes metric events prior to shutting down the exporter. (#1678)
- Do not set span status message in `SpanStatusFromHTTPStatusCode` if it can be inferred from `http.status_code`. (#1681)
- Synchronization issues in global trace delegate implementation. (#1686)
- Reduced excess memory usage by global `TracerProvider`. (#1687)

## [0.18.0] - 2021-03-03

### Added

- Added `resource.Default()` for use with meter and tracer providers. (#1507)
- `AttributePerEventCountLimit` and `AttributePerLinkCountLimit` for `SpanLimits`. (#1535)
- Added `Keys()` method to `propagation.TextMapCarrier` and `propagation.HeaderCarrier` to adapt `http.Header` to this interface. (#1544)
- Added `code` attributes to `go.opentelemetry.io/otel/semconv` package. (#1558)
- Compatibility testing suite in the CI system for the following systems. (#1567)
   | OS      | Go Version | Architecture |
   | ------- | ---------- | ------------ |
   | Ubuntu  | 1.15       | amd64        |
   | Ubuntu  | 1.14       | amd64        |
   | Ubuntu  | 1.15       | 386          |
   | Ubuntu  | 1.14       | 386          |
   | MacOS   | 1.15       | amd64        |
   | MacOS   | 1.14       | amd64        |
   | Windows | 1.15       | amd64        |
   | Windows | 1.14       | amd64        |
   | Windows | 1.15       | 386          |
   | Windows | 1.14       | 386          |

### Changed

- Replaced interface `oteltest.SpanRecorder` with its existing implementation
  `StandardSpanRecorder`. (#1542)
- Default span limit values to 128. (#1535)
- Rename `MaxEventsPerSpan`, `MaxAttributesPerSpan` and `MaxLinksPerSpan` to `EventCountLimit`, `AttributeCountLimit` and `LinkCountLimit`, and move these fields into `SpanLimits`. (#1535)
- Renamed the `otel/label` package to `otel/attribute`. (#1541)
- Vendor the Jaeger exporter's dependency on Apache Thrift. (#1551)
- Parallelize the CI linting and testing. (#1567)
- Stagger timestamps in exact aggregator tests. (#1569)
- Changed all examples to use `WithBatchTimeout(5 * time.Second)` rather than `WithBatchTimeout(5)`. (#1621)
- Prevent end-users from implementing some interfaces (#1575)

  ```
      "otel/exporters/otlp/otlphttp".Option
      "otel/exporters/stdout".Option
      "otel/oteltest".Option
      "otel/trace".TracerOption
      "otel/trace".SpanOption
      "otel/trace".EventOption
      "otel/trace".LifeCycleOption
      "otel/trace".InstrumentationOption
      "otel/sdk/resource".Option
      "otel/sdk/trace".ParentBasedSamplerOption
      "otel/sdk/trace".ReadOnlySpan
      "otel/sdk/trace".ReadWriteSpan
  ```

### Removed

- Removed attempt to resample spans upon changing the span name with `span.SetName()`. (#1545)
- The `test-benchmark` is no longer a dependency of the `precommit` make target. (#1567)
- Removed the `test-386` make target.
   This was replaced with a full compatibility testing suite (i.e. multi OS/arch) in the CI system. (#1567)

### Fixed

- The sequential timing check of timestamps in the stdout exporter are now setup explicitly to be sequential (#1571). (#1572)
- Windows build of Jaeger tests now compiles with OS specific functions (#1576). (#1577)
- The sequential timing check of timestamps of go.opentelemetry.io/otel/sdk/metric/aggregator/lastvalue are now setup explicitly to be sequential (#1578). (#1579)
- Validate tracestate header keys with vendors according to the W3C TraceContext specification (#1475). (#1581)
- The OTLP exporter includes related labels for translations of a GaugeArray (#1563). (#1570)

## [0.17.0] - 2021-02-12

### Changed

- Rename project default branch from `master` to `main`. (#1505)
- Reverse order in which `Resource` attributes are merged, per change in spec. (#1501)
- Add tooling to maintain "replace" directives in go.mod files automatically. (#1528)
- Create new modules: otel/metric, otel/trace, otel/oteltest, otel/sdk/export/metric, otel/sdk/metric (#1528)
- Move metric-related public global APIs from otel to otel/metric/global. (#1528)

## Fixed

- Fixed otlpgrpc reconnection issue.
- The example code in the README.md of `go.opentelemetry.io/otel/exporters/otlp` is moved to a compiled example test and used the new `WithAddress` instead of `WithEndpoint`. (#1513)
- The otel-collector example now uses the default OTLP receiver port of the collector.

## [0.16.0] - 2021-01-13

### Added

- Add the `ReadOnlySpan` and `ReadWriteSpan` interfaces to provide better control for accessing span data. (#1360)
- `NewGRPCDriver` function returns a `ProtocolDriver` that maintains a single gRPC connection to the collector. (#1369)
- Added documentation about the project's versioning policy. (#1388)
- Added `NewSplitDriver` for OTLP exporter that allows sending traces and metrics to different endpoints. (#1418)
- Added codeql workflow to GitHub Actions (#1428)
- Added Gosec workflow to GitHub Actions (#1429)
- Add new HTTP driver for OTLP exporter in `exporters/otlp/otlphttp`. Currently it only supports the binary protobuf payloads. (#1420)
- Add an OpenCensus exporter bridge. (#1444)

### Changed

- Rename `internal/testing` to `internal/internaltest`. (#1449)
- Rename `export.SpanData` to `export.SpanSnapshot` and use it only for exporting spans. (#1360)
- Store the parent's full `SpanContext` rather than just its span ID in the `span` struct. (#1360)
- Improve span duration accuracy. (#1360)
- Migrated CI/CD from CircleCI to GitHub Actions (#1382)
- Remove duplicate checkout from GitHub Actions workflow (#1407)
- Metric `array` aggregator renamed `exact` to match its `aggregation.Kind` (#1412)
- Metric `exact` aggregator includes per-point timestamps (#1412)
- Metric stdout exporter uses MinMaxSumCount aggregator for ValueRecorder instruments (#1412)
- `NewExporter` from `exporters/otlp` now takes a `ProtocolDriver` as a parameter. (#1369)
- Many OTLP Exporter options became gRPC ProtocolDriver options. (#1369)
- Unify endpoint API that related to OTel exporter. (#1401)
- Optimize metric histogram aggregator to reuse its slice of buckets. (#1435)
- Metric aggregator Count() and histogram Bucket.Counts are consistently `uint64`. (1430)
- Histogram aggregator accepts functional options, uses default boundaries if none given. (#1434)
- `SamplingResult` now passed a `Tracestate` from the parent `SpanContext` (#1432)
- Moved gRPC driver for OTLP exporter to `exporters/otlp/otlpgrpc`. (#1420)
- The `TraceContext` propagator now correctly propagates `TraceState` through the `SpanContext`. (#1447)
- Metric Push and Pull Controller components are combined into a single "basic" Controller:
  - `WithExporter()` and `Start()` to configure Push behavior
  - `Start()` is optional; use `Collect()` and `ForEach()` for Pull behavior
  - `Start()` and `Stop()` accept Context. (#1378)
- The `Event` type is moved from the `otel/sdk/export/trace` package to the `otel/trace` API package. (#1452)

### Removed

- Remove `errUninitializedSpan` as its only usage is now obsolete. (#1360)
- Remove Metric export functionality related to quantiles and summary data points: this is not specified (#1412)
- Remove DDSketch metric aggregator; our intention is to re-introduce this as an option of the histogram aggregator after [new OTLP histogram data types](https://github.com/open-telemetry/opentelemetry-proto/pull/226) are released (#1412)

### Fixed

- `BatchSpanProcessor.Shutdown()` will now shutdown underlying `export.SpanExporter`. (#1443)

## [0.15.0] - 2020-12-10

### Added

- The `WithIDGenerator` `TracerProviderOption` is added to the `go.opentelemetry.io/otel/trace` package to configure an `IDGenerator` for the `TracerProvider`. (#1363)

### Changed

- The Zipkin exporter now uses the Span status code to determine. (#1328)
- `NewExporter` and `Start` functions in `go.opentelemetry.io/otel/exporters/otlp` now receive `context.Context` as a first parameter. (#1357)
- Move the OpenCensus example into `example` directory. (#1359)
- Moved the SDK's `internal.IDGenerator` interface in to the `sdk/trace` package to enable support for externally-defined ID generators. (#1363)
- Bump `github.com/google/go-cmp` from 0.5.3 to 0.5.4 (#1374)
- Bump `github.com/golangci/golangci-lint` in `/internal/tools` (#1375)

### Fixed

- Metric SDK `SumObserver` and `UpDownSumObserver` instruments correctness fixes. (#1381)

## [0.14.0] - 2020-11-19

### Added

- An `EventOption` and the related `NewEventConfig` function are added to the `go.opentelemetry.io/otel` package to configure Span events. (#1254)
- A `TextMapPropagator` and associated `TextMapCarrier` are added to the `go.opentelemetry.io/otel/oteltest` package to test `TextMap` type propagators and their use. (#1259)
- `SpanContextFromContext` returns `SpanContext` from context. (#1255)
- `TraceState` has been added to `SpanContext`. (#1340)
- `DeploymentEnvironmentKey` added to `go.opentelemetry.io/otel/semconv` package. (#1323)
- Add an OpenCensus to OpenTelemetry tracing bridge. (#1305)
- Add a parent context argument to `SpanProcessor.OnStart` to follow the specification. (#1333)
- Add missing tests for `sdk/trace/attributes_map.go`. (#1337)

### Changed

- Move the `go.opentelemetry.io/otel/api/trace` package into `go.opentelemetry.io/otel/trace` with the following changes. (#1229) (#1307)
  - `ID` has been renamed to `TraceID`.
  - `IDFromHex` has been renamed to `TraceIDFromHex`.
  - `EmptySpanContext` is removed.
- Move the `go.opentelemetry.io/otel/api/trace/tracetest` package into `go.opentelemetry.io/otel/oteltest`. (#1229)
- OTLP Exporter updates:
  - supports OTLP v0.6.0 (#1230, #1354)
  - supports configurable aggregation temporality (default: Cumulative, optional: Stateless). (#1296)
- The Sampler is now called on local child spans. (#1233)
- The `Kind` type from the `go.opentelemetry.io/otel/api/metric` package was renamed to `InstrumentKind` to more specifically describe what it is and avoid semantic ambiguity. (#1240)
- The `MetricKind` method of the `Descriptor` type in the `go.opentelemetry.io/otel/api/metric` package was renamed to `Descriptor.InstrumentKind`.
   This matches the returned type and fixes misuse of the term metric. (#1240)
- Move test harness from the `go.opentelemetry.io/otel/api/apitest` package into `go.opentelemetry.io/otel/oteltest`. (#1241)
- Move the `go.opentelemetry.io/otel/api/metric/metrictest` package into `go.opentelemetry.io/oteltest` as part of #964. (#1252)
- Move the `go.opentelemetry.io/otel/api/metric` package into `go.opentelemetry.io/otel/metric` as part of #1303. (#1321)
- Move the `go.opentelemetry.io/otel/api/metric/registry` package into `go.opentelemetry.io/otel/metric/registry` as a part of #1303. (#1316)
- Move the `Number` type (together with related functions) from `go.opentelemetry.io/otel/api/metric` package into `go.opentelemetry.io/otel/metric/number` as a part of #1303. (#1316)
- The function signature of the Span `AddEvent` method in `go.opentelemetry.io/otel` is updated to no longer take an unused context and instead take a required name and a variable number of `EventOption`s. (#1254)
- The function signature of the Span `RecordError` method in `go.opentelemetry.io/otel` is updated to no longer take an unused context and instead take a required error value and a variable number of `EventOption`s. (#1254)
- Move the `go.opentelemetry.io/otel/api/global` package to `go.opentelemetry.io/otel`. (#1262) (#1330)
- Move the `Version` function from `go.opentelemetry.io/otel/sdk` to `go.opentelemetry.io/otel`. (#1330)
- Rename correlation context header from `"otcorrelations"` to `"baggage"` to match the OpenTelemetry specification. (#1267)
- Fix `Code.UnmarshalJSON` to work with valid JSON only. (#1276)
- The `resource.New()` method changes signature to support builtin attributes and functional options, including `telemetry.sdk.*` and
  `host.name` semantic conventions; the former method is renamed `resource.NewWithAttributes`. (#1235)
- The Prometheus exporter now exports non-monotonic counters (i.e. `UpDownCounter`s) as gauges. (#1210)
- Correct the `Span.End` method documentation in the `otel` API to state updates are not allowed on a span after it has ended. (#1310)
- Updated span collection limits for attribute, event and link counts to 1000 (#1318)
- Renamed `semconv.HTTPUrlKey` to `semconv.HTTPURLKey`. (#1338)

### Removed

- The `ErrInvalidHexID`, `ErrInvalidTraceIDLength`, `ErrInvalidSpanIDLength`, `ErrInvalidSpanIDLength`, or `ErrNilSpanID` from the `go.opentelemetry.io/otel` package are unexported now. (#1243)
- The `AddEventWithTimestamp` method on the `Span` interface in `go.opentelemetry.io/otel` is removed due to its redundancy.
   It is replaced by using the `AddEvent` method with a `WithTimestamp` option. (#1254)
- The `MockSpan` and `MockTracer` types are removed from `go.opentelemetry.io/otel/oteltest`.
   `Tracer` and `Span` from the same module should be used in their place instead. (#1306)
- `WorkerCount` option is removed from `go.opentelemetry.io/otel/exporters/otlp`. (#1350)
- Remove the following labels types: INT32, UINT32, UINT64 and FLOAT32. (#1314)

### Fixed

- Rename `MergeItererator` to `MergeIterator` in the `go.opentelemetry.io/otel/label` package. (#1244)
- The `go.opentelemetry.io/otel/api/global` packages global TextMapPropagator now delegates functionality to a globally set delegate for all previously returned propagators. (#1258)
- Fix condition in `label.Any`. (#1299)
- Fix global `TracerProvider` to pass options to its configured provider. (#1329)
- Fix missing handler for `ExactKind` aggregator in OTLP metrics transformer (#1309)

## [0.13.0] - 2020-10-08

### Added

- OTLP Metric exporter supports Histogram aggregation. (#1209)
- The `Code` struct from the `go.opentelemetry.io/otel/codes` package now supports JSON marshaling and unmarshaling as well as implements the `Stringer` interface. (#1214)
- A Baggage API to implement the OpenTelemetry specification. (#1217)
- Add Shutdown method to sdk/trace/provider, shutdown processors in the order they were registered. (#1227)

### Changed

- Set default propagator to no-op propagator. (#1184)
- The `HTTPSupplier`, `HTTPExtractor`, `HTTPInjector`, and `HTTPPropagator` from the `go.opentelemetry.io/otel/api/propagation` package were replaced with unified `TextMapCarrier` and `TextMapPropagator` in the `go.opentelemetry.io/otel/propagation` package. (#1212) (#1325)
- The `New` function from the `go.opentelemetry.io/otel/api/propagation` package was replaced with `NewCompositeTextMapPropagator` in the `go.opentelemetry.io/otel` package. (#1212)
- The status codes of the `go.opentelemetry.io/otel/codes` package have been updated to match the latest OpenTelemetry specification.
   They now are `Unset`, `Error`, and `Ok`.
   They no longer track the gRPC codes. (#1214)
- The `StatusCode` field of the `SpanData` struct in the `go.opentelemetry.io/otel/sdk/export/trace` package now uses the codes package from this package instead of the gRPC project. (#1214)
- Move the `go.opentelemetry.io/otel/api/baggage` package into `go.opentelemetry.io/otel/baggage`. (#1217) (#1325)
- A `Shutdown` method of `SpanProcessor` and all its implementations receives a context and returns an error. (#1264)

### Fixed

- Copies of data from arrays and slices passed to `go.opentelemetry.io/otel/label.ArrayValue()` are now used in the returned `Value` instead of using the mutable data itself. (#1226)

### Removed

- The `ExtractHTTP` and `InjectHTTP` functions from the `go.opentelemetry.io/otel/api/propagation` package were removed. (#1212)
- The `Propagators` interface from the `go.opentelemetry.io/otel/api/propagation` package was removed to conform to the OpenTelemetry specification.
   The explicit `TextMapPropagator` type can be used in its place as this is the `Propagator` type the specification defines. (#1212)
- The `SetAttribute` method of the `Span` from the `go.opentelemetry.io/otel/api/trace` package was removed given its redundancy with the `SetAttributes` method. (#1216)
- The internal implementation of Baggage storage is removed in favor of using the new Baggage API functionality. (#1217)
- Remove duplicate hostname key `HostHostNameKey` in Resource semantic conventions. (#1219)
- Nested array/slice support has been removed. (#1226)

## [0.12.0] - 2020-09-24

### Added

- A `SpanConfigure` function in `go.opentelemetry.io/otel/api/trace` to create a new `SpanConfig` from `SpanOption`s. (#1108)
- In the `go.opentelemetry.io/otel/api/trace` package, `NewTracerConfig` was added to construct new `TracerConfig`s.
   This addition was made to conform with our project option conventions. (#1155)
- Instrumentation library information was added to the Zipkin exporter. (#1119)
- The `SpanProcessor` interface now has a `ForceFlush()` method. (#1166)
- More semantic conventions for k8s as resource attributes. (#1167)

### Changed

- Add reconnecting udp connection type to Jaeger exporter.
   This change adds a new optional implementation of the udp conn interface used to detect changes to an agent's host dns record.
   It then adopts the new destination address to ensure the exporter doesn't get stuck. This change was ported from jaegertracing/jaeger-client-go#520. (#1063)
- Replace `StartOption` and `EndOption` in `go.opentelemetry.io/otel/api/trace` with `SpanOption`.
   This change is matched by replacing the `StartConfig` and `EndConfig` with a unified `SpanConfig`. (#1108)
- Replace the `LinkedTo` span option in `go.opentelemetry.io/otel/api/trace` with `WithLinks`.
   This is be more consistent with our other option patterns, i.e. passing the item to be configured directly instead of its component parts, and provides a cleaner function signature. (#1108)
- The `go.opentelemetry.io/otel/api/trace` `TracerOption` was changed to an interface to conform to project option conventions. (#1109)
- Move the `B3` and `TraceContext` from within the `go.opentelemetry.io/otel/api/trace` package to their own `go.opentelemetry.io/otel/propagators` package.
    This removal of the propagators is reflective of the OpenTelemetry specification for these propagators as well as cleans up the `go.opentelemetry.io/otel/api/trace` API. (#1118)
- Rename Jaeger tags used for instrumentation library information to reflect changes in OpenTelemetry specification. (#1119)
- Rename `ProbabilitySampler` to `TraceIDRatioBased` and change semantics to ignore parent span sampling status. (#1115)
- Move `tools` package under `internal`. (#1141)
- Move `go.opentelemetry.io/otel/api/correlation` package to `go.opentelemetry.io/otel/api/baggage`. (#1142)
   The `correlation.CorrelationContext` propagator has been renamed `baggage.Baggage`.  Other exported functions and types are unchanged.
- Rename `ParentOrElse` sampler to `ParentBased` and allow setting samplers depending on parent span. (#1153)
- In the `go.opentelemetry.io/otel/api/trace` package, `SpanConfigure` was renamed to `NewSpanConfig`. (#1155)
- Change `dependabot.yml` to add a `Skip Changelog` label to dependabot-sourced PRs. (#1161)
- The [configuration style guide](https://github.com/open-telemetry/opentelemetry-go/blob/master/CONTRIBUTING.md#config) has been updated to
   recommend the use of `newConfig()` instead of `configure()`. (#1163)
- The `otlp.Config` type has been unexported and changed to `otlp.config`, along with its initializer. (#1163)
- Ensure exported interface types include parameter names and update the
   Style Guide to reflect this styling rule. (#1172)
- Don't consider unset environment variable for resource detection to be an error. (#1170)
- Rename `go.opentelemetry.io/otel/api/metric.ConfigureInstrument` to `NewInstrumentConfig` and
  `go.opentelemetry.io/otel/api/metric.ConfigureMeter` to `NewMeterConfig`.
- ValueObserver instruments use LastValue aggregator by default. (#1165)
- OTLP Metric exporter supports LastValue aggregation. (#1165)
- Move the `go.opentelemetry.io/otel/api/unit` package to `go.opentelemetry.io/otel/unit`. (#1185)
- Rename `Provider` to `MeterProvider` in the `go.opentelemetry.io/otel/api/metric` package. (#1190)
- Rename `NoopProvider` to `NoopMeterProvider` in the `go.opentelemetry.io/otel/api/metric` package. (#1190)
- Rename `NewProvider` to `NewMeterProvider` in the `go.opentelemetry.io/otel/api/metric/metrictest` package. (#1190)
- Rename `Provider` to `MeterProvider` in the `go.opentelemetry.io/otel/api/metric/registry` package. (#1190)
- Rename `NewProvider` to `NewMeterProvider` in the `go.opentelemetry.io/otel/api/metri/registryc` package. (#1190)
- Rename `Provider` to `TracerProvider` in the `go.opentelemetry.io/otel/api/trace` package. (#1190)
- Rename `NoopProvider` to `NoopTracerProvider` in the `go.opentelemetry.io/otel/api/trace` package. (#1190)
- Rename `Provider` to `TracerProvider` in the `go.opentelemetry.io/otel/api/trace/tracetest` package. (#1190)
- Rename `NewProvider` to `NewTracerProvider` in the `go.opentelemetry.io/otel/api/trace/tracetest` package. (#1190)
- Rename `WrapperProvider` to `WrapperTracerProvider` in the `go.opentelemetry.io/otel/bridge/opentracing` package. (#1190)
- Rename `NewWrapperProvider` to `NewWrapperTracerProvider` in the `go.opentelemetry.io/otel/bridge/opentracing` package. (#1190)
- Rename `Provider` method of the pull controller to `MeterProvider` in the `go.opentelemetry.io/otel/sdk/metric/controller/pull` package. (#1190)
- Rename `Provider` method of the push controller to `MeterProvider` in the `go.opentelemetry.io/otel/sdk/metric/controller/push` package. (#1190)
- Rename `ProviderOptions` to `TracerProviderConfig` in the `go.opentelemetry.io/otel/sdk/trace` package. (#1190)
- Rename `ProviderOption` to `TracerProviderOption` in the `go.opentelemetry.io/otel/sdk/trace` package. (#1190)
- Rename `Provider` to `TracerProvider` in the `go.opentelemetry.io/otel/sdk/trace` package. (#1190)
- Rename `NewProvider` to `NewTracerProvider` in the `go.opentelemetry.io/otel/sdk/trace` package. (#1190)
- Renamed `SamplingDecision` values to comply with OpenTelemetry specification change. (#1192)
- Renamed Zipkin attribute names from `ot.status_code & ot.status_description` to `otel.status_code & otel.status_description`. (#1201)
- The default SDK now invokes registered `SpanProcessor`s in the order they were registered with the `TracerProvider`. (#1195)
- Add test of spans being processed by the `SpanProcessor`s in the order they were registered. (#1203)

### Removed

- Remove the B3 propagator from `go.opentelemetry.io/otel/propagators`. It is now located in the
   `go.opentelemetry.io/contrib/propagators/` module. (#1191)
- Remove the semantic convention for HTTP status text, `HTTPStatusTextKey` from package `go.opentelemetry.io/otel/semconv`. (#1194)

### Fixed

- Zipkin example no longer mentions `ParentSampler`, corrected to `ParentBased`. (#1171)
- Fix missing shutdown processor in otel-collector example. (#1186)
- Fix missing shutdown processor in basic and namedtracer examples. (#1197)

## [0.11.0] - 2020-08-24

### Added

- Support for exporting array-valued attributes via OTLP. (#992)
- `Noop` and `InMemory` `SpanBatcher` implementations to help with testing integrations. (#994)
- Support for filtering metric label sets. (#1047)
- A dimensionality-reducing metric Processor. (#1057)
- Integration tests for more OTel Collector Attribute types. (#1062)
- A new `WithSpanProcessor` `ProviderOption` is added to the `go.opentelemetry.io/otel/sdk/trace` package to create a `Provider` and automatically register the `SpanProcessor`. (#1078)

### Changed

- Rename `sdk/metric/processor/test` to `sdk/metric/processor/processortest`. (#1049)
- Rename `sdk/metric/controller/test` to `sdk/metric/controller/controllertest`. (#1049)
- Rename `api/testharness` to `api/apitest`. (#1049)
- Rename `api/trace/testtrace` to `api/trace/tracetest`. (#1049)
- Change Metric Processor to merge multiple observations. (#1024)
- The `go.opentelemetry.io/otel/bridge/opentracing` bridge package has been made into its own module.
   This removes the package dependencies of this bridge from the rest of the OpenTelemetry based project. (#1038)
- Renamed `go.opentelemetry.io/otel/api/standard` package to `go.opentelemetry.io/otel/semconv` to avoid the ambiguous and generic name `standard` and better describe the package as containing OpenTelemetry semantic conventions. (#1016)
- The environment variable used for resource detection has been changed from `OTEL_RESOURCE_LABELS` to `OTEL_RESOURCE_ATTRIBUTES` (#1042)
- Replace `WithSyncer` with `WithBatcher` in examples. (#1044)
- Replace the `google.golang.org/grpc/codes` dependency in the API with an equivalent `go.opentelemetry.io/otel/codes` package. (#1046)
- Merge the `go.opentelemetry.io/otel/api/label` and `go.opentelemetry.io/otel/api/kv` into the new `go.opentelemetry.io/otel/label` package. (#1060)
- Unify Callback Function Naming.
   Rename `*Callback` with `*Func`. (#1061)
- CI builds validate against last two versions of Go, dropping 1.13 and adding 1.15. (#1064)
- The `go.opentelemetry.io/otel/sdk/export/trace` interfaces `SpanSyncer` and `SpanBatcher` have been replaced with a specification compliant `Exporter` interface.
   This interface still supports the export of `SpanData`, but only as a slice.
   Implementation are also required now to return any error from `ExportSpans` if one occurs as well as implement a `Shutdown` method for exporter clean-up. (#1078)
- The `go.opentelemetry.io/otel/sdk/trace` `NewBatchSpanProcessor` function no longer returns an error.
   If a `nil` exporter is passed as an argument to this function, instead of it returning an error, it now returns a `BatchSpanProcessor` that handles the export of `SpanData` by not taking any action. (#1078)
- The `go.opentelemetry.io/otel/sdk/trace` `NewProvider` function to create a `Provider` no longer returns an error, instead only a `*Provider`.
   This change is related to `NewBatchSpanProcessor` not returning an error which was the only error this function would return. (#1078)

### Removed

- Duplicate, unused API sampler interface. (#999)
   Use the [`Sampler` interface](https://github.com/open-telemetry/opentelemetry-go/blob/v0.11.0/sdk/trace/sampling.go) provided by the SDK instead.
- The `grpctrace` instrumentation was moved to the `go.opentelemetry.io/contrib` repository and out of this repository.
   This move includes moving the `grpc` example to the `go.opentelemetry.io/contrib` as well. (#1027)
- The `WithSpan` method of the `Tracer` interface.
   The functionality this method provided was limited compared to what a user can provide themselves.
   It was removed with the understanding that if there is sufficient user need it can be added back based on actual user usage. (#1043)
- The `RegisterSpanProcessor` and `UnregisterSpanProcessor` functions.
   These were holdovers from an approach prior to the TracerProvider design. They were not used anymore. (#1077)
- The `oterror` package. (#1026)
- The `othttp` and `httptrace` instrumentations were moved to `go.opentelemetry.io/contrib`. (#1032)

### Fixed

- The `semconv.HTTPServerMetricAttributesFromHTTPRequest()` function no longer generates the high-cardinality `http.request.content.length` label. (#1031)
- Correct instrumentation version tag in Jaeger exporter. (#1037)
- The SDK span will now set an error event if the `End` method is called during a panic (i.e. it was deferred). (#1043)
- Move internally generated protobuf code from the `go.opentelemetry.io/otel` to the OTLP exporter to reduce dependency overhead. (#1050)
- The `otel-collector` example referenced outdated collector processors. (#1006)

## [0.10.0] - 2020-07-29

This release migrates the default OpenTelemetry SDK into its own Go module, decoupling the SDK from the API and reducing dependencies for instrumentation packages.

### Added

- The Zipkin exporter now has `NewExportPipeline` and `InstallNewPipeline` constructor functions to match the common pattern.
    These function build a new exporter with default SDK options and register the exporter with the `global` package respectively. (#944)
- Add propagator option for gRPC instrumentation. (#986)
- The `testtrace` package now tracks the `trace.SpanKind` for each span. (#987)

### Changed

- Replace the `RegisterGlobal` `Option` in the Jaeger exporter with an `InstallNewPipeline` constructor function.
   This matches the other exporter constructor patterns and will register a new exporter after building it with default configuration. (#944)
- The trace (`go.opentelemetry.io/otel/exporters/trace/stdout`) and metric (`go.opentelemetry.io/otel/exporters/metric/stdout`) `stdout` exporters are now merged into a single exporter at `go.opentelemetry.io/otel/exporters/stdout`.
   This new exporter was made into its own Go module to follow the pattern of all exporters and decouple it from the `go.opentelemetry.io/otel` module. (#956, #963)
- Move the `go.opentelemetry.io/otel/exporters/test` test package to `go.opentelemetry.io/otel/sdk/export/metric/metrictest`. (#962)
- The `go.opentelemetry.io/otel/api/kv/value` package was merged into the parent `go.opentelemetry.io/otel/api/kv` package. (#968)
  - `value.Bool` was replaced with `kv.BoolValue`.
  - `value.Int64` was replaced with `kv.Int64Value`.
  - `value.Uint64` was replaced with `kv.Uint64Value`.
  - `value.Float64` was replaced with `kv.Float64Value`.
  - `value.Int32` was replaced with `kv.Int32Value`.
  - `value.Uint32` was replaced with `kv.Uint32Value`.
  - `value.Float32` was replaced with `kv.Float32Value`.
  - `value.String` was replaced with `kv.StringValue`.
  - `value.Int` was replaced with `kv.IntValue`.
  - `value.Uint` was replaced with `kv.UintValue`.
  - `value.Array` was replaced with `kv.ArrayValue`.
- Rename `Infer` to `Any` in the `go.opentelemetry.io/otel/api/kv` package. (#972)
- Change `othttp` to use the `httpsnoop` package to wrap the `ResponseWriter` so that optional interfaces (`http.Hijacker`, `http.Flusher`, etc.) that are implemented by the original `ResponseWriter`are also implemented by the wrapped `ResponseWriter`. (#979)
- Rename `go.opentelemetry.io/otel/sdk/metric/aggregator/test` package to `go.opentelemetry.io/otel/sdk/metric/aggregator/aggregatortest`. (#980)
- Make the SDK into its own Go module called `go.opentelemetry.io/otel/sdk`. (#985)
- Changed the default trace `Sampler` from `AlwaysOn` to `ParentOrElse(AlwaysOn)`. (#989)

### Removed

- The `IndexedAttribute` function from the `go.opentelemetry.io/otel/api/label` package was removed in favor of `IndexedLabel` which it was synonymous with. (#970)

### Fixed

- Bump github.com/golangci/golangci-lint from 1.28.3 to 1.29.0 in /tools. (#953)
- Bump github.com/google/go-cmp from 0.5.0 to 0.5.1. (#957)
- Use `global.Handle` for span export errors in the OTLP exporter. (#946)
- Correct Go language formatting in the README documentation. (#961)
- Remove default SDK dependencies from the `go.opentelemetry.io/otel/api` package. (#977)
- Remove default SDK dependencies from the `go.opentelemetry.io/otel/instrumentation` package. (#983)
- Move documented examples for `go.opentelemetry.io/otel/instrumentation/grpctrace` interceptors into Go example tests. (#984)

## [0.9.0] - 2020-07-20

### Added

- A new Resource Detector interface is included to allow resources to be automatically detected and included. (#939)
- A Detector to automatically detect resources from an environment variable. (#939)
- Github action to generate protobuf Go bindings locally in `internal/opentelemetry-proto-gen`. (#938)
- OTLP .proto files from `open-telemetry/opentelemetry-proto` imported as a git submodule under `internal/opentelemetry-proto`.
   References to `github.com/open-telemetry/opentelemetry-proto` changed to `go.opentelemetry.io/otel/internal/opentelemetry-proto-gen`. (#942)

### Changed

- Non-nil value `struct`s for key-value pairs will be marshalled using JSON rather than `Sprintf`. (#948)

### Removed

- Removed dependency on `github.com/open-telemetry/opentelemetry-collector`. (#943)

## [0.8.0] - 2020-07-09

### Added

- The `B3Encoding` type to represent the B3 encoding(s) the B3 propagator can inject.
   A value for HTTP supported encodings (Multiple Header: `MultipleHeader`, Single Header: `SingleHeader`) are included. (#882)
- The `FlagsDeferred` trace flag to indicate if the trace sampling decision has been deferred. (#882)
- The `FlagsDebug` trace flag to indicate if the trace is a debug trace. (#882)
- Add `peer.service` semantic attribute. (#898)
- Add database-specific semantic attributes. (#899)
- Add semantic convention for `faas.coldstart` and `container.id`. (#909)
- Add http content size semantic conventions. (#905)
- Include `http.request_content_length` in HTTP request basic attributes. (#905)
- Add semantic conventions for operating system process resource attribute keys. (#919)
- The Jaeger exporter now has a `WithBatchMaxCount` option to specify the maximum number of spans sent in a batch. (#931)

### Changed

- Update `CONTRIBUTING.md` to ask for updates to `CHANGELOG.md` with each pull request. (#879)
- Use lowercase header names for B3 Multiple Headers. (#881)
- The B3 propagator `SingleHeader` field has been replaced with `InjectEncoding`.
   This new field can be set to combinations of the `B3Encoding` bitmasks and will inject trace information in these encodings.
   If no encoding is set, the propagator will default to `MultipleHeader` encoding. (#882)
- The B3 propagator now extracts from either HTTP encoding of B3 (Single Header or Multiple Header) based on what is contained in the header.
   Preference is given to Single Header encoding with Multiple Header being the fallback if Single Header is not found or is invalid.
   This behavior change is made to dynamically support all correctly encoded traces received instead of having to guess the expected encoding prior to receiving. (#882)
- Extend semantic conventions for RPC. (#900)
- To match constant naming conventions in the `api/standard` package, the `FaaS*` key names are appended with a suffix of `Key`. (#920)
  - `"api/standard".FaaSName` -> `FaaSNameKey`
  - `"api/standard".FaaSID` -> `FaaSIDKey`
  - `"api/standard".FaaSVersion` -> `FaaSVersionKey`
  - `"api/standard".FaaSInstance` -> `FaaSInstanceKey`

### Removed

- The `FlagsUnused` trace flag is removed.
   The purpose of this flag was to act as the inverse of `FlagsSampled`, the inverse of `FlagsSampled` is used instead. (#882)
- The B3 header constants (`B3SingleHeader`, `B3DebugFlagHeader`, `B3TraceIDHeader`, `B3SpanIDHeader`, `B3SampledHeader`, `B3ParentSpanIDHeader`) are removed.
   If B3 header keys are needed [the authoritative OpenZipkin package constants](https://pkg.go.dev/github.com/openzipkin/zipkin-go@v0.2.2/propagation/b3?tab=doc#pkg-constants) should be used instead. (#882)

### Fixed

- The B3 Single Header name is now correctly `b3` instead of the previous `X-B3`. (#881)
- The B3 propagator now correctly supports sampling only values (`b3: 0`, `b3: 1`, or `b3: d`) for a Single B3 Header. (#882)
- The B3 propagator now propagates the debug flag.
   This removes the behavior of changing the debug flag into a set sampling bit.
   Instead, this now follow the B3 specification and omits the `X-B3-Sampling` header. (#882)
- The B3 propagator now tracks "unset" sampling state (meaning "defer the decision") and does not set the `X-B3-Sampling` header when injecting. (#882)
- Bump github.com/itchyny/gojq from 0.10.3 to 0.10.4 in /tools. (#883)
- Bump github.com/opentracing/opentracing-go from v1.1.1-0.20190913142402-a7454ce5950e to v1.2.0. (#885)
- The tracing time conversion for OTLP spans is now correctly set to `UnixNano`. (#896)
- Ensure span status is not set to `Unknown` when no HTTP status code is provided as it is assumed to be `200 OK`. (#908)
- Ensure `httptrace.clientTracer` closes `http.headers` span. (#912)
- Prometheus exporter will not apply stale updates or forget inactive metrics. (#903)
- Add test for api.standard `HTTPClientAttributesFromHTTPRequest`. (#905)
- Bump github.com/golangci/golangci-lint from 1.27.0 to 1.28.1 in /tools. (#901, #913)
- Update otel-collector example to use the v0.5.0 collector. (#915)
- The `grpctrace` instrumentation uses a span name conforming to the OpenTelemetry semantic conventions (does not contain a leading slash (`/`)). (#922)
- The `grpctrace` instrumentation includes an `rpc.method` attribute now set to the gRPC method name. (#900, #922)
- The `grpctrace` instrumentation `rpc.service` attribute now contains the package name if one exists.
   This is in accordance with OpenTelemetry semantic conventions. (#922)
- Correlation Context extractor will no longer insert an empty map into the returned context when no valid values are extracted. (#923)
- Bump google.golang.org/api from 0.28.0 to 0.29.0 in /exporters/trace/jaeger. (#925)
- Bump github.com/itchyny/gojq from 0.10.4 to 0.11.0 in /tools. (#926)
- Bump github.com/golangci/golangci-lint from 1.28.1 to 1.28.2 in /tools. (#930)

## [0.7.0] - 2020-06-26

This release implements the v0.5.0 version of the OpenTelemetry specification.

### Added

- The othttp instrumentation now includes default metrics. (#861)
- This CHANGELOG file to track all changes in the project going forward.
- Support for array type attributes. (#798)
- Apply transitive dependabot go.mod dependency updates as part of a new automatic Github workflow. (#844)
- Timestamps are now passed to exporters for each export. (#835)
- Add new `Accumulation` type to metric SDK to transport telemetry from `Accumulator`s to `Processor`s.
   This replaces the prior `Record` `struct` use for this purpose. (#835)
- New dependabot integration to automate package upgrades. (#814)
- `Meter` and `Tracer` implementations accept instrumentation version version as an optional argument.
   This instrumentation version is passed on to exporters. (#811) (#805) (#802)
- The OTLP exporter includes the instrumentation version in telemetry it exports. (#811)
- Environment variables for Jaeger exporter are supported. (#796)
- New `aggregation.Kind` in the export metric API. (#808)
- New example that uses OTLP and the collector. (#790)
- Handle errors in the span `SetName` during span initialization. (#791)
- Default service config to enable retries for retry-able failed requests in the OTLP exporter and an option to override this default. (#777)
- New `go.opentelemetry.io/otel/api/oterror` package to uniformly support error handling and definitions for the project. (#778)
- New `global` default implementation of the `go.opentelemetry.io/otel/api/oterror.Handler` interface to be used to handle errors prior to an user defined `Handler`.
   There is also functionality for the user to register their `Handler` as well as a convenience function `Handle` to handle an error with this global `Handler`(#778)
- Options to specify propagators for httptrace and grpctrace instrumentation. (#784)
- The required `application/json` header for the Zipkin exporter is included in all exports. (#774)
- Integrate HTTP semantics helpers from the contrib repository into the `api/standard` package. #769

### Changed

- Rename `Integrator` to `Processor` in the metric SDK. (#863)
- Rename `AggregationSelector` to `AggregatorSelector`. (#859)
- Rename `SynchronizedCopy` to `SynchronizedMove`. (#858)
- Rename `simple` integrator to `basic` integrator. (#857)
- Merge otlp collector examples. (#841)
- Change the metric SDK to support cumulative, delta, and pass-through exporters directly.
   With these changes, cumulative and delta specific exporters are able to request the correct kind of aggregation from the SDK. (#840)
- The `Aggregator.Checkpoint` API is renamed to `SynchronizedCopy` and adds an argument, a different `Aggregator` into which the copy is stored. (#812)
- The `export.Aggregator` contract is that `Update()` and `SynchronizedCopy()` are synchronized with each other.
   All the aggregation interfaces (`Sum`, `LastValue`, ...) are not meant to be synchronized, as the caller is expected to synchronize aggregators at a higher level after the `Accumulator`.
   Some of the `Aggregators` used unnecessary locking and that has been cleaned up. (#812)
- Use of `metric.Number` was replaced by `int64` now that we use `sync.Mutex` in the `MinMaxSumCount` and `Histogram` `Aggregators`. (#812)
- Replace `AlwaysParentSample` with `ParentSample(fallback)` to match the OpenTelemetry v0.5.0 specification. (#810)
- Rename `sdk/export/metric/aggregator` to `sdk/export/metric/aggregation`. #808
- Send configured headers with every request in the OTLP exporter, instead of just on connection creation. (#806)
- Update error handling for any one off error handlers, replacing, instead, with the `global.Handle` function. (#791)
- Rename `plugin` directory to `instrumentation` to match the OpenTelemetry specification. (#779)
- Makes the argument order to Histogram and DDSketch `New()` consistent. (#781)

### Removed

- `Uint64NumberKind` and related functions from the API. (#864)
- Context arguments from `Aggregator.Checkpoint` and `Integrator.Process` as they were unused. (#803)
- `SpanID` is no longer included in parameters for sampling decision to match the OpenTelemetry specification. (#775)

### Fixed

- Upgrade OTLP exporter to opentelemetry-proto matching the opentelemetry-collector v0.4.0 release. (#866)
- Allow changes to `go.sum` and `go.mod` when running dependabot tidy-up. (#871)
- Bump github.com/stretchr/testify from 1.4.0 to 1.6.1. (#824)
- Bump github.com/prometheus/client_golang from 1.7.0 to 1.7.1 in /exporters/metric/prometheus. (#867)
- Bump google.golang.org/grpc from 1.29.1 to 1.30.0 in /exporters/trace/jaeger. (#853)
- Bump google.golang.org/grpc from 1.29.1 to 1.30.0 in /exporters/trace/zipkin. (#854)
- Bumps github.com/golang/protobuf from 1.3.2 to 1.4.2 (#848)
- Bump github.com/stretchr/testify from 1.4.0 to 1.6.1 in /exporters/otlp (#817)
- Bump github.com/golangci/golangci-lint from 1.25.1 to 1.27.0 in /tools (#828)
- Bump github.com/prometheus/client_golang from 1.5.0 to 1.7.0 in /exporters/metric/prometheus (#838)
- Bump github.com/stretchr/testify from 1.4.0 to 1.6.1 in /exporters/trace/jaeger (#829)
- Bump github.com/benbjohnson/clock from 1.0.0 to 1.0.3 (#815)
- Bump github.com/stretchr/testify from 1.4.0 to 1.6.1 in /exporters/trace/zipkin (#823)
- Bump github.com/itchyny/gojq from 0.10.1 to 0.10.3 in /tools (#830)
- Bump github.com/stretchr/testify from 1.4.0 to 1.6.1 in /exporters/metric/prometheus (#822)
- Bump google.golang.org/grpc from 1.27.1 to 1.29.1 in /exporters/trace/zipkin (#820)
- Bump google.golang.org/grpc from 1.27.1 to 1.29.1 in /exporters/trace/jaeger (#831)
- Bump github.com/google/go-cmp from 0.4.0 to 0.5.0 (#836)
- Bump github.com/google/go-cmp from 0.4.0 to 0.5.0 in /exporters/trace/jaeger (#837)
- Bump github.com/google/go-cmp from 0.4.0 to 0.5.0 in /exporters/otlp (#839)
- Bump google.golang.org/api from 0.20.0 to 0.28.0 in /exporters/trace/jaeger (#843)
- Set span status from HTTP status code in the othttp instrumentation. (#832)
- Fixed typo in push controller comment. (#834)
- The `Aggregator` testing has been updated and cleaned. (#812)
- `metric.Number(0)` expressions are replaced by `0` where possible. (#812)
- Fixed `global` `handler_test.go` test failure. #804
- Fixed `BatchSpanProcessor.Shutdown` to wait until all spans are processed. (#766)
- Fixed OTLP example's accidental early close of exporter. (#807)
- Ensure zipkin exporter reads and closes response body. (#788)
- Update instrumentation to use `api/standard` keys instead of custom keys. (#782)
- Clean up tools and RELEASING documentation. (#762)

## [0.6.0] - 2020-05-21

### Added

- Support for `Resource`s in the prometheus exporter. (#757)
- New pull controller. (#751)
- New `UpDownSumObserver` instrument. (#750)
- OpenTelemetry collector demo. (#711)
- New `SumObserver` instrument. (#747)
- New `UpDownCounter` instrument. (#745)
- New timeout `Option` and configuration function `WithTimeout` to the push controller. (#742)
- New `api/standards` package to implement semantic conventions and standard key-value generation. (#731)

### Changed

- Rename `Register*` functions in the metric API to `New*` for all `Observer` instruments. (#761)
- Use `[]float64` for histogram boundaries, not `[]metric.Number`. (#758)
- Change OTLP example to use exporter as a trace `Syncer` instead of as an unneeded `Batcher`. (#756)
- Replace `WithResourceAttributes()` with `WithResource()` in the trace SDK. (#754)
- The prometheus exporter now uses the new pull controller. (#751)
- Rename `ScheduleDelayMillis` to `BatchTimeout` in the trace `BatchSpanProcessor`.(#752)
- Support use of synchronous instruments in asynchronous callbacks (#725)
- Move `Resource` from the `Export` method parameter into the metric export `Record`. (#739)
- Rename `Observer` instrument to `ValueObserver`. (#734)
- The push controller now has a method (`Provider()`) to return a `metric.Provider` instead of the old `Meter` method that acted as a `metric.Provider`. (#738)
- Replace `Measure` instrument by `ValueRecorder` instrument. (#732)
- Rename correlation context header from `"Correlation-Context"` to `"otcorrelations"` to match the OpenTelemetry specification. (#727)

### Fixed

- Ensure gRPC `ClientStream` override methods do not panic in grpctrace package. (#755)
- Disable parts of `BatchSpanProcessor` test until a fix is found. (#743)
- Fix `string` case in `kv` `Infer` function. (#746)
- Fix panic in grpctrace client interceptors. (#740)
- Refactor the `api/metrics` push controller and add `CheckpointSet` synchronization. (#737)
- Rewrite span batch process queue batching logic. (#719)
- Remove the push controller named Meter map. (#738)
- Fix Histogram aggregator initial state (fix #735). (#736)
- Ensure golang alpine image is running `golang-1.14` for examples. (#733)
- Added test for grpctrace `UnaryInterceptorClient`. (#695)
- Rearrange `api/metric` code layout. (#724)

## [0.5.0] - 2020-05-13

### Added

- Batch `Observer` callback support. (#717)
- Alias `api` types to root package of project. (#696)
- Create basic `othttp.Transport` for simple client instrumentation. (#678)
- `SetAttribute(string, interface{})` to the trace API. (#674)
- Jaeger exporter option that allows user to specify custom http client. (#671)
- `Stringer` and `Infer` methods to `key`s. (#662)

### Changed

- Rename `NewKey` in the `kv` package to just `Key`. (#721)
- Move `core` and `key` to `kv` package. (#720)
- Make the metric API `Meter` a `struct` so the abstract `MeterImpl` can be passed and simplify implementation. (#709)
- Rename SDK `Batcher` to `Integrator` to match draft OpenTelemetry SDK specification. (#710)
- Rename SDK `Ungrouped` integrator to `simple.Integrator` to match draft OpenTelemetry SDK specification. (#710)
- Rename SDK `SDK` `struct` to `Accumulator` to match draft OpenTelemetry SDK specification. (#710)
- Move `Number` from `core` to `api/metric` package. (#706)
- Move `SpanContext` from `core` to `trace` package. (#692)
- Change traceparent header from `Traceparent` to `traceparent` to implement the W3C specification. (#681)

### Fixed

- Update tooling to run generators in all submodules. (#705)
- gRPC interceptor regexp to match methods without a service name. (#683)
- Use a `const` for padding 64-bit B3 trace IDs. (#701)
- Update `mockZipkin` listen address from `:0` to `127.0.0.1:0`. (#700)
- Left-pad 64-bit B3 trace IDs with zero. (#698)
- Propagate at least the first W3C tracestate header. (#694)
- Remove internal `StateLocker` implementation. (#688)
- Increase instance size CI system uses. (#690)
- Add a `key` benchmark and use reflection in `key.Infer()`. (#679)
- Fix internal `global` test by using `global.Meter` with `RecordBatch()`. (#680)
- Reimplement histogram using mutex instead of `StateLocker`. (#669)
- Switch `MinMaxSumCount` to a mutex lock implementation instead of `StateLocker`. (#667)
- Update documentation to not include any references to `WithKeys`. (#672)
- Correct misspelling. (#668)
- Fix clobbering of the span context if extraction fails. (#656)
- Bump `golangci-lint` and work around the corrupting bug. (#666) (#670)

## [0.4.3] - 2020-04-24

### Added

- `Dockerfile` and `docker-compose.yml` to run example code. (#635)
- New `grpctrace` package that provides gRPC client and server interceptors for both unary and stream connections. (#621)
- New `api/label` package, providing common label set implementation. (#651)
- Support for JSON marshaling of `Resources`. (#654)
- `TraceID` and `SpanID` implementations for `Stringer` interface. (#642)
- `RemoteAddrKey` in the othttp plugin to include the HTTP client address in top-level spans. (#627)
- `WithSpanFormatter` option to the othttp plugin. (#617)
- Updated README to include section for compatible libraries and include reference to the contrib repository. (#612)
- The prometheus exporter now supports exporting histograms. (#601)
- A `String` method to the `Resource` to return a hashable identifier for a now unique resource. (#613)
- An `Iter` method to the `Resource` to return an array `AttributeIterator`. (#613)
- An `Equal` method to the `Resource` test the equivalence of resources. (#613)
- An iterable structure (`AttributeIterator`) for `Resource` attributes.

### Changed

- zipkin export's `NewExporter` now requires a `serviceName` argument to ensure this needed values is provided. (#644)
- Pass `Resources` through the metrics export pipeline. (#659)

### Removed

- `WithKeys` option from the metric API. (#639)

### Fixed

- Use the `label.Set.Equivalent` value instead of an encoding in the batcher. (#658)
- Correct typo `trace.Exporter` to `trace.SpanSyncer` in comments. (#653)
- Use type names for return values in jaeger exporter. (#648)
- Increase the visibility of the `api/key` package by updating comments and fixing usages locally. (#650)
- `Checkpoint` only after `Update`; Keep records in the `sync.Map` longer. (#647)
- Do not cache `reflect.ValueOf()` in metric Labels. (#649)
- Batch metrics exported from the OTLP exporter based on `Resource` and labels. (#626)
- Add error wrapping to the prometheus exporter. (#631)
- Update the OTLP exporter batching of traces to use a unique `string` representation of an associated `Resource` as the batching key. (#623)
- Update OTLP `SpanData` transform to only include the `ParentSpanID` if one exists. (#614)
- Update `Resource` internal representation to uniquely and reliably identify resources. (#613)
- Check return value from `CheckpointSet.ForEach` in prometheus exporter. (#622)
- Ensure spans created by httptrace client tracer reflect operation structure. (#618)
- Create a new recorder rather than reuse when multiple observations in same epoch for asynchronous instruments. #610
- The default port the OTLP exporter uses to connect to the OpenTelemetry collector is updated to match the one the collector listens on by default. (#611)

## [0.4.2] - 2020-03-31

### Fixed

- Fix `pre_release.sh` to update version in `sdk/opentelemetry.go`. (#607)
- Fix time conversion from internal to OTLP in OTLP exporter. (#606)

## [0.4.1] - 2020-03-31

### Fixed

- Update `tag.sh` to create signed tags. (#604)

## [0.4.0] - 2020-03-30

### Added

- New API package `api/metric/registry` that exposes a `MeterImpl` wrapper for use by SDKs to generate unique instruments. (#580)
- Script to verify examples after a new release. (#579)

### Removed

- The dogstatsd exporter due to lack of support.
   This additionally removes support for statsd. (#591)
- `LabelSet` from the metric API.
   This is replaced by a `[]core.KeyValue` slice. (#595)
- `Labels` from the metric API's `Meter` interface. (#595)

### Changed

- The metric `export.Labels` became an interface which the SDK implements and the `export` package provides a simple, immutable implementation of this interface intended for testing purposes. (#574)
- Renamed `internal/metric.Meter` to `MeterImpl`. (#580)
- Renamed `api/global/internal.obsImpl` to `asyncImpl`. (#580)

### Fixed

- Corrected missing return in mock span. (#582)
- Update License header for all source files to match CNCF guidelines and include a test to ensure it is present. (#586) (#596)
- Update to v0.3.0 of the OTLP in the OTLP exporter. (#588)
- Update pre-release script to be compatible between GNU and BSD based systems. (#592)
- Add a `RecordBatch` benchmark. (#594)
- Moved span transforms of the OTLP exporter to the internal package. (#593)
- Build both go-1.13 and go-1.14 in circleci to test for all supported versions of Go. (#569)
- Removed unneeded allocation on empty labels in OLTP exporter. (#597)
- Update `BatchedSpanProcessor` to process the queue until no data but respect max batch size. (#599)
- Update project documentation godoc.org links to pkg.go.dev. (#602)

## [0.3.0] - 2020-03-21

This is a first official beta release, which provides almost fully complete metrics, tracing, and context propagation functionality.
There is still a possibility of breaking changes.

### Added

- Add `Observer` metric instrument. (#474)
- Add global `Propagators` functionality to enable deferred initialization for propagators registered before the first Meter SDK is installed. (#494)
- Simplified export setup pipeline for the jaeger exporter to match other exporters. (#459)
- The zipkin trace exporter. (#495)
- The OTLP exporter to export metric and trace telemetry to the OpenTelemetry collector. (#497) (#544) (#545)
- Add `StatusMessage` field to the trace `Span`. (#524)
- Context propagation in OpenTracing bridge in terms of OpenTelemetry context propagation. (#525)
- The `Resource` type was added to the SDK. (#528)
- The global API now supports a `Tracer` and `Meter` function as shortcuts to getting a global `*Provider` and calling these methods directly. (#538)
- The metric API now defines a generic `MeterImpl` interface to support general purpose `Meter` construction.
   Additionally, `SyncImpl` and `AsyncImpl` are added to support general purpose instrument construction. (#560)
- A metric `Kind` is added to represent the `MeasureKind`, `ObserverKind`, and `CounterKind`. (#560)
- Scripts to better automate the release process. (#576)

### Changed

- Default to to use `AlwaysSampler` instead of `ProbabilitySampler` to match OpenTelemetry specification. (#506)
- Renamed `AlwaysSampleSampler` to `AlwaysOnSampler` in the trace API. (#511)
- Renamed `NeverSampleSampler` to `AlwaysOffSampler` in the trace API. (#511)
- The `Status` field of the `Span` was changed to `StatusCode` to disambiguate with the added `StatusMessage`. (#524)
- Updated the trace `Sampler` interface conform to the OpenTelemetry specification. (#531)
- Rename metric API `Options` to `Config`. (#541)
- Rename metric `Counter` aggregator to be `Sum`. (#541)
- Unify metric options into `Option` from instrument specific options. (#541)
- The trace API's `TraceProvider` now support `Resource`s. (#545)
- Correct error in zipkin module name. (#548)
- The jaeger trace exporter now supports `Resource`s. (#551)
- Metric SDK now supports `Resource`s.
   The `WithResource` option was added to configure a `Resource` on creation and the `Resource` method was added to the metric `Descriptor` to return the associated `Resource`. (#552)
- Replace `ErrNoLastValue` and `ErrEmptyDataSet` by `ErrNoData` in the metric SDK. (#557)
- The stdout trace exporter now supports `Resource`s. (#558)
- The metric `Descriptor` is now included at the API instead of the SDK. (#560)
- Replace `Ordered` with an iterator in `export.Labels`. (#567)

### Removed

- The vendor specific Stackdriver. It is now hosted on 3rd party vendor infrastructure. (#452)
- The `Unregister` method for metric observers as it is not in the OpenTelemetry specification. (#560)
- `GetDescriptor` from the metric SDK. (#575)
- The `Gauge` instrument from the metric API. (#537)

### Fixed

- Make histogram aggregator checkpoint consistent. (#438)
- Update README with import instructions and how to build and test. (#505)
- The default label encoding was updated to be unique. (#508)
- Use `NewRoot` in the othttp plugin for public endpoints. (#513)
- Fix data race in `BatchedSpanProcessor`. (#518)
- Skip test-386 for Mac OS 10.15.x (Catalina and upwards). #521
- Use a variable-size array to represent ordered labels in maps. (#523)
- Update the OTLP protobuf and update changed import path. (#532)
- Use `StateLocker` implementation in `MinMaxSumCount`. (#546)
- Eliminate goroutine leak in histogram stress test. (#547)
- Update OTLP exporter with latest protobuf. (#550)
- Add filters to the othttp plugin. (#556)
- Provide an implementation of the `Header*` filters that do not depend on Go 1.14. (#565)
- Encode labels once during checkpoint.
   The checkpoint function is executed in a single thread so we can do the encoding lazily before passing the encoded version of labels to the exporter.
   This is a cheap and quick way to avoid encoding the labels on every collection interval. (#572)
- Run coverage over all packages in `COVERAGE_MOD_DIR`. (#573)

## [0.2.3] - 2020-03-04

### Added

- `RecordError` method on `Span`s in the trace API to Simplify adding error events to spans. (#473)
- Configurable push frequency for exporters setup pipeline. (#504)

### Changed

- Rename the `exporter` directory to `exporters`.
   The `go.opentelemetry.io/otel/exporter/trace/jaeger` package was mistakenly released with a `v1.0.0` tag instead of `v0.1.0`.
   This resulted in all subsequent releases not becoming the default latest.
   A consequence of this was that all `go get`s pulled in the incompatible `v0.1.0` release of that package when pulling in more recent packages from other otel packages.
   Renaming the `exporter` directory to `exporters` fixes this issue by renaming the package and therefore clearing any existing dependency tags.
   Consequentially, this action also renames *all* exporter packages. (#502)

### Removed

- The `CorrelationContextHeader` constant in the `correlation` package is no longer exported. (#503)

## [0.2.2] - 2020-02-27

### Added

- `HTTPSupplier` interface in the propagation API to specify methods to retrieve and store a single value for a key to be associated with a carrier. (#467)
- `HTTPExtractor` interface in the propagation API to extract information from an `HTTPSupplier` into a context. (#467)
- `HTTPInjector` interface in the propagation API to inject information into an `HTTPSupplier.` (#467)
- `Config` and configuring `Option` to the propagator API. (#467)
- `Propagators` interface in the propagation API to contain the set of injectors and extractors for all supported carrier formats. (#467)
- `HTTPPropagator` interface in the propagation API to inject and extract from an `HTTPSupplier.` (#467)
- `WithInjectors` and `WithExtractors` functions to the propagator API to configure injectors and extractors to use. (#467)
- `ExtractHTTP` and `InjectHTTP` functions to apply configured HTTP extractors and injectors to a passed context. (#467)
- Histogram aggregator. (#433)
- `DefaultPropagator` function and have it return `trace.TraceContext` as the default context propagator. (#456)
- `AlwaysParentSample` sampler to the trace API. (#455)
- `WithNewRoot` option function to the trace API to specify the created span should be considered a root span. (#451)

### Changed

- Renamed `WithMap` to `ContextWithMap` in the correlation package. (#481)
- Renamed `FromContext` to `MapFromContext` in the correlation package. (#481)
- Move correlation context propagation to correlation package. (#479)
- Do not default to putting remote span context into links. (#480)
- `Tracer.WithSpan` updated to accept `StartOptions`. (#472)
- Renamed `MetricKind` to `Kind` to not stutter in the type usage. (#432)
- Renamed the `export` package to `metric` to match directory structure. (#432)
- Rename the `api/distributedcontext` package to `api/correlation`. (#444)
- Rename the `api/propagators` package to `api/propagation`. (#444)
- Move the propagators from the `propagators` package into the `trace` API package. (#444)
- Update `Float64Gauge`, `Int64Gauge`, `Float64Counter`, `Int64Counter`, `Float64Measure`, and `Int64Measure` metric methods to use value receivers instead of pointers. (#462)
- Moved all dependencies of tools package to a tools directory. (#466)

### Removed

- Binary propagators. (#467)
- NOOP propagator. (#467)

### Fixed

- Upgraded `github.com/golangci/golangci-lint` from `v1.21.0` to `v1.23.6` in `tools/`. (#492)
- Fix a possible nil-dereference crash (#478)
- Correct comments for `InstallNewPipeline` in the stdout exporter. (#483)
- Correct comments for `InstallNewPipeline` in the dogstatsd exporter. (#484)
- Correct comments for `InstallNewPipeline` in the prometheus exporter. (#482)
- Initialize `onError` based on `Config` in prometheus exporter. (#486)
- Correct module name in prometheus exporter README. (#475)
- Removed tracer name prefix from span names. (#430)
- Fix `aggregator_test.go` import package comment. (#431)
- Improved detail in stdout exporter. (#436)
- Fix a dependency issue (generate target should depend on stringer, not lint target) in Makefile. (#442)
- Reorders the Makefile targets within `precommit` target so we generate files and build the code before doing linting, so we can get much nicer errors about syntax errors from the compiler. (#442)
- Reword function documentation in gRPC plugin. (#446)
- Send the `span.kind` tag to Jaeger from the jaeger exporter. (#441)
- Fix `metadataSupplier` in the jaeger exporter to overwrite the header if existing instead of appending to it. (#441)
- Upgraded to Go 1.13 in CI. (#465)
- Correct opentelemetry.io URL in trace SDK documentation. (#464)
- Refactored reference counting logic in SDK determination of stale records. (#468)
- Add call to `runtime.Gosched` in instrument `acquireHandle` logic to not block the collector. (#469)

## [0.2.1.1] - 2020-01-13

### Fixed

- Use stateful batcher on Prometheus exporter fixing regression introduced in #395. (#428)

## [0.2.1] - 2020-01-08

### Added

- Global meter forwarding implementation.
   This enables deferred initialization for metric instruments registered before the first Meter SDK is installed. (#392)
- Global trace forwarding implementation.
   This enables deferred initialization for tracers registered before the first Trace SDK is installed. (#406)
- Standardize export pipeline creation in all exporters. (#395)
- A testing, organization, and comments for 64-bit field alignment. (#418)
- Script to tag all modules in the project. (#414)

### Changed

- Renamed `propagation` package to `propagators`. (#362)
- Renamed `B3Propagator` propagator to `B3`. (#362)
- Renamed `TextFormatPropagator` propagator to `TextFormat`. (#362)
- Renamed `BinaryPropagator` propagator to `Binary`. (#362)
- Renamed `BinaryFormatPropagator` propagator to `BinaryFormat`. (#362)
- Renamed `NoopTextFormatPropagator` propagator to `NoopTextFormat`. (#362)
- Renamed `TraceContextPropagator` propagator to `TraceContext`. (#362)
- Renamed `SpanOption` to `StartOption` in the trace API. (#369)
- Renamed `StartOptions` to `StartConfig` in the trace API. (#369)
- Renamed `EndOptions` to `EndConfig` in the trace API. (#369)
- `Number` now has a pointer receiver for its methods. (#375)
- Renamed `CurrentSpan` to `SpanFromContext` in the trace API. (#379)
- Renamed `SetCurrentSpan` to `ContextWithSpan` in the trace API. (#379)
- Renamed `Message` in Event to `Name` in the trace API. (#389)
- Prometheus exporter no longer aggregates metrics, instead it only exports them. (#385)
- Renamed `HandleImpl` to `BoundInstrumentImpl` in the metric API. (#400)
- Renamed `Float64CounterHandle` to `Float64CounterBoundInstrument` in the metric API. (#400)
- Renamed `Int64CounterHandle` to `Int64CounterBoundInstrument` in the metric API. (#400)
- Renamed `Float64GaugeHandle` to `Float64GaugeBoundInstrument` in the metric API. (#400)
- Renamed `Int64GaugeHandle` to `Int64GaugeBoundInstrument` in the metric API. (#400)
- Renamed `Float64MeasureHandle` to `Float64MeasureBoundInstrument` in the metric API. (#400)
- Renamed `Int64MeasureHandle` to `Int64MeasureBoundInstrument` in the metric API. (#400)
- Renamed `Release` method for bound instruments in the metric API to `Unbind`. (#400)
- Renamed `AcquireHandle` method for bound instruments in the metric API to `Bind`. (#400)
- Renamed the `File` option in the stdout exporter to `Writer`. (#404)
- Renamed all `Options` to `Config` for all metric exports where this wasn't already the case.

### Fixed

- Aggregator import path corrected. (#421)
- Correct links in README. (#368)
- The README was updated to match latest code changes in its examples. (#374)
- Don't capitalize error statements. (#375)
- Fix ignored errors. (#375)
- Fix ambiguous variable naming. (#375)
- Removed unnecessary type casting. (#375)
- Use named parameters. (#375)
- Updated release schedule. (#378)
- Correct http-stackdriver example module name. (#394)
- Removed the `http.request` span in `httptrace` package. (#397)
- Add comments in the metrics SDK (#399)
- Initialize checkpoint when creating ddsketch aggregator to prevent panic when merging into a empty one. (#402) (#403)
- Add documentation of compatible exporters in the README. (#405)
- Typo fix. (#408)
- Simplify span check logic in SDK tracer implementation. (#419)

## [0.2.0] - 2019-12-03

### Added

- Unary gRPC tracing example. (#351)
- Prometheus exporter. (#334)
- Dogstatsd metrics exporter. (#326)

### Changed

- Rename `MaxSumCount` aggregation to `MinMaxSumCount` and add the `Min` interface for this aggregation. (#352)
- Rename `GetMeter` to `Meter`. (#357)
- Rename `HTTPTraceContextPropagator` to `TraceContextPropagator`. (#355)
- Rename `HTTPB3Propagator` to `B3Propagator`. (#355)
- Rename `HTTPTraceContextPropagator` to `TraceContextPropagator`. (#355)
- Move `/global` package to `/api/global`. (#356)
- Rename `GetTracer` to `Tracer`. (#347)

### Removed

- `SetAttribute` from the `Span` interface in the trace API. (#361)
- `AddLink` from the `Span` interface in the trace API. (#349)
- `Link` from the `Span` interface in the trace API. (#349)

### Fixed

- Exclude example directories from coverage report. (#365)
- Lint make target now implements automatic fixes with `golangci-lint` before a second run to report the remaining issues. (#360)
- Drop `GO111MODULE` environment variable in Makefile as Go 1.13 is the project specified minimum version and this is environment variable is not needed for that version of Go. (#359)
- Run the race checker for all test. (#354)
- Redundant commands in the Makefile are removed. (#354)
- Split the `generate` and `lint` targets of the Makefile. (#354)
- Renames `circle-ci` target to more generic `ci` in Makefile. (#354)
- Add example Prometheus binary to gitignore. (#358)
- Support negative numbers with the `MaxSumCount`. (#335)
- Resolve race conditions in `push_test.go` identified in #339. (#340)
- Use `/usr/bin/env bash` as a shebang in scripts rather than `/bin/bash`. (#336)
- Trace benchmark now tests both `AlwaysSample` and `NeverSample`.
   Previously it was testing `AlwaysSample` twice. (#325)
- Trace benchmark now uses a `[]byte` for `TraceID` to fix failing test. (#325)
- Added a trace benchmark to test variadic functions in `setAttribute` vs `setAttributes` (#325)
- The `defaultkeys` batcher was only using the encoded label set as its map key while building a checkpoint.
   This allowed distinct label sets through, but any metrics sharing a label set could be overwritten or merged incorrectly.
   This was corrected. (#333)

## [0.1.2] - 2019-11-18

### Fixed

- Optimized the `simplelru` map for attributes to reduce the number of allocations. (#328)
- Removed unnecessary unslicing of parameters that are already a slice. (#324)

## [0.1.1] - 2019-11-18

This release contains a Metrics SDK with stdout exporter and supports basic aggregations such as counter, gauges, array, maxsumcount, and ddsketch.

### Added

- Metrics stdout export pipeline. (#265)
- Array aggregation for raw measure metrics. (#282)
- The core.Value now have a `MarshalJSON` method. (#281)

### Removed

- `WithService`, `WithResources`, and `WithComponent` methods of tracers. (#314)
- Prefix slash in `Tracer.Start()` for the Jaeger example. (#292)

### Changed

- Allocation in LabelSet construction to reduce GC overhead. (#318)
- `trace.WithAttributes` to append values instead of replacing (#315)
- Use a formula for tolerance in sampling tests. (#298)
- Move export types into trace and metric-specific sub-directories. (#289)
- `SpanKind` back to being based on an `int` type. (#288)

### Fixed

- URL to OpenTelemetry website in README. (#323)
- Name of othttp default tracer. (#321)
- `ExportSpans` for the stackdriver exporter now handles `nil` context. (#294)
- CI modules cache to correctly restore/save from/to the cache. (#316)
- Fix metric SDK race condition between `LoadOrStore` and the assignment `rec.recorder = i.meter.exporter.AggregatorFor(rec)`. (#293)
- README now reflects the new code structure introduced with these changes. (#291)
- Make the basic example work. (#279)

## [0.1.0] - 2019-11-04

This is the first release of open-telemetry go library.
It contains api and sdk for trace and meter.

### Added

- Initial OpenTelemetry trace and metric API prototypes.
- Initial OpenTelemetry trace, metric, and export SDK packages.
- A wireframe bridge to support compatibility with OpenTracing.
- Example code for a basic, http-stackdriver, http, jaeger, and named tracer setup.
- Exporters for Jaeger, Stackdriver, and stdout.
- Propagators for binary, B3, and trace-context protocols.
- Project information and guidelines in the form of a README and CONTRIBUTING.
- Tools to build the project and a Makefile to automate the process.
- Apache-2.0 license.
- CircleCI build CI manifest files.
- CODEOWNERS file to track owners of this project.

[Unreleased]: https://github.com/open-telemetry/opentelemetry-go/compare/v1.34.0...HEAD
[1.34.0/0.56.0/0.10.0]: https://github.com/open-telemetry/opentelemetry-go/releases/tag/v1.34.0
[1.33.0/0.55.0/0.9.0/0.0.12]: https://github.com/open-telemetry/opentelemetry-go/releases/tag/v1.33.0
[1.32.0/0.54.0/0.8.0/0.0.11]: https://github.com/open-telemetry/opentelemetry-go/releases/tag/v1.32.0
[1.31.0/0.53.0/0.7.0/0.0.10]: https://github.com/open-telemetry/opentelemetry-go/releases/tag/v1.31.0
[1.30.0/0.52.0/0.6.0/0.0.9]: https://github.com/open-telemetry/opentelemetry-go/releases/tag/v1.30.0
[1.29.0/0.51.0/0.5.0]: https://github.com/open-telemetry/opentelemetry-go/releases/tag/v1.29.0
[1.28.0/0.50.0/0.4.0]: https://github.com/open-telemetry/opentelemetry-go/releases/tag/v1.28.0
[1.27.0/0.49.0/0.3.0]: https://github.com/open-telemetry/opentelemetry-go/releases/tag/v1.27.0
[1.26.0/0.48.0/0.2.0-alpha]: https://github.com/open-telemetry/opentelemetry-go/releases/tag/v1.26.0
[1.25.0/0.47.0/0.0.8/0.1.0-alpha]: https://github.com/open-telemetry/opentelemetry-go/releases/tag/v1.25.0
[1.24.0/0.46.0/0.0.1-alpha]: https://github.com/open-telemetry/opentelemetry-go/releases/tag/v1.24.0
[1.23.1]: https://github.com/open-telemetry/opentelemetry-go/releases/tag/v1.23.1
[1.23.0]: https://github.com/open-telemetry/opentelemetry-go/releases/tag/v1.23.0
[1.23.0-rc.1]: https://github.com/open-telemetry/opentelemetry-go/releases/tag/v1.23.0-rc.1
[1.22.0/0.45.0]: https://github.com/open-telemetry/opentelemetry-go/releases/tag/v1.22.0
[1.21.0/0.44.0]: https://github.com/open-telemetry/opentelemetry-go/releases/tag/v1.21.0
[1.20.0/0.43.0]: https://github.com/open-telemetry/opentelemetry-go/releases/tag/v1.20.0
[1.19.0/0.42.0/0.0.7]: https://github.com/open-telemetry/opentelemetry-go/releases/tag/v1.19.0
[1.19.0-rc.1/0.42.0-rc.1]: https://github.com/open-telemetry/opentelemetry-go/releases/tag/v1.19.0-rc.1
[1.18.0/0.41.0/0.0.6]: https://github.com/open-telemetry/opentelemetry-go/releases/tag/v1.18.0
[1.17.0/0.40.0/0.0.5]: https://github.com/open-telemetry/opentelemetry-go/releases/tag/v1.17.0
[1.16.0/0.39.0]: https://github.com/open-telemetry/opentelemetry-go/releases/tag/v1.16.0
[1.16.0-rc.1/0.39.0-rc.1]: https://github.com/open-telemetry/opentelemetry-go/releases/tag/v1.16.0-rc.1
[1.15.1/0.38.1]: https://github.com/open-telemetry/opentelemetry-go/releases/tag/v1.15.1
[1.15.0/0.38.0]: https://github.com/open-telemetry/opentelemetry-go/releases/tag/v1.15.0
[1.15.0-rc.2/0.38.0-rc.2]: https://github.com/open-telemetry/opentelemetry-go/releases/tag/v1.15.0-rc.2
[1.15.0-rc.1/0.38.0-rc.1]: https://github.com/open-telemetry/opentelemetry-go/releases/tag/v1.15.0-rc.1
[1.14.0/0.37.0/0.0.4]: https://github.com/open-telemetry/opentelemetry-go/releases/tag/v1.14.0
[1.13.0/0.36.0]: https://github.com/open-telemetry/opentelemetry-go/releases/tag/v1.13.0
[1.12.0/0.35.0]: https://github.com/open-telemetry/opentelemetry-go/releases/tag/v1.12.0
[1.11.2/0.34.0]: https://github.com/open-telemetry/opentelemetry-go/releases/tag/v1.11.2
[1.11.1/0.33.0]: https://github.com/open-telemetry/opentelemetry-go/releases/tag/v1.11.1
[1.11.0/0.32.3]: https://github.com/open-telemetry/opentelemetry-go/releases/tag/v1.11.0
[0.32.2]: https://github.com/open-telemetry/opentelemetry-go/releases/tag/sdk/metric/v0.32.2
[0.32.1]: https://github.com/open-telemetry/opentelemetry-go/releases/tag/sdk/metric/v0.32.1
[0.32.0]: https://github.com/open-telemetry/opentelemetry-go/releases/tag/sdk/metric/v0.32.0
[1.10.0]: https://github.com/open-telemetry/opentelemetry-go/releases/tag/v1.10.0
[1.9.0/0.0.3]: https://github.com/open-telemetry/opentelemetry-go/releases/tag/v1.9.0
[1.8.0/0.31.0]: https://github.com/open-telemetry/opentelemetry-go/releases/tag/v1.8.0
[1.7.0/0.30.0]: https://github.com/open-telemetry/opentelemetry-go/releases/tag/v1.7.0
[0.29.0]: https://github.com/open-telemetry/opentelemetry-go/releases/tag/metric/v0.29.0
[1.6.3]: https://github.com/open-telemetry/opentelemetry-go/releases/tag/v1.6.3
[1.6.2]: https://github.com/open-telemetry/opentelemetry-go/releases/tag/v1.6.2
[1.6.1]: https://github.com/open-telemetry/opentelemetry-go/releases/tag/v1.6.1
[1.6.0/0.28.0]: https://github.com/open-telemetry/opentelemetry-go/releases/tag/v1.6.0
[1.5.0]: https://github.com/open-telemetry/opentelemetry-go/releases/tag/v1.5.0
[1.4.1]: https://github.com/open-telemetry/opentelemetry-go/releases/tag/v1.4.1
[1.4.0]: https://github.com/open-telemetry/opentelemetry-go/releases/tag/v1.4.0
[1.3.0]: https://github.com/open-telemetry/opentelemetry-go/releases/tag/v1.3.0
[1.2.0]: https://github.com/open-telemetry/opentelemetry-go/releases/tag/v1.2.0
[1.1.0]: https://github.com/open-telemetry/opentelemetry-go/releases/tag/v1.1.0
[1.0.1]: https://github.com/open-telemetry/opentelemetry-go/releases/tag/v1.0.1
[Metrics 0.24.0]: https://github.com/open-telemetry/opentelemetry-go/releases/tag/metric/v0.24.0
[1.0.0]: https://github.com/open-telemetry/opentelemetry-go/releases/tag/v1.0.0
[1.0.0-RC3]: https://github.com/open-telemetry/opentelemetry-go/releases/tag/v1.0.0-RC3
[1.0.0-RC2]: https://github.com/open-telemetry/opentelemetry-go/releases/tag/v1.0.0-RC2
[Experimental Metrics v0.22.0]: https://github.com/open-telemetry/opentelemetry-go/releases/tag/metric/v0.22.0
[1.0.0-RC1]: https://github.com/open-telemetry/opentelemetry-go/releases/tag/v1.0.0-RC1
[0.20.0]: https://github.com/open-telemetry/opentelemetry-go/releases/tag/v0.20.0
[0.19.0]: https://github.com/open-telemetry/opentelemetry-go/releases/tag/v0.19.0
[0.18.0]: https://github.com/open-telemetry/opentelemetry-go/releases/tag/v0.18.0
[0.17.0]: https://github.com/open-telemetry/opentelemetry-go/releases/tag/v0.17.0
[0.16.0]: https://github.com/open-telemetry/opentelemetry-go/releases/tag/v0.16.0
[0.15.0]: https://github.com/open-telemetry/opentelemetry-go/releases/tag/v0.15.0
[0.14.0]: https://github.com/open-telemetry/opentelemetry-go/releases/tag/v0.14.0
[0.13.0]: https://github.com/open-telemetry/opentelemetry-go/releases/tag/v0.13.0
[0.12.0]: https://github.com/open-telemetry/opentelemetry-go/releases/tag/v0.12.0
[0.11.0]: https://github.com/open-telemetry/opentelemetry-go/releases/tag/v0.11.0
[0.10.0]: https://github.com/open-telemetry/opentelemetry-go/releases/tag/v0.10.0
[0.9.0]: https://github.com/open-telemetry/opentelemetry-go/releases/tag/v0.9.0
[0.8.0]: https://github.com/open-telemetry/opentelemetry-go/releases/tag/v0.8.0
[0.7.0]: https://github.com/open-telemetry/opentelemetry-go/releases/tag/v0.7.0
[0.6.0]: https://github.com/open-telemetry/opentelemetry-go/releases/tag/v0.6.0
[0.5.0]: https://github.com/open-telemetry/opentelemetry-go/releases/tag/v0.5.0
[0.4.3]: https://github.com/open-telemetry/opentelemetry-go/releases/tag/v0.4.3
[0.4.2]: https://github.com/open-telemetry/opentelemetry-go/releases/tag/v0.4.2
[0.4.1]: https://github.com/open-telemetry/opentelemetry-go/releases/tag/v0.4.1
[0.4.0]: https://github.com/open-telemetry/opentelemetry-go/releases/tag/v0.4.0
[0.3.0]: https://github.com/open-telemetry/opentelemetry-go/releases/tag/v0.3.0
[0.2.3]: https://github.com/open-telemetry/opentelemetry-go/releases/tag/v0.2.3
[0.2.2]: https://github.com/open-telemetry/opentelemetry-go/releases/tag/v0.2.2
[0.2.1.1]: https://github.com/open-telemetry/opentelemetry-go/releases/tag/v0.2.1.1
[0.2.1]: https://github.com/open-telemetry/opentelemetry-go/releases/tag/v0.2.1
[0.2.0]: https://github.com/open-telemetry/opentelemetry-go/releases/tag/v0.2.0
[0.1.2]: https://github.com/open-telemetry/opentelemetry-go/releases/tag/v0.1.2
[0.1.1]: https://github.com/open-telemetry/opentelemetry-go/releases/tag/v0.1.1
[0.1.0]: https://github.com/open-telemetry/opentelemetry-go/releases/tag/v0.1.0

<!-- Released section ended -->

[Go 1.24]: https://go.dev/doc/go1.24
[Go 1.23]: https://go.dev/doc/go1.23
[Go 1.22]: https://go.dev/doc/go1.22
[Go 1.21]: https://go.dev/doc/go1.21
[Go 1.20]: https://go.dev/doc/go1.20
[Go 1.19]: https://go.dev/doc/go1.19
[Go 1.18]: https://go.dev/doc/go1.18

[metric API]:https://pkg.go.dev/go.opentelemetry.io/otel/metric
[metric SDK]:https://pkg.go.dev/go.opentelemetry.io/otel/sdk/metric
[trace API]:https://pkg.go.dev/go.opentelemetry.io/otel/trace

[GO-2024-2687]: https://pkg.go.dev/vuln/GO-2024-2687<|MERGE_RESOLUTION|>--- conflicted
+++ resolved
@@ -28,17 +28,14 @@
 - The `go.opentelemetry.io/otel/semconv/v1.30.0` package.
   The package contains semantic conventions from the `v1.30.0` version of the OpenTelemetry Semantic Conventions.
   See the [migration documentation](./semconv/v1.30.0/MIGRATION.md) for information on how to upgrade from `go.opentelemetry.io/otel/semconv/v1.28.0`(#6240)
-<<<<<<< HEAD
+- Document the pitfalls of using `Resource` as a comparable type.
+  `Resource.Equal` and `Resource.Equivalent` should be used instead. (#6272)
+- Support [Go 1.24]. (#6304)
 - Make the initial release of `go.opentelemetry.io/otel/sdk/log/xlog`.
   This new module contains experimental features of the OpenTelemetry Logs SDK.
   This module is unstable and breaking changes may be introduced.
   See our [versioning policy](VERSIONING.md) for more information about these stability guarantees. (#6271)
 - Add `FilterProcessor` and `EnabledParameters` in `go.opentelemetry.io/otel/sdk/log/xlog` (#6271).
-=======
-- Document the pitfalls of using `Resource` as a comparable type.
-  `Resource.Equal` and `Resource.Equivalent` should be used instead. (#6272)
-- Support [Go 1.24]. (#6304)
->>>>>>> d9ab149e
 
 ### Changed
 
