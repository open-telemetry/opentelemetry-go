--- conflicted
+++ resolved
@@ -13,13 +13,10 @@
 - The `go.opentelemetry.io/otel/semconv/v1.33.0` package.
   The package contains semantic conventions from the `v1.33.0` version of the OpenTelemetry Semantic Conventions.
   See the [migration documentation](./semconv/v1.33.0/MIGRATION.md) for information on how to upgrade from `go.opentelemetry.io/otel/semconv/v1.32.0.`(#6799)
-<<<<<<< HEAD
 - Add metric's schema URL as `otel_scope_schema_url` label in `go.opentelemetry.io/otel/exporters/prometheus`. (#5947)
 - Add metric's scope attributes as `otel_scope_[attribute]` labels in `go.opentelemetry.io/otel/exporters/prometheus`. (#5947)
-=======
 - The `go.opentelemetry.io/otel/semconv/v1.34.0` package.
   The package contains semantic conventions from the `v1.34.0` version of the OpenTelemetry Semantic Conventions. (#TBD)
->>>>>>> 1dca080d
 
 <!-- Released section -->
 <!-- Don't change this section unless doing release -->
