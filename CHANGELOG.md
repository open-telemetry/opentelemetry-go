--- conflicted
+++ resolved
@@ -28,13 +28,8 @@
 
 ### Fixed
 
-<<<<<<< HEAD
-- The Metric SDK controller constructor does not automatically merge `resource.Environment()`. Multiple calls to `WithResource()` are handled correctly, and when no resources are provided `resource.Default()` is used. (#2120)
-- The `fromEnv` detector no longer throws an error when `OTEL_RESOURCE_ATTRIBUTES` environment variable is not set or empty. (#2138)
-=======
 - The `fromEnv` detector no longer throws an error when `OTEL_RESOURCE_ATTRIBUTES` environment variable is not set or empty. (#2138)
 - Setting the global `ErrorHandler` with `"go.opentelemetry.io/otel".SetErrorHandler` multiple times is now supported. (#2160, #2140)
->>>>>>> b45c9d31
 
 ### Security
 
