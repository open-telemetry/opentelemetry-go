--- conflicted
+++ resolved
@@ -23,11 +23,8 @@
   At which point, users will be required to migrage their code, and this package will be deprecated then removed. (#5085)
 - Add support for `Summary` metrics in the `go.opentelemetry.io/otel/exporters/otlp/otlpmetric/otlpmetrichttp` and `go.opentelemetry.io/otel/exporters/otlp/otlpmetric/otlpmetricgrpc` exporters. (#5100)
 - Add `otel.scope.name` and `otel.scope.version` tags to spans exported by `go.opentelemetry.io/otel/exporters/zipkin`. (#5108)
-<<<<<<< HEAD
+- Add support for `AddLink` to `go.opentelemetry.io/otel/bridge/opencensus`. (#5116)
 - Add `String` method to `Value` and `KeyValue` in `go.opentelemetry.io/otel/log`. (#5117)
-=======
-- Add support for `AddLink` to `go.opentelemetry.io/otel/bridge/opencensus`. (#5116)
->>>>>>> b7fdeb9f
 
 ### Changed
 
