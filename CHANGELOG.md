--- conflicted
+++ resolved
@@ -10,7 +10,7 @@
 
 ### ⚠️ Notice ⚠️
 
-This update is a breaking change of the unstable Metrics API. Code instrumented with the `go.opentelemetry.io/otel/metric` <= v0.26.0 will need to be modified.
+This update is a breaking change of the unstable Metrics API. Code instrumented with the `go.opentelemetry.io/otel/metric` <= v0.27.0 will need to be modified.
 
 ### Added
 
@@ -25,12 +25,9 @@
 
 ### Changed
 
-<<<<<<< HEAD
-- Jaeger exporter takes into additional 70 bytes overhead into consideration when sending UDP packets (#2489, #2512)
-- The metrics API has be changed. (#????)
-=======
 - For tracestate's members, prepend the new element and remove the oldest one, which is over capacity (#2592)
 - Add event and link drop counts to the exported data from the `oltptrace` exporter. (#2601)
+- The metrics API has be changed. (#2587)
 
 ### Fixed
 
@@ -60,7 +57,6 @@
 ### Changed
 
 - Zipkin exporter exports `Resource` attributes in the `Tags` field. (#2589)
->>>>>>> a15269a2
 
 ### Deprecated
 
