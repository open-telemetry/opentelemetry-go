# Changelog

All notable changes to this project will be documented in this file.

The format is based on [Keep a Changelog](https://keepachangelog.com/en/1.0.0/).

This project adheres to [Semantic Versioning](https://semver.org/spec/v2.0.0.html).

## [Unreleased]

### Added

- The `WithCallback` option is added to `go.opentelemetry.io/otel/metric/instrument/asyncint64` to configure instrument callbacks during their creation. (#3507)
- The `WithCallback` option is added to `go.opentelemetry.io/otel/metric/instrument/asyncfloat64` to configure instrument callbacks during their creation. (#3507)
- Add `Producer` interface and `Reader.RegisterProducer(Producer)` to `go.opentelemetry.io/otel/sdk/metric` to enable external metric Producers. (#3524)

### Changed

<<<<<<< HEAD
- Instrument configuration is split from `go.opentelemetry.io/otel/metric/instrument` into specific instrument packages. (#3507)
  - Use the added `Option` type in `go.opentelemetry.io/otel/metric/instrument/syncint64` to configure instruments from that package.
  - Use the added `Option` type in `go.opentelemetry.io/otel/metric/instrument/syncfloat64` to configure instruments from that package.
  - Use the added `Option` type in `go.opentelemetry.io/otel/metric/instrument/asyncint64` to configure instruments from that package.
  - Use the added `Option` type in `go.opentelemetry.io/otel/metric/instrument/asyncfloat64` to configure instruments from that package.

### Removed

- The deprecated `go.opentelemetry.io/otel/sdk/metric/view` package is removed. (#3520)
=======
- Global error handler uses an atomic value instead of a mutex. (#3543)
>>>>>>> ca4cdfe4

## [1.11.2/0.34.0] 2022-12-05

### Added

- The `WithView` `Option` is added to the `go.opentelemetry.io/otel/sdk/metric` package.
   This option is used to configure the view(s) a `MeterProvider` will use for all `Reader`s that are registered with it. (#3387)
- Add Instrumentation Scope and Version as info metric and label in Prometheus exporter.
  This can be disabled using the `WithoutScopeInfo()` option added to that package.(#3273, #3357)
- OTLP exporters now recognize: (#3363)
  - `OTEL_EXPORTER_OTLP_INSECURE`
  - `OTEL_EXPORTER_OTLP_TRACES_INSECURE`
  - `OTEL_EXPORTER_OTLP_METRICS_INSECURE`
  - `OTEL_EXPORTER_OTLP_CLIENT_KEY`
  - `OTEL_EXPORTER_OTLP_TRACES_CLIENT_KEY`
  - `OTEL_EXPORTER_OTLP_METRICS_CLIENT_KEY`
  - `OTEL_EXPORTER_OTLP_CLIENT_CERTIFICATE`
  - `OTEL_EXPORTER_OTLP_TRACES_CLIENT_CERTIFICATE`
  - `OTEL_EXPORTER_OTLP_METRICS_CLIENT_CERTIFICATE`
- The `View` type and related `NewView` function to create a view according to the OpenTelemetry specification are added to `go.opentelemetry.io/otel/sdk/metric`.
  These additions are replacements for the `View` type and `New` function from `go.opentelemetry.io/otel/sdk/metric/view`. (#3459)
- The `Instrument` and `InstrumentKind` type are added to `go.opentelemetry.io/otel/sdk/metric`.
  These additions are replacements for the `Instrument` and `InstrumentKind` types from `go.opentelemetry.io/otel/sdk/metric/view`. (#3459)
- The `Stream` type is added to `go.opentelemetry.io/otel/sdk/metric` to define a metric data stream a view will produce. (#3459)
- The `AssertHasAttributes` allows instrument authors to test that datapoints returned have appropriate attributes. (#3487)

### Changed

- The `"go.opentelemetry.io/otel/sdk/metric".WithReader` option no longer accepts views to associate with the `Reader`.
   Instead, views are now registered directly with the `MeterProvider` via the new `WithView` option.
   The views registered with the `MeterProvider` apply to all `Reader`s. (#3387)
- The `Temporality(view.InstrumentKind) metricdata.Temporality` and `Aggregation(view.InstrumentKind) aggregation.Aggregation` methods are added to the `"go.opentelemetry.io/otel/sdk/metric".Exporter` interface. (#3260)
- The `Temporality(view.InstrumentKind) metricdata.Temporality` and `Aggregation(view.InstrumentKind) aggregation.Aggregation` methods are added to the `"go.opentelemetry.io/otel/exporters/otlp/otlpmetric".Client` interface. (#3260)
- The `WithTemporalitySelector` and `WithAggregationSelector` `ReaderOption`s have been changed to `ManualReaderOption`s in the `go.opentelemetry.io/otel/sdk/metric` package. (#3260)
- The periodic reader in the `go.opentelemetry.io/otel/sdk/metric` package now uses the temporality and aggregation selectors from its configured exporter instead of accepting them as options. (#3260)
- Jaeger and Zipkin exporter use `github.com/go-logr/logr` as the logging interface, and add the `WithLogr` option. (#3497, #3500)

### Fixed

- The `go.opentelemetry.io/otel/exporters/prometheus` exporter fixes duplicated `_total` suffixes. (#3369)
- Remove comparable requirement for `Reader`s. (#3387)
- Cumulative metrics from the OpenCensus bridge (`go.opentelemetry.io/otel/bridge/opencensus`) are defined as monotonic sums, instead of non-monotonic. (#3389)
- Asynchronous counters (`Counter` and `UpDownCounter`) from the metric SDK now produce delta sums when configured with delta temporality. (#3398)
- Exported `Status` codes in the `go.opentelemetry.io/otel/exporters/zipkin` exporter are now exported as all upper case values. (#3340)
- `Aggregation`s from `go.opentelemetry.io/otel/sdk/metric` with no data are not exported. (#3394, #3436)
- Reenabled Attribute Filters in the Metric SDK. (#3396)
- Asynchronous callbacks are only called if they are registered with at least one instrument that does not use drop aggragation. (#3408)
- Do not report empty partial-success responses in the `go.opentelemetry.io/otel/exporters/otlp` exporters. (#3438, #3432)
- Handle partial success responses in `go.opentelemetry.io/otel/exporters/otlp/otlpmetric` exporters. (#3162, #3440)
- Prevent duplicate Prometheus description, unit, and type. (#3469)
- Prevents panic when using incorrect `attribute.Value.As[Type]Slice()`. (#3489)

### Removed

- The `go.opentelemetry.io/otel/exporters/otlp/otlpmetric.Client` interface is removed. (#3486)
- The `go.opentelemetry.io/otel/exporters/otlp/otlpmetric.New` function is removed. Use the `otlpmetric[http|grpc].New` directly. (#3486)

### Deprecated

- The `go.opentelemetry.io/otel/sdk/metric/view` package is deprecated.
  Use `Instrument`, `InstrumentKind`, `View`, and `NewView` in `go.opentelemetry.io/otel/sdk/metric` instead. (#3476)

## [1.11.1/0.33.0] 2022-10-19

### Added

- The Prometheus exporter in `go.opentelemetry.io/otel/exporters/prometheus` registers with a Prometheus registerer on creation.
   By default, it will register with the default Prometheus registerer.
   A non-default registerer can be used by passing the `WithRegisterer` option. (#3239)
- Added the `WithAggregationSelector` option to the `go.opentelemetry.io/otel/exporters/prometheus` package to change the default `AggregationSelector` used. (#3341)
- The Prometheus exporter in `go.opentelemetry.io/otel/exporters/prometheus` converts the `Resource` associated with metric exports into a `target_info` metric. (#3285)

### Changed

- The `"go.opentelemetry.io/otel/exporters/prometheus".New` function is updated to return an error.
   It will return an error if the exporter fails to register with Prometheus. (#3239)

### Fixed

- The URL-encoded values from the `OTEL_RESOURCE_ATTRIBUTES` environment variable are decoded. (#2963)
- The `baggage.NewMember` function decodes the `value` parameter instead of directly using it.
   This fixes the implementation to be compliant with the W3C specification. (#3226)
- Slice attributes of the `attribute` package are now comparable based on their value, not instance. (#3108 #3252)
- The `Shutdown` and `ForceFlush` methods of the `"go.opentelemetry.io/otel/sdk/trace".TraceProvider` no longer return an error when no processor is registered. (#3268)
- The Prometheus exporter in `go.opentelemetry.io/otel/exporters/prometheus` cumulatively sums histogram buckets. (#3281)
- The sum of each histogram data point is now uniquely exported by the `go.opentelemetry.io/otel/exporters/otlpmetric` exporters. (#3284, #3293)
- Recorded values for asynchronous counters (`Counter` and `UpDownCounter`) are interpreted as exact, not incremental, sum values by the metric SDK. (#3350, #3278)
- `UpDownCounters` are now correctly output as Prometheus gauges in the `go.opentelemetry.io/otel/exporters/prometheus` exporter. (#3358)
- The Prometheus exporter in `go.opentelemetry.io/otel/exporters/prometheus` no longer describes the metrics it will send to Prometheus on startup.
   Instead the exporter is defined as an "unchecked" collector for Prometheus.
   This fixes the `reader is not registered` warning currently emitted on startup. (#3291 #3342)
- The `go.opentelemetry.io/otel/exporters/prometheus` exporter now correctly adds `_total` suffixes to counter metrics. (#3360)
- The `go.opentelemetry.io/otel/exporters/prometheus` exporter now adds a unit suffix to metric names.
   This can be disabled using the `WithoutUnits()` option added to that package. (#3352)

## [1.11.0/0.32.3] 2022-10-12

### Added

- Add default User-Agent header to OTLP exporter requests (`go.opentelemetry.io/otel/exporters/otlptrace/otlptracegrpc` and `go.opentelemetry.io/otel/exporters/otlptrace/otlptracehttp`). (#3261)

### Changed

- `span.SetStatus` has been updated such that calls that lower the status are now no-ops. (#3214)
- Upgrade `golang.org/x/sys/unix` from `v0.0.0-20210423185535-09eb48e85fd7` to `v0.0.0-20220919091848-fb04ddd9f9c8`.
  This addresses [GO-2022-0493](https://pkg.go.dev/vuln/GO-2022-0493). (#3235)

## [0.32.2] Metric SDK (Alpha) - 2022-10-11

### Added

- Added an example of using metric views to customize instruments. (#3177)
- Add default User-Agent header to OTLP exporter requests (`go.opentelemetry.io/otel/exporters/otlpmetric/otlpmetricgrpc` and `go.opentelemetry.io/otel/exporters/otlpmetric/otlpmetrichttp`). (#3261)

### Changed

- Flush pending measurements with the `PeriodicReader` in the `go.opentelemetry.io/otel/sdk/metric` when `ForceFlush` or `Shutdown` are called. (#3220)
- Update histogram default bounds to match the requirements of the latest specification. (#3222)
- Encode the HTTP status code in the OpenTracing bridge (`go.opentelemetry.io/otel/bridge/opentracing`) as an integer.  (#3265)

### Fixed

- Use default view if instrument does not match any registered view of a reader. (#3224, #3237)
- Return the same instrument every time a user makes the exact same instrument creation call. (#3229, #3251)
- Return the existing instrument when a view transforms a creation call to match an existing instrument. (#3240, #3251)
- Log a warning when a conflicting instrument (e.g. description, unit, data-type) is created instead of returning an error. (#3251)
- The OpenCensus bridge no longer sends empty batches of metrics. (#3263)

## [0.32.1] Metric SDK (Alpha) - 2022-09-22

### Changed

- The Prometheus exporter sanitizes OpenTelemetry instrument names when exporting.
   Invalid characters are replaced with `_`. (#3212)

### Added

- The metric portion of the OpenCensus bridge (`go.opentelemetry.io/otel/bridge/opencensus`) has been reintroduced. (#3192)
- The OpenCensus bridge example (`go.opentelemetry.io/otel/example/opencensus`) has been reintroduced. (#3206)

### Fixed

- Updated go.mods to point to valid versions of the sdk. (#3216)
- Set the `MeterProvider` resource on all exported metric data. (#3218)

## [0.32.0] Revised Metric SDK (Alpha) - 2022-09-18

### Changed

- The metric SDK in `go.opentelemetry.io/otel/sdk/metric` is completely refactored to comply with the OpenTelemetry specification.
  Please see the package documentation for how the new SDK is initialized and configured. (#3175)
- Update the minimum supported go version to go1.18. Removes support for go1.17 (#3179)

### Removed

- The metric portion of the OpenCensus bridge (`go.opentelemetry.io/otel/bridge/opencensus`) has been removed.
  A new bridge compliant with the revised metric SDK will be added back in a future release. (#3175)
- The `go.opentelemetry.io/otel/sdk/metric/aggregator/aggregatortest` package is removed, see the new metric SDK. (#3175)
- The `go.opentelemetry.io/otel/sdk/metric/aggregator/histogram` package is removed, see the new metric SDK. (#3175)
- The `go.opentelemetry.io/otel/sdk/metric/aggregator/lastvalue` package is removed, see the new metric SDK. (#3175)
- The `go.opentelemetry.io/otel/sdk/metric/aggregator/sum` package is removed, see the new metric SDK. (#3175)
- The `go.opentelemetry.io/otel/sdk/metric/aggregator` package is removed, see the new metric SDK. (#3175)
- The `go.opentelemetry.io/otel/sdk/metric/controller/basic` package is removed, see the new metric SDK. (#3175)
- The `go.opentelemetry.io/otel/sdk/metric/controller/controllertest` package is removed, see the new metric SDK. (#3175)
- The `go.opentelemetry.io/otel/sdk/metric/controller/time` package is removed, see the new metric SDK. (#3175)
- The `go.opentelemetry.io/otel/sdk/metric/export/aggregation` package is removed, see the new metric SDK. (#3175)
- The `go.opentelemetry.io/otel/sdk/metric/export` package is removed, see the new metric SDK. (#3175)
- The `go.opentelemetry.io/otel/sdk/metric/metrictest` package is removed.
  A replacement package that supports the new metric SDK will be added back in a future release. (#3175)
- The `go.opentelemetry.io/otel/sdk/metric/number` package is removed, see the new metric SDK. (#3175)
- The `go.opentelemetry.io/otel/sdk/metric/processor/basic` package is removed, see the new metric SDK. (#3175)
- The `go.opentelemetry.io/otel/sdk/metric/processor/processortest` package is removed, see the new metric SDK. (#3175)
- The `go.opentelemetry.io/otel/sdk/metric/processor/reducer` package is removed, see the new metric SDK. (#3175)
- The `go.opentelemetry.io/otel/sdk/metric/registry` package is removed, see the new metric SDK. (#3175)
- The `go.opentelemetry.io/otel/sdk/metric/sdkapi` package is removed, see the new metric SDK. (#3175)
- The `go.opentelemetry.io/otel/sdk/metric/selector/simple` package is removed, see the new metric SDK. (#3175)
- The `"go.opentelemetry.io/otel/sdk/metric".ErrUninitializedInstrument` variable was removed. (#3175)
- The `"go.opentelemetry.io/otel/sdk/metric".ErrBadInstrument` variable was removed. (#3175)
- The `"go.opentelemetry.io/otel/sdk/metric".Accumulator` type was removed, see the `MeterProvider`in the new metric SDK. (#3175)
- The `"go.opentelemetry.io/otel/sdk/metric".NewAccumulator` function was removed, see `NewMeterProvider`in the new metric SDK. (#3175)
- The deprecated `"go.opentelemetry.io/otel/sdk/metric".AtomicFieldOffsets` function was removed. (#3175)

## [1.10.0] - 2022-09-09

### Added

- Support Go 1.19. (#3077)
  Include compatibility testing and document support. (#3077)
- Support the OTLP ExportTracePartialSuccess response; these are passed to the registered error handler. (#3106)
- Upgrade go.opentelemetry.io/proto/otlp from v0.18.0 to v0.19.0 (#3107)

### Changed

- Fix misidentification of OpenTelemetry `SpanKind` in OpenTracing bridge (`go.opentelemetry.io/otel/bridge/opentracing`).  (#3096)
- Attempting to start a span with a nil `context` will no longer cause a panic. (#3110)
- All exporters will be shutdown even if one reports an error (#3091)
- Ensure valid UTF-8 when truncating over-length attribute values. (#3156)

## [1.9.0/0.0.3] - 2022-08-01

### Added

- Add support for Schema Files format 1.1.x (metric "split" transform) with the new `go.opentelemetry.io/otel/schema/v1.1` package. (#2999)
- Add the `go.opentelemetry.io/otel/semconv/v1.11.0` package.
  The package contains semantic conventions from the `v1.11.0` version of the OpenTelemetry specification. (#3009)
- Add the `go.opentelemetry.io/otel/semconv/v1.12.0` package.
  The package contains semantic conventions from the `v1.12.0` version of the OpenTelemetry specification. (#3010)
- Add the `http.method` attribute to HTTP server metric from all `go.opentelemetry.io/otel/semconv/*` packages. (#3018)

### Fixed

- Invalid warning for context setup being deferred in `go.opentelemetry.io/otel/bridge/opentracing` package. (#3029)

## [1.8.0/0.31.0] - 2022-07-08

### Added

- Add support for `opentracing.TextMap` format in the `Inject` and `Extract` methods
of the `"go.opentelemetry.io/otel/bridge/opentracing".BridgeTracer` type. (#2911)

### Changed

- The `crosslink` make target has been updated to use the `go.opentelemetry.io/build-tools/crosslink` package. (#2886)
- In the `go.opentelemetry.io/otel/sdk/instrumentation` package rename `Library` to `Scope` and alias `Library` as `Scope` (#2976)
- Move metric no-op implementation form `nonrecording` to `metric` package. (#2866)

### Removed

- Support for go1.16. Support is now only for go1.17 and go1.18 (#2917)

### Deprecated

- The `Library` struct in the `go.opentelemetry.io/otel/sdk/instrumentation` package is deprecated.
  Use the equivalent `Scope` struct instead. (#2977)
- The `ReadOnlySpan.InstrumentationLibrary` method from the `go.opentelemetry.io/otel/sdk/trace` package is deprecated.
  Use the equivalent `ReadOnlySpan.InstrumentationScope` method instead. (#2977)

## [1.7.0/0.30.0] - 2022-04-28

### Added

- Add the `go.opentelemetry.io/otel/semconv/v1.8.0` package.
  The package contains semantic conventions from the `v1.8.0` version of the OpenTelemetry specification. (#2763)
- Add the `go.opentelemetry.io/otel/semconv/v1.9.0` package.
  The package contains semantic conventions from the `v1.9.0` version of the OpenTelemetry specification. (#2792)
- Add the `go.opentelemetry.io/otel/semconv/v1.10.0` package.
  The package contains semantic conventions from the `v1.10.0` version of the OpenTelemetry specification. (#2842)
- Added an in-memory exporter to metrictest to aid testing with a full SDK. (#2776)

### Fixed

- Globally delegated instruments are unwrapped before delegating asynchronous callbacks. (#2784)
- Remove import of `testing` package in non-tests builds of the `go.opentelemetry.io/otel` package. (#2786)

### Changed

- The `WithLabelEncoder` option from the `go.opentelemetry.io/otel/exporters/stdout/stdoutmetric` package is renamed to `WithAttributeEncoder`. (#2790)
- The `LabelFilterSelector` interface from `go.opentelemetry.io/otel/sdk/metric/processor/reducer` is renamed to `AttributeFilterSelector`.
  The method included in the renamed interface also changed from `LabelFilterFor` to `AttributeFilterFor`. (#2790)
- The `Metadata.Labels` method from the `go.opentelemetry.io/otel/sdk/metric/export` package is renamed to `Metadata.Attributes`.
  Consequentially, the `Record` type from the same package also has had the embedded method renamed. (#2790)

### Deprecated

- The `Iterator.Label` method in the `go.opentelemetry.io/otel/attribute` package is deprecated.
  Use the equivalent `Iterator.Attribute` method instead. (#2790)
- The `Iterator.IndexedLabel` method in the `go.opentelemetry.io/otel/attribute` package is deprecated.
  Use the equivalent `Iterator.IndexedAttribute` method instead. (#2790)
- The `MergeIterator.Label` method in the `go.opentelemetry.io/otel/attribute` package is deprecated.
  Use the equivalent `MergeIterator.Attribute` method instead. (#2790)

### Removed

- Removed the `Batch` type from the `go.opentelemetry.io/otel/sdk/metric/metrictest` package. (#2864)
- Removed the `Measurement` type from the `go.opentelemetry.io/otel/sdk/metric/metrictest` package. (#2864)

## [0.29.0] - 2022-04-11

### Added

- The metrics global package was added back into several test files. (#2764)
- The `Meter` function is added back to the `go.opentelemetry.io/otel/metric/global` package.
  This function is a convenience function equivalent to calling `global.MeterProvider().Meter(...)`. (#2750)

### Removed

- Removed module the `go.opentelemetry.io/otel/sdk/export/metric`.
  Use the `go.opentelemetry.io/otel/sdk/metric` module instead. (#2720)

### Changed

- Don't panic anymore when setting a global MeterProvider to itself. (#2749)
- Upgrade `go.opentelemetry.io/proto/otlp` in `go.opentelemetry.io/otel/exporters/otlp/otlpmetric` from `v0.12.1` to `v0.15.0`.
  This replaces the use of the now deprecated `InstrumentationLibrary` and `InstrumentationLibraryMetrics` types and fields in the proto library with the equivalent `InstrumentationScope` and `ScopeMetrics`. (#2748)

## [1.6.3] - 2022-04-07

### Fixed

- Allow non-comparable global `MeterProvider`, `TracerProvider`, and `TextMapPropagator` types to be set. (#2772, #2773)

## [1.6.2] - 2022-04-06

### Changed

- Don't panic anymore when setting a global TracerProvider or TextMapPropagator to itself. (#2749)
- Upgrade `go.opentelemetry.io/proto/otlp` in `go.opentelemetry.io/otel/exporters/otlp/otlptrace` from `v0.12.1` to `v0.15.0`.
  This replaces the use of the now deprecated `InstrumentationLibrary` and `InstrumentationLibrarySpans` types and fields in the proto library with the equivalent `InstrumentationScope` and `ScopeSpans`. (#2748)

## [1.6.1] - 2022-03-28

### Fixed

- The `go.opentelemetry.io/otel/schema/*` packages now use the correct schema URL for their `SchemaURL` constant.
  Instead of using `"https://opentelemetry.io/schemas/v<version>"` they now use the correct URL without a `v` prefix, `"https://opentelemetry.io/schemas/<version>"`. (#2743, #2744)

### Security

- Upgrade `go.opentelemetry.io/proto/otlp` from `v0.12.0` to `v0.12.1`.
  This includes an indirect upgrade of `github.com/grpc-ecosystem/grpc-gateway` which resolves [a vulnerability](https://nvd.nist.gov/vuln/detail/CVE-2019-11254) from `gopkg.in/yaml.v2` in version `v2.2.3`. (#2724, #2728)

## [1.6.0/0.28.0] - 2022-03-23

### ⚠️ Notice ⚠️

This update is a breaking change of the unstable Metrics API.
Code instrumented with the `go.opentelemetry.io/otel/metric` will need to be modified.

### Added

- Add metrics exponential histogram support.
  New mapping functions have been made available in `sdk/metric/aggregator/exponential/mapping` for other OpenTelemetry projects to take dependencies on. (#2502)
- Add Go 1.18 to our compatibility tests. (#2679)
- Allow configuring the Sampler with the `OTEL_TRACES_SAMPLER` and `OTEL_TRACES_SAMPLER_ARG` environment variables. (#2305, #2517)
- Add the `metric/global` for obtaining and setting the global `MeterProvider`. (#2660)

### Changed

- The metrics API has been significantly changed to match the revised OpenTelemetry specification.
  High-level changes include:

  - Synchronous and asynchronous instruments are now handled by independent `InstrumentProvider`s.
    These `InstrumentProvider`s are managed with a `Meter`.
  - Synchronous and asynchronous instruments are grouped into their own packages based on value types.
  - Asynchronous callbacks can now be registered with a `Meter`.

  Be sure to check out the metric module documentation for more information on how to use the revised API. (#2587, #2660)

### Fixed

- Fallback to general attribute limits when span specific ones are not set in the environment. (#2675, #2677)

## [1.5.0] - 2022-03-16

### Added

- Log the Exporters configuration in the TracerProviders message. (#2578)
- Added support to configure the span limits with environment variables.
  The following environment variables are supported. (#2606, #2637)
  - `OTEL_SPAN_ATTRIBUTE_VALUE_LENGTH_LIMIT`
  - `OTEL_SPAN_ATTRIBUTE_COUNT_LIMIT`
  - `OTEL_SPAN_EVENT_COUNT_LIMIT`
  - `OTEL_EVENT_ATTRIBUTE_COUNT_LIMIT`
  - `OTEL_SPAN_LINK_COUNT_LIMIT`
  - `OTEL_LINK_ATTRIBUTE_COUNT_LIMIT`

  If the provided environment variables are invalid (negative), the default values would be used.
- Rename the `gc` runtime name to `go` (#2560)
- Add resource container ID detection. (#2418)
- Add span attribute value length limit.
  The new `AttributeValueLengthLimit` field is added to the `"go.opentelemetry.io/otel/sdk/trace".SpanLimits` type to configure this limit for a `TracerProvider`.
  The default limit for this resource is "unlimited". (#2637)
- Add the `WithRawSpanLimits` option to `go.opentelemetry.io/otel/sdk/trace`.
  This option replaces the `WithSpanLimits` option.
  Zero or negative values will not be changed to the default value like `WithSpanLimits` does.
  Setting a limit to zero will effectively disable the related resource it limits and setting to a negative value will mean that resource is unlimited.
  Consequentially, limits should be constructed using `NewSpanLimits` and updated accordingly. (#2637)

### Changed

- Drop oldest tracestate `Member` when capacity is reached. (#2592)
- Add event and link drop counts to the exported data from the `oltptrace` exporter. (#2601)
- Unify path cleaning functionally in the `otlpmetric` and `otlptrace` configuration. (#2639)
- Change the debug message from the `sdk/trace.BatchSpanProcessor` to reflect the count is cumulative. (#2640)
- Introduce new internal `envconfig` package for OTLP exporters. (#2608)
- If `http.Request.Host` is empty, fall back to use `URL.Host` when populating `http.host` in the `semconv` packages. (#2661)

### Fixed

- Remove the OTLP trace exporter limit of SpanEvents when exporting. (#2616)
- Default to port `4318` instead of `4317` for the `otlpmetrichttp` and `otlptracehttp` client. (#2614, #2625)
- Unlimited span limits are now supported (negative values). (#2636, #2637)

### Deprecated

- Deprecated `"go.opentelemetry.io/otel/sdk/trace".WithSpanLimits`.
  Use `WithRawSpanLimits` instead.
  That option allows setting unlimited and zero limits, this option does not.
  This option will be kept until the next major version incremented release. (#2637)

## [1.4.1] - 2022-02-16

### Fixed

- Fix race condition in reading the dropped spans number for the `BatchSpanProcessor`. (#2615)

## [1.4.0] - 2022-02-11

### Added

- Use `OTEL_EXPORTER_ZIPKIN_ENDPOINT` environment variable to specify zipkin collector endpoint. (#2490)
- Log the configuration of `TracerProvider`s, and `Tracer`s for debugging.
  To enable use a logger with Verbosity (V level) `>=1`. (#2500)
- Added support to configure the batch span-processor with environment variables.
  The following environment variables are used. (#2515)
  - `OTEL_BSP_SCHEDULE_DELAY`
  - `OTEL_BSP_EXPORT_TIMEOUT`
  - `OTEL_BSP_MAX_QUEUE_SIZE`.
  - `OTEL_BSP_MAX_EXPORT_BATCH_SIZE`

### Changed

- Zipkin exporter exports `Resource` attributes in the `Tags` field. (#2589)

### Deprecated

- Deprecate module the `go.opentelemetry.io/otel/sdk/export/metric`.
  Use the `go.opentelemetry.io/otel/sdk/metric` module instead. (#2382)
- Deprecate `"go.opentelemetry.io/otel/sdk/metric".AtomicFieldOffsets`. (#2445)

### Fixed

- Fixed the instrument kind for noop async instruments to correctly report an implementation. (#2461)
- Fix UDP packets overflowing with Jaeger payloads. (#2489, #2512)
- Change the `otlpmetric.Client` interface's `UploadMetrics` method to accept a single `ResourceMetrics` instead of a slice of them. (#2491)
- Specify explicit buckets in Prometheus example, fixing issue where example only has `+inf` bucket. (#2419, #2493)
- W3C baggage will now decode urlescaped values. (#2529)
- Baggage members are now only validated once, when calling `NewMember` and not also when adding it to the baggage itself. (#2522)
- The order attributes are dropped from spans in the `go.opentelemetry.io/otel/sdk/trace` package when capacity is reached is fixed to be in compliance with the OpenTelemetry specification.
  Instead of dropping the least-recently-used attribute, the last added attribute is dropped.
  This drop order still only applies to attributes with unique keys not already contained in the span.
  If an attribute is added with a key already contained in the span, that attribute is updated to the new value being added. (#2576)

### Removed

- Updated `go.opentelemetry.io/proto/otlp` from `v0.11.0` to `v0.12.0`. This version removes a number of deprecated methods. (#2546)
  - [`Metric.GetIntGauge()`](https://pkg.go.dev/go.opentelemetry.io/proto/otlp@v0.11.0/metrics/v1#Metric.GetIntGauge)
  - [`Metric.GetIntHistogram()`](https://pkg.go.dev/go.opentelemetry.io/proto/otlp@v0.11.0/metrics/v1#Metric.GetIntHistogram)
  - [`Metric.GetIntSum()`](https://pkg.go.dev/go.opentelemetry.io/proto/otlp@v0.11.0/metrics/v1#Metric.GetIntSum)

## [1.3.0] - 2021-12-10

### ⚠️ Notice ⚠️

We have updated the project minimum supported Go version to 1.16

### Added

- Added an internal Logger.
  This can be used by the SDK and API to provide users with feedback of the internal state.
  To enable verbose logs configure the logger which will print V(1) logs. For debugging information configure to print V(5) logs. (#2343)
- Add the `WithRetry` `Option` and the `RetryConfig` type to the `go.opentelemetry.io/otel/exporter/otel/otlpmetric/otlpmetrichttp` package to specify retry behavior consistently. (#2425)
- Add `SpanStatusFromHTTPStatusCodeAndSpanKind` to all `semconv` packages to return a span status code similar to `SpanStatusFromHTTPStatusCode`, but exclude `4XX` HTTP errors as span errors if the span is of server kind. (#2296)

### Changed

- The `"go.opentelemetry.io/otel/exporter/otel/otlptrace/otlptracegrpc".Client` now uses the underlying gRPC `ClientConn` to handle name resolution, TCP connection establishment (with retries and backoff) and TLS handshakes, and handling errors on established connections by re-resolving the name and reconnecting. (#2329)
- The `"go.opentelemetry.io/otel/exporter/otel/otlpmetric/otlpmetricgrpc".Client` now uses the underlying gRPC `ClientConn` to handle name resolution, TCP connection establishment (with retries and backoff) and TLS handshakes, and handling errors on established connections by re-resolving the name and reconnecting. (#2425)
- The `"go.opentelemetry.io/otel/exporter/otel/otlpmetric/otlpmetricgrpc".RetrySettings` type is renamed to `RetryConfig`. (#2425)
- The `go.opentelemetry.io/otel/exporter/otel/*` gRPC exporters now default to using the host's root CA set if none are provided by the user and `WithInsecure` is not specified. (#2432)
- Change `resource.Default` to be evaluated the first time it is called, rather than on import. This allows the caller the option to update `OTEL_RESOURCE_ATTRIBUTES` first, such as with `os.Setenv`. (#2371)

### Fixed

- The `go.opentelemetry.io/otel/exporter/otel/*` exporters are updated to handle per-signal and universal endpoints according to the OpenTelemetry specification.
  Any per-signal endpoint set via an `OTEL_EXPORTER_OTLP_<signal>_ENDPOINT` environment variable is now used without modification of the path.
  When `OTEL_EXPORTER_OTLP_ENDPOINT` is set, if it contains a path, that path is used as a base path which per-signal paths are appended to. (#2433)
- Basic metric controller updated to use sync.Map to avoid blocking calls (#2381)
- The `go.opentelemetry.io/otel/exporter/jaeger` correctly sets the `otel.status_code` value to be a string of `ERROR` or `OK` instead of an integer code. (#2439, #2440)

### Deprecated

- Deprecated the `"go.opentelemetry.io/otel/exporter/otel/otlpmetric/otlpmetrichttp".WithMaxAttempts` `Option`, use the new `WithRetry` `Option` instead. (#2425)
- Deprecated the `"go.opentelemetry.io/otel/exporter/otel/otlpmetric/otlpmetrichttp".WithBackoff` `Option`, use the new `WithRetry` `Option` instead. (#2425)

### Removed

- Remove the metric Processor's ability to convert cumulative to delta aggregation temporality. (#2350)
- Remove the metric Bound Instruments interface and implementations. (#2399)
- Remove the metric MinMaxSumCount kind aggregation and the corresponding OTLP export path. (#2423)
- Metric SDK removes the "exact" aggregator for histogram instruments, as it performed a non-standard aggregation for OTLP export (creating repeated Gauge points) and worked its way into a number of confusing examples. (#2348)

## [1.2.0] - 2021-11-12

### Changed

- Metric SDK `export.ExportKind`, `export.ExportKindSelector` types have been renamed to `aggregation.Temporality` and `aggregation.TemporalitySelector` respectively to keep in line with current specification and protocol along with built-in selectors (e.g., `aggregation.CumulativeTemporalitySelector`, ...). (#2274)
- The Metric `Exporter` interface now requires a `TemporalitySelector` method instead of an `ExportKindSelector`. (#2274)
- Metrics API cleanup. The `metric/sdkapi` package has been created to relocate the API-to-SDK interface:
  - The following interface types simply moved from `metric` to `metric/sdkapi`: `Descriptor`, `MeterImpl`, `InstrumentImpl`, `SyncImpl`, `BoundSyncImpl`, `AsyncImpl`, `AsyncRunner`, `AsyncSingleRunner`, and `AsyncBatchRunner`
  - The following struct types moved and are replaced with type aliases, since they are exposed to the user: `Observation`, `Measurement`.
  - The No-op implementations of sync and async instruments are no longer exported, new functions `sdkapi.NewNoopAsyncInstrument()` and `sdkapi.NewNoopSyncInstrument()` are provided instead. (#2271)
- Update the SDK `BatchSpanProcessor` to export all queued spans when `ForceFlush` is called. (#2080, #2335)

### Added

- Add the `"go.opentelemetry.io/otel/exporters/otlp/otlpmetric/otlpmetricgrpc".WithGRPCConn` option so the exporter can reuse an existing gRPC connection. (#2002)
- Added a new `schema` module to help parse Schema Files in OTEP 0152 format. (#2267)
- Added a new `MapCarrier` to the `go.opentelemetry.io/otel/propagation` package to hold propagated cross-cutting concerns as a `map[string]string` held in memory. (#2334)

## [1.1.0] - 2021-10-27

### Added

- Add the `"go.opentelemetry.io/otel/exporters/otlp/otlptrace/otlptracegrpc".WithGRPCConn` option so the exporter can reuse an existing gRPC connection. (#2002)
- Add the `go.opentelemetry.io/otel/semconv/v1.7.0` package.
  The package contains semantic conventions from the `v1.7.0` version of the OpenTelemetry specification. (#2320)
- Add the `go.opentelemetry.io/otel/semconv/v1.6.1` package.
  The package contains semantic conventions from the `v1.6.1` version of the OpenTelemetry specification. (#2321)
- Add the `go.opentelemetry.io/otel/semconv/v1.5.0` package.
  The package contains semantic conventions from the `v1.5.0` version of the OpenTelemetry specification. (#2322)
  - When upgrading from the `semconv/v1.4.0` package note the following name changes:
    - `K8SReplicasetUIDKey` -> `K8SReplicaSetUIDKey`
    - `K8SReplicasetNameKey` -> `K8SReplicaSetNameKey`
    - `K8SStatefulsetUIDKey` -> `K8SStatefulSetUIDKey`
    - `k8SStatefulsetNameKey` -> `K8SStatefulSetNameKey`
    - `K8SDaemonsetUIDKey` -> `K8SDaemonSetUIDKey`
    - `K8SDaemonsetNameKey` -> `K8SDaemonSetNameKey`

### Changed

- Links added to a span will be dropped by the SDK if they contain an invalid span context (#2275).

### Fixed

- The `"go.opentelemetry.io/otel/semconv/v1.4.0".HTTPServerAttributesFromHTTPRequest` now correctly only sets the HTTP client IP attribute even if the connection was routed with proxies and there are multiple addresses in the `X-Forwarded-For` header. (#2282, #2284)
- The `"go.opentelemetry.io/otel/semconv/v1.4.0".NetAttributesFromHTTPRequest` function correctly handles IPv6 addresses as IP addresses and sets the correct net peer IP instead of the net peer hostname attribute. (#2283, #2285)
- The simple span processor shutdown method deterministically returns the exporter error status if it simultaneously finishes when the deadline is reached. (#2290, #2289)

## [1.0.1] - 2021-10-01

### Fixed

- json stdout exporter no longer crashes due to concurrency bug. (#2265)

## [Metrics 0.24.0] - 2021-10-01

### Changed

- NoopMeterProvider is now private and NewNoopMeterProvider must be used to obtain a noopMeterProvider. (#2237)
- The Metric SDK `Export()` function takes a new two-level reader interface for iterating over results one instrumentation library at a time. (#2197)
  - The former `"go.opentelemetry.io/otel/sdk/export/metric".CheckpointSet` is renamed `Reader`.
  - The new interface is named `"go.opentelemetry.io/otel/sdk/export/metric".InstrumentationLibraryReader`.

## [1.0.0] - 2021-09-20

This is the first stable release for the project.
This release includes an API and SDK for the tracing signal that will comply with the stability guarantees defined by the projects [versioning policy](./VERSIONING.md).

### Added

- OTLP trace exporter now sets the `SchemaURL` field in the exported telemetry if the Tracer has `WithSchemaURL` option. (#2242)

### Fixed

- Slice-valued attributes can correctly be used as map keys. (#2223)

### Removed

- Removed the `"go.opentelemetry.io/otel/exporters/zipkin".WithSDKOptions` function. (#2248)
- Removed the deprecated package `go.opentelemetry.io/otel/oteltest`. (#2234)
- Removed the deprecated package `go.opentelemetry.io/otel/bridge/opencensus/utils`. (#2233)
- Removed deprecated functions, types, and methods from `go.opentelemetry.io/otel/attribute` package.
  Use the typed functions and methods added to the package instead. (#2235)
  - The `Key.Array` method is removed.
  - The `Array` function is removed.
  - The `Any` function is removed.
  - The `ArrayValue` function is removed.
  - The `AsArray` function is removed.

## [1.0.0-RC3] - 2021-09-02

### Added

- Added `ErrorHandlerFunc` to use a function as an `"go.opentelemetry.io/otel".ErrorHandler`. (#2149)
- Added `"go.opentelemetry.io/otel/trace".WithStackTrace` option to add a stack trace when using `span.RecordError` or when panic is handled in `span.End`. (#2163)
- Added typed slice attribute types and functionality to the `go.opentelemetry.io/otel/attribute` package to replace the existing array type and functions. (#2162)
  - `BoolSlice`, `IntSlice`, `Int64Slice`, `Float64Slice`, and `StringSlice` replace the use of the `Array` function in the package.
- Added the `go.opentelemetry.io/otel/example/fib` example package.
  Included is an example application that computes Fibonacci numbers. (#2203)

### Changed

- Metric instruments have been renamed to match the (feature-frozen) metric API specification:
  - ValueRecorder becomes Histogram
  - ValueObserver becomes Gauge
  - SumObserver becomes CounterObserver
  - UpDownSumObserver becomes UpDownCounterObserver
  The API exported from this project is still considered experimental. (#2202)
- Metric SDK/API implementation type `InstrumentKind` moves into `sdkapi` sub-package. (#2091)
- The Metrics SDK export record no longer contains a Resource pointer, the SDK `"go.opentelemetry.io/otel/sdk/trace/export/metric".Exporter.Export()` function for push-based exporters now takes a single Resource argument, pull-based exporters use `"go.opentelemetry.io/otel/sdk/metric/controller/basic".Controller.Resource()`. (#2120)
- The JSON output of the `go.opentelemetry.io/otel/exporters/stdout/stdouttrace` is harmonized now such that the output is "plain" JSON objects after each other of the form `{ ... } { ... } { ... }`. Earlier the JSON objects describing a span were wrapped in a slice for each `Exporter.ExportSpans` call, like `[ { ... } ][ { ... } { ... } ]`. Outputting JSON object directly after each other is consistent with JSON loggers, and a bit easier to parse and read. (#2196)
- Update the `NewTracerConfig`, `NewSpanStartConfig`, `NewSpanEndConfig`, and `NewEventConfig` function in the `go.opentelemetry.io/otel/trace` package to return their respective configurations as structs instead of pointers to the struct. (#2212)

### Deprecated

- The `go.opentelemetry.io/otel/bridge/opencensus/utils` package is deprecated.
  All functionality from this package now exists in the `go.opentelemetry.io/otel/bridge/opencensus` package.
  The functions from that package should be used instead. (#2166)
- The `"go.opentelemetry.io/otel/attribute".Array` function and the related `ARRAY` value type is deprecated.
  Use the typed `*Slice` functions and types added to the package instead. (#2162)
- The `"go.opentelemetry.io/otel/attribute".Any` function is deprecated.
  Use the typed functions instead. (#2181)
- The `go.opentelemetry.io/otel/oteltest` package is deprecated.
  The `"go.opentelemetry.io/otel/sdk/trace/tracetest".SpanRecorder` can be registered with the default SDK (`go.opentelemetry.io/otel/sdk/trace`) as a `SpanProcessor` and used as a replacement for this deprecated package. (#2188)

### Removed

- Removed metrics test package `go.opentelemetry.io/otel/sdk/export/metric/metrictest`. (#2105)

### Fixed

- The `fromEnv` detector no longer throws an error when `OTEL_RESOURCE_ATTRIBUTES` environment variable is not set or empty. (#2138)
- Setting the global `ErrorHandler` with `"go.opentelemetry.io/otel".SetErrorHandler` multiple times is now supported. (#2160, #2140)
- The `"go.opentelemetry.io/otel/attribute".Any` function now supports `int32` values. (#2169)
- Multiple calls to `"go.opentelemetry.io/otel/sdk/metric/controller/basic".WithResource()` are handled correctly, and when no resources are provided `"go.opentelemetry.io/otel/sdk/resource".Default()` is used. (#2120)
- The `WithoutTimestamps` option for the `go.opentelemetry.io/otel/exporters/stdout/stdouttrace` exporter causes the exporter to correctly ommit timestamps. (#2195)
- Fixed typos in resources.go. (#2201)

## [1.0.0-RC2] - 2021-07-26

### Added

- Added `WithOSDescription` resource configuration option to set OS (Operating System) description resource attribute (`os.description`). (#1840)
- Added `WithOS` resource configuration option to set all OS (Operating System) resource attributes at once. (#1840)
- Added the `WithRetry` option to the `go.opentelemetry.io/otel/exporters/otlp/otlptrace/otlptracehttp` package.
  This option is a replacement for the removed `WithMaxAttempts` and `WithBackoff` options. (#2095)
- Added API `LinkFromContext` to return Link which encapsulates SpanContext from provided context and also encapsulates attributes. (#2115)
- Added a new `Link` type under the SDK `otel/sdk/trace` package that counts the number of attributes that were dropped for surpassing the `AttributePerLinkCountLimit` configured in the Span's `SpanLimits`.
  This new type replaces the equal-named API `Link` type found in the `otel/trace` package for most usages within the SDK.
  For example, instances of this type are now returned by the `Links()` function of `ReadOnlySpan`s provided in places like the `OnEnd` function of `SpanProcessor` implementations. (#2118)
- Added the `SpanRecorder` type to the `go.opentelemetry.io/otel/skd/trace/tracetest` package.
  This type can be used with the default SDK as a `SpanProcessor` during testing. (#2132)

### Changed

- The `SpanModels` function is now exported from the `go.opentelemetry.io/otel/exporters/zipkin` package to convert OpenTelemetry spans into Zipkin model spans. (#2027)
- Rename the `"go.opentelemetry.io/otel/exporters/otlp/otlptrace/otlptracegrpc".RetrySettings` to `RetryConfig`. (#2095)

### Deprecated

- The `TextMapCarrier` and `TextMapPropagator` from the `go.opentelemetry.io/otel/oteltest` package and their associated creation functions (`TextMapCarrier`, `NewTextMapPropagator`) are deprecated. (#2114)
- The `Harness` type from the `go.opentelemetry.io/otel/oteltest` package and its associated creation function, `NewHarness` are deprecated and will be removed in the next release. (#2123)
- The `TraceStateFromKeyValues` function from the `go.opentelemetry.io/otel/oteltest` package is deprecated.
  Use the `trace.ParseTraceState` function instead. (#2122)

### Removed

- Removed the deprecated package `go.opentelemetry.io/otel/exporters/trace/jaeger`. (#2020)
- Removed the deprecated package `go.opentelemetry.io/otel/exporters/trace/zipkin`. (#2020)
- Removed the `"go.opentelemetry.io/otel/sdk/resource".WithBuiltinDetectors` function.
  The explicit `With*` options for every built-in detector should be used instead. (#2026 #2097)
- Removed the `WithMaxAttempts` and `WithBackoff` options from the `go.opentelemetry.io/otel/exporters/otlp/otlptrace/otlptracehttp` package.
  The retry logic of the package has been updated to match the `otlptracegrpc` package and accordingly a `WithRetry` option is added that should be used instead. (#2095)
- Removed `DroppedAttributeCount` field from `otel/trace.Link` struct. (#2118)

### Fixed

- When using WithNewRoot, don't use the parent context for making sampling decisions. (#2032)
- `oteltest.Tracer` now creates a valid `SpanContext` when using `WithNewRoot`. (#2073)
- OS type detector now sets the correct `dragonflybsd` value for DragonFly BSD. (#2092)
- The OTel span status is correctly transformed into the OTLP status in the `go.opentelemetry.io/otel/exporters/otlp/otlptrace` package.
  This fix will by default set the status to `Unset` if it is not explicitly set to `Ok` or `Error`. (#2099 #2102)
- The `Inject` method for the `"go.opentelemetry.io/otel/propagation".TraceContext` type no longer injects empty `tracestate` values. (#2108)
- Use `6831` as default Jaeger agent port instead of `6832`. (#2131)

## [Experimental Metrics v0.22.0] - 2021-07-19

### Added

- Adds HTTP support for OTLP metrics exporter. (#2022)

### Removed

- Removed the deprecated package `go.opentelemetry.io/otel/exporters/metric/prometheus`. (#2020)

## [1.0.0-RC1] / 0.21.0 - 2021-06-18

With this release we are introducing a split in module versions.  The tracing API and SDK are entering the `v1.0.0` Release Candidate phase with `v1.0.0-RC1`
while the experimental metrics API and SDK continue with `v0.x` releases at `v0.21.0`.  Modules at major version 1 or greater will not depend on modules
with major version 0.

### Added

- Adds `otlpgrpc.WithRetry`option for configuring the retry policy for transient errors on the otlp/gRPC exporter. (#1832)
  - The following status codes are defined as transient errors:
      | gRPC Status Code | Description |
      | ---------------- | ----------- |
      | 1  | Cancelled |
      | 4  | Deadline Exceeded |
      | 8  | Resource Exhausted |
      | 10 | Aborted |
      | 10 | Out of Range |
      | 14 | Unavailable |
      | 15 | Data Loss |
- Added `Status` type to the `go.opentelemetry.io/otel/sdk/trace` package to represent the status of a span. (#1874)
- Added `SpanStub` type and its associated functions to the `go.opentelemetry.io/otel/sdk/trace/tracetest` package.
  This type can be used as a testing replacement for the `SpanSnapshot` that was removed from the `go.opentelemetry.io/otel/sdk/trace` package. (#1873)
- Adds support for scheme in `OTEL_EXPORTER_OTLP_ENDPOINT` according to the spec. (#1886)
- Adds `trace.WithSchemaURL` option for configuring the tracer with a Schema URL. (#1889)
- Added an example of using OpenTelemetry Go as a trace context forwarder. (#1912)
- `ParseTraceState` is added to the `go.opentelemetry.io/otel/trace` package.
  It can be used to decode a `TraceState` from a `tracestate` header string value. (#1937)
- Added `Len` method to the `TraceState` type in the `go.opentelemetry.io/otel/trace` package.
  This method returns the number of list-members the `TraceState` holds. (#1937)
- Creates package `go.opentelemetry.io/otel/exporters/otlp/otlptrace` that defines a trace exporter that uses a `otlptrace.Client` to send data.
  Creates package `go.opentelemetry.io/otel/exporters/otlp/otlptrace/otlptracegrpc` implementing a gRPC `otlptrace.Client` and offers convenience functions, `NewExportPipeline` and `InstallNewPipeline`, to setup and install a `otlptrace.Exporter` in tracing .(#1922)
- Added `Baggage`, `Member`, and `Property` types to the `go.opentelemetry.io/otel/baggage` package along with their related functions. (#1967)
- Added `ContextWithBaggage`, `ContextWithoutBaggage`, and `FromContext` functions to the `go.opentelemetry.io/otel/baggage` package.
  These functions replace the `Set`, `Value`, `ContextWithValue`, `ContextWithoutValue`, and `ContextWithEmpty` functions from that package and directly work with the new `Baggage` type. (#1967)
- The `OTEL_SERVICE_NAME` environment variable is the preferred source for `service.name`, used by the environment resource detector if a service name is present both there and in `OTEL_RESOURCE_ATTRIBUTES`. (#1969)
- Creates package `go.opentelemetry.io/otel/exporters/otlp/otlptrace/otlptracehttp` implementing an HTTP `otlptrace.Client` and offers convenience functions, `NewExportPipeline` and `InstallNewPipeline`, to setup and install a `otlptrace.Exporter` in tracing. (#1963)
- Changes `go.opentelemetry.io/otel/sdk/resource.NewWithAttributes` to require a schema URL. The old function is still available as `resource.NewSchemaless`. This is a breaking change. (#1938)
- Several builtin resource detectors now correctly populate the schema URL. (#1938)
- Creates package `go.opentelemetry.io/otel/exporters/otlp/otlpmetric` that defines a metrics exporter that uses a `otlpmetric.Client` to send data.
- Creates package `go.opentelemetry.io/otel/exporters/otlp/otlpmetric/otlpmetricgrpc` implementing a gRPC `otlpmetric.Client` and offers convenience functions, `New` and `NewUnstarted`, to create an `otlpmetric.Exporter`.(#1991)
- Added `go.opentelemetry.io/otel/exporters/stdout/stdouttrace` exporter. (#2005)
- Added `go.opentelemetry.io/otel/exporters/stdout/stdoutmetric` exporter. (#2005)
- Added a `TracerProvider()` method to the `"go.opentelemetry.io/otel/trace".Span` interface. This can be used to obtain a `TracerProvider` from a given span that utilizes the same trace processing pipeline.  (#2009)

### Changed

- Make `NewSplitDriver` from `go.opentelemetry.io/otel/exporters/otlp` take variadic arguments instead of a `SplitConfig` item.
  `NewSplitDriver` now automatically implements an internal `noopDriver` for `SplitConfig` fields that are not initialized. (#1798)
- `resource.New()` now creates a Resource without builtin detectors. Previous behavior is now achieved by using `WithBuiltinDetectors` Option. (#1810)
- Move the `Event` type from the `go.opentelemetry.io/otel` package to the `go.opentelemetry.io/otel/sdk/trace` package. (#1846)
- CI builds validate against last two versions of Go, dropping 1.14 and adding 1.16. (#1865)
- BatchSpanProcessor now report export failures when calling `ForceFlush()` method. (#1860)
- `Set.Encoded(Encoder)` no longer caches the result of an encoding. (#1855)
- Renamed `CloudZoneKey` to `CloudAvailabilityZoneKey` in Resource semantic conventions according to spec. (#1871)
- The `StatusCode` and `StatusMessage` methods of the `ReadOnlySpan` interface and the `Span` produced by the `go.opentelemetry.io/otel/sdk/trace` package have been replaced with a single `Status` method.
  This method returns the status of a span using the new `Status` type. (#1874)
- Updated `ExportSpans` method of the`SpanExporter` interface type to accept `ReadOnlySpan`s instead of the removed `SpanSnapshot`.
  This brings the export interface into compliance with the specification in that it now accepts an explicitly immutable type instead of just an implied one. (#1873)
- Unembed `SpanContext` in `Link`. (#1877)
- Generate Semantic conventions from the specification YAML. (#1891)
- Spans created by the global `Tracer` obtained from `go.opentelemetry.io/otel`, prior to a functioning `TracerProvider` being set, now propagate the span context from their parent if one exists. (#1901)
- The `"go.opentelemetry.io/otel".Tracer` function now accepts tracer options. (#1902)
- Move the `go.opentelemetry.io/otel/unit` package to `go.opentelemetry.io/otel/metric/unit`. (#1903)
- Changed `go.opentelemetry.io/otel/trace.TracerConfig` to conform to the [Contributing guidelines](CONTRIBUTING.md#config.) (#1921)
- Changed `go.opentelemetry.io/otel/trace.SpanConfig` to conform to the [Contributing guidelines](CONTRIBUTING.md#config). (#1921)
- Changed `span.End()` now only accepts Options that are allowed at `End()`. (#1921)
- Changed `go.opentelemetry.io/otel/metric.InstrumentConfig` to conform to the [Contributing guidelines](CONTRIBUTING.md#config). (#1921)
- Changed `go.opentelemetry.io/otel/metric.MeterConfig` to conform to the [Contributing guidelines](CONTRIBUTING.md#config). (#1921)
- Refactored option types according to the contribution style guide. (#1882)
- Move the `go.opentelemetry.io/otel/trace.TraceStateFromKeyValues` function to the `go.opentelemetry.io/otel/oteltest` package.
  This function is preserved for testing purposes where it may be useful to create a `TraceState` from `attribute.KeyValue`s, but it is not intended for production use.
  The new `ParseTraceState` function should be used to create a `TraceState`. (#1931)
- Updated `MarshalJSON` method of the `go.opentelemetry.io/otel/trace.TraceState` type to marshal the type into the string representation of the `TraceState`. (#1931)
- The `TraceState.Delete` method from the `go.opentelemetry.io/otel/trace` package no longer returns an error in addition to a `TraceState`. (#1931)
- Updated `Get` method of the `TraceState` type from the `go.opentelemetry.io/otel/trace` package to accept a `string` instead of an `attribute.Key` type. (#1931)
- Updated `Insert` method of the `TraceState` type from the `go.opentelemetry.io/otel/trace` package to accept a pair of `string`s instead of an `attribute.KeyValue` type. (#1931)
- Updated `Delete` method of the `TraceState` type from the `go.opentelemetry.io/otel/trace` package to accept a `string` instead of an `attribute.Key` type. (#1931)
- Renamed `NewExporter` to `New` in the `go.opentelemetry.io/otel/exporters/stdout` package. (#1985)
- Renamed `NewExporter` to `New` in the `go.opentelemetry.io/otel/exporters/metric/prometheus` package. (#1985)
- Renamed `NewExporter` to `New` in the `go.opentelemetry.io/otel/exporters/trace/jaeger` package. (#1985)
- Renamed `NewExporter` to `New` in the `go.opentelemetry.io/otel/exporters/trace/zipkin` package. (#1985)
- Renamed `NewExporter` to `New` in the `go.opentelemetry.io/otel/exporters/otlp` package. (#1985)
- Renamed `NewUnstartedExporter` to `NewUnstarted` in the `go.opentelemetry.io/otel/exporters/otlp` package. (#1985)
- The `go.opentelemetry.io/otel/semconv` package has been moved to `go.opentelemetry.io/otel/semconv/v1.4.0` to allow for multiple [telemetry schema](https://github.com/open-telemetry/oteps/blob/main/text/0152-telemetry-schemas.md) versions to be used concurrently. (#1987)
- Metrics test helpers in `go.opentelemetry.io/otel/oteltest` have been moved to `go.opentelemetry.io/otel/metric/metrictest`. (#1988)

### Deprecated

- The `go.opentelemetry.io/otel/exporters/metric/prometheus` is deprecated, use `go.opentelemetry.io/otel/exporters/prometheus` instead. (#1993)
- The `go.opentelemetry.io/otel/exporters/trace/jaeger` is deprecated, use `go.opentelemetry.io/otel/exporters/jaeger` instead. (#1993)
- The `go.opentelemetry.io/otel/exporters/trace/zipkin` is deprecated, use `go.opentelemetry.io/otel/exporters/zipkin` instead. (#1993)

### Removed

- Removed `resource.WithoutBuiltin()`. Use `resource.New()`. (#1810)
- Unexported types `resource.FromEnv`, `resource.Host`, and `resource.TelemetrySDK`, Use the corresponding `With*()` to use individually. (#1810)
- Removed the `Tracer` and `IsRecording` method from the `ReadOnlySpan` in the `go.opentelemetry.io/otel/sdk/trace`.
  The `Tracer` method is not a required to be included in this interface and given the mutable nature of the tracer that is associated with a span, this method is not appropriate.
  The `IsRecording` method returns if the span is recording or not.
  A read-only span value does not need to know if updates to it will be recorded or not.
  By definition, it cannot be updated so there is no point in communicating if an update is recorded. (#1873)
- Removed the `SpanSnapshot` type from the `go.opentelemetry.io/otel/sdk/trace` package.
  The use of this type has been replaced with the use of the explicitly immutable `ReadOnlySpan` type.
  When a concrete representation of a read-only span is needed for testing, the newly added `SpanStub` in the `go.opentelemetry.io/otel/sdk/trace/tracetest` package should be used. (#1873)
- Removed the `Tracer` method from the `Span` interface in the `go.opentelemetry.io/otel/trace` package.
  Using the same tracer that created a span introduces the error where an instrumentation library's `Tracer` is used by other code instead of their own.
  The `"go.opentelemetry.io/otel".Tracer` function or a `TracerProvider` should be used to acquire a library specific `Tracer` instead. (#1900)
  - The `TracerProvider()` method on the `Span` interface may also be used to obtain a `TracerProvider` using the same trace processing pipeline. (#2009)
- The `http.url` attribute generated by `HTTPClientAttributesFromHTTPRequest` will no longer include username or password information. (#1919)
- Removed `IsEmpty` method of the `TraceState` type in the `go.opentelemetry.io/otel/trace` package in favor of using the added `TraceState.Len` method. (#1931)
- Removed `Set`, `Value`, `ContextWithValue`, `ContextWithoutValue`, and `ContextWithEmpty` functions in the `go.opentelemetry.io/otel/baggage` package.
  Handling of baggage is now done using the added `Baggage` type and related context functions (`ContextWithBaggage`, `ContextWithoutBaggage`, and `FromContext`) in that package. (#1967)
- The `InstallNewPipeline` and `NewExportPipeline` creation functions in all the exporters (prometheus, otlp, stdout, jaeger, and zipkin) have been removed.
  These functions were deemed premature attempts to provide convenience that did not achieve this aim. (#1985)
- The `go.opentelemetry.io/otel/exporters/otlp` exporter has been removed.  Use `go.opentelemetry.io/otel/exporters/otlp/otlptrace` instead. (#1990)
- The `go.opentelemetry.io/otel/exporters/stdout` exporter has been removed.  Use `go.opentelemetry.io/otel/exporters/stdout/stdouttrace` or `go.opentelemetry.io/otel/exporters/stdout/stdoutmetric` instead. (#2005)

### Fixed

- Only report errors from the `"go.opentelemetry.io/otel/sdk/resource".Environment` function when they are not `nil`. (#1850, #1851)
- The `Shutdown` method of the simple `SpanProcessor` in the `go.opentelemetry.io/otel/sdk/trace` package now honors the context deadline or cancellation. (#1616, #1856)
- BatchSpanProcessor now drops span batches that failed to be exported. (#1860)
- Use `http://localhost:14268/api/traces` as default Jaeger collector endpoint instead of `http://localhost:14250`. (#1898)
- Allow trailing and leading whitespace in the parsing of a `tracestate` header. (#1931)
- Add logic to determine if the channel is closed to fix Jaeger exporter test panic with close closed channel. (#1870, #1973)
- Avoid transport security when OTLP endpoint is a Unix socket. (#2001)

### Security

## [0.20.0] - 2021-04-23

### Added

- The OTLP exporter now has two new convenience functions, `NewExportPipeline` and `InstallNewPipeline`, setup and install the exporter in tracing and metrics pipelines. (#1373)
- Adds semantic conventions for exceptions. (#1492)
- Added Jaeger Environment variables: `OTEL_EXPORTER_JAEGER_AGENT_HOST`, `OTEL_EXPORTER_JAEGER_AGENT_PORT`
  These environment variables can be used to override Jaeger agent hostname and port (#1752)
- Option `ExportTimeout` was added to batch span processor. (#1755)
- `trace.TraceFlags` is now a defined type over `byte` and `WithSampled(bool) TraceFlags` and `IsSampled() bool` methods have been added to it. (#1770)
- The `Event` and `Link` struct types from the `go.opentelemetry.io/otel` package now include a `DroppedAttributeCount` field to record the number of attributes that were not recorded due to configured limits being reached. (#1771)
- The Jaeger exporter now reports dropped attributes for a Span event in the exported log. (#1771)
- Adds test to check BatchSpanProcessor ignores `OnEnd` and `ForceFlush` post `Shutdown`. (#1772)
- Extract resource attributes from the `OTEL_RESOURCE_ATTRIBUTES` environment variable and merge them with the `resource.Default` resource as well as resources provided to the `TracerProvider` and metric `Controller`. (#1785)
- Added `WithOSType` resource configuration option to set OS (Operating System) type resource attribute (`os.type`). (#1788)
- Added `WithProcess*` resource configuration options to set Process resource attributes. (#1788)
  - `process.pid`
  - `process.executable.name`
  - `process.executable.path`
  - `process.command_args`
  - `process.owner`
  - `process.runtime.name`
  - `process.runtime.version`
  - `process.runtime.description`
- Adds `k8s.node.name` and `k8s.node.uid` attribute keys to the `semconv` package. (#1789)
- Added support for configuring OTLP/HTTP and OTLP/gRPC Endpoints, TLS Certificates, Headers, Compression and Timeout via Environment Variables. (#1758, #1769 and #1811)
  - `OTEL_EXPORTER_OTLP_ENDPOINT`
  - `OTEL_EXPORTER_OTLP_TRACES_ENDPOINT`
  - `OTEL_EXPORTER_OTLP_METRICS_ENDPOINT`
  - `OTEL_EXPORTER_OTLP_HEADERS`
  - `OTEL_EXPORTER_OTLP_TRACES_HEADERS`
  - `OTEL_EXPORTER_OTLP_METRICS_HEADERS`
  - `OTEL_EXPORTER_OTLP_COMPRESSION`
  - `OTEL_EXPORTER_OTLP_TRACES_COMPRESSION`
  - `OTEL_EXPORTER_OTLP_METRICS_COMPRESSION`
  - `OTEL_EXPORTER_OTLP_TIMEOUT`
  - `OTEL_EXPORTER_OTLP_TRACES_TIMEOUT`
  - `OTEL_EXPORTER_OTLP_METRICS_TIMEOUT`
  - `OTEL_EXPORTER_OTLP_CERTIFICATE`
  - `OTEL_EXPORTER_OTLP_TRACES_CERTIFICATE`
  - `OTEL_EXPORTER_OTLP_METRICS_CERTIFICATE`
- Adds `otlpgrpc.WithTimeout` option for configuring timeout to the otlp/gRPC exporter. (#1821)
- Adds `jaeger.WithMaxPacketSize` option for configuring maximum UDP packet size used when connecting to the Jaeger agent. (#1853)

### Fixed

- The `Span.IsRecording` implementation from `go.opentelemetry.io/otel/sdk/trace` always returns false when not being sampled. (#1750)
- The Jaeger exporter now correctly sets tags for the Span status code and message.
  This means it uses the correct tag keys (`"otel.status_code"`, `"otel.status_description"`) and does not set the status message as a tag unless it is set on the span. (#1761)
- The Jaeger exporter now correctly records Span event's names using the `"event"` key for a tag.
  Additionally, this tag is overridden, as specified in the OTel specification, if the event contains an attribute with that key. (#1768)
- Zipkin Exporter: Ensure mapping between OTel and Zipkin span data complies with the specification. (#1688)
- Fixed typo for default service name in Jaeger Exporter. (#1797)
- Fix flaky OTLP for the reconnnection of the client connection. (#1527, #1814)
- Fix Jaeger exporter dropping of span batches that exceed the UDP packet size limit.
  Instead, the exporter now splits the batch into smaller sendable batches. (#1828)

### Changed

- Span `RecordError` now records an `exception` event to comply with the semantic convention specification. (#1492)
- Jaeger exporter was updated to use thrift v0.14.1. (#1712)
- Migrate from using internally built and maintained version of the OTLP to the one hosted at `go.opentelemetry.io/proto/otlp`. (#1713)
- Migrate from using `github.com/gogo/protobuf` to `google.golang.org/protobuf` to match `go.opentelemetry.io/proto/otlp`. (#1713)
- The storage of a local or remote Span in a `context.Context` using its SpanContext is unified to store just the current Span.
  The Span's SpanContext can now self-identify as being remote or not.
  This means that `"go.opentelemetry.io/otel/trace".ContextWithRemoteSpanContext` will now overwrite any existing current Span, not just existing remote Spans, and make it the current Span in a `context.Context`. (#1731)
- Improve OTLP/gRPC exporter connection errors. (#1737)
- Information about a parent span context in a `"go.opentelemetry.io/otel/export/trace".SpanSnapshot` is unified in a new `Parent` field.
  The existing `ParentSpanID` and `HasRemoteParent` fields are removed in favor of this. (#1748)
- The `ParentContext` field of the `"go.opentelemetry.io/otel/sdk/trace".SamplingParameters` is updated to hold a `context.Context` containing the parent span.
  This changes it to make `SamplingParameters` conform with the OpenTelemetry specification. (#1749)
- Updated Jaeger Environment Variables: `JAEGER_ENDPOINT`, `JAEGER_USER`, `JAEGER_PASSWORD`
  to `OTEL_EXPORTER_JAEGER_ENDPOINT`, `OTEL_EXPORTER_JAEGER_USER`, `OTEL_EXPORTER_JAEGER_PASSWORD` in compliance with OTel specification. (#1752)
- Modify `BatchSpanProcessor.ForceFlush` to abort after timeout/cancellation. (#1757)
- The `DroppedAttributeCount` field of the `Span` in the `go.opentelemetry.io/otel` package now only represents the number of attributes dropped for the span itself.
  It no longer is a conglomerate of itself, events, and link attributes that have been dropped. (#1771)
- Make `ExportSpans` in Jaeger Exporter honor context deadline. (#1773)
- Modify Zipkin Exporter default service name, use default resource's serviceName instead of empty. (#1777)
- The `go.opentelemetry.io/otel/sdk/export/trace` package is merged into the `go.opentelemetry.io/otel/sdk/trace` package. (#1778)
- The prometheus.InstallNewPipeline example is moved from comment to example test (#1796)
- The convenience functions for the stdout exporter have been updated to return the `TracerProvider` implementation and enable the shutdown of the exporter. (#1800)
- Replace the flush function returned from the Jaeger exporter's convenience creation functions (`InstallNewPipeline` and `NewExportPipeline`) with the `TracerProvider` implementation they create.
  This enables the caller to shutdown and flush using the related `TracerProvider` methods. (#1822)
- Updated the Jaeger exporter to have a default endpoint, `http://localhost:14250`, for the collector. (#1824)
- Changed the function `WithCollectorEndpoint` in the Jaeger exporter to no longer accept an endpoint as an argument.
  The endpoint can be passed with the `CollectorEndpointOption` using the `WithEndpoint` function or by setting the `OTEL_EXPORTER_JAEGER_ENDPOINT` environment variable value appropriately. (#1824)
- The Jaeger exporter no longer batches exported spans itself, instead it relies on the SDK's `BatchSpanProcessor` for this functionality. (#1830)
- The Jaeger exporter creation functions (`NewRawExporter`, `NewExportPipeline`, and `InstallNewPipeline`) no longer accept the removed `Option` type as a variadic argument. (#1830)

### Removed

- Removed Jaeger Environment variables: `JAEGER_SERVICE_NAME`, `JAEGER_DISABLED`, `JAEGER_TAGS`
  These environment variables will no longer be used to override values of the Jaeger exporter (#1752)
- No longer set the links for a `Span` in `go.opentelemetry.io/otel/sdk/trace` that is configured to be a new root.
  This is unspecified behavior that the OpenTelemetry community plans to standardize in the future.
  To prevent backwards incompatible changes when it is specified, these links are removed. (#1726)
- Setting error status while recording error with Span from oteltest package. (#1729)
- The concept of a remote and local Span stored in a context is unified to just the current Span.
  Because of this `"go.opentelemetry.io/otel/trace".RemoteSpanContextFromContext` is removed as it is no longer needed.
  Instead, `"go.opentelemetry.io/otel/trace".SpanContextFromContex` can be used to return the current Span.
  If needed, that Span's `SpanContext.IsRemote()` can then be used to determine if it is remote or not. (#1731)
- The `HasRemoteParent` field of the `"go.opentelemetry.io/otel/sdk/trace".SamplingParameters` is removed.
  This field is redundant to the information returned from the `Remote` method of the `SpanContext` held in the `ParentContext` field. (#1749)
- The `trace.FlagsDebug` and `trace.FlagsDeferred` constants have been removed and will be localized to the B3 propagator. (#1770)
- Remove `Process` configuration, `WithProcessFromEnv` and `ProcessFromEnv`, and type from the Jaeger exporter package.
  The information that could be configured in the `Process` struct should be configured in a `Resource` instead. (#1776, #1804)
- Remove the `WithDisabled` option from the Jaeger exporter.
  To disable the exporter unregister it from the `TracerProvider` or use a no-operation `TracerProvider`. (#1806)
- Removed the functions `CollectorEndpointFromEnv` and `WithCollectorEndpointOptionFromEnv` from the Jaeger exporter.
  These functions for retrieving specific environment variable values are redundant of other internal functions and
  are not intended for end user use. (#1824)
- Removed the Jaeger exporter `WithSDKOptions` `Option`.
  This option was used to set SDK options for the exporter creation convenience functions.
  These functions are provided as a way to easily setup or install the exporter with what are deemed reasonable SDK settings for common use cases.
  If the SDK needs to be configured differently, the `NewRawExporter` function and direct setup of the SDK with the desired settings should be used. (#1825)
- The `WithBufferMaxCount` and `WithBatchMaxCount` `Option`s from the Jaeger exporter are removed.
  The exporter no longer batches exports, instead relying on the SDK's `BatchSpanProcessor` for this functionality. (#1830)
- The Jaeger exporter `Option` type is removed.
  The type is no longer used by the exporter to configure anything.
  All the previous configurations these options provided were duplicates of SDK configuration.
  They have been removed in favor of using the SDK configuration and focuses the exporter configuration to be only about the endpoints it will send telemetry to. (#1830)

## [0.19.0] - 2021-03-18

### Added

- Added `Marshaler` config option to `otlphttp` to enable otlp over json or protobufs. (#1586)
- A `ForceFlush` method to the `"go.opentelemetry.io/otel/sdk/trace".TracerProvider` to flush all registered `SpanProcessor`s. (#1608)
- Added `WithSampler` and `WithSpanLimits` to tracer provider. (#1633, #1702)
- `"go.opentelemetry.io/otel/trace".SpanContext` now has a `remote` property, and `IsRemote()` predicate, that is true when the `SpanContext` has been extracted from remote context data. (#1701)
- A `Valid` method to the `"go.opentelemetry.io/otel/attribute".KeyValue` type. (#1703)

### Changed

- `trace.SpanContext` is now immutable and has no exported fields. (#1573)
  - `trace.NewSpanContext()` can be used in conjunction with the `trace.SpanContextConfig` struct to initialize a new `SpanContext` where all values are known.
- Update the `ForceFlush` method signature to the `"go.opentelemetry.io/otel/sdk/trace".SpanProcessor` to accept a `context.Context` and return an error. (#1608)
- Update the `Shutdown` method to the `"go.opentelemetry.io/otel/sdk/trace".TracerProvider` return an error on shutdown failure. (#1608)
- The SimpleSpanProcessor will now shut down the enclosed `SpanExporter` and gracefully ignore subsequent calls to `OnEnd` after `Shutdown` is called. (#1612)
- `"go.opentelemetry.io/sdk/metric/controller.basic".WithPusher` is replaced with `WithExporter` to provide consistent naming across project. (#1656)
- Added non-empty string check for trace `Attribute` keys. (#1659)
- Add `description` to SpanStatus only when `StatusCode` is set to error. (#1662)
- Jaeger exporter falls back to `resource.Default`'s `service.name` if the exported Span does not have one. (#1673)
- Jaeger exporter populates Jaeger's Span Process from Resource. (#1673)
- Renamed the `LabelSet` method of `"go.opentelemetry.io/otel/sdk/resource".Resource` to `Set`. (#1692)
- Changed `WithSDK` to `WithSDKOptions` to accept variadic arguments of `TracerProviderOption` type in `go.opentelemetry.io/otel/exporters/trace/jaeger` package. (#1693)
- Changed `WithSDK` to `WithSDKOptions` to accept variadic arguments of `TracerProviderOption` type in `go.opentelemetry.io/otel/exporters/trace/zipkin` package. (#1693)

### Removed

- Removed `serviceName` parameter from Zipkin exporter and uses resource instead. (#1549)
- Removed `WithConfig` from tracer provider to avoid overriding configuration. (#1633)
- Removed the exported `SimpleSpanProcessor` and `BatchSpanProcessor` structs.
   These are now returned as a SpanProcessor interface from their respective constructors. (#1638)
- Removed `WithRecord()` from `trace.SpanOption` when creating a span. (#1660)
- Removed setting status to `Error` while recording an error as a span event in `RecordError`. (#1663)
- Removed `jaeger.WithProcess` configuration option. (#1673)
- Removed `ApplyConfig` method from `"go.opentelemetry.io/otel/sdk/trace".TracerProvider` and the now unneeded `Config` struct. (#1693)

### Fixed

- Jaeger Exporter: Ensure mapping between OTEL and Jaeger span data complies with the specification. (#1626)
- `SamplingResult.TraceState` is correctly propagated to a newly created span's `SpanContext`. (#1655)
- The `otel-collector` example now correctly flushes metric events prior to shutting down the exporter. (#1678)
- Do not set span status message in `SpanStatusFromHTTPStatusCode` if it can be inferred from `http.status_code`. (#1681)
- Synchronization issues in global trace delegate implementation. (#1686)
- Reduced excess memory usage by global `TracerProvider`. (#1687)

## [0.18.0] - 2021-03-03

### Added

- Added `resource.Default()` for use with meter and tracer providers. (#1507)
- `AttributePerEventCountLimit` and `AttributePerLinkCountLimit` for `SpanLimits`. (#1535)
- Added `Keys()` method to `propagation.TextMapCarrier` and `propagation.HeaderCarrier` to adapt `http.Header` to this interface. (#1544)
- Added `code` attributes to `go.opentelemetry.io/otel/semconv` package. (#1558)
- Compatibility testing suite in the CI system for the following systems. (#1567)
   | OS      | Go Version | Architecture |
   | ------- | ---------- | ------------ |
   | Ubuntu  | 1.15       | amd64        |
   | Ubuntu  | 1.14       | amd64        |
   | Ubuntu  | 1.15       | 386          |
   | Ubuntu  | 1.14       | 386          |
   | MacOS   | 1.15       | amd64        |
   | MacOS   | 1.14       | amd64        |
   | Windows | 1.15       | amd64        |
   | Windows | 1.14       | amd64        |
   | Windows | 1.15       | 386          |
   | Windows | 1.14       | 386          |

### Changed

- Replaced interface `oteltest.SpanRecorder` with its existing implementation
  `StandardSpanRecorder`. (#1542)
- Default span limit values to 128. (#1535)
- Rename `MaxEventsPerSpan`, `MaxAttributesPerSpan` and `MaxLinksPerSpan` to `EventCountLimit`, `AttributeCountLimit` and `LinkCountLimit`, and move these fields into `SpanLimits`. (#1535)
- Renamed the `otel/label` package to `otel/attribute`. (#1541)
- Vendor the Jaeger exporter's dependency on Apache Thrift. (#1551)
- Parallelize the CI linting and testing. (#1567)
- Stagger timestamps in exact aggregator tests. (#1569)
- Changed all examples to use `WithBatchTimeout(5 * time.Second)` rather than `WithBatchTimeout(5)`. (#1621)
- Prevent end-users from implementing some interfaces (#1575)

  ```
      "otel/exporters/otlp/otlphttp".Option
      "otel/exporters/stdout".Option
      "otel/oteltest".Option
      "otel/trace".TracerOption
      "otel/trace".SpanOption
      "otel/trace".EventOption
      "otel/trace".LifeCycleOption
      "otel/trace".InstrumentationOption
      "otel/sdk/resource".Option
      "otel/sdk/trace".ParentBasedSamplerOption
      "otel/sdk/trace".ReadOnlySpan
      "otel/sdk/trace".ReadWriteSpan
  ```

### Removed

- Removed attempt to resample spans upon changing the span name with `span.SetName()`. (#1545)
- The `test-benchmark` is no longer a dependency of the `precommit` make target. (#1567)
- Removed the `test-386` make target.
   This was replaced with a full compatibility testing suite (i.e. multi OS/arch) in the CI system. (#1567)

### Fixed

- The sequential timing check of timestamps in the stdout exporter are now setup explicitly to be sequential (#1571). (#1572)
- Windows build of Jaeger tests now compiles with OS specific functions (#1576). (#1577)
- The sequential timing check of timestamps of go.opentelemetry.io/otel/sdk/metric/aggregator/lastvalue are now setup explicitly to be sequential (#1578). (#1579)
- Validate tracestate header keys with vendors according to the W3C TraceContext specification (#1475). (#1581)
- The OTLP exporter includes related labels for translations of a GaugeArray (#1563). (#1570)

## [0.17.0] - 2021-02-12

### Changed

- Rename project default branch from `master` to `main`. (#1505)
- Reverse order in which `Resource` attributes are merged, per change in spec. (#1501)
- Add tooling to maintain "replace" directives in go.mod files automatically. (#1528)
- Create new modules: otel/metric, otel/trace, otel/oteltest, otel/sdk/export/metric, otel/sdk/metric (#1528)
- Move metric-related public global APIs from otel to otel/metric/global. (#1528)

## Fixed

- Fixed otlpgrpc reconnection issue.
- The example code in the README.md of `go.opentelemetry.io/otel/exporters/otlp` is moved to a compiled example test and used the new `WithAddress` instead of `WithEndpoint`. (#1513)
- The otel-collector example now uses the default OTLP receiver port of the collector.

## [0.16.0] - 2021-01-13

### Added

- Add the `ReadOnlySpan` and `ReadWriteSpan` interfaces to provide better control for accessing span data. (#1360)
- `NewGRPCDriver` function returns a `ProtocolDriver` that maintains a single gRPC connection to the collector. (#1369)
- Added documentation about the project's versioning policy. (#1388)
- Added `NewSplitDriver` for OTLP exporter that allows sending traces and metrics to different endpoints. (#1418)
- Added codeql worfklow to GitHub Actions (#1428)
- Added Gosec workflow to GitHub Actions (#1429)
- Add new HTTP driver for OTLP exporter in `exporters/otlp/otlphttp`. Currently it only supports the binary protobuf payloads. (#1420)
- Add an OpenCensus exporter bridge. (#1444)

### Changed

- Rename `internal/testing` to `internal/internaltest`. (#1449)
- Rename `export.SpanData` to `export.SpanSnapshot` and use it only for exporting spans. (#1360)
- Store the parent's full `SpanContext` rather than just its span ID in the `span` struct. (#1360)
- Improve span duration accuracy. (#1360)
- Migrated CI/CD from CircleCI to GitHub Actions (#1382)
- Remove duplicate checkout from GitHub Actions workflow (#1407)
- Metric `array` aggregator renamed `exact` to match its `aggregation.Kind` (#1412)
- Metric `exact` aggregator includes per-point timestamps (#1412)
- Metric stdout exporter uses MinMaxSumCount aggregator for ValueRecorder instruments (#1412)
- `NewExporter` from `exporters/otlp` now takes a `ProtocolDriver` as a parameter. (#1369)
- Many OTLP Exporter options became gRPC ProtocolDriver options. (#1369)
- Unify endpoint API that related to OTel exporter. (#1401)
- Optimize metric histogram aggregator to re-use its slice of buckets. (#1435)
- Metric aggregator Count() and histogram Bucket.Counts are consistently `uint64`. (1430)
- Histogram aggregator accepts functional options, uses default boundaries if none given. (#1434)
- `SamplingResult` now passed a `Tracestate` from the parent `SpanContext` (#1432)
- Moved gRPC driver for OTLP exporter to `exporters/otlp/otlpgrpc`. (#1420)
- The `TraceContext` propagator now correctly propagates `TraceState` through the `SpanContext`. (#1447)
- Metric Push and Pull Controller components are combined into a single "basic" Controller:
  - `WithExporter()` and `Start()` to configure Push behavior
  - `Start()` is optional; use `Collect()` and `ForEach()` for Pull behavior
  - `Start()` and `Stop()` accept Context. (#1378)
- The `Event` type is moved from the `otel/sdk/export/trace` package to the `otel/trace` API package. (#1452)

### Removed

- Remove `errUninitializedSpan` as its only usage is now obsolete. (#1360)
- Remove Metric export functionality related to quantiles and summary data points: this is not specified (#1412)
- Remove DDSketch metric aggregator; our intention is to re-introduce this as an option of the histogram aggregator after [new OTLP histogram data types](https://github.com/open-telemetry/opentelemetry-proto/pull/226) are released (#1412)

### Fixed

- `BatchSpanProcessor.Shutdown()` will now shutdown underlying `export.SpanExporter`. (#1443)

## [0.15.0] - 2020-12-10

### Added

- The `WithIDGenerator` `TracerProviderOption` is added to the `go.opentelemetry.io/otel/trace` package to configure an `IDGenerator` for the `TracerProvider`. (#1363)

### Changed

- The Zipkin exporter now uses the Span status code to determine. (#1328)
- `NewExporter` and `Start` functions in `go.opentelemetry.io/otel/exporters/otlp` now receive `context.Context` as a first parameter. (#1357)
- Move the OpenCensus example into `example` directory. (#1359)
- Moved the SDK's `internal.IDGenerator` interface in to the `sdk/trace` package to enable support for externally-defined ID generators. (#1363)
- Bump `github.com/google/go-cmp` from 0.5.3 to 0.5.4 (#1374)
- Bump `github.com/golangci/golangci-lint` in `/internal/tools` (#1375)

### Fixed

- Metric SDK `SumObserver` and `UpDownSumObserver` instruments correctness fixes. (#1381)

## [0.14.0] - 2020-11-19

### Added

- An `EventOption` and the related `NewEventConfig` function are added to the `go.opentelemetry.io/otel` package to configure Span events. (#1254)
- A `TextMapPropagator` and associated `TextMapCarrier` are added to the `go.opentelemetry.io/otel/oteltest` package to test `TextMap` type propagators and their use. (#1259)
- `SpanContextFromContext` returns `SpanContext` from context. (#1255)
- `TraceState` has been added to `SpanContext`. (#1340)
- `DeploymentEnvironmentKey` added to `go.opentelemetry.io/otel/semconv` package. (#1323)
- Add an OpenCensus to OpenTelemetry tracing bridge. (#1305)
- Add a parent context argument to `SpanProcessor.OnStart` to follow the specification. (#1333)
- Add missing tests for `sdk/trace/attributes_map.go`. (#1337)

### Changed

- Move the `go.opentelemetry.io/otel/api/trace` package into `go.opentelemetry.io/otel/trace` with the following changes. (#1229) (#1307)
  - `ID` has been renamed to `TraceID`.
  - `IDFromHex` has been renamed to `TraceIDFromHex`.
  - `EmptySpanContext` is removed.
- Move the `go.opentelemetry.io/otel/api/trace/tracetest` package into `go.opentelemetry.io/otel/oteltest`. (#1229)
- OTLP Exporter updates:
  - supports OTLP v0.6.0 (#1230, #1354)
  - supports configurable aggregation temporality (default: Cumulative, optional: Stateless). (#1296)
- The Sampler is now called on local child spans. (#1233)
- The `Kind` type from the `go.opentelemetry.io/otel/api/metric` package was renamed to `InstrumentKind` to more specifically describe what it is and avoid semantic ambiguity. (#1240)
- The `MetricKind` method of the `Descriptor` type in the `go.opentelemetry.io/otel/api/metric` package was renamed to `Descriptor.InstrumentKind`.
   This matches the returned type and fixes misuse of the term metric. (#1240)
- Move test harness from the `go.opentelemetry.io/otel/api/apitest` package into `go.opentelemetry.io/otel/oteltest`. (#1241)
- Move the `go.opentelemetry.io/otel/api/metric/metrictest` package into `go.opentelemetry.io/oteltest` as part of #964. (#1252)
- Move the `go.opentelemetry.io/otel/api/metric` package into `go.opentelemetry.io/otel/metric` as part of #1303. (#1321)
- Move the `go.opentelemetry.io/otel/api/metric/registry` package into `go.opentelemetry.io/otel/metric/registry` as a part of #1303. (#1316)
- Move the `Number` type (together with related functions) from `go.opentelemetry.io/otel/api/metric` package into `go.opentelemetry.io/otel/metric/number` as a part of #1303. (#1316)
- The function signature of the Span `AddEvent` method in `go.opentelemetry.io/otel` is updated to no longer take an unused context and instead take a required name and a variable number of `EventOption`s. (#1254)
- The function signature of the Span `RecordError` method in `go.opentelemetry.io/otel` is updated to no longer take an unused context and instead take a required error value and a variable number of `EventOption`s. (#1254)
- Move the `go.opentelemetry.io/otel/api/global` package to `go.opentelemetry.io/otel`. (#1262) (#1330)
- Move the `Version` function from `go.opentelemetry.io/otel/sdk` to `go.opentelemetry.io/otel`. (#1330)
- Rename correlation context header from `"otcorrelations"` to `"baggage"` to match the OpenTelemetry specification. (#1267)
- Fix `Code.UnmarshalJSON` to work with valid JSON only. (#1276)
- The `resource.New()` method changes signature to support builtin attributes and functional options, including `telemetry.sdk.*` and
  `host.name` semantic conventions; the former method is renamed `resource.NewWithAttributes`. (#1235)
- The Prometheus exporter now exports non-monotonic counters (i.e. `UpDownCounter`s) as gauges. (#1210)
- Correct the `Span.End` method documentation in the `otel` API to state updates are not allowed on a span after it has ended. (#1310)
- Updated span collection limits for attribute, event and link counts to 1000 (#1318)
- Renamed `semconv.HTTPUrlKey` to `semconv.HTTPURLKey`. (#1338)

### Removed

- The `ErrInvalidHexID`, `ErrInvalidTraceIDLength`, `ErrInvalidSpanIDLength`, `ErrInvalidSpanIDLength`, or `ErrNilSpanID` from the `go.opentelemetry.io/otel` package are unexported now. (#1243)
- The `AddEventWithTimestamp` method on the `Span` interface in `go.opentelemetry.io/otel` is removed due to its redundancy.
   It is replaced by using the `AddEvent` method with a `WithTimestamp` option. (#1254)
- The `MockSpan` and `MockTracer` types are removed from `go.opentelemetry.io/otel/oteltest`.
   `Tracer` and `Span` from the same module should be used in their place instead. (#1306)
- `WorkerCount` option is removed from `go.opentelemetry.io/otel/exporters/otlp`. (#1350)
- Remove the following labels types: INT32, UINT32, UINT64 and FLOAT32. (#1314)

### Fixed

- Rename `MergeItererator` to `MergeIterator` in the `go.opentelemetry.io/otel/label` package. (#1244)
- The `go.opentelemetry.io/otel/api/global` packages global TextMapPropagator now delegates functionality to a globally set delegate for all previously returned propagators. (#1258)
- Fix condition in `label.Any`. (#1299)
- Fix global `TracerProvider` to pass options to its configured provider. (#1329)
- Fix missing handler for `ExactKind` aggregator in OTLP metrics transformer (#1309)

## [0.13.0] - 2020-10-08

### Added

- OTLP Metric exporter supports Histogram aggregation. (#1209)
- The `Code` struct from the `go.opentelemetry.io/otel/codes` package now supports JSON marshaling and unmarshaling as well as implements the `Stringer` interface. (#1214)
- A Baggage API to implement the OpenTelemetry specification. (#1217)
- Add Shutdown method to sdk/trace/provider, shutdown processors in the order they were registered. (#1227)

### Changed

- Set default propagator to no-op propagator. (#1184)
- The `HTTPSupplier`, `HTTPExtractor`, `HTTPInjector`, and `HTTPPropagator` from the `go.opentelemetry.io/otel/api/propagation` package were replaced with unified `TextMapCarrier` and `TextMapPropagator` in the `go.opentelemetry.io/otel/propagation` package. (#1212) (#1325)
- The `New` function from the `go.opentelemetry.io/otel/api/propagation` package was replaced with `NewCompositeTextMapPropagator` in the `go.opentelemetry.io/otel` package. (#1212)
- The status codes of the `go.opentelemetry.io/otel/codes` package have been updated to match the latest OpenTelemetry specification.
   They now are `Unset`, `Error`, and `Ok`.
   They no longer track the gRPC codes. (#1214)
- The `StatusCode` field of the `SpanData` struct in the `go.opentelemetry.io/otel/sdk/export/trace` package now uses the codes package from this package instead of the gRPC project. (#1214)
- Move the `go.opentelemetry.io/otel/api/baggage` package into `go.opentelemetry.io/otel/baggage`. (#1217) (#1325)
- A `Shutdown` method of `SpanProcessor` and all its implementations receives a context and returns an error. (#1264)

### Fixed

- Copies of data from arrays and slices passed to `go.opentelemetry.io/otel/label.ArrayValue()` are now used in the returned `Value` instead of using the mutable data itself. (#1226)

### Removed

- The `ExtractHTTP` and `InjectHTTP` functions from the `go.opentelemetry.io/otel/api/propagation` package were removed. (#1212)
- The `Propagators` interface from the `go.opentelemetry.io/otel/api/propagation` package was removed to conform to the OpenTelemetry specification.
   The explicit `TextMapPropagator` type can be used in its place as this is the `Propagator` type the specification defines. (#1212)
- The `SetAttribute` method of the `Span` from the `go.opentelemetry.io/otel/api/trace` package was removed given its redundancy with the `SetAttributes` method. (#1216)
- The internal implementation of Baggage storage is removed in favor of using the new Baggage API functionality. (#1217)
- Remove duplicate hostname key `HostHostNameKey` in Resource semantic conventions. (#1219)
- Nested array/slice support has been removed. (#1226)

## [0.12.0] - 2020-09-24

### Added

- A `SpanConfigure` function in `go.opentelemetry.io/otel/api/trace` to create a new `SpanConfig` from `SpanOption`s. (#1108)
- In the `go.opentelemetry.io/otel/api/trace` package, `NewTracerConfig` was added to construct new `TracerConfig`s.
   This addition was made to conform with our project option conventions. (#1155)
- Instrumentation library information was added to the Zipkin exporter. (#1119)
- The `SpanProcessor` interface now has a `ForceFlush()` method. (#1166)
- More semantic conventions for k8s as resource attributes. (#1167)

### Changed

- Add reconnecting udp connection type to Jaeger exporter.
   This change adds a new optional implementation of the udp conn interface used to detect changes to an agent's host dns record.
   It then adopts the new destination address to ensure the exporter doesn't get stuck. This change was ported from jaegertracing/jaeger-client-go#520. (#1063)
- Replace `StartOption` and `EndOption` in `go.opentelemetry.io/otel/api/trace` with `SpanOption`.
   This change is matched by replacing the `StartConfig` and `EndConfig` with a unified `SpanConfig`. (#1108)
- Replace the `LinkedTo` span option in `go.opentelemetry.io/otel/api/trace` with `WithLinks`.
   This is be more consistent with our other option patterns, i.e. passing the item to be configured directly instead of its component parts, and provides a cleaner function signature. (#1108)
- The `go.opentelemetry.io/otel/api/trace` `TracerOption` was changed to an interface to conform to project option conventions. (#1109)
- Move the `B3` and `TraceContext` from within the `go.opentelemetry.io/otel/api/trace` package to their own `go.opentelemetry.io/otel/propagators` package.
    This removal of the propagators is reflective of the OpenTelemetry specification for these propagators as well as cleans up the `go.opentelemetry.io/otel/api/trace` API. (#1118)
- Rename Jaeger tags used for instrumentation library information to reflect changes in OpenTelemetry specification. (#1119)
- Rename `ProbabilitySampler` to `TraceIDRatioBased` and change semantics to ignore parent span sampling status. (#1115)
- Move `tools` package under `internal`. (#1141)
- Move `go.opentelemetry.io/otel/api/correlation` package to `go.opentelemetry.io/otel/api/baggage`. (#1142)
   The `correlation.CorrelationContext` propagator has been renamed `baggage.Baggage`.  Other exported functions and types are unchanged.
- Rename `ParentOrElse` sampler to `ParentBased` and allow setting samplers depending on parent span. (#1153)
- In the `go.opentelemetry.io/otel/api/trace` package, `SpanConfigure` was renamed to `NewSpanConfig`. (#1155)
- Change `dependabot.yml` to add a `Skip Changelog` label to dependabot-sourced PRs. (#1161)
- The [configuration style guide](https://github.com/open-telemetry/opentelemetry-go/blob/master/CONTRIBUTING.md#config) has been updated to
   recommend the use of `newConfig()` instead of `configure()`. (#1163)
- The `otlp.Config` type has been unexported and changed to `otlp.config`, along with its initializer. (#1163)
- Ensure exported interface types include parameter names and update the
   Style Guide to reflect this styling rule. (#1172)
- Don't consider unset environment variable for resource detection to be an error. (#1170)
- Rename `go.opentelemetry.io/otel/api/metric.ConfigureInstrument` to `NewInstrumentConfig` and
  `go.opentelemetry.io/otel/api/metric.ConfigureMeter` to `NewMeterConfig`.
- ValueObserver instruments use LastValue aggregator by default. (#1165)
- OTLP Metric exporter supports LastValue aggregation. (#1165)
- Move the `go.opentelemetry.io/otel/api/unit` package to `go.opentelemetry.io/otel/unit`. (#1185)
- Rename `Provider` to `MeterProvider` in the `go.opentelemetry.io/otel/api/metric` package. (#1190)
- Rename `NoopProvider` to `NoopMeterProvider` in the `go.opentelemetry.io/otel/api/metric` package. (#1190)
- Rename `NewProvider` to `NewMeterProvider` in the `go.opentelemetry.io/otel/api/metric/metrictest` package. (#1190)
- Rename `Provider` to `MeterProvider` in the `go.opentelemetry.io/otel/api/metric/registry` package. (#1190)
- Rename `NewProvider` to `NewMeterProvider` in the `go.opentelemetry.io/otel/api/metri/registryc` package. (#1190)
- Rename `Provider` to `TracerProvider` in the `go.opentelemetry.io/otel/api/trace` package. (#1190)
- Rename `NoopProvider` to `NoopTracerProvider` in the `go.opentelemetry.io/otel/api/trace` package. (#1190)
- Rename `Provider` to `TracerProvider` in the `go.opentelemetry.io/otel/api/trace/tracetest` package. (#1190)
- Rename `NewProvider` to `NewTracerProvider` in the `go.opentelemetry.io/otel/api/trace/tracetest` package. (#1190)
- Rename `WrapperProvider` to `WrapperTracerProvider` in the `go.opentelemetry.io/otel/bridge/opentracing` package. (#1190)
- Rename `NewWrapperProvider` to `NewWrapperTracerProvider` in the `go.opentelemetry.io/otel/bridge/opentracing` package. (#1190)
- Rename `Provider` method of the pull controller to `MeterProvider` in the `go.opentelemetry.io/otel/sdk/metric/controller/pull` package. (#1190)
- Rename `Provider` method of the push controller to `MeterProvider` in the `go.opentelemetry.io/otel/sdk/metric/controller/push` package. (#1190)
- Rename `ProviderOptions` to `TracerProviderConfig` in the `go.opentelemetry.io/otel/sdk/trace` package. (#1190)
- Rename `ProviderOption` to `TracerProviderOption` in the `go.opentelemetry.io/otel/sdk/trace` package. (#1190)
- Rename `Provider` to `TracerProvider` in the `go.opentelemetry.io/otel/sdk/trace` package. (#1190)
- Rename `NewProvider` to `NewTracerProvider` in the `go.opentelemetry.io/otel/sdk/trace` package. (#1190)
- Renamed `SamplingDecision` values to comply with OpenTelemetry specification change. (#1192)
- Renamed Zipkin attribute names from `ot.status_code & ot.status_description` to `otel.status_code & otel.status_description`. (#1201)
- The default SDK now invokes registered `SpanProcessor`s in the order they were registered with the `TracerProvider`. (#1195)
- Add test of spans being processed by the `SpanProcessor`s in the order they were registered. (#1203)

### Removed

- Remove the B3 propagator from `go.opentelemetry.io/otel/propagators`. It is now located in the
   `go.opentelemetry.io/contrib/propagators/` module. (#1191)
- Remove the semantic convention for HTTP status text, `HTTPStatusTextKey` from package `go.opentelemetry.io/otel/semconv`. (#1194)

### Fixed

- Zipkin example no longer mentions `ParentSampler`, corrected to `ParentBased`. (#1171)
- Fix missing shutdown processor in otel-collector example. (#1186)
- Fix missing shutdown processor in basic and namedtracer examples. (#1197)

## [0.11.0] - 2020-08-24

### Added

- Support for exporting array-valued attributes via OTLP. (#992)
- `Noop` and `InMemory` `SpanBatcher` implementations to help with testing integrations. (#994)
- Support for filtering metric label sets. (#1047)
- A dimensionality-reducing metric Processor. (#1057)
- Integration tests for more OTel Collector Attribute types. (#1062)
- A new `WithSpanProcessor` `ProviderOption` is added to the `go.opentelemetry.io/otel/sdk/trace` package to create a `Provider` and automatically register the `SpanProcessor`. (#1078)

### Changed

- Rename `sdk/metric/processor/test` to `sdk/metric/processor/processortest`. (#1049)
- Rename `sdk/metric/controller/test` to `sdk/metric/controller/controllertest`. (#1049)
- Rename `api/testharness` to `api/apitest`. (#1049)
- Rename `api/trace/testtrace` to `api/trace/tracetest`. (#1049)
- Change Metric Processor to merge multiple observations. (#1024)
- The `go.opentelemetry.io/otel/bridge/opentracing` bridge package has been made into its own module.
   This removes the package dependencies of this bridge from the rest of the OpenTelemetry based project. (#1038)
- Renamed `go.opentelemetry.io/otel/api/standard` package to `go.opentelemetry.io/otel/semconv` to avoid the ambiguous and generic name `standard` and better describe the package as containing OpenTelemetry semantic conventions. (#1016)
- The environment variable used for resource detection has been changed from `OTEL_RESOURCE_LABELS` to `OTEL_RESOURCE_ATTRIBUTES` (#1042)
- Replace `WithSyncer` with `WithBatcher` in examples. (#1044)
- Replace the `google.golang.org/grpc/codes` dependency in the API with an equivalent `go.opentelemetry.io/otel/codes` package. (#1046)
- Merge the `go.opentelemetry.io/otel/api/label` and `go.opentelemetry.io/otel/api/kv` into the new `go.opentelemetry.io/otel/label` package. (#1060)
- Unify Callback Function Naming.
   Rename `*Callback` with `*Func`. (#1061)
- CI builds validate against last two versions of Go, dropping 1.13 and adding 1.15. (#1064)
- The `go.opentelemetry.io/otel/sdk/export/trace` interfaces `SpanSyncer` and `SpanBatcher` have been replaced with a specification compliant `Exporter` interface.
   This interface still supports the export of `SpanData`, but only as a slice.
   Implementation are also required now to return any error from `ExportSpans` if one occurs as well as implement a `Shutdown` method for exporter clean-up. (#1078)
- The `go.opentelemetry.io/otel/sdk/trace` `NewBatchSpanProcessor` function no longer returns an error.
   If a `nil` exporter is passed as an argument to this function, instead of it returning an error, it now returns a `BatchSpanProcessor` that handles the export of `SpanData` by not taking any action. (#1078)
- The `go.opentelemetry.io/otel/sdk/trace` `NewProvider` function to create a `Provider` no longer returns an error, instead only a `*Provider`.
   This change is related to `NewBatchSpanProcessor` not returning an error which was the only error this function would return. (#1078)

### Removed

- Duplicate, unused API sampler interface. (#999)
   Use the [`Sampler` interface](https://github.com/open-telemetry/opentelemetry-go/blob/v0.11.0/sdk/trace/sampling.go) provided by the SDK instead.
- The `grpctrace` instrumentation was moved to the `go.opentelemetry.io/contrib` repository and out of this repository.
   This move includes moving the `grpc` example to the `go.opentelemetry.io/contrib` as well. (#1027)
- The `WithSpan` method of the `Tracer` interface.
   The functionality this method provided was limited compared to what a user can provide themselves.
   It was removed with the understanding that if there is sufficient user need it can be added back based on actual user usage. (#1043)
- The `RegisterSpanProcessor` and `UnregisterSpanProcessor` functions.
   These were holdovers from an approach prior to the TracerProvider design. They were not used anymore. (#1077)
- The `oterror` package. (#1026)
- The `othttp` and `httptrace` instrumentations were moved to `go.opentelemetry.io/contrib`. (#1032)

### Fixed

- The `semconv.HTTPServerMetricAttributesFromHTTPRequest()` function no longer generates the high-cardinality `http.request.content.length` label. (#1031)
- Correct instrumentation version tag in Jaeger exporter. (#1037)
- The SDK span will now set an error event if the `End` method is called during a panic (i.e. it was deferred). (#1043)
- Move internally generated protobuf code from the `go.opentelemetry.io/otel` to the OTLP exporter to reduce dependency overhead. (#1050)
- The `otel-collector` example referenced outdated collector processors. (#1006)

## [0.10.0] - 2020-07-29

This release migrates the default OpenTelemetry SDK into its own Go module, decoupling the SDK from the API and reducing dependencies for instrumentation packages.

### Added

- The Zipkin exporter now has `NewExportPipeline` and `InstallNewPipeline` constructor functions to match the common pattern.
    These function build a new exporter with default SDK options and register the exporter with the `global` package respectively. (#944)
- Add propagator option for gRPC instrumentation. (#986)
- The `testtrace` package now tracks the `trace.SpanKind` for each span. (#987)

### Changed

- Replace the `RegisterGlobal` `Option` in the Jaeger exporter with an `InstallNewPipeline` constructor function.
   This matches the other exporter constructor patterns and will register a new exporter after building it with default configuration. (#944)
- The trace (`go.opentelemetry.io/otel/exporters/trace/stdout`) and metric (`go.opentelemetry.io/otel/exporters/metric/stdout`) `stdout` exporters are now merged into a single exporter at `go.opentelemetry.io/otel/exporters/stdout`.
   This new exporter was made into its own Go module to follow the pattern of all exporters and decouple it from the `go.opentelemetry.io/otel` module. (#956, #963)
- Move the `go.opentelemetry.io/otel/exporters/test` test package to `go.opentelemetry.io/otel/sdk/export/metric/metrictest`. (#962)
- The `go.opentelemetry.io/otel/api/kv/value` package was merged into the parent `go.opentelemetry.io/otel/api/kv` package. (#968)
  - `value.Bool` was replaced with `kv.BoolValue`.
  - `value.Int64` was replaced with `kv.Int64Value`.
  - `value.Uint64` was replaced with `kv.Uint64Value`.
  - `value.Float64` was replaced with `kv.Float64Value`.
  - `value.Int32` was replaced with `kv.Int32Value`.
  - `value.Uint32` was replaced with `kv.Uint32Value`.
  - `value.Float32` was replaced with `kv.Float32Value`.
  - `value.String` was replaced with `kv.StringValue`.
  - `value.Int` was replaced with `kv.IntValue`.
  - `value.Uint` was replaced with `kv.UintValue`.
  - `value.Array` was replaced with `kv.ArrayValue`.
- Rename `Infer` to `Any` in the `go.opentelemetry.io/otel/api/kv` package. (#972)
- Change `othttp` to use the `httpsnoop` package to wrap the `ResponseWriter` so that optional interfaces (`http.Hijacker`, `http.Flusher`, etc.) that are implemented by the original `ResponseWriter`are also implemented by the wrapped `ResponseWriter`. (#979)
- Rename `go.opentelemetry.io/otel/sdk/metric/aggregator/test` package to `go.opentelemetry.io/otel/sdk/metric/aggregator/aggregatortest`. (#980)
- Make the SDK into its own Go module called `go.opentelemetry.io/otel/sdk`. (#985)
- Changed the default trace `Sampler` from `AlwaysOn` to `ParentOrElse(AlwaysOn)`. (#989)

### Removed

- The `IndexedAttribute` function from the `go.opentelemetry.io/otel/api/label` package was removed in favor of `IndexedLabel` which it was synonymous with. (#970)

### Fixed

- Bump github.com/golangci/golangci-lint from 1.28.3 to 1.29.0 in /tools. (#953)
- Bump github.com/google/go-cmp from 0.5.0 to 0.5.1. (#957)
- Use `global.Handle` for span export errors in the OTLP exporter. (#946)
- Correct Go language formatting in the README documentation. (#961)
- Remove default SDK dependencies from the `go.opentelemetry.io/otel/api` package. (#977)
- Remove default SDK dependencies from the `go.opentelemetry.io/otel/instrumentation` package. (#983)
- Move documented examples for `go.opentelemetry.io/otel/instrumentation/grpctrace` interceptors into Go example tests. (#984)

## [0.9.0] - 2020-07-20

### Added

- A new Resource Detector interface is included to allow resources to be automatically detected and included. (#939)
- A Detector to automatically detect resources from an environment variable. (#939)
- Github action to generate protobuf Go bindings locally in `internal/opentelemetry-proto-gen`. (#938)
- OTLP .proto files from `open-telemetry/opentelemetry-proto` imported as a git submodule under `internal/opentelemetry-proto`.
   References to `github.com/open-telemetry/opentelemetry-proto` changed to `go.opentelemetry.io/otel/internal/opentelemetry-proto-gen`. (#942)

### Changed

- Non-nil value `struct`s for key-value pairs will be marshalled using JSON rather than `Sprintf`. (#948)

### Removed

- Removed dependency on `github.com/open-telemetry/opentelemetry-collector`. (#943)

## [0.8.0] - 2020-07-09

### Added

- The `B3Encoding` type to represent the B3 encoding(s) the B3 propagator can inject.
   A value for HTTP supported encodings (Multiple Header: `MultipleHeader`, Single Header: `SingleHeader`) are included. (#882)
- The `FlagsDeferred` trace flag to indicate if the trace sampling decision has been deferred. (#882)
- The `FlagsDebug` trace flag to indicate if the trace is a debug trace. (#882)
- Add `peer.service` semantic attribute. (#898)
- Add database-specific semantic attributes. (#899)
- Add semantic convention for `faas.coldstart` and `container.id`. (#909)
- Add http content size semantic conventions. (#905)
- Include `http.request_content_length` in HTTP request basic attributes. (#905)
- Add semantic conventions for operating system process resource attribute keys. (#919)
- The Jaeger exporter now has a `WithBatchMaxCount` option to specify the maximum number of spans sent in a batch. (#931)

### Changed

- Update `CONTRIBUTING.md` to ask for updates to `CHANGELOG.md` with each pull request. (#879)
- Use lowercase header names for B3 Multiple Headers. (#881)
- The B3 propagator `SingleHeader` field has been replaced with `InjectEncoding`.
   This new field can be set to combinations of the `B3Encoding` bitmasks and will inject trace information in these encodings.
   If no encoding is set, the propagator will default to `MultipleHeader` encoding. (#882)
- The B3 propagator now extracts from either HTTP encoding of B3 (Single Header or Multiple Header) based on what is contained in the header.
   Preference is given to Single Header encoding with Multiple Header being the fallback if Single Header is not found or is invalid.
   This behavior change is made to dynamically support all correctly encoded traces received instead of having to guess the expected encoding prior to receiving. (#882)
- Extend semantic conventions for RPC. (#900)
- To match constant naming conventions in the `api/standard` package, the `FaaS*` key names are appended with a suffix of `Key`. (#920)
  - `"api/standard".FaaSName` -> `FaaSNameKey`
  - `"api/standard".FaaSID` -> `FaaSIDKey`
  - `"api/standard".FaaSVersion` -> `FaaSVersionKey`
  - `"api/standard".FaaSInstance` -> `FaaSInstanceKey`

### Removed

- The `FlagsUnused` trace flag is removed.
   The purpose of this flag was to act as the inverse of `FlagsSampled`, the inverse of `FlagsSampled` is used instead. (#882)
- The B3 header constants (`B3SingleHeader`, `B3DebugFlagHeader`, `B3TraceIDHeader`, `B3SpanIDHeader`, `B3SampledHeader`, `B3ParentSpanIDHeader`) are removed.
   If B3 header keys are needed [the authoritative OpenZipkin package constants](https://pkg.go.dev/github.com/openzipkin/zipkin-go@v0.2.2/propagation/b3?tab=doc#pkg-constants) should be used instead. (#882)

### Fixed

- The B3 Single Header name is now correctly `b3` instead of the previous `X-B3`. (#881)
- The B3 propagator now correctly supports sampling only values (`b3: 0`, `b3: 1`, or `b3: d`) for a Single B3 Header. (#882)
- The B3 propagator now propagates the debug flag.
   This removes the behavior of changing the debug flag into a set sampling bit.
   Instead, this now follow the B3 specification and omits the `X-B3-Sampling` header. (#882)
- The B3 propagator now tracks "unset" sampling state (meaning "defer the decision") and does not set the `X-B3-Sampling` header when injecting. (#882)
- Bump github.com/itchyny/gojq from 0.10.3 to 0.10.4 in /tools. (#883)
- Bump github.com/opentracing/opentracing-go from v1.1.1-0.20190913142402-a7454ce5950e to v1.2.0. (#885)
- The tracing time conversion for OTLP spans is now correctly set to `UnixNano`. (#896)
- Ensure span status is not set to `Unknown` when no HTTP status code is provided as it is assumed to be `200 OK`. (#908)
- Ensure `httptrace.clientTracer` closes `http.headers` span. (#912)
- Prometheus exporter will not apply stale updates or forget inactive metrics. (#903)
- Add test for api.standard `HTTPClientAttributesFromHTTPRequest`. (#905)
- Bump github.com/golangci/golangci-lint from 1.27.0 to 1.28.1 in /tools. (#901, #913)
- Update otel-colector example to use the v0.5.0 collector. (#915)
- The `grpctrace` instrumentation uses a span name conforming to the OpenTelemetry semantic conventions (does not contain a leading slash (`/`)). (#922)
- The `grpctrace` instrumentation includes an `rpc.method` attribute now set to the gRPC method name. (#900, #922)
- The `grpctrace` instrumentation `rpc.service` attribute now contains the package name if one exists.
   This is in accordance with OpenTelemetry semantic conventions. (#922)
- Correlation Context extractor will no longer insert an empty map into the returned context when no valid values are extracted. (#923)
- Bump google.golang.org/api from 0.28.0 to 0.29.0 in /exporters/trace/jaeger. (#925)
- Bump github.com/itchyny/gojq from 0.10.4 to 0.11.0 in /tools. (#926)
- Bump github.com/golangci/golangci-lint from 1.28.1 to 1.28.2 in /tools. (#930)

## [0.7.0] - 2020-06-26

This release implements the v0.5.0 version of the OpenTelemetry specification.

### Added

- The othttp instrumentation now includes default metrics. (#861)
- This CHANGELOG file to track all changes in the project going forward.
- Support for array type attributes. (#798)
- Apply transitive dependabot go.mod dependency updates as part of a new automatic Github workflow. (#844)
- Timestamps are now passed to exporters for each export. (#835)
- Add new `Accumulation` type to metric SDK to transport telemetry from `Accumulator`s to `Processor`s.
   This replaces the prior `Record` `struct` use for this purpose. (#835)
- New dependabot integration to automate package upgrades. (#814)
- `Meter` and `Tracer` implementations accept instrumentation version version as an optional argument.
   This instrumentation version is passed on to exporters. (#811) (#805) (#802)
- The OTLP exporter includes the instrumentation version in telemetry it exports. (#811)
- Environment variables for Jaeger exporter are supported. (#796)
- New `aggregation.Kind` in the export metric API. (#808)
- New example that uses OTLP and the collector. (#790)
- Handle errors in the span `SetName` during span initialization. (#791)
- Default service config to enable retries for retry-able failed requests in the OTLP exporter and an option to override this default. (#777)
- New `go.opentelemetry.io/otel/api/oterror` package to uniformly support error handling and definitions for the project. (#778)
- New `global` default implementation of the `go.opentelemetry.io/otel/api/oterror.Handler` interface to be used to handle errors prior to an user defined `Handler`.
   There is also functionality for the user to register their `Handler` as well as a convenience function `Handle` to handle an error with this global `Handler`(#778)
- Options to specify propagators for httptrace and grpctrace instrumentation. (#784)
- The required `application/json` header for the Zipkin exporter is included in all exports. (#774)
- Integrate HTTP semantics helpers from the contrib repository into the `api/standard` package. #769

### Changed

- Rename `Integrator` to `Processor` in the metric SDK. (#863)
- Rename `AggregationSelector` to `AggregatorSelector`. (#859)
- Rename `SynchronizedCopy` to `SynchronizedMove`. (#858)
- Rename `simple` integrator to `basic` integrator. (#857)
- Merge otlp collector examples. (#841)
- Change the metric SDK to support cumulative, delta, and pass-through exporters directly.
   With these changes, cumulative and delta specific exporters are able to request the correct kind of aggregation from the SDK. (#840)
- The `Aggregator.Checkpoint` API is renamed to `SynchronizedCopy` and adds an argument, a different `Aggregator` into which the copy is stored. (#812)
- The `export.Aggregator` contract is that `Update()` and `SynchronizedCopy()` are synchronized with each other.
   All the aggregation interfaces (`Sum`, `LastValue`, ...) are not meant to be synchronized, as the caller is expected to synchronize aggregators at a higher level after the `Accumulator`.
   Some of the `Aggregators` used unnecessary locking and that has been cleaned up. (#812)
- Use of `metric.Number` was replaced by `int64` now that we use `sync.Mutex` in the `MinMaxSumCount` and `Histogram` `Aggregators`. (#812)
- Replace `AlwaysParentSample` with `ParentSample(fallback)` to match the OpenTelemetry v0.5.0 specification. (#810)
- Rename `sdk/export/metric/aggregator` to `sdk/export/metric/aggregation`. #808
- Send configured headers with every request in the OTLP exporter, instead of just on connection creation. (#806)
- Update error handling for any one off error handlers, replacing, instead, with the `global.Handle` function. (#791)
- Rename `plugin` directory to `instrumentation` to match the OpenTelemetry specification. (#779)
- Makes the argument order to Histogram and DDSketch `New()` consistent. (#781)

### Removed

- `Uint64NumberKind` and related functions from the API. (#864)
- Context arguments from `Aggregator.Checkpoint` and `Integrator.Process` as they were unused. (#803)
- `SpanID` is no longer included in parameters for sampling decision to match the OpenTelemetry specification. (#775)

### Fixed

- Upgrade OTLP exporter to opentelemetry-proto matching the opentelemetry-collector v0.4.0 release. (#866)
- Allow changes to `go.sum` and `go.mod` when running dependabot tidy-up. (#871)
- Bump github.com/stretchr/testify from 1.4.0 to 1.6.1. (#824)
- Bump github.com/prometheus/client_golang from 1.7.0 to 1.7.1 in /exporters/metric/prometheus. (#867)
- Bump google.golang.org/grpc from 1.29.1 to 1.30.0 in /exporters/trace/jaeger. (#853)
- Bump google.golang.org/grpc from 1.29.1 to 1.30.0 in /exporters/trace/zipkin. (#854)
- Bumps github.com/golang/protobuf from 1.3.2 to 1.4.2 (#848)
- Bump github.com/stretchr/testify from 1.4.0 to 1.6.1 in /exporters/otlp (#817)
- Bump github.com/golangci/golangci-lint from 1.25.1 to 1.27.0 in /tools (#828)
- Bump github.com/prometheus/client_golang from 1.5.0 to 1.7.0 in /exporters/metric/prometheus (#838)
- Bump github.com/stretchr/testify from 1.4.0 to 1.6.1 in /exporters/trace/jaeger (#829)
- Bump github.com/benbjohnson/clock from 1.0.0 to 1.0.3 (#815)
- Bump github.com/stretchr/testify from 1.4.0 to 1.6.1 in /exporters/trace/zipkin (#823)
- Bump github.com/itchyny/gojq from 0.10.1 to 0.10.3 in /tools (#830)
- Bump github.com/stretchr/testify from 1.4.0 to 1.6.1 in /exporters/metric/prometheus (#822)
- Bump google.golang.org/grpc from 1.27.1 to 1.29.1 in /exporters/trace/zipkin (#820)
- Bump google.golang.org/grpc from 1.27.1 to 1.29.1 in /exporters/trace/jaeger (#831)
- Bump github.com/google/go-cmp from 0.4.0 to 0.5.0 (#836)
- Bump github.com/google/go-cmp from 0.4.0 to 0.5.0 in /exporters/trace/jaeger (#837)
- Bump github.com/google/go-cmp from 0.4.0 to 0.5.0 in /exporters/otlp (#839)
- Bump google.golang.org/api from 0.20.0 to 0.28.0 in /exporters/trace/jaeger (#843)
- Set span status from HTTP status code in the othttp instrumentation. (#832)
- Fixed typo in push controller comment. (#834)
- The `Aggregator` testing has been updated and cleaned. (#812)
- `metric.Number(0)` expressions are replaced by `0` where possible. (#812)
- Fixed `global` `handler_test.go` test failure. #804
- Fixed `BatchSpanProcessor.Shutdown` to wait until all spans are processed. (#766)
- Fixed OTLP example's accidental early close of exporter. (#807)
- Ensure zipkin exporter reads and closes response body. (#788)
- Update instrumentation to use `api/standard` keys instead of custom keys. (#782)
- Clean up tools and RELEASING documentation. (#762)

## [0.6.0] - 2020-05-21

### Added

- Support for `Resource`s in the prometheus exporter. (#757)
- New pull controller. (#751)
- New `UpDownSumObserver` instrument. (#750)
- OpenTelemetry collector demo. (#711)
- New `SumObserver` instrument. (#747)
- New `UpDownCounter` instrument. (#745)
- New timeout `Option` and configuration function `WithTimeout` to the push controller. (#742)
- New `api/standards` package to implement semantic conventions and standard key-value generation. (#731)

### Changed

- Rename `Register*` functions in the metric API to `New*` for all `Observer` instruments. (#761)
- Use `[]float64` for histogram boundaries, not `[]metric.Number`. (#758)
- Change OTLP example to use exporter as a trace `Syncer` instead of as an unneeded `Batcher`. (#756)
- Replace `WithResourceAttributes()` with `WithResource()` in the trace SDK. (#754)
- The prometheus exporter now uses the new pull controller. (#751)
- Rename `ScheduleDelayMillis` to `BatchTimeout` in the trace `BatchSpanProcessor`.(#752)
- Support use of synchronous instruments in asynchronous callbacks (#725)
- Move `Resource` from the `Export` method parameter into the metric export `Record`. (#739)
- Rename `Observer` instrument to `ValueObserver`. (#734)
- The push controller now has a method (`Provider()`) to return a `metric.Provider` instead of the old `Meter` method that acted as a `metric.Provider`. (#738)
- Replace `Measure` instrument by `ValueRecorder` instrument. (#732)
- Rename correlation context header from `"Correlation-Context"` to `"otcorrelations"` to match the OpenTelemetry specification. (#727)

### Fixed

- Ensure gRPC `ClientStream` override methods do not panic in grpctrace package. (#755)
- Disable parts of `BatchSpanProcessor` test until a fix is found. (#743)
- Fix `string` case in `kv` `Infer` function. (#746)
- Fix panic in grpctrace client interceptors. (#740)
- Refactor the `api/metrics` push controller and add `CheckpointSet` synchronization. (#737)
- Rewrite span batch process queue batching logic. (#719)
- Remove the push controller named Meter map. (#738)
- Fix Histogram aggregator initial state (fix #735). (#736)
- Ensure golang alpine image is running `golang-1.14` for examples. (#733)
- Added test for grpctrace `UnaryInterceptorClient`. (#695)
- Rearrange `api/metric` code layout. (#724)

## [0.5.0] - 2020-05-13

### Added

- Batch `Observer` callback support. (#717)
- Alias `api` types to root package of project. (#696)
- Create basic `othttp.Transport` for simple client instrumentation. (#678)
- `SetAttribute(string, interface{})` to the trace API. (#674)
- Jaeger exporter option that allows user to specify custom http client. (#671)
- `Stringer` and `Infer` methods to `key`s. (#662)

### Changed

- Rename `NewKey` in the `kv` package to just `Key`. (#721)
- Move `core` and `key` to `kv` package. (#720)
- Make the metric API `Meter` a `struct` so the abstract `MeterImpl` can be passed and simplify implementation. (#709)
- Rename SDK `Batcher` to `Integrator` to match draft OpenTelemetry SDK specification. (#710)
- Rename SDK `Ungrouped` integrator to `simple.Integrator` to match draft OpenTelemetry SDK specification. (#710)
- Rename SDK `SDK` `struct` to `Accumulator` to match draft OpenTelemetry SDK specification. (#710)
- Move `Number` from `core` to `api/metric` package. (#706)
- Move `SpanContext` from `core` to `trace` package. (#692)
- Change traceparent header from `Traceparent` to `traceparent` to implement the W3C specification. (#681)

### Fixed

- Update tooling to run generators in all submodules. (#705)
- gRPC interceptor regexp to match methods without a service name. (#683)
- Use a `const` for padding 64-bit B3 trace IDs. (#701)
- Update `mockZipkin` listen address from `:0` to `127.0.0.1:0`. (#700)
- Left-pad 64-bit B3 trace IDs with zero. (#698)
- Propagate at least the first W3C tracestate header. (#694)
- Remove internal `StateLocker` implementation. (#688)
- Increase instance size CI system uses. (#690)
- Add a `key` benchmark and use reflection in `key.Infer()`. (#679)
- Fix internal `global` test by using `global.Meter` with `RecordBatch()`. (#680)
- Reimplement histogram using mutex instead of `StateLocker`. (#669)
- Switch `MinMaxSumCount` to a mutex lock implementation instead of `StateLocker`. (#667)
- Update documentation to not include any references to `WithKeys`. (#672)
- Correct misspelling. (#668)
- Fix clobbering of the span context if extraction fails. (#656)
- Bump `golangci-lint` and work around the corrupting bug. (#666) (#670)

## [0.4.3] - 2020-04-24

### Added

- `Dockerfile` and `docker-compose.yml` to run example code. (#635)
- New `grpctrace` package that provides gRPC client and server interceptors for both unary and stream connections. (#621)
- New `api/label` package, providing common label set implementation. (#651)
- Support for JSON marshaling of `Resources`. (#654)
- `TraceID` and `SpanID` implementations for `Stringer` interface. (#642)
- `RemoteAddrKey` in the othttp plugin to include the HTTP client address in top-level spans. (#627)
- `WithSpanFormatter` option to the othttp plugin. (#617)
- Updated README to include section for compatible libraries and include reference to the contrib repository. (#612)
- The prometheus exporter now supports exporting histograms. (#601)
- A `String` method to the `Resource` to return a hashable identifier for a now unique resource. (#613)
- An `Iter` method to the `Resource` to return an array `AttributeIterator`. (#613)
- An `Equal` method to the `Resource` test the equivalence of resources. (#613)
- An iterable structure (`AttributeIterator`) for `Resource` attributes.

### Changed

- zipkin export's `NewExporter` now requires a `serviceName` argument to ensure this needed values is provided. (#644)
- Pass `Resources` through the metrics export pipeline. (#659)

### Removed

- `WithKeys` option from the metric API. (#639)

### Fixed

- Use the `label.Set.Equivalent` value instead of an encoding in the batcher. (#658)
- Correct typo `trace.Exporter` to `trace.SpanSyncer` in comments. (#653)
- Use type names for return values in jaeger exporter. (#648)
- Increase the visibility of the `api/key` package by updating comments and fixing usages locally. (#650)
- `Checkpoint` only after `Update`; Keep records in the `sync.Map` longer. (#647)
- Do not cache `reflect.ValueOf()` in metric Labels. (#649)
- Batch metrics exported from the OTLP exporter based on `Resource` and labels. (#626)
- Add error wrapping to the prometheus exporter. (#631)
- Update the OTLP exporter batching of traces to use a unique `string` representation of an associated `Resource` as the batching key. (#623)
- Update OTLP `SpanData` transform to only include the `ParentSpanID` if one exists. (#614)
- Update `Resource` internal representation to uniquely and reliably identify resources. (#613)
- Check return value from `CheckpointSet.ForEach` in prometheus exporter. (#622)
- Ensure spans created by httptrace client tracer reflect operation structure. (#618)
- Create a new recorder rather than reuse when multiple observations in same epoch for asynchronous instruments. #610
- The default port the OTLP exporter uses to connect to the OpenTelemetry collector is updated to match the one the collector listens on by default. (#611)

## [0.4.2] - 2020-03-31

### Fixed

- Fix `pre_release.sh` to update version in `sdk/opentelemetry.go`. (#607)
- Fix time conversion from internal to OTLP in OTLP exporter. (#606)

## [0.4.1] - 2020-03-31

### Fixed

- Update `tag.sh` to create signed tags. (#604)

## [0.4.0] - 2020-03-30

### Added

- New API package `api/metric/registry` that exposes a `MeterImpl` wrapper for use by SDKs to generate unique instruments. (#580)
- Script to verify examples after a new release. (#579)

### Removed

- The dogstatsd exporter due to lack of support.
   This additionally removes support for statsd. (#591)
- `LabelSet` from the metric API.
   This is replaced by a `[]core.KeyValue` slice. (#595)
- `Labels` from the metric API's `Meter` interface. (#595)

### Changed

- The metric `export.Labels` became an interface which the SDK implements and the `export` package provides a simple, immutable implementation of this interface intended for testing purposes. (#574)
- Renamed `internal/metric.Meter` to `MeterImpl`. (#580)
- Renamed `api/global/internal.obsImpl` to `asyncImpl`. (#580)

### Fixed

- Corrected missing return in mock span. (#582)
- Update License header for all source files to match CNCF guidelines and include a test to ensure it is present. (#586) (#596)
- Update to v0.3.0 of the OTLP in the OTLP exporter. (#588)
- Update pre-release script to be compatible between GNU and BSD based systems. (#592)
- Add a `RecordBatch` benchmark. (#594)
- Moved span transforms of the OTLP exporter to the internal package. (#593)
- Build both go-1.13 and go-1.14 in circleci to test for all supported versions of Go. (#569)
- Removed unneeded allocation on empty labels in OLTP exporter. (#597)
- Update `BatchedSpanProcessor` to process the queue until no data but respect max batch size. (#599)
- Update project documentation godoc.org links to pkg.go.dev. (#602)

## [0.3.0] - 2020-03-21

This is a first official beta release, which provides almost fully complete metrics, tracing, and context propagation functionality.
There is still a possibility of breaking changes.

### Added

- Add `Observer` metric instrument. (#474)
- Add global `Propagators` functionality to enable deferred initialization for propagators registered before the first Meter SDK is installed. (#494)
- Simplified export setup pipeline for the jaeger exporter to match other exporters. (#459)
- The zipkin trace exporter. (#495)
- The OTLP exporter to export metric and trace telemetry to the OpenTelemetry collector. (#497) (#544) (#545)
- Add `StatusMessage` field to the trace `Span`. (#524)
- Context propagation in OpenTracing bridge in terms of OpenTelemetry context propagation. (#525)
- The `Resource` type was added to the SDK. (#528)
- The global API now supports a `Tracer` and `Meter` function as shortcuts to getting a global `*Provider` and calling these methods directly. (#538)
- The metric API now defines a generic `MeterImpl` interface to support general purpose `Meter` construction.
   Additionally, `SyncImpl` and `AsyncImpl` are added to support general purpose instrument construction. (#560)
- A metric `Kind` is added to represent the `MeasureKind`, `ObserverKind`, and `CounterKind`. (#560)
- Scripts to better automate the release process. (#576)

### Changed

- Default to to use `AlwaysSampler` instead of `ProbabilitySampler` to match OpenTelemetry specification. (#506)
- Renamed `AlwaysSampleSampler` to `AlwaysOnSampler` in the trace API. (#511)
- Renamed `NeverSampleSampler` to `AlwaysOffSampler` in the trace API. (#511)
- The `Status` field of the `Span` was changed to `StatusCode` to disambiguate with the added `StatusMessage`. (#524)
- Updated the trace `Sampler` interface conform to the OpenTelemetry specification. (#531)
- Rename metric API `Options` to `Config`. (#541)
- Rename metric `Counter` aggregator to be `Sum`. (#541)
- Unify metric options into `Option` from instrument specific options. (#541)
- The trace API's `TraceProvider` now support `Resource`s. (#545)
- Correct error in zipkin module name. (#548)
- The jaeger trace exporter now supports `Resource`s. (#551)
- Metric SDK now supports `Resource`s.
   The `WithResource` option was added to configure a `Resource` on creation and the `Resource` method was added to the metric `Descriptor` to return the associated `Resource`. (#552)
- Replace `ErrNoLastValue` and `ErrEmptyDataSet` by `ErrNoData` in the metric SDK. (#557)
- The stdout trace exporter now supports `Resource`s. (#558)
- The metric `Descriptor` is now included at the API instead of the SDK. (#560)
- Replace `Ordered` with an iterator in `export.Labels`. (#567)

### Removed

- The vendor specific Stackdriver. It is now hosted on 3rd party vendor infrastructure. (#452)
- The `Unregister` method for metric observers as it is not in the OpenTelemetry specification. (#560)
- `GetDescriptor` from the metric SDK. (#575)
- The `Gauge` instrument from the metric API. (#537)

### Fixed

- Make histogram aggregator checkpoint consistent. (#438)
- Update README with import instructions and how to build and test. (#505)
- The default label encoding was updated to be unique. (#508)
- Use `NewRoot` in the othttp plugin for public endpoints. (#513)
- Fix data race in `BatchedSpanProcessor`. (#518)
- Skip test-386 for Mac OS 10.15.x (Catalina and upwards). #521
- Use a variable-size array to represent ordered labels in maps. (#523)
- Update the OTLP protobuf and update changed import path. (#532)
- Use `StateLocker` implementation in `MinMaxSumCount`. (#546)
- Eliminate goroutine leak in histogram stress test. (#547)
- Update OTLP exporter with latest protobuf. (#550)
- Add filters to the othttp plugin. (#556)
- Provide an implementation of the `Header*` filters that do not depend on Go 1.14. (#565)
- Encode labels once during checkpoint.
   The checkpoint function is executed in a single thread so we can do the encoding lazily before passing the encoded version of labels to the exporter.
   This is a cheap and quick way to avoid encoding the labels on every collection interval. (#572)
- Run coverage over all packages in `COVERAGE_MOD_DIR`. (#573)

## [0.2.3] - 2020-03-04

### Added

- `RecordError` method on `Span`s in the trace API to Simplify adding error events to spans. (#473)
- Configurable push frequency for exporters setup pipeline. (#504)

### Changed

- Rename the `exporter` directory to `exporters`.
   The `go.opentelemetry.io/otel/exporter/trace/jaeger` package was mistakenly released with a `v1.0.0` tag instead of `v0.1.0`.
   This resulted in all subsequent releases not becoming the default latest.
   A consequence of this was that all `go get`s pulled in the incompatible `v0.1.0` release of that package when pulling in more recent packages from other otel packages.
   Renaming the `exporter` directory to `exporters` fixes this issue by renaming the package and therefore clearing any existing dependency tags.
   Consequentially, this action also renames *all* exporter packages. (#502)

### Removed

- The `CorrelationContextHeader` constant in the `correlation` package is no longer exported. (#503)

## [0.2.2] - 2020-02-27

### Added

- `HTTPSupplier` interface in the propagation API to specify methods to retrieve and store a single value for a key to be associated with a carrier. (#467)
- `HTTPExtractor` interface in the propagation API to extract information from an `HTTPSupplier` into a context. (#467)
- `HTTPInjector` interface in the propagation API to inject information into an `HTTPSupplier.` (#467)
- `Config` and configuring `Option` to the propagator API. (#467)
- `Propagators` interface in the propagation API to contain the set of injectors and extractors for all supported carrier formats. (#467)
- `HTTPPropagator` interface in the propagation API to inject and extract from an `HTTPSupplier.` (#467)
- `WithInjectors` and `WithExtractors` functions to the propagator API to configure injectors and extractors to use. (#467)
- `ExtractHTTP` and `InjectHTTP` functions to apply configured HTTP extractors and injectors to a passed context. (#467)
- Histogram aggregator. (#433)
- `DefaultPropagator` function and have it return `trace.TraceContext` as the default context propagator. (#456)
- `AlwaysParentSample` sampler to the trace API. (#455)
- `WithNewRoot` option function to the trace API to specify the created span should be considered a root span. (#451)

### Changed

- Renamed `WithMap` to `ContextWithMap` in the correlation package. (#481)
- Renamed `FromContext` to `MapFromContext` in the correlation package. (#481)
- Move correlation context propagation to correlation package. (#479)
- Do not default to putting remote span context into links. (#480)
- `Tracer.WithSpan` updated to accept `StartOptions`. (#472)
- Renamed `MetricKind` to `Kind` to not stutter in the type usage. (#432)
- Renamed the `export` package to `metric` to match directory structure. (#432)
- Rename the `api/distributedcontext` package to `api/correlation`. (#444)
- Rename the `api/propagators` package to `api/propagation`. (#444)
- Move the propagators from the `propagators` package into the `trace` API package. (#444)
- Update `Float64Gauge`, `Int64Gauge`, `Float64Counter`, `Int64Counter`, `Float64Measure`, and `Int64Measure` metric methods to use value receivers instead of pointers. (#462)
- Moved all dependencies of tools package to a tools directory. (#466)

### Removed

- Binary propagators. (#467)
- NOOP propagator. (#467)

### Fixed

- Upgraded `github.com/golangci/golangci-lint` from `v1.21.0` to `v1.23.6` in `tools/`. (#492)
- Fix a possible nil-dereference crash (#478)
- Correct comments for `InstallNewPipeline` in the stdout exporter. (#483)
- Correct comments for `InstallNewPipeline` in the dogstatsd exporter. (#484)
- Correct comments for `InstallNewPipeline` in the prometheus exporter. (#482)
- Initialize `onError` based on `Config` in prometheus exporter. (#486)
- Correct module name in prometheus exporter README. (#475)
- Removed tracer name prefix from span names. (#430)
- Fix `aggregator_test.go` import package comment. (#431)
- Improved detail in stdout exporter. (#436)
- Fix a dependency issue (generate target should depend on stringer, not lint target) in Makefile. (#442)
- Reorders the Makefile targets within `precommit` target so we generate files and build the code before doing linting, so we can get much nicer errors about syntax errors from the compiler. (#442)
- Reword function documentation in gRPC plugin. (#446)
- Send the `span.kind` tag to Jaeger from the jaeger exporter. (#441)
- Fix `metadataSupplier` in the jaeger exporter to overwrite the header if existing instead of appending to it. (#441)
- Upgraded to Go 1.13 in CI. (#465)
- Correct opentelemetry.io URL in trace SDK documentation. (#464)
- Refactored reference counting logic in SDK determination of stale records. (#468)
- Add call to `runtime.Gosched` in instrument `acquireHandle` logic to not block the collector. (#469)

## [0.2.1.1] - 2020-01-13

### Fixed

- Use stateful batcher on Prometheus exporter fixing regresion introduced in #395. (#428)

## [0.2.1] - 2020-01-08

### Added

- Global meter forwarding implementation.
   This enables deferred initialization for metric instruments registered before the first Meter SDK is installed. (#392)
- Global trace forwarding implementation.
   This enables deferred initialization for tracers registered before the first Trace SDK is installed. (#406)
- Standardize export pipeline creation in all exporters. (#395)
- A testing, organization, and comments for 64-bit field alignment. (#418)
- Script to tag all modules in the project. (#414)

### Changed

- Renamed `propagation` package to `propagators`. (#362)
- Renamed `B3Propagator` propagator to `B3`. (#362)
- Renamed `TextFormatPropagator` propagator to `TextFormat`. (#362)
- Renamed `BinaryPropagator` propagator to `Binary`. (#362)
- Renamed `BinaryFormatPropagator` propagator to `BinaryFormat`. (#362)
- Renamed `NoopTextFormatPropagator` propagator to `NoopTextFormat`. (#362)
- Renamed `TraceContextPropagator` propagator to `TraceContext`. (#362)
- Renamed `SpanOption` to `StartOption` in the trace API. (#369)
- Renamed `StartOptions` to `StartConfig` in the trace API. (#369)
- Renamed `EndOptions` to `EndConfig` in the trace API. (#369)
- `Number` now has a pointer receiver for its methods. (#375)
- Renamed `CurrentSpan` to `SpanFromContext` in the trace API. (#379)
- Renamed `SetCurrentSpan` to `ContextWithSpan` in the trace API. (#379)
- Renamed `Message` in Event to `Name` in the trace API. (#389)
- Prometheus exporter no longer aggregates metrics, instead it only exports them. (#385)
- Renamed `HandleImpl` to `BoundInstrumentImpl` in the metric API. (#400)
- Renamed `Float64CounterHandle` to `Float64CounterBoundInstrument` in the metric API. (#400)
- Renamed `Int64CounterHandle` to `Int64CounterBoundInstrument` in the metric API. (#400)
- Renamed `Float64GaugeHandle` to `Float64GaugeBoundInstrument` in the metric API. (#400)
- Renamed `Int64GaugeHandle` to `Int64GaugeBoundInstrument` in the metric API. (#400)
- Renamed `Float64MeasureHandle` to `Float64MeasureBoundInstrument` in the metric API. (#400)
- Renamed `Int64MeasureHandle` to `Int64MeasureBoundInstrument` in the metric API. (#400)
- Renamed `Release` method for bound instruments in the metric API to `Unbind`. (#400)
- Renamed `AcquireHandle` method for bound instruments in the metric API to `Bind`. (#400)
- Renamed the `File` option in the stdout exporter to `Writer`. (#404)
- Renamed all `Options` to `Config` for all metric exports where this wasn't already the case.

### Fixed

- Aggregator import path corrected. (#421)
- Correct links in README. (#368)
- The README was updated to match latest code changes in its examples. (#374)
- Don't capitalize error statements. (#375)
- Fix ignored errors. (#375)
- Fix ambiguous variable naming. (#375)
- Removed unnecessary type casting. (#375)
- Use named parameters. (#375)
- Updated release schedule. (#378)
- Correct http-stackdriver example module name. (#394)
- Removed the `http.request` span in `httptrace` package. (#397)
- Add comments in the metrics SDK (#399)
- Initialize checkpoint when creating ddsketch aggregator to prevent panic when merging into a empty one. (#402) (#403)
- Add documentation of compatible exporters in the README. (#405)
- Typo fix. (#408)
- Simplify span check logic in SDK tracer implementation. (#419)

## [0.2.0] - 2019-12-03

### Added

- Unary gRPC tracing example. (#351)
- Prometheus exporter. (#334)
- Dogstatsd metrics exporter. (#326)

### Changed

- Rename `MaxSumCount` aggregation to `MinMaxSumCount` and add the `Min` interface for this aggregation. (#352)
- Rename `GetMeter` to `Meter`. (#357)
- Rename `HTTPTraceContextPropagator` to `TraceContextPropagator`. (#355)
- Rename `HTTPB3Propagator` to `B3Propagator`. (#355)
- Rename `HTTPTraceContextPropagator` to `TraceContextPropagator`. (#355)
- Move `/global` package to `/api/global`. (#356)
- Rename `GetTracer` to `Tracer`. (#347)

### Removed

- `SetAttribute` from the `Span` interface in the trace API. (#361)
- `AddLink` from the `Span` interface in the trace API. (#349)
- `Link` from the `Span` interface in the trace API. (#349)

### Fixed

- Exclude example directories from coverage report. (#365)
- Lint make target now implements automatic fixes with `golangci-lint` before a second run to report the remaining issues. (#360)
- Drop `GO111MODULE` environment variable in Makefile as Go 1.13 is the project specified minimum version and this is environment variable is not needed for that version of Go. (#359)
- Run the race checker for all test. (#354)
- Redundant commands in the Makefile are removed. (#354)
- Split the `generate` and `lint` targets of the Makefile. (#354)
- Renames `circle-ci` target to more generic `ci` in Makefile. (#354)
- Add example Prometheus binary to gitignore. (#358)
- Support negative numbers with the `MaxSumCount`. (#335)
- Resolve race conditions in `push_test.go` identified in #339. (#340)
- Use `/usr/bin/env bash` as a shebang in scripts rather than `/bin/bash`. (#336)
- Trace benchmark now tests both `AlwaysSample` and `NeverSample`.
   Previously it was testing `AlwaysSample` twice. (#325)
- Trace benchmark now uses a `[]byte` for `TraceID` to fix failing test. (#325)
- Added a trace benchmark to test variadic functions in `setAttribute` vs `setAttributes` (#325)
- The `defaultkeys` batcher was only using the encoded label set as its map key while building a checkpoint.
   This allowed distinct label sets through, but any metrics sharing a label set could be overwritten or merged incorrectly.
   This was corrected. (#333)

## [0.1.2] - 2019-11-18

### Fixed

- Optimized the `simplelru` map for attributes to reduce the number of allocations. (#328)
- Removed unnecessary unslicing of parameters that are already a slice. (#324)

## [0.1.1] - 2019-11-18

This release contains a Metrics SDK with stdout exporter and supports basic aggregations such as counter, gauges, array, maxsumcount, and ddsketch.

### Added

- Metrics stdout export pipeline. (#265)
- Array aggregation for raw measure metrics. (#282)
- The core.Value now have a `MarshalJSON` method. (#281)

### Removed

- `WithService`, `WithResources`, and `WithComponent` methods of tracers. (#314)
- Prefix slash in `Tracer.Start()` for the Jaeger example. (#292)

### Changed

- Allocation in LabelSet construction to reduce GC overhead. (#318)
- `trace.WithAttributes` to append values instead of replacing (#315)
- Use a formula for tolerance in sampling tests. (#298)
- Move export types into trace and metric-specific sub-directories. (#289)
- `SpanKind` back to being based on an `int` type. (#288)

### Fixed

- URL to OpenTelemetry website in README. (#323)
- Name of othttp default tracer. (#321)
- `ExportSpans` for the stackdriver exporter now handles `nil` context. (#294)
- CI modules cache to correctly restore/save from/to the cache. (#316)
- Fix metric SDK race condition between `LoadOrStore` and the assignment `rec.recorder = i.meter.exporter.AggregatorFor(rec)`. (#293)
- README now reflects the new code structure introduced with these changes. (#291)
- Make the basic example work. (#279)

## [0.1.0] - 2019-11-04

This is the first release of open-telemetry go library.
It contains api and sdk for trace and meter.

### Added

- Initial OpenTelemetry trace and metric API prototypes.
- Initial OpenTelemetry trace, metric, and export SDK packages.
- A wireframe bridge to support compatibility with OpenTracing.
- Example code for a basic, http-stackdriver, http, jaeger, and named tracer setup.
- Exporters for Jaeger, Stackdriver, and stdout.
- Propagators for binary, B3, and trace-context protocols.
- Project information and guidelines in the form of a README and CONTRIBUTING.
- Tools to build the project and a Makefile to automate the process.
- Apache-2.0 license.
- CircleCI build CI manifest files.
- CODEOWNERS file to track owners of this project.

[Unreleased]: https://github.com/open-telemetry/opentelemetry-go/compare/v1.11.2...HEAD
[1.11.2/0.34.0]: https://github.com/open-telemetry/opentelemetry-go/releases/tag/v1.11.2
[1.11.1/0.33.0]: https://github.com/open-telemetry/opentelemetry-go/releases/tag/v1.11.1
[1.11.0/0.32.3]: https://github.com/open-telemetry/opentelemetry-go/releases/tag/v1.11.0
[0.32.2]: https://github.com/open-telemetry/opentelemetry-go/releases/tag/sdk/metric/v0.32.2
[0.32.1]: https://github.com/open-telemetry/opentelemetry-go/releases/tag/sdk/metric/v0.32.1
[0.32.0]: https://github.com/open-telemetry/opentelemetry-go/releases/tag/sdk/metric/v0.32.0
[1.10.0]: https://github.com/open-telemetry/opentelemetry-go/releases/tag/v1.10.0
[1.9.0/0.0.3]: https://github.com/open-telemetry/opentelemetry-go/releases/tag/v1.9.0
[1.8.0/0.31.0]: https://github.com/open-telemetry/opentelemetry-go/releases/tag/v1.8.0
[1.7.0/0.30.0]: https://github.com/open-telemetry/opentelemetry-go/releases/tag/v1.7.0
[0.29.0]: https://github.com/open-telemetry/opentelemetry-go/releases/tag/metric/v0.29.0
[1.6.3]: https://github.com/open-telemetry/opentelemetry-go/releases/tag/v1.6.3
[1.6.2]: https://github.com/open-telemetry/opentelemetry-go/releases/tag/v1.6.2
[1.6.1]: https://github.com/open-telemetry/opentelemetry-go/releases/tag/v1.6.1
[1.6.0/0.28.0]: https://github.com/open-telemetry/opentelemetry-go/releases/tag/v1.6.0
[1.5.0]: https://github.com/open-telemetry/opentelemetry-go/releases/tag/v1.5.0
[1.4.1]: https://github.com/open-telemetry/opentelemetry-go/releases/tag/v1.4.1
[1.4.0]: https://github.com/open-telemetry/opentelemetry-go/releases/tag/v1.4.0
[1.3.0]: https://github.com/open-telemetry/opentelemetry-go/releases/tag/v1.3.0
[1.2.0]: https://github.com/open-telemetry/opentelemetry-go/releases/tag/v1.2.0
[1.1.0]: https://github.com/open-telemetry/opentelemetry-go/releases/tag/v1.1.0
[1.0.1]: https://github.com/open-telemetry/opentelemetry-go/releases/tag/v1.0.1
[Metrics 0.24.0]: https://github.com/open-telemetry/opentelemetry-go/releases/tag/metric/v0.24.0
[1.0.0]: https://github.com/open-telemetry/opentelemetry-go/releases/tag/v1.0.0
[1.0.0-RC3]: https://github.com/open-telemetry/opentelemetry-go/releases/tag/v1.0.0-RC3
[1.0.0-RC2]: https://github.com/open-telemetry/opentelemetry-go/releases/tag/v1.0.0-RC2
[Experimental Metrics v0.22.0]: https://github.com/open-telemetry/opentelemetry-go/releases/tag/metric/v0.22.0
[1.0.0-RC1]: https://github.com/open-telemetry/opentelemetry-go/releases/tag/v1.0.0-RC1
[0.20.0]: https://github.com/open-telemetry/opentelemetry-go/releases/tag/v0.20.0
[0.19.0]: https://github.com/open-telemetry/opentelemetry-go/releases/tag/v0.19.0
[0.18.0]: https://github.com/open-telemetry/opentelemetry-go/releases/tag/v0.18.0
[0.17.0]: https://github.com/open-telemetry/opentelemetry-go/releases/tag/v0.17.0
[0.16.0]: https://github.com/open-telemetry/opentelemetry-go/releases/tag/v0.16.0
[0.15.0]: https://github.com/open-telemetry/opentelemetry-go/releases/tag/v0.15.0
[0.14.0]: https://github.com/open-telemetry/opentelemetry-go/releases/tag/v0.14.0
[0.13.0]: https://github.com/open-telemetry/opentelemetry-go/releases/tag/v0.13.0
[0.12.0]: https://github.com/open-telemetry/opentelemetry-go/releases/tag/v0.12.0
[0.11.0]: https://github.com/open-telemetry/opentelemetry-go/releases/tag/v0.11.0
[0.10.0]: https://github.com/open-telemetry/opentelemetry-go/releases/tag/v0.10.0
[0.9.0]: https://github.com/open-telemetry/opentelemetry-go/releases/tag/v0.9.0
[0.8.0]: https://github.com/open-telemetry/opentelemetry-go/releases/tag/v0.8.0
[0.7.0]: https://github.com/open-telemetry/opentelemetry-go/releases/tag/v0.7.0
[0.6.0]: https://github.com/open-telemetry/opentelemetry-go/releases/tag/v0.6.0
[0.5.0]: https://github.com/open-telemetry/opentelemetry-go/releases/tag/v0.5.0
[0.4.3]: https://github.com/open-telemetry/opentelemetry-go/releases/tag/v0.4.3
[0.4.2]: https://github.com/open-telemetry/opentelemetry-go/releases/tag/v0.4.2
[0.4.1]: https://github.com/open-telemetry/opentelemetry-go/releases/tag/v0.4.1
[0.4.0]: https://github.com/open-telemetry/opentelemetry-go/releases/tag/v0.4.0
[0.3.0]: https://github.com/open-telemetry/opentelemetry-go/releases/tag/v0.3.0
[0.2.3]: https://github.com/open-telemetry/opentelemetry-go/releases/tag/v0.2.3
[0.2.2]: https://github.com/open-telemetry/opentelemetry-go/releases/tag/v0.2.2
[0.2.1.1]: https://github.com/open-telemetry/opentelemetry-go/releases/tag/v0.2.1.1
[0.2.1]: https://github.com/open-telemetry/opentelemetry-go/releases/tag/v0.2.1
[0.2.0]: https://github.com/open-telemetry/opentelemetry-go/releases/tag/v0.2.0
[0.1.2]: https://github.com/open-telemetry/opentelemetry-go/releases/tag/v0.1.2
[0.1.1]: https://github.com/open-telemetry/opentelemetry-go/releases/tag/v0.1.1
[0.1.0]: https://github.com/open-telemetry/opentelemetry-go/releases/tag/v0.1.0<|MERGE_RESOLUTION|>--- conflicted
+++ resolved
@@ -16,19 +16,16 @@
 
 ### Changed
 
-<<<<<<< HEAD
 - Instrument configuration is split from `go.opentelemetry.io/otel/metric/instrument` into specific instrument packages. (#3507)
   - Use the added `Option` type in `go.opentelemetry.io/otel/metric/instrument/syncint64` to configure instruments from that package.
   - Use the added `Option` type in `go.opentelemetry.io/otel/metric/instrument/syncfloat64` to configure instruments from that package.
   - Use the added `Option` type in `go.opentelemetry.io/otel/metric/instrument/asyncint64` to configure instruments from that package.
   - Use the added `Option` type in `go.opentelemetry.io/otel/metric/instrument/asyncfloat64` to configure instruments from that package.
+- Global error handler uses an atomic value instead of a mutex. (#3543)
 
 ### Removed
 
 - The deprecated `go.opentelemetry.io/otel/sdk/metric/view` package is removed. (#3520)
-=======
-- Global error handler uses an atomic value instead of a mutex. (#3543)
->>>>>>> ca4cdfe4
 
 ## [1.11.2/0.34.0] 2022-12-05
 
