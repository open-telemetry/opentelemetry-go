--- conflicted
+++ resolved
@@ -8,11 +8,6 @@
 
 ## [Unreleased]
 
-<<<<<<< HEAD
-### Changed
-
-- Change `AssertEqual` in `go.opentelemetry.io/otel/log/logtest` to accept `TestingT` in order to support benchmarks and fuzz tests. (#6908)
-=======
 ### Added
 
 - Add template attribute functions to the `go.opentelmetry.io/otel/semconv/v1.34.0` package. (#6939)
@@ -44,7 +39,10 @@
   - `RPCConnectRPCResponseMetadata`
   - `RPCGRPCRequestMetadata`
   - `RPCGRPCResponseMetadata`
->>>>>>> bd262987
+
+### Changed
+
+- Change `AssertEqual` in `go.opentelemetry.io/otel/log/logtest` to accept `TestingT` in order to support benchmarks and fuzz tests. (#6908)
 
 <!-- Released section -->
 <!-- Don't change this section unless doing release -->
