# Changelog

All notable changes to this project will be documented in this file.

The format is based on [Keep a Changelog](https://keepachangelog.com/en/1.0.0/).

This project adheres to [Semantic Versioning](https://semver.org/spec/v2.0.0.html).

## [Unreleased]

### Added

- A `SpanConfigure` function in `go.opentelemetry.io/otel/api/trace` to create a new `SpanConfig` from `SpanOption`s. (#1108)
- In the `go.opentelemetry.io/otel/api/trace` package a new `TracerConfigure` function was added to configure a new `TracerConfig`.
   This addition was made to conform with our project option conventions. (#1109)
- Instrumentation library information was added to the Zipkin exporter. (#1119)

### Changed

- Add reconnecting udp connection type to Jaeger exporter.
   This change adds a new optional implementation of the udp conn interface used to detect changes to an agent's host dns record.
   It then adopts the new destination address to ensure the exporter doesn't get stuck. This change was ported from jaegertracing/jaeger-client-go#520. (#1063)
- Replace `StartOption` and `EndOption` in `go.opentelemetry.io/otel/api/trace` with `SpanOption`.
   This change is matched by replacing the `StartConfig` and `EndConfig` with a unified `SpanConfig`. (#1108)
- Replace the `LinkedTo` span option in `go.opentelemetry.io/otel/api/trace` with `WithLinks`.
   This is be more consistent with our other option patterns, i.e. passing the item to be configured directly instead of its component parts, and provides a cleaner function signature. (#1108)
- The `go.opentelemetry.io/otel/api/trace` `TracerOption` was changed to an interface to conform to project option conventions. (#1109)
<<<<<<< HEAD
- Move the `B3` and `TraceContext` from within the `go.opentelemetry.io/otel/api/trace` package to their own `go.opentelemetry.io/otel/propagators` package.
    This removal of the propagators is reflective of the OpenTelemetry specification for these propagators as well as cleans up the `go.opentelemetry.io/otel/api/trace` API. (#1118)
=======
- Rename Jaeger tags used for instrumentation library information to reflect changes in OpenTelemetry specification. (#1119)

### Changed

- Rename `ProbabilitySampler` to `TraceIDRatioBased` and change semantics to ignore parent span sampling status. (#1115)
>>>>>>> bc1a5927

## [0.11.0] - 2020-08-24

### Added

- `Noop` and `InMemory` `SpanBatcher` implementations to help with testing integrations. (#994)
- Integration tests for more OTel Collector Attribute types. (#1062)
- A dimensionality-reducing metric Processor. (#1057)
- Support for filtering metric label sets. (#1047)
- Support for exporting array-valued attributes via OTLP. (#992)

### Changed

- Rename `sdk/metric/processor/test` to `sdk/metric/processor/processortest`. (#1049)
- Rename `sdk/metric/controller/test` to `sdk/metric/controller/controllertest`. (#1049)
- Rename `api/testharness` to `api/apitest`. (#1049)
- Rename `api/trace/testtrace` to `api/trace/tracetest`. (#1049)
- Change Metric Processor to merge multiple observations. (#1024)
- The `go.opentelemetry.io/otel/bridge/opentracing` bridge package has been made into its own module.
   This removes the package dependencies of this bridge from the rest of the OpenTelemetry based project. (#1038)
- Renamed `go.opentelemetry.io/otel/api/standard` package to `go.opentelemetry.io/otel/semconv` to avoid the ambiguous and generic name `standard` and better describe the package as containing OpenTelemetry semantic conventions. (#1016)
- The environment variable used for resource detection has been changed from `OTEL_RESOURCE_LABELS` to `OTEL_RESOURCE_ATTRIBUTES` (#1042)
- Replace `WithSyncer` with `WithBatcher` in examples. (#1044)
- Replace the `google.golang.org/grpc/codes` dependency in the API with an equivalent `go.opentelemetry.io/otel/codes` package. (#1046)
- Merge the `go.opentelemetry.io/otel/api/label` and `go.opentelemetry.io/otel/api/kv` into the new `go.opentelemetry.io/otel/label` package. (#1060)
- Unify Callback Function Naming.
   Rename `*Callback` with `*Func`. (#1061)
- CI builds validate against last two versions of Go, dropping 1.13 and adding 1.15. (#1064)

### Removed

- Duplicate, unused API sampler interface. (#999)
   Use the [`Sampler` interface](https://github.com/open-telemetry/opentelemetry-go/blob/v0.11.0/sdk/trace/sampling.go) provided by the SDK instead.
- The `grpctrace` instrumentation was moved to the `go.opentelemetry.io/contrib` repository and out of this repository.
   This move includes moving the `grpc` example to the `go.opentelemetry.io/contrib` as well. (#1027)
- The `WithSpan` method of the `Tracer` interface.
   The functionality this method provided was limited compared to what a user can provide themselves.
   It was removed with the understanding that if there is sufficient user need it can be added back based on actual user usage. (#1043)
- The `RegisterSpanProcessor` and `UnregisterSpanProcessor` functions.
   These were holdovers from an approach prior to the TracerProvider design. They were not used anymore. (#1077)
- The `oterror` package. (#1026)
- The `othttp` and `httptrace` instrumentations were moved to `go.opentelemetry.io/contrib`. (#1032)

### Fixed

- The `semconv.HTTPServerMetricAttributesFromHTTPRequest()` function no longer generates the high-cardinality `http.request.content.length` label. (#1031)
- Correct instrumentation version tag in Jaeger exporter. (#1037)
- The SDK span will now set an error event if the `End` method is called during a panic (i.e. it was deferred). (#1043)
- Move internally generated protobuf code from the `go.opentelemetry.io/otel` to the OTLP exporter to reduce dependency overhead. (#1050)
- The `otel-collector` example referenced outdated collector processors. (#1006)

## [0.10.0] - 2020-07-29

This release migrates the default OpenTelemetry SDK into its own Go module, decoupling the SDK from the API and reducing dependencies for instrumentation packages.

### Added

- The Zipkin exporter now has `NewExportPipeline` and `InstallNewPipeline` constructor functions to match the common pattern.
    These function build a new exporter with default SDK options and register the exporter with the `global` package respectively. (#944)
- Add propagator option for gRPC instrumentation. (#986)
- The `testtrace` package now tracks the `trace.SpanKind` for each span. (#987)

### Changed

- Replace the `RegisterGlobal` `Option` in the Jaeger exporter with an `InstallNewPipeline` constructor function.
   This matches the other exporter constructor patterns and will register a new exporter after building it with default configuration. (#944)
- The trace (`go.opentelemetry.io/otel/exporters/trace/stdout`) and metric (`go.opentelemetry.io/otel/exporters/metric/stdout`) `stdout` exporters are now merged into a single exporter at `go.opentelemetry.io/otel/exporters/stdout`.
   This new exporter was made into its own Go module to follow the pattern of all exporters and decouple it from the `go.opentelemetry.io/otel` module. (#956, #963)
- Move the `go.opentelemetry.io/otel/exporters/test` test package to `go.opentelemetry.io/otel/sdk/export/metric/metrictest`. (#962)
- The `go.opentelemetry.io/otel/api/kv/value` package was merged into the parent `go.opentelemetry.io/otel/api/kv` package. (#968)
  - `value.Bool` was replaced with `kv.BoolValue`.
  - `value.Int64` was replaced with `kv.Int64Value`.
  - `value.Uint64` was replaced with `kv.Uint64Value`.
  - `value.Float64` was replaced with `kv.Float64Value`.
  - `value.Int32` was replaced with `kv.Int32Value`.
  - `value.Uint32` was replaced with `kv.Uint32Value`.
  - `value.Float32` was replaced with `kv.Float32Value`.
  - `value.String` was replaced with `kv.StringValue`.
  - `value.Int` was replaced with `kv.IntValue`.
  - `value.Uint` was replaced with `kv.UintValue`.
  - `value.Array` was replaced with `kv.ArrayValue`.
- Rename `Infer` to `Any` in the `go.opentelemetry.io/otel/api/kv` package. (#972)
- Change `othttp` to use the `httpsnoop` package to wrap the `ResponseWriter` so that optional interfaces (`http.Hijacker`, `http.Flusher`, etc.) that are implemented by the original `ResponseWriter`are also implemented by the wrapped `ResponseWriter`. (#979)
- Rename `go.opentelemetry.io/otel/sdk/metric/aggregator/test` package to `go.opentelemetry.io/otel/sdk/metric/aggregator/aggregatortest`. (#980)
- Make the SDK into its own Go module called `go.opentelemetry.io/otel/sdk`. (#985)
- Changed the default trace `Sampler` from `AlwaysOn` to `ParentOrElse(AlwaysOn)`. (#989)

### Removed

- The `IndexedAttribute` function from the `go.opentelemetry.io/otel/api/label` package was removed in favor of `IndexedLabel` which it was synonymous with. (#970)

### Fixed

- Bump github.com/golangci/golangci-lint from 1.28.3 to 1.29.0 in /tools. (#953)
- Bump github.com/google/go-cmp from 0.5.0 to 0.5.1. (#957)
- Use `global.Handle` for span export errors in the OTLP exporter. (#946)
- Correct Go language formatting in the README documentation. (#961)
- Remove default SDK dependencies from the `go.opentelemetry.io/otel/api` package. (#977)
- Remove default SDK dependencies from the `go.opentelemetry.io/otel/instrumentation` package. (#983)
- Move documented examples for `go.opentelemetry.io/otel/instrumentation/grpctrace` interceptors into Go example tests. (#984)

## [0.9.0] - 2020-07-20

### Added

- A new Resource Detector interface is included to allow resources to be automatically detected and included. (#939)
- A Detector to automatically detect resources from an environment variable. (#939)
- Github action to generate protobuf Go bindings locally in `internal/opentelemetry-proto-gen`. (#938)
- OTLP .proto files from `open-telemetry/opentelemetry-proto` imported as a git submodule under `internal/opentelemetry-proto`.
   References to `github.com/open-telemetry/opentelemetry-proto` changed to `go.opentelemetry.io/otel/internal/opentelemetry-proto-gen`. (#942)

### Changed

- Non-nil value `struct`s for key-value pairs will be marshalled using JSON rather than `Sprintf`. (#948)

### Removed

- Removed dependency on `github.com/open-telemetry/opentelemetry-collector`. (#943)

## [0.8.0] - 2020-07-09

### Added

- The `B3Encoding` type to represent the B3 encoding(s) the B3 propagator can inject.
   A value for HTTP supported encodings (Multiple Header: `MultipleHeader`, Single Header: `SingleHeader`) are included. (#882)
- The `FlagsDeferred` trace flag to indicate if the trace sampling decision has been deferred. (#882)
- The `FlagsDebug` trace flag to indicate if the trace is a debug trace. (#882)
- Add `peer.service` semantic attribute. (#898)
- Add database-specific semantic attributes. (#899)
- Add semantic convention for `faas.coldstart` and `container.id`. (#909)
- Add http content size semantic conventions. (#905)
- Include `http.request_content_length` in HTTP request basic attributes. (#905)
- Add semantic conventions for operating system process resource attribute keys. (#919)
- The Jaeger exporter now has a `WithBatchMaxCount` option to specify the maximum number of spans sent in a batch. (#931)

### Changed

- Update `CONTRIBUTING.md` to ask for updates to `CHANGELOG.md` with each pull request. (#879)
- Use lowercase header names for B3 Multiple Headers. (#881)
- The B3 propagator `SingleHeader` field has been replaced with `InjectEncoding`.
   This new field can be set to combinations of the `B3Encoding` bitmasks and will inject trace information in these encodings.
   If no encoding is set, the propagator will default to `MultipleHeader` encoding. (#882)
- The B3 propagator now extracts from either HTTP encoding of B3 (Single Header or Multiple Header) based on what is contained in the header.
   Preference is given to Single Header encoding with Multiple Header being the fallback if Single Header is not found or is invalid.
   This behavior change is made to dynamically support all correctly encoded traces received instead of having to guess the expected encoding prior to receiving. (#882)
- Extend semantic conventions for RPC. (#900)
- To match constant naming conventions in the `api/standard` package, the `FaaS*` key names are appended with a suffix of `Key`. (#920)
  - `"api/standard".FaaSName` -> `FaaSNameKey`
  - `"api/standard".FaaSID` -> `FaaSIDKey`
  - `"api/standard".FaaSVersion` -> `FaaSVersionKey`
  - `"api/standard".FaaSInstance` -> `FaaSInstanceKey`

### Removed

- The `FlagsUnused` trace flag is removed.
   The purpose of this flag was to act as the inverse of `FlagsSampled`, the inverse of `FlagsSampled` is used instead. (#882)
- The B3 header constants (`B3SingleHeader`, `B3DebugFlagHeader`, `B3TraceIDHeader`, `B3SpanIDHeader`, `B3SampledHeader`, `B3ParentSpanIDHeader`) are removed.
   If B3 header keys are needed [the authoritative OpenZipkin package constants](https://pkg.go.dev/github.com/openzipkin/zipkin-go@v0.2.2/propagation/b3?tab=doc#pkg-constants) should be used instead. (#882)

### Fixed

- The B3 Single Header name is now correctly `b3` instead of the previous `X-B3`. (#881)
- The B3 propagator now correctly supports sampling only values (`b3: 0`, `b3: 1`, or `b3: d`) for a Single B3 Header. (#882)
- The B3 propagator now propagates the debug flag.
   This removes the behavior of changing the debug flag into a set sampling bit.
   Instead, this now follow the B3 specification and omits the `X-B3-Sampling` header. (#882)
- The B3 propagator now tracks "unset" sampling state (meaning "defer the decision") and does not set the `X-B3-Sampling` header when injecting. (#882)
- Bump github.com/itchyny/gojq from 0.10.3 to 0.10.4 in /tools. (#883)
- Bump github.com/opentracing/opentracing-go from v1.1.1-0.20190913142402-a7454ce5950e to v1.2.0. (#885)
- The tracing time conversion for OTLP spans is now correctly set to `UnixNano`. (#896)
- Ensure span status is not set to `Unknown` when no HTTP status code is provided as it is assumed to be `200 OK`. (#908)
- Ensure `httptrace.clientTracer` closes `http.headers` span. (#912)
- Prometheus exporter will not apply stale updates or forget inactive metrics. (#903)
- Add test for api.standard `HTTPClientAttributesFromHTTPRequest`. (#905)
- Bump github.com/golangci/golangci-lint from 1.27.0 to 1.28.1 in /tools. (#901, #913)
- Update otel-colector example to use the v0.5.0 collector. (#915)
- The `grpctrace` instrumentation uses a span name conforming to the OpenTelemetry semantic conventions (does not contain a leading slash (`/`)). (#922)
- The `grpctrace` instrumentation includes an `rpc.method` attribute now set to the gRPC method name. (#900, #922)
- The `grpctrace` instrumentation `rpc.service` attribute now contains the package name if one exists.
   This is in accordance with OpenTelemetry semantic conventions. (#922)
- Correlation Context extractor will no longer insert an empty map into the returned context when no valid values are extracted. (#923)
- Bump google.golang.org/api from 0.28.0 to 0.29.0 in /exporters/trace/jaeger. (#925)
- Bump github.com/itchyny/gojq from 0.10.4 to 0.11.0 in /tools. (#926)
- Bump github.com/golangci/golangci-lint from 1.28.1 to 1.28.2 in /tools. (#930)

## [0.7.0] - 2020-06-26

This release implements the v0.5.0 version of the OpenTelemetry specification.

### Added

- The othttp instrumentation now includes default metrics. (#861)
- This CHANGELOG file to track all changes in the project going forward.
- Support for array type attributes. (#798)
- Apply transitive dependabot go.mod dependency updates as part of a new automatic Github workflow. (#844)
- Timestamps are now passed to exporters for each export. (#835)
- Add new `Accumulation` type to metric SDK to transport telemetry from `Accumulator`s to `Processor`s.
   This replaces the prior `Record` `struct` use for this purpose. (#835)
- New dependabot integration to automate package upgrades. (#814)
- `Meter` and `Tracer` implementations accept instrumentation version version as an optional argument.
   This instrumentation version is passed on to exporters. (#811) (#805) (#802)
- The OTLP exporter includes the instrumentation version in telemetry it exports. (#811)
- Environment variables for Jaeger exporter are supported. (#796)
- New `aggregation.Kind` in the export metric API. (#808)
- New example that uses OTLP and the collector. (#790)
- Handle errors in the span `SetName` during span initialization. (#791)
- Default service config to enable retries for retry-able failed requests in the OTLP exporter and an option to override this default. (#777)
- New `go.opentelemetry.io/otel/api/oterror` package to uniformly support error handling and definitions for the project. (#778)
- New `global` default implementation of the `go.opentelemetry.io/otel/api/oterror.Handler` interface to be used to handle errors prior to an user defined `Handler`.
   There is also functionality for the user to register their `Handler` as well as a convenience function `Handle` to handle an error with this global `Handler`(#778)
- Options to specify propagators for httptrace and grpctrace instrumentation. (#784)
- The required `application/json` header for the Zipkin exporter is included in all exports. (#774)
- Integrate HTTP semantics helpers from the contrib repository into the `api/standard` package. #769

### Changed

- Rename `Integrator` to `Processor` in the metric SDK. (#863)
- Rename `AggregationSelector` to `AggregatorSelector`. (#859)
- Rename `SynchronizedCopy` to `SynchronizedMove`. (#858)
- Rename `simple` integrator to `basic` integrator. (#857)
- Merge otlp collector examples. (#841)
- Change the metric SDK to support cumulative, delta, and pass-through exporters directly.
   With these changes, cumulative and delta specific exporters are able to request the correct kind of aggregation from the SDK. (#840)
- The `Aggregator.Checkpoint` API is renamed to `SynchronizedCopy` and adds an argument, a different `Aggregator` into which the copy is stored. (#812)
- The `export.Aggregator` contract is that `Update()` and `SynchronizedCopy()` are synchronized with each other.
   All the aggregation interfaces (`Sum`, `LastValue`, ...) are not meant to be synchronized, as the caller is expected to synchronize aggregators at a higher level after the `Accumulator`.
   Some of the `Aggregators` used unnecessary locking and that has been cleaned up. (#812)
- Use of `metric.Number` was replaced by `int64` now that we use `sync.Mutex` in the `MinMaxSumCount` and `Histogram` `Aggregators`. (#812)
- Replace `AlwaysParentSample` with `ParentSample(fallback)` to match the OpenTelemetry v0.5.0 specification. (#810)
- Rename `sdk/export/metric/aggregator` to `sdk/export/metric/aggregation`. #808
- Send configured headers with every request in the OTLP exporter, instead of just on connection creation. (#806)
- Update error handling for any one off error handlers, replacing, instead, with the `global.Handle` function. (#791)
- Rename `plugin` directory to `instrumentation` to match the OpenTelemetry specification. (#779)
- Makes the argument order to Histogram and DDSketch `New()` consistent. (#781)

### Removed

- `Uint64NumberKind` and related functions from the API. (#864)
- Context arguments from `Aggregator.Checkpoint` and `Integrator.Process` as they were unused. (#803)
- `SpanID` is no longer included in parameters for sampling decision to match the OpenTelemetry specification. (#775)

### Fixed

- Upgrade OTLP exporter to opentelemetry-proto matching the opentelemetry-collector v0.4.0 release. (#866)
- Allow changes to `go.sum` and `go.mod` when running dependabot tidy-up. (#871)
- Bump github.com/stretchr/testify from 1.4.0 to 1.6.1. (#824)
- Bump github.com/prometheus/client_golang from 1.7.0 to 1.7.1 in /exporters/metric/prometheus. (#867)
- Bump google.golang.org/grpc from 1.29.1 to 1.30.0 in /exporters/trace/jaeger. (#853)
- Bump google.golang.org/grpc from 1.29.1 to 1.30.0 in /exporters/trace/zipkin. (#854)
- Bumps github.com/golang/protobuf from 1.3.2 to 1.4.2 (#848)
- Bump github.com/stretchr/testify from 1.4.0 to 1.6.1 in /exporters/otlp (#817)
- Bump github.com/golangci/golangci-lint from 1.25.1 to 1.27.0 in /tools (#828)
- Bump github.com/prometheus/client_golang from 1.5.0 to 1.7.0 in /exporters/metric/prometheus (#838)
- Bump github.com/stretchr/testify from 1.4.0 to 1.6.1 in /exporters/trace/jaeger (#829)
- Bump github.com/benbjohnson/clock from 1.0.0 to 1.0.3 (#815)
- Bump github.com/stretchr/testify from 1.4.0 to 1.6.1 in /exporters/trace/zipkin (#823)
- Bump github.com/itchyny/gojq from 0.10.1 to 0.10.3 in /tools (#830)
- Bump github.com/stretchr/testify from 1.4.0 to 1.6.1 in /exporters/metric/prometheus (#822)
- Bump google.golang.org/grpc from 1.27.1 to 1.29.1 in /exporters/trace/zipkin (#820)
- Bump google.golang.org/grpc from 1.27.1 to 1.29.1 in /exporters/trace/jaeger (#831)
- Bump github.com/google/go-cmp from 0.4.0 to 0.5.0 (#836)
- Bump github.com/google/go-cmp from 0.4.0 to 0.5.0 in /exporters/trace/jaeger (#837)
- Bump github.com/google/go-cmp from 0.4.0 to 0.5.0 in /exporters/otlp (#839)
- Bump google.golang.org/api from 0.20.0 to 0.28.0 in /exporters/trace/jaeger (#843)
- Set span status from HTTP status code in the othttp instrumentation. (#832)
- Fixed typo in push controller comment. (#834)
- The `Aggregator` testing has been updated and cleaned. (#812)
- `metric.Number(0)` expressions are replaced by `0` where possible. (#812)
- Fixed `global` `handler_test.go` test failure. #804
- Fixed `BatchSpanProcessor.Shutdown` to wait until all spans are processed. (#766)
- Fixed OTLP example's accidental early close of exporter. (#807)
- Ensure zipkin exporter reads and closes response body. (#788)
- Update instrumentation to use `api/standard` keys instead of custom keys. (#782)
- Clean up tools and RELEASING documentation. (#762)

## [0.6.0] - 2020-05-21

### Added

- Support for `Resource`s in the prometheus exporter. (#757)
- New pull controller. (#751)
- New `UpDownSumObserver` instrument. (#750)
- OpenTelemetry collector demo. (#711)
- New `SumObserver` instrument. (#747)
- New `UpDownCounter` instrument. (#745)
- New timeout `Option` and configuration function `WithTimeout` to the push controller. (#742)
- New `api/standards` package to implement semantic conventions and standard key-value generation. (#731)

### Changed

- Rename `Register*` functions in the metric API to `New*` for all `Observer` instruments. (#761)
- Use `[]float64` for histogram boundaries, not `[]metric.Number`. (#758)
- Change OTLP example to use exporter as a trace `Syncer` instead of as an unneeded `Batcher`. (#756)
- Replace `WithResourceAttributes()` with `WithResource()` in the trace SDK. (#754)
- The prometheus exporter now uses the new pull controller. (#751)
- Rename `ScheduleDelayMillis` to `BatchTimeout` in the trace `BatchSpanProcessor`.(#752)
- Support use of synchronous instruments in asynchronous callbacks (#725)
- Move `Resource` from the `Export` method parameter into the metric export `Record`. (#739)
- Rename `Observer` instrument to `ValueObserver`. (#734)
- The push controller now has a method (`Provider()`) to return a `metric.Provider` instead of the old `Meter` method that acted as a `metric.Provider`. (#738)
- Replace `Measure` instrument by `ValueRecorder` instrument. (#732)
- Rename correlation context header from `"Correlation-Context"` to `"otcorrelations"` to match the OpenTelemetry specification. 727)

### Fixed

- Ensure gRPC `ClientStream` override methods do not panic in grpctrace package. (#755)
- Disable parts of `BatchSpanProcessor` test until a fix is found. (#743)
- Fix `string` case in `kv` `Infer` function. (#746)
- Fix panic in grpctrace client interceptors. (#740)
- Refactor the `api/metrics` push controller and add `CheckpointSet` synchronization. (#737)
- Rewrite span batch process queue batching logic. (#719)
- Remove the push controller named Meter map. (#738)
- Fix Histogram aggregator initial state (fix #735). (#736)
- Ensure golang alpine image is running `golang-1.14` for examples. (#733)
- Added test for grpctrace `UnaryInterceptorClient`. (#695)
- Rearrange `api/metric` code layout. (#724)

## [0.5.0] - 2020-05-13

### Added

- Batch `Observer` callback support. (#717)
- Alias `api` types to root package of project. (#696)
- Create basic `othttp.Transport` for simple client instrumentation. (#678)
- `SetAttribute(string, interface{})` to the trace API. (#674)
- Jaeger exporter option that allows user to specify custom http client. (#671)
- `Stringer` and `Infer` methods to `key`s. (#662)

### Changed

- Rename `NewKey` in the `kv` package to just `Key`. (#721)
- Move `core` and `key` to `kv` package. (#720)
- Make the metric API `Meter` a `struct` so the abstract `MeterImpl` can be passed and simplify implementation. (#709)
- Rename SDK `Batcher` to `Integrator` to match draft OpenTelemetry SDK specification. (#710)
- Rename SDK `Ungrouped` integrator to `simple.Integrator` to match draft OpenTelemetry SDK specification. (#710)
- Rename SDK `SDK` `struct` to `Accumulator` to match draft OpenTelemetry SDK specification. (#710)
- Move `Number` from `core` to `api/metric` package. (#706)
- Move `SpanContext` from `core` to `trace` package. (#692)
- Change traceparent header from `Traceparent` to `traceparent` to implement the W3C specification. (#681)

### Fixed

- Update tooling to run generators in all submodules. (#705)
- gRPC interceptor regexp to match methods without a service name. (#683)
- Use a `const` for padding 64-bit B3 trace IDs. (#701)
- Update `mockZipkin` listen address from `:0` to `127.0.0.1:0`. (#700)
- Left-pad 64-bit B3 trace IDs with zero. (#698)
- Propagate at least the first W3C tracestate header. (#694)
- Remove internal `StateLocker` implementation. (#688)
- Increase instance size CI system uses. (#690)
- Add a `key` benchmark and use reflection in `key.Infer()`. (#679)
- Fix internal `global` test by using `global.Meter` with `RecordBatch()`. (#680)
- Reimplement histogram using mutex instead of `StateLocker`. (#669)
- Switch `MinMaxSumCount` to a mutex lock implementation instead of `StateLocker`. (#667)
- Update documentation to not include any references to `WithKeys`. (#672)
- Correct misspelling. (#668)
- Fix clobbering of the span context if extraction fails. (#656)
- Bump `golangci-lint` and work around the corrupting bug. (#666) (#670)

## [0.4.3] - 2020-04-24

### Added

- `Dockerfile` and `docker-compose.yml` to run example code. (#635)
- New `grpctrace` package that provides gRPC client and server interceptors for both unary and stream connections. (#621)
- New `api/label` package, providing common label set implementation. (#651)
- Support for JSON marshaling of `Resources`. (#654)
- `TraceID` and `SpanID` implementations for `Stringer` interface. (#642)
- `RemoteAddrKey` in the othttp plugin to include the HTTP client address in top-level spans. (#627)
- `WithSpanFormatter` option to the othttp plugin. (#617)
- Updated README to include section for compatible libraries and include reference to the contrib repository. (#612)
- The prometheus exporter now supports exporting histograms. (#601)
- A `String` method to the `Resource` to return a hashable identifier for a now unique resource. (#613)
- An `Iter` method to the `Resource` to return an array `AttributeIterator`. (#613)
- An `Equal` method to the `Resource` test the equivalence of resources. (#613)
- An iterable structure (`AttributeIterator`) for `Resource` attributes.

### Changed

- zipkin export's `NewExporter` now requires a `serviceName` argument to ensure this needed values is provided. (#644)
- Pass `Resources` through the metrics export pipeline. (#659)

### Removed

- `WithKeys` option from the metric API. (#639)

### Fixed

- Use the `label.Set.Equivalent` value instead of an encoding in the batcher. (#658)
- Correct typo `trace.Exporter` to `trace.SpanSyncer` in comments. (#653)
- Use type names for return values in jaeger exporter. (#648)
- Increase the visibility of the `api/key` package by updating comments and fixing usages locally. (#650)
- `Checkpoint` only after `Update`; Keep records in the `sync.Map` longer. (#647)
- Do not cache `reflect.ValueOf()` in metric Labels. (#649)
- Batch metrics exported from the OTLP exporter based on `Resource` and labels. (#626)
- Add error wrapping to the prometheus exporter. (#631)
- Update the OTLP exporter batching of traces to use a unique `string` representation of an associated `Resource` as the batching key. (#623)
- Update OTLP `SpanData` transform to only include the `ParentSpanID` if one exists. (#614)
- Update `Resource` internal representation to uniquely and reliably identify resources. (#613)
- Check return value from `CheckpointSet.ForEach` in prometheus exporter. (#622)
- Ensure spans created by httptrace client tracer reflect operation structure. (#618)
- Create a new recorder rather than reuse when multiple observations in same epoch for asynchronous instruments. #610
- The default port the OTLP exporter uses to connect to the OpenTelemetry collector is updated to match the one the collector listens on by default. (#611)


## [0.4.2] - 2020-03-31

### Fixed

- Fix `pre_release.sh` to update version in `sdk/opentelemetry.go`. (#607)
- Fix time conversion from internal to OTLP in OTLP exporter. (#606)

## [0.4.1] - 2020-03-31

### Fixed

- Update `tag.sh` to create signed tags. (#604)

## [0.4.0] - 2020-03-30

### Added

- New API package `api/metric/registry` that exposes a `MeterImpl` wrapper for use by SDKs to generate unique instruments. (#580)
- Script to verify examples after a new release. (#579)

### Removed

- The dogstatsd exporter due to lack of support.
   This additionally removes support for statsd. (#591)
- `LabelSet` from the metric API.
   This is replaced by a `[]core.KeyValue` slice. (#595)
- `Labels` from the metric API's `Meter` interface. (#595)

### Changed

- The metric `export.Labels` became an interface which the SDK implements and the `export` package provides a simple, immutable implementation of this interface intended for testing purposes. (#574)
- Renamed `internal/metric.Meter` to `MeterImpl`. (#580)
- Renamed `api/global/internal.obsImpl` to `asyncImpl`. (#580)

### Fixed

- Corrected missing return in mock span. (#582)
- Update License header for all source files to match CNCF guidelines and include a test to ensure it is present. (#586) (#596)
- Update to v0.3.0 of the OTLP in the OTLP exporter. (#588)
- Update pre-release script to be compatible between GNU and BSD based systems. (#592)
- Add a `RecordBatch` benchmark. (#594)
- Moved span transforms of the OTLP exporter to the internal package. (#593)
- Build both go-1.13 and go-1.14 in circleci to test for all supported versions of Go. (#569)
- Removed unneeded allocation on empty labels in OLTP exporter. (#597)
- Update `BatchedSpanProcessor` to process the queue until no data but respect max batch size. (#599)
- Update project documentation godoc.org links to pkg.go.dev. (#602)

## [0.3.0] - 2020-03-21

This is a first official beta release, which provides almost fully complete metrics, tracing, and context propagation functionality.
There is still a possibility of breaking changes.

### Added

- Add `Observer` metric instrument. (#474)
- Add global `Propagators` functionality to enable deferred initialization for propagators registered before the first Meter SDK is installed. (#494)
- Simplified export setup pipeline for the jaeger exporter to match other exporters. (#459)
- The zipkin trace exporter. (#495)
- The OTLP exporter to export metric and trace telemetry to the OpenTelemetry collector. (#497) (#544) (#545)
- The `StatusMessage` field was add to the trace `Span`. (#524)
- Context propagation in OpenTracing bridge in terms of OpenTelemetry context propagation. (#525)
- The `Resource` type was added to the SDK. (#528)
- The global API now supports a `Tracer` and `Meter` function as shortcuts to getting a global `*Provider` and calling these methods directly. (#538)
- The metric API now defines a generic `MeterImpl` interface to support general purpose `Meter` construction.
   Additionally, `SyncImpl` and `AsyncImpl` are added to support general purpose instrument construction. (#560)
- A metric `Kind` is added to represent the `MeasureKind`, `ObserverKind`, and `CounterKind`. (#560)
- Scripts to better automate the release process. (#576)

### Changed

- Default to to use `AlwaysSampler` instead of `ProbabilitySampler` to match OpenTelemetry specification. (#506)
- Renamed `AlwaysSampleSampler` to `AlwaysOnSampler` in the trace API. (#511)
- Renamed `NeverSampleSampler` to `AlwaysOffSampler` in the trace API. (#511)
- The `Status` field of the `Span` was changed to `StatusCode` to disambiguate with the added `StatusMessage`. (#524)
- Updated the trace `Sampler` interface conform to the OpenTelemetry specification. (#531)
- Rename metric API `Options` to `Config`. (#541)
- Rename metric `Counter` aggregator to be `Sum`. (#541)
- Unify metric options into `Option` from instrument specific options. (#541)
- The trace API's `TraceProvider` now support `Resource`s. (#545)
- Correct error in zipkin module name. (#548)
- The jaeger trace exporter now supports `Resource`s. (#551)
- Metric SDK now supports `Resource`s.
   The `WithResource` option was added to configure a `Resource` on creation and the `Resource` method was added to the metric `Descriptor` to return the associated `Resource`. (#552)
- Replace `ErrNoLastValue` and `ErrEmptyDataSet` by `ErrNoData` in the metric SDK. (#557)
- The stdout trace exporter now supports `Resource`s. (#558)
- The metric `Descriptor` is now included at the API instead of the SDK. (#560)
- Replace `Ordered` with an iterator in `export.Labels`. (#567)

### Removed

- The vendor specific Stackdriver. It is now hosted on 3rd party vendor infrastructure. (#452)
- The `Unregister` method for metric observers as it is not in the OpenTelemetry specification. (#560)
- `GetDescriptor` from the metric SDK. (#575)
- The `Gauge` instrument from the metric API. (#537)

### Fixed

- Make histogram aggregator checkpoint consistent. (#438)
- Update README with import instructions and how to build and test. (#505)
- The default label encoding was updated to be unique. (#508)
- Use `NewRoot` in the othttp plugin for public endpoints. (#513)
- Fix data race in `BatchedSpanProcessor`. (#518)
- Skip test-386 for Mac OS 10.15.x (Catalina and upwards). #521
- Use a variable-size array to represent ordered labels in maps. (#523)
- Update the OTLP protobuf and update changed import path. (#532)
- Use `StateLocker` implementation in `MinMaxSumCount`. (#546)
- Eliminate goroutine leak in histogram stress test. (#547)
- Update OTLP exporter with latest protobuf. (#550)
- Add filters to the othttp plugin. (#556)
- Provide an implementation of the `Header*` filters that do not depend on Go 1.14. (#565)
- Encode labels once during checkpoint.
   The checkpoint function is executed in a single thread so we can do the encoding lazily before passing the encoded version of labels to the exporter.
   This is a cheap and quick way to avoid encoding the labels on every collection interval. (#572)
- Run coverage over all packages in `COVERAGE_MOD_DIR`. (#573)

## [0.2.3] - 2020-03-04

### Added

- `RecordError` method on `Span`s in the trace API to Simplify adding error events to spans. (#473)
- Configurable push frequency for exporters setup pipeline. (#504)

### Changed

- Rename the `exporter` directory to `exporters`.
   The `go.opentelemetry.io/otel/exporter/trace/jaeger` package was mistakenly released with a `v1.0.0` tag instead of `v0.1.0`.
   This resulted in all subsequent releases not becoming the default latest.
   A consequence of this was that all `go get`s pulled in the incompatible `v0.1.0` release of that package when pulling in more recent packages from other otel packages.
   Renaming the `exporter` directory to `exporters` fixes this issue by renaming the package and therefore clearing any existing dependency tags.
   Consequentially, this action also renames *all* exporter packages. (#502)

### Removed

- The `CorrelationContextHeader` constant in the `correlation` package is no longer exported. (#503)

## [0.2.2] - 2020-02-27

### Added

- `HTTPSupplier` interface in the propagation API to specify methods to retrieve and store a single value for a key to be associated with a carrier. (#467)
- `HTTPExtractor` interface in the propagation API to extract information from an `HTTPSupplier` into a context. (#467)
- `HTTPInjector` interface in the propagation API to inject information into an `HTTPSupplier.` (#467)
- `Config` and configuring `Option` to the propagator API. (#467)
- `Propagators` interface in the propagation API to contain the set of injectors and extractors for all supported carrier formats. (#467)
- `HTTPPropagator` interface in the propagation API to inject and extract from an `HTTPSupplier.` (#467)
- `WithInjectors` and `WithExtractors` functions to the propagator API to configure injectors and extractors to use. (#467)
- `ExtractHTTP` and `InjectHTTP` functions to apply configured HTTP extractors and injectors to a passed context. (#467)
- Histogram aggregator. (#433)
- `DefaultPropagator` function and have it return `trace.TraceContext` as the default context propagator. (#456)
- `AlwaysParentSample` sampler to the trace API. (#455)
- `WithNewRoot` option function to the trace API to specify the created span should be considered a root span. (#451)


### Changed

- Renamed `WithMap` to `ContextWithMap` in the correlation package. (#481)
- Renamed `FromContext` to `MapFromContext` in the correlation package. (#481)
- Move correlation context propagation to correlation package. (#479)
- Do not default to putting remote span context into links. (#480)
- Propagators extrac
- `Tracer.WithSpan` updated to accept `StartOptions`. (#472)
- Renamed `MetricKind` to `Kind` to not stutter in the type usage. (#432)
- Renamed the `export` package to `metric` to match directory structure. (#432)
- Rename the `api/distributedcontext` package to `api/correlation`. (#444)
- Rename the `api/propagators` package to `api/propagation`. (#444)
- Move the propagators from the `propagators` package into the `trace` API package. (#444)
- Update `Float64Gauge`, `Int64Gauge`, `Float64Counter`, `Int64Counter`, `Float64Measure`, and `Int64Measure` metric methods to use value receivers instead of pointers. (#462)
- Moved all dependencies of tools package to a tools directory. (#466)

### Removed

- Binary propagators. (#467)
- NOOP propagator. (#467)

### Fixed

- Upgraded `github.com/golangci/golangci-lint` from `v1.21.0` to `v1.23.6` in `tools/`. (#492)
- Fix a possible nil-dereference crash (#478)
- Correct comments for `InstallNewPipeline` in the stdout exporter. (#483)
- Correct comments for `InstallNewPipeline` in the dogstatsd exporter. (#484)
- Correct comments for `InstallNewPipeline` in the prometheus exporter. (#482)
- Initialize `onError` based on `Config` in prometheus exporter. (#486)
- Correct module name in prometheus exporter README. (#475)
- Removed tracer name prefix from span names. (#430)
- Fix `aggregator_test.go` import package comment. (#431)
- Improved detail in stdout exporter. (#436)
- Fix a dependency issue (generate target should depend on stringer, not lint target) in Makefile. (#442)
- Reorders the Makefile targets within `precommit` target so we generate files and build the code before doing linting, so we can get much nicer errors about syntax errors from the compiler. (#442)
- Reword function documentation in gRPC plugin. (#446)
- Send the `span.kind` tag to Jaeger from the jaeger exporter. (#441)
- Fix `metadataSupplier` in the jaeger exporter to overwrite the header if existing instead of appending to it. (#441)
- Upgraded to Go 1.13 in CI. (#465)
- Correct opentelemetry.io URL in trace SDK documentation. (#464)
- Refactored reference counting logic in SDK determination of stale records. (#468)
- Add call to `runtime.Gosched` in instrument `acquireHandle` logic to not block the collector. (#469)

## [0.2.1.1] - 2020-01-13

### Fixed

- Use stateful batcher on Prometheus exporter fixing regresion introduced in #395. (#428)

## [0.2.1] - 2020-01-08

### Added

- Global meter forwarding implementation.
   This enables deferred initialization for metric instruments registered before the first Meter SDK is installed. (#392)
- Global trace forwarding implementation.
   This enables deferred initialization for tracers registered before the first Trace SDK is installed. (#406)
- Standardize export pipeline creation in all exporters. (#395)
- A testing, organization, and comments for 64-bit field alignment. (#418)
- Script to tag all modules in the project. (#414)

### Changed

- Renamed `propagation` package to `propagators`. (#362)
- Renamed `B3Propagator` propagator to `B3`. (#362)
- Renamed `TextFormatPropagator` propagator to `TextFormat`. (#362)
- Renamed `BinaryPropagator` propagator to `Binary`. (#362)
- Renamed `BinaryFormatPropagator` propagator to `BinaryFormat`. (#362)
- Renamed `NoopTextFormatPropagator` propagator to `NoopTextFormat`. (#362)
- Renamed `TraceContextPropagator` propagator to `TraceContext`. (#362)
- Renamed `SpanOption` to `StartOption` in the trace API. (#369)
- Renamed `StartOptions` to `StartConfig` in the trace API. (#369)
- Renamed `EndOptions` to `EndConfig` in the trace API. (#369)
- `Number` now has a pointer receiver for its methods. (#375)
- Renamed `CurrentSpan` to `SpanFromContext` in the trace API. (#379)
- Renamed `SetCurrentSpan` to `ContextWithSpan` in the trace API. (#379)
- Renamed `Message` in Event to `Name` in the trace API. (#389)
- Prometheus exporter no longer aggregates metrics, instead it only exports them. (#385)
- Renamed `HandleImpl` to `BoundInstrumentImpl` in the metric API. (#400)
- Renamed `Float64CounterHandle` to `Float64CounterBoundInstrument` in the metric API. (#400)
- Renamed `Int64CounterHandle` to `Int64CounterBoundInstrument` in the metric API. (#400)
- Renamed `Float64GaugeHandle` to `Float64GaugeBoundInstrument` in the metric API. (#400)
- Renamed `Int64GaugeHandle` to `Int64GaugeBoundInstrument` in the metric API. (#400)
- Renamed `Float64MeasureHandle` to `Float64MeasureBoundInstrument` in the metric API. (#400)
- Renamed `Int64MeasureHandle` to `Int64MeasureBoundInstrument` in the metric API. (#400)
- Renamed `Release` method for bound instruments in the metric API to `Unbind`. (#400)
- Renamed `AcquireHandle` method for bound instruments in the metric API to `Bind`. (#400)
- Renamed the `File` option in the stdout exporter to `Writer`. (#404)
- Renamed all `Options` to `Config` for all metric exports where this wasn't already the case.

### Fixed

- Aggregator import path corrected. (#421)
- Correct links in README. (#368)
- The README was updated to match latest code changes in its examples. (#374)
- Don't capitalize error statements. (#375)
- Fix ignored errors. (#375)
- Fix ambiguous variable naming. (#375)
- Removed unnecessary type casting. (#375)
- Use named parameters. (#375)
- Updated release schedule. (#378)
- Correct http-stackdriver example module name. (#394)
- Removed the `http.request` span in `httptrace` package. (#397)
- Add comments in the metrics SDK (#399)
- Initialize checkpoint when creating ddsketch aggregator to prevent panic when merging into a empty one. (#402) (#403)
- Add documentation of compatible exporters in the README. (#405)
- Typo fix. (#408)
- Simplify span check logic in SDK tracer implementation. (#419)

## [0.2.0] - 2019-12-03

### Added

- Unary gRPC tracing example. (#351)
- Prometheus exporter. (#334)
- Dogstatsd metrics exporter. (#326)

### Changed

- Rename `MaxSumCount` aggregation to `MinMaxSumCount` and add the `Min` interface for this aggregation. (#352)
- Rename `GetMeter` to `Meter`. (#357)
- Rename `HTTPTraceContextPropagator` to `TraceContextPropagator`. (#355)
- Rename `HTTPB3Propagator` to `B3Propagator`. (#355)
- Rename `HTTPTraceContextPropagator` to `TraceContextPropagator`. (#355)
- Move `/global` package to `/api/global`. (#356)
- Rename `GetTracer` to `Tracer`. (#347)

### Removed

- `SetAttribute` from the `Span` interface in the trace API. (#361)
- `AddLink` from the `Span` interface in the trace API. (#349)
- `Link` from the `Span` interface in the trace API. (#349)

### Fixed

- Exclude example directories from coverage report. (#365)
- Lint make target now implements automatic fixes with `golangci-lint` before a second run to report the remaining issues. (#360)
- Drop `GO111MODULE` environment variable in Makefile as Go 1.13 is the project specified minimum version and this is environment variable is not needed for that version of Go. (#359)
- Run the race checker for all test. (#354)
- Redundant commands in the Makefile are removed. (#354)
- Split the `generate` and `lint` targets of the Makefile. (#354)
- Renames `circle-ci` target to more generic `ci` in Makefile. (#354)
- Add example Prometheus binary to gitignore. (#358)
- Support negative numbers with the `MaxSumCount`. (#335)
- Resolve race conditions in `push_test.go` identified in #339. (#340)
- Use `/usr/bin/env bash` as a shebang in scripts rather than `/bin/bash`. (#336)
- Trace benchmark now tests both `AlwaysSample` and `NeverSample`.
   Previously it was testing `AlwaysSample` twice. (#325)
- Trace benchmark now uses a `[]byte` for `TraceID` to fix failing test. (#325)
- Added a trace benchmark to test variadic functions in `setAttribute` vs `setAttributes` (#325)
- The `defaultkeys` batcher was only using the encoded label set as its map key while building a checkpoint.
   This allowed distinct label sets through, but any metrics sharing a label set could be overwritten or merged incorrectly.
   This was corrected. (#333)


## [0.1.2] - 2019-11-18

### Fixed

- Optimized the `simplelru` map for attributes to reduce the number of allocations. (#328)
- Removed unnecessary unslicing of parameters that are already a slice. (#324)

## [0.1.1] - 2019-11-18

This release contains a Metrics SDK with stdout exporter and supports basic aggregations such as counter, gauges, array, maxsumcount, and ddsketch.

### Added

- Metrics stdout export pipeline. (#265)
- Array aggregation for raw measure metrics. (#282)
- The core.Value now have a `MarshalJSON` method. (#281)

### Removed

- `WithService`, `WithResources`, and `WithComponent` methods of tracers. (#314)
- Prefix slash in `Tracer.Start()` for the Jaeger example. (#292)

### Changed

- Allocation in LabelSet construction to reduce GC overhead. (#318)
- `trace.WithAttributes` to append values instead of replacing (#315)
- Use a formula for tolerance in sampling tests. (#298)
- Move export types into trace and metric-specific sub-directories. (#289)
- `SpanKind` back to being based on an `int` type. (#288)

### Fixed

- URL to OpenTelemetry website in README. (#323)
- Name of othttp default tracer. (#321)
- `ExportSpans` for the stackdriver exporter now handles `nil` context. (#294)
- CI modules cache to correctly restore/save from/to the cache. (#316)
- Fix metric SDK race condition between `LoadOrStore` and the assignment `rec.recorder = i.meter.exporter.AggregatorFor(rec)`. (#293)
- README now reflects the new code structure introduced with these changes. (#291)
- Make the basic example work. (#279)

## [0.1.0] - 2019-11-04

This is the first release of open-telemetry go library.
It contains api and sdk for trace and meter.

### Added

- Initial OpenTelemetry trace and metric API prototypes.
- Initial OpenTelemetry trace, metric, and export SDK packages.
- A wireframe bridge to support compatibility with OpenTracing.
- Example code for a basic, http-stackdriver, http, jaeger, and named tracer setup.
- Exporters for Jaeger, Stackdriver, and stdout.
- Propagators for binary, B3, and trace-context protocols.
- Project information and guidelines in the form of a README and CONTRIBUTING.
- Tools to build the project and a Makefile to automate the process.
- Apache-2.0 license.
- CircleCI build CI manifest files.
- CODEOWNERS file to track owners of this project.


[Unreleased]: https://github.com/open-telemetry/opentelemetry-go/compare/v0.11.0...HEAD
[0.11.0]: https://github.com/open-telemetry/opentelemetry-go/releases/tag/v0.11.0
[0.10.0]: https://github.com/open-telemetry/opentelemetry-go/releases/tag/v0.10.0
[0.9.0]: https://github.com/open-telemetry/opentelemetry-go/releases/tag/v0.9.0
[0.8.0]: https://github.com/open-telemetry/opentelemetry-go/releases/tag/v0.8.0
[0.7.0]: https://github.com/open-telemetry/opentelemetry-go/releases/tag/v0.7.0
[0.6.0]: https://github.com/open-telemetry/opentelemetry-go/releases/tag/v0.6.0
[0.5.0]: https://github.com/open-telemetry/opentelemetry-go/releases/tag/v0.5.0
[0.4.3]: https://github.com/open-telemetry/opentelemetry-go/releases/tag/v0.4.3
[0.4.2]: https://github.com/open-telemetry/opentelemetry-go/releases/tag/v0.4.2
[0.4.1]: https://github.com/open-telemetry/opentelemetry-go/releases/tag/v0.4.1
[0.4.0]: https://github.com/open-telemetry/opentelemetry-go/releases/tag/v0.4.0
[0.3.0]: https://github.com/open-telemetry/opentelemetry-go/releases/tag/v0.3.0
[0.2.3]: https://github.com/open-telemetry/opentelemetry-go/releases/tag/v0.2.3
[0.2.2]: https://github.com/open-telemetry/opentelemetry-go/releases/tag/v0.2.2
[0.2.1.1]: https://github.com/open-telemetry/opentelemetry-go/releases/tag/v0.2.1.1
[0.2.1]: https://github.com/open-telemetry/opentelemetry-go/releases/tag/v0.2.1
[0.2.0]: https://github.com/open-telemetry/opentelemetry-go/releases/tag/v0.2.0
[0.1.2]: https://github.com/open-telemetry/opentelemetry-go/releases/tag/v0.1.2
[0.1.1]: https://github.com/open-telemetry/opentelemetry-go/releases/tag/v0.1.1
[0.1.0]: https://github.com/open-telemetry/opentelemetry-go/releases/tag/v0.1.0<|MERGE_RESOLUTION|>--- conflicted
+++ resolved
@@ -25,16 +25,10 @@
 - Replace the `LinkedTo` span option in `go.opentelemetry.io/otel/api/trace` with `WithLinks`.
    This is be more consistent with our other option patterns, i.e. passing the item to be configured directly instead of its component parts, and provides a cleaner function signature. (#1108)
 - The `go.opentelemetry.io/otel/api/trace` `TracerOption` was changed to an interface to conform to project option conventions. (#1109)
-<<<<<<< HEAD
 - Move the `B3` and `TraceContext` from within the `go.opentelemetry.io/otel/api/trace` package to their own `go.opentelemetry.io/otel/propagators` package.
     This removal of the propagators is reflective of the OpenTelemetry specification for these propagators as well as cleans up the `go.opentelemetry.io/otel/api/trace` API. (#1118)
-=======
 - Rename Jaeger tags used for instrumentation library information to reflect changes in OpenTelemetry specification. (#1119)
-
-### Changed
-
 - Rename `ProbabilitySampler` to `TraceIDRatioBased` and change semantics to ignore parent span sampling status. (#1115)
->>>>>>> bc1a5927
 
 ## [0.11.0] - 2020-08-24
 
