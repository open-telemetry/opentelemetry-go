# Changelog

All notable changes to this project will be documented in this file.

The format is based on [Keep a Changelog](https://keepachangelog.com/en/1.0.0/).

This project adheres to [Semantic Versioning](https://semver.org/spec/v2.0.0.html).

## [Unreleased]

### Added

- Added `Marshaler` config option to `otlphttp` to enable otlp over json or protobufs. (#1586)
- A `ForceFlush` method to the `"go.opentelemetry.io/otel/sdk/trace".TracerProvider` to flush all registered `SpanProcessor`s. (#1608)
- Added `WithDefaultSampler` and `WithSpanLimits` to tracer provider. (#1633)
- Jaeger exporter falls back to `resource.Default`'s `service.name` if the exported Span does not have one. (#1673)

### Changed

- Update the `ForceFlush` method signature to the `"go.opentelemetry.io/otel/sdk/trace".SpanProcessor` to accept a `context.Context` and return an error. (#1608)
- Update the `Shutdown` method to the `"go.opentelemetry.io/otel/sdk/trace".TracerProvider` return an error on shutdown failure. (#1608)
- The SimpleSpanProcessor will now shut down the enclosed `SpanExporter` and gracefully ignore subsequent calls to `OnEnd` after `Shutdown` is called. (#1612)
- `"go.opentelemetry.io/sdk/metric/controller.basic".WithPusher` is replaced with `WithExporter` to provide consistent naming across project. (#1656)
- Added non-empty string check for trace `Attribute` keys. (#1659)
- Add `description` to SpanStatus only when `StatusCode` is set to error. (#1662)
- `trace.SpanContext` is now immutable and has no exported fields. (#1573)
  - `trace.NewSpanContext()` can be used in conjunction with the `trace.SpanContextConfig` struct to initialize a new `SpanContext` where all values are known.
- Renamed the `LabelSet` method of `"go.opentelemetry.io/otel/sdk/resource".Resource` to `Set`. (#1692)
- Jaeger exporter populates Jaeger's Span Process from Resource. (#1673)

### Removed

- Removed `WithRecord()` from `trace.SpanOption` when creating a span. (#1660)
- Removed the exported `SimpleSpanProcessor` and `BatchSpanProcessor` structs.
   These are now returned as a SpanProcessor interface from their respective constructors. (#1638)
- Removed setting status to `Error` while recording an error as a span event in `RecordError`. (#1663)
- Removed `WithConfig` from tracer provider to avoid overriding configuration. (#1633)
<<<<<<< HEAD
- Removed `serviceName` parameter from Zipkin exporter and uses resource instead. (#1549)
=======
- Removed `jaeger.WithProcess`. (#1673)
>>>>>>> 62cbf0f2

### Fixed

- `SamplingResult.TraceState` is correctly propagated to a newly created
  span's `SpanContext`. (#1655)
- Jaeger Exporter: Ensure mapping between OTEL and Jaeger span data complies with the specification. (#1626)
- The `otel-collector` example now correctly flushes metric events prior to shutting down the exporter. (#1678)
- Synchronization issues in global trace delegate implementation. (#1686)
- Do not set span status message in `SpanStatusFromHTTPStatusCode` if it can be inferred from `http.status_code`. (#1681)
- Reduced excess memory usage by global `TracerProvider`. (#1687)

## [0.18.0] - 2020-03-03

### Added

- Added `resource.Default()` for use with meter and tracer providers. (#1507)
- `AttributePerEventCountLimit` and `AttributePerLinkCountLimit` for `SpanLimits`. (#1535)
- Added `Keys()` method to `propagation.TextMapCarrier` and `propagation.HeaderCarrier` to adapt `http.Header` to this interface. (#1544)
- Added `code` attributes to `go.opentelemetry.io/otel/semconv` package. (#1558)
- Compatibility testing suite in the CI system for the following systems. (#1567)
   | OS      | Go Version | Architecture |
   | ------- | ---------- | ------------ |
   | Ubuntu  | 1.15       | amd64        |
   | Ubuntu  | 1.14       | amd64        |
   | Ubuntu  | 1.15       | 386          |
   | Ubuntu  | 1.14       | 386          |
   | MacOS   | 1.15       | amd64        |
   | MacOS   | 1.14       | amd64        |
   | Windows | 1.15       | amd64        |
   | Windows | 1.14       | amd64        |
   | Windows | 1.15       | 386          |
   | Windows | 1.14       | 386          |

### Changed

- Replaced interface `oteltest.SpanRecorder` with its existing implementation
  `StandardSpanRecorder`. (#1542)
- Default span limit values to 128. (#1535)
- Rename `MaxEventsPerSpan`, `MaxAttributesPerSpan` and `MaxLinksPerSpan` to `EventCountLimit`, `AttributeCountLimit` and `LinkCountLimit`, and move these fields into `SpanLimits`. (#1535)
- Renamed the `otel/label` package to `otel/attribute`. (#1541)
- Vendor the Jaeger exporter's dependency on Apache Thrift. (#1551)
- Parallelize the CI linting and testing. (#1567)
- Stagger timestamps in exact aggregator tests. (#1569)
- Changed all examples to use `WithBatchTimeout(5 * time.Second)` rather than `WithBatchTimeout(5)`. (#1621)
- Prevent end-users from implementing some interfaces (#1575)
```
      "otel/exporters/otlp/otlphttp".Option
      "otel/exporters/stdout".Option
      "otel/oteltest".Option
      "otel/trace".TracerOption
      "otel/trace".SpanOption
      "otel/trace".EventOption
      "otel/trace".LifeCycleOption
      "otel/trace".InstrumentationOption
      "otel/sdk/resource".Option
      "otel/sdk/trace".ParentBasedSamplerOption
      "otel/sdk/trace".ReadOnlySpan
      "otel/sdk/trace".ReadWriteSpan
```
### Removed

- Removed attempt to resample spans upon changing the span name with `span.SetName()`. (#1545)
- The `test-benchmark` is no longer a dependency of the `precommit` make target. (#1567)
- Removed the `test-386` make target.
   This was replaced with a full compatibility testing suite (i.e. multi OS/arch) in the CI system. (#1567)

### Fixed

- The sequential timing check of timestamps in the stdout exporter are now setup explicitly to be sequential (#1571). (#1572)
- Windows build of Jaeger tests now compiles with OS specific functions (#1576). (#1577)
- The sequential timing check of timestamps of go.opentelemetry.io/otel/sdk/metric/aggregator/lastvalue are now setup explicitly to be sequential (#1578). (#1579)
- Validate tracestate header keys with vendors according to the W3C TraceContext specification (#1475). (#1581)
- The OTLP exporter includes related labels for translations of a GaugeArray (#1563). (#1570)

## [0.17.0] - 2020-02-12

### Changed

- Rename project default branch from `master` to `main`. (#1505)
- Reverse order in which `Resource` attributes are merged, per change in spec. (#1501)
- Add tooling to maintain "replace" directives in go.mod files automatically. (#1528)
- Create new modules: otel/metric, otel/trace, otel/oteltest, otel/sdk/export/metric, otel/sdk/metric (#1528)
- Move metric-related public global APIs from otel to otel/metric/global. (#1528)

## Fixed

- Fixed otlpgrpc reconnection issue.
- The example code in the README.md of `go.opentelemetry.io/otel/exporters/otlp` is moved to a compiled example test and used the new `WithAddress` instead of `WithEndpoint`. (#1513)
- The otel-collector example now uses the default OTLP receiver port of the collector.

## [0.16.0] - 2020-01-13

### Added

- Add the `ReadOnlySpan` and `ReadWriteSpan` interfaces to provide better control for accessing span data. (#1360)
- `NewGRPCDriver` function returns a `ProtocolDriver` that maintains a single gRPC connection to the collector. (#1369)
- Added documentation about the project's versioning policy. (#1388)
- Added `NewSplitDriver` for OTLP exporter that allows sending traces and metrics to different endpoints. (#1418)
- Added codeql worfklow to GitHub Actions (#1428)
- Added Gosec workflow to GitHub Actions (#1429)
- Add new HTTP driver for OTLP exporter in `exporters/otlp/otlphttp`. Currently it only supports the binary protobuf payloads. (#1420)
- Add an OpenCensus exporter bridge. (#1444)

### Changed

- Rename `internal/testing` to `internal/internaltest`. (#1449)
- Rename `export.SpanData` to `export.SpanSnapshot` and use it only for exporting spans. (#1360)
- Store the parent's full `SpanContext` rather than just its span ID in the `span` struct. (#1360)
- Improve span duration accuracy. (#1360)
- Migrated CI/CD from CircleCI to GitHub Actions (#1382)
- Remove duplicate checkout from GitHub Actions workflow (#1407)
- Metric `array` aggregator renamed `exact` to match its `aggregation.Kind` (#1412)
- Metric `exact` aggregator includes per-point timestamps (#1412)
- Metric stdout exporter uses MinMaxSumCount aggregator for ValueRecorder instruments (#1412)
- `NewExporter` from `exporters/otlp` now takes a `ProtocolDriver` as a parameter. (#1369)
- Many OTLP Exporter options became gRPC ProtocolDriver options. (#1369)
- Unify endpoint API that related to OTel exporter. (#1401)
- Optimize metric histogram aggregator to re-use its slice of buckets. (#1435)
- Metric aggregator Count() and histogram Bucket.Counts are consistently `uint64`. (1430)
- Histogram aggregator accepts functional options, uses default boundaries if none given. (#1434)
- `SamplingResult` now passed a `Tracestate` from the parent `SpanContext` (#1432)
- Moved gRPC driver for OTLP exporter to `exporters/otlp/otlpgrpc`. (#1420)
- The `TraceContext` propagator now correctly propagates `TraceState` through the `SpanContext`. (#1447)
- Metric Push and Pull Controller components are combined into a single "basic" Controller:
  - `WithExporter()` and `Start()` to configure Push behavior
  - `Start()` is optional; use `Collect()` and `ForEach()` for Pull behavior
  - `Start()` and `Stop()` accept Context. (#1378)
- The `Event` type is moved from the `otel/sdk/export/trace` package to the `otel/trace` API package. (#1452)

### Removed

- Remove `errUninitializedSpan` as its only usage is now obsolete. (#1360)
- Remove Metric export functionality related to quantiles and summary data points: this is not specified (#1412)
- Remove DDSketch metric aggregator; our intention is to re-introduce this as an option of the histogram aggregator after [new OTLP histogram data types](https://github.com/open-telemetry/opentelemetry-proto/pull/226) are released (#1412)

### Fixed

- `BatchSpanProcessor.Shutdown()` will now shutdown underlying `export.SpanExporter`. (#1443)

## [0.15.0] - 2020-12-10

### Added

- The `WithIDGenerator` `TracerProviderOption` is added to the `go.opentelemetry.io/otel/trace` package to configure an `IDGenerator` for the `TracerProvider`. (#1363)

### Changed

- The Zipkin exporter now uses the Span status code to determine. (#1328)
- `NewExporter` and `Start` functions in `go.opentelemetry.io/otel/exporters/otlp` now receive `context.Context` as a first parameter. (#1357)
- Move the OpenCensus example into `example` directory. (#1359)
- Moved the SDK's `internal.IDGenerator` interface in to the `sdk/trace` package to enable support for externally-defined ID generators. (#1363)
- Bump `github.com/google/go-cmp` from 0.5.3 to 0.5.4 (#1374)
- Bump `github.com/golangci/golangci-lint` in `/internal/tools` (#1375)

### Fixed

- Metric SDK `SumObserver` and `UpDownSumObserver` instruments correctness fixes. (#1381)

## [0.14.0] - 2020-11-19

### Added

- An `EventOption` and the related `NewEventConfig` function are added to the `go.opentelemetry.io/otel` package to configure Span events. (#1254)
- A `TextMapPropagator` and associated `TextMapCarrier` are added to the `go.opentelemetry.io/otel/oteltest` package to test `TextMap` type propagators and their use. (#1259)
- `SpanContextFromContext` returns `SpanContext` from context. (#1255)
- `TraceState` has been added to `SpanContext`. (#1340)
- `DeploymentEnvironmentKey` added to `go.opentelemetry.io/otel/semconv` package. (#1323)
- Add an OpenCensus to OpenTelemetry tracing bridge. (#1305)
- Add a parent context argument to `SpanProcessor.OnStart` to follow the specification. (#1333)
- Add missing tests for `sdk/trace/attributes_map.go`. (#1337)

### Changed

- Move the `go.opentelemetry.io/otel/api/trace` package into `go.opentelemetry.io/otel/trace` with the following changes. (#1229) (#1307)
  - `ID` has been renamed to `TraceID`.
  - `IDFromHex` has been renamed to `TraceIDFromHex`.
  - `EmptySpanContext` is removed.
- Move the `go.opentelemetry.io/otel/api/trace/tracetest` package into `go.opentelemetry.io/otel/oteltest`. (#1229)
- OTLP Exporter updates:
  - supports OTLP v0.6.0 (#1230, #1354)
  - supports configurable aggregation temporality (default: Cumulative, optional: Stateless). (#1296)
- The Sampler is now called on local child spans. (#1233)
- The `Kind` type from the `go.opentelemetry.io/otel/api/metric` package was renamed to `InstrumentKind` to more specifically describe what it is and avoid semantic ambiguity. (#1240)
- The `MetricKind` method of the `Descriptor` type in the `go.opentelemetry.io/otel/api/metric` package was renamed to `Descriptor.InstrumentKind`.
   This matches the returned type and fixes misuse of the term metric. (#1240)
- Move test harness from the `go.opentelemetry.io/otel/api/apitest` package into `go.opentelemetry.io/otel/oteltest`. (#1241)
- Move the `go.opentelemetry.io/otel/api/metric/metrictest` package into `go.opentelemetry.io/oteltest` as part of #964. (#1252)
- Move the `go.opentelemetry.io/otel/api/metric` package into `go.opentelemetry.io/otel/metric` as part of #1303. (#1321)
- Move the `go.opentelemetry.io/otel/api/metric/registry` package into `go.opentelemetry.io/otel/metric/registry` as a part of #1303. (#1316)
- Move the `Number` type (together with related functions) from `go.opentelemetry.io/otel/api/metric` package into `go.opentelemetry.io/otel/metric/number` as a part of #1303. (#1316)
- The function signature of the Span `AddEvent` method in `go.opentelemetry.io/otel` is updated to no longer take an unused context and instead take a required name and a variable number of `EventOption`s. (#1254)
- The function signature of the Span `RecordError` method in `go.opentelemetry.io/otel` is updated to no longer take an unused context and instead take a required error value and a variable number of `EventOption`s. (#1254)
- Move the `go.opentelemetry.io/otel/api/global` package to `go.opentelemetry.io/otel`. (#1262) (#1330)
- Move the `Version` function from `go.opentelemetry.io/otel/sdk` to `go.opentelemetry.io/otel`. (#1330)
- Rename correlation context header from `"otcorrelations"` to `"baggage"` to match the OpenTelemetry specification. (#1267)
- Fix `Code.UnmarshalJSON` to work with valid JSON only. (#1276)
- The `resource.New()` method changes signature to support builtin attributes and functional options, including `telemetry.sdk.*` and
  `host.name` semantic conventions; the former method is renamed `resource.NewWithAttributes`. (#1235)
- The Prometheus exporter now exports non-monotonic counters (i.e. `UpDownCounter`s) as gauges. (#1210)
- Correct the `Span.End` method documentation in the `otel` API to state updates are not allowed on a span after it has ended. (#1310)
- Updated span collection limits for attribute, event and link counts to 1000 (#1318)
- Renamed `semconv.HTTPUrlKey` to `semconv.HTTPURLKey`. (#1338)

### Removed

- The `ErrInvalidHexID`, `ErrInvalidTraceIDLength`, `ErrInvalidSpanIDLength`, `ErrInvalidSpanIDLength`, or `ErrNilSpanID` from the `go.opentelemetry.io/otel` package are unexported now. (#1243)
- The `AddEventWithTimestamp` method on the `Span` interface in `go.opentelemetry.io/otel` is removed due to its redundancy.
   It is replaced by using the `AddEvent` method with a `WithTimestamp` option. (#1254)
- The `MockSpan` and `MockTracer` types are removed from `go.opentelemetry.io/otel/oteltest`.
   `Tracer` and `Span` from the same module should be used in their place instead. (#1306)
- `WorkerCount` option is removed from `go.opentelemetry.io/otel/exporters/otlp`. (#1350)
- Remove the following labels types: INT32, UINT32, UINT64 and FLOAT32. (#1314)

### Fixed

- Rename `MergeItererator` to `MergeIterator` in the `go.opentelemetry.io/otel/label` package. (#1244)
- The `go.opentelemetry.io/otel/api/global` packages global TextMapPropagator now delegates functionality to a globally set delegate for all previously returned propagators. (#1258)
- Fix condition in `label.Any`. (#1299)
- Fix global `TracerProvider` to pass options to its configured provider. (#1329)
- Fix missing handler for `ExactKind` aggregator in OTLP metrics transformer (#1309)

## [0.13.0] - 2020-10-08

### Added

- OTLP Metric exporter supports Histogram aggregation. (#1209)
- The `Code` struct from the `go.opentelemetry.io/otel/codes` package now supports JSON marshaling and unmarshaling as well as implements the `Stringer` interface. (#1214)
- A Baggage API to implement the OpenTelemetry specification. (#1217)
- Add Shutdown method to sdk/trace/provider, shutdown processors in the order they were registered. (#1227)

### Changed

- Set default propagator to no-op propagator. (#1184)
- The `HTTPSupplier`, `HTTPExtractor`, `HTTPInjector`, and `HTTPPropagator` from the `go.opentelemetry.io/otel/api/propagation` package were replaced with unified `TextMapCarrier` and `TextMapPropagator` in the `go.opentelemetry.io/otel/propagation` package. (#1212) (#1325)
- The `New` function from the `go.opentelemetry.io/otel/api/propagation` package was replaced with `NewCompositeTextMapPropagator` in the `go.opentelemetry.io/otel` package. (#1212)
- The status codes of the `go.opentelemetry.io/otel/codes` package have been updated to match the latest OpenTelemetry specification.
   They now are `Unset`, `Error`, and `Ok`.
   They no longer track the gRPC codes. (#1214)
- The `StatusCode` field of the `SpanData` struct in the `go.opentelemetry.io/otel/sdk/export/trace` package now uses the codes package from this package instead of the gRPC project. (#1214)
- Move the `go.opentelemetry.io/otel/api/baggage` package into `go.opentelemetry.io/otel/baggage`. (#1217) (#1325)
- A `Shutdown` method of `SpanProcessor` and all its implementations receives a context and returns an error. (#1264)

### Fixed

- Copies of data from arrays and slices passed to `go.opentelemetry.io/otel/label.ArrayValue()` are now used in the returned `Value` instead of using the mutable data itself. (#1226)

### Removed

- The `ExtractHTTP` and `InjectHTTP` functions from the `go.opentelemetry.io/otel/api/propagation` package were removed. (#1212)
- The `Propagators` interface from the `go.opentelemetry.io/otel/api/propagation` package was removed to conform to the OpenTelemetry specification.
   The explicit `TextMapPropagator` type can be used in its place as this is the `Propagator` type the specification defines. (#1212)
- The `SetAttribute` method of the `Span` from the `go.opentelemetry.io/otel/api/trace` package was removed given its redundancy with the `SetAttributes` method. (#1216)
- The internal implementation of Baggage storage is removed in favor of using the new Baggage API functionality. (#1217)
- Remove duplicate hostname key `HostHostNameKey` in Resource semantic conventions. (#1219)
- Nested array/slice support has been removed. (#1226)

## [0.12.0] - 2020-09-24

### Added

- A `SpanConfigure` function in `go.opentelemetry.io/otel/api/trace` to create a new `SpanConfig` from `SpanOption`s. (#1108)
- In the `go.opentelemetry.io/otel/api/trace` package, `NewTracerConfig` was added to construct new `TracerConfig`s.
   This addition was made to conform with our project option conventions. (#1155)
- Instrumentation library information was added to the Zipkin exporter. (#1119)
- The `SpanProcessor` interface now has a `ForceFlush()` method. (#1166)
- More semantic conventions for k8s as resource attributes. (#1167)

### Changed

- Add reconnecting udp connection type to Jaeger exporter.
   This change adds a new optional implementation of the udp conn interface used to detect changes to an agent's host dns record.
   It then adopts the new destination address to ensure the exporter doesn't get stuck. This change was ported from jaegertracing/jaeger-client-go#520. (#1063)
- Replace `StartOption` and `EndOption` in `go.opentelemetry.io/otel/api/trace` with `SpanOption`.
   This change is matched by replacing the `StartConfig` and `EndConfig` with a unified `SpanConfig`. (#1108)
- Replace the `LinkedTo` span option in `go.opentelemetry.io/otel/api/trace` with `WithLinks`.
   This is be more consistent with our other option patterns, i.e. passing the item to be configured directly instead of its component parts, and provides a cleaner function signature. (#1108)
- The `go.opentelemetry.io/otel/api/trace` `TracerOption` was changed to an interface to conform to project option conventions. (#1109)
- Move the `B3` and `TraceContext` from within the `go.opentelemetry.io/otel/api/trace` package to their own `go.opentelemetry.io/otel/propagators` package.
    This removal of the propagators is reflective of the OpenTelemetry specification for these propagators as well as cleans up the `go.opentelemetry.io/otel/api/trace` API. (#1118)
- Rename Jaeger tags used for instrumentation library information to reflect changes in OpenTelemetry specification. (#1119)
- Rename `ProbabilitySampler` to `TraceIDRatioBased` and change semantics to ignore parent span sampling status. (#1115)
- Move `tools` package under `internal`. (#1141)
- Move `go.opentelemetry.io/otel/api/correlation` package to `go.opentelemetry.io/otel/api/baggage`. (#1142)
   The `correlation.CorrelationContext` propagator has been renamed `baggage.Baggage`.  Other exported functions and types are unchanged.
- Rename `ParentOrElse` sampler to `ParentBased` and allow setting samplers depending on parent span. (#1153)
- In the `go.opentelemetry.io/otel/api/trace` package, `SpanConfigure` was renamed to `NewSpanConfig`. (#1155)
- Change `dependabot.yml` to add a `Skip Changelog` label to dependabot-sourced PRs. (#1161)
- The [configuration style guide](https://github.com/open-telemetry/opentelemetry-go/blob/master/CONTRIBUTING.md#config) has been updated to
   recommend the use of `newConfig()` instead of `configure()`. (#1163)
- The `otlp.Config` type has been unexported and changed to `otlp.config`, along with its initializer. (#1163)
- Ensure exported interface types include parameter names and update the
   Style Guide to reflect this styling rule. (#1172)
- Don't consider unset environment variable for resource detection to be an error. (#1170)
- Rename `go.opentelemetry.io/otel/api/metric.ConfigureInstrument` to `NewInstrumentConfig` and
  `go.opentelemetry.io/otel/api/metric.ConfigureMeter` to `NewMeterConfig`.
- ValueObserver instruments use LastValue aggregator by default. (#1165)
- OTLP Metric exporter supports LastValue aggregation. (#1165)
- Move the `go.opentelemetry.io/otel/api/unit` package to `go.opentelemetry.io/otel/unit`. (#1185)
- Rename `Provider` to `MeterProvider` in the `go.opentelemetry.io/otel/api/metric` package. (#1190)
- Rename `NoopProvider` to `NoopMeterProvider` in the `go.opentelemetry.io/otel/api/metric` package. (#1190)
- Rename `NewProvider` to `NewMeterProvider` in the `go.opentelemetry.io/otel/api/metric/metrictest` package. (#1190)
- Rename `Provider` to `MeterProvider` in the `go.opentelemetry.io/otel/api/metric/registry` package. (#1190)
- Rename `NewProvider` to `NewMeterProvider` in the `go.opentelemetry.io/otel/api/metri/registryc` package. (#1190)
- Rename `Provider` to `TracerProvider` in the `go.opentelemetry.io/otel/api/trace` package. (#1190)
- Rename `NoopProvider` to `NoopTracerProvider` in the `go.opentelemetry.io/otel/api/trace` package. (#1190)
- Rename `Provider` to `TracerProvider` in the `go.opentelemetry.io/otel/api/trace/tracetest` package. (#1190)
- Rename `NewProvider` to `NewTracerProvider` in the `go.opentelemetry.io/otel/api/trace/tracetest` package. (#1190)
- Rename `WrapperProvider` to `WrapperTracerProvider` in the `go.opentelemetry.io/otel/bridge/opentracing` package. (#1190)
- Rename `NewWrapperProvider` to `NewWrapperTracerProvider` in the `go.opentelemetry.io/otel/bridge/opentracing` package. (#1190)
- Rename `Provider` method of the pull controller to `MeterProvider` in the `go.opentelemetry.io/otel/sdk/metric/controller/pull` package. (#1190)
- Rename `Provider` method of the push controller to `MeterProvider` in the `go.opentelemetry.io/otel/sdk/metric/controller/push` package. (#1190)
- Rename `ProviderOptions` to `TracerProviderConfig` in the `go.opentelemetry.io/otel/sdk/trace` package. (#1190)
- Rename `ProviderOption` to `TracerProviderOption` in the `go.opentelemetry.io/otel/sdk/trace` package. (#1190)
- Rename `Provider` to `TracerProvider` in the `go.opentelemetry.io/otel/sdk/trace` package. (#1190)
- Rename `NewProvider` to `NewTracerProvider` in the `go.opentelemetry.io/otel/sdk/trace` package. (#1190)
- Renamed `SamplingDecision` values to comply with OpenTelemetry specification change. (#1192)
- Renamed Zipkin attribute names from `ot.status_code & ot.status_description` to `otel.status_code & otel.status_description`. (#1201)
- The default SDK now invokes registered `SpanProcessor`s in the order they were registered with the `TracerProvider`. (#1195)
- Add test of spans being processed by the `SpanProcessor`s in the order they were registered. (#1203)

### Removed

- Remove the B3 propagator from `go.opentelemetry.io/otel/propagators`. It is now located in the
   `go.opentelemetry.io/contrib/propagators/` module. (#1191)
- Remove the semantic convention for HTTP status text, `HTTPStatusTextKey` from package `go.opentelemetry.io/otel/semconv`. (#1194)

### Fixed

- Zipkin example no longer mentions `ParentSampler`, corrected to `ParentBased`. (#1171)
- Fix missing shutdown processor in otel-collector example. (#1186)
- Fix missing shutdown processor in basic and namedtracer examples. (#1197)

## [0.11.0] - 2020-08-24

### Added

- Support for exporting array-valued attributes via OTLP. (#992)
- `Noop` and `InMemory` `SpanBatcher` implementations to help with testing integrations. (#994)
- Support for filtering metric label sets. (#1047)
- A dimensionality-reducing metric Processor. (#1057)
- Integration tests for more OTel Collector Attribute types. (#1062)
- A new `WithSpanProcessor` `ProviderOption` is added to the `go.opentelemetry.io/otel/sdk/trace` package to create a `Provider` and automatically register the `SpanProcessor`. (#1078)

### Changed

- Rename `sdk/metric/processor/test` to `sdk/metric/processor/processortest`. (#1049)
- Rename `sdk/metric/controller/test` to `sdk/metric/controller/controllertest`. (#1049)
- Rename `api/testharness` to `api/apitest`. (#1049)
- Rename `api/trace/testtrace` to `api/trace/tracetest`. (#1049)
- Change Metric Processor to merge multiple observations. (#1024)
- The `go.opentelemetry.io/otel/bridge/opentracing` bridge package has been made into its own module.
   This removes the package dependencies of this bridge from the rest of the OpenTelemetry based project. (#1038)
- Renamed `go.opentelemetry.io/otel/api/standard` package to `go.opentelemetry.io/otel/semconv` to avoid the ambiguous and generic name `standard` and better describe the package as containing OpenTelemetry semantic conventions. (#1016)
- The environment variable used for resource detection has been changed from `OTEL_RESOURCE_LABELS` to `OTEL_RESOURCE_ATTRIBUTES` (#1042)
- Replace `WithSyncer` with `WithBatcher` in examples. (#1044)
- Replace the `google.golang.org/grpc/codes` dependency in the API with an equivalent `go.opentelemetry.io/otel/codes` package. (#1046)
- Merge the `go.opentelemetry.io/otel/api/label` and `go.opentelemetry.io/otel/api/kv` into the new `go.opentelemetry.io/otel/label` package. (#1060)
- Unify Callback Function Naming.
   Rename `*Callback` with `*Func`. (#1061)
- CI builds validate against last two versions of Go, dropping 1.13 and adding 1.15. (#1064)
- The `go.opentelemetry.io/otel/sdk/export/trace` interfaces `SpanSyncer` and `SpanBatcher` have been replaced with a specification compliant `Exporter` interface.
   This interface still supports the export of `SpanData`, but only as a slice.
   Implementation are also required now to return any error from `ExportSpans` if one occurs as well as implement a `Shutdown` method for exporter clean-up. (#1078)
- The `go.opentelemetry.io/otel/sdk/trace` `NewBatchSpanProcessor` function no longer returns an error.
   If a `nil` exporter is passed as an argument to this function, instead of it returning an error, it now returns a `BatchSpanProcessor` that handles the export of `SpanData` by not taking any action. (#1078)
- The `go.opentelemetry.io/otel/sdk/trace` `NewProvider` function to create a `Provider` no longer returns an error, instead only a `*Provider`.
   This change is related to `NewBatchSpanProcessor` not returning an error which was the only error this function would return. (#1078)

### Removed

- Duplicate, unused API sampler interface. (#999)
   Use the [`Sampler` interface](https://github.com/open-telemetry/opentelemetry-go/blob/v0.11.0/sdk/trace/sampling.go) provided by the SDK instead.
- The `grpctrace` instrumentation was moved to the `go.opentelemetry.io/contrib` repository and out of this repository.
   This move includes moving the `grpc` example to the `go.opentelemetry.io/contrib` as well. (#1027)
- The `WithSpan` method of the `Tracer` interface.
   The functionality this method provided was limited compared to what a user can provide themselves.
   It was removed with the understanding that if there is sufficient user need it can be added back based on actual user usage. (#1043)
- The `RegisterSpanProcessor` and `UnregisterSpanProcessor` functions.
   These were holdovers from an approach prior to the TracerProvider design. They were not used anymore. (#1077)
- The `oterror` package. (#1026)
- The `othttp` and `httptrace` instrumentations were moved to `go.opentelemetry.io/contrib`. (#1032)

### Fixed

- The `semconv.HTTPServerMetricAttributesFromHTTPRequest()` function no longer generates the high-cardinality `http.request.content.length` label. (#1031)
- Correct instrumentation version tag in Jaeger exporter. (#1037)
- The SDK span will now set an error event if the `End` method is called during a panic (i.e. it was deferred). (#1043)
- Move internally generated protobuf code from the `go.opentelemetry.io/otel` to the OTLP exporter to reduce dependency overhead. (#1050)
- The `otel-collector` example referenced outdated collector processors. (#1006)

## [0.10.0] - 2020-07-29

This release migrates the default OpenTelemetry SDK into its own Go module, decoupling the SDK from the API and reducing dependencies for instrumentation packages.

### Added

- The Zipkin exporter now has `NewExportPipeline` and `InstallNewPipeline` constructor functions to match the common pattern.
    These function build a new exporter with default SDK options and register the exporter with the `global` package respectively. (#944)
- Add propagator option for gRPC instrumentation. (#986)
- The `testtrace` package now tracks the `trace.SpanKind` for each span. (#987)

### Changed

- Replace the `RegisterGlobal` `Option` in the Jaeger exporter with an `InstallNewPipeline` constructor function.
   This matches the other exporter constructor patterns and will register a new exporter after building it with default configuration. (#944)
- The trace (`go.opentelemetry.io/otel/exporters/trace/stdout`) and metric (`go.opentelemetry.io/otel/exporters/metric/stdout`) `stdout` exporters are now merged into a single exporter at `go.opentelemetry.io/otel/exporters/stdout`.
   This new exporter was made into its own Go module to follow the pattern of all exporters and decouple it from the `go.opentelemetry.io/otel` module. (#956, #963)
- Move the `go.opentelemetry.io/otel/exporters/test` test package to `go.opentelemetry.io/otel/sdk/export/metric/metrictest`. (#962)
- The `go.opentelemetry.io/otel/api/kv/value` package was merged into the parent `go.opentelemetry.io/otel/api/kv` package. (#968)
  - `value.Bool` was replaced with `kv.BoolValue`.
  - `value.Int64` was replaced with `kv.Int64Value`.
  - `value.Uint64` was replaced with `kv.Uint64Value`.
  - `value.Float64` was replaced with `kv.Float64Value`.
  - `value.Int32` was replaced with `kv.Int32Value`.
  - `value.Uint32` was replaced with `kv.Uint32Value`.
  - `value.Float32` was replaced with `kv.Float32Value`.
  - `value.String` was replaced with `kv.StringValue`.
  - `value.Int` was replaced with `kv.IntValue`.
  - `value.Uint` was replaced with `kv.UintValue`.
  - `value.Array` was replaced with `kv.ArrayValue`.
- Rename `Infer` to `Any` in the `go.opentelemetry.io/otel/api/kv` package. (#972)
- Change `othttp` to use the `httpsnoop` package to wrap the `ResponseWriter` so that optional interfaces (`http.Hijacker`, `http.Flusher`, etc.) that are implemented by the original `ResponseWriter`are also implemented by the wrapped `ResponseWriter`. (#979)
- Rename `go.opentelemetry.io/otel/sdk/metric/aggregator/test` package to `go.opentelemetry.io/otel/sdk/metric/aggregator/aggregatortest`. (#980)
- Make the SDK into its own Go module called `go.opentelemetry.io/otel/sdk`. (#985)
- Changed the default trace `Sampler` from `AlwaysOn` to `ParentOrElse(AlwaysOn)`. (#989)

### Removed

- The `IndexedAttribute` function from the `go.opentelemetry.io/otel/api/label` package was removed in favor of `IndexedLabel` which it was synonymous with. (#970)

### Fixed

- Bump github.com/golangci/golangci-lint from 1.28.3 to 1.29.0 in /tools. (#953)
- Bump github.com/google/go-cmp from 0.5.0 to 0.5.1. (#957)
- Use `global.Handle` for span export errors in the OTLP exporter. (#946)
- Correct Go language formatting in the README documentation. (#961)
- Remove default SDK dependencies from the `go.opentelemetry.io/otel/api` package. (#977)
- Remove default SDK dependencies from the `go.opentelemetry.io/otel/instrumentation` package. (#983)
- Move documented examples for `go.opentelemetry.io/otel/instrumentation/grpctrace` interceptors into Go example tests. (#984)

## [0.9.0] - 2020-07-20

### Added

- A new Resource Detector interface is included to allow resources to be automatically detected and included. (#939)
- A Detector to automatically detect resources from an environment variable. (#939)
- Github action to generate protobuf Go bindings locally in `internal/opentelemetry-proto-gen`. (#938)
- OTLP .proto files from `open-telemetry/opentelemetry-proto` imported as a git submodule under `internal/opentelemetry-proto`.
   References to `github.com/open-telemetry/opentelemetry-proto` changed to `go.opentelemetry.io/otel/internal/opentelemetry-proto-gen`. (#942)

### Changed

- Non-nil value `struct`s for key-value pairs will be marshalled using JSON rather than `Sprintf`. (#948)

### Removed

- Removed dependency on `github.com/open-telemetry/opentelemetry-collector`. (#943)

## [0.8.0] - 2020-07-09

### Added

- The `B3Encoding` type to represent the B3 encoding(s) the B3 propagator can inject.
   A value for HTTP supported encodings (Multiple Header: `MultipleHeader`, Single Header: `SingleHeader`) are included. (#882)
- The `FlagsDeferred` trace flag to indicate if the trace sampling decision has been deferred. (#882)
- The `FlagsDebug` trace flag to indicate if the trace is a debug trace. (#882)
- Add `peer.service` semantic attribute. (#898)
- Add database-specific semantic attributes. (#899)
- Add semantic convention for `faas.coldstart` and `container.id`. (#909)
- Add http content size semantic conventions. (#905)
- Include `http.request_content_length` in HTTP request basic attributes. (#905)
- Add semantic conventions for operating system process resource attribute keys. (#919)
- The Jaeger exporter now has a `WithBatchMaxCount` option to specify the maximum number of spans sent in a batch. (#931)

### Changed

- Update `CONTRIBUTING.md` to ask for updates to `CHANGELOG.md` with each pull request. (#879)
- Use lowercase header names for B3 Multiple Headers. (#881)
- The B3 propagator `SingleHeader` field has been replaced with `InjectEncoding`.
   This new field can be set to combinations of the `B3Encoding` bitmasks and will inject trace information in these encodings.
   If no encoding is set, the propagator will default to `MultipleHeader` encoding. (#882)
- The B3 propagator now extracts from either HTTP encoding of B3 (Single Header or Multiple Header) based on what is contained in the header.
   Preference is given to Single Header encoding with Multiple Header being the fallback if Single Header is not found or is invalid.
   This behavior change is made to dynamically support all correctly encoded traces received instead of having to guess the expected encoding prior to receiving. (#882)
- Extend semantic conventions for RPC. (#900)
- To match constant naming conventions in the `api/standard` package, the `FaaS*` key names are appended with a suffix of `Key`. (#920)
  - `"api/standard".FaaSName` -> `FaaSNameKey`
  - `"api/standard".FaaSID` -> `FaaSIDKey`
  - `"api/standard".FaaSVersion` -> `FaaSVersionKey`
  - `"api/standard".FaaSInstance` -> `FaaSInstanceKey`

### Removed

- The `FlagsUnused` trace flag is removed.
   The purpose of this flag was to act as the inverse of `FlagsSampled`, the inverse of `FlagsSampled` is used instead. (#882)
- The B3 header constants (`B3SingleHeader`, `B3DebugFlagHeader`, `B3TraceIDHeader`, `B3SpanIDHeader`, `B3SampledHeader`, `B3ParentSpanIDHeader`) are removed.
   If B3 header keys are needed [the authoritative OpenZipkin package constants](https://pkg.go.dev/github.com/openzipkin/zipkin-go@v0.2.2/propagation/b3?tab=doc#pkg-constants) should be used instead. (#882)

### Fixed

- The B3 Single Header name is now correctly `b3` instead of the previous `X-B3`. (#881)
- The B3 propagator now correctly supports sampling only values (`b3: 0`, `b3: 1`, or `b3: d`) for a Single B3 Header. (#882)
- The B3 propagator now propagates the debug flag.
   This removes the behavior of changing the debug flag into a set sampling bit.
   Instead, this now follow the B3 specification and omits the `X-B3-Sampling` header. (#882)
- The B3 propagator now tracks "unset" sampling state (meaning "defer the decision") and does not set the `X-B3-Sampling` header when injecting. (#882)
- Bump github.com/itchyny/gojq from 0.10.3 to 0.10.4 in /tools. (#883)
- Bump github.com/opentracing/opentracing-go from v1.1.1-0.20190913142402-a7454ce5950e to v1.2.0. (#885)
- The tracing time conversion for OTLP spans is now correctly set to `UnixNano`. (#896)
- Ensure span status is not set to `Unknown` when no HTTP status code is provided as it is assumed to be `200 OK`. (#908)
- Ensure `httptrace.clientTracer` closes `http.headers` span. (#912)
- Prometheus exporter will not apply stale updates or forget inactive metrics. (#903)
- Add test for api.standard `HTTPClientAttributesFromHTTPRequest`. (#905)
- Bump github.com/golangci/golangci-lint from 1.27.0 to 1.28.1 in /tools. (#901, #913)
- Update otel-colector example to use the v0.5.0 collector. (#915)
- The `grpctrace` instrumentation uses a span name conforming to the OpenTelemetry semantic conventions (does not contain a leading slash (`/`)). (#922)
- The `grpctrace` instrumentation includes an `rpc.method` attribute now set to the gRPC method name. (#900, #922)
- The `grpctrace` instrumentation `rpc.service` attribute now contains the package name if one exists.
   This is in accordance with OpenTelemetry semantic conventions. (#922)
- Correlation Context extractor will no longer insert an empty map into the returned context when no valid values are extracted. (#923)
- Bump google.golang.org/api from 0.28.0 to 0.29.0 in /exporters/trace/jaeger. (#925)
- Bump github.com/itchyny/gojq from 0.10.4 to 0.11.0 in /tools. (#926)
- Bump github.com/golangci/golangci-lint from 1.28.1 to 1.28.2 in /tools. (#930)

## [0.7.0] - 2020-06-26

This release implements the v0.5.0 version of the OpenTelemetry specification.

### Added

- The othttp instrumentation now includes default metrics. (#861)
- This CHANGELOG file to track all changes in the project going forward.
- Support for array type attributes. (#798)
- Apply transitive dependabot go.mod dependency updates as part of a new automatic Github workflow. (#844)
- Timestamps are now passed to exporters for each export. (#835)
- Add new `Accumulation` type to metric SDK to transport telemetry from `Accumulator`s to `Processor`s.
   This replaces the prior `Record` `struct` use for this purpose. (#835)
- New dependabot integration to automate package upgrades. (#814)
- `Meter` and `Tracer` implementations accept instrumentation version version as an optional argument.
   This instrumentation version is passed on to exporters. (#811) (#805) (#802)
- The OTLP exporter includes the instrumentation version in telemetry it exports. (#811)
- Environment variables for Jaeger exporter are supported. (#796)
- New `aggregation.Kind` in the export metric API. (#808)
- New example that uses OTLP and the collector. (#790)
- Handle errors in the span `SetName` during span initialization. (#791)
- Default service config to enable retries for retry-able failed requests in the OTLP exporter and an option to override this default. (#777)
- New `go.opentelemetry.io/otel/api/oterror` package to uniformly support error handling and definitions for the project. (#778)
- New `global` default implementation of the `go.opentelemetry.io/otel/api/oterror.Handler` interface to be used to handle errors prior to an user defined `Handler`.
   There is also functionality for the user to register their `Handler` as well as a convenience function `Handle` to handle an error with this global `Handler`(#778)
- Options to specify propagators for httptrace and grpctrace instrumentation. (#784)
- The required `application/json` header for the Zipkin exporter is included in all exports. (#774)
- Integrate HTTP semantics helpers from the contrib repository into the `api/standard` package. #769

### Changed

- Rename `Integrator` to `Processor` in the metric SDK. (#863)
- Rename `AggregationSelector` to `AggregatorSelector`. (#859)
- Rename `SynchronizedCopy` to `SynchronizedMove`. (#858)
- Rename `simple` integrator to `basic` integrator. (#857)
- Merge otlp collector examples. (#841)
- Change the metric SDK to support cumulative, delta, and pass-through exporters directly.
   With these changes, cumulative and delta specific exporters are able to request the correct kind of aggregation from the SDK. (#840)
- The `Aggregator.Checkpoint` API is renamed to `SynchronizedCopy` and adds an argument, a different `Aggregator` into which the copy is stored. (#812)
- The `export.Aggregator` contract is that `Update()` and `SynchronizedCopy()` are synchronized with each other.
   All the aggregation interfaces (`Sum`, `LastValue`, ...) are not meant to be synchronized, as the caller is expected to synchronize aggregators at a higher level after the `Accumulator`.
   Some of the `Aggregators` used unnecessary locking and that has been cleaned up. (#812)
- Use of `metric.Number` was replaced by `int64` now that we use `sync.Mutex` in the `MinMaxSumCount` and `Histogram` `Aggregators`. (#812)
- Replace `AlwaysParentSample` with `ParentSample(fallback)` to match the OpenTelemetry v0.5.0 specification. (#810)
- Rename `sdk/export/metric/aggregator` to `sdk/export/metric/aggregation`. #808
- Send configured headers with every request in the OTLP exporter, instead of just on connection creation. (#806)
- Update error handling for any one off error handlers, replacing, instead, with the `global.Handle` function. (#791)
- Rename `plugin` directory to `instrumentation` to match the OpenTelemetry specification. (#779)
- Makes the argument order to Histogram and DDSketch `New()` consistent. (#781)

### Removed

- `Uint64NumberKind` and related functions from the API. (#864)
- Context arguments from `Aggregator.Checkpoint` and `Integrator.Process` as they were unused. (#803)
- `SpanID` is no longer included in parameters for sampling decision to match the OpenTelemetry specification. (#775)

### Fixed

- Upgrade OTLP exporter to opentelemetry-proto matching the opentelemetry-collector v0.4.0 release. (#866)
- Allow changes to `go.sum` and `go.mod` when running dependabot tidy-up. (#871)
- Bump github.com/stretchr/testify from 1.4.0 to 1.6.1. (#824)
- Bump github.com/prometheus/client_golang from 1.7.0 to 1.7.1 in /exporters/metric/prometheus. (#867)
- Bump google.golang.org/grpc from 1.29.1 to 1.30.0 in /exporters/trace/jaeger. (#853)
- Bump google.golang.org/grpc from 1.29.1 to 1.30.0 in /exporters/trace/zipkin. (#854)
- Bumps github.com/golang/protobuf from 1.3.2 to 1.4.2 (#848)
- Bump github.com/stretchr/testify from 1.4.0 to 1.6.1 in /exporters/otlp (#817)
- Bump github.com/golangci/golangci-lint from 1.25.1 to 1.27.0 in /tools (#828)
- Bump github.com/prometheus/client_golang from 1.5.0 to 1.7.0 in /exporters/metric/prometheus (#838)
- Bump github.com/stretchr/testify from 1.4.0 to 1.6.1 in /exporters/trace/jaeger (#829)
- Bump github.com/benbjohnson/clock from 1.0.0 to 1.0.3 (#815)
- Bump github.com/stretchr/testify from 1.4.0 to 1.6.1 in /exporters/trace/zipkin (#823)
- Bump github.com/itchyny/gojq from 0.10.1 to 0.10.3 in /tools (#830)
- Bump github.com/stretchr/testify from 1.4.0 to 1.6.1 in /exporters/metric/prometheus (#822)
- Bump google.golang.org/grpc from 1.27.1 to 1.29.1 in /exporters/trace/zipkin (#820)
- Bump google.golang.org/grpc from 1.27.1 to 1.29.1 in /exporters/trace/jaeger (#831)
- Bump github.com/google/go-cmp from 0.4.0 to 0.5.0 (#836)
- Bump github.com/google/go-cmp from 0.4.0 to 0.5.0 in /exporters/trace/jaeger (#837)
- Bump github.com/google/go-cmp from 0.4.0 to 0.5.0 in /exporters/otlp (#839)
- Bump google.golang.org/api from 0.20.0 to 0.28.0 in /exporters/trace/jaeger (#843)
- Set span status from HTTP status code in the othttp instrumentation. (#832)
- Fixed typo in push controller comment. (#834)
- The `Aggregator` testing has been updated and cleaned. (#812)
- `metric.Number(0)` expressions are replaced by `0` where possible. (#812)
- Fixed `global` `handler_test.go` test failure. #804
- Fixed `BatchSpanProcessor.Shutdown` to wait until all spans are processed. (#766)
- Fixed OTLP example's accidental early close of exporter. (#807)
- Ensure zipkin exporter reads and closes response body. (#788)
- Update instrumentation to use `api/standard` keys instead of custom keys. (#782)
- Clean up tools and RELEASING documentation. (#762)

## [0.6.0] - 2020-05-21

### Added

- Support for `Resource`s in the prometheus exporter. (#757)
- New pull controller. (#751)
- New `UpDownSumObserver` instrument. (#750)
- OpenTelemetry collector demo. (#711)
- New `SumObserver` instrument. (#747)
- New `UpDownCounter` instrument. (#745)
- New timeout `Option` and configuration function `WithTimeout` to the push controller. (#742)
- New `api/standards` package to implement semantic conventions and standard key-value generation. (#731)

### Changed

- Rename `Register*` functions in the metric API to `New*` for all `Observer` instruments. (#761)
- Use `[]float64` for histogram boundaries, not `[]metric.Number`. (#758)
- Change OTLP example to use exporter as a trace `Syncer` instead of as an unneeded `Batcher`. (#756)
- Replace `WithResourceAttributes()` with `WithResource()` in the trace SDK. (#754)
- The prometheus exporter now uses the new pull controller. (#751)
- Rename `ScheduleDelayMillis` to `BatchTimeout` in the trace `BatchSpanProcessor`.(#752)
- Support use of synchronous instruments in asynchronous callbacks (#725)
- Move `Resource` from the `Export` method parameter into the metric export `Record`. (#739)
- Rename `Observer` instrument to `ValueObserver`. (#734)
- The push controller now has a method (`Provider()`) to return a `metric.Provider` instead of the old `Meter` method that acted as a `metric.Provider`. (#738)
- Replace `Measure` instrument by `ValueRecorder` instrument. (#732)
- Rename correlation context header from `"Correlation-Context"` to `"otcorrelations"` to match the OpenTelemetry specification. 727)

### Fixed

- Ensure gRPC `ClientStream` override methods do not panic in grpctrace package. (#755)
- Disable parts of `BatchSpanProcessor` test until a fix is found. (#743)
- Fix `string` case in `kv` `Infer` function. (#746)
- Fix panic in grpctrace client interceptors. (#740)
- Refactor the `api/metrics` push controller and add `CheckpointSet` synchronization. (#737)
- Rewrite span batch process queue batching logic. (#719)
- Remove the push controller named Meter map. (#738)
- Fix Histogram aggregator initial state (fix #735). (#736)
- Ensure golang alpine image is running `golang-1.14` for examples. (#733)
- Added test for grpctrace `UnaryInterceptorClient`. (#695)
- Rearrange `api/metric` code layout. (#724)

## [0.5.0] - 2020-05-13

### Added

- Batch `Observer` callback support. (#717)
- Alias `api` types to root package of project. (#696)
- Create basic `othttp.Transport` for simple client instrumentation. (#678)
- `SetAttribute(string, interface{})` to the trace API. (#674)
- Jaeger exporter option that allows user to specify custom http client. (#671)
- `Stringer` and `Infer` methods to `key`s. (#662)

### Changed

- Rename `NewKey` in the `kv` package to just `Key`. (#721)
- Move `core` and `key` to `kv` package. (#720)
- Make the metric API `Meter` a `struct` so the abstract `MeterImpl` can be passed and simplify implementation. (#709)
- Rename SDK `Batcher` to `Integrator` to match draft OpenTelemetry SDK specification. (#710)
- Rename SDK `Ungrouped` integrator to `simple.Integrator` to match draft OpenTelemetry SDK specification. (#710)
- Rename SDK `SDK` `struct` to `Accumulator` to match draft OpenTelemetry SDK specification. (#710)
- Move `Number` from `core` to `api/metric` package. (#706)
- Move `SpanContext` from `core` to `trace` package. (#692)
- Change traceparent header from `Traceparent` to `traceparent` to implement the W3C specification. (#681)

### Fixed

- Update tooling to run generators in all submodules. (#705)
- gRPC interceptor regexp to match methods without a service name. (#683)
- Use a `const` for padding 64-bit B3 trace IDs. (#701)
- Update `mockZipkin` listen address from `:0` to `127.0.0.1:0`. (#700)
- Left-pad 64-bit B3 trace IDs with zero. (#698)
- Propagate at least the first W3C tracestate header. (#694)
- Remove internal `StateLocker` implementation. (#688)
- Increase instance size CI system uses. (#690)
- Add a `key` benchmark and use reflection in `key.Infer()`. (#679)
- Fix internal `global` test by using `global.Meter` with `RecordBatch()`. (#680)
- Reimplement histogram using mutex instead of `StateLocker`. (#669)
- Switch `MinMaxSumCount` to a mutex lock implementation instead of `StateLocker`. (#667)
- Update documentation to not include any references to `WithKeys`. (#672)
- Correct misspelling. (#668)
- Fix clobbering of the span context if extraction fails. (#656)
- Bump `golangci-lint` and work around the corrupting bug. (#666) (#670)

## [0.4.3] - 2020-04-24

### Added

- `Dockerfile` and `docker-compose.yml` to run example code. (#635)
- New `grpctrace` package that provides gRPC client and server interceptors for both unary and stream connections. (#621)
- New `api/label` package, providing common label set implementation. (#651)
- Support for JSON marshaling of `Resources`. (#654)
- `TraceID` and `SpanID` implementations for `Stringer` interface. (#642)
- `RemoteAddrKey` in the othttp plugin to include the HTTP client address in top-level spans. (#627)
- `WithSpanFormatter` option to the othttp plugin. (#617)
- Updated README to include section for compatible libraries and include reference to the contrib repository. (#612)
- The prometheus exporter now supports exporting histograms. (#601)
- A `String` method to the `Resource` to return a hashable identifier for a now unique resource. (#613)
- An `Iter` method to the `Resource` to return an array `AttributeIterator`. (#613)
- An `Equal` method to the `Resource` test the equivalence of resources. (#613)
- An iterable structure (`AttributeIterator`) for `Resource` attributes.

### Changed

- zipkin export's `NewExporter` now requires a `serviceName` argument to ensure this needed values is provided. (#644)
- Pass `Resources` through the metrics export pipeline. (#659)

### Removed

- `WithKeys` option from the metric API. (#639)

### Fixed

- Use the `label.Set.Equivalent` value instead of an encoding in the batcher. (#658)
- Correct typo `trace.Exporter` to `trace.SpanSyncer` in comments. (#653)
- Use type names for return values in jaeger exporter. (#648)
- Increase the visibility of the `api/key` package by updating comments and fixing usages locally. (#650)
- `Checkpoint` only after `Update`; Keep records in the `sync.Map` longer. (#647)
- Do not cache `reflect.ValueOf()` in metric Labels. (#649)
- Batch metrics exported from the OTLP exporter based on `Resource` and labels. (#626)
- Add error wrapping to the prometheus exporter. (#631)
- Update the OTLP exporter batching of traces to use a unique `string` representation of an associated `Resource` as the batching key. (#623)
- Update OTLP `SpanData` transform to only include the `ParentSpanID` if one exists. (#614)
- Update `Resource` internal representation to uniquely and reliably identify resources. (#613)
- Check return value from `CheckpointSet.ForEach` in prometheus exporter. (#622)
- Ensure spans created by httptrace client tracer reflect operation structure. (#618)
- Create a new recorder rather than reuse when multiple observations in same epoch for asynchronous instruments. #610
- The default port the OTLP exporter uses to connect to the OpenTelemetry collector is updated to match the one the collector listens on by default. (#611)


## [0.4.2] - 2020-03-31

### Fixed

- Fix `pre_release.sh` to update version in `sdk/opentelemetry.go`. (#607)
- Fix time conversion from internal to OTLP in OTLP exporter. (#606)

## [0.4.1] - 2020-03-31

### Fixed

- Update `tag.sh` to create signed tags. (#604)

## [0.4.0] - 2020-03-30

### Added

- New API package `api/metric/registry` that exposes a `MeterImpl` wrapper for use by SDKs to generate unique instruments. (#580)
- Script to verify examples after a new release. (#579)

### Removed

- The dogstatsd exporter due to lack of support.
   This additionally removes support for statsd. (#591)
- `LabelSet` from the metric API.
   This is replaced by a `[]core.KeyValue` slice. (#595)
- `Labels` from the metric API's `Meter` interface. (#595)

### Changed

- The metric `export.Labels` became an interface which the SDK implements and the `export` package provides a simple, immutable implementation of this interface intended for testing purposes. (#574)
- Renamed `internal/metric.Meter` to `MeterImpl`. (#580)
- Renamed `api/global/internal.obsImpl` to `asyncImpl`. (#580)

### Fixed

- Corrected missing return in mock span. (#582)
- Update License header for all source files to match CNCF guidelines and include a test to ensure it is present. (#586) (#596)
- Update to v0.3.0 of the OTLP in the OTLP exporter. (#588)
- Update pre-release script to be compatible between GNU and BSD based systems. (#592)
- Add a `RecordBatch` benchmark. (#594)
- Moved span transforms of the OTLP exporter to the internal package. (#593)
- Build both go-1.13 and go-1.14 in circleci to test for all supported versions of Go. (#569)
- Removed unneeded allocation on empty labels in OLTP exporter. (#597)
- Update `BatchedSpanProcessor` to process the queue until no data but respect max batch size. (#599)
- Update project documentation godoc.org links to pkg.go.dev. (#602)

## [0.3.0] - 2020-03-21

This is a first official beta release, which provides almost fully complete metrics, tracing, and context propagation functionality.
There is still a possibility of breaking changes.

### Added

- Add `Observer` metric instrument. (#474)
- Add global `Propagators` functionality to enable deferred initialization for propagators registered before the first Meter SDK is installed. (#494)
- Simplified export setup pipeline for the jaeger exporter to match other exporters. (#459)
- The zipkin trace exporter. (#495)
- The OTLP exporter to export metric and trace telemetry to the OpenTelemetry collector. (#497) (#544) (#545)
- The `StatusMessage` field was add to the trace `Span`. (#524)
- Context propagation in OpenTracing bridge in terms of OpenTelemetry context propagation. (#525)
- The `Resource` type was added to the SDK. (#528)
- The global API now supports a `Tracer` and `Meter` function as shortcuts to getting a global `*Provider` and calling these methods directly. (#538)
- The metric API now defines a generic `MeterImpl` interface to support general purpose `Meter` construction.
   Additionally, `SyncImpl` and `AsyncImpl` are added to support general purpose instrument construction. (#560)
- A metric `Kind` is added to represent the `MeasureKind`, `ObserverKind`, and `CounterKind`. (#560)
- Scripts to better automate the release process. (#576)

### Changed

- Default to to use `AlwaysSampler` instead of `ProbabilitySampler` to match OpenTelemetry specification. (#506)
- Renamed `AlwaysSampleSampler` to `AlwaysOnSampler` in the trace API. (#511)
- Renamed `NeverSampleSampler` to `AlwaysOffSampler` in the trace API. (#511)
- The `Status` field of the `Span` was changed to `StatusCode` to disambiguate with the added `StatusMessage`. (#524)
- Updated the trace `Sampler` interface conform to the OpenTelemetry specification. (#531)
- Rename metric API `Options` to `Config`. (#541)
- Rename metric `Counter` aggregator to be `Sum`. (#541)
- Unify metric options into `Option` from instrument specific options. (#541)
- The trace API's `TraceProvider` now support `Resource`s. (#545)
- Correct error in zipkin module name. (#548)
- The jaeger trace exporter now supports `Resource`s. (#551)
- Metric SDK now supports `Resource`s.
   The `WithResource` option was added to configure a `Resource` on creation and the `Resource` method was added to the metric `Descriptor` to return the associated `Resource`. (#552)
- Replace `ErrNoLastValue` and `ErrEmptyDataSet` by `ErrNoData` in the metric SDK. (#557)
- The stdout trace exporter now supports `Resource`s. (#558)
- The metric `Descriptor` is now included at the API instead of the SDK. (#560)
- Replace `Ordered` with an iterator in `export.Labels`. (#567)

### Removed

- The vendor specific Stackdriver. It is now hosted on 3rd party vendor infrastructure. (#452)
- The `Unregister` method for metric observers as it is not in the OpenTelemetry specification. (#560)
- `GetDescriptor` from the metric SDK. (#575)
- The `Gauge` instrument from the metric API. (#537)

### Fixed

- Make histogram aggregator checkpoint consistent. (#438)
- Update README with import instructions and how to build and test. (#505)
- The default label encoding was updated to be unique. (#508)
- Use `NewRoot` in the othttp plugin for public endpoints. (#513)
- Fix data race in `BatchedSpanProcessor`. (#518)
- Skip test-386 for Mac OS 10.15.x (Catalina and upwards). #521
- Use a variable-size array to represent ordered labels in maps. (#523)
- Update the OTLP protobuf and update changed import path. (#532)
- Use `StateLocker` implementation in `MinMaxSumCount`. (#546)
- Eliminate goroutine leak in histogram stress test. (#547)
- Update OTLP exporter with latest protobuf. (#550)
- Add filters to the othttp plugin. (#556)
- Provide an implementation of the `Header*` filters that do not depend on Go 1.14. (#565)
- Encode labels once during checkpoint.
   The checkpoint function is executed in a single thread so we can do the encoding lazily before passing the encoded version of labels to the exporter.
   This is a cheap and quick way to avoid encoding the labels on every collection interval. (#572)
- Run coverage over all packages in `COVERAGE_MOD_DIR`. (#573)

## [0.2.3] - 2020-03-04

### Added

- `RecordError` method on `Span`s in the trace API to Simplify adding error events to spans. (#473)
- Configurable push frequency for exporters setup pipeline. (#504)

### Changed

- Rename the `exporter` directory to `exporters`.
   The `go.opentelemetry.io/otel/exporter/trace/jaeger` package was mistakenly released with a `v1.0.0` tag instead of `v0.1.0`.
   This resulted in all subsequent releases not becoming the default latest.
   A consequence of this was that all `go get`s pulled in the incompatible `v0.1.0` release of that package when pulling in more recent packages from other otel packages.
   Renaming the `exporter` directory to `exporters` fixes this issue by renaming the package and therefore clearing any existing dependency tags.
   Consequentially, this action also renames *all* exporter packages. (#502)

### Removed

- The `CorrelationContextHeader` constant in the `correlation` package is no longer exported. (#503)

## [0.2.2] - 2020-02-27

### Added

- `HTTPSupplier` interface in the propagation API to specify methods to retrieve and store a single value for a key to be associated with a carrier. (#467)
- `HTTPExtractor` interface in the propagation API to extract information from an `HTTPSupplier` into a context. (#467)
- `HTTPInjector` interface in the propagation API to inject information into an `HTTPSupplier.` (#467)
- `Config` and configuring `Option` to the propagator API. (#467)
- `Propagators` interface in the propagation API to contain the set of injectors and extractors for all supported carrier formats. (#467)
- `HTTPPropagator` interface in the propagation API to inject and extract from an `HTTPSupplier.` (#467)
- `WithInjectors` and `WithExtractors` functions to the propagator API to configure injectors and extractors to use. (#467)
- `ExtractHTTP` and `InjectHTTP` functions to apply configured HTTP extractors and injectors to a passed context. (#467)
- Histogram aggregator. (#433)
- `DefaultPropagator` function and have it return `trace.TraceContext` as the default context propagator. (#456)
- `AlwaysParentSample` sampler to the trace API. (#455)
- `WithNewRoot` option function to the trace API to specify the created span should be considered a root span. (#451)


### Changed

- Renamed `WithMap` to `ContextWithMap` in the correlation package. (#481)
- Renamed `FromContext` to `MapFromContext` in the correlation package. (#481)
- Move correlation context propagation to correlation package. (#479)
- Do not default to putting remote span context into links. (#480)
- Propagators extrac
- `Tracer.WithSpan` updated to accept `StartOptions`. (#472)
- Renamed `MetricKind` to `Kind` to not stutter in the type usage. (#432)
- Renamed the `export` package to `metric` to match directory structure. (#432)
- Rename the `api/distributedcontext` package to `api/correlation`. (#444)
- Rename the `api/propagators` package to `api/propagation`. (#444)
- Move the propagators from the `propagators` package into the `trace` API package. (#444)
- Update `Float64Gauge`, `Int64Gauge`, `Float64Counter`, `Int64Counter`, `Float64Measure`, and `Int64Measure` metric methods to use value receivers instead of pointers. (#462)
- Moved all dependencies of tools package to a tools directory. (#466)

### Removed

- Binary propagators. (#467)
- NOOP propagator. (#467)

### Fixed

- Upgraded `github.com/golangci/golangci-lint` from `v1.21.0` to `v1.23.6` in `tools/`. (#492)
- Fix a possible nil-dereference crash (#478)
- Correct comments for `InstallNewPipeline` in the stdout exporter. (#483)
- Correct comments for `InstallNewPipeline` in the dogstatsd exporter. (#484)
- Correct comments for `InstallNewPipeline` in the prometheus exporter. (#482)
- Initialize `onError` based on `Config` in prometheus exporter. (#486)
- Correct module name in prometheus exporter README. (#475)
- Removed tracer name prefix from span names. (#430)
- Fix `aggregator_test.go` import package comment. (#431)
- Improved detail in stdout exporter. (#436)
- Fix a dependency issue (generate target should depend on stringer, not lint target) in Makefile. (#442)
- Reorders the Makefile targets within `precommit` target so we generate files and build the code before doing linting, so we can get much nicer errors about syntax errors from the compiler. (#442)
- Reword function documentation in gRPC plugin. (#446)
- Send the `span.kind` tag to Jaeger from the jaeger exporter. (#441)
- Fix `metadataSupplier` in the jaeger exporter to overwrite the header if existing instead of appending to it. (#441)
- Upgraded to Go 1.13 in CI. (#465)
- Correct opentelemetry.io URL in trace SDK documentation. (#464)
- Refactored reference counting logic in SDK determination of stale records. (#468)
- Add call to `runtime.Gosched` in instrument `acquireHandle` logic to not block the collector. (#469)

## [0.2.1.1] - 2020-01-13

### Fixed

- Use stateful batcher on Prometheus exporter fixing regresion introduced in #395. (#428)

## [0.2.1] - 2020-01-08

### Added

- Global meter forwarding implementation.
   This enables deferred initialization for metric instruments registered before the first Meter SDK is installed. (#392)
- Global trace forwarding implementation.
   This enables deferred initialization for tracers registered before the first Trace SDK is installed. (#406)
- Standardize export pipeline creation in all exporters. (#395)
- A testing, organization, and comments for 64-bit field alignment. (#418)
- Script to tag all modules in the project. (#414)

### Changed

- Renamed `propagation` package to `propagators`. (#362)
- Renamed `B3Propagator` propagator to `B3`. (#362)
- Renamed `TextFormatPropagator` propagator to `TextFormat`. (#362)
- Renamed `BinaryPropagator` propagator to `Binary`. (#362)
- Renamed `BinaryFormatPropagator` propagator to `BinaryFormat`. (#362)
- Renamed `NoopTextFormatPropagator` propagator to `NoopTextFormat`. (#362)
- Renamed `TraceContextPropagator` propagator to `TraceContext`. (#362)
- Renamed `SpanOption` to `StartOption` in the trace API. (#369)
- Renamed `StartOptions` to `StartConfig` in the trace API. (#369)
- Renamed `EndOptions` to `EndConfig` in the trace API. (#369)
- `Number` now has a pointer receiver for its methods. (#375)
- Renamed `CurrentSpan` to `SpanFromContext` in the trace API. (#379)
- Renamed `SetCurrentSpan` to `ContextWithSpan` in the trace API. (#379)
- Renamed `Message` in Event to `Name` in the trace API. (#389)
- Prometheus exporter no longer aggregates metrics, instead it only exports them. (#385)
- Renamed `HandleImpl` to `BoundInstrumentImpl` in the metric API. (#400)
- Renamed `Float64CounterHandle` to `Float64CounterBoundInstrument` in the metric API. (#400)
- Renamed `Int64CounterHandle` to `Int64CounterBoundInstrument` in the metric API. (#400)
- Renamed `Float64GaugeHandle` to `Float64GaugeBoundInstrument` in the metric API. (#400)
- Renamed `Int64GaugeHandle` to `Int64GaugeBoundInstrument` in the metric API. (#400)
- Renamed `Float64MeasureHandle` to `Float64MeasureBoundInstrument` in the metric API. (#400)
- Renamed `Int64MeasureHandle` to `Int64MeasureBoundInstrument` in the metric API. (#400)
- Renamed `Release` method for bound instruments in the metric API to `Unbind`. (#400)
- Renamed `AcquireHandle` method for bound instruments in the metric API to `Bind`. (#400)
- Renamed the `File` option in the stdout exporter to `Writer`. (#404)
- Renamed all `Options` to `Config` for all metric exports where this wasn't already the case.

### Fixed

- Aggregator import path corrected. (#421)
- Correct links in README. (#368)
- The README was updated to match latest code changes in its examples. (#374)
- Don't capitalize error statements. (#375)
- Fix ignored errors. (#375)
- Fix ambiguous variable naming. (#375)
- Removed unnecessary type casting. (#375)
- Use named parameters. (#375)
- Updated release schedule. (#378)
- Correct http-stackdriver example module name. (#394)
- Removed the `http.request` span in `httptrace` package. (#397)
- Add comments in the metrics SDK (#399)
- Initialize checkpoint when creating ddsketch aggregator to prevent panic when merging into a empty one. (#402) (#403)
- Add documentation of compatible exporters in the README. (#405)
- Typo fix. (#408)
- Simplify span check logic in SDK tracer implementation. (#419)

## [0.2.0] - 2019-12-03

### Added

- Unary gRPC tracing example. (#351)
- Prometheus exporter. (#334)
- Dogstatsd metrics exporter. (#326)

### Changed

- Rename `MaxSumCount` aggregation to `MinMaxSumCount` and add the `Min` interface for this aggregation. (#352)
- Rename `GetMeter` to `Meter`. (#357)
- Rename `HTTPTraceContextPropagator` to `TraceContextPropagator`. (#355)
- Rename `HTTPB3Propagator` to `B3Propagator`. (#355)
- Rename `HTTPTraceContextPropagator` to `TraceContextPropagator`. (#355)
- Move `/global` package to `/api/global`. (#356)
- Rename `GetTracer` to `Tracer`. (#347)

### Removed

- `SetAttribute` from the `Span` interface in the trace API. (#361)
- `AddLink` from the `Span` interface in the trace API. (#349)
- `Link` from the `Span` interface in the trace API. (#349)

### Fixed

- Exclude example directories from coverage report. (#365)
- Lint make target now implements automatic fixes with `golangci-lint` before a second run to report the remaining issues. (#360)
- Drop `GO111MODULE` environment variable in Makefile as Go 1.13 is the project specified minimum version and this is environment variable is not needed for that version of Go. (#359)
- Run the race checker for all test. (#354)
- Redundant commands in the Makefile are removed. (#354)
- Split the `generate` and `lint` targets of the Makefile. (#354)
- Renames `circle-ci` target to more generic `ci` in Makefile. (#354)
- Add example Prometheus binary to gitignore. (#358)
- Support negative numbers with the `MaxSumCount`. (#335)
- Resolve race conditions in `push_test.go` identified in #339. (#340)
- Use `/usr/bin/env bash` as a shebang in scripts rather than `/bin/bash`. (#336)
- Trace benchmark now tests both `AlwaysSample` and `NeverSample`.
   Previously it was testing `AlwaysSample` twice. (#325)
- Trace benchmark now uses a `[]byte` for `TraceID` to fix failing test. (#325)
- Added a trace benchmark to test variadic functions in `setAttribute` vs `setAttributes` (#325)
- The `defaultkeys` batcher was only using the encoded label set as its map key while building a checkpoint.
   This allowed distinct label sets through, but any metrics sharing a label set could be overwritten or merged incorrectly.
   This was corrected. (#333)


## [0.1.2] - 2019-11-18

### Fixed

- Optimized the `simplelru` map for attributes to reduce the number of allocations. (#328)
- Removed unnecessary unslicing of parameters that are already a slice. (#324)

## [0.1.1] - 2019-11-18

This release contains a Metrics SDK with stdout exporter and supports basic aggregations such as counter, gauges, array, maxsumcount, and ddsketch.

### Added

- Metrics stdout export pipeline. (#265)
- Array aggregation for raw measure metrics. (#282)
- The core.Value now have a `MarshalJSON` method. (#281)

### Removed

- `WithService`, `WithResources`, and `WithComponent` methods of tracers. (#314)
- Prefix slash in `Tracer.Start()` for the Jaeger example. (#292)

### Changed

- Allocation in LabelSet construction to reduce GC overhead. (#318)
- `trace.WithAttributes` to append values instead of replacing (#315)
- Use a formula for tolerance in sampling tests. (#298)
- Move export types into trace and metric-specific sub-directories. (#289)
- `SpanKind` back to being based on an `int` type. (#288)

### Fixed

- URL to OpenTelemetry website in README. (#323)
- Name of othttp default tracer. (#321)
- `ExportSpans` for the stackdriver exporter now handles `nil` context. (#294)
- CI modules cache to correctly restore/save from/to the cache. (#316)
- Fix metric SDK race condition between `LoadOrStore` and the assignment `rec.recorder = i.meter.exporter.AggregatorFor(rec)`. (#293)
- README now reflects the new code structure introduced with these changes. (#291)
- Make the basic example work. (#279)

## [0.1.0] - 2019-11-04

This is the first release of open-telemetry go library.
It contains api and sdk for trace and meter.

### Added

- Initial OpenTelemetry trace and metric API prototypes.
- Initial OpenTelemetry trace, metric, and export SDK packages.
- A wireframe bridge to support compatibility with OpenTracing.
- Example code for a basic, http-stackdriver, http, jaeger, and named tracer setup.
- Exporters for Jaeger, Stackdriver, and stdout.
- Propagators for binary, B3, and trace-context protocols.
- Project information and guidelines in the form of a README and CONTRIBUTING.
- Tools to build the project and a Makefile to automate the process.
- Apache-2.0 license.
- CircleCI build CI manifest files.
- CODEOWNERS file to track owners of this project.


[Unreleased]: https://github.com/open-telemetry/opentelemetry-go/compare/v0.18.0...HEAD
[0.18.0]: https://github.com/open-telemetry/opentelemetry-go/releases/tag/v0.18.0
[0.17.0]: https://github.com/open-telemetry/opentelemetry-go/releases/tag/v0.17.0
[0.16.0]: https://github.com/open-telemetry/opentelemetry-go/releases/tag/v0.16.0
[0.15.0]: https://github.com/open-telemetry/opentelemetry-go/releases/tag/v0.15.0
[0.14.0]: https://github.com/open-telemetry/opentelemetry-go/releases/tag/v0.14.0
[0.13.0]: https://github.com/open-telemetry/opentelemetry-go/releases/tag/v0.13.0
[0.12.0]: https://github.com/open-telemetry/opentelemetry-go/releases/tag/v0.12.0
[0.11.0]: https://github.com/open-telemetry/opentelemetry-go/releases/tag/v0.11.0
[0.10.0]: https://github.com/open-telemetry/opentelemetry-go/releases/tag/v0.10.0
[0.9.0]: https://github.com/open-telemetry/opentelemetry-go/releases/tag/v0.9.0
[0.8.0]: https://github.com/open-telemetry/opentelemetry-go/releases/tag/v0.8.0
[0.7.0]: https://github.com/open-telemetry/opentelemetry-go/releases/tag/v0.7.0
[0.6.0]: https://github.com/open-telemetry/opentelemetry-go/releases/tag/v0.6.0
[0.5.0]: https://github.com/open-telemetry/opentelemetry-go/releases/tag/v0.5.0
[0.4.3]: https://github.com/open-telemetry/opentelemetry-go/releases/tag/v0.4.3
[0.4.2]: https://github.com/open-telemetry/opentelemetry-go/releases/tag/v0.4.2
[0.4.1]: https://github.com/open-telemetry/opentelemetry-go/releases/tag/v0.4.1
[0.4.0]: https://github.com/open-telemetry/opentelemetry-go/releases/tag/v0.4.0
[0.3.0]: https://github.com/open-telemetry/opentelemetry-go/releases/tag/v0.3.0
[0.2.3]: https://github.com/open-telemetry/opentelemetry-go/releases/tag/v0.2.3
[0.2.2]: https://github.com/open-telemetry/opentelemetry-go/releases/tag/v0.2.2
[0.2.1.1]: https://github.com/open-telemetry/opentelemetry-go/releases/tag/v0.2.1.1
[0.2.1]: https://github.com/open-telemetry/opentelemetry-go/releases/tag/v0.2.1
[0.2.0]: https://github.com/open-telemetry/opentelemetry-go/releases/tag/v0.2.0
[0.1.2]: https://github.com/open-telemetry/opentelemetry-go/releases/tag/v0.1.2
[0.1.1]: https://github.com/open-telemetry/opentelemetry-go/releases/tag/v0.1.1
[0.1.0]: https://github.com/open-telemetry/opentelemetry-go/releases/tag/v0.1.0<|MERGE_RESOLUTION|>--- conflicted
+++ resolved
@@ -35,11 +35,8 @@
    These are now returned as a SpanProcessor interface from their respective constructors. (#1638)
 - Removed setting status to `Error` while recording an error as a span event in `RecordError`. (#1663)
 - Removed `WithConfig` from tracer provider to avoid overriding configuration. (#1633)
-<<<<<<< HEAD
 - Removed `serviceName` parameter from Zipkin exporter and uses resource instead. (#1549)
-=======
 - Removed `jaeger.WithProcess`. (#1673)
->>>>>>> 62cbf0f2
 
 ### Fixed
 
