# Changelog

All notable changes to this project will be documented in this file.

The format is based on [Keep a Changelog](https://keepachangelog.com/en/1.0.0/).

This project adheres to [Semantic Versioning](https://semver.org/spec/v2.0.0.html).

## [Unreleased]

### Added

- Add the `ReadOnlySpan` and `ReadWriteSpan` interfaces to provide better control for accessing span data. (#1360)
- `NewGRPCDriver` function returns a `ProtocolDriver` that maintains a single gRPC connection to the collector. (#1369)
- `NewSplitDriver` for OTLP exporter that allows sending traces and metrics to different endpoints. (#1418)

### Changed

- Rename `export.SpanData` to `export.SpanSnapshot` and use it only for exporting spans. (#1360)
- Store the parent's full `SpanContext` rather than just its span ID in the `span` struct. (#1360)
- Improve span duration accuracy. (#1360)
- Migrated CI/CD from CircleCI to GitHub Actions (#1382)
- Remove duplicate checkout from GitHub Actions workflow (#1407)
<<<<<<< HEAD
=======
- `NewExporter` from `exporters/otlp` now takes a `ProtocolDriver` as a parameter. (#1369)
- Many OTLP Exporter options became gRPC ProtocolDriver options. (#1369)
>>>>>>> 6bcd1085

### Removed

- Remove `errUninitializedSpan` as its only usage is now obsolete. (#1360)
- Remove Metric Processor's ability to convert cumulative to delta. (#1415)

## [0.15.0] - 2020-12-10

### Added

- The `WithIDGenerator` `TracerProviderOption` is added to the `go.opentelemetry.io/otel/trace` package to configure an `IDGenerator` for the `TracerProvider`. (#1363)

### Changed

- The Zipkin exporter now uses the Span status code to determine. (#1328)
- `NewExporter` and `Start` functions in `go.opentelemetry.io/otel/exporters/otlp` now receive `context.Context` as a first parameter. (#1357)
- Move the OpenCensus example into `example` directory. (#1359)
- Moved the SDK's `internal.IDGenerator` interface in to the `sdk/trace` package to enable support for externally-defined ID generators. (#1363)
- Bump `github.com/google/go-cmp` from 0.5.3 to 0.5.4 (#1374)
- Bump `github.com/golangci/golangci-lint` in `/internal/tools` (#1375)


### Fixed

- Metric SDK `SumObserver` and `UpDownSumObserver` instruments correctness fixes. (#1381)

## [0.14.0] - 2020-11-19

### Added

- An `EventOption` and the related `NewEventConfig` function are added to the `go.opentelemetry.io/otel` package to configure Span events. (#1254)
- A `TextMapPropagator` and associated `TextMapCarrier` are added to the `go.opentelemetry.io/otel/oteltest` package to test `TextMap` type propagators and their use. (#1259)
- `SpanContextFromContext` returns `SpanContext` from context. (#1255)
- `TraceState` has been added to `SpanContext`. (#1340)
- `DeploymentEnvironmentKey` added to `go.opentelemetry.io/otel/semconv` package. (#1323)
- Add an OpenCensus to OpenTelemetry tracing bridge. (#1305)
- Add a parent context argument to `SpanProcessor.OnStart` to follow the specification. (#1333)
- Add missing tests for `sdk/trace/attributes_map.go`. (#1337)

### Changed

- Move the `go.opentelemetry.io/otel/api/trace` package into `go.opentelemetry.io/otel/trace` with the following changes. (#1229) (#1307)
  - `ID` has been renamed to `TraceID`.
  - `IDFromHex` has been renamed to `TraceIDFromHex`.
  - `EmptySpanContext` is removed.
- Move the `go.opentelemetry.io/otel/api/trace/tracetest` package into `go.opentelemetry.io/otel/oteltest`. (#1229)
- OTLP Exporter updates:
  - supports OTLP v0.6.0 (#1230, #1354)
  - supports configurable aggregation temporality (default: Cumulative, optional: Stateless). (#1296)
- The Sampler is now called on local child spans. (#1233)
- The `Kind` type from the `go.opentelemetry.io/otel/api/metric` package was renamed to `InstrumentKind` to more specifically describe what it is and avoid semantic ambiguity. (#1240)
- The `MetricKind` method of the `Descriptor` type in the `go.opentelemetry.io/otel/api/metric` package was renamed to `Descriptor.InstrumentKind`.
   This matches the returned type and fixes misuse of the term metric. (#1240)
- Move test harness from the `go.opentelemetry.io/otel/api/apitest` package into `go.opentelemetry.io/otel/oteltest`. (#1241)
- Move the `go.opentelemetry.io/otel/api/metric/metrictest` package into `go.opentelemetry.io/oteltest` as part of #964. (#1252)
- Move the `go.opentelemetry.io/otel/api/metric` package into `go.opentelemetry.io/otel/metric` as part of #1303. (#1321)
- Move the `go.opentelemetry.io/otel/api/metric/registry` package into `go.opentelemetry.io/otel/metric/registry` as a part of #1303. (#1316)
- Move the `Number` type (together with related functions) from `go.opentelemetry.io/otel/api/metric` package into `go.opentelemetry.io/otel/metric/number` as a part of #1303. (#1316)
- The function signature of the Span `AddEvent` method in `go.opentelemetry.io/otel` is updated to no longer take an unused context and instead take a required name and a variable number of `EventOption`s. (#1254)
- The function signature of the Span `RecordError` method in `go.opentelemetry.io/otel` is updated to no longer take an unused context and instead take a required error value and a variable number of `EventOption`s. (#1254)
- Move the `go.opentelemetry.io/otel/api/global` package to `go.opentelemetry.io/otel`. (#1262) (#1330)
- Move the `Version` function from `go.opentelemetry.io/otel/sdk` to `go.opentelemetry.io/otel`. (#1330)
- Rename correlation context header from `"otcorrelations"` to `"baggage"` to match the OpenTelemetry specification. (#1267)
- Fix `Code.UnmarshalJSON` to work with valid JSON only. (#1276)
- The `resource.New()` method changes signature to support builtin attributes and functional options, including `telemetry.sdk.*` and
  `host.name` semantic conventions; the former method is renamed `resource.NewWithAttributes`. (#1235)
- The Prometheus exporter now exports non-monotonic counters (i.e. `UpDownCounter`s) as gauges. (#1210)
- Correct the `Span.End` method documentation in the `otel` API to state updates are not allowed on a span after it has ended. (#1310)
- Updated span collection limits for attribute, event and link counts to 1000 (#1318)
- Renamed `semconv.HTTPUrlKey` to `semconv.HTTPURLKey`. (#1338)

### Removed

- The `ErrInvalidHexID`, `ErrInvalidTraceIDLength`, `ErrInvalidSpanIDLength`, `ErrInvalidSpanIDLength`, or `ErrNilSpanID` from the `go.opentelemetry.io/otel` package are unexported now. (#1243)
- The `AddEventWithTimestamp` method on the `Span` interface in `go.opentelemetry.io/otel` is removed due to its redundancy.
   It is replaced by using the `AddEvent` method with a `WithTimestamp` option. (#1254)
- The `MockSpan` and `MockTracer` types are removed from `go.opentelemetry.io/otel/oteltest`.
   `Tracer` and `Span` from the same module should be used in their place instead. (#1306)
- `WorkerCount` option is removed from `go.opentelemetry.io/otel/exporters/otlp`. (#1350)

### Fixed

- Rename `MergeItererator` to `MergeIterator` in the `go.opentelemetry.io/otel/label` package. (#1244)
- The `go.opentelemetry.io/otel/api/global` packages global TextMapPropagator now delegates functionality to a globally set delegate for all previously returned propagators. (#1258)
- Fix condition in `label.Any`. (#1299)
- Fix global `TracerProvider` to pass options to its configured provider. (#1329)
- Fix missing handler for `ExactKind` aggregator in OTLP metrics transformer (#1309)

## [0.13.0] - 2020-10-08

### Added

- OTLP Metric exporter supports Histogram aggregation. (#1209)
- The `Code` struct from the `go.opentelemetry.io/otel/codes` package now supports JSON marshaling and unmarshaling as well as implements the `Stringer` interface. (#1214)
- A Baggage API to implement the OpenTelemetry specification. (#1217)
- Add Shutdown method to sdk/trace/provider, shutdown processors in the order they were registered. (#1227)

### Changed

- Set default propagator to no-op propagator. (#1184)
- The `HTTPSupplier`, `HTTPExtractor`, `HTTPInjector`, and `HTTPPropagator` from the `go.opentelemetry.io/otel/api/propagation` package were replaced with unified `TextMapCarrier` and `TextMapPropagator` in the `go.opentelemetry.io/otel/propagation` package. (#1212) (#1325)
- The `New` function from the `go.opentelemetry.io/otel/api/propagation` package was replaced with `NewCompositeTextMapPropagator` in the `go.opentelemetry.io/otel` package. (#1212)
- The status codes of the `go.opentelemetry.io/otel/codes` package have been updated to match the latest OpenTelemetry specification.
   They now are `Unset`, `Error`, and `Ok`.
   They no longer track the gRPC codes. (#1214)
- The `StatusCode` field of the `SpanData` struct in the `go.opentelemetry.io/otel/sdk/export/trace` package now uses the codes package from this package instead of the gRPC project. (#1214)
- Move the `go.opentelemetry.io/otel/api/baggage` package into `go.opentelemetry.io/otel/baggage`. (#1217) (#1325)
- A `Shutdown` method of `SpanProcessor` and all its implementations receives a context and returns an error. (#1264)

### Fixed

- Copies of data from arrays and slices passed to `go.opentelemetry.io/otel/label.ArrayValue()` are now used in the returned `Value` instead of using the mutable data itself. (#1226)

### Removed

- The `ExtractHTTP` and `InjectHTTP` functions from the `go.opentelemetry.io/otel/api/propagation` package were removed. (#1212)
- The `Propagators` interface from the `go.opentelemetry.io/otel/api/propagation` package was removed to conform to the OpenTelemetry specification.
   The explicit `TextMapPropagator` type can be used in its place as this is the `Propagator` type the specification defines. (#1212)
- The `SetAttribute` method of the `Span` from the `go.opentelemetry.io/otel/api/trace` package was removed given its redundancy with the `SetAttributes` method. (#1216)
- The internal implementation of Baggage storage is removed in favor of using the new Baggage API functionality. (#1217)
- Remove duplicate hostname key `HostHostNameKey` in Resource semantic conventions. (#1219)
- Nested array/slice support has been removed. (#1226)

## [0.12.0] - 2020-09-24

### Added

- A `SpanConfigure` function in `go.opentelemetry.io/otel/api/trace` to create a new `SpanConfig` from `SpanOption`s. (#1108)
- In the `go.opentelemetry.io/otel/api/trace` package, `NewTracerConfig` was added to construct new `TracerConfig`s.
   This addition was made to conform with our project option conventions. (#1155)
- Instrumentation library information was added to the Zipkin exporter. (#1119)
- The `SpanProcessor` interface now has a `ForceFlush()` method. (#1166)
- More semantic conventions for k8s as resource attributes. (#1167)

### Changed

- Add reconnecting udp connection type to Jaeger exporter.
   This change adds a new optional implementation of the udp conn interface used to detect changes to an agent's host dns record.
   It then adopts the new destination address to ensure the exporter doesn't get stuck. This change was ported from jaegertracing/jaeger-client-go#520. (#1063)
- Replace `StartOption` and `EndOption` in `go.opentelemetry.io/otel/api/trace` with `SpanOption`.
   This change is matched by replacing the `StartConfig` and `EndConfig` with a unified `SpanConfig`. (#1108)
- Replace the `LinkedTo` span option in `go.opentelemetry.io/otel/api/trace` with `WithLinks`.
   This is be more consistent with our other option patterns, i.e. passing the item to be configured directly instead of its component parts, and provides a cleaner function signature. (#1108)
- The `go.opentelemetry.io/otel/api/trace` `TracerOption` was changed to an interface to conform to project option conventions. (#1109)
- Move the `B3` and `TraceContext` from within the `go.opentelemetry.io/otel/api/trace` package to their own `go.opentelemetry.io/otel/propagators` package.
    This removal of the propagators is reflective of the OpenTelemetry specification for these propagators as well as cleans up the `go.opentelemetry.io/otel/api/trace` API. (#1118)
- Rename Jaeger tags used for instrumentation library information to reflect changes in OpenTelemetry specification. (#1119)
- Rename `ProbabilitySampler` to `TraceIDRatioBased` and change semantics to ignore parent span sampling status. (#1115)
- Move `tools` package under `internal`. (#1141)
- Move `go.opentelemetry.io/otel/api/correlation` package to `go.opentelemetry.io/otel/api/baggage`. (#1142)
   The `correlation.CorrelationContext` propagator has been renamed `baggage.Baggage`.  Other exported functions and types are unchanged.
- Rename `ParentOrElse` sampler to `ParentBased` and allow setting samplers depending on parent span. (#1153)
- In the `go.opentelemetry.io/otel/api/trace` package, `SpanConfigure` was renamed to `NewSpanConfig`. (#1155)
- Change `dependabot.yml` to add a `Skip Changelog` label to dependabot-sourced PRs. (#1161)
- The [configuration style guide](https://github.com/open-telemetry/opentelemetry-go/blob/master/CONTRIBUTING.md#config) has been updated to
   recommend the use of `newConfig()` instead of `configure()`. (#1163)
- The `otlp.Config` type has been unexported and changed to `otlp.config`, along with its initializer. (#1163)
- Ensure exported interface types include parameter names and update the
   Style Guide to reflect this styling rule. (#1172)
- Don't consider unset environment variable for resource detection to be an error. (#1170)
- Rename `go.opentelemetry.io/otel/api/metric.ConfigureInstrument` to `NewInstrumentConfig` and
  `go.opentelemetry.io/otel/api/metric.ConfigureMeter` to `NewMeterConfig`.
- ValueObserver instruments use LastValue aggregator by default. (#1165)
- OTLP Metric exporter supports LastValue aggregation. (#1165)
- Move the `go.opentelemetry.io/otel/api/unit` package to `go.opentelemetry.io/otel/unit`. (#1185)
- Rename `Provider` to `MeterProvider` in the `go.opentelemetry.io/otel/api/metric` package. (#1190)
- Rename `NoopProvider` to `NoopMeterProvider` in the `go.opentelemetry.io/otel/api/metric` package. (#1190)
- Rename `NewProvider` to `NewMeterProvider` in the `go.opentelemetry.io/otel/api/metric/metrictest` package. (#1190)
- Rename `Provider` to `MeterProvider` in the `go.opentelemetry.io/otel/api/metric/registry` package. (#1190)
- Rename `NewProvider` to `NewMeterProvider` in the `go.opentelemetry.io/otel/api/metri/registryc` package. (#1190)
- Rename `Provider` to `TracerProvider` in the `go.opentelemetry.io/otel/api/trace` package. (#1190)
- Rename `NoopProvider` to `NoopTracerProvider` in the `go.opentelemetry.io/otel/api/trace` package. (#1190)
- Rename `Provider` to `TracerProvider` in the `go.opentelemetry.io/otel/api/trace/tracetest` package. (#1190)
- Rename `NewProvider` to `NewTracerProvider` in the `go.opentelemetry.io/otel/api/trace/tracetest` package. (#1190)
- Rename `WrapperProvider` to `WrapperTracerProvider` in the `go.opentelemetry.io/otel/bridge/opentracing` package. (#1190)
- Rename `NewWrapperProvider` to `NewWrapperTracerProvider` in the `go.opentelemetry.io/otel/bridge/opentracing` package. (#1190)
- Rename `Provider` method of the pull controller to `MeterProvider` in the `go.opentelemetry.io/otel/sdk/metric/controller/pull` package. (#1190)
- Rename `Provider` method of the push controller to `MeterProvider` in the `go.opentelemetry.io/otel/sdk/metric/controller/push` package. (#1190)
- Rename `ProviderOptions` to `TracerProviderConfig` in the `go.opentelemetry.io/otel/sdk/trace` package. (#1190)
- Rename `ProviderOption` to `TracerProviderOption` in the `go.opentelemetry.io/otel/sdk/trace` package. (#1190)
- Rename `Provider` to `TracerProvider` in the `go.opentelemetry.io/otel/sdk/trace` package. (#1190)
- Rename `NewProvider` to `NewTracerProvider` in the `go.opentelemetry.io/otel/sdk/trace` package. (#1190)
- Renamed `SamplingDecision` values to comply with OpenTelemetry specification change. (#1192)
- Renamed Zipkin attribute names from `ot.status_code & ot.status_description` to `otel.status_code & otel.status_description`. (#1201)
- The default SDK now invokes registered `SpanProcessor`s in the order they were registered with the `TracerProvider`. (#1195)
- Add test of spans being processed by the `SpanProcessor`s in the order they were registered. (#1203)

### Removed

- Remove the B3 propagator from `go.opentelemetry.io/otel/propagators`. It is now located in the
   `go.opentelemetry.io/contrib/propagators/` module. (#1191)
- Remove the semantic convention for HTTP status text, `HTTPStatusTextKey` from package `go.opentelemetry.io/otel/semconv`. (#1194)

### Fixed

- Zipkin example no longer mentions `ParentSampler`, corrected to `ParentBased`. (#1171)
- Fix missing shutdown processor in otel-collector example. (#1186)
- Fix missing shutdown processor in basic and namedtracer examples. (#1197)

## [0.11.0] - 2020-08-24

### Added

- Support for exporting array-valued attributes via OTLP. (#992)
- `Noop` and `InMemory` `SpanBatcher` implementations to help with testing integrations. (#994)
- Support for filtering metric label sets. (#1047)
- A dimensionality-reducing metric Processor. (#1057)
- Integration tests for more OTel Collector Attribute types. (#1062)
- A new `WithSpanProcessor` `ProviderOption` is added to the `go.opentelemetry.io/otel/sdk/trace` package to create a `Provider` and automatically register the `SpanProcessor`. (#1078)

### Changed

- Rename `sdk/metric/processor/test` to `sdk/metric/processor/processortest`. (#1049)
- Rename `sdk/metric/controller/test` to `sdk/metric/controller/controllertest`. (#1049)
- Rename `api/testharness` to `api/apitest`. (#1049)
- Rename `api/trace/testtrace` to `api/trace/tracetest`. (#1049)
- Change Metric Processor to merge multiple observations. (#1024)
- The `go.opentelemetry.io/otel/bridge/opentracing` bridge package has been made into its own module.
   This removes the package dependencies of this bridge from the rest of the OpenTelemetry based project. (#1038)
- Renamed `go.opentelemetry.io/otel/api/standard` package to `go.opentelemetry.io/otel/semconv` to avoid the ambiguous and generic name `standard` and better describe the package as containing OpenTelemetry semantic conventions. (#1016)
- The environment variable used for resource detection has been changed from `OTEL_RESOURCE_LABELS` to `OTEL_RESOURCE_ATTRIBUTES` (#1042)
- Replace `WithSyncer` with `WithBatcher` in examples. (#1044)
- Replace the `google.golang.org/grpc/codes` dependency in the API with an equivalent `go.opentelemetry.io/otel/codes` package. (#1046)
- Merge the `go.opentelemetry.io/otel/api/label` and `go.opentelemetry.io/otel/api/kv` into the new `go.opentelemetry.io/otel/label` package. (#1060)
- Unify Callback Function Naming.
   Rename `*Callback` with `*Func`. (#1061)
- CI builds validate against last two versions of Go, dropping 1.13 and adding 1.15. (#1064)
- The `go.opentelemetry.io/otel/sdk/export/trace` interfaces `SpanSyncer` and `SpanBatcher` have been replaced with a specification compliant `Exporter` interface.
   This interface still supports the export of `SpanData`, but only as a slice.
   Implementation are also required now to return any error from `ExportSpans` if one occurs as well as implement a `Shutdown` method for exporter clean-up. (#1078)
- The `go.opentelemetry.io/otel/sdk/trace` `NewBatchSpanProcessor` function no longer returns an error.
   If a `nil` exporter is passed as an argument to this function, instead of it returning an error, it now returns a `BatchSpanProcessor` that handles the export of `SpanData` by not taking any action. (#1078)
- The `go.opentelemetry.io/otel/sdk/trace` `NewProvider` function to create a `Provider` no longer returns an error, instead only a `*Provider`.
   This change is related to `NewBatchSpanProcessor` not returning an error which was the only error this function would return. (#1078)

### Removed

- Duplicate, unused API sampler interface. (#999)
   Use the [`Sampler` interface](https://github.com/open-telemetry/opentelemetry-go/blob/v0.11.0/sdk/trace/sampling.go) provided by the SDK instead.
- The `grpctrace` instrumentation was moved to the `go.opentelemetry.io/contrib` repository and out of this repository.
   This move includes moving the `grpc` example to the `go.opentelemetry.io/contrib` as well. (#1027)
- The `WithSpan` method of the `Tracer` interface.
   The functionality this method provided was limited compared to what a user can provide themselves.
   It was removed with the understanding that if there is sufficient user need it can be added back based on actual user usage. (#1043)
- The `RegisterSpanProcessor` and `UnregisterSpanProcessor` functions.
   These were holdovers from an approach prior to the TracerProvider design. They were not used anymore. (#1077)
- The `oterror` package. (#1026)
- The `othttp` and `httptrace` instrumentations were moved to `go.opentelemetry.io/contrib`. (#1032)

### Fixed

- The `semconv.HTTPServerMetricAttributesFromHTTPRequest()` function no longer generates the high-cardinality `http.request.content.length` label. (#1031)
- Correct instrumentation version tag in Jaeger exporter. (#1037)
- The SDK span will now set an error event if the `End` method is called during a panic (i.e. it was deferred). (#1043)
- Move internally generated protobuf code from the `go.opentelemetry.io/otel` to the OTLP exporter to reduce dependency overhead. (#1050)
- The `otel-collector` example referenced outdated collector processors. (#1006)

## [0.10.0] - 2020-07-29

This release migrates the default OpenTelemetry SDK into its own Go module, decoupling the SDK from the API and reducing dependencies for instrumentation packages.

### Added

- The Zipkin exporter now has `NewExportPipeline` and `InstallNewPipeline` constructor functions to match the common pattern.
    These function build a new exporter with default SDK options and register the exporter with the `global` package respectively. (#944)
- Add propagator option for gRPC instrumentation. (#986)
- The `testtrace` package now tracks the `trace.SpanKind` for each span. (#987)

### Changed

- Replace the `RegisterGlobal` `Option` in the Jaeger exporter with an `InstallNewPipeline` constructor function.
   This matches the other exporter constructor patterns and will register a new exporter after building it with default configuration. (#944)
- The trace (`go.opentelemetry.io/otel/exporters/trace/stdout`) and metric (`go.opentelemetry.io/otel/exporters/metric/stdout`) `stdout` exporters are now merged into a single exporter at `go.opentelemetry.io/otel/exporters/stdout`.
   This new exporter was made into its own Go module to follow the pattern of all exporters and decouple it from the `go.opentelemetry.io/otel` module. (#956, #963)
- Move the `go.opentelemetry.io/otel/exporters/test` test package to `go.opentelemetry.io/otel/sdk/export/metric/metrictest`. (#962)
- The `go.opentelemetry.io/otel/api/kv/value` package was merged into the parent `go.opentelemetry.io/otel/api/kv` package. (#968)
  - `value.Bool` was replaced with `kv.BoolValue`.
  - `value.Int64` was replaced with `kv.Int64Value`.
  - `value.Uint64` was replaced with `kv.Uint64Value`.
  - `value.Float64` was replaced with `kv.Float64Value`.
  - `value.Int32` was replaced with `kv.Int32Value`.
  - `value.Uint32` was replaced with `kv.Uint32Value`.
  - `value.Float32` was replaced with `kv.Float32Value`.
  - `value.String` was replaced with `kv.StringValue`.
  - `value.Int` was replaced with `kv.IntValue`.
  - `value.Uint` was replaced with `kv.UintValue`.
  - `value.Array` was replaced with `kv.ArrayValue`.
- Rename `Infer` to `Any` in the `go.opentelemetry.io/otel/api/kv` package. (#972)
- Change `othttp` to use the `httpsnoop` package to wrap the `ResponseWriter` so that optional interfaces (`http.Hijacker`, `http.Flusher`, etc.) that are implemented by the original `ResponseWriter`are also implemented by the wrapped `ResponseWriter`. (#979)
- Rename `go.opentelemetry.io/otel/sdk/metric/aggregator/test` package to `go.opentelemetry.io/otel/sdk/metric/aggregator/aggregatortest`. (#980)
- Make the SDK into its own Go module called `go.opentelemetry.io/otel/sdk`. (#985)
- Changed the default trace `Sampler` from `AlwaysOn` to `ParentOrElse(AlwaysOn)`. (#989)

### Removed

- The `IndexedAttribute` function from the `go.opentelemetry.io/otel/api/label` package was removed in favor of `IndexedLabel` which it was synonymous with. (#970)

### Fixed

- Bump github.com/golangci/golangci-lint from 1.28.3 to 1.29.0 in /tools. (#953)
- Bump github.com/google/go-cmp from 0.5.0 to 0.5.1. (#957)
- Use `global.Handle` for span export errors in the OTLP exporter. (#946)
- Correct Go language formatting in the README documentation. (#961)
- Remove default SDK dependencies from the `go.opentelemetry.io/otel/api` package. (#977)
- Remove default SDK dependencies from the `go.opentelemetry.io/otel/instrumentation` package. (#983)
- Move documented examples for `go.opentelemetry.io/otel/instrumentation/grpctrace` interceptors into Go example tests. (#984)

## [0.9.0] - 2020-07-20

### Added

- A new Resource Detector interface is included to allow resources to be automatically detected and included. (#939)
- A Detector to automatically detect resources from an environment variable. (#939)
- Github action to generate protobuf Go bindings locally in `internal/opentelemetry-proto-gen`. (#938)
- OTLP .proto files from `open-telemetry/opentelemetry-proto` imported as a git submodule under `internal/opentelemetry-proto`.
   References to `github.com/open-telemetry/opentelemetry-proto` changed to `go.opentelemetry.io/otel/internal/opentelemetry-proto-gen`. (#942)

### Changed

- Non-nil value `struct`s for key-value pairs will be marshalled using JSON rather than `Sprintf`. (#948)

### Removed

- Removed dependency on `github.com/open-telemetry/opentelemetry-collector`. (#943)

## [0.8.0] - 2020-07-09

### Added

- The `B3Encoding` type to represent the B3 encoding(s) the B3 propagator can inject.
   A value for HTTP supported encodings (Multiple Header: `MultipleHeader`, Single Header: `SingleHeader`) are included. (#882)
- The `FlagsDeferred` trace flag to indicate if the trace sampling decision has been deferred. (#882)
- The `FlagsDebug` trace flag to indicate if the trace is a debug trace. (#882)
- Add `peer.service` semantic attribute. (#898)
- Add database-specific semantic attributes. (#899)
- Add semantic convention for `faas.coldstart` and `container.id`. (#909)
- Add http content size semantic conventions. (#905)
- Include `http.request_content_length` in HTTP request basic attributes. (#905)
- Add semantic conventions for operating system process resource attribute keys. (#919)
- The Jaeger exporter now has a `WithBatchMaxCount` option to specify the maximum number of spans sent in a batch. (#931)

### Changed

- Update `CONTRIBUTING.md` to ask for updates to `CHANGELOG.md` with each pull request. (#879)
- Use lowercase header names for B3 Multiple Headers. (#881)
- The B3 propagator `SingleHeader` field has been replaced with `InjectEncoding`.
   This new field can be set to combinations of the `B3Encoding` bitmasks and will inject trace information in these encodings.
   If no encoding is set, the propagator will default to `MultipleHeader` encoding. (#882)
- The B3 propagator now extracts from either HTTP encoding of B3 (Single Header or Multiple Header) based on what is contained in the header.
   Preference is given to Single Header encoding with Multiple Header being the fallback if Single Header is not found or is invalid.
   This behavior change is made to dynamically support all correctly encoded traces received instead of having to guess the expected encoding prior to receiving. (#882)
- Extend semantic conventions for RPC. (#900)
- To match constant naming conventions in the `api/standard` package, the `FaaS*` key names are appended with a suffix of `Key`. (#920)
  - `"api/standard".FaaSName` -> `FaaSNameKey`
  - `"api/standard".FaaSID` -> `FaaSIDKey`
  - `"api/standard".FaaSVersion` -> `FaaSVersionKey`
  - `"api/standard".FaaSInstance` -> `FaaSInstanceKey`

### Removed

- The `FlagsUnused` trace flag is removed.
   The purpose of this flag was to act as the inverse of `FlagsSampled`, the inverse of `FlagsSampled` is used instead. (#882)
- The B3 header constants (`B3SingleHeader`, `B3DebugFlagHeader`, `B3TraceIDHeader`, `B3SpanIDHeader`, `B3SampledHeader`, `B3ParentSpanIDHeader`) are removed.
   If B3 header keys are needed [the authoritative OpenZipkin package constants](https://pkg.go.dev/github.com/openzipkin/zipkin-go@v0.2.2/propagation/b3?tab=doc#pkg-constants) should be used instead. (#882)

### Fixed

- The B3 Single Header name is now correctly `b3` instead of the previous `X-B3`. (#881)
- The B3 propagator now correctly supports sampling only values (`b3: 0`, `b3: 1`, or `b3: d`) for a Single B3 Header. (#882)
- The B3 propagator now propagates the debug flag.
   This removes the behavior of changing the debug flag into a set sampling bit.
   Instead, this now follow the B3 specification and omits the `X-B3-Sampling` header. (#882)
- The B3 propagator now tracks "unset" sampling state (meaning "defer the decision") and does not set the `X-B3-Sampling` header when injecting. (#882)
- Bump github.com/itchyny/gojq from 0.10.3 to 0.10.4 in /tools. (#883)
- Bump github.com/opentracing/opentracing-go from v1.1.1-0.20190913142402-a7454ce5950e to v1.2.0. (#885)
- The tracing time conversion for OTLP spans is now correctly set to `UnixNano`. (#896)
- Ensure span status is not set to `Unknown` when no HTTP status code is provided as it is assumed to be `200 OK`. (#908)
- Ensure `httptrace.clientTracer` closes `http.headers` span. (#912)
- Prometheus exporter will not apply stale updates or forget inactive metrics. (#903)
- Add test for api.standard `HTTPClientAttributesFromHTTPRequest`. (#905)
- Bump github.com/golangci/golangci-lint from 1.27.0 to 1.28.1 in /tools. (#901, #913)
- Update otel-colector example to use the v0.5.0 collector. (#915)
- The `grpctrace` instrumentation uses a span name conforming to the OpenTelemetry semantic conventions (does not contain a leading slash (`/`)). (#922)
- The `grpctrace` instrumentation includes an `rpc.method` attribute now set to the gRPC method name. (#900, #922)
- The `grpctrace` instrumentation `rpc.service` attribute now contains the package name if one exists.
   This is in accordance with OpenTelemetry semantic conventions. (#922)
- Correlation Context extractor will no longer insert an empty map into the returned context when no valid values are extracted. (#923)
- Bump google.golang.org/api from 0.28.0 to 0.29.0 in /exporters/trace/jaeger. (#925)
- Bump github.com/itchyny/gojq from 0.10.4 to 0.11.0 in /tools. (#926)
- Bump github.com/golangci/golangci-lint from 1.28.1 to 1.28.2 in /tools. (#930)

## [0.7.0] - 2020-06-26

This release implements the v0.5.0 version of the OpenTelemetry specification.

### Added

- The othttp instrumentation now includes default metrics. (#861)
- This CHANGELOG file to track all changes in the project going forward.
- Support for array type attributes. (#798)
- Apply transitive dependabot go.mod dependency updates as part of a new automatic Github workflow. (#844)
- Timestamps are now passed to exporters for each export. (#835)
- Add new `Accumulation` type to metric SDK to transport telemetry from `Accumulator`s to `Processor`s.
   This replaces the prior `Record` `struct` use for this purpose. (#835)
- New dependabot integration to automate package upgrades. (#814)
- `Meter` and `Tracer` implementations accept instrumentation version version as an optional argument.
   This instrumentation version is passed on to exporters. (#811) (#805) (#802)
- The OTLP exporter includes the instrumentation version in telemetry it exports. (#811)
- Environment variables for Jaeger exporter are supported. (#796)
- New `aggregation.Kind` in the export metric API. (#808)
- New example that uses OTLP and the collector. (#790)
- Handle errors in the span `SetName` during span initialization. (#791)
- Default service config to enable retries for retry-able failed requests in the OTLP exporter and an option to override this default. (#777)
- New `go.opentelemetry.io/otel/api/oterror` package to uniformly support error handling and definitions for the project. (#778)
- New `global` default implementation of the `go.opentelemetry.io/otel/api/oterror.Handler` interface to be used to handle errors prior to an user defined `Handler`.
   There is also functionality for the user to register their `Handler` as well as a convenience function `Handle` to handle an error with this global `Handler`(#778)
- Options to specify propagators for httptrace and grpctrace instrumentation. (#784)
- The required `application/json` header for the Zipkin exporter is included in all exports. (#774)
- Integrate HTTP semantics helpers from the contrib repository into the `api/standard` package. #769

### Changed

- Rename `Integrator` to `Processor` in the metric SDK. (#863)
- Rename `AggregationSelector` to `AggregatorSelector`. (#859)
- Rename `SynchronizedCopy` to `SynchronizedMove`. (#858)
- Rename `simple` integrator to `basic` integrator. (#857)
- Merge otlp collector examples. (#841)
- Change the metric SDK to support cumulative, delta, and pass-through exporters directly.
   With these changes, cumulative and delta specific exporters are able to request the correct kind of aggregation from the SDK. (#840)
- The `Aggregator.Checkpoint` API is renamed to `SynchronizedCopy` and adds an argument, a different `Aggregator` into which the copy is stored. (#812)
- The `export.Aggregator` contract is that `Update()` and `SynchronizedCopy()` are synchronized with each other.
   All the aggregation interfaces (`Sum`, `LastValue`, ...) are not meant to be synchronized, as the caller is expected to synchronize aggregators at a higher level after the `Accumulator`.
   Some of the `Aggregators` used unnecessary locking and that has been cleaned up. (#812)
- Use of `metric.Number` was replaced by `int64` now that we use `sync.Mutex` in the `MinMaxSumCount` and `Histogram` `Aggregators`. (#812)
- Replace `AlwaysParentSample` with `ParentSample(fallback)` to match the OpenTelemetry v0.5.0 specification. (#810)
- Rename `sdk/export/metric/aggregator` to `sdk/export/metric/aggregation`. #808
- Send configured headers with every request in the OTLP exporter, instead of just on connection creation. (#806)
- Update error handling for any one off error handlers, replacing, instead, with the `global.Handle` function. (#791)
- Rename `plugin` directory to `instrumentation` to match the OpenTelemetry specification. (#779)
- Makes the argument order to Histogram and DDSketch `New()` consistent. (#781)

### Removed

- `Uint64NumberKind` and related functions from the API. (#864)
- Context arguments from `Aggregator.Checkpoint` and `Integrator.Process` as they were unused. (#803)
- `SpanID` is no longer included in parameters for sampling decision to match the OpenTelemetry specification. (#775)

### Fixed

- Upgrade OTLP exporter to opentelemetry-proto matching the opentelemetry-collector v0.4.0 release. (#866)
- Allow changes to `go.sum` and `go.mod` when running dependabot tidy-up. (#871)
- Bump github.com/stretchr/testify from 1.4.0 to 1.6.1. (#824)
- Bump github.com/prometheus/client_golang from 1.7.0 to 1.7.1 in /exporters/metric/prometheus. (#867)
- Bump google.golang.org/grpc from 1.29.1 to 1.30.0 in /exporters/trace/jaeger. (#853)
- Bump google.golang.org/grpc from 1.29.1 to 1.30.0 in /exporters/trace/zipkin. (#854)
- Bumps github.com/golang/protobuf from 1.3.2 to 1.4.2 (#848)
- Bump github.com/stretchr/testify from 1.4.0 to 1.6.1 in /exporters/otlp (#817)
- Bump github.com/golangci/golangci-lint from 1.25.1 to 1.27.0 in /tools (#828)
- Bump github.com/prometheus/client_golang from 1.5.0 to 1.7.0 in /exporters/metric/prometheus (#838)
- Bump github.com/stretchr/testify from 1.4.0 to 1.6.1 in /exporters/trace/jaeger (#829)
- Bump github.com/benbjohnson/clock from 1.0.0 to 1.0.3 (#815)
- Bump github.com/stretchr/testify from 1.4.0 to 1.6.1 in /exporters/trace/zipkin (#823)
- Bump github.com/itchyny/gojq from 0.10.1 to 0.10.3 in /tools (#830)
- Bump github.com/stretchr/testify from 1.4.0 to 1.6.1 in /exporters/metric/prometheus (#822)
- Bump google.golang.org/grpc from 1.27.1 to 1.29.1 in /exporters/trace/zipkin (#820)
- Bump google.golang.org/grpc from 1.27.1 to 1.29.1 in /exporters/trace/jaeger (#831)
- Bump github.com/google/go-cmp from 0.4.0 to 0.5.0 (#836)
- Bump github.com/google/go-cmp from 0.4.0 to 0.5.0 in /exporters/trace/jaeger (#837)
- Bump github.com/google/go-cmp from 0.4.0 to 0.5.0 in /exporters/otlp (#839)
- Bump google.golang.org/api from 0.20.0 to 0.28.0 in /exporters/trace/jaeger (#843)
- Set span status from HTTP status code in the othttp instrumentation. (#832)
- Fixed typo in push controller comment. (#834)
- The `Aggregator` testing has been updated and cleaned. (#812)
- `metric.Number(0)` expressions are replaced by `0` where possible. (#812)
- Fixed `global` `handler_test.go` test failure. #804
- Fixed `BatchSpanProcessor.Shutdown` to wait until all spans are processed. (#766)
- Fixed OTLP example's accidental early close of exporter. (#807)
- Ensure zipkin exporter reads and closes response body. (#788)
- Update instrumentation to use `api/standard` keys instead of custom keys. (#782)
- Clean up tools and RELEASING documentation. (#762)

## [0.6.0] - 2020-05-21

### Added

- Support for `Resource`s in the prometheus exporter. (#757)
- New pull controller. (#751)
- New `UpDownSumObserver` instrument. (#750)
- OpenTelemetry collector demo. (#711)
- New `SumObserver` instrument. (#747)
- New `UpDownCounter` instrument. (#745)
- New timeout `Option` and configuration function `WithTimeout` to the push controller. (#742)
- New `api/standards` package to implement semantic conventions and standard key-value generation. (#731)

### Changed

- Rename `Register*` functions in the metric API to `New*` for all `Observer` instruments. (#761)
- Use `[]float64` for histogram boundaries, not `[]metric.Number`. (#758)
- Change OTLP example to use exporter as a trace `Syncer` instead of as an unneeded `Batcher`. (#756)
- Replace `WithResourceAttributes()` with `WithResource()` in the trace SDK. (#754)
- The prometheus exporter now uses the new pull controller. (#751)
- Rename `ScheduleDelayMillis` to `BatchTimeout` in the trace `BatchSpanProcessor`.(#752)
- Support use of synchronous instruments in asynchronous callbacks (#725)
- Move `Resource` from the `Export` method parameter into the metric export `Record`. (#739)
- Rename `Observer` instrument to `ValueObserver`. (#734)
- The push controller now has a method (`Provider()`) to return a `metric.Provider` instead of the old `Meter` method that acted as a `metric.Provider`. (#738)
- Replace `Measure` instrument by `ValueRecorder` instrument. (#732)
- Rename correlation context header from `"Correlation-Context"` to `"otcorrelations"` to match the OpenTelemetry specification. 727)

### Fixed

- Ensure gRPC `ClientStream` override methods do not panic in grpctrace package. (#755)
- Disable parts of `BatchSpanProcessor` test until a fix is found. (#743)
- Fix `string` case in `kv` `Infer` function. (#746)
- Fix panic in grpctrace client interceptors. (#740)
- Refactor the `api/metrics` push controller and add `CheckpointSet` synchronization. (#737)
- Rewrite span batch process queue batching logic. (#719)
- Remove the push controller named Meter map. (#738)
- Fix Histogram aggregator initial state (fix #735). (#736)
- Ensure golang alpine image is running `golang-1.14` for examples. (#733)
- Added test for grpctrace `UnaryInterceptorClient`. (#695)
- Rearrange `api/metric` code layout. (#724)

## [0.5.0] - 2020-05-13

### Added

- Batch `Observer` callback support. (#717)
- Alias `api` types to root package of project. (#696)
- Create basic `othttp.Transport` for simple client instrumentation. (#678)
- `SetAttribute(string, interface{})` to the trace API. (#674)
- Jaeger exporter option that allows user to specify custom http client. (#671)
- `Stringer` and `Infer` methods to `key`s. (#662)

### Changed

- Rename `NewKey` in the `kv` package to just `Key`. (#721)
- Move `core` and `key` to `kv` package. (#720)
- Make the metric API `Meter` a `struct` so the abstract `MeterImpl` can be passed and simplify implementation. (#709)
- Rename SDK `Batcher` to `Integrator` to match draft OpenTelemetry SDK specification. (#710)
- Rename SDK `Ungrouped` integrator to `simple.Integrator` to match draft OpenTelemetry SDK specification. (#710)
- Rename SDK `SDK` `struct` to `Accumulator` to match draft OpenTelemetry SDK specification. (#710)
- Move `Number` from `core` to `api/metric` package. (#706)
- Move `SpanContext` from `core` to `trace` package. (#692)
- Change traceparent header from `Traceparent` to `traceparent` to implement the W3C specification. (#681)

### Fixed

- Update tooling to run generators in all submodules. (#705)
- gRPC interceptor regexp to match methods without a service name. (#683)
- Use a `const` for padding 64-bit B3 trace IDs. (#701)
- Update `mockZipkin` listen address from `:0` to `127.0.0.1:0`. (#700)
- Left-pad 64-bit B3 trace IDs with zero. (#698)
- Propagate at least the first W3C tracestate header. (#694)
- Remove internal `StateLocker` implementation. (#688)
- Increase instance size CI system uses. (#690)
- Add a `key` benchmark and use reflection in `key.Infer()`. (#679)
- Fix internal `global` test by using `global.Meter` with `RecordBatch()`. (#680)
- Reimplement histogram using mutex instead of `StateLocker`. (#669)
- Switch `MinMaxSumCount` to a mutex lock implementation instead of `StateLocker`. (#667)
- Update documentation to not include any references to `WithKeys`. (#672)
- Correct misspelling. (#668)
- Fix clobbering of the span context if extraction fails. (#656)
- Bump `golangci-lint` and work around the corrupting bug. (#666) (#670)

## [0.4.3] - 2020-04-24

### Added

- `Dockerfile` and `docker-compose.yml` to run example code. (#635)
- New `grpctrace` package that provides gRPC client and server interceptors for both unary and stream connections. (#621)
- New `api/label` package, providing common label set implementation. (#651)
- Support for JSON marshaling of `Resources`. (#654)
- `TraceID` and `SpanID` implementations for `Stringer` interface. (#642)
- `RemoteAddrKey` in the othttp plugin to include the HTTP client address in top-level spans. (#627)
- `WithSpanFormatter` option to the othttp plugin. (#617)
- Updated README to include section for compatible libraries and include reference to the contrib repository. (#612)
- The prometheus exporter now supports exporting histograms. (#601)
- A `String` method to the `Resource` to return a hashable identifier for a now unique resource. (#613)
- An `Iter` method to the `Resource` to return an array `AttributeIterator`. (#613)
- An `Equal` method to the `Resource` test the equivalence of resources. (#613)
- An iterable structure (`AttributeIterator`) for `Resource` attributes.

### Changed

- zipkin export's `NewExporter` now requires a `serviceName` argument to ensure this needed values is provided. (#644)
- Pass `Resources` through the metrics export pipeline. (#659)

### Removed

- `WithKeys` option from the metric API. (#639)

### Fixed

- Use the `label.Set.Equivalent` value instead of an encoding in the batcher. (#658)
- Correct typo `trace.Exporter` to `trace.SpanSyncer` in comments. (#653)
- Use type names for return values in jaeger exporter. (#648)
- Increase the visibility of the `api/key` package by updating comments and fixing usages locally. (#650)
- `Checkpoint` only after `Update`; Keep records in the `sync.Map` longer. (#647)
- Do not cache `reflect.ValueOf()` in metric Labels. (#649)
- Batch metrics exported from the OTLP exporter based on `Resource` and labels. (#626)
- Add error wrapping to the prometheus exporter. (#631)
- Update the OTLP exporter batching of traces to use a unique `string` representation of an associated `Resource` as the batching key. (#623)
- Update OTLP `SpanData` transform to only include the `ParentSpanID` if one exists. (#614)
- Update `Resource` internal representation to uniquely and reliably identify resources. (#613)
- Check return value from `CheckpointSet.ForEach` in prometheus exporter. (#622)
- Ensure spans created by httptrace client tracer reflect operation structure. (#618)
- Create a new recorder rather than reuse when multiple observations in same epoch for asynchronous instruments. #610
- The default port the OTLP exporter uses to connect to the OpenTelemetry collector is updated to match the one the collector listens on by default. (#611)


## [0.4.2] - 2020-03-31

### Fixed

- Fix `pre_release.sh` to update version in `sdk/opentelemetry.go`. (#607)
- Fix time conversion from internal to OTLP in OTLP exporter. (#606)

## [0.4.1] - 2020-03-31

### Fixed

- Update `tag.sh` to create signed tags. (#604)

## [0.4.0] - 2020-03-30

### Added

- New API package `api/metric/registry` that exposes a `MeterImpl` wrapper for use by SDKs to generate unique instruments. (#580)
- Script to verify examples after a new release. (#579)

### Removed

- The dogstatsd exporter due to lack of support.
   This additionally removes support for statsd. (#591)
- `LabelSet` from the metric API.
   This is replaced by a `[]core.KeyValue` slice. (#595)
- `Labels` from the metric API's `Meter` interface. (#595)

### Changed

- The metric `export.Labels` became an interface which the SDK implements and the `export` package provides a simple, immutable implementation of this interface intended for testing purposes. (#574)
- Renamed `internal/metric.Meter` to `MeterImpl`. (#580)
- Renamed `api/global/internal.obsImpl` to `asyncImpl`. (#580)

### Fixed

- Corrected missing return in mock span. (#582)
- Update License header for all source files to match CNCF guidelines and include a test to ensure it is present. (#586) (#596)
- Update to v0.3.0 of the OTLP in the OTLP exporter. (#588)
- Update pre-release script to be compatible between GNU and BSD based systems. (#592)
- Add a `RecordBatch` benchmark. (#594)
- Moved span transforms of the OTLP exporter to the internal package. (#593)
- Build both go-1.13 and go-1.14 in circleci to test for all supported versions of Go. (#569)
- Removed unneeded allocation on empty labels in OLTP exporter. (#597)
- Update `BatchedSpanProcessor` to process the queue until no data but respect max batch size. (#599)
- Update project documentation godoc.org links to pkg.go.dev. (#602)

## [0.3.0] - 2020-03-21

This is a first official beta release, which provides almost fully complete metrics, tracing, and context propagation functionality.
There is still a possibility of breaking changes.

### Added

- Add `Observer` metric instrument. (#474)
- Add global `Propagators` functionality to enable deferred initialization for propagators registered before the first Meter SDK is installed. (#494)
- Simplified export setup pipeline for the jaeger exporter to match other exporters. (#459)
- The zipkin trace exporter. (#495)
- The OTLP exporter to export metric and trace telemetry to the OpenTelemetry collector. (#497) (#544) (#545)
- The `StatusMessage` field was add to the trace `Span`. (#524)
- Context propagation in OpenTracing bridge in terms of OpenTelemetry context propagation. (#525)
- The `Resource` type was added to the SDK. (#528)
- The global API now supports a `Tracer` and `Meter` function as shortcuts to getting a global `*Provider` and calling these methods directly. (#538)
- The metric API now defines a generic `MeterImpl` interface to support general purpose `Meter` construction.
   Additionally, `SyncImpl` and `AsyncImpl` are added to support general purpose instrument construction. (#560)
- A metric `Kind` is added to represent the `MeasureKind`, `ObserverKind`, and `CounterKind`. (#560)
- Scripts to better automate the release process. (#576)

### Changed

- Default to to use `AlwaysSampler` instead of `ProbabilitySampler` to match OpenTelemetry specification. (#506)
- Renamed `AlwaysSampleSampler` to `AlwaysOnSampler` in the trace API. (#511)
- Renamed `NeverSampleSampler` to `AlwaysOffSampler` in the trace API. (#511)
- The `Status` field of the `Span` was changed to `StatusCode` to disambiguate with the added `StatusMessage`. (#524)
- Updated the trace `Sampler` interface conform to the OpenTelemetry specification. (#531)
- Rename metric API `Options` to `Config`. (#541)
- Rename metric `Counter` aggregator to be `Sum`. (#541)
- Unify metric options into `Option` from instrument specific options. (#541)
- The trace API's `TraceProvider` now support `Resource`s. (#545)
- Correct error in zipkin module name. (#548)
- The jaeger trace exporter now supports `Resource`s. (#551)
- Metric SDK now supports `Resource`s.
   The `WithResource` option was added to configure a `Resource` on creation and the `Resource` method was added to the metric `Descriptor` to return the associated `Resource`. (#552)
- Replace `ErrNoLastValue` and `ErrEmptyDataSet` by `ErrNoData` in the metric SDK. (#557)
- The stdout trace exporter now supports `Resource`s. (#558)
- The metric `Descriptor` is now included at the API instead of the SDK. (#560)
- Replace `Ordered` with an iterator in `export.Labels`. (#567)

### Removed

- The vendor specific Stackdriver. It is now hosted on 3rd party vendor infrastructure. (#452)
- The `Unregister` method for metric observers as it is not in the OpenTelemetry specification. (#560)
- `GetDescriptor` from the metric SDK. (#575)
- The `Gauge` instrument from the metric API. (#537)

### Fixed

- Make histogram aggregator checkpoint consistent. (#438)
- Update README with import instructions and how to build and test. (#505)
- The default label encoding was updated to be unique. (#508)
- Use `NewRoot` in the othttp plugin for public endpoints. (#513)
- Fix data race in `BatchedSpanProcessor`. (#518)
- Skip test-386 for Mac OS 10.15.x (Catalina and upwards). #521
- Use a variable-size array to represent ordered labels in maps. (#523)
- Update the OTLP protobuf and update changed import path. (#532)
- Use `StateLocker` implementation in `MinMaxSumCount`. (#546)
- Eliminate goroutine leak in histogram stress test. (#547)
- Update OTLP exporter with latest protobuf. (#550)
- Add filters to the othttp plugin. (#556)
- Provide an implementation of the `Header*` filters that do not depend on Go 1.14. (#565)
- Encode labels once during checkpoint.
   The checkpoint function is executed in a single thread so we can do the encoding lazily before passing the encoded version of labels to the exporter.
   This is a cheap and quick way to avoid encoding the labels on every collection interval. (#572)
- Run coverage over all packages in `COVERAGE_MOD_DIR`. (#573)

## [0.2.3] - 2020-03-04

### Added

- `RecordError` method on `Span`s in the trace API to Simplify adding error events to spans. (#473)
- Configurable push frequency for exporters setup pipeline. (#504)

### Changed

- Rename the `exporter` directory to `exporters`.
   The `go.opentelemetry.io/otel/exporter/trace/jaeger` package was mistakenly released with a `v1.0.0` tag instead of `v0.1.0`.
   This resulted in all subsequent releases not becoming the default latest.
   A consequence of this was that all `go get`s pulled in the incompatible `v0.1.0` release of that package when pulling in more recent packages from other otel packages.
   Renaming the `exporter` directory to `exporters` fixes this issue by renaming the package and therefore clearing any existing dependency tags.
   Consequentially, this action also renames *all* exporter packages. (#502)

### Removed

- The `CorrelationContextHeader` constant in the `correlation` package is no longer exported. (#503)

## [0.2.2] - 2020-02-27

### Added

- `HTTPSupplier` interface in the propagation API to specify methods to retrieve and store a single value for a key to be associated with a carrier. (#467)
- `HTTPExtractor` interface in the propagation API to extract information from an `HTTPSupplier` into a context. (#467)
- `HTTPInjector` interface in the propagation API to inject information into an `HTTPSupplier.` (#467)
- `Config` and configuring `Option` to the propagator API. (#467)
- `Propagators` interface in the propagation API to contain the set of injectors and extractors for all supported carrier formats. (#467)
- `HTTPPropagator` interface in the propagation API to inject and extract from an `HTTPSupplier.` (#467)
- `WithInjectors` and `WithExtractors` functions to the propagator API to configure injectors and extractors to use. (#467)
- `ExtractHTTP` and `InjectHTTP` functions to apply configured HTTP extractors and injectors to a passed context. (#467)
- Histogram aggregator. (#433)
- `DefaultPropagator` function and have it return `trace.TraceContext` as the default context propagator. (#456)
- `AlwaysParentSample` sampler to the trace API. (#455)
- `WithNewRoot` option function to the trace API to specify the created span should be considered a root span. (#451)


### Changed

- Renamed `WithMap` to `ContextWithMap` in the correlation package. (#481)
- Renamed `FromContext` to `MapFromContext` in the correlation package. (#481)
- Move correlation context propagation to correlation package. (#479)
- Do not default to putting remote span context into links. (#480)
- Propagators extrac
- `Tracer.WithSpan` updated to accept `StartOptions`. (#472)
- Renamed `MetricKind` to `Kind` to not stutter in the type usage. (#432)
- Renamed the `export` package to `metric` to match directory structure. (#432)
- Rename the `api/distributedcontext` package to `api/correlation`. (#444)
- Rename the `api/propagators` package to `api/propagation`. (#444)
- Move the propagators from the `propagators` package into the `trace` API package. (#444)
- Update `Float64Gauge`, `Int64Gauge`, `Float64Counter`, `Int64Counter`, `Float64Measure`, and `Int64Measure` metric methods to use value receivers instead of pointers. (#462)
- Moved all dependencies of tools package to a tools directory. (#466)

### Removed

- Binary propagators. (#467)
- NOOP propagator. (#467)

### Fixed

- Upgraded `github.com/golangci/golangci-lint` from `v1.21.0` to `v1.23.6` in `tools/`. (#492)
- Fix a possible nil-dereference crash (#478)
- Correct comments for `InstallNewPipeline` in the stdout exporter. (#483)
- Correct comments for `InstallNewPipeline` in the dogstatsd exporter. (#484)
- Correct comments for `InstallNewPipeline` in the prometheus exporter. (#482)
- Initialize `onError` based on `Config` in prometheus exporter. (#486)
- Correct module name in prometheus exporter README. (#475)
- Removed tracer name prefix from span names. (#430)
- Fix `aggregator_test.go` import package comment. (#431)
- Improved detail in stdout exporter. (#436)
- Fix a dependency issue (generate target should depend on stringer, not lint target) in Makefile. (#442)
- Reorders the Makefile targets within `precommit` target so we generate files and build the code before doing linting, so we can get much nicer errors about syntax errors from the compiler. (#442)
- Reword function documentation in gRPC plugin. (#446)
- Send the `span.kind` tag to Jaeger from the jaeger exporter. (#441)
- Fix `metadataSupplier` in the jaeger exporter to overwrite the header if existing instead of appending to it. (#441)
- Upgraded to Go 1.13 in CI. (#465)
- Correct opentelemetry.io URL in trace SDK documentation. (#464)
- Refactored reference counting logic in SDK determination of stale records. (#468)
- Add call to `runtime.Gosched` in instrument `acquireHandle` logic to not block the collector. (#469)

## [0.2.1.1] - 2020-01-13

### Fixed

- Use stateful batcher on Prometheus exporter fixing regresion introduced in #395. (#428)

## [0.2.1] - 2020-01-08

### Added

- Global meter forwarding implementation.
   This enables deferred initialization for metric instruments registered before the first Meter SDK is installed. (#392)
- Global trace forwarding implementation.
   This enables deferred initialization for tracers registered before the first Trace SDK is installed. (#406)
- Standardize export pipeline creation in all exporters. (#395)
- A testing, organization, and comments for 64-bit field alignment. (#418)
- Script to tag all modules in the project. (#414)

### Changed

- Renamed `propagation` package to `propagators`. (#362)
- Renamed `B3Propagator` propagator to `B3`. (#362)
- Renamed `TextFormatPropagator` propagator to `TextFormat`. (#362)
- Renamed `BinaryPropagator` propagator to `Binary`. (#362)
- Renamed `BinaryFormatPropagator` propagator to `BinaryFormat`. (#362)
- Renamed `NoopTextFormatPropagator` propagator to `NoopTextFormat`. (#362)
- Renamed `TraceContextPropagator` propagator to `TraceContext`. (#362)
- Renamed `SpanOption` to `StartOption` in the trace API. (#369)
- Renamed `StartOptions` to `StartConfig` in the trace API. (#369)
- Renamed `EndOptions` to `EndConfig` in the trace API. (#369)
- `Number` now has a pointer receiver for its methods. (#375)
- Renamed `CurrentSpan` to `SpanFromContext` in the trace API. (#379)
- Renamed `SetCurrentSpan` to `ContextWithSpan` in the trace API. (#379)
- Renamed `Message` in Event to `Name` in the trace API. (#389)
- Prometheus exporter no longer aggregates metrics, instead it only exports them. (#385)
- Renamed `HandleImpl` to `BoundInstrumentImpl` in the metric API. (#400)
- Renamed `Float64CounterHandle` to `Float64CounterBoundInstrument` in the metric API. (#400)
- Renamed `Int64CounterHandle` to `Int64CounterBoundInstrument` in the metric API. (#400)
- Renamed `Float64GaugeHandle` to `Float64GaugeBoundInstrument` in the metric API. (#400)
- Renamed `Int64GaugeHandle` to `Int64GaugeBoundInstrument` in the metric API. (#400)
- Renamed `Float64MeasureHandle` to `Float64MeasureBoundInstrument` in the metric API. (#400)
- Renamed `Int64MeasureHandle` to `Int64MeasureBoundInstrument` in the metric API. (#400)
- Renamed `Release` method for bound instruments in the metric API to `Unbind`. (#400)
- Renamed `AcquireHandle` method for bound instruments in the metric API to `Bind`. (#400)
- Renamed the `File` option in the stdout exporter to `Writer`. (#404)
- Renamed all `Options` to `Config` for all metric exports where this wasn't already the case.

### Fixed

- Aggregator import path corrected. (#421)
- Correct links in README. (#368)
- The README was updated to match latest code changes in its examples. (#374)
- Don't capitalize error statements. (#375)
- Fix ignored errors. (#375)
- Fix ambiguous variable naming. (#375)
- Removed unnecessary type casting. (#375)
- Use named parameters. (#375)
- Updated release schedule. (#378)
- Correct http-stackdriver example module name. (#394)
- Removed the `http.request` span in `httptrace` package. (#397)
- Add comments in the metrics SDK (#399)
- Initialize checkpoint when creating ddsketch aggregator to prevent panic when merging into a empty one. (#402) (#403)
- Add documentation of compatible exporters in the README. (#405)
- Typo fix. (#408)
- Simplify span check logic in SDK tracer implementation. (#419)

## [0.2.0] - 2019-12-03

### Added

- Unary gRPC tracing example. (#351)
- Prometheus exporter. (#334)
- Dogstatsd metrics exporter. (#326)

### Changed

- Rename `MaxSumCount` aggregation to `MinMaxSumCount` and add the `Min` interface for this aggregation. (#352)
- Rename `GetMeter` to `Meter`. (#357)
- Rename `HTTPTraceContextPropagator` to `TraceContextPropagator`. (#355)
- Rename `HTTPB3Propagator` to `B3Propagator`. (#355)
- Rename `HTTPTraceContextPropagator` to `TraceContextPropagator`. (#355)
- Move `/global` package to `/api/global`. (#356)
- Rename `GetTracer` to `Tracer`. (#347)

### Removed

- `SetAttribute` from the `Span` interface in the trace API. (#361)
- `AddLink` from the `Span` interface in the trace API. (#349)
- `Link` from the `Span` interface in the trace API. (#349)

### Fixed

- Exclude example directories from coverage report. (#365)
- Lint make target now implements automatic fixes with `golangci-lint` before a second run to report the remaining issues. (#360)
- Drop `GO111MODULE` environment variable in Makefile as Go 1.13 is the project specified minimum version and this is environment variable is not needed for that version of Go. (#359)
- Run the race checker for all test. (#354)
- Redundant commands in the Makefile are removed. (#354)
- Split the `generate` and `lint` targets of the Makefile. (#354)
- Renames `circle-ci` target to more generic `ci` in Makefile. (#354)
- Add example Prometheus binary to gitignore. (#358)
- Support negative numbers with the `MaxSumCount`. (#335)
- Resolve race conditions in `push_test.go` identified in #339. (#340)
- Use `/usr/bin/env bash` as a shebang in scripts rather than `/bin/bash`. (#336)
- Trace benchmark now tests both `AlwaysSample` and `NeverSample`.
   Previously it was testing `AlwaysSample` twice. (#325)
- Trace benchmark now uses a `[]byte` for `TraceID` to fix failing test. (#325)
- Added a trace benchmark to test variadic functions in `setAttribute` vs `setAttributes` (#325)
- The `defaultkeys` batcher was only using the encoded label set as its map key while building a checkpoint.
   This allowed distinct label sets through, but any metrics sharing a label set could be overwritten or merged incorrectly.
   This was corrected. (#333)


## [0.1.2] - 2019-11-18

### Fixed

- Optimized the `simplelru` map for attributes to reduce the number of allocations. (#328)
- Removed unnecessary unslicing of parameters that are already a slice. (#324)

## [0.1.1] - 2019-11-18

This release contains a Metrics SDK with stdout exporter and supports basic aggregations such as counter, gauges, array, maxsumcount, and ddsketch.

### Added

- Metrics stdout export pipeline. (#265)
- Array aggregation for raw measure metrics. (#282)
- The core.Value now have a `MarshalJSON` method. (#281)

### Removed

- `WithService`, `WithResources`, and `WithComponent` methods of tracers. (#314)
- Prefix slash in `Tracer.Start()` for the Jaeger example. (#292)

### Changed

- Allocation in LabelSet construction to reduce GC overhead. (#318)
- `trace.WithAttributes` to append values instead of replacing (#315)
- Use a formula for tolerance in sampling tests. (#298)
- Move export types into trace and metric-specific sub-directories. (#289)
- `SpanKind` back to being based on an `int` type. (#288)

### Fixed

- URL to OpenTelemetry website in README. (#323)
- Name of othttp default tracer. (#321)
- `ExportSpans` for the stackdriver exporter now handles `nil` context. (#294)
- CI modules cache to correctly restore/save from/to the cache. (#316)
- Fix metric SDK race condition between `LoadOrStore` and the assignment `rec.recorder = i.meter.exporter.AggregatorFor(rec)`. (#293)
- README now reflects the new code structure introduced with these changes. (#291)
- Make the basic example work. (#279)

## [0.1.0] - 2019-11-04

This is the first release of open-telemetry go library.
It contains api and sdk for trace and meter.

### Added

- Initial OpenTelemetry trace and metric API prototypes.
- Initial OpenTelemetry trace, metric, and export SDK packages.
- A wireframe bridge to support compatibility with OpenTracing.
- Example code for a basic, http-stackdriver, http, jaeger, and named tracer setup.
- Exporters for Jaeger, Stackdriver, and stdout.
- Propagators for binary, B3, and trace-context protocols.
- Project information and guidelines in the form of a README and CONTRIBUTING.
- Tools to build the project and a Makefile to automate the process.
- Apache-2.0 license.
- CircleCI build CI manifest files.
- CODEOWNERS file to track owners of this project.


[Unreleased]: https://github.com/open-telemetry/opentelemetry-go/compare/v0.15.0...HEAD
[0.15.0]: https://github.com/open-telemetry/opentelemetry-go/releases/tag/v0.15.0
[0.14.0]: https://github.com/open-telemetry/opentelemetry-go/releases/tag/v0.14.0
[0.13.0]: https://github.com/open-telemetry/opentelemetry-go/releases/tag/v0.13.0
[0.12.0]: https://github.com/open-telemetry/opentelemetry-go/releases/tag/v0.12.0
[0.11.0]: https://github.com/open-telemetry/opentelemetry-go/releases/tag/v0.11.0
[0.10.0]: https://github.com/open-telemetry/opentelemetry-go/releases/tag/v0.10.0
[0.9.0]: https://github.com/open-telemetry/opentelemetry-go/releases/tag/v0.9.0
[0.8.0]: https://github.com/open-telemetry/opentelemetry-go/releases/tag/v0.8.0
[0.7.0]: https://github.com/open-telemetry/opentelemetry-go/releases/tag/v0.7.0
[0.6.0]: https://github.com/open-telemetry/opentelemetry-go/releases/tag/v0.6.0
[0.5.0]: https://github.com/open-telemetry/opentelemetry-go/releases/tag/v0.5.0
[0.4.3]: https://github.com/open-telemetry/opentelemetry-go/releases/tag/v0.4.3
[0.4.2]: https://github.com/open-telemetry/opentelemetry-go/releases/tag/v0.4.2
[0.4.1]: https://github.com/open-telemetry/opentelemetry-go/releases/tag/v0.4.1
[0.4.0]: https://github.com/open-telemetry/opentelemetry-go/releases/tag/v0.4.0
[0.3.0]: https://github.com/open-telemetry/opentelemetry-go/releases/tag/v0.3.0
[0.2.3]: https://github.com/open-telemetry/opentelemetry-go/releases/tag/v0.2.3
[0.2.2]: https://github.com/open-telemetry/opentelemetry-go/releases/tag/v0.2.2
[0.2.1.1]: https://github.com/open-telemetry/opentelemetry-go/releases/tag/v0.2.1.1
[0.2.1]: https://github.com/open-telemetry/opentelemetry-go/releases/tag/v0.2.1
[0.2.0]: https://github.com/open-telemetry/opentelemetry-go/releases/tag/v0.2.0
[0.1.2]: https://github.com/open-telemetry/opentelemetry-go/releases/tag/v0.1.2
[0.1.1]: https://github.com/open-telemetry/opentelemetry-go/releases/tag/v0.1.1
[0.1.0]: https://github.com/open-telemetry/opentelemetry-go/releases/tag/v0.1.0<|MERGE_RESOLUTION|>--- conflicted
+++ resolved
@@ -21,11 +21,8 @@
 - Improve span duration accuracy. (#1360)
 - Migrated CI/CD from CircleCI to GitHub Actions (#1382)
 - Remove duplicate checkout from GitHub Actions workflow (#1407)
-<<<<<<< HEAD
-=======
 - `NewExporter` from `exporters/otlp` now takes a `ProtocolDriver` as a parameter. (#1369)
 - Many OTLP Exporter options became gRPC ProtocolDriver options. (#1369)
->>>>>>> 6bcd1085
 
 ### Removed
 
