--- conflicted
+++ resolved
@@ -8,8 +8,6 @@
 
 ## [Unreleased]
 
-<<<<<<< HEAD
-=======
 ### Fixed
 
 - Fix `WithInstrumentationAttributes` options in `go.opentelemetry.io/otel/trace`, `go.opentelemetry.io/otel/metric`, and `go.opentelemetry.io/otel/log` to properly merge attributes when passed multiple times instead of replacing them. Attributes with duplicate keys will use the last value passed. (#7300)
@@ -18,15 +16,10 @@
 
 - Drop support for [Go 1.23]. (#7274)
 
->>>>>>> dcf14aa9
 ### Changed
 
 - Improve performance of histogram `Record` in `go.opentelemetry.io/otel/sdk/metric` when min and max are disabled using `NoMinMax`. (#7306)
 - Optimize `TraceID` and `SpanID` encoding with a hex lookup table in `go.opentelemetry.io/otel/trace`. (#7321)
-
-### Removed
-
-- Drop support for [Go 1.23]. (#7274)
 
 <!-- Released section -->
 <!-- Don't change this section unless doing release -->
