# Changelog

All notable changes to this project will be documented in this file.

The format is based on [Keep a Changelog](https://keepachangelog.com/en/1.0.0/).

This project adheres to [Semantic Versioning](https://semver.org/spec/v2.0.0.html).

## [Unreleased]

### Added

- OTLP Metric exporter supports Histogram aggregation. (#1209)

### Changed

- Set default propagator to no-op propagator. (#1184)

### Removed

- Remove duplicate hostname key `HostHostNameKey` in Resource semantic conventions. (#1219)

## [0.12.0] - 2020-09-24

### Added

- A `SpanConfigure` function in `go.opentelemetry.io/otel/api/trace` to create a new `SpanConfig` from `SpanOption`s. (#1108)
- In the `go.opentelemetry.io/otel/api/trace` package, `NewTracerConfig` was added to construct new `TracerConfig`s.
   This addition was made to conform with our project option conventions. (#1155)
- Instrumentation library information was added to the Zipkin exporter. (#1119)
- The `SpanProcessor` interface now has a `ForceFlush()` method. (#1166)
- More semantic conventions for k8s as resource attributes. (#1167)
- Support different OTLP exporter endpoints, allowing separate configurations for metrics and traces through `NewConnections`, `SetMetricsOptions`, `SetTracesOptions` functions from `go.opentelemetry.io/exporters/otlp/options` and the `ConnConfigurations` structure. (#1202)

### Changed

- Add reconnecting udp connection type to Jaeger exporter.
   This change adds a new optional implementation of the udp conn interface used to detect changes to an agent's host dns record.
   It then adopts the new destination address to ensure the exporter doesn't get stuck. This change was ported from jaegertracing/jaeger-client-go#520. (#1063)
- Replace `StartOption` and `EndOption` in `go.opentelemetry.io/otel/api/trace` with `SpanOption`.
   This change is matched by replacing the `StartConfig` and `EndConfig` with a unified `SpanConfig`. (#1108)
- Replace the `LinkedTo` span option in `go.opentelemetry.io/otel/api/trace` with `WithLinks`.
   This is be more consistent with our other option patterns, i.e. passing the item to be configured directly instead of its component parts, and provides a cleaner function signature. (#1108)
- The `go.opentelemetry.io/otel/api/trace` `TracerOption` was changed to an interface to conform to project option conventions. (#1109)
- Move the `B3` and `TraceContext` from within the `go.opentelemetry.io/otel/api/trace` package to their own `go.opentelemetry.io/otel/propagators` package.
    This removal of the propagators is reflective of the OpenTelemetry specification for these propagators as well as cleans up the `go.opentelemetry.io/otel/api/trace` API. (#1118)
- Rename Jaeger tags used for instrumentation library information to reflect changes in OpenTelemetry specification. (#1119)
- Rename `ProbabilitySampler` to `TraceIDRatioBased` and change semantics to ignore parent span sampling status. (#1115)
- Move `tools` package under `internal`. (#1141)
- Move `go.opentelemetry.io/otel/api/correlation` package to `go.opentelemetry.io/otel/api/baggage`. (#1142)
   The `correlation.CorrelationContext` propagator has been renamed `baggage.Baggage`.  Other exported functions and types are unchanged.
- Rename `ParentOrElse` sampler to `ParentBased` and allow setting samplers depending on parent span. (#1153)
- In the `go.opentelemetry.io/otel/api/trace` package, `SpanConfigure` was renamed to `NewSpanConfig`. (#1155)
- Change `dependabot.yml` to add a `Skip Changelog` label to dependabot-sourced PRs. (#1161)
- The [configuration style guide](https://github.com/open-telemetry/opentelemetry-go/blob/master/CONTRIBUTING.md#config) has been updated to
   recommend the use of `newConfig()` instead of `configure()`. (#1163)
- The `otlp.Config` type has been unexported and changed to `otlp.config`, along with its initializer. (#1163)
- Ensure exported interface types include parameter names and update the
   Style Guide to reflect this styling rule. (#1172)
- Don't consider unset environment variable for resource detection to be an error. (#1170)
- Rename `go.opentelemetry.io/otel/api/metric.ConfigureInstrument` to `NewInstrumentConfig` and
  `go.opentelemetry.io/otel/api/metric.ConfigureMeter` to `NewMeterConfig`.
- ValueObserver instruments use LastValue aggregator by default. (#1165)
- OTLP Metric exporter supports LastValue aggregation. (#1165)
- Move the `go.opentelemetry.io/otel/api/unit` package to `go.opentelemetry.io/otel/unit`. (#1185)
- Rename `Provider` to `MeterProvider` in the `go.opentelemetry.io/otel/api/metric` package. (#1190)
- Rename `NoopProvider` to `NoopMeterProvider` in the `go.opentelemetry.io/otel/api/metric` package. (#1190)
- Rename `NewProvider` to `NewMeterProvider` in the `go.opentelemetry.io/otel/api/metric/metrictest` package. (#1190)
- Rename `Provider` to `MeterProvider` in the `go.opentelemetry.io/otel/api/metric/registry` package. (#1190)
- Rename `NewProvider` to `NewMeterProvider` in the `go.opentelemetry.io/otel/api/metri/registryc` package. (#1190)
- Rename `Provider` to `TracerProvider` in the `go.opentelemetry.io/otel/api/trace` package. (#1190)
- Rename `NoopProvider` to `NoopTracerProvider` in the `go.opentelemetry.io/otel/api/trace` package. (#1190)
- Rename `Provider` to `TracerProvider` in the `go.opentelemetry.io/otel/api/trace/tracetest` package. (#1190)
- Rename `NewProvider` to `NewTracerProvider` in the `go.opentelemetry.io/otel/api/trace/tracetest` package. (#1190)
- Rename `WrapperProvider` to `WrapperTracerProvider` in the `go.opentelemetry.io/otel/bridge/opentracing` package. (#1190)
- Rename `NewWrapperProvider` to `NewWrapperTracerProvider` in the `go.opentelemetry.io/otel/bridge/opentracing` package. (#1190)
- Rename `Provider` method of the pull controller to `MeterProvider` in the `go.opentelemetry.io/otel/sdk/metric/controller/pull` package. (#1190)
- Rename `Provider` method of the push controller to `MeterProvider` in the `go.opentelemetry.io/otel/sdk/metric/controller/push` package. (#1190)
- Rename `ProviderOptions` to `TracerProviderConfig` in the `go.opentelemetry.io/otel/sdk/trace` package. (#1190)
- Rename `ProviderOption` to `TracerProviderOption` in the `go.opentelemetry.io/otel/sdk/trace` package. (#1190)
- Rename `Provider` to `TracerProvider` in the `go.opentelemetry.io/otel/sdk/trace` package. (#1190)
- Rename `NewProvider` to `NewTracerProvider` in the `go.opentelemetry.io/otel/sdk/trace` package. (#1190)
- Renamed `SamplingDecision` values to comply with OpenTelemetry specification change. (#1192)
- Renamed Zipkin attribute names from `ot.status_code & ot.status_description` to `otel.status_code & otel.status_description`. (#1201)
- The default SDK now invokes registered `SpanProcessor`s in the order they were registered with the `TracerProvider`. (#1195)
<<<<<<< HEAD
- Change `go.opentelemetry.io/exporters/otlp/` `Exporter` interface to take as parameter a `ConnConfigurations` structure containing different configurations for metrics and traces endpoints. (#1202)
- `go.opentelemetry.io/exporters/otlp/` `Exporter` connection logic (including indefinite background connection) is now handled by an internal `go.opentelemetry.io/exporters/otlp/` `otlpConnection` object. (#1202)
=======
- Add test of spans being processed by the `SpanProcessor`s in the order they were registered. (#1203)
>>>>>>> dc79f7fe

### Removed

- Remove the B3 propagator from `go.opentelemetry.io/otel/propagators`. It is now located in the
   `go.opentelemetry.io/contrib/propagators/` module. (#1191)
- Remove the semantic convention for HTTP status text, `HTTPStatusTextKey` from package `go.opentelemetry.io/otel/semconv`. (#1194)

### Fixed

- Zipkin example no longer mentions `ParentSampler`, corrected to `ParentBased`. (#1171)
- Fix missing shutdown processor in otel-collector example. (#1186)
- Fix missing shutdown processor in basic and namedtracer examples. (#1197)

## [0.11.0] - 2020-08-24

### Added

- Support for exporting array-valued attributes via OTLP. (#992)
- `Noop` and `InMemory` `SpanBatcher` implementations to help with testing integrations. (#994)
- Support for filtering metric label sets. (#1047)
- A dimensionality-reducing metric Processor. (#1057)
- Integration tests for more OTel Collector Attribute types. (#1062)
- A new `WithSpanProcessor` `ProviderOption` is added to the `go.opentelemetry.io/otel/sdk/trace` package to create a `Provider` and automatically register the `SpanProcessor`. (#1078)

### Changed

- Rename `sdk/metric/processor/test` to `sdk/metric/processor/processortest`. (#1049)
- Rename `sdk/metric/controller/test` to `sdk/metric/controller/controllertest`. (#1049)
- Rename `api/testharness` to `api/apitest`. (#1049)
- Rename `api/trace/testtrace` to `api/trace/tracetest`. (#1049)
- Change Metric Processor to merge multiple observations. (#1024)
- The `go.opentelemetry.io/otel/bridge/opentracing` bridge package has been made into its own module.
   This removes the package dependencies of this bridge from the rest of the OpenTelemetry based project. (#1038)
- Renamed `go.opentelemetry.io/otel/api/standard` package to `go.opentelemetry.io/otel/semconv` to avoid the ambiguous and generic name `standard` and better describe the package as containing OpenTelemetry semantic conventions. (#1016)
- The environment variable used for resource detection has been changed from `OTEL_RESOURCE_LABELS` to `OTEL_RESOURCE_ATTRIBUTES` (#1042)
- Replace `WithSyncer` with `WithBatcher` in examples. (#1044)
- Replace the `google.golang.org/grpc/codes` dependency in the API with an equivalent `go.opentelemetry.io/otel/codes` package. (#1046)
- Merge the `go.opentelemetry.io/otel/api/label` and `go.opentelemetry.io/otel/api/kv` into the new `go.opentelemetry.io/otel/label` package. (#1060)
- Unify Callback Function Naming.
   Rename `*Callback` with `*Func`. (#1061)
- CI builds validate against last two versions of Go, dropping 1.13 and adding 1.15. (#1064)
- The `go.opentelemetry.io/otel/sdk/export/trace` interfaces `SpanSyncer` and `SpanBatcher` have been replaced with a specification compliant `Exporter` interface.
   This interface still supports the export of `SpanData`, but only as a slice.
   Implementation are also required now to return any error from `ExportSpans` if one occurs as well as implement a `Shutdown` method for exporter clean-up. (#1078)
- The `go.opentelemetry.io/otel/sdk/trace` `NewBatchSpanProcessor` function no longer returns an error.
   If a `nil` exporter is passed as an argument to this function, instead of it returning an error, it now returns a `BatchSpanProcessor` that handles the export of `SpanData` by not taking any action. (#1078)
- The `go.opentelemetry.io/otel/sdk/trace` `NewProvider` function to create a `Provider` no longer returns an error, instead only a `*Provider`.
   This change is related to `NewBatchSpanProcessor` not returning an error which was the only error this function would return. (#1078)

### Removed

- Duplicate, unused API sampler interface. (#999)
   Use the [`Sampler` interface](https://github.com/open-telemetry/opentelemetry-go/blob/v0.11.0/sdk/trace/sampling.go) provided by the SDK instead.
- The `grpctrace` instrumentation was moved to the `go.opentelemetry.io/contrib` repository and out of this repository.
   This move includes moving the `grpc` example to the `go.opentelemetry.io/contrib` as well. (#1027)
- The `WithSpan` method of the `Tracer` interface.
   The functionality this method provided was limited compared to what a user can provide themselves.
   It was removed with the understanding that if there is sufficient user need it can be added back based on actual user usage. (#1043)
- The `RegisterSpanProcessor` and `UnregisterSpanProcessor` functions.
   These were holdovers from an approach prior to the TracerProvider design. They were not used anymore. (#1077)
- The `oterror` package. (#1026)
- The `othttp` and `httptrace` instrumentations were moved to `go.opentelemetry.io/contrib`. (#1032)

### Fixed

- The `semconv.HTTPServerMetricAttributesFromHTTPRequest()` function no longer generates the high-cardinality `http.request.content.length` label. (#1031)
- Correct instrumentation version tag in Jaeger exporter. (#1037)
- The SDK span will now set an error event if the `End` method is called during a panic (i.e. it was deferred). (#1043)
- Move internally generated protobuf code from the `go.opentelemetry.io/otel` to the OTLP exporter to reduce dependency overhead. (#1050)
- The `otel-collector` example referenced outdated collector processors. (#1006)

## [0.10.0] - 2020-07-29

This release migrates the default OpenTelemetry SDK into its own Go module, decoupling the SDK from the API and reducing dependencies for instrumentation packages.

### Added

- The Zipkin exporter now has `NewExportPipeline` and `InstallNewPipeline` constructor functions to match the common pattern.
    These function build a new exporter with default SDK options and register the exporter with the `global` package respectively. (#944)
- Add propagator option for gRPC instrumentation. (#986)
- The `testtrace` package now tracks the `trace.SpanKind` for each span. (#987)

### Changed

- Replace the `RegisterGlobal` `Option` in the Jaeger exporter with an `InstallNewPipeline` constructor function.
   This matches the other exporter constructor patterns and will register a new exporter after building it with default configuration. (#944)
- The trace (`go.opentelemetry.io/otel/exporters/trace/stdout`) and metric (`go.opentelemetry.io/otel/exporters/metric/stdout`) `stdout` exporters are now merged into a single exporter at `go.opentelemetry.io/otel/exporters/stdout`.
   This new exporter was made into its own Go module to follow the pattern of all exporters and decouple it from the `go.opentelemetry.io/otel` module. (#956, #963)
- Move the `go.opentelemetry.io/otel/exporters/test` test package to `go.opentelemetry.io/otel/sdk/export/metric/metrictest`. (#962)
- The `go.opentelemetry.io/otel/api/kv/value` package was merged into the parent `go.opentelemetry.io/otel/api/kv` package. (#968)
  - `value.Bool` was replaced with `kv.BoolValue`.
  - `value.Int64` was replaced with `kv.Int64Value`.
  - `value.Uint64` was replaced with `kv.Uint64Value`.
  - `value.Float64` was replaced with `kv.Float64Value`.
  - `value.Int32` was replaced with `kv.Int32Value`.
  - `value.Uint32` was replaced with `kv.Uint32Value`.
  - `value.Float32` was replaced with `kv.Float32Value`.
  - `value.String` was replaced with `kv.StringValue`.
  - `value.Int` was replaced with `kv.IntValue`.
  - `value.Uint` was replaced with `kv.UintValue`.
  - `value.Array` was replaced with `kv.ArrayValue`.
- Rename `Infer` to `Any` in the `go.opentelemetry.io/otel/api/kv` package. (#972)
- Change `othttp` to use the `httpsnoop` package to wrap the `ResponseWriter` so that optional interfaces (`http.Hijacker`, `http.Flusher`, etc.) that are implemented by the original `ResponseWriter`are also implemented by the wrapped `ResponseWriter`. (#979)
- Rename `go.opentelemetry.io/otel/sdk/metric/aggregator/test` package to `go.opentelemetry.io/otel/sdk/metric/aggregator/aggregatortest`. (#980)
- Make the SDK into its own Go module called `go.opentelemetry.io/otel/sdk`. (#985)
- Changed the default trace `Sampler` from `AlwaysOn` to `ParentOrElse(AlwaysOn)`. (#989)

### Removed

- The `IndexedAttribute` function from the `go.opentelemetry.io/otel/api/label` package was removed in favor of `IndexedLabel` which it was synonymous with. (#970)

### Fixed

- Bump github.com/golangci/golangci-lint from 1.28.3 to 1.29.0 in /tools. (#953)
- Bump github.com/google/go-cmp from 0.5.0 to 0.5.1. (#957)
- Use `global.Handle` for span export errors in the OTLP exporter. (#946)
- Correct Go language formatting in the README documentation. (#961)
- Remove default SDK dependencies from the `go.opentelemetry.io/otel/api` package. (#977)
- Remove default SDK dependencies from the `go.opentelemetry.io/otel/instrumentation` package. (#983)
- Move documented examples for `go.opentelemetry.io/otel/instrumentation/grpctrace` interceptors into Go example tests. (#984)

## [0.9.0] - 2020-07-20

### Added

- A new Resource Detector interface is included to allow resources to be automatically detected and included. (#939)
- A Detector to automatically detect resources from an environment variable. (#939)
- Github action to generate protobuf Go bindings locally in `internal/opentelemetry-proto-gen`. (#938)
- OTLP .proto files from `open-telemetry/opentelemetry-proto` imported as a git submodule under `internal/opentelemetry-proto`.
   References to `github.com/open-telemetry/opentelemetry-proto` changed to `go.opentelemetry.io/otel/internal/opentelemetry-proto-gen`. (#942)

### Changed

- Non-nil value `struct`s for key-value pairs will be marshalled using JSON rather than `Sprintf`. (#948)

### Removed

- Removed dependency on `github.com/open-telemetry/opentelemetry-collector`. (#943)

## [0.8.0] - 2020-07-09

### Added

- The `B3Encoding` type to represent the B3 encoding(s) the B3 propagator can inject.
   A value for HTTP supported encodings (Multiple Header: `MultipleHeader`, Single Header: `SingleHeader`) are included. (#882)
- The `FlagsDeferred` trace flag to indicate if the trace sampling decision has been deferred. (#882)
- The `FlagsDebug` trace flag to indicate if the trace is a debug trace. (#882)
- Add `peer.service` semantic attribute. (#898)
- Add database-specific semantic attributes. (#899)
- Add semantic convention for `faas.coldstart` and `container.id`. (#909)
- Add http content size semantic conventions. (#905)
- Include `http.request_content_length` in HTTP request basic attributes. (#905)
- Add semantic conventions for operating system process resource attribute keys. (#919)
- The Jaeger exporter now has a `WithBatchMaxCount` option to specify the maximum number of spans sent in a batch. (#931)

### Changed

- Update `CONTRIBUTING.md` to ask for updates to `CHANGELOG.md` with each pull request. (#879)
- Use lowercase header names for B3 Multiple Headers. (#881)
- The B3 propagator `SingleHeader` field has been replaced with `InjectEncoding`.
   This new field can be set to combinations of the `B3Encoding` bitmasks and will inject trace information in these encodings.
   If no encoding is set, the propagator will default to `MultipleHeader` encoding. (#882)
- The B3 propagator now extracts from either HTTP encoding of B3 (Single Header or Multiple Header) based on what is contained in the header.
   Preference is given to Single Header encoding with Multiple Header being the fallback if Single Header is not found or is invalid.
   This behavior change is made to dynamically support all correctly encoded traces received instead of having to guess the expected encoding prior to receiving. (#882)
- Extend semantic conventions for RPC. (#900)
- To match constant naming conventions in the `api/standard` package, the `FaaS*` key names are appended with a suffix of `Key`. (#920)
  - `"api/standard".FaaSName` -> `FaaSNameKey`
  - `"api/standard".FaaSID` -> `FaaSIDKey`
  - `"api/standard".FaaSVersion` -> `FaaSVersionKey`
  - `"api/standard".FaaSInstance` -> `FaaSInstanceKey`

### Removed

- The `FlagsUnused` trace flag is removed.
   The purpose of this flag was to act as the inverse of `FlagsSampled`, the inverse of `FlagsSampled` is used instead. (#882)
- The B3 header constants (`B3SingleHeader`, `B3DebugFlagHeader`, `B3TraceIDHeader`, `B3SpanIDHeader`, `B3SampledHeader`, `B3ParentSpanIDHeader`) are removed.
   If B3 header keys are needed [the authoritative OpenZipkin package constants](https://pkg.go.dev/github.com/openzipkin/zipkin-go@v0.2.2/propagation/b3?tab=doc#pkg-constants) should be used instead. (#882)

### Fixed

- The B3 Single Header name is now correctly `b3` instead of the previous `X-B3`. (#881)
- The B3 propagator now correctly supports sampling only values (`b3: 0`, `b3: 1`, or `b3: d`) for a Single B3 Header. (#882)
- The B3 propagator now propagates the debug flag.
   This removes the behavior of changing the debug flag into a set sampling bit.
   Instead, this now follow the B3 specification and omits the `X-B3-Sampling` header. (#882)
- The B3 propagator now tracks "unset" sampling state (meaning "defer the decision") and does not set the `X-B3-Sampling` header when injecting. (#882)
- Bump github.com/itchyny/gojq from 0.10.3 to 0.10.4 in /tools. (#883)
- Bump github.com/opentracing/opentracing-go from v1.1.1-0.20190913142402-a7454ce5950e to v1.2.0. (#885)
- The tracing time conversion for OTLP spans is now correctly set to `UnixNano`. (#896)
- Ensure span status is not set to `Unknown` when no HTTP status code is provided as it is assumed to be `200 OK`. (#908)
- Ensure `httptrace.clientTracer` closes `http.headers` span. (#912)
- Prometheus exporter will not apply stale updates or forget inactive metrics. (#903)
- Add test for api.standard `HTTPClientAttributesFromHTTPRequest`. (#905)
- Bump github.com/golangci/golangci-lint from 1.27.0 to 1.28.1 in /tools. (#901, #913)
- Update otel-colector example to use the v0.5.0 collector. (#915)
- The `grpctrace` instrumentation uses a span name conforming to the OpenTelemetry semantic conventions (does not contain a leading slash (`/`)). (#922)
- The `grpctrace` instrumentation includes an `rpc.method` attribute now set to the gRPC method name. (#900, #922)
- The `grpctrace` instrumentation `rpc.service` attribute now contains the package name if one exists.
   This is in accordance with OpenTelemetry semantic conventions. (#922)
- Correlation Context extractor will no longer insert an empty map into the returned context when no valid values are extracted. (#923)
- Bump google.golang.org/api from 0.28.0 to 0.29.0 in /exporters/trace/jaeger. (#925)
- Bump github.com/itchyny/gojq from 0.10.4 to 0.11.0 in /tools. (#926)
- Bump github.com/golangci/golangci-lint from 1.28.1 to 1.28.2 in /tools. (#930)

## [0.7.0] - 2020-06-26

This release implements the v0.5.0 version of the OpenTelemetry specification.

### Added

- The othttp instrumentation now includes default metrics. (#861)
- This CHANGELOG file to track all changes in the project going forward.
- Support for array type attributes. (#798)
- Apply transitive dependabot go.mod dependency updates as part of a new automatic Github workflow. (#844)
- Timestamps are now passed to exporters for each export. (#835)
- Add new `Accumulation` type to metric SDK to transport telemetry from `Accumulator`s to `Processor`s.
   This replaces the prior `Record` `struct` use for this purpose. (#835)
- New dependabot integration to automate package upgrades. (#814)
- `Meter` and `Tracer` implementations accept instrumentation version version as an optional argument.
   This instrumentation version is passed on to exporters. (#811) (#805) (#802)
- The OTLP exporter includes the instrumentation version in telemetry it exports. (#811)
- Environment variables for Jaeger exporter are supported. (#796)
- New `aggregation.Kind` in the export metric API. (#808)
- New example that uses OTLP and the collector. (#790)
- Handle errors in the span `SetName` during span initialization. (#791)
- Default service config to enable retries for retry-able failed requests in the OTLP exporter and an option to override this default. (#777)
- New `go.opentelemetry.io/otel/api/oterror` package to uniformly support error handling and definitions for the project. (#778)
- New `global` default implementation of the `go.opentelemetry.io/otel/api/oterror.Handler` interface to be used to handle errors prior to an user defined `Handler`.
   There is also functionality for the user to register their `Handler` as well as a convenience function `Handle` to handle an error with this global `Handler`(#778)
- Options to specify propagators for httptrace and grpctrace instrumentation. (#784)
- The required `application/json` header for the Zipkin exporter is included in all exports. (#774)
- Integrate HTTP semantics helpers from the contrib repository into the `api/standard` package. #769

### Changed

- Rename `Integrator` to `Processor` in the metric SDK. (#863)
- Rename `AggregationSelector` to `AggregatorSelector`. (#859)
- Rename `SynchronizedCopy` to `SynchronizedMove`. (#858)
- Rename `simple` integrator to `basic` integrator. (#857)
- Merge otlp collector examples. (#841)
- Change the metric SDK to support cumulative, delta, and pass-through exporters directly.
   With these changes, cumulative and delta specific exporters are able to request the correct kind of aggregation from the SDK. (#840)
- The `Aggregator.Checkpoint` API is renamed to `SynchronizedCopy` and adds an argument, a different `Aggregator` into which the copy is stored. (#812)
- The `export.Aggregator` contract is that `Update()` and `SynchronizedCopy()` are synchronized with each other.
   All the aggregation interfaces (`Sum`, `LastValue`, ...) are not meant to be synchronized, as the caller is expected to synchronize aggregators at a higher level after the `Accumulator`.
   Some of the `Aggregators` used unnecessary locking and that has been cleaned up. (#812)
- Use of `metric.Number` was replaced by `int64` now that we use `sync.Mutex` in the `MinMaxSumCount` and `Histogram` `Aggregators`. (#812)
- Replace `AlwaysParentSample` with `ParentSample(fallback)` to match the OpenTelemetry v0.5.0 specification. (#810)
- Rename `sdk/export/metric/aggregator` to `sdk/export/metric/aggregation`. #808
- Send configured headers with every request in the OTLP exporter, instead of just on connection creation. (#806)
- Update error handling for any one off error handlers, replacing, instead, with the `global.Handle` function. (#791)
- Rename `plugin` directory to `instrumentation` to match the OpenTelemetry specification. (#779)
- Makes the argument order to Histogram and DDSketch `New()` consistent. (#781)

### Removed

- `Uint64NumberKind` and related functions from the API. (#864)
- Context arguments from `Aggregator.Checkpoint` and `Integrator.Process` as they were unused. (#803)
- `SpanID` is no longer included in parameters for sampling decision to match the OpenTelemetry specification. (#775)

### Fixed

- Upgrade OTLP exporter to opentelemetry-proto matching the opentelemetry-collector v0.4.0 release. (#866)
- Allow changes to `go.sum` and `go.mod` when running dependabot tidy-up. (#871)
- Bump github.com/stretchr/testify from 1.4.0 to 1.6.1. (#824)
- Bump github.com/prometheus/client_golang from 1.7.0 to 1.7.1 in /exporters/metric/prometheus. (#867)
- Bump google.golang.org/grpc from 1.29.1 to 1.30.0 in /exporters/trace/jaeger. (#853)
- Bump google.golang.org/grpc from 1.29.1 to 1.30.0 in /exporters/trace/zipkin. (#854)
- Bumps github.com/golang/protobuf from 1.3.2 to 1.4.2 (#848)
- Bump github.com/stretchr/testify from 1.4.0 to 1.6.1 in /exporters/otlp (#817)
- Bump github.com/golangci/golangci-lint from 1.25.1 to 1.27.0 in /tools (#828)
- Bump github.com/prometheus/client_golang from 1.5.0 to 1.7.0 in /exporters/metric/prometheus (#838)
- Bump github.com/stretchr/testify from 1.4.0 to 1.6.1 in /exporters/trace/jaeger (#829)
- Bump github.com/benbjohnson/clock from 1.0.0 to 1.0.3 (#815)
- Bump github.com/stretchr/testify from 1.4.0 to 1.6.1 in /exporters/trace/zipkin (#823)
- Bump github.com/itchyny/gojq from 0.10.1 to 0.10.3 in /tools (#830)
- Bump github.com/stretchr/testify from 1.4.0 to 1.6.1 in /exporters/metric/prometheus (#822)
- Bump google.golang.org/grpc from 1.27.1 to 1.29.1 in /exporters/trace/zipkin (#820)
- Bump google.golang.org/grpc from 1.27.1 to 1.29.1 in /exporters/trace/jaeger (#831)
- Bump github.com/google/go-cmp from 0.4.0 to 0.5.0 (#836)
- Bump github.com/google/go-cmp from 0.4.0 to 0.5.0 in /exporters/trace/jaeger (#837)
- Bump github.com/google/go-cmp from 0.4.0 to 0.5.0 in /exporters/otlp (#839)
- Bump google.golang.org/api from 0.20.0 to 0.28.0 in /exporters/trace/jaeger (#843)
- Set span status from HTTP status code in the othttp instrumentation. (#832)
- Fixed typo in push controller comment. (#834)
- The `Aggregator` testing has been updated and cleaned. (#812)
- `metric.Number(0)` expressions are replaced by `0` where possible. (#812)
- Fixed `global` `handler_test.go` test failure. #804
- Fixed `BatchSpanProcessor.Shutdown` to wait until all spans are processed. (#766)
- Fixed OTLP example's accidental early close of exporter. (#807)
- Ensure zipkin exporter reads and closes response body. (#788)
- Update instrumentation to use `api/standard` keys instead of custom keys. (#782)
- Clean up tools and RELEASING documentation. (#762)

## [0.6.0] - 2020-05-21

### Added

- Support for `Resource`s in the prometheus exporter. (#757)
- New pull controller. (#751)
- New `UpDownSumObserver` instrument. (#750)
- OpenTelemetry collector demo. (#711)
- New `SumObserver` instrument. (#747)
- New `UpDownCounter` instrument. (#745)
- New timeout `Option` and configuration function `WithTimeout` to the push controller. (#742)
- New `api/standards` package to implement semantic conventions and standard key-value generation. (#731)

### Changed

- Rename `Register*` functions in the metric API to `New*` for all `Observer` instruments. (#761)
- Use `[]float64` for histogram boundaries, not `[]metric.Number`. (#758)
- Change OTLP example to use exporter as a trace `Syncer` instead of as an unneeded `Batcher`. (#756)
- Replace `WithResourceAttributes()` with `WithResource()` in the trace SDK. (#754)
- The prometheus exporter now uses the new pull controller. (#751)
- Rename `ScheduleDelayMillis` to `BatchTimeout` in the trace `BatchSpanProcessor`.(#752)
- Support use of synchronous instruments in asynchronous callbacks (#725)
- Move `Resource` from the `Export` method parameter into the metric export `Record`. (#739)
- Rename `Observer` instrument to `ValueObserver`. (#734)
- The push controller now has a method (`Provider()`) to return a `metric.Provider` instead of the old `Meter` method that acted as a `metric.Provider`. (#738)
- Replace `Measure` instrument by `ValueRecorder` instrument. (#732)
- Rename correlation context header from `"Correlation-Context"` to `"otcorrelations"` to match the OpenTelemetry specification. 727)

### Fixed

- Ensure gRPC `ClientStream` override methods do not panic in grpctrace package. (#755)
- Disable parts of `BatchSpanProcessor` test until a fix is found. (#743)
- Fix `string` case in `kv` `Infer` function. (#746)
- Fix panic in grpctrace client interceptors. (#740)
- Refactor the `api/metrics` push controller and add `CheckpointSet` synchronization. (#737)
- Rewrite span batch process queue batching logic. (#719)
- Remove the push controller named Meter map. (#738)
- Fix Histogram aggregator initial state (fix #735). (#736)
- Ensure golang alpine image is running `golang-1.14` for examples. (#733)
- Added test for grpctrace `UnaryInterceptorClient`. (#695)
- Rearrange `api/metric` code layout. (#724)

## [0.5.0] - 2020-05-13

### Added

- Batch `Observer` callback support. (#717)
- Alias `api` types to root package of project. (#696)
- Create basic `othttp.Transport` for simple client instrumentation. (#678)
- `SetAttribute(string, interface{})` to the trace API. (#674)
- Jaeger exporter option that allows user to specify custom http client. (#671)
- `Stringer` and `Infer` methods to `key`s. (#662)

### Changed

- Rename `NewKey` in the `kv` package to just `Key`. (#721)
- Move `core` and `key` to `kv` package. (#720)
- Make the metric API `Meter` a `struct` so the abstract `MeterImpl` can be passed and simplify implementation. (#709)
- Rename SDK `Batcher` to `Integrator` to match draft OpenTelemetry SDK specification. (#710)
- Rename SDK `Ungrouped` integrator to `simple.Integrator` to match draft OpenTelemetry SDK specification. (#710)
- Rename SDK `SDK` `struct` to `Accumulator` to match draft OpenTelemetry SDK specification. (#710)
- Move `Number` from `core` to `api/metric` package. (#706)
- Move `SpanContext` from `core` to `trace` package. (#692)
- Change traceparent header from `Traceparent` to `traceparent` to implement the W3C specification. (#681)

### Fixed

- Update tooling to run generators in all submodules. (#705)
- gRPC interceptor regexp to match methods without a service name. (#683)
- Use a `const` for padding 64-bit B3 trace IDs. (#701)
- Update `mockZipkin` listen address from `:0` to `127.0.0.1:0`. (#700)
- Left-pad 64-bit B3 trace IDs with zero. (#698)
- Propagate at least the first W3C tracestate header. (#694)
- Remove internal `StateLocker` implementation. (#688)
- Increase instance size CI system uses. (#690)
- Add a `key` benchmark and use reflection in `key.Infer()`. (#679)
- Fix internal `global` test by using `global.Meter` with `RecordBatch()`. (#680)
- Reimplement histogram using mutex instead of `StateLocker`. (#669)
- Switch `MinMaxSumCount` to a mutex lock implementation instead of `StateLocker`. (#667)
- Update documentation to not include any references to `WithKeys`. (#672)
- Correct misspelling. (#668)
- Fix clobbering of the span context if extraction fails. (#656)
- Bump `golangci-lint` and work around the corrupting bug. (#666) (#670)

## [0.4.3] - 2020-04-24

### Added

- `Dockerfile` and `docker-compose.yml` to run example code. (#635)
- New `grpctrace` package that provides gRPC client and server interceptors for both unary and stream connections. (#621)
- New `api/label` package, providing common label set implementation. (#651)
- Support for JSON marshaling of `Resources`. (#654)
- `TraceID` and `SpanID` implementations for `Stringer` interface. (#642)
- `RemoteAddrKey` in the othttp plugin to include the HTTP client address in top-level spans. (#627)
- `WithSpanFormatter` option to the othttp plugin. (#617)
- Updated README to include section for compatible libraries and include reference to the contrib repository. (#612)
- The prometheus exporter now supports exporting histograms. (#601)
- A `String` method to the `Resource` to return a hashable identifier for a now unique resource. (#613)
- An `Iter` method to the `Resource` to return an array `AttributeIterator`. (#613)
- An `Equal` method to the `Resource` test the equivalence of resources. (#613)
- An iterable structure (`AttributeIterator`) for `Resource` attributes.

### Changed

- zipkin export's `NewExporter` now requires a `serviceName` argument to ensure this needed values is provided. (#644)
- Pass `Resources` through the metrics export pipeline. (#659)

### Removed

- `WithKeys` option from the metric API. (#639)

### Fixed

- Use the `label.Set.Equivalent` value instead of an encoding in the batcher. (#658)
- Correct typo `trace.Exporter` to `trace.SpanSyncer` in comments. (#653)
- Use type names for return values in jaeger exporter. (#648)
- Increase the visibility of the `api/key` package by updating comments and fixing usages locally. (#650)
- `Checkpoint` only after `Update`; Keep records in the `sync.Map` longer. (#647)
- Do not cache `reflect.ValueOf()` in metric Labels. (#649)
- Batch metrics exported from the OTLP exporter based on `Resource` and labels. (#626)
- Add error wrapping to the prometheus exporter. (#631)
- Update the OTLP exporter batching of traces to use a unique `string` representation of an associated `Resource` as the batching key. (#623)
- Update OTLP `SpanData` transform to only include the `ParentSpanID` if one exists. (#614)
- Update `Resource` internal representation to uniquely and reliably identify resources. (#613)
- Check return value from `CheckpointSet.ForEach` in prometheus exporter. (#622)
- Ensure spans created by httptrace client tracer reflect operation structure. (#618)
- Create a new recorder rather than reuse when multiple observations in same epoch for asynchronous instruments. #610
- The default port the OTLP exporter uses to connect to the OpenTelemetry collector is updated to match the one the collector listens on by default. (#611)


## [0.4.2] - 2020-03-31

### Fixed

- Fix `pre_release.sh` to update version in `sdk/opentelemetry.go`. (#607)
- Fix time conversion from internal to OTLP in OTLP exporter. (#606)

## [0.4.1] - 2020-03-31

### Fixed

- Update `tag.sh` to create signed tags. (#604)

## [0.4.0] - 2020-03-30

### Added

- New API package `api/metric/registry` that exposes a `MeterImpl` wrapper for use by SDKs to generate unique instruments. (#580)
- Script to verify examples after a new release. (#579)

### Removed

- The dogstatsd exporter due to lack of support.
   This additionally removes support for statsd. (#591)
- `LabelSet` from the metric API.
   This is replaced by a `[]core.KeyValue` slice. (#595)
- `Labels` from the metric API's `Meter` interface. (#595)

### Changed

- The metric `export.Labels` became an interface which the SDK implements and the `export` package provides a simple, immutable implementation of this interface intended for testing purposes. (#574)
- Renamed `internal/metric.Meter` to `MeterImpl`. (#580)
- Renamed `api/global/internal.obsImpl` to `asyncImpl`. (#580)

### Fixed

- Corrected missing return in mock span. (#582)
- Update License header for all source files to match CNCF guidelines and include a test to ensure it is present. (#586) (#596)
- Update to v0.3.0 of the OTLP in the OTLP exporter. (#588)
- Update pre-release script to be compatible between GNU and BSD based systems. (#592)
- Add a `RecordBatch` benchmark. (#594)
- Moved span transforms of the OTLP exporter to the internal package. (#593)
- Build both go-1.13 and go-1.14 in circleci to test for all supported versions of Go. (#569)
- Removed unneeded allocation on empty labels in OLTP exporter. (#597)
- Update `BatchedSpanProcessor` to process the queue until no data but respect max batch size. (#599)
- Update project documentation godoc.org links to pkg.go.dev. (#602)

## [0.3.0] - 2020-03-21

This is a first official beta release, which provides almost fully complete metrics, tracing, and context propagation functionality.
There is still a possibility of breaking changes.

### Added

- Add `Observer` metric instrument. (#474)
- Add global `Propagators` functionality to enable deferred initialization for propagators registered before the first Meter SDK is installed. (#494)
- Simplified export setup pipeline for the jaeger exporter to match other exporters. (#459)
- The zipkin trace exporter. (#495)
- The OTLP exporter to export metric and trace telemetry to the OpenTelemetry collector. (#497) (#544) (#545)
- The `StatusMessage` field was add to the trace `Span`. (#524)
- Context propagation in OpenTracing bridge in terms of OpenTelemetry context propagation. (#525)
- The `Resource` type was added to the SDK. (#528)
- The global API now supports a `Tracer` and `Meter` function as shortcuts to getting a global `*Provider` and calling these methods directly. (#538)
- The metric API now defines a generic `MeterImpl` interface to support general purpose `Meter` construction.
   Additionally, `SyncImpl` and `AsyncImpl` are added to support general purpose instrument construction. (#560)
- A metric `Kind` is added to represent the `MeasureKind`, `ObserverKind`, and `CounterKind`. (#560)
- Scripts to better automate the release process. (#576)

### Changed

- Default to to use `AlwaysSampler` instead of `ProbabilitySampler` to match OpenTelemetry specification. (#506)
- Renamed `AlwaysSampleSampler` to `AlwaysOnSampler` in the trace API. (#511)
- Renamed `NeverSampleSampler` to `AlwaysOffSampler` in the trace API. (#511)
- The `Status` field of the `Span` was changed to `StatusCode` to disambiguate with the added `StatusMessage`. (#524)
- Updated the trace `Sampler` interface conform to the OpenTelemetry specification. (#531)
- Rename metric API `Options` to `Config`. (#541)
- Rename metric `Counter` aggregator to be `Sum`. (#541)
- Unify metric options into `Option` from instrument specific options. (#541)
- The trace API's `TraceProvider` now support `Resource`s. (#545)
- Correct error in zipkin module name. (#548)
- The jaeger trace exporter now supports `Resource`s. (#551)
- Metric SDK now supports `Resource`s.
   The `WithResource` option was added to configure a `Resource` on creation and the `Resource` method was added to the metric `Descriptor` to return the associated `Resource`. (#552)
- Replace `ErrNoLastValue` and `ErrEmptyDataSet` by `ErrNoData` in the metric SDK. (#557)
- The stdout trace exporter now supports `Resource`s. (#558)
- The metric `Descriptor` is now included at the API instead of the SDK. (#560)
- Replace `Ordered` with an iterator in `export.Labels`. (#567)

### Removed

- The vendor specific Stackdriver. It is now hosted on 3rd party vendor infrastructure. (#452)
- The `Unregister` method for metric observers as it is not in the OpenTelemetry specification. (#560)
- `GetDescriptor` from the metric SDK. (#575)
- The `Gauge` instrument from the metric API. (#537)

### Fixed

- Make histogram aggregator checkpoint consistent. (#438)
- Update README with import instructions and how to build and test. (#505)
- The default label encoding was updated to be unique. (#508)
- Use `NewRoot` in the othttp plugin for public endpoints. (#513)
- Fix data race in `BatchedSpanProcessor`. (#518)
- Skip test-386 for Mac OS 10.15.x (Catalina and upwards). #521
- Use a variable-size array to represent ordered labels in maps. (#523)
- Update the OTLP protobuf and update changed import path. (#532)
- Use `StateLocker` implementation in `MinMaxSumCount`. (#546)
- Eliminate goroutine leak in histogram stress test. (#547)
- Update OTLP exporter with latest protobuf. (#550)
- Add filters to the othttp plugin. (#556)
- Provide an implementation of the `Header*` filters that do not depend on Go 1.14. (#565)
- Encode labels once during checkpoint.
   The checkpoint function is executed in a single thread so we can do the encoding lazily before passing the encoded version of labels to the exporter.
   This is a cheap and quick way to avoid encoding the labels on every collection interval. (#572)
- Run coverage over all packages in `COVERAGE_MOD_DIR`. (#573)

## [0.2.3] - 2020-03-04

### Added

- `RecordError` method on `Span`s in the trace API to Simplify adding error events to spans. (#473)
- Configurable push frequency for exporters setup pipeline. (#504)

### Changed

- Rename the `exporter` directory to `exporters`.
   The `go.opentelemetry.io/otel/exporter/trace/jaeger` package was mistakenly released with a `v1.0.0` tag instead of `v0.1.0`.
   This resulted in all subsequent releases not becoming the default latest.
   A consequence of this was that all `go get`s pulled in the incompatible `v0.1.0` release of that package when pulling in more recent packages from other otel packages.
   Renaming the `exporter` directory to `exporters` fixes this issue by renaming the package and therefore clearing any existing dependency tags.
   Consequentially, this action also renames *all* exporter packages. (#502)

### Removed

- The `CorrelationContextHeader` constant in the `correlation` package is no longer exported. (#503)

## [0.2.2] - 2020-02-27

### Added

- `HTTPSupplier` interface in the propagation API to specify methods to retrieve and store a single value for a key to be associated with a carrier. (#467)
- `HTTPExtractor` interface in the propagation API to extract information from an `HTTPSupplier` into a context. (#467)
- `HTTPInjector` interface in the propagation API to inject information into an `HTTPSupplier.` (#467)
- `Config` and configuring `Option` to the propagator API. (#467)
- `Propagators` interface in the propagation API to contain the set of injectors and extractors for all supported carrier formats. (#467)
- `HTTPPropagator` interface in the propagation API to inject and extract from an `HTTPSupplier.` (#467)
- `WithInjectors` and `WithExtractors` functions to the propagator API to configure injectors and extractors to use. (#467)
- `ExtractHTTP` and `InjectHTTP` functions to apply configured HTTP extractors and injectors to a passed context. (#467)
- Histogram aggregator. (#433)
- `DefaultPropagator` function and have it return `trace.TraceContext` as the default context propagator. (#456)
- `AlwaysParentSample` sampler to the trace API. (#455)
- `WithNewRoot` option function to the trace API to specify the created span should be considered a root span. (#451)


### Changed

- Renamed `WithMap` to `ContextWithMap` in the correlation package. (#481)
- Renamed `FromContext` to `MapFromContext` in the correlation package. (#481)
- Move correlation context propagation to correlation package. (#479)
- Do not default to putting remote span context into links. (#480)
- Propagators extrac
- `Tracer.WithSpan` updated to accept `StartOptions`. (#472)
- Renamed `MetricKind` to `Kind` to not stutter in the type usage. (#432)
- Renamed the `export` package to `metric` to match directory structure. (#432)
- Rename the `api/distributedcontext` package to `api/correlation`. (#444)
- Rename the `api/propagators` package to `api/propagation`. (#444)
- Move the propagators from the `propagators` package into the `trace` API package. (#444)
- Update `Float64Gauge`, `Int64Gauge`, `Float64Counter`, `Int64Counter`, `Float64Measure`, and `Int64Measure` metric methods to use value receivers instead of pointers. (#462)
- Moved all dependencies of tools package to a tools directory. (#466)

### Removed

- Binary propagators. (#467)
- NOOP propagator. (#467)

### Fixed

- Upgraded `github.com/golangci/golangci-lint` from `v1.21.0` to `v1.23.6` in `tools/`. (#492)
- Fix a possible nil-dereference crash (#478)
- Correct comments for `InstallNewPipeline` in the stdout exporter. (#483)
- Correct comments for `InstallNewPipeline` in the dogstatsd exporter. (#484)
- Correct comments for `InstallNewPipeline` in the prometheus exporter. (#482)
- Initialize `onError` based on `Config` in prometheus exporter. (#486)
- Correct module name in prometheus exporter README. (#475)
- Removed tracer name prefix from span names. (#430)
- Fix `aggregator_test.go` import package comment. (#431)
- Improved detail in stdout exporter. (#436)
- Fix a dependency issue (generate target should depend on stringer, not lint target) in Makefile. (#442)
- Reorders the Makefile targets within `precommit` target so we generate files and build the code before doing linting, so we can get much nicer errors about syntax errors from the compiler. (#442)
- Reword function documentation in gRPC plugin. (#446)
- Send the `span.kind` tag to Jaeger from the jaeger exporter. (#441)
- Fix `metadataSupplier` in the jaeger exporter to overwrite the header if existing instead of appending to it. (#441)
- Upgraded to Go 1.13 in CI. (#465)
- Correct opentelemetry.io URL in trace SDK documentation. (#464)
- Refactored reference counting logic in SDK determination of stale records. (#468)
- Add call to `runtime.Gosched` in instrument `acquireHandle` logic to not block the collector. (#469)

## [0.2.1.1] - 2020-01-13

### Fixed

- Use stateful batcher on Prometheus exporter fixing regresion introduced in #395. (#428)

## [0.2.1] - 2020-01-08

### Added

- Global meter forwarding implementation.
   This enables deferred initialization for metric instruments registered before the first Meter SDK is installed. (#392)
- Global trace forwarding implementation.
   This enables deferred initialization for tracers registered before the first Trace SDK is installed. (#406)
- Standardize export pipeline creation in all exporters. (#395)
- A testing, organization, and comments for 64-bit field alignment. (#418)
- Script to tag all modules in the project. (#414)

### Changed

- Renamed `propagation` package to `propagators`. (#362)
- Renamed `B3Propagator` propagator to `B3`. (#362)
- Renamed `TextFormatPropagator` propagator to `TextFormat`. (#362)
- Renamed `BinaryPropagator` propagator to `Binary`. (#362)
- Renamed `BinaryFormatPropagator` propagator to `BinaryFormat`. (#362)
- Renamed `NoopTextFormatPropagator` propagator to `NoopTextFormat`. (#362)
- Renamed `TraceContextPropagator` propagator to `TraceContext`. (#362)
- Renamed `SpanOption` to `StartOption` in the trace API. (#369)
- Renamed `StartOptions` to `StartConfig` in the trace API. (#369)
- Renamed `EndOptions` to `EndConfig` in the trace API. (#369)
- `Number` now has a pointer receiver for its methods. (#375)
- Renamed `CurrentSpan` to `SpanFromContext` in the trace API. (#379)
- Renamed `SetCurrentSpan` to `ContextWithSpan` in the trace API. (#379)
- Renamed `Message` in Event to `Name` in the trace API. (#389)
- Prometheus exporter no longer aggregates metrics, instead it only exports them. (#385)
- Renamed `HandleImpl` to `BoundInstrumentImpl` in the metric API. (#400)
- Renamed `Float64CounterHandle` to `Float64CounterBoundInstrument` in the metric API. (#400)
- Renamed `Int64CounterHandle` to `Int64CounterBoundInstrument` in the metric API. (#400)
- Renamed `Float64GaugeHandle` to `Float64GaugeBoundInstrument` in the metric API. (#400)
- Renamed `Int64GaugeHandle` to `Int64GaugeBoundInstrument` in the metric API. (#400)
- Renamed `Float64MeasureHandle` to `Float64MeasureBoundInstrument` in the metric API. (#400)
- Renamed `Int64MeasureHandle` to `Int64MeasureBoundInstrument` in the metric API. (#400)
- Renamed `Release` method for bound instruments in the metric API to `Unbind`. (#400)
- Renamed `AcquireHandle` method for bound instruments in the metric API to `Bind`. (#400)
- Renamed the `File` option in the stdout exporter to `Writer`. (#404)
- Renamed all `Options` to `Config` for all metric exports where this wasn't already the case.

### Fixed

- Aggregator import path corrected. (#421)
- Correct links in README. (#368)
- The README was updated to match latest code changes in its examples. (#374)
- Don't capitalize error statements. (#375)
- Fix ignored errors. (#375)
- Fix ambiguous variable naming. (#375)
- Removed unnecessary type casting. (#375)
- Use named parameters. (#375)
- Updated release schedule. (#378)
- Correct http-stackdriver example module name. (#394)
- Removed the `http.request` span in `httptrace` package. (#397)
- Add comments in the metrics SDK (#399)
- Initialize checkpoint when creating ddsketch aggregator to prevent panic when merging into a empty one. (#402) (#403)
- Add documentation of compatible exporters in the README. (#405)
- Typo fix. (#408)
- Simplify span check logic in SDK tracer implementation. (#419)

## [0.2.0] - 2019-12-03

### Added

- Unary gRPC tracing example. (#351)
- Prometheus exporter. (#334)
- Dogstatsd metrics exporter. (#326)

### Changed

- Rename `MaxSumCount` aggregation to `MinMaxSumCount` and add the `Min` interface for this aggregation. (#352)
- Rename `GetMeter` to `Meter`. (#357)
- Rename `HTTPTraceContextPropagator` to `TraceContextPropagator`. (#355)
- Rename `HTTPB3Propagator` to `B3Propagator`. (#355)
- Rename `HTTPTraceContextPropagator` to `TraceContextPropagator`. (#355)
- Move `/global` package to `/api/global`. (#356)
- Rename `GetTracer` to `Tracer`. (#347)

### Removed

- `SetAttribute` from the `Span` interface in the trace API. (#361)
- `AddLink` from the `Span` interface in the trace API. (#349)
- `Link` from the `Span` interface in the trace API. (#349)

### Fixed

- Exclude example directories from coverage report. (#365)
- Lint make target now implements automatic fixes with `golangci-lint` before a second run to report the remaining issues. (#360)
- Drop `GO111MODULE` environment variable in Makefile as Go 1.13 is the project specified minimum version and this is environment variable is not needed for that version of Go. (#359)
- Run the race checker for all test. (#354)
- Redundant commands in the Makefile are removed. (#354)
- Split the `generate` and `lint` targets of the Makefile. (#354)
- Renames `circle-ci` target to more generic `ci` in Makefile. (#354)
- Add example Prometheus binary to gitignore. (#358)
- Support negative numbers with the `MaxSumCount`. (#335)
- Resolve race conditions in `push_test.go` identified in #339. (#340)
- Use `/usr/bin/env bash` as a shebang in scripts rather than `/bin/bash`. (#336)
- Trace benchmark now tests both `AlwaysSample` and `NeverSample`.
   Previously it was testing `AlwaysSample` twice. (#325)
- Trace benchmark now uses a `[]byte` for `TraceID` to fix failing test. (#325)
- Added a trace benchmark to test variadic functions in `setAttribute` vs `setAttributes` (#325)
- The `defaultkeys` batcher was only using the encoded label set as its map key while building a checkpoint.
   This allowed distinct label sets through, but any metrics sharing a label set could be overwritten or merged incorrectly.
   This was corrected. (#333)


## [0.1.2] - 2019-11-18

### Fixed

- Optimized the `simplelru` map for attributes to reduce the number of allocations. (#328)
- Removed unnecessary unslicing of parameters that are already a slice. (#324)

## [0.1.1] - 2019-11-18

This release contains a Metrics SDK with stdout exporter and supports basic aggregations such as counter, gauges, array, maxsumcount, and ddsketch.

### Added

- Metrics stdout export pipeline. (#265)
- Array aggregation for raw measure metrics. (#282)
- The core.Value now have a `MarshalJSON` method. (#281)

### Removed

- `WithService`, `WithResources`, and `WithComponent` methods of tracers. (#314)
- Prefix slash in `Tracer.Start()` for the Jaeger example. (#292)

### Changed

- Allocation in LabelSet construction to reduce GC overhead. (#318)
- `trace.WithAttributes` to append values instead of replacing (#315)
- Use a formula for tolerance in sampling tests. (#298)
- Move export types into trace and metric-specific sub-directories. (#289)
- `SpanKind` back to being based on an `int` type. (#288)

### Fixed

- URL to OpenTelemetry website in README. (#323)
- Name of othttp default tracer. (#321)
- `ExportSpans` for the stackdriver exporter now handles `nil` context. (#294)
- CI modules cache to correctly restore/save from/to the cache. (#316)
- Fix metric SDK race condition between `LoadOrStore` and the assignment `rec.recorder = i.meter.exporter.AggregatorFor(rec)`. (#293)
- README now reflects the new code structure introduced with these changes. (#291)
- Make the basic example work. (#279)

## [0.1.0] - 2019-11-04

This is the first release of open-telemetry go library.
It contains api and sdk for trace and meter.

### Added

- Initial OpenTelemetry trace and metric API prototypes.
- Initial OpenTelemetry trace, metric, and export SDK packages.
- A wireframe bridge to support compatibility with OpenTracing.
- Example code for a basic, http-stackdriver, http, jaeger, and named tracer setup.
- Exporters for Jaeger, Stackdriver, and stdout.
- Propagators for binary, B3, and trace-context protocols.
- Project information and guidelines in the form of a README and CONTRIBUTING.
- Tools to build the project and a Makefile to automate the process.
- Apache-2.0 license.
- CircleCI build CI manifest files.
- CODEOWNERS file to track owners of this project.


[Unreleased]: https://github.com/open-telemetry/opentelemetry-go/compare/v0.12.0...HEAD
[0.12.0]: https://github.com/open-telemetry/opentelemetry-go/releases/tag/v0.12.0
[0.11.0]: https://github.com/open-telemetry/opentelemetry-go/releases/tag/v0.11.0
[0.10.0]: https://github.com/open-telemetry/opentelemetry-go/releases/tag/v0.10.0
[0.9.0]: https://github.com/open-telemetry/opentelemetry-go/releases/tag/v0.9.0
[0.8.0]: https://github.com/open-telemetry/opentelemetry-go/releases/tag/v0.8.0
[0.7.0]: https://github.com/open-telemetry/opentelemetry-go/releases/tag/v0.7.0
[0.6.0]: https://github.com/open-telemetry/opentelemetry-go/releases/tag/v0.6.0
[0.5.0]: https://github.com/open-telemetry/opentelemetry-go/releases/tag/v0.5.0
[0.4.3]: https://github.com/open-telemetry/opentelemetry-go/releases/tag/v0.4.3
[0.4.2]: https://github.com/open-telemetry/opentelemetry-go/releases/tag/v0.4.2
[0.4.1]: https://github.com/open-telemetry/opentelemetry-go/releases/tag/v0.4.1
[0.4.0]: https://github.com/open-telemetry/opentelemetry-go/releases/tag/v0.4.0
[0.3.0]: https://github.com/open-telemetry/opentelemetry-go/releases/tag/v0.3.0
[0.2.3]: https://github.com/open-telemetry/opentelemetry-go/releases/tag/v0.2.3
[0.2.2]: https://github.com/open-telemetry/opentelemetry-go/releases/tag/v0.2.2
[0.2.1.1]: https://github.com/open-telemetry/opentelemetry-go/releases/tag/v0.2.1.1
[0.2.1]: https://github.com/open-telemetry/opentelemetry-go/releases/tag/v0.2.1
[0.2.0]: https://github.com/open-telemetry/opentelemetry-go/releases/tag/v0.2.0
[0.1.2]: https://github.com/open-telemetry/opentelemetry-go/releases/tag/v0.1.2
[0.1.1]: https://github.com/open-telemetry/opentelemetry-go/releases/tag/v0.1.1
[0.1.0]: https://github.com/open-telemetry/opentelemetry-go/releases/tag/v0.1.0<|MERGE_RESOLUTION|>--- conflicted
+++ resolved
@@ -83,12 +83,10 @@
 - Renamed `SamplingDecision` values to comply with OpenTelemetry specification change. (#1192)
 - Renamed Zipkin attribute names from `ot.status_code & ot.status_description` to `otel.status_code & otel.status_description`. (#1201)
 - The default SDK now invokes registered `SpanProcessor`s in the order they were registered with the `TracerProvider`. (#1195)
-<<<<<<< HEAD
+- Add test of spans being processed by the `SpanProcessor`s in the order they were registered. (#1203)
 - Change `go.opentelemetry.io/exporters/otlp/` `Exporter` interface to take as parameter a `ConnConfigurations` structure containing different configurations for metrics and traces endpoints. (#1202)
 - `go.opentelemetry.io/exporters/otlp/` `Exporter` connection logic (including indefinite background connection) is now handled by an internal `go.opentelemetry.io/exporters/otlp/` `otlpConnection` object. (#1202)
-=======
-- Add test of spans being processed by the `SpanProcessor`s in the order they were registered. (#1203)
->>>>>>> dc79f7fe
+
 
 ### Removed
 
