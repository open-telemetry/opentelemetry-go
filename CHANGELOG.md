# Changelog

All notable changes to this project will be documented in this file.

The format is based on [Keep a Changelog](https://keepachangelog.com/en/1.0.0/).

This project adheres to [Semantic Versioning](https://semver.org/spec/v2.0.0.html).

## [Unreleased]

### Added

- Adds test to check BatchSpanProcessor ignores `OnEnd` and `ForceFlush` post `Shutdown`. (#1772)
- Option `ExportTimeout` was added to batch span processor. (#1755)
- Adds semantic conventions for exceptions. (#1492)
- Added support for configuring OTLP/HTTP Endpoints, Headers, Compression and Timeout via the Environment Variables. (#1758)
  - `OTEL_EXPORTER_OTLP_ENDPOINT`
  - `OTEL_EXPORTER_OTLP_TRACES_ENDPOINT`
  - `OTEL_EXPORTER_OTLP_METRICS_ENDPOINT`
  - `OTEL_EXPORTER_OTLP_HEADERS`
  - `OTEL_EXPORTER_OTLP_TRACES_HEADERS`
  - `OTEL_EXPORTER_OTLP_METRICS_HEADERS`
  - `OTEL_EXPORTER_OTLP_COMPRESSION`
  - `OTEL_EXPORTER_OTLP_TRACES_COMPRESSION`
  - `OTEL_EXPORTER_OTLP_METRICS_COMPRESSION`
  - `OTEL_EXPORTER_OTLP_TIMEOUT`
  - `OTEL_EXPORTER_OTLP_TRACES_TIMEOUT`
  - `OTEL_EXPORTER_OTLP_METRICS_TIMEOUT`
- Added support for configuring OTLP/HTTP TLS Certificates via the Environment Variables. (#1769)
  - `OTEL_EXPORTER_OTLP_CERTIFICATE`
  - `OTEL_EXPORTER_OTLP_TRACES_CERTIFICATE`
  - `OTEL_EXPORTER_OTLP_METRICS_CERTIFICATE`
- `trace.TraceFlags` is now a defined type over `byte` and `WithSampled(bool) TraceFlags` and `IsSampled() bool` methods have been added to it. (#1770)
- The `Event` and `Link` struct types from the `go.opentelemetry.io/otel` package now include a `DroppedAttributeCount` field to record the number of attributes that were not recorded due to configured limits being reached. (#1771)
- The Jaeger exporter now reports dropped attributes for a Span event in the exported log. (#1771)

### Fixed

- The `Span.IsRecording` implementation from `go.opentelemetry.io/otel/sdk/trace` always returns false when not being sampled. (#1750)
- The Jaeger exporter now correctly sets tags for the Span status code and message.
  This means it uses the correct tag keys (`"otel.status_code"`, `"otel.status_description"`) and does not set the status message as a tag unless it is set on the span. (#1761)
- The Jaeger exporter now correctly records Span event's names using the `"event"` key for a tag.
  Additionally, this tag is overridden, as specified in the OTel specification, if the event contains an attribute with that key. (#1768)

### Changed

- Span `RecordError` now records an `exception` event to comply with the semantic convention specification. (#1492)
- Jaeger exporter was updated to use thrift v0.14.1. (#1712)
- Migrate from using internally built and maintained version of the OTLP to the one hosted at `go.opentelemetry.io/proto/otlp`. (#1713)
- Migrate from using `github.com/gogo/protobuf` to `google.golang.org/protobuf` to match `go.opentelemetry.io/proto/otlp`. (#1713)
- The storage of a local or remote Span in a `context.Context` using its SpanContext is unified to store just the current Span.
  The Span's SpanContext can now self-identify as being remote or not.
  This means that `"go.opentelemetry.io/otel/trace".ContextWithRemoteSpanContext` will now overwrite any existing current Span, not just existing remote Spans, and make it the current Span in a `context.Context`. (#1731)
- Information about a parent span context in a `"go.opentelemetry.io/otel/export/trace".SpanSnapshot` is unified in a new `Parent` field.
  The existing `ParentSpanID` and `HasRemoteParent` fields are removed in favor of this. (#1748)
- The `ParentContext` field of the `"go.opentelemetry.io/otel/sdk/trace".SamplingParameters` is updated to hold a `context.Context` containing the parent span.
  This changes it to make `SamplingParameters` conform with the OpenTelemetry specification. (#1749)
- Modify `BatchSpanProcessor.ForceFlush` to abort after timeout/cancellation. (#1757)
- Improve OTLP/gRPC exporter connection errors. (#1737)
- The `DroppedAttributeCount` field of the `Span` in the `go.opentelemetry.io/otel` package now only represents the number of attributes dropped for the span itself.
  It no longer is a conglomerate of itself, events, and link attributes that have been dropped. (#1771)
- Make `ExportSpans` in Jaeger Exporter honor context deadline. (#1773)
- The `go.opentelemetry.io/otel/sdk/export/trace` package is merged into the `go.opentelemetry.io/otel/sdk/trace` package. (#1778)

### Removed

- No longer set the links for a `Span` in `go.opentelemetry.io/otel/sdk/trace` that is configured to be a new root.
  This is unspecified behavior that the OpenTelemetry community plans to standardize in the future.
  To prevent backwards incompatible changes when it is specified, these links are removed. (#1726)
- Setting error status while recording error with Span from oteltest package. (#1729)
- The concept of a remote and local Span stored in a context is unified to just the current Span.
  Because of this `"go.opentelemetry.io/otel/trace".RemoteSpanContextFromContext` is removed as it is no longer needed.
  Instead, `"go.opentelemetry.io/otel/trace".SpanContextFromContex` can be used to return the current Span.
  If needed, that Span's `SpanContext.IsRemote()` can then be used to determine if it is remote or not. (#1731)
- The `HasRemoteParent` field of the `"go.opentelemetry.io/otel/sdk/trace".SamplingParameters` is removed.
  This field is redundant to the information returned from the `Remote` method of the `SpanContext` held in the `ParentContext` field. (#1749)
- The `trace.FlagsDebug` and `trace.FlagsDeferred` constants have been removed and will be localized to the B3 propagator. (#1770)
- Remove `Process` configuration, `WithProcessFromEnv` and `ProcessFromEnv`, from the Jaeger exporter package.
  The information that could be configured in the `Process` struct should be configured in a `Resource` instead. (#1776)

## [0.19.0] - 2021-03-18

### Added

- Added `Marshaler` config option to `otlphttp` to enable otlp over json or protobufs. (#1586)
- A `ForceFlush` method to the `"go.opentelemetry.io/otel/sdk/trace".TracerProvider` to flush all registered `SpanProcessor`s. (#1608)
- Added `WithSampler` and `WithSpanLimits` to tracer provider. (#1633, #1702)
- `"go.opentelemetry.io/otel/trace".SpanContext` now has a `remote` property, and `IsRemote()` predicate, that is true when the `SpanContext` has been extracted from remote context data. (#1701)
- A `Valid` method to the `"go.opentelemetry.io/otel/attribute".KeyValue` type. (#1703)

### Changed

- `trace.SpanContext` is now immutable and has no exported fields. (#1573)
  - `trace.NewSpanContext()` can be used in conjunction with the `trace.SpanContextConfig` struct to initialize a new `SpanContext` where all values are known.
- Update the `ForceFlush` method signature to the `"go.opentelemetry.io/otel/sdk/trace".SpanProcessor` to accept a `context.Context` and return an error. (#1608)
- Update the `Shutdown` method to the `"go.opentelemetry.io/otel/sdk/trace".TracerProvider` return an error on shutdown failure. (#1608)
- The SimpleSpanProcessor will now shut down the enclosed `SpanExporter` and gracefully ignore subsequent calls to `OnEnd` after `Shutdown` is called. (#1612)
- `"go.opentelemetry.io/sdk/metric/controller.basic".WithPusher` is replaced with `WithExporter` to provide consistent naming across project. (#1656)
- Added non-empty string check for trace `Attribute` keys. (#1659)
- Add `description` to SpanStatus only when `StatusCode` is set to error. (#1662)
- Jaeger exporter falls back to `resource.Default`'s `service.name` if the exported Span does not have one. (#1673)
- Jaeger exporter populates Jaeger's Span Process from Resource. (#1673)
- Renamed the `LabelSet` method of `"go.opentelemetry.io/otel/sdk/resource".Resource` to `Set`. (#1692)
- Changed `WithSDK` to `WithSDKOptions` to accept variadic arguments of `TracerProviderOption` type in `go.opentelemetry.io/otel/exporters/trace/jaeger` package. (#1693)
- Changed `WithSDK` to `WithSDKOptions` to accept variadic arguments of `TracerProviderOption` type in `go.opentelemetry.io/otel/exporters/trace/zipkin` package. (#1693)

### Removed

- Removed `serviceName` parameter from Zipkin exporter and uses resource instead. (#1549)
- Removed `WithConfig` from tracer provider to avoid overriding configuration. (#1633)
- Removed the exported `SimpleSpanProcessor` and `BatchSpanProcessor` structs.
   These are now returned as a SpanProcessor interface from their respective constructors. (#1638)
- Removed `WithRecord()` from `trace.SpanOption` when creating a span. (#1660)
- Removed setting status to `Error` while recording an error as a span event in `RecordError`. (#1663)
- Removed `jaeger.WithProcess` configuration option. (#1673)
- Removed `ApplyConfig` method from `"go.opentelemetry.io/otel/sdk/trace".TracerProvider` and the now unneeded `Config` struct. (#1693)

### Fixed

- Jaeger Exporter: Ensure mapping between OTEL and Jaeger span data complies with the specification. (#1626)
<<<<<<< HEAD
- Zipkin Exporter: Ensure mapping between OTEL and Zipkin span data complies with the specification. (#1688)
=======
- `SamplingResult.TraceState` is correctly propagated to a newly created span's `SpanContext`. (#1655)
>>>>>>> 2817c091
- The `otel-collector` example now correctly flushes metric events prior to shutting down the exporter. (#1678)
- Do not set span status message in `SpanStatusFromHTTPStatusCode` if it can be inferred from `http.status_code`. (#1681)
- Synchronization issues in global trace delegate implementation. (#1686)
- Reduced excess memory usage by global `TracerProvider`. (#1687)

## [0.18.0] - 2021-03-03

### Added

- Added `resource.Default()` for use with meter and tracer providers. (#1507)
- `AttributePerEventCountLimit` and `AttributePerLinkCountLimit` for `SpanLimits`. (#1535)
- Added `Keys()` method to `propagation.TextMapCarrier` and `propagation.HeaderCarrier` to adapt `http.Header` to this interface. (#1544)
- Added `code` attributes to `go.opentelemetry.io/otel/semconv` package. (#1558)
- Compatibility testing suite in the CI system for the following systems. (#1567)
   | OS      | Go Version | Architecture |
   | ------- | ---------- | ------------ |
   | Ubuntu  | 1.15       | amd64        |
   | Ubuntu  | 1.14       | amd64        |
   | Ubuntu  | 1.15       | 386          |
   | Ubuntu  | 1.14       | 386          |
   | MacOS   | 1.15       | amd64        |
   | MacOS   | 1.14       | amd64        |
   | Windows | 1.15       | amd64        |
   | Windows | 1.14       | amd64        |
   | Windows | 1.15       | 386          |
   | Windows | 1.14       | 386          |

### Changed

- Replaced interface `oteltest.SpanRecorder` with its existing implementation
  `StandardSpanRecorder`. (#1542)
- Default span limit values to 128. (#1535)
- Rename `MaxEventsPerSpan`, `MaxAttributesPerSpan` and `MaxLinksPerSpan` to `EventCountLimit`, `AttributeCountLimit` and `LinkCountLimit`, and move these fields into `SpanLimits`. (#1535)
- Renamed the `otel/label` package to `otel/attribute`. (#1541)
- Vendor the Jaeger exporter's dependency on Apache Thrift. (#1551)
- Parallelize the CI linting and testing. (#1567)
- Stagger timestamps in exact aggregator tests. (#1569)
- Changed all examples to use `WithBatchTimeout(5 * time.Second)` rather than `WithBatchTimeout(5)`. (#1621)
- Prevent end-users from implementing some interfaces (#1575)
```
      "otel/exporters/otlp/otlphttp".Option
      "otel/exporters/stdout".Option
      "otel/oteltest".Option
      "otel/trace".TracerOption
      "otel/trace".SpanOption
      "otel/trace".EventOption
      "otel/trace".LifeCycleOption
      "otel/trace".InstrumentationOption
      "otel/sdk/resource".Option
      "otel/sdk/trace".ParentBasedSamplerOption
      "otel/sdk/trace".ReadOnlySpan
      "otel/sdk/trace".ReadWriteSpan
```
### Removed

- Removed attempt to resample spans upon changing the span name with `span.SetName()`. (#1545)
- The `test-benchmark` is no longer a dependency of the `precommit` make target. (#1567)
- Removed the `test-386` make target.
   This was replaced with a full compatibility testing suite (i.e. multi OS/arch) in the CI system. (#1567)

### Fixed

- The sequential timing check of timestamps in the stdout exporter are now setup explicitly to be sequential (#1571). (#1572)
- Windows build of Jaeger tests now compiles with OS specific functions (#1576). (#1577)
- The sequential timing check of timestamps of go.opentelemetry.io/otel/sdk/metric/aggregator/lastvalue are now setup explicitly to be sequential (#1578). (#1579)
- Validate tracestate header keys with vendors according to the W3C TraceContext specification (#1475). (#1581)
- The OTLP exporter includes related labels for translations of a GaugeArray (#1563). (#1570)

## [0.17.0] - 2021-02-12

### Changed

- Rename project default branch from `master` to `main`. (#1505)
- Reverse order in which `Resource` attributes are merged, per change in spec. (#1501)
- Add tooling to maintain "replace" directives in go.mod files automatically. (#1528)
- Create new modules: otel/metric, otel/trace, otel/oteltest, otel/sdk/export/metric, otel/sdk/metric (#1528)
- Move metric-related public global APIs from otel to otel/metric/global. (#1528)

## Fixed

- Fixed otlpgrpc reconnection issue.
- The example code in the README.md of `go.opentelemetry.io/otel/exporters/otlp` is moved to a compiled example test and used the new `WithAddress` instead of `WithEndpoint`. (#1513)
- The otel-collector example now uses the default OTLP receiver port of the collector.

## [0.16.0] - 2021-01-13

### Added

- Add the `ReadOnlySpan` and `ReadWriteSpan` interfaces to provide better control for accessing span data. (#1360)
- `NewGRPCDriver` function returns a `ProtocolDriver` that maintains a single gRPC connection to the collector. (#1369)
- Added documentation about the project's versioning policy. (#1388)
- Added `NewSplitDriver` for OTLP exporter that allows sending traces and metrics to different endpoints. (#1418)
- Added codeql worfklow to GitHub Actions (#1428)
- Added Gosec workflow to GitHub Actions (#1429)
- Add new HTTP driver for OTLP exporter in `exporters/otlp/otlphttp`. Currently it only supports the binary protobuf payloads. (#1420)
- Add an OpenCensus exporter bridge. (#1444)

### Changed

- Rename `internal/testing` to `internal/internaltest`. (#1449)
- Rename `export.SpanData` to `export.SpanSnapshot` and use it only for exporting spans. (#1360)
- Store the parent's full `SpanContext` rather than just its span ID in the `span` struct. (#1360)
- Improve span duration accuracy. (#1360)
- Migrated CI/CD from CircleCI to GitHub Actions (#1382)
- Remove duplicate checkout from GitHub Actions workflow (#1407)
- Metric `array` aggregator renamed `exact` to match its `aggregation.Kind` (#1412)
- Metric `exact` aggregator includes per-point timestamps (#1412)
- Metric stdout exporter uses MinMaxSumCount aggregator for ValueRecorder instruments (#1412)
- `NewExporter` from `exporters/otlp` now takes a `ProtocolDriver` as a parameter. (#1369)
- Many OTLP Exporter options became gRPC ProtocolDriver options. (#1369)
- Unify endpoint API that related to OTel exporter. (#1401)
- Optimize metric histogram aggregator to re-use its slice of buckets. (#1435)
- Metric aggregator Count() and histogram Bucket.Counts are consistently `uint64`. (1430)
- Histogram aggregator accepts functional options, uses default boundaries if none given. (#1434)
- `SamplingResult` now passed a `Tracestate` from the parent `SpanContext` (#1432)
- Moved gRPC driver for OTLP exporter to `exporters/otlp/otlpgrpc`. (#1420)
- The `TraceContext` propagator now correctly propagates `TraceState` through the `SpanContext`. (#1447)
- Metric Push and Pull Controller components are combined into a single "basic" Controller:
  - `WithExporter()` and `Start()` to configure Push behavior
  - `Start()` is optional; use `Collect()` and `ForEach()` for Pull behavior
  - `Start()` and `Stop()` accept Context. (#1378)
- The `Event` type is moved from the `otel/sdk/export/trace` package to the `otel/trace` API package. (#1452)

### Removed

- Remove `errUninitializedSpan` as its only usage is now obsolete. (#1360)
- Remove Metric export functionality related to quantiles and summary data points: this is not specified (#1412)
- Remove DDSketch metric aggregator; our intention is to re-introduce this as an option of the histogram aggregator after [new OTLP histogram data types](https://github.com/open-telemetry/opentelemetry-proto/pull/226) are released (#1412)

### Fixed

- `BatchSpanProcessor.Shutdown()` will now shutdown underlying `export.SpanExporter`. (#1443)

## [0.15.0] - 2020-12-10

### Added

- The `WithIDGenerator` `TracerProviderOption` is added to the `go.opentelemetry.io/otel/trace` package to configure an `IDGenerator` for the `TracerProvider`. (#1363)

### Changed

- The Zipkin exporter now uses the Span status code to determine. (#1328)
- `NewExporter` and `Start` functions in `go.opentelemetry.io/otel/exporters/otlp` now receive `context.Context` as a first parameter. (#1357)
- Move the OpenCensus example into `example` directory. (#1359)
- Moved the SDK's `internal.IDGenerator` interface in to the `sdk/trace` package to enable support for externally-defined ID generators. (#1363)
- Bump `github.com/google/go-cmp` from 0.5.3 to 0.5.4 (#1374)
- Bump `github.com/golangci/golangci-lint` in `/internal/tools` (#1375)

### Fixed

- Metric SDK `SumObserver` and `UpDownSumObserver` instruments correctness fixes. (#1381)

## [0.14.0] - 2020-11-19

### Added

- An `EventOption` and the related `NewEventConfig` function are added to the `go.opentelemetry.io/otel` package to configure Span events. (#1254)
- A `TextMapPropagator` and associated `TextMapCarrier` are added to the `go.opentelemetry.io/otel/oteltest` package to test `TextMap` type propagators and their use. (#1259)
- `SpanContextFromContext` returns `SpanContext` from context. (#1255)
- `TraceState` has been added to `SpanContext`. (#1340)
- `DeploymentEnvironmentKey` added to `go.opentelemetry.io/otel/semconv` package. (#1323)
- Add an OpenCensus to OpenTelemetry tracing bridge. (#1305)
- Add a parent context argument to `SpanProcessor.OnStart` to follow the specification. (#1333)
- Add missing tests for `sdk/trace/attributes_map.go`. (#1337)

### Changed

- Move the `go.opentelemetry.io/otel/api/trace` package into `go.opentelemetry.io/otel/trace` with the following changes. (#1229) (#1307)
  - `ID` has been renamed to `TraceID`.
  - `IDFromHex` has been renamed to `TraceIDFromHex`.
  - `EmptySpanContext` is removed.
- Move the `go.opentelemetry.io/otel/api/trace/tracetest` package into `go.opentelemetry.io/otel/oteltest`. (#1229)
- OTLP Exporter updates:
  - supports OTLP v0.6.0 (#1230, #1354)
  - supports configurable aggregation temporality (default: Cumulative, optional: Stateless). (#1296)
- The Sampler is now called on local child spans. (#1233)
- The `Kind` type from the `go.opentelemetry.io/otel/api/metric` package was renamed to `InstrumentKind` to more specifically describe what it is and avoid semantic ambiguity. (#1240)
- The `MetricKind` method of the `Descriptor` type in the `go.opentelemetry.io/otel/api/metric` package was renamed to `Descriptor.InstrumentKind`.
   This matches the returned type and fixes misuse of the term metric. (#1240)
- Move test harness from the `go.opentelemetry.io/otel/api/apitest` package into `go.opentelemetry.io/otel/oteltest`. (#1241)
- Move the `go.opentelemetry.io/otel/api/metric/metrictest` package into `go.opentelemetry.io/oteltest` as part of #964. (#1252)
- Move the `go.opentelemetry.io/otel/api/metric` package into `go.opentelemetry.io/otel/metric` as part of #1303. (#1321)
- Move the `go.opentelemetry.io/otel/api/metric/registry` package into `go.opentelemetry.io/otel/metric/registry` as a part of #1303. (#1316)
- Move the `Number` type (together with related functions) from `go.opentelemetry.io/otel/api/metric` package into `go.opentelemetry.io/otel/metric/number` as a part of #1303. (#1316)
- The function signature of the Span `AddEvent` method in `go.opentelemetry.io/otel` is updated to no longer take an unused context and instead take a required name and a variable number of `EventOption`s. (#1254)
- The function signature of the Span `RecordError` method in `go.opentelemetry.io/otel` is updated to no longer take an unused context and instead take a required error value and a variable number of `EventOption`s. (#1254)
- Move the `go.opentelemetry.io/otel/api/global` package to `go.opentelemetry.io/otel`. (#1262) (#1330)
- Move the `Version` function from `go.opentelemetry.io/otel/sdk` to `go.opentelemetry.io/otel`. (#1330)
- Rename correlation context header from `"otcorrelations"` to `"baggage"` to match the OpenTelemetry specification. (#1267)
- Fix `Code.UnmarshalJSON` to work with valid JSON only. (#1276)
- The `resource.New()` method changes signature to support builtin attributes and functional options, including `telemetry.sdk.*` and
  `host.name` semantic conventions; the former method is renamed `resource.NewWithAttributes`. (#1235)
- The Prometheus exporter now exports non-monotonic counters (i.e. `UpDownCounter`s) as gauges. (#1210)
- Correct the `Span.End` method documentation in the `otel` API to state updates are not allowed on a span after it has ended. (#1310)
- Updated span collection limits for attribute, event and link counts to 1000 (#1318)
- Renamed `semconv.HTTPUrlKey` to `semconv.HTTPURLKey`. (#1338)

### Removed

- The `ErrInvalidHexID`, `ErrInvalidTraceIDLength`, `ErrInvalidSpanIDLength`, `ErrInvalidSpanIDLength`, or `ErrNilSpanID` from the `go.opentelemetry.io/otel` package are unexported now. (#1243)
- The `AddEventWithTimestamp` method on the `Span` interface in `go.opentelemetry.io/otel` is removed due to its redundancy.
   It is replaced by using the `AddEvent` method with a `WithTimestamp` option. (#1254)
- The `MockSpan` and `MockTracer` types are removed from `go.opentelemetry.io/otel/oteltest`.
   `Tracer` and `Span` from the same module should be used in their place instead. (#1306)
- `WorkerCount` option is removed from `go.opentelemetry.io/otel/exporters/otlp`. (#1350)
- Remove the following labels types: INT32, UINT32, UINT64 and FLOAT32. (#1314)

### Fixed

- Rename `MergeItererator` to `MergeIterator` in the `go.opentelemetry.io/otel/label` package. (#1244)
- The `go.opentelemetry.io/otel/api/global` packages global TextMapPropagator now delegates functionality to a globally set delegate for all previously returned propagators. (#1258)
- Fix condition in `label.Any`. (#1299)
- Fix global `TracerProvider` to pass options to its configured provider. (#1329)
- Fix missing handler for `ExactKind` aggregator in OTLP metrics transformer (#1309)

## [0.13.0] - 2020-10-08

### Added

- OTLP Metric exporter supports Histogram aggregation. (#1209)
- The `Code` struct from the `go.opentelemetry.io/otel/codes` package now supports JSON marshaling and unmarshaling as well as implements the `Stringer` interface. (#1214)
- A Baggage API to implement the OpenTelemetry specification. (#1217)
- Add Shutdown method to sdk/trace/provider, shutdown processors in the order they were registered. (#1227)

### Changed

- Set default propagator to no-op propagator. (#1184)
- The `HTTPSupplier`, `HTTPExtractor`, `HTTPInjector`, and `HTTPPropagator` from the `go.opentelemetry.io/otel/api/propagation` package were replaced with unified `TextMapCarrier` and `TextMapPropagator` in the `go.opentelemetry.io/otel/propagation` package. (#1212) (#1325)
- The `New` function from the `go.opentelemetry.io/otel/api/propagation` package was replaced with `NewCompositeTextMapPropagator` in the `go.opentelemetry.io/otel` package. (#1212)
- The status codes of the `go.opentelemetry.io/otel/codes` package have been updated to match the latest OpenTelemetry specification.
   They now are `Unset`, `Error`, and `Ok`.
   They no longer track the gRPC codes. (#1214)
- The `StatusCode` field of the `SpanData` struct in the `go.opentelemetry.io/otel/sdk/export/trace` package now uses the codes package from this package instead of the gRPC project. (#1214)
- Move the `go.opentelemetry.io/otel/api/baggage` package into `go.opentelemetry.io/otel/baggage`. (#1217) (#1325)
- A `Shutdown` method of `SpanProcessor` and all its implementations receives a context and returns an error. (#1264)

### Fixed

- Copies of data from arrays and slices passed to `go.opentelemetry.io/otel/label.ArrayValue()` are now used in the returned `Value` instead of using the mutable data itself. (#1226)

### Removed

- The `ExtractHTTP` and `InjectHTTP` functions from the `go.opentelemetry.io/otel/api/propagation` package were removed. (#1212)
- The `Propagators` interface from the `go.opentelemetry.io/otel/api/propagation` package was removed to conform to the OpenTelemetry specification.
   The explicit `TextMapPropagator` type can be used in its place as this is the `Propagator` type the specification defines. (#1212)
- The `SetAttribute` method of the `Span` from the `go.opentelemetry.io/otel/api/trace` package was removed given its redundancy with the `SetAttributes` method. (#1216)
- The internal implementation of Baggage storage is removed in favor of using the new Baggage API functionality. (#1217)
- Remove duplicate hostname key `HostHostNameKey` in Resource semantic conventions. (#1219)
- Nested array/slice support has been removed. (#1226)

## [0.12.0] - 2020-09-24

### Added

- A `SpanConfigure` function in `go.opentelemetry.io/otel/api/trace` to create a new `SpanConfig` from `SpanOption`s. (#1108)
- In the `go.opentelemetry.io/otel/api/trace` package, `NewTracerConfig` was added to construct new `TracerConfig`s.
   This addition was made to conform with our project option conventions. (#1155)
- Instrumentation library information was added to the Zipkin exporter. (#1119)
- The `SpanProcessor` interface now has a `ForceFlush()` method. (#1166)
- More semantic conventions for k8s as resource attributes. (#1167)

### Changed

- Add reconnecting udp connection type to Jaeger exporter.
   This change adds a new optional implementation of the udp conn interface used to detect changes to an agent's host dns record.
   It then adopts the new destination address to ensure the exporter doesn't get stuck. This change was ported from jaegertracing/jaeger-client-go#520. (#1063)
- Replace `StartOption` and `EndOption` in `go.opentelemetry.io/otel/api/trace` with `SpanOption`.
   This change is matched by replacing the `StartConfig` and `EndConfig` with a unified `SpanConfig`. (#1108)
- Replace the `LinkedTo` span option in `go.opentelemetry.io/otel/api/trace` with `WithLinks`.
   This is be more consistent with our other option patterns, i.e. passing the item to be configured directly instead of its component parts, and provides a cleaner function signature. (#1108)
- The `go.opentelemetry.io/otel/api/trace` `TracerOption` was changed to an interface to conform to project option conventions. (#1109)
- Move the `B3` and `TraceContext` from within the `go.opentelemetry.io/otel/api/trace` package to their own `go.opentelemetry.io/otel/propagators` package.
    This removal of the propagators is reflective of the OpenTelemetry specification for these propagators as well as cleans up the `go.opentelemetry.io/otel/api/trace` API. (#1118)
- Rename Jaeger tags used for instrumentation library information to reflect changes in OpenTelemetry specification. (#1119)
- Rename `ProbabilitySampler` to `TraceIDRatioBased` and change semantics to ignore parent span sampling status. (#1115)
- Move `tools` package under `internal`. (#1141)
- Move `go.opentelemetry.io/otel/api/correlation` package to `go.opentelemetry.io/otel/api/baggage`. (#1142)
   The `correlation.CorrelationContext` propagator has been renamed `baggage.Baggage`.  Other exported functions and types are unchanged.
- Rename `ParentOrElse` sampler to `ParentBased` and allow setting samplers depending on parent span. (#1153)
- In the `go.opentelemetry.io/otel/api/trace` package, `SpanConfigure` was renamed to `NewSpanConfig`. (#1155)
- Change `dependabot.yml` to add a `Skip Changelog` label to dependabot-sourced PRs. (#1161)
- The [configuration style guide](https://github.com/open-telemetry/opentelemetry-go/blob/master/CONTRIBUTING.md#config) has been updated to
   recommend the use of `newConfig()` instead of `configure()`. (#1163)
- The `otlp.Config` type has been unexported and changed to `otlp.config`, along with its initializer. (#1163)
- Ensure exported interface types include parameter names and update the
   Style Guide to reflect this styling rule. (#1172)
- Don't consider unset environment variable for resource detection to be an error. (#1170)
- Rename `go.opentelemetry.io/otel/api/metric.ConfigureInstrument` to `NewInstrumentConfig` and
  `go.opentelemetry.io/otel/api/metric.ConfigureMeter` to `NewMeterConfig`.
- ValueObserver instruments use LastValue aggregator by default. (#1165)
- OTLP Metric exporter supports LastValue aggregation. (#1165)
- Move the `go.opentelemetry.io/otel/api/unit` package to `go.opentelemetry.io/otel/unit`. (#1185)
- Rename `Provider` to `MeterProvider` in the `go.opentelemetry.io/otel/api/metric` package. (#1190)
- Rename `NoopProvider` to `NoopMeterProvider` in the `go.opentelemetry.io/otel/api/metric` package. (#1190)
- Rename `NewProvider` to `NewMeterProvider` in the `go.opentelemetry.io/otel/api/metric/metrictest` package. (#1190)
- Rename `Provider` to `MeterProvider` in the `go.opentelemetry.io/otel/api/metric/registry` package. (#1190)
- Rename `NewProvider` to `NewMeterProvider` in the `go.opentelemetry.io/otel/api/metri/registryc` package. (#1190)
- Rename `Provider` to `TracerProvider` in the `go.opentelemetry.io/otel/api/trace` package. (#1190)
- Rename `NoopProvider` to `NoopTracerProvider` in the `go.opentelemetry.io/otel/api/trace` package. (#1190)
- Rename `Provider` to `TracerProvider` in the `go.opentelemetry.io/otel/api/trace/tracetest` package. (#1190)
- Rename `NewProvider` to `NewTracerProvider` in the `go.opentelemetry.io/otel/api/trace/tracetest` package. (#1190)
- Rename `WrapperProvider` to `WrapperTracerProvider` in the `go.opentelemetry.io/otel/bridge/opentracing` package. (#1190)
- Rename `NewWrapperProvider` to `NewWrapperTracerProvider` in the `go.opentelemetry.io/otel/bridge/opentracing` package. (#1190)
- Rename `Provider` method of the pull controller to `MeterProvider` in the `go.opentelemetry.io/otel/sdk/metric/controller/pull` package. (#1190)
- Rename `Provider` method of the push controller to `MeterProvider` in the `go.opentelemetry.io/otel/sdk/metric/controller/push` package. (#1190)
- Rename `ProviderOptions` to `TracerProviderConfig` in the `go.opentelemetry.io/otel/sdk/trace` package. (#1190)
- Rename `ProviderOption` to `TracerProviderOption` in the `go.opentelemetry.io/otel/sdk/trace` package. (#1190)
- Rename `Provider` to `TracerProvider` in the `go.opentelemetry.io/otel/sdk/trace` package. (#1190)
- Rename `NewProvider` to `NewTracerProvider` in the `go.opentelemetry.io/otel/sdk/trace` package. (#1190)
- Renamed `SamplingDecision` values to comply with OpenTelemetry specification change. (#1192)
- Renamed Zipkin attribute names from `ot.status_code & ot.status_description` to `otel.status_code & otel.status_description`. (#1201)
- The default SDK now invokes registered `SpanProcessor`s in the order they were registered with the `TracerProvider`. (#1195)
- Add test of spans being processed by the `SpanProcessor`s in the order they were registered. (#1203)

### Removed

- Remove the B3 propagator from `go.opentelemetry.io/otel/propagators`. It is now located in the
   `go.opentelemetry.io/contrib/propagators/` module. (#1191)
- Remove the semantic convention for HTTP status text, `HTTPStatusTextKey` from package `go.opentelemetry.io/otel/semconv`. (#1194)

### Fixed

- Zipkin example no longer mentions `ParentSampler`, corrected to `ParentBased`. (#1171)
- Fix missing shutdown processor in otel-collector example. (#1186)
- Fix missing shutdown processor in basic and namedtracer examples. (#1197)

## [0.11.0] - 2020-08-24

### Added

- Support for exporting array-valued attributes via OTLP. (#992)
- `Noop` and `InMemory` `SpanBatcher` implementations to help with testing integrations. (#994)
- Support for filtering metric label sets. (#1047)
- A dimensionality-reducing metric Processor. (#1057)
- Integration tests for more OTel Collector Attribute types. (#1062)
- A new `WithSpanProcessor` `ProviderOption` is added to the `go.opentelemetry.io/otel/sdk/trace` package to create a `Provider` and automatically register the `SpanProcessor`. (#1078)

### Changed

- Rename `sdk/metric/processor/test` to `sdk/metric/processor/processortest`. (#1049)
- Rename `sdk/metric/controller/test` to `sdk/metric/controller/controllertest`. (#1049)
- Rename `api/testharness` to `api/apitest`. (#1049)
- Rename `api/trace/testtrace` to `api/trace/tracetest`. (#1049)
- Change Metric Processor to merge multiple observations. (#1024)
- The `go.opentelemetry.io/otel/bridge/opentracing` bridge package has been made into its own module.
   This removes the package dependencies of this bridge from the rest of the OpenTelemetry based project. (#1038)
- Renamed `go.opentelemetry.io/otel/api/standard` package to `go.opentelemetry.io/otel/semconv` to avoid the ambiguous and generic name `standard` and better describe the package as containing OpenTelemetry semantic conventions. (#1016)
- The environment variable used for resource detection has been changed from `OTEL_RESOURCE_LABELS` to `OTEL_RESOURCE_ATTRIBUTES` (#1042)
- Replace `WithSyncer` with `WithBatcher` in examples. (#1044)
- Replace the `google.golang.org/grpc/codes` dependency in the API with an equivalent `go.opentelemetry.io/otel/codes` package. (#1046)
- Merge the `go.opentelemetry.io/otel/api/label` and `go.opentelemetry.io/otel/api/kv` into the new `go.opentelemetry.io/otel/label` package. (#1060)
- Unify Callback Function Naming.
   Rename `*Callback` with `*Func`. (#1061)
- CI builds validate against last two versions of Go, dropping 1.13 and adding 1.15. (#1064)
- The `go.opentelemetry.io/otel/sdk/export/trace` interfaces `SpanSyncer` and `SpanBatcher` have been replaced with a specification compliant `Exporter` interface.
   This interface still supports the export of `SpanData`, but only as a slice.
   Implementation are also required now to return any error from `ExportSpans` if one occurs as well as implement a `Shutdown` method for exporter clean-up. (#1078)
- The `go.opentelemetry.io/otel/sdk/trace` `NewBatchSpanProcessor` function no longer returns an error.
   If a `nil` exporter is passed as an argument to this function, instead of it returning an error, it now returns a `BatchSpanProcessor` that handles the export of `SpanData` by not taking any action. (#1078)
- The `go.opentelemetry.io/otel/sdk/trace` `NewProvider` function to create a `Provider` no longer returns an error, instead only a `*Provider`.
   This change is related to `NewBatchSpanProcessor` not returning an error which was the only error this function would return. (#1078)

### Removed

- Duplicate, unused API sampler interface. (#999)
   Use the [`Sampler` interface](https://github.com/open-telemetry/opentelemetry-go/blob/v0.11.0/sdk/trace/sampling.go) provided by the SDK instead.
- The `grpctrace` instrumentation was moved to the `go.opentelemetry.io/contrib` repository and out of this repository.
   This move includes moving the `grpc` example to the `go.opentelemetry.io/contrib` as well. (#1027)
- The `WithSpan` method of the `Tracer` interface.
   The functionality this method provided was limited compared to what a user can provide themselves.
   It was removed with the understanding that if there is sufficient user need it can be added back based on actual user usage. (#1043)
- The `RegisterSpanProcessor` and `UnregisterSpanProcessor` functions.
   These were holdovers from an approach prior to the TracerProvider design. They were not used anymore. (#1077)
- The `oterror` package. (#1026)
- The `othttp` and `httptrace` instrumentations were moved to `go.opentelemetry.io/contrib`. (#1032)

### Fixed

- The `semconv.HTTPServerMetricAttributesFromHTTPRequest()` function no longer generates the high-cardinality `http.request.content.length` label. (#1031)
- Correct instrumentation version tag in Jaeger exporter. (#1037)
- The SDK span will now set an error event if the `End` method is called during a panic (i.e. it was deferred). (#1043)
- Move internally generated protobuf code from the `go.opentelemetry.io/otel` to the OTLP exporter to reduce dependency overhead. (#1050)
- The `otel-collector` example referenced outdated collector processors. (#1006)

## [0.10.0] - 2020-07-29

This release migrates the default OpenTelemetry SDK into its own Go module, decoupling the SDK from the API and reducing dependencies for instrumentation packages.

### Added

- The Zipkin exporter now has `NewExportPipeline` and `InstallNewPipeline` constructor functions to match the common pattern.
    These function build a new exporter with default SDK options and register the exporter with the `global` package respectively. (#944)
- Add propagator option for gRPC instrumentation. (#986)
- The `testtrace` package now tracks the `trace.SpanKind` for each span. (#987)

### Changed

- Replace the `RegisterGlobal` `Option` in the Jaeger exporter with an `InstallNewPipeline` constructor function.
   This matches the other exporter constructor patterns and will register a new exporter after building it with default configuration. (#944)
- The trace (`go.opentelemetry.io/otel/exporters/trace/stdout`) and metric (`go.opentelemetry.io/otel/exporters/metric/stdout`) `stdout` exporters are now merged into a single exporter at `go.opentelemetry.io/otel/exporters/stdout`.
   This new exporter was made into its own Go module to follow the pattern of all exporters and decouple it from the `go.opentelemetry.io/otel` module. (#956, #963)
- Move the `go.opentelemetry.io/otel/exporters/test` test package to `go.opentelemetry.io/otel/sdk/export/metric/metrictest`. (#962)
- The `go.opentelemetry.io/otel/api/kv/value` package was merged into the parent `go.opentelemetry.io/otel/api/kv` package. (#968)
  - `value.Bool` was replaced with `kv.BoolValue`.
  - `value.Int64` was replaced with `kv.Int64Value`.
  - `value.Uint64` was replaced with `kv.Uint64Value`.
  - `value.Float64` was replaced with `kv.Float64Value`.
  - `value.Int32` was replaced with `kv.Int32Value`.
  - `value.Uint32` was replaced with `kv.Uint32Value`.
  - `value.Float32` was replaced with `kv.Float32Value`.
  - `value.String` was replaced with `kv.StringValue`.
  - `value.Int` was replaced with `kv.IntValue`.
  - `value.Uint` was replaced with `kv.UintValue`.
  - `value.Array` was replaced with `kv.ArrayValue`.
- Rename `Infer` to `Any` in the `go.opentelemetry.io/otel/api/kv` package. (#972)
- Change `othttp` to use the `httpsnoop` package to wrap the `ResponseWriter` so that optional interfaces (`http.Hijacker`, `http.Flusher`, etc.) that are implemented by the original `ResponseWriter`are also implemented by the wrapped `ResponseWriter`. (#979)
- Rename `go.opentelemetry.io/otel/sdk/metric/aggregator/test` package to `go.opentelemetry.io/otel/sdk/metric/aggregator/aggregatortest`. (#980)
- Make the SDK into its own Go module called `go.opentelemetry.io/otel/sdk`. (#985)
- Changed the default trace `Sampler` from `AlwaysOn` to `ParentOrElse(AlwaysOn)`. (#989)

### Removed

- The `IndexedAttribute` function from the `go.opentelemetry.io/otel/api/label` package was removed in favor of `IndexedLabel` which it was synonymous with. (#970)

### Fixed

- Bump github.com/golangci/golangci-lint from 1.28.3 to 1.29.0 in /tools. (#953)
- Bump github.com/google/go-cmp from 0.5.0 to 0.5.1. (#957)
- Use `global.Handle` for span export errors in the OTLP exporter. (#946)
- Correct Go language formatting in the README documentation. (#961)
- Remove default SDK dependencies from the `go.opentelemetry.io/otel/api` package. (#977)
- Remove default SDK dependencies from the `go.opentelemetry.io/otel/instrumentation` package. (#983)
- Move documented examples for `go.opentelemetry.io/otel/instrumentation/grpctrace` interceptors into Go example tests. (#984)

## [0.9.0] - 2020-07-20

### Added

- A new Resource Detector interface is included to allow resources to be automatically detected and included. (#939)
- A Detector to automatically detect resources from an environment variable. (#939)
- Github action to generate protobuf Go bindings locally in `internal/opentelemetry-proto-gen`. (#938)
- OTLP .proto files from `open-telemetry/opentelemetry-proto` imported as a git submodule under `internal/opentelemetry-proto`.
   References to `github.com/open-telemetry/opentelemetry-proto` changed to `go.opentelemetry.io/otel/internal/opentelemetry-proto-gen`. (#942)

### Changed

- Non-nil value `struct`s for key-value pairs will be marshalled using JSON rather than `Sprintf`. (#948)

### Removed

- Removed dependency on `github.com/open-telemetry/opentelemetry-collector`. (#943)

## [0.8.0] - 2020-07-09

### Added

- The `B3Encoding` type to represent the B3 encoding(s) the B3 propagator can inject.
   A value for HTTP supported encodings (Multiple Header: `MultipleHeader`, Single Header: `SingleHeader`) are included. (#882)
- The `FlagsDeferred` trace flag to indicate if the trace sampling decision has been deferred. (#882)
- The `FlagsDebug` trace flag to indicate if the trace is a debug trace. (#882)
- Add `peer.service` semantic attribute. (#898)
- Add database-specific semantic attributes. (#899)
- Add semantic convention for `faas.coldstart` and `container.id`. (#909)
- Add http content size semantic conventions. (#905)
- Include `http.request_content_length` in HTTP request basic attributes. (#905)
- Add semantic conventions for operating system process resource attribute keys. (#919)
- The Jaeger exporter now has a `WithBatchMaxCount` option to specify the maximum number of spans sent in a batch. (#931)

### Changed

- Update `CONTRIBUTING.md` to ask for updates to `CHANGELOG.md` with each pull request. (#879)
- Use lowercase header names for B3 Multiple Headers. (#881)
- The B3 propagator `SingleHeader` field has been replaced with `InjectEncoding`.
   This new field can be set to combinations of the `B3Encoding` bitmasks and will inject trace information in these encodings.
   If no encoding is set, the propagator will default to `MultipleHeader` encoding. (#882)
- The B3 propagator now extracts from either HTTP encoding of B3 (Single Header or Multiple Header) based on what is contained in the header.
   Preference is given to Single Header encoding with Multiple Header being the fallback if Single Header is not found or is invalid.
   This behavior change is made to dynamically support all correctly encoded traces received instead of having to guess the expected encoding prior to receiving. (#882)
- Extend semantic conventions for RPC. (#900)
- To match constant naming conventions in the `api/standard` package, the `FaaS*` key names are appended with a suffix of `Key`. (#920)
  - `"api/standard".FaaSName` -> `FaaSNameKey`
  - `"api/standard".FaaSID` -> `FaaSIDKey`
  - `"api/standard".FaaSVersion` -> `FaaSVersionKey`
  - `"api/standard".FaaSInstance` -> `FaaSInstanceKey`

### Removed

- The `FlagsUnused` trace flag is removed.
   The purpose of this flag was to act as the inverse of `FlagsSampled`, the inverse of `FlagsSampled` is used instead. (#882)
- The B3 header constants (`B3SingleHeader`, `B3DebugFlagHeader`, `B3TraceIDHeader`, `B3SpanIDHeader`, `B3SampledHeader`, `B3ParentSpanIDHeader`) are removed.
   If B3 header keys are needed [the authoritative OpenZipkin package constants](https://pkg.go.dev/github.com/openzipkin/zipkin-go@v0.2.2/propagation/b3?tab=doc#pkg-constants) should be used instead. (#882)

### Fixed

- The B3 Single Header name is now correctly `b3` instead of the previous `X-B3`. (#881)
- The B3 propagator now correctly supports sampling only values (`b3: 0`, `b3: 1`, or `b3: d`) for a Single B3 Header. (#882)
- The B3 propagator now propagates the debug flag.
   This removes the behavior of changing the debug flag into a set sampling bit.
   Instead, this now follow the B3 specification and omits the `X-B3-Sampling` header. (#882)
- The B3 propagator now tracks "unset" sampling state (meaning "defer the decision") and does not set the `X-B3-Sampling` header when injecting. (#882)
- Bump github.com/itchyny/gojq from 0.10.3 to 0.10.4 in /tools. (#883)
- Bump github.com/opentracing/opentracing-go from v1.1.1-0.20190913142402-a7454ce5950e to v1.2.0. (#885)
- The tracing time conversion for OTLP spans is now correctly set to `UnixNano`. (#896)
- Ensure span status is not set to `Unknown` when no HTTP status code is provided as it is assumed to be `200 OK`. (#908)
- Ensure `httptrace.clientTracer` closes `http.headers` span. (#912)
- Prometheus exporter will not apply stale updates or forget inactive metrics. (#903)
- Add test for api.standard `HTTPClientAttributesFromHTTPRequest`. (#905)
- Bump github.com/golangci/golangci-lint from 1.27.0 to 1.28.1 in /tools. (#901, #913)
- Update otel-colector example to use the v0.5.0 collector. (#915)
- The `grpctrace` instrumentation uses a span name conforming to the OpenTelemetry semantic conventions (does not contain a leading slash (`/`)). (#922)
- The `grpctrace` instrumentation includes an `rpc.method` attribute now set to the gRPC method name. (#900, #922)
- The `grpctrace` instrumentation `rpc.service` attribute now contains the package name if one exists.
   This is in accordance with OpenTelemetry semantic conventions. (#922)
- Correlation Context extractor will no longer insert an empty map into the returned context when no valid values are extracted. (#923)
- Bump google.golang.org/api from 0.28.0 to 0.29.0 in /exporters/trace/jaeger. (#925)
- Bump github.com/itchyny/gojq from 0.10.4 to 0.11.0 in /tools. (#926)
- Bump github.com/golangci/golangci-lint from 1.28.1 to 1.28.2 in /tools. (#930)

## [0.7.0] - 2020-06-26

This release implements the v0.5.0 version of the OpenTelemetry specification.

### Added

- The othttp instrumentation now includes default metrics. (#861)
- This CHANGELOG file to track all changes in the project going forward.
- Support for array type attributes. (#798)
- Apply transitive dependabot go.mod dependency updates as part of a new automatic Github workflow. (#844)
- Timestamps are now passed to exporters for each export. (#835)
- Add new `Accumulation` type to metric SDK to transport telemetry from `Accumulator`s to `Processor`s.
   This replaces the prior `Record` `struct` use for this purpose. (#835)
- New dependabot integration to automate package upgrades. (#814)
- `Meter` and `Tracer` implementations accept instrumentation version version as an optional argument.
   This instrumentation version is passed on to exporters. (#811) (#805) (#802)
- The OTLP exporter includes the instrumentation version in telemetry it exports. (#811)
- Environment variables for Jaeger exporter are supported. (#796)
- New `aggregation.Kind` in the export metric API. (#808)
- New example that uses OTLP and the collector. (#790)
- Handle errors in the span `SetName` during span initialization. (#791)
- Default service config to enable retries for retry-able failed requests in the OTLP exporter and an option to override this default. (#777)
- New `go.opentelemetry.io/otel/api/oterror` package to uniformly support error handling and definitions for the project. (#778)
- New `global` default implementation of the `go.opentelemetry.io/otel/api/oterror.Handler` interface to be used to handle errors prior to an user defined `Handler`.
   There is also functionality for the user to register their `Handler` as well as a convenience function `Handle` to handle an error with this global `Handler`(#778)
- Options to specify propagators for httptrace and grpctrace instrumentation. (#784)
- The required `application/json` header for the Zipkin exporter is included in all exports. (#774)
- Integrate HTTP semantics helpers from the contrib repository into the `api/standard` package. #769

### Changed

- Rename `Integrator` to `Processor` in the metric SDK. (#863)
- Rename `AggregationSelector` to `AggregatorSelector`. (#859)
- Rename `SynchronizedCopy` to `SynchronizedMove`. (#858)
- Rename `simple` integrator to `basic` integrator. (#857)
- Merge otlp collector examples. (#841)
- Change the metric SDK to support cumulative, delta, and pass-through exporters directly.
   With these changes, cumulative and delta specific exporters are able to request the correct kind of aggregation from the SDK. (#840)
- The `Aggregator.Checkpoint` API is renamed to `SynchronizedCopy` and adds an argument, a different `Aggregator` into which the copy is stored. (#812)
- The `export.Aggregator` contract is that `Update()` and `SynchronizedCopy()` are synchronized with each other.
   All the aggregation interfaces (`Sum`, `LastValue`, ...) are not meant to be synchronized, as the caller is expected to synchronize aggregators at a higher level after the `Accumulator`.
   Some of the `Aggregators` used unnecessary locking and that has been cleaned up. (#812)
- Use of `metric.Number` was replaced by `int64` now that we use `sync.Mutex` in the `MinMaxSumCount` and `Histogram` `Aggregators`. (#812)
- Replace `AlwaysParentSample` with `ParentSample(fallback)` to match the OpenTelemetry v0.5.0 specification. (#810)
- Rename `sdk/export/metric/aggregator` to `sdk/export/metric/aggregation`. #808
- Send configured headers with every request in the OTLP exporter, instead of just on connection creation. (#806)
- Update error handling for any one off error handlers, replacing, instead, with the `global.Handle` function. (#791)
- Rename `plugin` directory to `instrumentation` to match the OpenTelemetry specification. (#779)
- Makes the argument order to Histogram and DDSketch `New()` consistent. (#781)

### Removed

- `Uint64NumberKind` and related functions from the API. (#864)
- Context arguments from `Aggregator.Checkpoint` and `Integrator.Process` as they were unused. (#803)
- `SpanID` is no longer included in parameters for sampling decision to match the OpenTelemetry specification. (#775)

### Fixed

- Upgrade OTLP exporter to opentelemetry-proto matching the opentelemetry-collector v0.4.0 release. (#866)
- Allow changes to `go.sum` and `go.mod` when running dependabot tidy-up. (#871)
- Bump github.com/stretchr/testify from 1.4.0 to 1.6.1. (#824)
- Bump github.com/prometheus/client_golang from 1.7.0 to 1.7.1 in /exporters/metric/prometheus. (#867)
- Bump google.golang.org/grpc from 1.29.1 to 1.30.0 in /exporters/trace/jaeger. (#853)
- Bump google.golang.org/grpc from 1.29.1 to 1.30.0 in /exporters/trace/zipkin. (#854)
- Bumps github.com/golang/protobuf from 1.3.2 to 1.4.2 (#848)
- Bump github.com/stretchr/testify from 1.4.0 to 1.6.1 in /exporters/otlp (#817)
- Bump github.com/golangci/golangci-lint from 1.25.1 to 1.27.0 in /tools (#828)
- Bump github.com/prometheus/client_golang from 1.5.0 to 1.7.0 in /exporters/metric/prometheus (#838)
- Bump github.com/stretchr/testify from 1.4.0 to 1.6.1 in /exporters/trace/jaeger (#829)
- Bump github.com/benbjohnson/clock from 1.0.0 to 1.0.3 (#815)
- Bump github.com/stretchr/testify from 1.4.0 to 1.6.1 in /exporters/trace/zipkin (#823)
- Bump github.com/itchyny/gojq from 0.10.1 to 0.10.3 in /tools (#830)
- Bump github.com/stretchr/testify from 1.4.0 to 1.6.1 in /exporters/metric/prometheus (#822)
- Bump google.golang.org/grpc from 1.27.1 to 1.29.1 in /exporters/trace/zipkin (#820)
- Bump google.golang.org/grpc from 1.27.1 to 1.29.1 in /exporters/trace/jaeger (#831)
- Bump github.com/google/go-cmp from 0.4.0 to 0.5.0 (#836)
- Bump github.com/google/go-cmp from 0.4.0 to 0.5.0 in /exporters/trace/jaeger (#837)
- Bump github.com/google/go-cmp from 0.4.0 to 0.5.0 in /exporters/otlp (#839)
- Bump google.golang.org/api from 0.20.0 to 0.28.0 in /exporters/trace/jaeger (#843)
- Set span status from HTTP status code in the othttp instrumentation. (#832)
- Fixed typo in push controller comment. (#834)
- The `Aggregator` testing has been updated and cleaned. (#812)
- `metric.Number(0)` expressions are replaced by `0` where possible. (#812)
- Fixed `global` `handler_test.go` test failure. #804
- Fixed `BatchSpanProcessor.Shutdown` to wait until all spans are processed. (#766)
- Fixed OTLP example's accidental early close of exporter. (#807)
- Ensure zipkin exporter reads and closes response body. (#788)
- Update instrumentation to use `api/standard` keys instead of custom keys. (#782)
- Clean up tools and RELEASING documentation. (#762)

## [0.6.0] - 2020-05-21

### Added

- Support for `Resource`s in the prometheus exporter. (#757)
- New pull controller. (#751)
- New `UpDownSumObserver` instrument. (#750)
- OpenTelemetry collector demo. (#711)
- New `SumObserver` instrument. (#747)
- New `UpDownCounter` instrument. (#745)
- New timeout `Option` and configuration function `WithTimeout` to the push controller. (#742)
- New `api/standards` package to implement semantic conventions and standard key-value generation. (#731)

### Changed

- Rename `Register*` functions in the metric API to `New*` for all `Observer` instruments. (#761)
- Use `[]float64` for histogram boundaries, not `[]metric.Number`. (#758)
- Change OTLP example to use exporter as a trace `Syncer` instead of as an unneeded `Batcher`. (#756)
- Replace `WithResourceAttributes()` with `WithResource()` in the trace SDK. (#754)
- The prometheus exporter now uses the new pull controller. (#751)
- Rename `ScheduleDelayMillis` to `BatchTimeout` in the trace `BatchSpanProcessor`.(#752)
- Support use of synchronous instruments in asynchronous callbacks (#725)
- Move `Resource` from the `Export` method parameter into the metric export `Record`. (#739)
- Rename `Observer` instrument to `ValueObserver`. (#734)
- The push controller now has a method (`Provider()`) to return a `metric.Provider` instead of the old `Meter` method that acted as a `metric.Provider`. (#738)
- Replace `Measure` instrument by `ValueRecorder` instrument. (#732)
- Rename correlation context header from `"Correlation-Context"` to `"otcorrelations"` to match the OpenTelemetry specification. 727)

### Fixed

- Ensure gRPC `ClientStream` override methods do not panic in grpctrace package. (#755)
- Disable parts of `BatchSpanProcessor` test until a fix is found. (#743)
- Fix `string` case in `kv` `Infer` function. (#746)
- Fix panic in grpctrace client interceptors. (#740)
- Refactor the `api/metrics` push controller and add `CheckpointSet` synchronization. (#737)
- Rewrite span batch process queue batching logic. (#719)
- Remove the push controller named Meter map. (#738)
- Fix Histogram aggregator initial state (fix #735). (#736)
- Ensure golang alpine image is running `golang-1.14` for examples. (#733)
- Added test for grpctrace `UnaryInterceptorClient`. (#695)
- Rearrange `api/metric` code layout. (#724)

## [0.5.0] - 2020-05-13

### Added

- Batch `Observer` callback support. (#717)
- Alias `api` types to root package of project. (#696)
- Create basic `othttp.Transport` for simple client instrumentation. (#678)
- `SetAttribute(string, interface{})` to the trace API. (#674)
- Jaeger exporter option that allows user to specify custom http client. (#671)
- `Stringer` and `Infer` methods to `key`s. (#662)

### Changed

- Rename `NewKey` in the `kv` package to just `Key`. (#721)
- Move `core` and `key` to `kv` package. (#720)
- Make the metric API `Meter` a `struct` so the abstract `MeterImpl` can be passed and simplify implementation. (#709)
- Rename SDK `Batcher` to `Integrator` to match draft OpenTelemetry SDK specification. (#710)
- Rename SDK `Ungrouped` integrator to `simple.Integrator` to match draft OpenTelemetry SDK specification. (#710)
- Rename SDK `SDK` `struct` to `Accumulator` to match draft OpenTelemetry SDK specification. (#710)
- Move `Number` from `core` to `api/metric` package. (#706)
- Move `SpanContext` from `core` to `trace` package. (#692)
- Change traceparent header from `Traceparent` to `traceparent` to implement the W3C specification. (#681)

### Fixed

- Update tooling to run generators in all submodules. (#705)
- gRPC interceptor regexp to match methods without a service name. (#683)
- Use a `const` for padding 64-bit B3 trace IDs. (#701)
- Update `mockZipkin` listen address from `:0` to `127.0.0.1:0`. (#700)
- Left-pad 64-bit B3 trace IDs with zero. (#698)
- Propagate at least the first W3C tracestate header. (#694)
- Remove internal `StateLocker` implementation. (#688)
- Increase instance size CI system uses. (#690)
- Add a `key` benchmark and use reflection in `key.Infer()`. (#679)
- Fix internal `global` test by using `global.Meter` with `RecordBatch()`. (#680)
- Reimplement histogram using mutex instead of `StateLocker`. (#669)
- Switch `MinMaxSumCount` to a mutex lock implementation instead of `StateLocker`. (#667)
- Update documentation to not include any references to `WithKeys`. (#672)
- Correct misspelling. (#668)
- Fix clobbering of the span context if extraction fails. (#656)
- Bump `golangci-lint` and work around the corrupting bug. (#666) (#670)

## [0.4.3] - 2020-04-24

### Added

- `Dockerfile` and `docker-compose.yml` to run example code. (#635)
- New `grpctrace` package that provides gRPC client and server interceptors for both unary and stream connections. (#621)
- New `api/label` package, providing common label set implementation. (#651)
- Support for JSON marshaling of `Resources`. (#654)
- `TraceID` and `SpanID` implementations for `Stringer` interface. (#642)
- `RemoteAddrKey` in the othttp plugin to include the HTTP client address in top-level spans. (#627)
- `WithSpanFormatter` option to the othttp plugin. (#617)
- Updated README to include section for compatible libraries and include reference to the contrib repository. (#612)
- The prometheus exporter now supports exporting histograms. (#601)
- A `String` method to the `Resource` to return a hashable identifier for a now unique resource. (#613)
- An `Iter` method to the `Resource` to return an array `AttributeIterator`. (#613)
- An `Equal` method to the `Resource` test the equivalence of resources. (#613)
- An iterable structure (`AttributeIterator`) for `Resource` attributes.

### Changed

- zipkin export's `NewExporter` now requires a `serviceName` argument to ensure this needed values is provided. (#644)
- Pass `Resources` through the metrics export pipeline. (#659)

### Removed

- `WithKeys` option from the metric API. (#639)

### Fixed

- Use the `label.Set.Equivalent` value instead of an encoding in the batcher. (#658)
- Correct typo `trace.Exporter` to `trace.SpanSyncer` in comments. (#653)
- Use type names for return values in jaeger exporter. (#648)
- Increase the visibility of the `api/key` package by updating comments and fixing usages locally. (#650)
- `Checkpoint` only after `Update`; Keep records in the `sync.Map` longer. (#647)
- Do not cache `reflect.ValueOf()` in metric Labels. (#649)
- Batch metrics exported from the OTLP exporter based on `Resource` and labels. (#626)
- Add error wrapping to the prometheus exporter. (#631)
- Update the OTLP exporter batching of traces to use a unique `string` representation of an associated `Resource` as the batching key. (#623)
- Update OTLP `SpanData` transform to only include the `ParentSpanID` if one exists. (#614)
- Update `Resource` internal representation to uniquely and reliably identify resources. (#613)
- Check return value from `CheckpointSet.ForEach` in prometheus exporter. (#622)
- Ensure spans created by httptrace client tracer reflect operation structure. (#618)
- Create a new recorder rather than reuse when multiple observations in same epoch for asynchronous instruments. #610
- The default port the OTLP exporter uses to connect to the OpenTelemetry collector is updated to match the one the collector listens on by default. (#611)


## [0.4.2] - 2020-03-31

### Fixed

- Fix `pre_release.sh` to update version in `sdk/opentelemetry.go`. (#607)
- Fix time conversion from internal to OTLP in OTLP exporter. (#606)

## [0.4.1] - 2020-03-31

### Fixed

- Update `tag.sh` to create signed tags. (#604)

## [0.4.0] - 2020-03-30

### Added

- New API package `api/metric/registry` that exposes a `MeterImpl` wrapper for use by SDKs to generate unique instruments. (#580)
- Script to verify examples after a new release. (#579)

### Removed

- The dogstatsd exporter due to lack of support.
   This additionally removes support for statsd. (#591)
- `LabelSet` from the metric API.
   This is replaced by a `[]core.KeyValue` slice. (#595)
- `Labels` from the metric API's `Meter` interface. (#595)

### Changed

- The metric `export.Labels` became an interface which the SDK implements and the `export` package provides a simple, immutable implementation of this interface intended for testing purposes. (#574)
- Renamed `internal/metric.Meter` to `MeterImpl`. (#580)
- Renamed `api/global/internal.obsImpl` to `asyncImpl`. (#580)

### Fixed

- Corrected missing return in mock span. (#582)
- Update License header for all source files to match CNCF guidelines and include a test to ensure it is present. (#586) (#596)
- Update to v0.3.0 of the OTLP in the OTLP exporter. (#588)
- Update pre-release script to be compatible between GNU and BSD based systems. (#592)
- Add a `RecordBatch` benchmark. (#594)
- Moved span transforms of the OTLP exporter to the internal package. (#593)
- Build both go-1.13 and go-1.14 in circleci to test for all supported versions of Go. (#569)
- Removed unneeded allocation on empty labels in OLTP exporter. (#597)
- Update `BatchedSpanProcessor` to process the queue until no data but respect max batch size. (#599)
- Update project documentation godoc.org links to pkg.go.dev. (#602)

## [0.3.0] - 2020-03-21

This is a first official beta release, which provides almost fully complete metrics, tracing, and context propagation functionality.
There is still a possibility of breaking changes.

### Added

- Add `Observer` metric instrument. (#474)
- Add global `Propagators` functionality to enable deferred initialization for propagators registered before the first Meter SDK is installed. (#494)
- Simplified export setup pipeline for the jaeger exporter to match other exporters. (#459)
- The zipkin trace exporter. (#495)
- The OTLP exporter to export metric and trace telemetry to the OpenTelemetry collector. (#497) (#544) (#545)
- The `StatusMessage` field was add to the trace `Span`. (#524)
- Context propagation in OpenTracing bridge in terms of OpenTelemetry context propagation. (#525)
- The `Resource` type was added to the SDK. (#528)
- The global API now supports a `Tracer` and `Meter` function as shortcuts to getting a global `*Provider` and calling these methods directly. (#538)
- The metric API now defines a generic `MeterImpl` interface to support general purpose `Meter` construction.
   Additionally, `SyncImpl` and `AsyncImpl` are added to support general purpose instrument construction. (#560)
- A metric `Kind` is added to represent the `MeasureKind`, `ObserverKind`, and `CounterKind`. (#560)
- Scripts to better automate the release process. (#576)

### Changed

- Default to to use `AlwaysSampler` instead of `ProbabilitySampler` to match OpenTelemetry specification. (#506)
- Renamed `AlwaysSampleSampler` to `AlwaysOnSampler` in the trace API. (#511)
- Renamed `NeverSampleSampler` to `AlwaysOffSampler` in the trace API. (#511)
- The `Status` field of the `Span` was changed to `StatusCode` to disambiguate with the added `StatusMessage`. (#524)
- Updated the trace `Sampler` interface conform to the OpenTelemetry specification. (#531)
- Rename metric API `Options` to `Config`. (#541)
- Rename metric `Counter` aggregator to be `Sum`. (#541)
- Unify metric options into `Option` from instrument specific options. (#541)
- The trace API's `TraceProvider` now support `Resource`s. (#545)
- Correct error in zipkin module name. (#548)
- The jaeger trace exporter now supports `Resource`s. (#551)
- Metric SDK now supports `Resource`s.
   The `WithResource` option was added to configure a `Resource` on creation and the `Resource` method was added to the metric `Descriptor` to return the associated `Resource`. (#552)
- Replace `ErrNoLastValue` and `ErrEmptyDataSet` by `ErrNoData` in the metric SDK. (#557)
- The stdout trace exporter now supports `Resource`s. (#558)
- The metric `Descriptor` is now included at the API instead of the SDK. (#560)
- Replace `Ordered` with an iterator in `export.Labels`. (#567)

### Removed

- The vendor specific Stackdriver. It is now hosted on 3rd party vendor infrastructure. (#452)
- The `Unregister` method for metric observers as it is not in the OpenTelemetry specification. (#560)
- `GetDescriptor` from the metric SDK. (#575)
- The `Gauge` instrument from the metric API. (#537)

### Fixed

- Make histogram aggregator checkpoint consistent. (#438)
- Update README with import instructions and how to build and test. (#505)
- The default label encoding was updated to be unique. (#508)
- Use `NewRoot` in the othttp plugin for public endpoints. (#513)
- Fix data race in `BatchedSpanProcessor`. (#518)
- Skip test-386 for Mac OS 10.15.x (Catalina and upwards). #521
- Use a variable-size array to represent ordered labels in maps. (#523)
- Update the OTLP protobuf and update changed import path. (#532)
- Use `StateLocker` implementation in `MinMaxSumCount`. (#546)
- Eliminate goroutine leak in histogram stress test. (#547)
- Update OTLP exporter with latest protobuf. (#550)
- Add filters to the othttp plugin. (#556)
- Provide an implementation of the `Header*` filters that do not depend on Go 1.14. (#565)
- Encode labels once during checkpoint.
   The checkpoint function is executed in a single thread so we can do the encoding lazily before passing the encoded version of labels to the exporter.
   This is a cheap and quick way to avoid encoding the labels on every collection interval. (#572)
- Run coverage over all packages in `COVERAGE_MOD_DIR`. (#573)

## [0.2.3] - 2020-03-04

### Added

- `RecordError` method on `Span`s in the trace API to Simplify adding error events to spans. (#473)
- Configurable push frequency for exporters setup pipeline. (#504)

### Changed

- Rename the `exporter` directory to `exporters`.
   The `go.opentelemetry.io/otel/exporter/trace/jaeger` package was mistakenly released with a `v1.0.0` tag instead of `v0.1.0`.
   This resulted in all subsequent releases not becoming the default latest.
   A consequence of this was that all `go get`s pulled in the incompatible `v0.1.0` release of that package when pulling in more recent packages from other otel packages.
   Renaming the `exporter` directory to `exporters` fixes this issue by renaming the package and therefore clearing any existing dependency tags.
   Consequentially, this action also renames *all* exporter packages. (#502)

### Removed

- The `CorrelationContextHeader` constant in the `correlation` package is no longer exported. (#503)

## [0.2.2] - 2020-02-27

### Added

- `HTTPSupplier` interface in the propagation API to specify methods to retrieve and store a single value for a key to be associated with a carrier. (#467)
- `HTTPExtractor` interface in the propagation API to extract information from an `HTTPSupplier` into a context. (#467)
- `HTTPInjector` interface in the propagation API to inject information into an `HTTPSupplier.` (#467)
- `Config` and configuring `Option` to the propagator API. (#467)
- `Propagators` interface in the propagation API to contain the set of injectors and extractors for all supported carrier formats. (#467)
- `HTTPPropagator` interface in the propagation API to inject and extract from an `HTTPSupplier.` (#467)
- `WithInjectors` and `WithExtractors` functions to the propagator API to configure injectors and extractors to use. (#467)
- `ExtractHTTP` and `InjectHTTP` functions to apply configured HTTP extractors and injectors to a passed context. (#467)
- Histogram aggregator. (#433)
- `DefaultPropagator` function and have it return `trace.TraceContext` as the default context propagator. (#456)
- `AlwaysParentSample` sampler to the trace API. (#455)
- `WithNewRoot` option function to the trace API to specify the created span should be considered a root span. (#451)


### Changed

- Renamed `WithMap` to `ContextWithMap` in the correlation package. (#481)
- Renamed `FromContext` to `MapFromContext` in the correlation package. (#481)
- Move correlation context propagation to correlation package. (#479)
- Do not default to putting remote span context into links. (#480)
- Propagators extrac
- `Tracer.WithSpan` updated to accept `StartOptions`. (#472)
- Renamed `MetricKind` to `Kind` to not stutter in the type usage. (#432)
- Renamed the `export` package to `metric` to match directory structure. (#432)
- Rename the `api/distributedcontext` package to `api/correlation`. (#444)
- Rename the `api/propagators` package to `api/propagation`. (#444)
- Move the propagators from the `propagators` package into the `trace` API package. (#444)
- Update `Float64Gauge`, `Int64Gauge`, `Float64Counter`, `Int64Counter`, `Float64Measure`, and `Int64Measure` metric methods to use value receivers instead of pointers. (#462)
- Moved all dependencies of tools package to a tools directory. (#466)

### Removed

- Binary propagators. (#467)
- NOOP propagator. (#467)

### Fixed

- Upgraded `github.com/golangci/golangci-lint` from `v1.21.0` to `v1.23.6` in `tools/`. (#492)
- Fix a possible nil-dereference crash (#478)
- Correct comments for `InstallNewPipeline` in the stdout exporter. (#483)
- Correct comments for `InstallNewPipeline` in the dogstatsd exporter. (#484)
- Correct comments for `InstallNewPipeline` in the prometheus exporter. (#482)
- Initialize `onError` based on `Config` in prometheus exporter. (#486)
- Correct module name in prometheus exporter README. (#475)
- Removed tracer name prefix from span names. (#430)
- Fix `aggregator_test.go` import package comment. (#431)
- Improved detail in stdout exporter. (#436)
- Fix a dependency issue (generate target should depend on stringer, not lint target) in Makefile. (#442)
- Reorders the Makefile targets within `precommit` target so we generate files and build the code before doing linting, so we can get much nicer errors about syntax errors from the compiler. (#442)
- Reword function documentation in gRPC plugin. (#446)
- Send the `span.kind` tag to Jaeger from the jaeger exporter. (#441)
- Fix `metadataSupplier` in the jaeger exporter to overwrite the header if existing instead of appending to it. (#441)
- Upgraded to Go 1.13 in CI. (#465)
- Correct opentelemetry.io URL in trace SDK documentation. (#464)
- Refactored reference counting logic in SDK determination of stale records. (#468)
- Add call to `runtime.Gosched` in instrument `acquireHandle` logic to not block the collector. (#469)

## [0.2.1.1] - 2020-01-13

### Fixed

- Use stateful batcher on Prometheus exporter fixing regresion introduced in #395. (#428)

## [0.2.1] - 2020-01-08

### Added

- Global meter forwarding implementation.
   This enables deferred initialization for metric instruments registered before the first Meter SDK is installed. (#392)
- Global trace forwarding implementation.
   This enables deferred initialization for tracers registered before the first Trace SDK is installed. (#406)
- Standardize export pipeline creation in all exporters. (#395)
- A testing, organization, and comments for 64-bit field alignment. (#418)
- Script to tag all modules in the project. (#414)

### Changed

- Renamed `propagation` package to `propagators`. (#362)
- Renamed `B3Propagator` propagator to `B3`. (#362)
- Renamed `TextFormatPropagator` propagator to `TextFormat`. (#362)
- Renamed `BinaryPropagator` propagator to `Binary`. (#362)
- Renamed `BinaryFormatPropagator` propagator to `BinaryFormat`. (#362)
- Renamed `NoopTextFormatPropagator` propagator to `NoopTextFormat`. (#362)
- Renamed `TraceContextPropagator` propagator to `TraceContext`. (#362)
- Renamed `SpanOption` to `StartOption` in the trace API. (#369)
- Renamed `StartOptions` to `StartConfig` in the trace API. (#369)
- Renamed `EndOptions` to `EndConfig` in the trace API. (#369)
- `Number` now has a pointer receiver for its methods. (#375)
- Renamed `CurrentSpan` to `SpanFromContext` in the trace API. (#379)
- Renamed `SetCurrentSpan` to `ContextWithSpan` in the trace API. (#379)
- Renamed `Message` in Event to `Name` in the trace API. (#389)
- Prometheus exporter no longer aggregates metrics, instead it only exports them. (#385)
- Renamed `HandleImpl` to `BoundInstrumentImpl` in the metric API. (#400)
- Renamed `Float64CounterHandle` to `Float64CounterBoundInstrument` in the metric API. (#400)
- Renamed `Int64CounterHandle` to `Int64CounterBoundInstrument` in the metric API. (#400)
- Renamed `Float64GaugeHandle` to `Float64GaugeBoundInstrument` in the metric API. (#400)
- Renamed `Int64GaugeHandle` to `Int64GaugeBoundInstrument` in the metric API. (#400)
- Renamed `Float64MeasureHandle` to `Float64MeasureBoundInstrument` in the metric API. (#400)
- Renamed `Int64MeasureHandle` to `Int64MeasureBoundInstrument` in the metric API. (#400)
- Renamed `Release` method for bound instruments in the metric API to `Unbind`. (#400)
- Renamed `AcquireHandle` method for bound instruments in the metric API to `Bind`. (#400)
- Renamed the `File` option in the stdout exporter to `Writer`. (#404)
- Renamed all `Options` to `Config` for all metric exports where this wasn't already the case.

### Fixed

- Aggregator import path corrected. (#421)
- Correct links in README. (#368)
- The README was updated to match latest code changes in its examples. (#374)
- Don't capitalize error statements. (#375)
- Fix ignored errors. (#375)
- Fix ambiguous variable naming. (#375)
- Removed unnecessary type casting. (#375)
- Use named parameters. (#375)
- Updated release schedule. (#378)
- Correct http-stackdriver example module name. (#394)
- Removed the `http.request` span in `httptrace` package. (#397)
- Add comments in the metrics SDK (#399)
- Initialize checkpoint when creating ddsketch aggregator to prevent panic when merging into a empty one. (#402) (#403)
- Add documentation of compatible exporters in the README. (#405)
- Typo fix. (#408)
- Simplify span check logic in SDK tracer implementation. (#419)

## [0.2.0] - 2019-12-03

### Added

- Unary gRPC tracing example. (#351)
- Prometheus exporter. (#334)
- Dogstatsd metrics exporter. (#326)

### Changed

- Rename `MaxSumCount` aggregation to `MinMaxSumCount` and add the `Min` interface for this aggregation. (#352)
- Rename `GetMeter` to `Meter`. (#357)
- Rename `HTTPTraceContextPropagator` to `TraceContextPropagator`. (#355)
- Rename `HTTPB3Propagator` to `B3Propagator`. (#355)
- Rename `HTTPTraceContextPropagator` to `TraceContextPropagator`. (#355)
- Move `/global` package to `/api/global`. (#356)
- Rename `GetTracer` to `Tracer`. (#347)

### Removed

- `SetAttribute` from the `Span` interface in the trace API. (#361)
- `AddLink` from the `Span` interface in the trace API. (#349)
- `Link` from the `Span` interface in the trace API. (#349)

### Fixed

- Exclude example directories from coverage report. (#365)
- Lint make target now implements automatic fixes with `golangci-lint` before a second run to report the remaining issues. (#360)
- Drop `GO111MODULE` environment variable in Makefile as Go 1.13 is the project specified minimum version and this is environment variable is not needed for that version of Go. (#359)
- Run the race checker for all test. (#354)
- Redundant commands in the Makefile are removed. (#354)
- Split the `generate` and `lint` targets of the Makefile. (#354)
- Renames `circle-ci` target to more generic `ci` in Makefile. (#354)
- Add example Prometheus binary to gitignore. (#358)
- Support negative numbers with the `MaxSumCount`. (#335)
- Resolve race conditions in `push_test.go` identified in #339. (#340)
- Use `/usr/bin/env bash` as a shebang in scripts rather than `/bin/bash`. (#336)
- Trace benchmark now tests both `AlwaysSample` and `NeverSample`.
   Previously it was testing `AlwaysSample` twice. (#325)
- Trace benchmark now uses a `[]byte` for `TraceID` to fix failing test. (#325)
- Added a trace benchmark to test variadic functions in `setAttribute` vs `setAttributes` (#325)
- The `defaultkeys` batcher was only using the encoded label set as its map key while building a checkpoint.
   This allowed distinct label sets through, but any metrics sharing a label set could be overwritten or merged incorrectly.
   This was corrected. (#333)


## [0.1.2] - 2019-11-18

### Fixed

- Optimized the `simplelru` map for attributes to reduce the number of allocations. (#328)
- Removed unnecessary unslicing of parameters that are already a slice. (#324)

## [0.1.1] - 2019-11-18

This release contains a Metrics SDK with stdout exporter and supports basic aggregations such as counter, gauges, array, maxsumcount, and ddsketch.

### Added

- Metrics stdout export pipeline. (#265)
- Array aggregation for raw measure metrics. (#282)
- The core.Value now have a `MarshalJSON` method. (#281)

### Removed

- `WithService`, `WithResources`, and `WithComponent` methods of tracers. (#314)
- Prefix slash in `Tracer.Start()` for the Jaeger example. (#292)

### Changed

- Allocation in LabelSet construction to reduce GC overhead. (#318)
- `trace.WithAttributes` to append values instead of replacing (#315)
- Use a formula for tolerance in sampling tests. (#298)
- Move export types into trace and metric-specific sub-directories. (#289)
- `SpanKind` back to being based on an `int` type. (#288)

### Fixed

- URL to OpenTelemetry website in README. (#323)
- Name of othttp default tracer. (#321)
- `ExportSpans` for the stackdriver exporter now handles `nil` context. (#294)
- CI modules cache to correctly restore/save from/to the cache. (#316)
- Fix metric SDK race condition between `LoadOrStore` and the assignment `rec.recorder = i.meter.exporter.AggregatorFor(rec)`. (#293)
- README now reflects the new code structure introduced with these changes. (#291)
- Make the basic example work. (#279)

## [0.1.0] - 2019-11-04

This is the first release of open-telemetry go library.
It contains api and sdk for trace and meter.

### Added

- Initial OpenTelemetry trace and metric API prototypes.
- Initial OpenTelemetry trace, metric, and export SDK packages.
- A wireframe bridge to support compatibility with OpenTracing.
- Example code for a basic, http-stackdriver, http, jaeger, and named tracer setup.
- Exporters for Jaeger, Stackdriver, and stdout.
- Propagators for binary, B3, and trace-context protocols.
- Project information and guidelines in the form of a README and CONTRIBUTING.
- Tools to build the project and a Makefile to automate the process.
- Apache-2.0 license.
- CircleCI build CI manifest files.
- CODEOWNERS file to track owners of this project.


[Unreleased]: https://github.com/open-telemetry/opentelemetry-go/compare/v0.19.0...HEAD
[0.19.0]: https://github.com/open-telemetry/opentelemetry-go/releases/tag/v0.19.0
[0.18.0]: https://github.com/open-telemetry/opentelemetry-go/releases/tag/v0.18.0
[0.17.0]: https://github.com/open-telemetry/opentelemetry-go/releases/tag/v0.17.0
[0.16.0]: https://github.com/open-telemetry/opentelemetry-go/releases/tag/v0.16.0
[0.15.0]: https://github.com/open-telemetry/opentelemetry-go/releases/tag/v0.15.0
[0.14.0]: https://github.com/open-telemetry/opentelemetry-go/releases/tag/v0.14.0
[0.13.0]: https://github.com/open-telemetry/opentelemetry-go/releases/tag/v0.13.0
[0.12.0]: https://github.com/open-telemetry/opentelemetry-go/releases/tag/v0.12.0
[0.11.0]: https://github.com/open-telemetry/opentelemetry-go/releases/tag/v0.11.0
[0.10.0]: https://github.com/open-telemetry/opentelemetry-go/releases/tag/v0.10.0
[0.9.0]: https://github.com/open-telemetry/opentelemetry-go/releases/tag/v0.9.0
[0.8.0]: https://github.com/open-telemetry/opentelemetry-go/releases/tag/v0.8.0
[0.7.0]: https://github.com/open-telemetry/opentelemetry-go/releases/tag/v0.7.0
[0.6.0]: https://github.com/open-telemetry/opentelemetry-go/releases/tag/v0.6.0
[0.5.0]: https://github.com/open-telemetry/opentelemetry-go/releases/tag/v0.5.0
[0.4.3]: https://github.com/open-telemetry/opentelemetry-go/releases/tag/v0.4.3
[0.4.2]: https://github.com/open-telemetry/opentelemetry-go/releases/tag/v0.4.2
[0.4.1]: https://github.com/open-telemetry/opentelemetry-go/releases/tag/v0.4.1
[0.4.0]: https://github.com/open-telemetry/opentelemetry-go/releases/tag/v0.4.0
[0.3.0]: https://github.com/open-telemetry/opentelemetry-go/releases/tag/v0.3.0
[0.2.3]: https://github.com/open-telemetry/opentelemetry-go/releases/tag/v0.2.3
[0.2.2]: https://github.com/open-telemetry/opentelemetry-go/releases/tag/v0.2.2
[0.2.1.1]: https://github.com/open-telemetry/opentelemetry-go/releases/tag/v0.2.1.1
[0.2.1]: https://github.com/open-telemetry/opentelemetry-go/releases/tag/v0.2.1
[0.2.0]: https://github.com/open-telemetry/opentelemetry-go/releases/tag/v0.2.0
[0.1.2]: https://github.com/open-telemetry/opentelemetry-go/releases/tag/v0.1.2
[0.1.1]: https://github.com/open-telemetry/opentelemetry-go/releases/tag/v0.1.1
[0.1.0]: https://github.com/open-telemetry/opentelemetry-go/releases/tag/v0.1.0<|MERGE_RESOLUTION|>--- conflicted
+++ resolved
@@ -41,6 +41,7 @@
   This means it uses the correct tag keys (`"otel.status_code"`, `"otel.status_description"`) and does not set the status message as a tag unless it is set on the span. (#1761)
 - The Jaeger exporter now correctly records Span event's names using the `"event"` key for a tag.
   Additionally, this tag is overridden, as specified in the OTel specification, if the event contains an attribute with that key. (#1768)
+- Zipkin Exporter: Ensure mapping between OTel and Zipkin span data complies with the specification. (#1688)
 
 ### Changed
 
@@ -118,11 +119,7 @@
 ### Fixed
 
 - Jaeger Exporter: Ensure mapping between OTEL and Jaeger span data complies with the specification. (#1626)
-<<<<<<< HEAD
-- Zipkin Exporter: Ensure mapping between OTEL and Zipkin span data complies with the specification. (#1688)
-=======
 - `SamplingResult.TraceState` is correctly propagated to a newly created span's `SpanContext`. (#1655)
->>>>>>> 2817c091
 - The `otel-collector` example now correctly flushes metric events prior to shutting down the exporter. (#1678)
 - Do not set span status message in `SpanStatusFromHTTPStatusCode` if it can be inferred from `http.status_code`. (#1681)
 - Synchronization issues in global trace delegate implementation. (#1686)
