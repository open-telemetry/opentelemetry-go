# Changelog

All notable changes to this project will be documented in this file.

The format is based on [Keep a Changelog](https://keepachangelog.com/en/1.0.0/).

This project adheres to [Semantic Versioning](https://semver.org/spec/v2.0.0.html).

## [Unreleased]

<<<<<<< HEAD
### Changed

- `"go.opentelemetry.io/sdk/metric/controller.basic".WithPusher` is replaced with `WithExporter` to provide consistent naming across project. (#1656)
=======
## Added

- Added `Marshler` config option to `otlphttp` to enable otlp over json or protobufs. (#1586)

### Changed

- The SimpleSpanProcessor will now shut down the enclosed `SpanExporter` and gracefully ignore subsequent calls to `OnEnd` after `Shutdown` is called. (#1612)
- Added non-empty string check for trace `Attribute` keys. (#1659)
- Add `description` to SpanStatus only when `StatusCode` is set to error. (#1662)
>>>>>>> 56904859

### Removed

- Removed the exported `SimpleSpanProcessor` and `BatchSpanProcessor` structs.
   These are now returned as a SpanProcessor interface from their respective constructors. (#1638)

### Fixed

- `SamplingResult.TraceState` is correctly propagated to a newly created
  span's `SpanContext`. (#1655)

## [0.18.0] - 2020-03-03

### Added

- Added `resource.Default()` for use with meter and tracer providers. (#1507)
- `AttributePerEventCountLimit` and `AttributePerLinkCountLimit` for `SpanLimits`. (#1535)
- Added `Keys()` method to `propagation.TextMapCarrier` and `propagation.HeaderCarrier` to adapt `http.Header` to this interface. (#1544)
- Added `code` attributes to `go.opentelemetry.io/otel/semconv` package. (#1558)
- Compatibility testing suite in the CI system for the following systems. (#1567)
   | OS      | Go Version | Architecture |
   | ------- | ---------- | ------------ |
   | Ubuntu  | 1.15       | amd64        |
   | Ubuntu  | 1.14       | amd64        |
   | Ubuntu  | 1.15       | 386          |
   | Ubuntu  | 1.14       | 386          |
   | MacOS   | 1.15       | amd64        |
   | MacOS   | 1.14       | amd64        |
   | Windows | 1.15       | amd64        |
   | Windows | 1.14       | amd64        |
   | Windows | 1.15       | 386          |
   | Windows | 1.14       | 386          |

### Changed

- Replaced interface `oteltest.SpanRecorder` with its existing implementation
  `StandardSpanRecorder`. (#1542)
- Default span limit values to 128. (#1535)
- Rename `MaxEventsPerSpan`, `MaxAttributesPerSpan` and `MaxLinksPerSpan` to `EventCountLimit`, `AttributeCountLimit` and `LinkCountLimit`, and move these fields into `SpanLimits`. (#1535)
- Renamed the `otel/label` package to `otel/attribute`. (#1541)
- Vendor the Jaeger exporter's dependency on Apache Thrift. (#1551)
- Parallelize the CI linting and testing. (#1567)
- Stagger timestamps in exact aggregator tests. (#1569)
- Changed all examples to use `WithBatchTimeout(5 * time.Second)` rather than `WithBatchTimeout(5)`. (#1621)
- Prevent end-users from implementing some interfaces (#1575)
```
      "otel/exporters/otlp/otlphttp".Option
      "otel/exporters/stdout".Option
      "otel/oteltest".Option
      "otel/trace".TracerOption
      "otel/trace".SpanOption
      "otel/trace".EventOption
      "otel/trace".LifeCycleOption
      "otel/trace".InstrumentationOption
      "otel/sdk/resource".Option
      "otel/sdk/trace".ParentBasedSamplerOption
      "otel/sdk/trace".ReadOnlySpan
      "otel/sdk/trace".ReadWriteSpan
```
### Removed

- Removed attempt to resample spans upon changing the span name with `span.SetName()`. (#1545)
- The `test-benchmark` is no longer a dependency of the `precommit` make target. (#1567)
- Removed the `test-386` make target.
   This was replaced with a full compatibility testing suite (i.e. multi OS/arch) in the CI system. (#1567)

### Fixed

- The sequential timing check of timestamps in the stdout exporter are now setup explicitly to be sequential (#1571). (#1572)
- Windows build of Jaeger tests now compiles with OS specific functions (#1576). (#1577)
- The sequential timing check of timestamps of go.opentelemetry.io/otel/sdk/metric/aggregator/lastvalue are now setup explicitly to be sequential (#1578). (#1579)
- Validate tracestate header keys with vedors according to the W3C TraceContext specification (#1475). (#1581)
- The OTLP exporter includes related labels for translations of a GaugeArray (#1563). (#1570)
- Jaeger Exporter: Ensure mapping between OTEL and Jaeger span data complies with the specification. (#1626)

## [0.17.0] - 2020-02-12

### Changed

- Rename project default branch from `master` to `main`. (#1505)
- Reverse order in which `Resource` attributes are merged, per change in spec. (#1501)
- Add tooling to maintain "replace" directives in go.mod files automatically. (#1528)
- Create new modules: otel/metric, otel/trace, otel/oteltest, otel/sdk/export/metric, otel/sdk/metric (#1528)
- Move metric-related public global APIs from otel to otel/metric/global. (#1528)

## Fixed

- Fixed otlpgrpc reconnection issue.
- The example code in the README.md of `go.opentelemetry.io/otel/exporters/otlp` is moved to a compiled example test and used the new `WithAddress` instead of `WithEndpoint`. (#1513)
- The otel-collector example now uses the default OTLP receiver port of the collector.

## [0.16.0] - 2020-01-13

### Added

- Add the `ReadOnlySpan` and `ReadWriteSpan` interfaces to provide better control for accessing span data. (#1360)
- `NewGRPCDriver` function returns a `ProtocolDriver` that maintains a single gRPC connection to the collector. (#1369)
- Added documentation about the project's versioning policy. (#1388)
- Added `NewSplitDriver` for OTLP exporter that allows sending traces and metrics to different endpoints. (#1418)
- Added codeql worfklow to GitHub Actions (#1428)
- Added Gosec workflow to GitHub Actions (#1429)
- Add new HTTP driver for OTLP exporter in `exporters/otlp/otlphttp`. Currently it only supports the binary protobuf payloads. (#1420)

### Changed

- Rename `internal/testing` to `internal/internaltest`. (#1449)
- Rename `export.SpanData` to `export.SpanSnapshot` and use it only for exporting spans. (#1360)
- Store the parent's full `SpanContext` rather than just its span ID in the `span` struct. (#1360)
- Improve span duration accuracy. (#1360)
- Migrated CI/CD from CircleCI to GitHub Actions (#1382)
- Remove duplicate checkout from GitHub Actions workflow (#1407)
- Metric `array` aggregator renamed `exact` to match its `aggregation.Kind` (#1412)
- Metric `exact` aggregator includes per-point timestamps (#1412)
- Metric stdout exporter uses MinMaxSumCount aggregator for ValueRecorder instruments (#1412)
- `NewExporter` from `exporters/otlp` now takes a `ProtocolDriver` as a parameter. (#1369)
- Many OTLP Exporter options became gRPC ProtocolDriver options. (#1369)
- Unify endpoint API that related to OTel exporter. (#1401)
- Optimize metric histogram aggregator to re-use its slice of buckets. (#1435)
- Metric aggregator Count() and histogram Bucket.Counts are consistently `uint64`. (1430)
- Histogram aggregator accepts functional options, uses default boundaries if none given. (#1434)
- `SamplingResult` now passed a `Tracestate` from the parent `SpanContext` (#1432)
- Moved gRPC driver for OTLP exporter to `exporters/otlp/otlpgrpc`. (#1420)
- The `TraceContext` propagator now correctly propagates `TraceState` through the `SpanContext`. (#1447)
- Metric Push and Pull Controller components are combined into a single "basic" Controller:
  - `WithExporter()` and `Start()` to configure Push behavior
  - `Start()` is optional; use `Collect()` and `ForEach()` for Pull behavior
  - `Start()` and `Stop()` accept Context. (#1378)
- The `Event` type is moved from the `otel/sdk/export/trace` package to the `otel/trace` API package. (#1452)

### Removed

- Remove `errUninitializedSpan` as its only usage is now obsolete. (#1360)
- Remove Metric export functionality related to quantiles and summary data points: this is not specified (#1412)
- Remove DDSketch metric aggregator; our intention is to re-introduce this as an option of the histogram aggregator after [new OTLP histogram data types](https://github.com/open-telemetry/opentelemetry-proto/pull/226) are released (#1412)

### Fixed

- `BatchSpanProcessor.Shutdown()` will now shutdown underlying `export.SpanExporter`. (#1443)

## [0.15.0] - 2020-12-10

### Added

- The `WithIDGenerator` `TracerProviderOption` is added to the `go.opentelemetry.io/otel/trace` package to configure an `IDGenerator` for the `TracerProvider`. (#1363)

### Changed

- The Zipkin exporter now uses the Span status code to determine. (#1328)
- `NewExporter` and `Start` functions in `go.opentelemetry.io/otel/exporters/otlp` now receive `context.Context` as a first parameter. (#1357)
- Move the OpenCensus example into `example` directory. (#1359)
- Moved the SDK's `internal.IDGenerator` interface in to the `sdk/trace` package to enable support for externally-defined ID generators. (#1363)
- Bump `github.com/google/go-cmp` from 0.5.3 to 0.5.4 (#1374)
- Bump `github.com/golangci/golangci-lint` in `/internal/tools` (#1375)

### Fixed

- Metric SDK `SumObserver` and `UpDownSumObserver` instruments correctness fixes. (#1381)

## [0.14.0] - 2020-11-19

### Added

- An `EventOption` and the related `NewEventConfig` function are added to the `go.opentelemetry.io/otel` package to configure Span events. (#1254)
- A `TextMapPropagator` and associated `TextMapCarrier` are added to the `go.opentelemetry.io/otel/oteltest` package to test `TextMap` type propagators and their use. (#1259)
- `SpanContextFromContext` returns `SpanContext` from context. (#1255)
- `TraceState` has been added to `SpanContext`. (#1340)
- `DeploymentEnvironmentKey` added to `go.opentelemetry.io/otel/semconv` package. (#1323)
- Add an OpenCensus to OpenTelemetry tracing bridge. (#1305)
- Add a parent context argument to `SpanProcessor.OnStart` to follow the specification. (#1333)
- Add missing tests for `sdk/trace/attributes_map.go`. (#1337)

### Changed

- Move the `go.opentelemetry.io/otel/api/trace` package into `go.opentelemetry.io/otel/trace` with the following changes. (#1229) (#1307)
  - `ID` has been renamed to `TraceID`.
  - `IDFromHex` has been renamed to `TraceIDFromHex`.
  - `EmptySpanContext` is removed.
- Move the `go.opentelemetry.io/otel/api/trace/tracetest` package into `go.opentelemetry.io/otel/oteltest`. (#1229)
- OTLP Exporter updates:
  - supports OTLP v0.6.0 (#1230, #1354)
  - supports configurable aggregation temporality (default: Cumulative, optional: Stateless). (#1296)
- The Sampler is now called on local child spans. (#1233)
- The `Kind` type from the `go.opentelemetry.io/otel/api/metric` package was renamed to `InstrumentKind` to more specifically describe what it is and avoid semantic ambiguity. (#1240)
- The `MetricKind` method of the `Descriptor` type in the `go.opentelemetry.io/otel/api/metric` package was renamed to `Descriptor.InstrumentKind`.
   This matches the returned type and fixes misuse of the term metric. (#1240)
- Move test harness from the `go.opentelemetry.io/otel/api/apitest` package into `go.opentelemetry.io/otel/oteltest`. (#1241)
- Move the `go.opentelemetry.io/otel/api/metric/metrictest` package into `go.opentelemetry.io/oteltest` as part of #964. (#1252)
- Move the `go.opentelemetry.io/otel/api/metric` package into `go.opentelemetry.io/otel/metric` as part of #1303. (#1321)
- Move the `go.opentelemetry.io/otel/api/metric/registry` package into `go.opentelemetry.io/otel/metric/registry` as a part of #1303. (#1316)
- Move the `Number` type (together with related functions) from `go.opentelemetry.io/otel/api/metric` package into `go.opentelemetry.io/otel/metric/number` as a part of #1303. (#1316)
- The function signature of the Span `AddEvent` method in `go.opentelemetry.io/otel` is updated to no longer take an unused context and instead take a required name and a variable number of `EventOption`s. (#1254)
- The function signature of the Span `RecordError` method in `go.opentelemetry.io/otel` is updated to no longer take an unused context and instead take a required error value and a variable number of `EventOption`s. (#1254)
- Move the `go.opentelemetry.io/otel/api/global` package to `go.opentelemetry.io/otel`. (#1262) (#1330)
- Move the `Version` function from `go.opentelemetry.io/otel/sdk` to `go.opentelemetry.io/otel`. (#1330)
- Rename correlation context header from `"otcorrelations"` to `"baggage"` to match the OpenTelemetry specification. (#1267)
- Fix `Code.UnmarshalJSON` to work with valid JSON only. (#1276)
- The `resource.New()` method changes signature to support builtin attributes and functional options, including `telemetry.sdk.*` and
  `host.name` semantic conventions; the former method is renamed `resource.NewWithAttributes`. (#1235)
- The Prometheus exporter now exports non-monotonic counters (i.e. `UpDownCounter`s) as gauges. (#1210)
- Correct the `Span.End` method documentation in the `otel` API to state updates are not allowed on a span after it has ended. (#1310)
- Updated span collection limits for attribute, event and link counts to 1000 (#1318)
- Renamed `semconv.HTTPUrlKey` to `semconv.HTTPURLKey`. (#1338)

### Removed

- The `ErrInvalidHexID`, `ErrInvalidTraceIDLength`, `ErrInvalidSpanIDLength`, `ErrInvalidSpanIDLength`, or `ErrNilSpanID` from the `go.opentelemetry.io/otel` package are unexported now. (#1243)
- The `AddEventWithTimestamp` method on the `Span` interface in `go.opentelemetry.io/otel` is removed due to its redundancy.
   It is replaced by using the `AddEvent` method with a `WithTimestamp` option. (#1254)
- The `MockSpan` and `MockTracer` types are removed from `go.opentelemetry.io/otel/oteltest`.
   `Tracer` and `Span` from the same module should be used in their place instead. (#1306)
- `WorkerCount` option is removed from `go.opentelemetry.io/otel/exporters/otlp`. (#1350)
- Remove the following labels types: INT32, UINT32, UINT64 and FLOAT32. (#1314)

### Fixed

- Rename `MergeItererator` to `MergeIterator` in the `go.opentelemetry.io/otel/label` package. (#1244)
- The `go.opentelemetry.io/otel/api/global` packages global TextMapPropagator now delegates functionality to a globally set delegate for all previously returned propagators. (#1258)
- Fix condition in `label.Any`. (#1299)
- Fix global `TracerProvider` to pass options to its configured provider. (#1329)
- Fix missing handler for `ExactKind` aggregator in OTLP metrics transformer (#1309)

## [0.13.0] - 2020-10-08

### Added

- OTLP Metric exporter supports Histogram aggregation. (#1209)
- The `Code` struct from the `go.opentelemetry.io/otel/codes` package now supports JSON marshaling and unmarshaling as well as implements the `Stringer` interface. (#1214)
- A Baggage API to implement the OpenTelemetry specification. (#1217)
- Add Shutdown method to sdk/trace/provider, shutdown processors in the order they were registered. (#1227)

### Changed

- Set default propagator to no-op propagator. (#1184)
- The `HTTPSupplier`, `HTTPExtractor`, `HTTPInjector`, and `HTTPPropagator` from the `go.opentelemetry.io/otel/api/propagation` package were replaced with unified `TextMapCarrier` and `TextMapPropagator` in the `go.opentelemetry.io/otel/propagation` package. (#1212) (#1325)
- The `New` function from the `go.opentelemetry.io/otel/api/propagation` package was replaced with `NewCompositeTextMapPropagator` in the `go.opentelemetry.io/otel` package. (#1212)
- The status codes of the `go.opentelemetry.io/otel/codes` package have been updated to match the latest OpenTelemetry specification.
   They now are `Unset`, `Error`, and `Ok`.
   They no longer track the gRPC codes. (#1214)
- The `StatusCode` field of the `SpanData` struct in the `go.opentelemetry.io/otel/sdk/export/trace` package now uses the codes package from this package instead of the gRPC project. (#1214)
- Move the `go.opentelemetry.io/otel/api/baggage` package into `go.opentelemetry.io/otel/baggage`. (#1217) (#1325)
- A `Shutdown` method of `SpanProcessor` and all its implementations receives a context and returns an error. (#1264)

### Fixed

- Copies of data from arrays and slices passed to `go.opentelemetry.io/otel/label.ArrayValue()` are now used in the returned `Value` instead of using the mutable data itself. (#1226)

### Removed

- The `ExtractHTTP` and `InjectHTTP` functions from the `go.opentelemetry.io/otel/api/propagation` package were removed. (#1212)
- The `Propagators` interface from the `go.opentelemetry.io/otel/api/propagation` package was removed to conform to the OpenTelemetry specification.
   The explicit `TextMapPropagator` type can be used in its place as this is the `Propagator` type the specification defines. (#1212)
- The `SetAttribute` method of the `Span` from the `go.opentelemetry.io/otel/api/trace` package was removed given its redundancy with the `SetAttributes` method. (#1216)
- The internal implementation of Baggage storage is removed in favor of using the new Baggage API functionality. (#1217)
- Remove duplicate hostname key `HostHostNameKey` in Resource semantic conventions. (#1219)
- Nested array/slice support has been removed. (#1226)

## [0.12.0] - 2020-09-24

### Added

- A `SpanConfigure` function in `go.opentelemetry.io/otel/api/trace` to create a new `SpanConfig` from `SpanOption`s. (#1108)
- In the `go.opentelemetry.io/otel/api/trace` package, `NewTracerConfig` was added to construct new `TracerConfig`s.
   This addition was made to conform with our project option conventions. (#1155)
- Instrumentation library information was added to the Zipkin exporter. (#1119)
- The `SpanProcessor` interface now has a `ForceFlush()` method. (#1166)
- More semantic conventions for k8s as resource attributes. (#1167)

### Changed

- Add reconnecting udp connection type to Jaeger exporter.
   This change adds a new optional implementation of the udp conn interface used to detect changes to an agent's host dns record.
   It then adopts the new destination address to ensure the exporter doesn't get stuck. This change was ported from jaegertracing/jaeger-client-go#520. (#1063)
- Replace `StartOption` and `EndOption` in `go.opentelemetry.io/otel/api/trace` with `SpanOption`.
   This change is matched by replacing the `StartConfig` and `EndConfig` with a unified `SpanConfig`. (#1108)
- Replace the `LinkedTo` span option in `go.opentelemetry.io/otel/api/trace` with `WithLinks`.
   This is be more consistent with our other option patterns, i.e. passing the item to be configured directly instead of its component parts, and provides a cleaner function signature. (#1108)
- The `go.opentelemetry.io/otel/api/trace` `TracerOption` was changed to an interface to conform to project option conventions. (#1109)
- Move the `B3` and `TraceContext` from within the `go.opentelemetry.io/otel/api/trace` package to their own `go.opentelemetry.io/otel/propagators` package.
    This removal of the propagators is reflective of the OpenTelemetry specification for these propagators as well as cleans up the `go.opentelemetry.io/otel/api/trace` API. (#1118)
- Rename Jaeger tags used for instrumentation library information to reflect changes in OpenTelemetry specification. (#1119)
- Rename `ProbabilitySampler` to `TraceIDRatioBased` and change semantics to ignore parent span sampling status. (#1115)
- Move `tools` package under `internal`. (#1141)
- Move `go.opentelemetry.io/otel/api/correlation` package to `go.opentelemetry.io/otel/api/baggage`. (#1142)
   The `correlation.CorrelationContext` propagator has been renamed `baggage.Baggage`.  Other exported functions and types are unchanged.
- Rename `ParentOrElse` sampler to `ParentBased` and allow setting samplers depending on parent span. (#1153)
- In the `go.opentelemetry.io/otel/api/trace` package, `SpanConfigure` was renamed to `NewSpanConfig`. (#1155)
- Change `dependabot.yml` to add a `Skip Changelog` label to dependabot-sourced PRs. (#1161)
- The [configuration style guide](https://github.com/open-telemetry/opentelemetry-go/blob/master/CONTRIBUTING.md#config) has been updated to
   recommend the use of `newConfig()` instead of `configure()`. (#1163)
- The `otlp.Config` type has been unexported and changed to `otlp.config`, along with its initializer. (#1163)
- Ensure exported interface types include parameter names and update the
   Style Guide to reflect this styling rule. (#1172)
- Don't consider unset environment variable for resource detection to be an error. (#1170)
- Rename `go.opentelemetry.io/otel/api/metric.ConfigureInstrument` to `NewInstrumentConfig` and
  `go.opentelemetry.io/otel/api/metric.ConfigureMeter` to `NewMeterConfig`.
- ValueObserver instruments use LastValue aggregator by default. (#1165)
- OTLP Metric exporter supports LastValue aggregation. (#1165)
- Move the `go.opentelemetry.io/otel/api/unit` package to `go.opentelemetry.io/otel/unit`. (#1185)
- Rename `Provider` to `MeterProvider` in the `go.opentelemetry.io/otel/api/metric` package. (#1190)
- Rename `NoopProvider` to `NoopMeterProvider` in the `go.opentelemetry.io/otel/api/metric` package. (#1190)
- Rename `NewProvider` to `NewMeterProvider` in the `go.opentelemetry.io/otel/api/metric/metrictest` package. (#1190)
- Rename `Provider` to `MeterProvider` in the `go.opentelemetry.io/otel/api/metric/registry` package. (#1190)
- Rename `NewProvider` to `NewMeterProvider` in the `go.opentelemetry.io/otel/api/metri/registryc` package. (#1190)
- Rename `Provider` to `TracerProvider` in the `go.opentelemetry.io/otel/api/trace` package. (#1190)
- Rename `NoopProvider` to `NoopTracerProvider` in the `go.opentelemetry.io/otel/api/trace` package. (#1190)
- Rename `Provider` to `TracerProvider` in the `go.opentelemetry.io/otel/api/trace/tracetest` package. (#1190)
- Rename `NewProvider` to `NewTracerProvider` in the `go.opentelemetry.io/otel/api/trace/tracetest` package. (#1190)
- Rename `WrapperProvider` to `WrapperTracerProvider` in the `go.opentelemetry.io/otel/bridge/opentracing` package. (#1190)
- Rename `NewWrapperProvider` to `NewWrapperTracerProvider` in the `go.opentelemetry.io/otel/bridge/opentracing` package. (#1190)
- Rename `Provider` method of the pull controller to `MeterProvider` in the `go.opentelemetry.io/otel/sdk/metric/controller/pull` package. (#1190)
- Rename `Provider` method of the push controller to `MeterProvider` in the `go.opentelemetry.io/otel/sdk/metric/controller/push` package. (#1190)
- Rename `ProviderOptions` to `TracerProviderConfig` in the `go.opentelemetry.io/otel/sdk/trace` package. (#1190)
- Rename `ProviderOption` to `TracerProviderOption` in the `go.opentelemetry.io/otel/sdk/trace` package. (#1190)
- Rename `Provider` to `TracerProvider` in the `go.opentelemetry.io/otel/sdk/trace` package. (#1190)
- Rename `NewProvider` to `NewTracerProvider` in the `go.opentelemetry.io/otel/sdk/trace` package. (#1190)
- Renamed `SamplingDecision` values to comply with OpenTelemetry specification change. (#1192)
- Renamed Zipkin attribute names from `ot.status_code & ot.status_description` to `otel.status_code & otel.status_description`. (#1201)
- The default SDK now invokes registered `SpanProcessor`s in the order they were registered with the `TracerProvider`. (#1195)
- Add test of spans being processed by the `SpanProcessor`s in the order they were registered. (#1203)

### Removed

- Remove the B3 propagator from `go.opentelemetry.io/otel/propagators`. It is now located in the
   `go.opentelemetry.io/contrib/propagators/` module. (#1191)
- Remove the semantic convention for HTTP status text, `HTTPStatusTextKey` from package `go.opentelemetry.io/otel/semconv`. (#1194)

### Fixed

- Zipkin example no longer mentions `ParentSampler`, corrected to `ParentBased`. (#1171)
- Fix missing shutdown processor in otel-collector example. (#1186)
- Fix missing shutdown processor in basic and namedtracer examples. (#1197)

## [0.11.0] - 2020-08-24

### Added

- Support for exporting array-valued attributes via OTLP. (#992)
- `Noop` and `InMemory` `SpanBatcher` implementations to help with testing integrations. (#994)
- Support for filtering metric label sets. (#1047)
- A dimensionality-reducing metric Processor. (#1057)
- Integration tests for more OTel Collector Attribute types. (#1062)
- A new `WithSpanProcessor` `ProviderOption` is added to the `go.opentelemetry.io/otel/sdk/trace` package to create a `Provider` and automatically register the `SpanProcessor`. (#1078)

### Changed

- Rename `sdk/metric/processor/test` to `sdk/metric/processor/processortest`. (#1049)
- Rename `sdk/metric/controller/test` to `sdk/metric/controller/controllertest`. (#1049)
- Rename `api/testharness` to `api/apitest`. (#1049)
- Rename `api/trace/testtrace` to `api/trace/tracetest`. (#1049)
- Change Metric Processor to merge multiple observations. (#1024)
- The `go.opentelemetry.io/otel/bridge/opentracing` bridge package has been made into its own module.
   This removes the package dependencies of this bridge from the rest of the OpenTelemetry based project. (#1038)
- Renamed `go.opentelemetry.io/otel/api/standard` package to `go.opentelemetry.io/otel/semconv` to avoid the ambiguous and generic name `standard` and better describe the package as containing OpenTelemetry semantic conventions. (#1016)
- The environment variable used for resource detection has been changed from `OTEL_RESOURCE_LABELS` to `OTEL_RESOURCE_ATTRIBUTES` (#1042)
- Replace `WithSyncer` with `WithBatcher` in examples. (#1044)
- Replace the `google.golang.org/grpc/codes` dependency in the API with an equivalent `go.opentelemetry.io/otel/codes` package. (#1046)
- Merge the `go.opentelemetry.io/otel/api/label` and `go.opentelemetry.io/otel/api/kv` into the new `go.opentelemetry.io/otel/label` package. (#1060)
- Unify Callback Function Naming.
   Rename `*Callback` with `*Func`. (#1061)
- CI builds validate against last two versions of Go, dropping 1.13 and adding 1.15. (#1064)
- The `go.opentelemetry.io/otel/sdk/export/trace` interfaces `SpanSyncer` and `SpanBatcher` have been replaced with a specification compliant `Exporter` interface.
   This interface still supports the export of `SpanData`, but only as a slice.
   Implementation are also required now to return any error from `ExportSpans` if one occurs as well as implement a `Shutdown` method for exporter clean-up. (#1078)
- The `go.opentelemetry.io/otel/sdk/trace` `NewBatchSpanProcessor` function no longer returns an error.
   If a `nil` exporter is passed as an argument to this function, instead of it returning an error, it now returns a `BatchSpanProcessor` that handles the export of `SpanData` by not taking any action. (#1078)
- The `go.opentelemetry.io/otel/sdk/trace` `NewProvider` function to create a `Provider` no longer returns an error, instead only a `*Provider`.
   This change is related to `NewBatchSpanProcessor` not returning an error which was the only error this function would return. (#1078)

### Removed

- Duplicate, unused API sampler interface. (#999)
   Use the [`Sampler` interface](https://github.com/open-telemetry/opentelemetry-go/blob/v0.11.0/sdk/trace/sampling.go) provided by the SDK instead.
- The `grpctrace` instrumentation was moved to the `go.opentelemetry.io/contrib` repository and out of this repository.
   This move includes moving the `grpc` example to the `go.opentelemetry.io/contrib` as well. (#1027)
- The `WithSpan` method of the `Tracer` interface.
   The functionality this method provided was limited compared to what a user can provide themselves.
   It was removed with the understanding that if there is sufficient user need it can be added back based on actual user usage. (#1043)
- The `RegisterSpanProcessor` and `UnregisterSpanProcessor` functions.
   These were holdovers from an approach prior to the TracerProvider design. They were not used anymore. (#1077)
- The `oterror` package. (#1026)
- The `othttp` and `httptrace` instrumentations were moved to `go.opentelemetry.io/contrib`. (#1032)

### Fixed

- The `semconv.HTTPServerMetricAttributesFromHTTPRequest()` function no longer generates the high-cardinality `http.request.content.length` label. (#1031)
- Correct instrumentation version tag in Jaeger exporter. (#1037)
- The SDK span will now set an error event if the `End` method is called during a panic (i.e. it was deferred). (#1043)
- Move internally generated protobuf code from the `go.opentelemetry.io/otel` to the OTLP exporter to reduce dependency overhead. (#1050)
- The `otel-collector` example referenced outdated collector processors. (#1006)

## [0.10.0] - 2020-07-29

This release migrates the default OpenTelemetry SDK into its own Go module, decoupling the SDK from the API and reducing dependencies for instrumentation packages.

### Added

- The Zipkin exporter now has `NewExportPipeline` and `InstallNewPipeline` constructor functions to match the common pattern.
    These function build a new exporter with default SDK options and register the exporter with the `global` package respectively. (#944)
- Add propagator option for gRPC instrumentation. (#986)
- The `testtrace` package now tracks the `trace.SpanKind` for each span. (#987)

### Changed

- Replace the `RegisterGlobal` `Option` in the Jaeger exporter with an `InstallNewPipeline` constructor function.
   This matches the other exporter constructor patterns and will register a new exporter after building it with default configuration. (#944)
- The trace (`go.opentelemetry.io/otel/exporters/trace/stdout`) and metric (`go.opentelemetry.io/otel/exporters/metric/stdout`) `stdout` exporters are now merged into a single exporter at `go.opentelemetry.io/otel/exporters/stdout`.
   This new exporter was made into its own Go module to follow the pattern of all exporters and decouple it from the `go.opentelemetry.io/otel` module. (#956, #963)
- Move the `go.opentelemetry.io/otel/exporters/test` test package to `go.opentelemetry.io/otel/sdk/export/metric/metrictest`. (#962)
- The `go.opentelemetry.io/otel/api/kv/value` package was merged into the parent `go.opentelemetry.io/otel/api/kv` package. (#968)
  - `value.Bool` was replaced with `kv.BoolValue`.
  - `value.Int64` was replaced with `kv.Int64Value`.
  - `value.Uint64` was replaced with `kv.Uint64Value`.
  - `value.Float64` was replaced with `kv.Float64Value`.
  - `value.Int32` was replaced with `kv.Int32Value`.
  - `value.Uint32` was replaced with `kv.Uint32Value`.
  - `value.Float32` was replaced with `kv.Float32Value`.
  - `value.String` was replaced with `kv.StringValue`.
  - `value.Int` was replaced with `kv.IntValue`.
  - `value.Uint` was replaced with `kv.UintValue`.
  - `value.Array` was replaced with `kv.ArrayValue`.
- Rename `Infer` to `Any` in the `go.opentelemetry.io/otel/api/kv` package. (#972)
- Change `othttp` to use the `httpsnoop` package to wrap the `ResponseWriter` so that optional interfaces (`http.Hijacker`, `http.Flusher`, etc.) that are implemented by the original `ResponseWriter`are also implemented by the wrapped `ResponseWriter`. (#979)
- Rename `go.opentelemetry.io/otel/sdk/metric/aggregator/test` package to `go.opentelemetry.io/otel/sdk/metric/aggregator/aggregatortest`. (#980)
- Make the SDK into its own Go module called `go.opentelemetry.io/otel/sdk`. (#985)
- Changed the default trace `Sampler` from `AlwaysOn` to `ParentOrElse(AlwaysOn)`. (#989)

### Removed

- The `IndexedAttribute` function from the `go.opentelemetry.io/otel/api/label` package was removed in favor of `IndexedLabel` which it was synonymous with. (#970)

### Fixed

- Bump github.com/golangci/golangci-lint from 1.28.3 to 1.29.0 in /tools. (#953)
- Bump github.com/google/go-cmp from 0.5.0 to 0.5.1. (#957)
- Use `global.Handle` for span export errors in the OTLP exporter. (#946)
- Correct Go language formatting in the README documentation. (#961)
- Remove default SDK dependencies from the `go.opentelemetry.io/otel/api` package. (#977)
- Remove default SDK dependencies from the `go.opentelemetry.io/otel/instrumentation` package. (#983)
- Move documented examples for `go.opentelemetry.io/otel/instrumentation/grpctrace` interceptors into Go example tests. (#984)

## [0.9.0] - 2020-07-20

### Added

- A new Resource Detector interface is included to allow resources to be automatically detected and included. (#939)
- A Detector to automatically detect resources from an environment variable. (#939)
- Github action to generate protobuf Go bindings locally in `internal/opentelemetry-proto-gen`. (#938)
- OTLP .proto files from `open-telemetry/opentelemetry-proto` imported as a git submodule under `internal/opentelemetry-proto`.
   References to `github.com/open-telemetry/opentelemetry-proto` changed to `go.opentelemetry.io/otel/internal/opentelemetry-proto-gen`. (#942)

### Changed

- Non-nil value `struct`s for key-value pairs will be marshalled using JSON rather than `Sprintf`. (#948)

### Removed

- Removed dependency on `github.com/open-telemetry/opentelemetry-collector`. (#943)

## [0.8.0] - 2020-07-09

### Added

- The `B3Encoding` type to represent the B3 encoding(s) the B3 propagator can inject.
   A value for HTTP supported encodings (Multiple Header: `MultipleHeader`, Single Header: `SingleHeader`) are included. (#882)
- The `FlagsDeferred` trace flag to indicate if the trace sampling decision has been deferred. (#882)
- The `FlagsDebug` trace flag to indicate if the trace is a debug trace. (#882)
- Add `peer.service` semantic attribute. (#898)
- Add database-specific semantic attributes. (#899)
- Add semantic convention for `faas.coldstart` and `container.id`. (#909)
- Add http content size semantic conventions. (#905)
- Include `http.request_content_length` in HTTP request basic attributes. (#905)
- Add semantic conventions for operating system process resource attribute keys. (#919)
- The Jaeger exporter now has a `WithBatchMaxCount` option to specify the maximum number of spans sent in a batch. (#931)

### Changed

- Update `CONTRIBUTING.md` to ask for updates to `CHANGELOG.md` with each pull request. (#879)
- Use lowercase header names for B3 Multiple Headers. (#881)
- The B3 propagator `SingleHeader` field has been replaced with `InjectEncoding`.
   This new field can be set to combinations of the `B3Encoding` bitmasks and will inject trace information in these encodings.
   If no encoding is set, the propagator will default to `MultipleHeader` encoding. (#882)
- The B3 propagator now extracts from either HTTP encoding of B3 (Single Header or Multiple Header) based on what is contained in the header.
   Preference is given to Single Header encoding with Multiple Header being the fallback if Single Header is not found or is invalid.
   This behavior change is made to dynamically support all correctly encoded traces received instead of having to guess the expected encoding prior to receiving. (#882)
- Extend semantic conventions for RPC. (#900)
- To match constant naming conventions in the `api/standard` package, the `FaaS*` key names are appended with a suffix of `Key`. (#920)
  - `"api/standard".FaaSName` -> `FaaSNameKey`
  - `"api/standard".FaaSID` -> `FaaSIDKey`
  - `"api/standard".FaaSVersion` -> `FaaSVersionKey`
  - `"api/standard".FaaSInstance` -> `FaaSInstanceKey`

### Removed

- The `FlagsUnused` trace flag is removed.
   The purpose of this flag was to act as the inverse of `FlagsSampled`, the inverse of `FlagsSampled` is used instead. (#882)
- The B3 header constants (`B3SingleHeader`, `B3DebugFlagHeader`, `B3TraceIDHeader`, `B3SpanIDHeader`, `B3SampledHeader`, `B3ParentSpanIDHeader`) are removed.
   If B3 header keys are needed [the authoritative OpenZipkin package constants](https://pkg.go.dev/github.com/openzipkin/zipkin-go@v0.2.2/propagation/b3?tab=doc#pkg-constants) should be used instead. (#882)

### Fixed

- The B3 Single Header name is now correctly `b3` instead of the previous `X-B3`. (#881)
- The B3 propagator now correctly supports sampling only values (`b3: 0`, `b3: 1`, or `b3: d`) for a Single B3 Header. (#882)
- The B3 propagator now propagates the debug flag.
   This removes the behavior of changing the debug flag into a set sampling bit.
   Instead, this now follow the B3 specification and omits the `X-B3-Sampling` header. (#882)
- The B3 propagator now tracks "unset" sampling state (meaning "defer the decision") and does not set the `X-B3-Sampling` header when injecting. (#882)
- Bump github.com/itchyny/gojq from 0.10.3 to 0.10.4 in /tools. (#883)
- Bump github.com/opentracing/opentracing-go from v1.1.1-0.20190913142402-a7454ce5950e to v1.2.0. (#885)
- The tracing time conversion for OTLP spans is now correctly set to `UnixNano`. (#896)
- Ensure span status is not set to `Unknown` when no HTTP status code is provided as it is assumed to be `200 OK`. (#908)
- Ensure `httptrace.clientTracer` closes `http.headers` span. (#912)
- Prometheus exporter will not apply stale updates or forget inactive metrics. (#903)
- Add test for api.standard `HTTPClientAttributesFromHTTPRequest`. (#905)
- Bump github.com/golangci/golangci-lint from 1.27.0 to 1.28.1 in /tools. (#901, #913)
- Update otel-colector example to use the v0.5.0 collector. (#915)
- The `grpctrace` instrumentation uses a span name conforming to the OpenTelemetry semantic conventions (does not contain a leading slash (`/`)). (#922)
- The `grpctrace` instrumentation includes an `rpc.method` attribute now set to the gRPC method name. (#900, #922)
- The `grpctrace` instrumentation `rpc.service` attribute now contains the package name if one exists.
   This is in accordance with OpenTelemetry semantic conventions. (#922)
- Correlation Context extractor will no longer insert an empty map into the returned context when no valid values are extracted. (#923)
- Bump google.golang.org/api from 0.28.0 to 0.29.0 in /exporters/trace/jaeger. (#925)
- Bump github.com/itchyny/gojq from 0.10.4 to 0.11.0 in /tools. (#926)
- Bump github.com/golangci/golangci-lint from 1.28.1 to 1.28.2 in /tools. (#930)

## [0.7.0] - 2020-06-26

This release implements the v0.5.0 version of the OpenTelemetry specification.

### Added

- The othttp instrumentation now includes default metrics. (#861)
- This CHANGELOG file to track all changes in the project going forward.
- Support for array type attributes. (#798)
- Apply transitive dependabot go.mod dependency updates as part of a new automatic Github workflow. (#844)
- Timestamps are now passed to exporters for each export. (#835)
- Add new `Accumulation` type to metric SDK to transport telemetry from `Accumulator`s to `Processor`s.
   This replaces the prior `Record` `struct` use for this purpose. (#835)
- New dependabot integration to automate package upgrades. (#814)
- `Meter` and `Tracer` implementations accept instrumentation version version as an optional argument.
   This instrumentation version is passed on to exporters. (#811) (#805) (#802)
- The OTLP exporter includes the instrumentation version in telemetry it exports. (#811)
- Environment variables for Jaeger exporter are supported. (#796)
- New `aggregation.Kind` in the export metric API. (#808)
- New example that uses OTLP and the collector. (#790)
- Handle errors in the span `SetName` during span initialization. (#791)
- Default service config to enable retries for retry-able failed requests in the OTLP exporter and an option to override this default. (#777)
- New `go.opentelemetry.io/otel/api/oterror` package to uniformly support error handling and definitions for the project. (#778)
- New `global` default implementation of the `go.opentelemetry.io/otel/api/oterror.Handler` interface to be used to handle errors prior to an user defined `Handler`.
   There is also functionality for the user to register their `Handler` as well as a convenience function `Handle` to handle an error with this global `Handler`(#778)
- Options to specify propagators for httptrace and grpctrace instrumentation. (#784)
- The required `application/json` header for the Zipkin exporter is included in all exports. (#774)
- Integrate HTTP semantics helpers from the contrib repository into the `api/standard` package. #769

### Changed

- Rename `Integrator` to `Processor` in the metric SDK. (#863)
- Rename `AggregationSelector` to `AggregatorSelector`. (#859)
- Rename `SynchronizedCopy` to `SynchronizedMove`. (#858)
- Rename `simple` integrator to `basic` integrator. (#857)
- Merge otlp collector examples. (#841)
- Change the metric SDK to support cumulative, delta, and pass-through exporters directly.
   With these changes, cumulative and delta specific exporters are able to request the correct kind of aggregation from the SDK. (#840)
- The `Aggregator.Checkpoint` API is renamed to `SynchronizedCopy` and adds an argument, a different `Aggregator` into which the copy is stored. (#812)
- The `export.Aggregator` contract is that `Update()` and `SynchronizedCopy()` are synchronized with each other.
   All the aggregation interfaces (`Sum`, `LastValue`, ...) are not meant to be synchronized, as the caller is expected to synchronize aggregators at a higher level after the `Accumulator`.
   Some of the `Aggregators` used unnecessary locking and that has been cleaned up. (#812)
- Use of `metric.Number` was replaced by `int64` now that we use `sync.Mutex` in the `MinMaxSumCount` and `Histogram` `Aggregators`. (#812)
- Replace `AlwaysParentSample` with `ParentSample(fallback)` to match the OpenTelemetry v0.5.0 specification. (#810)
- Rename `sdk/export/metric/aggregator` to `sdk/export/metric/aggregation`. #808
- Send configured headers with every request in the OTLP exporter, instead of just on connection creation. (#806)
- Update error handling for any one off error handlers, replacing, instead, with the `global.Handle` function. (#791)
- Rename `plugin` directory to `instrumentation` to match the OpenTelemetry specification. (#779)
- Makes the argument order to Histogram and DDSketch `New()` consistent. (#781)

### Removed

- `Uint64NumberKind` and related functions from the API. (#864)
- Context arguments from `Aggregator.Checkpoint` and `Integrator.Process` as they were unused. (#803)
- `SpanID` is no longer included in parameters for sampling decision to match the OpenTelemetry specification. (#775)

### Fixed

- Upgrade OTLP exporter to opentelemetry-proto matching the opentelemetry-collector v0.4.0 release. (#866)
- Allow changes to `go.sum` and `go.mod` when running dependabot tidy-up. (#871)
- Bump github.com/stretchr/testify from 1.4.0 to 1.6.1. (#824)
- Bump github.com/prometheus/client_golang from 1.7.0 to 1.7.1 in /exporters/metric/prometheus. (#867)
- Bump google.golang.org/grpc from 1.29.1 to 1.30.0 in /exporters/trace/jaeger. (#853)
- Bump google.golang.org/grpc from 1.29.1 to 1.30.0 in /exporters/trace/zipkin. (#854)
- Bumps github.com/golang/protobuf from 1.3.2 to 1.4.2 (#848)
- Bump github.com/stretchr/testify from 1.4.0 to 1.6.1 in /exporters/otlp (#817)
- Bump github.com/golangci/golangci-lint from 1.25.1 to 1.27.0 in /tools (#828)
- Bump github.com/prometheus/client_golang from 1.5.0 to 1.7.0 in /exporters/metric/prometheus (#838)
- Bump github.com/stretchr/testify from 1.4.0 to 1.6.1 in /exporters/trace/jaeger (#829)
- Bump github.com/benbjohnson/clock from 1.0.0 to 1.0.3 (#815)
- Bump github.com/stretchr/testify from 1.4.0 to 1.6.1 in /exporters/trace/zipkin (#823)
- Bump github.com/itchyny/gojq from 0.10.1 to 0.10.3 in /tools (#830)
- Bump github.com/stretchr/testify from 1.4.0 to 1.6.1 in /exporters/metric/prometheus (#822)
- Bump google.golang.org/grpc from 1.27.1 to 1.29.1 in /exporters/trace/zipkin (#820)
- Bump google.golang.org/grpc from 1.27.1 to 1.29.1 in /exporters/trace/jaeger (#831)
- Bump github.com/google/go-cmp from 0.4.0 to 0.5.0 (#836)
- Bump github.com/google/go-cmp from 0.4.0 to 0.5.0 in /exporters/trace/jaeger (#837)
- Bump github.com/google/go-cmp from 0.4.0 to 0.5.0 in /exporters/otlp (#839)
- Bump google.golang.org/api from 0.20.0 to 0.28.0 in /exporters/trace/jaeger (#843)
- Set span status from HTTP status code in the othttp instrumentation. (#832)
- Fixed typo in push controller comment. (#834)
- The `Aggregator` testing has been updated and cleaned. (#812)
- `metric.Number(0)` expressions are replaced by `0` where possible. (#812)
- Fixed `global` `handler_test.go` test failure. #804
- Fixed `BatchSpanProcessor.Shutdown` to wait until all spans are processed. (#766)
- Fixed OTLP example's accidental early close of exporter. (#807)
- Ensure zipkin exporter reads and closes response body. (#788)
- Update instrumentation to use `api/standard` keys instead of custom keys. (#782)
- Clean up tools and RELEASING documentation. (#762)

## [0.6.0] - 2020-05-21

### Added

- Support for `Resource`s in the prometheus exporter. (#757)
- New pull controller. (#751)
- New `UpDownSumObserver` instrument. (#750)
- OpenTelemetry collector demo. (#711)
- New `SumObserver` instrument. (#747)
- New `UpDownCounter` instrument. (#745)
- New timeout `Option` and configuration function `WithTimeout` to the push controller. (#742)
- New `api/standards` package to implement semantic conventions and standard key-value generation. (#731)

### Changed

- Rename `Register*` functions in the metric API to `New*` for all `Observer` instruments. (#761)
- Use `[]float64` for histogram boundaries, not `[]metric.Number`. (#758)
- Change OTLP example to use exporter as a trace `Syncer` instead of as an unneeded `Batcher`. (#756)
- Replace `WithResourceAttributes()` with `WithResource()` in the trace SDK. (#754)
- The prometheus exporter now uses the new pull controller. (#751)
- Rename `ScheduleDelayMillis` to `BatchTimeout` in the trace `BatchSpanProcessor`.(#752)
- Support use of synchronous instruments in asynchronous callbacks (#725)
- Move `Resource` from the `Export` method parameter into the metric export `Record`. (#739)
- Rename `Observer` instrument to `ValueObserver`. (#734)
- The push controller now has a method (`Provider()`) to return a `metric.Provider` instead of the old `Meter` method that acted as a `metric.Provider`. (#738)
- Replace `Measure` instrument by `ValueRecorder` instrument. (#732)
- Rename correlation context header from `"Correlation-Context"` to `"otcorrelations"` to match the OpenTelemetry specification. 727)

### Fixed

- Ensure gRPC `ClientStream` override methods do not panic in grpctrace package. (#755)
- Disable parts of `BatchSpanProcessor` test until a fix is found. (#743)
- Fix `string` case in `kv` `Infer` function. (#746)
- Fix panic in grpctrace client interceptors. (#740)
- Refactor the `api/metrics` push controller and add `CheckpointSet` synchronization. (#737)
- Rewrite span batch process queue batching logic. (#719)
- Remove the push controller named Meter map. (#738)
- Fix Histogram aggregator initial state (fix #735). (#736)
- Ensure golang alpine image is running `golang-1.14` for examples. (#733)
- Added test for grpctrace `UnaryInterceptorClient`. (#695)
- Rearrange `api/metric` code layout. (#724)

## [0.5.0] - 2020-05-13

### Added

- Batch `Observer` callback support. (#717)
- Alias `api` types to root package of project. (#696)
- Create basic `othttp.Transport` for simple client instrumentation. (#678)
- `SetAttribute(string, interface{})` to the trace API. (#674)
- Jaeger exporter option that allows user to specify custom http client. (#671)
- `Stringer` and `Infer` methods to `key`s. (#662)

### Changed

- Rename `NewKey` in the `kv` package to just `Key`. (#721)
- Move `core` and `key` to `kv` package. (#720)
- Make the metric API `Meter` a `struct` so the abstract `MeterImpl` can be passed and simplify implementation. (#709)
- Rename SDK `Batcher` to `Integrator` to match draft OpenTelemetry SDK specification. (#710)
- Rename SDK `Ungrouped` integrator to `simple.Integrator` to match draft OpenTelemetry SDK specification. (#710)
- Rename SDK `SDK` `struct` to `Accumulator` to match draft OpenTelemetry SDK specification. (#710)
- Move `Number` from `core` to `api/metric` package. (#706)
- Move `SpanContext` from `core` to `trace` package. (#692)
- Change traceparent header from `Traceparent` to `traceparent` to implement the W3C specification. (#681)

### Fixed

- Update tooling to run generators in all submodules. (#705)
- gRPC interceptor regexp to match methods without a service name. (#683)
- Use a `const` for padding 64-bit B3 trace IDs. (#701)
- Update `mockZipkin` listen address from `:0` to `127.0.0.1:0`. (#700)
- Left-pad 64-bit B3 trace IDs with zero. (#698)
- Propagate at least the first W3C tracestate header. (#694)
- Remove internal `StateLocker` implementation. (#688)
- Increase instance size CI system uses. (#690)
- Add a `key` benchmark and use reflection in `key.Infer()`. (#679)
- Fix internal `global` test by using `global.Meter` with `RecordBatch()`. (#680)
- Reimplement histogram using mutex instead of `StateLocker`. (#669)
- Switch `MinMaxSumCount` to a mutex lock implementation instead of `StateLocker`. (#667)
- Update documentation to not include any references to `WithKeys`. (#672)
- Correct misspelling. (#668)
- Fix clobbering of the span context if extraction fails. (#656)
- Bump `golangci-lint` and work around the corrupting bug. (#666) (#670)

## [0.4.3] - 2020-04-24

### Added

- `Dockerfile` and `docker-compose.yml` to run example code. (#635)
- New `grpctrace` package that provides gRPC client and server interceptors for both unary and stream connections. (#621)
- New `api/label` package, providing common label set implementation. (#651)
- Support for JSON marshaling of `Resources`. (#654)
- `TraceID` and `SpanID` implementations for `Stringer` interface. (#642)
- `RemoteAddrKey` in the othttp plugin to include the HTTP client address in top-level spans. (#627)
- `WithSpanFormatter` option to the othttp plugin. (#617)
- Updated README to include section for compatible libraries and include reference to the contrib repository. (#612)
- The prometheus exporter now supports exporting histograms. (#601)
- A `String` method to the `Resource` to return a hashable identifier for a now unique resource. (#613)
- An `Iter` method to the `Resource` to return an array `AttributeIterator`. (#613)
- An `Equal` method to the `Resource` test the equivalence of resources. (#613)
- An iterable structure (`AttributeIterator`) for `Resource` attributes.

### Changed

- zipkin export's `NewExporter` now requires a `serviceName` argument to ensure this needed values is provided. (#644)
- Pass `Resources` through the metrics export pipeline. (#659)

### Removed

- `WithKeys` option from the metric API. (#639)

### Fixed

- Use the `label.Set.Equivalent` value instead of an encoding in the batcher. (#658)
- Correct typo `trace.Exporter` to `trace.SpanSyncer` in comments. (#653)
- Use type names for return values in jaeger exporter. (#648)
- Increase the visibility of the `api/key` package by updating comments and fixing usages locally. (#650)
- `Checkpoint` only after `Update`; Keep records in the `sync.Map` longer. (#647)
- Do not cache `reflect.ValueOf()` in metric Labels. (#649)
- Batch metrics exported from the OTLP exporter based on `Resource` and labels. (#626)
- Add error wrapping to the prometheus exporter. (#631)
- Update the OTLP exporter batching of traces to use a unique `string` representation of an associated `Resource` as the batching key. (#623)
- Update OTLP `SpanData` transform to only include the `ParentSpanID` if one exists. (#614)
- Update `Resource` internal representation to uniquely and reliably identify resources. (#613)
- Check return value from `CheckpointSet.ForEach` in prometheus exporter. (#622)
- Ensure spans created by httptrace client tracer reflect operation structure. (#618)
- Create a new recorder rather than reuse when multiple observations in same epoch for asynchronous instruments. #610
- The default port the OTLP exporter uses to connect to the OpenTelemetry collector is updated to match the one the collector listens on by default. (#611)


## [0.4.2] - 2020-03-31

### Fixed

- Fix `pre_release.sh` to update version in `sdk/opentelemetry.go`. (#607)
- Fix time conversion from internal to OTLP in OTLP exporter. (#606)

## [0.4.1] - 2020-03-31

### Fixed

- Update `tag.sh` to create signed tags. (#604)

## [0.4.0] - 2020-03-30

### Added

- New API package `api/metric/registry` that exposes a `MeterImpl` wrapper for use by SDKs to generate unique instruments. (#580)
- Script to verify examples after a new release. (#579)

### Removed

- The dogstatsd exporter due to lack of support.
   This additionally removes support for statsd. (#591)
- `LabelSet` from the metric API.
   This is replaced by a `[]core.KeyValue` slice. (#595)
- `Labels` from the metric API's `Meter` interface. (#595)

### Changed

- The metric `export.Labels` became an interface which the SDK implements and the `export` package provides a simple, immutable implementation of this interface intended for testing purposes. (#574)
- Renamed `internal/metric.Meter` to `MeterImpl`. (#580)
- Renamed `api/global/internal.obsImpl` to `asyncImpl`. (#580)

### Fixed

- Corrected missing return in mock span. (#582)
- Update License header for all source files to match CNCF guidelines and include a test to ensure it is present. (#586) (#596)
- Update to v0.3.0 of the OTLP in the OTLP exporter. (#588)
- Update pre-release script to be compatible between GNU and BSD based systems. (#592)
- Add a `RecordBatch` benchmark. (#594)
- Moved span transforms of the OTLP exporter to the internal package. (#593)
- Build both go-1.13 and go-1.14 in circleci to test for all supported versions of Go. (#569)
- Removed unneeded allocation on empty labels in OLTP exporter. (#597)
- Update `BatchedSpanProcessor` to process the queue until no data but respect max batch size. (#599)
- Update project documentation godoc.org links to pkg.go.dev. (#602)

## [0.3.0] - 2020-03-21

This is a first official beta release, which provides almost fully complete metrics, tracing, and context propagation functionality.
There is still a possibility of breaking changes.

### Added

- Add `Observer` metric instrument. (#474)
- Add global `Propagators` functionality to enable deferred initialization for propagators registered before the first Meter SDK is installed. (#494)
- Simplified export setup pipeline for the jaeger exporter to match other exporters. (#459)
- The zipkin trace exporter. (#495)
- The OTLP exporter to export metric and trace telemetry to the OpenTelemetry collector. (#497) (#544) (#545)
- The `StatusMessage` field was add to the trace `Span`. (#524)
- Context propagation in OpenTracing bridge in terms of OpenTelemetry context propagation. (#525)
- The `Resource` type was added to the SDK. (#528)
- The global API now supports a `Tracer` and `Meter` function as shortcuts to getting a global `*Provider` and calling these methods directly. (#538)
- The metric API now defines a generic `MeterImpl` interface to support general purpose `Meter` construction.
   Additionally, `SyncImpl` and `AsyncImpl` are added to support general purpose instrument construction. (#560)
- A metric `Kind` is added to represent the `MeasureKind`, `ObserverKind`, and `CounterKind`. (#560)
- Scripts to better automate the release process. (#576)

### Changed

- Default to to use `AlwaysSampler` instead of `ProbabilitySampler` to match OpenTelemetry specification. (#506)
- Renamed `AlwaysSampleSampler` to `AlwaysOnSampler` in the trace API. (#511)
- Renamed `NeverSampleSampler` to `AlwaysOffSampler` in the trace API. (#511)
- The `Status` field of the `Span` was changed to `StatusCode` to disambiguate with the added `StatusMessage`. (#524)
- Updated the trace `Sampler` interface conform to the OpenTelemetry specification. (#531)
- Rename metric API `Options` to `Config`. (#541)
- Rename metric `Counter` aggregator to be `Sum`. (#541)
- Unify metric options into `Option` from instrument specific options. (#541)
- The trace API's `TraceProvider` now support `Resource`s. (#545)
- Correct error in zipkin module name. (#548)
- The jaeger trace exporter now supports `Resource`s. (#551)
- Metric SDK now supports `Resource`s.
   The `WithResource` option was added to configure a `Resource` on creation and the `Resource` method was added to the metric `Descriptor` to return the associated `Resource`. (#552)
- Replace `ErrNoLastValue` and `ErrEmptyDataSet` by `ErrNoData` in the metric SDK. (#557)
- The stdout trace exporter now supports `Resource`s. (#558)
- The metric `Descriptor` is now included at the API instead of the SDK. (#560)
- Replace `Ordered` with an iterator in `export.Labels`. (#567)

### Removed

- The vendor specific Stackdriver. It is now hosted on 3rd party vendor infrastructure. (#452)
- The `Unregister` method for metric observers as it is not in the OpenTelemetry specification. (#560)
- `GetDescriptor` from the metric SDK. (#575)
- The `Gauge` instrument from the metric API. (#537)

### Fixed

- Make histogram aggregator checkpoint consistent. (#438)
- Update README with import instructions and how to build and test. (#505)
- The default label encoding was updated to be unique. (#508)
- Use `NewRoot` in the othttp plugin for public endpoints. (#513)
- Fix data race in `BatchedSpanProcessor`. (#518)
- Skip test-386 for Mac OS 10.15.x (Catalina and upwards). #521
- Use a variable-size array to represent ordered labels in maps. (#523)
- Update the OTLP protobuf and update changed import path. (#532)
- Use `StateLocker` implementation in `MinMaxSumCount`. (#546)
- Eliminate goroutine leak in histogram stress test. (#547)
- Update OTLP exporter with latest protobuf. (#550)
- Add filters to the othttp plugin. (#556)
- Provide an implementation of the `Header*` filters that do not depend on Go 1.14. (#565)
- Encode labels once during checkpoint.
   The checkpoint function is executed in a single thread so we can do the encoding lazily before passing the encoded version of labels to the exporter.
   This is a cheap and quick way to avoid encoding the labels on every collection interval. (#572)
- Run coverage over all packages in `COVERAGE_MOD_DIR`. (#573)

## [0.2.3] - 2020-03-04

### Added

- `RecordError` method on `Span`s in the trace API to Simplify adding error events to spans. (#473)
- Configurable push frequency for exporters setup pipeline. (#504)

### Changed

- Rename the `exporter` directory to `exporters`.
   The `go.opentelemetry.io/otel/exporter/trace/jaeger` package was mistakenly released with a `v1.0.0` tag instead of `v0.1.0`.
   This resulted in all subsequent releases not becoming the default latest.
   A consequence of this was that all `go get`s pulled in the incompatible `v0.1.0` release of that package when pulling in more recent packages from other otel packages.
   Renaming the `exporter` directory to `exporters` fixes this issue by renaming the package and therefore clearing any existing dependency tags.
   Consequentially, this action also renames *all* exporter packages. (#502)

### Removed

- The `CorrelationContextHeader` constant in the `correlation` package is no longer exported. (#503)

## [0.2.2] - 2020-02-27

### Added

- `HTTPSupplier` interface in the propagation API to specify methods to retrieve and store a single value for a key to be associated with a carrier. (#467)
- `HTTPExtractor` interface in the propagation API to extract information from an `HTTPSupplier` into a context. (#467)
- `HTTPInjector` interface in the propagation API to inject information into an `HTTPSupplier.` (#467)
- `Config` and configuring `Option` to the propagator API. (#467)
- `Propagators` interface in the propagation API to contain the set of injectors and extractors for all supported carrier formats. (#467)
- `HTTPPropagator` interface in the propagation API to inject and extract from an `HTTPSupplier.` (#467)
- `WithInjectors` and `WithExtractors` functions to the propagator API to configure injectors and extractors to use. (#467)
- `ExtractHTTP` and `InjectHTTP` functions to apply configured HTTP extractors and injectors to a passed context. (#467)
- Histogram aggregator. (#433)
- `DefaultPropagator` function and have it return `trace.TraceContext` as the default context propagator. (#456)
- `AlwaysParentSample` sampler to the trace API. (#455)
- `WithNewRoot` option function to the trace API to specify the created span should be considered a root span. (#451)


### Changed

- Renamed `WithMap` to `ContextWithMap` in the correlation package. (#481)
- Renamed `FromContext` to `MapFromContext` in the correlation package. (#481)
- Move correlation context propagation to correlation package. (#479)
- Do not default to putting remote span context into links. (#480)
- Propagators extrac
- `Tracer.WithSpan` updated to accept `StartOptions`. (#472)
- Renamed `MetricKind` to `Kind` to not stutter in the type usage. (#432)
- Renamed the `export` package to `metric` to match directory structure. (#432)
- Rename the `api/distributedcontext` package to `api/correlation`. (#444)
- Rename the `api/propagators` package to `api/propagation`. (#444)
- Move the propagators from the `propagators` package into the `trace` API package. (#444)
- Update `Float64Gauge`, `Int64Gauge`, `Float64Counter`, `Int64Counter`, `Float64Measure`, and `Int64Measure` metric methods to use value receivers instead of pointers. (#462)
- Moved all dependencies of tools package to a tools directory. (#466)

### Removed

- Binary propagators. (#467)
- NOOP propagator. (#467)

### Fixed

- Upgraded `github.com/golangci/golangci-lint` from `v1.21.0` to `v1.23.6` in `tools/`. (#492)
- Fix a possible nil-dereference crash (#478)
- Correct comments for `InstallNewPipeline` in the stdout exporter. (#483)
- Correct comments for `InstallNewPipeline` in the dogstatsd exporter. (#484)
- Correct comments for `InstallNewPipeline` in the prometheus exporter. (#482)
- Initialize `onError` based on `Config` in prometheus exporter. (#486)
- Correct module name in prometheus exporter README. (#475)
- Removed tracer name prefix from span names. (#430)
- Fix `aggregator_test.go` import package comment. (#431)
- Improved detail in stdout exporter. (#436)
- Fix a dependency issue (generate target should depend on stringer, not lint target) in Makefile. (#442)
- Reorders the Makefile targets within `precommit` target so we generate files and build the code before doing linting, so we can get much nicer errors about syntax errors from the compiler. (#442)
- Reword function documentation in gRPC plugin. (#446)
- Send the `span.kind` tag to Jaeger from the jaeger exporter. (#441)
- Fix `metadataSupplier` in the jaeger exporter to overwrite the header if existing instead of appending to it. (#441)
- Upgraded to Go 1.13 in CI. (#465)
- Correct opentelemetry.io URL in trace SDK documentation. (#464)
- Refactored reference counting logic in SDK determination of stale records. (#468)
- Add call to `runtime.Gosched` in instrument `acquireHandle` logic to not block the collector. (#469)

## [0.2.1.1] - 2020-01-13

### Fixed

- Use stateful batcher on Prometheus exporter fixing regresion introduced in #395. (#428)

## [0.2.1] - 2020-01-08

### Added

- Global meter forwarding implementation.
   This enables deferred initialization for metric instruments registered before the first Meter SDK is installed. (#392)
- Global trace forwarding implementation.
   This enables deferred initialization for tracers registered before the first Trace SDK is installed. (#406)
- Standardize export pipeline creation in all exporters. (#395)
- A testing, organization, and comments for 64-bit field alignment. (#418)
- Script to tag all modules in the project. (#414)

### Changed

- Renamed `propagation` package to `propagators`. (#362)
- Renamed `B3Propagator` propagator to `B3`. (#362)
- Renamed `TextFormatPropagator` propagator to `TextFormat`. (#362)
- Renamed `BinaryPropagator` propagator to `Binary`. (#362)
- Renamed `BinaryFormatPropagator` propagator to `BinaryFormat`. (#362)
- Renamed `NoopTextFormatPropagator` propagator to `NoopTextFormat`. (#362)
- Renamed `TraceContextPropagator` propagator to `TraceContext`. (#362)
- Renamed `SpanOption` to `StartOption` in the trace API. (#369)
- Renamed `StartOptions` to `StartConfig` in the trace API. (#369)
- Renamed `EndOptions` to `EndConfig` in the trace API. (#369)
- `Number` now has a pointer receiver for its methods. (#375)
- Renamed `CurrentSpan` to `SpanFromContext` in the trace API. (#379)
- Renamed `SetCurrentSpan` to `ContextWithSpan` in the trace API. (#379)
- Renamed `Message` in Event to `Name` in the trace API. (#389)
- Prometheus exporter no longer aggregates metrics, instead it only exports them. (#385)
- Renamed `HandleImpl` to `BoundInstrumentImpl` in the metric API. (#400)
- Renamed `Float64CounterHandle` to `Float64CounterBoundInstrument` in the metric API. (#400)
- Renamed `Int64CounterHandle` to `Int64CounterBoundInstrument` in the metric API. (#400)
- Renamed `Float64GaugeHandle` to `Float64GaugeBoundInstrument` in the metric API. (#400)
- Renamed `Int64GaugeHandle` to `Int64GaugeBoundInstrument` in the metric API. (#400)
- Renamed `Float64MeasureHandle` to `Float64MeasureBoundInstrument` in the metric API. (#400)
- Renamed `Int64MeasureHandle` to `Int64MeasureBoundInstrument` in the metric API. (#400)
- Renamed `Release` method for bound instruments in the metric API to `Unbind`. (#400)
- Renamed `AcquireHandle` method for bound instruments in the metric API to `Bind`. (#400)
- Renamed the `File` option in the stdout exporter to `Writer`. (#404)
- Renamed all `Options` to `Config` for all metric exports where this wasn't already the case.

### Fixed

- Aggregator import path corrected. (#421)
- Correct links in README. (#368)
- The README was updated to match latest code changes in its examples. (#374)
- Don't capitalize error statements. (#375)
- Fix ignored errors. (#375)
- Fix ambiguous variable naming. (#375)
- Removed unnecessary type casting. (#375)
- Use named parameters. (#375)
- Updated release schedule. (#378)
- Correct http-stackdriver example module name. (#394)
- Removed the `http.request` span in `httptrace` package. (#397)
- Add comments in the metrics SDK (#399)
- Initialize checkpoint when creating ddsketch aggregator to prevent panic when merging into a empty one. (#402) (#403)
- Add documentation of compatible exporters in the README. (#405)
- Typo fix. (#408)
- Simplify span check logic in SDK tracer implementation. (#419)

## [0.2.0] - 2019-12-03

### Added

- Unary gRPC tracing example. (#351)
- Prometheus exporter. (#334)
- Dogstatsd metrics exporter. (#326)

### Changed

- Rename `MaxSumCount` aggregation to `MinMaxSumCount` and add the `Min` interface for this aggregation. (#352)
- Rename `GetMeter` to `Meter`. (#357)
- Rename `HTTPTraceContextPropagator` to `TraceContextPropagator`. (#355)
- Rename `HTTPB3Propagator` to `B3Propagator`. (#355)
- Rename `HTTPTraceContextPropagator` to `TraceContextPropagator`. (#355)
- Move `/global` package to `/api/global`. (#356)
- Rename `GetTracer` to `Tracer`. (#347)

### Removed

- `SetAttribute` from the `Span` interface in the trace API. (#361)
- `AddLink` from the `Span` interface in the trace API. (#349)
- `Link` from the `Span` interface in the trace API. (#349)

### Fixed

- Exclude example directories from coverage report. (#365)
- Lint make target now implements automatic fixes with `golangci-lint` before a second run to report the remaining issues. (#360)
- Drop `GO111MODULE` environment variable in Makefile as Go 1.13 is the project specified minimum version and this is environment variable is not needed for that version of Go. (#359)
- Run the race checker for all test. (#354)
- Redundant commands in the Makefile are removed. (#354)
- Split the `generate` and `lint` targets of the Makefile. (#354)
- Renames `circle-ci` target to more generic `ci` in Makefile. (#354)
- Add example Prometheus binary to gitignore. (#358)
- Support negative numbers with the `MaxSumCount`. (#335)
- Resolve race conditions in `push_test.go` identified in #339. (#340)
- Use `/usr/bin/env bash` as a shebang in scripts rather than `/bin/bash`. (#336)
- Trace benchmark now tests both `AlwaysSample` and `NeverSample`.
   Previously it was testing `AlwaysSample` twice. (#325)
- Trace benchmark now uses a `[]byte` for `TraceID` to fix failing test. (#325)
- Added a trace benchmark to test variadic functions in `setAttribute` vs `setAttributes` (#325)
- The `defaultkeys` batcher was only using the encoded label set as its map key while building a checkpoint.
   This allowed distinct label sets through, but any metrics sharing a label set could be overwritten or merged incorrectly.
   This was corrected. (#333)


## [0.1.2] - 2019-11-18

### Fixed

- Optimized the `simplelru` map for attributes to reduce the number of allocations. (#328)
- Removed unnecessary unslicing of parameters that are already a slice. (#324)

## [0.1.1] - 2019-11-18

This release contains a Metrics SDK with stdout exporter and supports basic aggregations such as counter, gauges, array, maxsumcount, and ddsketch.

### Added

- Metrics stdout export pipeline. (#265)
- Array aggregation for raw measure metrics. (#282)
- The core.Value now have a `MarshalJSON` method. (#281)

### Removed

- `WithService`, `WithResources`, and `WithComponent` methods of tracers. (#314)
- Prefix slash in `Tracer.Start()` for the Jaeger example. (#292)

### Changed

- Allocation in LabelSet construction to reduce GC overhead. (#318)
- `trace.WithAttributes` to append values instead of replacing (#315)
- Use a formula for tolerance in sampling tests. (#298)
- Move export types into trace and metric-specific sub-directories. (#289)
- `SpanKind` back to being based on an `int` type. (#288)

### Fixed

- URL to OpenTelemetry website in README. (#323)
- Name of othttp default tracer. (#321)
- `ExportSpans` for the stackdriver exporter now handles `nil` context. (#294)
- CI modules cache to correctly restore/save from/to the cache. (#316)
- Fix metric SDK race condition between `LoadOrStore` and the assignment `rec.recorder = i.meter.exporter.AggregatorFor(rec)`. (#293)
- README now reflects the new code structure introduced with these changes. (#291)
- Make the basic example work. (#279)

## [0.1.0] - 2019-11-04

This is the first release of open-telemetry go library.
It contains api and sdk for trace and meter.

### Added

- Initial OpenTelemetry trace and metric API prototypes.
- Initial OpenTelemetry trace, metric, and export SDK packages.
- A wireframe bridge to support compatibility with OpenTracing.
- Example code for a basic, http-stackdriver, http, jaeger, and named tracer setup.
- Exporters for Jaeger, Stackdriver, and stdout.
- Propagators for binary, B3, and trace-context protocols.
- Project information and guidelines in the form of a README and CONTRIBUTING.
- Tools to build the project and a Makefile to automate the process.
- Apache-2.0 license.
- CircleCI build CI manifest files.
- CODEOWNERS file to track owners of this project.


[Unreleased]: https://github.com/open-telemetry/opentelemetry-go/compare/v0.18.0...HEAD
[0.18.0]: https://github.com/open-telemetry/opentelemetry-go/releases/tag/v0.18.0
[0.17.0]: https://github.com/open-telemetry/opentelemetry-go/releases/tag/v0.17.0
[0.16.0]: https://github.com/open-telemetry/opentelemetry-go/releases/tag/v0.16.0
[0.15.0]: https://github.com/open-telemetry/opentelemetry-go/releases/tag/v0.15.0
[0.14.0]: https://github.com/open-telemetry/opentelemetry-go/releases/tag/v0.14.0
[0.13.0]: https://github.com/open-telemetry/opentelemetry-go/releases/tag/v0.13.0
[0.12.0]: https://github.com/open-telemetry/opentelemetry-go/releases/tag/v0.12.0
[0.11.0]: https://github.com/open-telemetry/opentelemetry-go/releases/tag/v0.11.0
[0.10.0]: https://github.com/open-telemetry/opentelemetry-go/releases/tag/v0.10.0
[0.9.0]: https://github.com/open-telemetry/opentelemetry-go/releases/tag/v0.9.0
[0.8.0]: https://github.com/open-telemetry/opentelemetry-go/releases/tag/v0.8.0
[0.7.0]: https://github.com/open-telemetry/opentelemetry-go/releases/tag/v0.7.0
[0.6.0]: https://github.com/open-telemetry/opentelemetry-go/releases/tag/v0.6.0
[0.5.0]: https://github.com/open-telemetry/opentelemetry-go/releases/tag/v0.5.0
[0.4.3]: https://github.com/open-telemetry/opentelemetry-go/releases/tag/v0.4.3
[0.4.2]: https://github.com/open-telemetry/opentelemetry-go/releases/tag/v0.4.2
[0.4.1]: https://github.com/open-telemetry/opentelemetry-go/releases/tag/v0.4.1
[0.4.0]: https://github.com/open-telemetry/opentelemetry-go/releases/tag/v0.4.0
[0.3.0]: https://github.com/open-telemetry/opentelemetry-go/releases/tag/v0.3.0
[0.2.3]: https://github.com/open-telemetry/opentelemetry-go/releases/tag/v0.2.3
[0.2.2]: https://github.com/open-telemetry/opentelemetry-go/releases/tag/v0.2.2
[0.2.1.1]: https://github.com/open-telemetry/opentelemetry-go/releases/tag/v0.2.1.1
[0.2.1]: https://github.com/open-telemetry/opentelemetry-go/releases/tag/v0.2.1
[0.2.0]: https://github.com/open-telemetry/opentelemetry-go/releases/tag/v0.2.0
[0.1.2]: https://github.com/open-telemetry/opentelemetry-go/releases/tag/v0.1.2
[0.1.1]: https://github.com/open-telemetry/opentelemetry-go/releases/tag/v0.1.1
[0.1.0]: https://github.com/open-telemetry/opentelemetry-go/releases/tag/v0.1.0<|MERGE_RESOLUTION|>--- conflicted
+++ resolved
@@ -8,21 +8,16 @@
 
 ## [Unreleased]
 
-<<<<<<< HEAD
-### Changed
-
+## Added
+
+- Added `Marshler` config option to `otlphttp` to enable otlp over json or protobufs. (#1586)
+
+### Changed
+
+- The SimpleSpanProcessor will now shut down the enclosed `SpanExporter` and gracefully ignore subsequent calls to `OnEnd` after `Shutdown` is called. (#1612)
 - `"go.opentelemetry.io/sdk/metric/controller.basic".WithPusher` is replaced with `WithExporter` to provide consistent naming across project. (#1656)
-=======
-## Added
-
-- Added `Marshler` config option to `otlphttp` to enable otlp over json or protobufs. (#1586)
-
-### Changed
-
-- The SimpleSpanProcessor will now shut down the enclosed `SpanExporter` and gracefully ignore subsequent calls to `OnEnd` after `Shutdown` is called. (#1612)
 - Added non-empty string check for trace `Attribute` keys. (#1659)
 - Add `description` to SpanStatus only when `StatusCode` is set to error. (#1662)
->>>>>>> 56904859
 
 ### Removed
 
