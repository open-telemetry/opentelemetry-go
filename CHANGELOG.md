--- conflicted
+++ resolved
@@ -12,11 +12,8 @@
 
 - Added `Marshaler` config option to `otlphttp` to enable otlp over json or protobufs. (#1586)
 - A `ForceFlush` method to the `"go.opentelemetry.io/otel/sdk/trace".TracerProvider` to flush all registered `SpanProcessor`s. (#1608)
-<<<<<<< HEAD
+- Added `WithDefaultSampler` and `WithSpanLimits` to tracer provider. (#1633)
 - Jaeger exporter falls back to `resource.Default`'s `service.name` if the exported Span does not have one. (#1673)
-=======
-- Added `WithDefaultSampler` and `WithSpanLimits` to tracer provider. (#1633)
->>>>>>> 8b1be11a
 
 ### Changed
 
@@ -26,13 +23,10 @@
 - `"go.opentelemetry.io/sdk/metric/controller.basic".WithPusher` is replaced with `WithExporter` to provide consistent naming across project. (#1656)
 - Added non-empty string check for trace `Attribute` keys. (#1659)
 - Add `description` to SpanStatus only when `StatusCode` is set to error. (#1662)
-<<<<<<< HEAD
-- Jaeger exporter populates Jaeger's Span Process from Resource. (#1673)
-=======
 - `trace.SpanContext` is now immutable and has no exported fields. (#1573)
   - `trace.NewSpanContext()` can be used in conjunction with the `trace.SpanContextConfig` struct to initialize a new `SpanContext` where all values are known.
 - Renamed the `LabelSet` method of `"go.opentelemetry.io/otel/sdk/resource".Resource` to `Set`. (#1692)
->>>>>>> 8b1be11a
+- Jaeger exporter populates Jaeger's Span Process from Resource. (#1673)
 
 ### Removed
 
@@ -40,12 +34,8 @@
 - Removed the exported `SimpleSpanProcessor` and `BatchSpanProcessor` structs.
    These are now returned as a SpanProcessor interface from their respective constructors. (#1638)
 - Removed setting status to `Error` while recording an error as a span event in `RecordError`. (#1663)
-<<<<<<< HEAD
+- Removed `WithConfig` from tracer provider to avoid overriding configuration. (#1633)
 - Removed `jaeger.WithProcess`. (#1673)
-
-=======
-- Removed `WithConfig` from tracer provider to avoid overriding configuration. (#1633)
->>>>>>> 8b1be11a
 
 ### Fixed
 
