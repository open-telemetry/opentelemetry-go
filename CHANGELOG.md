# Changelog

All notable changes to this project will be documented in this file.

The format is based on [Keep a Changelog](https://keepachangelog.com/en/1.0.0/).

This project adheres to [Semantic Versioning](https://semver.org/spec/v2.0.0.html).

## [Unreleased]

### Added

- Add template attribute functions to the `go.opentelmetry.io/otel/semconv/v1.34.0` package. (#6939)
  - `ContainerLabel`
  - `DBOperationParameter`
  - `DBSystemParameter`
  - `HTTPRequestHeader`
  - `HTTPResponseHeader`
  - `K8SCronJobAnnotation`
  - `K8SCronJobLabel`
  - `K8SDaemonSetAnnotation`
  - `K8SDaemonSetLabel`
  - `K8SDeploymentAnnotation`
  - `K8SDeploymentLabel`
  - `K8SJobAnnotation`
  - `K8SJobLabel`
  - `K8SNamespaceAnnotation`
  - `K8SNamespaceLabel`
  - `K8SNodeAnnotation`
  - `K8SNodeLabel`
  - `K8SPodAnnotation`
  - `K8SPodLabel`
  - `K8SReplicaSetAnnotation`
  - `K8SReplicaSetLabel`
  - `K8SStatefulSetAnnotation`
  - `K8SStatefulSetLabel`
  - `ProcessEnvironmentVariable`
  - `RPCConnectRPCRequestMetadata`
  - `RPCConnectRPCResponseMetadata`
  - `RPCGRPCRequestMetadata`
  - `RPCGRPCResponseMetadata`
- Add `ErrorType` attribute helper function to the `go.opentelmetry.io/otel/semconv/v1.34.0` package. (#6962)
- Add `WithAllowKeyDuplication` in `go.opentelemetry.io/otel/sdk/log` which can be used to disable deduplication for log records. (#6968)
<<<<<<< HEAD
- Add `WithCardinalityLimit` option to configure the cardinality limit in `go.opentelemetry.io/otel/sdk/metric`. (#6996, #7065, #7081, #7165)
=======
- Add `WithCardinalityLimit` option to configure the cardinality limit in `go.opentelemetry.io/otel/sdk/metric`. (#6996, #7065, #7081, #7164)
>>>>>>> 5a046207
- Add `Clone` method to `Record` in `go.opentelemetry.io/otel/log` that returns a copy of the record with no shared state. (#7001)
- The `go.opentelemetry.io/otel/semconv/v1.36.0` package.
  The package contains semantic conventions from the `v1.36.0` version of the OpenTelemetry Semantic Conventions.
  See the [migration documentation](./semconv/v1.36.0/MIGRATION.md) for information on how to upgrade from `go.opentelemetry.io/otel/semconv/v1.34.0.`(#7032)
- Add experimental self-observability span and batch span processor metrics in `go.opentelemetry.io/otel/sdk/trace`.
  Check the `go.opentelemetry.io/otel/sdk/trace/internal/x` package documentation for more information. (#7027, #6393)
- Add native histogram exemplar support in `go.opentelemetry.io/otel/exporters/prometheus`. (#6772)
- Add experimental self-observability log metrics in `go.opentelemetry.io/otel/sdk/log`.
  Check the `go.opentelemetry.io/otel/sdk/log/internal/x` package documentation for more information. (#7121)
- Add experimental self-observability trace exporter metrics in `go.opentelemetry.io/otel/exporters/stdout/stdouttrace`.
  Check the `go.opentelemetry.io/otel/exporters/stdout/stdouttrace/internal/x` package documentation for more information. (#7133)

### Changed

- Change `AssertEqual` in `go.opentelemetry.io/otel/log/logtest` to accept `TestingT` in order to support benchmarks and fuzz tests. (#6908)
- Change `SDKProcessorLogQueueCapacity`, `SDKProcessorLogQueueSize`, `SDKProcessorSpanQueueSize`, and `SDKProcessorSpanQueueCapacity` in `go.opentelemetry.io/otel/semconv/v1.36.0/otelconv` to use a `Int64ObservableUpDownCounter`. (#7041)
- Change `DefaultExemplarReservoirProviderSelector` in `go.opentelemetry.io/otel/sdk/metric` to use `runtime.GOMAXPROCS(0)` instead of `runtime.NumCPU()` for the `FixedSizeReservoirProvider` default size. (#7094)

### Deprecated

- Deprecate support for `OTEL_GO_X_CARDINALITY_LIMIT` environment variable in `go.opentelemetry.io/otel/sdk/metric`. Use `WithCardinalityLimit` option instead. (#7166)

### Fixed

- Fix `go.opentelemetry.io/otel/exporters/prometheus` to deduplicate suffixes if already present in metric name when UTF8 is enabled. (#7088)

<!-- Released section -->
<!-- Don't change this section unless doing release -->

## [0.59.1] 2025-07-21

### Changed

- Retract `v0.59.0` release of `go.opentelemetry.io/otel/exporters/prometheus` module which appends incorrect unit suffixes. (#7046)
- Change `go.opentelemetry.io/otel/exporters/prometheus` to no longer deduplicate suffixes when UTF8 is enabled.
  It is recommended to disable unit and counter suffixes in the exporter, and manually add suffixes if you rely on the existing behavior. (#7044)

### Fixed

- Fix `go.opentelemetry.io/otel/exporters/prometheus` to properly handle unit suffixes when the unit is in brackets.
  E.g. `{spans}`. (#7044)

## [1.37.0/0.59.0/0.13.0] 2025-06-25

### Added

- The `go.opentelemetry.io/otel/semconv/v1.33.0` package.
  The package contains semantic conventions from the `v1.33.0` version of the OpenTelemetry Semantic Conventions.
  See the [migration documentation](./semconv/v1.33.0/MIGRATION.md) for information on how to upgrade from `go.opentelemetry.io/otel/semconv/v1.32.0.`(#6799)
- The `go.opentelemetry.io/otel/semconv/v1.34.0` package.
  The package contains semantic conventions from the `v1.34.0` version of the OpenTelemetry Semantic Conventions. (#6812)
- Add metric's schema URL as `otel_scope_schema_url` label in `go.opentelemetry.io/otel/exporters/prometheus`. (#5947)
- Add metric's scope attributes as `otel_scope_[attribute]` labels in `go.opentelemetry.io/otel/exporters/prometheus`. (#5947)
- Add `EventName` to `EnabledParameters` in `go.opentelemetry.io/otel/log`. (#6825)
- Add `EventName` to `EnabledParameters` in `go.opentelemetry.io/otel/sdk/log`. (#6825)
- Changed handling of `go.opentelemetry.io/otel/exporters/prometheus` metric renaming to add unit suffixes when it doesn't match one of the pre-defined values in the unit suffix map. (#6839)

### Changed

- The semantic conventions have been upgraded from `v1.26.0` to `v1.34.0` in `go.opentelemetry.io/otel/bridge/opentracing`. (#6827)
- The semantic conventions have been upgraded from `v1.26.0` to `v1.34.0` in `go.opentelemetry.io/otel/exporters/zipkin`. (#6829)
- The semantic conventions have been upgraded from `v1.26.0` to `v1.34.0` in `go.opentelemetry.io/otel/metric`. (#6832)
- The semantic conventions have been upgraded from `v1.26.0` to `v1.34.0` in `go.opentelemetry.io/otel/sdk/resource`. (#6834)
- The semantic conventions have been upgraded from `v1.26.0` to `v1.34.0` in `go.opentelemetry.io/otel/sdk/trace`. (#6835)
- The semantic conventions have been upgraded from `v1.26.0` to `v1.34.0` in `go.opentelemetry.io/otel/trace`. (#6836)
- `Record.Resource` now returns `*resource.Resource` instead of `resource.Resource` in `go.opentelemetry.io/otel/sdk/log`. (#6864)
- Retry now shows error cause for context timeout in `go.opentelemetry.io/otel/exporters/otlp/otlptrace/otlptracegrpc`, `go.opentelemetry.io/otel/exporters/otlp/otlpmetric/otlpmetricgrpc`, `go.opentelemetry.io/otel/exporters/otlp/otlplog/otlploggrpc`, `go.opentelemetry.io/otel/exporters/otlp/otlptrace/otlptracehttp`, `go.opentelemetry.io/otel/exporters/otlp/otlpmetric/otlpmetrichttp`, `go.opentelemetry.io/otel/exporters/otlp/otlplog/otlploghttp`. (#6898)

### Fixed

- Stop stripping trailing slashes from configured endpoint URL in `go.opentelemetry.io/otel/exporters/otlp/otlptrace/otlptracegrpc`. (#6710)
- Stop stripping trailing slashes from configured endpoint URL in `go.opentelemetry.io/otel/exporters/otlp/otlptrace/otlptracehttp`. (#6710)
- Stop stripping trailing slashes from configured endpoint URL in `go.opentelemetry.io/otel/exporters/otlp/otlpmetric/otlpmetricgrpc`. (#6710)
- Stop stripping trailing slashes from configured endpoint URL in `go.opentelemetry.io/otel/exporters/otlp/otlpmetric/otlpmetrichttp`. (#6710)
- Validate exponential histogram scale range for Prometheus compatibility in `go.opentelemetry.io/otel/exporters/prometheus`. (#6822)
- Context cancellation during metric pipeline produce does not corrupt data in `go.opentelemetry.io/otel/sdk/metric`. (#6914)

### Removed

- `go.opentelemetry.io/otel/exporters/prometheus` no longer exports `otel_scope_info` metric. (#6770)

## [0.12.2] 2025-05-22

### Fixed

- Retract `v0.12.0` release of `go.opentelemetry.io/otel/exporters/otlp/otlplog/otlploggrpc` module that contains invalid dependencies. (#6804)
- Retract `v0.12.0` release of `go.opentelemetry.io/otel/exporters/otlp/otlplog/otlploghttp` module that contains invalid dependencies. (#6804)
- Retract `v0.12.0` release of `go.opentelemetry.io/otel/exporters/stdout/stdoutlog` module that contains invalid dependencies. (#6804)

## [0.12.1] 2025-05-21

### Fixes

- Use the proper dependency version of `go.opentelemetry.io/otel/sdk/log/logtest` in `go.opentelemetry.io/otel/exporters/otlp/otlplog/otlploggrpc`. (#6800)
- Use the proper dependency version of `go.opentelemetry.io/otel/sdk/log/logtest` in `go.opentelemetry.io/otel/exporters/otlp/otlplog/otlploghttp`. (#6800)
- Use the proper dependency version of `go.opentelemetry.io/otel/sdk/log/logtest` in `go.opentelemetry.io/otel/exporters/stdout/stdoutlog`. (#6800)

## [1.36.0/0.58.0/0.12.0] 2025-05-20

### Added

- Add exponential histogram support in `go.opentelemetry.io/otel/exporters/prometheus`. (#6421)
- The `go.opentelemetry.io/otel/semconv/v1.31.0` package.
  The package contains semantic conventions from the `v1.31.0` version of the OpenTelemetry Semantic Conventions.
  See the [migration documentation](./semconv/v1.31.0/MIGRATION.md) for information on how to upgrade from `go.opentelemetry.io/otel/semconv/v1.30.0`. (#6479)
- Add `Recording`, `Scope`, and `Record` types in `go.opentelemetry.io/otel/log/logtest`. (#6507)
- Add `WithHTTPClient` option to configure the `http.Client` used by `go.opentelemetry.io/otel/exporters/otlp/otlptrace/otlptracehttp`. (#6751)
- Add `WithHTTPClient` option to configure the `http.Client` used by `go.opentelemetry.io/otel/exporters/otlp/otlpmetric/otlpmetrichttp`. (#6752)
- Add `WithHTTPClient` option to configure the `http.Client` used by `go.opentelemetry.io/otel/exporters/otlp/otlplog/otlploghttp`. (#6688)
- Add `ValuesGetter` in `go.opentelemetry.io/otel/propagation`, a `TextMapCarrier` that supports retrieving multiple values for a single key. (#5973)
- Add `Values` method to `HeaderCarrier` to implement the new `ValuesGetter` interface in `go.opentelemetry.io/otel/propagation`. (#5973)
- Update `Baggage` in `go.opentelemetry.io/otel/propagation` to retrieve multiple values for a key when the carrier implements `ValuesGetter`. (#5973)
- Add `AssertEqual` function in `go.opentelemetry.io/otel/log/logtest`. (#6662)
- The `go.opentelemetry.io/otel/semconv/v1.32.0` package.
  The package contains semantic conventions from the `v1.32.0` version of the OpenTelemetry Semantic Conventions.
  See the [migration documentation](./semconv/v1.32.0/MIGRATION.md) for information on how to upgrade from `go.opentelemetry.io/otel/semconv/v1.31.0`(#6782)
- Add `Transform` option in `go.opentelemetry.io/otel/log/logtest`. (#6794)
- Add `Desc` option in `go.opentelemetry.io/otel/log/logtest`. (#6796)

### Removed

- Drop support for [Go 1.22]. (#6381, #6418)
- Remove `Resource` field from `EnabledParameters` in `go.opentelemetry.io/otel/sdk/log`. (#6494)
- Remove `RecordFactory` type from `go.opentelemetry.io/otel/log/logtest`. (#6492)
- Remove `ScopeRecords`, `EmittedRecord`, and `RecordFactory` types from `go.opentelemetry.io/otel/log/logtest`. (#6507)
- Remove `AssertRecordEqual` function in `go.opentelemetry.io/otel/log/logtest`, use `AssertEqual` instead. (#6662)

### Changed

- ⚠️ Update `github.com/prometheus/client_golang` to `v1.21.1`, which changes the `NameValidationScheme` to `UTF8Validation`.
  This allows metrics names to keep original delimiters (e.g. `.`), rather than replacing with underscores.
  This can be reverted by setting `github.com/prometheus/common/model.NameValidationScheme` to `LegacyValidation` in `github.com/prometheus/common/model`. (#6433)
- Initialize map with `len(keys)` in `NewAllowKeysFilter` and `NewDenyKeysFilter` to avoid unnecessary allocations in `go.opentelemetry.io/otel/attribute`. (#6455)
- `go.opentelemetry.io/otel/log/logtest` is now a separate Go module. (#6465)
- `go.opentelemetry.io/otel/sdk/log/logtest` is now a separate Go module. (#6466)
- `Recorder` in `go.opentelemetry.io/otel/log/logtest` no longer separately stores records emitted by loggers with the same instrumentation scope. (#6507)
- Improve performance of `BatchProcessor` in `go.opentelemetry.io/otel/sdk/log` by not exporting when exporter cannot accept more. (#6569, #6641)

### Deprecated

- Deprecate support for `model.LegacyValidation` for `go.opentelemetry.io/otel/exporters/prometheus`. (#6449)

### Fixes

- Stop percent encoding header environment variables in `go.opentelemetry.io/otel/exporters/otlp/otlplog/otlploggrpc` and `go.opentelemetry.io/otel/exporters/otlp/otlplog/otlploghttp`. (#6392)
- Ensure the `noopSpan.tracerProvider` method is not inlined in `go.opentelemetry.io/otel/trace` so the `go.opentelemetry.io/auto` instrumentation can instrument non-recording spans. (#6456)
- Use a `sync.Pool` instead of allocating `metricdata.ResourceMetrics` in `go.opentelemetry.io/otel/exporters/prometheus`. (#6472)

## [1.35.0/0.57.0/0.11.0] 2025-03-05

This release is the last to support [Go 1.22].
The next release will require at least [Go 1.23].

### Added

- Add `ValueFromAttribute` and `KeyValueFromAttribute` in `go.opentelemetry.io/otel/log`. (#6180)
- Add `EventName` and `SetEventName` to `Record` in `go.opentelemetry.io/otel/log`. (#6187)
- Add `EventName` to `RecordFactory` in `go.opentelemetry.io/otel/log/logtest`. (#6187)
- `AssertRecordEqual` in `go.opentelemetry.io/otel/log/logtest` checks `Record.EventName`. (#6187)
- Add `EventName` and `SetEventName` to `Record` in `go.opentelemetry.io/otel/sdk/log`. (#6193)
- Add `EventName` to `RecordFactory` in `go.opentelemetry.io/otel/sdk/log/logtest`. (#6193)
- Emit `Record.EventName` field in `go.opentelemetry.io/otel/exporters/otlp/otlplog/otlploggrpc`. (#6211)
- Emit `Record.EventName` field in `go.opentelemetry.io/otel/exporters/otlp/otlplog/otlploghttp`. (#6211)
- Emit `Record.EventName` field in `go.opentelemetry.io/otel/exporters/stdout/stdoutlog` (#6210)
- The `go.opentelemetry.io/otel/semconv/v1.28.0` package.
  The package contains semantic conventions from the `v1.28.0` version of the OpenTelemetry Semantic Conventions.
  See the [migration documentation](./semconv/v1.28.0/MIGRATION.md) for information on how to upgrade from `go.opentelemetry.io/otel/semconv/v1.27.0`(#6236)
- The `go.opentelemetry.io/otel/semconv/v1.30.0` package.
  The package contains semantic conventions from the `v1.30.0` version of the OpenTelemetry Semantic Conventions.
  See the [migration documentation](./semconv/v1.30.0/MIGRATION.md) for information on how to upgrade from `go.opentelemetry.io/otel/semconv/v1.28.0`(#6240)
- Document the pitfalls of using `Resource` as a comparable type.
  `Resource.Equal` and `Resource.Equivalent` should be used instead. (#6272)
- Support [Go 1.24]. (#6304)
- Add `FilterProcessor` and `EnabledParameters` in `go.opentelemetry.io/otel/sdk/log`.
  It replaces `go.opentelemetry.io/otel/sdk/log/internal/x.FilterProcessor`.
  Compared to previous version it additionally gives the possibility to filter by resource and instrumentation scope. (#6317)

### Changed

- Update `github.com/prometheus/common` to `v0.62.0`, which changes the `NameValidationScheme` to `NoEscaping`.
  This allows metrics names to keep original delimiters (e.g. `.`), rather than replacing with underscores.
  This is controlled by the `Content-Type` header, or can be reverted by setting `NameValidationScheme` to `LegacyValidation` in `github.com/prometheus/common/model`. (#6198)

### Fixes

- Eliminate goroutine leak for the processor returned by `NewSimpleSpanProcessor` in `go.opentelemetry.io/otel/sdk/trace` when `Shutdown` is called and the passed `ctx` is canceled and `SpanExporter.Shutdown` has not returned. (#6368)
- Eliminate goroutine leak for the processor returned by `NewBatchSpanProcessor` in `go.opentelemetry.io/otel/sdk/trace` when `ForceFlush` is called and the passed `ctx` is canceled and `SpanExporter.Export` has not returned. (#6369)

## [1.34.0/0.56.0/0.10.0] 2025-01-17

### Changed

- Remove the notices from `Logger` to make the whole Logs API user-facing in `go.opentelemetry.io/otel/log`. (#6167)

### Fixed

- Relax minimum Go version to 1.22.0 in various modules. (#6073)
- The `Type` name logged for the `go.opentelemetry.io/otel/exporters/otlp/otlptrace/otlptracegrpc` client is corrected from `otlphttpgrpc` to `otlptracegrpc`. (#6143)
- The `Type` name logged for the `go.opentelemetry.io/otel/exporters/otlp/otlptrace/otlphttpgrpc` client is corrected from `otlphttphttp` to `otlptracehttp`. (#6143)

## [1.33.0/0.55.0/0.9.0/0.0.12] 2024-12-12

### Added

- Add `Reset` method to `SpanRecorder` in `go.opentelemetry.io/otel/sdk/trace/tracetest`. (#5994)
- Add `EnabledInstrument` interface in `go.opentelemetry.io/otel/sdk/metric/internal/x`.
  This is an experimental interface that is implemented by synchronous instruments provided by `go.opentelemetry.io/otel/sdk/metric`.
  Users can use it to avoid performing computationally expensive operations when recording measurements.
  It does not fall within the scope of the OpenTelemetry Go versioning and stability [policy](./VERSIONING.md) and it may be changed in backwards incompatible ways or removed in feature releases. (#6016)

### Changed

- The default global API now supports full auto-instrumentation from the `go.opentelemetry.io/auto` package.
  See that package for more information. (#5920)
- Propagate non-retryable error messages to client in `go.opentelemetry.io/otel/exporters/otlp/otlplog/otlploghttp`. (#5929)
- Propagate non-retryable error messages to client in `go.opentelemetry.io/otel/exporters/otlp/otlptrace/otlptracehttp`. (#5929)
- Propagate non-retryable error messages to client in `go.opentelemetry.io/otel/exporters/otlp/otlpmetric/otlpmetrichttp`. (#5929)
- Performance improvements for attribute value `AsStringSlice`, `AsFloat64Slice`, `AsInt64Slice`, `AsBoolSlice`. (#6011)
- Change `EnabledParameters` to have a `Severity` field instead of a getter and setter in `go.opentelemetry.io/otel/log`. (#6009)

### Fixed

- Fix inconsistent request body closing in `go.opentelemetry.io/otel/exporters/otlp/otlplog/otlploghttp`. (#5954)
- Fix inconsistent request body closing in `go.opentelemetry.io/otel/exporters/otlp/otlptrace/otlptracehttp`. (#5954)
- Fix inconsistent request body closing in `go.opentelemetry.io/otel/exporters/otlp/otlpmetric/otlpmetrichttp`. (#5954)
- Fix invalid exemplar keys in `go.opentelemetry.io/otel/exporters/prometheus`. (#5995)
- Fix attribute value truncation in `go.opentelemetry.io/otel/sdk/trace`. (#5997)
- Fix attribute value truncation in `go.opentelemetry.io/otel/sdk/log`. (#6032)

## [1.32.0/0.54.0/0.8.0/0.0.11] 2024-11-08

### Added

- Add `go.opentelemetry.io/otel/sdk/metric/exemplar.AlwaysOffFilter`, which can be used to disable exemplar recording. (#5850)
- Add `go.opentelemetry.io/otel/sdk/metric.WithExemplarFilter`, which can be used to configure the exemplar filter used by the metrics SDK. (#5850)
- Add `ExemplarReservoirProviderSelector` and `DefaultExemplarReservoirProviderSelector` to `go.opentelemetry.io/otel/sdk/metric`, which defines the exemplar reservoir to use based on the aggregation of the metric. (#5861)
- Add `ExemplarReservoirProviderSelector` to `go.opentelemetry.io/otel/sdk/metric.Stream` to allow using views to configure the exemplar reservoir to use for a metric. (#5861)
- Add `ReservoirProvider`, `HistogramReservoirProvider` and `FixedSizeReservoirProvider` to `go.opentelemetry.io/otel/sdk/metric/exemplar` to make it convenient to use providers of Reservoirs. (#5861)
- The `go.opentelemetry.io/otel/semconv/v1.27.0` package.
  The package contains semantic conventions from the `v1.27.0` version of the OpenTelemetry Semantic Conventions. (#5894)
- Add `Attributes attribute.Set` field to `Scope` in `go.opentelemetry.io/otel/sdk/instrumentation`. (#5903)
- Add `Attributes attribute.Set` field to `ScopeRecords` in `go.opentelemetry.io/otel/log/logtest`. (#5927)
- `go.opentelemetry.io/otel/exporters/otlp/otlptrace/otlptracegrpc` adds instrumentation scope attributes. (#5934)
- `go.opentelemetry.io/otel/exporters/otlp/otlptrace/otlptracehttp` adds instrumentation scope attributes. (#5934)
- `go.opentelemetry.io/otel/exporters/otlp/otlpmetric/otlpmetricgrpc` adds instrumentation scope attributes. (#5935)
- `go.opentelemetry.io/otel/exporters/otlp/otlpmetric/otlpmetrichttp` adds instrumentation scope attributes. (#5935)
- `go.opentelemetry.io/otel/exporters/otlp/otlplog/otlploggrpc` adds instrumentation scope attributes. (#5933)
- `go.opentelemetry.io/otel/exporters/otlp/otlplog/otlploghttp` adds instrumentation scope attributes. (#5933)
- `go.opentelemetry.io/otel/exporters/prometheus` adds instrumentation scope attributes in `otel_scope_info` metric as labels. (#5932)

### Changed

- Support scope attributes and make them as identifying for `Tracer` in `go.opentelemetry.io/otel` and `go.opentelemetry.io/otel/sdk/trace`. (#5924)
- Support scope attributes and make them as identifying for `Meter` in `go.opentelemetry.io/otel` and `go.opentelemetry.io/otel/sdk/metric`. (#5926)
- Support scope attributes and make them as identifying for `Logger` in `go.opentelemetry.io/otel` and `go.opentelemetry.io/otel/sdk/log`. (#5925)
- Make schema URL and scope attributes as identifying for `Tracer` in `go.opentelemetry.io/otel/bridge/opentracing`. (#5931)
- Clear unneeded slice elements to allow GC to collect the objects in `go.opentelemetry.io/otel/sdk/metric` and `go.opentelemetry.io/otel/sdk/trace`. (#5804)

### Fixed

- Global MeterProvider registration unwraps global instrument Observers, the undocumented Unwrap() methods are now private. (#5881)
- `go.opentelemetry.io/otel/exporters/otlp/otlpmetric/otlpmetricgrpc` now keeps the metadata already present in the context when `WithHeaders` is used. (#5892)
- `go.opentelemetry.io/otel/exporters/otlp/otlplog/otlploggrpc` now keeps the metadata already present in the context when `WithHeaders` is used. (#5911)
- `go.opentelemetry.io/otel/exporters/otlp/otlptrace/otlptracegrpc` now keeps the metadata already present in the context when `WithHeaders` is used. (#5915)
- Fix `go.opentelemetry.io/otel/exporters/prometheus` trying to add exemplars to Gauge metrics, which is unsupported. (#5912)
- Fix `WithEndpointURL` to always use a secure connection when an https URL is passed in `go.opentelemetry.io/otel/exporters/otlp/otlpmetric/otlpmetricgrpc`. (#5944)
- Fix `WithEndpointURL` to always use a secure connection when an https URL is passed in `go.opentelemetry.io/otel/exporters/otlp/otlpmetric/otlpmetrichttp`. (#5944)
- Fix `WithEndpointURL` to always use a secure connection when an https URL is passed in `go.opentelemetry.io/otel/exporters/otlp/otlptrace/otlptracegrpc`. (#5944)
- Fix `WithEndpointURL` to always use a secure connection when an https URL is passed in `go.opentelemetry.io/otel/exporters/otlp/otlptrace/otlptracehttp`. (#5944)
- Fix incorrect metrics generated from callbacks when multiple readers are used in `go.opentelemetry.io/otel/sdk/metric`. (#5900)

### Removed

- Remove all examples under `go.opentelemetry.io/otel/example` as they are moved to [Contrib repository](https://github.com/open-telemetry/opentelemetry-go-contrib/tree/main/examples). (#5930)

## [1.31.0/0.53.0/0.7.0/0.0.10] 2024-10-11

### Added

- Add `go.opentelemetry.io/otel/sdk/metric/exemplar` package which includes `Exemplar`, `Filter`, `TraceBasedFilter`, `AlwaysOnFilter`, `HistogramReservoir`, `FixedSizeReservoir`, `Reservoir`, `Value` and `ValueType` types. These will be used for configuring the exemplar reservoir for the metrics sdk. (#5747, #5862)
- Add `WithExportBufferSize` option to log batch processor.(#5877)

### Changed

- Enable exemplars by default in `go.opentelemetry.io/otel/sdk/metric`. Exemplars can be disabled by setting `OTEL_METRICS_EXEMPLAR_FILTER=always_off` (#5778)
- `Logger.Enabled` in `go.opentelemetry.io/otel/log` now accepts a newly introduced `EnabledParameters` type instead of `Record`. (#5791)
- `FilterProcessor.Enabled` in `go.opentelemetry.io/otel/sdk/log/internal/x` now accepts `EnabledParameters` instead of `Record`. (#5791)
- The `Record` type in `go.opentelemetry.io/otel/log` is no longer comparable. (#5847)
- Performance improvements for the trace SDK `SetAttributes` method in `Span`. (#5864)
- Reduce memory allocations for the `Event` and `Link` lists in `Span`. (#5858)
- Performance improvements for the trace SDK `AddEvent`, `AddLink`, `RecordError` and `End` methods in `Span`. (#5874)

### Deprecated

- Deprecate all examples under `go.opentelemetry.io/otel/example` as they are moved to [Contrib repository](https://github.com/open-telemetry/opentelemetry-go-contrib/tree/main/examples). (#5854)

### Fixed

- The race condition for multiple `FixedSize` exemplar reservoirs identified in #5814 is resolved. (#5819)
- Fix log records duplication in case of heterogeneous resource attributes by correctly mapping each log record to it's resource and scope. (#5803)
- Fix timer channel drain to avoid hanging on Go 1.23. (#5868)
- Fix delegation for global meter providers, and panic when calling otel.SetMeterProvider. (#5827)
- Change the `reflect.TypeOf` to use a nil pointer to not allocate on the heap unless necessary. (#5827)

## [1.30.0/0.52.0/0.6.0/0.0.9] 2024-09-09

### Added

- Support `OTEL_EXPORTER_OTLP_LOGS_INSECURE` and `OTEL_EXPORTER_OTLP_INSECURE` environments in `go.opentelemetry.io/otel/exporters/otlp/otlplog/otlploggrpc`. (#5739)
- The `WithResource` option for `NewMeterProvider` now merges the provided resources with the ones from environment variables. (#5773)
- The `WithResource` option for `NewLoggerProvider` now merges the provided resources with the ones from environment variables. (#5773)
- Add UTF-8 support to `go.opentelemetry.io/otel/exporters/prometheus`. (#5755)

### Fixed

- Fix memory leak in the global `MeterProvider` when identical instruments are repeatedly created. (#5754)
- Fix panic on instruments creation when setting meter provider. (#5758)
- Fix an issue where `SetMeterProvider` in `go.opentelemetry.io/otel` might miss the delegation for instruments and registries. (#5780)

### Removed

- Drop support for [Go 1.21]. (#5736, #5740, #5800)

## [1.29.0/0.51.0/0.5.0] 2024-08-23

This release is the last to support [Go 1.21].
The next release will require at least [Go 1.22].

### Added

- Add MacOS ARM64 platform to the compatibility testing suite. (#5577)
- Add `InstrumentationScope` field to `SpanStub` in `go.opentelemetry.io/otel/sdk/trace/tracetest`, as a replacement for the deprecated `InstrumentationLibrary`. (#5627)
- Make the initial release of `go.opentelemetry.io/otel/exporters/otlp/otlplog/otlploggrpc`.
  This new module contains an OTLP exporter that transmits log telemetry using gRPC.
  This module is unstable and breaking changes may be introduced.
  See our [versioning policy](VERSIONING.md) for more information about these stability guarantees. (#5629)
- Add `Walk` function to `TraceState` in `go.opentelemetry.io/otel/trace` to iterate all the key-value pairs. (#5651)
- Bridge the trace state in `go.opentelemetry.io/otel/bridge/opencensus`. (#5651)
- Zero value of `SimpleProcessor` in `go.opentelemetry.io/otel/sdk/log` no longer panics. (#5665)
- The `FilterProcessor` interface type is added in `go.opentelemetry.io/otel/sdk/log/internal/x`.
  This is an optional and experimental interface that log `Processor`s can implement to instruct the `Logger` if a `Record` will be processed or not.
  It replaces the existing `Enabled` method that is removed from the `Processor` interface itself.
  It does not fall within the scope of the OpenTelemetry Go versioning and stability [policy](./VERSIONING.md) and it may be changed in backwards incompatible ways or removed in feature releases. (#5692)
- Support [Go 1.23]. (#5720)

### Changed

- `NewMemberRaw`, `NewKeyProperty` and `NewKeyValuePropertyRaw` in `go.opentelemetry.io/otel/baggage` allow UTF-8 string in key. (#5132)
- `Processor.OnEmit` in `go.opentelemetry.io/otel/sdk/log` now accepts a pointer to `Record` instead of a value so that the record modifications done in a processor are propagated to subsequent registered processors. (#5636)
- `SimpleProcessor.Enabled` in `go.opentelemetry.io/otel/sdk/log` now returns `false` if the exporter is `nil`. (#5665)
- Update the concurrency requirements of `Exporter` in `go.opentelemetry.io/otel/sdk/log`. (#5666)
- `SimpleProcessor` in `go.opentelemetry.io/otel/sdk/log` synchronizes `OnEmit` calls. (#5666)
- The `Processor` interface in `go.opentelemetry.io/otel/sdk/log` no longer includes the `Enabled` method.
  See the `FilterProcessor` interface type added in `go.opentelemetry.io/otel/sdk/log/internal/x` to continue providing this functionality. (#5692)
- The `SimpleProcessor` type in `go.opentelemetry.io/otel/sdk/log` is no longer comparable. (#5693)
- The `BatchProcessor` type in `go.opentelemetry.io/otel/sdk/log` is no longer comparable. (#5693)

### Fixed

- Correct comments for the priority of the `WithEndpoint` and `WithEndpointURL` options and their corresponding environment variables in `go.opentelemetry.io/otel/exporters/otlp/otlptrace/otlptracehttp`. (#5584)
- Pass the underlying error rather than a generic retry-able failure in `go.opentelemetry.io/otel/exporters/otlp/otlpmetric/otlpmetrichttp`, `go.opentelemetry.io/otel/exporters/otlp/otlplog/otlploghttp` and `go.opentelemetry.io/otel/exporters/otlp/otlptrace/otlptracehttp`. (#5541)
- Correct the `Tracer`, `Meter`, and `Logger` names used in `go.opentelemetry.io/otel/example/dice`. (#5612)
- Correct the `Tracer` names used in `go.opentelemetry.io/otel/example/namedtracer`. (#5612)
- Correct the `Tracer` name used in `go.opentelemetry.io/otel/example/opencensus`. (#5612)
- Correct the `Tracer` and `Meter` names used in `go.opentelemetry.io/otel/example/otel-collector`. (#5612)
- Correct the `Tracer` names used in `go.opentelemetry.io/otel/example/passthrough`. (#5612)
- Correct the `Meter` name used in `go.opentelemetry.io/otel/example/prometheus`. (#5612)
- Correct the `Tracer` names used in `go.opentelemetry.io/otel/example/zipkin`. (#5612)
- Correct comments for the priority of the `WithEndpoint` and `WithEndpointURL` options and their corresponding environment variables in `go.opentelemetry.io/otel/exporters/otlp/otlpmetric/otlpmetricgrpc` and `go.opentelemetry.io/otel/exporters/otlp/otlpmetric/otlpmetrichttp`. (#5641)
- Correct comments for the priority of the `WithEndpoint` and `WithEndpointURL` options and their corresponding environment variables in `go.opentelemetry.io/otel/exporters/otlp/otlplog/otlploghttp`. (#5650)
- Stop percent encoding header environment variables in `go.opentelemetry.io/otel/exporters/otlp/otlptrace/otlptracegrpc`, `go.opentelemetry.io/otel/exporters/otlp/otlptrace/otlptracehttp`, `go.opentelemetry.io/otel/exporters/otlp/otlpmetric/otlpmetricgrpc` and `go.opentelemetry.io/otel/exporters/otlp/otlpmetric/otlpmetrichttp` (#5705)
- Remove invalid environment variable header keys in `go.opentelemetry.io/otel/exporters/otlp/otlptrace/otlptracegrpc`, `go.opentelemetry.io/otel/exporters/otlp/otlptrace/otlptracehttp`, `go.opentelemetry.io/otel/exporters/otlp/otlpmetric/otlpmetricgrpc` and `go.opentelemetry.io/otel/exporters/otlp/otlpmetric/otlpmetrichttp` (#5705)

### Removed

- The `Enabled` method of the `SimpleProcessor` in `go.opentelemetry.io/otel/sdk/log` is removed. (#5692)
- The `Enabled` method of the `BatchProcessor` in `go.opentelemetry.io/otel/sdk/log` is removed. (#5692)

## [1.28.0/0.50.0/0.4.0] 2024-07-02

### Added

- The `IsEmpty` method is added to the `Instrument` type in `go.opentelemetry.io/otel/sdk/metric`.
  This method is used to check if an `Instrument` instance is a zero-value. (#5431)
- Store and provide the emitted `context.Context` in `ScopeRecords` of `go.opentelemetry.io/otel/sdk/log/logtest`. (#5468)
- The `go.opentelemetry.io/otel/semconv/v1.26.0` package.
  The package contains semantic conventions from the `v1.26.0` version of the OpenTelemetry Semantic Conventions. (#5476)
- The `AssertRecordEqual` method to `go.opentelemetry.io/otel/log/logtest` to allow comparison of two log records in tests. (#5499)
- The `WithHeaders` option to `go.opentelemetry.io/otel/exporters/zipkin` to allow configuring custom http headers while exporting spans. (#5530)

### Changed

- `Tracer.Start` in `go.opentelemetry.io/otel/trace/noop` no longer allocates a span for empty span context. (#5457)
- Upgrade `go.opentelemetry.io/otel/semconv/v1.25.0` to `go.opentelemetry.io/otel/semconv/v1.26.0` in `go.opentelemetry.io/otel/example/otel-collector`. (#5490)
- Upgrade `go.opentelemetry.io/otel/semconv/v1.25.0` to `go.opentelemetry.io/otel/semconv/v1.26.0` in `go.opentelemetry.io/otel/example/zipkin`. (#5490)
- Upgrade `go.opentelemetry.io/otel/semconv/v1.25.0` to `go.opentelemetry.io/otel/semconv/v1.26.0` in `go.opentelemetry.io/otel/exporters/zipkin`. (#5490)
  - The exporter no longer exports the deprecated "otel.library.name" or "otel.library.version" attributes.
- Upgrade `go.opentelemetry.io/otel/semconv/v1.25.0` to `go.opentelemetry.io/otel/semconv/v1.26.0` in `go.opentelemetry.io/otel/sdk/resource`. (#5490)
- Upgrade `go.opentelemetry.io/otel/semconv/v1.25.0` to `go.opentelemetry.io/otel/semconv/v1.26.0` in `go.opentelemetry.io/otel/sdk/trace`. (#5490)
- `SimpleProcessor.OnEmit` in `go.opentelemetry.io/otel/sdk/log` no longer allocates a slice which makes it possible to have a zero-allocation log processing using `SimpleProcessor`. (#5493)
- Use non-generic functions in the `Start` method of `"go.opentelemetry.io/otel/sdk/trace".Trace` to reduce memory allocation. (#5497)
- `service.instance.id` is populated for a `Resource` created with `"go.opentelemetry.io/otel/sdk/resource".Default` with a default value when `OTEL_GO_X_RESOURCE` is set. (#5520)
- Improve performance of metric instruments in `go.opentelemetry.io/otel/sdk/metric` by removing unnecessary calls to `time.Now`. (#5545)

### Fixed

- Log a warning to the OpenTelemetry internal logger when a `Record` in `go.opentelemetry.io/otel/sdk/log` drops an attribute due to a limit being reached. (#5376)
- Identify the `Tracer` returned from the global `TracerProvider` in `go.opentelemetry.io/otel/global` with its schema URL. (#5426)
- Identify the `Meter` returned from the global `MeterProvider` in `go.opentelemetry.io/otel/global` with its schema URL. (#5426)
- Log a warning to the OpenTelemetry internal logger when a `Span` in `go.opentelemetry.io/otel/sdk/trace` drops an attribute, event, or link due to a limit being reached. (#5434)
- Document instrument name requirements in `go.opentelemetry.io/otel/metric`. (#5435)
- Prevent random number generation data-race for experimental rand exemplars in `go.opentelemetry.io/otel/sdk/metric`. (#5456)
- Fix counting number of dropped attributes of `Record` in `go.opentelemetry.io/otel/sdk/log`. (#5464)
- Fix panic in baggage creation when a member contains `0x80` char in key or value. (#5494)
- Correct comments for the priority of the `WithEndpoint` and `WithEndpointURL` options and their corresponding environment variables in `go.opentelemetry.io/otel/exporters/otlp/otlptrace/otlptracegrpc`. (#5508)
- Retry trace and span ID generation if it generated an invalid one in `go.opentelemetry.io/otel/sdk/trace`. (#5514)
- Fix stale timestamps reported by the last-value aggregation. (#5517)
- Indicate the `Exporter` in `go.opentelemetry.io/otel/exporters/otlp/otlplog/otlploghttp` must be created by the `New` method. (#5521)
- Improved performance in all `{Bool,Int64,Float64,String}SliceValue` functions of `go.opentelemetry.io/attributes` by reducing the number of allocations. (#5549)
- Replace invalid percent-encoded octet sequences with replacement char in `go.opentelemetry.io/otel/baggage`. (#5528)

## [1.27.0/0.49.0/0.3.0] 2024-05-21

### Added

- Add example for `go.opentelemetry.io/otel/exporters/stdout/stdoutlog`. (#5242)
- Add `RecordFactory` in `go.opentelemetry.io/otel/sdk/log/logtest` to facilitate testing exporter and processor implementations. (#5258)
- Add `RecordFactory` in `go.opentelemetry.io/otel/log/logtest` to facilitate testing bridge implementations. (#5263)
- The count of dropped records from the `BatchProcessor` in `go.opentelemetry.io/otel/sdk/log` is logged. (#5276)
- Add metrics in the `otel-collector` example. (#5283)
- Add the synchronous gauge instrument to `go.opentelemetry.io/otel/metric`. (#5304)
  - An `int64` or `float64` synchronous gauge instrument can now be created from a `Meter`.
  - All implementations of the API (`go.opentelemetry.io/otel/metric/noop`, `go.opentelemetry.io/otel/sdk/metric`) are updated to support this instrument.
- Add logs to `go.opentelemetry.io/otel/example/dice`. (#5349)

### Changed

- The `Shutdown` method of `Exporter` in `go.opentelemetry.io/otel/exporters/stdout/stdouttrace` ignores the context cancellation and always returns `nil`. (#5189)
- The `ForceFlush` and `Shutdown` methods of the exporter returned by `New` in `go.opentelemetry.io/otel/exporters/stdout/stdoutmetric` ignore the context cancellation and always return `nil`. (#5189)
- Apply the value length limits to `Record` attributes in `go.opentelemetry.io/otel/sdk/log`. (#5230)
- De-duplicate map attributes added to a `Record` in `go.opentelemetry.io/otel/sdk/log`. (#5230)
- `go.opentelemetry.io/otel/exporters/stdout/stdoutlog` won't print timestamps when `WithoutTimestamps` option is set. (#5241)
- The `go.opentelemetry.io/otel/exporters/stdout/stdoutlog` exporter won't print `AttributeValueLengthLimit` and `AttributeCountLimit` fields now, instead it prints the `DroppedAttributes` field. (#5272)
- Improved performance in the `Stringer` implementation of `go.opentelemetry.io/otel/baggage.Member` by reducing the number of allocations. (#5286)
- Set the start time for last-value aggregates in `go.opentelemetry.io/otel/sdk/metric`. (#5305)
- The `Span` in `go.opentelemetry.io/otel/sdk/trace` will record links without span context if either non-empty `TraceState` or attributes are provided. (#5315)
- Upgrade all dependencies of `go.opentelemetry.io/otel/semconv/v1.24.0` to `go.opentelemetry.io/otel/semconv/v1.25.0`. (#5374)

### Fixed

- Comparison of unordered maps for `go.opentelemetry.io/otel/log.KeyValue` and `go.opentelemetry.io/otel/log.Value`. (#5306)
- Fix the empty output of `go.opentelemetry.io/otel/log.Value` in `go.opentelemetry.io/otel/exporters/stdout/stdoutlog`. (#5311)
- Split the behavior of `Recorder` in `go.opentelemetry.io/otel/log/logtest` so it behaves as a `LoggerProvider` only. (#5365)
- Fix wrong package name of the error message when parsing endpoint URL in `go.opentelemetry.io/otel/exporters/otlp/otlplog/otlploghttp`. (#5371)
- Identify the `Logger` returned from the global `LoggerProvider` in `go.opentelemetry.io/otel/log/global` with its schema URL. (#5375)

## [1.26.0/0.48.0/0.2.0-alpha] 2024-04-24

### Added

- Add `Recorder` in `go.opentelemetry.io/otel/log/logtest` to facilitate testing the log bridge implementations. (#5134)
- Add span flags to OTLP spans and links exported by `go.opentelemetry.io/otel/exporters/otlp/otlptrace`. (#5194)
- Make the initial alpha release of `go.opentelemetry.io/otel/sdk/log`.
  This new module contains the Go implementation of the OpenTelemetry Logs SDK.
  This module is unstable and breaking changes may be introduced.
  See our [versioning policy](VERSIONING.md) for more information about these stability guarantees. (#5240)
- Make the initial alpha release of `go.opentelemetry.io/otel/exporters/otlp/otlplog/otlploghttp`.
  This new module contains an OTLP exporter that transmits log telemetry using HTTP.
  This module is unstable and breaking changes may be introduced.
  See our [versioning policy](VERSIONING.md) for more information about these stability guarantees. (#5240)
- Make the initial alpha release of `go.opentelemetry.io/otel/exporters/stdout/stdoutlog`.
  This new module contains an exporter prints log records to STDOUT.
  This module is unstable and breaking changes may be introduced.
  See our [versioning policy](VERSIONING.md) for more information about these stability guarantees. (#5240)
- The `go.opentelemetry.io/otel/semconv/v1.25.0` package.
  The package contains semantic conventions from the `v1.25.0` version of the OpenTelemetry Semantic Conventions. (#5254)

### Changed

- Update `go.opentelemetry.io/proto/otlp` from v1.1.0 to v1.2.0. (#5177)
- Improve performance of baggage member character validation in `go.opentelemetry.io/otel/baggage`. (#5214)
- The `otel-collector` example now uses docker compose to bring up services instead of kubernetes. (#5244)

### Fixed

- Slice attribute values in `go.opentelemetry.io/otel/attribute` are now emitted as their JSON representation. (#5159)

## [1.25.0/0.47.0/0.0.8/0.1.0-alpha] 2024-04-05

### Added

- Add `WithProxy` option in `go.opentelemetry.io/otel/exporters/otlp/otlpmetric/otlpmetrichttp`. (#4906)
- Add `WithProxy` option in `go.opentelemetry.io/otel/exporters/otlp/otlpmetric/otlptracehttp`. (#4906)
- Add `AddLink` method to the `Span` interface in `go.opentelemetry.io/otel/trace`. (#5032)
- The `Enabled` method is added to the `Logger` interface in `go.opentelemetry.io/otel/log`.
  This method is used to notify users if a log record will be emitted or not. (#5071)
- Add `SeverityUndefined` `const` to `go.opentelemetry.io/otel/log`.
  This value represents an unset severity level. (#5072)
- Add `Empty` function in `go.opentelemetry.io/otel/log` to return a `KeyValue` for an empty value. (#5076)
- Add `go.opentelemetry.io/otel/log/global` to manage the global `LoggerProvider`.
  This package is provided with the anticipation that all functionality will be migrate to `go.opentelemetry.io/otel` when `go.opentelemetry.io/otel/log` stabilizes.
  At which point, users will be required to migrage their code, and this package will be deprecated then removed. (#5085)
- Add support for `Summary` metrics in the `go.opentelemetry.io/otel/exporters/otlp/otlpmetric/otlpmetrichttp` and `go.opentelemetry.io/otel/exporters/otlp/otlpmetric/otlpmetricgrpc` exporters. (#5100)
- Add `otel.scope.name` and `otel.scope.version` tags to spans exported by `go.opentelemetry.io/otel/exporters/zipkin`. (#5108)
- Add support for `AddLink` to `go.opentelemetry.io/otel/bridge/opencensus`. (#5116)
- Add `String` method to `Value` and `KeyValue` in `go.opentelemetry.io/otel/log`. (#5117)
- Add Exemplar support to `go.opentelemetry.io/otel/exporters/prometheus`. (#5111)
- Add metric semantic conventions to `go.opentelemetry.io/otel/semconv/v1.24.0`. Future `semconv` packages will include metric semantic conventions as well. (#4528)

### Changed

- `SpanFromContext` and `SpanContextFromContext` in `go.opentelemetry.io/otel/trace` no longer make a heap allocation when the passed context has no span. (#5049)
- `go.opentelemetry.io/otel/exporters/otlp/otlptrace/otlptracegrpc` and `go.opentelemetry.io/otel/exporters/otlp/otlpmetric/otlpmetricgrpc` now create a gRPC client in idle mode and with "dns" as the default resolver using [`grpc.NewClient`](https://pkg.go.dev/google.golang.org/grpc#NewClient). (#5151)
  Because of that `WithDialOption` ignores [`grpc.WithBlock`](https://pkg.go.dev/google.golang.org/grpc#WithBlock), [`grpc.WithTimeout`](https://pkg.go.dev/google.golang.org/grpc#WithTimeout), and [`grpc.WithReturnConnectionError`](https://pkg.go.dev/google.golang.org/grpc#WithReturnConnectionError).
  Notice that [`grpc.DialContext`](https://pkg.go.dev/google.golang.org/grpc#DialContext) which was used before is now deprecated.

### Fixed

- Clarify the documentation about equivalence guarantees for the `Set` and `Distinct` types in `go.opentelemetry.io/otel/attribute`. (#5027)
- Prevent default `ErrorHandler` self-delegation. (#5137)
- Update all dependencies to address [GO-2024-2687]. (#5139)

### Removed

- Drop support for [Go 1.20]. (#4967)

### Deprecated

- Deprecate `go.opentelemetry.io/otel/attribute.Sortable` type. (#4734)
- Deprecate `go.opentelemetry.io/otel/attribute.NewSetWithSortable` function. (#4734)
- Deprecate `go.opentelemetry.io/otel/attribute.NewSetWithSortableFiltered` function. (#4734)

## [1.24.0/0.46.0/0.0.1-alpha] 2024-02-23

This release is the last to support [Go 1.20].
The next release will require at least [Go 1.21].

### Added

- Support [Go 1.22]. (#4890)
- Add exemplar support to `go.opentelemetry.io/otel/exporters/otlp/otlpmetric/otlpmetricgrpc`. (#4900)
- Add exemplar support to `go.opentelemetry.io/otel/exporters/otlp/otlpmetric/otlpmetrichttp`. (#4900)
- The `go.opentelemetry.io/otel/log` module is added.
  This module includes OpenTelemetry Go's implementation of the Logs Bridge API.
  This module is in an alpha state, it is subject to breaking changes.
  See our [versioning policy](./VERSIONING.md) for more info. (#4961)
- Add ARM64 platform to the compatibility testing suite. (#4994)

### Fixed

- Fix registration of multiple callbacks when using the global meter provider from `go.opentelemetry.io/otel`. (#4945)
- Fix negative buckets in output of exponential histograms. (#4956)

## [1.23.1] 2024-02-07

### Fixed

- Register all callbacks passed during observable instrument creation instead of just the last one multiple times in `go.opentelemetry.io/otel/sdk/metric`. (#4888)

## [1.23.0] 2024-02-06

This release contains the first stable, `v1`, release of the following modules:

- `go.opentelemetry.io/otel/bridge/opencensus`
- `go.opentelemetry.io/otel/bridge/opencensus/test`
- `go.opentelemetry.io/otel/example/opencensus`
- `go.opentelemetry.io/otel/exporters/otlp/otlpmetric/otlpmetricgrpc`
- `go.opentelemetry.io/otel/exporters/otlp/otlpmetric/otlpmetrichttp`
- `go.opentelemetry.io/otel/exporters/stdout/stdoutmetric`

See our [versioning policy](VERSIONING.md) for more information about these stability guarantees.

### Added

- Add `WithEndpointURL` option to the `exporters/otlp/otlpmetric/otlpmetricgrpc`, `exporters/otlp/otlpmetric/otlpmetrichttp`, `exporters/otlp/otlptrace/otlptracegrpc` and `exporters/otlp/otlptrace/otlptracehttp` packages. (#4808)
- Experimental exemplar exporting is added to the metric SDK.
  See [metric documentation](./sdk/metric/internal/x/README.md#exemplars) for more information about this feature and how to enable it. (#4871)
- `ErrSchemaURLConflict` is added to `go.opentelemetry.io/otel/sdk/resource`.
  This error is returned when a merge of two `Resource`s with different (non-empty) schema URL is attempted. (#4876)

### Changed

- The `Merge` and `New` functions in `go.opentelemetry.io/otel/sdk/resource` now returns a partial result if there is a schema URL merge conflict.
  Instead of returning `nil` when two `Resource`s with different (non-empty) schema URLs are merged the merged `Resource`, along with the new `ErrSchemaURLConflict` error, is returned.
  It is up to the user to decide if they want to use the returned `Resource` or not.
  It may have desired attributes overwritten or include stale semantic conventions. (#4876)

### Fixed

- Fix `ContainerID` resource detection on systemd when cgroup path has a colon. (#4449)
- Fix `go.opentelemetry.io/otel/sdk/metric` to cache instruments to avoid leaking memory when the same instrument is created multiple times. (#4820)
- Fix missing `Mix` and `Max` values for `go.opentelemetry.io/otel/exporters/stdout/stdoutmetric` by introducing `MarshalText` and `MarshalJSON` for the `Extrema` type in `go.opentelemetry.io/sdk/metric/metricdata`. (#4827)

## [1.23.0-rc.1] 2024-01-18

This is a release candidate for the v1.23.0 release.
That release is expected to include the `v1` release of the following modules:

- `go.opentelemetry.io/otel/bridge/opencensus`
- `go.opentelemetry.io/otel/bridge/opencensus/test`
- `go.opentelemetry.io/otel/example/opencensus`
- `go.opentelemetry.io/otel/exporters/otlp/otlpmetric/otlpmetricgrpc`
- `go.opentelemetry.io/otel/exporters/otlp/otlpmetric/otlpmetrichttp`
- `go.opentelemetry.io/otel/exporters/stdout/stdoutmetric`

See our [versioning policy](VERSIONING.md) for more information about these stability guarantees.

## [1.22.0/0.45.0] 2024-01-17

### Added

- The `go.opentelemetry.io/otel/semconv/v1.22.0` package.
  The package contains semantic conventions from the `v1.22.0` version of the OpenTelemetry Semantic Conventions. (#4735)
- The `go.opentelemetry.io/otel/semconv/v1.23.0` package.
  The package contains semantic conventions from the `v1.23.0` version of the OpenTelemetry Semantic Conventions. (#4746)
- The `go.opentelemetry.io/otel/semconv/v1.23.1` package.
  The package contains semantic conventions from the `v1.23.1` version of the OpenTelemetry Semantic Conventions. (#4749)
- The `go.opentelemetry.io/otel/semconv/v1.24.0` package.
  The package contains semantic conventions from the `v1.24.0` version of the OpenTelemetry Semantic Conventions. (#4770)
- Add `WithResourceAsConstantLabels` option to apply resource attributes for every metric emitted by the Prometheus exporter. (#4733)
- Experimental cardinality limiting is added to the metric SDK.
  See [metric documentation](./sdk/metric/internal/x/README.md#cardinality-limit) for more information about this feature and how to enable it. (#4457)
- Add `NewMemberRaw` and `NewKeyValuePropertyRaw` in `go.opentelemetry.io/otel/baggage`. (#4804)

### Changed

- Upgrade all use of `go.opentelemetry.io/otel/semconv` to use `v1.24.0`. (#4754)
- Update transformations in `go.opentelemetry.io/otel/exporters/zipkin` to follow `v1.24.0` version of the OpenTelemetry specification. (#4754)
- Record synchronous measurements when the passed context is canceled instead of dropping in `go.opentelemetry.io/otel/sdk/metric`.
  If you do not want to make a measurement when the context is cancelled, you need to handle it yourself (e.g  `if ctx.Err() != nil`). (#4671)
- Improve `go.opentelemetry.io/otel/trace.TraceState`'s performance. (#4722)
- Improve `go.opentelemetry.io/otel/propagation.TraceContext`'s performance. (#4721)
- Improve `go.opentelemetry.io/otel/baggage` performance. (#4743)
- Improve performance of the `(*Set).Filter` method in `go.opentelemetry.io/otel/attribute` when the passed filter does not filter out any attributes from the set. (#4774)
- `Member.String` in `go.opentelemetry.io/otel/baggage` percent-encodes only when necessary. (#4775)
- Improve `go.opentelemetry.io/otel/trace.Span`'s performance when adding multiple attributes. (#4818)
- `Property.Value` in `go.opentelemetry.io/otel/baggage` now returns a raw string instead of a percent-encoded value. (#4804)

### Fixed

- Fix `Parse` in `go.opentelemetry.io/otel/baggage` to validate member value before percent-decoding. (#4755)
- Fix whitespace encoding of `Member.String` in `go.opentelemetry.io/otel/baggage`. (#4756)
- Fix observable not registered error when the asynchronous instrument has a drop aggregation in `go.opentelemetry.io/otel/sdk/metric`. (#4772)
- Fix baggage item key so that it is not canonicalized in `go.opentelemetry.io/otel/bridge/opentracing`. (#4776)
- Fix `go.opentelemetry.io/otel/bridge/opentracing` to properly handle baggage values that requires escaping during propagation. (#4804)
- Fix a bug where using multiple readers resulted in incorrect asynchronous counter values in `go.opentelemetry.io/otel/sdk/metric`. (#4742)

## [1.21.0/0.44.0] 2023-11-16

### Removed

- Remove the deprecated `go.opentelemetry.io/otel/bridge/opencensus.NewTracer`. (#4706)
- Remove the deprecated `go.opentelemetry.io/otel/exporters/otlp/otlpmetric` module. (#4707)
- Remove the deprecated `go.opentelemetry.io/otel/example/view` module. (#4708)
- Remove the deprecated `go.opentelemetry.io/otel/example/fib` module. (#4723)

### Fixed

- Do not parse non-protobuf responses in `go.opentelemetry.io/otel/exporters/otlp/otlpmetric/otlpmetrichttp`. (#4719)
- Do not parse non-protobuf responses in `go.opentelemetry.io/otel/exporters/otlp/otlptrace/otlptracehttp`. (#4719)

## [1.20.0/0.43.0] 2023-11-10

This release brings a breaking change for custom trace API implementations. Some interfaces (`TracerProvider`, `Tracer`, `Span`) now embed the `go.opentelemetry.io/otel/trace/embedded` types. Implementers need to update their implementations based on what they want the default behavior to be. See the "API Implementations" section of the [trace API] package documentation for more information about how to accomplish this.

### Added

- Add `go.opentelemetry.io/otel/bridge/opencensus.InstallTraceBridge`, which installs the OpenCensus trace bridge, and replaces `opencensus.NewTracer`. (#4567)
- Add scope version to trace and metric bridges in `go.opentelemetry.io/otel/bridge/opencensus`. (#4584)
- Add the `go.opentelemetry.io/otel/trace/embedded` package to be embedded in the exported trace API interfaces. (#4620)
- Add the `go.opentelemetry.io/otel/trace/noop` package as a default no-op implementation of the trace API. (#4620)
- Add context propagation in `go.opentelemetry.io/otel/example/dice`. (#4644)
- Add view configuration to `go.opentelemetry.io/otel/example/prometheus`. (#4649)
- Add `go.opentelemetry.io/otel/metric.WithExplicitBucketBoundaries`, which allows defining default explicit bucket boundaries when creating histogram instruments. (#4603)
- Add `Version` function in `go.opentelemetry.io/otel/exporters/otlp/otlpmetric/otlpmetricgrpc`. (#4660)
- Add `Version` function in `go.opentelemetry.io/otel/exporters/otlp/otlpmetric/otlpmetrichttp`. (#4660)
- Add Summary, SummaryDataPoint, and QuantileValue to `go.opentelemetry.io/sdk/metric/metricdata`. (#4622)
- `go.opentelemetry.io/otel/bridge/opencensus.NewMetricProducer` now supports exemplars from OpenCensus. (#4585)
- Add support for `WithExplicitBucketBoundaries` in `go.opentelemetry.io/otel/sdk/metric`. (#4605)
- Add support for Summary metrics in `go.opentelemetry.io/otel/bridge/opencensus`. (#4668)

### Deprecated

- Deprecate `go.opentelemetry.io/otel/bridge/opencensus.NewTracer` in favor of `opencensus.InstallTraceBridge`. (#4567)
- Deprecate `go.opentelemetry.io/otel/example/fib` package is in favor of `go.opentelemetry.io/otel/example/dice`. (#4618)
- Deprecate `go.opentelemetry.io/otel/trace.NewNoopTracerProvider`.
  Use the added `NewTracerProvider` function in `go.opentelemetry.io/otel/trace/noop` instead. (#4620)
- Deprecate `go.opentelemetry.io/otel/example/view` package in favor of `go.opentelemetry.io/otel/example/prometheus`. (#4649)
- Deprecate `go.opentelemetry.io/otel/exporters/otlp/otlpmetric`. (#4693)

### Changed

- `go.opentelemetry.io/otel/bridge/opencensus.NewMetricProducer` returns a `*MetricProducer` struct instead of the metric.Producer interface. (#4583)
- The `TracerProvider` in `go.opentelemetry.io/otel/trace` now embeds the `go.opentelemetry.io/otel/trace/embedded.TracerProvider` type.
  This extends the `TracerProvider` interface and is is a breaking change for any existing implementation.
  Implementers need to update their implementations based on what they want the default behavior of the interface to be.
  See the "API Implementations" section of the `go.opentelemetry.io/otel/trace` package documentation for more information about how to accomplish this. (#4620)
- The `Tracer` in `go.opentelemetry.io/otel/trace` now embeds the `go.opentelemetry.io/otel/trace/embedded.Tracer` type.
  This extends the `Tracer` interface and is is a breaking change for any existing implementation.
  Implementers need to update their implementations based on what they want the default behavior of the interface to be.
  See the "API Implementations" section of the `go.opentelemetry.io/otel/trace` package documentation for more information about how to accomplish this. (#4620)
- The `Span` in `go.opentelemetry.io/otel/trace` now embeds the `go.opentelemetry.io/otel/trace/embedded.Span` type.
  This extends the `Span` interface and is is a breaking change for any existing implementation.
  Implementers need to update their implementations based on what they want the default behavior of the interface to be.
  See the "API Implementations" section of the `go.opentelemetry.io/otel/trace` package documentation for more information about how to accomplish this. (#4620)
- `go.opentelemetry.io/otel/exporters/otlp/otlpmetric/otlpmetricgrpc` does no longer depend on `go.opentelemetry.io/otel/exporters/otlp/otlpmetric`. (#4660)
- `go.opentelemetry.io/otel/exporters/otlp/otlpmetric/otlpmetrichttp` does no longer depend on `go.opentelemetry.io/otel/exporters/otlp/otlpmetric`. (#4660)
- Retry for `502 Bad Gateway` and `504 Gateway Timeout` HTTP statuses in `go.opentelemetry.io/otel/exporters/otlp/otlpmetric/otlpmetrichttp`. (#4670)
- Retry for `502 Bad Gateway` and `504 Gateway Timeout` HTTP statuses in `go.opentelemetry.io/otel/exporters/otlp/otlptrace/otlptracehttp`. (#4670)
- Retry for `RESOURCE_EXHAUSTED` only if RetryInfo is returned in `go.opentelemetry.io/otel/exporters/otlp/otlpmetric/otlpmetricgrpc`. (#4669)
- Retry for `RESOURCE_EXHAUSTED` only if RetryInfo is returned in `go.opentelemetry.io/otel/exporters/otlp/otlptrace/otlptracegrpc`. (#4669)
- Retry temporary HTTP request failures in `go.opentelemetry.io/otel/exporters/otlp/otlpmetric/otlpmetrichttp`. (#4679)
- Retry temporary HTTP request failures in `go.opentelemetry.io/otel/exporters/otlp/otlptrace/otlptracehttp`. (#4679)

### Fixed

- Fix improper parsing of characters such us `+`, `/` by `Parse` in `go.opentelemetry.io/otel/baggage` as they were rendered as a whitespace. (#4667)
- Fix improper parsing of characters such us `+`, `/` passed via `OTEL_RESOURCE_ATTRIBUTES` in `go.opentelemetry.io/otel/sdk/resource` as they were rendered as a whitespace. (#4699)
- Fix improper parsing of characters such us `+`, `/` passed via `OTEL_EXPORTER_OTLP_HEADERS` and `OTEL_EXPORTER_OTLP_METRICS_HEADERS` in `go.opentelemetry.io/otel/exporters/otlp/otlpmetric/otlpmetricgrpc` as they were rendered as a whitespace. (#4699)
- Fix improper parsing of characters such us `+`, `/` passed via `OTEL_EXPORTER_OTLP_HEADERS` and `OTEL_EXPORTER_OTLP_METRICS_HEADERS` in `go.opentelemetry.io/otel/exporters/otlp/otlpmetric/otlpmetrichttp` as they were rendered as a whitespace. (#4699)
- Fix improper parsing of characters such us `+`, `/` passed via `OTEL_EXPORTER_OTLP_HEADERS` and `OTEL_EXPORTER_OTLP_TRACES_HEADERS` in `go.opentelemetry.io/otel/exporters/otlp/otlpmetric/otlptracegrpc` as they were rendered as a whitespace. (#4699)
- Fix improper parsing of characters such us `+`, `/` passed via `OTEL_EXPORTER_OTLP_HEADERS` and `OTEL_EXPORTER_OTLP_TRACES_HEADERS` in `go.opentelemetry.io/otel/exporters/otlp/otlpmetric/otlptracehttp` as they were rendered as a whitespace. (#4699)
- In `go.opentelemetry.op/otel/exporters/prometheus`, the exporter no longer `Collect`s metrics after `Shutdown` is invoked. (#4648)
- Fix documentation for `WithCompressor` in `go.opentelemetry.io/otel/exporters/otlp/otlptrace/otlptracegrpc`. (#4695)
- Fix documentation for `WithCompressor` in `go.opentelemetry.io/otel/exporters/otlp/otlpmetric/otlpmetricgrpc`. (#4695)

## [1.19.0/0.42.0/0.0.7] 2023-09-28

This release contains the first stable release of the OpenTelemetry Go [metric SDK].
Our project stability guarantees now apply to the `go.opentelemetry.io/otel/sdk/metric` package.
See our [versioning policy](VERSIONING.md) for more information about these stability guarantees.

### Added

- Add the "Roll the dice" getting started application example in `go.opentelemetry.io/otel/example/dice`. (#4539)
- The `WithWriter` and `WithPrettyPrint` options to `go.opentelemetry.io/otel/exporters/stdout/stdoutmetric` to set a custom `io.Writer`, and allow displaying the output in human-readable JSON. (#4507)

### Changed

- Allow '/' characters in metric instrument names. (#4501)
- The exporter in `go.opentelemetry.io/otel/exporters/stdout/stdoutmetric` does not prettify its output by default anymore. (#4507)
- Upgrade `gopkg.io/yaml` from `v2` to `v3` in `go.opentelemetry.io/otel/schema`. (#4535)

### Fixed

- In `go.opentelemetry.op/otel/exporters/prometheus`, don't try to create the Prometheus metric on every `Collect` if we know the scope is invalid. (#4499)

### Removed

- Remove `"go.opentelemetry.io/otel/bridge/opencensus".NewMetricExporter`, which is replaced by `NewMetricProducer`. (#4566)

## [1.19.0-rc.1/0.42.0-rc.1] 2023-09-14

This is a release candidate for the v1.19.0/v0.42.0 release.
That release is expected to include the `v1` release of the OpenTelemetry Go metric SDK and will provide stability guarantees of that SDK.
See our [versioning policy](VERSIONING.md) for more information about these stability guarantees.

### Changed

- Allow '/' characters in metric instrument names. (#4501)

### Fixed

- In `go.opentelemetry.op/otel/exporters/prometheus`, don't try to create the prometheus metric on every `Collect` if we know the scope is invalid. (#4499)

## [1.18.0/0.41.0/0.0.6] 2023-09-12

This release drops the compatibility guarantee of [Go 1.19].

### Added

- Add `WithProducer` option in `go.opentelemetry.op/otel/exporters/prometheus` to restore the ability to register producers on the prometheus exporter's manual reader. (#4473)
- Add `IgnoreValue` option in `go.opentelemetry.io/otel/sdk/metric/metricdata/metricdatatest` to allow ignoring values when comparing metrics. (#4447)

### Changed

- Use a `TestingT` interface instead of `*testing.T` struct in `go.opentelemetry.io/otel/sdk/metric/metricdata/metricdatatest`. (#4483)

### Deprecated

- The `NewMetricExporter` in `go.opentelemetry.io/otel/bridge/opencensus` was deprecated in `v0.35.0` (#3541).
  The deprecation notice format for the function has been corrected to trigger Go documentation and build tooling. (#4470)

### Removed

- Removed the deprecated `go.opentelemetry.io/otel/exporters/jaeger` package. (#4467)
- Removed the deprecated `go.opentelemetry.io/otel/example/jaeger` package. (#4467)
- Removed the deprecated `go.opentelemetry.io/otel/sdk/metric/aggregation` package. (#4468)
- Removed the deprecated internal packages in `go.opentelemetry.io/otel/exporters/otlp` and its sub-packages. (#4469)
- Dropped guaranteed support for versions of Go less than 1.20. (#4481)

## [1.17.0/0.40.0/0.0.5] 2023-08-28

### Added

- Export the `ManualReader` struct in `go.opentelemetry.io/otel/sdk/metric`. (#4244)
- Export the `PeriodicReader` struct in `go.opentelemetry.io/otel/sdk/metric`. (#4244)
- Add support for exponential histogram aggregations.
  A histogram can be configured as an exponential histogram using a view with `"go.opentelemetry.io/otel/sdk/metric".ExponentialHistogram` as the aggregation. (#4245)
- Export the `Exporter` struct in `go.opentelemetry.io/otel/exporters/otlp/otlpmetric/otlpmetricgrpc`. (#4272)
- Export the `Exporter` struct in `go.opentelemetry.io/otel/exporters/otlp/otlpmetric/otlpmetrichttp`. (#4272)
- The exporters in `go.opentelemetry.io/otel/exporters/otlp/otlpmetric` now support the `OTEL_EXPORTER_OTLP_METRICS_TEMPORALITY_PREFERENCE` environment variable. (#4287)
- Add `WithoutCounterSuffixes` option in `go.opentelemetry.io/otel/exporters/prometheus` to disable addition of `_total` suffixes. (#4306)
- Add info and debug logging to the metric SDK in `go.opentelemetry.io/otel/sdk/metric`. (#4315)
- The `go.opentelemetry.io/otel/semconv/v1.21.0` package.
  The package contains semantic conventions from the `v1.21.0` version of the OpenTelemetry Semantic Conventions. (#4362)
- Accept 201 to 299 HTTP status as success in `go.opentelemetry.io/otel/exporters/otlp/otlpmetric/otlpmetrichttp` and `go.opentelemetry.io/otel/exporters/otlp/otlptrace/otlptracehttp`. (#4365)
- Document the `Temporality` and `Aggregation` methods of the `"go.opentelemetry.io/otel/sdk/metric".Exporter"` need to be concurrent safe. (#4381)
- Expand the set of units supported by the Prometheus exporter, and don't add unit suffixes if they are already present in `go.opentelemetry.op/otel/exporters/prometheus` (#4374)
- Move the `Aggregation` interface and its implementations from `go.opentelemetry.io/otel/sdk/metric/aggregation` to `go.opentelemetry.io/otel/sdk/metric`. (#4435)
- The exporters in `go.opentelemetry.io/otel/exporters/otlp/otlpmetric` now support the `OTEL_EXPORTER_OTLP_METRICS_DEFAULT_HISTOGRAM_AGGREGATION` environment variable. (#4437)
- Add the `NewAllowKeysFilter` and `NewDenyKeysFilter` functions to `go.opentelemetry.io/otel/attribute` to allow convenient creation of allow-keys and deny-keys filters. (#4444)
- Support Go 1.21. (#4463)

### Changed

- Starting from `v1.21.0` of semantic conventions, `go.opentelemetry.io/otel/semconv/{version}/httpconv` and `go.opentelemetry.io/otel/semconv/{version}/netconv` packages will no longer be published. (#4145)
- Log duplicate instrument conflict at a warning level instead of info in `go.opentelemetry.io/otel/sdk/metric`. (#4202)
- Return an error on the creation of new instruments in `go.opentelemetry.io/otel/sdk/metric` if their name doesn't pass regexp validation. (#4210)
- `NewManualReader` in `go.opentelemetry.io/otel/sdk/metric` returns `*ManualReader` instead of `Reader`. (#4244)
- `NewPeriodicReader` in `go.opentelemetry.io/otel/sdk/metric` returns `*PeriodicReader` instead of `Reader`. (#4244)
- Count the Collect time in the `PeriodicReader` timeout in `go.opentelemetry.io/otel/sdk/metric`. (#4221)
- The function `New` in `go.opentelemetry.io/otel/exporters/otlp/otlpmetric/otlpmetricgrpc` returns `*Exporter` instead of `"go.opentelemetry.io/otel/sdk/metric".Exporter`. (#4272)
- The function `New` in `go.opentelemetry.io/otel/exporters/otlp/otlpmetric/otlpmetrichttp` returns `*Exporter` instead of `"go.opentelemetry.io/otel/sdk/metric".Exporter`. (#4272)
- If an attribute set is omitted from an async callback, the previous value will no longer be exported in `go.opentelemetry.io/otel/sdk/metric`. (#4290)
- If an attribute set is observed multiple times in an async callback in `go.opentelemetry.io/otel/sdk/metric`, the values will be summed instead of the last observation winning. (#4289)
- Allow the explicit bucket histogram aggregation to be used for the up-down counter, observable counter, observable up-down counter, and observable gauge in the `go.opentelemetry.io/otel/sdk/metric` package. (#4332)
- Restrict `Meter`s in `go.opentelemetry.io/otel/sdk/metric` to only register and collect instruments it created. (#4333)
- `PeriodicReader.Shutdown` and `PeriodicReader.ForceFlush` in `go.opentelemetry.io/otel/sdk/metric` now apply the periodic reader's timeout to the operation if the user provided context does not contain a deadline. (#4356, #4377)
- Upgrade all use of `go.opentelemetry.io/otel/semconv` to use `v1.21.0`. (#4408)
- Increase instrument name maximum length from 63 to 255 characters in `go.opentelemetry.io/otel/sdk/metric`. (#4434)
- Add `go.opentelemetry.op/otel/sdk/metric.WithProducer` as an `Option` for `"go.opentelemetry.io/otel/sdk/metric".NewManualReader` and `"go.opentelemetry.io/otel/sdk/metric".NewPeriodicReader`. (#4346)

### Removed

- Remove `Reader.RegisterProducer` in `go.opentelemetry.io/otel/metric`.
  Use the added `WithProducer` option instead. (#4346)
- Remove `Reader.ForceFlush` in `go.opentelemetry.io/otel/metric`.
  Notice that `PeriodicReader.ForceFlush` is still available. (#4375)

### Fixed

- Correctly format log messages from the `go.opentelemetry.io/otel/exporters/zipkin` exporter. (#4143)
- Log an error for calls to `NewView` in `go.opentelemetry.io/otel/sdk/metric` that have empty criteria. (#4307)
- Fix `"go.opentelemetry.io/otel/sdk/resource".WithHostID()` to not set an empty `host.id`. (#4317)
- Use the instrument identifying fields to cache aggregators and determine duplicate instrument registrations in `go.opentelemetry.io/otel/sdk/metric`. (#4337)
- Detect duplicate instruments for case-insensitive names in `go.opentelemetry.io/otel/sdk/metric`. (#4338)
- The `ManualReader` will not panic if `AggregationSelector` returns `nil` in `go.opentelemetry.io/otel/sdk/metric`. (#4350)
- If a `Reader`'s `AggregationSelector` returns `nil` or `DefaultAggregation` the pipeline will use the default aggregation. (#4350)
- Log a suggested view that fixes instrument conflicts in `go.opentelemetry.io/otel/sdk/metric`. (#4349)
- Fix possible panic, deadlock and race condition in batch span processor in `go.opentelemetry.io/otel/sdk/trace`. (#4353)
- Improve context cancellation handling in batch span processor's `ForceFlush` in  `go.opentelemetry.io/otel/sdk/trace`. (#4369)
- Decouple `go.opentelemetry.io/otel/exporters/otlp/otlptrace/internal` from `go.opentelemetry.io/otel/exporters/otlp/internal` using gotmpl. (#4397, #3846)
- Decouple `go.opentelemetry.io/otel/exporters/otlp/otlpmetric/otlpmetricgrpc/internal` from `go.opentelemetry.io/otel/exporters/otlp/internal` and `go.opentelemetry.io/otel/exporters/otlp/otlpmetric/internal` using gotmpl. (#4404, #3846)
- Decouple `go.opentelemetry.io/otel/exporters/otlp/otlpmetric/otlpmetrichttp/internal` from `go.opentelemetry.io/otel/exporters/otlp/internal` and `go.opentelemetry.io/otel/exporters/otlp/otlpmetric/internal` using gotmpl. (#4407, #3846)
- Decouple `go.opentelemetry.io/otel/exporters/otlp/otlptrace/otlptracegrpc/internal` from `go.opentelemetry.io/otel/exporters/otlp/internal` and `go.opentelemetry.io/otel/exporters/otlp/otlptrace/internal` using gotmpl. (#4400, #3846)
- Decouple `go.opentelemetry.io/otel/exporters/otlp/otlptrace/otlptracehttp/internal` from `go.opentelemetry.io/otel/exporters/otlp/internal` and `go.opentelemetry.io/otel/exporters/otlp/otlptrace/internal` using gotmpl. (#4401, #3846)
- Do not block the metric SDK when OTLP metric exports are blocked in `go.opentelemetry.io/otel/exporters/otlp/otlpmetric/otlpmetricgrpc` and `go.opentelemetry.io/otel/exporters/otlp/otlpmetric/otlpmetrichttp`. (#3925, #4395)
- Do not append `_total` if the counter already has that suffix for the Prometheus exproter in `go.opentelemetry.io/otel/exporter/prometheus`. (#4373)
- Fix resource detection data race in `go.opentelemetry.io/otel/sdk/resource`. (#4409)
- Use the first-seen instrument name during instrument name conflicts in `go.opentelemetry.io/otel/sdk/metric`. (#4428)

### Deprecated

- The `go.opentelemetry.io/otel/exporters/jaeger` package is deprecated.
  OpenTelemetry dropped support for Jaeger exporter in July 2023.
  Use `go.opentelemetry.io/otel/exporters/otlp/otlptrace/otlptracehttp`
  or `go.opentelemetry.io/otel/exporters/otlp/otlptrace/otlptracegrpc` instead. (#4423)
- The `go.opentelemetry.io/otel/example/jaeger` package is deprecated. (#4423)
- The `go.opentelemetry.io/otel/exporters/otlp/otlpmetric/internal` package is deprecated. (#4420)
- The `go.opentelemetry.io/otel/exporters/otlp/otlpmetric/internal/oconf` package is deprecated. (#4420)
- The `go.opentelemetry.io/otel/exporters/otlp/otlpmetric/internal/otest` package is deprecated. (#4420)
- The `go.opentelemetry.io/otel/exporters/otlp/otlpmetric/internal/transform` package is deprecated. (#4420)
- The `go.opentelemetry.io/otel/exporters/otlp/internal` package is deprecated. (#4421)
- The `go.opentelemetry.io/otel/exporters/otlp/internal/envconfig` package is deprecated. (#4421)
- The `go.opentelemetry.io/otel/exporters/otlp/internal/retry` package is deprecated. (#4421)
- The `go.opentelemetry.io/otel/exporters/otlp/otlptrace/internal` package is deprecated. (#4425)
- The `go.opentelemetry.io/otel/exporters/otlp/otlptrace/internal/envconfig` package is deprecated. (#4425)
- The `go.opentelemetry.io/otel/exporters/otlp/otlptrace/internal/otlpconfig` package is deprecated. (#4425)
- The `go.opentelemetry.io/otel/exporters/otlp/otlptrace/internal/otlptracetest` package is deprecated. (#4425)
- The `go.opentelemetry.io/otel/exporters/otlp/otlptrace/internal/retry` package is deprecated. (#4425)
- The `go.opentelemetry.io/otel/sdk/metric/aggregation` package is deprecated.
  Use the aggregation types added to `go.opentelemetry.io/otel/sdk/metric` instead. (#4435)

## [1.16.0/0.39.0] 2023-05-18

This release contains the first stable release of the OpenTelemetry Go [metric API].
Our project stability guarantees now apply to the `go.opentelemetry.io/otel/metric` package.
See our [versioning policy](VERSIONING.md) for more information about these stability guarantees.

### Added

- The `go.opentelemetry.io/otel/semconv/v1.19.0` package.
  The package contains semantic conventions from the `v1.19.0` version of the OpenTelemetry specification. (#3848)
- The `go.opentelemetry.io/otel/semconv/v1.20.0` package.
  The package contains semantic conventions from the `v1.20.0` version of the OpenTelemetry specification. (#4078)
- The Exponential Histogram data types in `go.opentelemetry.io/otel/sdk/metric/metricdata`. (#4165)
- OTLP metrics exporter now supports the Exponential Histogram Data Type. (#4222)
- Fix serialization of `time.Time` zero values in `go.opentelemetry.io/otel/exporters/otlp/otlpmetric/otlpmetricgrpc` and `go.opentelemetry.io/otel/exporters/otlp/otlpmetric/otlpmetrichttp` packages. (#4271)

### Changed

- Use `strings.Cut()` instead of `string.SplitN()` for better readability and memory use. (#4049)
- `MeterProvider` returns noop meters once it has been shutdown. (#4154)

### Removed

- The deprecated `go.opentelemetry.io/otel/metric/instrument` package is removed.
  Use `go.opentelemetry.io/otel/metric` instead. (#4055)

### Fixed

- Fix build for BSD based systems in `go.opentelemetry.io/otel/sdk/resource`. (#4077)

## [1.16.0-rc.1/0.39.0-rc.1] 2023-05-03

This is a release candidate for the v1.16.0/v0.39.0 release.
That release is expected to include the `v1` release of the OpenTelemetry Go metric API and will provide stability guarantees of that API.
See our [versioning policy](VERSIONING.md) for more information about these stability guarantees.

### Added

- Support global `MeterProvider` in `go.opentelemetry.io/otel`. (#4039)
  - Use `Meter` for a `metric.Meter` from the global `metric.MeterProvider`.
  - Use `GetMeterProivder` for a global `metric.MeterProvider`.
  - Use `SetMeterProivder` to set the global `metric.MeterProvider`.

### Changed

- Move the `go.opentelemetry.io/otel/metric` module to the `stable-v1` module set.
  This stages the metric API to be released as a stable module. (#4038)

### Removed

- The `go.opentelemetry.io/otel/metric/global` package is removed.
  Use `go.opentelemetry.io/otel` instead. (#4039)

## [1.15.1/0.38.1] 2023-05-02

### Fixed

- Remove unused imports from `sdk/resource/host_id_bsd.go` which caused build failures. (#4040, #4041)

## [1.15.0/0.38.0] 2023-04-27

### Added

- The `go.opentelemetry.io/otel/metric/embedded` package. (#3916)
- The `Version` function to `go.opentelemetry.io/otel/sdk` to return the SDK version. (#3949)
- Add a `WithNamespace` option to `go.opentelemetry.io/otel/exporters/prometheus` to allow users to prefix metrics with a namespace. (#3970)
- The following configuration types were added to `go.opentelemetry.io/otel/metric/instrument` to be used in the configuration of measurement methods. (#3971)
  - The `AddConfig` used to hold configuration for addition measurements
    - `NewAddConfig` used to create a new `AddConfig`
    - `AddOption` used to configure an `AddConfig`
  - The `RecordConfig` used to hold configuration for recorded measurements
    - `NewRecordConfig` used to create a new `RecordConfig`
    - `RecordOption` used to configure a `RecordConfig`
  - The `ObserveConfig` used to hold configuration for observed measurements
    - `NewObserveConfig` used to create a new `ObserveConfig`
    - `ObserveOption` used to configure an `ObserveConfig`
- `WithAttributeSet` and `WithAttributes` are added to `go.opentelemetry.io/otel/metric/instrument`.
  They return an option used during a measurement that defines the attribute Set associated with the measurement. (#3971)
- The `Version` function to `go.opentelemetry.io/otel/exporters/otlp/otlpmetric` to return the OTLP metrics client version. (#3956)
- The `Version` function to `go.opentelemetry.io/otel/exporters/otlp/otlptrace` to return the OTLP trace client version. (#3956)

### Changed

- The `Extrema` in `go.opentelemetry.io/otel/sdk/metric/metricdata` is redefined with a generic argument of `[N int64 | float64]`. (#3870)
- Update all exported interfaces from `go.opentelemetry.io/otel/metric` to embed their corresponding interface from `go.opentelemetry.io/otel/metric/embedded`.
  This adds an implementation requirement to set the interface default behavior for unimplemented methods. (#3916)
- Move No-Op implementation from `go.opentelemetry.io/otel/metric` into its own package `go.opentelemetry.io/otel/metric/noop`. (#3941)
  - `metric.NewNoopMeterProvider` is replaced with `noop.NewMeterProvider`
- Add all the methods from `"go.opentelemetry.io/otel/trace".SpanContext` to `bridgeSpanContext` by embedding `otel.SpanContext` in `bridgeSpanContext`. (#3966)
- Wrap `UploadMetrics` error in `go.opentelemetry.io/otel/exporters/otlp/otlpmetric/` to improve error message when encountering generic grpc errors. (#3974)
- The measurement methods for all instruments in `go.opentelemetry.io/otel/metric/instrument` accept an option instead of the variadic `"go.opentelemetry.io/otel/attribute".KeyValue`. (#3971)
  - The `Int64Counter.Add` method now accepts `...AddOption`
  - The `Float64Counter.Add` method now accepts `...AddOption`
  - The `Int64UpDownCounter.Add` method now accepts `...AddOption`
  - The `Float64UpDownCounter.Add` method now accepts `...AddOption`
  - The `Int64Histogram.Record` method now accepts `...RecordOption`
  - The `Float64Histogram.Record` method now accepts `...RecordOption`
  - The `Int64Observer.Observe` method now accepts `...ObserveOption`
  - The `Float64Observer.Observe` method now accepts `...ObserveOption`
- The `Observer` methods in `go.opentelemetry.io/otel/metric` accept an option instead of the variadic `"go.opentelemetry.io/otel/attribute".KeyValue`. (#3971)
  - The `Observer.ObserveInt64` method now accepts `...ObserveOption`
  - The `Observer.ObserveFloat64` method now accepts `...ObserveOption`
- Move global metric back to `go.opentelemetry.io/otel/metric/global` from `go.opentelemetry.io/otel`. (#3986)

### Fixed

- `TracerProvider` allows calling `Tracer()` while it's shutting down.
  It used to deadlock. (#3924)
- Use the SDK version for the Telemetry SDK resource detector in `go.opentelemetry.io/otel/sdk/resource`. (#3949)
- Fix a data race in `SpanProcessor` returned by `NewSimpleSpanProcessor` in `go.opentelemetry.io/otel/sdk/trace`. (#3951)
- Automatically figure out the default aggregation with `aggregation.Default`. (#3967)

### Deprecated

- The `go.opentelemetry.io/otel/metric/instrument` package is deprecated.
  Use the equivalent types added to `go.opentelemetry.io/otel/metric` instead. (#4018)

## [1.15.0-rc.2/0.38.0-rc.2] 2023-03-23

This is a release candidate for the v1.15.0/v0.38.0 release.
That release will include the `v1` release of the OpenTelemetry Go metric API and will provide stability guarantees of that API.
See our [versioning policy](VERSIONING.md) for more information about these stability guarantees.

### Added

- The `WithHostID` option to `go.opentelemetry.io/otel/sdk/resource`. (#3812)
- The `WithoutTimestamps` option to `go.opentelemetry.io/otel/exporters/stdout/stdoutmetric` to sets all timestamps to zero. (#3828)
- The new `Exemplar` type is added to `go.opentelemetry.io/otel/sdk/metric/metricdata`.
  Both the `DataPoint` and `HistogramDataPoint` types from that package have a new field of `Exemplars` containing the sampled exemplars for their timeseries. (#3849)
- Configuration for each metric instrument in `go.opentelemetry.io/otel/sdk/metric/instrument`. (#3895)
- The internal logging introduces a warning level verbosity equal to `V(1)`. (#3900)
- Added a log message warning about usage of `SimpleSpanProcessor` in production environments. (#3854)

### Changed

- Optimize memory allocation when creation a new `Set` using `NewSet` or `NewSetWithFiltered` in `go.opentelemetry.io/otel/attribute`. (#3832)
- Optimize memory allocation when creation new metric instruments in `go.opentelemetry.io/otel/sdk/metric`. (#3832)
- Avoid creating new objects on all calls to `WithDeferredSetup` and `SkipContextSetup` in OpenTracing bridge. (#3833)
- The `New` and `Detect` functions from `go.opentelemetry.io/otel/sdk/resource` return errors that wrap underlying errors instead of just containing the underlying error strings. (#3844)
- Both the `Histogram` and `HistogramDataPoint` are redefined with a generic argument of `[N int64 | float64]` in `go.opentelemetry.io/otel/sdk/metric/metricdata`. (#3849)
- The metric `Export` interface from `go.opentelemetry.io/otel/sdk/metric` accepts a `*ResourceMetrics` instead of `ResourceMetrics`. (#3853)
- Rename `Asynchronous` to `Observable` in `go.opentelemetry.io/otel/metric/instrument`. (#3892)
- Rename `Int64ObserverOption` to `Int64ObservableOption` in `go.opentelemetry.io/otel/metric/instrument`. (#3895)
- Rename `Float64ObserverOption` to `Float64ObservableOption` in `go.opentelemetry.io/otel/metric/instrument`. (#3895)
- The internal logging changes the verbosity level of info to `V(4)`, the verbosity level of debug to `V(8)`. (#3900)

### Fixed

- `TracerProvider` consistently doesn't allow to register a `SpanProcessor` after shutdown. (#3845)

### Removed

- The deprecated `go.opentelemetry.io/otel/metric/global` package is removed. (#3829)
- The unneeded `Synchronous` interface in `go.opentelemetry.io/otel/metric/instrument` was removed. (#3892)
- The `Float64ObserverConfig` and `NewFloat64ObserverConfig` in `go.opentelemetry.io/otel/sdk/metric/instrument`.
  Use the added `float64` instrument configuration instead. (#3895)
- The `Int64ObserverConfig` and `NewInt64ObserverConfig` in `go.opentelemetry.io/otel/sdk/metric/instrument`.
  Use the added `int64` instrument configuration instead. (#3895)
- The `NewNoopMeter` function in `go.opentelemetry.io/otel/metric`, use `NewMeterProvider().Meter("")` instead. (#3893)

## [1.15.0-rc.1/0.38.0-rc.1] 2023-03-01

This is a release candidate for the v1.15.0/v0.38.0 release.
That release will include the `v1` release of the OpenTelemetry Go metric API and will provide stability guarantees of that API.
See our [versioning policy](VERSIONING.md) for more information about these stability guarantees.

This release drops the compatibility guarantee of [Go 1.18].

### Added

- Support global `MeterProvider` in `go.opentelemetry.io/otel`. (#3818)
  - Use `Meter` for a `metric.Meter` from the global `metric.MeterProvider`.
  - Use `GetMeterProivder` for a global `metric.MeterProvider`.
  - Use `SetMeterProivder` to set the global `metric.MeterProvider`.

### Changed

- Dropped compatibility testing for [Go 1.18].
  The project no longer guarantees support for this version of Go. (#3813)

### Fixed

- Handle empty environment variable as it they were not set. (#3764)
- Clarify the `httpconv` and `netconv` packages in `go.opentelemetry.io/otel/semconv/*` provide tracing semantic conventions. (#3823)
- Fix race conditions in `go.opentelemetry.io/otel/exporters/metric/prometheus` that could cause a panic. (#3899)
- Fix sending nil `scopeInfo` to metrics channel in `go.opentelemetry.io/otel/exporters/metric/prometheus` that could cause a panic in `github.com/prometheus/client_golang/prometheus`. (#3899)

### Deprecated

- The `go.opentelemetry.io/otel/metric/global` package is deprecated.
  Use `go.opentelemetry.io/otel` instead. (#3818)

### Removed

- The deprecated `go.opentelemetry.io/otel/metric/unit` package is removed. (#3814)

## [1.14.0/0.37.0/0.0.4] 2023-02-27

This release is the last to support [Go 1.18].
The next release will require at least [Go 1.19].

### Added

- The `event` type semantic conventions are added to `go.opentelemetry.io/otel/semconv/v1.17.0`. (#3697)
- Support [Go 1.20]. (#3693)
- The `go.opentelemetry.io/otel/semconv/v1.18.0` package.
  The package contains semantic conventions from the `v1.18.0` version of the OpenTelemetry specification. (#3719)
  - The following `const` renames from `go.opentelemetry.io/otel/semconv/v1.17.0` are included:
    - `OtelScopeNameKey` -> `OTelScopeNameKey`
    - `OtelScopeVersionKey` -> `OTelScopeVersionKey`
    - `OtelLibraryNameKey` -> `OTelLibraryNameKey`
    - `OtelLibraryVersionKey` -> `OTelLibraryVersionKey`
    - `OtelStatusCodeKey` -> `OTelStatusCodeKey`
    - `OtelStatusDescriptionKey` -> `OTelStatusDescriptionKey`
    - `OtelStatusCodeOk` -> `OTelStatusCodeOk`
    - `OtelStatusCodeError` -> `OTelStatusCodeError`
  - The following `func` renames from `go.opentelemetry.io/otel/semconv/v1.17.0` are included:
    - `OtelScopeName` -> `OTelScopeName`
    - `OtelScopeVersion` -> `OTelScopeVersion`
    - `OtelLibraryName` -> `OTelLibraryName`
    - `OtelLibraryVersion` -> `OTelLibraryVersion`
    - `OtelStatusDescription` -> `OTelStatusDescription`
- A `IsSampled` method is added to the `SpanContext` implementation in `go.opentelemetry.io/otel/bridge/opentracing` to expose the span sampled state.
  See the [README](./bridge/opentracing/README.md) for more information. (#3570)
- The `WithInstrumentationAttributes` option to `go.opentelemetry.io/otel/metric`. (#3738)
- The `WithInstrumentationAttributes` option to `go.opentelemetry.io/otel/trace`. (#3739)
- The following environment variables are supported by the periodic `Reader` in `go.opentelemetry.io/otel/sdk/metric`. (#3763)
  - `OTEL_METRIC_EXPORT_INTERVAL` sets the time between collections and exports.
  - `OTEL_METRIC_EXPORT_TIMEOUT` sets the timeout an export is attempted.

### Changed

- Fall-back to `TextMapCarrier` when it's not `HttpHeader`s in `go.opentelemetry.io/otel/bridge/opentracing`. (#3679)
- The `Collect` method of the `"go.opentelemetry.io/otel/sdk/metric".Reader` interface is updated to accept the `metricdata.ResourceMetrics` value the collection will be made into.
  This change is made to enable memory reuse by SDK users. (#3732)
- The `WithUnit` option in `go.opentelemetry.io/otel/sdk/metric/instrument` is updated to accept a `string` for the unit value. (#3776)

### Fixed

- Ensure `go.opentelemetry.io/otel` does not use generics. (#3723, #3725)
- Multi-reader `MeterProvider`s now export metrics for all readers, instead of just the first reader. (#3720, #3724)
- Remove use of deprecated `"math/rand".Seed` in `go.opentelemetry.io/otel/example/prometheus`. (#3733)
- Do not silently drop unknown schema data with `Parse` in  `go.opentelemetry.io/otel/schema/v1.1`. (#3743)
- Data race issue in OTLP exporter retry mechanism. (#3755, #3756)
- Wrapping empty errors when exporting in `go.opentelemetry.io/otel/sdk/metric`. (#3698, #3772)
- Incorrect "all" and "resource" definition for schema files in `go.opentelemetry.io/otel/schema/v1.1`. (#3777)

### Deprecated

- The `go.opentelemetry.io/otel/metric/unit` package is deprecated.
  Use the equivalent unit string instead. (#3776)
  - Use `"1"` instead of `unit.Dimensionless`
  - Use `"By"` instead of `unit.Bytes`
  - Use `"ms"` instead of `unit.Milliseconds`

## [1.13.0/0.36.0] 2023-02-07

### Added

- Attribute `KeyValue` creations functions to `go.opentelemetry.io/otel/semconv/v1.17.0` for all non-enum semantic conventions.
  These functions ensure semantic convention type correctness. (#3675)

### Fixed

- Removed the `http.target` attribute from being added by `ServerRequest` in the following packages. (#3687)
  - `go.opentelemetry.io/otel/semconv/v1.13.0/httpconv`
  - `go.opentelemetry.io/otel/semconv/v1.14.0/httpconv`
  - `go.opentelemetry.io/otel/semconv/v1.15.0/httpconv`
  - `go.opentelemetry.io/otel/semconv/v1.16.0/httpconv`
  - `go.opentelemetry.io/otel/semconv/v1.17.0/httpconv`

### Removed

- The deprecated `go.opentelemetry.io/otel/metric/instrument/asyncfloat64` package is removed. (#3631)
- The deprecated `go.opentelemetry.io/otel/metric/instrument/asyncint64` package is removed. (#3631)
- The deprecated `go.opentelemetry.io/otel/metric/instrument/syncfloat64` package is removed. (#3631)
- The deprecated `go.opentelemetry.io/otel/metric/instrument/syncint64` package is removed. (#3631)

## [1.12.0/0.35.0] 2023-01-28

### Added

- The `WithInt64Callback` option to `go.opentelemetry.io/otel/metric/instrument`.
  This options is used to configure `int64` Observer callbacks during their creation. (#3507)
- The `WithFloat64Callback` option to `go.opentelemetry.io/otel/metric/instrument`.
  This options is used to configure `float64` Observer callbacks during their creation. (#3507)
- The `Producer` interface and `Reader.RegisterProducer(Producer)` to `go.opentelemetry.io/otel/sdk/metric`.
  These additions are used to enable external metric Producers. (#3524)
- The `Callback` function type to `go.opentelemetry.io/otel/metric`.
  This new named function type is registered with a `Meter`. (#3564)
- The `go.opentelemetry.io/otel/semconv/v1.13.0` package.
  The package contains semantic conventions from the `v1.13.0` version of the OpenTelemetry specification. (#3499)
  - The `EndUserAttributesFromHTTPRequest` function in `go.opentelemetry.io/otel/semconv/v1.12.0` is merged into `ClientRequest` and `ServerRequest` in `go.opentelemetry.io/otel/semconv/v1.13.0/httpconv`.
  - The `HTTPAttributesFromHTTPStatusCode` function in `go.opentelemetry.io/otel/semconv/v1.12.0` is merged into `ClientResponse` in `go.opentelemetry.io/otel/semconv/v1.13.0/httpconv`.
  - The `HTTPClientAttributesFromHTTPRequest` function in `go.opentelemetry.io/otel/semconv/v1.12.0` is replaced by `ClientRequest` in `go.opentelemetry.io/otel/semconv/v1.13.0/httpconv`.
  - The `HTTPServerAttributesFromHTTPRequest` function in `go.opentelemetry.io/otel/semconv/v1.12.0` is replaced by `ServerRequest` in `go.opentelemetry.io/otel/semconv/v1.13.0/httpconv`.
  - The `HTTPServerMetricAttributesFromHTTPRequest` function in `go.opentelemetry.io/otel/semconv/v1.12.0` is replaced by `ServerRequest` in `go.opentelemetry.io/otel/semconv/v1.13.0/httpconv`.
  - The `NetAttributesFromHTTPRequest` function in `go.opentelemetry.io/otel/semconv/v1.12.0` is split into `Transport` in `go.opentelemetry.io/otel/semconv/v1.13.0/netconv` and `ClientRequest` or `ServerRequest` in `go.opentelemetry.io/otel/semconv/v1.13.0/httpconv`.
  - The `SpanStatusFromHTTPStatusCode` function in `go.opentelemetry.io/otel/semconv/v1.12.0` is replaced by `ClientStatus` in `go.opentelemetry.io/otel/semconv/v1.13.0/httpconv`.
  - The `SpanStatusFromHTTPStatusCodeAndSpanKind` function in `go.opentelemetry.io/otel/semconv/v1.12.0` is split into `ClientStatus` and `ServerStatus` in `go.opentelemetry.io/otel/semconv/v1.13.0/httpconv`.
  - The `Client` function is included in `go.opentelemetry.io/otel/semconv/v1.13.0/netconv` to generate attributes for a `net.Conn`.
  - The `Server` function is included in `go.opentelemetry.io/otel/semconv/v1.13.0/netconv` to generate attributes for a `net.Listener`.
- The `go.opentelemetry.io/otel/semconv/v1.14.0` package.
  The package contains semantic conventions from the `v1.14.0` version of the OpenTelemetry specification. (#3566)
- The `go.opentelemetry.io/otel/semconv/v1.15.0` package.
  The package contains semantic conventions from the `v1.15.0` version of the OpenTelemetry specification. (#3578)
- The `go.opentelemetry.io/otel/semconv/v1.16.0` package.
  The package contains semantic conventions from the `v1.16.0` version of the OpenTelemetry specification. (#3579)
- Metric instruments to `go.opentelemetry.io/otel/metric/instrument`.
  These instruments are use as replacements of the deprecated `go.opentelemetry.io/otel/metric/instrument/{asyncfloat64,asyncint64,syncfloat64,syncint64}` packages.(#3575, #3586)
  - `Float64ObservableCounter` replaces the `asyncfloat64.Counter`
  - `Float64ObservableUpDownCounter` replaces the `asyncfloat64.UpDownCounter`
  - `Float64ObservableGauge` replaces the `asyncfloat64.Gauge`
  - `Int64ObservableCounter` replaces the `asyncint64.Counter`
  - `Int64ObservableUpDownCounter` replaces the `asyncint64.UpDownCounter`
  - `Int64ObservableGauge` replaces the `asyncint64.Gauge`
  - `Float64Counter` replaces the `syncfloat64.Counter`
  - `Float64UpDownCounter` replaces the `syncfloat64.UpDownCounter`
  - `Float64Histogram` replaces the `syncfloat64.Histogram`
  - `Int64Counter` replaces the `syncint64.Counter`
  - `Int64UpDownCounter` replaces the `syncint64.UpDownCounter`
  - `Int64Histogram` replaces the `syncint64.Histogram`
- `NewTracerProvider` to `go.opentelemetry.io/otel/bridge/opentracing`.
  This is used to create `WrapperTracer` instances from a `TracerProvider`. (#3116)
- The `Extrema` type to `go.opentelemetry.io/otel/sdk/metric/metricdata`.
  This type is used to represent min/max values and still be able to distinguish unset and zero values. (#3487)
- The `go.opentelemetry.io/otel/semconv/v1.17.0` package.
  The package contains semantic conventions from the `v1.17.0` version of the OpenTelemetry specification. (#3599)

### Changed

- Jaeger and Zipkin exporter use `github.com/go-logr/logr` as the logging interface, and add the `WithLogr` option. (#3497, #3500)
- Instrument configuration in `go.opentelemetry.io/otel/metric/instrument` is split into specific options and configuration based on the instrument type. (#3507)
  - Use the added `Int64Option` type to configure instruments from `go.opentelemetry.io/otel/metric/instrument/syncint64`.
  - Use the added `Float64Option` type to configure instruments from `go.opentelemetry.io/otel/metric/instrument/syncfloat64`.
  - Use the added `Int64ObserverOption` type to configure instruments from `go.opentelemetry.io/otel/metric/instrument/asyncint64`.
  - Use the added `Float64ObserverOption` type to configure instruments from `go.opentelemetry.io/otel/metric/instrument/asyncfloat64`.
- Return a `Registration` from the `RegisterCallback` method of a `Meter` in the `go.opentelemetry.io/otel/metric` package.
  This `Registration` can be used to unregister callbacks. (#3522)
- Global error handler uses an atomic value instead of a mutex. (#3543)
- Add `NewMetricProducer` to `go.opentelemetry.io/otel/bridge/opencensus`, which can be used to pass OpenCensus metrics to an OpenTelemetry Reader. (#3541)
- Global logger uses an atomic value instead of a mutex. (#3545)
- The `Shutdown` method of the `"go.opentelemetry.io/otel/sdk/trace".TracerProvider` releases all computational resources when called the first time. (#3551)
- The `Sampler` returned from `TraceIDRatioBased` `go.opentelemetry.io/otel/sdk/trace` now uses the rightmost bits for sampling decisions.
  This fixes random sampling when using ID generators like `xray.IDGenerator` and increasing parity with other language implementations. (#3557)
- Errors from `go.opentelemetry.io/otel/exporters/otlp/otlptrace` exporters are wrapped in errors identifying their signal name.
  Existing users of the exporters attempting to identify specific errors will need to use `errors.Unwrap()` to get the underlying error. (#3516)
- Exporters from `go.opentelemetry.io/otel/exporters/otlp` will print the final retryable error message when attempts to retry time out. (#3514)
- The instrument kind names in `go.opentelemetry.io/otel/sdk/metric` are updated to match the API. (#3562)
  - `InstrumentKindSyncCounter` is renamed to `InstrumentKindCounter`
  - `InstrumentKindSyncUpDownCounter` is renamed to `InstrumentKindUpDownCounter`
  - `InstrumentKindSyncHistogram` is renamed to `InstrumentKindHistogram`
  - `InstrumentKindAsyncCounter` is renamed to `InstrumentKindObservableCounter`
  - `InstrumentKindAsyncUpDownCounter` is renamed to `InstrumentKindObservableUpDownCounter`
  - `InstrumentKindAsyncGauge` is renamed to `InstrumentKindObservableGauge`
- The `RegisterCallback` method of the `Meter` in `go.opentelemetry.io/otel/metric` changed.
  - The named `Callback` replaces the inline function parameter. (#3564)
  - `Callback` is required to return an error. (#3576)
  - `Callback` accepts the added `Observer` parameter added.
    This new parameter is used by `Callback` implementations to observe values for asynchronous instruments instead of calling the `Observe` method of the instrument directly. (#3584)
  - The slice of `instrument.Asynchronous` is now passed as a variadic argument. (#3587)
- The exporter from `go.opentelemetry.io/otel/exporters/zipkin` is updated to use the `v1.16.0` version of semantic conventions.
  This means it no longer uses the removed `net.peer.ip` or `http.host` attributes to determine the remote endpoint.
  Instead it uses the `net.sock.peer` attributes. (#3581)
- The `Min` and `Max` fields of the `HistogramDataPoint` in `go.opentelemetry.io/otel/sdk/metric/metricdata` are now defined with the added `Extrema` type instead of a `*float64`. (#3487)

### Fixed

- Asynchronous instruments that use sum aggregators and attribute filters correctly add values from equivalent attribute sets that have been filtered. (#3439, #3549)
- The `RegisterCallback` method of the `Meter` from `go.opentelemetry.io/otel/sdk/metric` only registers a callback for instruments created by that meter.
  Trying to register a callback with instruments from a different meter will result in an error being returned. (#3584)

### Deprecated

- The `NewMetricExporter` in `go.opentelemetry.io/otel/bridge/opencensus` is deprecated.
  Use `NewMetricProducer` instead. (#3541)
- The `go.opentelemetry.io/otel/metric/instrument/asyncfloat64` package is deprecated.
  Use the instruments from `go.opentelemetry.io/otel/metric/instrument` instead. (#3575)
- The `go.opentelemetry.io/otel/metric/instrument/asyncint64` package is deprecated.
  Use the instruments from `go.opentelemetry.io/otel/metric/instrument` instead. (#3575)
- The `go.opentelemetry.io/otel/metric/instrument/syncfloat64` package is deprecated.
  Use the instruments from `go.opentelemetry.io/otel/metric/instrument` instead. (#3575)
- The `go.opentelemetry.io/otel/metric/instrument/syncint64` package is deprecated.
  Use the instruments from `go.opentelemetry.io/otel/metric/instrument` instead. (#3575)
- The `NewWrappedTracerProvider` in `go.opentelemetry.io/otel/bridge/opentracing` is now deprecated.
  Use `NewTracerProvider` instead. (#3116)

### Removed

- The deprecated `go.opentelemetry.io/otel/sdk/metric/view` package is removed. (#3520)
- The `InstrumentProvider` from `go.opentelemetry.io/otel/sdk/metric/asyncint64` is removed.
  Use the new creation methods of the `Meter` in `go.opentelemetry.io/otel/sdk/metric` instead. (#3530)
  - The `Counter` method is replaced by `Meter.Int64ObservableCounter`
  - The `UpDownCounter` method is replaced by `Meter.Int64ObservableUpDownCounter`
  - The `Gauge` method is replaced by `Meter.Int64ObservableGauge`
- The `InstrumentProvider` from `go.opentelemetry.io/otel/sdk/metric/asyncfloat64` is removed.
  Use the new creation methods of the `Meter` in `go.opentelemetry.io/otel/sdk/metric` instead. (#3530)
  - The `Counter` method is replaced by `Meter.Float64ObservableCounter`
  - The `UpDownCounter` method is replaced by `Meter.Float64ObservableUpDownCounter`
  - The `Gauge` method is replaced by `Meter.Float64ObservableGauge`
- The `InstrumentProvider` from `go.opentelemetry.io/otel/sdk/metric/syncint64` is removed.
  Use the new creation methods of the `Meter` in `go.opentelemetry.io/otel/sdk/metric` instead. (#3530)
  - The `Counter` method is replaced by `Meter.Int64Counter`
  - The `UpDownCounter` method is replaced by `Meter.Int64UpDownCounter`
  - The `Histogram` method is replaced by `Meter.Int64Histogram`
- The `InstrumentProvider` from `go.opentelemetry.io/otel/sdk/metric/syncfloat64` is removed.
  Use the new creation methods of the `Meter` in `go.opentelemetry.io/otel/sdk/metric` instead. (#3530)
  - The `Counter` method is replaced by `Meter.Float64Counter`
  - The `UpDownCounter` method is replaced by `Meter.Float64UpDownCounter`
  - The `Histogram` method is replaced by `Meter.Float64Histogram`

## [1.11.2/0.34.0] 2022-12-05

### Added

- The `WithView` `Option` is added to the `go.opentelemetry.io/otel/sdk/metric` package.
   This option is used to configure the view(s) a `MeterProvider` will use for all `Reader`s that are registered with it. (#3387)
- Add Instrumentation Scope and Version as info metric and label in Prometheus exporter.
  This can be disabled using the `WithoutScopeInfo()` option added to that package.(#3273, #3357)
- OTLP exporters now recognize: (#3363)
  - `OTEL_EXPORTER_OTLP_INSECURE`
  - `OTEL_EXPORTER_OTLP_TRACES_INSECURE`
  - `OTEL_EXPORTER_OTLP_METRICS_INSECURE`
  - `OTEL_EXPORTER_OTLP_CLIENT_KEY`
  - `OTEL_EXPORTER_OTLP_TRACES_CLIENT_KEY`
  - `OTEL_EXPORTER_OTLP_METRICS_CLIENT_KEY`
  - `OTEL_EXPORTER_OTLP_CLIENT_CERTIFICATE`
  - `OTEL_EXPORTER_OTLP_TRACES_CLIENT_CERTIFICATE`
  - `OTEL_EXPORTER_OTLP_METRICS_CLIENT_CERTIFICATE`
- The `View` type and related `NewView` function to create a view according to the OpenTelemetry specification are added to `go.opentelemetry.io/otel/sdk/metric`.
  These additions are replacements for the `View` type and `New` function from `go.opentelemetry.io/otel/sdk/metric/view`. (#3459)
- The `Instrument` and `InstrumentKind` type are added to `go.opentelemetry.io/otel/sdk/metric`.
  These additions are replacements for the `Instrument` and `InstrumentKind` types from `go.opentelemetry.io/otel/sdk/metric/view`. (#3459)
- The `Stream` type is added to `go.opentelemetry.io/otel/sdk/metric` to define a metric data stream a view will produce. (#3459)
- The `AssertHasAttributes` allows instrument authors to test that datapoints returned have appropriate attributes. (#3487)

### Changed

- The `"go.opentelemetry.io/otel/sdk/metric".WithReader` option no longer accepts views to associate with the `Reader`.
   Instead, views are now registered directly with the `MeterProvider` via the new `WithView` option.
   The views registered with the `MeterProvider` apply to all `Reader`s. (#3387)
- The `Temporality(view.InstrumentKind) metricdata.Temporality` and `Aggregation(view.InstrumentKind) aggregation.Aggregation` methods are added to the `"go.opentelemetry.io/otel/sdk/metric".Exporter` interface. (#3260)
- The `Temporality(view.InstrumentKind) metricdata.Temporality` and `Aggregation(view.InstrumentKind) aggregation.Aggregation` methods are added to the `"go.opentelemetry.io/otel/exporters/otlp/otlpmetric".Client` interface. (#3260)
- The `WithTemporalitySelector` and `WithAggregationSelector` `ReaderOption`s have been changed to `ManualReaderOption`s in the `go.opentelemetry.io/otel/sdk/metric` package. (#3260)
- The periodic reader in the `go.opentelemetry.io/otel/sdk/metric` package now uses the temporality and aggregation selectors from its configured exporter instead of accepting them as options. (#3260)

### Fixed

- The `go.opentelemetry.io/otel/exporters/prometheus` exporter fixes duplicated `_total` suffixes. (#3369)
- Remove comparable requirement for `Reader`s. (#3387)
- Cumulative metrics from the OpenCensus bridge (`go.opentelemetry.io/otel/bridge/opencensus`) are defined as monotonic sums, instead of non-monotonic. (#3389)
- Asynchronous counters (`Counter` and `UpDownCounter`) from the metric SDK now produce delta sums when configured with delta temporality. (#3398)
- Exported `Status` codes in the `go.opentelemetry.io/otel/exporters/zipkin` exporter are now exported as all upper case values. (#3340)
- `Aggregation`s from `go.opentelemetry.io/otel/sdk/metric` with no data are not exported. (#3394, #3436)
- Re-enabled Attribute Filters in the Metric SDK. (#3396)
- Asynchronous callbacks are only called if they are registered with at least one instrument that does not use drop aggregation. (#3408)
- Do not report empty partial-success responses in the `go.opentelemetry.io/otel/exporters/otlp` exporters. (#3438, #3432)
- Handle partial success responses in `go.opentelemetry.io/otel/exporters/otlp/otlpmetric` exporters. (#3162, #3440)
- Prevent duplicate Prometheus description, unit, and type. (#3469)
- Prevents panic when using incorrect `attribute.Value.As[Type]Slice()`. (#3489)

### Removed

- The `go.opentelemetry.io/otel/exporters/otlp/otlpmetric.Client` interface is removed. (#3486)
- The `go.opentelemetry.io/otel/exporters/otlp/otlpmetric.New` function is removed. Use the `otlpmetric[http|grpc].New` directly. (#3486)

### Deprecated

- The `go.opentelemetry.io/otel/sdk/metric/view` package is deprecated.
  Use `Instrument`, `InstrumentKind`, `View`, and `NewView` in `go.opentelemetry.io/otel/sdk/metric` instead. (#3476)

## [1.11.1/0.33.0] 2022-10-19

### Added

- The Prometheus exporter in `go.opentelemetry.io/otel/exporters/prometheus` registers with a Prometheus registerer on creation.
   By default, it will register with the default Prometheus registerer.
   A non-default registerer can be used by passing the `WithRegisterer` option. (#3239)
- Added the `WithAggregationSelector` option to the `go.opentelemetry.io/otel/exporters/prometheus` package to change the default `AggregationSelector` used. (#3341)
- The Prometheus exporter in `go.opentelemetry.io/otel/exporters/prometheus` converts the `Resource` associated with metric exports into a `target_info` metric. (#3285)

### Changed

- The `"go.opentelemetry.io/otel/exporters/prometheus".New` function is updated to return an error.
   It will return an error if the exporter fails to register with Prometheus. (#3239)

### Fixed

- The URL-encoded values from the `OTEL_RESOURCE_ATTRIBUTES` environment variable are decoded. (#2963)
- The `baggage.NewMember` function decodes the `value` parameter instead of directly using it.
   This fixes the implementation to be compliant with the W3C specification. (#3226)
- Slice attributes of the `attribute` package are now comparable based on their value, not instance. (#3108 #3252)
- The `Shutdown` and `ForceFlush` methods of the `"go.opentelemetry.io/otel/sdk/trace".TraceProvider` no longer return an error when no processor is registered. (#3268)
- The Prometheus exporter in `go.opentelemetry.io/otel/exporters/prometheus` cumulatively sums histogram buckets. (#3281)
- The sum of each histogram data point is now uniquely exported by the `go.opentelemetry.io/otel/exporters/otlpmetric` exporters. (#3284, #3293)
- Recorded values for asynchronous counters (`Counter` and `UpDownCounter`) are interpreted as exact, not incremental, sum values by the metric SDK. (#3350, #3278)
- `UpDownCounters` are now correctly output as Prometheus gauges in the `go.opentelemetry.io/otel/exporters/prometheus` exporter. (#3358)
- The Prometheus exporter in `go.opentelemetry.io/otel/exporters/prometheus` no longer describes the metrics it will send to Prometheus on startup.
   Instead the exporter is defined as an "unchecked" collector for Prometheus.
   This fixes the `reader is not registered` warning currently emitted on startup. (#3291 #3342)
- The `go.opentelemetry.io/otel/exporters/prometheus` exporter now correctly adds `_total` suffixes to counter metrics. (#3360)
- The `go.opentelemetry.io/otel/exporters/prometheus` exporter now adds a unit suffix to metric names.
   This can be disabled using the `WithoutUnits()` option added to that package. (#3352)

## [1.11.0/0.32.3] 2022-10-12

### Added

- Add default User-Agent header to OTLP exporter requests (`go.opentelemetry.io/otel/exporters/otlptrace/otlptracegrpc` and `go.opentelemetry.io/otel/exporters/otlptrace/otlptracehttp`). (#3261)

### Changed

- `span.SetStatus` has been updated such that calls that lower the status are now no-ops. (#3214)
- Upgrade `golang.org/x/sys/unix` from `v0.0.0-20210423185535-09eb48e85fd7` to `v0.0.0-20220919091848-fb04ddd9f9c8`.
  This addresses [GO-2022-0493](https://pkg.go.dev/vuln/GO-2022-0493). (#3235)

## [0.32.2] Metric SDK (Alpha) - 2022-10-11

### Added

- Added an example of using metric views to customize instruments. (#3177)
- Add default User-Agent header to OTLP exporter requests (`go.opentelemetry.io/otel/exporters/otlpmetric/otlpmetricgrpc` and `go.opentelemetry.io/otel/exporters/otlpmetric/otlpmetrichttp`). (#3261)

### Changed

- Flush pending measurements with the `PeriodicReader` in the `go.opentelemetry.io/otel/sdk/metric` when `ForceFlush` or `Shutdown` are called. (#3220)
- Update histogram default bounds to match the requirements of the latest specification. (#3222)
- Encode the HTTP status code in the OpenTracing bridge (`go.opentelemetry.io/otel/bridge/opentracing`) as an integer.  (#3265)

### Fixed

- Use default view if instrument does not match any registered view of a reader. (#3224, #3237)
- Return the same instrument every time a user makes the exact same instrument creation call. (#3229, #3251)
- Return the existing instrument when a view transforms a creation call to match an existing instrument. (#3240, #3251)
- Log a warning when a conflicting instrument (e.g. description, unit, data-type) is created instead of returning an error. (#3251)
- The OpenCensus bridge no longer sends empty batches of metrics. (#3263)

## [0.32.1] Metric SDK (Alpha) - 2022-09-22

### Changed

- The Prometheus exporter sanitizes OpenTelemetry instrument names when exporting.
   Invalid characters are replaced with `_`. (#3212)

### Added

- The metric portion of the OpenCensus bridge (`go.opentelemetry.io/otel/bridge/opencensus`) has been reintroduced. (#3192)
- The OpenCensus bridge example (`go.opentelemetry.io/otel/example/opencensus`) has been reintroduced. (#3206)

### Fixed

- Updated go.mods to point to valid versions of the sdk. (#3216)
- Set the `MeterProvider` resource on all exported metric data. (#3218)

## [0.32.0] Revised Metric SDK (Alpha) - 2022-09-18

### Changed

- The metric SDK in `go.opentelemetry.io/otel/sdk/metric` is completely refactored to comply with the OpenTelemetry specification.
  Please see the package documentation for how the new SDK is initialized and configured. (#3175)
- Update the minimum supported go version to go1.18. Removes support for go1.17 (#3179)

### Removed

- The metric portion of the OpenCensus bridge (`go.opentelemetry.io/otel/bridge/opencensus`) has been removed.
  A new bridge compliant with the revised metric SDK will be added back in a future release. (#3175)
- The `go.opentelemetry.io/otel/sdk/metric/aggregator/aggregatortest` package is removed, see the new metric SDK. (#3175)
- The `go.opentelemetry.io/otel/sdk/metric/aggregator/histogram` package is removed, see the new metric SDK. (#3175)
- The `go.opentelemetry.io/otel/sdk/metric/aggregator/lastvalue` package is removed, see the new metric SDK. (#3175)
- The `go.opentelemetry.io/otel/sdk/metric/aggregator/sum` package is removed, see the new metric SDK. (#3175)
- The `go.opentelemetry.io/otel/sdk/metric/aggregator` package is removed, see the new metric SDK. (#3175)
- The `go.opentelemetry.io/otel/sdk/metric/controller/basic` package is removed, see the new metric SDK. (#3175)
- The `go.opentelemetry.io/otel/sdk/metric/controller/controllertest` package is removed, see the new metric SDK. (#3175)
- The `go.opentelemetry.io/otel/sdk/metric/controller/time` package is removed, see the new metric SDK. (#3175)
- The `go.opentelemetry.io/otel/sdk/metric/export/aggregation` package is removed, see the new metric SDK. (#3175)
- The `go.opentelemetry.io/otel/sdk/metric/export` package is removed, see the new metric SDK. (#3175)
- The `go.opentelemetry.io/otel/sdk/metric/metrictest` package is removed.
  A replacement package that supports the new metric SDK will be added back in a future release. (#3175)
- The `go.opentelemetry.io/otel/sdk/metric/number` package is removed, see the new metric SDK. (#3175)
- The `go.opentelemetry.io/otel/sdk/metric/processor/basic` package is removed, see the new metric SDK. (#3175)
- The `go.opentelemetry.io/otel/sdk/metric/processor/processortest` package is removed, see the new metric SDK. (#3175)
- The `go.opentelemetry.io/otel/sdk/metric/processor/reducer` package is removed, see the new metric SDK. (#3175)
- The `go.opentelemetry.io/otel/sdk/metric/registry` package is removed, see the new metric SDK. (#3175)
- The `go.opentelemetry.io/otel/sdk/metric/sdkapi` package is removed, see the new metric SDK. (#3175)
- The `go.opentelemetry.io/otel/sdk/metric/selector/simple` package is removed, see the new metric SDK. (#3175)
- The `"go.opentelemetry.io/otel/sdk/metric".ErrUninitializedInstrument` variable was removed. (#3175)
- The `"go.opentelemetry.io/otel/sdk/metric".ErrBadInstrument` variable was removed. (#3175)
- The `"go.opentelemetry.io/otel/sdk/metric".Accumulator` type was removed, see the `MeterProvider`in the new metric SDK. (#3175)
- The `"go.opentelemetry.io/otel/sdk/metric".NewAccumulator` function was removed, see `NewMeterProvider`in the new metric SDK. (#3175)
- The deprecated `"go.opentelemetry.io/otel/sdk/metric".AtomicFieldOffsets` function was removed. (#3175)

## [1.10.0] - 2022-09-09

### Added

- Support Go 1.19. (#3077)
  Include compatibility testing and document support. (#3077)
- Support the OTLP ExportTracePartialSuccess response; these are passed to the registered error handler. (#3106)
- Upgrade go.opentelemetry.io/proto/otlp from v0.18.0 to v0.19.0 (#3107)

### Changed

- Fix misidentification of OpenTelemetry `SpanKind` in OpenTracing bridge (`go.opentelemetry.io/otel/bridge/opentracing`).  (#3096)
- Attempting to start a span with a nil `context` will no longer cause a panic. (#3110)
- All exporters will be shutdown even if one reports an error (#3091)
- Ensure valid UTF-8 when truncating over-length attribute values. (#3156)

## [1.9.0/0.0.3] - 2022-08-01

### Added

- Add support for Schema Files format 1.1.x (metric "split" transform) with the new `go.opentelemetry.io/otel/schema/v1.1` package. (#2999)
- Add the `go.opentelemetry.io/otel/semconv/v1.11.0` package.
  The package contains semantic conventions from the `v1.11.0` version of the OpenTelemetry specification. (#3009)
- Add the `go.opentelemetry.io/otel/semconv/v1.12.0` package.
  The package contains semantic conventions from the `v1.12.0` version of the OpenTelemetry specification. (#3010)
- Add the `http.method` attribute to HTTP server metric from all `go.opentelemetry.io/otel/semconv/*` packages. (#3018)

### Fixed

- Invalid warning for context setup being deferred in `go.opentelemetry.io/otel/bridge/opentracing` package. (#3029)

## [1.8.0/0.31.0] - 2022-07-08

### Added

- Add support for `opentracing.TextMap` format in the `Inject` and `Extract` methods
of the `"go.opentelemetry.io/otel/bridge/opentracing".BridgeTracer` type. (#2911)

### Changed

- The `crosslink` make target has been updated to use the `go.opentelemetry.io/build-tools/crosslink` package. (#2886)
- In the `go.opentelemetry.io/otel/sdk/instrumentation` package rename `Library` to `Scope` and alias `Library` as `Scope` (#2976)
- Move metric no-op implementation form `nonrecording` to `metric` package. (#2866)

### Removed

- Support for go1.16. Support is now only for go1.17 and go1.18 (#2917)

### Deprecated

- The `Library` struct in the `go.opentelemetry.io/otel/sdk/instrumentation` package is deprecated.
  Use the equivalent `Scope` struct instead. (#2977)
- The `ReadOnlySpan.InstrumentationLibrary` method from the `go.opentelemetry.io/otel/sdk/trace` package is deprecated.
  Use the equivalent `ReadOnlySpan.InstrumentationScope` method instead. (#2977)

## [1.7.0/0.30.0] - 2022-04-28

### Added

- Add the `go.opentelemetry.io/otel/semconv/v1.8.0` package.
  The package contains semantic conventions from the `v1.8.0` version of the OpenTelemetry specification. (#2763)
- Add the `go.opentelemetry.io/otel/semconv/v1.9.0` package.
  The package contains semantic conventions from the `v1.9.0` version of the OpenTelemetry specification. (#2792)
- Add the `go.opentelemetry.io/otel/semconv/v1.10.0` package.
  The package contains semantic conventions from the `v1.10.0` version of the OpenTelemetry specification. (#2842)
- Added an in-memory exporter to metrictest to aid testing with a full SDK. (#2776)

### Fixed

- Globally delegated instruments are unwrapped before delegating asynchronous callbacks. (#2784)
- Remove import of `testing` package in non-tests builds of the `go.opentelemetry.io/otel` package. (#2786)

### Changed

- The `WithLabelEncoder` option from the `go.opentelemetry.io/otel/exporters/stdout/stdoutmetric` package is renamed to `WithAttributeEncoder`. (#2790)
- The `LabelFilterSelector` interface from `go.opentelemetry.io/otel/sdk/metric/processor/reducer` is renamed to `AttributeFilterSelector`.
  The method included in the renamed interface also changed from `LabelFilterFor` to `AttributeFilterFor`. (#2790)
- The `Metadata.Labels` method from the `go.opentelemetry.io/otel/sdk/metric/export` package is renamed to `Metadata.Attributes`.
  Consequentially, the `Record` type from the same package also has had the embedded method renamed. (#2790)

### Deprecated

- The `Iterator.Label` method in the `go.opentelemetry.io/otel/attribute` package is deprecated.
  Use the equivalent `Iterator.Attribute` method instead. (#2790)
- The `Iterator.IndexedLabel` method in the `go.opentelemetry.io/otel/attribute` package is deprecated.
  Use the equivalent `Iterator.IndexedAttribute` method instead. (#2790)
- The `MergeIterator.Label` method in the `go.opentelemetry.io/otel/attribute` package is deprecated.
  Use the equivalent `MergeIterator.Attribute` method instead. (#2790)

### Removed

- Removed the `Batch` type from the `go.opentelemetry.io/otel/sdk/metric/metrictest` package. (#2864)
- Removed the `Measurement` type from the `go.opentelemetry.io/otel/sdk/metric/metrictest` package. (#2864)

## [0.29.0] - 2022-04-11

### Added

- The metrics global package was added back into several test files. (#2764)
- The `Meter` function is added back to the `go.opentelemetry.io/otel/metric/global` package.
  This function is a convenience function equivalent to calling `global.MeterProvider().Meter(...)`. (#2750)

### Removed

- Removed module the `go.opentelemetry.io/otel/sdk/export/metric`.
  Use the `go.opentelemetry.io/otel/sdk/metric` module instead. (#2720)

### Changed

- Don't panic anymore when setting a global MeterProvider to itself. (#2749)
- Upgrade `go.opentelemetry.io/proto/otlp` in `go.opentelemetry.io/otel/exporters/otlp/otlpmetric` from `v0.12.1` to `v0.15.0`.
  This replaces the use of the now deprecated `InstrumentationLibrary` and `InstrumentationLibraryMetrics` types and fields in the proto library with the equivalent `InstrumentationScope` and `ScopeMetrics`. (#2748)

## [1.6.3] - 2022-04-07

### Fixed

- Allow non-comparable global `MeterProvider`, `TracerProvider`, and `TextMapPropagator` types to be set. (#2772, #2773)

## [1.6.2] - 2022-04-06

### Changed

- Don't panic anymore when setting a global TracerProvider or TextMapPropagator to itself. (#2749)
- Upgrade `go.opentelemetry.io/proto/otlp` in `go.opentelemetry.io/otel/exporters/otlp/otlptrace` from `v0.12.1` to `v0.15.0`.
  This replaces the use of the now deprecated `InstrumentationLibrary` and `InstrumentationLibrarySpans` types and fields in the proto library with the equivalent `InstrumentationScope` and `ScopeSpans`. (#2748)

## [1.6.1] - 2022-03-28

### Fixed

- The `go.opentelemetry.io/otel/schema/*` packages now use the correct schema URL for their `SchemaURL` constant.
  Instead of using `"https://opentelemetry.io/schemas/v<version>"` they now use the correct URL without a `v` prefix, `"https://opentelemetry.io/schemas/<version>"`. (#2743, #2744)

### Security

- Upgrade `go.opentelemetry.io/proto/otlp` from `v0.12.0` to `v0.12.1`.
  This includes an indirect upgrade of `github.com/grpc-ecosystem/grpc-gateway` which resolves [a vulnerability](https://nvd.nist.gov/vuln/detail/CVE-2019-11254) from `gopkg.in/yaml.v2` in version `v2.2.3`. (#2724, #2728)

## [1.6.0/0.28.0] - 2022-03-23

### ⚠️ Notice ⚠️

This update is a breaking change of the unstable Metrics API.
Code instrumented with the `go.opentelemetry.io/otel/metric` will need to be modified.

### Added

- Add metrics exponential histogram support.
  New mapping functions have been made available in `sdk/metric/aggregator/exponential/mapping` for other OpenTelemetry projects to take dependencies on. (#2502)
- Add Go 1.18 to our compatibility tests. (#2679)
- Allow configuring the Sampler with the `OTEL_TRACES_SAMPLER` and `OTEL_TRACES_SAMPLER_ARG` environment variables. (#2305, #2517)
- Add the `metric/global` for obtaining and setting the global `MeterProvider`. (#2660)

### Changed

- The metrics API has been significantly changed to match the revised OpenTelemetry specification.
  High-level changes include:

  - Synchronous and asynchronous instruments are now handled by independent `InstrumentProvider`s.
    These `InstrumentProvider`s are managed with a `Meter`.
  - Synchronous and asynchronous instruments are grouped into their own packages based on value types.
  - Asynchronous callbacks can now be registered with a `Meter`.

  Be sure to check out the metric module documentation for more information on how to use the revised API. (#2587, #2660)

### Fixed

- Fallback to general attribute limits when span specific ones are not set in the environment. (#2675, #2677)

## [1.5.0] - 2022-03-16

### Added

- Log the Exporters configuration in the TracerProviders message. (#2578)
- Added support to configure the span limits with environment variables.
  The following environment variables are supported. (#2606, #2637)
  - `OTEL_SPAN_ATTRIBUTE_VALUE_LENGTH_LIMIT`
  - `OTEL_SPAN_ATTRIBUTE_COUNT_LIMIT`
  - `OTEL_SPAN_EVENT_COUNT_LIMIT`
  - `OTEL_EVENT_ATTRIBUTE_COUNT_LIMIT`
  - `OTEL_SPAN_LINK_COUNT_LIMIT`
  - `OTEL_LINK_ATTRIBUTE_COUNT_LIMIT`

  If the provided environment variables are invalid (negative), the default values would be used.
- Rename the `gc` runtime name to `go` (#2560)
- Add resource container ID detection. (#2418)
- Add span attribute value length limit.
  The new `AttributeValueLengthLimit` field is added to the `"go.opentelemetry.io/otel/sdk/trace".SpanLimits` type to configure this limit for a `TracerProvider`.
  The default limit for this resource is "unlimited". (#2637)
- Add the `WithRawSpanLimits` option to `go.opentelemetry.io/otel/sdk/trace`.
  This option replaces the `WithSpanLimits` option.
  Zero or negative values will not be changed to the default value like `WithSpanLimits` does.
  Setting a limit to zero will effectively disable the related resource it limits and setting to a negative value will mean that resource is unlimited.
  Consequentially, limits should be constructed using `NewSpanLimits` and updated accordingly. (#2637)

### Changed

- Drop oldest tracestate `Member` when capacity is reached. (#2592)
- Add event and link drop counts to the exported data from the `oltptrace` exporter. (#2601)
- Unify path cleaning functionally in the `otlpmetric` and `otlptrace` configuration. (#2639)
- Change the debug message from the `sdk/trace.BatchSpanProcessor` to reflect the count is cumulative. (#2640)
- Introduce new internal `envconfig` package for OTLP exporters. (#2608)
- If `http.Request.Host` is empty, fall back to use `URL.Host` when populating `http.host` in the `semconv` packages. (#2661)

### Fixed

- Remove the OTLP trace exporter limit of SpanEvents when exporting. (#2616)
- Default to port `4318` instead of `4317` for the `otlpmetrichttp` and `otlptracehttp` client. (#2614, #2625)
- Unlimited span limits are now supported (negative values). (#2636, #2637)

### Deprecated

- Deprecated `"go.opentelemetry.io/otel/sdk/trace".WithSpanLimits`.
  Use `WithRawSpanLimits` instead.
  That option allows setting unlimited and zero limits, this option does not.
  This option will be kept until the next major version incremented release. (#2637)

## [1.4.1] - 2022-02-16

### Fixed

- Fix race condition in reading the dropped spans number for the `BatchSpanProcessor`. (#2615)

## [1.4.0] - 2022-02-11

### Added

- Use `OTEL_EXPORTER_ZIPKIN_ENDPOINT` environment variable to specify zipkin collector endpoint. (#2490)
- Log the configuration of `TracerProvider`s, and `Tracer`s for debugging.
  To enable use a logger with Verbosity (V level) `>=1`. (#2500)
- Added support to configure the batch span-processor with environment variables.
  The following environment variables are used. (#2515)
  - `OTEL_BSP_SCHEDULE_DELAY`
  - `OTEL_BSP_EXPORT_TIMEOUT`
  - `OTEL_BSP_MAX_QUEUE_SIZE`.
  - `OTEL_BSP_MAX_EXPORT_BATCH_SIZE`

### Changed

- Zipkin exporter exports `Resource` attributes in the `Tags` field. (#2589)

### Deprecated

- Deprecate module the `go.opentelemetry.io/otel/sdk/export/metric`.
  Use the `go.opentelemetry.io/otel/sdk/metric` module instead. (#2382)
- Deprecate `"go.opentelemetry.io/otel/sdk/metric".AtomicFieldOffsets`. (#2445)

### Fixed

- Fixed the instrument kind for noop async instruments to correctly report an implementation. (#2461)
- Fix UDP packets overflowing with Jaeger payloads. (#2489, #2512)
- Change the `otlpmetric.Client` interface's `UploadMetrics` method to accept a single `ResourceMetrics` instead of a slice of them. (#2491)
- Specify explicit buckets in Prometheus example, fixing issue where example only has `+inf` bucket. (#2419, #2493)
- W3C baggage will now decode urlescaped values. (#2529)
- Baggage members are now only validated once, when calling `NewMember` and not also when adding it to the baggage itself. (#2522)
- The order attributes are dropped from spans in the `go.opentelemetry.io/otel/sdk/trace` package when capacity is reached is fixed to be in compliance with the OpenTelemetry specification.
  Instead of dropping the least-recently-used attribute, the last added attribute is dropped.
  This drop order still only applies to attributes with unique keys not already contained in the span.
  If an attribute is added with a key already contained in the span, that attribute is updated to the new value being added. (#2576)

### Removed

- Updated `go.opentelemetry.io/proto/otlp` from `v0.11.0` to `v0.12.0`. This version removes a number of deprecated methods. (#2546)
  - [`Metric.GetIntGauge()`](https://pkg.go.dev/go.opentelemetry.io/proto/otlp@v0.11.0/metrics/v1#Metric.GetIntGauge)
  - [`Metric.GetIntHistogram()`](https://pkg.go.dev/go.opentelemetry.io/proto/otlp@v0.11.0/metrics/v1#Metric.GetIntHistogram)
  - [`Metric.GetIntSum()`](https://pkg.go.dev/go.opentelemetry.io/proto/otlp@v0.11.0/metrics/v1#Metric.GetIntSum)

## [1.3.0] - 2021-12-10

### ⚠️ Notice ⚠️

We have updated the project minimum supported Go version to 1.16

### Added

- Added an internal Logger.
  This can be used by the SDK and API to provide users with feedback of the internal state.
  To enable verbose logs configure the logger which will print V(1) logs. For debugging information configure to print V(5) logs. (#2343)
- Add the `WithRetry` `Option` and the `RetryConfig` type to the `go.opentelemetry.io/otel/exporter/otel/otlpmetric/otlpmetrichttp` package to specify retry behavior consistently. (#2425)
- Add `SpanStatusFromHTTPStatusCodeAndSpanKind` to all `semconv` packages to return a span status code similar to `SpanStatusFromHTTPStatusCode`, but exclude `4XX` HTTP errors as span errors if the span is of server kind. (#2296)

### Changed

- The `"go.opentelemetry.io/otel/exporter/otel/otlptrace/otlptracegrpc".Client` now uses the underlying gRPC `ClientConn` to handle name resolution, TCP connection establishment (with retries and backoff) and TLS handshakes, and handling errors on established connections by re-resolving the name and reconnecting. (#2329)
- The `"go.opentelemetry.io/otel/exporter/otel/otlpmetric/otlpmetricgrpc".Client` now uses the underlying gRPC `ClientConn` to handle name resolution, TCP connection establishment (with retries and backoff) and TLS handshakes, and handling errors on established connections by re-resolving the name and reconnecting. (#2425)
- The `"go.opentelemetry.io/otel/exporter/otel/otlpmetric/otlpmetricgrpc".RetrySettings` type is renamed to `RetryConfig`. (#2425)
- The `go.opentelemetry.io/otel/exporter/otel/*` gRPC exporters now default to using the host's root CA set if none are provided by the user and `WithInsecure` is not specified. (#2432)
- Change `resource.Default` to be evaluated the first time it is called, rather than on import. This allows the caller the option to update `OTEL_RESOURCE_ATTRIBUTES` first, such as with `os.Setenv`. (#2371)

### Fixed

- The `go.opentelemetry.io/otel/exporter/otel/*` exporters are updated to handle per-signal and universal endpoints according to the OpenTelemetry specification.
  Any per-signal endpoint set via an `OTEL_EXPORTER_OTLP_<signal>_ENDPOINT` environment variable is now used without modification of the path.
  When `OTEL_EXPORTER_OTLP_ENDPOINT` is set, if it contains a path, that path is used as a base path which per-signal paths are appended to. (#2433)
- Basic metric controller updated to use sync.Map to avoid blocking calls (#2381)
- The `go.opentelemetry.io/otel/exporter/jaeger` correctly sets the `otel.status_code` value to be a string of `ERROR` or `OK` instead of an integer code. (#2439, #2440)

### Deprecated

- Deprecated the `"go.opentelemetry.io/otel/exporter/otel/otlpmetric/otlpmetrichttp".WithMaxAttempts` `Option`, use the new `WithRetry` `Option` instead. (#2425)
- Deprecated the `"go.opentelemetry.io/otel/exporter/otel/otlpmetric/otlpmetrichttp".WithBackoff` `Option`, use the new `WithRetry` `Option` instead. (#2425)

### Removed

- Remove the metric Processor's ability to convert cumulative to delta aggregation temporality. (#2350)
- Remove the metric Bound Instruments interface and implementations. (#2399)
- Remove the metric MinMaxSumCount kind aggregation and the corresponding OTLP export path. (#2423)
- Metric SDK removes the "exact" aggregator for histogram instruments, as it performed a non-standard aggregation for OTLP export (creating repeated Gauge points) and worked its way into a number of confusing examples. (#2348)

## [1.2.0] - 2021-11-12

### Changed

- Metric SDK `export.ExportKind`, `export.ExportKindSelector` types have been renamed to `aggregation.Temporality` and `aggregation.TemporalitySelector` respectively to keep in line with current specification and protocol along with built-in selectors (e.g., `aggregation.CumulativeTemporalitySelector`, ...). (#2274)
- The Metric `Exporter` interface now requires a `TemporalitySelector` method instead of an `ExportKindSelector`. (#2274)
- Metrics API cleanup. The `metric/sdkapi` package has been created to relocate the API-to-SDK interface:
  - The following interface types simply moved from `metric` to `metric/sdkapi`: `Descriptor`, `MeterImpl`, `InstrumentImpl`, `SyncImpl`, `BoundSyncImpl`, `AsyncImpl`, `AsyncRunner`, `AsyncSingleRunner`, and `AsyncBatchRunner`
  - The following struct types moved and are replaced with type aliases, since they are exposed to the user: `Observation`, `Measurement`.
  - The No-op implementations of sync and async instruments are no longer exported, new functions `sdkapi.NewNoopAsyncInstrument()` and `sdkapi.NewNoopSyncInstrument()` are provided instead. (#2271)
- Update the SDK `BatchSpanProcessor` to export all queued spans when `ForceFlush` is called. (#2080, #2335)

### Added

- Add the `"go.opentelemetry.io/otel/exporters/otlp/otlpmetric/otlpmetricgrpc".WithGRPCConn` option so the exporter can reuse an existing gRPC connection. (#2002)
- Added a new `schema` module to help parse Schema Files in OTEP 0152 format. (#2267)
- Added a new `MapCarrier` to the `go.opentelemetry.io/otel/propagation` package to hold propagated cross-cutting concerns as a `map[string]string` held in memory. (#2334)

## [1.1.0] - 2021-10-27

### Added

- Add the `"go.opentelemetry.io/otel/exporters/otlp/otlptrace/otlptracegrpc".WithGRPCConn` option so the exporter can reuse an existing gRPC connection. (#2002)
- Add the `go.opentelemetry.io/otel/semconv/v1.7.0` package.
  The package contains semantic conventions from the `v1.7.0` version of the OpenTelemetry specification. (#2320)
- Add the `go.opentelemetry.io/otel/semconv/v1.6.1` package.
  The package contains semantic conventions from the `v1.6.1` version of the OpenTelemetry specification. (#2321)
- Add the `go.opentelemetry.io/otel/semconv/v1.5.0` package.
  The package contains semantic conventions from the `v1.5.0` version of the OpenTelemetry specification. (#2322)
  - When upgrading from the `semconv/v1.4.0` package note the following name changes:
    - `K8SReplicasetUIDKey` -> `K8SReplicaSetUIDKey`
    - `K8SReplicasetNameKey` -> `K8SReplicaSetNameKey`
    - `K8SStatefulsetUIDKey` -> `K8SStatefulSetUIDKey`
    - `k8SStatefulsetNameKey` -> `K8SStatefulSetNameKey`
    - `K8SDaemonsetUIDKey` -> `K8SDaemonSetUIDKey`
    - `K8SDaemonsetNameKey` -> `K8SDaemonSetNameKey`

### Changed

- Links added to a span will be dropped by the SDK if they contain an invalid span context (#2275).

### Fixed

- The `"go.opentelemetry.io/otel/semconv/v1.4.0".HTTPServerAttributesFromHTTPRequest` now correctly only sets the HTTP client IP attribute even if the connection was routed with proxies and there are multiple addresses in the `X-Forwarded-For` header. (#2282, #2284)
- The `"go.opentelemetry.io/otel/semconv/v1.4.0".NetAttributesFromHTTPRequest` function correctly handles IPv6 addresses as IP addresses and sets the correct net peer IP instead of the net peer hostname attribute. (#2283, #2285)
- The simple span processor shutdown method deterministically returns the exporter error status if it simultaneously finishes when the deadline is reached. (#2290, #2289)

## [1.0.1] - 2021-10-01

### Fixed

- json stdout exporter no longer crashes due to concurrency bug. (#2265)

## [Metrics 0.24.0] - 2021-10-01

### Changed

- NoopMeterProvider is now private and NewNoopMeterProvider must be used to obtain a noopMeterProvider. (#2237)
- The Metric SDK `Export()` function takes a new two-level reader interface for iterating over results one instrumentation library at a time. (#2197)
  - The former `"go.opentelemetry.io/otel/sdk/export/metric".CheckpointSet` is renamed `Reader`.
  - The new interface is named `"go.opentelemetry.io/otel/sdk/export/metric".InstrumentationLibraryReader`.

## [1.0.0] - 2021-09-20

This is the first stable release for the project.
This release includes an API and SDK for the tracing signal that will comply with the stability guarantees defined by the projects [versioning policy](./VERSIONING.md).

### Added

- OTLP trace exporter now sets the `SchemaURL` field in the exported telemetry if the Tracer has `WithSchemaURL` option. (#2242)

### Fixed

- Slice-valued attributes can correctly be used as map keys. (#2223)

### Removed

- Removed the `"go.opentelemetry.io/otel/exporters/zipkin".WithSDKOptions` function. (#2248)
- Removed the deprecated package `go.opentelemetry.io/otel/oteltest`. (#2234)
- Removed the deprecated package `go.opentelemetry.io/otel/bridge/opencensus/utils`. (#2233)
- Removed deprecated functions, types, and methods from `go.opentelemetry.io/otel/attribute` package.
  Use the typed functions and methods added to the package instead. (#2235)
  - The `Key.Array` method is removed.
  - The `Array` function is removed.
  - The `Any` function is removed.
  - The `ArrayValue` function is removed.
  - The `AsArray` function is removed.

## [1.0.0-RC3] - 2021-09-02

### Added

- Added `ErrorHandlerFunc` to use a function as an `"go.opentelemetry.io/otel".ErrorHandler`. (#2149)
- Added `"go.opentelemetry.io/otel/trace".WithStackTrace` option to add a stack trace when using `span.RecordError` or when panic is handled in `span.End`. (#2163)
- Added typed slice attribute types and functionality to the `go.opentelemetry.io/otel/attribute` package to replace the existing array type and functions. (#2162)
  - `BoolSlice`, `IntSlice`, `Int64Slice`, `Float64Slice`, and `StringSlice` replace the use of the `Array` function in the package.
- Added the `go.opentelemetry.io/otel/example/fib` example package.
  Included is an example application that computes Fibonacci numbers. (#2203)

### Changed

- Metric instruments have been renamed to match the (feature-frozen) metric API specification:
  - ValueRecorder becomes Histogram
  - ValueObserver becomes Gauge
  - SumObserver becomes CounterObserver
  - UpDownSumObserver becomes UpDownCounterObserver
  The API exported from this project is still considered experimental. (#2202)
- Metric SDK/API implementation type `InstrumentKind` moves into `sdkapi` sub-package. (#2091)
- The Metrics SDK export record no longer contains a Resource pointer, the SDK `"go.opentelemetry.io/otel/sdk/trace/export/metric".Exporter.Export()` function for push-based exporters now takes a single Resource argument, pull-based exporters use `"go.opentelemetry.io/otel/sdk/metric/controller/basic".Controller.Resource()`. (#2120)
- The JSON output of the `go.opentelemetry.io/otel/exporters/stdout/stdouttrace` is harmonized now such that the output is "plain" JSON objects after each other of the form `{ ... } { ... } { ... }`. Earlier the JSON objects describing a span were wrapped in a slice for each `Exporter.ExportSpans` call, like `[ { ... } ][ { ... } { ... } ]`. Outputting JSON object directly after each other is consistent with JSON loggers, and a bit easier to parse and read. (#2196)
- Update the `NewTracerConfig`, `NewSpanStartConfig`, `NewSpanEndConfig`, and `NewEventConfig` function in the `go.opentelemetry.io/otel/trace` package to return their respective configurations as structs instead of pointers to the struct. (#2212)

### Deprecated

- The `go.opentelemetry.io/otel/bridge/opencensus/utils` package is deprecated.
  All functionality from this package now exists in the `go.opentelemetry.io/otel/bridge/opencensus` package.
  The functions from that package should be used instead. (#2166)
- The `"go.opentelemetry.io/otel/attribute".Array` function and the related `ARRAY` value type is deprecated.
  Use the typed `*Slice` functions and types added to the package instead. (#2162)
- The `"go.opentelemetry.io/otel/attribute".Any` function is deprecated.
  Use the typed functions instead. (#2181)
- The `go.opentelemetry.io/otel/oteltest` package is deprecated.
  The `"go.opentelemetry.io/otel/sdk/trace/tracetest".SpanRecorder` can be registered with the default SDK (`go.opentelemetry.io/otel/sdk/trace`) as a `SpanProcessor` and used as a replacement for this deprecated package. (#2188)

### Removed

- Removed metrics test package `go.opentelemetry.io/otel/sdk/export/metric/metrictest`. (#2105)

### Fixed

- The `fromEnv` detector no longer throws an error when `OTEL_RESOURCE_ATTRIBUTES` environment variable is not set or empty. (#2138)
- Setting the global `ErrorHandler` with `"go.opentelemetry.io/otel".SetErrorHandler` multiple times is now supported. (#2160, #2140)
- The `"go.opentelemetry.io/otel/attribute".Any` function now supports `int32` values. (#2169)
- Multiple calls to `"go.opentelemetry.io/otel/sdk/metric/controller/basic".WithResource()` are handled correctly, and when no resources are provided `"go.opentelemetry.io/otel/sdk/resource".Default()` is used. (#2120)
- The `WithoutTimestamps` option for the `go.opentelemetry.io/otel/exporters/stdout/stdouttrace` exporter causes the exporter to correctly omit timestamps. (#2195)
- Fixed typos in resources.go. (#2201)

## [1.0.0-RC2] - 2021-07-26

### Added

- Added `WithOSDescription` resource configuration option to set OS (Operating System) description resource attribute (`os.description`). (#1840)
- Added `WithOS` resource configuration option to set all OS (Operating System) resource attributes at once. (#1840)
- Added the `WithRetry` option to the `go.opentelemetry.io/otel/exporters/otlp/otlptrace/otlptracehttp` package.
  This option is a replacement for the removed `WithMaxAttempts` and `WithBackoff` options. (#2095)
- Added API `LinkFromContext` to return Link which encapsulates SpanContext from provided context and also encapsulates attributes. (#2115)
- Added a new `Link` type under the SDK `otel/sdk/trace` package that counts the number of attributes that were dropped for surpassing the `AttributePerLinkCountLimit` configured in the Span's `SpanLimits`.
  This new type replaces the equal-named API `Link` type found in the `otel/trace` package for most usages within the SDK.
  For example, instances of this type are now returned by the `Links()` function of `ReadOnlySpan`s provided in places like the `OnEnd` function of `SpanProcessor` implementations. (#2118)
- Added the `SpanRecorder` type to the `go.opentelemetry.io/otel/skd/trace/tracetest` package.
  This type can be used with the default SDK as a `SpanProcessor` during testing. (#2132)

### Changed

- The `SpanModels` function is now exported from the `go.opentelemetry.io/otel/exporters/zipkin` package to convert OpenTelemetry spans into Zipkin model spans. (#2027)
- Rename the `"go.opentelemetry.io/otel/exporters/otlp/otlptrace/otlptracegrpc".RetrySettings` to `RetryConfig`. (#2095)

### Deprecated

- The `TextMapCarrier` and `TextMapPropagator` from the `go.opentelemetry.io/otel/oteltest` package and their associated creation functions (`TextMapCarrier`, `NewTextMapPropagator`) are deprecated. (#2114)
- The `Harness` type from the `go.opentelemetry.io/otel/oteltest` package and its associated creation function, `NewHarness` are deprecated and will be removed in the next release. (#2123)
- The `TraceStateFromKeyValues` function from the `go.opentelemetry.io/otel/oteltest` package is deprecated.
  Use the `trace.ParseTraceState` function instead. (#2122)

### Removed

- Removed the deprecated package `go.opentelemetry.io/otel/exporters/trace/jaeger`. (#2020)
- Removed the deprecated package `go.opentelemetry.io/otel/exporters/trace/zipkin`. (#2020)
- Removed the `"go.opentelemetry.io/otel/sdk/resource".WithBuiltinDetectors` function.
  The explicit `With*` options for every built-in detector should be used instead. (#2026 #2097)
- Removed the `WithMaxAttempts` and `WithBackoff` options from the `go.opentelemetry.io/otel/exporters/otlp/otlptrace/otlptracehttp` package.
  The retry logic of the package has been updated to match the `otlptracegrpc` package and accordingly a `WithRetry` option is added that should be used instead. (#2095)
- Removed `DroppedAttributeCount` field from `otel/trace.Link` struct. (#2118)

### Fixed

- When using WithNewRoot, don't use the parent context for making sampling decisions. (#2032)
- `oteltest.Tracer` now creates a valid `SpanContext` when using `WithNewRoot`. (#2073)
- OS type detector now sets the correct `dragonflybsd` value for DragonFly BSD. (#2092)
- The OTel span status is correctly transformed into the OTLP status in the `go.opentelemetry.io/otel/exporters/otlp/otlptrace` package.
  This fix will by default set the status to `Unset` if it is not explicitly set to `Ok` or `Error`. (#2099 #2102)
- The `Inject` method for the `"go.opentelemetry.io/otel/propagation".TraceContext` type no longer injects empty `tracestate` values. (#2108)
- Use `6831` as default Jaeger agent port instead of `6832`. (#2131)

## [Experimental Metrics v0.22.0] - 2021-07-19

### Added

- Adds HTTP support for OTLP metrics exporter. (#2022)

### Removed

- Removed the deprecated package `go.opentelemetry.io/otel/exporters/metric/prometheus`. (#2020)

## [1.0.0-RC1] / 0.21.0 - 2021-06-18

With this release we are introducing a split in module versions.  The tracing API and SDK are entering the `v1.0.0` Release Candidate phase with `v1.0.0-RC1`
while the experimental metrics API and SDK continue with `v0.x` releases at `v0.21.0`.  Modules at major version 1 or greater will not depend on modules
with major version 0.

### Added

- Adds `otlpgrpc.WithRetry`option for configuring the retry policy for transient errors on the otlp/gRPC exporter. (#1832)
  - The following status codes are defined as transient errors:
      | gRPC Status Code | Description |
      | ---------------- | ----------- |
      | 1  | Cancelled |
      | 4  | Deadline Exceeded |
      | 8  | Resource Exhausted |
      | 10 | Aborted |
      | 10 | Out of Range |
      | 14 | Unavailable |
      | 15 | Data Loss |
- Added `Status` type to the `go.opentelemetry.io/otel/sdk/trace` package to represent the status of a span. (#1874)
- Added `SpanStub` type and its associated functions to the `go.opentelemetry.io/otel/sdk/trace/tracetest` package.
  This type can be used as a testing replacement for the `SpanSnapshot` that was removed from the `go.opentelemetry.io/otel/sdk/trace` package. (#1873)
- Adds support for scheme in `OTEL_EXPORTER_OTLP_ENDPOINT` according to the spec. (#1886)
- Adds `trace.WithSchemaURL` option for configuring the tracer with a Schema URL. (#1889)
- Added an example of using OpenTelemetry Go as a trace context forwarder. (#1912)
- `ParseTraceState` is added to the `go.opentelemetry.io/otel/trace` package.
  It can be used to decode a `TraceState` from a `tracestate` header string value. (#1937)
- Added `Len` method to the `TraceState` type in the `go.opentelemetry.io/otel/trace` package.
  This method returns the number of list-members the `TraceState` holds. (#1937)
- Creates package `go.opentelemetry.io/otel/exporters/otlp/otlptrace` that defines a trace exporter that uses a `otlptrace.Client` to send data.
  Creates package `go.opentelemetry.io/otel/exporters/otlp/otlptrace/otlptracegrpc` implementing a gRPC `otlptrace.Client` and offers convenience functions, `NewExportPipeline` and `InstallNewPipeline`, to setup and install a `otlptrace.Exporter` in tracing .(#1922)
- Added `Baggage`, `Member`, and `Property` types to the `go.opentelemetry.io/otel/baggage` package along with their related functions. (#1967)
- Added `ContextWithBaggage`, `ContextWithoutBaggage`, and `FromContext` functions to the `go.opentelemetry.io/otel/baggage` package.
  These functions replace the `Set`, `Value`, `ContextWithValue`, `ContextWithoutValue`, and `ContextWithEmpty` functions from that package and directly work with the new `Baggage` type. (#1967)
- The `OTEL_SERVICE_NAME` environment variable is the preferred source for `service.name`, used by the environment resource detector if a service name is present both there and in `OTEL_RESOURCE_ATTRIBUTES`. (#1969)
- Creates package `go.opentelemetry.io/otel/exporters/otlp/otlptrace/otlptracehttp` implementing an HTTP `otlptrace.Client` and offers convenience functions, `NewExportPipeline` and `InstallNewPipeline`, to setup and install a `otlptrace.Exporter` in tracing. (#1963)
- Changes `go.opentelemetry.io/otel/sdk/resource.NewWithAttributes` to require a schema URL. The old function is still available as `resource.NewSchemaless`. This is a breaking change. (#1938)
- Several builtin resource detectors now correctly populate the schema URL. (#1938)
- Creates package `go.opentelemetry.io/otel/exporters/otlp/otlpmetric` that defines a metrics exporter that uses a `otlpmetric.Client` to send data.
- Creates package `go.opentelemetry.io/otel/exporters/otlp/otlpmetric/otlpmetricgrpc` implementing a gRPC `otlpmetric.Client` and offers convenience functions, `New` and `NewUnstarted`, to create an `otlpmetric.Exporter`.(#1991)
- Added `go.opentelemetry.io/otel/exporters/stdout/stdouttrace` exporter. (#2005)
- Added `go.opentelemetry.io/otel/exporters/stdout/stdoutmetric` exporter. (#2005)
- Added a `TracerProvider()` method to the `"go.opentelemetry.io/otel/trace".Span` interface. This can be used to obtain a `TracerProvider` from a given span that utilizes the same trace processing pipeline.  (#2009)

### Changed

- Make `NewSplitDriver` from `go.opentelemetry.io/otel/exporters/otlp` take variadic arguments instead of a `SplitConfig` item.
  `NewSplitDriver` now automatically implements an internal `noopDriver` for `SplitConfig` fields that are not initialized. (#1798)
- `resource.New()` now creates a Resource without builtin detectors. Previous behavior is now achieved by using `WithBuiltinDetectors` Option. (#1810)
- Move the `Event` type from the `go.opentelemetry.io/otel` package to the `go.opentelemetry.io/otel/sdk/trace` package. (#1846)
- CI builds validate against last two versions of Go, dropping 1.14 and adding 1.16. (#1865)
- BatchSpanProcessor now report export failures when calling `ForceFlush()` method. (#1860)
- `Set.Encoded(Encoder)` no longer caches the result of an encoding. (#1855)
- Renamed `CloudZoneKey` to `CloudAvailabilityZoneKey` in Resource semantic conventions according to spec. (#1871)
- The `StatusCode` and `StatusMessage` methods of the `ReadOnlySpan` interface and the `Span` produced by the `go.opentelemetry.io/otel/sdk/trace` package have been replaced with a single `Status` method.
  This method returns the status of a span using the new `Status` type. (#1874)
- Updated `ExportSpans` method of the`SpanExporter` interface type to accept `ReadOnlySpan`s instead of the removed `SpanSnapshot`.
  This brings the export interface into compliance with the specification in that it now accepts an explicitly immutable type instead of just an implied one. (#1873)
- Unembed `SpanContext` in `Link`. (#1877)
- Generate Semantic conventions from the specification YAML. (#1891)
- Spans created by the global `Tracer` obtained from `go.opentelemetry.io/otel`, prior to a functioning `TracerProvider` being set, now propagate the span context from their parent if one exists. (#1901)
- The `"go.opentelemetry.io/otel".Tracer` function now accepts tracer options. (#1902)
- Move the `go.opentelemetry.io/otel/unit` package to `go.opentelemetry.io/otel/metric/unit`. (#1903)
- Changed `go.opentelemetry.io/otel/trace.TracerConfig` to conform to the [Contributing guidelines](CONTRIBUTING.md#config.) (#1921)
- Changed `go.opentelemetry.io/otel/trace.SpanConfig` to conform to the [Contributing guidelines](CONTRIBUTING.md#config). (#1921)
- Changed `span.End()` now only accepts Options that are allowed at `End()`. (#1921)
- Changed `go.opentelemetry.io/otel/metric.InstrumentConfig` to conform to the [Contributing guidelines](CONTRIBUTING.md#config). (#1921)
- Changed `go.opentelemetry.io/otel/metric.MeterConfig` to conform to the [Contributing guidelines](CONTRIBUTING.md#config). (#1921)
- Refactored option types according to the contribution style guide. (#1882)
- Move the `go.opentelemetry.io/otel/trace.TraceStateFromKeyValues` function to the `go.opentelemetry.io/otel/oteltest` package.
  This function is preserved for testing purposes where it may be useful to create a `TraceState` from `attribute.KeyValue`s, but it is not intended for production use.
  The new `ParseTraceState` function should be used to create a `TraceState`. (#1931)
- Updated `MarshalJSON` method of the `go.opentelemetry.io/otel/trace.TraceState` type to marshal the type into the string representation of the `TraceState`. (#1931)
- The `TraceState.Delete` method from the `go.opentelemetry.io/otel/trace` package no longer returns an error in addition to a `TraceState`. (#1931)
- Updated `Get` method of the `TraceState` type from the `go.opentelemetry.io/otel/trace` package to accept a `string` instead of an `attribute.Key` type. (#1931)
- Updated `Insert` method of the `TraceState` type from the `go.opentelemetry.io/otel/trace` package to accept a pair of `string`s instead of an `attribute.KeyValue` type. (#1931)
- Updated `Delete` method of the `TraceState` type from the `go.opentelemetry.io/otel/trace` package to accept a `string` instead of an `attribute.Key` type. (#1931)
- Renamed `NewExporter` to `New` in the `go.opentelemetry.io/otel/exporters/stdout` package. (#1985)
- Renamed `NewExporter` to `New` in the `go.opentelemetry.io/otel/exporters/metric/prometheus` package. (#1985)
- Renamed `NewExporter` to `New` in the `go.opentelemetry.io/otel/exporters/trace/jaeger` package. (#1985)
- Renamed `NewExporter` to `New` in the `go.opentelemetry.io/otel/exporters/trace/zipkin` package. (#1985)
- Renamed `NewExporter` to `New` in the `go.opentelemetry.io/otel/exporters/otlp` package. (#1985)
- Renamed `NewUnstartedExporter` to `NewUnstarted` in the `go.opentelemetry.io/otel/exporters/otlp` package. (#1985)
- The `go.opentelemetry.io/otel/semconv` package has been moved to `go.opentelemetry.io/otel/semconv/v1.4.0` to allow for multiple [telemetry schema](https://github.com/open-telemetry/oteps/blob/main/text/0152-telemetry-schemas.md) versions to be used concurrently. (#1987)
- Metrics test helpers in `go.opentelemetry.io/otel/oteltest` have been moved to `go.opentelemetry.io/otel/metric/metrictest`. (#1988)

### Deprecated

- The `go.opentelemetry.io/otel/exporters/metric/prometheus` is deprecated, use `go.opentelemetry.io/otel/exporters/prometheus` instead. (#1993)
- The `go.opentelemetry.io/otel/exporters/trace/jaeger` is deprecated, use `go.opentelemetry.io/otel/exporters/jaeger` instead. (#1993)
- The `go.opentelemetry.io/otel/exporters/trace/zipkin` is deprecated, use `go.opentelemetry.io/otel/exporters/zipkin` instead. (#1993)

### Removed

- Removed `resource.WithoutBuiltin()`. Use `resource.New()`. (#1810)
- Unexported types `resource.FromEnv`, `resource.Host`, and `resource.TelemetrySDK`, Use the corresponding `With*()` to use individually. (#1810)
- Removed the `Tracer` and `IsRecording` method from the `ReadOnlySpan` in the `go.opentelemetry.io/otel/sdk/trace`.
  The `Tracer` method is not a required to be included in this interface and given the mutable nature of the tracer that is associated with a span, this method is not appropriate.
  The `IsRecording` method returns if the span is recording or not.
  A read-only span value does not need to know if updates to it will be recorded or not.
  By definition, it cannot be updated so there is no point in communicating if an update is recorded. (#1873)
- Removed the `SpanSnapshot` type from the `go.opentelemetry.io/otel/sdk/trace` package.
  The use of this type has been replaced with the use of the explicitly immutable `ReadOnlySpan` type.
  When a concrete representation of a read-only span is needed for testing, the newly added `SpanStub` in the `go.opentelemetry.io/otel/sdk/trace/tracetest` package should be used. (#1873)
- Removed the `Tracer` method from the `Span` interface in the `go.opentelemetry.io/otel/trace` package.
  Using the same tracer that created a span introduces the error where an instrumentation library's `Tracer` is used by other code instead of their own.
  The `"go.opentelemetry.io/otel".Tracer` function or a `TracerProvider` should be used to acquire a library specific `Tracer` instead. (#1900)
  - The `TracerProvider()` method on the `Span` interface may also be used to obtain a `TracerProvider` using the same trace processing pipeline. (#2009)
- The `http.url` attribute generated by `HTTPClientAttributesFromHTTPRequest` will no longer include username or password information. (#1919)
- Removed `IsEmpty` method of the `TraceState` type in the `go.opentelemetry.io/otel/trace` package in favor of using the added `TraceState.Len` method. (#1931)
- Removed `Set`, `Value`, `ContextWithValue`, `ContextWithoutValue`, and `ContextWithEmpty` functions in the `go.opentelemetry.io/otel/baggage` package.
  Handling of baggage is now done using the added `Baggage` type and related context functions (`ContextWithBaggage`, `ContextWithoutBaggage`, and `FromContext`) in that package. (#1967)
- The `InstallNewPipeline` and `NewExportPipeline` creation functions in all the exporters (prometheus, otlp, stdout, jaeger, and zipkin) have been removed.
  These functions were deemed premature attempts to provide convenience that did not achieve this aim. (#1985)
- The `go.opentelemetry.io/otel/exporters/otlp` exporter has been removed.  Use `go.opentelemetry.io/otel/exporters/otlp/otlptrace` instead. (#1990)
- The `go.opentelemetry.io/otel/exporters/stdout` exporter has been removed.  Use `go.opentelemetry.io/otel/exporters/stdout/stdouttrace` or `go.opentelemetry.io/otel/exporters/stdout/stdoutmetric` instead. (#2005)

### Fixed

- Only report errors from the `"go.opentelemetry.io/otel/sdk/resource".Environment` function when they are not `nil`. (#1850, #1851)
- The `Shutdown` method of the simple `SpanProcessor` in the `go.opentelemetry.io/otel/sdk/trace` package now honors the context deadline or cancellation. (#1616, #1856)
- BatchSpanProcessor now drops span batches that failed to be exported. (#1860)
- Use `http://localhost:14268/api/traces` as default Jaeger collector endpoint instead of `http://localhost:14250`. (#1898)
- Allow trailing and leading whitespace in the parsing of a `tracestate` header. (#1931)
- Add logic to determine if the channel is closed to fix Jaeger exporter test panic with close closed channel. (#1870, #1973)
- Avoid transport security when OTLP endpoint is a Unix socket. (#2001)

### Security

## [0.20.0] - 2021-04-23

### Added

- The OTLP exporter now has two new convenience functions, `NewExportPipeline` and `InstallNewPipeline`, setup and install the exporter in tracing and metrics pipelines. (#1373)
- Adds semantic conventions for exceptions. (#1492)
- Added Jaeger Environment variables: `OTEL_EXPORTER_JAEGER_AGENT_HOST`, `OTEL_EXPORTER_JAEGER_AGENT_PORT`
  These environment variables can be used to override Jaeger agent hostname and port (#1752)
- Option `ExportTimeout` was added to batch span processor. (#1755)
- `trace.TraceFlags` is now a defined type over `byte` and `WithSampled(bool) TraceFlags` and `IsSampled() bool` methods have been added to it. (#1770)
- The `Event` and `Link` struct types from the `go.opentelemetry.io/otel` package now include a `DroppedAttributeCount` field to record the number of attributes that were not recorded due to configured limits being reached. (#1771)
- The Jaeger exporter now reports dropped attributes for a Span event in the exported log. (#1771)
- Adds test to check BatchSpanProcessor ignores `OnEnd` and `ForceFlush` post `Shutdown`. (#1772)
- Extract resource attributes from the `OTEL_RESOURCE_ATTRIBUTES` environment variable and merge them with the `resource.Default` resource as well as resources provided to the `TracerProvider` and metric `Controller`. (#1785)
- Added `WithOSType` resource configuration option to set OS (Operating System) type resource attribute (`os.type`). (#1788)
- Added `WithProcess*` resource configuration options to set Process resource attributes. (#1788)
  - `process.pid`
  - `process.executable.name`
  - `process.executable.path`
  - `process.command_args`
  - `process.owner`
  - `process.runtime.name`
  - `process.runtime.version`
  - `process.runtime.description`
- Adds `k8s.node.name` and `k8s.node.uid` attribute keys to the `semconv` package. (#1789)
- Added support for configuring OTLP/HTTP and OTLP/gRPC Endpoints, TLS Certificates, Headers, Compression and Timeout via Environment Variables. (#1758, #1769 and #1811)
  - `OTEL_EXPORTER_OTLP_ENDPOINT`
  - `OTEL_EXPORTER_OTLP_TRACES_ENDPOINT`
  - `OTEL_EXPORTER_OTLP_METRICS_ENDPOINT`
  - `OTEL_EXPORTER_OTLP_HEADERS`
  - `OTEL_EXPORTER_OTLP_TRACES_HEADERS`
  - `OTEL_EXPORTER_OTLP_METRICS_HEADERS`
  - `OTEL_EXPORTER_OTLP_COMPRESSION`
  - `OTEL_EXPORTER_OTLP_TRACES_COMPRESSION`
  - `OTEL_EXPORTER_OTLP_METRICS_COMPRESSION`
  - `OTEL_EXPORTER_OTLP_TIMEOUT`
  - `OTEL_EXPORTER_OTLP_TRACES_TIMEOUT`
  - `OTEL_EXPORTER_OTLP_METRICS_TIMEOUT`
  - `OTEL_EXPORTER_OTLP_CERTIFICATE`
  - `OTEL_EXPORTER_OTLP_TRACES_CERTIFICATE`
  - `OTEL_EXPORTER_OTLP_METRICS_CERTIFICATE`
- Adds `otlpgrpc.WithTimeout` option for configuring timeout to the otlp/gRPC exporter. (#1821)
- Adds `jaeger.WithMaxPacketSize` option for configuring maximum UDP packet size used when connecting to the Jaeger agent. (#1853)

### Fixed

- The `Span.IsRecording` implementation from `go.opentelemetry.io/otel/sdk/trace` always returns false when not being sampled. (#1750)
- The Jaeger exporter now correctly sets tags for the Span status code and message.
  This means it uses the correct tag keys (`"otel.status_code"`, `"otel.status_description"`) and does not set the status message as a tag unless it is set on the span. (#1761)
- The Jaeger exporter now correctly records Span event's names using the `"event"` key for a tag.
  Additionally, this tag is overridden, as specified in the OTel specification, if the event contains an attribute with that key. (#1768)
- Zipkin Exporter: Ensure mapping between OTel and Zipkin span data complies with the specification. (#1688)
- Fixed typo for default service name in Jaeger Exporter. (#1797)
- Fix flaky OTLP for the reconnnection of the client connection. (#1527, #1814)
- Fix Jaeger exporter dropping of span batches that exceed the UDP packet size limit.
  Instead, the exporter now splits the batch into smaller sendable batches. (#1828)

### Changed

- Span `RecordError` now records an `exception` event to comply with the semantic convention specification. (#1492)
- Jaeger exporter was updated to use thrift v0.14.1. (#1712)
- Migrate from using internally built and maintained version of the OTLP to the one hosted at `go.opentelemetry.io/proto/otlp`. (#1713)
- Migrate from using `github.com/gogo/protobuf` to `google.golang.org/protobuf` to match `go.opentelemetry.io/proto/otlp`. (#1713)
- The storage of a local or remote Span in a `context.Context` using its SpanContext is unified to store just the current Span.
  The Span's SpanContext can now self-identify as being remote or not.
  This means that `"go.opentelemetry.io/otel/trace".ContextWithRemoteSpanContext` will now overwrite any existing current Span, not just existing remote Spans, and make it the current Span in a `context.Context`. (#1731)
- Improve OTLP/gRPC exporter connection errors. (#1737)
- Information about a parent span context in a `"go.opentelemetry.io/otel/export/trace".SpanSnapshot` is unified in a new `Parent` field.
  The existing `ParentSpanID` and `HasRemoteParent` fields are removed in favor of this. (#1748)
- The `ParentContext` field of the `"go.opentelemetry.io/otel/sdk/trace".SamplingParameters` is updated to hold a `context.Context` containing the parent span.
  This changes it to make `SamplingParameters` conform with the OpenTelemetry specification. (#1749)
- Updated Jaeger Environment Variables: `JAEGER_ENDPOINT`, `JAEGER_USER`, `JAEGER_PASSWORD`
  to `OTEL_EXPORTER_JAEGER_ENDPOINT`, `OTEL_EXPORTER_JAEGER_USER`, `OTEL_EXPORTER_JAEGER_PASSWORD` in compliance with OTel specification. (#1752)
- Modify `BatchSpanProcessor.ForceFlush` to abort after timeout/cancellation. (#1757)
- The `DroppedAttributeCount` field of the `Span` in the `go.opentelemetry.io/otel` package now only represents the number of attributes dropped for the span itself.
  It no longer is a conglomerate of itself, events, and link attributes that have been dropped. (#1771)
- Make `ExportSpans` in Jaeger Exporter honor context deadline. (#1773)
- Modify Zipkin Exporter default service name, use default resource's serviceName instead of empty. (#1777)
- The `go.opentelemetry.io/otel/sdk/export/trace` package is merged into the `go.opentelemetry.io/otel/sdk/trace` package. (#1778)
- The prometheus.InstallNewPipeline example is moved from comment to example test (#1796)
- The convenience functions for the stdout exporter have been updated to return the `TracerProvider` implementation and enable the shutdown of the exporter. (#1800)
- Replace the flush function returned from the Jaeger exporter's convenience creation functions (`InstallNewPipeline` and `NewExportPipeline`) with the `TracerProvider` implementation they create.
  This enables the caller to shutdown and flush using the related `TracerProvider` methods. (#1822)
- Updated the Jaeger exporter to have a default endpoint, `http://localhost:14250`, for the collector. (#1824)
- Changed the function `WithCollectorEndpoint` in the Jaeger exporter to no longer accept an endpoint as an argument.
  The endpoint can be passed with the `CollectorEndpointOption` using the `WithEndpoint` function or by setting the `OTEL_EXPORTER_JAEGER_ENDPOINT` environment variable value appropriately. (#1824)
- The Jaeger exporter no longer batches exported spans itself, instead it relies on the SDK's `BatchSpanProcessor` for this functionality. (#1830)
- The Jaeger exporter creation functions (`NewRawExporter`, `NewExportPipeline`, and `InstallNewPipeline`) no longer accept the removed `Option` type as a variadic argument. (#1830)

### Removed

- Removed Jaeger Environment variables: `JAEGER_SERVICE_NAME`, `JAEGER_DISABLED`, `JAEGER_TAGS`
  These environment variables will no longer be used to override values of the Jaeger exporter (#1752)
- No longer set the links for a `Span` in `go.opentelemetry.io/otel/sdk/trace` that is configured to be a new root.
  This is unspecified behavior that the OpenTelemetry community plans to standardize in the future.
  To prevent backwards incompatible changes when it is specified, these links are removed. (#1726)
- Setting error status while recording error with Span from oteltest package. (#1729)
- The concept of a remote and local Span stored in a context is unified to just the current Span.
  Because of this `"go.opentelemetry.io/otel/trace".RemoteSpanContextFromContext` is removed as it is no longer needed.
  Instead, `"go.opentelemetry.io/otel/trace".SpanContextFromContext` can be used to return the current Span.
  If needed, that Span's `SpanContext.IsRemote()` can then be used to determine if it is remote or not. (#1731)
- The `HasRemoteParent` field of the `"go.opentelemetry.io/otel/sdk/trace".SamplingParameters` is removed.
  This field is redundant to the information returned from the `Remote` method of the `SpanContext` held in the `ParentContext` field. (#1749)
- The `trace.FlagsDebug` and `trace.FlagsDeferred` constants have been removed and will be localized to the B3 propagator. (#1770)
- Remove `Process` configuration, `WithProcessFromEnv` and `ProcessFromEnv`, and type from the Jaeger exporter package.
  The information that could be configured in the `Process` struct should be configured in a `Resource` instead. (#1776, #1804)
- Remove the `WithDisabled` option from the Jaeger exporter.
  To disable the exporter unregister it from the `TracerProvider` or use a no-operation `TracerProvider`. (#1806)
- Removed the functions `CollectorEndpointFromEnv` and `WithCollectorEndpointOptionFromEnv` from the Jaeger exporter.
  These functions for retrieving specific environment variable values are redundant of other internal functions and
  are not intended for end user use. (#1824)
- Removed the Jaeger exporter `WithSDKOptions` `Option`.
  This option was used to set SDK options for the exporter creation convenience functions.
  These functions are provided as a way to easily setup or install the exporter with what are deemed reasonable SDK settings for common use cases.
  If the SDK needs to be configured differently, the `NewRawExporter` function and direct setup of the SDK with the desired settings should be used. (#1825)
- The `WithBufferMaxCount` and `WithBatchMaxCount` `Option`s from the Jaeger exporter are removed.
  The exporter no longer batches exports, instead relying on the SDK's `BatchSpanProcessor` for this functionality. (#1830)
- The Jaeger exporter `Option` type is removed.
  The type is no longer used by the exporter to configure anything.
  All the previous configurations these options provided were duplicates of SDK configuration.
  They have been removed in favor of using the SDK configuration and focuses the exporter configuration to be only about the endpoints it will send telemetry to. (#1830)

## [0.19.0] - 2021-03-18

### Added

- Added `Marshaler` config option to `otlphttp` to enable otlp over json or protobufs. (#1586)
- A `ForceFlush` method to the `"go.opentelemetry.io/otel/sdk/trace".TracerProvider` to flush all registered `SpanProcessor`s. (#1608)
- Added `WithSampler` and `WithSpanLimits` to tracer provider. (#1633, #1702)
- `"go.opentelemetry.io/otel/trace".SpanContext` now has a `remote` property, and `IsRemote()` predicate, that is true when the `SpanContext` has been extracted from remote context data. (#1701)
- A `Valid` method to the `"go.opentelemetry.io/otel/attribute".KeyValue` type. (#1703)

### Changed

- `trace.SpanContext` is now immutable and has no exported fields. (#1573)
  - `trace.NewSpanContext()` can be used in conjunction with the `trace.SpanContextConfig` struct to initialize a new `SpanContext` where all values are known.
- Update the `ForceFlush` method signature to the `"go.opentelemetry.io/otel/sdk/trace".SpanProcessor` to accept a `context.Context` and return an error. (#1608)
- Update the `Shutdown` method to the `"go.opentelemetry.io/otel/sdk/trace".TracerProvider` return an error on shutdown failure. (#1608)
- The SimpleSpanProcessor will now shut down the enclosed `SpanExporter` and gracefully ignore subsequent calls to `OnEnd` after `Shutdown` is called. (#1612)
- `"go.opentelemetry.io/sdk/metric/controller.basic".WithPusher` is replaced with `WithExporter` to provide consistent naming across project. (#1656)
- Added non-empty string check for trace `Attribute` keys. (#1659)
- Add `description` to SpanStatus only when `StatusCode` is set to error. (#1662)
- Jaeger exporter falls back to `resource.Default`'s `service.name` if the exported Span does not have one. (#1673)
- Jaeger exporter populates Jaeger's Span Process from Resource. (#1673)
- Renamed the `LabelSet` method of `"go.opentelemetry.io/otel/sdk/resource".Resource` to `Set`. (#1692)
- Changed `WithSDK` to `WithSDKOptions` to accept variadic arguments of `TracerProviderOption` type in `go.opentelemetry.io/otel/exporters/trace/jaeger` package. (#1693)
- Changed `WithSDK` to `WithSDKOptions` to accept variadic arguments of `TracerProviderOption` type in `go.opentelemetry.io/otel/exporters/trace/zipkin` package. (#1693)

### Removed

- Removed `serviceName` parameter from Zipkin exporter and uses resource instead. (#1549)
- Removed `WithConfig` from tracer provider to avoid overriding configuration. (#1633)
- Removed the exported `SimpleSpanProcessor` and `BatchSpanProcessor` structs.
   These are now returned as a SpanProcessor interface from their respective constructors. (#1638)
- Removed `WithRecord()` from `trace.SpanOption` when creating a span. (#1660)
- Removed setting status to `Error` while recording an error as a span event in `RecordError`. (#1663)
- Removed `jaeger.WithProcess` configuration option. (#1673)
- Removed `ApplyConfig` method from `"go.opentelemetry.io/otel/sdk/trace".TracerProvider` and the now unneeded `Config` struct. (#1693)

### Fixed

- Jaeger Exporter: Ensure mapping between OTEL and Jaeger span data complies with the specification. (#1626)
- `SamplingResult.TraceState` is correctly propagated to a newly created span's `SpanContext`. (#1655)
- The `otel-collector` example now correctly flushes metric events prior to shutting down the exporter. (#1678)
- Do not set span status message in `SpanStatusFromHTTPStatusCode` if it can be inferred from `http.status_code`. (#1681)
- Synchronization issues in global trace delegate implementation. (#1686)
- Reduced excess memory usage by global `TracerProvider`. (#1687)

## [0.18.0] - 2021-03-03

### Added

- Added `resource.Default()` for use with meter and tracer providers. (#1507)
- `AttributePerEventCountLimit` and `AttributePerLinkCountLimit` for `SpanLimits`. (#1535)
- Added `Keys()` method to `propagation.TextMapCarrier` and `propagation.HeaderCarrier` to adapt `http.Header` to this interface. (#1544)
- Added `code` attributes to `go.opentelemetry.io/otel/semconv` package. (#1558)
- Compatibility testing suite in the CI system for the following systems. (#1567)
   | OS      | Go Version | Architecture |
   | ------- | ---------- | ------------ |
   | Ubuntu  | 1.15       | amd64        |
   | Ubuntu  | 1.14       | amd64        |
   | Ubuntu  | 1.15       | 386          |
   | Ubuntu  | 1.14       | 386          |
   | MacOS   | 1.15       | amd64        |
   | MacOS   | 1.14       | amd64        |
   | Windows | 1.15       | amd64        |
   | Windows | 1.14       | amd64        |
   | Windows | 1.15       | 386          |
   | Windows | 1.14       | 386          |

### Changed

- Replaced interface `oteltest.SpanRecorder` with its existing implementation
  `StandardSpanRecorder`. (#1542)
- Default span limit values to 128. (#1535)
- Rename `MaxEventsPerSpan`, `MaxAttributesPerSpan` and `MaxLinksPerSpan` to `EventCountLimit`, `AttributeCountLimit` and `LinkCountLimit`, and move these fields into `SpanLimits`. (#1535)
- Renamed the `otel/label` package to `otel/attribute`. (#1541)
- Vendor the Jaeger exporter's dependency on Apache Thrift. (#1551)
- Parallelize the CI linting and testing. (#1567)
- Stagger timestamps in exact aggregator tests. (#1569)
- Changed all examples to use `WithBatchTimeout(5 * time.Second)` rather than `WithBatchTimeout(5)`. (#1621)
- Prevent end-users from implementing some interfaces (#1575)

  ```
      "otel/exporters/otlp/otlphttp".Option
      "otel/exporters/stdout".Option
      "otel/oteltest".Option
      "otel/trace".TracerOption
      "otel/trace".SpanOption
      "otel/trace".EventOption
      "otel/trace".LifeCycleOption
      "otel/trace".InstrumentationOption
      "otel/sdk/resource".Option
      "otel/sdk/trace".ParentBasedSamplerOption
      "otel/sdk/trace".ReadOnlySpan
      "otel/sdk/trace".ReadWriteSpan
  ```

### Removed

- Removed attempt to resample spans upon changing the span name with `span.SetName()`. (#1545)
- The `test-benchmark` is no longer a dependency of the `precommit` make target. (#1567)
- Removed the `test-386` make target.
   This was replaced with a full compatibility testing suite (i.e. multi OS/arch) in the CI system. (#1567)

### Fixed

- The sequential timing check of timestamps in the stdout exporter are now setup explicitly to be sequential (#1571). (#1572)
- Windows build of Jaeger tests now compiles with OS specific functions (#1576). (#1577)
- The sequential timing check of timestamps of go.opentelemetry.io/otel/sdk/metric/aggregator/lastvalue are now setup explicitly to be sequential (#1578). (#1579)
- Validate tracestate header keys with vendors according to the W3C TraceContext specification (#1475). (#1581)
- The OTLP exporter includes related labels for translations of a GaugeArray (#1563). (#1570)

## [0.17.0] - 2021-02-12

### Changed

- Rename project default branch from `master` to `main`. (#1505)
- Reverse order in which `Resource` attributes are merged, per change in spec. (#1501)
- Add tooling to maintain "replace" directives in go.mod files automatically. (#1528)
- Create new modules: otel/metric, otel/trace, otel/oteltest, otel/sdk/export/metric, otel/sdk/metric (#1528)
- Move metric-related public global APIs from otel to otel/metric/global. (#1528)

## Fixed

- Fixed otlpgrpc reconnection issue.
- The example code in the README.md of `go.opentelemetry.io/otel/exporters/otlp` is moved to a compiled example test and used the new `WithAddress` instead of `WithEndpoint`. (#1513)
- The otel-collector example now uses the default OTLP receiver port of the collector.

## [0.16.0] - 2021-01-13

### Added

- Add the `ReadOnlySpan` and `ReadWriteSpan` interfaces to provide better control for accessing span data. (#1360)
- `NewGRPCDriver` function returns a `ProtocolDriver` that maintains a single gRPC connection to the collector. (#1369)
- Added documentation about the project's versioning policy. (#1388)
- Added `NewSplitDriver` for OTLP exporter that allows sending traces and metrics to different endpoints. (#1418)
- Added codeql workflow to GitHub Actions (#1428)
- Added Gosec workflow to GitHub Actions (#1429)
- Add new HTTP driver for OTLP exporter in `exporters/otlp/otlphttp`. Currently it only supports the binary protobuf payloads. (#1420)
- Add an OpenCensus exporter bridge. (#1444)

### Changed

- Rename `internal/testing` to `internal/internaltest`. (#1449)
- Rename `export.SpanData` to `export.SpanSnapshot` and use it only for exporting spans. (#1360)
- Store the parent's full `SpanContext` rather than just its span ID in the `span` struct. (#1360)
- Improve span duration accuracy. (#1360)
- Migrated CI/CD from CircleCI to GitHub Actions (#1382)
- Remove duplicate checkout from GitHub Actions workflow (#1407)
- Metric `array` aggregator renamed `exact` to match its `aggregation.Kind` (#1412)
- Metric `exact` aggregator includes per-point timestamps (#1412)
- Metric stdout exporter uses MinMaxSumCount aggregator for ValueRecorder instruments (#1412)
- `NewExporter` from `exporters/otlp` now takes a `ProtocolDriver` as a parameter. (#1369)
- Many OTLP Exporter options became gRPC ProtocolDriver options. (#1369)
- Unify endpoint API that related to OTel exporter. (#1401)
- Optimize metric histogram aggregator to reuse its slice of buckets. (#1435)
- Metric aggregator Count() and histogram Bucket.Counts are consistently `uint64`. (1430)
- Histogram aggregator accepts functional options, uses default boundaries if none given. (#1434)
- `SamplingResult` now passed a `Tracestate` from the parent `SpanContext` (#1432)
- Moved gRPC driver for OTLP exporter to `exporters/otlp/otlpgrpc`. (#1420)
- The `TraceContext` propagator now correctly propagates `TraceState` through the `SpanContext`. (#1447)
- Metric Push and Pull Controller components are combined into a single "basic" Controller:
  - `WithExporter()` and `Start()` to configure Push behavior
  - `Start()` is optional; use `Collect()` and `ForEach()` for Pull behavior
  - `Start()` and `Stop()` accept Context. (#1378)
- The `Event` type is moved from the `otel/sdk/export/trace` package to the `otel/trace` API package. (#1452)

### Removed

- Remove `errUninitializedSpan` as its only usage is now obsolete. (#1360)
- Remove Metric export functionality related to quantiles and summary data points: this is not specified (#1412)
- Remove DDSketch metric aggregator; our intention is to re-introduce this as an option of the histogram aggregator after [new OTLP histogram data types](https://github.com/open-telemetry/opentelemetry-proto/pull/226) are released (#1412)

### Fixed

- `BatchSpanProcessor.Shutdown()` will now shutdown underlying `export.SpanExporter`. (#1443)

## [0.15.0] - 2020-12-10

### Added

- The `WithIDGenerator` `TracerProviderOption` is added to the `go.opentelemetry.io/otel/trace` package to configure an `IDGenerator` for the `TracerProvider`. (#1363)

### Changed

- The Zipkin exporter now uses the Span status code to determine. (#1328)
- `NewExporter` and `Start` functions in `go.opentelemetry.io/otel/exporters/otlp` now receive `context.Context` as a first parameter. (#1357)
- Move the OpenCensus example into `example` directory. (#1359)
- Moved the SDK's `internal.IDGenerator` interface in to the `sdk/trace` package to enable support for externally-defined ID generators. (#1363)
- Bump `github.com/google/go-cmp` from 0.5.3 to 0.5.4 (#1374)
- Bump `github.com/golangci/golangci-lint` in `/internal/tools` (#1375)

### Fixed

- Metric SDK `SumObserver` and `UpDownSumObserver` instruments correctness fixes. (#1381)

## [0.14.0] - 2020-11-19

### Added

- An `EventOption` and the related `NewEventConfig` function are added to the `go.opentelemetry.io/otel` package to configure Span events. (#1254)
- A `TextMapPropagator` and associated `TextMapCarrier` are added to the `go.opentelemetry.io/otel/oteltest` package to test `TextMap` type propagators and their use. (#1259)
- `SpanContextFromContext` returns `SpanContext` from context. (#1255)
- `TraceState` has been added to `SpanContext`. (#1340)
- `DeploymentEnvironmentKey` added to `go.opentelemetry.io/otel/semconv` package. (#1323)
- Add an OpenCensus to OpenTelemetry tracing bridge. (#1305)
- Add a parent context argument to `SpanProcessor.OnStart` to follow the specification. (#1333)
- Add missing tests for `sdk/trace/attributes_map.go`. (#1337)

### Changed

- Move the `go.opentelemetry.io/otel/api/trace` package into `go.opentelemetry.io/otel/trace` with the following changes. (#1229) (#1307)
  - `ID` has been renamed to `TraceID`.
  - `IDFromHex` has been renamed to `TraceIDFromHex`.
  - `EmptySpanContext` is removed.
- Move the `go.opentelemetry.io/otel/api/trace/tracetest` package into `go.opentelemetry.io/otel/oteltest`. (#1229)
- OTLP Exporter updates:
  - supports OTLP v0.6.0 (#1230, #1354)
  - supports configurable aggregation temporality (default: Cumulative, optional: Stateless). (#1296)
- The Sampler is now called on local child spans. (#1233)
- The `Kind` type from the `go.opentelemetry.io/otel/api/metric` package was renamed to `InstrumentKind` to more specifically describe what it is and avoid semantic ambiguity. (#1240)
- The `MetricKind` method of the `Descriptor` type in the `go.opentelemetry.io/otel/api/metric` package was renamed to `Descriptor.InstrumentKind`.
   This matches the returned type and fixes misuse of the term metric. (#1240)
- Move test harness from the `go.opentelemetry.io/otel/api/apitest` package into `go.opentelemetry.io/otel/oteltest`. (#1241)
- Move the `go.opentelemetry.io/otel/api/metric/metrictest` package into `go.opentelemetry.io/oteltest` as part of #964. (#1252)
- Move the `go.opentelemetry.io/otel/api/metric` package into `go.opentelemetry.io/otel/metric` as part of #1303. (#1321)
- Move the `go.opentelemetry.io/otel/api/metric/registry` package into `go.opentelemetry.io/otel/metric/registry` as a part of #1303. (#1316)
- Move the `Number` type (together with related functions) from `go.opentelemetry.io/otel/api/metric` package into `go.opentelemetry.io/otel/metric/number` as a part of #1303. (#1316)
- The function signature of the Span `AddEvent` method in `go.opentelemetry.io/otel` is updated to no longer take an unused context and instead take a required name and a variable number of `EventOption`s. (#1254)
- The function signature of the Span `RecordError` method in `go.opentelemetry.io/otel` is updated to no longer take an unused context and instead take a required error value and a variable number of `EventOption`s. (#1254)
- Move the `go.opentelemetry.io/otel/api/global` package to `go.opentelemetry.io/otel`. (#1262) (#1330)
- Move the `Version` function from `go.opentelemetry.io/otel/sdk` to `go.opentelemetry.io/otel`. (#1330)
- Rename correlation context header from `"otcorrelations"` to `"baggage"` to match the OpenTelemetry specification. (#1267)
- Fix `Code.UnmarshalJSON` to work with valid JSON only. (#1276)
- The `resource.New()` method changes signature to support builtin attributes and functional options, including `telemetry.sdk.*` and
  `host.name` semantic conventions; the former method is renamed `resource.NewWithAttributes`. (#1235)
- The Prometheus exporter now exports non-monotonic counters (i.e. `UpDownCounter`s) as gauges. (#1210)
- Correct the `Span.End` method documentation in the `otel` API to state updates are not allowed on a span after it has ended. (#1310)
- Updated span collection limits for attribute, event and link counts to 1000 (#1318)
- Renamed `semconv.HTTPUrlKey` to `semconv.HTTPURLKey`. (#1338)

### Removed

- The `ErrInvalidHexID`, `ErrInvalidTraceIDLength`, `ErrInvalidSpanIDLength`, `ErrInvalidSpanIDLength`, or `ErrNilSpanID` from the `go.opentelemetry.io/otel` package are unexported now. (#1243)
- The `AddEventWithTimestamp` method on the `Span` interface in `go.opentelemetry.io/otel` is removed due to its redundancy.
   It is replaced by using the `AddEvent` method with a `WithTimestamp` option. (#1254)
- The `MockSpan` and `MockTracer` types are removed from `go.opentelemetry.io/otel/oteltest`.
   `Tracer` and `Span` from the same module should be used in their place instead. (#1306)
- `WorkerCount` option is removed from `go.opentelemetry.io/otel/exporters/otlp`. (#1350)
- Remove the following labels types: INT32, UINT32, UINT64 and FLOAT32. (#1314)

### Fixed

- Rename `MergeItererator` to `MergeIterator` in the `go.opentelemetry.io/otel/label` package. (#1244)
- The `go.opentelemetry.io/otel/api/global` packages global TextMapPropagator now delegates functionality to a globally set delegate for all previously returned propagators. (#1258)
- Fix condition in `label.Any`. (#1299)
- Fix global `TracerProvider` to pass options to its configured provider. (#1329)
- Fix missing handler for `ExactKind` aggregator in OTLP metrics transformer (#1309)

## [0.13.0] - 2020-10-08

### Added

- OTLP Metric exporter supports Histogram aggregation. (#1209)
- The `Code` struct from the `go.opentelemetry.io/otel/codes` package now supports JSON marshaling and unmarshaling as well as implements the `Stringer` interface. (#1214)
- A Baggage API to implement the OpenTelemetry specification. (#1217)
- Add Shutdown method to sdk/trace/provider, shutdown processors in the order they were registered. (#1227)

### Changed

- Set default propagator to no-op propagator. (#1184)
- The `HTTPSupplier`, `HTTPExtractor`, `HTTPInjector`, and `HTTPPropagator` from the `go.opentelemetry.io/otel/api/propagation` package were replaced with unified `TextMapCarrier` and `TextMapPropagator` in the `go.opentelemetry.io/otel/propagation` package. (#1212) (#1325)
- The `New` function from the `go.opentelemetry.io/otel/api/propagation` package was replaced with `NewCompositeTextMapPropagator` in the `go.opentelemetry.io/otel` package. (#1212)
- The status codes of the `go.opentelemetry.io/otel/codes` package have been updated to match the latest OpenTelemetry specification.
   They now are `Unset`, `Error`, and `Ok`.
   They no longer track the gRPC codes. (#1214)
- The `StatusCode` field of the `SpanData` struct in the `go.opentelemetry.io/otel/sdk/export/trace` package now uses the codes package from this package instead of the gRPC project. (#1214)
- Move the `go.opentelemetry.io/otel/api/baggage` package into `go.opentelemetry.io/otel/baggage`. (#1217) (#1325)
- A `Shutdown` method of `SpanProcessor` and all its implementations receives a context and returns an error. (#1264)

### Fixed

- Copies of data from arrays and slices passed to `go.opentelemetry.io/otel/label.ArrayValue()` are now used in the returned `Value` instead of using the mutable data itself. (#1226)

### Removed

- The `ExtractHTTP` and `InjectHTTP` functions from the `go.opentelemetry.io/otel/api/propagation` package were removed. (#1212)
- The `Propagators` interface from the `go.opentelemetry.io/otel/api/propagation` package was removed to conform to the OpenTelemetry specification.
   The explicit `TextMapPropagator` type can be used in its place as this is the `Propagator` type the specification defines. (#1212)
- The `SetAttribute` method of the `Span` from the `go.opentelemetry.io/otel/api/trace` package was removed given its redundancy with the `SetAttributes` method. (#1216)
- The internal implementation of Baggage storage is removed in favor of using the new Baggage API functionality. (#1217)
- Remove duplicate hostname key `HostHostNameKey` in Resource semantic conventions. (#1219)
- Nested array/slice support has been removed. (#1226)

## [0.12.0] - 2020-09-24

### Added

- A `SpanConfigure` function in `go.opentelemetry.io/otel/api/trace` to create a new `SpanConfig` from `SpanOption`s. (#1108)
- In the `go.opentelemetry.io/otel/api/trace` package, `NewTracerConfig` was added to construct new `TracerConfig`s.
   This addition was made to conform with our project option conventions. (#1155)
- Instrumentation library information was added to the Zipkin exporter. (#1119)
- The `SpanProcessor` interface now has a `ForceFlush()` method. (#1166)
- More semantic conventions for k8s as resource attributes. (#1167)

### Changed

- Add reconnecting udp connection type to Jaeger exporter.
   This change adds a new optional implementation of the udp conn interface used to detect changes to an agent's host dns record.
   It then adopts the new destination address to ensure the exporter doesn't get stuck. This change was ported from jaegertracing/jaeger-client-go#520. (#1063)
- Replace `StartOption` and `EndOption` in `go.opentelemetry.io/otel/api/trace` with `SpanOption`.
   This change is matched by replacing the `StartConfig` and `EndConfig` with a unified `SpanConfig`. (#1108)
- Replace the `LinkedTo` span option in `go.opentelemetry.io/otel/api/trace` with `WithLinks`.
   This is be more consistent with our other option patterns, i.e. passing the item to be configured directly instead of its component parts, and provides a cleaner function signature. (#1108)
- The `go.opentelemetry.io/otel/api/trace` `TracerOption` was changed to an interface to conform to project option conventions. (#1109)
- Move the `B3` and `TraceContext` from within the `go.opentelemetry.io/otel/api/trace` package to their own `go.opentelemetry.io/otel/propagators` package.
    This removal of the propagators is reflective of the OpenTelemetry specification for these propagators as well as cleans up the `go.opentelemetry.io/otel/api/trace` API. (#1118)
- Rename Jaeger tags used for instrumentation library information to reflect changes in OpenTelemetry specification. (#1119)
- Rename `ProbabilitySampler` to `TraceIDRatioBased` and change semantics to ignore parent span sampling status. (#1115)
- Move `tools` package under `internal`. (#1141)
- Move `go.opentelemetry.io/otel/api/correlation` package to `go.opentelemetry.io/otel/api/baggage`. (#1142)
   The `correlation.CorrelationContext` propagator has been renamed `baggage.Baggage`.  Other exported functions and types are unchanged.
- Rename `ParentOrElse` sampler to `ParentBased` and allow setting samplers depending on parent span. (#1153)
- In the `go.opentelemetry.io/otel/api/trace` package, `SpanConfigure` was renamed to `NewSpanConfig`. (#1155)
- Change `dependabot.yml` to add a `Skip Changelog` label to dependabot-sourced PRs. (#1161)
- The [configuration style guide](https://github.com/open-telemetry/opentelemetry-go/blob/master/CONTRIBUTING.md#config) has been updated to
   recommend the use of `newConfig()` instead of `configure()`. (#1163)
- The `otlp.Config` type has been unexported and changed to `otlp.config`, along with its initializer. (#1163)
- Ensure exported interface types include parameter names and update the
   Style Guide to reflect this styling rule. (#1172)
- Don't consider unset environment variable for resource detection to be an error. (#1170)
- Rename `go.opentelemetry.io/otel/api/metric.ConfigureInstrument` to `NewInstrumentConfig` and
  `go.opentelemetry.io/otel/api/metric.ConfigureMeter` to `NewMeterConfig`.
- ValueObserver instruments use LastValue aggregator by default. (#1165)
- OTLP Metric exporter supports LastValue aggregation. (#1165)
- Move the `go.opentelemetry.io/otel/api/unit` package to `go.opentelemetry.io/otel/unit`. (#1185)
- Rename `Provider` to `MeterProvider` in the `go.opentelemetry.io/otel/api/metric` package. (#1190)
- Rename `NoopProvider` to `NoopMeterProvider` in the `go.opentelemetry.io/otel/api/metric` package. (#1190)
- Rename `NewProvider` to `NewMeterProvider` in the `go.opentelemetry.io/otel/api/metric/metrictest` package. (#1190)
- Rename `Provider` to `MeterProvider` in the `go.opentelemetry.io/otel/api/metric/registry` package. (#1190)
- Rename `NewProvider` to `NewMeterProvider` in the `go.opentelemetry.io/otel/api/metri/registryc` package. (#1190)
- Rename `Provider` to `TracerProvider` in the `go.opentelemetry.io/otel/api/trace` package. (#1190)
- Rename `NoopProvider` to `NoopTracerProvider` in the `go.opentelemetry.io/otel/api/trace` package. (#1190)
- Rename `Provider` to `TracerProvider` in the `go.opentelemetry.io/otel/api/trace/tracetest` package. (#1190)
- Rename `NewProvider` to `NewTracerProvider` in the `go.opentelemetry.io/otel/api/trace/tracetest` package. (#1190)
- Rename `WrapperProvider` to `WrapperTracerProvider` in the `go.opentelemetry.io/otel/bridge/opentracing` package. (#1190)
- Rename `NewWrapperProvider` to `NewWrapperTracerProvider` in the `go.opentelemetry.io/otel/bridge/opentracing` package. (#1190)
- Rename `Provider` method of the pull controller to `MeterProvider` in the `go.opentelemetry.io/otel/sdk/metric/controller/pull` package. (#1190)
- Rename `Provider` method of the push controller to `MeterProvider` in the `go.opentelemetry.io/otel/sdk/metric/controller/push` package. (#1190)
- Rename `ProviderOptions` to `TracerProviderConfig` in the `go.opentelemetry.io/otel/sdk/trace` package. (#1190)
- Rename `ProviderOption` to `TracerProviderOption` in the `go.opentelemetry.io/otel/sdk/trace` package. (#1190)
- Rename `Provider` to `TracerProvider` in the `go.opentelemetry.io/otel/sdk/trace` package. (#1190)
- Rename `NewProvider` to `NewTracerProvider` in the `go.opentelemetry.io/otel/sdk/trace` package. (#1190)
- Renamed `SamplingDecision` values to comply with OpenTelemetry specification change. (#1192)
- Renamed Zipkin attribute names from `ot.status_code & ot.status_description` to `otel.status_code & otel.status_description`. (#1201)
- The default SDK now invokes registered `SpanProcessor`s in the order they were registered with the `TracerProvider`. (#1195)
- Add test of spans being processed by the `SpanProcessor`s in the order they were registered. (#1203)

### Removed

- Remove the B3 propagator from `go.opentelemetry.io/otel/propagators`. It is now located in the
   `go.opentelemetry.io/contrib/propagators/` module. (#1191)
- Remove the semantic convention for HTTP status text, `HTTPStatusTextKey` from package `go.opentelemetry.io/otel/semconv`. (#1194)

### Fixed

- Zipkin example no longer mentions `ParentSampler`, corrected to `ParentBased`. (#1171)
- Fix missing shutdown processor in otel-collector example. (#1186)
- Fix missing shutdown processor in basic and namedtracer examples. (#1197)

## [0.11.0] - 2020-08-24

### Added

- Support for exporting array-valued attributes via OTLP. (#992)
- `Noop` and `InMemory` `SpanBatcher` implementations to help with testing integrations. (#994)
- Support for filtering metric label sets. (#1047)
- A dimensionality-reducing metric Processor. (#1057)
- Integration tests for more OTel Collector Attribute types. (#1062)
- A new `WithSpanProcessor` `ProviderOption` is added to the `go.opentelemetry.io/otel/sdk/trace` package to create a `Provider` and automatically register the `SpanProcessor`. (#1078)

### Changed

- Rename `sdk/metric/processor/test` to `sdk/metric/processor/processortest`. (#1049)
- Rename `sdk/metric/controller/test` to `sdk/metric/controller/controllertest`. (#1049)
- Rename `api/testharness` to `api/apitest`. (#1049)
- Rename `api/trace/testtrace` to `api/trace/tracetest`. (#1049)
- Change Metric Processor to merge multiple observations. (#1024)
- The `go.opentelemetry.io/otel/bridge/opentracing` bridge package has been made into its own module.
   This removes the package dependencies of this bridge from the rest of the OpenTelemetry based project. (#1038)
- Renamed `go.opentelemetry.io/otel/api/standard` package to `go.opentelemetry.io/otel/semconv` to avoid the ambiguous and generic name `standard` and better describe the package as containing OpenTelemetry semantic conventions. (#1016)
- The environment variable used for resource detection has been changed from `OTEL_RESOURCE_LABELS` to `OTEL_RESOURCE_ATTRIBUTES` (#1042)
- Replace `WithSyncer` with `WithBatcher` in examples. (#1044)
- Replace the `google.golang.org/grpc/codes` dependency in the API with an equivalent `go.opentelemetry.io/otel/codes` package. (#1046)
- Merge the `go.opentelemetry.io/otel/api/label` and `go.opentelemetry.io/otel/api/kv` into the new `go.opentelemetry.io/otel/label` package. (#1060)
- Unify Callback Function Naming.
   Rename `*Callback` with `*Func`. (#1061)
- CI builds validate against last two versions of Go, dropping 1.13 and adding 1.15. (#1064)
- The `go.opentelemetry.io/otel/sdk/export/trace` interfaces `SpanSyncer` and `SpanBatcher` have been replaced with a specification compliant `Exporter` interface.
   This interface still supports the export of `SpanData`, but only as a slice.
   Implementation are also required now to return any error from `ExportSpans` if one occurs as well as implement a `Shutdown` method for exporter clean-up. (#1078)
- The `go.opentelemetry.io/otel/sdk/trace` `NewBatchSpanProcessor` function no longer returns an error.
   If a `nil` exporter is passed as an argument to this function, instead of it returning an error, it now returns a `BatchSpanProcessor` that handles the export of `SpanData` by not taking any action. (#1078)
- The `go.opentelemetry.io/otel/sdk/trace` `NewProvider` function to create a `Provider` no longer returns an error, instead only a `*Provider`.
   This change is related to `NewBatchSpanProcessor` not returning an error which was the only error this function would return. (#1078)

### Removed

- Duplicate, unused API sampler interface. (#999)
   Use the [`Sampler` interface](https://github.com/open-telemetry/opentelemetry-go/blob/v0.11.0/sdk/trace/sampling.go) provided by the SDK instead.
- The `grpctrace` instrumentation was moved to the `go.opentelemetry.io/contrib` repository and out of this repository.
   This move includes moving the `grpc` example to the `go.opentelemetry.io/contrib` as well. (#1027)
- The `WithSpan` method of the `Tracer` interface.
   The functionality this method provided was limited compared to what a user can provide themselves.
   It was removed with the understanding that if there is sufficient user need it can be added back based on actual user usage. (#1043)
- The `RegisterSpanProcessor` and `UnregisterSpanProcessor` functions.
   These were holdovers from an approach prior to the TracerProvider design. They were not used anymore. (#1077)
- The `oterror` package. (#1026)
- The `othttp` and `httptrace` instrumentations were moved to `go.opentelemetry.io/contrib`. (#1032)

### Fixed

- The `semconv.HTTPServerMetricAttributesFromHTTPRequest()` function no longer generates the high-cardinality `http.request.content.length` label. (#1031)
- Correct instrumentation version tag in Jaeger exporter. (#1037)
- The SDK span will now set an error event if the `End` method is called during a panic (i.e. it was deferred). (#1043)
- Move internally generated protobuf code from the `go.opentelemetry.io/otel` to the OTLP exporter to reduce dependency overhead. (#1050)
- The `otel-collector` example referenced outdated collector processors. (#1006)

## [0.10.0] - 2020-07-29

This release migrates the default OpenTelemetry SDK into its own Go module, decoupling the SDK from the API and reducing dependencies for instrumentation packages.

### Added

- The Zipkin exporter now has `NewExportPipeline` and `InstallNewPipeline` constructor functions to match the common pattern.
    These function build a new exporter with default SDK options and register the exporter with the `global` package respectively. (#944)
- Add propagator option for gRPC instrumentation. (#986)
- The `testtrace` package now tracks the `trace.SpanKind` for each span. (#987)

### Changed

- Replace the `RegisterGlobal` `Option` in the Jaeger exporter with an `InstallNewPipeline` constructor function.
   This matches the other exporter constructor patterns and will register a new exporter after building it with default configuration. (#944)
- The trace (`go.opentelemetry.io/otel/exporters/trace/stdout`) and metric (`go.opentelemetry.io/otel/exporters/metric/stdout`) `stdout` exporters are now merged into a single exporter at `go.opentelemetry.io/otel/exporters/stdout`.
   This new exporter was made into its own Go module to follow the pattern of all exporters and decouple it from the `go.opentelemetry.io/otel` module. (#956, #963)
- Move the `go.opentelemetry.io/otel/exporters/test` test package to `go.opentelemetry.io/otel/sdk/export/metric/metrictest`. (#962)
- The `go.opentelemetry.io/otel/api/kv/value` package was merged into the parent `go.opentelemetry.io/otel/api/kv` package. (#968)
  - `value.Bool` was replaced with `kv.BoolValue`.
  - `value.Int64` was replaced with `kv.Int64Value`.
  - `value.Uint64` was replaced with `kv.Uint64Value`.
  - `value.Float64` was replaced with `kv.Float64Value`.
  - `value.Int32` was replaced with `kv.Int32Value`.
  - `value.Uint32` was replaced with `kv.Uint32Value`.
  - `value.Float32` was replaced with `kv.Float32Value`.
  - `value.String` was replaced with `kv.StringValue`.
  - `value.Int` was replaced with `kv.IntValue`.
  - `value.Uint` was replaced with `kv.UintValue`.
  - `value.Array` was replaced with `kv.ArrayValue`.
- Rename `Infer` to `Any` in the `go.opentelemetry.io/otel/api/kv` package. (#972)
- Change `othttp` to use the `httpsnoop` package to wrap the `ResponseWriter` so that optional interfaces (`http.Hijacker`, `http.Flusher`, etc.) that are implemented by the original `ResponseWriter`are also implemented by the wrapped `ResponseWriter`. (#979)
- Rename `go.opentelemetry.io/otel/sdk/metric/aggregator/test` package to `go.opentelemetry.io/otel/sdk/metric/aggregator/aggregatortest`. (#980)
- Make the SDK into its own Go module called `go.opentelemetry.io/otel/sdk`. (#985)
- Changed the default trace `Sampler` from `AlwaysOn` to `ParentOrElse(AlwaysOn)`. (#989)

### Removed

- The `IndexedAttribute` function from the `go.opentelemetry.io/otel/api/label` package was removed in favor of `IndexedLabel` which it was synonymous with. (#970)

### Fixed

- Bump github.com/golangci/golangci-lint from 1.28.3 to 1.29.0 in /tools. (#953)
- Bump github.com/google/go-cmp from 0.5.0 to 0.5.1. (#957)
- Use `global.Handle` for span export errors in the OTLP exporter. (#946)
- Correct Go language formatting in the README documentation. (#961)
- Remove default SDK dependencies from the `go.opentelemetry.io/otel/api` package. (#977)
- Remove default SDK dependencies from the `go.opentelemetry.io/otel/instrumentation` package. (#983)
- Move documented examples for `go.opentelemetry.io/otel/instrumentation/grpctrace` interceptors into Go example tests. (#984)

## [0.9.0] - 2020-07-20

### Added

- A new Resource Detector interface is included to allow resources to be automatically detected and included. (#939)
- A Detector to automatically detect resources from an environment variable. (#939)
- Github action to generate protobuf Go bindings locally in `internal/opentelemetry-proto-gen`. (#938)
- OTLP .proto files from `open-telemetry/opentelemetry-proto` imported as a git submodule under `internal/opentelemetry-proto`.
   References to `github.com/open-telemetry/opentelemetry-proto` changed to `go.opentelemetry.io/otel/internal/opentelemetry-proto-gen`. (#942)

### Changed

- Non-nil value `struct`s for key-value pairs will be marshalled using JSON rather than `Sprintf`. (#948)

### Removed

- Removed dependency on `github.com/open-telemetry/opentelemetry-collector`. (#943)

## [0.8.0] - 2020-07-09

### Added

- The `B3Encoding` type to represent the B3 encoding(s) the B3 propagator can inject.
   A value for HTTP supported encodings (Multiple Header: `MultipleHeader`, Single Header: `SingleHeader`) are included. (#882)
- The `FlagsDeferred` trace flag to indicate if the trace sampling decision has been deferred. (#882)
- The `FlagsDebug` trace flag to indicate if the trace is a debug trace. (#882)
- Add `peer.service` semantic attribute. (#898)
- Add database-specific semantic attributes. (#899)
- Add semantic convention for `faas.coldstart` and `container.id`. (#909)
- Add http content size semantic conventions. (#905)
- Include `http.request_content_length` in HTTP request basic attributes. (#905)
- Add semantic conventions for operating system process resource attribute keys. (#919)
- The Jaeger exporter now has a `WithBatchMaxCount` option to specify the maximum number of spans sent in a batch. (#931)

### Changed

- Update `CONTRIBUTING.md` to ask for updates to `CHANGELOG.md` with each pull request. (#879)
- Use lowercase header names for B3 Multiple Headers. (#881)
- The B3 propagator `SingleHeader` field has been replaced with `InjectEncoding`.
   This new field can be set to combinations of the `B3Encoding` bitmasks and will inject trace information in these encodings.
   If no encoding is set, the propagator will default to `MultipleHeader` encoding. (#882)
- The B3 propagator now extracts from either HTTP encoding of B3 (Single Header or Multiple Header) based on what is contained in the header.
   Preference is given to Single Header encoding with Multiple Header being the fallback if Single Header is not found or is invalid.
   This behavior change is made to dynamically support all correctly encoded traces received instead of having to guess the expected encoding prior to receiving. (#882)
- Extend semantic conventions for RPC. (#900)
- To match constant naming conventions in the `api/standard` package, the `FaaS*` key names are appended with a suffix of `Key`. (#920)
  - `"api/standard".FaaSName` -> `FaaSNameKey`
  - `"api/standard".FaaSID` -> `FaaSIDKey`
  - `"api/standard".FaaSVersion` -> `FaaSVersionKey`
  - `"api/standard".FaaSInstance` -> `FaaSInstanceKey`

### Removed

- The `FlagsUnused` trace flag is removed.
   The purpose of this flag was to act as the inverse of `FlagsSampled`, the inverse of `FlagsSampled` is used instead. (#882)
- The B3 header constants (`B3SingleHeader`, `B3DebugFlagHeader`, `B3TraceIDHeader`, `B3SpanIDHeader`, `B3SampledHeader`, `B3ParentSpanIDHeader`) are removed.
   If B3 header keys are needed [the authoritative OpenZipkin package constants](https://pkg.go.dev/github.com/openzipkin/zipkin-go@v0.2.2/propagation/b3?tab=doc#pkg-constants) should be used instead. (#882)

### Fixed

- The B3 Single Header name is now correctly `b3` instead of the previous `X-B3`. (#881)
- The B3 propagator now correctly supports sampling only values (`b3: 0`, `b3: 1`, or `b3: d`) for a Single B3 Header. (#882)
- The B3 propagator now propagates the debug flag.
   This removes the behavior of changing the debug flag into a set sampling bit.
   Instead, this now follow the B3 specification and omits the `X-B3-Sampling` header. (#882)
- The B3 propagator now tracks "unset" sampling state (meaning "defer the decision") and does not set the `X-B3-Sampling` header when injecting. (#882)
- Bump github.com/itchyny/gojq from 0.10.3 to 0.10.4 in /tools. (#883)
- Bump github.com/opentracing/opentracing-go from v1.1.1-0.20190913142402-a7454ce5950e to v1.2.0. (#885)
- The tracing time conversion for OTLP spans is now correctly set to `UnixNano`. (#896)
- Ensure span status is not set to `Unknown` when no HTTP status code is provided as it is assumed to be `200 OK`. (#908)
- Ensure `httptrace.clientTracer` closes `http.headers` span. (#912)
- Prometheus exporter will not apply stale updates or forget inactive metrics. (#903)
- Add test for api.standard `HTTPClientAttributesFromHTTPRequest`. (#905)
- Bump github.com/golangci/golangci-lint from 1.27.0 to 1.28.1 in /tools. (#901, #913)
- Update otel-collector example to use the v0.5.0 collector. (#915)
- The `grpctrace` instrumentation uses a span name conforming to the OpenTelemetry semantic conventions (does not contain a leading slash (`/`)). (#922)
- The `grpctrace` instrumentation includes an `rpc.method` attribute now set to the gRPC method name. (#900, #922)
- The `grpctrace` instrumentation `rpc.service` attribute now contains the package name if one exists.
   This is in accordance with OpenTelemetry semantic conventions. (#922)
- Correlation Context extractor will no longer insert an empty map into the returned context when no valid values are extracted. (#923)
- Bump google.golang.org/api from 0.28.0 to 0.29.0 in /exporters/trace/jaeger. (#925)
- Bump github.com/itchyny/gojq from 0.10.4 to 0.11.0 in /tools. (#926)
- Bump github.com/golangci/golangci-lint from 1.28.1 to 1.28.2 in /tools. (#930)

## [0.7.0] - 2020-06-26

This release implements the v0.5.0 version of the OpenTelemetry specification.

### Added

- The othttp instrumentation now includes default metrics. (#861)
- This CHANGELOG file to track all changes in the project going forward.
- Support for array type attributes. (#798)
- Apply transitive dependabot go.mod dependency updates as part of a new automatic Github workflow. (#844)
- Timestamps are now passed to exporters for each export. (#835)
- Add new `Accumulation` type to metric SDK to transport telemetry from `Accumulator`s to `Processor`s.
   This replaces the prior `Record` `struct` use for this purpose. (#835)
- New dependabot integration to automate package upgrades. (#814)
- `Meter` and `Tracer` implementations accept instrumentation version version as an optional argument.
   This instrumentation version is passed on to exporters. (#811) (#805) (#802)
- The OTLP exporter includes the instrumentation version in telemetry it exports. (#811)
- Environment variables for Jaeger exporter are supported. (#796)
- New `aggregation.Kind` in the export metric API. (#808)
- New example that uses OTLP and the collector. (#790)
- Handle errors in the span `SetName` during span initialization. (#791)
- Default service config to enable retries for retry-able failed requests in the OTLP exporter and an option to override this default. (#777)
- New `go.opentelemetry.io/otel/api/oterror` package to uniformly support error handling and definitions for the project. (#778)
- New `global` default implementation of the `go.opentelemetry.io/otel/api/oterror.Handler` interface to be used to handle errors prior to an user defined `Handler`.
   There is also functionality for the user to register their `Handler` as well as a convenience function `Handle` to handle an error with this global `Handler`(#778)
- Options to specify propagators for httptrace and grpctrace instrumentation. (#784)
- The required `application/json` header for the Zipkin exporter is included in all exports. (#774)
- Integrate HTTP semantics helpers from the contrib repository into the `api/standard` package. #769

### Changed

- Rename `Integrator` to `Processor` in the metric SDK. (#863)
- Rename `AggregationSelector` to `AggregatorSelector`. (#859)
- Rename `SynchronizedCopy` to `SynchronizedMove`. (#858)
- Rename `simple` integrator to `basic` integrator. (#857)
- Merge otlp collector examples. (#841)
- Change the metric SDK to support cumulative, delta, and pass-through exporters directly.
   With these changes, cumulative and delta specific exporters are able to request the correct kind of aggregation from the SDK. (#840)
- The `Aggregator.Checkpoint` API is renamed to `SynchronizedCopy` and adds an argument, a different `Aggregator` into which the copy is stored. (#812)
- The `export.Aggregator` contract is that `Update()` and `SynchronizedCopy()` are synchronized with each other.
   All the aggregation interfaces (`Sum`, `LastValue`, ...) are not meant to be synchronized, as the caller is expected to synchronize aggregators at a higher level after the `Accumulator`.
   Some of the `Aggregators` used unnecessary locking and that has been cleaned up. (#812)
- Use of `metric.Number` was replaced by `int64` now that we use `sync.Mutex` in the `MinMaxSumCount` and `Histogram` `Aggregators`. (#812)
- Replace `AlwaysParentSample` with `ParentSample(fallback)` to match the OpenTelemetry v0.5.0 specification. (#810)
- Rename `sdk/export/metric/aggregator` to `sdk/export/metric/aggregation`. #808
- Send configured headers with every request in the OTLP exporter, instead of just on connection creation. (#806)
- Update error handling for any one off error handlers, replacing, instead, with the `global.Handle` function. (#791)
- Rename `plugin` directory to `instrumentation` to match the OpenTelemetry specification. (#779)
- Makes the argument order to Histogram and DDSketch `New()` consistent. (#781)

### Removed

- `Uint64NumberKind` and related functions from the API. (#864)
- Context arguments from `Aggregator.Checkpoint` and `Integrator.Process` as they were unused. (#803)
- `SpanID` is no longer included in parameters for sampling decision to match the OpenTelemetry specification. (#775)

### Fixed

- Upgrade OTLP exporter to opentelemetry-proto matching the opentelemetry-collector v0.4.0 release. (#866)
- Allow changes to `go.sum` and `go.mod` when running dependabot tidy-up. (#871)
- Bump github.com/stretchr/testify from 1.4.0 to 1.6.1. (#824)
- Bump github.com/prometheus/client_golang from 1.7.0 to 1.7.1 in /exporters/metric/prometheus. (#867)
- Bump google.golang.org/grpc from 1.29.1 to 1.30.0 in /exporters/trace/jaeger. (#853)
- Bump google.golang.org/grpc from 1.29.1 to 1.30.0 in /exporters/trace/zipkin. (#854)
- Bumps github.com/golang/protobuf from 1.3.2 to 1.4.2 (#848)
- Bump github.com/stretchr/testify from 1.4.0 to 1.6.1 in /exporters/otlp (#817)
- Bump github.com/golangci/golangci-lint from 1.25.1 to 1.27.0 in /tools (#828)
- Bump github.com/prometheus/client_golang from 1.5.0 to 1.7.0 in /exporters/metric/prometheus (#838)
- Bump github.com/stretchr/testify from 1.4.0 to 1.6.1 in /exporters/trace/jaeger (#829)
- Bump github.com/benbjohnson/clock from 1.0.0 to 1.0.3 (#815)
- Bump github.com/stretchr/testify from 1.4.0 to 1.6.1 in /exporters/trace/zipkin (#823)
- Bump github.com/itchyny/gojq from 0.10.1 to 0.10.3 in /tools (#830)
- Bump github.com/stretchr/testify from 1.4.0 to 1.6.1 in /exporters/metric/prometheus (#822)
- Bump google.golang.org/grpc from 1.27.1 to 1.29.1 in /exporters/trace/zipkin (#820)
- Bump google.golang.org/grpc from 1.27.1 to 1.29.1 in /exporters/trace/jaeger (#831)
- Bump github.com/google/go-cmp from 0.4.0 to 0.5.0 (#836)
- Bump github.com/google/go-cmp from 0.4.0 to 0.5.0 in /exporters/trace/jaeger (#837)
- Bump github.com/google/go-cmp from 0.4.0 to 0.5.0 in /exporters/otlp (#839)
- Bump google.golang.org/api from 0.20.0 to 0.28.0 in /exporters/trace/jaeger (#843)
- Set span status from HTTP status code in the othttp instrumentation. (#832)
- Fixed typo in push controller comment. (#834)
- The `Aggregator` testing has been updated and cleaned. (#812)
- `metric.Number(0)` expressions are replaced by `0` where possible. (#812)
- Fixed `global` `handler_test.go` test failure. #804
- Fixed `BatchSpanProcessor.Shutdown` to wait until all spans are processed. (#766)
- Fixed OTLP example's accidental early close of exporter. (#807)
- Ensure zipkin exporter reads and closes response body. (#788)
- Update instrumentation to use `api/standard` keys instead of custom keys. (#782)
- Clean up tools and RELEASING documentation. (#762)

## [0.6.0] - 2020-05-21

### Added

- Support for `Resource`s in the prometheus exporter. (#757)
- New pull controller. (#751)
- New `UpDownSumObserver` instrument. (#750)
- OpenTelemetry collector demo. (#711)
- New `SumObserver` instrument. (#747)
- New `UpDownCounter` instrument. (#745)
- New timeout `Option` and configuration function `WithTimeout` to the push controller. (#742)
- New `api/standards` package to implement semantic conventions and standard key-value generation. (#731)

### Changed

- Rename `Register*` functions in the metric API to `New*` for all `Observer` instruments. (#761)
- Use `[]float64` for histogram boundaries, not `[]metric.Number`. (#758)
- Change OTLP example to use exporter as a trace `Syncer` instead of as an unneeded `Batcher`. (#756)
- Replace `WithResourceAttributes()` with `WithResource()` in the trace SDK. (#754)
- The prometheus exporter now uses the new pull controller. (#751)
- Rename `ScheduleDelayMillis` to `BatchTimeout` in the trace `BatchSpanProcessor`.(#752)
- Support use of synchronous instruments in asynchronous callbacks (#725)
- Move `Resource` from the `Export` method parameter into the metric export `Record`. (#739)
- Rename `Observer` instrument to `ValueObserver`. (#734)
- The push controller now has a method (`Provider()`) to return a `metric.Provider` instead of the old `Meter` method that acted as a `metric.Provider`. (#738)
- Replace `Measure` instrument by `ValueRecorder` instrument. (#732)
- Rename correlation context header from `"Correlation-Context"` to `"otcorrelations"` to match the OpenTelemetry specification. (#727)

### Fixed

- Ensure gRPC `ClientStream` override methods do not panic in grpctrace package. (#755)
- Disable parts of `BatchSpanProcessor` test until a fix is found. (#743)
- Fix `string` case in `kv` `Infer` function. (#746)
- Fix panic in grpctrace client interceptors. (#740)
- Refactor the `api/metrics` push controller and add `CheckpointSet` synchronization. (#737)
- Rewrite span batch process queue batching logic. (#719)
- Remove the push controller named Meter map. (#738)
- Fix Histogram aggregator initial state (fix #735). (#736)
- Ensure golang alpine image is running `golang-1.14` for examples. (#733)
- Added test for grpctrace `UnaryInterceptorClient`. (#695)
- Rearrange `api/metric` code layout. (#724)

## [0.5.0] - 2020-05-13

### Added

- Batch `Observer` callback support. (#717)
- Alias `api` types to root package of project. (#696)
- Create basic `othttp.Transport` for simple client instrumentation. (#678)
- `SetAttribute(string, interface{})` to the trace API. (#674)
- Jaeger exporter option that allows user to specify custom http client. (#671)
- `Stringer` and `Infer` methods to `key`s. (#662)

### Changed

- Rename `NewKey` in the `kv` package to just `Key`. (#721)
- Move `core` and `key` to `kv` package. (#720)
- Make the metric API `Meter` a `struct` so the abstract `MeterImpl` can be passed and simplify implementation. (#709)
- Rename SDK `Batcher` to `Integrator` to match draft OpenTelemetry SDK specification. (#710)
- Rename SDK `Ungrouped` integrator to `simple.Integrator` to match draft OpenTelemetry SDK specification. (#710)
- Rename SDK `SDK` `struct` to `Accumulator` to match draft OpenTelemetry SDK specification. (#710)
- Move `Number` from `core` to `api/metric` package. (#706)
- Move `SpanContext` from `core` to `trace` package. (#692)
- Change traceparent header from `Traceparent` to `traceparent` to implement the W3C specification. (#681)

### Fixed

- Update tooling to run generators in all submodules. (#705)
- gRPC interceptor regexp to match methods without a service name. (#683)
- Use a `const` for padding 64-bit B3 trace IDs. (#701)
- Update `mockZipkin` listen address from `:0` to `127.0.0.1:0`. (#700)
- Left-pad 64-bit B3 trace IDs with zero. (#698)
- Propagate at least the first W3C tracestate header. (#694)
- Remove internal `StateLocker` implementation. (#688)
- Increase instance size CI system uses. (#690)
- Add a `key` benchmark and use reflection in `key.Infer()`. (#679)
- Fix internal `global` test by using `global.Meter` with `RecordBatch()`. (#680)
- Reimplement histogram using mutex instead of `StateLocker`. (#669)
- Switch `MinMaxSumCount` to a mutex lock implementation instead of `StateLocker`. (#667)
- Update documentation to not include any references to `WithKeys`. (#672)
- Correct misspelling. (#668)
- Fix clobbering of the span context if extraction fails. (#656)
- Bump `golangci-lint` and work around the corrupting bug. (#666) (#670)

## [0.4.3] - 2020-04-24

### Added

- `Dockerfile` and `docker-compose.yml` to run example code. (#635)
- New `grpctrace` package that provides gRPC client and server interceptors for both unary and stream connections. (#621)
- New `api/label` package, providing common label set implementation. (#651)
- Support for JSON marshaling of `Resources`. (#654)
- `TraceID` and `SpanID` implementations for `Stringer` interface. (#642)
- `RemoteAddrKey` in the othttp plugin to include the HTTP client address in top-level spans. (#627)
- `WithSpanFormatter` option to the othttp plugin. (#617)
- Updated README to include section for compatible libraries and include reference to the contrib repository. (#612)
- The prometheus exporter now supports exporting histograms. (#601)
- A `String` method to the `Resource` to return a hashable identifier for a now unique resource. (#613)
- An `Iter` method to the `Resource` to return an array `AttributeIterator`. (#613)
- An `Equal` method to the `Resource` test the equivalence of resources. (#613)
- An iterable structure (`AttributeIterator`) for `Resource` attributes.

### Changed

- zipkin export's `NewExporter` now requires a `serviceName` argument to ensure this needed values is provided. (#644)
- Pass `Resources` through the metrics export pipeline. (#659)

### Removed

- `WithKeys` option from the metric API. (#639)

### Fixed

- Use the `label.Set.Equivalent` value instead of an encoding in the batcher. (#658)
- Correct typo `trace.Exporter` to `trace.SpanSyncer` in comments. (#653)
- Use type names for return values in jaeger exporter. (#648)
- Increase the visibility of the `api/key` package by updating comments and fixing usages locally. (#650)
- `Checkpoint` only after `Update`; Keep records in the `sync.Map` longer. (#647)
- Do not cache `reflect.ValueOf()` in metric Labels. (#649)
- Batch metrics exported from the OTLP exporter based on `Resource` and labels. (#626)
- Add error wrapping to the prometheus exporter. (#631)
- Update the OTLP exporter batching of traces to use a unique `string` representation of an associated `Resource` as the batching key. (#623)
- Update OTLP `SpanData` transform to only include the `ParentSpanID` if one exists. (#614)
- Update `Resource` internal representation to uniquely and reliably identify resources. (#613)
- Check return value from `CheckpointSet.ForEach` in prometheus exporter. (#622)
- Ensure spans created by httptrace client tracer reflect operation structure. (#618)
- Create a new recorder rather than reuse when multiple observations in same epoch for asynchronous instruments. #610
- The default port the OTLP exporter uses to connect to the OpenTelemetry collector is updated to match the one the collector listens on by default. (#611)

## [0.4.2] - 2020-03-31

### Fixed

- Fix `pre_release.sh` to update version in `sdk/opentelemetry.go`. (#607)
- Fix time conversion from internal to OTLP in OTLP exporter. (#606)

## [0.4.1] - 2020-03-31

### Fixed

- Update `tag.sh` to create signed tags. (#604)

## [0.4.0] - 2020-03-30

### Added

- New API package `api/metric/registry` that exposes a `MeterImpl` wrapper for use by SDKs to generate unique instruments. (#580)
- Script to verify examples after a new release. (#579)

### Removed

- The dogstatsd exporter due to lack of support.
   This additionally removes support for statsd. (#591)
- `LabelSet` from the metric API.
   This is replaced by a `[]core.KeyValue` slice. (#595)
- `Labels` from the metric API's `Meter` interface. (#595)

### Changed

- The metric `export.Labels` became an interface which the SDK implements and the `export` package provides a simple, immutable implementation of this interface intended for testing purposes. (#574)
- Renamed `internal/metric.Meter` to `MeterImpl`. (#580)
- Renamed `api/global/internal.obsImpl` to `asyncImpl`. (#580)

### Fixed

- Corrected missing return in mock span. (#582)
- Update License header for all source files to match CNCF guidelines and include a test to ensure it is present. (#586) (#596)
- Update to v0.3.0 of the OTLP in the OTLP exporter. (#588)
- Update pre-release script to be compatible between GNU and BSD based systems. (#592)
- Add a `RecordBatch` benchmark. (#594)
- Moved span transforms of the OTLP exporter to the internal package. (#593)
- Build both go-1.13 and go-1.14 in circleci to test for all supported versions of Go. (#569)
- Removed unneeded allocation on empty labels in OLTP exporter. (#597)
- Update `BatchedSpanProcessor` to process the queue until no data but respect max batch size. (#599)
- Update project documentation godoc.org links to pkg.go.dev. (#602)

## [0.3.0] - 2020-03-21

This is a first official beta release, which provides almost fully complete metrics, tracing, and context propagation functionality.
There is still a possibility of breaking changes.

### Added

- Add `Observer` metric instrument. (#474)
- Add global `Propagators` functionality to enable deferred initialization for propagators registered before the first Meter SDK is installed. (#494)
- Simplified export setup pipeline for the jaeger exporter to match other exporters. (#459)
- The zipkin trace exporter. (#495)
- The OTLP exporter to export metric and trace telemetry to the OpenTelemetry collector. (#497) (#544) (#545)
- Add `StatusMessage` field to the trace `Span`. (#524)
- Context propagation in OpenTracing bridge in terms of OpenTelemetry context propagation. (#525)
- The `Resource` type was added to the SDK. (#528)
- The global API now supports a `Tracer` and `Meter` function as shortcuts to getting a global `*Provider` and calling these methods directly. (#538)
- The metric API now defines a generic `MeterImpl` interface to support general purpose `Meter` construction.
   Additionally, `SyncImpl` and `AsyncImpl` are added to support general purpose instrument construction. (#560)
- A metric `Kind` is added to represent the `MeasureKind`, `ObserverKind`, and `CounterKind`. (#560)
- Scripts to better automate the release process. (#576)

### Changed

- Default to to use `AlwaysSampler` instead of `ProbabilitySampler` to match OpenTelemetry specification. (#506)
- Renamed `AlwaysSampleSampler` to `AlwaysOnSampler` in the trace API. (#511)
- Renamed `NeverSampleSampler` to `AlwaysOffSampler` in the trace API. (#511)
- The `Status` field of the `Span` was changed to `StatusCode` to disambiguate with the added `StatusMessage`. (#524)
- Updated the trace `Sampler` interface conform to the OpenTelemetry specification. (#531)
- Rename metric API `Options` to `Config`. (#541)
- Rename metric `Counter` aggregator to be `Sum`. (#541)
- Unify metric options into `Option` from instrument specific options. (#541)
- The trace API's `TraceProvider` now support `Resource`s. (#545)
- Correct error in zipkin module name. (#548)
- The jaeger trace exporter now supports `Resource`s. (#551)
- Metric SDK now supports `Resource`s.
   The `WithResource` option was added to configure a `Resource` on creation and the `Resource` method was added to the metric `Descriptor` to return the associated `Resource`. (#552)
- Replace `ErrNoLastValue` and `ErrEmptyDataSet` by `ErrNoData` in the metric SDK. (#557)
- The stdout trace exporter now supports `Resource`s. (#558)
- The metric `Descriptor` is now included at the API instead of the SDK. (#560)
- Replace `Ordered` with an iterator in `export.Labels`. (#567)

### Removed

- The vendor specific Stackdriver. It is now hosted on 3rd party vendor infrastructure. (#452)
- The `Unregister` method for metric observers as it is not in the OpenTelemetry specification. (#560)
- `GetDescriptor` from the metric SDK. (#575)
- The `Gauge` instrument from the metric API. (#537)

### Fixed

- Make histogram aggregator checkpoint consistent. (#438)
- Update README with import instructions and how to build and test. (#505)
- The default label encoding was updated to be unique. (#508)
- Use `NewRoot` in the othttp plugin for public endpoints. (#513)
- Fix data race in `BatchedSpanProcessor`. (#518)
- Skip test-386 for Mac OS 10.15.x (Catalina and upwards). #521
- Use a variable-size array to represent ordered labels in maps. (#523)
- Update the OTLP protobuf and update changed import path. (#532)
- Use `StateLocker` implementation in `MinMaxSumCount`. (#546)
- Eliminate goroutine leak in histogram stress test. (#547)
- Update OTLP exporter with latest protobuf. (#550)
- Add filters to the othttp plugin. (#556)
- Provide an implementation of the `Header*` filters that do not depend on Go 1.14. (#565)
- Encode labels once during checkpoint.
   The checkpoint function is executed in a single thread so we can do the encoding lazily before passing the encoded version of labels to the exporter.
   This is a cheap and quick way to avoid encoding the labels on every collection interval. (#572)
- Run coverage over all packages in `COVERAGE_MOD_DIR`. (#573)

## [0.2.3] - 2020-03-04

### Added

- `RecordError` method on `Span`s in the trace API to Simplify adding error events to spans. (#473)
- Configurable push frequency for exporters setup pipeline. (#504)

### Changed

- Rename the `exporter` directory to `exporters`.
   The `go.opentelemetry.io/otel/exporter/trace/jaeger` package was mistakenly released with a `v1.0.0` tag instead of `v0.1.0`.
   This resulted in all subsequent releases not becoming the default latest.
   A consequence of this was that all `go get`s pulled in the incompatible `v0.1.0` release of that package when pulling in more recent packages from other otel packages.
   Renaming the `exporter` directory to `exporters` fixes this issue by renaming the package and therefore clearing any existing dependency tags.
   Consequentially, this action also renames *all* exporter packages. (#502)

### Removed

- The `CorrelationContextHeader` constant in the `correlation` package is no longer exported. (#503)

## [0.2.2] - 2020-02-27

### Added

- `HTTPSupplier` interface in the propagation API to specify methods to retrieve and store a single value for a key to be associated with a carrier. (#467)
- `HTTPExtractor` interface in the propagation API to extract information from an `HTTPSupplier` into a context. (#467)
- `HTTPInjector` interface in the propagation API to inject information into an `HTTPSupplier.` (#467)
- `Config` and configuring `Option` to the propagator API. (#467)
- `Propagators` interface in the propagation API to contain the set of injectors and extractors for all supported carrier formats. (#467)
- `HTTPPropagator` interface in the propagation API to inject and extract from an `HTTPSupplier.` (#467)
- `WithInjectors` and `WithExtractors` functions to the propagator API to configure injectors and extractors to use. (#467)
- `ExtractHTTP` and `InjectHTTP` functions to apply configured HTTP extractors and injectors to a passed context. (#467)
- Histogram aggregator. (#433)
- `DefaultPropagator` function and have it return `trace.TraceContext` as the default context propagator. (#456)
- `AlwaysParentSample` sampler to the trace API. (#455)
- `WithNewRoot` option function to the trace API to specify the created span should be considered a root span. (#451)

### Changed

- Renamed `WithMap` to `ContextWithMap` in the correlation package. (#481)
- Renamed `FromContext` to `MapFromContext` in the correlation package. (#481)
- Move correlation context propagation to correlation package. (#479)
- Do not default to putting remote span context into links. (#480)
- `Tracer.WithSpan` updated to accept `StartOptions`. (#472)
- Renamed `MetricKind` to `Kind` to not stutter in the type usage. (#432)
- Renamed the `export` package to `metric` to match directory structure. (#432)
- Rename the `api/distributedcontext` package to `api/correlation`. (#444)
- Rename the `api/propagators` package to `api/propagation`. (#444)
- Move the propagators from the `propagators` package into the `trace` API package. (#444)
- Update `Float64Gauge`, `Int64Gauge`, `Float64Counter`, `Int64Counter`, `Float64Measure`, and `Int64Measure` metric methods to use value receivers instead of pointers. (#462)
- Moved all dependencies of tools package to a tools directory. (#466)

### Removed

- Binary propagators. (#467)
- NOOP propagator. (#467)

### Fixed

- Upgraded `github.com/golangci/golangci-lint` from `v1.21.0` to `v1.23.6` in `tools/`. (#492)
- Fix a possible nil-dereference crash (#478)
- Correct comments for `InstallNewPipeline` in the stdout exporter. (#483)
- Correct comments for `InstallNewPipeline` in the dogstatsd exporter. (#484)
- Correct comments for `InstallNewPipeline` in the prometheus exporter. (#482)
- Initialize `onError` based on `Config` in prometheus exporter. (#486)
- Correct module name in prometheus exporter README. (#475)
- Removed tracer name prefix from span names. (#430)
- Fix `aggregator_test.go` import package comment. (#431)
- Improved detail in stdout exporter. (#436)
- Fix a dependency issue (generate target should depend on stringer, not lint target) in Makefile. (#442)
- Reorders the Makefile targets within `precommit` target so we generate files and build the code before doing linting, so we can get much nicer errors about syntax errors from the compiler. (#442)
- Reword function documentation in gRPC plugin. (#446)
- Send the `span.kind` tag to Jaeger from the jaeger exporter. (#441)
- Fix `metadataSupplier` in the jaeger exporter to overwrite the header if existing instead of appending to it. (#441)
- Upgraded to Go 1.13 in CI. (#465)
- Correct opentelemetry.io URL in trace SDK documentation. (#464)
- Refactored reference counting logic in SDK determination of stale records. (#468)
- Add call to `runtime.Gosched` in instrument `acquireHandle` logic to not block the collector. (#469)

## [0.2.1.1] - 2020-01-13

### Fixed

- Use stateful batcher on Prometheus exporter fixing regression introduced in #395. (#428)

## [0.2.1] - 2020-01-08

### Added

- Global meter forwarding implementation.
   This enables deferred initialization for metric instruments registered before the first Meter SDK is installed. (#392)
- Global trace forwarding implementation.
   This enables deferred initialization for tracers registered before the first Trace SDK is installed. (#406)
- Standardize export pipeline creation in all exporters. (#395)
- A testing, organization, and comments for 64-bit field alignment. (#418)
- Script to tag all modules in the project. (#414)

### Changed

- Renamed `propagation` package to `propagators`. (#362)
- Renamed `B3Propagator` propagator to `B3`. (#362)
- Renamed `TextFormatPropagator` propagator to `TextFormat`. (#362)
- Renamed `BinaryPropagator` propagator to `Binary`. (#362)
- Renamed `BinaryFormatPropagator` propagator to `BinaryFormat`. (#362)
- Renamed `NoopTextFormatPropagator` propagator to `NoopTextFormat`. (#362)
- Renamed `TraceContextPropagator` propagator to `TraceContext`. (#362)
- Renamed `SpanOption` to `StartOption` in the trace API. (#369)
- Renamed `StartOptions` to `StartConfig` in the trace API. (#369)
- Renamed `EndOptions` to `EndConfig` in the trace API. (#369)
- `Number` now has a pointer receiver for its methods. (#375)
- Renamed `CurrentSpan` to `SpanFromContext` in the trace API. (#379)
- Renamed `SetCurrentSpan` to `ContextWithSpan` in the trace API. (#379)
- Renamed `Message` in Event to `Name` in the trace API. (#389)
- Prometheus exporter no longer aggregates metrics, instead it only exports them. (#385)
- Renamed `HandleImpl` to `BoundInstrumentImpl` in the metric API. (#400)
- Renamed `Float64CounterHandle` to `Float64CounterBoundInstrument` in the metric API. (#400)
- Renamed `Int64CounterHandle` to `Int64CounterBoundInstrument` in the metric API. (#400)
- Renamed `Float64GaugeHandle` to `Float64GaugeBoundInstrument` in the metric API. (#400)
- Renamed `Int64GaugeHandle` to `Int64GaugeBoundInstrument` in the metric API. (#400)
- Renamed `Float64MeasureHandle` to `Float64MeasureBoundInstrument` in the metric API. (#400)
- Renamed `Int64MeasureHandle` to `Int64MeasureBoundInstrument` in the metric API. (#400)
- Renamed `Release` method for bound instruments in the metric API to `Unbind`. (#400)
- Renamed `AcquireHandle` method for bound instruments in the metric API to `Bind`. (#400)
- Renamed the `File` option in the stdout exporter to `Writer`. (#404)
- Renamed all `Options` to `Config` for all metric exports where this wasn't already the case.

### Fixed

- Aggregator import path corrected. (#421)
- Correct links in README. (#368)
- The README was updated to match latest code changes in its examples. (#374)
- Don't capitalize error statements. (#375)
- Fix ignored errors. (#375)
- Fix ambiguous variable naming. (#375)
- Removed unnecessary type casting. (#375)
- Use named parameters. (#375)
- Updated release schedule. (#378)
- Correct http-stackdriver example module name. (#394)
- Removed the `http.request` span in `httptrace` package. (#397)
- Add comments in the metrics SDK (#399)
- Initialize checkpoint when creating ddsketch aggregator to prevent panic when merging into a empty one. (#402) (#403)
- Add documentation of compatible exporters in the README. (#405)
- Typo fix. (#408)
- Simplify span check logic in SDK tracer implementation. (#419)

## [0.2.0] - 2019-12-03

### Added

- Unary gRPC tracing example. (#351)
- Prometheus exporter. (#334)
- Dogstatsd metrics exporter. (#326)

### Changed

- Rename `MaxSumCount` aggregation to `MinMaxSumCount` and add the `Min` interface for this aggregation. (#352)
- Rename `GetMeter` to `Meter`. (#357)
- Rename `HTTPTraceContextPropagator` to `TraceContextPropagator`. (#355)
- Rename `HTTPB3Propagator` to `B3Propagator`. (#355)
- Rename `HTTPTraceContextPropagator` to `TraceContextPropagator`. (#355)
- Move `/global` package to `/api/global`. (#356)
- Rename `GetTracer` to `Tracer`. (#347)

### Removed

- `SetAttribute` from the `Span` interface in the trace API. (#361)
- `AddLink` from the `Span` interface in the trace API. (#349)
- `Link` from the `Span` interface in the trace API. (#349)

### Fixed

- Exclude example directories from coverage report. (#365)
- Lint make target now implements automatic fixes with `golangci-lint` before a second run to report the remaining issues. (#360)
- Drop `GO111MODULE` environment variable in Makefile as Go 1.13 is the project specified minimum version and this is environment variable is not needed for that version of Go. (#359)
- Run the race checker for all test. (#354)
- Redundant commands in the Makefile are removed. (#354)
- Split the `generate` and `lint` targets of the Makefile. (#354)
- Renames `circle-ci` target to more generic `ci` in Makefile. (#354)
- Add example Prometheus binary to gitignore. (#358)
- Support negative numbers with the `MaxSumCount`. (#335)
- Resolve race conditions in `push_test.go` identified in #339. (#340)
- Use `/usr/bin/env bash` as a shebang in scripts rather than `/bin/bash`. (#336)
- Trace benchmark now tests both `AlwaysSample` and `NeverSample`.
   Previously it was testing `AlwaysSample` twice. (#325)
- Trace benchmark now uses a `[]byte` for `TraceID` to fix failing test. (#325)
- Added a trace benchmark to test variadic functions in `setAttribute` vs `setAttributes` (#325)
- The `defaultkeys` batcher was only using the encoded label set as its map key while building a checkpoint.
   This allowed distinct label sets through, but any metrics sharing a label set could be overwritten or merged incorrectly.
   This was corrected. (#333)

## [0.1.2] - 2019-11-18

### Fixed

- Optimized the `simplelru` map for attributes to reduce the number of allocations. (#328)
- Removed unnecessary unslicing of parameters that are already a slice. (#324)

## [0.1.1] - 2019-11-18

This release contains a Metrics SDK with stdout exporter and supports basic aggregations such as counter, gauges, array, maxsumcount, and ddsketch.

### Added

- Metrics stdout export pipeline. (#265)
- Array aggregation for raw measure metrics. (#282)
- The core.Value now have a `MarshalJSON` method. (#281)

### Removed

- `WithService`, `WithResources`, and `WithComponent` methods of tracers. (#314)
- Prefix slash in `Tracer.Start()` for the Jaeger example. (#292)

### Changed

- Allocation in LabelSet construction to reduce GC overhead. (#318)
- `trace.WithAttributes` to append values instead of replacing (#315)
- Use a formula for tolerance in sampling tests. (#298)
- Move export types into trace and metric-specific sub-directories. (#289)
- `SpanKind` back to being based on an `int` type. (#288)

### Fixed

- URL to OpenTelemetry website in README. (#323)
- Name of othttp default tracer. (#321)
- `ExportSpans` for the stackdriver exporter now handles `nil` context. (#294)
- CI modules cache to correctly restore/save from/to the cache. (#316)
- Fix metric SDK race condition between `LoadOrStore` and the assignment `rec.recorder = i.meter.exporter.AggregatorFor(rec)`. (#293)
- README now reflects the new code structure introduced with these changes. (#291)
- Make the basic example work. (#279)

## [0.1.0] - 2019-11-04

This is the first release of open-telemetry go library.
It contains api and sdk for trace and meter.

### Added

- Initial OpenTelemetry trace and metric API prototypes.
- Initial OpenTelemetry trace, metric, and export SDK packages.
- A wireframe bridge to support compatibility with OpenTracing.
- Example code for a basic, http-stackdriver, http, jaeger, and named tracer setup.
- Exporters for Jaeger, Stackdriver, and stdout.
- Propagators for binary, B3, and trace-context protocols.
- Project information and guidelines in the form of a README and CONTRIBUTING.
- Tools to build the project and a Makefile to automate the process.
- Apache-2.0 license.
- CircleCI build CI manifest files.
- CODEOWNERS file to track owners of this project.

[Unreleased]: https://github.com/open-telemetry/opentelemetry-go/compare/v1.37.0...HEAD
[1.37.0/0.59.0/0.13.0]: https://github.com/open-telemetry/opentelemetry-go/releases/tag/v1.37.0
[0.12.2]: https://github.com/open-telemetry/opentelemetry-go/releases/tag/log/v0.12.2
[0.12.1]: https://github.com/open-telemetry/opentelemetry-go/releases/tag/log/v0.12.1
[1.36.0/0.58.0/0.12.0]: https://github.com/open-telemetry/opentelemetry-go/releases/tag/v1.36.0
[1.35.0/0.57.0/0.11.0]: https://github.com/open-telemetry/opentelemetry-go/releases/tag/v1.35.0
[1.34.0/0.56.0/0.10.0]: https://github.com/open-telemetry/opentelemetry-go/releases/tag/v1.34.0
[1.33.0/0.55.0/0.9.0/0.0.12]: https://github.com/open-telemetry/opentelemetry-go/releases/tag/v1.33.0
[1.32.0/0.54.0/0.8.0/0.0.11]: https://github.com/open-telemetry/opentelemetry-go/releases/tag/v1.32.0
[1.31.0/0.53.0/0.7.0/0.0.10]: https://github.com/open-telemetry/opentelemetry-go/releases/tag/v1.31.0
[1.30.0/0.52.0/0.6.0/0.0.9]: https://github.com/open-telemetry/opentelemetry-go/releases/tag/v1.30.0
[1.29.0/0.51.0/0.5.0]: https://github.com/open-telemetry/opentelemetry-go/releases/tag/v1.29.0
[1.28.0/0.50.0/0.4.0]: https://github.com/open-telemetry/opentelemetry-go/releases/tag/v1.28.0
[1.27.0/0.49.0/0.3.0]: https://github.com/open-telemetry/opentelemetry-go/releases/tag/v1.27.0
[1.26.0/0.48.0/0.2.0-alpha]: https://github.com/open-telemetry/opentelemetry-go/releases/tag/v1.26.0
[1.25.0/0.47.0/0.0.8/0.1.0-alpha]: https://github.com/open-telemetry/opentelemetry-go/releases/tag/v1.25.0
[1.24.0/0.46.0/0.0.1-alpha]: https://github.com/open-telemetry/opentelemetry-go/releases/tag/v1.24.0
[1.23.1]: https://github.com/open-telemetry/opentelemetry-go/releases/tag/v1.23.1
[1.23.0]: https://github.com/open-telemetry/opentelemetry-go/releases/tag/v1.23.0
[1.23.0-rc.1]: https://github.com/open-telemetry/opentelemetry-go/releases/tag/v1.23.0-rc.1
[1.22.0/0.45.0]: https://github.com/open-telemetry/opentelemetry-go/releases/tag/v1.22.0
[1.21.0/0.44.0]: https://github.com/open-telemetry/opentelemetry-go/releases/tag/v1.21.0
[1.20.0/0.43.0]: https://github.com/open-telemetry/opentelemetry-go/releases/tag/v1.20.0
[1.19.0/0.42.0/0.0.7]: https://github.com/open-telemetry/opentelemetry-go/releases/tag/v1.19.0
[1.19.0-rc.1/0.42.0-rc.1]: https://github.com/open-telemetry/opentelemetry-go/releases/tag/v1.19.0-rc.1
[1.18.0/0.41.0/0.0.6]: https://github.com/open-telemetry/opentelemetry-go/releases/tag/v1.18.0
[1.17.0/0.40.0/0.0.5]: https://github.com/open-telemetry/opentelemetry-go/releases/tag/v1.17.0
[1.16.0/0.39.0]: https://github.com/open-telemetry/opentelemetry-go/releases/tag/v1.16.0
[1.16.0-rc.1/0.39.0-rc.1]: https://github.com/open-telemetry/opentelemetry-go/releases/tag/v1.16.0-rc.1
[1.15.1/0.38.1]: https://github.com/open-telemetry/opentelemetry-go/releases/tag/v1.15.1
[1.15.0/0.38.0]: https://github.com/open-telemetry/opentelemetry-go/releases/tag/v1.15.0
[1.15.0-rc.2/0.38.0-rc.2]: https://github.com/open-telemetry/opentelemetry-go/releases/tag/v1.15.0-rc.2
[1.15.0-rc.1/0.38.0-rc.1]: https://github.com/open-telemetry/opentelemetry-go/releases/tag/v1.15.0-rc.1
[1.14.0/0.37.0/0.0.4]: https://github.com/open-telemetry/opentelemetry-go/releases/tag/v1.14.0
[1.13.0/0.36.0]: https://github.com/open-telemetry/opentelemetry-go/releases/tag/v1.13.0
[1.12.0/0.35.0]: https://github.com/open-telemetry/opentelemetry-go/releases/tag/v1.12.0
[1.11.2/0.34.0]: https://github.com/open-telemetry/opentelemetry-go/releases/tag/v1.11.2
[1.11.1/0.33.0]: https://github.com/open-telemetry/opentelemetry-go/releases/tag/v1.11.1
[1.11.0/0.32.3]: https://github.com/open-telemetry/opentelemetry-go/releases/tag/v1.11.0
[0.32.2]: https://github.com/open-telemetry/opentelemetry-go/releases/tag/sdk/metric/v0.32.2
[0.32.1]: https://github.com/open-telemetry/opentelemetry-go/releases/tag/sdk/metric/v0.32.1
[0.32.0]: https://github.com/open-telemetry/opentelemetry-go/releases/tag/sdk/metric/v0.32.0
[1.10.0]: https://github.com/open-telemetry/opentelemetry-go/releases/tag/v1.10.0
[1.9.0/0.0.3]: https://github.com/open-telemetry/opentelemetry-go/releases/tag/v1.9.0
[1.8.0/0.31.0]: https://github.com/open-telemetry/opentelemetry-go/releases/tag/v1.8.0
[1.7.0/0.30.0]: https://github.com/open-telemetry/opentelemetry-go/releases/tag/v1.7.0
[0.29.0]: https://github.com/open-telemetry/opentelemetry-go/releases/tag/metric/v0.29.0
[1.6.3]: https://github.com/open-telemetry/opentelemetry-go/releases/tag/v1.6.3
[1.6.2]: https://github.com/open-telemetry/opentelemetry-go/releases/tag/v1.6.2
[1.6.1]: https://github.com/open-telemetry/opentelemetry-go/releases/tag/v1.6.1
[1.6.0/0.28.0]: https://github.com/open-telemetry/opentelemetry-go/releases/tag/v1.6.0
[1.5.0]: https://github.com/open-telemetry/opentelemetry-go/releases/tag/v1.5.0
[1.4.1]: https://github.com/open-telemetry/opentelemetry-go/releases/tag/v1.4.1
[1.4.0]: https://github.com/open-telemetry/opentelemetry-go/releases/tag/v1.4.0
[1.3.0]: https://github.com/open-telemetry/opentelemetry-go/releases/tag/v1.3.0
[1.2.0]: https://github.com/open-telemetry/opentelemetry-go/releases/tag/v1.2.0
[1.1.0]: https://github.com/open-telemetry/opentelemetry-go/releases/tag/v1.1.0
[1.0.1]: https://github.com/open-telemetry/opentelemetry-go/releases/tag/v1.0.1
[Metrics 0.24.0]: https://github.com/open-telemetry/opentelemetry-go/releases/tag/metric/v0.24.0
[1.0.0]: https://github.com/open-telemetry/opentelemetry-go/releases/tag/v1.0.0
[1.0.0-RC3]: https://github.com/open-telemetry/opentelemetry-go/releases/tag/v1.0.0-RC3
[1.0.0-RC2]: https://github.com/open-telemetry/opentelemetry-go/releases/tag/v1.0.0-RC2
[Experimental Metrics v0.22.0]: https://github.com/open-telemetry/opentelemetry-go/releases/tag/metric/v0.22.0
[1.0.0-RC1]: https://github.com/open-telemetry/opentelemetry-go/releases/tag/v1.0.0-RC1
[0.20.0]: https://github.com/open-telemetry/opentelemetry-go/releases/tag/v0.20.0
[0.19.0]: https://github.com/open-telemetry/opentelemetry-go/releases/tag/v0.19.0
[0.18.0]: https://github.com/open-telemetry/opentelemetry-go/releases/tag/v0.18.0
[0.17.0]: https://github.com/open-telemetry/opentelemetry-go/releases/tag/v0.17.0
[0.16.0]: https://github.com/open-telemetry/opentelemetry-go/releases/tag/v0.16.0
[0.15.0]: https://github.com/open-telemetry/opentelemetry-go/releases/tag/v0.15.0
[0.14.0]: https://github.com/open-telemetry/opentelemetry-go/releases/tag/v0.14.0
[0.13.0]: https://github.com/open-telemetry/opentelemetry-go/releases/tag/v0.13.0
[0.12.0]: https://github.com/open-telemetry/opentelemetry-go/releases/tag/v0.12.0
[0.11.0]: https://github.com/open-telemetry/opentelemetry-go/releases/tag/v0.11.0
[0.10.0]: https://github.com/open-telemetry/opentelemetry-go/releases/tag/v0.10.0
[0.9.0]: https://github.com/open-telemetry/opentelemetry-go/releases/tag/v0.9.0
[0.8.0]: https://github.com/open-telemetry/opentelemetry-go/releases/tag/v0.8.0
[0.7.0]: https://github.com/open-telemetry/opentelemetry-go/releases/tag/v0.7.0
[0.6.0]: https://github.com/open-telemetry/opentelemetry-go/releases/tag/v0.6.0
[0.5.0]: https://github.com/open-telemetry/opentelemetry-go/releases/tag/v0.5.0
[0.4.3]: https://github.com/open-telemetry/opentelemetry-go/releases/tag/v0.4.3
[0.4.2]: https://github.com/open-telemetry/opentelemetry-go/releases/tag/v0.4.2
[0.4.1]: https://github.com/open-telemetry/opentelemetry-go/releases/tag/v0.4.1
[0.4.0]: https://github.com/open-telemetry/opentelemetry-go/releases/tag/v0.4.0
[0.3.0]: https://github.com/open-telemetry/opentelemetry-go/releases/tag/v0.3.0
[0.2.3]: https://github.com/open-telemetry/opentelemetry-go/releases/tag/v0.2.3
[0.2.2]: https://github.com/open-telemetry/opentelemetry-go/releases/tag/v0.2.2
[0.2.1.1]: https://github.com/open-telemetry/opentelemetry-go/releases/tag/v0.2.1.1
[0.2.1]: https://github.com/open-telemetry/opentelemetry-go/releases/tag/v0.2.1
[0.2.0]: https://github.com/open-telemetry/opentelemetry-go/releases/tag/v0.2.0
[0.1.2]: https://github.com/open-telemetry/opentelemetry-go/releases/tag/v0.1.2
[0.1.1]: https://github.com/open-telemetry/opentelemetry-go/releases/tag/v0.1.1
[0.1.0]: https://github.com/open-telemetry/opentelemetry-go/releases/tag/v0.1.0

<!-- Released section ended -->

[Go 1.24]: https://go.dev/doc/go1.24
[Go 1.23]: https://go.dev/doc/go1.23
[Go 1.22]: https://go.dev/doc/go1.22
[Go 1.21]: https://go.dev/doc/go1.21
[Go 1.20]: https://go.dev/doc/go1.20
[Go 1.19]: https://go.dev/doc/go1.19
[Go 1.18]: https://go.dev/doc/go1.18

[metric API]:https://pkg.go.dev/go.opentelemetry.io/otel/metric
[metric SDK]:https://pkg.go.dev/go.opentelemetry.io/otel/sdk/metric
[trace API]:https://pkg.go.dev/go.opentelemetry.io/otel/trace

[GO-2024-2687]: https://pkg.go.dev/vuln/GO-2024-2687<|MERGE_RESOLUTION|>--- conflicted
+++ resolved
@@ -41,11 +41,7 @@
   - `RPCGRPCResponseMetadata`
 - Add `ErrorType` attribute helper function to the `go.opentelmetry.io/otel/semconv/v1.34.0` package. (#6962)
 - Add `WithAllowKeyDuplication` in `go.opentelemetry.io/otel/sdk/log` which can be used to disable deduplication for log records. (#6968)
-<<<<<<< HEAD
-- Add `WithCardinalityLimit` option to configure the cardinality limit in `go.opentelemetry.io/otel/sdk/metric`. (#6996, #7065, #7081, #7165)
-=======
-- Add `WithCardinalityLimit` option to configure the cardinality limit in `go.opentelemetry.io/otel/sdk/metric`. (#6996, #7065, #7081, #7164)
->>>>>>> 5a046207
+- Add `WithCardinalityLimit` option to configure the cardinality limit in `go.opentelemetry.io/otel/sdk/metric`. (#6996, #7065, #7081, #7164, #7165)
 - Add `Clone` method to `Record` in `go.opentelemetry.io/otel/log` that returns a copy of the record with no shared state. (#7001)
 - The `go.opentelemetry.io/otel/semconv/v1.36.0` package.
   The package contains semantic conventions from the `v1.36.0` version of the OpenTelemetry Semantic Conventions.
