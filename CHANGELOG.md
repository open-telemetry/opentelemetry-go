# Changelog

All notable changes to this project will be documented in this file.

The format is based on [Keep a Changelog](https://keepachangelog.com/en/1.0.0/).

This project adheres to [Semantic Versioning](https://semver.org/spec/v2.0.0.html).

## [Unreleased]

### Added

- Add `Recorder` in `go.opentelemetry.io/otel/log/logtest` to facilitate testing the log bridge implementations. (#5134)
- The `DroppedAttributes` is added to the `"go.opentelemetry.io/otel/sdk/log".Record` type.
  This method can be used to determine how many log attributes were dropped from the `Record` due to limits being exceeded. (#5190)
- Add span flags to OTLP spans and links exported by `go.opentelemetry.io/otel/exporters/otlp/otlptrace`. (#5194)

### Changed

- Update `go.opentelemetry.io/proto/otlp` from v1.1.0 to v1.2.0. (#5177)
<<<<<<< HEAD
- `Shutdown` method of `Exporter` in `go.opentelemetry.io/otel/exporters/stdout/stdouttrace` ignores the context cancellation and always returns `nil`. (#5189)
- `ForceFlush` and `Shutdown` methods of the exporter returned by `New` in `go.opentelemetry.io/otel/exporters/stdout/stdoutmetric` ignore the context cancellation and always return `nil`. (#5189)
=======
- Improve performance of baggage member character validation in `go.opentelemetry.io/otel/baggage`. (#5214)
>>>>>>> 1ea4ee27

### Removed

- The `AttributeCountLimit` on the `"go.opentelemetry.io/otel/sdk/log".Record` type is removed. (#5190)
- The `AttributeValueLengthLimit` on the `"go.opentelemetry.io/otel/sdk/log".Record` type is removed. (#5190)

## [1.25.0/0.47.0/0.0.8/0.1.0-alpha] 2024-04-05

### Added

- Add `WithProxy` option in `go.opentelemetry.io/otel/exporters/otlp/otlpmetric/otlpmetrichttp`. (#4906)
- Add `WithProxy` option in `go.opentelemetry.io/otel/exporters/otlp/otlpmetric/otlptracehttp`. (#4906)
- Add `AddLink` method to the `Span` interface in `go.opentelemetry.io/otel/trace`. (#5032)
- The `Enabled` method is added to the `Logger` interface in `go.opentelemetry.io/otel/log`.
  This method is used to notify users if a log record will be emitted or not. (#5071)
- Add `SeverityUndefined` `const` to `go.opentelemetry.io/otel/log`.
  This value represents an unset severity level. (#5072)
- Add `Empty` function in `go.opentelemetry.io/otel/log` to return a `KeyValue` for an empty value. (#5076)
- Add `go.opentelemetry.io/otel/log/global` to manage the global `LoggerProvider`.
  This package is provided with the anticipation that all functionality will be migrate to `go.opentelemetry.io/otel` when `go.opentelemetry.io/otel/log` stabilizes.
  At which point, users will be required to migrage their code, and this package will be deprecated then removed. (#5085)
- Add support for `Summary` metrics in the `go.opentelemetry.io/otel/exporters/otlp/otlpmetric/otlpmetrichttp` and `go.opentelemetry.io/otel/exporters/otlp/otlpmetric/otlpmetricgrpc` exporters. (#5100)
- Add `otel.scope.name` and `otel.scope.version` tags to spans exported by `go.opentelemetry.io/otel/exporters/zipkin`. (#5108)
- Add support for `AddLink` to `go.opentelemetry.io/otel/bridge/opencensus`. (#5116)
- Add `String` method to `Value` and `KeyValue` in `go.opentelemetry.io/otel/log`. (#5117)
- Add Exemplar support to `go.opentelemetry.io/otel/exporters/prometheus`. (#5111)
- Add metric semantic conventions to `go.opentelemetry.io/otel/semconv/v1.24.0`. Future `semconv` packages will include metric semantic conventions as well. (#4528)

### Changed

- `SpanFromContext` and `SpanContextFromContext` in `go.opentelemetry.io/otel/trace` no longer make a heap allocation when the passed context has no span. (#5049)
- `go.opentelemetry.io/otel/exporters/otlp/otlptrace/otlptracegrpc` and `go.opentelemetry.io/otel/exporters/otlp/otlpmetric/otlpmetricgrpc` now create a gRPC client in idle mode and with "dns" as the default resolver using [`grpc.NewClient`](https://pkg.go.dev/google.golang.org/grpc#NewClient). (#5151)
  Because of that `WithDialOption` ignores [`grpc.WithBlock`](https://pkg.go.dev/google.golang.org/grpc#WithBlock), [`grpc.WithTimeout`](https://pkg.go.dev/google.golang.org/grpc#WithTimeout), and [`grpc.WithReturnConnectionError`](https://pkg.go.dev/google.golang.org/grpc#WithReturnConnectionError).
  Notice that [`grpc.DialContext`](https://pkg.go.dev/google.golang.org/grpc#DialContext) which was used before is now deprecated.

### Fixed

- Clarify the documentation about equivalence guarantees for the `Set` and `Distinct` types in `go.opentelemetry.io/otel/attribute`. (#5027)
- Prevent default `ErrorHandler` self-delegation. (#5137)
- Update all dependencies to address [GO-2024-2687]. (#5139)

### Removed

- Drop support for [Go 1.20]. (#4967)

### Deprecated

- Deprecate `go.opentelemetry.io/otel/attribute.Sortable` type. (#4734)
- Deprecate `go.opentelemetry.io/otel/attribute.NewSetWithSortable` function. (#4734)
- Deprecate `go.opentelemetry.io/otel/attribute.NewSetWithSortableFiltered` function. (#4734)

## [1.24.0/0.46.0/0.0.1-alpha] 2024-02-23

This release is the last to support [Go 1.20].
The next release will require at least [Go 1.21].

### Added

- Support [Go 1.22]. (#4890)
- Add exemplar support to `go.opentelemetry.io/otel/exporters/otlp/otlpmetric/otlpmetricgrpc`. (#4900)
- Add exemplar support to `go.opentelemetry.io/otel/exporters/otlp/otlpmetric/otlpmetrichttp`. (#4900)
- The `go.opentelemetry.io/otel/log` module is added.
  This module includes OpenTelemetry Go's implementation of the Logs Bridge API.
  This module is in an alpha state, it is subject to breaking changes.
  See our [versioning policy](./VERSIONING.md) for more info. (#4961)
- ARM64 platform to the compatibility testing suite. (#4994)

### Fixed

- Fix registration of multiple callbacks when using the global meter provider from `go.opentelemetry.io/otel`. (#4945)
- Fix negative buckets in output of exponential histograms. (#4956)

## [1.23.1] 2024-02-07

### Fixed

- Register all callbacks passed during observable instrument creation instead of just the last one multiple times in `go.opentelemetry.io/otel/sdk/metric`. (#4888)

## [1.23.0] 2024-02-06

This release contains the first stable, `v1`, release of the following modules:

- `go.opentelemetry.io/otel/bridge/opencensus`
- `go.opentelemetry.io/otel/bridge/opencensus/test`
- `go.opentelemetry.io/otel/example/opencensus`
- `go.opentelemetry.io/otel/exporters/otlp/otlpmetric/otlpmetricgrpc`
- `go.opentelemetry.io/otel/exporters/otlp/otlpmetric/otlpmetrichttp`
- `go.opentelemetry.io/otel/exporters/stdout/stdoutmetric`

See our [versioning policy](VERSIONING.md) for more information about these stability guarantees.

### Added

- Add `WithEndpointURL` option to the `exporters/otlp/otlpmetric/otlpmetricgrpc`, `exporters/otlp/otlpmetric/otlpmetrichttp`, `exporters/otlp/otlptrace/otlptracegrpc` and `exporters/otlp/otlptrace/otlptracehttp` packages. (#4808)
- Experimental exemplar exporting is added to the metric SDK.
  See [metric documentation](./sdk/metric/internal/x/README.md#exemplars) for more information about this feature and how to enable it. (#4871)
- `ErrSchemaURLConflict` is added to `go.opentelemetry.io/otel/sdk/resource`.
  This error is returned when a merge of two `Resource`s with different (non-empty) schema URL is attempted. (#4876)

### Changed

- The `Merge` and `New` functions in `go.opentelemetry.io/otel/sdk/resource` now returns a partial result if there is a schema URL merge conflict.
  Instead of returning `nil` when two `Resource`s with different (non-empty) schema URLs are merged the merged `Resource`, along with the new `ErrSchemaURLConflict` error, is returned.
  It is up to the user to decide if they want to use the returned `Resource` or not.
  It may have desired attributes overwritten or include stale semantic conventions. (#4876)

### Fixed

- Fix `ContainerID` resource detection on systemd when cgroup path has a colon. (#4449)
- Fix `go.opentelemetry.io/otel/sdk/metric` to cache instruments to avoid leaking memory when the same instrument is created multiple times. (#4820)
- Fix missing `Mix` and `Max` values for `go.opentelemetry.io/otel/exporters/stdout/stdoutmetric` by introducing `MarshalText` and `MarshalJSON` for the `Extrema` type in `go.opentelemetry.io/sdk/metric/metricdata`. (#4827)

## [1.23.0-rc.1] 2024-01-18

This is a release candidate for the v1.23.0 release.
That release is expected to include the `v1` release of the following modules:

- `go.opentelemetry.io/otel/bridge/opencensus`
- `go.opentelemetry.io/otel/bridge/opencensus/test`
- `go.opentelemetry.io/otel/example/opencensus`
- `go.opentelemetry.io/otel/exporters/otlp/otlpmetric/otlpmetricgrpc`
- `go.opentelemetry.io/otel/exporters/otlp/otlpmetric/otlpmetrichttp`
- `go.opentelemetry.io/otel/exporters/stdout/stdoutmetric`

See our [versioning policy](VERSIONING.md) for more information about these stability guarantees.

## [1.22.0/0.45.0] 2024-01-17

### Added

- The `go.opentelemetry.io/otel/semconv/v1.22.0` package.
  The package contains semantic conventions from the `v1.22.0` version of the OpenTelemetry Semantic Conventions. (#4735)
- The `go.opentelemetry.io/otel/semconv/v1.23.0` package.
  The package contains semantic conventions from the `v1.23.0` version of the OpenTelemetry Semantic Conventions. (#4746)
- The `go.opentelemetry.io/otel/semconv/v1.23.1` package.
  The package contains semantic conventions from the `v1.23.1` version of the OpenTelemetry Semantic Conventions. (#4749)
- The `go.opentelemetry.io/otel/semconv/v1.24.0` package.
  The package contains semantic conventions from the `v1.24.0` version of the OpenTelemetry Semantic Conventions. (#4770)
- Add `WithResourceAsConstantLabels` option to apply resource attributes for every metric emitted by the Prometheus exporter. (#4733)
- Experimental cardinality limiting is added to the metric SDK.
  See [metric documentation](./sdk/metric/internal/x/README.md#cardinality-limit) for more information about this feature and how to enable it. (#4457)
- Add `NewMemberRaw` and `NewKeyValuePropertyRaw` in `go.opentelemetry.io/otel/baggage`. (#4804)

### Changed

- Upgrade all use of `go.opentelemetry.io/otel/semconv` to use `v1.24.0`. (#4754)
- Update transformations in `go.opentelemetry.io/otel/exporters/zipkin` to follow `v1.24.0` version of the OpenTelemetry specification. (#4754)
- Record synchronous measurements when the passed context is canceled instead of dropping in `go.opentelemetry.io/otel/sdk/metric`.
  If you do not want to make a measurement when the context is cancelled, you need to handle it yourself (e.g  `if ctx.Err() != nil`). (#4671)
- Improve `go.opentelemetry.io/otel/trace.TraceState`'s performance. (#4722)
- Improve `go.opentelemetry.io/otel/propagation.TraceContext`'s performance. (#4721)
- Improve `go.opentelemetry.io/otel/baggage` performance. (#4743)
- Improve performance of the `(*Set).Filter` method in `go.opentelemetry.io/otel/attribute` when the passed filter does not filter out any attributes from the set. (#4774)
- `Member.String` in `go.opentelemetry.io/otel/baggage` percent-encodes only when necessary. (#4775)
- Improve `go.opentelemetry.io/otel/trace.Span`'s performance when adding multiple attributes. (#4818)
- `Property.Value` in `go.opentelemetry.io/otel/baggage` now returns a raw string instead of a percent-encoded value. (#4804)

### Fixed

- Fix `Parse` in `go.opentelemetry.io/otel/baggage` to validate member value before percent-decoding. (#4755)
- Fix whitespace encoding of `Member.String` in `go.opentelemetry.io/otel/baggage`. (#4756)
- Fix observable not registered error when the asynchronous instrument has a drop aggregation in `go.opentelemetry.io/otel/sdk/metric`. (#4772)
- Fix baggage item key so that it is not canonicalized in `go.opentelemetry.io/otel/bridge/opentracing`. (#4776)
- Fix `go.opentelemetry.io/otel/bridge/opentracing` to properly handle baggage values that requires escaping during propagation. (#4804)
- Fix a bug where using multiple readers resulted in incorrect asynchronous counter values in `go.opentelemetry.io/otel/sdk/metric`. (#4742)

## [1.21.0/0.44.0] 2023-11-16

### Removed

- Remove the deprecated `go.opentelemetry.io/otel/bridge/opencensus.NewTracer`. (#4706)
- Remove the deprecated `go.opentelemetry.io/otel/exporters/otlp/otlpmetric` module. (#4707)
- Remove the deprecated `go.opentelemetry.io/otel/example/view` module. (#4708)
- Remove the deprecated `go.opentelemetry.io/otel/example/fib` module. (#4723)

### Fixed

- Do not parse non-protobuf responses in `go.opentelemetry.io/otel/exporters/otlp/otlpmetric/otlpmetrichttp`. (#4719)
- Do not parse non-protobuf responses in `go.opentelemetry.io/otel/exporters/otlp/otlptrace/otlptracehttp`. (#4719)

## [1.20.0/0.43.0] 2023-11-10

This release brings a breaking change for custom trace API implementations. Some interfaces (`TracerProvider`, `Tracer`, `Span`) now embed the `go.opentelemetry.io/otel/trace/embedded` types. Implementors need to update their implementations based on what they want the default behavior to be. See the "API Implementations" section of the [trace API] package documentation for more information about how to accomplish this.

### Added

- Add `go.opentelemetry.io/otel/bridge/opencensus.InstallTraceBridge`, which installs the OpenCensus trace bridge, and replaces `opencensus.NewTracer`. (#4567)
- Add scope version to trace and metric bridges in `go.opentelemetry.io/otel/bridge/opencensus`. (#4584)
- Add the `go.opentelemetry.io/otel/trace/embedded` package to be embedded in the exported trace API interfaces. (#4620)
- Add the `go.opentelemetry.io/otel/trace/noop` package as a default no-op implementation of the trace API. (#4620)
- Add context propagation in `go.opentelemetry.io/otel/example/dice`. (#4644)
- Add view configuration to `go.opentelemetry.io/otel/example/prometheus`. (#4649)
- Add `go.opentelemetry.io/otel/metric.WithExplicitBucketBoundaries`, which allows defining default explicit bucket boundaries when creating histogram instruments. (#4603)
- Add `Version` function in `go.opentelemetry.io/otel/exporters/otlp/otlpmetric/otlpmetricgrpc`. (#4660)
- Add `Version` function in `go.opentelemetry.io/otel/exporters/otlp/otlpmetric/otlpmetrichttp`. (#4660)
- Add Summary, SummaryDataPoint, and QuantileValue to `go.opentelemetry.io/sdk/metric/metricdata`. (#4622)
- `go.opentelemetry.io/otel/bridge/opencensus.NewMetricProducer` now supports exemplars from OpenCensus. (#4585)
- Add support for `WithExplicitBucketBoundaries` in `go.opentelemetry.io/otel/sdk/metric`. (#4605)
- Add support for Summary metrics in `go.opentelemetry.io/otel/bridge/opencensus`. (#4668)

### Deprecated

- Deprecate `go.opentelemetry.io/otel/bridge/opencensus.NewTracer` in favor of `opencensus.InstallTraceBridge`. (#4567)
- Deprecate `go.opentelemetry.io/otel/example/fib` package is in favor of `go.opentelemetry.io/otel/example/dice`. (#4618)
- Deprecate `go.opentelemetry.io/otel/trace.NewNoopTracerProvider`.
  Use the added `NewTracerProvider` function in `go.opentelemetry.io/otel/trace/noop` instead. (#4620)
- Deprecate `go.opentelemetry.io/otel/example/view` package in favor of `go.opentelemetry.io/otel/example/prometheus`. (#4649)
- Deprecate `go.opentelemetry.io/otel/exporters/otlp/otlpmetric`. (#4693)

### Changed

- `go.opentelemetry.io/otel/bridge/opencensus.NewMetricProducer` returns a `*MetricProducer` struct instead of the metric.Producer interface. (#4583)
- The `TracerProvider` in `go.opentelemetry.io/otel/trace` now embeds the `go.opentelemetry.io/otel/trace/embedded.TracerProvider` type.
  This extends the `TracerProvider` interface and is is a breaking change for any existing implementation.
  Implementors need to update their implementations based on what they want the default behavior of the interface to be.
  See the "API Implementations" section of the `go.opentelemetry.io/otel/trace` package documentation for more information about how to accomplish this. (#4620)
- The `Tracer` in `go.opentelemetry.io/otel/trace` now embeds the `go.opentelemetry.io/otel/trace/embedded.Tracer` type.
  This extends the `Tracer` interface and is is a breaking change for any existing implementation.
  Implementors need to update their implementations based on what they want the default behavior of the interface to be.
  See the "API Implementations" section of the `go.opentelemetry.io/otel/trace` package documentation for more information about how to accomplish this. (#4620)
- The `Span` in `go.opentelemetry.io/otel/trace` now embeds the `go.opentelemetry.io/otel/trace/embedded.Span` type.
  This extends the `Span` interface and is is a breaking change for any existing implementation.
  Implementors need to update their implementations based on what they want the default behavior of the interface to be.
  See the "API Implementations" section of the `go.opentelemetry.io/otel/trace` package documentation for more information about how to accomplish this. (#4620)
- `go.opentelemetry.io/otel/exporters/otlp/otlpmetric/otlpmetricgrpc` does no longer depend on `go.opentelemetry.io/otel/exporters/otlp/otlpmetric`. (#4660)
- `go.opentelemetry.io/otel/exporters/otlp/otlpmetric/otlpmetrichttp` does no longer depend on `go.opentelemetry.io/otel/exporters/otlp/otlpmetric`. (#4660)
- Retry for `502 Bad Gateway` and `504 Gateway Timeout` HTTP statuses in `go.opentelemetry.io/otel/exporters/otlp/otlpmetric/otlpmetrichttp`. (#4670)
- Retry for `502 Bad Gateway` and `504 Gateway Timeout` HTTP statuses in `go.opentelemetry.io/otel/exporters/otlp/otlptrace/otlptracehttp`. (#4670)
- Retry for `RESOURCE_EXHAUSTED` only if RetryInfo is returned in `go.opentelemetry.io/otel/exporters/otlp/otlpmetric/otlpmetricgrpc`. (#4669)
- Retry for `RESOURCE_EXHAUSTED` only if RetryInfo is returned in `go.opentelemetry.io/otel/exporters/otlp/otlptrace/otlptracegrpc`. (#4669)
- Retry temporary HTTP request failures in `go.opentelemetry.io/otel/exporters/otlp/otlpmetric/otlpmetrichttp`. (#4679)
- Retry temporary HTTP request failures in `go.opentelemetry.io/otel/exporters/otlp/otlptrace/otlptracehttp`. (#4679)

### Fixed

- Fix improper parsing of characters such us `+`, `/` by `Parse` in `go.opentelemetry.io/otel/baggage` as they were rendered as a whitespace. (#4667)
- Fix improper parsing of characters such us `+`, `/` passed via `OTEL_RESOURCE_ATTRIBUTES` in `go.opentelemetry.io/otel/sdk/resource` as they were rendered as a whitespace. (#4699)
- Fix improper parsing of characters such us `+`, `/` passed via `OTEL_EXPORTER_OTLP_HEADERS` and `OTEL_EXPORTER_OTLP_METRICS_HEADERS` in `go.opentelemetry.io/otel/exporters/otlp/otlpmetric/otlpmetricgrpc` as they were rendered as a whitespace. (#4699)
- Fix improper parsing of characters such us `+`, `/` passed via `OTEL_EXPORTER_OTLP_HEADERS` and `OTEL_EXPORTER_OTLP_METRICS_HEADERS` in `go.opentelemetry.io/otel/exporters/otlp/otlpmetric/otlpmetrichttp` as they were rendered as a whitespace. (#4699)
- Fix improper parsing of characters such us `+`, `/` passed via `OTEL_EXPORTER_OTLP_HEADERS` and `OTEL_EXPORTER_OTLP_TRACES_HEADERS` in `go.opentelemetry.io/otel/exporters/otlp/otlpmetric/otlptracegrpc` as they were rendered as a whitespace. (#4699)
- Fix improper parsing of characters such us `+`, `/` passed via `OTEL_EXPORTER_OTLP_HEADERS` and `OTEL_EXPORTER_OTLP_TRACES_HEADERS` in `go.opentelemetry.io/otel/exporters/otlp/otlpmetric/otlptracehttp` as they were rendered as a whitespace. (#4699)
- In `go.opentelemetry.op/otel/exporters/prometheus`, the exporter no longer `Collect`s metrics after `Shutdown` is invoked. (#4648)
- Fix documentation for `WithCompressor` in `go.opentelemetry.io/otel/exporters/otlp/otlptrace/otlptracegrpc`. (#4695)
- Fix documentation for `WithCompressor` in `go.opentelemetry.io/otel/exporters/otlp/otlpmetric/otlpmetricgrpc`. (#4695)

## [1.19.0/0.42.0/0.0.7] 2023-09-28

This release contains the first stable release of the OpenTelemetry Go [metric SDK].
Our project stability guarantees now apply to the `go.opentelemetry.io/otel/sdk/metric` package.
See our [versioning policy](VERSIONING.md) for more information about these stability guarantees.

### Added

- Add the "Roll the dice" getting started application example in `go.opentelemetry.io/otel/example/dice`. (#4539)
- The `WithWriter` and `WithPrettyPrint` options to `go.opentelemetry.io/otel/exporters/stdout/stdoutmetric` to set a custom `io.Writer`, and allow displaying the output in human-readable JSON. (#4507)

### Changed

- Allow '/' characters in metric instrument names. (#4501)
- The exporter in `go.opentelemetry.io/otel/exporters/stdout/stdoutmetric` does not prettify its output by default anymore. (#4507)
- Upgrade `gopkg.io/yaml` from `v2` to `v3` in `go.opentelemetry.io/otel/schema`. (#4535)

### Fixed

- In `go.opentelemetry.op/otel/exporters/prometheus`, don't try to create the Prometheus metric on every `Collect` if we know the scope is invalid. (#4499)

### Removed

- Remove `"go.opentelemetry.io/otel/bridge/opencensus".NewMetricExporter`, which is replaced by `NewMetricProducer`. (#4566)

## [1.19.0-rc.1/0.42.0-rc.1] 2023-09-14

This is a release candidate for the v1.19.0/v0.42.0 release.
That release is expected to include the `v1` release of the OpenTelemetry Go metric SDK and will provide stability guarantees of that SDK.
See our [versioning policy](VERSIONING.md) for more information about these stability guarantees.

### Changed

- Allow '/' characters in metric instrument names. (#4501)

### Fixed

- In `go.opentelemetry.op/otel/exporters/prometheus`, don't try to create the prometheus metric on every `Collect` if we know the scope is invalid. (#4499)

## [1.18.0/0.41.0/0.0.6] 2023-09-12

This release drops the compatibility guarantee of [Go 1.19].

### Added

- Add `WithProducer` option in `go.opentelemetry.op/otel/exporters/prometheus` to restore the ability to register producers on the prometheus exporter's manual reader. (#4473)
- Add `IgnoreValue` option in `go.opentelemetry.io/otel/sdk/metric/metricdata/metricdatatest` to allow ignoring values when comparing metrics. (#4447)

### Changed

- Use a `TestingT` interface instead of `*testing.T` struct in `go.opentelemetry.io/otel/sdk/metric/metricdata/metricdatatest`. (#4483)

### Deprecated

- The `NewMetricExporter` in `go.opentelemetry.io/otel/bridge/opencensus` was deprecated in `v0.35.0` (#3541).
  The deprecation notice format for the function has been corrected to trigger Go documentation and build tooling. (#4470)

### Removed

- Removed the deprecated `go.opentelemetry.io/otel/exporters/jaeger` package. (#4467)
- Removed the deprecated `go.opentelemetry.io/otel/example/jaeger` package. (#4467)
- Removed the deprecated `go.opentelemetry.io/otel/sdk/metric/aggregation` package. (#4468)
- Removed the deprecated internal packages in `go.opentelemetry.io/otel/exporters/otlp` and its sub-packages. (#4469)
- Dropped guaranteed support for versions of Go less than 1.20. (#4481)

## [1.17.0/0.40.0/0.0.5] 2023-08-28

### Added

- Export the `ManualReader` struct in `go.opentelemetry.io/otel/sdk/metric`. (#4244)
- Export the `PeriodicReader` struct in `go.opentelemetry.io/otel/sdk/metric`. (#4244)
- Add support for exponential histogram aggregations.
  A histogram can be configured as an exponential histogram using a view with `"go.opentelemetry.io/otel/sdk/metric".ExponentialHistogram` as the aggregation. (#4245)
- Export the `Exporter` struct in `go.opentelemetry.io/otel/exporters/otlp/otlpmetric/otlpmetricgrpc`. (#4272)
- Export the `Exporter` struct in `go.opentelemetry.io/otel/exporters/otlp/otlpmetric/otlpmetrichttp`. (#4272)
- The exporters in `go.opentelemetry.io/otel/exporters/otlp/otlpmetric` now support the `OTEL_EXPORTER_OTLP_METRICS_TEMPORALITY_PREFERENCE` environment variable. (#4287)
- Add `WithoutCounterSuffixes` option in `go.opentelemetry.io/otel/exporters/prometheus` to disable addition of `_total` suffixes. (#4306)
- Add info and debug logging to the metric SDK in `go.opentelemetry.io/otel/sdk/metric`. (#4315)
- The `go.opentelemetry.io/otel/semconv/v1.21.0` package.
  The package contains semantic conventions from the `v1.21.0` version of the OpenTelemetry Semantic Conventions. (#4362)
- Accept 201 to 299 HTTP status as success in `go.opentelemetry.io/otel/exporters/otlp/otlpmetric/otlpmetrichttp` and `go.opentelemetry.io/otel/exporters/otlp/otlptrace/otlptracehttp`. (#4365)
- Document the `Temporality` and `Aggregation` methods of the `"go.opentelemetry.io/otel/sdk/metric".Exporter"` need to be concurrent safe. (#4381)
- Expand the set of units supported by the Prometheus exporter, and don't add unit suffixes if they are already present in `go.opentelemetry.op/otel/exporters/prometheus` (#4374)
- Move the `Aggregation` interface and its implementations from `go.opentelemetry.io/otel/sdk/metric/aggregation` to `go.opentelemetry.io/otel/sdk/metric`. (#4435)
- The exporters in `go.opentelemetry.io/otel/exporters/otlp/otlpmetric` now support the `OTEL_EXPORTER_OTLP_METRICS_DEFAULT_HISTOGRAM_AGGREGATION` environment variable. (#4437)
- Add the `NewAllowKeysFilter` and `NewDenyKeysFilter` functions to `go.opentelemetry.io/otel/attribute` to allow convenient creation of allow-keys and deny-keys filters. (#4444)
- Support Go 1.21. (#4463)

### Changed

- Starting from `v1.21.0` of semantic conventions, `go.opentelemetry.io/otel/semconv/{version}/httpconv` and `go.opentelemetry.io/otel/semconv/{version}/netconv` packages will no longer be published. (#4145)
- Log duplicate instrument conflict at a warning level instead of info in `go.opentelemetry.io/otel/sdk/metric`. (#4202)
- Return an error on the creation of new instruments in `go.opentelemetry.io/otel/sdk/metric` if their name doesn't pass regexp validation. (#4210)
- `NewManualReader` in `go.opentelemetry.io/otel/sdk/metric` returns `*ManualReader` instead of `Reader`. (#4244)
- `NewPeriodicReader` in `go.opentelemetry.io/otel/sdk/metric` returns `*PeriodicReader` instead of `Reader`. (#4244)
- Count the Collect time in the `PeriodicReader` timeout in `go.opentelemetry.io/otel/sdk/metric`. (#4221)
- The function `New` in `go.opentelemetry.io/otel/exporters/otlp/otlpmetric/otlpmetricgrpc` returns `*Exporter` instead of `"go.opentelemetry.io/otel/sdk/metric".Exporter`. (#4272)
- The function `New` in `go.opentelemetry.io/otel/exporters/otlp/otlpmetric/otlpmetrichttp` returns `*Exporter` instead of `"go.opentelemetry.io/otel/sdk/metric".Exporter`. (#4272)
- If an attribute set is omitted from an async callback, the previous value will no longer be exported in `go.opentelemetry.io/otel/sdk/metric`. (#4290)
- If an attribute set is observed multiple times in an async callback in `go.opentelemetry.io/otel/sdk/metric`, the values will be summed instead of the last observation winning. (#4289)
- Allow the explicit bucket histogram aggregation to be used for the up-down counter, observable counter, observable up-down counter, and observable gauge in the `go.opentelemetry.io/otel/sdk/metric` package. (#4332)
- Restrict `Meter`s in `go.opentelemetry.io/otel/sdk/metric` to only register and collect instruments it created. (#4333)
- `PeriodicReader.Shutdown` and `PeriodicReader.ForceFlush` in `go.opentelemetry.io/otel/sdk/metric` now apply the periodic reader's timeout to the operation if the user provided context does not contain a deadline. (#4356, #4377)
- Upgrade all use of `go.opentelemetry.io/otel/semconv` to use `v1.21.0`. (#4408)
- Increase instrument name maximum length from 63 to 255 characters in `go.opentelemetry.io/otel/sdk/metric`. (#4434)
- Add `go.opentelemetry.op/otel/sdk/metric.WithProducer` as an `Option` for `"go.opentelemetry.io/otel/sdk/metric".NewManualReader` and `"go.opentelemetry.io/otel/sdk/metric".NewPeriodicReader`. (#4346)

### Removed

- Remove `Reader.RegisterProducer` in `go.opentelemetry.io/otel/metric`.
  Use the added `WithProducer` option instead. (#4346)
- Remove `Reader.ForceFlush` in `go.opentelemetry.io/otel/metric`.
  Notice that `PeriodicReader.ForceFlush` is still available. (#4375)

### Fixed

- Correctly format log messages from the `go.opentelemetry.io/otel/exporters/zipkin` exporter. (#4143)
- Log an error for calls to `NewView` in `go.opentelemetry.io/otel/sdk/metric` that have empty criteria. (#4307)
- Fix `"go.opentelemetry.io/otel/sdk/resource".WithHostID()` to not set an empty `host.id`. (#4317)
- Use the instrument identifying fields to cache aggregators and determine duplicate instrument registrations in `go.opentelemetry.io/otel/sdk/metric`. (#4337)
- Detect duplicate instruments for case-insensitive names in `go.opentelemetry.io/otel/sdk/metric`. (#4338)
- The `ManualReader` will not panic if `AggregationSelector` returns `nil` in `go.opentelemetry.io/otel/sdk/metric`. (#4350)
- If a `Reader`'s `AggregationSelector` returns `nil` or `DefaultAggregation` the pipeline will use the default aggregation. (#4350)
- Log a suggested view that fixes instrument conflicts in `go.opentelemetry.io/otel/sdk/metric`. (#4349)
- Fix possible panic, deadlock and race condition in batch span processor in `go.opentelemetry.io/otel/sdk/trace`. (#4353)
- Improve context cancellation handling in batch span processor's `ForceFlush` in  `go.opentelemetry.io/otel/sdk/trace`. (#4369)
- Decouple `go.opentelemetry.io/otel/exporters/otlp/otlptrace/internal` from `go.opentelemetry.io/otel/exporters/otlp/internal` using gotmpl. (#4397, #3846)
- Decouple `go.opentelemetry.io/otel/exporters/otlp/otlpmetric/otlpmetricgrpc/internal` from `go.opentelemetry.io/otel/exporters/otlp/internal` and `go.opentelemetry.io/otel/exporters/otlp/otlpmetric/internal` using gotmpl. (#4404, #3846)
- Decouple `go.opentelemetry.io/otel/exporters/otlp/otlpmetric/otlpmetrichttp/internal` from `go.opentelemetry.io/otel/exporters/otlp/internal` and `go.opentelemetry.io/otel/exporters/otlp/otlpmetric/internal` using gotmpl. (#4407, #3846)
- Decouple `go.opentelemetry.io/otel/exporters/otlp/otlptrace/otlptracegrpc/internal` from `go.opentelemetry.io/otel/exporters/otlp/internal` and `go.opentelemetry.io/otel/exporters/otlp/otlptrace/internal` using gotmpl. (#4400, #3846)
- Decouple `go.opentelemetry.io/otel/exporters/otlp/otlptrace/otlptracehttp/internal` from `go.opentelemetry.io/otel/exporters/otlp/internal` and `go.opentelemetry.io/otel/exporters/otlp/otlptrace/internal` using gotmpl. (#4401, #3846)
- Do not block the metric SDK when OTLP metric exports are blocked in `go.opentelemetry.io/otel/exporters/otlp/otlpmetric/otlpmetricgrpc` and `go.opentelemetry.io/otel/exporters/otlp/otlpmetric/otlpmetrichttp`. (#3925, #4395)
- Do not append `_total` if the counter already has that suffix for the Prometheus exproter in `go.opentelemetry.io/otel/exporter/prometheus`. (#4373)
- Fix resource detection data race in `go.opentelemetry.io/otel/sdk/resource`. (#4409)
- Use the first-seen instrument name during instrument name conflicts in `go.opentelemetry.io/otel/sdk/metric`. (#4428)

### Deprecated

- The `go.opentelemetry.io/otel/exporters/jaeger` package is deprecated.
  OpenTelemetry dropped support for Jaeger exporter in July 2023.
  Use `go.opentelemetry.io/otel/exporters/otlp/otlptrace/otlptracehttp`
  or `go.opentelemetry.io/otel/exporters/otlp/otlptrace/otlptracegrpc` instead. (#4423)
- The `go.opentelemetry.io/otel/example/jaeger` package is deprecated. (#4423)
- The `go.opentelemetry.io/otel/exporters/otlp/otlpmetric/internal` package is deprecated. (#4420)
- The `go.opentelemetry.io/otel/exporters/otlp/otlpmetric/internal/oconf` package is deprecated. (#4420)
- The `go.opentelemetry.io/otel/exporters/otlp/otlpmetric/internal/otest` package is deprecated. (#4420)
- The `go.opentelemetry.io/otel/exporters/otlp/otlpmetric/internal/transform` package is deprecated. (#4420)
- The `go.opentelemetry.io/otel/exporters/otlp/internal` package is deprecated. (#4421)
- The `go.opentelemetry.io/otel/exporters/otlp/internal/envconfig` package is deprecated. (#4421)
- The `go.opentelemetry.io/otel/exporters/otlp/internal/retry` package is deprecated. (#4421)
- The `go.opentelemetry.io/otel/exporters/otlp/otlptrace/internal` package is deprecated. (#4425)
- The `go.opentelemetry.io/otel/exporters/otlp/otlptrace/internal/envconfig` package is deprecated. (#4425)
- The `go.opentelemetry.io/otel/exporters/otlp/otlptrace/internal/otlpconfig` package is deprecated. (#4425)
- The `go.opentelemetry.io/otel/exporters/otlp/otlptrace/internal/otlptracetest` package is deprecated. (#4425)
- The `go.opentelemetry.io/otel/exporters/otlp/otlptrace/internal/retry` package is deprecated. (#4425)
- The `go.opentelemetry.io/otel/sdk/metric/aggregation` package is deprecated.
  Use the aggregation types added to `go.opentelemetry.io/otel/sdk/metric` instead. (#4435)

## [1.16.0/0.39.0] 2023-05-18

This release contains the first stable release of the OpenTelemetry Go [metric API].
Our project stability guarantees now apply to the `go.opentelemetry.io/otel/metric` package.
See our [versioning policy](VERSIONING.md) for more information about these stability guarantees.

### Added

- The `go.opentelemetry.io/otel/semconv/v1.19.0` package.
  The package contains semantic conventions from the `v1.19.0` version of the OpenTelemetry specification. (#3848)
- The `go.opentelemetry.io/otel/semconv/v1.20.0` package.
  The package contains semantic conventions from the `v1.20.0` version of the OpenTelemetry specification. (#4078)
- The Exponential Histogram data types in `go.opentelemetry.io/otel/sdk/metric/metricdata`. (#4165)
- OTLP metrics exporter now supports the Exponential Histogram Data Type. (#4222)
- Fix serialization of `time.Time` zero values in `go.opentelemetry.io/otel/exporters/otlp/otlpmetric/otlpmetricgrpc` and `go.opentelemetry.io/otel/exporters/otlp/otlpmetric/otlpmetrichttp` packages. (#4271)

### Changed

- Use `strings.Cut()` instead of `string.SplitN()` for better readability and memory use. (#4049)
- `MeterProvider` returns noop meters once it has been shutdown. (#4154)

### Removed

- The deprecated `go.opentelemetry.io/otel/metric/instrument` package is removed.
  Use `go.opentelemetry.io/otel/metric` instead. (#4055)

### Fixed

- Fix build for BSD based systems in `go.opentelemetry.io/otel/sdk/resource`. (#4077)

## [1.16.0-rc.1/0.39.0-rc.1] 2023-05-03

This is a release candidate for the v1.16.0/v0.39.0 release.
That release is expected to include the `v1` release of the OpenTelemetry Go metric API and will provide stability guarantees of that API.
See our [versioning policy](VERSIONING.md) for more information about these stability guarantees.

### Added

- Support global `MeterProvider` in `go.opentelemetry.io/otel`. (#4039)
  - Use `Meter` for a `metric.Meter` from the global `metric.MeterProvider`.
  - Use `GetMeterProivder` for a global `metric.MeterProvider`.
  - Use `SetMeterProivder` to set the global `metric.MeterProvider`.

### Changed

- Move the `go.opentelemetry.io/otel/metric` module to the `stable-v1` module set.
  This stages the metric API to be released as a stable module. (#4038)

### Removed

- The `go.opentelemetry.io/otel/metric/global` package is removed.
  Use `go.opentelemetry.io/otel` instead. (#4039)

## [1.15.1/0.38.1] 2023-05-02

### Fixed

- Remove unused imports from `sdk/resource/host_id_bsd.go` which caused build failures. (#4040, #4041)

## [1.15.0/0.38.0] 2023-04-27

### Added

- The `go.opentelemetry.io/otel/metric/embedded` package. (#3916)
- The `Version` function to `go.opentelemetry.io/otel/sdk` to return the SDK version. (#3949)
- Add a `WithNamespace` option to `go.opentelemetry.io/otel/exporters/prometheus` to allow users to prefix metrics with a namespace. (#3970)
- The following configuration types were added to `go.opentelemetry.io/otel/metric/instrument` to be used in the configuration of measurement methods. (#3971)
  - The `AddConfig` used to hold configuration for addition measurements
    - `NewAddConfig` used to create a new `AddConfig`
    - `AddOption` used to configure an `AddConfig`
  - The `RecordConfig` used to hold configuration for recorded measurements
    - `NewRecordConfig` used to create a new `RecordConfig`
    - `RecordOption` used to configure a `RecordConfig`
  - The `ObserveConfig` used to hold configuration for observed measurements
    - `NewObserveConfig` used to create a new `ObserveConfig`
    - `ObserveOption` used to configure an `ObserveConfig`
- `WithAttributeSet` and `WithAttributes` are added to `go.opentelemetry.io/otel/metric/instrument`.
  They return an option used during a measurement that defines the attribute Set associated with the measurement. (#3971)
- The `Version` function to `go.opentelemetry.io/otel/exporters/otlp/otlpmetric` to return the OTLP metrics client version. (#3956)
- The `Version` function to `go.opentelemetry.io/otel/exporters/otlp/otlptrace` to return the OTLP trace client version. (#3956)

### Changed

- The `Extrema` in `go.opentelemetry.io/otel/sdk/metric/metricdata` is redefined with a generic argument of `[N int64 | float64]`. (#3870)
- Update all exported interfaces from `go.opentelemetry.io/otel/metric` to embed their corresponding interface from `go.opentelemetry.io/otel/metric/embedded`.
  This adds an implementation requirement to set the interface default behavior for unimplemented methods. (#3916)
- Move No-Op implementation from `go.opentelemetry.io/otel/metric` into its own package `go.opentelemetry.io/otel/metric/noop`. (#3941)
  - `metric.NewNoopMeterProvider` is replaced with `noop.NewMeterProvider`
- Add all the methods from `"go.opentelemetry.io/otel/trace".SpanContext` to `bridgeSpanContext` by embedding `otel.SpanContext` in `bridgeSpanContext`. (#3966)
- Wrap `UploadMetrics` error in `go.opentelemetry.io/otel/exporters/otlp/otlpmetric/` to improve error message when encountering generic grpc errors. (#3974)
- The measurement methods for all instruments in `go.opentelemetry.io/otel/metric/instrument` accept an option instead of the variadic `"go.opentelemetry.io/otel/attribute".KeyValue`. (#3971)
  - The `Int64Counter.Add` method now accepts `...AddOption`
  - The `Float64Counter.Add` method now accepts `...AddOption`
  - The `Int64UpDownCounter.Add` method now accepts `...AddOption`
  - The `Float64UpDownCounter.Add` method now accepts `...AddOption`
  - The `Int64Histogram.Record` method now accepts `...RecordOption`
  - The `Float64Histogram.Record` method now accepts `...RecordOption`
  - The `Int64Observer.Observe` method now accepts `...ObserveOption`
  - The `Float64Observer.Observe` method now accepts `...ObserveOption`
- The `Observer` methods in `go.opentelemetry.io/otel/metric` accept an option instead of the variadic `"go.opentelemetry.io/otel/attribute".KeyValue`. (#3971)
  - The `Observer.ObserveInt64` method now accepts `...ObserveOption`
  - The `Observer.ObserveFloat64` method now accepts `...ObserveOption`
- Move global metric back to `go.opentelemetry.io/otel/metric/global` from `go.opentelemetry.io/otel`. (#3986)

### Fixed

- `TracerProvider` allows calling `Tracer()` while it's shutting down.
  It used to deadlock. (#3924)
- Use the SDK version for the Telemetry SDK resource detector in `go.opentelemetry.io/otel/sdk/resource`. (#3949)
- Fix a data race in `SpanProcessor` returned by `NewSimpleSpanProcessor` in `go.opentelemetry.io/otel/sdk/trace`. (#3951)
- Automatically figure out the default aggregation with `aggregation.Default`. (#3967)

### Deprecated

- The `go.opentelemetry.io/otel/metric/instrument` package is deprecated.
  Use the equivalent types added to `go.opentelemetry.io/otel/metric` instead. (#4018)

## [1.15.0-rc.2/0.38.0-rc.2] 2023-03-23

This is a release candidate for the v1.15.0/v0.38.0 release.
That release will include the `v1` release of the OpenTelemetry Go metric API and will provide stability guarantees of that API.
See our [versioning policy](VERSIONING.md) for more information about these stability guarantees.

### Added

- The `WithHostID` option to `go.opentelemetry.io/otel/sdk/resource`. (#3812)
- The `WithoutTimestamps` option to `go.opentelemetry.io/otel/exporters/stdout/stdoutmetric` to sets all timestamps to zero. (#3828)
- The new `Exemplar` type is added to `go.opentelemetry.io/otel/sdk/metric/metricdata`.
  Both the `DataPoint` and `HistogramDataPoint` types from that package have a new field of `Exemplars` containing the sampled exemplars for their timeseries. (#3849)
- Configuration for each metric instrument in `go.opentelemetry.io/otel/sdk/metric/instrument`. (#3895)
- The internal logging introduces a warning level verbosity equal to `V(1)`. (#3900)
- Added a log message warning about usage of `SimpleSpanProcessor` in production environments. (#3854)

### Changed

- Optimize memory allocation when creation a new `Set` using `NewSet` or `NewSetWithFiltered` in `go.opentelemetry.io/otel/attribute`. (#3832)
- Optimize memory allocation when creation new metric instruments in `go.opentelemetry.io/otel/sdk/metric`. (#3832)
- Avoid creating new objects on all calls to `WithDeferredSetup` and `SkipContextSetup` in OpenTracing bridge. (#3833)
- The `New` and `Detect` functions from `go.opentelemetry.io/otel/sdk/resource` return errors that wrap underlying errors instead of just containing the underlying error strings. (#3844)
- Both the `Histogram` and `HistogramDataPoint` are redefined with a generic argument of `[N int64 | float64]` in `go.opentelemetry.io/otel/sdk/metric/metricdata`. (#3849)
- The metric `Export` interface from `go.opentelemetry.io/otel/sdk/metric` accepts a `*ResourceMetrics` instead of `ResourceMetrics`. (#3853)
- Rename `Asynchronous` to `Observable` in `go.opentelemetry.io/otel/metric/instrument`. (#3892)
- Rename `Int64ObserverOption` to `Int64ObservableOption` in `go.opentelemetry.io/otel/metric/instrument`. (#3895)
- Rename `Float64ObserverOption` to `Float64ObservableOption` in `go.opentelemetry.io/otel/metric/instrument`. (#3895)
- The internal logging changes the verbosity level of info to `V(4)`, the verbosity level of debug to `V(8)`. (#3900)

### Fixed

- `TracerProvider` consistently doesn't allow to register a `SpanProcessor` after shutdown. (#3845)

### Removed

- The deprecated `go.opentelemetry.io/otel/metric/global` package is removed. (#3829)
- The unneeded `Synchronous` interface in `go.opentelemetry.io/otel/metric/instrument` was removed. (#3892)
- The `Float64ObserverConfig` and `NewFloat64ObserverConfig` in `go.opentelemetry.io/otel/sdk/metric/instrument`.
  Use the added `float64` instrument configuration instead. (#3895)
- The `Int64ObserverConfig` and `NewInt64ObserverConfig` in `go.opentelemetry.io/otel/sdk/metric/instrument`.
  Use the added `int64` instrument configuration instead. (#3895)
- The `NewNoopMeter` function in `go.opentelemetry.io/otel/metric`, use `NewMeterProvider().Meter("")` instead. (#3893)

## [1.15.0-rc.1/0.38.0-rc.1] 2023-03-01

This is a release candidate for the v1.15.0/v0.38.0 release.
That release will include the `v1` release of the OpenTelemetry Go metric API and will provide stability guarantees of that API.
See our [versioning policy](VERSIONING.md) for more information about these stability guarantees.

This release drops the compatibility guarantee of [Go 1.18].

### Added

- Support global `MeterProvider` in `go.opentelemetry.io/otel`. (#3818)
  - Use `Meter` for a `metric.Meter` from the global `metric.MeterProvider`.
  - Use `GetMeterProivder` for a global `metric.MeterProvider`.
  - Use `SetMeterProivder` to set the global `metric.MeterProvider`.

### Changed

- Dropped compatibility testing for [Go 1.18].
  The project no longer guarantees support for this version of Go. (#3813)

### Fixed

- Handle empty environment variable as it they were not set. (#3764)
- Clarify the `httpconv` and `netconv` packages in `go.opentelemetry.io/otel/semconv/*` provide tracing semantic conventions. (#3823)
- Fix race conditions in `go.opentelemetry.io/otel/exporters/metric/prometheus` that could cause a panic. (#3899)
- Fix sending nil `scopeInfo` to metrics channel in `go.opentelemetry.io/otel/exporters/metric/prometheus` that could cause a panic in `github.com/prometheus/client_golang/prometheus`. (#3899)

### Deprecated

- The `go.opentelemetry.io/otel/metric/global` package is deprecated.
  Use `go.opentelemetry.io/otel` instead. (#3818)

### Removed

- The deprecated `go.opentelemetry.io/otel/metric/unit` package is removed. (#3814)

## [1.14.0/0.37.0/0.0.4] 2023-02-27

This release is the last to support [Go 1.18].
The next release will require at least [Go 1.19].

### Added

- The `event` type semantic conventions are added to `go.opentelemetry.io/otel/semconv/v1.17.0`. (#3697)
- Support [Go 1.20]. (#3693)
- The `go.opentelemetry.io/otel/semconv/v1.18.0` package.
  The package contains semantic conventions from the `v1.18.0` version of the OpenTelemetry specification. (#3719)
  - The following `const` renames from `go.opentelemetry.io/otel/semconv/v1.17.0` are included:
    - `OtelScopeNameKey` -> `OTelScopeNameKey`
    - `OtelScopeVersionKey` -> `OTelScopeVersionKey`
    - `OtelLibraryNameKey` -> `OTelLibraryNameKey`
    - `OtelLibraryVersionKey` -> `OTelLibraryVersionKey`
    - `OtelStatusCodeKey` -> `OTelStatusCodeKey`
    - `OtelStatusDescriptionKey` -> `OTelStatusDescriptionKey`
    - `OtelStatusCodeOk` -> `OTelStatusCodeOk`
    - `OtelStatusCodeError` -> `OTelStatusCodeError`
  - The following `func` renames from `go.opentelemetry.io/otel/semconv/v1.17.0` are included:
    - `OtelScopeName` -> `OTelScopeName`
    - `OtelScopeVersion` -> `OTelScopeVersion`
    - `OtelLibraryName` -> `OTelLibraryName`
    - `OtelLibraryVersion` -> `OTelLibraryVersion`
    - `OtelStatusDescription` -> `OTelStatusDescription`
- A `IsSampled` method is added to the `SpanContext` implementation in `go.opentelemetry.io/otel/bridge/opentracing` to expose the span sampled state.
  See the [README](./bridge/opentracing/README.md) for more information. (#3570)
- The `WithInstrumentationAttributes` option to `go.opentelemetry.io/otel/metric`. (#3738)
- The `WithInstrumentationAttributes` option to `go.opentelemetry.io/otel/trace`. (#3739)
- The following environment variables are supported by the periodic `Reader` in `go.opentelemetry.io/otel/sdk/metric`. (#3763)
  - `OTEL_METRIC_EXPORT_INTERVAL` sets the time between collections and exports.
  - `OTEL_METRIC_EXPORT_TIMEOUT` sets the timeout an export is attempted.

### Changed

- Fall-back to `TextMapCarrier` when it's not `HttpHeader`s in `go.opentelemetry.io/otel/bridge/opentracing`. (#3679)
- The `Collect` method of the `"go.opentelemetry.io/otel/sdk/metric".Reader` interface is updated to accept the `metricdata.ResourceMetrics` value the collection will be made into.
  This change is made to enable memory reuse by SDK users. (#3732)
- The `WithUnit` option in `go.opentelemetry.io/otel/sdk/metric/instrument` is updated to accept a `string` for the unit value. (#3776)

### Fixed

- Ensure `go.opentelemetry.io/otel` does not use generics. (#3723, #3725)
- Multi-reader `MeterProvider`s now export metrics for all readers, instead of just the first reader. (#3720, #3724)
- Remove use of deprecated `"math/rand".Seed` in `go.opentelemetry.io/otel/example/prometheus`. (#3733)
- Do not silently drop unknown schema data with `Parse` in  `go.opentelemetry.io/otel/schema/v1.1`. (#3743)
- Data race issue in OTLP exporter retry mechanism. (#3755, #3756)
- Wrapping empty errors when exporting in `go.opentelemetry.io/otel/sdk/metric`. (#3698, #3772)
- Incorrect "all" and "resource" definition for schema files in `go.opentelemetry.io/otel/schema/v1.1`. (#3777)

### Deprecated

- The `go.opentelemetry.io/otel/metric/unit` package is deprecated.
  Use the equivalent unit string instead. (#3776)
  - Use `"1"` instead of `unit.Dimensionless`
  - Use `"By"` instead of `unit.Bytes`
  - Use `"ms"` instead of `unit.Milliseconds`

## [1.13.0/0.36.0] 2023-02-07

### Added

- Attribute `KeyValue` creations functions to `go.opentelemetry.io/otel/semconv/v1.17.0` for all non-enum semantic conventions.
  These functions ensure semantic convention type correctness. (#3675)

### Fixed

- Removed the `http.target` attribute from being added by `ServerRequest` in the following packages. (#3687)
  - `go.opentelemetry.io/otel/semconv/v1.13.0/httpconv`
  - `go.opentelemetry.io/otel/semconv/v1.14.0/httpconv`
  - `go.opentelemetry.io/otel/semconv/v1.15.0/httpconv`
  - `go.opentelemetry.io/otel/semconv/v1.16.0/httpconv`
  - `go.opentelemetry.io/otel/semconv/v1.17.0/httpconv`

### Removed

- The deprecated `go.opentelemetry.io/otel/metric/instrument/asyncfloat64` package is removed. (#3631)
- The deprecated `go.opentelemetry.io/otel/metric/instrument/asyncint64` package is removed. (#3631)
- The deprecated `go.opentelemetry.io/otel/metric/instrument/syncfloat64` package is removed. (#3631)
- The deprecated `go.opentelemetry.io/otel/metric/instrument/syncint64` package is removed. (#3631)

## [1.12.0/0.35.0] 2023-01-28

### Added

- The `WithInt64Callback` option to `go.opentelemetry.io/otel/metric/instrument`.
  This options is used to configure `int64` Observer callbacks during their creation. (#3507)
- The `WithFloat64Callback` option to `go.opentelemetry.io/otel/metric/instrument`.
  This options is used to configure `float64` Observer callbacks during their creation. (#3507)
- The `Producer` interface and `Reader.RegisterProducer(Producer)` to `go.opentelemetry.io/otel/sdk/metric`.
  These additions are used to enable external metric Producers. (#3524)
- The `Callback` function type to `go.opentelemetry.io/otel/metric`.
  This new named function type is registered with a `Meter`. (#3564)
- The `go.opentelemetry.io/otel/semconv/v1.13.0` package.
  The package contains semantic conventions from the `v1.13.0` version of the OpenTelemetry specification. (#3499)
  - The `EndUserAttributesFromHTTPRequest` function in `go.opentelemetry.io/otel/semconv/v1.12.0` is merged into `ClientRequest` and `ServerRequest` in `go.opentelemetry.io/otel/semconv/v1.13.0/httpconv`.
  - The `HTTPAttributesFromHTTPStatusCode` function in `go.opentelemetry.io/otel/semconv/v1.12.0` is merged into `ClientResponse` in `go.opentelemetry.io/otel/semconv/v1.13.0/httpconv`.
  - The `HTTPClientAttributesFromHTTPRequest` function in `go.opentelemetry.io/otel/semconv/v1.12.0` is replaced by `ClientRequest` in `go.opentelemetry.io/otel/semconv/v1.13.0/httpconv`.
  - The `HTTPServerAttributesFromHTTPRequest` function in `go.opentelemetry.io/otel/semconv/v1.12.0` is replaced by `ServerRequest` in `go.opentelemetry.io/otel/semconv/v1.13.0/httpconv`.
  - The `HTTPServerMetricAttributesFromHTTPRequest` function in `go.opentelemetry.io/otel/semconv/v1.12.0` is replaced by `ServerRequest` in `go.opentelemetry.io/otel/semconv/v1.13.0/httpconv`.
  - The `NetAttributesFromHTTPRequest` function in `go.opentelemetry.io/otel/semconv/v1.12.0` is split into `Transport` in `go.opentelemetry.io/otel/semconv/v1.13.0/netconv` and `ClientRequest` or `ServerRequest` in `go.opentelemetry.io/otel/semconv/v1.13.0/httpconv`.
  - The `SpanStatusFromHTTPStatusCode` function in `go.opentelemetry.io/otel/semconv/v1.12.0` is replaced by `ClientStatus` in `go.opentelemetry.io/otel/semconv/v1.13.0/httpconv`.
  - The `SpanStatusFromHTTPStatusCodeAndSpanKind` function in `go.opentelemetry.io/otel/semconv/v1.12.0` is split into `ClientStatus` and `ServerStatus` in `go.opentelemetry.io/otel/semconv/v1.13.0/httpconv`.
  - The `Client` function is included in `go.opentelemetry.io/otel/semconv/v1.13.0/netconv` to generate attributes for a `net.Conn`.
  - The `Server` function is included in `go.opentelemetry.io/otel/semconv/v1.13.0/netconv` to generate attributes for a `net.Listener`.
- The `go.opentelemetry.io/otel/semconv/v1.14.0` package.
  The package contains semantic conventions from the `v1.14.0` version of the OpenTelemetry specification. (#3566)
- The `go.opentelemetry.io/otel/semconv/v1.15.0` package.
  The package contains semantic conventions from the `v1.15.0` version of the OpenTelemetry specification. (#3578)
- The `go.opentelemetry.io/otel/semconv/v1.16.0` package.
  The package contains semantic conventions from the `v1.16.0` version of the OpenTelemetry specification. (#3579)
- Metric instruments to `go.opentelemetry.io/otel/metric/instrument`.
  These instruments are use as replacements of the deprecated `go.opentelemetry.io/otel/metric/instrument/{asyncfloat64,asyncint64,syncfloat64,syncint64}` packages.(#3575, #3586)
  - `Float64ObservableCounter` replaces the `asyncfloat64.Counter`
  - `Float64ObservableUpDownCounter` replaces the `asyncfloat64.UpDownCounter`
  - `Float64ObservableGauge` replaces the `asyncfloat64.Gauge`
  - `Int64ObservableCounter` replaces the `asyncint64.Counter`
  - `Int64ObservableUpDownCounter` replaces the `asyncint64.UpDownCounter`
  - `Int64ObservableGauge` replaces the `asyncint64.Gauge`
  - `Float64Counter` replaces the `syncfloat64.Counter`
  - `Float64UpDownCounter` replaces the `syncfloat64.UpDownCounter`
  - `Float64Histogram` replaces the `syncfloat64.Histogram`
  - `Int64Counter` replaces the `syncint64.Counter`
  - `Int64UpDownCounter` replaces the `syncint64.UpDownCounter`
  - `Int64Histogram` replaces the `syncint64.Histogram`
- `NewTracerProvider` to `go.opentelemetry.io/otel/bridge/opentracing`.
  This is used to create `WrapperTracer` instances from a `TracerProvider`. (#3116)
- The `Extrema` type to `go.opentelemetry.io/otel/sdk/metric/metricdata`.
  This type is used to represent min/max values and still be able to distinguish unset and zero values. (#3487)
- The `go.opentelemetry.io/otel/semconv/v1.17.0` package.
  The package contains semantic conventions from the `v1.17.0` version of the OpenTelemetry specification. (#3599)

### Changed

- Jaeger and Zipkin exporter use `github.com/go-logr/logr` as the logging interface, and add the `WithLogr` option. (#3497, #3500)
- Instrument configuration in `go.opentelemetry.io/otel/metric/instrument` is split into specific options and configuration based on the instrument type. (#3507)
  - Use the added `Int64Option` type to configure instruments from `go.opentelemetry.io/otel/metric/instrument/syncint64`.
  - Use the added `Float64Option` type to configure instruments from `go.opentelemetry.io/otel/metric/instrument/syncfloat64`.
  - Use the added `Int64ObserverOption` type to configure instruments from `go.opentelemetry.io/otel/metric/instrument/asyncint64`.
  - Use the added `Float64ObserverOption` type to configure instruments from `go.opentelemetry.io/otel/metric/instrument/asyncfloat64`.
- Return a `Registration` from the `RegisterCallback` method of a `Meter` in the `go.opentelemetry.io/otel/metric` package.
  This `Registration` can be used to unregister callbacks. (#3522)
- Global error handler uses an atomic value instead of a mutex. (#3543)
- Add `NewMetricProducer` to `go.opentelemetry.io/otel/bridge/opencensus`, which can be used to pass OpenCensus metrics to an OpenTelemetry Reader. (#3541)
- Global logger uses an atomic value instead of a mutex. (#3545)
- The `Shutdown` method of the `"go.opentelemetry.io/otel/sdk/trace".TracerProvider` releases all computational resources when called the first time. (#3551)
- The `Sampler` returned from `TraceIDRatioBased` `go.opentelemetry.io/otel/sdk/trace` now uses the rightmost bits for sampling decisions.
  This fixes random sampling when using ID generators like `xray.IDGenerator` and increasing parity with other language implementations. (#3557)
- Errors from `go.opentelemetry.io/otel/exporters/otlp/otlptrace` exporters are wrapped in errors identifying their signal name.
  Existing users of the exporters attempting to identify specific errors will need to use `errors.Unwrap()` to get the underlying error. (#3516)
- Exporters from `go.opentelemetry.io/otel/exporters/otlp` will print the final retryable error message when attempts to retry time out. (#3514)
- The instrument kind names in `go.opentelemetry.io/otel/sdk/metric` are updated to match the API. (#3562)
  - `InstrumentKindSyncCounter` is renamed to `InstrumentKindCounter`
  - `InstrumentKindSyncUpDownCounter` is renamed to `InstrumentKindUpDownCounter`
  - `InstrumentKindSyncHistogram` is renamed to `InstrumentKindHistogram`
  - `InstrumentKindAsyncCounter` is renamed to `InstrumentKindObservableCounter`
  - `InstrumentKindAsyncUpDownCounter` is renamed to `InstrumentKindObservableUpDownCounter`
  - `InstrumentKindAsyncGauge` is renamed to `InstrumentKindObservableGauge`
- The `RegisterCallback` method of the `Meter` in `go.opentelemetry.io/otel/metric` changed.
  - The named `Callback` replaces the inline function parameter. (#3564)
  - `Callback` is required to return an error. (#3576)
  - `Callback` accepts the added `Observer` parameter added.
    This new parameter is used by `Callback` implementations to observe values for asynchronous instruments instead of calling the `Observe` method of the instrument directly. (#3584)
  - The slice of `instrument.Asynchronous` is now passed as a variadic argument. (#3587)
- The exporter from `go.opentelemetry.io/otel/exporters/zipkin` is updated to use the `v1.16.0` version of semantic conventions.
  This means it no longer uses the removed `net.peer.ip` or `http.host` attributes to determine the remote endpoint.
  Instead it uses the `net.sock.peer` attributes. (#3581)
- The `Min` and `Max` fields of the `HistogramDataPoint` in `go.opentelemetry.io/otel/sdk/metric/metricdata` are now defined with the added `Extrema` type instead of a `*float64`. (#3487)

### Fixed

- Asynchronous instruments that use sum aggregators and attribute filters correctly add values from equivalent attribute sets that have been filtered. (#3439, #3549)
- The `RegisterCallback` method of the `Meter` from `go.opentelemetry.io/otel/sdk/metric` only registers a callback for instruments created by that meter.
  Trying to register a callback with instruments from a different meter will result in an error being returned. (#3584)

### Deprecated

- The `NewMetricExporter` in `go.opentelemetry.io/otel/bridge/opencensus` is deprecated.
  Use `NewMetricProducer` instead. (#3541)
- The `go.opentelemetry.io/otel/metric/instrument/asyncfloat64` package is deprecated.
  Use the instruments from `go.opentelemetry.io/otel/metric/instrument` instead. (#3575)
- The `go.opentelemetry.io/otel/metric/instrument/asyncint64` package is deprecated.
  Use the instruments from `go.opentelemetry.io/otel/metric/instrument` instead. (#3575)
- The `go.opentelemetry.io/otel/metric/instrument/syncfloat64` package is deprecated.
  Use the instruments from `go.opentelemetry.io/otel/metric/instrument` instead. (#3575)
- The `go.opentelemetry.io/otel/metric/instrument/syncint64` package is deprecated.
  Use the instruments from `go.opentelemetry.io/otel/metric/instrument` instead. (#3575)
- The `NewWrappedTracerProvider` in `go.opentelemetry.io/otel/bridge/opentracing` is now deprecated.
  Use `NewTracerProvider` instead. (#3116)

### Removed

- The deprecated `go.opentelemetry.io/otel/sdk/metric/view` package is removed. (#3520)
- The `InstrumentProvider` from `go.opentelemetry.io/otel/sdk/metric/asyncint64` is removed.
  Use the new creation methods of the `Meter` in `go.opentelemetry.io/otel/sdk/metric` instead. (#3530)
  - The `Counter` method is replaced by `Meter.Int64ObservableCounter`
  - The `UpDownCounter` method is replaced by `Meter.Int64ObservableUpDownCounter`
  - The `Gauge` method is replaced by `Meter.Int64ObservableGauge`
- The `InstrumentProvider` from `go.opentelemetry.io/otel/sdk/metric/asyncfloat64` is removed.
  Use the new creation methods of the `Meter` in `go.opentelemetry.io/otel/sdk/metric` instead. (#3530)
  - The `Counter` method is replaced by `Meter.Float64ObservableCounter`
  - The `UpDownCounter` method is replaced by `Meter.Float64ObservableUpDownCounter`
  - The `Gauge` method is replaced by `Meter.Float64ObservableGauge`
- The `InstrumentProvider` from `go.opentelemetry.io/otel/sdk/metric/syncint64` is removed.
  Use the new creation methods of the `Meter` in `go.opentelemetry.io/otel/sdk/metric` instead. (#3530)
  - The `Counter` method is replaced by `Meter.Int64Counter`
  - The `UpDownCounter` method is replaced by `Meter.Int64UpDownCounter`
  - The `Histogram` method is replaced by `Meter.Int64Histogram`
- The `InstrumentProvider` from `go.opentelemetry.io/otel/sdk/metric/syncfloat64` is removed.
  Use the new creation methods of the `Meter` in `go.opentelemetry.io/otel/sdk/metric` instead. (#3530)
  - The `Counter` method is replaced by `Meter.Float64Counter`
  - The `UpDownCounter` method is replaced by `Meter.Float64UpDownCounter`
  - The `Histogram` method is replaced by `Meter.Float64Histogram`

## [1.11.2/0.34.0] 2022-12-05

### Added

- The `WithView` `Option` is added to the `go.opentelemetry.io/otel/sdk/metric` package.
   This option is used to configure the view(s) a `MeterProvider` will use for all `Reader`s that are registered with it. (#3387)
- Add Instrumentation Scope and Version as info metric and label in Prometheus exporter.
  This can be disabled using the `WithoutScopeInfo()` option added to that package.(#3273, #3357)
- OTLP exporters now recognize: (#3363)
  - `OTEL_EXPORTER_OTLP_INSECURE`
  - `OTEL_EXPORTER_OTLP_TRACES_INSECURE`
  - `OTEL_EXPORTER_OTLP_METRICS_INSECURE`
  - `OTEL_EXPORTER_OTLP_CLIENT_KEY`
  - `OTEL_EXPORTER_OTLP_TRACES_CLIENT_KEY`
  - `OTEL_EXPORTER_OTLP_METRICS_CLIENT_KEY`
  - `OTEL_EXPORTER_OTLP_CLIENT_CERTIFICATE`
  - `OTEL_EXPORTER_OTLP_TRACES_CLIENT_CERTIFICATE`
  - `OTEL_EXPORTER_OTLP_METRICS_CLIENT_CERTIFICATE`
- The `View` type and related `NewView` function to create a view according to the OpenTelemetry specification are added to `go.opentelemetry.io/otel/sdk/metric`.
  These additions are replacements for the `View` type and `New` function from `go.opentelemetry.io/otel/sdk/metric/view`. (#3459)
- The `Instrument` and `InstrumentKind` type are added to `go.opentelemetry.io/otel/sdk/metric`.
  These additions are replacements for the `Instrument` and `InstrumentKind` types from `go.opentelemetry.io/otel/sdk/metric/view`. (#3459)
- The `Stream` type is added to `go.opentelemetry.io/otel/sdk/metric` to define a metric data stream a view will produce. (#3459)
- The `AssertHasAttributes` allows instrument authors to test that datapoints returned have appropriate attributes. (#3487)

### Changed

- The `"go.opentelemetry.io/otel/sdk/metric".WithReader` option no longer accepts views to associate with the `Reader`.
   Instead, views are now registered directly with the `MeterProvider` via the new `WithView` option.
   The views registered with the `MeterProvider` apply to all `Reader`s. (#3387)
- The `Temporality(view.InstrumentKind) metricdata.Temporality` and `Aggregation(view.InstrumentKind) aggregation.Aggregation` methods are added to the `"go.opentelemetry.io/otel/sdk/metric".Exporter` interface. (#3260)
- The `Temporality(view.InstrumentKind) metricdata.Temporality` and `Aggregation(view.InstrumentKind) aggregation.Aggregation` methods are added to the `"go.opentelemetry.io/otel/exporters/otlp/otlpmetric".Client` interface. (#3260)
- The `WithTemporalitySelector` and `WithAggregationSelector` `ReaderOption`s have been changed to `ManualReaderOption`s in the `go.opentelemetry.io/otel/sdk/metric` package. (#3260)
- The periodic reader in the `go.opentelemetry.io/otel/sdk/metric` package now uses the temporality and aggregation selectors from its configured exporter instead of accepting them as options. (#3260)

### Fixed

- The `go.opentelemetry.io/otel/exporters/prometheus` exporter fixes duplicated `_total` suffixes. (#3369)
- Remove comparable requirement for `Reader`s. (#3387)
- Cumulative metrics from the OpenCensus bridge (`go.opentelemetry.io/otel/bridge/opencensus`) are defined as monotonic sums, instead of non-monotonic. (#3389)
- Asynchronous counters (`Counter` and `UpDownCounter`) from the metric SDK now produce delta sums when configured with delta temporality. (#3398)
- Exported `Status` codes in the `go.opentelemetry.io/otel/exporters/zipkin` exporter are now exported as all upper case values. (#3340)
- `Aggregation`s from `go.opentelemetry.io/otel/sdk/metric` with no data are not exported. (#3394, #3436)
- Re-enabled Attribute Filters in the Metric SDK. (#3396)
- Asynchronous callbacks are only called if they are registered with at least one instrument that does not use drop aggragation. (#3408)
- Do not report empty partial-success responses in the `go.opentelemetry.io/otel/exporters/otlp` exporters. (#3438, #3432)
- Handle partial success responses in `go.opentelemetry.io/otel/exporters/otlp/otlpmetric` exporters. (#3162, #3440)
- Prevent duplicate Prometheus description, unit, and type. (#3469)
- Prevents panic when using incorrect `attribute.Value.As[Type]Slice()`. (#3489)

### Removed

- The `go.opentelemetry.io/otel/exporters/otlp/otlpmetric.Client` interface is removed. (#3486)
- The `go.opentelemetry.io/otel/exporters/otlp/otlpmetric.New` function is removed. Use the `otlpmetric[http|grpc].New` directly. (#3486)

### Deprecated

- The `go.opentelemetry.io/otel/sdk/metric/view` package is deprecated.
  Use `Instrument`, `InstrumentKind`, `View`, and `NewView` in `go.opentelemetry.io/otel/sdk/metric` instead. (#3476)

## [1.11.1/0.33.0] 2022-10-19

### Added

- The Prometheus exporter in `go.opentelemetry.io/otel/exporters/prometheus` registers with a Prometheus registerer on creation.
   By default, it will register with the default Prometheus registerer.
   A non-default registerer can be used by passing the `WithRegisterer` option. (#3239)
- Added the `WithAggregationSelector` option to the `go.opentelemetry.io/otel/exporters/prometheus` package to change the default `AggregationSelector` used. (#3341)
- The Prometheus exporter in `go.opentelemetry.io/otel/exporters/prometheus` converts the `Resource` associated with metric exports into a `target_info` metric. (#3285)

### Changed

- The `"go.opentelemetry.io/otel/exporters/prometheus".New` function is updated to return an error.
   It will return an error if the exporter fails to register with Prometheus. (#3239)

### Fixed

- The URL-encoded values from the `OTEL_RESOURCE_ATTRIBUTES` environment variable are decoded. (#2963)
- The `baggage.NewMember` function decodes the `value` parameter instead of directly using it.
   This fixes the implementation to be compliant with the W3C specification. (#3226)
- Slice attributes of the `attribute` package are now comparable based on their value, not instance. (#3108 #3252)
- The `Shutdown` and `ForceFlush` methods of the `"go.opentelemetry.io/otel/sdk/trace".TraceProvider` no longer return an error when no processor is registered. (#3268)
- The Prometheus exporter in `go.opentelemetry.io/otel/exporters/prometheus` cumulatively sums histogram buckets. (#3281)
- The sum of each histogram data point is now uniquely exported by the `go.opentelemetry.io/otel/exporters/otlpmetric` exporters. (#3284, #3293)
- Recorded values for asynchronous counters (`Counter` and `UpDownCounter`) are interpreted as exact, not incremental, sum values by the metric SDK. (#3350, #3278)
- `UpDownCounters` are now correctly output as Prometheus gauges in the `go.opentelemetry.io/otel/exporters/prometheus` exporter. (#3358)
- The Prometheus exporter in `go.opentelemetry.io/otel/exporters/prometheus` no longer describes the metrics it will send to Prometheus on startup.
   Instead the exporter is defined as an "unchecked" collector for Prometheus.
   This fixes the `reader is not registered` warning currently emitted on startup. (#3291 #3342)
- The `go.opentelemetry.io/otel/exporters/prometheus` exporter now correctly adds `_total` suffixes to counter metrics. (#3360)
- The `go.opentelemetry.io/otel/exporters/prometheus` exporter now adds a unit suffix to metric names.
   This can be disabled using the `WithoutUnits()` option added to that package. (#3352)

## [1.11.0/0.32.3] 2022-10-12

### Added

- Add default User-Agent header to OTLP exporter requests (`go.opentelemetry.io/otel/exporters/otlptrace/otlptracegrpc` and `go.opentelemetry.io/otel/exporters/otlptrace/otlptracehttp`). (#3261)

### Changed

- `span.SetStatus` has been updated such that calls that lower the status are now no-ops. (#3214)
- Upgrade `golang.org/x/sys/unix` from `v0.0.0-20210423185535-09eb48e85fd7` to `v0.0.0-20220919091848-fb04ddd9f9c8`.
  This addresses [GO-2022-0493](https://pkg.go.dev/vuln/GO-2022-0493). (#3235)

## [0.32.2] Metric SDK (Alpha) - 2022-10-11

### Added

- Added an example of using metric views to customize instruments. (#3177)
- Add default User-Agent header to OTLP exporter requests (`go.opentelemetry.io/otel/exporters/otlpmetric/otlpmetricgrpc` and `go.opentelemetry.io/otel/exporters/otlpmetric/otlpmetrichttp`). (#3261)

### Changed

- Flush pending measurements with the `PeriodicReader` in the `go.opentelemetry.io/otel/sdk/metric` when `ForceFlush` or `Shutdown` are called. (#3220)
- Update histogram default bounds to match the requirements of the latest specification. (#3222)
- Encode the HTTP status code in the OpenTracing bridge (`go.opentelemetry.io/otel/bridge/opentracing`) as an integer.  (#3265)

### Fixed

- Use default view if instrument does not match any registered view of a reader. (#3224, #3237)
- Return the same instrument every time a user makes the exact same instrument creation call. (#3229, #3251)
- Return the existing instrument when a view transforms a creation call to match an existing instrument. (#3240, #3251)
- Log a warning when a conflicting instrument (e.g. description, unit, data-type) is created instead of returning an error. (#3251)
- The OpenCensus bridge no longer sends empty batches of metrics. (#3263)

## [0.32.1] Metric SDK (Alpha) - 2022-09-22

### Changed

- The Prometheus exporter sanitizes OpenTelemetry instrument names when exporting.
   Invalid characters are replaced with `_`. (#3212)

### Added

- The metric portion of the OpenCensus bridge (`go.opentelemetry.io/otel/bridge/opencensus`) has been reintroduced. (#3192)
- The OpenCensus bridge example (`go.opentelemetry.io/otel/example/opencensus`) has been reintroduced. (#3206)

### Fixed

- Updated go.mods to point to valid versions of the sdk. (#3216)
- Set the `MeterProvider` resource on all exported metric data. (#3218)

## [0.32.0] Revised Metric SDK (Alpha) - 2022-09-18

### Changed

- The metric SDK in `go.opentelemetry.io/otel/sdk/metric` is completely refactored to comply with the OpenTelemetry specification.
  Please see the package documentation for how the new SDK is initialized and configured. (#3175)
- Update the minimum supported go version to go1.18. Removes support for go1.17 (#3179)

### Removed

- The metric portion of the OpenCensus bridge (`go.opentelemetry.io/otel/bridge/opencensus`) has been removed.
  A new bridge compliant with the revised metric SDK will be added back in a future release. (#3175)
- The `go.opentelemetry.io/otel/sdk/metric/aggregator/aggregatortest` package is removed, see the new metric SDK. (#3175)
- The `go.opentelemetry.io/otel/sdk/metric/aggregator/histogram` package is removed, see the new metric SDK. (#3175)
- The `go.opentelemetry.io/otel/sdk/metric/aggregator/lastvalue` package is removed, see the new metric SDK. (#3175)
- The `go.opentelemetry.io/otel/sdk/metric/aggregator/sum` package is removed, see the new metric SDK. (#3175)
- The `go.opentelemetry.io/otel/sdk/metric/aggregator` package is removed, see the new metric SDK. (#3175)
- The `go.opentelemetry.io/otel/sdk/metric/controller/basic` package is removed, see the new metric SDK. (#3175)
- The `go.opentelemetry.io/otel/sdk/metric/controller/controllertest` package is removed, see the new metric SDK. (#3175)
- The `go.opentelemetry.io/otel/sdk/metric/controller/time` package is removed, see the new metric SDK. (#3175)
- The `go.opentelemetry.io/otel/sdk/metric/export/aggregation` package is removed, see the new metric SDK. (#3175)
- The `go.opentelemetry.io/otel/sdk/metric/export` package is removed, see the new metric SDK. (#3175)
- The `go.opentelemetry.io/otel/sdk/metric/metrictest` package is removed.
  A replacement package that supports the new metric SDK will be added back in a future release. (#3175)
- The `go.opentelemetry.io/otel/sdk/metric/number` package is removed, see the new metric SDK. (#3175)
- The `go.opentelemetry.io/otel/sdk/metric/processor/basic` package is removed, see the new metric SDK. (#3175)
- The `go.opentelemetry.io/otel/sdk/metric/processor/processortest` package is removed, see the new metric SDK. (#3175)
- The `go.opentelemetry.io/otel/sdk/metric/processor/reducer` package is removed, see the new metric SDK. (#3175)
- The `go.opentelemetry.io/otel/sdk/metric/registry` package is removed, see the new metric SDK. (#3175)
- The `go.opentelemetry.io/otel/sdk/metric/sdkapi` package is removed, see the new metric SDK. (#3175)
- The `go.opentelemetry.io/otel/sdk/metric/selector/simple` package is removed, see the new metric SDK. (#3175)
- The `"go.opentelemetry.io/otel/sdk/metric".ErrUninitializedInstrument` variable was removed. (#3175)
- The `"go.opentelemetry.io/otel/sdk/metric".ErrBadInstrument` variable was removed. (#3175)
- The `"go.opentelemetry.io/otel/sdk/metric".Accumulator` type was removed, see the `MeterProvider`in the new metric SDK. (#3175)
- The `"go.opentelemetry.io/otel/sdk/metric".NewAccumulator` function was removed, see `NewMeterProvider`in the new metric SDK. (#3175)
- The deprecated `"go.opentelemetry.io/otel/sdk/metric".AtomicFieldOffsets` function was removed. (#3175)

## [1.10.0] - 2022-09-09

### Added

- Support Go 1.19. (#3077)
  Include compatibility testing and document support. (#3077)
- Support the OTLP ExportTracePartialSuccess response; these are passed to the registered error handler. (#3106)
- Upgrade go.opentelemetry.io/proto/otlp from v0.18.0 to v0.19.0 (#3107)

### Changed

- Fix misidentification of OpenTelemetry `SpanKind` in OpenTracing bridge (`go.opentelemetry.io/otel/bridge/opentracing`).  (#3096)
- Attempting to start a span with a nil `context` will no longer cause a panic. (#3110)
- All exporters will be shutdown even if one reports an error (#3091)
- Ensure valid UTF-8 when truncating over-length attribute values. (#3156)

## [1.9.0/0.0.3] - 2022-08-01

### Added

- Add support for Schema Files format 1.1.x (metric "split" transform) with the new `go.opentelemetry.io/otel/schema/v1.1` package. (#2999)
- Add the `go.opentelemetry.io/otel/semconv/v1.11.0` package.
  The package contains semantic conventions from the `v1.11.0` version of the OpenTelemetry specification. (#3009)
- Add the `go.opentelemetry.io/otel/semconv/v1.12.0` package.
  The package contains semantic conventions from the `v1.12.0` version of the OpenTelemetry specification. (#3010)
- Add the `http.method` attribute to HTTP server metric from all `go.opentelemetry.io/otel/semconv/*` packages. (#3018)

### Fixed

- Invalid warning for context setup being deferred in `go.opentelemetry.io/otel/bridge/opentracing` package. (#3029)

## [1.8.0/0.31.0] - 2022-07-08

### Added

- Add support for `opentracing.TextMap` format in the `Inject` and `Extract` methods
of the `"go.opentelemetry.io/otel/bridge/opentracing".BridgeTracer` type. (#2911)

### Changed

- The `crosslink` make target has been updated to use the `go.opentelemetry.io/build-tools/crosslink` package. (#2886)
- In the `go.opentelemetry.io/otel/sdk/instrumentation` package rename `Library` to `Scope` and alias `Library` as `Scope` (#2976)
- Move metric no-op implementation form `nonrecording` to `metric` package. (#2866)

### Removed

- Support for go1.16. Support is now only for go1.17 and go1.18 (#2917)

### Deprecated

- The `Library` struct in the `go.opentelemetry.io/otel/sdk/instrumentation` package is deprecated.
  Use the equivalent `Scope` struct instead. (#2977)
- The `ReadOnlySpan.InstrumentationLibrary` method from the `go.opentelemetry.io/otel/sdk/trace` package is deprecated.
  Use the equivalent `ReadOnlySpan.InstrumentationScope` method instead. (#2977)

## [1.7.0/0.30.0] - 2022-04-28

### Added

- Add the `go.opentelemetry.io/otel/semconv/v1.8.0` package.
  The package contains semantic conventions from the `v1.8.0` version of the OpenTelemetry specification. (#2763)
- Add the `go.opentelemetry.io/otel/semconv/v1.9.0` package.
  The package contains semantic conventions from the `v1.9.0` version of the OpenTelemetry specification. (#2792)
- Add the `go.opentelemetry.io/otel/semconv/v1.10.0` package.
  The package contains semantic conventions from the `v1.10.0` version of the OpenTelemetry specification. (#2842)
- Added an in-memory exporter to metrictest to aid testing with a full SDK. (#2776)

### Fixed

- Globally delegated instruments are unwrapped before delegating asynchronous callbacks. (#2784)
- Remove import of `testing` package in non-tests builds of the `go.opentelemetry.io/otel` package. (#2786)

### Changed

- The `WithLabelEncoder` option from the `go.opentelemetry.io/otel/exporters/stdout/stdoutmetric` package is renamed to `WithAttributeEncoder`. (#2790)
- The `LabelFilterSelector` interface from `go.opentelemetry.io/otel/sdk/metric/processor/reducer` is renamed to `AttributeFilterSelector`.
  The method included in the renamed interface also changed from `LabelFilterFor` to `AttributeFilterFor`. (#2790)
- The `Metadata.Labels` method from the `go.opentelemetry.io/otel/sdk/metric/export` package is renamed to `Metadata.Attributes`.
  Consequentially, the `Record` type from the same package also has had the embedded method renamed. (#2790)

### Deprecated

- The `Iterator.Label` method in the `go.opentelemetry.io/otel/attribute` package is deprecated.
  Use the equivalent `Iterator.Attribute` method instead. (#2790)
- The `Iterator.IndexedLabel` method in the `go.opentelemetry.io/otel/attribute` package is deprecated.
  Use the equivalent `Iterator.IndexedAttribute` method instead. (#2790)
- The `MergeIterator.Label` method in the `go.opentelemetry.io/otel/attribute` package is deprecated.
  Use the equivalent `MergeIterator.Attribute` method instead. (#2790)

### Removed

- Removed the `Batch` type from the `go.opentelemetry.io/otel/sdk/metric/metrictest` package. (#2864)
- Removed the `Measurement` type from the `go.opentelemetry.io/otel/sdk/metric/metrictest` package. (#2864)

## [0.29.0] - 2022-04-11

### Added

- The metrics global package was added back into several test files. (#2764)
- The `Meter` function is added back to the `go.opentelemetry.io/otel/metric/global` package.
  This function is a convenience function equivalent to calling `global.MeterProvider().Meter(...)`. (#2750)

### Removed

- Removed module the `go.opentelemetry.io/otel/sdk/export/metric`.
  Use the `go.opentelemetry.io/otel/sdk/metric` module instead. (#2720)

### Changed

- Don't panic anymore when setting a global MeterProvider to itself. (#2749)
- Upgrade `go.opentelemetry.io/proto/otlp` in `go.opentelemetry.io/otel/exporters/otlp/otlpmetric` from `v0.12.1` to `v0.15.0`.
  This replaces the use of the now deprecated `InstrumentationLibrary` and `InstrumentationLibraryMetrics` types and fields in the proto library with the equivalent `InstrumentationScope` and `ScopeMetrics`. (#2748)

## [1.6.3] - 2022-04-07

### Fixed

- Allow non-comparable global `MeterProvider`, `TracerProvider`, and `TextMapPropagator` types to be set. (#2772, #2773)

## [1.6.2] - 2022-04-06

### Changed

- Don't panic anymore when setting a global TracerProvider or TextMapPropagator to itself. (#2749)
- Upgrade `go.opentelemetry.io/proto/otlp` in `go.opentelemetry.io/otel/exporters/otlp/otlptrace` from `v0.12.1` to `v0.15.0`.
  This replaces the use of the now deprecated `InstrumentationLibrary` and `InstrumentationLibrarySpans` types and fields in the proto library with the equivalent `InstrumentationScope` and `ScopeSpans`. (#2748)

## [1.6.1] - 2022-03-28

### Fixed

- The `go.opentelemetry.io/otel/schema/*` packages now use the correct schema URL for their `SchemaURL` constant.
  Instead of using `"https://opentelemetry.io/schemas/v<version>"` they now use the correct URL without a `v` prefix, `"https://opentelemetry.io/schemas/<version>"`. (#2743, #2744)

### Security

- Upgrade `go.opentelemetry.io/proto/otlp` from `v0.12.0` to `v0.12.1`.
  This includes an indirect upgrade of `github.com/grpc-ecosystem/grpc-gateway` which resolves [a vulnerability](https://nvd.nist.gov/vuln/detail/CVE-2019-11254) from `gopkg.in/yaml.v2` in version `v2.2.3`. (#2724, #2728)

## [1.6.0/0.28.0] - 2022-03-23

### ⚠️ Notice ⚠️

This update is a breaking change of the unstable Metrics API.
Code instrumented with the `go.opentelemetry.io/otel/metric` will need to be modified.

### Added

- Add metrics exponential histogram support.
  New mapping functions have been made available in `sdk/metric/aggregator/exponential/mapping` for other OpenTelemetry projects to take dependencies on. (#2502)
- Add Go 1.18 to our compatibility tests. (#2679)
- Allow configuring the Sampler with the `OTEL_TRACES_SAMPLER` and `OTEL_TRACES_SAMPLER_ARG` environment variables. (#2305, #2517)
- Add the `metric/global` for obtaining and setting the global `MeterProvider`. (#2660)

### Changed

- The metrics API has been significantly changed to match the revised OpenTelemetry specification.
  High-level changes include:

  - Synchronous and asynchronous instruments are now handled by independent `InstrumentProvider`s.
    These `InstrumentProvider`s are managed with a `Meter`.
  - Synchronous and asynchronous instruments are grouped into their own packages based on value types.
  - Asynchronous callbacks can now be registered with a `Meter`.

  Be sure to check out the metric module documentation for more information on how to use the revised API. (#2587, #2660)

### Fixed

- Fallback to general attribute limits when span specific ones are not set in the environment. (#2675, #2677)

## [1.5.0] - 2022-03-16

### Added

- Log the Exporters configuration in the TracerProviders message. (#2578)
- Added support to configure the span limits with environment variables.
  The following environment variables are supported. (#2606, #2637)
  - `OTEL_SPAN_ATTRIBUTE_VALUE_LENGTH_LIMIT`
  - `OTEL_SPAN_ATTRIBUTE_COUNT_LIMIT`
  - `OTEL_SPAN_EVENT_COUNT_LIMIT`
  - `OTEL_EVENT_ATTRIBUTE_COUNT_LIMIT`
  - `OTEL_SPAN_LINK_COUNT_LIMIT`
  - `OTEL_LINK_ATTRIBUTE_COUNT_LIMIT`

  If the provided environment variables are invalid (negative), the default values would be used.
- Rename the `gc` runtime name to `go` (#2560)
- Add resource container ID detection. (#2418)
- Add span attribute value length limit.
  The new `AttributeValueLengthLimit` field is added to the `"go.opentelemetry.io/otel/sdk/trace".SpanLimits` type to configure this limit for a `TracerProvider`.
  The default limit for this resource is "unlimited". (#2637)
- Add the `WithRawSpanLimits` option to `go.opentelemetry.io/otel/sdk/trace`.
  This option replaces the `WithSpanLimits` option.
  Zero or negative values will not be changed to the default value like `WithSpanLimits` does.
  Setting a limit to zero will effectively disable the related resource it limits and setting to a negative value will mean that resource is unlimited.
  Consequentially, limits should be constructed using `NewSpanLimits` and updated accordingly. (#2637)

### Changed

- Drop oldest tracestate `Member` when capacity is reached. (#2592)
- Add event and link drop counts to the exported data from the `oltptrace` exporter. (#2601)
- Unify path cleaning functionally in the `otlpmetric` and `otlptrace` configuration. (#2639)
- Change the debug message from the `sdk/trace.BatchSpanProcessor` to reflect the count is cumulative. (#2640)
- Introduce new internal `envconfig` package for OTLP exporters. (#2608)
- If `http.Request.Host` is empty, fall back to use `URL.Host` when populating `http.host` in the `semconv` packages. (#2661)

### Fixed

- Remove the OTLP trace exporter limit of SpanEvents when exporting. (#2616)
- Default to port `4318` instead of `4317` for the `otlpmetrichttp` and `otlptracehttp` client. (#2614, #2625)
- Unlimited span limits are now supported (negative values). (#2636, #2637)

### Deprecated

- Deprecated `"go.opentelemetry.io/otel/sdk/trace".WithSpanLimits`.
  Use `WithRawSpanLimits` instead.
  That option allows setting unlimited and zero limits, this option does not.
  This option will be kept until the next major version incremented release. (#2637)

## [1.4.1] - 2022-02-16

### Fixed

- Fix race condition in reading the dropped spans number for the `BatchSpanProcessor`. (#2615)

## [1.4.0] - 2022-02-11

### Added

- Use `OTEL_EXPORTER_ZIPKIN_ENDPOINT` environment variable to specify zipkin collector endpoint. (#2490)
- Log the configuration of `TracerProvider`s, and `Tracer`s for debugging.
  To enable use a logger with Verbosity (V level) `>=1`. (#2500)
- Added support to configure the batch span-processor with environment variables.
  The following environment variables are used. (#2515)
  - `OTEL_BSP_SCHEDULE_DELAY`
  - `OTEL_BSP_EXPORT_TIMEOUT`
  - `OTEL_BSP_MAX_QUEUE_SIZE`.
  - `OTEL_BSP_MAX_EXPORT_BATCH_SIZE`

### Changed

- Zipkin exporter exports `Resource` attributes in the `Tags` field. (#2589)

### Deprecated

- Deprecate module the `go.opentelemetry.io/otel/sdk/export/metric`.
  Use the `go.opentelemetry.io/otel/sdk/metric` module instead. (#2382)
- Deprecate `"go.opentelemetry.io/otel/sdk/metric".AtomicFieldOffsets`. (#2445)

### Fixed

- Fixed the instrument kind for noop async instruments to correctly report an implementation. (#2461)
- Fix UDP packets overflowing with Jaeger payloads. (#2489, #2512)
- Change the `otlpmetric.Client` interface's `UploadMetrics` method to accept a single `ResourceMetrics` instead of a slice of them. (#2491)
- Specify explicit buckets in Prometheus example, fixing issue where example only has `+inf` bucket. (#2419, #2493)
- W3C baggage will now decode urlescaped values. (#2529)
- Baggage members are now only validated once, when calling `NewMember` and not also when adding it to the baggage itself. (#2522)
- The order attributes are dropped from spans in the `go.opentelemetry.io/otel/sdk/trace` package when capacity is reached is fixed to be in compliance with the OpenTelemetry specification.
  Instead of dropping the least-recently-used attribute, the last added attribute is dropped.
  This drop order still only applies to attributes with unique keys not already contained in the span.
  If an attribute is added with a key already contained in the span, that attribute is updated to the new value being added. (#2576)

### Removed

- Updated `go.opentelemetry.io/proto/otlp` from `v0.11.0` to `v0.12.0`. This version removes a number of deprecated methods. (#2546)
  - [`Metric.GetIntGauge()`](https://pkg.go.dev/go.opentelemetry.io/proto/otlp@v0.11.0/metrics/v1#Metric.GetIntGauge)
  - [`Metric.GetIntHistogram()`](https://pkg.go.dev/go.opentelemetry.io/proto/otlp@v0.11.0/metrics/v1#Metric.GetIntHistogram)
  - [`Metric.GetIntSum()`](https://pkg.go.dev/go.opentelemetry.io/proto/otlp@v0.11.0/metrics/v1#Metric.GetIntSum)

## [1.3.0] - 2021-12-10

### ⚠️ Notice ⚠️

We have updated the project minimum supported Go version to 1.16

### Added

- Added an internal Logger.
  This can be used by the SDK and API to provide users with feedback of the internal state.
  To enable verbose logs configure the logger which will print V(1) logs. For debugging information configure to print V(5) logs. (#2343)
- Add the `WithRetry` `Option` and the `RetryConfig` type to the `go.opentelemetry.io/otel/exporter/otel/otlpmetric/otlpmetrichttp` package to specify retry behavior consistently. (#2425)
- Add `SpanStatusFromHTTPStatusCodeAndSpanKind` to all `semconv` packages to return a span status code similar to `SpanStatusFromHTTPStatusCode`, but exclude `4XX` HTTP errors as span errors if the span is of server kind. (#2296)

### Changed

- The `"go.opentelemetry.io/otel/exporter/otel/otlptrace/otlptracegrpc".Client` now uses the underlying gRPC `ClientConn` to handle name resolution, TCP connection establishment (with retries and backoff) and TLS handshakes, and handling errors on established connections by re-resolving the name and reconnecting. (#2329)
- The `"go.opentelemetry.io/otel/exporter/otel/otlpmetric/otlpmetricgrpc".Client` now uses the underlying gRPC `ClientConn` to handle name resolution, TCP connection establishment (with retries and backoff) and TLS handshakes, and handling errors on established connections by re-resolving the name and reconnecting. (#2425)
- The `"go.opentelemetry.io/otel/exporter/otel/otlpmetric/otlpmetricgrpc".RetrySettings` type is renamed to `RetryConfig`. (#2425)
- The `go.opentelemetry.io/otel/exporter/otel/*` gRPC exporters now default to using the host's root CA set if none are provided by the user and `WithInsecure` is not specified. (#2432)
- Change `resource.Default` to be evaluated the first time it is called, rather than on import. This allows the caller the option to update `OTEL_RESOURCE_ATTRIBUTES` first, such as with `os.Setenv`. (#2371)

### Fixed

- The `go.opentelemetry.io/otel/exporter/otel/*` exporters are updated to handle per-signal and universal endpoints according to the OpenTelemetry specification.
  Any per-signal endpoint set via an `OTEL_EXPORTER_OTLP_<signal>_ENDPOINT` environment variable is now used without modification of the path.
  When `OTEL_EXPORTER_OTLP_ENDPOINT` is set, if it contains a path, that path is used as a base path which per-signal paths are appended to. (#2433)
- Basic metric controller updated to use sync.Map to avoid blocking calls (#2381)
- The `go.opentelemetry.io/otel/exporter/jaeger` correctly sets the `otel.status_code` value to be a string of `ERROR` or `OK` instead of an integer code. (#2439, #2440)

### Deprecated

- Deprecated the `"go.opentelemetry.io/otel/exporter/otel/otlpmetric/otlpmetrichttp".WithMaxAttempts` `Option`, use the new `WithRetry` `Option` instead. (#2425)
- Deprecated the `"go.opentelemetry.io/otel/exporter/otel/otlpmetric/otlpmetrichttp".WithBackoff` `Option`, use the new `WithRetry` `Option` instead. (#2425)

### Removed

- Remove the metric Processor's ability to convert cumulative to delta aggregation temporality. (#2350)
- Remove the metric Bound Instruments interface and implementations. (#2399)
- Remove the metric MinMaxSumCount kind aggregation and the corresponding OTLP export path. (#2423)
- Metric SDK removes the "exact" aggregator for histogram instruments, as it performed a non-standard aggregation for OTLP export (creating repeated Gauge points) and worked its way into a number of confusing examples. (#2348)

## [1.2.0] - 2021-11-12

### Changed

- Metric SDK `export.ExportKind`, `export.ExportKindSelector` types have been renamed to `aggregation.Temporality` and `aggregation.TemporalitySelector` respectively to keep in line with current specification and protocol along with built-in selectors (e.g., `aggregation.CumulativeTemporalitySelector`, ...). (#2274)
- The Metric `Exporter` interface now requires a `TemporalitySelector` method instead of an `ExportKindSelector`. (#2274)
- Metrics API cleanup. The `metric/sdkapi` package has been created to relocate the API-to-SDK interface:
  - The following interface types simply moved from `metric` to `metric/sdkapi`: `Descriptor`, `MeterImpl`, `InstrumentImpl`, `SyncImpl`, `BoundSyncImpl`, `AsyncImpl`, `AsyncRunner`, `AsyncSingleRunner`, and `AsyncBatchRunner`
  - The following struct types moved and are replaced with type aliases, since they are exposed to the user: `Observation`, `Measurement`.
  - The No-op implementations of sync and async instruments are no longer exported, new functions `sdkapi.NewNoopAsyncInstrument()` and `sdkapi.NewNoopSyncInstrument()` are provided instead. (#2271)
- Update the SDK `BatchSpanProcessor` to export all queued spans when `ForceFlush` is called. (#2080, #2335)

### Added

- Add the `"go.opentelemetry.io/otel/exporters/otlp/otlpmetric/otlpmetricgrpc".WithGRPCConn` option so the exporter can reuse an existing gRPC connection. (#2002)
- Added a new `schema` module to help parse Schema Files in OTEP 0152 format. (#2267)
- Added a new `MapCarrier` to the `go.opentelemetry.io/otel/propagation` package to hold propagated cross-cutting concerns as a `map[string]string` held in memory. (#2334)

## [1.1.0] - 2021-10-27

### Added

- Add the `"go.opentelemetry.io/otel/exporters/otlp/otlptrace/otlptracegrpc".WithGRPCConn` option so the exporter can reuse an existing gRPC connection. (#2002)
- Add the `go.opentelemetry.io/otel/semconv/v1.7.0` package.
  The package contains semantic conventions from the `v1.7.0` version of the OpenTelemetry specification. (#2320)
- Add the `go.opentelemetry.io/otel/semconv/v1.6.1` package.
  The package contains semantic conventions from the `v1.6.1` version of the OpenTelemetry specification. (#2321)
- Add the `go.opentelemetry.io/otel/semconv/v1.5.0` package.
  The package contains semantic conventions from the `v1.5.0` version of the OpenTelemetry specification. (#2322)
  - When upgrading from the `semconv/v1.4.0` package note the following name changes:
    - `K8SReplicasetUIDKey` -> `K8SReplicaSetUIDKey`
    - `K8SReplicasetNameKey` -> `K8SReplicaSetNameKey`
    - `K8SStatefulsetUIDKey` -> `K8SStatefulSetUIDKey`
    - `k8SStatefulsetNameKey` -> `K8SStatefulSetNameKey`
    - `K8SDaemonsetUIDKey` -> `K8SDaemonSetUIDKey`
    - `K8SDaemonsetNameKey` -> `K8SDaemonSetNameKey`

### Changed

- Links added to a span will be dropped by the SDK if they contain an invalid span context (#2275).

### Fixed

- The `"go.opentelemetry.io/otel/semconv/v1.4.0".HTTPServerAttributesFromHTTPRequest` now correctly only sets the HTTP client IP attribute even if the connection was routed with proxies and there are multiple addresses in the `X-Forwarded-For` header. (#2282, #2284)
- The `"go.opentelemetry.io/otel/semconv/v1.4.0".NetAttributesFromHTTPRequest` function correctly handles IPv6 addresses as IP addresses and sets the correct net peer IP instead of the net peer hostname attribute. (#2283, #2285)
- The simple span processor shutdown method deterministically returns the exporter error status if it simultaneously finishes when the deadline is reached. (#2290, #2289)

## [1.0.1] - 2021-10-01

### Fixed

- json stdout exporter no longer crashes due to concurrency bug. (#2265)

## [Metrics 0.24.0] - 2021-10-01

### Changed

- NoopMeterProvider is now private and NewNoopMeterProvider must be used to obtain a noopMeterProvider. (#2237)
- The Metric SDK `Export()` function takes a new two-level reader interface for iterating over results one instrumentation library at a time. (#2197)
  - The former `"go.opentelemetry.io/otel/sdk/export/metric".CheckpointSet` is renamed `Reader`.
  - The new interface is named `"go.opentelemetry.io/otel/sdk/export/metric".InstrumentationLibraryReader`.

## [1.0.0] - 2021-09-20

This is the first stable release for the project.
This release includes an API and SDK for the tracing signal that will comply with the stability guarantees defined by the projects [versioning policy](./VERSIONING.md).

### Added

- OTLP trace exporter now sets the `SchemaURL` field in the exported telemetry if the Tracer has `WithSchemaURL` option. (#2242)

### Fixed

- Slice-valued attributes can correctly be used as map keys. (#2223)

### Removed

- Removed the `"go.opentelemetry.io/otel/exporters/zipkin".WithSDKOptions` function. (#2248)
- Removed the deprecated package `go.opentelemetry.io/otel/oteltest`. (#2234)
- Removed the deprecated package `go.opentelemetry.io/otel/bridge/opencensus/utils`. (#2233)
- Removed deprecated functions, types, and methods from `go.opentelemetry.io/otel/attribute` package.
  Use the typed functions and methods added to the package instead. (#2235)
  - The `Key.Array` method is removed.
  - The `Array` function is removed.
  - The `Any` function is removed.
  - The `ArrayValue` function is removed.
  - The `AsArray` function is removed.

## [1.0.0-RC3] - 2021-09-02

### Added

- Added `ErrorHandlerFunc` to use a function as an `"go.opentelemetry.io/otel".ErrorHandler`. (#2149)
- Added `"go.opentelemetry.io/otel/trace".WithStackTrace` option to add a stack trace when using `span.RecordError` or when panic is handled in `span.End`. (#2163)
- Added typed slice attribute types and functionality to the `go.opentelemetry.io/otel/attribute` package to replace the existing array type and functions. (#2162)
  - `BoolSlice`, `IntSlice`, `Int64Slice`, `Float64Slice`, and `StringSlice` replace the use of the `Array` function in the package.
- Added the `go.opentelemetry.io/otel/example/fib` example package.
  Included is an example application that computes Fibonacci numbers. (#2203)

### Changed

- Metric instruments have been renamed to match the (feature-frozen) metric API specification:
  - ValueRecorder becomes Histogram
  - ValueObserver becomes Gauge
  - SumObserver becomes CounterObserver
  - UpDownSumObserver becomes UpDownCounterObserver
  The API exported from this project is still considered experimental. (#2202)
- Metric SDK/API implementation type `InstrumentKind` moves into `sdkapi` sub-package. (#2091)
- The Metrics SDK export record no longer contains a Resource pointer, the SDK `"go.opentelemetry.io/otel/sdk/trace/export/metric".Exporter.Export()` function for push-based exporters now takes a single Resource argument, pull-based exporters use `"go.opentelemetry.io/otel/sdk/metric/controller/basic".Controller.Resource()`. (#2120)
- The JSON output of the `go.opentelemetry.io/otel/exporters/stdout/stdouttrace` is harmonized now such that the output is "plain" JSON objects after each other of the form `{ ... } { ... } { ... }`. Earlier the JSON objects describing a span were wrapped in a slice for each `Exporter.ExportSpans` call, like `[ { ... } ][ { ... } { ... } ]`. Outputting JSON object directly after each other is consistent with JSON loggers, and a bit easier to parse and read. (#2196)
- Update the `NewTracerConfig`, `NewSpanStartConfig`, `NewSpanEndConfig`, and `NewEventConfig` function in the `go.opentelemetry.io/otel/trace` package to return their respective configurations as structs instead of pointers to the struct. (#2212)

### Deprecated

- The `go.opentelemetry.io/otel/bridge/opencensus/utils` package is deprecated.
  All functionality from this package now exists in the `go.opentelemetry.io/otel/bridge/opencensus` package.
  The functions from that package should be used instead. (#2166)
- The `"go.opentelemetry.io/otel/attribute".Array` function and the related `ARRAY` value type is deprecated.
  Use the typed `*Slice` functions and types added to the package instead. (#2162)
- The `"go.opentelemetry.io/otel/attribute".Any` function is deprecated.
  Use the typed functions instead. (#2181)
- The `go.opentelemetry.io/otel/oteltest` package is deprecated.
  The `"go.opentelemetry.io/otel/sdk/trace/tracetest".SpanRecorder` can be registered with the default SDK (`go.opentelemetry.io/otel/sdk/trace`) as a `SpanProcessor` and used as a replacement for this deprecated package. (#2188)

### Removed

- Removed metrics test package `go.opentelemetry.io/otel/sdk/export/metric/metrictest`. (#2105)

### Fixed

- The `fromEnv` detector no longer throws an error when `OTEL_RESOURCE_ATTRIBUTES` environment variable is not set or empty. (#2138)
- Setting the global `ErrorHandler` with `"go.opentelemetry.io/otel".SetErrorHandler` multiple times is now supported. (#2160, #2140)
- The `"go.opentelemetry.io/otel/attribute".Any` function now supports `int32` values. (#2169)
- Multiple calls to `"go.opentelemetry.io/otel/sdk/metric/controller/basic".WithResource()` are handled correctly, and when no resources are provided `"go.opentelemetry.io/otel/sdk/resource".Default()` is used. (#2120)
- The `WithoutTimestamps` option for the `go.opentelemetry.io/otel/exporters/stdout/stdouttrace` exporter causes the exporter to correctly omit timestamps. (#2195)
- Fixed typos in resources.go. (#2201)

## [1.0.0-RC2] - 2021-07-26

### Added

- Added `WithOSDescription` resource configuration option to set OS (Operating System) description resource attribute (`os.description`). (#1840)
- Added `WithOS` resource configuration option to set all OS (Operating System) resource attributes at once. (#1840)
- Added the `WithRetry` option to the `go.opentelemetry.io/otel/exporters/otlp/otlptrace/otlptracehttp` package.
  This option is a replacement for the removed `WithMaxAttempts` and `WithBackoff` options. (#2095)
- Added API `LinkFromContext` to return Link which encapsulates SpanContext from provided context and also encapsulates attributes. (#2115)
- Added a new `Link` type under the SDK `otel/sdk/trace` package that counts the number of attributes that were dropped for surpassing the `AttributePerLinkCountLimit` configured in the Span's `SpanLimits`.
  This new type replaces the equal-named API `Link` type found in the `otel/trace` package for most usages within the SDK.
  For example, instances of this type are now returned by the `Links()` function of `ReadOnlySpan`s provided in places like the `OnEnd` function of `SpanProcessor` implementations. (#2118)
- Added the `SpanRecorder` type to the `go.opentelemetry.io/otel/skd/trace/tracetest` package.
  This type can be used with the default SDK as a `SpanProcessor` during testing. (#2132)

### Changed

- The `SpanModels` function is now exported from the `go.opentelemetry.io/otel/exporters/zipkin` package to convert OpenTelemetry spans into Zipkin model spans. (#2027)
- Rename the `"go.opentelemetry.io/otel/exporters/otlp/otlptrace/otlptracegrpc".RetrySettings` to `RetryConfig`. (#2095)

### Deprecated

- The `TextMapCarrier` and `TextMapPropagator` from the `go.opentelemetry.io/otel/oteltest` package and their associated creation functions (`TextMapCarrier`, `NewTextMapPropagator`) are deprecated. (#2114)
- The `Harness` type from the `go.opentelemetry.io/otel/oteltest` package and its associated creation function, `NewHarness` are deprecated and will be removed in the next release. (#2123)
- The `TraceStateFromKeyValues` function from the `go.opentelemetry.io/otel/oteltest` package is deprecated.
  Use the `trace.ParseTraceState` function instead. (#2122)

### Removed

- Removed the deprecated package `go.opentelemetry.io/otel/exporters/trace/jaeger`. (#2020)
- Removed the deprecated package `go.opentelemetry.io/otel/exporters/trace/zipkin`. (#2020)
- Removed the `"go.opentelemetry.io/otel/sdk/resource".WithBuiltinDetectors` function.
  The explicit `With*` options for every built-in detector should be used instead. (#2026 #2097)
- Removed the `WithMaxAttempts` and `WithBackoff` options from the `go.opentelemetry.io/otel/exporters/otlp/otlptrace/otlptracehttp` package.
  The retry logic of the package has been updated to match the `otlptracegrpc` package and accordingly a `WithRetry` option is added that should be used instead. (#2095)
- Removed `DroppedAttributeCount` field from `otel/trace.Link` struct. (#2118)

### Fixed

- When using WithNewRoot, don't use the parent context for making sampling decisions. (#2032)
- `oteltest.Tracer` now creates a valid `SpanContext` when using `WithNewRoot`. (#2073)
- OS type detector now sets the correct `dragonflybsd` value for DragonFly BSD. (#2092)
- The OTel span status is correctly transformed into the OTLP status in the `go.opentelemetry.io/otel/exporters/otlp/otlptrace` package.
  This fix will by default set the status to `Unset` if it is not explicitly set to `Ok` or `Error`. (#2099 #2102)
- The `Inject` method for the `"go.opentelemetry.io/otel/propagation".TraceContext` type no longer injects empty `tracestate` values. (#2108)
- Use `6831` as default Jaeger agent port instead of `6832`. (#2131)

## [Experimental Metrics v0.22.0] - 2021-07-19

### Added

- Adds HTTP support for OTLP metrics exporter. (#2022)

### Removed

- Removed the deprecated package `go.opentelemetry.io/otel/exporters/metric/prometheus`. (#2020)

## [1.0.0-RC1] / 0.21.0 - 2021-06-18

With this release we are introducing a split in module versions.  The tracing API and SDK are entering the `v1.0.0` Release Candidate phase with `v1.0.0-RC1`
while the experimental metrics API and SDK continue with `v0.x` releases at `v0.21.0`.  Modules at major version 1 or greater will not depend on modules
with major version 0.

### Added

- Adds `otlpgrpc.WithRetry`option for configuring the retry policy for transient errors on the otlp/gRPC exporter. (#1832)
  - The following status codes are defined as transient errors:
      | gRPC Status Code | Description |
      | ---------------- | ----------- |
      | 1  | Cancelled |
      | 4  | Deadline Exceeded |
      | 8  | Resource Exhausted |
      | 10 | Aborted |
      | 10 | Out of Range |
      | 14 | Unavailable |
      | 15 | Data Loss |
- Added `Status` type to the `go.opentelemetry.io/otel/sdk/trace` package to represent the status of a span. (#1874)
- Added `SpanStub` type and its associated functions to the `go.opentelemetry.io/otel/sdk/trace/tracetest` package.
  This type can be used as a testing replacement for the `SpanSnapshot` that was removed from the `go.opentelemetry.io/otel/sdk/trace` package. (#1873)
- Adds support for scheme in `OTEL_EXPORTER_OTLP_ENDPOINT` according to the spec. (#1886)
- Adds `trace.WithSchemaURL` option for configuring the tracer with a Schema URL. (#1889)
- Added an example of using OpenTelemetry Go as a trace context forwarder. (#1912)
- `ParseTraceState` is added to the `go.opentelemetry.io/otel/trace` package.
  It can be used to decode a `TraceState` from a `tracestate` header string value. (#1937)
- Added `Len` method to the `TraceState` type in the `go.opentelemetry.io/otel/trace` package.
  This method returns the number of list-members the `TraceState` holds. (#1937)
- Creates package `go.opentelemetry.io/otel/exporters/otlp/otlptrace` that defines a trace exporter that uses a `otlptrace.Client` to send data.
  Creates package `go.opentelemetry.io/otel/exporters/otlp/otlptrace/otlptracegrpc` implementing a gRPC `otlptrace.Client` and offers convenience functions, `NewExportPipeline` and `InstallNewPipeline`, to setup and install a `otlptrace.Exporter` in tracing .(#1922)
- Added `Baggage`, `Member`, and `Property` types to the `go.opentelemetry.io/otel/baggage` package along with their related functions. (#1967)
- Added `ContextWithBaggage`, `ContextWithoutBaggage`, and `FromContext` functions to the `go.opentelemetry.io/otel/baggage` package.
  These functions replace the `Set`, `Value`, `ContextWithValue`, `ContextWithoutValue`, and `ContextWithEmpty` functions from that package and directly work with the new `Baggage` type. (#1967)
- The `OTEL_SERVICE_NAME` environment variable is the preferred source for `service.name`, used by the environment resource detector if a service name is present both there and in `OTEL_RESOURCE_ATTRIBUTES`. (#1969)
- Creates package `go.opentelemetry.io/otel/exporters/otlp/otlptrace/otlptracehttp` implementing an HTTP `otlptrace.Client` and offers convenience functions, `NewExportPipeline` and `InstallNewPipeline`, to setup and install a `otlptrace.Exporter` in tracing. (#1963)
- Changes `go.opentelemetry.io/otel/sdk/resource.NewWithAttributes` to require a schema URL. The old function is still available as `resource.NewSchemaless`. This is a breaking change. (#1938)
- Several builtin resource detectors now correctly populate the schema URL. (#1938)
- Creates package `go.opentelemetry.io/otel/exporters/otlp/otlpmetric` that defines a metrics exporter that uses a `otlpmetric.Client` to send data.
- Creates package `go.opentelemetry.io/otel/exporters/otlp/otlpmetric/otlpmetricgrpc` implementing a gRPC `otlpmetric.Client` and offers convenience functions, `New` and `NewUnstarted`, to create an `otlpmetric.Exporter`.(#1991)
- Added `go.opentelemetry.io/otel/exporters/stdout/stdouttrace` exporter. (#2005)
- Added `go.opentelemetry.io/otel/exporters/stdout/stdoutmetric` exporter. (#2005)
- Added a `TracerProvider()` method to the `"go.opentelemetry.io/otel/trace".Span` interface. This can be used to obtain a `TracerProvider` from a given span that utilizes the same trace processing pipeline.  (#2009)

### Changed

- Make `NewSplitDriver` from `go.opentelemetry.io/otel/exporters/otlp` take variadic arguments instead of a `SplitConfig` item.
  `NewSplitDriver` now automatically implements an internal `noopDriver` for `SplitConfig` fields that are not initialized. (#1798)
- `resource.New()` now creates a Resource without builtin detectors. Previous behavior is now achieved by using `WithBuiltinDetectors` Option. (#1810)
- Move the `Event` type from the `go.opentelemetry.io/otel` package to the `go.opentelemetry.io/otel/sdk/trace` package. (#1846)
- CI builds validate against last two versions of Go, dropping 1.14 and adding 1.16. (#1865)
- BatchSpanProcessor now report export failures when calling `ForceFlush()` method. (#1860)
- `Set.Encoded(Encoder)` no longer caches the result of an encoding. (#1855)
- Renamed `CloudZoneKey` to `CloudAvailabilityZoneKey` in Resource semantic conventions according to spec. (#1871)
- The `StatusCode` and `StatusMessage` methods of the `ReadOnlySpan` interface and the `Span` produced by the `go.opentelemetry.io/otel/sdk/trace` package have been replaced with a single `Status` method.
  This method returns the status of a span using the new `Status` type. (#1874)
- Updated `ExportSpans` method of the`SpanExporter` interface type to accept `ReadOnlySpan`s instead of the removed `SpanSnapshot`.
  This brings the export interface into compliance with the specification in that it now accepts an explicitly immutable type instead of just an implied one. (#1873)
- Unembed `SpanContext` in `Link`. (#1877)
- Generate Semantic conventions from the specification YAML. (#1891)
- Spans created by the global `Tracer` obtained from `go.opentelemetry.io/otel`, prior to a functioning `TracerProvider` being set, now propagate the span context from their parent if one exists. (#1901)
- The `"go.opentelemetry.io/otel".Tracer` function now accepts tracer options. (#1902)
- Move the `go.opentelemetry.io/otel/unit` package to `go.opentelemetry.io/otel/metric/unit`. (#1903)
- Changed `go.opentelemetry.io/otel/trace.TracerConfig` to conform to the [Contributing guidelines](CONTRIBUTING.md#config.) (#1921)
- Changed `go.opentelemetry.io/otel/trace.SpanConfig` to conform to the [Contributing guidelines](CONTRIBUTING.md#config). (#1921)
- Changed `span.End()` now only accepts Options that are allowed at `End()`. (#1921)
- Changed `go.opentelemetry.io/otel/metric.InstrumentConfig` to conform to the [Contributing guidelines](CONTRIBUTING.md#config). (#1921)
- Changed `go.opentelemetry.io/otel/metric.MeterConfig` to conform to the [Contributing guidelines](CONTRIBUTING.md#config). (#1921)
- Refactored option types according to the contribution style guide. (#1882)
- Move the `go.opentelemetry.io/otel/trace.TraceStateFromKeyValues` function to the `go.opentelemetry.io/otel/oteltest` package.
  This function is preserved for testing purposes where it may be useful to create a `TraceState` from `attribute.KeyValue`s, but it is not intended for production use.
  The new `ParseTraceState` function should be used to create a `TraceState`. (#1931)
- Updated `MarshalJSON` method of the `go.opentelemetry.io/otel/trace.TraceState` type to marshal the type into the string representation of the `TraceState`. (#1931)
- The `TraceState.Delete` method from the `go.opentelemetry.io/otel/trace` package no longer returns an error in addition to a `TraceState`. (#1931)
- Updated `Get` method of the `TraceState` type from the `go.opentelemetry.io/otel/trace` package to accept a `string` instead of an `attribute.Key` type. (#1931)
- Updated `Insert` method of the `TraceState` type from the `go.opentelemetry.io/otel/trace` package to accept a pair of `string`s instead of an `attribute.KeyValue` type. (#1931)
- Updated `Delete` method of the `TraceState` type from the `go.opentelemetry.io/otel/trace` package to accept a `string` instead of an `attribute.Key` type. (#1931)
- Renamed `NewExporter` to `New` in the `go.opentelemetry.io/otel/exporters/stdout` package. (#1985)
- Renamed `NewExporter` to `New` in the `go.opentelemetry.io/otel/exporters/metric/prometheus` package. (#1985)
- Renamed `NewExporter` to `New` in the `go.opentelemetry.io/otel/exporters/trace/jaeger` package. (#1985)
- Renamed `NewExporter` to `New` in the `go.opentelemetry.io/otel/exporters/trace/zipkin` package. (#1985)
- Renamed `NewExporter` to `New` in the `go.opentelemetry.io/otel/exporters/otlp` package. (#1985)
- Renamed `NewUnstartedExporter` to `NewUnstarted` in the `go.opentelemetry.io/otel/exporters/otlp` package. (#1985)
- The `go.opentelemetry.io/otel/semconv` package has been moved to `go.opentelemetry.io/otel/semconv/v1.4.0` to allow for multiple [telemetry schema](https://github.com/open-telemetry/oteps/blob/main/text/0152-telemetry-schemas.md) versions to be used concurrently. (#1987)
- Metrics test helpers in `go.opentelemetry.io/otel/oteltest` have been moved to `go.opentelemetry.io/otel/metric/metrictest`. (#1988)

### Deprecated

- The `go.opentelemetry.io/otel/exporters/metric/prometheus` is deprecated, use `go.opentelemetry.io/otel/exporters/prometheus` instead. (#1993)
- The `go.opentelemetry.io/otel/exporters/trace/jaeger` is deprecated, use `go.opentelemetry.io/otel/exporters/jaeger` instead. (#1993)
- The `go.opentelemetry.io/otel/exporters/trace/zipkin` is deprecated, use `go.opentelemetry.io/otel/exporters/zipkin` instead. (#1993)

### Removed

- Removed `resource.WithoutBuiltin()`. Use `resource.New()`. (#1810)
- Unexported types `resource.FromEnv`, `resource.Host`, and `resource.TelemetrySDK`, Use the corresponding `With*()` to use individually. (#1810)
- Removed the `Tracer` and `IsRecording` method from the `ReadOnlySpan` in the `go.opentelemetry.io/otel/sdk/trace`.
  The `Tracer` method is not a required to be included in this interface and given the mutable nature of the tracer that is associated with a span, this method is not appropriate.
  The `IsRecording` method returns if the span is recording or not.
  A read-only span value does not need to know if updates to it will be recorded or not.
  By definition, it cannot be updated so there is no point in communicating if an update is recorded. (#1873)
- Removed the `SpanSnapshot` type from the `go.opentelemetry.io/otel/sdk/trace` package.
  The use of this type has been replaced with the use of the explicitly immutable `ReadOnlySpan` type.
  When a concrete representation of a read-only span is needed for testing, the newly added `SpanStub` in the `go.opentelemetry.io/otel/sdk/trace/tracetest` package should be used. (#1873)
- Removed the `Tracer` method from the `Span` interface in the `go.opentelemetry.io/otel/trace` package.
  Using the same tracer that created a span introduces the error where an instrumentation library's `Tracer` is used by other code instead of their own.
  The `"go.opentelemetry.io/otel".Tracer` function or a `TracerProvider` should be used to acquire a library specific `Tracer` instead. (#1900)
  - The `TracerProvider()` method on the `Span` interface may also be used to obtain a `TracerProvider` using the same trace processing pipeline. (#2009)
- The `http.url` attribute generated by `HTTPClientAttributesFromHTTPRequest` will no longer include username or password information. (#1919)
- Removed `IsEmpty` method of the `TraceState` type in the `go.opentelemetry.io/otel/trace` package in favor of using the added `TraceState.Len` method. (#1931)
- Removed `Set`, `Value`, `ContextWithValue`, `ContextWithoutValue`, and `ContextWithEmpty` functions in the `go.opentelemetry.io/otel/baggage` package.
  Handling of baggage is now done using the added `Baggage` type and related context functions (`ContextWithBaggage`, `ContextWithoutBaggage`, and `FromContext`) in that package. (#1967)
- The `InstallNewPipeline` and `NewExportPipeline` creation functions in all the exporters (prometheus, otlp, stdout, jaeger, and zipkin) have been removed.
  These functions were deemed premature attempts to provide convenience that did not achieve this aim. (#1985)
- The `go.opentelemetry.io/otel/exporters/otlp` exporter has been removed.  Use `go.opentelemetry.io/otel/exporters/otlp/otlptrace` instead. (#1990)
- The `go.opentelemetry.io/otel/exporters/stdout` exporter has been removed.  Use `go.opentelemetry.io/otel/exporters/stdout/stdouttrace` or `go.opentelemetry.io/otel/exporters/stdout/stdoutmetric` instead. (#2005)

### Fixed

- Only report errors from the `"go.opentelemetry.io/otel/sdk/resource".Environment` function when they are not `nil`. (#1850, #1851)
- The `Shutdown` method of the simple `SpanProcessor` in the `go.opentelemetry.io/otel/sdk/trace` package now honors the context deadline or cancellation. (#1616, #1856)
- BatchSpanProcessor now drops span batches that failed to be exported. (#1860)
- Use `http://localhost:14268/api/traces` as default Jaeger collector endpoint instead of `http://localhost:14250`. (#1898)
- Allow trailing and leading whitespace in the parsing of a `tracestate` header. (#1931)
- Add logic to determine if the channel is closed to fix Jaeger exporter test panic with close closed channel. (#1870, #1973)
- Avoid transport security when OTLP endpoint is a Unix socket. (#2001)

### Security

## [0.20.0] - 2021-04-23

### Added

- The OTLP exporter now has two new convenience functions, `NewExportPipeline` and `InstallNewPipeline`, setup and install the exporter in tracing and metrics pipelines. (#1373)
- Adds semantic conventions for exceptions. (#1492)
- Added Jaeger Environment variables: `OTEL_EXPORTER_JAEGER_AGENT_HOST`, `OTEL_EXPORTER_JAEGER_AGENT_PORT`
  These environment variables can be used to override Jaeger agent hostname and port (#1752)
- Option `ExportTimeout` was added to batch span processor. (#1755)
- `trace.TraceFlags` is now a defined type over `byte` and `WithSampled(bool) TraceFlags` and `IsSampled() bool` methods have been added to it. (#1770)
- The `Event` and `Link` struct types from the `go.opentelemetry.io/otel` package now include a `DroppedAttributeCount` field to record the number of attributes that were not recorded due to configured limits being reached. (#1771)
- The Jaeger exporter now reports dropped attributes for a Span event in the exported log. (#1771)
- Adds test to check BatchSpanProcessor ignores `OnEnd` and `ForceFlush` post `Shutdown`. (#1772)
- Extract resource attributes from the `OTEL_RESOURCE_ATTRIBUTES` environment variable and merge them with the `resource.Default` resource as well as resources provided to the `TracerProvider` and metric `Controller`. (#1785)
- Added `WithOSType` resource configuration option to set OS (Operating System) type resource attribute (`os.type`). (#1788)
- Added `WithProcess*` resource configuration options to set Process resource attributes. (#1788)
  - `process.pid`
  - `process.executable.name`
  - `process.executable.path`
  - `process.command_args`
  - `process.owner`
  - `process.runtime.name`
  - `process.runtime.version`
  - `process.runtime.description`
- Adds `k8s.node.name` and `k8s.node.uid` attribute keys to the `semconv` package. (#1789)
- Added support for configuring OTLP/HTTP and OTLP/gRPC Endpoints, TLS Certificates, Headers, Compression and Timeout via Environment Variables. (#1758, #1769 and #1811)
  - `OTEL_EXPORTER_OTLP_ENDPOINT`
  - `OTEL_EXPORTER_OTLP_TRACES_ENDPOINT`
  - `OTEL_EXPORTER_OTLP_METRICS_ENDPOINT`
  - `OTEL_EXPORTER_OTLP_HEADERS`
  - `OTEL_EXPORTER_OTLP_TRACES_HEADERS`
  - `OTEL_EXPORTER_OTLP_METRICS_HEADERS`
  - `OTEL_EXPORTER_OTLP_COMPRESSION`
  - `OTEL_EXPORTER_OTLP_TRACES_COMPRESSION`
  - `OTEL_EXPORTER_OTLP_METRICS_COMPRESSION`
  - `OTEL_EXPORTER_OTLP_TIMEOUT`
  - `OTEL_EXPORTER_OTLP_TRACES_TIMEOUT`
  - `OTEL_EXPORTER_OTLP_METRICS_TIMEOUT`
  - `OTEL_EXPORTER_OTLP_CERTIFICATE`
  - `OTEL_EXPORTER_OTLP_TRACES_CERTIFICATE`
  - `OTEL_EXPORTER_OTLP_METRICS_CERTIFICATE`
- Adds `otlpgrpc.WithTimeout` option for configuring timeout to the otlp/gRPC exporter. (#1821)
- Adds `jaeger.WithMaxPacketSize` option for configuring maximum UDP packet size used when connecting to the Jaeger agent. (#1853)

### Fixed

- The `Span.IsRecording` implementation from `go.opentelemetry.io/otel/sdk/trace` always returns false when not being sampled. (#1750)
- The Jaeger exporter now correctly sets tags for the Span status code and message.
  This means it uses the correct tag keys (`"otel.status_code"`, `"otel.status_description"`) and does not set the status message as a tag unless it is set on the span. (#1761)
- The Jaeger exporter now correctly records Span event's names using the `"event"` key for a tag.
  Additionally, this tag is overridden, as specified in the OTel specification, if the event contains an attribute with that key. (#1768)
- Zipkin Exporter: Ensure mapping between OTel and Zipkin span data complies with the specification. (#1688)
- Fixed typo for default service name in Jaeger Exporter. (#1797)
- Fix flaky OTLP for the reconnnection of the client connection. (#1527, #1814)
- Fix Jaeger exporter dropping of span batches that exceed the UDP packet size limit.
  Instead, the exporter now splits the batch into smaller sendable batches. (#1828)

### Changed

- Span `RecordError` now records an `exception` event to comply with the semantic convention specification. (#1492)
- Jaeger exporter was updated to use thrift v0.14.1. (#1712)
- Migrate from using internally built and maintained version of the OTLP to the one hosted at `go.opentelemetry.io/proto/otlp`. (#1713)
- Migrate from using `github.com/gogo/protobuf` to `google.golang.org/protobuf` to match `go.opentelemetry.io/proto/otlp`. (#1713)
- The storage of a local or remote Span in a `context.Context` using its SpanContext is unified to store just the current Span.
  The Span's SpanContext can now self-identify as being remote or not.
  This means that `"go.opentelemetry.io/otel/trace".ContextWithRemoteSpanContext` will now overwrite any existing current Span, not just existing remote Spans, and make it the current Span in a `context.Context`. (#1731)
- Improve OTLP/gRPC exporter connection errors. (#1737)
- Information about a parent span context in a `"go.opentelemetry.io/otel/export/trace".SpanSnapshot` is unified in a new `Parent` field.
  The existing `ParentSpanID` and `HasRemoteParent` fields are removed in favor of this. (#1748)
- The `ParentContext` field of the `"go.opentelemetry.io/otel/sdk/trace".SamplingParameters` is updated to hold a `context.Context` containing the parent span.
  This changes it to make `SamplingParameters` conform with the OpenTelemetry specification. (#1749)
- Updated Jaeger Environment Variables: `JAEGER_ENDPOINT`, `JAEGER_USER`, `JAEGER_PASSWORD`
  to `OTEL_EXPORTER_JAEGER_ENDPOINT`, `OTEL_EXPORTER_JAEGER_USER`, `OTEL_EXPORTER_JAEGER_PASSWORD` in compliance with OTel specification. (#1752)
- Modify `BatchSpanProcessor.ForceFlush` to abort after timeout/cancellation. (#1757)
- The `DroppedAttributeCount` field of the `Span` in the `go.opentelemetry.io/otel` package now only represents the number of attributes dropped for the span itself.
  It no longer is a conglomerate of itself, events, and link attributes that have been dropped. (#1771)
- Make `ExportSpans` in Jaeger Exporter honor context deadline. (#1773)
- Modify Zipkin Exporter default service name, use default resource's serviceName instead of empty. (#1777)
- The `go.opentelemetry.io/otel/sdk/export/trace` package is merged into the `go.opentelemetry.io/otel/sdk/trace` package. (#1778)
- The prometheus.InstallNewPipeline example is moved from comment to example test (#1796)
- The convenience functions for the stdout exporter have been updated to return the `TracerProvider` implementation and enable the shutdown of the exporter. (#1800)
- Replace the flush function returned from the Jaeger exporter's convenience creation functions (`InstallNewPipeline` and `NewExportPipeline`) with the `TracerProvider` implementation they create.
  This enables the caller to shutdown and flush using the related `TracerProvider` methods. (#1822)
- Updated the Jaeger exporter to have a default endpoint, `http://localhost:14250`, for the collector. (#1824)
- Changed the function `WithCollectorEndpoint` in the Jaeger exporter to no longer accept an endpoint as an argument.
  The endpoint can be passed with the `CollectorEndpointOption` using the `WithEndpoint` function or by setting the `OTEL_EXPORTER_JAEGER_ENDPOINT` environment variable value appropriately. (#1824)
- The Jaeger exporter no longer batches exported spans itself, instead it relies on the SDK's `BatchSpanProcessor` for this functionality. (#1830)
- The Jaeger exporter creation functions (`NewRawExporter`, `NewExportPipeline`, and `InstallNewPipeline`) no longer accept the removed `Option` type as a variadic argument. (#1830)

### Removed

- Removed Jaeger Environment variables: `JAEGER_SERVICE_NAME`, `JAEGER_DISABLED`, `JAEGER_TAGS`
  These environment variables will no longer be used to override values of the Jaeger exporter (#1752)
- No longer set the links for a `Span` in `go.opentelemetry.io/otel/sdk/trace` that is configured to be a new root.
  This is unspecified behavior that the OpenTelemetry community plans to standardize in the future.
  To prevent backwards incompatible changes when it is specified, these links are removed. (#1726)
- Setting error status while recording error with Span from oteltest package. (#1729)
- The concept of a remote and local Span stored in a context is unified to just the current Span.
  Because of this `"go.opentelemetry.io/otel/trace".RemoteSpanContextFromContext` is removed as it is no longer needed.
  Instead, `"go.opentelemetry.io/otel/trace".SpanContextFromContex` can be used to return the current Span.
  If needed, that Span's `SpanContext.IsRemote()` can then be used to determine if it is remote or not. (#1731)
- The `HasRemoteParent` field of the `"go.opentelemetry.io/otel/sdk/trace".SamplingParameters` is removed.
  This field is redundant to the information returned from the `Remote` method of the `SpanContext` held in the `ParentContext` field. (#1749)
- The `trace.FlagsDebug` and `trace.FlagsDeferred` constants have been removed and will be localized to the B3 propagator. (#1770)
- Remove `Process` configuration, `WithProcessFromEnv` and `ProcessFromEnv`, and type from the Jaeger exporter package.
  The information that could be configured in the `Process` struct should be configured in a `Resource` instead. (#1776, #1804)
- Remove the `WithDisabled` option from the Jaeger exporter.
  To disable the exporter unregister it from the `TracerProvider` or use a no-operation `TracerProvider`. (#1806)
- Removed the functions `CollectorEndpointFromEnv` and `WithCollectorEndpointOptionFromEnv` from the Jaeger exporter.
  These functions for retrieving specific environment variable values are redundant of other internal functions and
  are not intended for end user use. (#1824)
- Removed the Jaeger exporter `WithSDKOptions` `Option`.
  This option was used to set SDK options for the exporter creation convenience functions.
  These functions are provided as a way to easily setup or install the exporter with what are deemed reasonable SDK settings for common use cases.
  If the SDK needs to be configured differently, the `NewRawExporter` function and direct setup of the SDK with the desired settings should be used. (#1825)
- The `WithBufferMaxCount` and `WithBatchMaxCount` `Option`s from the Jaeger exporter are removed.
  The exporter no longer batches exports, instead relying on the SDK's `BatchSpanProcessor` for this functionality. (#1830)
- The Jaeger exporter `Option` type is removed.
  The type is no longer used by the exporter to configure anything.
  All the previous configurations these options provided were duplicates of SDK configuration.
  They have been removed in favor of using the SDK configuration and focuses the exporter configuration to be only about the endpoints it will send telemetry to. (#1830)

## [0.19.0] - 2021-03-18

### Added

- Added `Marshaler` config option to `otlphttp` to enable otlp over json or protobufs. (#1586)
- A `ForceFlush` method to the `"go.opentelemetry.io/otel/sdk/trace".TracerProvider` to flush all registered `SpanProcessor`s. (#1608)
- Added `WithSampler` and `WithSpanLimits` to tracer provider. (#1633, #1702)
- `"go.opentelemetry.io/otel/trace".SpanContext` now has a `remote` property, and `IsRemote()` predicate, that is true when the `SpanContext` has been extracted from remote context data. (#1701)
- A `Valid` method to the `"go.opentelemetry.io/otel/attribute".KeyValue` type. (#1703)

### Changed

- `trace.SpanContext` is now immutable and has no exported fields. (#1573)
  - `trace.NewSpanContext()` can be used in conjunction with the `trace.SpanContextConfig` struct to initialize a new `SpanContext` where all values are known.
- Update the `ForceFlush` method signature to the `"go.opentelemetry.io/otel/sdk/trace".SpanProcessor` to accept a `context.Context` and return an error. (#1608)
- Update the `Shutdown` method to the `"go.opentelemetry.io/otel/sdk/trace".TracerProvider` return an error on shutdown failure. (#1608)
- The SimpleSpanProcessor will now shut down the enclosed `SpanExporter` and gracefully ignore subsequent calls to `OnEnd` after `Shutdown` is called. (#1612)
- `"go.opentelemetry.io/sdk/metric/controller.basic".WithPusher` is replaced with `WithExporter` to provide consistent naming across project. (#1656)
- Added non-empty string check for trace `Attribute` keys. (#1659)
- Add `description` to SpanStatus only when `StatusCode` is set to error. (#1662)
- Jaeger exporter falls back to `resource.Default`'s `service.name` if the exported Span does not have one. (#1673)
- Jaeger exporter populates Jaeger's Span Process from Resource. (#1673)
- Renamed the `LabelSet` method of `"go.opentelemetry.io/otel/sdk/resource".Resource` to `Set`. (#1692)
- Changed `WithSDK` to `WithSDKOptions` to accept variadic arguments of `TracerProviderOption` type in `go.opentelemetry.io/otel/exporters/trace/jaeger` package. (#1693)
- Changed `WithSDK` to `WithSDKOptions` to accept variadic arguments of `TracerProviderOption` type in `go.opentelemetry.io/otel/exporters/trace/zipkin` package. (#1693)

### Removed

- Removed `serviceName` parameter from Zipkin exporter and uses resource instead. (#1549)
- Removed `WithConfig` from tracer provider to avoid overriding configuration. (#1633)
- Removed the exported `SimpleSpanProcessor` and `BatchSpanProcessor` structs.
   These are now returned as a SpanProcessor interface from their respective constructors. (#1638)
- Removed `WithRecord()` from `trace.SpanOption` when creating a span. (#1660)
- Removed setting status to `Error` while recording an error as a span event in `RecordError`. (#1663)
- Removed `jaeger.WithProcess` configuration option. (#1673)
- Removed `ApplyConfig` method from `"go.opentelemetry.io/otel/sdk/trace".TracerProvider` and the now unneeded `Config` struct. (#1693)

### Fixed

- Jaeger Exporter: Ensure mapping between OTEL and Jaeger span data complies with the specification. (#1626)
- `SamplingResult.TraceState` is correctly propagated to a newly created span's `SpanContext`. (#1655)
- The `otel-collector` example now correctly flushes metric events prior to shutting down the exporter. (#1678)
- Do not set span status message in `SpanStatusFromHTTPStatusCode` if it can be inferred from `http.status_code`. (#1681)
- Synchronization issues in global trace delegate implementation. (#1686)
- Reduced excess memory usage by global `TracerProvider`. (#1687)

## [0.18.0] - 2021-03-03

### Added

- Added `resource.Default()` for use with meter and tracer providers. (#1507)
- `AttributePerEventCountLimit` and `AttributePerLinkCountLimit` for `SpanLimits`. (#1535)
- Added `Keys()` method to `propagation.TextMapCarrier` and `propagation.HeaderCarrier` to adapt `http.Header` to this interface. (#1544)
- Added `code` attributes to `go.opentelemetry.io/otel/semconv` package. (#1558)
- Compatibility testing suite in the CI system for the following systems. (#1567)
   | OS      | Go Version | Architecture |
   | ------- | ---------- | ------------ |
   | Ubuntu  | 1.15       | amd64        |
   | Ubuntu  | 1.14       | amd64        |
   | Ubuntu  | 1.15       | 386          |
   | Ubuntu  | 1.14       | 386          |
   | MacOS   | 1.15       | amd64        |
   | MacOS   | 1.14       | amd64        |
   | Windows | 1.15       | amd64        |
   | Windows | 1.14       | amd64        |
   | Windows | 1.15       | 386          |
   | Windows | 1.14       | 386          |

### Changed

- Replaced interface `oteltest.SpanRecorder` with its existing implementation
  `StandardSpanRecorder`. (#1542)
- Default span limit values to 128. (#1535)
- Rename `MaxEventsPerSpan`, `MaxAttributesPerSpan` and `MaxLinksPerSpan` to `EventCountLimit`, `AttributeCountLimit` and `LinkCountLimit`, and move these fields into `SpanLimits`. (#1535)
- Renamed the `otel/label` package to `otel/attribute`. (#1541)
- Vendor the Jaeger exporter's dependency on Apache Thrift. (#1551)
- Parallelize the CI linting and testing. (#1567)
- Stagger timestamps in exact aggregator tests. (#1569)
- Changed all examples to use `WithBatchTimeout(5 * time.Second)` rather than `WithBatchTimeout(5)`. (#1621)
- Prevent end-users from implementing some interfaces (#1575)

  ```
      "otel/exporters/otlp/otlphttp".Option
      "otel/exporters/stdout".Option
      "otel/oteltest".Option
      "otel/trace".TracerOption
      "otel/trace".SpanOption
      "otel/trace".EventOption
      "otel/trace".LifeCycleOption
      "otel/trace".InstrumentationOption
      "otel/sdk/resource".Option
      "otel/sdk/trace".ParentBasedSamplerOption
      "otel/sdk/trace".ReadOnlySpan
      "otel/sdk/trace".ReadWriteSpan
  ```

### Removed

- Removed attempt to resample spans upon changing the span name with `span.SetName()`. (#1545)
- The `test-benchmark` is no longer a dependency of the `precommit` make target. (#1567)
- Removed the `test-386` make target.
   This was replaced with a full compatibility testing suite (i.e. multi OS/arch) in the CI system. (#1567)

### Fixed

- The sequential timing check of timestamps in the stdout exporter are now setup explicitly to be sequential (#1571). (#1572)
- Windows build of Jaeger tests now compiles with OS specific functions (#1576). (#1577)
- The sequential timing check of timestamps of go.opentelemetry.io/otel/sdk/metric/aggregator/lastvalue are now setup explicitly to be sequential (#1578). (#1579)
- Validate tracestate header keys with vendors according to the W3C TraceContext specification (#1475). (#1581)
- The OTLP exporter includes related labels for translations of a GaugeArray (#1563). (#1570)

## [0.17.0] - 2021-02-12

### Changed

- Rename project default branch from `master` to `main`. (#1505)
- Reverse order in which `Resource` attributes are merged, per change in spec. (#1501)
- Add tooling to maintain "replace" directives in go.mod files automatically. (#1528)
- Create new modules: otel/metric, otel/trace, otel/oteltest, otel/sdk/export/metric, otel/sdk/metric (#1528)
- Move metric-related public global APIs from otel to otel/metric/global. (#1528)

## Fixed

- Fixed otlpgrpc reconnection issue.
- The example code in the README.md of `go.opentelemetry.io/otel/exporters/otlp` is moved to a compiled example test and used the new `WithAddress` instead of `WithEndpoint`. (#1513)
- The otel-collector example now uses the default OTLP receiver port of the collector.

## [0.16.0] - 2021-01-13

### Added

- Add the `ReadOnlySpan` and `ReadWriteSpan` interfaces to provide better control for accessing span data. (#1360)
- `NewGRPCDriver` function returns a `ProtocolDriver` that maintains a single gRPC connection to the collector. (#1369)
- Added documentation about the project's versioning policy. (#1388)
- Added `NewSplitDriver` for OTLP exporter that allows sending traces and metrics to different endpoints. (#1418)
- Added codeql workflow to GitHub Actions (#1428)
- Added Gosec workflow to GitHub Actions (#1429)
- Add new HTTP driver for OTLP exporter in `exporters/otlp/otlphttp`. Currently it only supports the binary protobuf payloads. (#1420)
- Add an OpenCensus exporter bridge. (#1444)

### Changed

- Rename `internal/testing` to `internal/internaltest`. (#1449)
- Rename `export.SpanData` to `export.SpanSnapshot` and use it only for exporting spans. (#1360)
- Store the parent's full `SpanContext` rather than just its span ID in the `span` struct. (#1360)
- Improve span duration accuracy. (#1360)
- Migrated CI/CD from CircleCI to GitHub Actions (#1382)
- Remove duplicate checkout from GitHub Actions workflow (#1407)
- Metric `array` aggregator renamed `exact` to match its `aggregation.Kind` (#1412)
- Metric `exact` aggregator includes per-point timestamps (#1412)
- Metric stdout exporter uses MinMaxSumCount aggregator for ValueRecorder instruments (#1412)
- `NewExporter` from `exporters/otlp` now takes a `ProtocolDriver` as a parameter. (#1369)
- Many OTLP Exporter options became gRPC ProtocolDriver options. (#1369)
- Unify endpoint API that related to OTel exporter. (#1401)
- Optimize metric histogram aggregator to re-use its slice of buckets. (#1435)
- Metric aggregator Count() and histogram Bucket.Counts are consistently `uint64`. (1430)
- Histogram aggregator accepts functional options, uses default boundaries if none given. (#1434)
- `SamplingResult` now passed a `Tracestate` from the parent `SpanContext` (#1432)
- Moved gRPC driver for OTLP exporter to `exporters/otlp/otlpgrpc`. (#1420)
- The `TraceContext` propagator now correctly propagates `TraceState` through the `SpanContext`. (#1447)
- Metric Push and Pull Controller components are combined into a single "basic" Controller:
  - `WithExporter()` and `Start()` to configure Push behavior
  - `Start()` is optional; use `Collect()` and `ForEach()` for Pull behavior
  - `Start()` and `Stop()` accept Context. (#1378)
- The `Event` type is moved from the `otel/sdk/export/trace` package to the `otel/trace` API package. (#1452)

### Removed

- Remove `errUninitializedSpan` as its only usage is now obsolete. (#1360)
- Remove Metric export functionality related to quantiles and summary data points: this is not specified (#1412)
- Remove DDSketch metric aggregator; our intention is to re-introduce this as an option of the histogram aggregator after [new OTLP histogram data types](https://github.com/open-telemetry/opentelemetry-proto/pull/226) are released (#1412)

### Fixed

- `BatchSpanProcessor.Shutdown()` will now shutdown underlying `export.SpanExporter`. (#1443)

## [0.15.0] - 2020-12-10

### Added

- The `WithIDGenerator` `TracerProviderOption` is added to the `go.opentelemetry.io/otel/trace` package to configure an `IDGenerator` for the `TracerProvider`. (#1363)

### Changed

- The Zipkin exporter now uses the Span status code to determine. (#1328)
- `NewExporter` and `Start` functions in `go.opentelemetry.io/otel/exporters/otlp` now receive `context.Context` as a first parameter. (#1357)
- Move the OpenCensus example into `example` directory. (#1359)
- Moved the SDK's `internal.IDGenerator` interface in to the `sdk/trace` package to enable support for externally-defined ID generators. (#1363)
- Bump `github.com/google/go-cmp` from 0.5.3 to 0.5.4 (#1374)
- Bump `github.com/golangci/golangci-lint` in `/internal/tools` (#1375)

### Fixed

- Metric SDK `SumObserver` and `UpDownSumObserver` instruments correctness fixes. (#1381)

## [0.14.0] - 2020-11-19

### Added

- An `EventOption` and the related `NewEventConfig` function are added to the `go.opentelemetry.io/otel` package to configure Span events. (#1254)
- A `TextMapPropagator` and associated `TextMapCarrier` are added to the `go.opentelemetry.io/otel/oteltest` package to test `TextMap` type propagators and their use. (#1259)
- `SpanContextFromContext` returns `SpanContext` from context. (#1255)
- `TraceState` has been added to `SpanContext`. (#1340)
- `DeploymentEnvironmentKey` added to `go.opentelemetry.io/otel/semconv` package. (#1323)
- Add an OpenCensus to OpenTelemetry tracing bridge. (#1305)
- Add a parent context argument to `SpanProcessor.OnStart` to follow the specification. (#1333)
- Add missing tests for `sdk/trace/attributes_map.go`. (#1337)

### Changed

- Move the `go.opentelemetry.io/otel/api/trace` package into `go.opentelemetry.io/otel/trace` with the following changes. (#1229) (#1307)
  - `ID` has been renamed to `TraceID`.
  - `IDFromHex` has been renamed to `TraceIDFromHex`.
  - `EmptySpanContext` is removed.
- Move the `go.opentelemetry.io/otel/api/trace/tracetest` package into `go.opentelemetry.io/otel/oteltest`. (#1229)
- OTLP Exporter updates:
  - supports OTLP v0.6.0 (#1230, #1354)
  - supports configurable aggregation temporality (default: Cumulative, optional: Stateless). (#1296)
- The Sampler is now called on local child spans. (#1233)
- The `Kind` type from the `go.opentelemetry.io/otel/api/metric` package was renamed to `InstrumentKind` to more specifically describe what it is and avoid semantic ambiguity. (#1240)
- The `MetricKind` method of the `Descriptor` type in the `go.opentelemetry.io/otel/api/metric` package was renamed to `Descriptor.InstrumentKind`.
   This matches the returned type and fixes misuse of the term metric. (#1240)
- Move test harness from the `go.opentelemetry.io/otel/api/apitest` package into `go.opentelemetry.io/otel/oteltest`. (#1241)
- Move the `go.opentelemetry.io/otel/api/metric/metrictest` package into `go.opentelemetry.io/oteltest` as part of #964. (#1252)
- Move the `go.opentelemetry.io/otel/api/metric` package into `go.opentelemetry.io/otel/metric` as part of #1303. (#1321)
- Move the `go.opentelemetry.io/otel/api/metric/registry` package into `go.opentelemetry.io/otel/metric/registry` as a part of #1303. (#1316)
- Move the `Number` type (together with related functions) from `go.opentelemetry.io/otel/api/metric` package into `go.opentelemetry.io/otel/metric/number` as a part of #1303. (#1316)
- The function signature of the Span `AddEvent` method in `go.opentelemetry.io/otel` is updated to no longer take an unused context and instead take a required name and a variable number of `EventOption`s. (#1254)
- The function signature of the Span `RecordError` method in `go.opentelemetry.io/otel` is updated to no longer take an unused context and instead take a required error value and a variable number of `EventOption`s. (#1254)
- Move the `go.opentelemetry.io/otel/api/global` package to `go.opentelemetry.io/otel`. (#1262) (#1330)
- Move the `Version` function from `go.opentelemetry.io/otel/sdk` to `go.opentelemetry.io/otel`. (#1330)
- Rename correlation context header from `"otcorrelations"` to `"baggage"` to match the OpenTelemetry specification. (#1267)
- Fix `Code.UnmarshalJSON` to work with valid JSON only. (#1276)
- The `resource.New()` method changes signature to support builtin attributes and functional options, including `telemetry.sdk.*` and
  `host.name` semantic conventions; the former method is renamed `resource.NewWithAttributes`. (#1235)
- The Prometheus exporter now exports non-monotonic counters (i.e. `UpDownCounter`s) as gauges. (#1210)
- Correct the `Span.End` method documentation in the `otel` API to state updates are not allowed on a span after it has ended. (#1310)
- Updated span collection limits for attribute, event and link counts to 1000 (#1318)
- Renamed `semconv.HTTPUrlKey` to `semconv.HTTPURLKey`. (#1338)

### Removed

- The `ErrInvalidHexID`, `ErrInvalidTraceIDLength`, `ErrInvalidSpanIDLength`, `ErrInvalidSpanIDLength`, or `ErrNilSpanID` from the `go.opentelemetry.io/otel` package are unexported now. (#1243)
- The `AddEventWithTimestamp` method on the `Span` interface in `go.opentelemetry.io/otel` is removed due to its redundancy.
   It is replaced by using the `AddEvent` method with a `WithTimestamp` option. (#1254)
- The `MockSpan` and `MockTracer` types are removed from `go.opentelemetry.io/otel/oteltest`.
   `Tracer` and `Span` from the same module should be used in their place instead. (#1306)
- `WorkerCount` option is removed from `go.opentelemetry.io/otel/exporters/otlp`. (#1350)
- Remove the following labels types: INT32, UINT32, UINT64 and FLOAT32. (#1314)

### Fixed

- Rename `MergeItererator` to `MergeIterator` in the `go.opentelemetry.io/otel/label` package. (#1244)
- The `go.opentelemetry.io/otel/api/global` packages global TextMapPropagator now delegates functionality to a globally set delegate for all previously returned propagators. (#1258)
- Fix condition in `label.Any`. (#1299)
- Fix global `TracerProvider` to pass options to its configured provider. (#1329)
- Fix missing handler for `ExactKind` aggregator in OTLP metrics transformer (#1309)

## [0.13.0] - 2020-10-08

### Added

- OTLP Metric exporter supports Histogram aggregation. (#1209)
- The `Code` struct from the `go.opentelemetry.io/otel/codes` package now supports JSON marshaling and unmarshaling as well as implements the `Stringer` interface. (#1214)
- A Baggage API to implement the OpenTelemetry specification. (#1217)
- Add Shutdown method to sdk/trace/provider, shutdown processors in the order they were registered. (#1227)

### Changed

- Set default propagator to no-op propagator. (#1184)
- The `HTTPSupplier`, `HTTPExtractor`, `HTTPInjector`, and `HTTPPropagator` from the `go.opentelemetry.io/otel/api/propagation` package were replaced with unified `TextMapCarrier` and `TextMapPropagator` in the `go.opentelemetry.io/otel/propagation` package. (#1212) (#1325)
- The `New` function from the `go.opentelemetry.io/otel/api/propagation` package was replaced with `NewCompositeTextMapPropagator` in the `go.opentelemetry.io/otel` package. (#1212)
- The status codes of the `go.opentelemetry.io/otel/codes` package have been updated to match the latest OpenTelemetry specification.
   They now are `Unset`, `Error`, and `Ok`.
   They no longer track the gRPC codes. (#1214)
- The `StatusCode` field of the `SpanData` struct in the `go.opentelemetry.io/otel/sdk/export/trace` package now uses the codes package from this package instead of the gRPC project. (#1214)
- Move the `go.opentelemetry.io/otel/api/baggage` package into `go.opentelemetry.io/otel/baggage`. (#1217) (#1325)
- A `Shutdown` method of `SpanProcessor` and all its implementations receives a context and returns an error. (#1264)

### Fixed

- Copies of data from arrays and slices passed to `go.opentelemetry.io/otel/label.ArrayValue()` are now used in the returned `Value` instead of using the mutable data itself. (#1226)

### Removed

- The `ExtractHTTP` and `InjectHTTP` functions from the `go.opentelemetry.io/otel/api/propagation` package were removed. (#1212)
- The `Propagators` interface from the `go.opentelemetry.io/otel/api/propagation` package was removed to conform to the OpenTelemetry specification.
   The explicit `TextMapPropagator` type can be used in its place as this is the `Propagator` type the specification defines. (#1212)
- The `SetAttribute` method of the `Span` from the `go.opentelemetry.io/otel/api/trace` package was removed given its redundancy with the `SetAttributes` method. (#1216)
- The internal implementation of Baggage storage is removed in favor of using the new Baggage API functionality. (#1217)
- Remove duplicate hostname key `HostHostNameKey` in Resource semantic conventions. (#1219)
- Nested array/slice support has been removed. (#1226)

## [0.12.0] - 2020-09-24

### Added

- A `SpanConfigure` function in `go.opentelemetry.io/otel/api/trace` to create a new `SpanConfig` from `SpanOption`s. (#1108)
- In the `go.opentelemetry.io/otel/api/trace` package, `NewTracerConfig` was added to construct new `TracerConfig`s.
   This addition was made to conform with our project option conventions. (#1155)
- Instrumentation library information was added to the Zipkin exporter. (#1119)
- The `SpanProcessor` interface now has a `ForceFlush()` method. (#1166)
- More semantic conventions for k8s as resource attributes. (#1167)

### Changed

- Add reconnecting udp connection type to Jaeger exporter.
   This change adds a new optional implementation of the udp conn interface used to detect changes to an agent's host dns record.
   It then adopts the new destination address to ensure the exporter doesn't get stuck. This change was ported from jaegertracing/jaeger-client-go#520. (#1063)
- Replace `StartOption` and `EndOption` in `go.opentelemetry.io/otel/api/trace` with `SpanOption`.
   This change is matched by replacing the `StartConfig` and `EndConfig` with a unified `SpanConfig`. (#1108)
- Replace the `LinkedTo` span option in `go.opentelemetry.io/otel/api/trace` with `WithLinks`.
   This is be more consistent with our other option patterns, i.e. passing the item to be configured directly instead of its component parts, and provides a cleaner function signature. (#1108)
- The `go.opentelemetry.io/otel/api/trace` `TracerOption` was changed to an interface to conform to project option conventions. (#1109)
- Move the `B3` and `TraceContext` from within the `go.opentelemetry.io/otel/api/trace` package to their own `go.opentelemetry.io/otel/propagators` package.
    This removal of the propagators is reflective of the OpenTelemetry specification for these propagators as well as cleans up the `go.opentelemetry.io/otel/api/trace` API. (#1118)
- Rename Jaeger tags used for instrumentation library information to reflect changes in OpenTelemetry specification. (#1119)
- Rename `ProbabilitySampler` to `TraceIDRatioBased` and change semantics to ignore parent span sampling status. (#1115)
- Move `tools` package under `internal`. (#1141)
- Move `go.opentelemetry.io/otel/api/correlation` package to `go.opentelemetry.io/otel/api/baggage`. (#1142)
   The `correlation.CorrelationContext` propagator has been renamed `baggage.Baggage`.  Other exported functions and types are unchanged.
- Rename `ParentOrElse` sampler to `ParentBased` and allow setting samplers depending on parent span. (#1153)
- In the `go.opentelemetry.io/otel/api/trace` package, `SpanConfigure` was renamed to `NewSpanConfig`. (#1155)
- Change `dependabot.yml` to add a `Skip Changelog` label to dependabot-sourced PRs. (#1161)
- The [configuration style guide](https://github.com/open-telemetry/opentelemetry-go/blob/master/CONTRIBUTING.md#config) has been updated to
   recommend the use of `newConfig()` instead of `configure()`. (#1163)
- The `otlp.Config` type has been unexported and changed to `otlp.config`, along with its initializer. (#1163)
- Ensure exported interface types include parameter names and update the
   Style Guide to reflect this styling rule. (#1172)
- Don't consider unset environment variable for resource detection to be an error. (#1170)
- Rename `go.opentelemetry.io/otel/api/metric.ConfigureInstrument` to `NewInstrumentConfig` and
  `go.opentelemetry.io/otel/api/metric.ConfigureMeter` to `NewMeterConfig`.
- ValueObserver instruments use LastValue aggregator by default. (#1165)
- OTLP Metric exporter supports LastValue aggregation. (#1165)
- Move the `go.opentelemetry.io/otel/api/unit` package to `go.opentelemetry.io/otel/unit`. (#1185)
- Rename `Provider` to `MeterProvider` in the `go.opentelemetry.io/otel/api/metric` package. (#1190)
- Rename `NoopProvider` to `NoopMeterProvider` in the `go.opentelemetry.io/otel/api/metric` package. (#1190)
- Rename `NewProvider` to `NewMeterProvider` in the `go.opentelemetry.io/otel/api/metric/metrictest` package. (#1190)
- Rename `Provider` to `MeterProvider` in the `go.opentelemetry.io/otel/api/metric/registry` package. (#1190)
- Rename `NewProvider` to `NewMeterProvider` in the `go.opentelemetry.io/otel/api/metri/registryc` package. (#1190)
- Rename `Provider` to `TracerProvider` in the `go.opentelemetry.io/otel/api/trace` package. (#1190)
- Rename `NoopProvider` to `NoopTracerProvider` in the `go.opentelemetry.io/otel/api/trace` package. (#1190)
- Rename `Provider` to `TracerProvider` in the `go.opentelemetry.io/otel/api/trace/tracetest` package. (#1190)
- Rename `NewProvider` to `NewTracerProvider` in the `go.opentelemetry.io/otel/api/trace/tracetest` package. (#1190)
- Rename `WrapperProvider` to `WrapperTracerProvider` in the `go.opentelemetry.io/otel/bridge/opentracing` package. (#1190)
- Rename `NewWrapperProvider` to `NewWrapperTracerProvider` in the `go.opentelemetry.io/otel/bridge/opentracing` package. (#1190)
- Rename `Provider` method of the pull controller to `MeterProvider` in the `go.opentelemetry.io/otel/sdk/metric/controller/pull` package. (#1190)
- Rename `Provider` method of the push controller to `MeterProvider` in the `go.opentelemetry.io/otel/sdk/metric/controller/push` package. (#1190)
- Rename `ProviderOptions` to `TracerProviderConfig` in the `go.opentelemetry.io/otel/sdk/trace` package. (#1190)
- Rename `ProviderOption` to `TracerProviderOption` in the `go.opentelemetry.io/otel/sdk/trace` package. (#1190)
- Rename `Provider` to `TracerProvider` in the `go.opentelemetry.io/otel/sdk/trace` package. (#1190)
- Rename `NewProvider` to `NewTracerProvider` in the `go.opentelemetry.io/otel/sdk/trace` package. (#1190)
- Renamed `SamplingDecision` values to comply with OpenTelemetry specification change. (#1192)
- Renamed Zipkin attribute names from `ot.status_code & ot.status_description` to `otel.status_code & otel.status_description`. (#1201)
- The default SDK now invokes registered `SpanProcessor`s in the order they were registered with the `TracerProvider`. (#1195)
- Add test of spans being processed by the `SpanProcessor`s in the order they were registered. (#1203)

### Removed

- Remove the B3 propagator from `go.opentelemetry.io/otel/propagators`. It is now located in the
   `go.opentelemetry.io/contrib/propagators/` module. (#1191)
- Remove the semantic convention for HTTP status text, `HTTPStatusTextKey` from package `go.opentelemetry.io/otel/semconv`. (#1194)

### Fixed

- Zipkin example no longer mentions `ParentSampler`, corrected to `ParentBased`. (#1171)
- Fix missing shutdown processor in otel-collector example. (#1186)
- Fix missing shutdown processor in basic and namedtracer examples. (#1197)

## [0.11.0] - 2020-08-24

### Added

- Support for exporting array-valued attributes via OTLP. (#992)
- `Noop` and `InMemory` `SpanBatcher` implementations to help with testing integrations. (#994)
- Support for filtering metric label sets. (#1047)
- A dimensionality-reducing metric Processor. (#1057)
- Integration tests for more OTel Collector Attribute types. (#1062)
- A new `WithSpanProcessor` `ProviderOption` is added to the `go.opentelemetry.io/otel/sdk/trace` package to create a `Provider` and automatically register the `SpanProcessor`. (#1078)

### Changed

- Rename `sdk/metric/processor/test` to `sdk/metric/processor/processortest`. (#1049)
- Rename `sdk/metric/controller/test` to `sdk/metric/controller/controllertest`. (#1049)
- Rename `api/testharness` to `api/apitest`. (#1049)
- Rename `api/trace/testtrace` to `api/trace/tracetest`. (#1049)
- Change Metric Processor to merge multiple observations. (#1024)
- The `go.opentelemetry.io/otel/bridge/opentracing` bridge package has been made into its own module.
   This removes the package dependencies of this bridge from the rest of the OpenTelemetry based project. (#1038)
- Renamed `go.opentelemetry.io/otel/api/standard` package to `go.opentelemetry.io/otel/semconv` to avoid the ambiguous and generic name `standard` and better describe the package as containing OpenTelemetry semantic conventions. (#1016)
- The environment variable used for resource detection has been changed from `OTEL_RESOURCE_LABELS` to `OTEL_RESOURCE_ATTRIBUTES` (#1042)
- Replace `WithSyncer` with `WithBatcher` in examples. (#1044)
- Replace the `google.golang.org/grpc/codes` dependency in the API with an equivalent `go.opentelemetry.io/otel/codes` package. (#1046)
- Merge the `go.opentelemetry.io/otel/api/label` and `go.opentelemetry.io/otel/api/kv` into the new `go.opentelemetry.io/otel/label` package. (#1060)
- Unify Callback Function Naming.
   Rename `*Callback` with `*Func`. (#1061)
- CI builds validate against last two versions of Go, dropping 1.13 and adding 1.15. (#1064)
- The `go.opentelemetry.io/otel/sdk/export/trace` interfaces `SpanSyncer` and `SpanBatcher` have been replaced with a specification compliant `Exporter` interface.
   This interface still supports the export of `SpanData`, but only as a slice.
   Implementation are also required now to return any error from `ExportSpans` if one occurs as well as implement a `Shutdown` method for exporter clean-up. (#1078)
- The `go.opentelemetry.io/otel/sdk/trace` `NewBatchSpanProcessor` function no longer returns an error.
   If a `nil` exporter is passed as an argument to this function, instead of it returning an error, it now returns a `BatchSpanProcessor` that handles the export of `SpanData` by not taking any action. (#1078)
- The `go.opentelemetry.io/otel/sdk/trace` `NewProvider` function to create a `Provider` no longer returns an error, instead only a `*Provider`.
   This change is related to `NewBatchSpanProcessor` not returning an error which was the only error this function would return. (#1078)

### Removed

- Duplicate, unused API sampler interface. (#999)
   Use the [`Sampler` interface](https://github.com/open-telemetry/opentelemetry-go/blob/v0.11.0/sdk/trace/sampling.go) provided by the SDK instead.
- The `grpctrace` instrumentation was moved to the `go.opentelemetry.io/contrib` repository and out of this repository.
   This move includes moving the `grpc` example to the `go.opentelemetry.io/contrib` as well. (#1027)
- The `WithSpan` method of the `Tracer` interface.
   The functionality this method provided was limited compared to what a user can provide themselves.
   It was removed with the understanding that if there is sufficient user need it can be added back based on actual user usage. (#1043)
- The `RegisterSpanProcessor` and `UnregisterSpanProcessor` functions.
   These were holdovers from an approach prior to the TracerProvider design. They were not used anymore. (#1077)
- The `oterror` package. (#1026)
- The `othttp` and `httptrace` instrumentations were moved to `go.opentelemetry.io/contrib`. (#1032)

### Fixed

- The `semconv.HTTPServerMetricAttributesFromHTTPRequest()` function no longer generates the high-cardinality `http.request.content.length` label. (#1031)
- Correct instrumentation version tag in Jaeger exporter. (#1037)
- The SDK span will now set an error event if the `End` method is called during a panic (i.e. it was deferred). (#1043)
- Move internally generated protobuf code from the `go.opentelemetry.io/otel` to the OTLP exporter to reduce dependency overhead. (#1050)
- The `otel-collector` example referenced outdated collector processors. (#1006)

## [0.10.0] - 2020-07-29

This release migrates the default OpenTelemetry SDK into its own Go module, decoupling the SDK from the API and reducing dependencies for instrumentation packages.

### Added

- The Zipkin exporter now has `NewExportPipeline` and `InstallNewPipeline` constructor functions to match the common pattern.
    These function build a new exporter with default SDK options and register the exporter with the `global` package respectively. (#944)
- Add propagator option for gRPC instrumentation. (#986)
- The `testtrace` package now tracks the `trace.SpanKind` for each span. (#987)

### Changed

- Replace the `RegisterGlobal` `Option` in the Jaeger exporter with an `InstallNewPipeline` constructor function.
   This matches the other exporter constructor patterns and will register a new exporter after building it with default configuration. (#944)
- The trace (`go.opentelemetry.io/otel/exporters/trace/stdout`) and metric (`go.opentelemetry.io/otel/exporters/metric/stdout`) `stdout` exporters are now merged into a single exporter at `go.opentelemetry.io/otel/exporters/stdout`.
   This new exporter was made into its own Go module to follow the pattern of all exporters and decouple it from the `go.opentelemetry.io/otel` module. (#956, #963)
- Move the `go.opentelemetry.io/otel/exporters/test` test package to `go.opentelemetry.io/otel/sdk/export/metric/metrictest`. (#962)
- The `go.opentelemetry.io/otel/api/kv/value` package was merged into the parent `go.opentelemetry.io/otel/api/kv` package. (#968)
  - `value.Bool` was replaced with `kv.BoolValue`.
  - `value.Int64` was replaced with `kv.Int64Value`.
  - `value.Uint64` was replaced with `kv.Uint64Value`.
  - `value.Float64` was replaced with `kv.Float64Value`.
  - `value.Int32` was replaced with `kv.Int32Value`.
  - `value.Uint32` was replaced with `kv.Uint32Value`.
  - `value.Float32` was replaced with `kv.Float32Value`.
  - `value.String` was replaced with `kv.StringValue`.
  - `value.Int` was replaced with `kv.IntValue`.
  - `value.Uint` was replaced with `kv.UintValue`.
  - `value.Array` was replaced with `kv.ArrayValue`.
- Rename `Infer` to `Any` in the `go.opentelemetry.io/otel/api/kv` package. (#972)
- Change `othttp` to use the `httpsnoop` package to wrap the `ResponseWriter` so that optional interfaces (`http.Hijacker`, `http.Flusher`, etc.) that are implemented by the original `ResponseWriter`are also implemented by the wrapped `ResponseWriter`. (#979)
- Rename `go.opentelemetry.io/otel/sdk/metric/aggregator/test` package to `go.opentelemetry.io/otel/sdk/metric/aggregator/aggregatortest`. (#980)
- Make the SDK into its own Go module called `go.opentelemetry.io/otel/sdk`. (#985)
- Changed the default trace `Sampler` from `AlwaysOn` to `ParentOrElse(AlwaysOn)`. (#989)

### Removed

- The `IndexedAttribute` function from the `go.opentelemetry.io/otel/api/label` package was removed in favor of `IndexedLabel` which it was synonymous with. (#970)

### Fixed

- Bump github.com/golangci/golangci-lint from 1.28.3 to 1.29.0 in /tools. (#953)
- Bump github.com/google/go-cmp from 0.5.0 to 0.5.1. (#957)
- Use `global.Handle` for span export errors in the OTLP exporter. (#946)
- Correct Go language formatting in the README documentation. (#961)
- Remove default SDK dependencies from the `go.opentelemetry.io/otel/api` package. (#977)
- Remove default SDK dependencies from the `go.opentelemetry.io/otel/instrumentation` package. (#983)
- Move documented examples for `go.opentelemetry.io/otel/instrumentation/grpctrace` interceptors into Go example tests. (#984)

## [0.9.0] - 2020-07-20

### Added

- A new Resource Detector interface is included to allow resources to be automatically detected and included. (#939)
- A Detector to automatically detect resources from an environment variable. (#939)
- Github action to generate protobuf Go bindings locally in `internal/opentelemetry-proto-gen`. (#938)
- OTLP .proto files from `open-telemetry/opentelemetry-proto` imported as a git submodule under `internal/opentelemetry-proto`.
   References to `github.com/open-telemetry/opentelemetry-proto` changed to `go.opentelemetry.io/otel/internal/opentelemetry-proto-gen`. (#942)

### Changed

- Non-nil value `struct`s for key-value pairs will be marshalled using JSON rather than `Sprintf`. (#948)

### Removed

- Removed dependency on `github.com/open-telemetry/opentelemetry-collector`. (#943)

## [0.8.0] - 2020-07-09

### Added

- The `B3Encoding` type to represent the B3 encoding(s) the B3 propagator can inject.
   A value for HTTP supported encodings (Multiple Header: `MultipleHeader`, Single Header: `SingleHeader`) are included. (#882)
- The `FlagsDeferred` trace flag to indicate if the trace sampling decision has been deferred. (#882)
- The `FlagsDebug` trace flag to indicate if the trace is a debug trace. (#882)
- Add `peer.service` semantic attribute. (#898)
- Add database-specific semantic attributes. (#899)
- Add semantic convention for `faas.coldstart` and `container.id`. (#909)
- Add http content size semantic conventions. (#905)
- Include `http.request_content_length` in HTTP request basic attributes. (#905)
- Add semantic conventions for operating system process resource attribute keys. (#919)
- The Jaeger exporter now has a `WithBatchMaxCount` option to specify the maximum number of spans sent in a batch. (#931)

### Changed

- Update `CONTRIBUTING.md` to ask for updates to `CHANGELOG.md` with each pull request. (#879)
- Use lowercase header names for B3 Multiple Headers. (#881)
- The B3 propagator `SingleHeader` field has been replaced with `InjectEncoding`.
   This new field can be set to combinations of the `B3Encoding` bitmasks and will inject trace information in these encodings.
   If no encoding is set, the propagator will default to `MultipleHeader` encoding. (#882)
- The B3 propagator now extracts from either HTTP encoding of B3 (Single Header or Multiple Header) based on what is contained in the header.
   Preference is given to Single Header encoding with Multiple Header being the fallback if Single Header is not found or is invalid.
   This behavior change is made to dynamically support all correctly encoded traces received instead of having to guess the expected encoding prior to receiving. (#882)
- Extend semantic conventions for RPC. (#900)
- To match constant naming conventions in the `api/standard` package, the `FaaS*` key names are appended with a suffix of `Key`. (#920)
  - `"api/standard".FaaSName` -> `FaaSNameKey`
  - `"api/standard".FaaSID` -> `FaaSIDKey`
  - `"api/standard".FaaSVersion` -> `FaaSVersionKey`
  - `"api/standard".FaaSInstance` -> `FaaSInstanceKey`

### Removed

- The `FlagsUnused` trace flag is removed.
   The purpose of this flag was to act as the inverse of `FlagsSampled`, the inverse of `FlagsSampled` is used instead. (#882)
- The B3 header constants (`B3SingleHeader`, `B3DebugFlagHeader`, `B3TraceIDHeader`, `B3SpanIDHeader`, `B3SampledHeader`, `B3ParentSpanIDHeader`) are removed.
   If B3 header keys are needed [the authoritative OpenZipkin package constants](https://pkg.go.dev/github.com/openzipkin/zipkin-go@v0.2.2/propagation/b3?tab=doc#pkg-constants) should be used instead. (#882)

### Fixed

- The B3 Single Header name is now correctly `b3` instead of the previous `X-B3`. (#881)
- The B3 propagator now correctly supports sampling only values (`b3: 0`, `b3: 1`, or `b3: d`) for a Single B3 Header. (#882)
- The B3 propagator now propagates the debug flag.
   This removes the behavior of changing the debug flag into a set sampling bit.
   Instead, this now follow the B3 specification and omits the `X-B3-Sampling` header. (#882)
- The B3 propagator now tracks "unset" sampling state (meaning "defer the decision") and does not set the `X-B3-Sampling` header when injecting. (#882)
- Bump github.com/itchyny/gojq from 0.10.3 to 0.10.4 in /tools. (#883)
- Bump github.com/opentracing/opentracing-go from v1.1.1-0.20190913142402-a7454ce5950e to v1.2.0. (#885)
- The tracing time conversion for OTLP spans is now correctly set to `UnixNano`. (#896)
- Ensure span status is not set to `Unknown` when no HTTP status code is provided as it is assumed to be `200 OK`. (#908)
- Ensure `httptrace.clientTracer` closes `http.headers` span. (#912)
- Prometheus exporter will not apply stale updates or forget inactive metrics. (#903)
- Add test for api.standard `HTTPClientAttributesFromHTTPRequest`. (#905)
- Bump github.com/golangci/golangci-lint from 1.27.0 to 1.28.1 in /tools. (#901, #913)
- Update otel-colector example to use the v0.5.0 collector. (#915)
- The `grpctrace` instrumentation uses a span name conforming to the OpenTelemetry semantic conventions (does not contain a leading slash (`/`)). (#922)
- The `grpctrace` instrumentation includes an `rpc.method` attribute now set to the gRPC method name. (#900, #922)
- The `grpctrace` instrumentation `rpc.service` attribute now contains the package name if one exists.
   This is in accordance with OpenTelemetry semantic conventions. (#922)
- Correlation Context extractor will no longer insert an empty map into the returned context when no valid values are extracted. (#923)
- Bump google.golang.org/api from 0.28.0 to 0.29.0 in /exporters/trace/jaeger. (#925)
- Bump github.com/itchyny/gojq from 0.10.4 to 0.11.0 in /tools. (#926)
- Bump github.com/golangci/golangci-lint from 1.28.1 to 1.28.2 in /tools. (#930)

## [0.7.0] - 2020-06-26

This release implements the v0.5.0 version of the OpenTelemetry specification.

### Added

- The othttp instrumentation now includes default metrics. (#861)
- This CHANGELOG file to track all changes in the project going forward.
- Support for array type attributes. (#798)
- Apply transitive dependabot go.mod dependency updates as part of a new automatic Github workflow. (#844)
- Timestamps are now passed to exporters for each export. (#835)
- Add new `Accumulation` type to metric SDK to transport telemetry from `Accumulator`s to `Processor`s.
   This replaces the prior `Record` `struct` use for this purpose. (#835)
- New dependabot integration to automate package upgrades. (#814)
- `Meter` and `Tracer` implementations accept instrumentation version version as an optional argument.
   This instrumentation version is passed on to exporters. (#811) (#805) (#802)
- The OTLP exporter includes the instrumentation version in telemetry it exports. (#811)
- Environment variables for Jaeger exporter are supported. (#796)
- New `aggregation.Kind` in the export metric API. (#808)
- New example that uses OTLP and the collector. (#790)
- Handle errors in the span `SetName` during span initialization. (#791)
- Default service config to enable retries for retry-able failed requests in the OTLP exporter and an option to override this default. (#777)
- New `go.opentelemetry.io/otel/api/oterror` package to uniformly support error handling and definitions for the project. (#778)
- New `global` default implementation of the `go.opentelemetry.io/otel/api/oterror.Handler` interface to be used to handle errors prior to an user defined `Handler`.
   There is also functionality for the user to register their `Handler` as well as a convenience function `Handle` to handle an error with this global `Handler`(#778)
- Options to specify propagators for httptrace and grpctrace instrumentation. (#784)
- The required `application/json` header for the Zipkin exporter is included in all exports. (#774)
- Integrate HTTP semantics helpers from the contrib repository into the `api/standard` package. #769

### Changed

- Rename `Integrator` to `Processor` in the metric SDK. (#863)
- Rename `AggregationSelector` to `AggregatorSelector`. (#859)
- Rename `SynchronizedCopy` to `SynchronizedMove`. (#858)
- Rename `simple` integrator to `basic` integrator. (#857)
- Merge otlp collector examples. (#841)
- Change the metric SDK to support cumulative, delta, and pass-through exporters directly.
   With these changes, cumulative and delta specific exporters are able to request the correct kind of aggregation from the SDK. (#840)
- The `Aggregator.Checkpoint` API is renamed to `SynchronizedCopy` and adds an argument, a different `Aggregator` into which the copy is stored. (#812)
- The `export.Aggregator` contract is that `Update()` and `SynchronizedCopy()` are synchronized with each other.
   All the aggregation interfaces (`Sum`, `LastValue`, ...) are not meant to be synchronized, as the caller is expected to synchronize aggregators at a higher level after the `Accumulator`.
   Some of the `Aggregators` used unnecessary locking and that has been cleaned up. (#812)
- Use of `metric.Number` was replaced by `int64` now that we use `sync.Mutex` in the `MinMaxSumCount` and `Histogram` `Aggregators`. (#812)
- Replace `AlwaysParentSample` with `ParentSample(fallback)` to match the OpenTelemetry v0.5.0 specification. (#810)
- Rename `sdk/export/metric/aggregator` to `sdk/export/metric/aggregation`. #808
- Send configured headers with every request in the OTLP exporter, instead of just on connection creation. (#806)
- Update error handling for any one off error handlers, replacing, instead, with the `global.Handle` function. (#791)
- Rename `plugin` directory to `instrumentation` to match the OpenTelemetry specification. (#779)
- Makes the argument order to Histogram and DDSketch `New()` consistent. (#781)

### Removed

- `Uint64NumberKind` and related functions from the API. (#864)
- Context arguments from `Aggregator.Checkpoint` and `Integrator.Process` as they were unused. (#803)
- `SpanID` is no longer included in parameters for sampling decision to match the OpenTelemetry specification. (#775)

### Fixed

- Upgrade OTLP exporter to opentelemetry-proto matching the opentelemetry-collector v0.4.0 release. (#866)
- Allow changes to `go.sum` and `go.mod` when running dependabot tidy-up. (#871)
- Bump github.com/stretchr/testify from 1.4.0 to 1.6.1. (#824)
- Bump github.com/prometheus/client_golang from 1.7.0 to 1.7.1 in /exporters/metric/prometheus. (#867)
- Bump google.golang.org/grpc from 1.29.1 to 1.30.0 in /exporters/trace/jaeger. (#853)
- Bump google.golang.org/grpc from 1.29.1 to 1.30.0 in /exporters/trace/zipkin. (#854)
- Bumps github.com/golang/protobuf from 1.3.2 to 1.4.2 (#848)
- Bump github.com/stretchr/testify from 1.4.0 to 1.6.1 in /exporters/otlp (#817)
- Bump github.com/golangci/golangci-lint from 1.25.1 to 1.27.0 in /tools (#828)
- Bump github.com/prometheus/client_golang from 1.5.0 to 1.7.0 in /exporters/metric/prometheus (#838)
- Bump github.com/stretchr/testify from 1.4.0 to 1.6.1 in /exporters/trace/jaeger (#829)
- Bump github.com/benbjohnson/clock from 1.0.0 to 1.0.3 (#815)
- Bump github.com/stretchr/testify from 1.4.0 to 1.6.1 in /exporters/trace/zipkin (#823)
- Bump github.com/itchyny/gojq from 0.10.1 to 0.10.3 in /tools (#830)
- Bump github.com/stretchr/testify from 1.4.0 to 1.6.1 in /exporters/metric/prometheus (#822)
- Bump google.golang.org/grpc from 1.27.1 to 1.29.1 in /exporters/trace/zipkin (#820)
- Bump google.golang.org/grpc from 1.27.1 to 1.29.1 in /exporters/trace/jaeger (#831)
- Bump github.com/google/go-cmp from 0.4.0 to 0.5.0 (#836)
- Bump github.com/google/go-cmp from 0.4.0 to 0.5.0 in /exporters/trace/jaeger (#837)
- Bump github.com/google/go-cmp from 0.4.0 to 0.5.0 in /exporters/otlp (#839)
- Bump google.golang.org/api from 0.20.0 to 0.28.0 in /exporters/trace/jaeger (#843)
- Set span status from HTTP status code in the othttp instrumentation. (#832)
- Fixed typo in push controller comment. (#834)
- The `Aggregator` testing has been updated and cleaned. (#812)
- `metric.Number(0)` expressions are replaced by `0` where possible. (#812)
- Fixed `global` `handler_test.go` test failure. #804
- Fixed `BatchSpanProcessor.Shutdown` to wait until all spans are processed. (#766)
- Fixed OTLP example's accidental early close of exporter. (#807)
- Ensure zipkin exporter reads and closes response body. (#788)
- Update instrumentation to use `api/standard` keys instead of custom keys. (#782)
- Clean up tools and RELEASING documentation. (#762)

## [0.6.0] - 2020-05-21

### Added

- Support for `Resource`s in the prometheus exporter. (#757)
- New pull controller. (#751)
- New `UpDownSumObserver` instrument. (#750)
- OpenTelemetry collector demo. (#711)
- New `SumObserver` instrument. (#747)
- New `UpDownCounter` instrument. (#745)
- New timeout `Option` and configuration function `WithTimeout` to the push controller. (#742)
- New `api/standards` package to implement semantic conventions and standard key-value generation. (#731)

### Changed

- Rename `Register*` functions in the metric API to `New*` for all `Observer` instruments. (#761)
- Use `[]float64` for histogram boundaries, not `[]metric.Number`. (#758)
- Change OTLP example to use exporter as a trace `Syncer` instead of as an unneeded `Batcher`. (#756)
- Replace `WithResourceAttributes()` with `WithResource()` in the trace SDK. (#754)
- The prometheus exporter now uses the new pull controller. (#751)
- Rename `ScheduleDelayMillis` to `BatchTimeout` in the trace `BatchSpanProcessor`.(#752)
- Support use of synchronous instruments in asynchronous callbacks (#725)
- Move `Resource` from the `Export` method parameter into the metric export `Record`. (#739)
- Rename `Observer` instrument to `ValueObserver`. (#734)
- The push controller now has a method (`Provider()`) to return a `metric.Provider` instead of the old `Meter` method that acted as a `metric.Provider`. (#738)
- Replace `Measure` instrument by `ValueRecorder` instrument. (#732)
- Rename correlation context header from `"Correlation-Context"` to `"otcorrelations"` to match the OpenTelemetry specification. (#727)

### Fixed

- Ensure gRPC `ClientStream` override methods do not panic in grpctrace package. (#755)
- Disable parts of `BatchSpanProcessor` test until a fix is found. (#743)
- Fix `string` case in `kv` `Infer` function. (#746)
- Fix panic in grpctrace client interceptors. (#740)
- Refactor the `api/metrics` push controller and add `CheckpointSet` synchronization. (#737)
- Rewrite span batch process queue batching logic. (#719)
- Remove the push controller named Meter map. (#738)
- Fix Histogram aggregator initial state (fix #735). (#736)
- Ensure golang alpine image is running `golang-1.14` for examples. (#733)
- Added test for grpctrace `UnaryInterceptorClient`. (#695)
- Rearrange `api/metric` code layout. (#724)

## [0.5.0] - 2020-05-13

### Added

- Batch `Observer` callback support. (#717)
- Alias `api` types to root package of project. (#696)
- Create basic `othttp.Transport` for simple client instrumentation. (#678)
- `SetAttribute(string, interface{})` to the trace API. (#674)
- Jaeger exporter option that allows user to specify custom http client. (#671)
- `Stringer` and `Infer` methods to `key`s. (#662)

### Changed

- Rename `NewKey` in the `kv` package to just `Key`. (#721)
- Move `core` and `key` to `kv` package. (#720)
- Make the metric API `Meter` a `struct` so the abstract `MeterImpl` can be passed and simplify implementation. (#709)
- Rename SDK `Batcher` to `Integrator` to match draft OpenTelemetry SDK specification. (#710)
- Rename SDK `Ungrouped` integrator to `simple.Integrator` to match draft OpenTelemetry SDK specification. (#710)
- Rename SDK `SDK` `struct` to `Accumulator` to match draft OpenTelemetry SDK specification. (#710)
- Move `Number` from `core` to `api/metric` package. (#706)
- Move `SpanContext` from `core` to `trace` package. (#692)
- Change traceparent header from `Traceparent` to `traceparent` to implement the W3C specification. (#681)

### Fixed

- Update tooling to run generators in all submodules. (#705)
- gRPC interceptor regexp to match methods without a service name. (#683)
- Use a `const` for padding 64-bit B3 trace IDs. (#701)
- Update `mockZipkin` listen address from `:0` to `127.0.0.1:0`. (#700)
- Left-pad 64-bit B3 trace IDs with zero. (#698)
- Propagate at least the first W3C tracestate header. (#694)
- Remove internal `StateLocker` implementation. (#688)
- Increase instance size CI system uses. (#690)
- Add a `key` benchmark and use reflection in `key.Infer()`. (#679)
- Fix internal `global` test by using `global.Meter` with `RecordBatch()`. (#680)
- Reimplement histogram using mutex instead of `StateLocker`. (#669)
- Switch `MinMaxSumCount` to a mutex lock implementation instead of `StateLocker`. (#667)
- Update documentation to not include any references to `WithKeys`. (#672)
- Correct misspelling. (#668)
- Fix clobbering of the span context if extraction fails. (#656)
- Bump `golangci-lint` and work around the corrupting bug. (#666) (#670)

## [0.4.3] - 2020-04-24

### Added

- `Dockerfile` and `docker-compose.yml` to run example code. (#635)
- New `grpctrace` package that provides gRPC client and server interceptors for both unary and stream connections. (#621)
- New `api/label` package, providing common label set implementation. (#651)
- Support for JSON marshaling of `Resources`. (#654)
- `TraceID` and `SpanID` implementations for `Stringer` interface. (#642)
- `RemoteAddrKey` in the othttp plugin to include the HTTP client address in top-level spans. (#627)
- `WithSpanFormatter` option to the othttp plugin. (#617)
- Updated README to include section for compatible libraries and include reference to the contrib repository. (#612)
- The prometheus exporter now supports exporting histograms. (#601)
- A `String` method to the `Resource` to return a hashable identifier for a now unique resource. (#613)
- An `Iter` method to the `Resource` to return an array `AttributeIterator`. (#613)
- An `Equal` method to the `Resource` test the equivalence of resources. (#613)
- An iterable structure (`AttributeIterator`) for `Resource` attributes.

### Changed

- zipkin export's `NewExporter` now requires a `serviceName` argument to ensure this needed values is provided. (#644)
- Pass `Resources` through the metrics export pipeline. (#659)

### Removed

- `WithKeys` option from the metric API. (#639)

### Fixed

- Use the `label.Set.Equivalent` value instead of an encoding in the batcher. (#658)
- Correct typo `trace.Exporter` to `trace.SpanSyncer` in comments. (#653)
- Use type names for return values in jaeger exporter. (#648)
- Increase the visibility of the `api/key` package by updating comments and fixing usages locally. (#650)
- `Checkpoint` only after `Update`; Keep records in the `sync.Map` longer. (#647)
- Do not cache `reflect.ValueOf()` in metric Labels. (#649)
- Batch metrics exported from the OTLP exporter based on `Resource` and labels. (#626)
- Add error wrapping to the prometheus exporter. (#631)
- Update the OTLP exporter batching of traces to use a unique `string` representation of an associated `Resource` as the batching key. (#623)
- Update OTLP `SpanData` transform to only include the `ParentSpanID` if one exists. (#614)
- Update `Resource` internal representation to uniquely and reliably identify resources. (#613)
- Check return value from `CheckpointSet.ForEach` in prometheus exporter. (#622)
- Ensure spans created by httptrace client tracer reflect operation structure. (#618)
- Create a new recorder rather than reuse when multiple observations in same epoch for asynchronous instruments. #610
- The default port the OTLP exporter uses to connect to the OpenTelemetry collector is updated to match the one the collector listens on by default. (#611)

## [0.4.2] - 2020-03-31

### Fixed

- Fix `pre_release.sh` to update version in `sdk/opentelemetry.go`. (#607)
- Fix time conversion from internal to OTLP in OTLP exporter. (#606)

## [0.4.1] - 2020-03-31

### Fixed

- Update `tag.sh` to create signed tags. (#604)

## [0.4.0] - 2020-03-30

### Added

- New API package `api/metric/registry` that exposes a `MeterImpl` wrapper for use by SDKs to generate unique instruments. (#580)
- Script to verify examples after a new release. (#579)

### Removed

- The dogstatsd exporter due to lack of support.
   This additionally removes support for statsd. (#591)
- `LabelSet` from the metric API.
   This is replaced by a `[]core.KeyValue` slice. (#595)
- `Labels` from the metric API's `Meter` interface. (#595)

### Changed

- The metric `export.Labels` became an interface which the SDK implements and the `export` package provides a simple, immutable implementation of this interface intended for testing purposes. (#574)
- Renamed `internal/metric.Meter` to `MeterImpl`. (#580)
- Renamed `api/global/internal.obsImpl` to `asyncImpl`. (#580)

### Fixed

- Corrected missing return in mock span. (#582)
- Update License header for all source files to match CNCF guidelines and include a test to ensure it is present. (#586) (#596)
- Update to v0.3.0 of the OTLP in the OTLP exporter. (#588)
- Update pre-release script to be compatible between GNU and BSD based systems. (#592)
- Add a `RecordBatch` benchmark. (#594)
- Moved span transforms of the OTLP exporter to the internal package. (#593)
- Build both go-1.13 and go-1.14 in circleci to test for all supported versions of Go. (#569)
- Removed unneeded allocation on empty labels in OLTP exporter. (#597)
- Update `BatchedSpanProcessor` to process the queue until no data but respect max batch size. (#599)
- Update project documentation godoc.org links to pkg.go.dev. (#602)

## [0.3.0] - 2020-03-21

This is a first official beta release, which provides almost fully complete metrics, tracing, and context propagation functionality.
There is still a possibility of breaking changes.

### Added

- Add `Observer` metric instrument. (#474)
- Add global `Propagators` functionality to enable deferred initialization for propagators registered before the first Meter SDK is installed. (#494)
- Simplified export setup pipeline for the jaeger exporter to match other exporters. (#459)
- The zipkin trace exporter. (#495)
- The OTLP exporter to export metric and trace telemetry to the OpenTelemetry collector. (#497) (#544) (#545)
- Add `StatusMessage` field to the trace `Span`. (#524)
- Context propagation in OpenTracing bridge in terms of OpenTelemetry context propagation. (#525)
- The `Resource` type was added to the SDK. (#528)
- The global API now supports a `Tracer` and `Meter` function as shortcuts to getting a global `*Provider` and calling these methods directly. (#538)
- The metric API now defines a generic `MeterImpl` interface to support general purpose `Meter` construction.
   Additionally, `SyncImpl` and `AsyncImpl` are added to support general purpose instrument construction. (#560)
- A metric `Kind` is added to represent the `MeasureKind`, `ObserverKind`, and `CounterKind`. (#560)
- Scripts to better automate the release process. (#576)

### Changed

- Default to to use `AlwaysSampler` instead of `ProbabilitySampler` to match OpenTelemetry specification. (#506)
- Renamed `AlwaysSampleSampler` to `AlwaysOnSampler` in the trace API. (#511)
- Renamed `NeverSampleSampler` to `AlwaysOffSampler` in the trace API. (#511)
- The `Status` field of the `Span` was changed to `StatusCode` to disambiguate with the added `StatusMessage`. (#524)
- Updated the trace `Sampler` interface conform to the OpenTelemetry specification. (#531)
- Rename metric API `Options` to `Config`. (#541)
- Rename metric `Counter` aggregator to be `Sum`. (#541)
- Unify metric options into `Option` from instrument specific options. (#541)
- The trace API's `TraceProvider` now support `Resource`s. (#545)
- Correct error in zipkin module name. (#548)
- The jaeger trace exporter now supports `Resource`s. (#551)
- Metric SDK now supports `Resource`s.
   The `WithResource` option was added to configure a `Resource` on creation and the `Resource` method was added to the metric `Descriptor` to return the associated `Resource`. (#552)
- Replace `ErrNoLastValue` and `ErrEmptyDataSet` by `ErrNoData` in the metric SDK. (#557)
- The stdout trace exporter now supports `Resource`s. (#558)
- The metric `Descriptor` is now included at the API instead of the SDK. (#560)
- Replace `Ordered` with an iterator in `export.Labels`. (#567)

### Removed

- The vendor specific Stackdriver. It is now hosted on 3rd party vendor infrastructure. (#452)
- The `Unregister` method for metric observers as it is not in the OpenTelemetry specification. (#560)
- `GetDescriptor` from the metric SDK. (#575)
- The `Gauge` instrument from the metric API. (#537)

### Fixed

- Make histogram aggregator checkpoint consistent. (#438)
- Update README with import instructions and how to build and test. (#505)
- The default label encoding was updated to be unique. (#508)
- Use `NewRoot` in the othttp plugin for public endpoints. (#513)
- Fix data race in `BatchedSpanProcessor`. (#518)
- Skip test-386 for Mac OS 10.15.x (Catalina and upwards). #521
- Use a variable-size array to represent ordered labels in maps. (#523)
- Update the OTLP protobuf and update changed import path. (#532)
- Use `StateLocker` implementation in `MinMaxSumCount`. (#546)
- Eliminate goroutine leak in histogram stress test. (#547)
- Update OTLP exporter with latest protobuf. (#550)
- Add filters to the othttp plugin. (#556)
- Provide an implementation of the `Header*` filters that do not depend on Go 1.14. (#565)
- Encode labels once during checkpoint.
   The checkpoint function is executed in a single thread so we can do the encoding lazily before passing the encoded version of labels to the exporter.
   This is a cheap and quick way to avoid encoding the labels on every collection interval. (#572)
- Run coverage over all packages in `COVERAGE_MOD_DIR`. (#573)

## [0.2.3] - 2020-03-04

### Added

- `RecordError` method on `Span`s in the trace API to Simplify adding error events to spans. (#473)
- Configurable push frequency for exporters setup pipeline. (#504)

### Changed

- Rename the `exporter` directory to `exporters`.
   The `go.opentelemetry.io/otel/exporter/trace/jaeger` package was mistakenly released with a `v1.0.0` tag instead of `v0.1.0`.
   This resulted in all subsequent releases not becoming the default latest.
   A consequence of this was that all `go get`s pulled in the incompatible `v0.1.0` release of that package when pulling in more recent packages from other otel packages.
   Renaming the `exporter` directory to `exporters` fixes this issue by renaming the package and therefore clearing any existing dependency tags.
   Consequentially, this action also renames *all* exporter packages. (#502)

### Removed

- The `CorrelationContextHeader` constant in the `correlation` package is no longer exported. (#503)

## [0.2.2] - 2020-02-27

### Added

- `HTTPSupplier` interface in the propagation API to specify methods to retrieve and store a single value for a key to be associated with a carrier. (#467)
- `HTTPExtractor` interface in the propagation API to extract information from an `HTTPSupplier` into a context. (#467)
- `HTTPInjector` interface in the propagation API to inject information into an `HTTPSupplier.` (#467)
- `Config` and configuring `Option` to the propagator API. (#467)
- `Propagators` interface in the propagation API to contain the set of injectors and extractors for all supported carrier formats. (#467)
- `HTTPPropagator` interface in the propagation API to inject and extract from an `HTTPSupplier.` (#467)
- `WithInjectors` and `WithExtractors` functions to the propagator API to configure injectors and extractors to use. (#467)
- `ExtractHTTP` and `InjectHTTP` functions to apply configured HTTP extractors and injectors to a passed context. (#467)
- Histogram aggregator. (#433)
- `DefaultPropagator` function and have it return `trace.TraceContext` as the default context propagator. (#456)
- `AlwaysParentSample` sampler to the trace API. (#455)
- `WithNewRoot` option function to the trace API to specify the created span should be considered a root span. (#451)

### Changed

- Renamed `WithMap` to `ContextWithMap` in the correlation package. (#481)
- Renamed `FromContext` to `MapFromContext` in the correlation package. (#481)
- Move correlation context propagation to correlation package. (#479)
- Do not default to putting remote span context into links. (#480)
- `Tracer.WithSpan` updated to accept `StartOptions`. (#472)
- Renamed `MetricKind` to `Kind` to not stutter in the type usage. (#432)
- Renamed the `export` package to `metric` to match directory structure. (#432)
- Rename the `api/distributedcontext` package to `api/correlation`. (#444)
- Rename the `api/propagators` package to `api/propagation`. (#444)
- Move the propagators from the `propagators` package into the `trace` API package. (#444)
- Update `Float64Gauge`, `Int64Gauge`, `Float64Counter`, `Int64Counter`, `Float64Measure`, and `Int64Measure` metric methods to use value receivers instead of pointers. (#462)
- Moved all dependencies of tools package to a tools directory. (#466)

### Removed

- Binary propagators. (#467)
- NOOP propagator. (#467)

### Fixed

- Upgraded `github.com/golangci/golangci-lint` from `v1.21.0` to `v1.23.6` in `tools/`. (#492)
- Fix a possible nil-dereference crash (#478)
- Correct comments for `InstallNewPipeline` in the stdout exporter. (#483)
- Correct comments for `InstallNewPipeline` in the dogstatsd exporter. (#484)
- Correct comments for `InstallNewPipeline` in the prometheus exporter. (#482)
- Initialize `onError` based on `Config` in prometheus exporter. (#486)
- Correct module name in prometheus exporter README. (#475)
- Removed tracer name prefix from span names. (#430)
- Fix `aggregator_test.go` import package comment. (#431)
- Improved detail in stdout exporter. (#436)
- Fix a dependency issue (generate target should depend on stringer, not lint target) in Makefile. (#442)
- Reorders the Makefile targets within `precommit` target so we generate files and build the code before doing linting, so we can get much nicer errors about syntax errors from the compiler. (#442)
- Reword function documentation in gRPC plugin. (#446)
- Send the `span.kind` tag to Jaeger from the jaeger exporter. (#441)
- Fix `metadataSupplier` in the jaeger exporter to overwrite the header if existing instead of appending to it. (#441)
- Upgraded to Go 1.13 in CI. (#465)
- Correct opentelemetry.io URL in trace SDK documentation. (#464)
- Refactored reference counting logic in SDK determination of stale records. (#468)
- Add call to `runtime.Gosched` in instrument `acquireHandle` logic to not block the collector. (#469)

## [0.2.1.1] - 2020-01-13

### Fixed

- Use stateful batcher on Prometheus exporter fixing regression introduced in #395. (#428)

## [0.2.1] - 2020-01-08

### Added

- Global meter forwarding implementation.
   This enables deferred initialization for metric instruments registered before the first Meter SDK is installed. (#392)
- Global trace forwarding implementation.
   This enables deferred initialization for tracers registered before the first Trace SDK is installed. (#406)
- Standardize export pipeline creation in all exporters. (#395)
- A testing, organization, and comments for 64-bit field alignment. (#418)
- Script to tag all modules in the project. (#414)

### Changed

- Renamed `propagation` package to `propagators`. (#362)
- Renamed `B3Propagator` propagator to `B3`. (#362)
- Renamed `TextFormatPropagator` propagator to `TextFormat`. (#362)
- Renamed `BinaryPropagator` propagator to `Binary`. (#362)
- Renamed `BinaryFormatPropagator` propagator to `BinaryFormat`. (#362)
- Renamed `NoopTextFormatPropagator` propagator to `NoopTextFormat`. (#362)
- Renamed `TraceContextPropagator` propagator to `TraceContext`. (#362)
- Renamed `SpanOption` to `StartOption` in the trace API. (#369)
- Renamed `StartOptions` to `StartConfig` in the trace API. (#369)
- Renamed `EndOptions` to `EndConfig` in the trace API. (#369)
- `Number` now has a pointer receiver for its methods. (#375)
- Renamed `CurrentSpan` to `SpanFromContext` in the trace API. (#379)
- Renamed `SetCurrentSpan` to `ContextWithSpan` in the trace API. (#379)
- Renamed `Message` in Event to `Name` in the trace API. (#389)
- Prometheus exporter no longer aggregates metrics, instead it only exports them. (#385)
- Renamed `HandleImpl` to `BoundInstrumentImpl` in the metric API. (#400)
- Renamed `Float64CounterHandle` to `Float64CounterBoundInstrument` in the metric API. (#400)
- Renamed `Int64CounterHandle` to `Int64CounterBoundInstrument` in the metric API. (#400)
- Renamed `Float64GaugeHandle` to `Float64GaugeBoundInstrument` in the metric API. (#400)
- Renamed `Int64GaugeHandle` to `Int64GaugeBoundInstrument` in the metric API. (#400)
- Renamed `Float64MeasureHandle` to `Float64MeasureBoundInstrument` in the metric API. (#400)
- Renamed `Int64MeasureHandle` to `Int64MeasureBoundInstrument` in the metric API. (#400)
- Renamed `Release` method for bound instruments in the metric API to `Unbind`. (#400)
- Renamed `AcquireHandle` method for bound instruments in the metric API to `Bind`. (#400)
- Renamed the `File` option in the stdout exporter to `Writer`. (#404)
- Renamed all `Options` to `Config` for all metric exports where this wasn't already the case.

### Fixed

- Aggregator import path corrected. (#421)
- Correct links in README. (#368)
- The README was updated to match latest code changes in its examples. (#374)
- Don't capitalize error statements. (#375)
- Fix ignored errors. (#375)
- Fix ambiguous variable naming. (#375)
- Removed unnecessary type casting. (#375)
- Use named parameters. (#375)
- Updated release schedule. (#378)
- Correct http-stackdriver example module name. (#394)
- Removed the `http.request` span in `httptrace` package. (#397)
- Add comments in the metrics SDK (#399)
- Initialize checkpoint when creating ddsketch aggregator to prevent panic when merging into a empty one. (#402) (#403)
- Add documentation of compatible exporters in the README. (#405)
- Typo fix. (#408)
- Simplify span check logic in SDK tracer implementation. (#419)

## [0.2.0] - 2019-12-03

### Added

- Unary gRPC tracing example. (#351)
- Prometheus exporter. (#334)
- Dogstatsd metrics exporter. (#326)

### Changed

- Rename `MaxSumCount` aggregation to `MinMaxSumCount` and add the `Min` interface for this aggregation. (#352)
- Rename `GetMeter` to `Meter`. (#357)
- Rename `HTTPTraceContextPropagator` to `TraceContextPropagator`. (#355)
- Rename `HTTPB3Propagator` to `B3Propagator`. (#355)
- Rename `HTTPTraceContextPropagator` to `TraceContextPropagator`. (#355)
- Move `/global` package to `/api/global`. (#356)
- Rename `GetTracer` to `Tracer`. (#347)

### Removed

- `SetAttribute` from the `Span` interface in the trace API. (#361)
- `AddLink` from the `Span` interface in the trace API. (#349)
- `Link` from the `Span` interface in the trace API. (#349)

### Fixed

- Exclude example directories from coverage report. (#365)
- Lint make target now implements automatic fixes with `golangci-lint` before a second run to report the remaining issues. (#360)
- Drop `GO111MODULE` environment variable in Makefile as Go 1.13 is the project specified minimum version and this is environment variable is not needed for that version of Go. (#359)
- Run the race checker for all test. (#354)
- Redundant commands in the Makefile are removed. (#354)
- Split the `generate` and `lint` targets of the Makefile. (#354)
- Renames `circle-ci` target to more generic `ci` in Makefile. (#354)
- Add example Prometheus binary to gitignore. (#358)
- Support negative numbers with the `MaxSumCount`. (#335)
- Resolve race conditions in `push_test.go` identified in #339. (#340)
- Use `/usr/bin/env bash` as a shebang in scripts rather than `/bin/bash`. (#336)
- Trace benchmark now tests both `AlwaysSample` and `NeverSample`.
   Previously it was testing `AlwaysSample` twice. (#325)
- Trace benchmark now uses a `[]byte` for `TraceID` to fix failing test. (#325)
- Added a trace benchmark to test variadic functions in `setAttribute` vs `setAttributes` (#325)
- The `defaultkeys` batcher was only using the encoded label set as its map key while building a checkpoint.
   This allowed distinct label sets through, but any metrics sharing a label set could be overwritten or merged incorrectly.
   This was corrected. (#333)

## [0.1.2] - 2019-11-18

### Fixed

- Optimized the `simplelru` map for attributes to reduce the number of allocations. (#328)
- Removed unnecessary unslicing of parameters that are already a slice. (#324)

## [0.1.1] - 2019-11-18

This release contains a Metrics SDK with stdout exporter and supports basic aggregations such as counter, gauges, array, maxsumcount, and ddsketch.

### Added

- Metrics stdout export pipeline. (#265)
- Array aggregation for raw measure metrics. (#282)
- The core.Value now have a `MarshalJSON` method. (#281)

### Removed

- `WithService`, `WithResources`, and `WithComponent` methods of tracers. (#314)
- Prefix slash in `Tracer.Start()` for the Jaeger example. (#292)

### Changed

- Allocation in LabelSet construction to reduce GC overhead. (#318)
- `trace.WithAttributes` to append values instead of replacing (#315)
- Use a formula for tolerance in sampling tests. (#298)
- Move export types into trace and metric-specific sub-directories. (#289)
- `SpanKind` back to being based on an `int` type. (#288)

### Fixed

- URL to OpenTelemetry website in README. (#323)
- Name of othttp default tracer. (#321)
- `ExportSpans` for the stackdriver exporter now handles `nil` context. (#294)
- CI modules cache to correctly restore/save from/to the cache. (#316)
- Fix metric SDK race condition between `LoadOrStore` and the assignment `rec.recorder = i.meter.exporter.AggregatorFor(rec)`. (#293)
- README now reflects the new code structure introduced with these changes. (#291)
- Make the basic example work. (#279)

## [0.1.0] - 2019-11-04

This is the first release of open-telemetry go library.
It contains api and sdk for trace and meter.

### Added

- Initial OpenTelemetry trace and metric API prototypes.
- Initial OpenTelemetry trace, metric, and export SDK packages.
- A wireframe bridge to support compatibility with OpenTracing.
- Example code for a basic, http-stackdriver, http, jaeger, and named tracer setup.
- Exporters for Jaeger, Stackdriver, and stdout.
- Propagators for binary, B3, and trace-context protocols.
- Project information and guidelines in the form of a README and CONTRIBUTING.
- Tools to build the project and a Makefile to automate the process.
- Apache-2.0 license.
- CircleCI build CI manifest files.
- CODEOWNERS file to track owners of this project.

[Unreleased]: https://github.com/open-telemetry/opentelemetry-go/compare/v1.25.0...HEAD
[1.25.0/0.47.0/0.0.8/0.1.0-alpha]: https://github.com/open-telemetry/opentelemetry-go/releases/tag/v1.25.0
[1.24.0/0.46.0/0.0.1-alpha]: https://github.com/open-telemetry/opentelemetry-go/releases/tag/v1.24.0
[1.23.1]: https://github.com/open-telemetry/opentelemetry-go/releases/tag/v1.23.1
[1.23.0]: https://github.com/open-telemetry/opentelemetry-go/releases/tag/v1.23.0
[1.23.0-rc.1]: https://github.com/open-telemetry/opentelemetry-go/releases/tag/v1.23.0-rc.1
[1.22.0/0.45.0]: https://github.com/open-telemetry/opentelemetry-go/releases/tag/v1.22.0
[1.21.0/0.44.0]: https://github.com/open-telemetry/opentelemetry-go/releases/tag/v1.21.0
[1.20.0/0.43.0]: https://github.com/open-telemetry/opentelemetry-go/releases/tag/v1.20.0
[1.19.0/0.42.0/0.0.7]: https://github.com/open-telemetry/opentelemetry-go/releases/tag/v1.19.0
[1.19.0-rc.1/0.42.0-rc.1]: https://github.com/open-telemetry/opentelemetry-go/releases/tag/v1.19.0-rc.1
[1.18.0/0.41.0/0.0.6]: https://github.com/open-telemetry/opentelemetry-go/releases/tag/v1.18.0
[1.17.0/0.40.0/0.0.5]: https://github.com/open-telemetry/opentelemetry-go/releases/tag/v1.17.0
[1.16.0/0.39.0]: https://github.com/open-telemetry/opentelemetry-go/releases/tag/v1.16.0
[1.16.0-rc.1/0.39.0-rc.1]: https://github.com/open-telemetry/opentelemetry-go/releases/tag/v1.16.0-rc.1
[1.15.1/0.38.1]: https://github.com/open-telemetry/opentelemetry-go/releases/tag/v1.15.1
[1.15.0/0.38.0]: https://github.com/open-telemetry/opentelemetry-go/releases/tag/v1.15.0
[1.15.0-rc.2/0.38.0-rc.2]: https://github.com/open-telemetry/opentelemetry-go/releases/tag/v1.15.0-rc.2
[1.15.0-rc.1/0.38.0-rc.1]: https://github.com/open-telemetry/opentelemetry-go/releases/tag/v1.15.0-rc.1
[1.14.0/0.37.0/0.0.4]: https://github.com/open-telemetry/opentelemetry-go/releases/tag/v1.14.0
[1.13.0/0.36.0]: https://github.com/open-telemetry/opentelemetry-go/releases/tag/v1.13.0
[1.12.0/0.35.0]: https://github.com/open-telemetry/opentelemetry-go/releases/tag/v1.12.0
[1.11.2/0.34.0]: https://github.com/open-telemetry/opentelemetry-go/releases/tag/v1.11.2
[1.11.1/0.33.0]: https://github.com/open-telemetry/opentelemetry-go/releases/tag/v1.11.1
[1.11.0/0.32.3]: https://github.com/open-telemetry/opentelemetry-go/releases/tag/v1.11.0
[0.32.2]: https://github.com/open-telemetry/opentelemetry-go/releases/tag/sdk/metric/v0.32.2
[0.32.1]: https://github.com/open-telemetry/opentelemetry-go/releases/tag/sdk/metric/v0.32.1
[0.32.0]: https://github.com/open-telemetry/opentelemetry-go/releases/tag/sdk/metric/v0.32.0
[1.10.0]: https://github.com/open-telemetry/opentelemetry-go/releases/tag/v1.10.0
[1.9.0/0.0.3]: https://github.com/open-telemetry/opentelemetry-go/releases/tag/v1.9.0
[1.8.0/0.31.0]: https://github.com/open-telemetry/opentelemetry-go/releases/tag/v1.8.0
[1.7.0/0.30.0]: https://github.com/open-telemetry/opentelemetry-go/releases/tag/v1.7.0
[0.29.0]: https://github.com/open-telemetry/opentelemetry-go/releases/tag/metric/v0.29.0
[1.6.3]: https://github.com/open-telemetry/opentelemetry-go/releases/tag/v1.6.3
[1.6.2]: https://github.com/open-telemetry/opentelemetry-go/releases/tag/v1.6.2
[1.6.1]: https://github.com/open-telemetry/opentelemetry-go/releases/tag/v1.6.1
[1.6.0/0.28.0]: https://github.com/open-telemetry/opentelemetry-go/releases/tag/v1.6.0
[1.5.0]: https://github.com/open-telemetry/opentelemetry-go/releases/tag/v1.5.0
[1.4.1]: https://github.com/open-telemetry/opentelemetry-go/releases/tag/v1.4.1
[1.4.0]: https://github.com/open-telemetry/opentelemetry-go/releases/tag/v1.4.0
[1.3.0]: https://github.com/open-telemetry/opentelemetry-go/releases/tag/v1.3.0
[1.2.0]: https://github.com/open-telemetry/opentelemetry-go/releases/tag/v1.2.0
[1.1.0]: https://github.com/open-telemetry/opentelemetry-go/releases/tag/v1.1.0
[1.0.1]: https://github.com/open-telemetry/opentelemetry-go/releases/tag/v1.0.1
[Metrics 0.24.0]: https://github.com/open-telemetry/opentelemetry-go/releases/tag/metric/v0.24.0
[1.0.0]: https://github.com/open-telemetry/opentelemetry-go/releases/tag/v1.0.0
[1.0.0-RC3]: https://github.com/open-telemetry/opentelemetry-go/releases/tag/v1.0.0-RC3
[1.0.0-RC2]: https://github.com/open-telemetry/opentelemetry-go/releases/tag/v1.0.0-RC2
[Experimental Metrics v0.22.0]: https://github.com/open-telemetry/opentelemetry-go/releases/tag/metric/v0.22.0
[1.0.0-RC1]: https://github.com/open-telemetry/opentelemetry-go/releases/tag/v1.0.0-RC1
[0.20.0]: https://github.com/open-telemetry/opentelemetry-go/releases/tag/v0.20.0
[0.19.0]: https://github.com/open-telemetry/opentelemetry-go/releases/tag/v0.19.0
[0.18.0]: https://github.com/open-telemetry/opentelemetry-go/releases/tag/v0.18.0
[0.17.0]: https://github.com/open-telemetry/opentelemetry-go/releases/tag/v0.17.0
[0.16.0]: https://github.com/open-telemetry/opentelemetry-go/releases/tag/v0.16.0
[0.15.0]: https://github.com/open-telemetry/opentelemetry-go/releases/tag/v0.15.0
[0.14.0]: https://github.com/open-telemetry/opentelemetry-go/releases/tag/v0.14.0
[0.13.0]: https://github.com/open-telemetry/opentelemetry-go/releases/tag/v0.13.0
[0.12.0]: https://github.com/open-telemetry/opentelemetry-go/releases/tag/v0.12.0
[0.11.0]: https://github.com/open-telemetry/opentelemetry-go/releases/tag/v0.11.0
[0.10.0]: https://github.com/open-telemetry/opentelemetry-go/releases/tag/v0.10.0
[0.9.0]: https://github.com/open-telemetry/opentelemetry-go/releases/tag/v0.9.0
[0.8.0]: https://github.com/open-telemetry/opentelemetry-go/releases/tag/v0.8.0
[0.7.0]: https://github.com/open-telemetry/opentelemetry-go/releases/tag/v0.7.0
[0.6.0]: https://github.com/open-telemetry/opentelemetry-go/releases/tag/v0.6.0
[0.5.0]: https://github.com/open-telemetry/opentelemetry-go/releases/tag/v0.5.0
[0.4.3]: https://github.com/open-telemetry/opentelemetry-go/releases/tag/v0.4.3
[0.4.2]: https://github.com/open-telemetry/opentelemetry-go/releases/tag/v0.4.2
[0.4.1]: https://github.com/open-telemetry/opentelemetry-go/releases/tag/v0.4.1
[0.4.0]: https://github.com/open-telemetry/opentelemetry-go/releases/tag/v0.4.0
[0.3.0]: https://github.com/open-telemetry/opentelemetry-go/releases/tag/v0.3.0
[0.2.3]: https://github.com/open-telemetry/opentelemetry-go/releases/tag/v0.2.3
[0.2.2]: https://github.com/open-telemetry/opentelemetry-go/releases/tag/v0.2.2
[0.2.1.1]: https://github.com/open-telemetry/opentelemetry-go/releases/tag/v0.2.1.1
[0.2.1]: https://github.com/open-telemetry/opentelemetry-go/releases/tag/v0.2.1
[0.2.0]: https://github.com/open-telemetry/opentelemetry-go/releases/tag/v0.2.0
[0.1.2]: https://github.com/open-telemetry/opentelemetry-go/releases/tag/v0.1.2
[0.1.1]: https://github.com/open-telemetry/opentelemetry-go/releases/tag/v0.1.1
[0.1.0]: https://github.com/open-telemetry/opentelemetry-go/releases/tag/v0.1.0

[Go 1.22]: https://go.dev/doc/go1.22
[Go 1.21]: https://go.dev/doc/go1.21
[Go 1.20]: https://go.dev/doc/go1.20
[Go 1.19]: https://go.dev/doc/go1.19
[Go 1.18]: https://go.dev/doc/go1.18

[metric API]:https://pkg.go.dev/go.opentelemetry.io/otel/metric
[metric SDK]:https://pkg.go.dev/go.opentelemetry.io/otel/sdk/metric
[trace API]:https://pkg.go.dev/go.opentelemetry.io/otel/trace

[GO-2024-2687]: https://pkg.go.dev/vuln/GO-2024-2687<|MERGE_RESOLUTION|>--- conflicted
+++ resolved
@@ -18,12 +18,9 @@
 ### Changed
 
 - Update `go.opentelemetry.io/proto/otlp` from v1.1.0 to v1.2.0. (#5177)
-<<<<<<< HEAD
+- Improve performance of baggage member character validation in `go.opentelemetry.io/otel/baggage`. (#5214)
 - `Shutdown` method of `Exporter` in `go.opentelemetry.io/otel/exporters/stdout/stdouttrace` ignores the context cancellation and always returns `nil`. (#5189)
 - `ForceFlush` and `Shutdown` methods of the exporter returned by `New` in `go.opentelemetry.io/otel/exporters/stdout/stdoutmetric` ignore the context cancellation and always return `nil`. (#5189)
-=======
-- Improve performance of baggage member character validation in `go.opentelemetry.io/otel/baggage`. (#5214)
->>>>>>> 1ea4ee27
 
 ### Removed
 
