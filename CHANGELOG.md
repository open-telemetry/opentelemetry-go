--- conflicted
+++ resolved
@@ -8,7 +8,6 @@
 
 ## [Unreleased]
 
-<<<<<<< HEAD
 ### Added
 
 - Support global `MeterProvider` in `go.opentelemetry.io/otel`. (#4039)
@@ -20,11 +19,10 @@
 
 - The `go.opentelemetry.io/otel/metric/global` package is removed.
   Use `go.opentelemetry.io/otel` instead. (#4039)
-=======
+
 ### Fixed
 
 - Remove unused imports from `sdk/resource/host_id_bsd.go` which caused build failures. (#4040, #4041)
->>>>>>> dde19304
 
 ## [1.15.0/0.38.0] 2023-04-27
 
