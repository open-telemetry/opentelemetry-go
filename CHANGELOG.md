--- conflicted
+++ resolved
@@ -9,7 +9,20 @@
 ## [Unreleased]
 
 ### Added
-
+- Adds `otlpgrpc.WithRetry`option for configuring the retry policy for transient errors on the otlp/gRPC exporter.(#1832)
+    - The following status codes are defined as transient errors:
+      | gRPC Status Code | Description |
+      | ---------------- | ----------- |
+      | 1  | Cancelled |
+      | 4  | Deadline Exceeded |
+      | 7  | Permission Denied |
+      | 8  | Resource Exhausted |
+      | 10 | Aborted |
+      | 10 | Out of Range |
+      | 14 | Unavailable |
+      | 15 | Data Loss |
+      | 16 | Unauthenticated |
+      
 ### Changed
 
 - Make `NewSplitDriver` from `go.opentelemetry.io/otel/exporters/otlp` take variadic arguments instead of a `SplitConfig` item. 
@@ -65,33 +78,6 @@
   - `OTEL_EXPORTER_OTLP_TRACES_CERTIFICATE`
   - `OTEL_EXPORTER_OTLP_METRICS_CERTIFICATE`
 - Adds `otlpgrpc.WithTimeout` option for configuring timeout to the otlp/gRPC exporter. (#1821)
-<<<<<<< HEAD
-- Added `WithOSType` resource configuration option to set OS (Operating System) type resource attribute (`os.type`). (#1788)
-- Added `WithProcess*` resource configuration options to set Process resource attributes. (#1788)
-  - `process.pid`
-  - `process.executable.name`
-  - `process.executable.path`
-  - `process.command_args`
-  - `process.owner`
-  - `process.runtime.name`
-  - `process.runtime.version`
-  - `process.runtime.description`
-- Adds `otlpgrpc.WithRetry`option for configuring the retry policy for transient errors on the otlp/gRPC exporter.(#1832)
-  - The following status codes are defined as transient errors:
-  | gRPC Status Code | Description |
-  | ---------------- | ----------- |
-  | 1  | Cancelled |
-  | 4  | Deadline Exceeded |
-  | 7  | Permission Denied |
-  | 8  | Resource Exhausted |
-  | 10 | Aborted |
-  | 10 | Out of Range |
-  | 14 | Unavailable |
-  | 15 | Data Loss |
-  | 16 | Unauthenticated |
-
-=======
->>>>>>> 0f4e454c
 
 ### Fixed
 
