--- conflicted
+++ resolved
@@ -16,12 +16,9 @@
   This module is unstable and breaking changes may be introduced.
   See our [versioning policy](VERSIONING.md) for more information about these stability guarantees. (#5629)
 - Add `InstrumentationScope` field to `SpanStub` in `go.opentelemetry.io/otel/sdk/trace/tracetest`, as a replacement for the deprecated `InstrumentationLibrary`. (#5627)
-<<<<<<< HEAD
+- Zero value of `SimpleProcessor` in `go.opentelemetry.io/otel/sdk/log` no longer panics. (#5665)
 - Add `Walk` function to `TraceState` in `go.opentelemetry.io/otel/trace` to iterate all the key-value pairs. (#5651)
 - Bridge the trace state in `go.opentelemetry.io/otel/bridge/opencensus`. (#5651)
-=======
-- Zero value of `SimpleProcessor` in `go.opentelemetry.io/otel/sdk/log` no longer panics. (#5665)
->>>>>>> ef08fb9c
 
 ### Changed
 
