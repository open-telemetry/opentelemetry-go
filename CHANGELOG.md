--- conflicted
+++ resolved
@@ -25,16 +25,13 @@
 - The `SpanStub` type and its associated functions were added to the `go.opentelemetry.io/otel/sdk/trace/tracetest` package.
   This type can be used as a testing replacement for the `SpanSnapshot` that was removed from the `go.opentelemetry.io/otel/sdk/trace` package. (#1873)
 - Adds support for scheme in `OTEL_EXPORTER_OTLP_ENDPOINT` according to the spec. (#1886)
-<<<<<<< HEAD
-- Added `WithOSDescription` resource configuration option to set OS (Operating System) description resource attribute (`os.description`). (#1840)
-- Added `WithOS` resource configuration option to set all OS (Operating System) resource attributes at once. (#1840)
-=======
 - An example of using OpenTelemetry Go as a trace context forwarder. (#1912)
 - `ParseTraceState` is added to the `go.opentelemetry.io/otel/trace` package.
   It can be used to decode a `TraceState` from a `tracestate` header string value. (#1937)
 - The `Len` method is added to the `TraceState` type in the `go.opentelemetry.io/otel/trace` package.
   This method returns the number of list-members the `TraceState` holds. (#1937)
->>>>>>> 8603b902
+- Added `WithOSDescription` resource configuration option to set OS (Operating System) description resource attribute (`os.description`). (#1840)
+- Added `WithOS` resource configuration option to set all OS (Operating System) resource attributes at once. (#1840)
 
 ### Changed
 
