--- conflicted
+++ resolved
@@ -10,11 +10,8 @@
 
 ### Changed
 
-<<<<<<< HEAD
+- `span.SetStatus` has been updated such that calls that lower the status are now no-ops. (#3214)
 - Flush pending measurements with the `PeriodicReader` in the `go.opentelemetry.io/otel/sdk/metric` when `ForceFlush` or `Shutdown` are called. (#3220)
-=======
-- `span.SetStatus` has been updated such that calls that lower the status are now no-ops. (#3214)
->>>>>>> 529049bd
 
 ## [0.32.1] Metric SDK (Alpha) - 2022-09-22
 
