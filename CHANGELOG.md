# Changelog

All notable changes to this project will be documented in this file.

The format is based on [Keep a Changelog](https://keepachangelog.com/en/1.0.0/).

This project adheres to [Semantic Versioning](https://semver.org/spec/v2.0.0.html).

## [Unreleased]

### Added

- Added Jaeger Environment variables: `OTEL_EXPORTER_JAEGER_AGENT_HOST`, `OTEL_EXPORTER_JAEGER_AGENT_PORT`
  These environment variables can be used to override Jaeger agent hostname and port (#1752)
- The OTLP exporter now has two new convenience functions, `NewExportPipeline` and `InstallNewPipeline`, setup and install the exporter in tracing and metrics pipelines. (#1373)
- Adds test to check BatchSpanProcessor ignores `OnEnd` and `ForceFlush` post `Shutdown`. (#1772)
- Option `ExportTimeout` was added to batch span processor. (#1755)
- Adds semantic conventions for exceptions. (#1492)
- Added support for configuring OTLP/HTTP Endpoints, Headers, Compression and Timeout via the Environment Variables. (#1758)
  - `OTEL_EXPORTER_OTLP_ENDPOINT`
  - `OTEL_EXPORTER_OTLP_TRACES_ENDPOINT`
  - `OTEL_EXPORTER_OTLP_METRICS_ENDPOINT`
  - `OTEL_EXPORTER_OTLP_HEADERS`
  - `OTEL_EXPORTER_OTLP_TRACES_HEADERS`
  - `OTEL_EXPORTER_OTLP_METRICS_HEADERS`
  - `OTEL_EXPORTER_OTLP_COMPRESSION`
  - `OTEL_EXPORTER_OTLP_TRACES_COMPRESSION`
  - `OTEL_EXPORTER_OTLP_METRICS_COMPRESSION`
  - `OTEL_EXPORTER_OTLP_TIMEOUT`
  - `OTEL_EXPORTER_OTLP_TRACES_TIMEOUT`
  - `OTEL_EXPORTER_OTLP_METRICS_TIMEOUT`
- Added support for configuring OTLP/HTTP TLS Certificates via the Environment Variables. (#1769)
  - `OTEL_EXPORTER_OTLP_CERTIFICATE`
  - `OTEL_EXPORTER_OTLP_TRACES_CERTIFICATE`
  - `OTEL_EXPORTER_OTLP_METRICS_CERTIFICATE`
- `trace.TraceFlags` is now a defined type over `byte` and `WithSampled(bool) TraceFlags` and `IsSampled() bool` methods have been added to it. (#1770)
- The `Event` and `Link` struct types from the `go.opentelemetry.io/otel` package now include a `DroppedAttributeCount` field to record the number of attributes that were not recorded due to configured limits being reached. (#1771)
- The Jaeger exporter now reports dropped attributes for a Span event in the exported log. (#1771)
- Adds `k8s.node.name` and `k8s.node.uid` attribute keys to the `semconv` package. (#1789)

### Fixed

- The `Span.IsRecording` implementation from `go.opentelemetry.io/otel/sdk/trace` always returns false when not being sampled. (#1750)
- The Jaeger exporter now correctly sets tags for the Span status code and message.
  This means it uses the correct tag keys (`"otel.status_code"`, `"otel.status_description"`) and does not set the status message as a tag unless it is set on the span. (#1761)
- The Jaeger exporter now correctly records Span event's names using the `"event"` key for a tag.
  Additionally, this tag is overridden, as specified in the OTel specification, if the event contains an attribute with that key. (#1768)
- Zipkin Exporter: Ensure mapping between OTel and Zipkin span data complies with the specification. (#1688)
- Fixed typo for default service name in Jaeger Exporter. (#1797)

### Changed

- Modify Zipkin Exporter default service name, use default resouce's serviceName instead of empty. (#1777)
- Updated Jaeger Environment Variables: `JAEGER_ENDPOINT`, `JAEGER_USER`, `JAEGER_PASSWORD`
  to `OTEL_EXPORTER_JAEGER_ENDPOINT`, `OTEL_EXPORTER_JAEGER_USER`, `OTEL_EXPORTER_JAEGER_PASSWORD` 
  in compliance with OTel spec (#1752)
- Span `RecordError` now records an `exception` event to comply with the semantic convention specification. (#1492)
- Jaeger exporter was updated to use thrift v0.14.1. (#1712)
- Migrate from using internally built and maintained version of the OTLP to the one hosted at `go.opentelemetry.io/proto/otlp`. (#1713)
- Migrate from using `github.com/gogo/protobuf` to `google.golang.org/protobuf` to match `go.opentelemetry.io/proto/otlp`. (#1713)
- The storage of a local or remote Span in a `context.Context` using its SpanContext is unified to store just the current Span.
  The Span's SpanContext can now self-identify as being remote or not.
  This means that `"go.opentelemetry.io/otel/trace".ContextWithRemoteSpanContext` will now overwrite any existing current Span, not just existing remote Spans, and make it the current Span in a `context.Context`. (#1731)
- Information about a parent span context in a `"go.opentelemetry.io/otel/export/trace".SpanSnapshot` is unified in a new `Parent` field.
  The existing `ParentSpanID` and `HasRemoteParent` fields are removed in favor of this. (#1748)
- The `ParentContext` field of the `"go.opentelemetry.io/otel/sdk/trace".SamplingParameters` is updated to hold a `context.Context` containing the parent span.
  This changes it to make `SamplingParameters` conform with the OpenTelemetry specification. (#1749)
- Modify `BatchSpanProcessor.ForceFlush` to abort after timeout/cancellation. (#1757)
- Improve OTLP/gRPC exporter connection errors. (#1737)
- The `DroppedAttributeCount` field of the `Span` in the `go.opentelemetry.io/otel` package now only represents the number of attributes dropped for the span itself.
  It no longer is a conglomerate of itself, events, and link attributes that have been dropped. (#1771)
- Make `ExportSpans` in Jaeger Exporter honor context deadline. (#1773)
- The `go.opentelemetry.io/otel/sdk/export/trace` package is merged into the `go.opentelemetry.io/otel/sdk/trace` package. (#1778)
<<<<<<< HEAD
- Convenience functions for stdout exporter have been updated to return the `TracerProvider` implementation and enable the shutdown of the exporter. (#1800)
=======
- The prometheus.InstallNewPipeline example is moved from comment to example test (#1796)
>>>>>>> 04890608

### Removed

- Removed Jaeger Environment variables: `JAEGER_SERVICE_NAME`, `JAEGER_DISABLED`, `JAEGER_TAGS`
  These environment variables will no longer be used to override values of the Jaeger exporter (#1752)
- No longer set the links for a `Span` in `go.opentelemetry.io/otel/sdk/trace` that is configured to be a new root.
  This is unspecified behavior that the OpenTelemetry community plans to standardize in the future.
  To prevent backwards incompatible changes when it is specified, these links are removed. (#1726)
- Setting error status while recording error with Span from oteltest package. (#1729)
- The concept of a remote and local Span stored in a context is unified to just the current Span.
  Because of this `"go.opentelemetry.io/otel/trace".RemoteSpanContextFromContext` is removed as it is no longer needed.
  Instead, `"go.opentelemetry.io/otel/trace".SpanContextFromContex` can be used to return the current Span.
  If needed, that Span's `SpanContext.IsRemote()` can then be used to determine if it is remote or not. (#1731)
- The `HasRemoteParent` field of the `"go.opentelemetry.io/otel/sdk/trace".SamplingParameters` is removed.
  This field is redundant to the information returned from the `Remote` method of the `SpanContext` held in the `ParentContext` field. (#1749)
- The `trace.FlagsDebug` and `trace.FlagsDeferred` constants have been removed and will be localized to the B3 propagator. (#1770)
- Remove `Process` configuration, `WithProcessFromEnv` and `ProcessFromEnv`, and type from the Jaeger exporter package.
  The information that could be configured in the `Process` struct should be configured in a `Resource` instead. (#1776, #1804)

## [0.19.0] - 2021-03-18

### Added

- Added `Marshaler` config option to `otlphttp` to enable otlp over json or protobufs. (#1586)
- A `ForceFlush` method to the `"go.opentelemetry.io/otel/sdk/trace".TracerProvider` to flush all registered `SpanProcessor`s. (#1608)
- Added `WithSampler` and `WithSpanLimits` to tracer provider. (#1633, #1702)
- `"go.opentelemetry.io/otel/trace".SpanContext` now has a `remote` property, and `IsRemote()` predicate, that is true when the `SpanContext` has been extracted from remote context data. (#1701)
- A `Valid` method to the `"go.opentelemetry.io/otel/attribute".KeyValue` type. (#1703)

### Changed

- `trace.SpanContext` is now immutable and has no exported fields. (#1573)
  - `trace.NewSpanContext()` can be used in conjunction with the `trace.SpanContextConfig` struct to initialize a new `SpanContext` where all values are known.
- Update the `ForceFlush` method signature to the `"go.opentelemetry.io/otel/sdk/trace".SpanProcessor` to accept a `context.Context` and return an error. (#1608)
- Update the `Shutdown` method to the `"go.opentelemetry.io/otel/sdk/trace".TracerProvider` return an error on shutdown failure. (#1608)
- The SimpleSpanProcessor will now shut down the enclosed `SpanExporter` and gracefully ignore subsequent calls to `OnEnd` after `Shutdown` is called. (#1612)
- `"go.opentelemetry.io/sdk/metric/controller.basic".WithPusher` is replaced with `WithExporter` to provide consistent naming across project. (#1656)
- Added non-empty string check for trace `Attribute` keys. (#1659)
- Add `description` to SpanStatus only when `StatusCode` is set to error. (#1662)
- Jaeger exporter falls back to `resource.Default`'s `service.name` if the exported Span does not have one. (#1673)
- Jaeger exporter populates Jaeger's Span Process from Resource. (#1673)
- Renamed the `LabelSet` method of `"go.opentelemetry.io/otel/sdk/resource".Resource` to `Set`. (#1692)
- Changed `WithSDK` to `WithSDKOptions` to accept variadic arguments of `TracerProviderOption` type in `go.opentelemetry.io/otel/exporters/trace/jaeger` package. (#1693)
- Changed `WithSDK` to `WithSDKOptions` to accept variadic arguments of `TracerProviderOption` type in `go.opentelemetry.io/otel/exporters/trace/zipkin` package. (#1693)

### Removed

- Removed `serviceName` parameter from Zipkin exporter and uses resource instead. (#1549)
- Removed `WithConfig` from tracer provider to avoid overriding configuration. (#1633)
- Removed the exported `SimpleSpanProcessor` and `BatchSpanProcessor` structs.
   These are now returned as a SpanProcessor interface from their respective constructors. (#1638)
- Removed `WithRecord()` from `trace.SpanOption` when creating a span. (#1660)
- Removed setting status to `Error` while recording an error as a span event in `RecordError`. (#1663)
- Removed `jaeger.WithProcess` configuration option. (#1673)
- Removed `ApplyConfig` method from `"go.opentelemetry.io/otel/sdk/trace".TracerProvider` and the now unneeded `Config` struct. (#1693)

### Fixed

- Jaeger Exporter: Ensure mapping between OTEL and Jaeger span data complies with the specification. (#1626)
- `SamplingResult.TraceState` is correctly propagated to a newly created span's `SpanContext`. (#1655)
- The `otel-collector` example now correctly flushes metric events prior to shutting down the exporter. (#1678)
- Do not set span status message in `SpanStatusFromHTTPStatusCode` if it can be inferred from `http.status_code`. (#1681)
- Synchronization issues in global trace delegate implementation. (#1686)
- Reduced excess memory usage by global `TracerProvider`. (#1687)

## [0.18.0] - 2021-03-03

### Added

- Added `resource.Default()` for use with meter and tracer providers. (#1507)
- `AttributePerEventCountLimit` and `AttributePerLinkCountLimit` for `SpanLimits`. (#1535)
- Added `Keys()` method to `propagation.TextMapCarrier` and `propagation.HeaderCarrier` to adapt `http.Header` to this interface. (#1544)
- Added `code` attributes to `go.opentelemetry.io/otel/semconv` package. (#1558)
- Compatibility testing suite in the CI system for the following systems. (#1567)
   | OS      | Go Version | Architecture |
   | ------- | ---------- | ------------ |
   | Ubuntu  | 1.15       | amd64        |
   | Ubuntu  | 1.14       | amd64        |
   | Ubuntu  | 1.15       | 386          |
   | Ubuntu  | 1.14       | 386          |
   | MacOS   | 1.15       | amd64        |
   | MacOS   | 1.14       | amd64        |
   | Windows | 1.15       | amd64        |
   | Windows | 1.14       | amd64        |
   | Windows | 1.15       | 386          |
   | Windows | 1.14       | 386          |

### Changed

- Replaced interface `oteltest.SpanRecorder` with its existing implementation
  `StandardSpanRecorder`. (#1542)
- Default span limit values to 128. (#1535)
- Rename `MaxEventsPerSpan`, `MaxAttributesPerSpan` and `MaxLinksPerSpan` to `EventCountLimit`, `AttributeCountLimit` and `LinkCountLimit`, and move these fields into `SpanLimits`. (#1535)
- Renamed the `otel/label` package to `otel/attribute`. (#1541)
- Vendor the Jaeger exporter's dependency on Apache Thrift. (#1551)
- Parallelize the CI linting and testing. (#1567)
- Stagger timestamps in exact aggregator tests. (#1569)
- Changed all examples to use `WithBatchTimeout(5 * time.Second)` rather than `WithBatchTimeout(5)`. (#1621)
- Prevent end-users from implementing some interfaces (#1575)
```
      "otel/exporters/otlp/otlphttp".Option
      "otel/exporters/stdout".Option
      "otel/oteltest".Option
      "otel/trace".TracerOption
      "otel/trace".SpanOption
      "otel/trace".EventOption
      "otel/trace".LifeCycleOption
      "otel/trace".InstrumentationOption
      "otel/sdk/resource".Option
      "otel/sdk/trace".ParentBasedSamplerOption
      "otel/sdk/trace".ReadOnlySpan
      "otel/sdk/trace".ReadWriteSpan
```
### Removed

- Removed attempt to resample spans upon changing the span name with `span.SetName()`. (#1545)
- The `test-benchmark` is no longer a dependency of the `precommit` make target. (#1567)
- Removed the `test-386` make target.
   This was replaced with a full compatibility testing suite (i.e. multi OS/arch) in the CI system. (#1567)

### Fixed

- The sequential timing check of timestamps in the stdout exporter are now setup explicitly to be sequential (#1571). (#1572)
- Windows build of Jaeger tests now compiles with OS specific functions (#1576). (#1577)
- The sequential timing check of timestamps of go.opentelemetry.io/otel/sdk/metric/aggregator/lastvalue are now setup explicitly to be sequential (#1578). (#1579)
- Validate tracestate header keys with vendors according to the W3C TraceContext specification (#1475). (#1581)
- The OTLP exporter includes related labels for translations of a GaugeArray (#1563). (#1570)

## [0.17.0] - 2021-02-12

### Changed

- Rename project default branch from `master` to `main`. (#1505)
- Reverse order in which `Resource` attributes are merged, per change in spec. (#1501)
- Add tooling to maintain "replace" directives in go.mod files automatically. (#1528)
- Create new modules: otel/metric, otel/trace, otel/oteltest, otel/sdk/export/metric, otel/sdk/metric (#1528)
- Move metric-related public global APIs from otel to otel/metric/global. (#1528)

## Fixed

- Fixed otlpgrpc reconnection issue.
- The example code in the README.md of `go.opentelemetry.io/otel/exporters/otlp` is moved to a compiled example test and used the new `WithAddress` instead of `WithEndpoint`. (#1513)
- The otel-collector example now uses the default OTLP receiver port of the collector.

## [0.16.0] - 2021-01-13

### Added

- Add the `ReadOnlySpan` and `ReadWriteSpan` interfaces to provide better control for accessing span data. (#1360)
- `NewGRPCDriver` function returns a `ProtocolDriver` that maintains a single gRPC connection to the collector. (#1369)
- Added documentation about the project's versioning policy. (#1388)
- Added `NewSplitDriver` for OTLP exporter that allows sending traces and metrics to different endpoints. (#1418)
- Added codeql worfklow to GitHub Actions (#1428)
- Added Gosec workflow to GitHub Actions (#1429)
- Add new HTTP driver for OTLP exporter in `exporters/otlp/otlphttp`. Currently it only supports the binary protobuf payloads. (#1420)
- Add an OpenCensus exporter bridge. (#1444)

### Changed

- Rename `internal/testing` to `internal/internaltest`. (#1449)
- Rename `export.SpanData` to `export.SpanSnapshot` and use it only for exporting spans. (#1360)
- Store the parent's full `SpanContext` rather than just its span ID in the `span` struct. (#1360)
- Improve span duration accuracy. (#1360)
- Migrated CI/CD from CircleCI to GitHub Actions (#1382)
- Remove duplicate checkout from GitHub Actions workflow (#1407)
- Metric `array` aggregator renamed `exact` to match its `aggregation.Kind` (#1412)
- Metric `exact` aggregator includes per-point timestamps (#1412)
- Metric stdout exporter uses MinMaxSumCount aggregator for ValueRecorder instruments (#1412)
- `NewExporter` from `exporters/otlp` now takes a `ProtocolDriver` as a parameter. (#1369)
- Many OTLP Exporter options became gRPC ProtocolDriver options. (#1369)
- Unify endpoint API that related to OTel exporter. (#1401)
- Optimize metric histogram aggregator to re-use its slice of buckets. (#1435)
- Metric aggregator Count() and histogram Bucket.Counts are consistently `uint64`. (1430)
- Histogram aggregator accepts functional options, uses default boundaries if none given. (#1434)
- `SamplingResult` now passed a `Tracestate` from the parent `SpanContext` (#1432)
- Moved gRPC driver for OTLP exporter to `exporters/otlp/otlpgrpc`. (#1420)
- The `TraceContext` propagator now correctly propagates `TraceState` through the `SpanContext`. (#1447)
- Metric Push and Pull Controller components are combined into a single "basic" Controller:
  - `WithExporter()` and `Start()` to configure Push behavior
  - `Start()` is optional; use `Collect()` and `ForEach()` for Pull behavior
  - `Start()` and `Stop()` accept Context. (#1378)
- The `Event` type is moved from the `otel/sdk/export/trace` package to the `otel/trace` API package. (#1452)

### Removed

- Remove `errUninitializedSpan` as its only usage is now obsolete. (#1360)
- Remove Metric export functionality related to quantiles and summary data points: this is not specified (#1412)
- Remove DDSketch metric aggregator; our intention is to re-introduce this as an option of the histogram aggregator after [new OTLP histogram data types](https://github.com/open-telemetry/opentelemetry-proto/pull/226) are released (#1412)

### Fixed

- `BatchSpanProcessor.Shutdown()` will now shutdown underlying `export.SpanExporter`. (#1443)

## [0.15.0] - 2020-12-10

### Added

- The `WithIDGenerator` `TracerProviderOption` is added to the `go.opentelemetry.io/otel/trace` package to configure an `IDGenerator` for the `TracerProvider`. (#1363)

### Changed

- The Zipkin exporter now uses the Span status code to determine. (#1328)
- `NewExporter` and `Start` functions in `go.opentelemetry.io/otel/exporters/otlp` now receive `context.Context` as a first parameter. (#1357)
- Move the OpenCensus example into `example` directory. (#1359)
- Moved the SDK's `internal.IDGenerator` interface in to the `sdk/trace` package to enable support for externally-defined ID generators. (#1363)
- Bump `github.com/google/go-cmp` from 0.5.3 to 0.5.4 (#1374)
- Bump `github.com/golangci/golangci-lint` in `/internal/tools` (#1375)

### Fixed

- Metric SDK `SumObserver` and `UpDownSumObserver` instruments correctness fixes. (#1381)

## [0.14.0] - 2020-11-19

### Added

- An `EventOption` and the related `NewEventConfig` function are added to the `go.opentelemetry.io/otel` package to configure Span events. (#1254)
- A `TextMapPropagator` and associated `TextMapCarrier` are added to the `go.opentelemetry.io/otel/oteltest` package to test `TextMap` type propagators and their use. (#1259)
- `SpanContextFromContext` returns `SpanContext` from context. (#1255)
- `TraceState` has been added to `SpanContext`. (#1340)
- `DeploymentEnvironmentKey` added to `go.opentelemetry.io/otel/semconv` package. (#1323)
- Add an OpenCensus to OpenTelemetry tracing bridge. (#1305)
- Add a parent context argument to `SpanProcessor.OnStart` to follow the specification. (#1333)
- Add missing tests for `sdk/trace/attributes_map.go`. (#1337)

### Changed

- Move the `go.opentelemetry.io/otel/api/trace` package into `go.opentelemetry.io/otel/trace` with the following changes. (#1229) (#1307)
  - `ID` has been renamed to `TraceID`.
  - `IDFromHex` has been renamed to `TraceIDFromHex`.
  - `EmptySpanContext` is removed.
- Move the `go.opentelemetry.io/otel/api/trace/tracetest` package into `go.opentelemetry.io/otel/oteltest`. (#1229)
- OTLP Exporter updates:
  - supports OTLP v0.6.0 (#1230, #1354)
  - supports configurable aggregation temporality (default: Cumulative, optional: Stateless). (#1296)
- The Sampler is now called on local child spans. (#1233)
- The `Kind` type from the `go.opentelemetry.io/otel/api/metric` package was renamed to `InstrumentKind` to more specifically describe what it is and avoid semantic ambiguity. (#1240)
- The `MetricKind` method of the `Descriptor` type in the `go.opentelemetry.io/otel/api/metric` package was renamed to `Descriptor.InstrumentKind`.
   This matches the returned type and fixes misuse of the term metric. (#1240)
- Move test harness from the `go.opentelemetry.io/otel/api/apitest` package into `go.opentelemetry.io/otel/oteltest`. (#1241)
- Move the `go.opentelemetry.io/otel/api/metric/metrictest` package into `go.opentelemetry.io/oteltest` as part of #964. (#1252)
- Move the `go.opentelemetry.io/otel/api/metric` package into `go.opentelemetry.io/otel/metric` as part of #1303. (#1321)
- Move the `go.opentelemetry.io/otel/api/metric/registry` package into `go.opentelemetry.io/otel/metric/registry` as a part of #1303. (#1316)
- Move the `Number` type (together with related functions) from `go.opentelemetry.io/otel/api/metric` package into `go.opentelemetry.io/otel/metric/number` as a part of #1303. (#1316)
- The function signature of the Span `AddEvent` method in `go.opentelemetry.io/otel` is updated to no longer take an unused context and instead take a required name and a variable number of `EventOption`s. (#1254)
- The function signature of the Span `RecordError` method in `go.opentelemetry.io/otel` is updated to no longer take an unused context and instead take a required error value and a variable number of `EventOption`s. (#1254)
- Move the `go.opentelemetry.io/otel/api/global` package to `go.opentelemetry.io/otel`. (#1262) (#1330)
- Move the `Version` function from `go.opentelemetry.io/otel/sdk` to `go.opentelemetry.io/otel`. (#1330)
- Rename correlation context header from `"otcorrelations"` to `"baggage"` to match the OpenTelemetry specification. (#1267)
- Fix `Code.UnmarshalJSON` to work with valid JSON only. (#1276)
- The `resource.New()` method changes signature to support builtin attributes and functional options, including `telemetry.sdk.*` and
  `host.name` semantic conventions; the former method is renamed `resource.NewWithAttributes`. (#1235)
- The Prometheus exporter now exports non-monotonic counters (i.e. `UpDownCounter`s) as gauges. (#1210)
- Correct the `Span.End` method documentation in the `otel` API to state updates are not allowed on a span after it has ended. (#1310)
- Updated span collection limits for attribute, event and link counts to 1000 (#1318)
- Renamed `semconv.HTTPUrlKey` to `semconv.HTTPURLKey`. (#1338)

### Removed

- The `ErrInvalidHexID`, `ErrInvalidTraceIDLength`, `ErrInvalidSpanIDLength`, `ErrInvalidSpanIDLength`, or `ErrNilSpanID` from the `go.opentelemetry.io/otel` package are unexported now. (#1243)
- The `AddEventWithTimestamp` method on the `Span` interface in `go.opentelemetry.io/otel` is removed due to its redundancy.
   It is replaced by using the `AddEvent` method with a `WithTimestamp` option. (#1254)
- The `MockSpan` and `MockTracer` types are removed from `go.opentelemetry.io/otel/oteltest`.
   `Tracer` and `Span` from the same module should be used in their place instead. (#1306)
- `WorkerCount` option is removed from `go.opentelemetry.io/otel/exporters/otlp`. (#1350)
- Remove the following labels types: INT32, UINT32, UINT64 and FLOAT32. (#1314)

### Fixed

- Rename `MergeItererator` to `MergeIterator` in the `go.opentelemetry.io/otel/label` package. (#1244)
- The `go.opentelemetry.io/otel/api/global` packages global TextMapPropagator now delegates functionality to a globally set delegate for all previously returned propagators. (#1258)
- Fix condition in `label.Any`. (#1299)
- Fix global `TracerProvider` to pass options to its configured provider. (#1329)
- Fix missing handler for `ExactKind` aggregator in OTLP metrics transformer (#1309)

## [0.13.0] - 2020-10-08

### Added

- OTLP Metric exporter supports Histogram aggregation. (#1209)
- The `Code` struct from the `go.opentelemetry.io/otel/codes` package now supports JSON marshaling and unmarshaling as well as implements the `Stringer` interface. (#1214)
- A Baggage API to implement the OpenTelemetry specification. (#1217)
- Add Shutdown method to sdk/trace/provider, shutdown processors in the order they were registered. (#1227)

### Changed

- Set default propagator to no-op propagator. (#1184)
- The `HTTPSupplier`, `HTTPExtractor`, `HTTPInjector`, and `HTTPPropagator` from the `go.opentelemetry.io/otel/api/propagation` package were replaced with unified `TextMapCarrier` and `TextMapPropagator` in the `go.opentelemetry.io/otel/propagation` package. (#1212) (#1325)
- The `New` function from the `go.opentelemetry.io/otel/api/propagation` package was replaced with `NewCompositeTextMapPropagator` in the `go.opentelemetry.io/otel` package. (#1212)
- The status codes of the `go.opentelemetry.io/otel/codes` package have been updated to match the latest OpenTelemetry specification.
   They now are `Unset`, `Error`, and `Ok`.
   They no longer track the gRPC codes. (#1214)
- The `StatusCode` field of the `SpanData` struct in the `go.opentelemetry.io/otel/sdk/export/trace` package now uses the codes package from this package instead of the gRPC project. (#1214)
- Move the `go.opentelemetry.io/otel/api/baggage` package into `go.opentelemetry.io/otel/baggage`. (#1217) (#1325)
- A `Shutdown` method of `SpanProcessor` and all its implementations receives a context and returns an error. (#1264)

### Fixed

- Copies of data from arrays and slices passed to `go.opentelemetry.io/otel/label.ArrayValue()` are now used in the returned `Value` instead of using the mutable data itself. (#1226)

### Removed

- The `ExtractHTTP` and `InjectHTTP` functions from the `go.opentelemetry.io/otel/api/propagation` package were removed. (#1212)
- The `Propagators` interface from the `go.opentelemetry.io/otel/api/propagation` package was removed to conform to the OpenTelemetry specification.
   The explicit `TextMapPropagator` type can be used in its place as this is the `Propagator` type the specification defines. (#1212)
- The `SetAttribute` method of the `Span` from the `go.opentelemetry.io/otel/api/trace` package was removed given its redundancy with the `SetAttributes` method. (#1216)
- The internal implementation of Baggage storage is removed in favor of using the new Baggage API functionality. (#1217)
- Remove duplicate hostname key `HostHostNameKey` in Resource semantic conventions. (#1219)
- Nested array/slice support has been removed. (#1226)

## [0.12.0] - 2020-09-24

### Added

- A `SpanConfigure` function in `go.opentelemetry.io/otel/api/trace` to create a new `SpanConfig` from `SpanOption`s. (#1108)
- In the `go.opentelemetry.io/otel/api/trace` package, `NewTracerConfig` was added to construct new `TracerConfig`s.
   This addition was made to conform with our project option conventions. (#1155)
- Instrumentation library information was added to the Zipkin exporter. (#1119)
- The `SpanProcessor` interface now has a `ForceFlush()` method. (#1166)
- More semantic conventions for k8s as resource attributes. (#1167)

### Changed

- Add reconnecting udp connection type to Jaeger exporter.
   This change adds a new optional implementation of the udp conn interface used to detect changes to an agent's host dns record.
   It then adopts the new destination address to ensure the exporter doesn't get stuck. This change was ported from jaegertracing/jaeger-client-go#520. (#1063)
- Replace `StartOption` and `EndOption` in `go.opentelemetry.io/otel/api/trace` with `SpanOption`.
   This change is matched by replacing the `StartConfig` and `EndConfig` with a unified `SpanConfig`. (#1108)
- Replace the `LinkedTo` span option in `go.opentelemetry.io/otel/api/trace` with `WithLinks`.
   This is be more consistent with our other option patterns, i.e. passing the item to be configured directly instead of its component parts, and provides a cleaner function signature. (#1108)
- The `go.opentelemetry.io/otel/api/trace` `TracerOption` was changed to an interface to conform to project option conventions. (#1109)
- Move the `B3` and `TraceContext` from within the `go.opentelemetry.io/otel/api/trace` package to their own `go.opentelemetry.io/otel/propagators` package.
    This removal of the propagators is reflective of the OpenTelemetry specification for these propagators as well as cleans up the `go.opentelemetry.io/otel/api/trace` API. (#1118)
- Rename Jaeger tags used for instrumentation library information to reflect changes in OpenTelemetry specification. (#1119)
- Rename `ProbabilitySampler` to `TraceIDRatioBased` and change semantics to ignore parent span sampling status. (#1115)
- Move `tools` package under `internal`. (#1141)
- Move `go.opentelemetry.io/otel/api/correlation` package to `go.opentelemetry.io/otel/api/baggage`. (#1142)
   The `correlation.CorrelationContext` propagator has been renamed `baggage.Baggage`.  Other exported functions and types are unchanged.
- Rename `ParentOrElse` sampler to `ParentBased` and allow setting samplers depending on parent span. (#1153)
- In the `go.opentelemetry.io/otel/api/trace` package, `SpanConfigure` was renamed to `NewSpanConfig`. (#1155)
- Change `dependabot.yml` to add a `Skip Changelog` label to dependabot-sourced PRs. (#1161)
- The [configuration style guide](https://github.com/open-telemetry/opentelemetry-go/blob/master/CONTRIBUTING.md#config) has been updated to
   recommend the use of `newConfig()` instead of `configure()`. (#1163)
- The `otlp.Config` type has been unexported and changed to `otlp.config`, along with its initializer. (#1163)
- Ensure exported interface types include parameter names and update the
   Style Guide to reflect this styling rule. (#1172)
- Don't consider unset environment variable for resource detection to be an error. (#1170)
- Rename `go.opentelemetry.io/otel/api/metric.ConfigureInstrument` to `NewInstrumentConfig` and
  `go.opentelemetry.io/otel/api/metric.ConfigureMeter` to `NewMeterConfig`.
- ValueObserver instruments use LastValue aggregator by default. (#1165)
- OTLP Metric exporter supports LastValue aggregation. (#1165)
- Move the `go.opentelemetry.io/otel/api/unit` package to `go.opentelemetry.io/otel/unit`. (#1185)
- Rename `Provider` to `MeterProvider` in the `go.opentelemetry.io/otel/api/metric` package. (#1190)
- Rename `NoopProvider` to `NoopMeterProvider` in the `go.opentelemetry.io/otel/api/metric` package. (#1190)
- Rename `NewProvider` to `NewMeterProvider` in the `go.opentelemetry.io/otel/api/metric/metrictest` package. (#1190)
- Rename `Provider` to `MeterProvider` in the `go.opentelemetry.io/otel/api/metric/registry` package. (#1190)
- Rename `NewProvider` to `NewMeterProvider` in the `go.opentelemetry.io/otel/api/metri/registryc` package. (#1190)
- Rename `Provider` to `TracerProvider` in the `go.opentelemetry.io/otel/api/trace` package. (#1190)
- Rename `NoopProvider` to `NoopTracerProvider` in the `go.opentelemetry.io/otel/api/trace` package. (#1190)
- Rename `Provider` to `TracerProvider` in the `go.opentelemetry.io/otel/api/trace/tracetest` package. (#1190)
- Rename `NewProvider` to `NewTracerProvider` in the `go.opentelemetry.io/otel/api/trace/tracetest` package. (#1190)
- Rename `WrapperProvider` to `WrapperTracerProvider` in the `go.opentelemetry.io/otel/bridge/opentracing` package. (#1190)
- Rename `NewWrapperProvider` to `NewWrapperTracerProvider` in the `go.opentelemetry.io/otel/bridge/opentracing` package. (#1190)
- Rename `Provider` method of the pull controller to `MeterProvider` in the `go.opentelemetry.io/otel/sdk/metric/controller/pull` package. (#1190)
- Rename `Provider` method of the push controller to `MeterProvider` in the `go.opentelemetry.io/otel/sdk/metric/controller/push` package. (#1190)
- Rename `ProviderOptions` to `TracerProviderConfig` in the `go.opentelemetry.io/otel/sdk/trace` package. (#1190)
- Rename `ProviderOption` to `TracerProviderOption` in the `go.opentelemetry.io/otel/sdk/trace` package. (#1190)
- Rename `Provider` to `TracerProvider` in the `go.opentelemetry.io/otel/sdk/trace` package. (#1190)
- Rename `NewProvider` to `NewTracerProvider` in the `go.opentelemetry.io/otel/sdk/trace` package. (#1190)
- Renamed `SamplingDecision` values to comply with OpenTelemetry specification change. (#1192)
- Renamed Zipkin attribute names from `ot.status_code & ot.status_description` to `otel.status_code & otel.status_description`. (#1201)
- The default SDK now invokes registered `SpanProcessor`s in the order they were registered with the `TracerProvider`. (#1195)
- Add test of spans being processed by the `SpanProcessor`s in the order they were registered. (#1203)

### Removed

- Remove the B3 propagator from `go.opentelemetry.io/otel/propagators`. It is now located in the
   `go.opentelemetry.io/contrib/propagators/` module. (#1191)
- Remove the semantic convention for HTTP status text, `HTTPStatusTextKey` from package `go.opentelemetry.io/otel/semconv`. (#1194)

### Fixed

- Zipkin example no longer mentions `ParentSampler`, corrected to `ParentBased`. (#1171)
- Fix missing shutdown processor in otel-collector example. (#1186)
- Fix missing shutdown processor in basic and namedtracer examples. (#1197)

## [0.11.0] - 2020-08-24

### Added

- Support for exporting array-valued attributes via OTLP. (#992)
- `Noop` and `InMemory` `SpanBatcher` implementations to help with testing integrations. (#994)
- Support for filtering metric label sets. (#1047)
- A dimensionality-reducing metric Processor. (#1057)
- Integration tests for more OTel Collector Attribute types. (#1062)
- A new `WithSpanProcessor` `ProviderOption` is added to the `go.opentelemetry.io/otel/sdk/trace` package to create a `Provider` and automatically register the `SpanProcessor`. (#1078)

### Changed

- Rename `sdk/metric/processor/test` to `sdk/metric/processor/processortest`. (#1049)
- Rename `sdk/metric/controller/test` to `sdk/metric/controller/controllertest`. (#1049)
- Rename `api/testharness` to `api/apitest`. (#1049)
- Rename `api/trace/testtrace` to `api/trace/tracetest`. (#1049)
- Change Metric Processor to merge multiple observations. (#1024)
- The `go.opentelemetry.io/otel/bridge/opentracing` bridge package has been made into its own module.
   This removes the package dependencies of this bridge from the rest of the OpenTelemetry based project. (#1038)
- Renamed `go.opentelemetry.io/otel/api/standard` package to `go.opentelemetry.io/otel/semconv` to avoid the ambiguous and generic name `standard` and better describe the package as containing OpenTelemetry semantic conventions. (#1016)
- The environment variable used for resource detection has been changed from `OTEL_RESOURCE_LABELS` to `OTEL_RESOURCE_ATTRIBUTES` (#1042)
- Replace `WithSyncer` with `WithBatcher` in examples. (#1044)
- Replace the `google.golang.org/grpc/codes` dependency in the API with an equivalent `go.opentelemetry.io/otel/codes` package. (#1046)
- Merge the `go.opentelemetry.io/otel/api/label` and `go.opentelemetry.io/otel/api/kv` into the new `go.opentelemetry.io/otel/label` package. (#1060)
- Unify Callback Function Naming.
   Rename `*Callback` with `*Func`. (#1061)
- CI builds validate against last two versions of Go, dropping 1.13 and adding 1.15. (#1064)
- The `go.opentelemetry.io/otel/sdk/export/trace` interfaces `SpanSyncer` and `SpanBatcher` have been replaced with a specification compliant `Exporter` interface.
   This interface still supports the export of `SpanData`, but only as a slice.
   Implementation are also required now to return any error from `ExportSpans` if one occurs as well as implement a `Shutdown` method for exporter clean-up. (#1078)
- The `go.opentelemetry.io/otel/sdk/trace` `NewBatchSpanProcessor` function no longer returns an error.
   If a `nil` exporter is passed as an argument to this function, instead of it returning an error, it now returns a `BatchSpanProcessor` that handles the export of `SpanData` by not taking any action. (#1078)
- The `go.opentelemetry.io/otel/sdk/trace` `NewProvider` function to create a `Provider` no longer returns an error, instead only a `*Provider`.
   This change is related to `NewBatchSpanProcessor` not returning an error which was the only error this function would return. (#1078)

### Removed

- Duplicate, unused API sampler interface. (#999)
   Use the [`Sampler` interface](https://github.com/open-telemetry/opentelemetry-go/blob/v0.11.0/sdk/trace/sampling.go) provided by the SDK instead.
- The `grpctrace` instrumentation was moved to the `go.opentelemetry.io/contrib` repository and out of this repository.
   This move includes moving the `grpc` example to the `go.opentelemetry.io/contrib` as well. (#1027)
- The `WithSpan` method of the `Tracer` interface.
   The functionality this method provided was limited compared to what a user can provide themselves.
   It was removed with the understanding that if there is sufficient user need it can be added back based on actual user usage. (#1043)
- The `RegisterSpanProcessor` and `UnregisterSpanProcessor` functions.
   These were holdovers from an approach prior to the TracerProvider design. They were not used anymore. (#1077)
- The `oterror` package. (#1026)
- The `othttp` and `httptrace` instrumentations were moved to `go.opentelemetry.io/contrib`. (#1032)

### Fixed

- The `semconv.HTTPServerMetricAttributesFromHTTPRequest()` function no longer generates the high-cardinality `http.request.content.length` label. (#1031)
- Correct instrumentation version tag in Jaeger exporter. (#1037)
- The SDK span will now set an error event if the `End` method is called during a panic (i.e. it was deferred). (#1043)
- Move internally generated protobuf code from the `go.opentelemetry.io/otel` to the OTLP exporter to reduce dependency overhead. (#1050)
- The `otel-collector` example referenced outdated collector processors. (#1006)

## [0.10.0] - 2020-07-29

This release migrates the default OpenTelemetry SDK into its own Go module, decoupling the SDK from the API and reducing dependencies for instrumentation packages.

### Added

- The Zipkin exporter now has `NewExportPipeline` and `InstallNewPipeline` constructor functions to match the common pattern.
    These function build a new exporter with default SDK options and register the exporter with the `global` package respectively. (#944)
- Add propagator option for gRPC instrumentation. (#986)
- The `testtrace` package now tracks the `trace.SpanKind` for each span. (#987)

### Changed

- Replace the `RegisterGlobal` `Option` in the Jaeger exporter with an `InstallNewPipeline` constructor function.
   This matches the other exporter constructor patterns and will register a new exporter after building it with default configuration. (#944)
- The trace (`go.opentelemetry.io/otel/exporters/trace/stdout`) and metric (`go.opentelemetry.io/otel/exporters/metric/stdout`) `stdout` exporters are now merged into a single exporter at `go.opentelemetry.io/otel/exporters/stdout`.
   This new exporter was made into its own Go module to follow the pattern of all exporters and decouple it from the `go.opentelemetry.io/otel` module. (#956, #963)
- Move the `go.opentelemetry.io/otel/exporters/test` test package to `go.opentelemetry.io/otel/sdk/export/metric/metrictest`. (#962)
- The `go.opentelemetry.io/otel/api/kv/value` package was merged into the parent `go.opentelemetry.io/otel/api/kv` package. (#968)
  - `value.Bool` was replaced with `kv.BoolValue`.
  - `value.Int64` was replaced with `kv.Int64Value`.
  - `value.Uint64` was replaced with `kv.Uint64Value`.
  - `value.Float64` was replaced with `kv.Float64Value`.
  - `value.Int32` was replaced with `kv.Int32Value`.
  - `value.Uint32` was replaced with `kv.Uint32Value`.
  - `value.Float32` was replaced with `kv.Float32Value`.
  - `value.String` was replaced with `kv.StringValue`.
  - `value.Int` was replaced with `kv.IntValue`.
  - `value.Uint` was replaced with `kv.UintValue`.
  - `value.Array` was replaced with `kv.ArrayValue`.
- Rename `Infer` to `Any` in the `go.opentelemetry.io/otel/api/kv` package. (#972)
- Change `othttp` to use the `httpsnoop` package to wrap the `ResponseWriter` so that optional interfaces (`http.Hijacker`, `http.Flusher`, etc.) that are implemented by the original `ResponseWriter`are also implemented by the wrapped `ResponseWriter`. (#979)
- Rename `go.opentelemetry.io/otel/sdk/metric/aggregator/test` package to `go.opentelemetry.io/otel/sdk/metric/aggregator/aggregatortest`. (#980)
- Make the SDK into its own Go module called `go.opentelemetry.io/otel/sdk`. (#985)
- Changed the default trace `Sampler` from `AlwaysOn` to `ParentOrElse(AlwaysOn)`. (#989)

### Removed

- The `IndexedAttribute` function from the `go.opentelemetry.io/otel/api/label` package was removed in favor of `IndexedLabel` which it was synonymous with. (#970)

### Fixed

- Bump github.com/golangci/golangci-lint from 1.28.3 to 1.29.0 in /tools. (#953)
- Bump github.com/google/go-cmp from 0.5.0 to 0.5.1. (#957)
- Use `global.Handle` for span export errors in the OTLP exporter. (#946)
- Correct Go language formatting in the README documentation. (#961)
- Remove default SDK dependencies from the `go.opentelemetry.io/otel/api` package. (#977)
- Remove default SDK dependencies from the `go.opentelemetry.io/otel/instrumentation` package. (#983)
- Move documented examples for `go.opentelemetry.io/otel/instrumentation/grpctrace` interceptors into Go example tests. (#984)

## [0.9.0] - 2020-07-20

### Added

- A new Resource Detector interface is included to allow resources to be automatically detected and included. (#939)
- A Detector to automatically detect resources from an environment variable. (#939)
- Github action to generate protobuf Go bindings locally in `internal/opentelemetry-proto-gen`. (#938)
- OTLP .proto files from `open-telemetry/opentelemetry-proto` imported as a git submodule under `internal/opentelemetry-proto`.
   References to `github.com/open-telemetry/opentelemetry-proto` changed to `go.opentelemetry.io/otel/internal/opentelemetry-proto-gen`. (#942)

### Changed

- Non-nil value `struct`s for key-value pairs will be marshalled using JSON rather than `Sprintf`. (#948)

### Removed

- Removed dependency on `github.com/open-telemetry/opentelemetry-collector`. (#943)

## [0.8.0] - 2020-07-09

### Added

- The `B3Encoding` type to represent the B3 encoding(s) the B3 propagator can inject.
   A value for HTTP supported encodings (Multiple Header: `MultipleHeader`, Single Header: `SingleHeader`) are included. (#882)
- The `FlagsDeferred` trace flag to indicate if the trace sampling decision has been deferred. (#882)
- The `FlagsDebug` trace flag to indicate if the trace is a debug trace. (#882)
- Add `peer.service` semantic attribute. (#898)
- Add database-specific semantic attributes. (#899)
- Add semantic convention for `faas.coldstart` and `container.id`. (#909)
- Add http content size semantic conventions. (#905)
- Include `http.request_content_length` in HTTP request basic attributes. (#905)
- Add semantic conventions for operating system process resource attribute keys. (#919)
- The Jaeger exporter now has a `WithBatchMaxCount` option to specify the maximum number of spans sent in a batch. (#931)

### Changed

- Update `CONTRIBUTING.md` to ask for updates to `CHANGELOG.md` with each pull request. (#879)
- Use lowercase header names for B3 Multiple Headers. (#881)
- The B3 propagator `SingleHeader` field has been replaced with `InjectEncoding`.
   This new field can be set to combinations of the `B3Encoding` bitmasks and will inject trace information in these encodings.
   If no encoding is set, the propagator will default to `MultipleHeader` encoding. (#882)
- The B3 propagator now extracts from either HTTP encoding of B3 (Single Header or Multiple Header) based on what is contained in the header.
   Preference is given to Single Header encoding with Multiple Header being the fallback if Single Header is not found or is invalid.
   This behavior change is made to dynamically support all correctly encoded traces received instead of having to guess the expected encoding prior to receiving. (#882)
- Extend semantic conventions for RPC. (#900)
- To match constant naming conventions in the `api/standard` package, the `FaaS*` key names are appended with a suffix of `Key`. (#920)
  - `"api/standard".FaaSName` -> `FaaSNameKey`
  - `"api/standard".FaaSID` -> `FaaSIDKey`
  - `"api/standard".FaaSVersion` -> `FaaSVersionKey`
  - `"api/standard".FaaSInstance` -> `FaaSInstanceKey`

### Removed

- The `FlagsUnused` trace flag is removed.
   The purpose of this flag was to act as the inverse of `FlagsSampled`, the inverse of `FlagsSampled` is used instead. (#882)
- The B3 header constants (`B3SingleHeader`, `B3DebugFlagHeader`, `B3TraceIDHeader`, `B3SpanIDHeader`, `B3SampledHeader`, `B3ParentSpanIDHeader`) are removed.
   If B3 header keys are needed [the authoritative OpenZipkin package constants](https://pkg.go.dev/github.com/openzipkin/zipkin-go@v0.2.2/propagation/b3?tab=doc#pkg-constants) should be used instead. (#882)

### Fixed

- The B3 Single Header name is now correctly `b3` instead of the previous `X-B3`. (#881)
- The B3 propagator now correctly supports sampling only values (`b3: 0`, `b3: 1`, or `b3: d`) for a Single B3 Header. (#882)
- The B3 propagator now propagates the debug flag.
   This removes the behavior of changing the debug flag into a set sampling bit.
   Instead, this now follow the B3 specification and omits the `X-B3-Sampling` header. (#882)
- The B3 propagator now tracks "unset" sampling state (meaning "defer the decision") and does not set the `X-B3-Sampling` header when injecting. (#882)
- Bump github.com/itchyny/gojq from 0.10.3 to 0.10.4 in /tools. (#883)
- Bump github.com/opentracing/opentracing-go from v1.1.1-0.20190913142402-a7454ce5950e to v1.2.0. (#885)
- The tracing time conversion for OTLP spans is now correctly set to `UnixNano`. (#896)
- Ensure span status is not set to `Unknown` when no HTTP status code is provided as it is assumed to be `200 OK`. (#908)
- Ensure `httptrace.clientTracer` closes `http.headers` span. (#912)
- Prometheus exporter will not apply stale updates or forget inactive metrics. (#903)
- Add test for api.standard `HTTPClientAttributesFromHTTPRequest`. (#905)
- Bump github.com/golangci/golangci-lint from 1.27.0 to 1.28.1 in /tools. (#901, #913)
- Update otel-colector example to use the v0.5.0 collector. (#915)
- The `grpctrace` instrumentation uses a span name conforming to the OpenTelemetry semantic conventions (does not contain a leading slash (`/`)). (#922)
- The `grpctrace` instrumentation includes an `rpc.method` attribute now set to the gRPC method name. (#900, #922)
- The `grpctrace` instrumentation `rpc.service` attribute now contains the package name if one exists.
   This is in accordance with OpenTelemetry semantic conventions. (#922)
- Correlation Context extractor will no longer insert an empty map into the returned context when no valid values are extracted. (#923)
- Bump google.golang.org/api from 0.28.0 to 0.29.0 in /exporters/trace/jaeger. (#925)
- Bump github.com/itchyny/gojq from 0.10.4 to 0.11.0 in /tools. (#926)
- Bump github.com/golangci/golangci-lint from 1.28.1 to 1.28.2 in /tools. (#930)

## [0.7.0] - 2020-06-26

This release implements the v0.5.0 version of the OpenTelemetry specification.

### Added

- The othttp instrumentation now includes default metrics. (#861)
- This CHANGELOG file to track all changes in the project going forward.
- Support for array type attributes. (#798)
- Apply transitive dependabot go.mod dependency updates as part of a new automatic Github workflow. (#844)
- Timestamps are now passed to exporters for each export. (#835)
- Add new `Accumulation` type to metric SDK to transport telemetry from `Accumulator`s to `Processor`s.
   This replaces the prior `Record` `struct` use for this purpose. (#835)
- New dependabot integration to automate package upgrades. (#814)
- `Meter` and `Tracer` implementations accept instrumentation version version as an optional argument.
   This instrumentation version is passed on to exporters. (#811) (#805) (#802)
- The OTLP exporter includes the instrumentation version in telemetry it exports. (#811)
- Environment variables for Jaeger exporter are supported. (#796)
- New `aggregation.Kind` in the export metric API. (#808)
- New example that uses OTLP and the collector. (#790)
- Handle errors in the span `SetName` during span initialization. (#791)
- Default service config to enable retries for retry-able failed requests in the OTLP exporter and an option to override this default. (#777)
- New `go.opentelemetry.io/otel/api/oterror` package to uniformly support error handling and definitions for the project. (#778)
- New `global` default implementation of the `go.opentelemetry.io/otel/api/oterror.Handler` interface to be used to handle errors prior to an user defined `Handler`.
   There is also functionality for the user to register their `Handler` as well as a convenience function `Handle` to handle an error with this global `Handler`(#778)
- Options to specify propagators for httptrace and grpctrace instrumentation. (#784)
- The required `application/json` header for the Zipkin exporter is included in all exports. (#774)
- Integrate HTTP semantics helpers from the contrib repository into the `api/standard` package. #769

### Changed

- Rename `Integrator` to `Processor` in the metric SDK. (#863)
- Rename `AggregationSelector` to `AggregatorSelector`. (#859)
- Rename `SynchronizedCopy` to `SynchronizedMove`. (#858)
- Rename `simple` integrator to `basic` integrator. (#857)
- Merge otlp collector examples. (#841)
- Change the metric SDK to support cumulative, delta, and pass-through exporters directly.
   With these changes, cumulative and delta specific exporters are able to request the correct kind of aggregation from the SDK. (#840)
- The `Aggregator.Checkpoint` API is renamed to `SynchronizedCopy` and adds an argument, a different `Aggregator` into which the copy is stored. (#812)
- The `export.Aggregator` contract is that `Update()` and `SynchronizedCopy()` are synchronized with each other.
   All the aggregation interfaces (`Sum`, `LastValue`, ...) are not meant to be synchronized, as the caller is expected to synchronize aggregators at a higher level after the `Accumulator`.
   Some of the `Aggregators` used unnecessary locking and that has been cleaned up. (#812)
- Use of `metric.Number` was replaced by `int64` now that we use `sync.Mutex` in the `MinMaxSumCount` and `Histogram` `Aggregators`. (#812)
- Replace `AlwaysParentSample` with `ParentSample(fallback)` to match the OpenTelemetry v0.5.0 specification. (#810)
- Rename `sdk/export/metric/aggregator` to `sdk/export/metric/aggregation`. #808
- Send configured headers with every request in the OTLP exporter, instead of just on connection creation. (#806)
- Update error handling for any one off error handlers, replacing, instead, with the `global.Handle` function. (#791)
- Rename `plugin` directory to `instrumentation` to match the OpenTelemetry specification. (#779)
- Makes the argument order to Histogram and DDSketch `New()` consistent. (#781)

### Removed

- `Uint64NumberKind` and related functions from the API. (#864)
- Context arguments from `Aggregator.Checkpoint` and `Integrator.Process` as they were unused. (#803)
- `SpanID` is no longer included in parameters for sampling decision to match the OpenTelemetry specification. (#775)

### Fixed

- Upgrade OTLP exporter to opentelemetry-proto matching the opentelemetry-collector v0.4.0 release. (#866)
- Allow changes to `go.sum` and `go.mod` when running dependabot tidy-up. (#871)
- Bump github.com/stretchr/testify from 1.4.0 to 1.6.1. (#824)
- Bump github.com/prometheus/client_golang from 1.7.0 to 1.7.1 in /exporters/metric/prometheus. (#867)
- Bump google.golang.org/grpc from 1.29.1 to 1.30.0 in /exporters/trace/jaeger. (#853)
- Bump google.golang.org/grpc from 1.29.1 to 1.30.0 in /exporters/trace/zipkin. (#854)
- Bumps github.com/golang/protobuf from 1.3.2 to 1.4.2 (#848)
- Bump github.com/stretchr/testify from 1.4.0 to 1.6.1 in /exporters/otlp (#817)
- Bump github.com/golangci/golangci-lint from 1.25.1 to 1.27.0 in /tools (#828)
- Bump github.com/prometheus/client_golang from 1.5.0 to 1.7.0 in /exporters/metric/prometheus (#838)
- Bump github.com/stretchr/testify from 1.4.0 to 1.6.1 in /exporters/trace/jaeger (#829)
- Bump github.com/benbjohnson/clock from 1.0.0 to 1.0.3 (#815)
- Bump github.com/stretchr/testify from 1.4.0 to 1.6.1 in /exporters/trace/zipkin (#823)
- Bump github.com/itchyny/gojq from 0.10.1 to 0.10.3 in /tools (#830)
- Bump github.com/stretchr/testify from 1.4.0 to 1.6.1 in /exporters/metric/prometheus (#822)
- Bump google.golang.org/grpc from 1.27.1 to 1.29.1 in /exporters/trace/zipkin (#820)
- Bump google.golang.org/grpc from 1.27.1 to 1.29.1 in /exporters/trace/jaeger (#831)
- Bump github.com/google/go-cmp from 0.4.0 to 0.5.0 (#836)
- Bump github.com/google/go-cmp from 0.4.0 to 0.5.0 in /exporters/trace/jaeger (#837)
- Bump github.com/google/go-cmp from 0.4.0 to 0.5.0 in /exporters/otlp (#839)
- Bump google.golang.org/api from 0.20.0 to 0.28.0 in /exporters/trace/jaeger (#843)
- Set span status from HTTP status code in the othttp instrumentation. (#832)
- Fixed typo in push controller comment. (#834)
- The `Aggregator` testing has been updated and cleaned. (#812)
- `metric.Number(0)` expressions are replaced by `0` where possible. (#812)
- Fixed `global` `handler_test.go` test failure. #804
- Fixed `BatchSpanProcessor.Shutdown` to wait until all spans are processed. (#766)
- Fixed OTLP example's accidental early close of exporter. (#807)
- Ensure zipkin exporter reads and closes response body. (#788)
- Update instrumentation to use `api/standard` keys instead of custom keys. (#782)
- Clean up tools and RELEASING documentation. (#762)

## [0.6.0] - 2020-05-21

### Added

- Support for `Resource`s in the prometheus exporter. (#757)
- New pull controller. (#751)
- New `UpDownSumObserver` instrument. (#750)
- OpenTelemetry collector demo. (#711)
- New `SumObserver` instrument. (#747)
- New `UpDownCounter` instrument. (#745)
- New timeout `Option` and configuration function `WithTimeout` to the push controller. (#742)
- New `api/standards` package to implement semantic conventions and standard key-value generation. (#731)

### Changed

- Rename `Register*` functions in the metric API to `New*` for all `Observer` instruments. (#761)
- Use `[]float64` for histogram boundaries, not `[]metric.Number`. (#758)
- Change OTLP example to use exporter as a trace `Syncer` instead of as an unneeded `Batcher`. (#756)
- Replace `WithResourceAttributes()` with `WithResource()` in the trace SDK. (#754)
- The prometheus exporter now uses the new pull controller. (#751)
- Rename `ScheduleDelayMillis` to `BatchTimeout` in the trace `BatchSpanProcessor`.(#752)
- Support use of synchronous instruments in asynchronous callbacks (#725)
- Move `Resource` from the `Export` method parameter into the metric export `Record`. (#739)
- Rename `Observer` instrument to `ValueObserver`. (#734)
- The push controller now has a method (`Provider()`) to return a `metric.Provider` instead of the old `Meter` method that acted as a `metric.Provider`. (#738)
- Replace `Measure` instrument by `ValueRecorder` instrument. (#732)
- Rename correlation context header from `"Correlation-Context"` to `"otcorrelations"` to match the OpenTelemetry specification. 727)

### Fixed

- Ensure gRPC `ClientStream` override methods do not panic in grpctrace package. (#755)
- Disable parts of `BatchSpanProcessor` test until a fix is found. (#743)
- Fix `string` case in `kv` `Infer` function. (#746)
- Fix panic in grpctrace client interceptors. (#740)
- Refactor the `api/metrics` push controller and add `CheckpointSet` synchronization. (#737)
- Rewrite span batch process queue batching logic. (#719)
- Remove the push controller named Meter map. (#738)
- Fix Histogram aggregator initial state (fix #735). (#736)
- Ensure golang alpine image is running `golang-1.14` for examples. (#733)
- Added test for grpctrace `UnaryInterceptorClient`. (#695)
- Rearrange `api/metric` code layout. (#724)

## [0.5.0] - 2020-05-13

### Added

- Batch `Observer` callback support. (#717)
- Alias `api` types to root package of project. (#696)
- Create basic `othttp.Transport` for simple client instrumentation. (#678)
- `SetAttribute(string, interface{})` to the trace API. (#674)
- Jaeger exporter option that allows user to specify custom http client. (#671)
- `Stringer` and `Infer` methods to `key`s. (#662)

### Changed

- Rename `NewKey` in the `kv` package to just `Key`. (#721)
- Move `core` and `key` to `kv` package. (#720)
- Make the metric API `Meter` a `struct` so the abstract `MeterImpl` can be passed and simplify implementation. (#709)
- Rename SDK `Batcher` to `Integrator` to match draft OpenTelemetry SDK specification. (#710)
- Rename SDK `Ungrouped` integrator to `simple.Integrator` to match draft OpenTelemetry SDK specification. (#710)
- Rename SDK `SDK` `struct` to `Accumulator` to match draft OpenTelemetry SDK specification. (#710)
- Move `Number` from `core` to `api/metric` package. (#706)
- Move `SpanContext` from `core` to `trace` package. (#692)
- Change traceparent header from `Traceparent` to `traceparent` to implement the W3C specification. (#681)

### Fixed

- Update tooling to run generators in all submodules. (#705)
- gRPC interceptor regexp to match methods without a service name. (#683)
- Use a `const` for padding 64-bit B3 trace IDs. (#701)
- Update `mockZipkin` listen address from `:0` to `127.0.0.1:0`. (#700)
- Left-pad 64-bit B3 trace IDs with zero. (#698)
- Propagate at least the first W3C tracestate header. (#694)
- Remove internal `StateLocker` implementation. (#688)
- Increase instance size CI system uses. (#690)
- Add a `key` benchmark and use reflection in `key.Infer()`. (#679)
- Fix internal `global` test by using `global.Meter` with `RecordBatch()`. (#680)
- Reimplement histogram using mutex instead of `StateLocker`. (#669)
- Switch `MinMaxSumCount` to a mutex lock implementation instead of `StateLocker`. (#667)
- Update documentation to not include any references to `WithKeys`. (#672)
- Correct misspelling. (#668)
- Fix clobbering of the span context if extraction fails. (#656)
- Bump `golangci-lint` and work around the corrupting bug. (#666) (#670)

## [0.4.3] - 2020-04-24

### Added

- `Dockerfile` and `docker-compose.yml` to run example code. (#635)
- New `grpctrace` package that provides gRPC client and server interceptors for both unary and stream connections. (#621)
- New `api/label` package, providing common label set implementation. (#651)
- Support for JSON marshaling of `Resources`. (#654)
- `TraceID` and `SpanID` implementations for `Stringer` interface. (#642)
- `RemoteAddrKey` in the othttp plugin to include the HTTP client address in top-level spans. (#627)
- `WithSpanFormatter` option to the othttp plugin. (#617)
- Updated README to include section for compatible libraries and include reference to the contrib repository. (#612)
- The prometheus exporter now supports exporting histograms. (#601)
- A `String` method to the `Resource` to return a hashable identifier for a now unique resource. (#613)
- An `Iter` method to the `Resource` to return an array `AttributeIterator`. (#613)
- An `Equal` method to the `Resource` test the equivalence of resources. (#613)
- An iterable structure (`AttributeIterator`) for `Resource` attributes.

### Changed

- zipkin export's `NewExporter` now requires a `serviceName` argument to ensure this needed values is provided. (#644)
- Pass `Resources` through the metrics export pipeline. (#659)

### Removed

- `WithKeys` option from the metric API. (#639)

### Fixed

- Use the `label.Set.Equivalent` value instead of an encoding in the batcher. (#658)
- Correct typo `trace.Exporter` to `trace.SpanSyncer` in comments. (#653)
- Use type names for return values in jaeger exporter. (#648)
- Increase the visibility of the `api/key` package by updating comments and fixing usages locally. (#650)
- `Checkpoint` only after `Update`; Keep records in the `sync.Map` longer. (#647)
- Do not cache `reflect.ValueOf()` in metric Labels. (#649)
- Batch metrics exported from the OTLP exporter based on `Resource` and labels. (#626)
- Add error wrapping to the prometheus exporter. (#631)
- Update the OTLP exporter batching of traces to use a unique `string` representation of an associated `Resource` as the batching key. (#623)
- Update OTLP `SpanData` transform to only include the `ParentSpanID` if one exists. (#614)
- Update `Resource` internal representation to uniquely and reliably identify resources. (#613)
- Check return value from `CheckpointSet.ForEach` in prometheus exporter. (#622)
- Ensure spans created by httptrace client tracer reflect operation structure. (#618)
- Create a new recorder rather than reuse when multiple observations in same epoch for asynchronous instruments. #610
- The default port the OTLP exporter uses to connect to the OpenTelemetry collector is updated to match the one the collector listens on by default. (#611)


## [0.4.2] - 2020-03-31

### Fixed

- Fix `pre_release.sh` to update version in `sdk/opentelemetry.go`. (#607)
- Fix time conversion from internal to OTLP in OTLP exporter. (#606)

## [0.4.1] - 2020-03-31

### Fixed

- Update `tag.sh` to create signed tags. (#604)

## [0.4.0] - 2020-03-30

### Added

- New API package `api/metric/registry` that exposes a `MeterImpl` wrapper for use by SDKs to generate unique instruments. (#580)
- Script to verify examples after a new release. (#579)

### Removed

- The dogstatsd exporter due to lack of support.
   This additionally removes support for statsd. (#591)
- `LabelSet` from the metric API.
   This is replaced by a `[]core.KeyValue` slice. (#595)
- `Labels` from the metric API's `Meter` interface. (#595)

### Changed

- The metric `export.Labels` became an interface which the SDK implements and the `export` package provides a simple, immutable implementation of this interface intended for testing purposes. (#574)
- Renamed `internal/metric.Meter` to `MeterImpl`. (#580)
- Renamed `api/global/internal.obsImpl` to `asyncImpl`. (#580)

### Fixed

- Corrected missing return in mock span. (#582)
- Update License header for all source files to match CNCF guidelines and include a test to ensure it is present. (#586) (#596)
- Update to v0.3.0 of the OTLP in the OTLP exporter. (#588)
- Update pre-release script to be compatible between GNU and BSD based systems. (#592)
- Add a `RecordBatch` benchmark. (#594)
- Moved span transforms of the OTLP exporter to the internal package. (#593)
- Build both go-1.13 and go-1.14 in circleci to test for all supported versions of Go. (#569)
- Removed unneeded allocation on empty labels in OLTP exporter. (#597)
- Update `BatchedSpanProcessor` to process the queue until no data but respect max batch size. (#599)
- Update project documentation godoc.org links to pkg.go.dev. (#602)

## [0.3.0] - 2020-03-21

This is a first official beta release, which provides almost fully complete metrics, tracing, and context propagation functionality.
There is still a possibility of breaking changes.

### Added

- Add `Observer` metric instrument. (#474)
- Add global `Propagators` functionality to enable deferred initialization for propagators registered before the first Meter SDK is installed. (#494)
- Simplified export setup pipeline for the jaeger exporter to match other exporters. (#459)
- The zipkin trace exporter. (#495)
- The OTLP exporter to export metric and trace telemetry to the OpenTelemetry collector. (#497) (#544) (#545)
- The `StatusMessage` field was add to the trace `Span`. (#524)
- Context propagation in OpenTracing bridge in terms of OpenTelemetry context propagation. (#525)
- The `Resource` type was added to the SDK. (#528)
- The global API now supports a `Tracer` and `Meter` function as shortcuts to getting a global `*Provider` and calling these methods directly. (#538)
- The metric API now defines a generic `MeterImpl` interface to support general purpose `Meter` construction.
   Additionally, `SyncImpl` and `AsyncImpl` are added to support general purpose instrument construction. (#560)
- A metric `Kind` is added to represent the `MeasureKind`, `ObserverKind`, and `CounterKind`. (#560)
- Scripts to better automate the release process. (#576)

### Changed

- Default to to use `AlwaysSampler` instead of `ProbabilitySampler` to match OpenTelemetry specification. (#506)
- Renamed `AlwaysSampleSampler` to `AlwaysOnSampler` in the trace API. (#511)
- Renamed `NeverSampleSampler` to `AlwaysOffSampler` in the trace API. (#511)
- The `Status` field of the `Span` was changed to `StatusCode` to disambiguate with the added `StatusMessage`. (#524)
- Updated the trace `Sampler` interface conform to the OpenTelemetry specification. (#531)
- Rename metric API `Options` to `Config`. (#541)
- Rename metric `Counter` aggregator to be `Sum`. (#541)
- Unify metric options into `Option` from instrument specific options. (#541)
- The trace API's `TraceProvider` now support `Resource`s. (#545)
- Correct error in zipkin module name. (#548)
- The jaeger trace exporter now supports `Resource`s. (#551)
- Metric SDK now supports `Resource`s.
   The `WithResource` option was added to configure a `Resource` on creation and the `Resource` method was added to the metric `Descriptor` to return the associated `Resource`. (#552)
- Replace `ErrNoLastValue` and `ErrEmptyDataSet` by `ErrNoData` in the metric SDK. (#557)
- The stdout trace exporter now supports `Resource`s. (#558)
- The metric `Descriptor` is now included at the API instead of the SDK. (#560)
- Replace `Ordered` with an iterator in `export.Labels`. (#567)

### Removed

- The vendor specific Stackdriver. It is now hosted on 3rd party vendor infrastructure. (#452)
- The `Unregister` method for metric observers as it is not in the OpenTelemetry specification. (#560)
- `GetDescriptor` from the metric SDK. (#575)
- The `Gauge` instrument from the metric API. (#537)

### Fixed

- Make histogram aggregator checkpoint consistent. (#438)
- Update README with import instructions and how to build and test. (#505)
- The default label encoding was updated to be unique. (#508)
- Use `NewRoot` in the othttp plugin for public endpoints. (#513)
- Fix data race in `BatchedSpanProcessor`. (#518)
- Skip test-386 for Mac OS 10.15.x (Catalina and upwards). #521
- Use a variable-size array to represent ordered labels in maps. (#523)
- Update the OTLP protobuf and update changed import path. (#532)
- Use `StateLocker` implementation in `MinMaxSumCount`. (#546)
- Eliminate goroutine leak in histogram stress test. (#547)
- Update OTLP exporter with latest protobuf. (#550)
- Add filters to the othttp plugin. (#556)
- Provide an implementation of the `Header*` filters that do not depend on Go 1.14. (#565)
- Encode labels once during checkpoint.
   The checkpoint function is executed in a single thread so we can do the encoding lazily before passing the encoded version of labels to the exporter.
   This is a cheap and quick way to avoid encoding the labels on every collection interval. (#572)
- Run coverage over all packages in `COVERAGE_MOD_DIR`. (#573)

## [0.2.3] - 2020-03-04

### Added

- `RecordError` method on `Span`s in the trace API to Simplify adding error events to spans. (#473)
- Configurable push frequency for exporters setup pipeline. (#504)

### Changed

- Rename the `exporter` directory to `exporters`.
   The `go.opentelemetry.io/otel/exporter/trace/jaeger` package was mistakenly released with a `v1.0.0` tag instead of `v0.1.0`.
   This resulted in all subsequent releases not becoming the default latest.
   A consequence of this was that all `go get`s pulled in the incompatible `v0.1.0` release of that package when pulling in more recent packages from other otel packages.
   Renaming the `exporter` directory to `exporters` fixes this issue by renaming the package and therefore clearing any existing dependency tags.
   Consequentially, this action also renames *all* exporter packages. (#502)

### Removed

- The `CorrelationContextHeader` constant in the `correlation` package is no longer exported. (#503)

## [0.2.2] - 2020-02-27

### Added

- `HTTPSupplier` interface in the propagation API to specify methods to retrieve and store a single value for a key to be associated with a carrier. (#467)
- `HTTPExtractor` interface in the propagation API to extract information from an `HTTPSupplier` into a context. (#467)
- `HTTPInjector` interface in the propagation API to inject information into an `HTTPSupplier.` (#467)
- `Config` and configuring `Option` to the propagator API. (#467)
- `Propagators` interface in the propagation API to contain the set of injectors and extractors for all supported carrier formats. (#467)
- `HTTPPropagator` interface in the propagation API to inject and extract from an `HTTPSupplier.` (#467)
- `WithInjectors` and `WithExtractors` functions to the propagator API to configure injectors and extractors to use. (#467)
- `ExtractHTTP` and `InjectHTTP` functions to apply configured HTTP extractors and injectors to a passed context. (#467)
- Histogram aggregator. (#433)
- `DefaultPropagator` function and have it return `trace.TraceContext` as the default context propagator. (#456)
- `AlwaysParentSample` sampler to the trace API. (#455)
- `WithNewRoot` option function to the trace API to specify the created span should be considered a root span. (#451)


### Changed

- Renamed `WithMap` to `ContextWithMap` in the correlation package. (#481)
- Renamed `FromContext` to `MapFromContext` in the correlation package. (#481)
- Move correlation context propagation to correlation package. (#479)
- Do not default to putting remote span context into links. (#480)
- Propagators extrac
- `Tracer.WithSpan` updated to accept `StartOptions`. (#472)
- Renamed `MetricKind` to `Kind` to not stutter in the type usage. (#432)
- Renamed the `export` package to `metric` to match directory structure. (#432)
- Rename the `api/distributedcontext` package to `api/correlation`. (#444)
- Rename the `api/propagators` package to `api/propagation`. (#444)
- Move the propagators from the `propagators` package into the `trace` API package. (#444)
- Update `Float64Gauge`, `Int64Gauge`, `Float64Counter`, `Int64Counter`, `Float64Measure`, and `Int64Measure` metric methods to use value receivers instead of pointers. (#462)
- Moved all dependencies of tools package to a tools directory. (#466)

### Removed

- Binary propagators. (#467)
- NOOP propagator. (#467)

### Fixed

- Upgraded `github.com/golangci/golangci-lint` from `v1.21.0` to `v1.23.6` in `tools/`. (#492)
- Fix a possible nil-dereference crash (#478)
- Correct comments for `InstallNewPipeline` in the stdout exporter. (#483)
- Correct comments for `InstallNewPipeline` in the dogstatsd exporter. (#484)
- Correct comments for `InstallNewPipeline` in the prometheus exporter. (#482)
- Initialize `onError` based on `Config` in prometheus exporter. (#486)
- Correct module name in prometheus exporter README. (#475)
- Removed tracer name prefix from span names. (#430)
- Fix `aggregator_test.go` import package comment. (#431)
- Improved detail in stdout exporter. (#436)
- Fix a dependency issue (generate target should depend on stringer, not lint target) in Makefile. (#442)
- Reorders the Makefile targets within `precommit` target so we generate files and build the code before doing linting, so we can get much nicer errors about syntax errors from the compiler. (#442)
- Reword function documentation in gRPC plugin. (#446)
- Send the `span.kind` tag to Jaeger from the jaeger exporter. (#441)
- Fix `metadataSupplier` in the jaeger exporter to overwrite the header if existing instead of appending to it. (#441)
- Upgraded to Go 1.13 in CI. (#465)
- Correct opentelemetry.io URL in trace SDK documentation. (#464)
- Refactored reference counting logic in SDK determination of stale records. (#468)
- Add call to `runtime.Gosched` in instrument `acquireHandle` logic to not block the collector. (#469)

## [0.2.1.1] - 2020-01-13

### Fixed

- Use stateful batcher on Prometheus exporter fixing regresion introduced in #395. (#428)

## [0.2.1] - 2020-01-08

### Added

- Global meter forwarding implementation.
   This enables deferred initialization for metric instruments registered before the first Meter SDK is installed. (#392)
- Global trace forwarding implementation.
   This enables deferred initialization for tracers registered before the first Trace SDK is installed. (#406)
- Standardize export pipeline creation in all exporters. (#395)
- A testing, organization, and comments for 64-bit field alignment. (#418)
- Script to tag all modules in the project. (#414)

### Changed

- Renamed `propagation` package to `propagators`. (#362)
- Renamed `B3Propagator` propagator to `B3`. (#362)
- Renamed `TextFormatPropagator` propagator to `TextFormat`. (#362)
- Renamed `BinaryPropagator` propagator to `Binary`. (#362)
- Renamed `BinaryFormatPropagator` propagator to `BinaryFormat`. (#362)
- Renamed `NoopTextFormatPropagator` propagator to `NoopTextFormat`. (#362)
- Renamed `TraceContextPropagator` propagator to `TraceContext`. (#362)
- Renamed `SpanOption` to `StartOption` in the trace API. (#369)
- Renamed `StartOptions` to `StartConfig` in the trace API. (#369)
- Renamed `EndOptions` to `EndConfig` in the trace API. (#369)
- `Number` now has a pointer receiver for its methods. (#375)
- Renamed `CurrentSpan` to `SpanFromContext` in the trace API. (#379)
- Renamed `SetCurrentSpan` to `ContextWithSpan` in the trace API. (#379)
- Renamed `Message` in Event to `Name` in the trace API. (#389)
- Prometheus exporter no longer aggregates metrics, instead it only exports them. (#385)
- Renamed `HandleImpl` to `BoundInstrumentImpl` in the metric API. (#400)
- Renamed `Float64CounterHandle` to `Float64CounterBoundInstrument` in the metric API. (#400)
- Renamed `Int64CounterHandle` to `Int64CounterBoundInstrument` in the metric API. (#400)
- Renamed `Float64GaugeHandle` to `Float64GaugeBoundInstrument` in the metric API. (#400)
- Renamed `Int64GaugeHandle` to `Int64GaugeBoundInstrument` in the metric API. (#400)
- Renamed `Float64MeasureHandle` to `Float64MeasureBoundInstrument` in the metric API. (#400)
- Renamed `Int64MeasureHandle` to `Int64MeasureBoundInstrument` in the metric API. (#400)
- Renamed `Release` method for bound instruments in the metric API to `Unbind`. (#400)
- Renamed `AcquireHandle` method for bound instruments in the metric API to `Bind`. (#400)
- Renamed the `File` option in the stdout exporter to `Writer`. (#404)
- Renamed all `Options` to `Config` for all metric exports where this wasn't already the case.

### Fixed

- Aggregator import path corrected. (#421)
- Correct links in README. (#368)
- The README was updated to match latest code changes in its examples. (#374)
- Don't capitalize error statements. (#375)
- Fix ignored errors. (#375)
- Fix ambiguous variable naming. (#375)
- Removed unnecessary type casting. (#375)
- Use named parameters. (#375)
- Updated release schedule. (#378)
- Correct http-stackdriver example module name. (#394)
- Removed the `http.request` span in `httptrace` package. (#397)
- Add comments in the metrics SDK (#399)
- Initialize checkpoint when creating ddsketch aggregator to prevent panic when merging into a empty one. (#402) (#403)
- Add documentation of compatible exporters in the README. (#405)
- Typo fix. (#408)
- Simplify span check logic in SDK tracer implementation. (#419)

## [0.2.0] - 2019-12-03

### Added

- Unary gRPC tracing example. (#351)
- Prometheus exporter. (#334)
- Dogstatsd metrics exporter. (#326)

### Changed

- Rename `MaxSumCount` aggregation to `MinMaxSumCount` and add the `Min` interface for this aggregation. (#352)
- Rename `GetMeter` to `Meter`. (#357)
- Rename `HTTPTraceContextPropagator` to `TraceContextPropagator`. (#355)
- Rename `HTTPB3Propagator` to `B3Propagator`. (#355)
- Rename `HTTPTraceContextPropagator` to `TraceContextPropagator`. (#355)
- Move `/global` package to `/api/global`. (#356)
- Rename `GetTracer` to `Tracer`. (#347)

### Removed

- `SetAttribute` from the `Span` interface in the trace API. (#361)
- `AddLink` from the `Span` interface in the trace API. (#349)
- `Link` from the `Span` interface in the trace API. (#349)

### Fixed

- Exclude example directories from coverage report. (#365)
- Lint make target now implements automatic fixes with `golangci-lint` before a second run to report the remaining issues. (#360)
- Drop `GO111MODULE` environment variable in Makefile as Go 1.13 is the project specified minimum version and this is environment variable is not needed for that version of Go. (#359)
- Run the race checker for all test. (#354)
- Redundant commands in the Makefile are removed. (#354)
- Split the `generate` and `lint` targets of the Makefile. (#354)
- Renames `circle-ci` target to more generic `ci` in Makefile. (#354)
- Add example Prometheus binary to gitignore. (#358)
- Support negative numbers with the `MaxSumCount`. (#335)
- Resolve race conditions in `push_test.go` identified in #339. (#340)
- Use `/usr/bin/env bash` as a shebang in scripts rather than `/bin/bash`. (#336)
- Trace benchmark now tests both `AlwaysSample` and `NeverSample`.
   Previously it was testing `AlwaysSample` twice. (#325)
- Trace benchmark now uses a `[]byte` for `TraceID` to fix failing test. (#325)
- Added a trace benchmark to test variadic functions in `setAttribute` vs `setAttributes` (#325)
- The `defaultkeys` batcher was only using the encoded label set as its map key while building a checkpoint.
   This allowed distinct label sets through, but any metrics sharing a label set could be overwritten or merged incorrectly.
   This was corrected. (#333)


## [0.1.2] - 2019-11-18

### Fixed

- Optimized the `simplelru` map for attributes to reduce the number of allocations. (#328)
- Removed unnecessary unslicing of parameters that are already a slice. (#324)

## [0.1.1] - 2019-11-18

This release contains a Metrics SDK with stdout exporter and supports basic aggregations such as counter, gauges, array, maxsumcount, and ddsketch.

### Added

- Metrics stdout export pipeline. (#265)
- Array aggregation for raw measure metrics. (#282)
- The core.Value now have a `MarshalJSON` method. (#281)

### Removed

- `WithService`, `WithResources`, and `WithComponent` methods of tracers. (#314)
- Prefix slash in `Tracer.Start()` for the Jaeger example. (#292)

### Changed

- Allocation in LabelSet construction to reduce GC overhead. (#318)
- `trace.WithAttributes` to append values instead of replacing (#315)
- Use a formula for tolerance in sampling tests. (#298)
- Move export types into trace and metric-specific sub-directories. (#289)
- `SpanKind` back to being based on an `int` type. (#288)

### Fixed

- URL to OpenTelemetry website in README. (#323)
- Name of othttp default tracer. (#321)
- `ExportSpans` for the stackdriver exporter now handles `nil` context. (#294)
- CI modules cache to correctly restore/save from/to the cache. (#316)
- Fix metric SDK race condition between `LoadOrStore` and the assignment `rec.recorder = i.meter.exporter.AggregatorFor(rec)`. (#293)
- README now reflects the new code structure introduced with these changes. (#291)
- Make the basic example work. (#279)

## [0.1.0] - 2019-11-04

This is the first release of open-telemetry go library.
It contains api and sdk for trace and meter.

### Added

- Initial OpenTelemetry trace and metric API prototypes.
- Initial OpenTelemetry trace, metric, and export SDK packages.
- A wireframe bridge to support compatibility with OpenTracing.
- Example code for a basic, http-stackdriver, http, jaeger, and named tracer setup.
- Exporters for Jaeger, Stackdriver, and stdout.
- Propagators for binary, B3, and trace-context protocols.
- Project information and guidelines in the form of a README and CONTRIBUTING.
- Tools to build the project and a Makefile to automate the process.
- Apache-2.0 license.
- CircleCI build CI manifest files.
- CODEOWNERS file to track owners of this project.


[Unreleased]: https://github.com/open-telemetry/opentelemetry-go/compare/v0.19.0...HEAD
[0.19.0]: https://github.com/open-telemetry/opentelemetry-go/releases/tag/v0.19.0
[0.18.0]: https://github.com/open-telemetry/opentelemetry-go/releases/tag/v0.18.0
[0.17.0]: https://github.com/open-telemetry/opentelemetry-go/releases/tag/v0.17.0
[0.16.0]: https://github.com/open-telemetry/opentelemetry-go/releases/tag/v0.16.0
[0.15.0]: https://github.com/open-telemetry/opentelemetry-go/releases/tag/v0.15.0
[0.14.0]: https://github.com/open-telemetry/opentelemetry-go/releases/tag/v0.14.0
[0.13.0]: https://github.com/open-telemetry/opentelemetry-go/releases/tag/v0.13.0
[0.12.0]: https://github.com/open-telemetry/opentelemetry-go/releases/tag/v0.12.0
[0.11.0]: https://github.com/open-telemetry/opentelemetry-go/releases/tag/v0.11.0
[0.10.0]: https://github.com/open-telemetry/opentelemetry-go/releases/tag/v0.10.0
[0.9.0]: https://github.com/open-telemetry/opentelemetry-go/releases/tag/v0.9.0
[0.8.0]: https://github.com/open-telemetry/opentelemetry-go/releases/tag/v0.8.0
[0.7.0]: https://github.com/open-telemetry/opentelemetry-go/releases/tag/v0.7.0
[0.6.0]: https://github.com/open-telemetry/opentelemetry-go/releases/tag/v0.6.0
[0.5.0]: https://github.com/open-telemetry/opentelemetry-go/releases/tag/v0.5.0
[0.4.3]: https://github.com/open-telemetry/opentelemetry-go/releases/tag/v0.4.3
[0.4.2]: https://github.com/open-telemetry/opentelemetry-go/releases/tag/v0.4.2
[0.4.1]: https://github.com/open-telemetry/opentelemetry-go/releases/tag/v0.4.1
[0.4.0]: https://github.com/open-telemetry/opentelemetry-go/releases/tag/v0.4.0
[0.3.0]: https://github.com/open-telemetry/opentelemetry-go/releases/tag/v0.3.0
[0.2.3]: https://github.com/open-telemetry/opentelemetry-go/releases/tag/v0.2.3
[0.2.2]: https://github.com/open-telemetry/opentelemetry-go/releases/tag/v0.2.2
[0.2.1.1]: https://github.com/open-telemetry/opentelemetry-go/releases/tag/v0.2.1.1
[0.2.1]: https://github.com/open-telemetry/opentelemetry-go/releases/tag/v0.2.1
[0.2.0]: https://github.com/open-telemetry/opentelemetry-go/releases/tag/v0.2.0
[0.1.2]: https://github.com/open-telemetry/opentelemetry-go/releases/tag/v0.1.2
[0.1.1]: https://github.com/open-telemetry/opentelemetry-go/releases/tag/v0.1.1
[0.1.0]: https://github.com/open-telemetry/opentelemetry-go/releases/tag/v0.1.0<|MERGE_RESOLUTION|>--- conflicted
+++ resolved
@@ -71,11 +71,8 @@
   It no longer is a conglomerate of itself, events, and link attributes that have been dropped. (#1771)
 - Make `ExportSpans` in Jaeger Exporter honor context deadline. (#1773)
 - The `go.opentelemetry.io/otel/sdk/export/trace` package is merged into the `go.opentelemetry.io/otel/sdk/trace` package. (#1778)
-<<<<<<< HEAD
+- The prometheus.InstallNewPipeline example is moved from comment to example test (#1796)
 - Convenience functions for stdout exporter have been updated to return the `TracerProvider` implementation and enable the shutdown of the exporter. (#1800)
-=======
-- The prometheus.InstallNewPipeline example is moved from comment to example test (#1796)
->>>>>>> 04890608
 
 ### Removed
 
