# Changelog

All notable changes to this project will be documented in this file.

The format is based on [Keep a Changelog](https://keepachangelog.com/en/1.0.0/).

This project adheres to [Semantic Versioning](https://semver.org/spec/v2.0.0.html).

## [Unreleased]

### Added

- Add template attribute functions to the `go.opentelmetry.io/otel/semconv/v1.34.0` package. (#6939)
  - `ContainerLabel`
  - `DBOperationParameter`
  - `DBSystemParameter`
  - `HTTPRequestHeader`
  - `HTTPResponseHeader`
  - `K8SCronJobAnnotation`
  - `K8SCronJobLabel`
  - `K8SDaemonSetAnnotation`
  - `K8SDaemonSetLabel`
  - `K8SDeploymentAnnotation`
  - `K8SDeploymentLabel`
  - `K8SJobAnnotation`
  - `K8SJobLabel`
  - `K8SNamespaceAnnotation`
  - `K8SNamespaceLabel`
  - `K8SNodeAnnotation`
  - `K8SNodeLabel`
  - `K8SPodAnnotation`
  - `K8SPodLabel`
  - `K8SReplicaSetAnnotation`
  - `K8SReplicaSetLabel`
  - `K8SStatefulSetAnnotation`
  - `K8SStatefulSetLabel`
  - `ProcessEnvironmentVariable`
  - `RPCConnectRPCRequestMetadata`
  - `RPCConnectRPCResponseMetadata`
  - `RPCGRPCRequestMetadata`
  - `RPCGRPCResponseMetadata`
- Add `ErrorType` attribute helper function to the `go.opentelmetry.io/otel/semconv/v1.34.0` package. (#6962)
- Add `WithAllowKeyDuplication` in `go.opentelemetry.io/otel/sdk/log` which can be used to disable deduplication for log records. (#6968)
<<<<<<< HEAD
- Add `WithCardinalityLimit` option to configure the cardinality limit in `go.opentelemetry.io/otel/sdk/metric`. (#6996)
=======
- Add `Clone` method to `Record` in `go.opentelemetry.io/otel/log` that returns a copy of the record with no shared state. (#7001)
>>>>>>> 291140b0

### Changed

- Change `AssertEqual` in `go.opentelemetry.io/otel/log/logtest` to accept `TestingT` in order to support benchmarks and fuzz tests. (#6908)

<!-- Released section -->
<!-- Don't change this section unless doing release -->

## [1.37.0/0.59.0/0.13.0] 2025-06-25

### Added

- The `go.opentelemetry.io/otel/semconv/v1.33.0` package.
  The package contains semantic conventions from the `v1.33.0` version of the OpenTelemetry Semantic Conventions.
  See the [migration documentation](./semconv/v1.33.0/MIGRATION.md) for information on how to upgrade from `go.opentelemetry.io/otel/semconv/v1.32.0.`(#6799)
- The `go.opentelemetry.io/otel/semconv/v1.34.0` package.
  The package contains semantic conventions from the `v1.34.0` version of the OpenTelemetry Semantic Conventions. (#6812)
- Add metric's schema URL as `otel_scope_schema_url` label in `go.opentelemetry.io/otel/exporters/prometheus`. (#5947)
- Add metric's scope attributes as `otel_scope_[attribute]` labels in `go.opentelemetry.io/otel/exporters/prometheus`. (#5947)
- Add `EventName` to `EnabledParameters` in `go.opentelemetry.io/otel/log`. (#6825)
- Add `EventName` to `EnabledParameters` in `go.opentelemetry.io/otel/sdk/log`. (#6825)
- Changed handling of `go.opentelemetry.io/otel/exporters/prometheus` metric renaming to add unit suffixes when it doesn't match one of the pre-defined values in the unit suffix map. (#6839)

### Changed

- The semantic conventions have been upgraded from `v1.26.0` to `v1.34.0` in `go.opentelemetry.io/otel/bridge/opentracing`. (#6827)
- The semantic conventions have been upgraded from `v1.26.0` to `v1.34.0` in `go.opentelemetry.io/otel/exporters/zipkin`. (#6829)
- The semantic conventions have been upgraded from `v1.26.0` to `v1.34.0` in `go.opentelemetry.io/otel/metric`. (#6832)
- The semantic conventions have been upgraded from `v1.26.0` to `v1.34.0` in `go.opentelemetry.io/otel/sdk/resource`. (#6834)
- The semantic conventions have been upgraded from `v1.26.0` to `v1.34.0` in `go.opentelemetry.io/otel/sdk/trace`. (#6835)
- The semantic conventions have been upgraded from `v1.26.0` to `v1.34.0` in `go.opentelemetry.io/otel/trace`. (#6836)
- `Record.Resource` now returns `*resource.Resource` instead of `resource.Resource` in `go.opentelemetry.io/otel/sdk/log`. (#6864)
- Retry now shows error cause for context timeout in `go.opentelemetry.io/otel/exporters/otlp/otlptrace/otlptracegrpc`, `go.opentelemetry.io/otel/exporters/otlp/otlpmetric/otlpmetricgrpc`, `go.opentelemetry.io/otel/exporters/otlp/otlplog/otlploggrpc`, `go.opentelemetry.io/otel/exporters/otlp/otlptrace/otlptracehttp`, `go.opentelemetry.io/otel/exporters/otlp/otlpmetric/otlpmetrichttp`, `go.opentelemetry.io/otel/exporters/otlp/otlplog/otlploghttp`. (#6898)

### Fixed

- Stop stripping trailing slashes from configured endpoint URL in `go.opentelemetry.io/otel/exporters/otlp/otlptrace/otlptracegrpc`. (#6710)
- Stop stripping trailing slashes from configured endpoint URL in `go.opentelemetry.io/otel/exporters/otlp/otlptrace/otlptracehttp`. (#6710)
- Stop stripping trailing slashes from configured endpoint URL in `go.opentelemetry.io/otel/exporters/otlp/otlpmetric/otlpmetricgrpc`. (#6710)
- Stop stripping trailing slashes from configured endpoint URL in `go.opentelemetry.io/otel/exporters/otlp/otlpmetric/otlpmetrichttp`. (#6710)
- Validate exponential histogram scale range for Prometheus compatibility in `go.opentelemetry.io/otel/exporters/prometheus`. (#6822)
- Context cancellation during metric pipeline produce does not corrupt data in `go.opentelemetry.io/otel/sdk/metric`. (#6914)

### Removed

- `go.opentelemetry.io/otel/exporters/prometheus` no longer exports `otel_scope_info` metric. (#6770)

## [0.12.2] 2025-05-22

### Fixed

- Retract `v0.12.0` release of `go.opentelemetry.io/otel/exporters/otlp/otlplog/otlploggrpc` module that contains invalid dependencies. (#6804)
- Retract `v0.12.0` release of `go.opentelemetry.io/otel/exporters/otlp/otlplog/otlploghttp` module that contains invalid dependencies. (#6804)
- Retract `v0.12.0` release of `go.opentelemetry.io/otel/exporters/stdout/stdoutlog` module that contains invalid dependencies. (#6804)

## [0.12.1] 2025-05-21

### Fixes

- Use the proper dependency version of `go.opentelemetry.io/otel/sdk/log/logtest` in `go.opentelemetry.io/otel/exporters/otlp/otlplog/otlploggrpc`. (#6800)
- Use the proper dependency version of `go.opentelemetry.io/otel/sdk/log/logtest` in `go.opentelemetry.io/otel/exporters/otlp/otlplog/otlploghttp`. (#6800)
- Use the proper dependency version of `go.opentelemetry.io/otel/sdk/log/logtest` in `go.opentelemetry.io/otel/exporters/stdout/stdoutlog`. (#6800)

## [1.36.0/0.58.0/0.12.0] 2025-05-20

### Added

- Add exponential histogram support in `go.opentelemetry.io/otel/exporters/prometheus`. (#6421)
- The `go.opentelemetry.io/otel/semconv/v1.31.0` package.
  The package contains semantic conventions from the `v1.31.0` version of the OpenTelemetry Semantic Conventions.
  See the [migration documentation](./semconv/v1.31.0/MIGRATION.md) for information on how to upgrade from `go.opentelemetry.io/otel/semconv/v1.30.0`. (#6479)
- Add `Recording`, `Scope`, and `Record` types in `go.opentelemetry.io/otel/log/logtest`. (#6507)
- Add `WithHTTPClient` option to configure the `http.Client` used by `go.opentelemetry.io/otel/exporters/otlp/otlptrace/otlptracehttp`. (#6751)
- Add `WithHTTPClient` option to configure the `http.Client` used by `go.opentelemetry.io/otel/exporters/otlp/otlpmetric/otlpmetrichttp`. (#6752)
- Add `WithHTTPClient` option to configure the `http.Client` used by `go.opentelemetry.io/otel/exporters/otlp/otlplog/otlploghttp`. (#6688)
- Add `ValuesGetter` in `go.opentelemetry.io/otel/propagation`, a `TextMapCarrier` that supports retrieving multiple values for a single key. (#5973)
- Add `Values` method to `HeaderCarrier` to implement the new `ValuesGetter` interface in `go.opentelemetry.io/otel/propagation`. (#5973)
- Update `Baggage` in `go.opentelemetry.io/otel/propagation` to retrieve multiple values for a key when the carrier implements `ValuesGetter`. (#5973)
- Add `AssertEqual` function in `go.opentelemetry.io/otel/log/logtest`. (#6662)
- The `go.opentelemetry.io/otel/semconv/v1.32.0` package.
  The package contains semantic conventions from the `v1.32.0` version of the OpenTelemetry Semantic Conventions.
  See the [migration documentation](./semconv/v1.32.0/MIGRATION.md) for information on how to upgrade from `go.opentelemetry.io/otel/semconv/v1.31.0`(#6782)
- Add `Transform` option in `go.opentelemetry.io/otel/log/logtest`. (#6794)
- Add `Desc` option in `go.opentelemetry.io/otel/log/logtest`. (#6796)

### Removed

- Drop support for [Go 1.22]. (#6381, #6418)
- Remove `Resource` field from `EnabledParameters` in `go.opentelemetry.io/otel/sdk/log`. (#6494)
- Remove `RecordFactory` type from `go.opentelemetry.io/otel/log/logtest`. (#6492)
- Remove `ScopeRecords`, `EmittedRecord`, and `RecordFactory` types from `go.opentelemetry.io/otel/log/logtest`. (#6507)
- Remove `AssertRecordEqual` function in `go.opentelemetry.io/otel/log/logtest`, use `AssertEqual` instead. (#6662)

### Changed

- ⚠️ Update `github.com/prometheus/client_golang` to `v1.21.1`, which changes the `NameValidationScheme` to `UTF8Validation`.
  This allows metrics names to keep original delimiters (e.g. `.`), rather than replacing with underscores.
  This can be reverted by setting `github.com/prometheus/common/model.NameValidationScheme` to `LegacyValidation` in `github.com/prometheus/common/model`. (#6433)
- Initialize map with `len(keys)` in `NewAllowKeysFilter` and `NewDenyKeysFilter` to avoid unnecessary allocations in `go.opentelemetry.io/otel/attribute`. (#6455)
- `go.opentelemetry.io/otel/log/logtest` is now a separate Go module. (#6465)
- `go.opentelemetry.io/otel/sdk/log/logtest` is now a separate Go module. (#6466)
- `Recorder` in `go.opentelemetry.io/otel/log/logtest` no longer separately stores records emitted by loggers with the same instrumentation scope. (#6507)
- Improve performance of `BatchProcessor` in `go.opentelemetry.io/otel/sdk/log` by not exporting when exporter cannot accept more. (#6569, #6641)

### Deprecated

- Deprecate support for `model.LegacyValidation` for `go.opentelemetry.io/otel/exporters/prometheus`. (#6449)

### Fixes

- Stop percent encoding header environment variables in `go.opentelemetry.io/otel/exporters/otlp/otlplog/otlploggrpc` and `go.opentelemetry.io/otel/exporters/otlp/otlplog/otlploghttp`. (#6392)
- Ensure the `noopSpan.tracerProvider` method is not inlined in `go.opentelemetry.io/otel/trace` so the `go.opentelemetry.io/auto` instrumentation can instrument non-recording spans. (#6456)
- Use a `sync.Pool` instead of allocating `metricdata.ResourceMetrics` in `go.opentelemetry.io/otel/exporters/prometheus`. (#6472)

## [1.35.0/0.57.0/0.11.0] 2025-03-05

This release is the last to support [Go 1.22].
The next release will require at least [Go 1.23].

### Added

- Add `ValueFromAttribute` and `KeyValueFromAttribute` in `go.opentelemetry.io/otel/log`. (#6180)
- Add `EventName` and `SetEventName` to `Record` in `go.opentelemetry.io/otel/log`. (#6187)
- Add `EventName` to `RecordFactory` in `go.opentelemetry.io/otel/log/logtest`. (#6187)
- `AssertRecordEqual` in `go.opentelemetry.io/otel/log/logtest` checks `Record.EventName`. (#6187)
- Add `EventName` and `SetEventName` to `Record` in `go.opentelemetry.io/otel/sdk/log`. (#6193)
- Add `EventName` to `RecordFactory` in `go.opentelemetry.io/otel/sdk/log/logtest`. (#6193)
- Emit `Record.EventName` field in `go.opentelemetry.io/otel/exporters/otlp/otlplog/otlploggrpc`. (#6211)
- Emit `Record.EventName` field in `go.opentelemetry.io/otel/exporters/otlp/otlplog/otlploghttp`. (#6211)
- Emit `Record.EventName` field in `go.opentelemetry.io/otel/exporters/stdout/stdoutlog` (#6210)
- The `go.opentelemetry.io/otel/semconv/v1.28.0` package.
  The package contains semantic conventions from the `v1.28.0` version of the OpenTelemetry Semantic Conventions.
  See the [migration documentation](./semconv/v1.28.0/MIGRATION.md) for information on how to upgrade from `go.opentelemetry.io/otel/semconv/v1.27.0`(#6236)
- The `go.opentelemetry.io/otel/semconv/v1.30.0` package.
  The package contains semantic conventions from the `v1.30.0` version of the OpenTelemetry Semantic Conventions.
  See the [migration documentation](./semconv/v1.30.0/MIGRATION.md) for information on how to upgrade from `go.opentelemetry.io/otel/semconv/v1.28.0`(#6240)
- Document the pitfalls of using `Resource` as a comparable type.
  `Resource.Equal` and `Resource.Equivalent` should be used instead. (#6272)
- Support [Go 1.24]. (#6304)
- Add `FilterProcessor` and `EnabledParameters` in `go.opentelemetry.io/otel/sdk/log`.
  It replaces `go.opentelemetry.io/otel/sdk/log/internal/x.FilterProcessor`.
  Compared to previous version it additionally gives the possibility to filter by resource and instrumentation scope. (#6317)

### Changed

- Update `github.com/prometheus/common` to `v0.62.0`, which changes the `NameValidationScheme` to `NoEscaping`.
  This allows metrics names to keep original delimiters (e.g. `.`), rather than replacing with underscores.
  This is controlled by the `Content-Type` header, or can be reverted by setting `NameValidationScheme` to `LegacyValidation` in `github.com/prometheus/common/model`. (#6198)

### Fixes

- Eliminate goroutine leak for the processor returned by `NewSimpleSpanProcessor` in `go.opentelemetry.io/otel/sdk/trace` when `Shutdown` is called and the passed `ctx` is canceled and `SpanExporter.Shutdown` has not returned. (#6368)
- Eliminate goroutine leak for the processor returned by `NewBatchSpanProcessor` in `go.opentelemetry.io/otel/sdk/trace` when `ForceFlush` is called and the passed `ctx` is canceled and `SpanExporter.Export` has not returned. (#6369)

## [1.34.0/0.56.0/0.10.0] 2025-01-17

### Changed

- Remove the notices from `Logger` to make the whole Logs API user-facing in `go.opentelemetry.io/otel/log`. (#6167)

### Fixed

- Relax minimum Go version to 1.22.0 in various modules. (#6073)
- The `Type` name logged for the `go.opentelemetry.io/otel/exporters/otlp/otlptrace/otlptracegrpc` client is corrected from `otlphttpgrpc` to `otlptracegrpc`. (#6143)
- The `Type` name logged for the `go.opentelemetry.io/otel/exporters/otlp/otlptrace/otlphttpgrpc` client is corrected from `otlphttphttp` to `otlptracehttp`. (#6143)

## [1.33.0/0.55.0/0.9.0/0.0.12] 2024-12-12

### Added

- Add `Reset` method to `SpanRecorder` in `go.opentelemetry.io/otel/sdk/trace/tracetest`. (#5994)
- Add `EnabledInstrument` interface in `go.opentelemetry.io/otel/sdk/metric/internal/x`.
  This is an experimental interface that is implemented by synchronous instruments provided by `go.opentelemetry.io/otel/sdk/metric`.
  Users can use it to avoid performing computationally expensive operations when recording measurements.
  It does not fall within the scope of the OpenTelemetry Go versioning and stability [policy](./VERSIONING.md) and it may be changed in backwards incompatible ways or removed in feature releases. (#6016)

### Changed

- The default global API now supports full auto-instrumentation from the `go.opentelemetry.io/auto` package.
  See that package for more information. (#5920)
- Propagate non-retryable error messages to client in `go.opentelemetry.io/otel/exporters/otlp/otlplog/otlploghttp`. (#5929)
- Propagate non-retryable error messages to client in `go.opentelemetry.io/otel/exporters/otlp/otlptrace/otlptracehttp`. (#5929)
- Propagate non-retryable error messages to client in `go.opentelemetry.io/otel/exporters/otlp/otlpmetric/otlpmetrichttp`. (#5929)
- Performance improvements for attribute value `AsStringSlice`, `AsFloat64Slice`, `AsInt64Slice`, `AsBoolSlice`. (#6011)
- Change `EnabledParameters` to have a `Severity` field instead of a getter and setter in `go.opentelemetry.io/otel/log`. (#6009)

### Fixed

- Fix inconsistent request body closing in `go.opentelemetry.io/otel/exporters/otlp/otlplog/otlploghttp`. (#5954)
- Fix inconsistent request body closing in `go.opentelemetry.io/otel/exporters/otlp/otlptrace/otlptracehttp`. (#5954)
- Fix inconsistent request body closing in `go.opentelemetry.io/otel/exporters/otlp/otlpmetric/otlpmetrichttp`. (#5954)
- Fix invalid exemplar keys in `go.opentelemetry.io/otel/exporters/prometheus`. (#5995)
- Fix attribute value truncation in `go.opentelemetry.io/otel/sdk/trace`. (#5997)
- Fix attribute value truncation in `go.opentelemetry.io/otel/sdk/log`. (#6032)

## [1.32.0/0.54.0/0.8.0/0.0.11] 2024-11-08

### Added

- Add `go.opentelemetry.io/otel/sdk/metric/exemplar.AlwaysOffFilter`, which can be used to disable exemplar recording. (#5850)
- Add `go.opentelemetry.io/otel/sdk/metric.WithExemplarFilter`, which can be used to configure the exemplar filter used by the metrics SDK. (#5850)
- Add `ExemplarReservoirProviderSelector` and `DefaultExemplarReservoirProviderSelector` to `go.opentelemetry.io/otel/sdk/metric`, which defines the exemplar reservoir to use based on the aggregation of the metric. (#5861)
- Add `ExemplarReservoirProviderSelector` to `go.opentelemetry.io/otel/sdk/metric.Stream` to allow using views to configure the exemplar reservoir to use for a metric. (#5861)
- Add `ReservoirProvider`, `HistogramReservoirProvider` and `FixedSizeReservoirProvider` to `go.opentelemetry.io/otel/sdk/metric/exemplar` to make it convenient to use providers of Reservoirs. (#5861)
- The `go.opentelemetry.io/otel/semconv/v1.27.0` package.
  The package contains semantic conventions from the `v1.27.0` version of the OpenTelemetry Semantic Conventions. (#5894)
- Add `Attributes attribute.Set` field to `Scope` in `go.opentelemetry.io/otel/sdk/instrumentation`. (#5903)
- Add `Attributes attribute.Set` field to `ScopeRecords` in `go.opentelemetry.io/otel/log/logtest`. (#5927)
- `go.opentelemetry.io/otel/exporters/otlp/otlptrace/otlptracegrpc` adds instrumentation scope attributes. (#5934)
- `go.opentelemetry.io/otel/exporters/otlp/otlptrace/otlptracehttp` adds instrumentation scope attributes. (#5934)
- `go.opentelemetry.io/otel/exporters/otlp/otlpmetric/otlpmetricgrpc` adds instrumentation scope attributes. (#5935)
- `go.opentelemetry.io/otel/exporters/otlp/otlpmetric/otlpmetrichttp` adds instrumentation scope attributes. (#5935)
- `go.opentelemetry.io/otel/exporters/otlp/otlplog/otlploggrpc` adds instrumentation scope attributes. (#5933)
- `go.opentelemetry.io/otel/exporters/otlp/otlplog/otlploghttp` adds instrumentation scope attributes. (#5933)
- `go.opentelemetry.io/otel/exporters/prometheus` adds instrumentation scope attributes in `otel_scope_info` metric as labels. (#5932)

### Changed

- Support scope attributes and make them as identifying for `Tracer` in `go.opentelemetry.io/otel` and `go.opentelemetry.io/otel/sdk/trace`. (#5924)
- Support scope attributes and make them as identifying for `Meter` in `go.opentelemetry.io/otel` and `go.opentelemetry.io/otel/sdk/metric`. (#5926)
- Support scope attributes and make them as identifying for `Logger` in `go.opentelemetry.io/otel` and `go.opentelemetry.io/otel/sdk/log`. (#5925)
- Make schema URL and scope attributes as identifying for `Tracer` in `go.opentelemetry.io/otel/bridge/opentracing`. (#5931)
- Clear unneeded slice elements to allow GC to collect the objects in `go.opentelemetry.io/otel/sdk/metric` and `go.opentelemetry.io/otel/sdk/trace`. (#5804)

### Fixed

- Global MeterProvider registration unwraps global instrument Observers, the undocumented Unwrap() methods are now private. (#5881)
- `go.opentelemetry.io/otel/exporters/otlp/otlpmetric/otlpmetricgrpc` now keeps the metadata already present in the context when `WithHeaders` is used. (#5892)
- `go.opentelemetry.io/otel/exporters/otlp/otlplog/otlploggrpc` now keeps the metadata already present in the context when `WithHeaders` is used. (#5911)
- `go.opentelemetry.io/otel/exporters/otlp/otlptrace/otlptracegrpc` now keeps the metadata already present in the context when `WithHeaders` is used. (#5915)
- Fix `go.opentelemetry.io/otel/exporters/prometheus` trying to add exemplars to Gauge metrics, which is unsupported. (#5912)
- Fix `WithEndpointURL` to always use a secure connection when an https URL is passed in `go.opentelemetry.io/otel/exporters/otlp/otlpmetric/otlpmetricgrpc`. (#5944)
- Fix `WithEndpointURL` to always use a secure connection when an https URL is passed in `go.opentelemetry.io/otel/exporters/otlp/otlpmetric/otlpmetrichttp`. (#5944)
- Fix `WithEndpointURL` to always use a secure connection when an https URL is passed in `go.opentelemetry.io/otel/exporters/otlp/otlptrace/otlptracegrpc`. (#5944)
- Fix `WithEndpointURL` to always use a secure connection when an https URL is passed in `go.opentelemetry.io/otel/exporters/otlp/otlptrace/otlptracehttp`. (#5944)
- Fix incorrect metrics generated from callbacks when multiple readers are used in `go.opentelemetry.io/otel/sdk/metric`. (#5900)

### Removed

- Remove all examples under `go.opentelemetry.io/otel/example` as they are moved to [Contrib repository](https://github.com/open-telemetry/opentelemetry-go-contrib/tree/main/examples). (#5930)

## [1.31.0/0.53.0/0.7.0/0.0.10] 2024-10-11

### Added

- Add `go.opentelemetry.io/otel/sdk/metric/exemplar` package which includes `Exemplar`, `Filter`, `TraceBasedFilter`, `AlwaysOnFilter`, `HistogramReservoir`, `FixedSizeReservoir`, `Reservoir`, `Value` and `ValueType` types. These will be used for configuring the exemplar reservoir for the metrics sdk. (#5747, #5862)
- Add `WithExportBufferSize` option to log batch processor.(#5877)

### Changed

- Enable exemplars by default in `go.opentelemetry.io/otel/sdk/metric`. Exemplars can be disabled by setting `OTEL_METRICS_EXEMPLAR_FILTER=always_off` (#5778)
- `Logger.Enabled` in `go.opentelemetry.io/otel/log` now accepts a newly introduced `EnabledParameters` type instead of `Record`. (#5791)
- `FilterProcessor.Enabled` in `go.opentelemetry.io/otel/sdk/log/internal/x` now accepts `EnabledParameters` instead of `Record`. (#5791)
- The `Record` type in `go.opentelemetry.io/otel/log` is no longer comparable. (#5847)
- Performance improvements for the trace SDK `SetAttributes` method in `Span`. (#5864)
- Reduce memory allocations for the `Event` and `Link` lists in `Span`. (#5858)
- Performance improvements for the trace SDK `AddEvent`, `AddLink`, `RecordError` and `End` methods in `Span`. (#5874)

### Deprecated

- Deprecate all examples under `go.opentelemetry.io/otel/example` as they are moved to [Contrib repository](https://github.com/open-telemetry/opentelemetry-go-contrib/tree/main/examples). (#5854)

### Fixed

- The race condition for multiple `FixedSize` exemplar reservoirs identified in #5814 is resolved. (#5819)
- Fix log records duplication in case of heterogeneous resource attributes by correctly mapping each log record to it's resource and scope. (#5803)
- Fix timer channel drain to avoid hanging on Go 1.23. (#5868)
- Fix delegation for global meter providers, and panic when calling otel.SetMeterProvider. (#5827)
- Change the `reflect.TypeOf` to use a nil pointer to not allocate on the heap unless necessary. (#5827)

## [1.30.0/0.52.0/0.6.0/0.0.9] 2024-09-09

### Added

- Support `OTEL_EXPORTER_OTLP_LOGS_INSECURE` and `OTEL_EXPORTER_OTLP_INSECURE` environments in `go.opentelemetry.io/otel/exporters/otlp/otlplog/otlploggrpc`. (#5739)
- The `WithResource` option for `NewMeterProvider` now merges the provided resources with the ones from environment variables. (#5773)
- The `WithResource` option for `NewLoggerProvider` now merges the provided resources with the ones from environment variables. (#5773)
- Add UTF-8 support to `go.opentelemetry.io/otel/exporters/prometheus`. (#5755)

### Fixed

- Fix memory leak in the global `MeterProvider` when identical instruments are repeatedly created. (#5754)
- Fix panic on instruments creation when setting meter provider. (#5758)
- Fix an issue where `SetMeterProvider` in `go.opentelemetry.io/otel` might miss the delegation for instruments and registries. (#5780)

### Removed

- Drop support for [Go 1.21]. (#5736, #5740, #5800)

## [1.29.0/0.51.0/0.5.0] 2024-08-23

This release is the last to support [Go 1.21].
The next release will require at least [Go 1.22].

### Added

- Add MacOS ARM64 platform to the compatibility testing suite. (#5577)
- Add `InstrumentationScope` field to `SpanStub` in `go.opentelemetry.io/otel/sdk/trace/tracetest`, as a replacement for the deprecated `InstrumentationLibrary`. (#5627)
- Make the initial release of `go.opentelemetry.io/otel/exporters/otlp/otlplog/otlploggrpc`.
  This new module contains an OTLP exporter that transmits log telemetry using gRPC.
  This module is unstable and breaking changes may be introduced.
  See our [versioning policy](VERSIONING.md) for more information about these stability guarantees. (#5629)
- Add `Walk` function to `TraceState` in `go.opentelemetry.io/otel/trace` to iterate all the key-value pairs. (#5651)
- Bridge the trace state in `go.opentelemetry.io/otel/bridge/opencensus`. (#5651)
- Zero value of `SimpleProcessor` in `go.opentelemetry.io/otel/sdk/log` no longer panics. (#5665)
- The `FilterProcessor` interface type is added in `go.opentelemetry.io/otel/sdk/log/internal/x`.
  This is an optional and experimental interface that log `Processor`s can implement to instruct the `Logger` if a `Record` will be processed or not.
  It replaces the existing `Enabled` method that is removed from the `Processor` interface itself.
  It does not fall within the scope of the OpenTelemetry Go versioning and stability [policy](./VERSIONING.md) and it may be changed in backwards incompatible ways or removed in feature releases. (#5692)
- Support [Go 1.23]. (#5720)

### Changed

- `NewMemberRaw`, `NewKeyProperty` and `NewKeyValuePropertyRaw` in `go.opentelemetry.io/otel/baggage` allow UTF-8 string in key. (#5132)
- `Processor.OnEmit` in `go.opentelemetry.io/otel/sdk/log` now accepts a pointer to `Record` instead of a value so that the record modifications done in a processor are propagated to subsequent registered processors. (#5636)
- `SimpleProcessor.Enabled` in `go.opentelemetry.io/otel/sdk/log` now returns `false` if the exporter is `nil`. (#5665)
- Update the concurrency requirements of `Exporter` in `go.opentelemetry.io/otel/sdk/log`. (#5666)
- `SimpleProcessor` in `go.opentelemetry.io/otel/sdk/log` synchronizes `OnEmit` calls. (#5666)
- The `Processor` interface in `go.opentelemetry.io/otel/sdk/log` no longer includes the `Enabled` method.
  See the `FilterProcessor` interface type added in `go.opentelemetry.io/otel/sdk/log/internal/x` to continue providing this functionality. (#5692)
- The `SimpleProcessor` type in `go.opentelemetry.io/otel/sdk/log` is no longer comparable. (#5693)
- The `BatchProcessor` type in `go.opentelemetry.io/otel/sdk/log` is no longer comparable. (#5693)

### Fixed

- Correct comments for the priority of the `WithEndpoint` and `WithEndpointURL` options and their corresponding environment variables in `go.opentelemetry.io/otel/exporters/otlp/otlptrace/otlptracehttp`. (#5584)
- Pass the underlying error rather than a generic retry-able failure in `go.opentelemetry.io/otel/exporters/otlp/otlpmetric/otlpmetrichttp`, `go.opentelemetry.io/otel/exporters/otlp/otlplog/otlploghttp` and `go.opentelemetry.io/otel/exporters/otlp/otlptrace/otlptracehttp`. (#5541)
- Correct the `Tracer`, `Meter`, and `Logger` names used in `go.opentelemetry.io/otel/example/dice`. (#5612)
- Correct the `Tracer` names used in `go.opentelemetry.io/otel/example/namedtracer`. (#5612)
- Correct the `Tracer` name used in `go.opentelemetry.io/otel/example/opencensus`. (#5612)
- Correct the `Tracer` and `Meter` names used in `go.opentelemetry.io/otel/example/otel-collector`. (#5612)
- Correct the `Tracer` names used in `go.opentelemetry.io/otel/example/passthrough`. (#5612)
- Correct the `Meter` name used in `go.opentelemetry.io/otel/example/prometheus`. (#5612)
- Correct the `Tracer` names used in `go.opentelemetry.io/otel/example/zipkin`. (#5612)
- Correct comments for the priority of the `WithEndpoint` and `WithEndpointURL` options and their corresponding environment variables in `go.opentelemetry.io/otel/exporters/otlp/otlpmetric/otlpmetricgrpc` and `go.opentelemetry.io/otel/exporters/otlp/otlpmetric/otlpmetrichttp`. (#5641)
- Correct comments for the priority of the `WithEndpoint` and `WithEndpointURL` options and their corresponding environment variables in `go.opentelemetry.io/otel/exporters/otlp/otlplog/otlploghttp`. (#5650)
- Stop percent encoding header environment variables in `go.opentelemetry.io/otel/exporters/otlp/otlptrace/otlptracegrpc`, `go.opentelemetry.io/otel/exporters/otlp/otlptrace/otlptracehttp`, `go.opentelemetry.io/otel/exporters/otlp/otlpmetric/otlpmetricgrpc` and `go.opentelemetry.io/otel/exporters/otlp/otlpmetric/otlpmetrichttp` (#5705)
- Remove invalid environment variable header keys in `go.opentelemetry.io/otel/exporters/otlp/otlptrace/otlptracegrpc`, `go.opentelemetry.io/otel/exporters/otlp/otlptrace/otlptracehttp`, `go.opentelemetry.io/otel/exporters/otlp/otlpmetric/otlpmetricgrpc` and `go.opentelemetry.io/otel/exporters/otlp/otlpmetric/otlpmetrichttp` (#5705)

### Removed

- The `Enabled` method of the `SimpleProcessor` in `go.opentelemetry.io/otel/sdk/log` is removed. (#5692)
- The `Enabled` method of the `BatchProcessor` in `go.opentelemetry.io/otel/sdk/log` is removed. (#5692)

## [1.28.0/0.50.0/0.4.0] 2024-07-02

### Added

- The `IsEmpty` method is added to the `Instrument` type in `go.opentelemetry.io/otel/sdk/metric`.
  This method is used to check if an `Instrument` instance is a zero-value. (#5431)
- Store and provide the emitted `context.Context` in `ScopeRecords` of `go.opentelemetry.io/otel/sdk/log/logtest`. (#5468)
- The `go.opentelemetry.io/otel/semconv/v1.26.0` package.
  The package contains semantic conventions from the `v1.26.0` version of the OpenTelemetry Semantic Conventions. (#5476)
- The `AssertRecordEqual` method to `go.opentelemetry.io/otel/log/logtest` to allow comparison of two log records in tests. (#5499)
- The `WithHeaders` option to `go.opentelemetry.io/otel/exporters/zipkin` to allow configuring custom http headers while exporting spans. (#5530)

### Changed

- `Tracer.Start` in `go.opentelemetry.io/otel/trace/noop` no longer allocates a span for empty span context. (#5457)
- Upgrade `go.opentelemetry.io/otel/semconv/v1.25.0` to `go.opentelemetry.io/otel/semconv/v1.26.0` in `go.opentelemetry.io/otel/example/otel-collector`. (#5490)
- Upgrade `go.opentelemetry.io/otel/semconv/v1.25.0` to `go.opentelemetry.io/otel/semconv/v1.26.0` in `go.opentelemetry.io/otel/example/zipkin`. (#5490)
- Upgrade `go.opentelemetry.io/otel/semconv/v1.25.0` to `go.opentelemetry.io/otel/semconv/v1.26.0` in `go.opentelemetry.io/otel/exporters/zipkin`. (#5490)
  - The exporter no longer exports the deprecated "otel.library.name" or "otel.library.version" attributes.
- Upgrade `go.opentelemetry.io/otel/semconv/v1.25.0` to `go.opentelemetry.io/otel/semconv/v1.26.0` in `go.opentelemetry.io/otel/sdk/resource`. (#5490)
- Upgrade `go.opentelemetry.io/otel/semconv/v1.25.0` to `go.opentelemetry.io/otel/semconv/v1.26.0` in `go.opentelemetry.io/otel/sdk/trace`. (#5490)
- `SimpleProcessor.OnEmit` in `go.opentelemetry.io/otel/sdk/log` no longer allocates a slice which makes it possible to have a zero-allocation log processing using `SimpleProcessor`. (#5493)
- Use non-generic functions in the `Start` method of `"go.opentelemetry.io/otel/sdk/trace".Trace` to reduce memory allocation. (#5497)
- `service.instance.id` is populated for a `Resource` created with `"go.opentelemetry.io/otel/sdk/resource".Default` with a default value when `OTEL_GO_X_RESOURCE` is set. (#5520)
- Improve performance of metric instruments in `go.opentelemetry.io/otel/sdk/metric` by removing unnecessary calls to `time.Now`. (#5545)

### Fixed

- Log a warning to the OpenTelemetry internal logger when a `Record` in `go.opentelemetry.io/otel/sdk/log` drops an attribute due to a limit being reached. (#5376)
- Identify the `Tracer` returned from the global `TracerProvider` in `go.opentelemetry.io/otel/global` with its schema URL. (#5426)
- Identify the `Meter` returned from the global `MeterProvider` in `go.opentelemetry.io/otel/global` with its schema URL. (#5426)
- Log a warning to the OpenTelemetry internal logger when a `Span` in `go.opentelemetry.io/otel/sdk/trace` drops an attribute, event, or link due to a limit being reached. (#5434)
- Document instrument name requirements in `go.opentelemetry.io/otel/metric`. (#5435)
- Prevent random number generation data-race for experimental rand exemplars in `go.opentelemetry.io/otel/sdk/metric`. (#5456)
- Fix counting number of dropped attributes of `Record` in `go.opentelemetry.io/otel/sdk/log`. (#5464)
- Fix panic in baggage creation when a member contains `0x80` char in key or value. (#5494)
- Correct comments for the priority of the `WithEndpoint` and `WithEndpointURL` options and their corresponding environment variables in `go.opentelemetry.io/otel/exporters/otlp/otlptrace/otlptracegrpc`. (#5508)
- Retry trace and span ID generation if it generated an invalid one in `go.opentelemetry.io/otel/sdk/trace`. (#5514)
- Fix stale timestamps reported by the last-value aggregation. (#5517)
- Indicate the `Exporter` in `go.opentelemetry.io/otel/exporters/otlp/otlplog/otlploghttp` must be created by the `New` method. (#5521)
- Improved performance in all `{Bool,Int64,Float64,String}SliceValue` functions of `go.opentelemetry.io/attributes` by reducing the number of allocations. (#5549)
- Replace invalid percent-encoded octet sequences with replacement char in `go.opentelemetry.io/otel/baggage`. (#5528)

## [1.27.0/0.49.0/0.3.0] 2024-05-21

### Added

- Add example for `go.opentelemetry.io/otel/exporters/stdout/stdoutlog`. (#5242)
- Add `RecordFactory` in `go.opentelemetry.io/otel/sdk/log/logtest` to facilitate testing exporter and processor implementations. (#5258)
- Add `RecordFactory` in `go.opentelemetry.io/otel/log/logtest` to facilitate testing bridge implementations. (#5263)
- The count of dropped records from the `BatchProcessor` in `go.opentelemetry.io/otel/sdk/log` is logged. (#5276)
- Add metrics in the `otel-collector` example. (#5283)
- Add the synchronous gauge instrument to `go.opentelemetry.io/otel/metric`. (#5304)
  - An `int64` or `float64` synchronous gauge instrument can now be created from a `Meter`.
  - All implementations of the API (`go.opentelemetry.io/otel/metric/noop`, `go.opentelemetry.io/otel/sdk/metric`) are updated to support this instrument.
- Add logs to `go.opentelemetry.io/otel/example/dice`. (#5349)

### Changed

- The `Shutdown` method of `Exporter` in `go.opentelemetry.io/otel/exporters/stdout/stdouttrace` ignores the context cancellation and always returns `nil`. (#5189)
- The `ForceFlush` and `Shutdown` methods of the exporter returned by `New` in `go.opentelemetry.io/otel/exporters/stdout/stdoutmetric` ignore the context cancellation and always return `nil`. (#5189)
- Apply the value length limits to `Record` attributes in `go.opentelemetry.io/otel/sdk/log`. (#5230)
- De-duplicate map attributes added to a `Record` in `go.opentelemetry.io/otel/sdk/log`. (#5230)
- `go.opentelemetry.io/otel/exporters/stdout/stdoutlog` won't print timestamps when `WithoutTimestamps` option is set. (#5241)
- The `go.opentelemetry.io/otel/exporters/stdout/stdoutlog` exporter won't print `AttributeValueLengthLimit` and `AttributeCountLimit` fields now, instead it prints the `DroppedAttributes` field. (#5272)
- Improved performance in the `Stringer` implementation of `go.opentelemetry.io/otel/baggage.Member` by reducing the number of allocations. (#5286)
- Set the start time for last-value aggregates in `go.opentelemetry.io/otel/sdk/metric`. (#5305)
- The `Span` in `go.opentelemetry.io/otel/sdk/trace` will record links without span context if either non-empty `TraceState` or attributes are provided. (#5315)
- Upgrade all dependencies of `go.opentelemetry.io/otel/semconv/v1.24.0` to `go.opentelemetry.io/otel/semconv/v1.25.0`. (#5374)

### Fixed

- Comparison of unordered maps for `go.opentelemetry.io/otel/log.KeyValue` and `go.opentelemetry.io/otel/log.Value`. (#5306)
- Fix the empty output of `go.opentelemetry.io/otel/log.Value` in `go.opentelemetry.io/otel/exporters/stdout/stdoutlog`. (#5311)
- Split the behavior of `Recorder` in `go.opentelemetry.io/otel/log/logtest` so it behaves as a `LoggerProvider` only. (#5365)
- Fix wrong package name of the error message when parsing endpoint URL in `go.opentelemetry.io/otel/exporters/otlp/otlplog/otlploghttp`. (#5371)
- Identify the `Logger` returned from the global `LoggerProvider` in `go.opentelemetry.io/otel/log/global` with its schema URL. (#5375)

## [1.26.0/0.48.0/0.2.0-alpha] 2024-04-24

### Added

- Add `Recorder` in `go.opentelemetry.io/otel/log/logtest` to facilitate testing the log bridge implementations. (#5134)
- Add span flags to OTLP spans and links exported by `go.opentelemetry.io/otel/exporters/otlp/otlptrace`. (#5194)
- Make the initial alpha release of `go.opentelemetry.io/otel/sdk/log`.
  This new module contains the Go implementation of the OpenTelemetry Logs SDK.
  This module is unstable and breaking changes may be introduced.
  See our [versioning policy](VERSIONING.md) for more information about these stability guarantees. (#5240)
- Make the initial alpha release of `go.opentelemetry.io/otel/exporters/otlp/otlplog/otlploghttp`.
  This new module contains an OTLP exporter that transmits log telemetry using HTTP.
  This module is unstable and breaking changes may be introduced.
  See our [versioning policy](VERSIONING.md) for more information about these stability guarantees. (#5240)
- Make the initial alpha release of `go.opentelemetry.io/otel/exporters/stdout/stdoutlog`.
  This new module contains an exporter prints log records to STDOUT.
  This module is unstable and breaking changes may be introduced.
  See our [versioning policy](VERSIONING.md) for more information about these stability guarantees. (#5240)
- The `go.opentelemetry.io/otel/semconv/v1.25.0` package.
  The package contains semantic conventions from the `v1.25.0` version of the OpenTelemetry Semantic Conventions. (#5254)

### Changed

- Update `go.opentelemetry.io/proto/otlp` from v1.1.0 to v1.2.0. (#5177)
- Improve performance of baggage member character validation in `go.opentelemetry.io/otel/baggage`. (#5214)
- The `otel-collector` example now uses docker compose to bring up services instead of kubernetes. (#5244)

### Fixed

- Slice attribute values in `go.opentelemetry.io/otel/attribute` are now emitted as their JSON representation. (#5159)

## [1.25.0/0.47.0/0.0.8/0.1.0-alpha] 2024-04-05

### Added

- Add `WithProxy` option in `go.opentelemetry.io/otel/exporters/otlp/otlpmetric/otlpmetrichttp`. (#4906)
- Add `WithProxy` option in `go.opentelemetry.io/otel/exporters/otlp/otlpmetric/otlptracehttp`. (#4906)
- Add `AddLink` method to the `Span` interface in `go.opentelemetry.io/otel/trace`. (#5032)
- The `Enabled` method is added to the `Logger` interface in `go.opentelemetry.io/otel/log`.
  This method is used to notify users if a log record will be emitted or not. (#5071)
- Add `SeverityUndefined` `const` to `go.opentelemetry.io/otel/log`.
  This value represents an unset severity level. (#5072)
- Add `Empty` function in `go.opentelemetry.io/otel/log` to return a `KeyValue` for an empty value. (#5076)
- Add `go.opentelemetry.io/otel/log/global` to manage the global `LoggerProvider`.
  This package is provided with the anticipation that all functionality will be migrate to `go.opentelemetry.io/otel` when `go.opentelemetry.io/otel/log` stabilizes.
  At which point, users will be required to migrage their code, and this package will be deprecated then removed. (#5085)
- Add support for `Summary` metrics in the `go.opentelemetry.io/otel/exporters/otlp/otlpmetric/otlpmetrichttp` and `go.opentelemetry.io/otel/exporters/otlp/otlpmetric/otlpmetricgrpc` exporters. (#5100)
- Add `otel.scope.name` and `otel.scope.version` tags to spans exported by `go.opentelemetry.io/otel/exporters/zipkin`. (#5108)
- Add support for `AddLink` to `go.opentelemetry.io/otel/bridge/opencensus`. (#5116)
- Add `String` method to `Value` and `KeyValue` in `go.opentelemetry.io/otel/log`. (#5117)
- Add Exemplar support to `go.opentelemetry.io/otel/exporters/prometheus`. (#5111)
- Add metric semantic conventions to `go.opentelemetry.io/otel/semconv/v1.24.0`. Future `semconv` packages will include metric semantic conventions as well. (#4528)

### Changed

- `SpanFromContext` and `SpanContextFromContext` in `go.opentelemetry.io/otel/trace` no longer make a heap allocation when the passed context has no span. (#5049)
- `go.opentelemetry.io/otel/exporters/otlp/otlptrace/otlptracegrpc` and `go.opentelemetry.io/otel/exporters/otlp/otlpmetric/otlpmetricgrpc` now create a gRPC client in idle mode and with "dns" as the default resolver using [`grpc.NewClient`](https://pkg.go.dev/google.golang.org/grpc#NewClient). (#5151)
  Because of that `WithDialOption` ignores [`grpc.WithBlock`](https://pkg.go.dev/google.golang.org/grpc#WithBlock), [`grpc.WithTimeout`](https://pkg.go.dev/google.golang.org/grpc#WithTimeout), and [`grpc.WithReturnConnectionError`](https://pkg.go.dev/google.golang.org/grpc#WithReturnConnectionError).
  Notice that [`grpc.DialContext`](https://pkg.go.dev/google.golang.org/grpc#DialContext) which was used before is now deprecated.

### Fixed

- Clarify the documentation about equivalence guarantees for the `Set` and `Distinct` types in `go.opentelemetry.io/otel/attribute`. (#5027)
- Prevent default `ErrorHandler` self-delegation. (#5137)
- Update all dependencies to address [GO-2024-2687]. (#5139)

### Removed

- Drop support for [Go 1.20]. (#4967)

### Deprecated

- Deprecate `go.opentelemetry.io/otel/attribute.Sortable` type. (#4734)
- Deprecate `go.opentelemetry.io/otel/attribute.NewSetWithSortable` function. (#4734)
- Deprecate `go.opentelemetry.io/otel/attribute.NewSetWithSortableFiltered` function. (#4734)

## [1.24.0/0.46.0/0.0.1-alpha] 2024-02-23

This release is the last to support [Go 1.20].
The next release will require at least [Go 1.21].

### Added

- Support [Go 1.22]. (#4890)
- Add exemplar support to `go.opentelemetry.io/otel/exporters/otlp/otlpmetric/otlpmetricgrpc`. (#4900)
- Add exemplar support to `go.opentelemetry.io/otel/exporters/otlp/otlpmetric/otlpmetrichttp`. (#4900)
- The `go.opentelemetry.io/otel/log` module is added.
  This module includes OpenTelemetry Go's implementation of the Logs Bridge API.
  This module is in an alpha state, it is subject to breaking changes.
  See our [versioning policy](./VERSIONING.md) for more info. (#4961)
- Add ARM64 platform to the compatibility testing suite. (#4994)

### Fixed

- Fix registration of multiple callbacks when using the global meter provider from `go.opentelemetry.io/otel`. (#4945)
- Fix negative buckets in output of exponential histograms. (#4956)

## [1.23.1] 2024-02-07

### Fixed

- Register all callbacks passed during observable instrument creation instead of just the last one multiple times in `go.opentelemetry.io/otel/sdk/metric`. (#4888)

## [1.23.0] 2024-02-06

This release contains the first stable, `v1`, release of the following modules:

- `go.opentelemetry.io/otel/bridge/opencensus`
- `go.opentelemetry.io/otel/bridge/opencensus/test`
- `go.opentelemetry.io/otel/example/opencensus`
- `go.opentelemetry.io/otel/exporters/otlp/otlpmetric/otlpmetricgrpc`
- `go.opentelemetry.io/otel/exporters/otlp/otlpmetric/otlpmetrichttp`
- `go.opentelemetry.io/otel/exporters/stdout/stdoutmetric`

See our [versioning policy](VERSIONING.md) for more information about these stability guarantees.

### Added

- Add `WithEndpointURL` option to the `exporters/otlp/otlpmetric/otlpmetricgrpc`, `exporters/otlp/otlpmetric/otlpmetrichttp`, `exporters/otlp/otlptrace/otlptracegrpc` and `exporters/otlp/otlptrace/otlptracehttp` packages. (#4808)
- Experimental exemplar exporting is added to the metric SDK.
  See [metric documentation](./sdk/metric/internal/x/README.md#exemplars) for more information about this feature and how to enable it. (#4871)
- `ErrSchemaURLConflict` is added to `go.opentelemetry.io/otel/sdk/resource`.
  This error is returned when a merge of two `Resource`s with different (non-empty) schema URL is attempted. (#4876)

### Changed

- The `Merge` and `New` functions in `go.opentelemetry.io/otel/sdk/resource` now returns a partial result if there is a schema URL merge conflict.
  Instead of returning `nil` when two `Resource`s with different (non-empty) schema URLs are merged the merged `Resource`, along with the new `ErrSchemaURLConflict` error, is returned.
  It is up to the user to decide if they want to use the returned `Resource` or not.
  It may have desired attributes overwritten or include stale semantic conventions. (#4876)

### Fixed

- Fix `ContainerID` resource detection on systemd when cgroup path has a colon. (#4449)
- Fix `go.opentelemetry.io/otel/sdk/metric` to cache instruments to avoid leaking memory when the same instrument is created multiple times. (#4820)
- Fix missing `Mix` and `Max` values for `go.opentelemetry.io/otel/exporters/stdout/stdoutmetric` by introducing `MarshalText` and `MarshalJSON` for the `Extrema` type in `go.opentelemetry.io/sdk/metric/metricdata`. (#4827)

## [1.23.0-rc.1] 2024-01-18

This is a release candidate for the v1.23.0 release.
That release is expected to include the `v1` release of the following modules:

- `go.opentelemetry.io/otel/bridge/opencensus`
- `go.opentelemetry.io/otel/bridge/opencensus/test`
- `go.opentelemetry.io/otel/example/opencensus`
- `go.opentelemetry.io/otel/exporters/otlp/otlpmetric/otlpmetricgrpc`
- `go.opentelemetry.io/otel/exporters/otlp/otlpmetric/otlpmetrichttp`
- `go.opentelemetry.io/otel/exporters/stdout/stdoutmetric`

See our [versioning policy](VERSIONING.md) for more information about these stability guarantees.

## [1.22.0/0.45.0] 2024-01-17

### Added

- The `go.opentelemetry.io/otel/semconv/v1.22.0` package.
  The package contains semantic conventions from the `v1.22.0` version of the OpenTelemetry Semantic Conventions. (#4735)
- The `go.opentelemetry.io/otel/semconv/v1.23.0` package.
  The package contains semantic conventions from the `v1.23.0` version of the OpenTelemetry Semantic Conventions. (#4746)
- The `go.opentelemetry.io/otel/semconv/v1.23.1` package.
  The package contains semantic conventions from the `v1.23.1` version of the OpenTelemetry Semantic Conventions. (#4749)
- The `go.opentelemetry.io/otel/semconv/v1.24.0` package.
  The package contains semantic conventions from the `v1.24.0` version of the OpenTelemetry Semantic Conventions. (#4770)
- Add `WithResourceAsConstantLabels` option to apply resource attributes for every metric emitted by the Prometheus exporter. (#4733)
- Experimental cardinality limiting is added to the metric SDK.
  See [metric documentation](./sdk/metric/internal/x/README.md#cardinality-limit) for more information about this feature and how to enable it. (#4457)
- Add `NewMemberRaw` and `NewKeyValuePropertyRaw` in `go.opentelemetry.io/otel/baggage`. (#4804)

### Changed

- Upgrade all use of `go.opentelemetry.io/otel/semconv` to use `v1.24.0`. (#4754)
- Update transformations in `go.opentelemetry.io/otel/exporters/zipkin` to follow `v1.24.0` version of the OpenTelemetry specification. (#4754)
- Record synchronous measurements when the passed context is canceled instead of dropping in `go.opentelemetry.io/otel/sdk/metric`.
  If you do not want to make a measurement when the context is cancelled, you need to handle it yourself (e.g  `if ctx.Err() != nil`). (#4671)
- Improve `go.opentelemetry.io/otel/trace.TraceState`'s performance. (#4722)
- Improve `go.opentelemetry.io/otel/propagation.TraceContext`'s performance. (#4721)
- Improve `go.opentelemetry.io/otel/baggage` performance. (#4743)
- Improve performance of the `(*Set).Filter` method in `go.opentelemetry.io/otel/attribute` when the passed filter does not filter out any attributes from the set. (#4774)
- `Member.String` in `go.opentelemetry.io/otel/baggage` percent-encodes only when necessary. (#4775)
- Improve `go.opentelemetry.io/otel/trace.Span`'s performance when adding multiple attributes. (#4818)
- `Property.Value` in `go.opentelemetry.io/otel/baggage` now returns a raw string instead of a percent-encoded value. (#4804)

### Fixed

- Fix `Parse` in `go.opentelemetry.io/otel/baggage` to validate member value before percent-decoding. (#4755)
- Fix whitespace encoding of `Member.String` in `go.opentelemetry.io/otel/baggage`. (#4756)
- Fix observable not registered error when the asynchronous instrument has a drop aggregation in `go.opentelemetry.io/otel/sdk/metric`. (#4772)
- Fix baggage item key so that it is not canonicalized in `go.opentelemetry.io/otel/bridge/opentracing`. (#4776)
- Fix `go.opentelemetry.io/otel/bridge/opentracing` to properly handle baggage values that requires escaping during propagation. (#4804)
- Fix a bug where using multiple readers resulted in incorrect asynchronous counter values in `go.opentelemetry.io/otel/sdk/metric`. (#4742)

## [1.21.0/0.44.0] 2023-11-16

### Removed

- Remove the deprecated `go.opentelemetry.io/otel/bridge/opencensus.NewTracer`. (#4706)
- Remove the deprecated `go.opentelemetry.io/otel/exporters/otlp/otlpmetric` module. (#4707)
- Remove the deprecated `go.opentelemetry.io/otel/example/view` module. (#4708)
- Remove the deprecated `go.opentelemetry.io/otel/example/fib` module. (#4723)

### Fixed

- Do not parse non-protobuf responses in `go.opentelemetry.io/otel/exporters/otlp/otlpmetric/otlpmetrichttp`. (#4719)
- Do not parse non-protobuf responses in `go.opentelemetry.io/otel/exporters/otlp/otlptrace/otlptracehttp`. (#4719)

## [1.20.0/0.43.0] 2023-11-10

This release brings a breaking change for custom trace API implementations. Some interfaces (`TracerProvider`, `Tracer`, `Span`) now embed the `go.opentelemetry.io/otel/trace/embedded` types. Implementers need to update their implementations based on what they want the default behavior to be. See the "API Implementations" section of the [trace API] package documentation for more information about how to accomplish this.

### Added

- Add `go.opentelemetry.io/otel/bridge/opencensus.InstallTraceBridge`, which installs the OpenCensus trace bridge, and replaces `opencensus.NewTracer`. (#4567)
- Add scope version to trace and metric bridges in `go.opentelemetry.io/otel/bridge/opencensus`. (#4584)
- Add the `go.opentelemetry.io/otel/trace/embedded` package to be embedded in the exported trace API interfaces. (#4620)
- Add the `go.opentelemetry.io/otel/trace/noop` package as a default no-op implementation of the trace API. (#4620)
- Add context propagation in `go.opentelemetry.io/otel/example/dice`. (#4644)
- Add view configuration to `go.opentelemetry.io/otel/example/prometheus`. (#4649)
- Add `go.opentelemetry.io/otel/metric.WithExplicitBucketBoundaries`, which allows defining default explicit bucket boundaries when creating histogram instruments. (#4603)
- Add `Version` function in `go.opentelemetry.io/otel/exporters/otlp/otlpmetric/otlpmetricgrpc`. (#4660)
- Add `Version` function in `go.opentelemetry.io/otel/exporters/otlp/otlpmetric/otlpmetrichttp`. (#4660)
- Add Summary, SummaryDataPoint, and QuantileValue to `go.opentelemetry.io/sdk/metric/metricdata`. (#4622)
- `go.opentelemetry.io/otel/bridge/opencensus.NewMetricProducer` now supports exemplars from OpenCensus. (#4585)
- Add support for `WithExplicitBucketBoundaries` in `go.opentelemetry.io/otel/sdk/metric`. (#4605)
- Add support for Summary metrics in `go.opentelemetry.io/otel/bridge/opencensus`. (#4668)

### Deprecated

- Deprecate `go.opentelemetry.io/otel/bridge/opencensus.NewTracer` in favor of `opencensus.InstallTraceBridge`. (#4567)
- Deprecate `go.opentelemetry.io/otel/example/fib` package is in favor of `go.opentelemetry.io/otel/example/dice`. (#4618)
- Deprecate `go.opentelemetry.io/otel/trace.NewNoopTracerProvider`.
  Use the added `NewTracerProvider` function in `go.opentelemetry.io/otel/trace/noop` instead. (#4620)
- Deprecate `go.opentelemetry.io/otel/example/view` package in favor of `go.opentelemetry.io/otel/example/prometheus`. (#4649)
- Deprecate `go.opentelemetry.io/otel/exporters/otlp/otlpmetric`. (#4693)

### Changed

- `go.opentelemetry.io/otel/bridge/opencensus.NewMetricProducer` returns a `*MetricProducer` struct instead of the metric.Producer interface. (#4583)
- The `TracerProvider` in `go.opentelemetry.io/otel/trace` now embeds the `go.opentelemetry.io/otel/trace/embedded.TracerProvider` type.
  This extends the `TracerProvider` interface and is is a breaking change for any existing implementation.
  Implementers need to update their implementations based on what they want the default behavior of the interface to be.
  See the "API Implementations" section of the `go.opentelemetry.io/otel/trace` package documentation for more information about how to accomplish this. (#4620)
- The `Tracer` in `go.opentelemetry.io/otel/trace` now embeds the `go.opentelemetry.io/otel/trace/embedded.Tracer` type.
  This extends the `Tracer` interface and is is a breaking change for any existing implementation.
  Implementers need to update their implementations based on what they want the default behavior of the interface to be.
  See the "API Implementations" section of the `go.opentelemetry.io/otel/trace` package documentation for more information about how to accomplish this. (#4620)
- The `Span` in `go.opentelemetry.io/otel/trace` now embeds the `go.opentelemetry.io/otel/trace/embedded.Span` type.
  This extends the `Span` interface and is is a breaking change for any existing implementation.
  Implementers need to update their implementations based on what they want the default behavior of the interface to be.
  See the "API Implementations" section of the `go.opentelemetry.io/otel/trace` package documentation for more information about how to accomplish this. (#4620)
- `go.opentelemetry.io/otel/exporters/otlp/otlpmetric/otlpmetricgrpc` does no longer depend on `go.opentelemetry.io/otel/exporters/otlp/otlpmetric`. (#4660)
- `go.opentelemetry.io/otel/exporters/otlp/otlpmetric/otlpmetrichttp` does no longer depend on `go.opentelemetry.io/otel/exporters/otlp/otlpmetric`. (#4660)
- Retry for `502 Bad Gateway` and `504 Gateway Timeout` HTTP statuses in `go.opentelemetry.io/otel/exporters/otlp/otlpmetric/otlpmetrichttp`. (#4670)
- Retry for `502 Bad Gateway` and `504 Gateway Timeout` HTTP statuses in `go.opentelemetry.io/otel/exporters/otlp/otlptrace/otlptracehttp`. (#4670)
- Retry for `RESOURCE_EXHAUSTED` only if RetryInfo is returned in `go.opentelemetry.io/otel/exporters/otlp/otlpmetric/otlpmetricgrpc`. (#4669)
- Retry for `RESOURCE_EXHAUSTED` only if RetryInfo is returned in `go.opentelemetry.io/otel/exporters/otlp/otlptrace/otlptracegrpc`. (#4669)
- Retry temporary HTTP request failures in `go.opentelemetry.io/otel/exporters/otlp/otlpmetric/otlpmetrichttp`. (#4679)
- Retry temporary HTTP request failures in `go.opentelemetry.io/otel/exporters/otlp/otlptrace/otlptracehttp`. (#4679)

### Fixed

- Fix improper parsing of characters such us `+`, `/` by `Parse` in `go.opentelemetry.io/otel/baggage` as they were rendered as a whitespace. (#4667)
- Fix improper parsing of characters such us `+`, `/` passed via `OTEL_RESOURCE_ATTRIBUTES` in `go.opentelemetry.io/otel/sdk/resource` as they were rendered as a whitespace. (#4699)
- Fix improper parsing of characters such us `+`, `/` passed via `OTEL_EXPORTER_OTLP_HEADERS` and `OTEL_EXPORTER_OTLP_METRICS_HEADERS` in `go.opentelemetry.io/otel/exporters/otlp/otlpmetric/otlpmetricgrpc` as they were rendered as a whitespace. (#4699)
- Fix improper parsing of characters such us `+`, `/` passed via `OTEL_EXPORTER_OTLP_HEADERS` and `OTEL_EXPORTER_OTLP_METRICS_HEADERS` in `go.opentelemetry.io/otel/exporters/otlp/otlpmetric/otlpmetrichttp` as they were rendered as a whitespace. (#4699)
- Fix improper parsing of characters such us `+`, `/` passed via `OTEL_EXPORTER_OTLP_HEADERS` and `OTEL_EXPORTER_OTLP_TRACES_HEADERS` in `go.opentelemetry.io/otel/exporters/otlp/otlpmetric/otlptracegrpc` as they were rendered as a whitespace. (#4699)
- Fix improper parsing of characters such us `+`, `/` passed via `OTEL_EXPORTER_OTLP_HEADERS` and `OTEL_EXPORTER_OTLP_TRACES_HEADERS` in `go.opentelemetry.io/otel/exporters/otlp/otlpmetric/otlptracehttp` as they were rendered as a whitespace. (#4699)
- In `go.opentelemetry.op/otel/exporters/prometheus`, the exporter no longer `Collect`s metrics after `Shutdown` is invoked. (#4648)
- Fix documentation for `WithCompressor` in `go.opentelemetry.io/otel/exporters/otlp/otlptrace/otlptracegrpc`. (#4695)
- Fix documentation for `WithCompressor` in `go.opentelemetry.io/otel/exporters/otlp/otlpmetric/otlpmetricgrpc`. (#4695)

## [1.19.0/0.42.0/0.0.7] 2023-09-28

This release contains the first stable release of the OpenTelemetry Go [metric SDK].
Our project stability guarantees now apply to the `go.opentelemetry.io/otel/sdk/metric` package.
See our [versioning policy](VERSIONING.md) for more information about these stability guarantees.

### Added

- Add the "Roll the dice" getting started application example in `go.opentelemetry.io/otel/example/dice`. (#4539)
- The `WithWriter` and `WithPrettyPrint` options to `go.opentelemetry.io/otel/exporters/stdout/stdoutmetric` to set a custom `io.Writer`, and allow displaying the output in human-readable JSON. (#4507)

### Changed

- Allow '/' characters in metric instrument names. (#4501)
- The exporter in `go.opentelemetry.io/otel/exporters/stdout/stdoutmetric` does not prettify its output by default anymore. (#4507)
- Upgrade `gopkg.io/yaml` from `v2` to `v3` in `go.opentelemetry.io/otel/schema`. (#4535)

### Fixed

- In `go.opentelemetry.op/otel/exporters/prometheus`, don't try to create the Prometheus metric on every `Collect` if we know the scope is invalid. (#4499)

### Removed

- Remove `"go.opentelemetry.io/otel/bridge/opencensus".NewMetricExporter`, which is replaced by `NewMetricProducer`. (#4566)

## [1.19.0-rc.1/0.42.0-rc.1] 2023-09-14

This is a release candidate for the v1.19.0/v0.42.0 release.
That release is expected to include the `v1` release of the OpenTelemetry Go metric SDK and will provide stability guarantees of that SDK.
See our [versioning policy](VERSIONING.md) for more information about these stability guarantees.

### Changed

- Allow '/' characters in metric instrument names. (#4501)

### Fixed

- In `go.opentelemetry.op/otel/exporters/prometheus`, don't try to create the prometheus metric on every `Collect` if we know the scope is invalid. (#4499)

## [1.18.0/0.41.0/0.0.6] 2023-09-12

This release drops the compatibility guarantee of [Go 1.19].

### Added

- Add `WithProducer` option in `go.opentelemetry.op/otel/exporters/prometheus` to restore the ability to register producers on the prometheus exporter's manual reader. (#4473)
- Add `IgnoreValue` option in `go.opentelemetry.io/otel/sdk/metric/metricdata/metricdatatest` to allow ignoring values when comparing metrics. (#4447)

### Changed

- Use a `TestingT` interface instead of `*testing.T` struct in `go.opentelemetry.io/otel/sdk/metric/metricdata/metricdatatest`. (#4483)

### Deprecated

- The `NewMetricExporter` in `go.opentelemetry.io/otel/bridge/opencensus` was deprecated in `v0.35.0` (#3541).
  The deprecation notice format for the function has been corrected to trigger Go documentation and build tooling. (#4470)

### Removed

- Removed the deprecated `go.opentelemetry.io/otel/exporters/jaeger` package. (#4467)
- Removed the deprecated `go.opentelemetry.io/otel/example/jaeger` package. (#4467)
- Removed the deprecated `go.opentelemetry.io/otel/sdk/metric/aggregation` package. (#4468)
- Removed the deprecated internal packages in `go.opentelemetry.io/otel/exporters/otlp` and its sub-packages. (#4469)
- Dropped guaranteed support for versions of Go less than 1.20. (#4481)

## [1.17.0/0.40.0/0.0.5] 2023-08-28

### Added

- Export the `ManualReader` struct in `go.opentelemetry.io/otel/sdk/metric`. (#4244)
- Export the `PeriodicReader` struct in `go.opentelemetry.io/otel/sdk/metric`. (#4244)
- Add support for exponential histogram aggregations.
  A histogram can be configured as an exponential histogram using a view with `"go.opentelemetry.io/otel/sdk/metric".ExponentialHistogram` as the aggregation. (#4245)
- Export the `Exporter` struct in `go.opentelemetry.io/otel/exporters/otlp/otlpmetric/otlpmetricgrpc`. (#4272)
- Export the `Exporter` struct in `go.opentelemetry.io/otel/exporters/otlp/otlpmetric/otlpmetrichttp`. (#4272)
- The exporters in `go.opentelemetry.io/otel/exporters/otlp/otlpmetric` now support the `OTEL_EXPORTER_OTLP_METRICS_TEMPORALITY_PREFERENCE` environment variable. (#4287)
- Add `WithoutCounterSuffixes` option in `go.opentelemetry.io/otel/exporters/prometheus` to disable addition of `_total` suffixes. (#4306)
- Add info and debug logging to the metric SDK in `go.opentelemetry.io/otel/sdk/metric`. (#4315)
- The `go.opentelemetry.io/otel/semconv/v1.21.0` package.
  The package contains semantic conventions from the `v1.21.0` version of the OpenTelemetry Semantic Conventions. (#4362)
- Accept 201 to 299 HTTP status as success in `go.opentelemetry.io/otel/exporters/otlp/otlpmetric/otlpmetrichttp` and `go.opentelemetry.io/otel/exporters/otlp/otlptrace/otlptracehttp`. (#4365)
- Document the `Temporality` and `Aggregation` methods of the `"go.opentelemetry.io/otel/sdk/metric".Exporter"` need to be concurrent safe. (#4381)
- Expand the set of units supported by the Prometheus exporter, and don't add unit suffixes if they are already present in `go.opentelemetry.op/otel/exporters/prometheus` (#4374)
- Move the `Aggregation` interface and its implementations from `go.opentelemetry.io/otel/sdk/metric/aggregation` to `go.opentelemetry.io/otel/sdk/metric`. (#4435)
- The exporters in `go.opentelemetry.io/otel/exporters/otlp/otlpmetric` now support the `OTEL_EXPORTER_OTLP_METRICS_DEFAULT_HISTOGRAM_AGGREGATION` environment variable. (#4437)
- Add the `NewAllowKeysFilter` and `NewDenyKeysFilter` functions to `go.opentelemetry.io/otel/attribute` to allow convenient creation of allow-keys and deny-keys filters. (#4444)
- Support Go 1.21. (#4463)

### Changed

- Starting from `v1.21.0` of semantic conventions, `go.opentelemetry.io/otel/semconv/{version}/httpconv` and `go.opentelemetry.io/otel/semconv/{version}/netconv` packages will no longer be published. (#4145)
- Log duplicate instrument conflict at a warning level instead of info in `go.opentelemetry.io/otel/sdk/metric`. (#4202)
- Return an error on the creation of new instruments in `go.opentelemetry.io/otel/sdk/metric` if their name doesn't pass regexp validation. (#4210)
- `NewManualReader` in `go.opentelemetry.io/otel/sdk/metric` returns `*ManualReader` instead of `Reader`. (#4244)
- `NewPeriodicReader` in `go.opentelemetry.io/otel/sdk/metric` returns `*PeriodicReader` instead of `Reader`. (#4244)
- Count the Collect time in the `PeriodicReader` timeout in `go.opentelemetry.io/otel/sdk/metric`. (#4221)
- The function `New` in `go.opentelemetry.io/otel/exporters/otlp/otlpmetric/otlpmetricgrpc` returns `*Exporter` instead of `"go.opentelemetry.io/otel/sdk/metric".Exporter`. (#4272)
- The function `New` in `go.opentelemetry.io/otel/exporters/otlp/otlpmetric/otlpmetrichttp` returns `*Exporter` instead of `"go.opentelemetry.io/otel/sdk/metric".Exporter`. (#4272)
- If an attribute set is omitted from an async callback, the previous value will no longer be exported in `go.opentelemetry.io/otel/sdk/metric`. (#4290)
- If an attribute set is observed multiple times in an async callback in `go.opentelemetry.io/otel/sdk/metric`, the values will be summed instead of the last observation winning. (#4289)
- Allow the explicit bucket histogram aggregation to be used for the up-down counter, observable counter, observable up-down counter, and observable gauge in the `go.opentelemetry.io/otel/sdk/metric` package. (#4332)
- Restrict `Meter`s in `go.opentelemetry.io/otel/sdk/metric` to only register and collect instruments it created. (#4333)
- `PeriodicReader.Shutdown` and `PeriodicReader.ForceFlush` in `go.opentelemetry.io/otel/sdk/metric` now apply the periodic reader's timeout to the operation if the user provided context does not contain a deadline. (#4356, #4377)
- Upgrade all use of `go.opentelemetry.io/otel/semconv` to use `v1.21.0`. (#4408)
- Increase instrument name maximum length from 63 to 255 characters in `go.opentelemetry.io/otel/sdk/metric`. (#4434)
- Add `go.opentelemetry.op/otel/sdk/metric.WithProducer` as an `Option` for `"go.opentelemetry.io/otel/sdk/metric".NewManualReader` and `"go.opentelemetry.io/otel/sdk/metric".NewPeriodicReader`. (#4346)

### Removed

- Remove `Reader.RegisterProducer` in `go.opentelemetry.io/otel/metric`.
  Use the added `WithProducer` option instead. (#4346)
- Remove `Reader.ForceFlush` in `go.opentelemetry.io/otel/metric`.
  Notice that `PeriodicReader.ForceFlush` is still available. (#4375)

### Fixed

- Correctly format log messages from the `go.opentelemetry.io/otel/exporters/zipkin` exporter. (#4143)
- Log an error for calls to `NewView` in `go.opentelemetry.io/otel/sdk/metric` that have empty criteria. (#4307)
- Fix `"go.opentelemetry.io/otel/sdk/resource".WithHostID()` to not set an empty `host.id`. (#4317)
- Use the instrument identifying fields to cache aggregators and determine duplicate instrument registrations in `go.opentelemetry.io/otel/sdk/metric`. (#4337)
- Detect duplicate instruments for case-insensitive names in `go.opentelemetry.io/otel/sdk/metric`. (#4338)
- The `ManualReader` will not panic if `AggregationSelector` returns `nil` in `go.opentelemetry.io/otel/sdk/metric`. (#4350)
- If a `Reader`'s `AggregationSelector` returns `nil` or `DefaultAggregation` the pipeline will use the default aggregation. (#4350)
- Log a suggested view that fixes instrument conflicts in `go.opentelemetry.io/otel/sdk/metric`. (#4349)
- Fix possible panic, deadlock and race condition in batch span processor in `go.opentelemetry.io/otel/sdk/trace`. (#4353)
- Improve context cancellation handling in batch span processor's `ForceFlush` in  `go.opentelemetry.io/otel/sdk/trace`. (#4369)
- Decouple `go.opentelemetry.io/otel/exporters/otlp/otlptrace/internal` from `go.opentelemetry.io/otel/exporters/otlp/internal` using gotmpl. (#4397, #3846)
- Decouple `go.opentelemetry.io/otel/exporters/otlp/otlpmetric/otlpmetricgrpc/internal` from `go.opentelemetry.io/otel/exporters/otlp/internal` and `go.opentelemetry.io/otel/exporters/otlp/otlpmetric/internal` using gotmpl. (#4404, #3846)
- Decouple `go.opentelemetry.io/otel/exporters/otlp/otlpmetric/otlpmetrichttp/internal` from `go.opentelemetry.io/otel/exporters/otlp/internal` and `go.opentelemetry.io/otel/exporters/otlp/otlpmetric/internal` using gotmpl. (#4407, #3846)
- Decouple `go.opentelemetry.io/otel/exporters/otlp/otlptrace/otlptracegrpc/internal` from `go.opentelemetry.io/otel/exporters/otlp/internal` and `go.opentelemetry.io/otel/exporters/otlp/otlptrace/internal` using gotmpl. (#4400, #3846)
- Decouple `go.opentelemetry.io/otel/exporters/otlp/otlptrace/otlptracehttp/internal` from `go.opentelemetry.io/otel/exporters/otlp/internal` and `go.opentelemetry.io/otel/exporters/otlp/otlptrace/internal` using gotmpl. (#4401, #3846)
- Do not block the metric SDK when OTLP metric exports are blocked in `go.opentelemetry.io/otel/exporters/otlp/otlpmetric/otlpmetricgrpc` and `go.opentelemetry.io/otel/exporters/otlp/otlpmetric/otlpmetrichttp`. (#3925, #4395)
- Do not append `_total` if the counter already has that suffix for the Prometheus exproter in `go.opentelemetry.io/otel/exporter/prometheus`. (#4373)
- Fix resource detection data race in `go.opentelemetry.io/otel/sdk/resource`. (#4409)
- Use the first-seen instrument name during instrument name conflicts in `go.opentelemetry.io/otel/sdk/metric`. (#4428)

### Deprecated

- The `go.opentelemetry.io/otel/exporters/jaeger` package is deprecated.
  OpenTelemetry dropped support for Jaeger exporter in July 2023.
  Use `go.opentelemetry.io/otel/exporters/otlp/otlptrace/otlptracehttp`
  or `go.opentelemetry.io/otel/exporters/otlp/otlptrace/otlptracegrpc` instead. (#4423)
- The `go.opentelemetry.io/otel/example/jaeger` package is deprecated. (#4423)
- The `go.opentelemetry.io/otel/exporters/otlp/otlpmetric/internal` package is deprecated. (#4420)
- The `go.opentelemetry.io/otel/exporters/otlp/otlpmetric/internal/oconf` package is deprecated. (#4420)
- The `go.opentelemetry.io/otel/exporters/otlp/otlpmetric/internal/otest` package is deprecated. (#4420)
- The `go.opentelemetry.io/otel/exporters/otlp/otlpmetric/internal/transform` package is deprecated. (#4420)
- The `go.opentelemetry.io/otel/exporters/otlp/internal` package is deprecated. (#4421)
- The `go.opentelemetry.io/otel/exporters/otlp/internal/envconfig` package is deprecated. (#4421)
- The `go.opentelemetry.io/otel/exporters/otlp/internal/retry` package is deprecated. (#4421)
- The `go.opentelemetry.io/otel/exporters/otlp/otlptrace/internal` package is deprecated. (#4425)
- The `go.opentelemetry.io/otel/exporters/otlp/otlptrace/internal/envconfig` package is deprecated. (#4425)
- The `go.opentelemetry.io/otel/exporters/otlp/otlptrace/internal/otlpconfig` package is deprecated. (#4425)
- The `go.opentelemetry.io/otel/exporters/otlp/otlptrace/internal/otlptracetest` package is deprecated. (#4425)
- The `go.opentelemetry.io/otel/exporters/otlp/otlptrace/internal/retry` package is deprecated. (#4425)
- The `go.opentelemetry.io/otel/sdk/metric/aggregation` package is deprecated.
  Use the aggregation types added to `go.opentelemetry.io/otel/sdk/metric` instead. (#4435)

## [1.16.0/0.39.0] 2023-05-18

This release contains the first stable release of the OpenTelemetry Go [metric API].
Our project stability guarantees now apply to the `go.opentelemetry.io/otel/metric` package.
See our [versioning policy](VERSIONING.md) for more information about these stability guarantees.

### Added

- The `go.opentelemetry.io/otel/semconv/v1.19.0` package.
  The package contains semantic conventions from the `v1.19.0` version of the OpenTelemetry specification. (#3848)
- The `go.opentelemetry.io/otel/semconv/v1.20.0` package.
  The package contains semantic conventions from the `v1.20.0` version of the OpenTelemetry specification. (#4078)
- The Exponential Histogram data types in `go.opentelemetry.io/otel/sdk/metric/metricdata`. (#4165)
- OTLP metrics exporter now supports the Exponential Histogram Data Type. (#4222)
- Fix serialization of `time.Time` zero values in `go.opentelemetry.io/otel/exporters/otlp/otlpmetric/otlpmetricgrpc` and `go.opentelemetry.io/otel/exporters/otlp/otlpmetric/otlpmetrichttp` packages. (#4271)

### Changed

- Use `strings.Cut()` instead of `string.SplitN()` for better readability and memory use. (#4049)
- `MeterProvider` returns noop meters once it has been shutdown. (#4154)

### Removed

- The deprecated `go.opentelemetry.io/otel/metric/instrument` package is removed.
  Use `go.opentelemetry.io/otel/metric` instead. (#4055)

### Fixed

- Fix build for BSD based systems in `go.opentelemetry.io/otel/sdk/resource`. (#4077)

## [1.16.0-rc.1/0.39.0-rc.1] 2023-05-03

This is a release candidate for the v1.16.0/v0.39.0 release.
That release is expected to include the `v1` release of the OpenTelemetry Go metric API and will provide stability guarantees of that API.
See our [versioning policy](VERSIONING.md) for more information about these stability guarantees.

### Added

- Support global `MeterProvider` in `go.opentelemetry.io/otel`. (#4039)
  - Use `Meter` for a `metric.Meter` from the global `metric.MeterProvider`.
  - Use `GetMeterProivder` for a global `metric.MeterProvider`.
  - Use `SetMeterProivder` to set the global `metric.MeterProvider`.

### Changed

- Move the `go.opentelemetry.io/otel/metric` module to the `stable-v1` module set.
  This stages the metric API to be released as a stable module. (#4038)

### Removed

- The `go.opentelemetry.io/otel/metric/global` package is removed.
  Use `go.opentelemetry.io/otel` instead. (#4039)

## [1.15.1/0.38.1] 2023-05-02

### Fixed

- Remove unused imports from `sdk/resource/host_id_bsd.go` which caused build failures. (#4040, #4041)

## [1.15.0/0.38.0] 2023-04-27

### Added

- The `go.opentelemetry.io/otel/metric/embedded` package. (#3916)
- The `Version` function to `go.opentelemetry.io/otel/sdk` to return the SDK version. (#3949)
- Add a `WithNamespace` option to `go.opentelemetry.io/otel/exporters/prometheus` to allow users to prefix metrics with a namespace. (#3970)
- The following configuration types were added to `go.opentelemetry.io/otel/metric/instrument` to be used in the configuration of measurement methods. (#3971)
  - The `AddConfig` used to hold configuration for addition measurements
    - `NewAddConfig` used to create a new `AddConfig`
    - `AddOption` used to configure an `AddConfig`
  - The `RecordConfig` used to hold configuration for recorded measurements
    - `NewRecordConfig` used to create a new `RecordConfig`
    - `RecordOption` used to configure a `RecordConfig`
  - The `ObserveConfig` used to hold configuration for observed measurements
    - `NewObserveConfig` used to create a new `ObserveConfig`
    - `ObserveOption` used to configure an `ObserveConfig`
- `WithAttributeSet` and `WithAttributes` are added to `go.opentelemetry.io/otel/metric/instrument`.
  They return an option used during a measurement that defines the attribute Set associated with the measurement. (#3971)
- The `Version` function to `go.opentelemetry.io/otel/exporters/otlp/otlpmetric` to return the OTLP metrics client version. (#3956)
- The `Version` function to `go.opentelemetry.io/otel/exporters/otlp/otlptrace` to return the OTLP trace client version. (#3956)

### Changed

- The `Extrema` in `go.opentelemetry.io/otel/sdk/metric/metricdata` is redefined with a generic argument of `[N int64 | float64]`. (#3870)
- Update all exported interfaces from `go.opentelemetry.io/otel/metric` to embed their corresponding interface from `go.opentelemetry.io/otel/metric/embedded`.
  This adds an implementation requirement to set the interface default behavior for unimplemented methods. (#3916)
- Move No-Op implementation from `go.opentelemetry.io/otel/metric` into its own package `go.opentelemetry.io/otel/metric/noop`. (#3941)
  - `metric.NewNoopMeterProvider` is replaced with `noop.NewMeterProvider`
- Add all the methods from `"go.opentelemetry.io/otel/trace".SpanContext` to `bridgeSpanContext` by embedding `otel.SpanContext` in `bridgeSpanContext`. (#3966)
- Wrap `UploadMetrics` error in `go.opentelemetry.io/otel/exporters/otlp/otlpmetric/` to improve error message when encountering generic grpc errors. (#3974)
- The measurement methods for all instruments in `go.opentelemetry.io/otel/metric/instrument` accept an option instead of the variadic `"go.opentelemetry.io/otel/attribute".KeyValue`. (#3971)
  - The `Int64Counter.Add` method now accepts `...AddOption`
  - The `Float64Counter.Add` method now accepts `...AddOption`
  - The `Int64UpDownCounter.Add` method now accepts `...AddOption`
  - The `Float64UpDownCounter.Add` method now accepts `...AddOption`
  - The `Int64Histogram.Record` method now accepts `...RecordOption`
  - The `Float64Histogram.Record` method now accepts `...RecordOption`
  - The `Int64Observer.Observe` method now accepts `...ObserveOption`
  - The `Float64Observer.Observe` method now accepts `...ObserveOption`
- The `Observer` methods in `go.opentelemetry.io/otel/metric` accept an option instead of the variadic `"go.opentelemetry.io/otel/attribute".KeyValue`. (#3971)
  - The `Observer.ObserveInt64` method now accepts `...ObserveOption`
  - The `Observer.ObserveFloat64` method now accepts `...ObserveOption`
- Move global metric back to `go.opentelemetry.io/otel/metric/global` from `go.opentelemetry.io/otel`. (#3986)

### Fixed

- `TracerProvider` allows calling `Tracer()` while it's shutting down.
  It used to deadlock. (#3924)
- Use the SDK version for the Telemetry SDK resource detector in `go.opentelemetry.io/otel/sdk/resource`. (#3949)
- Fix a data race in `SpanProcessor` returned by `NewSimpleSpanProcessor` in `go.opentelemetry.io/otel/sdk/trace`. (#3951)
- Automatically figure out the default aggregation with `aggregation.Default`. (#3967)

### Deprecated

- The `go.opentelemetry.io/otel/metric/instrument` package is deprecated.
  Use the equivalent types added to `go.opentelemetry.io/otel/metric` instead. (#4018)

## [1.15.0-rc.2/0.38.0-rc.2] 2023-03-23

This is a release candidate for the v1.15.0/v0.38.0 release.
That release will include the `v1` release of the OpenTelemetry Go metric API and will provide stability guarantees of that API.
See our [versioning policy](VERSIONING.md) for more information about these stability guarantees.

### Added

- The `WithHostID` option to `go.opentelemetry.io/otel/sdk/resource`. (#3812)
- The `WithoutTimestamps` option to `go.opentelemetry.io/otel/exporters/stdout/stdoutmetric` to sets all timestamps to zero. (#3828)
- The new `Exemplar` type is added to `go.opentelemetry.io/otel/sdk/metric/metricdata`.
  Both the `DataPoint` and `HistogramDataPoint` types from that package have a new field of `Exemplars` containing the sampled exemplars for their timeseries. (#3849)
- Configuration for each metric instrument in `go.opentelemetry.io/otel/sdk/metric/instrument`. (#3895)
- The internal logging introduces a warning level verbosity equal to `V(1)`. (#3900)
- Added a log message warning about usage of `SimpleSpanProcessor` in production environments. (#3854)

### Changed

- Optimize memory allocation when creation a new `Set` using `NewSet` or `NewSetWithFiltered` in `go.opentelemetry.io/otel/attribute`. (#3832)
- Optimize memory allocation when creation new metric instruments in `go.opentelemetry.io/otel/sdk/metric`. (#3832)
- Avoid creating new objects on all calls to `WithDeferredSetup` and `SkipContextSetup` in OpenTracing bridge. (#3833)
- The `New` and `Detect` functions from `go.opentelemetry.io/otel/sdk/resource` return errors that wrap underlying errors instead of just containing the underlying error strings. (#3844)
- Both the `Histogram` and `HistogramDataPoint` are redefined with a generic argument of `[N int64 | float64]` in `go.opentelemetry.io/otel/sdk/metric/metricdata`. (#3849)
- The metric `Export` interface from `go.opentelemetry.io/otel/sdk/metric` accepts a `*ResourceMetrics` instead of `ResourceMetrics`. (#3853)
- Rename `Asynchronous` to `Observable` in `go.opentelemetry.io/otel/metric/instrument`. (#3892)
- Rename `Int64ObserverOption` to `Int64ObservableOption` in `go.opentelemetry.io/otel/metric/instrument`. (#3895)
- Rename `Float64ObserverOption` to `Float64ObservableOption` in `go.opentelemetry.io/otel/metric/instrument`. (#3895)
- The internal logging changes the verbosity level of info to `V(4)`, the verbosity level of debug to `V(8)`. (#3900)

### Fixed

- `TracerProvider` consistently doesn't allow to register a `SpanProcessor` after shutdown. (#3845)

### Removed

- The deprecated `go.opentelemetry.io/otel/metric/global` package is removed. (#3829)
- The unneeded `Synchronous` interface in `go.opentelemetry.io/otel/metric/instrument` was removed. (#3892)
- The `Float64ObserverConfig` and `NewFloat64ObserverConfig` in `go.opentelemetry.io/otel/sdk/metric/instrument`.
  Use the added `float64` instrument configuration instead. (#3895)
- The `Int64ObserverConfig` and `NewInt64ObserverConfig` in `go.opentelemetry.io/otel/sdk/metric/instrument`.
  Use the added `int64` instrument configuration instead. (#3895)
- The `NewNoopMeter` function in `go.opentelemetry.io/otel/metric`, use `NewMeterProvider().Meter("")` instead. (#3893)

## [1.15.0-rc.1/0.38.0-rc.1] 2023-03-01

This is a release candidate for the v1.15.0/v0.38.0 release.
That release will include the `v1` release of the OpenTelemetry Go metric API and will provide stability guarantees of that API.
See our [versioning policy](VERSIONING.md) for more information about these stability guarantees.

This release drops the compatibility guarantee of [Go 1.18].

### Added

- Support global `MeterProvider` in `go.opentelemetry.io/otel`. (#3818)
  - Use `Meter` for a `metric.Meter` from the global `metric.MeterProvider`.
  - Use `GetMeterProivder` for a global `metric.MeterProvider`.
  - Use `SetMeterProivder` to set the global `metric.MeterProvider`.

### Changed

- Dropped compatibility testing for [Go 1.18].
  The project no longer guarantees support for this version of Go. (#3813)

### Fixed

- Handle empty environment variable as it they were not set. (#3764)
- Clarify the `httpconv` and `netconv` packages in `go.opentelemetry.io/otel/semconv/*` provide tracing semantic conventions. (#3823)
- Fix race conditions in `go.opentelemetry.io/otel/exporters/metric/prometheus` that could cause a panic. (#3899)
- Fix sending nil `scopeInfo` to metrics channel in `go.opentelemetry.io/otel/exporters/metric/prometheus` that could cause a panic in `github.com/prometheus/client_golang/prometheus`. (#3899)

### Deprecated

- The `go.opentelemetry.io/otel/metric/global` package is deprecated.
  Use `go.opentelemetry.io/otel` instead. (#3818)

### Removed

- The deprecated `go.opentelemetry.io/otel/metric/unit` package is removed. (#3814)

## [1.14.0/0.37.0/0.0.4] 2023-02-27

This release is the last to support [Go 1.18].
The next release will require at least [Go 1.19].

### Added

- The `event` type semantic conventions are added to `go.opentelemetry.io/otel/semconv/v1.17.0`. (#3697)
- Support [Go 1.20]. (#3693)
- The `go.opentelemetry.io/otel/semconv/v1.18.0` package.
  The package contains semantic conventions from the `v1.18.0` version of the OpenTelemetry specification. (#3719)
  - The following `const` renames from `go.opentelemetry.io/otel/semconv/v1.17.0` are included:
    - `OtelScopeNameKey` -> `OTelScopeNameKey`
    - `OtelScopeVersionKey` -> `OTelScopeVersionKey`
    - `OtelLibraryNameKey` -> `OTelLibraryNameKey`
    - `OtelLibraryVersionKey` -> `OTelLibraryVersionKey`
    - `OtelStatusCodeKey` -> `OTelStatusCodeKey`
    - `OtelStatusDescriptionKey` -> `OTelStatusDescriptionKey`
    - `OtelStatusCodeOk` -> `OTelStatusCodeOk`
    - `OtelStatusCodeError` -> `OTelStatusCodeError`
  - The following `func` renames from `go.opentelemetry.io/otel/semconv/v1.17.0` are included:
    - `OtelScopeName` -> `OTelScopeName`
    - `OtelScopeVersion` -> `OTelScopeVersion`
    - `OtelLibraryName` -> `OTelLibraryName`
    - `OtelLibraryVersion` -> `OTelLibraryVersion`
    - `OtelStatusDescription` -> `OTelStatusDescription`
- A `IsSampled` method is added to the `SpanContext` implementation in `go.opentelemetry.io/otel/bridge/opentracing` to expose the span sampled state.
  See the [README](./bridge/opentracing/README.md) for more information. (#3570)
- The `WithInstrumentationAttributes` option to `go.opentelemetry.io/otel/metric`. (#3738)
- The `WithInstrumentationAttributes` option to `go.opentelemetry.io/otel/trace`. (#3739)
- The following environment variables are supported by the periodic `Reader` in `go.opentelemetry.io/otel/sdk/metric`. (#3763)
  - `OTEL_METRIC_EXPORT_INTERVAL` sets the time between collections and exports.
  - `OTEL_METRIC_EXPORT_TIMEOUT` sets the timeout an export is attempted.

### Changed

- Fall-back to `TextMapCarrier` when it's not `HttpHeader`s in `go.opentelemetry.io/otel/bridge/opentracing`. (#3679)
- The `Collect` method of the `"go.opentelemetry.io/otel/sdk/metric".Reader` interface is updated to accept the `metricdata.ResourceMetrics` value the collection will be made into.
  This change is made to enable memory reuse by SDK users. (#3732)
- The `WithUnit` option in `go.opentelemetry.io/otel/sdk/metric/instrument` is updated to accept a `string` for the unit value. (#3776)

### Fixed

- Ensure `go.opentelemetry.io/otel` does not use generics. (#3723, #3725)
- Multi-reader `MeterProvider`s now export metrics for all readers, instead of just the first reader. (#3720, #3724)
- Remove use of deprecated `"math/rand".Seed` in `go.opentelemetry.io/otel/example/prometheus`. (#3733)
- Do not silently drop unknown schema data with `Parse` in  `go.opentelemetry.io/otel/schema/v1.1`. (#3743)
- Data race issue in OTLP exporter retry mechanism. (#3755, #3756)
- Wrapping empty errors when exporting in `go.opentelemetry.io/otel/sdk/metric`. (#3698, #3772)
- Incorrect "all" and "resource" definition for schema files in `go.opentelemetry.io/otel/schema/v1.1`. (#3777)

### Deprecated

- The `go.opentelemetry.io/otel/metric/unit` package is deprecated.
  Use the equivalent unit string instead. (#3776)
  - Use `"1"` instead of `unit.Dimensionless`
  - Use `"By"` instead of `unit.Bytes`
  - Use `"ms"` instead of `unit.Milliseconds`

## [1.13.0/0.36.0] 2023-02-07

### Added

- Attribute `KeyValue` creations functions to `go.opentelemetry.io/otel/semconv/v1.17.0` for all non-enum semantic conventions.
  These functions ensure semantic convention type correctness. (#3675)

### Fixed

- Removed the `http.target` attribute from being added by `ServerRequest` in the following packages. (#3687)
  - `go.opentelemetry.io/otel/semconv/v1.13.0/httpconv`
  - `go.opentelemetry.io/otel/semconv/v1.14.0/httpconv`
  - `go.opentelemetry.io/otel/semconv/v1.15.0/httpconv`
  - `go.opentelemetry.io/otel/semconv/v1.16.0/httpconv`
  - `go.opentelemetry.io/otel/semconv/v1.17.0/httpconv`

### Removed

- The deprecated `go.opentelemetry.io/otel/metric/instrument/asyncfloat64` package is removed. (#3631)
- The deprecated `go.opentelemetry.io/otel/metric/instrument/asyncint64` package is removed. (#3631)
- The deprecated `go.opentelemetry.io/otel/metric/instrument/syncfloat64` package is removed. (#3631)
- The deprecated `go.opentelemetry.io/otel/metric/instrument/syncint64` package is removed. (#3631)

## [1.12.0/0.35.0] 2023-01-28

### Added

- The `WithInt64Callback` option to `go.opentelemetry.io/otel/metric/instrument`.
  This options is used to configure `int64` Observer callbacks during their creation. (#3507)
- The `WithFloat64Callback` option to `go.opentelemetry.io/otel/metric/instrument`.
  This options is used to configure `float64` Observer callbacks during their creation. (#3507)
- The `Producer` interface and `Reader.RegisterProducer(Producer)` to `go.opentelemetry.io/otel/sdk/metric`.
  These additions are used to enable external metric Producers. (#3524)
- The `Callback` function type to `go.opentelemetry.io/otel/metric`.
  This new named function type is registered with a `Meter`. (#3564)
- The `go.opentelemetry.io/otel/semconv/v1.13.0` package.
  The package contains semantic conventions from the `v1.13.0` version of the OpenTelemetry specification. (#3499)
  - The `EndUserAttributesFromHTTPRequest` function in `go.opentelemetry.io/otel/semconv/v1.12.0` is merged into `ClientRequest` and `ServerRequest` in `go.opentelemetry.io/otel/semconv/v1.13.0/httpconv`.
  - The `HTTPAttributesFromHTTPStatusCode` function in `go.opentelemetry.io/otel/semconv/v1.12.0` is merged into `ClientResponse` in `go.opentelemetry.io/otel/semconv/v1.13.0/httpconv`.
  - The `HTTPClientAttributesFromHTTPRequest` function in `go.opentelemetry.io/otel/semconv/v1.12.0` is replaced by `ClientRequest` in `go.opentelemetry.io/otel/semconv/v1.13.0/httpconv`.
  - The `HTTPServerAttributesFromHTTPRequest` function in `go.opentelemetry.io/otel/semconv/v1.12.0` is replaced by `ServerRequest` in `go.opentelemetry.io/otel/semconv/v1.13.0/httpconv`.
  - The `HTTPServerMetricAttributesFromHTTPRequest` function in `go.opentelemetry.io/otel/semconv/v1.12.0` is replaced by `ServerRequest` in `go.opentelemetry.io/otel/semconv/v1.13.0/httpconv`.
  - The `NetAttributesFromHTTPRequest` function in `go.opentelemetry.io/otel/semconv/v1.12.0` is split into `Transport` in `go.opentelemetry.io/otel/semconv/v1.13.0/netconv` and `ClientRequest` or `ServerRequest` in `go.opentelemetry.io/otel/semconv/v1.13.0/httpconv`.
  - The `SpanStatusFromHTTPStatusCode` function in `go.opentelemetry.io/otel/semconv/v1.12.0` is replaced by `ClientStatus` in `go.opentelemetry.io/otel/semconv/v1.13.0/httpconv`.
  - The `SpanStatusFromHTTPStatusCodeAndSpanKind` function in `go.opentelemetry.io/otel/semconv/v1.12.0` is split into `ClientStatus` and `ServerStatus` in `go.opentelemetry.io/otel/semconv/v1.13.0/httpconv`.
  - The `Client` function is included in `go.opentelemetry.io/otel/semconv/v1.13.0/netconv` to generate attributes for a `net.Conn`.
  - The `Server` function is included in `go.opentelemetry.io/otel/semconv/v1.13.0/netconv` to generate attributes for a `net.Listener`.
- The `go.opentelemetry.io/otel/semconv/v1.14.0` package.
  The package contains semantic conventions from the `v1.14.0` version of the OpenTelemetry specification. (#3566)
- The `go.opentelemetry.io/otel/semconv/v1.15.0` package.
  The package contains semantic conventions from the `v1.15.0` version of the OpenTelemetry specification. (#3578)
- The `go.opentelemetry.io/otel/semconv/v1.16.0` package.
  The package contains semantic conventions from the `v1.16.0` version of the OpenTelemetry specification. (#3579)
- Metric instruments to `go.opentelemetry.io/otel/metric/instrument`.
  These instruments are use as replacements of the deprecated `go.opentelemetry.io/otel/metric/instrument/{asyncfloat64,asyncint64,syncfloat64,syncint64}` packages.(#3575, #3586)
  - `Float64ObservableCounter` replaces the `asyncfloat64.Counter`
  - `Float64ObservableUpDownCounter` replaces the `asyncfloat64.UpDownCounter`
  - `Float64ObservableGauge` replaces the `asyncfloat64.Gauge`
  - `Int64ObservableCounter` replaces the `asyncint64.Counter`
  - `Int64ObservableUpDownCounter` replaces the `asyncint64.UpDownCounter`
  - `Int64ObservableGauge` replaces the `asyncint64.Gauge`
  - `Float64Counter` replaces the `syncfloat64.Counter`
  - `Float64UpDownCounter` replaces the `syncfloat64.UpDownCounter`
  - `Float64Histogram` replaces the `syncfloat64.Histogram`
  - `Int64Counter` replaces the `syncint64.Counter`
  - `Int64UpDownCounter` replaces the `syncint64.UpDownCounter`
  - `Int64Histogram` replaces the `syncint64.Histogram`
- `NewTracerProvider` to `go.opentelemetry.io/otel/bridge/opentracing`.
  This is used to create `WrapperTracer` instances from a `TracerProvider`. (#3116)
- The `Extrema` type to `go.opentelemetry.io/otel/sdk/metric/metricdata`.
  This type is used to represent min/max values and still be able to distinguish unset and zero values. (#3487)
- The `go.opentelemetry.io/otel/semconv/v1.17.0` package.
  The package contains semantic conventions from the `v1.17.0` version of the OpenTelemetry specification. (#3599)

### Changed

- Jaeger and Zipkin exporter use `github.com/go-logr/logr` as the logging interface, and add the `WithLogr` option. (#3497, #3500)
- Instrument configuration in `go.opentelemetry.io/otel/metric/instrument` is split into specific options and configuration based on the instrument type. (#3507)
  - Use the added `Int64Option` type to configure instruments from `go.opentelemetry.io/otel/metric/instrument/syncint64`.
  - Use the added `Float64Option` type to configure instruments from `go.opentelemetry.io/otel/metric/instrument/syncfloat64`.
  - Use the added `Int64ObserverOption` type to configure instruments from `go.opentelemetry.io/otel/metric/instrument/asyncint64`.
  - Use the added `Float64ObserverOption` type to configure instruments from `go.opentelemetry.io/otel/metric/instrument/asyncfloat64`.
- Return a `Registration` from the `RegisterCallback` method of a `Meter` in the `go.opentelemetry.io/otel/metric` package.
  This `Registration` can be used to unregister callbacks. (#3522)
- Global error handler uses an atomic value instead of a mutex. (#3543)
- Add `NewMetricProducer` to `go.opentelemetry.io/otel/bridge/opencensus`, which can be used to pass OpenCensus metrics to an OpenTelemetry Reader. (#3541)
- Global logger uses an atomic value instead of a mutex. (#3545)
- The `Shutdown` method of the `"go.opentelemetry.io/otel/sdk/trace".TracerProvider` releases all computational resources when called the first time. (#3551)
- The `Sampler` returned from `TraceIDRatioBased` `go.opentelemetry.io/otel/sdk/trace` now uses the rightmost bits for sampling decisions.
  This fixes random sampling when using ID generators like `xray.IDGenerator` and increasing parity with other language implementations. (#3557)
- Errors from `go.opentelemetry.io/otel/exporters/otlp/otlptrace` exporters are wrapped in errors identifying their signal name.
  Existing users of the exporters attempting to identify specific errors will need to use `errors.Unwrap()` to get the underlying error. (#3516)
- Exporters from `go.opentelemetry.io/otel/exporters/otlp` will print the final retryable error message when attempts to retry time out. (#3514)
- The instrument kind names in `go.opentelemetry.io/otel/sdk/metric` are updated to match the API. (#3562)
  - `InstrumentKindSyncCounter` is renamed to `InstrumentKindCounter`
  - `InstrumentKindSyncUpDownCounter` is renamed to `InstrumentKindUpDownCounter`
  - `InstrumentKindSyncHistogram` is renamed to `InstrumentKindHistogram`
  - `InstrumentKindAsyncCounter` is renamed to `InstrumentKindObservableCounter`
  - `InstrumentKindAsyncUpDownCounter` is renamed to `InstrumentKindObservableUpDownCounter`
  - `InstrumentKindAsyncGauge` is renamed to `InstrumentKindObservableGauge`
- The `RegisterCallback` method of the `Meter` in `go.opentelemetry.io/otel/metric` changed.
  - The named `Callback` replaces the inline function parameter. (#3564)
  - `Callback` is required to return an error. (#3576)
  - `Callback` accepts the added `Observer` parameter added.
    This new parameter is used by `Callback` implementations to observe values for asynchronous instruments instead of calling the `Observe` method of the instrument directly. (#3584)
  - The slice of `instrument.Asynchronous` is now passed as a variadic argument. (#3587)
- The exporter from `go.opentelemetry.io/otel/exporters/zipkin` is updated to use the `v1.16.0` version of semantic conventions.
  This means it no longer uses the removed `net.peer.ip` or `http.host` attributes to determine the remote endpoint.
  Instead it uses the `net.sock.peer` attributes. (#3581)
- The `Min` and `Max` fields of the `HistogramDataPoint` in `go.opentelemetry.io/otel/sdk/metric/metricdata` are now defined with the added `Extrema` type instead of a `*float64`. (#3487)

### Fixed

- Asynchronous instruments that use sum aggregators and attribute filters correctly add values from equivalent attribute sets that have been filtered. (#3439, #3549)
- The `RegisterCallback` method of the `Meter` from `go.opentelemetry.io/otel/sdk/metric` only registers a callback for instruments created by that meter.
  Trying to register a callback with instruments from a different meter will result in an error being returned. (#3584)

### Deprecated

- The `NewMetricExporter` in `go.opentelemetry.io/otel/bridge/opencensus` is deprecated.
  Use `NewMetricProducer` instead. (#3541)
- The `go.opentelemetry.io/otel/metric/instrument/asyncfloat64` package is deprecated.
  Use the instruments from `go.opentelemetry.io/otel/metric/instrument` instead. (#3575)
- The `go.opentelemetry.io/otel/metric/instrument/asyncint64` package is deprecated.
  Use the instruments from `go.opentelemetry.io/otel/metric/instrument` instead. (#3575)
- The `go.opentelemetry.io/otel/metric/instrument/syncfloat64` package is deprecated.
  Use the instruments from `go.opentelemetry.io/otel/metric/instrument` instead. (#3575)
- The `go.opentelemetry.io/otel/metric/instrument/syncint64` package is deprecated.
  Use the instruments from `go.opentelemetry.io/otel/metric/instrument` instead. (#3575)
- The `NewWrappedTracerProvider` in `go.opentelemetry.io/otel/bridge/opentracing` is now deprecated.
  Use `NewTracerProvider` instead. (#3116)

### Removed

- The deprecated `go.opentelemetry.io/otel/sdk/metric/view` package is removed. (#3520)
- The `InstrumentProvider` from `go.opentelemetry.io/otel/sdk/metric/asyncint64` is removed.
  Use the new creation methods of the `Meter` in `go.opentelemetry.io/otel/sdk/metric` instead. (#3530)
  - The `Counter` method is replaced by `Meter.Int64ObservableCounter`
  - The `UpDownCounter` method is replaced by `Meter.Int64ObservableUpDownCounter`
  - The `Gauge` method is replaced by `Meter.Int64ObservableGauge`
- The `InstrumentProvider` from `go.opentelemetry.io/otel/sdk/metric/asyncfloat64` is removed.
  Use the new creation methods of the `Meter` in `go.opentelemetry.io/otel/sdk/metric` instead. (#3530)
  - The `Counter` method is replaced by `Meter.Float64ObservableCounter`
  - The `UpDownCounter` method is replaced by `Meter.Float64ObservableUpDownCounter`
  - The `Gauge` method is replaced by `Meter.Float64ObservableGauge`
- The `InstrumentProvider` from `go.opentelemetry.io/otel/sdk/metric/syncint64` is removed.
  Use the new creation methods of the `Meter` in `go.opentelemetry.io/otel/sdk/metric` instead. (#3530)
  - The `Counter` method is replaced by `Meter.Int64Counter`
  - The `UpDownCounter` method is replaced by `Meter.Int64UpDownCounter`
  - The `Histogram` method is replaced by `Meter.Int64Histogram`
- The `InstrumentProvider` from `go.opentelemetry.io/otel/sdk/metric/syncfloat64` is removed.
  Use the new creation methods of the `Meter` in `go.opentelemetry.io/otel/sdk/metric` instead. (#3530)
  - The `Counter` method is replaced by `Meter.Float64Counter`
  - The `UpDownCounter` method is replaced by `Meter.Float64UpDownCounter`
  - The `Histogram` method is replaced by `Meter.Float64Histogram`

## [1.11.2/0.34.0] 2022-12-05

### Added

- The `WithView` `Option` is added to the `go.opentelemetry.io/otel/sdk/metric` package.
   This option is used to configure the view(s) a `MeterProvider` will use for all `Reader`s that are registered with it. (#3387)
- Add Instrumentation Scope and Version as info metric and label in Prometheus exporter.
  This can be disabled using the `WithoutScopeInfo()` option added to that package.(#3273, #3357)
- OTLP exporters now recognize: (#3363)
  - `OTEL_EXPORTER_OTLP_INSECURE`
  - `OTEL_EXPORTER_OTLP_TRACES_INSECURE`
  - `OTEL_EXPORTER_OTLP_METRICS_INSECURE`
  - `OTEL_EXPORTER_OTLP_CLIENT_KEY`
  - `OTEL_EXPORTER_OTLP_TRACES_CLIENT_KEY`
  - `OTEL_EXPORTER_OTLP_METRICS_CLIENT_KEY`
  - `OTEL_EXPORTER_OTLP_CLIENT_CERTIFICATE`
  - `OTEL_EXPORTER_OTLP_TRACES_CLIENT_CERTIFICATE`
  - `OTEL_EXPORTER_OTLP_METRICS_CLIENT_CERTIFICATE`
- The `View` type and related `NewView` function to create a view according to the OpenTelemetry specification are added to `go.opentelemetry.io/otel/sdk/metric`.
  These additions are replacements for the `View` type and `New` function from `go.opentelemetry.io/otel/sdk/metric/view`. (#3459)
- The `Instrument` and `InstrumentKind` type are added to `go.opentelemetry.io/otel/sdk/metric`.
  These additions are replacements for the `Instrument` and `InstrumentKind` types from `go.opentelemetry.io/otel/sdk/metric/view`. (#3459)
- The `Stream` type is added to `go.opentelemetry.io/otel/sdk/metric` to define a metric data stream a view will produce. (#3459)
- The `AssertHasAttributes` allows instrument authors to test that datapoints returned have appropriate attributes. (#3487)

### Changed

- The `"go.opentelemetry.io/otel/sdk/metric".WithReader` option no longer accepts views to associate with the `Reader`.
   Instead, views are now registered directly with the `MeterProvider` via the new `WithView` option.
   The views registered with the `MeterProvider` apply to all `Reader`s. (#3387)
- The `Temporality(view.InstrumentKind) metricdata.Temporality` and `Aggregation(view.InstrumentKind) aggregation.Aggregation` methods are added to the `"go.opentelemetry.io/otel/sdk/metric".Exporter` interface. (#3260)
- The `Temporality(view.InstrumentKind) metricdata.Temporality` and `Aggregation(view.InstrumentKind) aggregation.Aggregation` methods are added to the `"go.opentelemetry.io/otel/exporters/otlp/otlpmetric".Client` interface. (#3260)
- The `WithTemporalitySelector` and `WithAggregationSelector` `ReaderOption`s have been changed to `ManualReaderOption`s in the `go.opentelemetry.io/otel/sdk/metric` package. (#3260)
- The periodic reader in the `go.opentelemetry.io/otel/sdk/metric` package now uses the temporality and aggregation selectors from its configured exporter instead of accepting them as options. (#3260)

### Fixed

- The `go.opentelemetry.io/otel/exporters/prometheus` exporter fixes duplicated `_total` suffixes. (#3369)
- Remove comparable requirement for `Reader`s. (#3387)
- Cumulative metrics from the OpenCensus bridge (`go.opentelemetry.io/otel/bridge/opencensus`) are defined as monotonic sums, instead of non-monotonic. (#3389)
- Asynchronous counters (`Counter` and `UpDownCounter`) from the metric SDK now produce delta sums when configured with delta temporality. (#3398)
- Exported `Status` codes in the `go.opentelemetry.io/otel/exporters/zipkin` exporter are now exported as all upper case values. (#3340)
- `Aggregation`s from `go.opentelemetry.io/otel/sdk/metric` with no data are not exported. (#3394, #3436)
- Re-enabled Attribute Filters in the Metric SDK. (#3396)
- Asynchronous callbacks are only called if they are registered with at least one instrument that does not use drop aggregation. (#3408)
- Do not report empty partial-success responses in the `go.opentelemetry.io/otel/exporters/otlp` exporters. (#3438, #3432)
- Handle partial success responses in `go.opentelemetry.io/otel/exporters/otlp/otlpmetric` exporters. (#3162, #3440)
- Prevent duplicate Prometheus description, unit, and type. (#3469)
- Prevents panic when using incorrect `attribute.Value.As[Type]Slice()`. (#3489)

### Removed

- The `go.opentelemetry.io/otel/exporters/otlp/otlpmetric.Client` interface is removed. (#3486)
- The `go.opentelemetry.io/otel/exporters/otlp/otlpmetric.New` function is removed. Use the `otlpmetric[http|grpc].New` directly. (#3486)

### Deprecated

- The `go.opentelemetry.io/otel/sdk/metric/view` package is deprecated.
  Use `Instrument`, `InstrumentKind`, `View`, and `NewView` in `go.opentelemetry.io/otel/sdk/metric` instead. (#3476)

## [1.11.1/0.33.0] 2022-10-19

### Added

- The Prometheus exporter in `go.opentelemetry.io/otel/exporters/prometheus` registers with a Prometheus registerer on creation.
   By default, it will register with the default Prometheus registerer.
   A non-default registerer can be used by passing the `WithRegisterer` option. (#3239)
- Added the `WithAggregationSelector` option to the `go.opentelemetry.io/otel/exporters/prometheus` package to change the default `AggregationSelector` used. (#3341)
- The Prometheus exporter in `go.opentelemetry.io/otel/exporters/prometheus` converts the `Resource` associated with metric exports into a `target_info` metric. (#3285)

### Changed

- The `"go.opentelemetry.io/otel/exporters/prometheus".New` function is updated to return an error.
   It will return an error if the exporter fails to register with Prometheus. (#3239)

### Fixed

- The URL-encoded values from the `OTEL_RESOURCE_ATTRIBUTES` environment variable are decoded. (#2963)
- The `baggage.NewMember` function decodes the `value` parameter instead of directly using it.
   This fixes the implementation to be compliant with the W3C specification. (#3226)
- Slice attributes of the `attribute` package are now comparable based on their value, not instance. (#3108 #3252)
- The `Shutdown` and `ForceFlush` methods of the `"go.opentelemetry.io/otel/sdk/trace".TraceProvider` no longer return an error when no processor is registered. (#3268)
- The Prometheus exporter in `go.opentelemetry.io/otel/exporters/prometheus` cumulatively sums histogram buckets. (#3281)
- The sum of each histogram data point is now uniquely exported by the `go.opentelemetry.io/otel/exporters/otlpmetric` exporters. (#3284, #3293)
- Recorded values for asynchronous counters (`Counter` and `UpDownCounter`) are interpreted as exact, not incremental, sum values by the metric SDK. (#3350, #3278)
- `UpDownCounters` are now correctly output as Prometheus gauges in the `go.opentelemetry.io/otel/exporters/prometheus` exporter. (#3358)
- The Prometheus exporter in `go.opentelemetry.io/otel/exporters/prometheus` no longer describes the metrics it will send to Prometheus on startup.
   Instead the exporter is defined as an "unchecked" collector for Prometheus.
   This fixes the `reader is not registered` warning currently emitted on startup. (#3291 #3342)
- The `go.opentelemetry.io/otel/exporters/prometheus` exporter now correctly adds `_total` suffixes to counter metrics. (#3360)
- The `go.opentelemetry.io/otel/exporters/prometheus` exporter now adds a unit suffix to metric names.
   This can be disabled using the `WithoutUnits()` option added to that package. (#3352)

## [1.11.0/0.32.3] 2022-10-12

### Added

- Add default User-Agent header to OTLP exporter requests (`go.opentelemetry.io/otel/exporters/otlptrace/otlptracegrpc` and `go.opentelemetry.io/otel/exporters/otlptrace/otlptracehttp`). (#3261)

### Changed

- `span.SetStatus` has been updated such that calls that lower the status are now no-ops. (#3214)
- Upgrade `golang.org/x/sys/unix` from `v0.0.0-20210423185535-09eb48e85fd7` to `v0.0.0-20220919091848-fb04ddd9f9c8`.
  This addresses [GO-2022-0493](https://pkg.go.dev/vuln/GO-2022-0493). (#3235)

## [0.32.2] Metric SDK (Alpha) - 2022-10-11

### Added

- Added an example of using metric views to customize instruments. (#3177)
- Add default User-Agent header to OTLP exporter requests (`go.opentelemetry.io/otel/exporters/otlpmetric/otlpmetricgrpc` and `go.opentelemetry.io/otel/exporters/otlpmetric/otlpmetrichttp`). (#3261)

### Changed

- Flush pending measurements with the `PeriodicReader` in the `go.opentelemetry.io/otel/sdk/metric` when `ForceFlush` or `Shutdown` are called. (#3220)
- Update histogram default bounds to match the requirements of the latest specification. (#3222)
- Encode the HTTP status code in the OpenTracing bridge (`go.opentelemetry.io/otel/bridge/opentracing`) as an integer.  (#3265)

### Fixed

- Use default view if instrument does not match any registered view of a reader. (#3224, #3237)
- Return the same instrument every time a user makes the exact same instrument creation call. (#3229, #3251)
- Return the existing instrument when a view transforms a creation call to match an existing instrument. (#3240, #3251)
- Log a warning when a conflicting instrument (e.g. description, unit, data-type) is created instead of returning an error. (#3251)
- The OpenCensus bridge no longer sends empty batches of metrics. (#3263)

## [0.32.1] Metric SDK (Alpha) - 2022-09-22

### Changed

- The Prometheus exporter sanitizes OpenTelemetry instrument names when exporting.
   Invalid characters are replaced with `_`. (#3212)

### Added

- The metric portion of the OpenCensus bridge (`go.opentelemetry.io/otel/bridge/opencensus`) has been reintroduced. (#3192)
- The OpenCensus bridge example (`go.opentelemetry.io/otel/example/opencensus`) has been reintroduced. (#3206)

### Fixed

- Updated go.mods to point to valid versions of the sdk. (#3216)
- Set the `MeterProvider` resource on all exported metric data. (#3218)

## [0.32.0] Revised Metric SDK (Alpha) - 2022-09-18

### Changed

- The metric SDK in `go.opentelemetry.io/otel/sdk/metric` is completely refactored to comply with the OpenTelemetry specification.
  Please see the package documentation for how the new SDK is initialized and configured. (#3175)
- Update the minimum supported go version to go1.18. Removes support for go1.17 (#3179)

### Removed

- The metric portion of the OpenCensus bridge (`go.opentelemetry.io/otel/bridge/opencensus`) has been removed.
  A new bridge compliant with the revised metric SDK will be added back in a future release. (#3175)
- The `go.opentelemetry.io/otel/sdk/metric/aggregator/aggregatortest` package is removed, see the new metric SDK. (#3175)
- The `go.opentelemetry.io/otel/sdk/metric/aggregator/histogram` package is removed, see the new metric SDK. (#3175)
- The `go.opentelemetry.io/otel/sdk/metric/aggregator/lastvalue` package is removed, see the new metric SDK. (#3175)
- The `go.opentelemetry.io/otel/sdk/metric/aggregator/sum` package is removed, see the new metric SDK. (#3175)
- The `go.opentelemetry.io/otel/sdk/metric/aggregator` package is removed, see the new metric SDK. (#3175)
- The `go.opentelemetry.io/otel/sdk/metric/controller/basic` package is removed, see the new metric SDK. (#3175)
- The `go.opentelemetry.io/otel/sdk/metric/controller/controllertest` package is removed, see the new metric SDK. (#3175)
- The `go.opentelemetry.io/otel/sdk/metric/controller/time` package is removed, see the new metric SDK. (#3175)
- The `go.opentelemetry.io/otel/sdk/metric/export/aggregation` package is removed, see the new metric SDK. (#3175)
- The `go.opentelemetry.io/otel/sdk/metric/export` package is removed, see the new metric SDK. (#3175)
- The `go.opentelemetry.io/otel/sdk/metric/metrictest` package is removed.
  A replacement package that supports the new metric SDK will be added back in a future release. (#3175)
- The `go.opentelemetry.io/otel/sdk/metric/number` package is removed, see the new metric SDK. (#3175)
- The `go.opentelemetry.io/otel/sdk/metric/processor/basic` package is removed, see the new metric SDK. (#3175)
- The `go.opentelemetry.io/otel/sdk/metric/processor/processortest` package is removed, see the new metric SDK. (#3175)
- The `go.opentelemetry.io/otel/sdk/metric/processor/reducer` package is removed, see the new metric SDK. (#3175)
- The `go.opentelemetry.io/otel/sdk/metric/registry` package is removed, see the new metric SDK. (#3175)
- The `go.opentelemetry.io/otel/sdk/metric/sdkapi` package is removed, see the new metric SDK. (#3175)
- The `go.opentelemetry.io/otel/sdk/metric/selector/simple` package is removed, see the new metric SDK. (#3175)
- The `"go.opentelemetry.io/otel/sdk/metric".ErrUninitializedInstrument` variable was removed. (#3175)
- The `"go.opentelemetry.io/otel/sdk/metric".ErrBadInstrument` variable was removed. (#3175)
- The `"go.opentelemetry.io/otel/sdk/metric".Accumulator` type was removed, see the `MeterProvider`in the new metric SDK. (#3175)
- The `"go.opentelemetry.io/otel/sdk/metric".NewAccumulator` function was removed, see `NewMeterProvider`in the new metric SDK. (#3175)
- The deprecated `"go.opentelemetry.io/otel/sdk/metric".AtomicFieldOffsets` function was removed. (#3175)

## [1.10.0] - 2022-09-09

### Added

- Support Go 1.19. (#3077)
  Include compatibility testing and document support. (#3077)
- Support the OTLP ExportTracePartialSuccess response; these are passed to the registered error handler. (#3106)
- Upgrade go.opentelemetry.io/proto/otlp from v0.18.0 to v0.19.0 (#3107)

### Changed

- Fix misidentification of OpenTelemetry `SpanKind` in OpenTracing bridge (`go.opentelemetry.io/otel/bridge/opentracing`).  (#3096)
- Attempting to start a span with a nil `context` will no longer cause a panic. (#3110)
- All exporters will be shutdown even if one reports an error (#3091)
- Ensure valid UTF-8 when truncating over-length attribute values. (#3156)

## [1.9.0/0.0.3] - 2022-08-01

### Added

- Add support for Schema Files format 1.1.x (metric "split" transform) with the new `go.opentelemetry.io/otel/schema/v1.1` package. (#2999)
- Add the `go.opentelemetry.io/otel/semconv/v1.11.0` package.
  The package contains semantic conventions from the `v1.11.0` version of the OpenTelemetry specification. (#3009)
- Add the `go.opentelemetry.io/otel/semconv/v1.12.0` package.
  The package contains semantic conventions from the `v1.12.0` version of the OpenTelemetry specification. (#3010)
- Add the `http.method` attribute to HTTP server metric from all `go.opentelemetry.io/otel/semconv/*` packages. (#3018)

### Fixed

- Invalid warning for context setup being deferred in `go.opentelemetry.io/otel/bridge/opentracing` package. (#3029)

## [1.8.0/0.31.0] - 2022-07-08

### Added

- Add support for `opentracing.TextMap` format in the `Inject` and `Extract` methods
of the `"go.opentelemetry.io/otel/bridge/opentracing".BridgeTracer` type. (#2911)

### Changed

- The `crosslink` make target has been updated to use the `go.opentelemetry.io/build-tools/crosslink` package. (#2886)
- In the `go.opentelemetry.io/otel/sdk/instrumentation` package rename `Library` to `Scope` and alias `Library` as `Scope` (#2976)
- Move metric no-op implementation form `nonrecording` to `metric` package. (#2866)

### Removed

- Support for go1.16. Support is now only for go1.17 and go1.18 (#2917)

### Deprecated

- The `Library` struct in the `go.opentelemetry.io/otel/sdk/instrumentation` package is deprecated.
  Use the equivalent `Scope` struct instead. (#2977)
- The `ReadOnlySpan.InstrumentationLibrary` method from the `go.opentelemetry.io/otel/sdk/trace` package is deprecated.
  Use the equivalent `ReadOnlySpan.InstrumentationScope` method instead. (#2977)

## [1.7.0/0.30.0] - 2022-04-28

### Added

- Add the `go.opentelemetry.io/otel/semconv/v1.8.0` package.
  The package contains semantic conventions from the `v1.8.0` version of the OpenTelemetry specification. (#2763)
- Add the `go.opentelemetry.io/otel/semconv/v1.9.0` package.
  The package contains semantic conventions from the `v1.9.0` version of the OpenTelemetry specification. (#2792)
- Add the `go.opentelemetry.io/otel/semconv/v1.10.0` package.
  The package contains semantic conventions from the `v1.10.0` version of the OpenTelemetry specification. (#2842)
- Added an in-memory exporter to metrictest to aid testing with a full SDK. (#2776)

### Fixed

- Globally delegated instruments are unwrapped before delegating asynchronous callbacks. (#2784)
- Remove import of `testing` package in non-tests builds of the `go.opentelemetry.io/otel` package. (#2786)

### Changed

- The `WithLabelEncoder` option from the `go.opentelemetry.io/otel/exporters/stdout/stdoutmetric` package is renamed to `WithAttributeEncoder`. (#2790)
- The `LabelFilterSelector` interface from `go.opentelemetry.io/otel/sdk/metric/processor/reducer` is renamed to `AttributeFilterSelector`.
  The method included in the renamed interface also changed from `LabelFilterFor` to `AttributeFilterFor`. (#2790)
- The `Metadata.Labels` method from the `go.opentelemetry.io/otel/sdk/metric/export` package is renamed to `Metadata.Attributes`.
  Consequentially, the `Record` type from the same package also has had the embedded method renamed. (#2790)

### Deprecated

- The `Iterator.Label` method in the `go.opentelemetry.io/otel/attribute` package is deprecated.
  Use the equivalent `Iterator.Attribute` method instead. (#2790)
- The `Iterator.IndexedLabel` method in the `go.opentelemetry.io/otel/attribute` package is deprecated.
  Use the equivalent `Iterator.IndexedAttribute` method instead. (#2790)
- The `MergeIterator.Label` method in the `go.opentelemetry.io/otel/attribute` package is deprecated.
  Use the equivalent `MergeIterator.Attribute` method instead. (#2790)

### Removed

- Removed the `Batch` type from the `go.opentelemetry.io/otel/sdk/metric/metrictest` package. (#2864)
- Removed the `Measurement` type from the `go.opentelemetry.io/otel/sdk/metric/metrictest` package. (#2864)

## [0.29.0] - 2022-04-11

### Added

- The metrics global package was added back into several test files. (#2764)
- The `Meter` function is added back to the `go.opentelemetry.io/otel/metric/global` package.
  This function is a convenience function equivalent to calling `global.MeterProvider().Meter(...)`. (#2750)

### Removed

- Removed module the `go.opentelemetry.io/otel/sdk/export/metric`.
  Use the `go.opentelemetry.io/otel/sdk/metric` module instead. (#2720)

### Changed

- Don't panic anymore when setting a global MeterProvider to itself. (#2749)
- Upgrade `go.opentelemetry.io/proto/otlp` in `go.opentelemetry.io/otel/exporters/otlp/otlpmetric` from `v0.12.1` to `v0.15.0`.
  This replaces the use of the now deprecated `InstrumentationLibrary` and `InstrumentationLibraryMetrics` types and fields in the proto library with the equivalent `InstrumentationScope` and `ScopeMetrics`. (#2748)

## [1.6.3] - 2022-04-07

### Fixed

- Allow non-comparable global `MeterProvider`, `TracerProvider`, and `TextMapPropagator` types to be set. (#2772, #2773)

## [1.6.2] - 2022-04-06

### Changed

- Don't panic anymore when setting a global TracerProvider or TextMapPropagator to itself. (#2749)
- Upgrade `go.opentelemetry.io/proto/otlp` in `go.opentelemetry.io/otel/exporters/otlp/otlptrace` from `v0.12.1` to `v0.15.0`.
  This replaces the use of the now deprecated `InstrumentationLibrary` and `InstrumentationLibrarySpans` types and fields in the proto library with the equivalent `InstrumentationScope` and `ScopeSpans`. (#2748)

## [1.6.1] - 2022-03-28

### Fixed

- The `go.opentelemetry.io/otel/schema/*` packages now use the correct schema URL for their `SchemaURL` constant.
  Instead of using `"https://opentelemetry.io/schemas/v<version>"` they now use the correct URL without a `v` prefix, `"https://opentelemetry.io/schemas/<version>"`. (#2743, #2744)

### Security

- Upgrade `go.opentelemetry.io/proto/otlp` from `v0.12.0` to `v0.12.1`.
  This includes an indirect upgrade of `github.com/grpc-ecosystem/grpc-gateway` which resolves [a vulnerability](https://nvd.nist.gov/vuln/detail/CVE-2019-11254) from `gopkg.in/yaml.v2` in version `v2.2.3`. (#2724, #2728)

## [1.6.0/0.28.0] - 2022-03-23

### ⚠️ Notice ⚠️

This update is a breaking change of the unstable Metrics API.
Code instrumented with the `go.opentelemetry.io/otel/metric` will need to be modified.

### Added

- Add metrics exponential histogram support.
  New mapping functions have been made available in `sdk/metric/aggregator/exponential/mapping` for other OpenTelemetry projects to take dependencies on. (#2502)
- Add Go 1.18 to our compatibility tests. (#2679)
- Allow configuring the Sampler with the `OTEL_TRACES_SAMPLER` and `OTEL_TRACES_SAMPLER_ARG` environment variables. (#2305, #2517)
- Add the `metric/global` for obtaining and setting the global `MeterProvider`. (#2660)

### Changed

- The metrics API has been significantly changed to match the revised OpenTelemetry specification.
  High-level changes include:

  - Synchronous and asynchronous instruments are now handled by independent `InstrumentProvider`s.
    These `InstrumentProvider`s are managed with a `Meter`.
  - Synchronous and asynchronous instruments are grouped into their own packages based on value types.
  - Asynchronous callbacks can now be registered with a `Meter`.

  Be sure to check out the metric module documentation for more information on how to use the revised API. (#2587, #2660)

### Fixed

- Fallback to general attribute limits when span specific ones are not set in the environment. (#2675, #2677)

## [1.5.0] - 2022-03-16

### Added

- Log the Exporters configuration in the TracerProviders message. (#2578)
- Added support to configure the span limits with environment variables.
  The following environment variables are supported. (#2606, #2637)
  - `OTEL_SPAN_ATTRIBUTE_VALUE_LENGTH_LIMIT`
  - `OTEL_SPAN_ATTRIBUTE_COUNT_LIMIT`
  - `OTEL_SPAN_EVENT_COUNT_LIMIT`
  - `OTEL_EVENT_ATTRIBUTE_COUNT_LIMIT`
  - `OTEL_SPAN_LINK_COUNT_LIMIT`
  - `OTEL_LINK_ATTRIBUTE_COUNT_LIMIT`

  If the provided environment variables are invalid (negative), the default values would be used.
- Rename the `gc` runtime name to `go` (#2560)
- Add resource container ID detection. (#2418)
- Add span attribute value length limit.
  The new `AttributeValueLengthLimit` field is added to the `"go.opentelemetry.io/otel/sdk/trace".SpanLimits` type to configure this limit for a `TracerProvider`.
  The default limit for this resource is "unlimited". (#2637)
- Add the `WithRawSpanLimits` option to `go.opentelemetry.io/otel/sdk/trace`.
  This option replaces the `WithSpanLimits` option.
  Zero or negative values will not be changed to the default value like `WithSpanLimits` does.
  Setting a limit to zero will effectively disable the related resource it limits and setting to a negative value will mean that resource is unlimited.
  Consequentially, limits should be constructed using `NewSpanLimits` and updated accordingly. (#2637)

### Changed

- Drop oldest tracestate `Member` when capacity is reached. (#2592)
- Add event and link drop counts to the exported data from the `oltptrace` exporter. (#2601)
- Unify path cleaning functionally in the `otlpmetric` and `otlptrace` configuration. (#2639)
- Change the debug message from the `sdk/trace.BatchSpanProcessor` to reflect the count is cumulative. (#2640)
- Introduce new internal `envconfig` package for OTLP exporters. (#2608)
- If `http.Request.Host` is empty, fall back to use `URL.Host` when populating `http.host` in the `semconv` packages. (#2661)

### Fixed

- Remove the OTLP trace exporter limit of SpanEvents when exporting. (#2616)
- Default to port `4318` instead of `4317` for the `otlpmetrichttp` and `otlptracehttp` client. (#2614, #2625)
- Unlimited span limits are now supported (negative values). (#2636, #2637)

### Deprecated

- Deprecated `"go.opentelemetry.io/otel/sdk/trace".WithSpanLimits`.
  Use `WithRawSpanLimits` instead.
  That option allows setting unlimited and zero limits, this option does not.
  This option will be kept until the next major version incremented release. (#2637)

## [1.4.1] - 2022-02-16

### Fixed

- Fix race condition in reading the dropped spans number for the `BatchSpanProcessor`. (#2615)

## [1.4.0] - 2022-02-11

### Added

- Use `OTEL_EXPORTER_ZIPKIN_ENDPOINT` environment variable to specify zipkin collector endpoint. (#2490)
- Log the configuration of `TracerProvider`s, and `Tracer`s for debugging.
  To enable use a logger with Verbosity (V level) `>=1`. (#2500)
- Added support to configure the batch span-processor with environment variables.
  The following environment variables are used. (#2515)
  - `OTEL_BSP_SCHEDULE_DELAY`
  - `OTEL_BSP_EXPORT_TIMEOUT`
  - `OTEL_BSP_MAX_QUEUE_SIZE`.
  - `OTEL_BSP_MAX_EXPORT_BATCH_SIZE`

### Changed

- Zipkin exporter exports `Resource` attributes in the `Tags` field. (#2589)

### Deprecated

- Deprecate module the `go.opentelemetry.io/otel/sdk/export/metric`.
  Use the `go.opentelemetry.io/otel/sdk/metric` module instead. (#2382)
- Deprecate `"go.opentelemetry.io/otel/sdk/metric".AtomicFieldOffsets`. (#2445)

### Fixed

- Fixed the instrument kind for noop async instruments to correctly report an implementation. (#2461)
- Fix UDP packets overflowing with Jaeger payloads. (#2489, #2512)
- Change the `otlpmetric.Client` interface's `UploadMetrics` method to accept a single `ResourceMetrics` instead of a slice of them. (#2491)
- Specify explicit buckets in Prometheus example, fixing issue where example only has `+inf` bucket. (#2419, #2493)
- W3C baggage will now decode urlescaped values. (#2529)
- Baggage members are now only validated once, when calling `NewMember` and not also when adding it to the baggage itself. (#2522)
- The order attributes are dropped from spans in the `go.opentelemetry.io/otel/sdk/trace` package when capacity is reached is fixed to be in compliance with the OpenTelemetry specification.
  Instead of dropping the least-recently-used attribute, the last added attribute is dropped.
  This drop order still only applies to attributes with unique keys not already contained in the span.
  If an attribute is added with a key already contained in the span, that attribute is updated to the new value being added. (#2576)

### Removed

- Updated `go.opentelemetry.io/proto/otlp` from `v0.11.0` to `v0.12.0`. This version removes a number of deprecated methods. (#2546)
  - [`Metric.GetIntGauge()`](https://pkg.go.dev/go.opentelemetry.io/proto/otlp@v0.11.0/metrics/v1#Metric.GetIntGauge)
  - [`Metric.GetIntHistogram()`](https://pkg.go.dev/go.opentelemetry.io/proto/otlp@v0.11.0/metrics/v1#Metric.GetIntHistogram)
  - [`Metric.GetIntSum()`](https://pkg.go.dev/go.opentelemetry.io/proto/otlp@v0.11.0/metrics/v1#Metric.GetIntSum)

## [1.3.0] - 2021-12-10

### ⚠️ Notice ⚠️

We have updated the project minimum supported Go version to 1.16

### Added

- Added an internal Logger.
  This can be used by the SDK and API to provide users with feedback of the internal state.
  To enable verbose logs configure the logger which will print V(1) logs. For debugging information configure to print V(5) logs. (#2343)
- Add the `WithRetry` `Option` and the `RetryConfig` type to the `go.opentelemetry.io/otel/exporter/otel/otlpmetric/otlpmetrichttp` package to specify retry behavior consistently. (#2425)
- Add `SpanStatusFromHTTPStatusCodeAndSpanKind` to all `semconv` packages to return a span status code similar to `SpanStatusFromHTTPStatusCode`, but exclude `4XX` HTTP errors as span errors if the span is of server kind. (#2296)

### Changed

- The `"go.opentelemetry.io/otel/exporter/otel/otlptrace/otlptracegrpc".Client` now uses the underlying gRPC `ClientConn` to handle name resolution, TCP connection establishment (with retries and backoff) and TLS handshakes, and handling errors on established connections by re-resolving the name and reconnecting. (#2329)
- The `"go.opentelemetry.io/otel/exporter/otel/otlpmetric/otlpmetricgrpc".Client` now uses the underlying gRPC `ClientConn` to handle name resolution, TCP connection establishment (with retries and backoff) and TLS handshakes, and handling errors on established connections by re-resolving the name and reconnecting. (#2425)
- The `"go.opentelemetry.io/otel/exporter/otel/otlpmetric/otlpmetricgrpc".RetrySettings` type is renamed to `RetryConfig`. (#2425)
- The `go.opentelemetry.io/otel/exporter/otel/*` gRPC exporters now default to using the host's root CA set if none are provided by the user and `WithInsecure` is not specified. (#2432)
- Change `resource.Default` to be evaluated the first time it is called, rather than on import. This allows the caller the option to update `OTEL_RESOURCE_ATTRIBUTES` first, such as with `os.Setenv`. (#2371)

### Fixed

- The `go.opentelemetry.io/otel/exporter/otel/*` exporters are updated to handle per-signal and universal endpoints according to the OpenTelemetry specification.
  Any per-signal endpoint set via an `OTEL_EXPORTER_OTLP_<signal>_ENDPOINT` environment variable is now used without modification of the path.
  When `OTEL_EXPORTER_OTLP_ENDPOINT` is set, if it contains a path, that path is used as a base path which per-signal paths are appended to. (#2433)
- Basic metric controller updated to use sync.Map to avoid blocking calls (#2381)
- The `go.opentelemetry.io/otel/exporter/jaeger` correctly sets the `otel.status_code` value to be a string of `ERROR` or `OK` instead of an integer code. (#2439, #2440)

### Deprecated

- Deprecated the `"go.opentelemetry.io/otel/exporter/otel/otlpmetric/otlpmetrichttp".WithMaxAttempts` `Option`, use the new `WithRetry` `Option` instead. (#2425)
- Deprecated the `"go.opentelemetry.io/otel/exporter/otel/otlpmetric/otlpmetrichttp".WithBackoff` `Option`, use the new `WithRetry` `Option` instead. (#2425)

### Removed

- Remove the metric Processor's ability to convert cumulative to delta aggregation temporality. (#2350)
- Remove the metric Bound Instruments interface and implementations. (#2399)
- Remove the metric MinMaxSumCount kind aggregation and the corresponding OTLP export path. (#2423)
- Metric SDK removes the "exact" aggregator for histogram instruments, as it performed a non-standard aggregation for OTLP export (creating repeated Gauge points) and worked its way into a number of confusing examples. (#2348)

## [1.2.0] - 2021-11-12

### Changed

- Metric SDK `export.ExportKind`, `export.ExportKindSelector` types have been renamed to `aggregation.Temporality` and `aggregation.TemporalitySelector` respectively to keep in line with current specification and protocol along with built-in selectors (e.g., `aggregation.CumulativeTemporalitySelector`, ...). (#2274)
- The Metric `Exporter` interface now requires a `TemporalitySelector` method instead of an `ExportKindSelector`. (#2274)
- Metrics API cleanup. The `metric/sdkapi` package has been created to relocate the API-to-SDK interface:
  - The following interface types simply moved from `metric` to `metric/sdkapi`: `Descriptor`, `MeterImpl`, `InstrumentImpl`, `SyncImpl`, `BoundSyncImpl`, `AsyncImpl`, `AsyncRunner`, `AsyncSingleRunner`, and `AsyncBatchRunner`
  - The following struct types moved and are replaced with type aliases, since they are exposed to the user: `Observation`, `Measurement`.
  - The No-op implementations of sync and async instruments are no longer exported, new functions `sdkapi.NewNoopAsyncInstrument()` and `sdkapi.NewNoopSyncInstrument()` are provided instead. (#2271)
- Update the SDK `BatchSpanProcessor` to export all queued spans when `ForceFlush` is called. (#2080, #2335)

### Added

- Add the `"go.opentelemetry.io/otel/exporters/otlp/otlpmetric/otlpmetricgrpc".WithGRPCConn` option so the exporter can reuse an existing gRPC connection. (#2002)
- Added a new `schema` module to help parse Schema Files in OTEP 0152 format. (#2267)
- Added a new `MapCarrier` to the `go.opentelemetry.io/otel/propagation` package to hold propagated cross-cutting concerns as a `map[string]string` held in memory. (#2334)

## [1.1.0] - 2021-10-27

### Added

- Add the `"go.opentelemetry.io/otel/exporters/otlp/otlptrace/otlptracegrpc".WithGRPCConn` option so the exporter can reuse an existing gRPC connection. (#2002)
- Add the `go.opentelemetry.io/otel/semconv/v1.7.0` package.
  The package contains semantic conventions from the `v1.7.0` version of the OpenTelemetry specification. (#2320)
- Add the `go.opentelemetry.io/otel/semconv/v1.6.1` package.
  The package contains semantic conventions from the `v1.6.1` version of the OpenTelemetry specification. (#2321)
- Add the `go.opentelemetry.io/otel/semconv/v1.5.0` package.
  The package contains semantic conventions from the `v1.5.0` version of the OpenTelemetry specification. (#2322)
  - When upgrading from the `semconv/v1.4.0` package note the following name changes:
    - `K8SReplicasetUIDKey` -> `K8SReplicaSetUIDKey`
    - `K8SReplicasetNameKey` -> `K8SReplicaSetNameKey`
    - `K8SStatefulsetUIDKey` -> `K8SStatefulSetUIDKey`
    - `k8SStatefulsetNameKey` -> `K8SStatefulSetNameKey`
    - `K8SDaemonsetUIDKey` -> `K8SDaemonSetUIDKey`
    - `K8SDaemonsetNameKey` -> `K8SDaemonSetNameKey`

### Changed

- Links added to a span will be dropped by the SDK if they contain an invalid span context (#2275).

### Fixed

- The `"go.opentelemetry.io/otel/semconv/v1.4.0".HTTPServerAttributesFromHTTPRequest` now correctly only sets the HTTP client IP attribute even if the connection was routed with proxies and there are multiple addresses in the `X-Forwarded-For` header. (#2282, #2284)
- The `"go.opentelemetry.io/otel/semconv/v1.4.0".NetAttributesFromHTTPRequest` function correctly handles IPv6 addresses as IP addresses and sets the correct net peer IP instead of the net peer hostname attribute. (#2283, #2285)
- The simple span processor shutdown method deterministically returns the exporter error status if it simultaneously finishes when the deadline is reached. (#2290, #2289)

## [1.0.1] - 2021-10-01

### Fixed

- json stdout exporter no longer crashes due to concurrency bug. (#2265)

## [Metrics 0.24.0] - 2021-10-01

### Changed

- NoopMeterProvider is now private and NewNoopMeterProvider must be used to obtain a noopMeterProvider. (#2237)
- The Metric SDK `Export()` function takes a new two-level reader interface for iterating over results one instrumentation library at a time. (#2197)
  - The former `"go.opentelemetry.io/otel/sdk/export/metric".CheckpointSet` is renamed `Reader`.
  - The new interface is named `"go.opentelemetry.io/otel/sdk/export/metric".InstrumentationLibraryReader`.

## [1.0.0] - 2021-09-20

This is the first stable release for the project.
This release includes an API and SDK for the tracing signal that will comply with the stability guarantees defined by the projects [versioning policy](./VERSIONING.md).

### Added

- OTLP trace exporter now sets the `SchemaURL` field in the exported telemetry if the Tracer has `WithSchemaURL` option. (#2242)

### Fixed

- Slice-valued attributes can correctly be used as map keys. (#2223)

### Removed

- Removed the `"go.opentelemetry.io/otel/exporters/zipkin".WithSDKOptions` function. (#2248)
- Removed the deprecated package `go.opentelemetry.io/otel/oteltest`. (#2234)
- Removed the deprecated package `go.opentelemetry.io/otel/bridge/opencensus/utils`. (#2233)
- Removed deprecated functions, types, and methods from `go.opentelemetry.io/otel/attribute` package.
  Use the typed functions and methods added to the package instead. (#2235)
  - The `Key.Array` method is removed.
  - The `Array` function is removed.
  - The `Any` function is removed.
  - The `ArrayValue` function is removed.
  - The `AsArray` function is removed.

## [1.0.0-RC3] - 2021-09-02

### Added

- Added `ErrorHandlerFunc` to use a function as an `"go.opentelemetry.io/otel".ErrorHandler`. (#2149)
- Added `"go.opentelemetry.io/otel/trace".WithStackTrace` option to add a stack trace when using `span.RecordError` or when panic is handled in `span.End`. (#2163)
- Added typed slice attribute types and functionality to the `go.opentelemetry.io/otel/attribute` package to replace the existing array type and functions. (#2162)
  - `BoolSlice`, `IntSlice`, `Int64Slice`, `Float64Slice`, and `StringSlice` replace the use of the `Array` function in the package.
- Added the `go.opentelemetry.io/otel/example/fib` example package.
  Included is an example application that computes Fibonacci numbers. (#2203)

### Changed

- Metric instruments have been renamed to match the (feature-frozen) metric API specification:
  - ValueRecorder becomes Histogram
  - ValueObserver becomes Gauge
  - SumObserver becomes CounterObserver
  - UpDownSumObserver becomes UpDownCounterObserver
  The API exported from this project is still considered experimental. (#2202)
- Metric SDK/API implementation type `InstrumentKind` moves into `sdkapi` sub-package. (#2091)
- The Metrics SDK export record no longer contains a Resource pointer, the SDK `"go.opentelemetry.io/otel/sdk/trace/export/metric".Exporter.Export()` function for push-based exporters now takes a single Resource argument, pull-based exporters use `"go.opentelemetry.io/otel/sdk/metric/controller/basic".Controller.Resource()`. (#2120)
- The JSON output of the `go.opentelemetry.io/otel/exporters/stdout/stdouttrace` is harmonized now such that the output is "plain" JSON objects after each other of the form `{ ... } { ... } { ... }`. Earlier the JSON objects describing a span were wrapped in a slice for each `Exporter.ExportSpans` call, like `[ { ... } ][ { ... } { ... } ]`. Outputting JSON object directly after each other is consistent with JSON loggers, and a bit easier to parse and read. (#2196)
- Update the `NewTracerConfig`, `NewSpanStartConfig`, `NewSpanEndConfig`, and `NewEventConfig` function in the `go.opentelemetry.io/otel/trace` package to return their respective configurations as structs instead of pointers to the struct. (#2212)

### Deprecated

- The `go.opentelemetry.io/otel/bridge/opencensus/utils` package is deprecated.
  All functionality from this package now exists in the `go.opentelemetry.io/otel/bridge/opencensus` package.
  The functions from that package should be used instead. (#2166)
- The `"go.opentelemetry.io/otel/attribute".Array` function and the related `ARRAY` value type is deprecated.
  Use the typed `*Slice` functions and types added to the package instead. (#2162)
- The `"go.opentelemetry.io/otel/attribute".Any` function is deprecated.
  Use the typed functions instead. (#2181)
- The `go.opentelemetry.io/otel/oteltest` package is deprecated.
  The `"go.opentelemetry.io/otel/sdk/trace/tracetest".SpanRecorder` can be registered with the default SDK (`go.opentelemetry.io/otel/sdk/trace`) as a `SpanProcessor` and used as a replacement for this deprecated package. (#2188)

### Removed

- Removed metrics test package `go.opentelemetry.io/otel/sdk/export/metric/metrictest`. (#2105)

### Fixed

- The `fromEnv` detector no longer throws an error when `OTEL_RESOURCE_ATTRIBUTES` environment variable is not set or empty. (#2138)
- Setting the global `ErrorHandler` with `"go.opentelemetry.io/otel".SetErrorHandler` multiple times is now supported. (#2160, #2140)
- The `"go.opentelemetry.io/otel/attribute".Any` function now supports `int32` values. (#2169)
- Multiple calls to `"go.opentelemetry.io/otel/sdk/metric/controller/basic".WithResource()` are handled correctly, and when no resources are provided `"go.opentelemetry.io/otel/sdk/resource".Default()` is used. (#2120)
- The `WithoutTimestamps` option for the `go.opentelemetry.io/otel/exporters/stdout/stdouttrace` exporter causes the exporter to correctly omit timestamps. (#2195)
- Fixed typos in resources.go. (#2201)

## [1.0.0-RC2] - 2021-07-26

### Added

- Added `WithOSDescription` resource configuration option to set OS (Operating System) description resource attribute (`os.description`). (#1840)
- Added `WithOS` resource configuration option to set all OS (Operating System) resource attributes at once. (#1840)
- Added the `WithRetry` option to the `go.opentelemetry.io/otel/exporters/otlp/otlptrace/otlptracehttp` package.
  This option is a replacement for the removed `WithMaxAttempts` and `WithBackoff` options. (#2095)
- Added API `LinkFromContext` to return Link which encapsulates SpanContext from provided context and also encapsulates attributes. (#2115)
- Added a new `Link` type under the SDK `otel/sdk/trace` package that counts the number of attributes that were dropped for surpassing the `AttributePerLinkCountLimit` configured in the Span's `SpanLimits`.
  This new type replaces the equal-named API `Link` type found in the `otel/trace` package for most usages within the SDK.
  For example, instances of this type are now returned by the `Links()` function of `ReadOnlySpan`s provided in places like the `OnEnd` function of `SpanProcessor` implementations. (#2118)
- Added the `SpanRecorder` type to the `go.opentelemetry.io/otel/skd/trace/tracetest` package.
  This type can be used with the default SDK as a `SpanProcessor` during testing. (#2132)

### Changed

- The `SpanModels` function is now exported from the `go.opentelemetry.io/otel/exporters/zipkin` package to convert OpenTelemetry spans into Zipkin model spans. (#2027)
- Rename the `"go.opentelemetry.io/otel/exporters/otlp/otlptrace/otlptracegrpc".RetrySettings` to `RetryConfig`. (#2095)

### Deprecated

- The `TextMapCarrier` and `TextMapPropagator` from the `go.opentelemetry.io/otel/oteltest` package and their associated creation functions (`TextMapCarrier`, `NewTextMapPropagator`) are deprecated. (#2114)
- The `Harness` type from the `go.opentelemetry.io/otel/oteltest` package and its associated creation function, `NewHarness` are deprecated and will be removed in the next release. (#2123)
- The `TraceStateFromKeyValues` function from the `go.opentelemetry.io/otel/oteltest` package is deprecated.
  Use the `trace.ParseTraceState` function instead. (#2122)

### Removed

- Removed the deprecated package `go.opentelemetry.io/otel/exporters/trace/jaeger`. (#2020)
- Removed the deprecated package `go.opentelemetry.io/otel/exporters/trace/zipkin`. (#2020)
- Removed the `"go.opentelemetry.io/otel/sdk/resource".WithBuiltinDetectors` function.
  The explicit `With*` options for every built-in detector should be used instead. (#2026 #2097)
- Removed the `WithMaxAttempts` and `WithBackoff` options from the `go.opentelemetry.io/otel/exporters/otlp/otlptrace/otlptracehttp` package.
  The retry logic of the package has been updated to match the `otlptracegrpc` package and accordingly a `WithRetry` option is added that should be used instead. (#2095)
- Removed `DroppedAttributeCount` field from `otel/trace.Link` struct. (#2118)

### Fixed

- When using WithNewRoot, don't use the parent context for making sampling decisions. (#2032)
- `oteltest.Tracer` now creates a valid `SpanContext` when using `WithNewRoot`. (#2073)
- OS type detector now sets the correct `dragonflybsd` value for DragonFly BSD. (#2092)
- The OTel span status is correctly transformed into the OTLP status in the `go.opentelemetry.io/otel/exporters/otlp/otlptrace` package.
  This fix will by default set the status to `Unset` if it is not explicitly set to `Ok` or `Error`. (#2099 #2102)
- The `Inject` method for the `"go.opentelemetry.io/otel/propagation".TraceContext` type no longer injects empty `tracestate` values. (#2108)
- Use `6831` as default Jaeger agent port instead of `6832`. (#2131)

## [Experimental Metrics v0.22.0] - 2021-07-19

### Added

- Adds HTTP support for OTLP metrics exporter. (#2022)

### Removed

- Removed the deprecated package `go.opentelemetry.io/otel/exporters/metric/prometheus`. (#2020)

## [1.0.0-RC1] / 0.21.0 - 2021-06-18

With this release we are introducing a split in module versions.  The tracing API and SDK are entering the `v1.0.0` Release Candidate phase with `v1.0.0-RC1`
while the experimental metrics API and SDK continue with `v0.x` releases at `v0.21.0`.  Modules at major version 1 or greater will not depend on modules
with major version 0.

### Added

- Adds `otlpgrpc.WithRetry`option for configuring the retry policy for transient errors on the otlp/gRPC exporter. (#1832)
  - The following status codes are defined as transient errors:
      | gRPC Status Code | Description |
      | ---------------- | ----------- |
      | 1  | Cancelled |
      | 4  | Deadline Exceeded |
      | 8  | Resource Exhausted |
      | 10 | Aborted |
      | 10 | Out of Range |
      | 14 | Unavailable |
      | 15 | Data Loss |
- Added `Status` type to the `go.opentelemetry.io/otel/sdk/trace` package to represent the status of a span. (#1874)
- Added `SpanStub` type and its associated functions to the `go.opentelemetry.io/otel/sdk/trace/tracetest` package.
  This type can be used as a testing replacement for the `SpanSnapshot` that was removed from the `go.opentelemetry.io/otel/sdk/trace` package. (#1873)
- Adds support for scheme in `OTEL_EXPORTER_OTLP_ENDPOINT` according to the spec. (#1886)
- Adds `trace.WithSchemaURL` option for configuring the tracer with a Schema URL. (#1889)
- Added an example of using OpenTelemetry Go as a trace context forwarder. (#1912)
- `ParseTraceState` is added to the `go.opentelemetry.io/otel/trace` package.
  It can be used to decode a `TraceState` from a `tracestate` header string value. (#1937)
- Added `Len` method to the `TraceState` type in the `go.opentelemetry.io/otel/trace` package.
  This method returns the number of list-members the `TraceState` holds. (#1937)
- Creates package `go.opentelemetry.io/otel/exporters/otlp/otlptrace` that defines a trace exporter that uses a `otlptrace.Client` to send data.
  Creates package `go.opentelemetry.io/otel/exporters/otlp/otlptrace/otlptracegrpc` implementing a gRPC `otlptrace.Client` and offers convenience functions, `NewExportPipeline` and `InstallNewPipeline`, to setup and install a `otlptrace.Exporter` in tracing .(#1922)
- Added `Baggage`, `Member`, and `Property` types to the `go.opentelemetry.io/otel/baggage` package along with their related functions. (#1967)
- Added `ContextWithBaggage`, `ContextWithoutBaggage`, and `FromContext` functions to the `go.opentelemetry.io/otel/baggage` package.
  These functions replace the `Set`, `Value`, `ContextWithValue`, `ContextWithoutValue`, and `ContextWithEmpty` functions from that package and directly work with the new `Baggage` type. (#1967)
- The `OTEL_SERVICE_NAME` environment variable is the preferred source for `service.name`, used by the environment resource detector if a service name is present both there and in `OTEL_RESOURCE_ATTRIBUTES`. (#1969)
- Creates package `go.opentelemetry.io/otel/exporters/otlp/otlptrace/otlptracehttp` implementing an HTTP `otlptrace.Client` and offers convenience functions, `NewExportPipeline` and `InstallNewPipeline`, to setup and install a `otlptrace.Exporter` in tracing. (#1963)
- Changes `go.opentelemetry.io/otel/sdk/resource.NewWithAttributes` to require a schema URL. The old function is still available as `resource.NewSchemaless`. This is a breaking change. (#1938)
- Several builtin resource detectors now correctly populate the schema URL. (#1938)
- Creates package `go.opentelemetry.io/otel/exporters/otlp/otlpmetric` that defines a metrics exporter that uses a `otlpmetric.Client` to send data.
- Creates package `go.opentelemetry.io/otel/exporters/otlp/otlpmetric/otlpmetricgrpc` implementing a gRPC `otlpmetric.Client` and offers convenience functions, `New` and `NewUnstarted`, to create an `otlpmetric.Exporter`.(#1991)
- Added `go.opentelemetry.io/otel/exporters/stdout/stdouttrace` exporter. (#2005)
- Added `go.opentelemetry.io/otel/exporters/stdout/stdoutmetric` exporter. (#2005)
- Added a `TracerProvider()` method to the `"go.opentelemetry.io/otel/trace".Span` interface. This can be used to obtain a `TracerProvider` from a given span that utilizes the same trace processing pipeline.  (#2009)

### Changed

- Make `NewSplitDriver` from `go.opentelemetry.io/otel/exporters/otlp` take variadic arguments instead of a `SplitConfig` item.
  `NewSplitDriver` now automatically implements an internal `noopDriver` for `SplitConfig` fields that are not initialized. (#1798)
- `resource.New()` now creates a Resource without builtin detectors. Previous behavior is now achieved by using `WithBuiltinDetectors` Option. (#1810)
- Move the `Event` type from the `go.opentelemetry.io/otel` package to the `go.opentelemetry.io/otel/sdk/trace` package. (#1846)
- CI builds validate against last two versions of Go, dropping 1.14 and adding 1.16. (#1865)
- BatchSpanProcessor now report export failures when calling `ForceFlush()` method. (#1860)
- `Set.Encoded(Encoder)` no longer caches the result of an encoding. (#1855)
- Renamed `CloudZoneKey` to `CloudAvailabilityZoneKey` in Resource semantic conventions according to spec. (#1871)
- The `StatusCode` and `StatusMessage` methods of the `ReadOnlySpan` interface and the `Span` produced by the `go.opentelemetry.io/otel/sdk/trace` package have been replaced with a single `Status` method.
  This method returns the status of a span using the new `Status` type. (#1874)
- Updated `ExportSpans` method of the`SpanExporter` interface type to accept `ReadOnlySpan`s instead of the removed `SpanSnapshot`.
  This brings the export interface into compliance with the specification in that it now accepts an explicitly immutable type instead of just an implied one. (#1873)
- Unembed `SpanContext` in `Link`. (#1877)
- Generate Semantic conventions from the specification YAML. (#1891)
- Spans created by the global `Tracer` obtained from `go.opentelemetry.io/otel`, prior to a functioning `TracerProvider` being set, now propagate the span context from their parent if one exists. (#1901)
- The `"go.opentelemetry.io/otel".Tracer` function now accepts tracer options. (#1902)
- Move the `go.opentelemetry.io/otel/unit` package to `go.opentelemetry.io/otel/metric/unit`. (#1903)
- Changed `go.opentelemetry.io/otel/trace.TracerConfig` to conform to the [Contributing guidelines](CONTRIBUTING.md#config.) (#1921)
- Changed `go.opentelemetry.io/otel/trace.SpanConfig` to conform to the [Contributing guidelines](CONTRIBUTING.md#config). (#1921)
- Changed `span.End()` now only accepts Options that are allowed at `End()`. (#1921)
- Changed `go.opentelemetry.io/otel/metric.InstrumentConfig` to conform to the [Contributing guidelines](CONTRIBUTING.md#config). (#1921)
- Changed `go.opentelemetry.io/otel/metric.MeterConfig` to conform to the [Contributing guidelines](CONTRIBUTING.md#config). (#1921)
- Refactored option types according to the contribution style guide. (#1882)
- Move the `go.opentelemetry.io/otel/trace.TraceStateFromKeyValues` function to the `go.opentelemetry.io/otel/oteltest` package.
  This function is preserved for testing purposes where it may be useful to create a `TraceState` from `attribute.KeyValue`s, but it is not intended for production use.
  The new `ParseTraceState` function should be used to create a `TraceState`. (#1931)
- Updated `MarshalJSON` method of the `go.opentelemetry.io/otel/trace.TraceState` type to marshal the type into the string representation of the `TraceState`. (#1931)
- The `TraceState.Delete` method from the `go.opentelemetry.io/otel/trace` package no longer returns an error in addition to a `TraceState`. (#1931)
- Updated `Get` method of the `TraceState` type from the `go.opentelemetry.io/otel/trace` package to accept a `string` instead of an `attribute.Key` type. (#1931)
- Updated `Insert` method of the `TraceState` type from the `go.opentelemetry.io/otel/trace` package to accept a pair of `string`s instead of an `attribute.KeyValue` type. (#1931)
- Updated `Delete` method of the `TraceState` type from the `go.opentelemetry.io/otel/trace` package to accept a `string` instead of an `attribute.Key` type. (#1931)
- Renamed `NewExporter` to `New` in the `go.opentelemetry.io/otel/exporters/stdout` package. (#1985)
- Renamed `NewExporter` to `New` in the `go.opentelemetry.io/otel/exporters/metric/prometheus` package. (#1985)
- Renamed `NewExporter` to `New` in the `go.opentelemetry.io/otel/exporters/trace/jaeger` package. (#1985)
- Renamed `NewExporter` to `New` in the `go.opentelemetry.io/otel/exporters/trace/zipkin` package. (#1985)
- Renamed `NewExporter` to `New` in the `go.opentelemetry.io/otel/exporters/otlp` package. (#1985)
- Renamed `NewUnstartedExporter` to `NewUnstarted` in the `go.opentelemetry.io/otel/exporters/otlp` package. (#1985)
- The `go.opentelemetry.io/otel/semconv` package has been moved to `go.opentelemetry.io/otel/semconv/v1.4.0` to allow for multiple [telemetry schema](https://github.com/open-telemetry/oteps/blob/main/text/0152-telemetry-schemas.md) versions to be used concurrently. (#1987)
- Metrics test helpers in `go.opentelemetry.io/otel/oteltest` have been moved to `go.opentelemetry.io/otel/metric/metrictest`. (#1988)

### Deprecated

- The `go.opentelemetry.io/otel/exporters/metric/prometheus` is deprecated, use `go.opentelemetry.io/otel/exporters/prometheus` instead. (#1993)
- The `go.opentelemetry.io/otel/exporters/trace/jaeger` is deprecated, use `go.opentelemetry.io/otel/exporters/jaeger` instead. (#1993)
- The `go.opentelemetry.io/otel/exporters/trace/zipkin` is deprecated, use `go.opentelemetry.io/otel/exporters/zipkin` instead. (#1993)

### Removed

- Removed `resource.WithoutBuiltin()`. Use `resource.New()`. (#1810)
- Unexported types `resource.FromEnv`, `resource.Host`, and `resource.TelemetrySDK`, Use the corresponding `With*()` to use individually. (#1810)
- Removed the `Tracer` and `IsRecording` method from the `ReadOnlySpan` in the `go.opentelemetry.io/otel/sdk/trace`.
  The `Tracer` method is not a required to be included in this interface and given the mutable nature of the tracer that is associated with a span, this method is not appropriate.
  The `IsRecording` method returns if the span is recording or not.
  A read-only span value does not need to know if updates to it will be recorded or not.
  By definition, it cannot be updated so there is no point in communicating if an update is recorded. (#1873)
- Removed the `SpanSnapshot` type from the `go.opentelemetry.io/otel/sdk/trace` package.
  The use of this type has been replaced with the use of the explicitly immutable `ReadOnlySpan` type.
  When a concrete representation of a read-only span is needed for testing, the newly added `SpanStub` in the `go.opentelemetry.io/otel/sdk/trace/tracetest` package should be used. (#1873)
- Removed the `Tracer` method from the `Span` interface in the `go.opentelemetry.io/otel/trace` package.
  Using the same tracer that created a span introduces the error where an instrumentation library's `Tracer` is used by other code instead of their own.
  The `"go.opentelemetry.io/otel".Tracer` function or a `TracerProvider` should be used to acquire a library specific `Tracer` instead. (#1900)
  - The `TracerProvider()` method on the `Span` interface may also be used to obtain a `TracerProvider` using the same trace processing pipeline. (#2009)
- The `http.url` attribute generated by `HTTPClientAttributesFromHTTPRequest` will no longer include username or password information. (#1919)
- Removed `IsEmpty` method of the `TraceState` type in the `go.opentelemetry.io/otel/trace` package in favor of using the added `TraceState.Len` method. (#1931)
- Removed `Set`, `Value`, `ContextWithValue`, `ContextWithoutValue`, and `ContextWithEmpty` functions in the `go.opentelemetry.io/otel/baggage` package.
  Handling of baggage is now done using the added `Baggage` type and related context functions (`ContextWithBaggage`, `ContextWithoutBaggage`, and `FromContext`) in that package. (#1967)
- The `InstallNewPipeline` and `NewExportPipeline` creation functions in all the exporters (prometheus, otlp, stdout, jaeger, and zipkin) have been removed.
  These functions were deemed premature attempts to provide convenience that did not achieve this aim. (#1985)
- The `go.opentelemetry.io/otel/exporters/otlp` exporter has been removed.  Use `go.opentelemetry.io/otel/exporters/otlp/otlptrace` instead. (#1990)
- The `go.opentelemetry.io/otel/exporters/stdout` exporter has been removed.  Use `go.opentelemetry.io/otel/exporters/stdout/stdouttrace` or `go.opentelemetry.io/otel/exporters/stdout/stdoutmetric` instead. (#2005)

### Fixed

- Only report errors from the `"go.opentelemetry.io/otel/sdk/resource".Environment` function when they are not `nil`. (#1850, #1851)
- The `Shutdown` method of the simple `SpanProcessor` in the `go.opentelemetry.io/otel/sdk/trace` package now honors the context deadline or cancellation. (#1616, #1856)
- BatchSpanProcessor now drops span batches that failed to be exported. (#1860)
- Use `http://localhost:14268/api/traces` as default Jaeger collector endpoint instead of `http://localhost:14250`. (#1898)
- Allow trailing and leading whitespace in the parsing of a `tracestate` header. (#1931)
- Add logic to determine if the channel is closed to fix Jaeger exporter test panic with close closed channel. (#1870, #1973)
- Avoid transport security when OTLP endpoint is a Unix socket. (#2001)

### Security

## [0.20.0] - 2021-04-23

### Added

- The OTLP exporter now has two new convenience functions, `NewExportPipeline` and `InstallNewPipeline`, setup and install the exporter in tracing and metrics pipelines. (#1373)
- Adds semantic conventions for exceptions. (#1492)
- Added Jaeger Environment variables: `OTEL_EXPORTER_JAEGER_AGENT_HOST`, `OTEL_EXPORTER_JAEGER_AGENT_PORT`
  These environment variables can be used to override Jaeger agent hostname and port (#1752)
- Option `ExportTimeout` was added to batch span processor. (#1755)
- `trace.TraceFlags` is now a defined type over `byte` and `WithSampled(bool) TraceFlags` and `IsSampled() bool` methods have been added to it. (#1770)
- The `Event` and `Link` struct types from the `go.opentelemetry.io/otel` package now include a `DroppedAttributeCount` field to record the number of attributes that were not recorded due to configured limits being reached. (#1771)
- The Jaeger exporter now reports dropped attributes for a Span event in the exported log. (#1771)
- Adds test to check BatchSpanProcessor ignores `OnEnd` and `ForceFlush` post `Shutdown`. (#1772)
- Extract resource attributes from the `OTEL_RESOURCE_ATTRIBUTES` environment variable and merge them with the `resource.Default` resource as well as resources provided to the `TracerProvider` and metric `Controller`. (#1785)
- Added `WithOSType` resource configuration option to set OS (Operating System) type resource attribute (`os.type`). (#1788)
- Added `WithProcess*` resource configuration options to set Process resource attributes. (#1788)
  - `process.pid`
  - `process.executable.name`
  - `process.executable.path`
  - `process.command_args`
  - `process.owner`
  - `process.runtime.name`
  - `process.runtime.version`
  - `process.runtime.description`
- Adds `k8s.node.name` and `k8s.node.uid` attribute keys to the `semconv` package. (#1789)
- Added support for configuring OTLP/HTTP and OTLP/gRPC Endpoints, TLS Certificates, Headers, Compression and Timeout via Environment Variables. (#1758, #1769 and #1811)
  - `OTEL_EXPORTER_OTLP_ENDPOINT`
  - `OTEL_EXPORTER_OTLP_TRACES_ENDPOINT`
  - `OTEL_EXPORTER_OTLP_METRICS_ENDPOINT`
  - `OTEL_EXPORTER_OTLP_HEADERS`
  - `OTEL_EXPORTER_OTLP_TRACES_HEADERS`
  - `OTEL_EXPORTER_OTLP_METRICS_HEADERS`
  - `OTEL_EXPORTER_OTLP_COMPRESSION`
  - `OTEL_EXPORTER_OTLP_TRACES_COMPRESSION`
  - `OTEL_EXPORTER_OTLP_METRICS_COMPRESSION`
  - `OTEL_EXPORTER_OTLP_TIMEOUT`
  - `OTEL_EXPORTER_OTLP_TRACES_TIMEOUT`
  - `OTEL_EXPORTER_OTLP_METRICS_TIMEOUT`
  - `OTEL_EXPORTER_OTLP_CERTIFICATE`
  - `OTEL_EXPORTER_OTLP_TRACES_CERTIFICATE`
  - `OTEL_EXPORTER_OTLP_METRICS_CERTIFICATE`
- Adds `otlpgrpc.WithTimeout` option for configuring timeout to the otlp/gRPC exporter. (#1821)
- Adds `jaeger.WithMaxPacketSize` option for configuring maximum UDP packet size used when connecting to the Jaeger agent. (#1853)

### Fixed

- The `Span.IsRecording` implementation from `go.opentelemetry.io/otel/sdk/trace` always returns false when not being sampled. (#1750)
- The Jaeger exporter now correctly sets tags for the Span status code and message.
  This means it uses the correct tag keys (`"otel.status_code"`, `"otel.status_description"`) and does not set the status message as a tag unless it is set on the span. (#1761)
- The Jaeger exporter now correctly records Span event's names using the `"event"` key for a tag.
  Additionally, this tag is overridden, as specified in the OTel specification, if the event contains an attribute with that key. (#1768)
- Zipkin Exporter: Ensure mapping between OTel and Zipkin span data complies with the specification. (#1688)
- Fixed typo for default service name in Jaeger Exporter. (#1797)
- Fix flaky OTLP for the reconnnection of the client connection. (#1527, #1814)
- Fix Jaeger exporter dropping of span batches that exceed the UDP packet size limit.
  Instead, the exporter now splits the batch into smaller sendable batches. (#1828)

### Changed

- Span `RecordError` now records an `exception` event to comply with the semantic convention specification. (#1492)
- Jaeger exporter was updated to use thrift v0.14.1. (#1712)
- Migrate from using internally built and maintained version of the OTLP to the one hosted at `go.opentelemetry.io/proto/otlp`. (#1713)
- Migrate from using `github.com/gogo/protobuf` to `google.golang.org/protobuf` to match `go.opentelemetry.io/proto/otlp`. (#1713)
- The storage of a local or remote Span in a `context.Context` using its SpanContext is unified to store just the current Span.
  The Span's SpanContext can now self-identify as being remote or not.
  This means that `"go.opentelemetry.io/otel/trace".ContextWithRemoteSpanContext` will now overwrite any existing current Span, not just existing remote Spans, and make it the current Span in a `context.Context`. (#1731)
- Improve OTLP/gRPC exporter connection errors. (#1737)
- Information about a parent span context in a `"go.opentelemetry.io/otel/export/trace".SpanSnapshot` is unified in a new `Parent` field.
  The existing `ParentSpanID` and `HasRemoteParent` fields are removed in favor of this. (#1748)
- The `ParentContext` field of the `"go.opentelemetry.io/otel/sdk/trace".SamplingParameters` is updated to hold a `context.Context` containing the parent span.
  This changes it to make `SamplingParameters` conform with the OpenTelemetry specification. (#1749)
- Updated Jaeger Environment Variables: `JAEGER_ENDPOINT`, `JAEGER_USER`, `JAEGER_PASSWORD`
  to `OTEL_EXPORTER_JAEGER_ENDPOINT`, `OTEL_EXPORTER_JAEGER_USER`, `OTEL_EXPORTER_JAEGER_PASSWORD` in compliance with OTel specification. (#1752)
- Modify `BatchSpanProcessor.ForceFlush` to abort after timeout/cancellation. (#1757)
- The `DroppedAttributeCount` field of the `Span` in the `go.opentelemetry.io/otel` package now only represents the number of attributes dropped for the span itself.
  It no longer is a conglomerate of itself, events, and link attributes that have been dropped. (#1771)
- Make `ExportSpans` in Jaeger Exporter honor context deadline. (#1773)
- Modify Zipkin Exporter default service name, use default resource's serviceName instead of empty. (#1777)
- The `go.opentelemetry.io/otel/sdk/export/trace` package is merged into the `go.opentelemetry.io/otel/sdk/trace` package. (#1778)
- The prometheus.InstallNewPipeline example is moved from comment to example test (#1796)
- The convenience functions for the stdout exporter have been updated to return the `TracerProvider` implementation and enable the shutdown of the exporter. (#1800)
- Replace the flush function returned from the Jaeger exporter's convenience creation functions (`InstallNewPipeline` and `NewExportPipeline`) with the `TracerProvider` implementation they create.
  This enables the caller to shutdown and flush using the related `TracerProvider` methods. (#1822)
- Updated the Jaeger exporter to have a default endpoint, `http://localhost:14250`, for the collector. (#1824)
- Changed the function `WithCollectorEndpoint` in the Jaeger exporter to no longer accept an endpoint as an argument.
  The endpoint can be passed with the `CollectorEndpointOption` using the `WithEndpoint` function or by setting the `OTEL_EXPORTER_JAEGER_ENDPOINT` environment variable value appropriately. (#1824)
- The Jaeger exporter no longer batches exported spans itself, instead it relies on the SDK's `BatchSpanProcessor` for this functionality. (#1830)
- The Jaeger exporter creation functions (`NewRawExporter`, `NewExportPipeline`, and `InstallNewPipeline`) no longer accept the removed `Option` type as a variadic argument. (#1830)

### Removed

- Removed Jaeger Environment variables: `JAEGER_SERVICE_NAME`, `JAEGER_DISABLED`, `JAEGER_TAGS`
  These environment variables will no longer be used to override values of the Jaeger exporter (#1752)
- No longer set the links for a `Span` in `go.opentelemetry.io/otel/sdk/trace` that is configured to be a new root.
  This is unspecified behavior that the OpenTelemetry community plans to standardize in the future.
  To prevent backwards incompatible changes when it is specified, these links are removed. (#1726)
- Setting error status while recording error with Span from oteltest package. (#1729)
- The concept of a remote and local Span stored in a context is unified to just the current Span.
  Because of this `"go.opentelemetry.io/otel/trace".RemoteSpanContextFromContext` is removed as it is no longer needed.
  Instead, `"go.opentelemetry.io/otel/trace".SpanContextFromContext` can be used to return the current Span.
  If needed, that Span's `SpanContext.IsRemote()` can then be used to determine if it is remote or not. (#1731)
- The `HasRemoteParent` field of the `"go.opentelemetry.io/otel/sdk/trace".SamplingParameters` is removed.
  This field is redundant to the information returned from the `Remote` method of the `SpanContext` held in the `ParentContext` field. (#1749)
- The `trace.FlagsDebug` and `trace.FlagsDeferred` constants have been removed and will be localized to the B3 propagator. (#1770)
- Remove `Process` configuration, `WithProcessFromEnv` and `ProcessFromEnv`, and type from the Jaeger exporter package.
  The information that could be configured in the `Process` struct should be configured in a `Resource` instead. (#1776, #1804)
- Remove the `WithDisabled` option from the Jaeger exporter.
  To disable the exporter unregister it from the `TracerProvider` or use a no-operation `TracerProvider`. (#1806)
- Removed the functions `CollectorEndpointFromEnv` and `WithCollectorEndpointOptionFromEnv` from the Jaeger exporter.
  These functions for retrieving specific environment variable values are redundant of other internal functions and
  are not intended for end user use. (#1824)
- Removed the Jaeger exporter `WithSDKOptions` `Option`.
  This option was used to set SDK options for the exporter creation convenience functions.
  These functions are provided as a way to easily setup or install the exporter with what are deemed reasonable SDK settings for common use cases.
  If the SDK needs to be configured differently, the `NewRawExporter` function and direct setup of the SDK with the desired settings should be used. (#1825)
- The `WithBufferMaxCount` and `WithBatchMaxCount` `Option`s from the Jaeger exporter are removed.
  The exporter no longer batches exports, instead relying on the SDK's `BatchSpanProcessor` for this functionality. (#1830)
- The Jaeger exporter `Option` type is removed.
  The type is no longer used by the exporter to configure anything.
  All the previous configurations these options provided were duplicates of SDK configuration.
  They have been removed in favor of using the SDK configuration and focuses the exporter configuration to be only about the endpoints it will send telemetry to. (#1830)

## [0.19.0] - 2021-03-18

### Added

- Added `Marshaler` config option to `otlphttp` to enable otlp over json or protobufs. (#1586)
- A `ForceFlush` method to the `"go.opentelemetry.io/otel/sdk/trace".TracerProvider` to flush all registered `SpanProcessor`s. (#1608)
- Added `WithSampler` and `WithSpanLimits` to tracer provider. (#1633, #1702)
- `"go.opentelemetry.io/otel/trace".SpanContext` now has a `remote` property, and `IsRemote()` predicate, that is true when the `SpanContext` has been extracted from remote context data. (#1701)
- A `Valid` method to the `"go.opentelemetry.io/otel/attribute".KeyValue` type. (#1703)

### Changed

- `trace.SpanContext` is now immutable and has no exported fields. (#1573)
  - `trace.NewSpanContext()` can be used in conjunction with the `trace.SpanContextConfig` struct to initialize a new `SpanContext` where all values are known.
- Update the `ForceFlush` method signature to the `"go.opentelemetry.io/otel/sdk/trace".SpanProcessor` to accept a `context.Context` and return an error. (#1608)
- Update the `Shutdown` method to the `"go.opentelemetry.io/otel/sdk/trace".TracerProvider` return an error on shutdown failure. (#1608)
- The SimpleSpanProcessor will now shut down the enclosed `SpanExporter` and gracefully ignore subsequent calls to `OnEnd` after `Shutdown` is called. (#1612)
- `"go.opentelemetry.io/sdk/metric/controller.basic".WithPusher` is replaced with `WithExporter` to provide consistent naming across project. (#1656)
- Added non-empty string check for trace `Attribute` keys. (#1659)
- Add `description` to SpanStatus only when `StatusCode` is set to error. (#1662)
- Jaeger exporter falls back to `resource.Default`'s `service.name` if the exported Span does not have one. (#1673)
- Jaeger exporter populates Jaeger's Span Process from Resource. (#1673)
- Renamed the `LabelSet` method of `"go.opentelemetry.io/otel/sdk/resource".Resource` to `Set`. (#1692)
- Changed `WithSDK` to `WithSDKOptions` to accept variadic arguments of `TracerProviderOption` type in `go.opentelemetry.io/otel/exporters/trace/jaeger` package. (#1693)
- Changed `WithSDK` to `WithSDKOptions` to accept variadic arguments of `TracerProviderOption` type in `go.opentelemetry.io/otel/exporters/trace/zipkin` package. (#1693)

### Removed

- Removed `serviceName` parameter from Zipkin exporter and uses resource instead. (#1549)
- Removed `WithConfig` from tracer provider to avoid overriding configuration. (#1633)
- Removed the exported `SimpleSpanProcessor` and `BatchSpanProcessor` structs.
   These are now returned as a SpanProcessor interface from their respective constructors. (#1638)
- Removed `WithRecord()` from `trace.SpanOption` when creating a span. (#1660)
- Removed setting status to `Error` while recording an error as a span event in `RecordError`. (#1663)
- Removed `jaeger.WithProcess` configuration option. (#1673)
- Removed `ApplyConfig` method from `"go.opentelemetry.io/otel/sdk/trace".TracerProvider` and the now unneeded `Config` struct. (#1693)

### Fixed

- Jaeger Exporter: Ensure mapping between OTEL and Jaeger span data complies with the specification. (#1626)
- `SamplingResult.TraceState` is correctly propagated to a newly created span's `SpanContext`. (#1655)
- The `otel-collector` example now correctly flushes metric events prior to shutting down the exporter. (#1678)
- Do not set span status message in `SpanStatusFromHTTPStatusCode` if it can be inferred from `http.status_code`. (#1681)
- Synchronization issues in global trace delegate implementation. (#1686)
- Reduced excess memory usage by global `TracerProvider`. (#1687)

## [0.18.0] - 2021-03-03

### Added

- Added `resource.Default()` for use with meter and tracer providers. (#1507)
- `AttributePerEventCountLimit` and `AttributePerLinkCountLimit` for `SpanLimits`. (#1535)
- Added `Keys()` method to `propagation.TextMapCarrier` and `propagation.HeaderCarrier` to adapt `http.Header` to this interface. (#1544)
- Added `code` attributes to `go.opentelemetry.io/otel/semconv` package. (#1558)
- Compatibility testing suite in the CI system for the following systems. (#1567)
   | OS      | Go Version | Architecture |
   | ------- | ---------- | ------------ |
   | Ubuntu  | 1.15       | amd64        |
   | Ubuntu  | 1.14       | amd64        |
   | Ubuntu  | 1.15       | 386          |
   | Ubuntu  | 1.14       | 386          |
   | MacOS   | 1.15       | amd64        |
   | MacOS   | 1.14       | amd64        |
   | Windows | 1.15       | amd64        |
   | Windows | 1.14       | amd64        |
   | Windows | 1.15       | 386          |
   | Windows | 1.14       | 386          |

### Changed

- Replaced interface `oteltest.SpanRecorder` with its existing implementation
  `StandardSpanRecorder`. (#1542)
- Default span limit values to 128. (#1535)
- Rename `MaxEventsPerSpan`, `MaxAttributesPerSpan` and `MaxLinksPerSpan` to `EventCountLimit`, `AttributeCountLimit` and `LinkCountLimit`, and move these fields into `SpanLimits`. (#1535)
- Renamed the `otel/label` package to `otel/attribute`. (#1541)
- Vendor the Jaeger exporter's dependency on Apache Thrift. (#1551)
- Parallelize the CI linting and testing. (#1567)
- Stagger timestamps in exact aggregator tests. (#1569)
- Changed all examples to use `WithBatchTimeout(5 * time.Second)` rather than `WithBatchTimeout(5)`. (#1621)
- Prevent end-users from implementing some interfaces (#1575)

  ```
      "otel/exporters/otlp/otlphttp".Option
      "otel/exporters/stdout".Option
      "otel/oteltest".Option
      "otel/trace".TracerOption
      "otel/trace".SpanOption
      "otel/trace".EventOption
      "otel/trace".LifeCycleOption
      "otel/trace".InstrumentationOption
      "otel/sdk/resource".Option
      "otel/sdk/trace".ParentBasedSamplerOption
      "otel/sdk/trace".ReadOnlySpan
      "otel/sdk/trace".ReadWriteSpan
  ```

### Removed

- Removed attempt to resample spans upon changing the span name with `span.SetName()`. (#1545)
- The `test-benchmark` is no longer a dependency of the `precommit` make target. (#1567)
- Removed the `test-386` make target.
   This was replaced with a full compatibility testing suite (i.e. multi OS/arch) in the CI system. (#1567)

### Fixed

- The sequential timing check of timestamps in the stdout exporter are now setup explicitly to be sequential (#1571). (#1572)
- Windows build of Jaeger tests now compiles with OS specific functions (#1576). (#1577)
- The sequential timing check of timestamps of go.opentelemetry.io/otel/sdk/metric/aggregator/lastvalue are now setup explicitly to be sequential (#1578). (#1579)
- Validate tracestate header keys with vendors according to the W3C TraceContext specification (#1475). (#1581)
- The OTLP exporter includes related labels for translations of a GaugeArray (#1563). (#1570)

## [0.17.0] - 2021-02-12

### Changed

- Rename project default branch from `master` to `main`. (#1505)
- Reverse order in which `Resource` attributes are merged, per change in spec. (#1501)
- Add tooling to maintain "replace" directives in go.mod files automatically. (#1528)
- Create new modules: otel/metric, otel/trace, otel/oteltest, otel/sdk/export/metric, otel/sdk/metric (#1528)
- Move metric-related public global APIs from otel to otel/metric/global. (#1528)

## Fixed

- Fixed otlpgrpc reconnection issue.
- The example code in the README.md of `go.opentelemetry.io/otel/exporters/otlp` is moved to a compiled example test and used the new `WithAddress` instead of `WithEndpoint`. (#1513)
- The otel-collector example now uses the default OTLP receiver port of the collector.

## [0.16.0] - 2021-01-13

### Added

- Add the `ReadOnlySpan` and `ReadWriteSpan` interfaces to provide better control for accessing span data. (#1360)
- `NewGRPCDriver` function returns a `ProtocolDriver` that maintains a single gRPC connection to the collector. (#1369)
- Added documentation about the project's versioning policy. (#1388)
- Added `NewSplitDriver` for OTLP exporter that allows sending traces and metrics to different endpoints. (#1418)
- Added codeql workflow to GitHub Actions (#1428)
- Added Gosec workflow to GitHub Actions (#1429)
- Add new HTTP driver for OTLP exporter in `exporters/otlp/otlphttp`. Currently it only supports the binary protobuf payloads. (#1420)
- Add an OpenCensus exporter bridge. (#1444)

### Changed

- Rename `internal/testing` to `internal/internaltest`. (#1449)
- Rename `export.SpanData` to `export.SpanSnapshot` and use it only for exporting spans. (#1360)
- Store the parent's full `SpanContext` rather than just its span ID in the `span` struct. (#1360)
- Improve span duration accuracy. (#1360)
- Migrated CI/CD from CircleCI to GitHub Actions (#1382)
- Remove duplicate checkout from GitHub Actions workflow (#1407)
- Metric `array` aggregator renamed `exact` to match its `aggregation.Kind` (#1412)
- Metric `exact` aggregator includes per-point timestamps (#1412)
- Metric stdout exporter uses MinMaxSumCount aggregator for ValueRecorder instruments (#1412)
- `NewExporter` from `exporters/otlp` now takes a `ProtocolDriver` as a parameter. (#1369)
- Many OTLP Exporter options became gRPC ProtocolDriver options. (#1369)
- Unify endpoint API that related to OTel exporter. (#1401)
- Optimize metric histogram aggregator to reuse its slice of buckets. (#1435)
- Metric aggregator Count() and histogram Bucket.Counts are consistently `uint64`. (1430)
- Histogram aggregator accepts functional options, uses default boundaries if none given. (#1434)
- `SamplingResult` now passed a `Tracestate` from the parent `SpanContext` (#1432)
- Moved gRPC driver for OTLP exporter to `exporters/otlp/otlpgrpc`. (#1420)
- The `TraceContext` propagator now correctly propagates `TraceState` through the `SpanContext`. (#1447)
- Metric Push and Pull Controller components are combined into a single "basic" Controller:
  - `WithExporter()` and `Start()` to configure Push behavior
  - `Start()` is optional; use `Collect()` and `ForEach()` for Pull behavior
  - `Start()` and `Stop()` accept Context. (#1378)
- The `Event` type is moved from the `otel/sdk/export/trace` package to the `otel/trace` API package. (#1452)

### Removed

- Remove `errUninitializedSpan` as its only usage is now obsolete. (#1360)
- Remove Metric export functionality related to quantiles and summary data points: this is not specified (#1412)
- Remove DDSketch metric aggregator; our intention is to re-introduce this as an option of the histogram aggregator after [new OTLP histogram data types](https://github.com/open-telemetry/opentelemetry-proto/pull/226) are released (#1412)

### Fixed

- `BatchSpanProcessor.Shutdown()` will now shutdown underlying `export.SpanExporter`. (#1443)

## [0.15.0] - 2020-12-10

### Added

- The `WithIDGenerator` `TracerProviderOption` is added to the `go.opentelemetry.io/otel/trace` package to configure an `IDGenerator` for the `TracerProvider`. (#1363)

### Changed

- The Zipkin exporter now uses the Span status code to determine. (#1328)
- `NewExporter` and `Start` functions in `go.opentelemetry.io/otel/exporters/otlp` now receive `context.Context` as a first parameter. (#1357)
- Move the OpenCensus example into `example` directory. (#1359)
- Moved the SDK's `internal.IDGenerator` interface in to the `sdk/trace` package to enable support for externally-defined ID generators. (#1363)
- Bump `github.com/google/go-cmp` from 0.5.3 to 0.5.4 (#1374)
- Bump `github.com/golangci/golangci-lint` in `/internal/tools` (#1375)

### Fixed

- Metric SDK `SumObserver` and `UpDownSumObserver` instruments correctness fixes. (#1381)

## [0.14.0] - 2020-11-19

### Added

- An `EventOption` and the related `NewEventConfig` function are added to the `go.opentelemetry.io/otel` package to configure Span events. (#1254)
- A `TextMapPropagator` and associated `TextMapCarrier` are added to the `go.opentelemetry.io/otel/oteltest` package to test `TextMap` type propagators and their use. (#1259)
- `SpanContextFromContext` returns `SpanContext` from context. (#1255)
- `TraceState` has been added to `SpanContext`. (#1340)
- `DeploymentEnvironmentKey` added to `go.opentelemetry.io/otel/semconv` package. (#1323)
- Add an OpenCensus to OpenTelemetry tracing bridge. (#1305)
- Add a parent context argument to `SpanProcessor.OnStart` to follow the specification. (#1333)
- Add missing tests for `sdk/trace/attributes_map.go`. (#1337)

### Changed

- Move the `go.opentelemetry.io/otel/api/trace` package into `go.opentelemetry.io/otel/trace` with the following changes. (#1229) (#1307)
  - `ID` has been renamed to `TraceID`.
  - `IDFromHex` has been renamed to `TraceIDFromHex`.
  - `EmptySpanContext` is removed.
- Move the `go.opentelemetry.io/otel/api/trace/tracetest` package into `go.opentelemetry.io/otel/oteltest`. (#1229)
- OTLP Exporter updates:
  - supports OTLP v0.6.0 (#1230, #1354)
  - supports configurable aggregation temporality (default: Cumulative, optional: Stateless). (#1296)
- The Sampler is now called on local child spans. (#1233)
- The `Kind` type from the `go.opentelemetry.io/otel/api/metric` package was renamed to `InstrumentKind` to more specifically describe what it is and avoid semantic ambiguity. (#1240)
- The `MetricKind` method of the `Descriptor` type in the `go.opentelemetry.io/otel/api/metric` package was renamed to `Descriptor.InstrumentKind`.
   This matches the returned type and fixes misuse of the term metric. (#1240)
- Move test harness from the `go.opentelemetry.io/otel/api/apitest` package into `go.opentelemetry.io/otel/oteltest`. (#1241)
- Move the `go.opentelemetry.io/otel/api/metric/metrictest` package into `go.opentelemetry.io/oteltest` as part of #964. (#1252)
- Move the `go.opentelemetry.io/otel/api/metric` package into `go.opentelemetry.io/otel/metric` as part of #1303. (#1321)
- Move the `go.opentelemetry.io/otel/api/metric/registry` package into `go.opentelemetry.io/otel/metric/registry` as a part of #1303. (#1316)
- Move the `Number` type (together with related functions) from `go.opentelemetry.io/otel/api/metric` package into `go.opentelemetry.io/otel/metric/number` as a part of #1303. (#1316)
- The function signature of the Span `AddEvent` method in `go.opentelemetry.io/otel` is updated to no longer take an unused context and instead take a required name and a variable number of `EventOption`s. (#1254)
- The function signature of the Span `RecordError` method in `go.opentelemetry.io/otel` is updated to no longer take an unused context and instead take a required error value and a variable number of `EventOption`s. (#1254)
- Move the `go.opentelemetry.io/otel/api/global` package to `go.opentelemetry.io/otel`. (#1262) (#1330)
- Move the `Version` function from `go.opentelemetry.io/otel/sdk` to `go.opentelemetry.io/otel`. (#1330)
- Rename correlation context header from `"otcorrelations"` to `"baggage"` to match the OpenTelemetry specification. (#1267)
- Fix `Code.UnmarshalJSON` to work with valid JSON only. (#1276)
- The `resource.New()` method changes signature to support builtin attributes and functional options, including `telemetry.sdk.*` and
  `host.name` semantic conventions; the former method is renamed `resource.NewWithAttributes`. (#1235)
- The Prometheus exporter now exports non-monotonic counters (i.e. `UpDownCounter`s) as gauges. (#1210)
- Correct the `Span.End` method documentation in the `otel` API to state updates are not allowed on a span after it has ended. (#1310)
- Updated span collection limits for attribute, event and link counts to 1000 (#1318)
- Renamed `semconv.HTTPUrlKey` to `semconv.HTTPURLKey`. (#1338)

### Removed

- The `ErrInvalidHexID`, `ErrInvalidTraceIDLength`, `ErrInvalidSpanIDLength`, `ErrInvalidSpanIDLength`, or `ErrNilSpanID` from the `go.opentelemetry.io/otel` package are unexported now. (#1243)
- The `AddEventWithTimestamp` method on the `Span` interface in `go.opentelemetry.io/otel` is removed due to its redundancy.
   It is replaced by using the `AddEvent` method with a `WithTimestamp` option. (#1254)
- The `MockSpan` and `MockTracer` types are removed from `go.opentelemetry.io/otel/oteltest`.
   `Tracer` and `Span` from the same module should be used in their place instead. (#1306)
- `WorkerCount` option is removed from `go.opentelemetry.io/otel/exporters/otlp`. (#1350)
- Remove the following labels types: INT32, UINT32, UINT64 and FLOAT32. (#1314)

### Fixed

- Rename `MergeItererator` to `MergeIterator` in the `go.opentelemetry.io/otel/label` package. (#1244)
- The `go.opentelemetry.io/otel/api/global` packages global TextMapPropagator now delegates functionality to a globally set delegate for all previously returned propagators. (#1258)
- Fix condition in `label.Any`. (#1299)
- Fix global `TracerProvider` to pass options to its configured provider. (#1329)
- Fix missing handler for `ExactKind` aggregator in OTLP metrics transformer (#1309)

## [0.13.0] - 2020-10-08

### Added

- OTLP Metric exporter supports Histogram aggregation. (#1209)
- The `Code` struct from the `go.opentelemetry.io/otel/codes` package now supports JSON marshaling and unmarshaling as well as implements the `Stringer` interface. (#1214)
- A Baggage API to implement the OpenTelemetry specification. (#1217)
- Add Shutdown method to sdk/trace/provider, shutdown processors in the order they were registered. (#1227)

### Changed

- Set default propagator to no-op propagator. (#1184)
- The `HTTPSupplier`, `HTTPExtractor`, `HTTPInjector`, and `HTTPPropagator` from the `go.opentelemetry.io/otel/api/propagation` package were replaced with unified `TextMapCarrier` and `TextMapPropagator` in the `go.opentelemetry.io/otel/propagation` package. (#1212) (#1325)
- The `New` function from the `go.opentelemetry.io/otel/api/propagation` package was replaced with `NewCompositeTextMapPropagator` in the `go.opentelemetry.io/otel` package. (#1212)
- The status codes of the `go.opentelemetry.io/otel/codes` package have been updated to match the latest OpenTelemetry specification.
   They now are `Unset`, `Error`, and `Ok`.
   They no longer track the gRPC codes. (#1214)
- The `StatusCode` field of the `SpanData` struct in the `go.opentelemetry.io/otel/sdk/export/trace` package now uses the codes package from this package instead of the gRPC project. (#1214)
- Move the `go.opentelemetry.io/otel/api/baggage` package into `go.opentelemetry.io/otel/baggage`. (#1217) (#1325)
- A `Shutdown` method of `SpanProcessor` and all its implementations receives a context and returns an error. (#1264)

### Fixed

- Copies of data from arrays and slices passed to `go.opentelemetry.io/otel/label.ArrayValue()` are now used in the returned `Value` instead of using the mutable data itself. (#1226)

### Removed

- The `ExtractHTTP` and `InjectHTTP` functions from the `go.opentelemetry.io/otel/api/propagation` package were removed. (#1212)
- The `Propagators` interface from the `go.opentelemetry.io/otel/api/propagation` package was removed to conform to the OpenTelemetry specification.
   The explicit `TextMapPropagator` type can be used in its place as this is the `Propagator` type the specification defines. (#1212)
- The `SetAttribute` method of the `Span` from the `go.opentelemetry.io/otel/api/trace` package was removed given its redundancy with the `SetAttributes` method. (#1216)
- The internal implementation of Baggage storage is removed in favor of using the new Baggage API functionality. (#1217)
- Remove duplicate hostname key `HostHostNameKey` in Resource semantic conventions. (#1219)
- Nested array/slice support has been removed. (#1226)

## [0.12.0] - 2020-09-24

### Added

- A `SpanConfigure` function in `go.opentelemetry.io/otel/api/trace` to create a new `SpanConfig` from `SpanOption`s. (#1108)
- In the `go.opentelemetry.io/otel/api/trace` package, `NewTracerConfig` was added to construct new `TracerConfig`s.
   This addition was made to conform with our project option conventions. (#1155)
- Instrumentation library information was added to the Zipkin exporter. (#1119)
- The `SpanProcessor` interface now has a `ForceFlush()` method. (#1166)
- More semantic conventions for k8s as resource attributes. (#1167)

### Changed

- Add reconnecting udp connection type to Jaeger exporter.
   This change adds a new optional implementation of the udp conn interface used to detect changes to an agent's host dns record.
   It then adopts the new destination address to ensure the exporter doesn't get stuck. This change was ported from jaegertracing/jaeger-client-go#520. (#1063)
- Replace `StartOption` and `EndOption` in `go.opentelemetry.io/otel/api/trace` with `SpanOption`.
   This change is matched by replacing the `StartConfig` and `EndConfig` with a unified `SpanConfig`. (#1108)
- Replace the `LinkedTo` span option in `go.opentelemetry.io/otel/api/trace` with `WithLinks`.
   This is be more consistent with our other option patterns, i.e. passing the item to be configured directly instead of its component parts, and provides a cleaner function signature. (#1108)
- The `go.opentelemetry.io/otel/api/trace` `TracerOption` was changed to an interface to conform to project option conventions. (#1109)
- Move the `B3` and `TraceContext` from within the `go.opentelemetry.io/otel/api/trace` package to their own `go.opentelemetry.io/otel/propagators` package.
    This removal of the propagators is reflective of the OpenTelemetry specification for these propagators as well as cleans up the `go.opentelemetry.io/otel/api/trace` API. (#1118)
- Rename Jaeger tags used for instrumentation library information to reflect changes in OpenTelemetry specification. (#1119)
- Rename `ProbabilitySampler` to `TraceIDRatioBased` and change semantics to ignore parent span sampling status. (#1115)
- Move `tools` package under `internal`. (#1141)
- Move `go.opentelemetry.io/otel/api/correlation` package to `go.opentelemetry.io/otel/api/baggage`. (#1142)
   The `correlation.CorrelationContext` propagator has been renamed `baggage.Baggage`.  Other exported functions and types are unchanged.
- Rename `ParentOrElse` sampler to `ParentBased` and allow setting samplers depending on parent span. (#1153)
- In the `go.opentelemetry.io/otel/api/trace` package, `SpanConfigure` was renamed to `NewSpanConfig`. (#1155)
- Change `dependabot.yml` to add a `Skip Changelog` label to dependabot-sourced PRs. (#1161)
- The [configuration style guide](https://github.com/open-telemetry/opentelemetry-go/blob/master/CONTRIBUTING.md#config) has been updated to
   recommend the use of `newConfig()` instead of `configure()`. (#1163)
- The `otlp.Config` type has been unexported and changed to `otlp.config`, along with its initializer. (#1163)
- Ensure exported interface types include parameter names and update the
   Style Guide to reflect this styling rule. (#1172)
- Don't consider unset environment variable for resource detection to be an error. (#1170)
- Rename `go.opentelemetry.io/otel/api/metric.ConfigureInstrument` to `NewInstrumentConfig` and
  `go.opentelemetry.io/otel/api/metric.ConfigureMeter` to `NewMeterConfig`.
- ValueObserver instruments use LastValue aggregator by default. (#1165)
- OTLP Metric exporter supports LastValue aggregation. (#1165)
- Move the `go.opentelemetry.io/otel/api/unit` package to `go.opentelemetry.io/otel/unit`. (#1185)
- Rename `Provider` to `MeterProvider` in the `go.opentelemetry.io/otel/api/metric` package. (#1190)
- Rename `NoopProvider` to `NoopMeterProvider` in the `go.opentelemetry.io/otel/api/metric` package. (#1190)
- Rename `NewProvider` to `NewMeterProvider` in the `go.opentelemetry.io/otel/api/metric/metrictest` package. (#1190)
- Rename `Provider` to `MeterProvider` in the `go.opentelemetry.io/otel/api/metric/registry` package. (#1190)
- Rename `NewProvider` to `NewMeterProvider` in the `go.opentelemetry.io/otel/api/metri/registryc` package. (#1190)
- Rename `Provider` to `TracerProvider` in the `go.opentelemetry.io/otel/api/trace` package. (#1190)
- Rename `NoopProvider` to `NoopTracerProvider` in the `go.opentelemetry.io/otel/api/trace` package. (#1190)
- Rename `Provider` to `TracerProvider` in the `go.opentelemetry.io/otel/api/trace/tracetest` package. (#1190)
- Rename `NewProvider` to `NewTracerProvider` in the `go.opentelemetry.io/otel/api/trace/tracetest` package. (#1190)
- Rename `WrapperProvider` to `WrapperTracerProvider` in the `go.opentelemetry.io/otel/bridge/opentracing` package. (#1190)
- Rename `NewWrapperProvider` to `NewWrapperTracerProvider` in the `go.opentelemetry.io/otel/bridge/opentracing` package. (#1190)
- Rename `Provider` method of the pull controller to `MeterProvider` in the `go.opentelemetry.io/otel/sdk/metric/controller/pull` package. (#1190)
- Rename `Provider` method of the push controller to `MeterProvider` in the `go.opentelemetry.io/otel/sdk/metric/controller/push` package. (#1190)
- Rename `ProviderOptions` to `TracerProviderConfig` in the `go.opentelemetry.io/otel/sdk/trace` package. (#1190)
- Rename `ProviderOption` to `TracerProviderOption` in the `go.opentelemetry.io/otel/sdk/trace` package. (#1190)
- Rename `Provider` to `TracerProvider` in the `go.opentelemetry.io/otel/sdk/trace` package. (#1190)
- Rename `NewProvider` to `NewTracerProvider` in the `go.opentelemetry.io/otel/sdk/trace` package. (#1190)
- Renamed `SamplingDecision` values to comply with OpenTelemetry specification change. (#1192)
- Renamed Zipkin attribute names from `ot.status_code & ot.status_description` to `otel.status_code & otel.status_description`. (#1201)
- The default SDK now invokes registered `SpanProcessor`s in the order they were registered with the `TracerProvider`. (#1195)
- Add test of spans being processed by the `SpanProcessor`s in the order they were registered. (#1203)

### Removed

- Remove the B3 propagator from `go.opentelemetry.io/otel/propagators`. It is now located in the
   `go.opentelemetry.io/contrib/propagators/` module. (#1191)
- Remove the semantic convention for HTTP status text, `HTTPStatusTextKey` from package `go.opentelemetry.io/otel/semconv`. (#1194)

### Fixed

- Zipkin example no longer mentions `ParentSampler`, corrected to `ParentBased`. (#1171)
- Fix missing shutdown processor in otel-collector example. (#1186)
- Fix missing shutdown processor in basic and namedtracer examples. (#1197)

## [0.11.0] - 2020-08-24

### Added

- Support for exporting array-valued attributes via OTLP. (#992)
- `Noop` and `InMemory` `SpanBatcher` implementations to help with testing integrations. (#994)
- Support for filtering metric label sets. (#1047)
- A dimensionality-reducing metric Processor. (#1057)
- Integration tests for more OTel Collector Attribute types. (#1062)
- A new `WithSpanProcessor` `ProviderOption` is added to the `go.opentelemetry.io/otel/sdk/trace` package to create a `Provider` and automatically register the `SpanProcessor`. (#1078)

### Changed

- Rename `sdk/metric/processor/test` to `sdk/metric/processor/processortest`. (#1049)
- Rename `sdk/metric/controller/test` to `sdk/metric/controller/controllertest`. (#1049)
- Rename `api/testharness` to `api/apitest`. (#1049)
- Rename `api/trace/testtrace` to `api/trace/tracetest`. (#1049)
- Change Metric Processor to merge multiple observations. (#1024)
- The `go.opentelemetry.io/otel/bridge/opentracing` bridge package has been made into its own module.
   This removes the package dependencies of this bridge from the rest of the OpenTelemetry based project. (#1038)
- Renamed `go.opentelemetry.io/otel/api/standard` package to `go.opentelemetry.io/otel/semconv` to avoid the ambiguous and generic name `standard` and better describe the package as containing OpenTelemetry semantic conventions. (#1016)
- The environment variable used for resource detection has been changed from `OTEL_RESOURCE_LABELS` to `OTEL_RESOURCE_ATTRIBUTES` (#1042)
- Replace `WithSyncer` with `WithBatcher` in examples. (#1044)
- Replace the `google.golang.org/grpc/codes` dependency in the API with an equivalent `go.opentelemetry.io/otel/codes` package. (#1046)
- Merge the `go.opentelemetry.io/otel/api/label` and `go.opentelemetry.io/otel/api/kv` into the new `go.opentelemetry.io/otel/label` package. (#1060)
- Unify Callback Function Naming.
   Rename `*Callback` with `*Func`. (#1061)
- CI builds validate against last two versions of Go, dropping 1.13 and adding 1.15. (#1064)
- The `go.opentelemetry.io/otel/sdk/export/trace` interfaces `SpanSyncer` and `SpanBatcher` have been replaced with a specification compliant `Exporter` interface.
   This interface still supports the export of `SpanData`, but only as a slice.
   Implementation are also required now to return any error from `ExportSpans` if one occurs as well as implement a `Shutdown` method for exporter clean-up. (#1078)
- The `go.opentelemetry.io/otel/sdk/trace` `NewBatchSpanProcessor` function no longer returns an error.
   If a `nil` exporter is passed as an argument to this function, instead of it returning an error, it now returns a `BatchSpanProcessor` that handles the export of `SpanData` by not taking any action. (#1078)
- The `go.opentelemetry.io/otel/sdk/trace` `NewProvider` function to create a `Provider` no longer returns an error, instead only a `*Provider`.
   This change is related to `NewBatchSpanProcessor` not returning an error which was the only error this function would return. (#1078)

### Removed

- Duplicate, unused API sampler interface. (#999)
   Use the [`Sampler` interface](https://github.com/open-telemetry/opentelemetry-go/blob/v0.11.0/sdk/trace/sampling.go) provided by the SDK instead.
- The `grpctrace` instrumentation was moved to the `go.opentelemetry.io/contrib` repository and out of this repository.
   This move includes moving the `grpc` example to the `go.opentelemetry.io/contrib` as well. (#1027)
- The `WithSpan` method of the `Tracer` interface.
   The functionality this method provided was limited compared to what a user can provide themselves.
   It was removed with the understanding that if there is sufficient user need it can be added back based on actual user usage. (#1043)
- The `RegisterSpanProcessor` and `UnregisterSpanProcessor` functions.
   These were holdovers from an approach prior to the TracerProvider design. They were not used anymore. (#1077)
- The `oterror` package. (#1026)
- The `othttp` and `httptrace` instrumentations were moved to `go.opentelemetry.io/contrib`. (#1032)

### Fixed

- The `semconv.HTTPServerMetricAttributesFromHTTPRequest()` function no longer generates the high-cardinality `http.request.content.length` label. (#1031)
- Correct instrumentation version tag in Jaeger exporter. (#1037)
- The SDK span will now set an error event if the `End` method is called during a panic (i.e. it was deferred). (#1043)
- Move internally generated protobuf code from the `go.opentelemetry.io/otel` to the OTLP exporter to reduce dependency overhead. (#1050)
- The `otel-collector` example referenced outdated collector processors. (#1006)

## [0.10.0] - 2020-07-29

This release migrates the default OpenTelemetry SDK into its own Go module, decoupling the SDK from the API and reducing dependencies for instrumentation packages.

### Added

- The Zipkin exporter now has `NewExportPipeline` and `InstallNewPipeline` constructor functions to match the common pattern.
    These function build a new exporter with default SDK options and register the exporter with the `global` package respectively. (#944)
- Add propagator option for gRPC instrumentation. (#986)
- The `testtrace` package now tracks the `trace.SpanKind` for each span. (#987)

### Changed

- Replace the `RegisterGlobal` `Option` in the Jaeger exporter with an `InstallNewPipeline` constructor function.
   This matches the other exporter constructor patterns and will register a new exporter after building it with default configuration. (#944)
- The trace (`go.opentelemetry.io/otel/exporters/trace/stdout`) and metric (`go.opentelemetry.io/otel/exporters/metric/stdout`) `stdout` exporters are now merged into a single exporter at `go.opentelemetry.io/otel/exporters/stdout`.
   This new exporter was made into its own Go module to follow the pattern of all exporters and decouple it from the `go.opentelemetry.io/otel` module. (#956, #963)
- Move the `go.opentelemetry.io/otel/exporters/test` test package to `go.opentelemetry.io/otel/sdk/export/metric/metrictest`. (#962)
- The `go.opentelemetry.io/otel/api/kv/value` package was merged into the parent `go.opentelemetry.io/otel/api/kv` package. (#968)
  - `value.Bool` was replaced with `kv.BoolValue`.
  - `value.Int64` was replaced with `kv.Int64Value`.
  - `value.Uint64` was replaced with `kv.Uint64Value`.
  - `value.Float64` was replaced with `kv.Float64Value`.
  - `value.Int32` was replaced with `kv.Int32Value`.
  - `value.Uint32` was replaced with `kv.Uint32Value`.
  - `value.Float32` was replaced with `kv.Float32Value`.
  - `value.String` was replaced with `kv.StringValue`.
  - `value.Int` was replaced with `kv.IntValue`.
  - `value.Uint` was replaced with `kv.UintValue`.
  - `value.Array` was replaced with `kv.ArrayValue`.
- Rename `Infer` to `Any` in the `go.opentelemetry.io/otel/api/kv` package. (#972)
- Change `othttp` to use the `httpsnoop` package to wrap the `ResponseWriter` so that optional interfaces (`http.Hijacker`, `http.Flusher`, etc.) that are implemented by the original `ResponseWriter`are also implemented by the wrapped `ResponseWriter`. (#979)
- Rename `go.opentelemetry.io/otel/sdk/metric/aggregator/test` package to `go.opentelemetry.io/otel/sdk/metric/aggregator/aggregatortest`. (#980)
- Make the SDK into its own Go module called `go.opentelemetry.io/otel/sdk`. (#985)
- Changed the default trace `Sampler` from `AlwaysOn` to `ParentOrElse(AlwaysOn)`. (#989)

### Removed

- The `IndexedAttribute` function from the `go.opentelemetry.io/otel/api/label` package was removed in favor of `IndexedLabel` which it was synonymous with. (#970)

### Fixed

- Bump github.com/golangci/golangci-lint from 1.28.3 to 1.29.0 in /tools. (#953)
- Bump github.com/google/go-cmp from 0.5.0 to 0.5.1. (#957)
- Use `global.Handle` for span export errors in the OTLP exporter. (#946)
- Correct Go language formatting in the README documentation. (#961)
- Remove default SDK dependencies from the `go.opentelemetry.io/otel/api` package. (#977)
- Remove default SDK dependencies from the `go.opentelemetry.io/otel/instrumentation` package. (#983)
- Move documented examples for `go.opentelemetry.io/otel/instrumentation/grpctrace` interceptors into Go example tests. (#984)

## [0.9.0] - 2020-07-20

### Added

- A new Resource Detector interface is included to allow resources to be automatically detected and included. (#939)
- A Detector to automatically detect resources from an environment variable. (#939)
- Github action to generate protobuf Go bindings locally in `internal/opentelemetry-proto-gen`. (#938)
- OTLP .proto files from `open-telemetry/opentelemetry-proto` imported as a git submodule under `internal/opentelemetry-proto`.
   References to `github.com/open-telemetry/opentelemetry-proto` changed to `go.opentelemetry.io/otel/internal/opentelemetry-proto-gen`. (#942)

### Changed

- Non-nil value `struct`s for key-value pairs will be marshalled using JSON rather than `Sprintf`. (#948)

### Removed

- Removed dependency on `github.com/open-telemetry/opentelemetry-collector`. (#943)

## [0.8.0] - 2020-07-09

### Added

- The `B3Encoding` type to represent the B3 encoding(s) the B3 propagator can inject.
   A value for HTTP supported encodings (Multiple Header: `MultipleHeader`, Single Header: `SingleHeader`) are included. (#882)
- The `FlagsDeferred` trace flag to indicate if the trace sampling decision has been deferred. (#882)
- The `FlagsDebug` trace flag to indicate if the trace is a debug trace. (#882)
- Add `peer.service` semantic attribute. (#898)
- Add database-specific semantic attributes. (#899)
- Add semantic convention for `faas.coldstart` and `container.id`. (#909)
- Add http content size semantic conventions. (#905)
- Include `http.request_content_length` in HTTP request basic attributes. (#905)
- Add semantic conventions for operating system process resource attribute keys. (#919)
- The Jaeger exporter now has a `WithBatchMaxCount` option to specify the maximum number of spans sent in a batch. (#931)

### Changed

- Update `CONTRIBUTING.md` to ask for updates to `CHANGELOG.md` with each pull request. (#879)
- Use lowercase header names for B3 Multiple Headers. (#881)
- The B3 propagator `SingleHeader` field has been replaced with `InjectEncoding`.
   This new field can be set to combinations of the `B3Encoding` bitmasks and will inject trace information in these encodings.
   If no encoding is set, the propagator will default to `MultipleHeader` encoding. (#882)
- The B3 propagator now extracts from either HTTP encoding of B3 (Single Header or Multiple Header) based on what is contained in the header.
   Preference is given to Single Header encoding with Multiple Header being the fallback if Single Header is not found or is invalid.
   This behavior change is made to dynamically support all correctly encoded traces received instead of having to guess the expected encoding prior to receiving. (#882)
- Extend semantic conventions for RPC. (#900)
- To match constant naming conventions in the `api/standard` package, the `FaaS*` key names are appended with a suffix of `Key`. (#920)
  - `"api/standard".FaaSName` -> `FaaSNameKey`
  - `"api/standard".FaaSID` -> `FaaSIDKey`
  - `"api/standard".FaaSVersion` -> `FaaSVersionKey`
  - `"api/standard".FaaSInstance` -> `FaaSInstanceKey`

### Removed

- The `FlagsUnused` trace flag is removed.
   The purpose of this flag was to act as the inverse of `FlagsSampled`, the inverse of `FlagsSampled` is used instead. (#882)
- The B3 header constants (`B3SingleHeader`, `B3DebugFlagHeader`, `B3TraceIDHeader`, `B3SpanIDHeader`, `B3SampledHeader`, `B3ParentSpanIDHeader`) are removed.
   If B3 header keys are needed [the authoritative OpenZipkin package constants](https://pkg.go.dev/github.com/openzipkin/zipkin-go@v0.2.2/propagation/b3?tab=doc#pkg-constants) should be used instead. (#882)

### Fixed

- The B3 Single Header name is now correctly `b3` instead of the previous `X-B3`. (#881)
- The B3 propagator now correctly supports sampling only values (`b3: 0`, `b3: 1`, or `b3: d`) for a Single B3 Header. (#882)
- The B3 propagator now propagates the debug flag.
   This removes the behavior of changing the debug flag into a set sampling bit.
   Instead, this now follow the B3 specification and omits the `X-B3-Sampling` header. (#882)
- The B3 propagator now tracks "unset" sampling state (meaning "defer the decision") and does not set the `X-B3-Sampling` header when injecting. (#882)
- Bump github.com/itchyny/gojq from 0.10.3 to 0.10.4 in /tools. (#883)
- Bump github.com/opentracing/opentracing-go from v1.1.1-0.20190913142402-a7454ce5950e to v1.2.0. (#885)
- The tracing time conversion for OTLP spans is now correctly set to `UnixNano`. (#896)
- Ensure span status is not set to `Unknown` when no HTTP status code is provided as it is assumed to be `200 OK`. (#908)
- Ensure `httptrace.clientTracer` closes `http.headers` span. (#912)
- Prometheus exporter will not apply stale updates or forget inactive metrics. (#903)
- Add test for api.standard `HTTPClientAttributesFromHTTPRequest`. (#905)
- Bump github.com/golangci/golangci-lint from 1.27.0 to 1.28.1 in /tools. (#901, #913)
- Update otel-collector example to use the v0.5.0 collector. (#915)
- The `grpctrace` instrumentation uses a span name conforming to the OpenTelemetry semantic conventions (does not contain a leading slash (`/`)). (#922)
- The `grpctrace` instrumentation includes an `rpc.method` attribute now set to the gRPC method name. (#900, #922)
- The `grpctrace` instrumentation `rpc.service` attribute now contains the package name if one exists.
   This is in accordance with OpenTelemetry semantic conventions. (#922)
- Correlation Context extractor will no longer insert an empty map into the returned context when no valid values are extracted. (#923)
- Bump google.golang.org/api from 0.28.0 to 0.29.0 in /exporters/trace/jaeger. (#925)
- Bump github.com/itchyny/gojq from 0.10.4 to 0.11.0 in /tools. (#926)
- Bump github.com/golangci/golangci-lint from 1.28.1 to 1.28.2 in /tools. (#930)

## [0.7.0] - 2020-06-26

This release implements the v0.5.0 version of the OpenTelemetry specification.

### Added

- The othttp instrumentation now includes default metrics. (#861)
- This CHANGELOG file to track all changes in the project going forward.
- Support for array type attributes. (#798)
- Apply transitive dependabot go.mod dependency updates as part of a new automatic Github workflow. (#844)
- Timestamps are now passed to exporters for each export. (#835)
- Add new `Accumulation` type to metric SDK to transport telemetry from `Accumulator`s to `Processor`s.
   This replaces the prior `Record` `struct` use for this purpose. (#835)
- New dependabot integration to automate package upgrades. (#814)
- `Meter` and `Tracer` implementations accept instrumentation version version as an optional argument.
   This instrumentation version is passed on to exporters. (#811) (#805) (#802)
- The OTLP exporter includes the instrumentation version in telemetry it exports. (#811)
- Environment variables for Jaeger exporter are supported. (#796)
- New `aggregation.Kind` in the export metric API. (#808)
- New example that uses OTLP and the collector. (#790)
- Handle errors in the span `SetName` during span initialization. (#791)
- Default service config to enable retries for retry-able failed requests in the OTLP exporter and an option to override this default. (#777)
- New `go.opentelemetry.io/otel/api/oterror` package to uniformly support error handling and definitions for the project. (#778)
- New `global` default implementation of the `go.opentelemetry.io/otel/api/oterror.Handler` interface to be used to handle errors prior to an user defined `Handler`.
   There is also functionality for the user to register their `Handler` as well as a convenience function `Handle` to handle an error with this global `Handler`(#778)
- Options to specify propagators for httptrace and grpctrace instrumentation. (#784)
- The required `application/json` header for the Zipkin exporter is included in all exports. (#774)
- Integrate HTTP semantics helpers from the contrib repository into the `api/standard` package. #769

### Changed

- Rename `Integrator` to `Processor` in the metric SDK. (#863)
- Rename `AggregationSelector` to `AggregatorSelector`. (#859)
- Rename `SynchronizedCopy` to `SynchronizedMove`. (#858)
- Rename `simple` integrator to `basic` integrator. (#857)
- Merge otlp collector examples. (#841)
- Change the metric SDK to support cumulative, delta, and pass-through exporters directly.
   With these changes, cumulative and delta specific exporters are able to request the correct kind of aggregation from the SDK. (#840)
- The `Aggregator.Checkpoint` API is renamed to `SynchronizedCopy` and adds an argument, a different `Aggregator` into which the copy is stored. (#812)
- The `export.Aggregator` contract is that `Update()` and `SynchronizedCopy()` are synchronized with each other.
   All the aggregation interfaces (`Sum`, `LastValue`, ...) are not meant to be synchronized, as the caller is expected to synchronize aggregators at a higher level after the `Accumulator`.
   Some of the `Aggregators` used unnecessary locking and that has been cleaned up. (#812)
- Use of `metric.Number` was replaced by `int64` now that we use `sync.Mutex` in the `MinMaxSumCount` and `Histogram` `Aggregators`. (#812)
- Replace `AlwaysParentSample` with `ParentSample(fallback)` to match the OpenTelemetry v0.5.0 specification. (#810)
- Rename `sdk/export/metric/aggregator` to `sdk/export/metric/aggregation`. #808
- Send configured headers with every request in the OTLP exporter, instead of just on connection creation. (#806)
- Update error handling for any one off error handlers, replacing, instead, with the `global.Handle` function. (#791)
- Rename `plugin` directory to `instrumentation` to match the OpenTelemetry specification. (#779)
- Makes the argument order to Histogram and DDSketch `New()` consistent. (#781)

### Removed

- `Uint64NumberKind` and related functions from the API. (#864)
- Context arguments from `Aggregator.Checkpoint` and `Integrator.Process` as they were unused. (#803)
- `SpanID` is no longer included in parameters for sampling decision to match the OpenTelemetry specification. (#775)

### Fixed

- Upgrade OTLP exporter to opentelemetry-proto matching the opentelemetry-collector v0.4.0 release. (#866)
- Allow changes to `go.sum` and `go.mod` when running dependabot tidy-up. (#871)
- Bump github.com/stretchr/testify from 1.4.0 to 1.6.1. (#824)
- Bump github.com/prometheus/client_golang from 1.7.0 to 1.7.1 in /exporters/metric/prometheus. (#867)
- Bump google.golang.org/grpc from 1.29.1 to 1.30.0 in /exporters/trace/jaeger. (#853)
- Bump google.golang.org/grpc from 1.29.1 to 1.30.0 in /exporters/trace/zipkin. (#854)
- Bumps github.com/golang/protobuf from 1.3.2 to 1.4.2 (#848)
- Bump github.com/stretchr/testify from 1.4.0 to 1.6.1 in /exporters/otlp (#817)
- Bump github.com/golangci/golangci-lint from 1.25.1 to 1.27.0 in /tools (#828)
- Bump github.com/prometheus/client_golang from 1.5.0 to 1.7.0 in /exporters/metric/prometheus (#838)
- Bump github.com/stretchr/testify from 1.4.0 to 1.6.1 in /exporters/trace/jaeger (#829)
- Bump github.com/benbjohnson/clock from 1.0.0 to 1.0.3 (#815)
- Bump github.com/stretchr/testify from 1.4.0 to 1.6.1 in /exporters/trace/zipkin (#823)
- Bump github.com/itchyny/gojq from 0.10.1 to 0.10.3 in /tools (#830)
- Bump github.com/stretchr/testify from 1.4.0 to 1.6.1 in /exporters/metric/prometheus (#822)
- Bump google.golang.org/grpc from 1.27.1 to 1.29.1 in /exporters/trace/zipkin (#820)
- Bump google.golang.org/grpc from 1.27.1 to 1.29.1 in /exporters/trace/jaeger (#831)
- Bump github.com/google/go-cmp from 0.4.0 to 0.5.0 (#836)
- Bump github.com/google/go-cmp from 0.4.0 to 0.5.0 in /exporters/trace/jaeger (#837)
- Bump github.com/google/go-cmp from 0.4.0 to 0.5.0 in /exporters/otlp (#839)
- Bump google.golang.org/api from 0.20.0 to 0.28.0 in /exporters/trace/jaeger (#843)
- Set span status from HTTP status code in the othttp instrumentation. (#832)
- Fixed typo in push controller comment. (#834)
- The `Aggregator` testing has been updated and cleaned. (#812)
- `metric.Number(0)` expressions are replaced by `0` where possible. (#812)
- Fixed `global` `handler_test.go` test failure. #804
- Fixed `BatchSpanProcessor.Shutdown` to wait until all spans are processed. (#766)
- Fixed OTLP example's accidental early close of exporter. (#807)
- Ensure zipkin exporter reads and closes response body. (#788)
- Update instrumentation to use `api/standard` keys instead of custom keys. (#782)
- Clean up tools and RELEASING documentation. (#762)

## [0.6.0] - 2020-05-21

### Added

- Support for `Resource`s in the prometheus exporter. (#757)
- New pull controller. (#751)
- New `UpDownSumObserver` instrument. (#750)
- OpenTelemetry collector demo. (#711)
- New `SumObserver` instrument. (#747)
- New `UpDownCounter` instrument. (#745)
- New timeout `Option` and configuration function `WithTimeout` to the push controller. (#742)
- New `api/standards` package to implement semantic conventions and standard key-value generation. (#731)

### Changed

- Rename `Register*` functions in the metric API to `New*` for all `Observer` instruments. (#761)
- Use `[]float64` for histogram boundaries, not `[]metric.Number`. (#758)
- Change OTLP example to use exporter as a trace `Syncer` instead of as an unneeded `Batcher`. (#756)
- Replace `WithResourceAttributes()` with `WithResource()` in the trace SDK. (#754)
- The prometheus exporter now uses the new pull controller. (#751)
- Rename `ScheduleDelayMillis` to `BatchTimeout` in the trace `BatchSpanProcessor`.(#752)
- Support use of synchronous instruments in asynchronous callbacks (#725)
- Move `Resource` from the `Export` method parameter into the metric export `Record`. (#739)
- Rename `Observer` instrument to `ValueObserver`. (#734)
- The push controller now has a method (`Provider()`) to return a `metric.Provider` instead of the old `Meter` method that acted as a `metric.Provider`. (#738)
- Replace `Measure` instrument by `ValueRecorder` instrument. (#732)
- Rename correlation context header from `"Correlation-Context"` to `"otcorrelations"` to match the OpenTelemetry specification. (#727)

### Fixed

- Ensure gRPC `ClientStream` override methods do not panic in grpctrace package. (#755)
- Disable parts of `BatchSpanProcessor` test until a fix is found. (#743)
- Fix `string` case in `kv` `Infer` function. (#746)
- Fix panic in grpctrace client interceptors. (#740)
- Refactor the `api/metrics` push controller and add `CheckpointSet` synchronization. (#737)
- Rewrite span batch process queue batching logic. (#719)
- Remove the push controller named Meter map. (#738)
- Fix Histogram aggregator initial state (fix #735). (#736)
- Ensure golang alpine image is running `golang-1.14` for examples. (#733)
- Added test for grpctrace `UnaryInterceptorClient`. (#695)
- Rearrange `api/metric` code layout. (#724)

## [0.5.0] - 2020-05-13

### Added

- Batch `Observer` callback support. (#717)
- Alias `api` types to root package of project. (#696)
- Create basic `othttp.Transport` for simple client instrumentation. (#678)
- `SetAttribute(string, interface{})` to the trace API. (#674)
- Jaeger exporter option that allows user to specify custom http client. (#671)
- `Stringer` and `Infer` methods to `key`s. (#662)

### Changed

- Rename `NewKey` in the `kv` package to just `Key`. (#721)
- Move `core` and `key` to `kv` package. (#720)
- Make the metric API `Meter` a `struct` so the abstract `MeterImpl` can be passed and simplify implementation. (#709)
- Rename SDK `Batcher` to `Integrator` to match draft OpenTelemetry SDK specification. (#710)
- Rename SDK `Ungrouped` integrator to `simple.Integrator` to match draft OpenTelemetry SDK specification. (#710)
- Rename SDK `SDK` `struct` to `Accumulator` to match draft OpenTelemetry SDK specification. (#710)
- Move `Number` from `core` to `api/metric` package. (#706)
- Move `SpanContext` from `core` to `trace` package. (#692)
- Change traceparent header from `Traceparent` to `traceparent` to implement the W3C specification. (#681)

### Fixed

- Update tooling to run generators in all submodules. (#705)
- gRPC interceptor regexp to match methods without a service name. (#683)
- Use a `const` for padding 64-bit B3 trace IDs. (#701)
- Update `mockZipkin` listen address from `:0` to `127.0.0.1:0`. (#700)
- Left-pad 64-bit B3 trace IDs with zero. (#698)
- Propagate at least the first W3C tracestate header. (#694)
- Remove internal `StateLocker` implementation. (#688)
- Increase instance size CI system uses. (#690)
- Add a `key` benchmark and use reflection in `key.Infer()`. (#679)
- Fix internal `global` test by using `global.Meter` with `RecordBatch()`. (#680)
- Reimplement histogram using mutex instead of `StateLocker`. (#669)
- Switch `MinMaxSumCount` to a mutex lock implementation instead of `StateLocker`. (#667)
- Update documentation to not include any references to `WithKeys`. (#672)
- Correct misspelling. (#668)
- Fix clobbering of the span context if extraction fails. (#656)
- Bump `golangci-lint` and work around the corrupting bug. (#666) (#670)

## [0.4.3] - 2020-04-24

### Added

- `Dockerfile` and `docker-compose.yml` to run example code. (#635)
- New `grpctrace` package that provides gRPC client and server interceptors for both unary and stream connections. (#621)
- New `api/label` package, providing common label set implementation. (#651)
- Support for JSON marshaling of `Resources`. (#654)
- `TraceID` and `SpanID` implementations for `Stringer` interface. (#642)
- `RemoteAddrKey` in the othttp plugin to include the HTTP client address in top-level spans. (#627)
- `WithSpanFormatter` option to the othttp plugin. (#617)
- Updated README to include section for compatible libraries and include reference to the contrib repository. (#612)
- The prometheus exporter now supports exporting histograms. (#601)
- A `String` method to the `Resource` to return a hashable identifier for a now unique resource. (#613)
- An `Iter` method to the `Resource` to return an array `AttributeIterator`. (#613)
- An `Equal` method to the `Resource` test the equivalence of resources. (#613)
- An iterable structure (`AttributeIterator`) for `Resource` attributes.

### Changed

- zipkin export's `NewExporter` now requires a `serviceName` argument to ensure this needed values is provided. (#644)
- Pass `Resources` through the metrics export pipeline. (#659)

### Removed

- `WithKeys` option from the metric API. (#639)

### Fixed

- Use the `label.Set.Equivalent` value instead of an encoding in the batcher. (#658)
- Correct typo `trace.Exporter` to `trace.SpanSyncer` in comments. (#653)
- Use type names for return values in jaeger exporter. (#648)
- Increase the visibility of the `api/key` package by updating comments and fixing usages locally. (#650)
- `Checkpoint` only after `Update`; Keep records in the `sync.Map` longer. (#647)
- Do not cache `reflect.ValueOf()` in metric Labels. (#649)
- Batch metrics exported from the OTLP exporter based on `Resource` and labels. (#626)
- Add error wrapping to the prometheus exporter. (#631)
- Update the OTLP exporter batching of traces to use a unique `string` representation of an associated `Resource` as the batching key. (#623)
- Update OTLP `SpanData` transform to only include the `ParentSpanID` if one exists. (#614)
- Update `Resource` internal representation to uniquely and reliably identify resources. (#613)
- Check return value from `CheckpointSet.ForEach` in prometheus exporter. (#622)
- Ensure spans created by httptrace client tracer reflect operation structure. (#618)
- Create a new recorder rather than reuse when multiple observations in same epoch for asynchronous instruments. #610
- The default port the OTLP exporter uses to connect to the OpenTelemetry collector is updated to match the one the collector listens on by default. (#611)

## [0.4.2] - 2020-03-31

### Fixed

- Fix `pre_release.sh` to update version in `sdk/opentelemetry.go`. (#607)
- Fix time conversion from internal to OTLP in OTLP exporter. (#606)

## [0.4.1] - 2020-03-31

### Fixed

- Update `tag.sh` to create signed tags. (#604)

## [0.4.0] - 2020-03-30

### Added

- New API package `api/metric/registry` that exposes a `MeterImpl` wrapper for use by SDKs to generate unique instruments. (#580)
- Script to verify examples after a new release. (#579)

### Removed

- The dogstatsd exporter due to lack of support.
   This additionally removes support for statsd. (#591)
- `LabelSet` from the metric API.
   This is replaced by a `[]core.KeyValue` slice. (#595)
- `Labels` from the metric API's `Meter` interface. (#595)

### Changed

- The metric `export.Labels` became an interface which the SDK implements and the `export` package provides a simple, immutable implementation of this interface intended for testing purposes. (#574)
- Renamed `internal/metric.Meter` to `MeterImpl`. (#580)
- Renamed `api/global/internal.obsImpl` to `asyncImpl`. (#580)

### Fixed

- Corrected missing return in mock span. (#582)
- Update License header for all source files to match CNCF guidelines and include a test to ensure it is present. (#586) (#596)
- Update to v0.3.0 of the OTLP in the OTLP exporter. (#588)
- Update pre-release script to be compatible between GNU and BSD based systems. (#592)
- Add a `RecordBatch` benchmark. (#594)
- Moved span transforms of the OTLP exporter to the internal package. (#593)
- Build both go-1.13 and go-1.14 in circleci to test for all supported versions of Go. (#569)
- Removed unneeded allocation on empty labels in OLTP exporter. (#597)
- Update `BatchedSpanProcessor` to process the queue until no data but respect max batch size. (#599)
- Update project documentation godoc.org links to pkg.go.dev. (#602)

## [0.3.0] - 2020-03-21

This is a first official beta release, which provides almost fully complete metrics, tracing, and context propagation functionality.
There is still a possibility of breaking changes.

### Added

- Add `Observer` metric instrument. (#474)
- Add global `Propagators` functionality to enable deferred initialization for propagators registered before the first Meter SDK is installed. (#494)
- Simplified export setup pipeline for the jaeger exporter to match other exporters. (#459)
- The zipkin trace exporter. (#495)
- The OTLP exporter to export metric and trace telemetry to the OpenTelemetry collector. (#497) (#544) (#545)
- Add `StatusMessage` field to the trace `Span`. (#524)
- Context propagation in OpenTracing bridge in terms of OpenTelemetry context propagation. (#525)
- The `Resource` type was added to the SDK. (#528)
- The global API now supports a `Tracer` and `Meter` function as shortcuts to getting a global `*Provider` and calling these methods directly. (#538)
- The metric API now defines a generic `MeterImpl` interface to support general purpose `Meter` construction.
   Additionally, `SyncImpl` and `AsyncImpl` are added to support general purpose instrument construction. (#560)
- A metric `Kind` is added to represent the `MeasureKind`, `ObserverKind`, and `CounterKind`. (#560)
- Scripts to better automate the release process. (#576)

### Changed

- Default to to use `AlwaysSampler` instead of `ProbabilitySampler` to match OpenTelemetry specification. (#506)
- Renamed `AlwaysSampleSampler` to `AlwaysOnSampler` in the trace API. (#511)
- Renamed `NeverSampleSampler` to `AlwaysOffSampler` in the trace API. (#511)
- The `Status` field of the `Span` was changed to `StatusCode` to disambiguate with the added `StatusMessage`. (#524)
- Updated the trace `Sampler` interface conform to the OpenTelemetry specification. (#531)
- Rename metric API `Options` to `Config`. (#541)
- Rename metric `Counter` aggregator to be `Sum`. (#541)
- Unify metric options into `Option` from instrument specific options. (#541)
- The trace API's `TraceProvider` now support `Resource`s. (#545)
- Correct error in zipkin module name. (#548)
- The jaeger trace exporter now supports `Resource`s. (#551)
- Metric SDK now supports `Resource`s.
   The `WithResource` option was added to configure a `Resource` on creation and the `Resource` method was added to the metric `Descriptor` to return the associated `Resource`. (#552)
- Replace `ErrNoLastValue` and `ErrEmptyDataSet` by `ErrNoData` in the metric SDK. (#557)
- The stdout trace exporter now supports `Resource`s. (#558)
- The metric `Descriptor` is now included at the API instead of the SDK. (#560)
- Replace `Ordered` with an iterator in `export.Labels`. (#567)

### Removed

- The vendor specific Stackdriver. It is now hosted on 3rd party vendor infrastructure. (#452)
- The `Unregister` method for metric observers as it is not in the OpenTelemetry specification. (#560)
- `GetDescriptor` from the metric SDK. (#575)
- The `Gauge` instrument from the metric API. (#537)

### Fixed

- Make histogram aggregator checkpoint consistent. (#438)
- Update README with import instructions and how to build and test. (#505)
- The default label encoding was updated to be unique. (#508)
- Use `NewRoot` in the othttp plugin for public endpoints. (#513)
- Fix data race in `BatchedSpanProcessor`. (#518)
- Skip test-386 for Mac OS 10.15.x (Catalina and upwards). #521
- Use a variable-size array to represent ordered labels in maps. (#523)
- Update the OTLP protobuf and update changed import path. (#532)
- Use `StateLocker` implementation in `MinMaxSumCount`. (#546)
- Eliminate goroutine leak in histogram stress test. (#547)
- Update OTLP exporter with latest protobuf. (#550)
- Add filters to the othttp plugin. (#556)
- Provide an implementation of the `Header*` filters that do not depend on Go 1.14. (#565)
- Encode labels once during checkpoint.
   The checkpoint function is executed in a single thread so we can do the encoding lazily before passing the encoded version of labels to the exporter.
   This is a cheap and quick way to avoid encoding the labels on every collection interval. (#572)
- Run coverage over all packages in `COVERAGE_MOD_DIR`. (#573)

## [0.2.3] - 2020-03-04

### Added

- `RecordError` method on `Span`s in the trace API to Simplify adding error events to spans. (#473)
- Configurable push frequency for exporters setup pipeline. (#504)

### Changed

- Rename the `exporter` directory to `exporters`.
   The `go.opentelemetry.io/otel/exporter/trace/jaeger` package was mistakenly released with a `v1.0.0` tag instead of `v0.1.0`.
   This resulted in all subsequent releases not becoming the default latest.
   A consequence of this was that all `go get`s pulled in the incompatible `v0.1.0` release of that package when pulling in more recent packages from other otel packages.
   Renaming the `exporter` directory to `exporters` fixes this issue by renaming the package and therefore clearing any existing dependency tags.
   Consequentially, this action also renames *all* exporter packages. (#502)

### Removed

- The `CorrelationContextHeader` constant in the `correlation` package is no longer exported. (#503)

## [0.2.2] - 2020-02-27

### Added

- `HTTPSupplier` interface in the propagation API to specify methods to retrieve and store a single value for a key to be associated with a carrier. (#467)
- `HTTPExtractor` interface in the propagation API to extract information from an `HTTPSupplier` into a context. (#467)
- `HTTPInjector` interface in the propagation API to inject information into an `HTTPSupplier.` (#467)
- `Config` and configuring `Option` to the propagator API. (#467)
- `Propagators` interface in the propagation API to contain the set of injectors and extractors for all supported carrier formats. (#467)
- `HTTPPropagator` interface in the propagation API to inject and extract from an `HTTPSupplier.` (#467)
- `WithInjectors` and `WithExtractors` functions to the propagator API to configure injectors and extractors to use. (#467)
- `ExtractHTTP` and `InjectHTTP` functions to apply configured HTTP extractors and injectors to a passed context. (#467)
- Histogram aggregator. (#433)
- `DefaultPropagator` function and have it return `trace.TraceContext` as the default context propagator. (#456)
- `AlwaysParentSample` sampler to the trace API. (#455)
- `WithNewRoot` option function to the trace API to specify the created span should be considered a root span. (#451)

### Changed

- Renamed `WithMap` to `ContextWithMap` in the correlation package. (#481)
- Renamed `FromContext` to `MapFromContext` in the correlation package. (#481)
- Move correlation context propagation to correlation package. (#479)
- Do not default to putting remote span context into links. (#480)
- `Tracer.WithSpan` updated to accept `StartOptions`. (#472)
- Renamed `MetricKind` to `Kind` to not stutter in the type usage. (#432)
- Renamed the `export` package to `metric` to match directory structure. (#432)
- Rename the `api/distributedcontext` package to `api/correlation`. (#444)
- Rename the `api/propagators` package to `api/propagation`. (#444)
- Move the propagators from the `propagators` package into the `trace` API package. (#444)
- Update `Float64Gauge`, `Int64Gauge`, `Float64Counter`, `Int64Counter`, `Float64Measure`, and `Int64Measure` metric methods to use value receivers instead of pointers. (#462)
- Moved all dependencies of tools package to a tools directory. (#466)

### Removed

- Binary propagators. (#467)
- NOOP propagator. (#467)

### Fixed

- Upgraded `github.com/golangci/golangci-lint` from `v1.21.0` to `v1.23.6` in `tools/`. (#492)
- Fix a possible nil-dereference crash (#478)
- Correct comments for `InstallNewPipeline` in the stdout exporter. (#483)
- Correct comments for `InstallNewPipeline` in the dogstatsd exporter. (#484)
- Correct comments for `InstallNewPipeline` in the prometheus exporter. (#482)
- Initialize `onError` based on `Config` in prometheus exporter. (#486)
- Correct module name in prometheus exporter README. (#475)
- Removed tracer name prefix from span names. (#430)
- Fix `aggregator_test.go` import package comment. (#431)
- Improved detail in stdout exporter. (#436)
- Fix a dependency issue (generate target should depend on stringer, not lint target) in Makefile. (#442)
- Reorders the Makefile targets within `precommit` target so we generate files and build the code before doing linting, so we can get much nicer errors about syntax errors from the compiler. (#442)
- Reword function documentation in gRPC plugin. (#446)
- Send the `span.kind` tag to Jaeger from the jaeger exporter. (#441)
- Fix `metadataSupplier` in the jaeger exporter to overwrite the header if existing instead of appending to it. (#441)
- Upgraded to Go 1.13 in CI. (#465)
- Correct opentelemetry.io URL in trace SDK documentation. (#464)
- Refactored reference counting logic in SDK determination of stale records. (#468)
- Add call to `runtime.Gosched` in instrument `acquireHandle` logic to not block the collector. (#469)

## [0.2.1.1] - 2020-01-13

### Fixed

- Use stateful batcher on Prometheus exporter fixing regression introduced in #395. (#428)

## [0.2.1] - 2020-01-08

### Added

- Global meter forwarding implementation.
   This enables deferred initialization for metric instruments registered before the first Meter SDK is installed. (#392)
- Global trace forwarding implementation.
   This enables deferred initialization for tracers registered before the first Trace SDK is installed. (#406)
- Standardize export pipeline creation in all exporters. (#395)
- A testing, organization, and comments for 64-bit field alignment. (#418)
- Script to tag all modules in the project. (#414)

### Changed

- Renamed `propagation` package to `propagators`. (#362)
- Renamed `B3Propagator` propagator to `B3`. (#362)
- Renamed `TextFormatPropagator` propagator to `TextFormat`. (#362)
- Renamed `BinaryPropagator` propagator to `Binary`. (#362)
- Renamed `BinaryFormatPropagator` propagator to `BinaryFormat`. (#362)
- Renamed `NoopTextFormatPropagator` propagator to `NoopTextFormat`. (#362)
- Renamed `TraceContextPropagator` propagator to `TraceContext`. (#362)
- Renamed `SpanOption` to `StartOption` in the trace API. (#369)
- Renamed `StartOptions` to `StartConfig` in the trace API. (#369)
- Renamed `EndOptions` to `EndConfig` in the trace API. (#369)
- `Number` now has a pointer receiver for its methods. (#375)
- Renamed `CurrentSpan` to `SpanFromContext` in the trace API. (#379)
- Renamed `SetCurrentSpan` to `ContextWithSpan` in the trace API. (#379)
- Renamed `Message` in Event to `Name` in the trace API. (#389)
- Prometheus exporter no longer aggregates metrics, instead it only exports them. (#385)
- Renamed `HandleImpl` to `BoundInstrumentImpl` in the metric API. (#400)
- Renamed `Float64CounterHandle` to `Float64CounterBoundInstrument` in the metric API. (#400)
- Renamed `Int64CounterHandle` to `Int64CounterBoundInstrument` in the metric API. (#400)
- Renamed `Float64GaugeHandle` to `Float64GaugeBoundInstrument` in the metric API. (#400)
- Renamed `Int64GaugeHandle` to `Int64GaugeBoundInstrument` in the metric API. (#400)
- Renamed `Float64MeasureHandle` to `Float64MeasureBoundInstrument` in the metric API. (#400)
- Renamed `Int64MeasureHandle` to `Int64MeasureBoundInstrument` in the metric API. (#400)
- Renamed `Release` method for bound instruments in the metric API to `Unbind`. (#400)
- Renamed `AcquireHandle` method for bound instruments in the metric API to `Bind`. (#400)
- Renamed the `File` option in the stdout exporter to `Writer`. (#404)
- Renamed all `Options` to `Config` for all metric exports where this wasn't already the case.

### Fixed

- Aggregator import path corrected. (#421)
- Correct links in README. (#368)
- The README was updated to match latest code changes in its examples. (#374)
- Don't capitalize error statements. (#375)
- Fix ignored errors. (#375)
- Fix ambiguous variable naming. (#375)
- Removed unnecessary type casting. (#375)
- Use named parameters. (#375)
- Updated release schedule. (#378)
- Correct http-stackdriver example module name. (#394)
- Removed the `http.request` span in `httptrace` package. (#397)
- Add comments in the metrics SDK (#399)
- Initialize checkpoint when creating ddsketch aggregator to prevent panic when merging into a empty one. (#402) (#403)
- Add documentation of compatible exporters in the README. (#405)
- Typo fix. (#408)
- Simplify span check logic in SDK tracer implementation. (#419)

## [0.2.0] - 2019-12-03

### Added

- Unary gRPC tracing example. (#351)
- Prometheus exporter. (#334)
- Dogstatsd metrics exporter. (#326)

### Changed

- Rename `MaxSumCount` aggregation to `MinMaxSumCount` and add the `Min` interface for this aggregation. (#352)
- Rename `GetMeter` to `Meter`. (#357)
- Rename `HTTPTraceContextPropagator` to `TraceContextPropagator`. (#355)
- Rename `HTTPB3Propagator` to `B3Propagator`. (#355)
- Rename `HTTPTraceContextPropagator` to `TraceContextPropagator`. (#355)
- Move `/global` package to `/api/global`. (#356)
- Rename `GetTracer` to `Tracer`. (#347)

### Removed

- `SetAttribute` from the `Span` interface in the trace API. (#361)
- `AddLink` from the `Span` interface in the trace API. (#349)
- `Link` from the `Span` interface in the trace API. (#349)

### Fixed

- Exclude example directories from coverage report. (#365)
- Lint make target now implements automatic fixes with `golangci-lint` before a second run to report the remaining issues. (#360)
- Drop `GO111MODULE` environment variable in Makefile as Go 1.13 is the project specified minimum version and this is environment variable is not needed for that version of Go. (#359)
- Run the race checker for all test. (#354)
- Redundant commands in the Makefile are removed. (#354)
- Split the `generate` and `lint` targets of the Makefile. (#354)
- Renames `circle-ci` target to more generic `ci` in Makefile. (#354)
- Add example Prometheus binary to gitignore. (#358)
- Support negative numbers with the `MaxSumCount`. (#335)
- Resolve race conditions in `push_test.go` identified in #339. (#340)
- Use `/usr/bin/env bash` as a shebang in scripts rather than `/bin/bash`. (#336)
- Trace benchmark now tests both `AlwaysSample` and `NeverSample`.
   Previously it was testing `AlwaysSample` twice. (#325)
- Trace benchmark now uses a `[]byte` for `TraceID` to fix failing test. (#325)
- Added a trace benchmark to test variadic functions in `setAttribute` vs `setAttributes` (#325)
- The `defaultkeys` batcher was only using the encoded label set as its map key while building a checkpoint.
   This allowed distinct label sets through, but any metrics sharing a label set could be overwritten or merged incorrectly.
   This was corrected. (#333)

## [0.1.2] - 2019-11-18

### Fixed

- Optimized the `simplelru` map for attributes to reduce the number of allocations. (#328)
- Removed unnecessary unslicing of parameters that are already a slice. (#324)

## [0.1.1] - 2019-11-18

This release contains a Metrics SDK with stdout exporter and supports basic aggregations such as counter, gauges, array, maxsumcount, and ddsketch.

### Added

- Metrics stdout export pipeline. (#265)
- Array aggregation for raw measure metrics. (#282)
- The core.Value now have a `MarshalJSON` method. (#281)

### Removed

- `WithService`, `WithResources`, and `WithComponent` methods of tracers. (#314)
- Prefix slash in `Tracer.Start()` for the Jaeger example. (#292)

### Changed

- Allocation in LabelSet construction to reduce GC overhead. (#318)
- `trace.WithAttributes` to append values instead of replacing (#315)
- Use a formula for tolerance in sampling tests. (#298)
- Move export types into trace and metric-specific sub-directories. (#289)
- `SpanKind` back to being based on an `int` type. (#288)

### Fixed

- URL to OpenTelemetry website in README. (#323)
- Name of othttp default tracer. (#321)
- `ExportSpans` for the stackdriver exporter now handles `nil` context. (#294)
- CI modules cache to correctly restore/save from/to the cache. (#316)
- Fix metric SDK race condition between `LoadOrStore` and the assignment `rec.recorder = i.meter.exporter.AggregatorFor(rec)`. (#293)
- README now reflects the new code structure introduced with these changes. (#291)
- Make the basic example work. (#279)

## [0.1.0] - 2019-11-04

This is the first release of open-telemetry go library.
It contains api and sdk for trace and meter.

### Added

- Initial OpenTelemetry trace and metric API prototypes.
- Initial OpenTelemetry trace, metric, and export SDK packages.
- A wireframe bridge to support compatibility with OpenTracing.
- Example code for a basic, http-stackdriver, http, jaeger, and named tracer setup.
- Exporters for Jaeger, Stackdriver, and stdout.
- Propagators for binary, B3, and trace-context protocols.
- Project information and guidelines in the form of a README and CONTRIBUTING.
- Tools to build the project and a Makefile to automate the process.
- Apache-2.0 license.
- CircleCI build CI manifest files.
- CODEOWNERS file to track owners of this project.

[Unreleased]: https://github.com/open-telemetry/opentelemetry-go/compare/v1.37.0...HEAD
[1.37.0/0.59.0/0.13.0]: https://github.com/open-telemetry/opentelemetry-go/releases/tag/v1.37.0
[0.12.2]: https://github.com/open-telemetry/opentelemetry-go/releases/tag/log/v0.12.2
[0.12.1]: https://github.com/open-telemetry/opentelemetry-go/releases/tag/log/v0.12.1
[1.36.0/0.58.0/0.12.0]: https://github.com/open-telemetry/opentelemetry-go/releases/tag/v1.36.0
[1.35.0/0.57.0/0.11.0]: https://github.com/open-telemetry/opentelemetry-go/releases/tag/v1.35.0
[1.34.0/0.56.0/0.10.0]: https://github.com/open-telemetry/opentelemetry-go/releases/tag/v1.34.0
[1.33.0/0.55.0/0.9.0/0.0.12]: https://github.com/open-telemetry/opentelemetry-go/releases/tag/v1.33.0
[1.32.0/0.54.0/0.8.0/0.0.11]: https://github.com/open-telemetry/opentelemetry-go/releases/tag/v1.32.0
[1.31.0/0.53.0/0.7.0/0.0.10]: https://github.com/open-telemetry/opentelemetry-go/releases/tag/v1.31.0
[1.30.0/0.52.0/0.6.0/0.0.9]: https://github.com/open-telemetry/opentelemetry-go/releases/tag/v1.30.0
[1.29.0/0.51.0/0.5.0]: https://github.com/open-telemetry/opentelemetry-go/releases/tag/v1.29.0
[1.28.0/0.50.0/0.4.0]: https://github.com/open-telemetry/opentelemetry-go/releases/tag/v1.28.0
[1.27.0/0.49.0/0.3.0]: https://github.com/open-telemetry/opentelemetry-go/releases/tag/v1.27.0
[1.26.0/0.48.0/0.2.0-alpha]: https://github.com/open-telemetry/opentelemetry-go/releases/tag/v1.26.0
[1.25.0/0.47.0/0.0.8/0.1.0-alpha]: https://github.com/open-telemetry/opentelemetry-go/releases/tag/v1.25.0
[1.24.0/0.46.0/0.0.1-alpha]: https://github.com/open-telemetry/opentelemetry-go/releases/tag/v1.24.0
[1.23.1]: https://github.com/open-telemetry/opentelemetry-go/releases/tag/v1.23.1
[1.23.0]: https://github.com/open-telemetry/opentelemetry-go/releases/tag/v1.23.0
[1.23.0-rc.1]: https://github.com/open-telemetry/opentelemetry-go/releases/tag/v1.23.0-rc.1
[1.22.0/0.45.0]: https://github.com/open-telemetry/opentelemetry-go/releases/tag/v1.22.0
[1.21.0/0.44.0]: https://github.com/open-telemetry/opentelemetry-go/releases/tag/v1.21.0
[1.20.0/0.43.0]: https://github.com/open-telemetry/opentelemetry-go/releases/tag/v1.20.0
[1.19.0/0.42.0/0.0.7]: https://github.com/open-telemetry/opentelemetry-go/releases/tag/v1.19.0
[1.19.0-rc.1/0.42.0-rc.1]: https://github.com/open-telemetry/opentelemetry-go/releases/tag/v1.19.0-rc.1
[1.18.0/0.41.0/0.0.6]: https://github.com/open-telemetry/opentelemetry-go/releases/tag/v1.18.0
[1.17.0/0.40.0/0.0.5]: https://github.com/open-telemetry/opentelemetry-go/releases/tag/v1.17.0
[1.16.0/0.39.0]: https://github.com/open-telemetry/opentelemetry-go/releases/tag/v1.16.0
[1.16.0-rc.1/0.39.0-rc.1]: https://github.com/open-telemetry/opentelemetry-go/releases/tag/v1.16.0-rc.1
[1.15.1/0.38.1]: https://github.com/open-telemetry/opentelemetry-go/releases/tag/v1.15.1
[1.15.0/0.38.0]: https://github.com/open-telemetry/opentelemetry-go/releases/tag/v1.15.0
[1.15.0-rc.2/0.38.0-rc.2]: https://github.com/open-telemetry/opentelemetry-go/releases/tag/v1.15.0-rc.2
[1.15.0-rc.1/0.38.0-rc.1]: https://github.com/open-telemetry/opentelemetry-go/releases/tag/v1.15.0-rc.1
[1.14.0/0.37.0/0.0.4]: https://github.com/open-telemetry/opentelemetry-go/releases/tag/v1.14.0
[1.13.0/0.36.0]: https://github.com/open-telemetry/opentelemetry-go/releases/tag/v1.13.0
[1.12.0/0.35.0]: https://github.com/open-telemetry/opentelemetry-go/releases/tag/v1.12.0
[1.11.2/0.34.0]: https://github.com/open-telemetry/opentelemetry-go/releases/tag/v1.11.2
[1.11.1/0.33.0]: https://github.com/open-telemetry/opentelemetry-go/releases/tag/v1.11.1
[1.11.0/0.32.3]: https://github.com/open-telemetry/opentelemetry-go/releases/tag/v1.11.0
[0.32.2]: https://github.com/open-telemetry/opentelemetry-go/releases/tag/sdk/metric/v0.32.2
[0.32.1]: https://github.com/open-telemetry/opentelemetry-go/releases/tag/sdk/metric/v0.32.1
[0.32.0]: https://github.com/open-telemetry/opentelemetry-go/releases/tag/sdk/metric/v0.32.0
[1.10.0]: https://github.com/open-telemetry/opentelemetry-go/releases/tag/v1.10.0
[1.9.0/0.0.3]: https://github.com/open-telemetry/opentelemetry-go/releases/tag/v1.9.0
[1.8.0/0.31.0]: https://github.com/open-telemetry/opentelemetry-go/releases/tag/v1.8.0
[1.7.0/0.30.0]: https://github.com/open-telemetry/opentelemetry-go/releases/tag/v1.7.0
[0.29.0]: https://github.com/open-telemetry/opentelemetry-go/releases/tag/metric/v0.29.0
[1.6.3]: https://github.com/open-telemetry/opentelemetry-go/releases/tag/v1.6.3
[1.6.2]: https://github.com/open-telemetry/opentelemetry-go/releases/tag/v1.6.2
[1.6.1]: https://github.com/open-telemetry/opentelemetry-go/releases/tag/v1.6.1
[1.6.0/0.28.0]: https://github.com/open-telemetry/opentelemetry-go/releases/tag/v1.6.0
[1.5.0]: https://github.com/open-telemetry/opentelemetry-go/releases/tag/v1.5.0
[1.4.1]: https://github.com/open-telemetry/opentelemetry-go/releases/tag/v1.4.1
[1.4.0]: https://github.com/open-telemetry/opentelemetry-go/releases/tag/v1.4.0
[1.3.0]: https://github.com/open-telemetry/opentelemetry-go/releases/tag/v1.3.0
[1.2.0]: https://github.com/open-telemetry/opentelemetry-go/releases/tag/v1.2.0
[1.1.0]: https://github.com/open-telemetry/opentelemetry-go/releases/tag/v1.1.0
[1.0.1]: https://github.com/open-telemetry/opentelemetry-go/releases/tag/v1.0.1
[Metrics 0.24.0]: https://github.com/open-telemetry/opentelemetry-go/releases/tag/metric/v0.24.0
[1.0.0]: https://github.com/open-telemetry/opentelemetry-go/releases/tag/v1.0.0
[1.0.0-RC3]: https://github.com/open-telemetry/opentelemetry-go/releases/tag/v1.0.0-RC3
[1.0.0-RC2]: https://github.com/open-telemetry/opentelemetry-go/releases/tag/v1.0.0-RC2
[Experimental Metrics v0.22.0]: https://github.com/open-telemetry/opentelemetry-go/releases/tag/metric/v0.22.0
[1.0.0-RC1]: https://github.com/open-telemetry/opentelemetry-go/releases/tag/v1.0.0-RC1
[0.20.0]: https://github.com/open-telemetry/opentelemetry-go/releases/tag/v0.20.0
[0.19.0]: https://github.com/open-telemetry/opentelemetry-go/releases/tag/v0.19.0
[0.18.0]: https://github.com/open-telemetry/opentelemetry-go/releases/tag/v0.18.0
[0.17.0]: https://github.com/open-telemetry/opentelemetry-go/releases/tag/v0.17.0
[0.16.0]: https://github.com/open-telemetry/opentelemetry-go/releases/tag/v0.16.0
[0.15.0]: https://github.com/open-telemetry/opentelemetry-go/releases/tag/v0.15.0
[0.14.0]: https://github.com/open-telemetry/opentelemetry-go/releases/tag/v0.14.0
[0.13.0]: https://github.com/open-telemetry/opentelemetry-go/releases/tag/v0.13.0
[0.12.0]: https://github.com/open-telemetry/opentelemetry-go/releases/tag/v0.12.0
[0.11.0]: https://github.com/open-telemetry/opentelemetry-go/releases/tag/v0.11.0
[0.10.0]: https://github.com/open-telemetry/opentelemetry-go/releases/tag/v0.10.0
[0.9.0]: https://github.com/open-telemetry/opentelemetry-go/releases/tag/v0.9.0
[0.8.0]: https://github.com/open-telemetry/opentelemetry-go/releases/tag/v0.8.0
[0.7.0]: https://github.com/open-telemetry/opentelemetry-go/releases/tag/v0.7.0
[0.6.0]: https://github.com/open-telemetry/opentelemetry-go/releases/tag/v0.6.0
[0.5.0]: https://github.com/open-telemetry/opentelemetry-go/releases/tag/v0.5.0
[0.4.3]: https://github.com/open-telemetry/opentelemetry-go/releases/tag/v0.4.3
[0.4.2]: https://github.com/open-telemetry/opentelemetry-go/releases/tag/v0.4.2
[0.4.1]: https://github.com/open-telemetry/opentelemetry-go/releases/tag/v0.4.1
[0.4.0]: https://github.com/open-telemetry/opentelemetry-go/releases/tag/v0.4.0
[0.3.0]: https://github.com/open-telemetry/opentelemetry-go/releases/tag/v0.3.0
[0.2.3]: https://github.com/open-telemetry/opentelemetry-go/releases/tag/v0.2.3
[0.2.2]: https://github.com/open-telemetry/opentelemetry-go/releases/tag/v0.2.2
[0.2.1.1]: https://github.com/open-telemetry/opentelemetry-go/releases/tag/v0.2.1.1
[0.2.1]: https://github.com/open-telemetry/opentelemetry-go/releases/tag/v0.2.1
[0.2.0]: https://github.com/open-telemetry/opentelemetry-go/releases/tag/v0.2.0
[0.1.2]: https://github.com/open-telemetry/opentelemetry-go/releases/tag/v0.1.2
[0.1.1]: https://github.com/open-telemetry/opentelemetry-go/releases/tag/v0.1.1
[0.1.0]: https://github.com/open-telemetry/opentelemetry-go/releases/tag/v0.1.0

<!-- Released section ended -->

[Go 1.24]: https://go.dev/doc/go1.24
[Go 1.23]: https://go.dev/doc/go1.23
[Go 1.22]: https://go.dev/doc/go1.22
[Go 1.21]: https://go.dev/doc/go1.21
[Go 1.20]: https://go.dev/doc/go1.20
[Go 1.19]: https://go.dev/doc/go1.19
[Go 1.18]: https://go.dev/doc/go1.18

[metric API]:https://pkg.go.dev/go.opentelemetry.io/otel/metric
[metric SDK]:https://pkg.go.dev/go.opentelemetry.io/otel/sdk/metric
[trace API]:https://pkg.go.dev/go.opentelemetry.io/otel/trace

[GO-2024-2687]: https://pkg.go.dev/vuln/GO-2024-2687<|MERGE_RESOLUTION|>--- conflicted
+++ resolved
@@ -41,11 +41,9 @@
   - `RPCGRPCResponseMetadata`
 - Add `ErrorType` attribute helper function to the `go.opentelmetry.io/otel/semconv/v1.34.0` package. (#6962)
 - Add `WithAllowKeyDuplication` in `go.opentelemetry.io/otel/sdk/log` which can be used to disable deduplication for log records. (#6968)
-<<<<<<< HEAD
-- Add `WithCardinalityLimit` option to configure the cardinality limit in `go.opentelemetry.io/otel/sdk/metric`. (#6996)
-=======
+- Add `WithCardinalityLimit` option to configure the cardinality limit in `go.opentelemetry.io/otel/sdk/metric`.
+  Now applies a default cardinality limit of 2000, which didn’t exist before. This is a breaking change. (#6996)
 - Add `Clone` method to `Record` in `go.opentelemetry.io/otel/log` that returns a copy of the record with no shared state. (#7001)
->>>>>>> 291140b0
 
 ### Changed
 
