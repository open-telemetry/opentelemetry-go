--- conflicted
+++ resolved
@@ -8,16 +8,13 @@
 
 ## [Unreleased]
 
-<<<<<<< HEAD
 ### Added
 
 - Add `go.opentelemetry.io/otel/exporters/otlp/otlplog/otlplogfile ` experimental logs exporter. (#5743)
-=======
 ### Fixed
 
 - Fix memory leak in the global `MeterProvider` when identical instruments are repeatedly created. (#5754)
 - Fix panic instruments creation when setting meter provider. (#5758)
->>>>>>> fb7cc020
 
 ### Removed
 
