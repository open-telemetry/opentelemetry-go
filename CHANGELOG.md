--- conflicted
+++ resolved
@@ -11,6 +11,10 @@
 ### Changed
 
 - Jaeger exporter takes into additional 70 bytes overhead into consideration when sending UDP packets (#2489)
+
+### Added 
+
+- Add an exponential histogram aggregator, a corresponding aggregation.Kind, and OTLP exporter support. (TODO)
 
 ### Deprecated
 
@@ -36,11 +40,7 @@
   This can be used by the SDK and API to provide users with feedback of the internal state.
   To enable verbose logs configure the logger which will print V(1) logs. For debugging information configure to print V(5) logs. (#2343)
 - Add the `WithRetry` `Option` and the `RetryConfig` type to the `go.opentelemetry.io/otel/exporter/otel/otlpmetric/otlpmetrichttp` package to specify retry behavior consistently. (#2425)
-<<<<<<< HEAD
-- Add an exponential histogram aggregator, a corresponding aggregation.Kind, and OTLP exporter support. (TODO)
-=======
 - Add `SpanStatusFromHTTPStatusCodeAndSpanKind` to all `semconv` packages to return a span status code similar to `SpanStatusFromHTTPStatusCode`, but exclude `4XX` HTTP errors as span errors if the span is of server kind. (#2296)
->>>>>>> 1c1e8461
 
 ### Changed
 
