--- conflicted
+++ resolved
@@ -19,11 +19,8 @@
 - Add info and debug logging to the metric SDK. (#4315)
 - The `go.opentelemetry.io/otel/semconv/v1.21.0` package.
   The package contains semantic conventions from the `v1.21.0` version of the OpenTelemetry Semantic Conventions. (#4362)
-<<<<<<< HEAD
+- Document the `Temporality` and `Aggregation` methods of the `"go.opentelemetry.io/otel/sdk/metric".Exporter"` need to be concurrent safe. (#4381)
 - Expand the set of units supported by the prometheus exporter, and don't add unit suffixes if they are already present in `go.opentelemetry.op/otel/exporters/prometheus` (#4374)
-=======
-- Document the `Temporality` and `Aggregation` methods of the `"go.opentelemetry.io/otel/sdk/metric".Exporter"` need to be concurrent safe. (#4381)
->>>>>>> 2899fcfd
 
 ### Changed
 
