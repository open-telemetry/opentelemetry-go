--- conflicted
+++ resolved
@@ -10,13 +10,10 @@
 
 ### Added
 
-<<<<<<< HEAD
-- Support for the `OnEnding` callback in span processors. (#5756)
-=======
 - Support `OTEL_EXPORTER_OTLP_LOGS_INSECURE` and `OTEL_EXPORTER_OTLP_INSECURE` environments in `go.opentelemetry.io/otel/exporters/otlp/otlplog/otlploggrpc`. (#5739)
 - The `WithResource` option for `NewMeterProvider` now merges the provided resources with the ones from environment variables. (#5773)
 - The `WithResource` option for `NewLoggerProvider` now merges the provided resources with the ones from environment variables. (#5773)
->>>>>>> 506a9baf
+- Support for the `OnEnding` callback in span processors. (#5756)
 
 ### Fixed
 
