# Changelog

All notable changes to this project will be documented in this file.

The format is based on [Keep a Changelog](https://keepachangelog.com/en/1.0.0/).

This project adheres to [Semantic Versioning](https://semver.org/spec/v2.0.0.html).

## [Unreleased]

### Added

- OTLP Metric exporter supports Histogram aggregation. (#1209)

### Changed

- Set default propagator to no-op propagator. (#1184)

## [0.12.0] - 2020-09-24

### Added

- A `SpanConfigure` function in `go.opentelemetry.io/otel/api/trace` to create a new `SpanConfig` from `SpanOption`s. (#1108)
- In the `go.opentelemetry.io/otel/api/trace` package, `NewTracerConfig` was added to construct new `TracerConfig`s.
   This addition was made to conform with our project option conventions. (#1155)
- Instrumentation library information was added to the Zipkin exporter. (#1119)
- The `SpanProcessor` interface now has a `ForceFlush()` method. (#1166)
- More semantic conventions for k8s as resource attributes. (#1167)

### Changed

- Add reconnecting udp connection type to Jaeger exporter.
   This change adds a new optional implementation of the udp conn interface used to detect changes to an agent's host dns record.
   It then adopts the new destination address to ensure the exporter doesn't get stuck. This change was ported from jaegertracing/jaeger-client-go#520. (#1063)
- Replace `StartOption` and `EndOption` in `go.opentelemetry.io/otel/api/trace` with `SpanOption`.
   This change is matched by replacing the `StartConfig` and `EndConfig` with a unified `SpanConfig`. (#1108)
- Replace the `LinkedTo` span option in `go.opentelemetry.io/otel/api/trace` with `WithLinks`.
   This is be more consistent with our other option patterns, i.e. passing the item to be configured directly instead of its component parts, and provides a cleaner function signature. (#1108)
- The `go.opentelemetry.io/otel/api/trace` `TracerOption` was changed to an interface to conform to project option conventions. (#1109)
- Move the `B3` and `TraceContext` from within the `go.opentelemetry.io/otel/api/trace` package to their own `go.opentelemetry.io/otel/propagators` package.
    This removal of the propagators is reflective of the OpenTelemetry specification for these propagators as well as cleans up the `go.opentelemetry.io/otel/api/trace` API. (#1118)
- Rename Jaeger tags used for instrumentation library information to reflect changes in OpenTelemetry specification. (#1119)
- Rename `ProbabilitySampler` to `TraceIDRatioBased` and change semantics to ignore parent span sampling status. (#1115)
- Move `tools` package under `internal`. (#1141)
- Move `go.opentelemetry.io/otel/api/correlation` package to `go.opentelemetry.io/otel/api/baggage`. (#1142)
   The `correlation.CorrelationContext` propagator has been renamed `baggage.Baggage`.  Other exported functions and types are unchanged.
- Rename `ParentOrElse` sampler to `ParentBased` and allow setting samplers depending on parent span. (#1153)
- In the `go.opentelemetry.io/otel/api/trace` package, `SpanConfigure` was renamed to `NewSpanConfig`. (#1155)
- Change `dependabot.yml` to add a `Skip Changelog` label to dependabot-sourced PRs. (#1161)
- The [configuration style guide](https://github.com/open-telemetry/opentelemetry-go/blob/master/CONTRIBUTING.md#config) has been updated to
   recommend the use of `newConfig()` instead of `configure()`. (#1163)
- The `otlp.Config` type has been unexported and changed to `otlp.config`, along with its initializer. (#1163)
- Ensure exported interface types include parameter names and update the
   Style Guide to reflect this styling rule. (#1172)
- Don't consider unset environment variable for resource detection to be an error. (#1170)
- Rename `go.opentelemetry.io/otel/api/metric.ConfigureInstrument` to `NewInstrumentConfig` and
  `go.opentelemetry.io/otel/api/metric.ConfigureMeter` to `NewMeterConfig`.
- ValueObserver instruments use LastValue aggregator by default. (#1165)
- OTLP Metric exporter supports LastValue aggregation. (#1165)
- Move the `go.opentelemetry.io/otel/api/unit` package to `go.opentelemetry.io/otel/unit`. (#1185)
<<<<<<< HEAD
- Move the `go.opentelemetry.io/otel/api/baggage` package into `go.opentelemetry.io/otel/propagators`. (#1186)
=======
- Rename `Provider` to `MeterProvider` in the `go.opentelemetry.io/otel/api/metric` package. (#1190)
- Rename `NoopProvider` to `NoopMeterProvider` in the `go.opentelemetry.io/otel/api/metric` package. (#1190)
- Rename `NewProvider` to `NewMeterProvider` in the `go.opentelemetry.io/otel/api/metric/metrictest` package. (#1190)
- Rename `Provider` to `MeterProvider` in the `go.opentelemetry.io/otel/api/metric/registry` package. (#1190)
- Rename `NewProvider` to `NewMeterProvider` in the `go.opentelemetry.io/otel/api/metri/registryc` package. (#1190)
- Rename `Provider` to `TracerProvider` in the `go.opentelemetry.io/otel/api/trace` package. (#1190)
- Rename `NoopProvider` to `NoopTracerProvider` in the `go.opentelemetry.io/otel/api/trace` package. (#1190)
- Rename `Provider` to `TracerProvider` in the `go.opentelemetry.io/otel/api/trace/tracetest` package. (#1190)
- Rename `NewProvider` to `NewTracerProvider` in the `go.opentelemetry.io/otel/api/trace/tracetest` package. (#1190)
- Rename `WrapperProvider` to `WrapperTracerProvider` in the `go.opentelemetry.io/otel/bridge/opentracing` package. (#1190)
- Rename `NewWrapperProvider` to `NewWrapperTracerProvider` in the `go.opentelemetry.io/otel/bridge/opentracing` package. (#1190)
- Rename `Provider` method of the pull controller to `MeterProvider` in the `go.opentelemetry.io/otel/sdk/metric/controller/pull` package. (#1190)
- Rename `Provider` method of the push controller to `MeterProvider` in the `go.opentelemetry.io/otel/sdk/metric/controller/push` package. (#1190)
- Rename `ProviderOptions` to `TracerProviderConfig` in the `go.opentelemetry.io/otel/sdk/trace` package. (#1190)
- Rename `ProviderOption` to `TracerProviderOption` in the `go.opentelemetry.io/otel/sdk/trace` package. (#1190)
- Rename `Provider` to `TracerProvider` in the `go.opentelemetry.io/otel/sdk/trace` package. (#1190)
- Rename `NewProvider` to `NewTracerProvider` in the `go.opentelemetry.io/otel/sdk/trace` package. (#1190)
- Renamed `SamplingDecision` values to comply with OpenTelemetry specification change. (#1192)
- Renamed Zipkin attribute names from `ot.status_code & ot.status_description` to `otel.status_code & otel.status_description`. (#1201)
- The default SDK now invokes registered `SpanProcessor`s in the order they were registered with the `TracerProvider`. (#1195)
- Add test of spans being processed by the `SpanProcessor`s in the order they were registered. (#1203)

### Removed

- Remove the B3 propagator from `go.opentelemetry.io/otel/propagators`. It is now located in the
   `go.opentelemetry.io/contrib/propagators/` module. (#1191)
- Remove the semantic convention for HTTP status text, `HTTPStatusTextKey` from package `go.opentelemetry.io/otel/semconv`. (#1194)
>>>>>>> 423c8913

### Fixed

- Zipkin example no longer mentions `ParentSampler`, corrected to `ParentBased`. (#1171)
- Fix missing shutdown processor in otel-collector example. (#1186)
- Fix missing shutdown processor in basic and namedtracer examples. (#1197)

## [0.11.0] - 2020-08-24

### Added

- Support for exporting array-valued attributes via OTLP. (#992)
- `Noop` and `InMemory` `SpanBatcher` implementations to help with testing integrations. (#994)
- Support for filtering metric label sets. (#1047)
- A dimensionality-reducing metric Processor. (#1057)
- Integration tests for more OTel Collector Attribute types. (#1062)
- A new `WithSpanProcessor` `ProviderOption` is added to the `go.opentelemetry.io/otel/sdk/trace` package to create a `Provider` and automatically register the `SpanProcessor`. (#1078)

### Changed

- Rename `sdk/metric/processor/test` to `sdk/metric/processor/processortest`. (#1049)
- Rename `sdk/metric/controller/test` to `sdk/metric/controller/controllertest`. (#1049)
- Rename `api/testharness` to `api/apitest`. (#1049)
- Rename `api/trace/testtrace` to `api/trace/tracetest`. (#1049)
- Change Metric Processor to merge multiple observations. (#1024)
- The `go.opentelemetry.io/otel/bridge/opentracing` bridge package has been made into its own module.
   This removes the package dependencies of this bridge from the rest of the OpenTelemetry based project. (#1038)
- Renamed `go.opentelemetry.io/otel/api/standard` package to `go.opentelemetry.io/otel/semconv` to avoid the ambiguous and generic name `standard` and better describe the package as containing OpenTelemetry semantic conventions. (#1016)
- The environment variable used for resource detection has been changed from `OTEL_RESOURCE_LABELS` to `OTEL_RESOURCE_ATTRIBUTES` (#1042)
- Replace `WithSyncer` with `WithBatcher` in examples. (#1044)
- Replace the `google.golang.org/grpc/codes` dependency in the API with an equivalent `go.opentelemetry.io/otel/codes` package. (#1046)
- Merge the `go.opentelemetry.io/otel/api/label` and `go.opentelemetry.io/otel/api/kv` into the new `go.opentelemetry.io/otel/label` package. (#1060)
- Unify Callback Function Naming.
   Rename `*Callback` with `*Func`. (#1061)
- CI builds validate against last two versions of Go, dropping 1.13 and adding 1.15. (#1064)
- The `go.opentelemetry.io/otel/sdk/export/trace` interfaces `SpanSyncer` and `SpanBatcher` have been replaced with a specification compliant `Exporter` interface.
   This interface still supports the export of `SpanData`, but only as a slice.
   Implementation are also required now to return any error from `ExportSpans` if one occurs as well as implement a `Shutdown` method for exporter clean-up. (#1078)
- The `go.opentelemetry.io/otel/sdk/trace` `NewBatchSpanProcessor` function no longer returns an error.
   If a `nil` exporter is passed as an argument to this function, instead of it returning an error, it now returns a `BatchSpanProcessor` that handles the export of `SpanData` by not taking any action. (#1078)
- The `go.opentelemetry.io/otel/sdk/trace` `NewProvider` function to create a `Provider` no longer returns an error, instead only a `*Provider`.
   This change is related to `NewBatchSpanProcessor` not returning an error which was the only error this function would return. (#1078)

### Removed

- Duplicate, unused API sampler interface. (#999)
   Use the [`Sampler` interface](https://github.com/open-telemetry/opentelemetry-go/blob/v0.11.0/sdk/trace/sampling.go) provided by the SDK instead.
- The `grpctrace` instrumentation was moved to the `go.opentelemetry.io/contrib` repository and out of this repository.
   This move includes moving the `grpc` example to the `go.opentelemetry.io/contrib` as well. (#1027)
- The `WithSpan` method of the `Tracer` interface.
   The functionality this method provided was limited compared to what a user can provide themselves.
   It was removed with the understanding that if there is sufficient user need it can be added back based on actual user usage. (#1043)
- The `RegisterSpanProcessor` and `UnregisterSpanProcessor` functions.
   These were holdovers from an approach prior to the TracerProvider design. They were not used anymore. (#1077)
- The `oterror` package. (#1026)
- The `othttp` and `httptrace` instrumentations were moved to `go.opentelemetry.io/contrib`. (#1032)

### Fixed

- The `semconv.HTTPServerMetricAttributesFromHTTPRequest()` function no longer generates the high-cardinality `http.request.content.length` label. (#1031)
- Correct instrumentation version tag in Jaeger exporter. (#1037)
- The SDK span will now set an error event if the `End` method is called during a panic (i.e. it was deferred). (#1043)
- Move internally generated protobuf code from the `go.opentelemetry.io/otel` to the OTLP exporter to reduce dependency overhead. (#1050)
- The `otel-collector` example referenced outdated collector processors. (#1006)

## [0.10.0] - 2020-07-29

This release migrates the default OpenTelemetry SDK into its own Go module, decoupling the SDK from the API and reducing dependencies for instrumentation packages.

### Added

- The Zipkin exporter now has `NewExportPipeline` and `InstallNewPipeline` constructor functions to match the common pattern.
    These function build a new exporter with default SDK options and register the exporter with the `global` package respectively. (#944)
- Add propagator option for gRPC instrumentation. (#986)
- The `testtrace` package now tracks the `trace.SpanKind` for each span. (#987)

### Changed

- Replace the `RegisterGlobal` `Option` in the Jaeger exporter with an `InstallNewPipeline` constructor function.
   This matches the other exporter constructor patterns and will register a new exporter after building it with default configuration. (#944)
- The trace (`go.opentelemetry.io/otel/exporters/trace/stdout`) and metric (`go.opentelemetry.io/otel/exporters/metric/stdout`) `stdout` exporters are now merged into a single exporter at `go.opentelemetry.io/otel/exporters/stdout`.
   This new exporter was made into its own Go module to follow the pattern of all exporters and decouple it from the `go.opentelemetry.io/otel` module. (#956, #963)
- Move the `go.opentelemetry.io/otel/exporters/test` test package to `go.opentelemetry.io/otel/sdk/export/metric/metrictest`. (#962)
- The `go.opentelemetry.io/otel/api/kv/value` package was merged into the parent `go.opentelemetry.io/otel/api/kv` package. (#968)
  - `value.Bool` was replaced with `kv.BoolValue`.
  - `value.Int64` was replaced with `kv.Int64Value`.
  - `value.Uint64` was replaced with `kv.Uint64Value`.
  - `value.Float64` was replaced with `kv.Float64Value`.
  - `value.Int32` was replaced with `kv.Int32Value`.
  - `value.Uint32` was replaced with `kv.Uint32Value`.
  - `value.Float32` was replaced with `kv.Float32Value`.
  - `value.String` was replaced with `kv.StringValue`.
  - `value.Int` was replaced with `kv.IntValue`.
  - `value.Uint` was replaced with `kv.UintValue`.
  - `value.Array` was replaced with `kv.ArrayValue`.
- Rename `Infer` to `Any` in the `go.opentelemetry.io/otel/api/kv` package. (#972)
- Change `othttp` to use the `httpsnoop` package to wrap the `ResponseWriter` so that optional interfaces (`http.Hijacker`, `http.Flusher`, etc.) that are implemented by the original `ResponseWriter`are also implemented by the wrapped `ResponseWriter`. (#979)
- Rename `go.opentelemetry.io/otel/sdk/metric/aggregator/test` package to `go.opentelemetry.io/otel/sdk/metric/aggregator/aggregatortest`. (#980)
- Make the SDK into its own Go module called `go.opentelemetry.io/otel/sdk`. (#985)
- Changed the default trace `Sampler` from `AlwaysOn` to `ParentOrElse(AlwaysOn)`. (#989)

### Removed

- The `IndexedAttribute` function from the `go.opentelemetry.io/otel/api/label` package was removed in favor of `IndexedLabel` which it was synonymous with. (#970)

### Fixed

- Bump github.com/golangci/golangci-lint from 1.28.3 to 1.29.0 in /tools. (#953)
- Bump github.com/google/go-cmp from 0.5.0 to 0.5.1. (#957)
- Use `global.Handle` for span export errors in the OTLP exporter. (#946)
- Correct Go language formatting in the README documentation. (#961)
- Remove default SDK dependencies from the `go.opentelemetry.io/otel/api` package. (#977)
- Remove default SDK dependencies from the `go.opentelemetry.io/otel/instrumentation` package. (#983)
- Move documented examples for `go.opentelemetry.io/otel/instrumentation/grpctrace` interceptors into Go example tests. (#984)

## [0.9.0] - 2020-07-20

### Added

- A new Resource Detector interface is included to allow resources to be automatically detected and included. (#939)
- A Detector to automatically detect resources from an environment variable. (#939)
- Github action to generate protobuf Go bindings locally in `internal/opentelemetry-proto-gen`. (#938)
- OTLP .proto files from `open-telemetry/opentelemetry-proto` imported as a git submodule under `internal/opentelemetry-proto`.
   References to `github.com/open-telemetry/opentelemetry-proto` changed to `go.opentelemetry.io/otel/internal/opentelemetry-proto-gen`. (#942)

### Changed

- Non-nil value `struct`s for key-value pairs will be marshalled using JSON rather than `Sprintf`. (#948)

### Removed

- Removed dependency on `github.com/open-telemetry/opentelemetry-collector`. (#943)

## [0.8.0] - 2020-07-09

### Added

- The `B3Encoding` type to represent the B3 encoding(s) the B3 propagator can inject.
   A value for HTTP supported encodings (Multiple Header: `MultipleHeader`, Single Header: `SingleHeader`) are included. (#882)
- The `FlagsDeferred` trace flag to indicate if the trace sampling decision has been deferred. (#882)
- The `FlagsDebug` trace flag to indicate if the trace is a debug trace. (#882)
- Add `peer.service` semantic attribute. (#898)
- Add database-specific semantic attributes. (#899)
- Add semantic convention for `faas.coldstart` and `container.id`. (#909)
- Add http content size semantic conventions. (#905)
- Include `http.request_content_length` in HTTP request basic attributes. (#905)
- Add semantic conventions for operating system process resource attribute keys. (#919)
- The Jaeger exporter now has a `WithBatchMaxCount` option to specify the maximum number of spans sent in a batch. (#931)

### Changed

- Update `CONTRIBUTING.md` to ask for updates to `CHANGELOG.md` with each pull request. (#879)
- Use lowercase header names for B3 Multiple Headers. (#881)
- The B3 propagator `SingleHeader` field has been replaced with `InjectEncoding`.
   This new field can be set to combinations of the `B3Encoding` bitmasks and will inject trace information in these encodings.
   If no encoding is set, the propagator will default to `MultipleHeader` encoding. (#882)
- The B3 propagator now extracts from either HTTP encoding of B3 (Single Header or Multiple Header) based on what is contained in the header.
   Preference is given to Single Header encoding with Multiple Header being the fallback if Single Header is not found or is invalid.
   This behavior change is made to dynamically support all correctly encoded traces received instead of having to guess the expected encoding prior to receiving. (#882)
- Extend semantic conventions for RPC. (#900)
- To match constant naming conventions in the `api/standard` package, the `FaaS*` key names are appended with a suffix of `Key`. (#920)
  - `"api/standard".FaaSName` -> `FaaSNameKey`
  - `"api/standard".FaaSID` -> `FaaSIDKey`
  - `"api/standard".FaaSVersion` -> `FaaSVersionKey`
  - `"api/standard".FaaSInstance` -> `FaaSInstanceKey`

### Removed

- The `FlagsUnused` trace flag is removed.
   The purpose of this flag was to act as the inverse of `FlagsSampled`, the inverse of `FlagsSampled` is used instead. (#882)
- The B3 header constants (`B3SingleHeader`, `B3DebugFlagHeader`, `B3TraceIDHeader`, `B3SpanIDHeader`, `B3SampledHeader`, `B3ParentSpanIDHeader`) are removed.
   If B3 header keys are needed [the authoritative OpenZipkin package constants](https://pkg.go.dev/github.com/openzipkin/zipkin-go@v0.2.2/propagation/b3?tab=doc#pkg-constants) should be used instead. (#882)

### Fixed

- The B3 Single Header name is now correctly `b3` instead of the previous `X-B3`. (#881)
- The B3 propagator now correctly supports sampling only values (`b3: 0`, `b3: 1`, or `b3: d`) for a Single B3 Header. (#882)
- The B3 propagator now propagates the debug flag.
   This removes the behavior of changing the debug flag into a set sampling bit.
   Instead, this now follow the B3 specification and omits the `X-B3-Sampling` header. (#882)
- The B3 propagator now tracks "unset" sampling state (meaning "defer the decision") and does not set the `X-B3-Sampling` header when injecting. (#882)
- Bump github.com/itchyny/gojq from 0.10.3 to 0.10.4 in /tools. (#883)
- Bump github.com/opentracing/opentracing-go from v1.1.1-0.20190913142402-a7454ce5950e to v1.2.0. (#885)
- The tracing time conversion for OTLP spans is now correctly set to `UnixNano`. (#896)
- Ensure span status is not set to `Unknown` when no HTTP status code is provided as it is assumed to be `200 OK`. (#908)
- Ensure `httptrace.clientTracer` closes `http.headers` span. (#912)
- Prometheus exporter will not apply stale updates or forget inactive metrics. (#903)
- Add test for api.standard `HTTPClientAttributesFromHTTPRequest`. (#905)
- Bump github.com/golangci/golangci-lint from 1.27.0 to 1.28.1 in /tools. (#901, #913)
- Update otel-colector example to use the v0.5.0 collector. (#915)
- The `grpctrace` instrumentation uses a span name conforming to the OpenTelemetry semantic conventions (does not contain a leading slash (`/`)). (#922)
- The `grpctrace` instrumentation includes an `rpc.method` attribute now set to the gRPC method name. (#900, #922)
- The `grpctrace` instrumentation `rpc.service` attribute now contains the package name if one exists.
   This is in accordance with OpenTelemetry semantic conventions. (#922)
- Correlation Context extractor will no longer insert an empty map into the returned context when no valid values are extracted. (#923)
- Bump google.golang.org/api from 0.28.0 to 0.29.0 in /exporters/trace/jaeger. (#925)
- Bump github.com/itchyny/gojq from 0.10.4 to 0.11.0 in /tools. (#926)
- Bump github.com/golangci/golangci-lint from 1.28.1 to 1.28.2 in /tools. (#930)

## [0.7.0] - 2020-06-26

This release implements the v0.5.0 version of the OpenTelemetry specification.

### Added

- The othttp instrumentation now includes default metrics. (#861)
- This CHANGELOG file to track all changes in the project going forward.
- Support for array type attributes. (#798)
- Apply transitive dependabot go.mod dependency updates as part of a new automatic Github workflow. (#844)
- Timestamps are now passed to exporters for each export. (#835)
- Add new `Accumulation` type to metric SDK to transport telemetry from `Accumulator`s to `Processor`s.
   This replaces the prior `Record` `struct` use for this purpose. (#835)
- New dependabot integration to automate package upgrades. (#814)
- `Meter` and `Tracer` implementations accept instrumentation version version as an optional argument.
   This instrumentation version is passed on to exporters. (#811) (#805) (#802)
- The OTLP exporter includes the instrumentation version in telemetry it exports. (#811)
- Environment variables for Jaeger exporter are supported. (#796)
- New `aggregation.Kind` in the export metric API. (#808)
- New example that uses OTLP and the collector. (#790)
- Handle errors in the span `SetName` during span initialization. (#791)
- Default service config to enable retries for retry-able failed requests in the OTLP exporter and an option to override this default. (#777)
- New `go.opentelemetry.io/otel/api/oterror` package to uniformly support error handling and definitions for the project. (#778)
- New `global` default implementation of the `go.opentelemetry.io/otel/api/oterror.Handler` interface to be used to handle errors prior to an user defined `Handler`.
   There is also functionality for the user to register their `Handler` as well as a convenience function `Handle` to handle an error with this global `Handler`(#778)
- Options to specify propagators for httptrace and grpctrace instrumentation. (#784)
- The required `application/json` header for the Zipkin exporter is included in all exports. (#774)
- Integrate HTTP semantics helpers from the contrib repository into the `api/standard` package. #769

### Changed

- Rename `Integrator` to `Processor` in the metric SDK. (#863)
- Rename `AggregationSelector` to `AggregatorSelector`. (#859)
- Rename `SynchronizedCopy` to `SynchronizedMove`. (#858)
- Rename `simple` integrator to `basic` integrator. (#857)
- Merge otlp collector examples. (#841)
- Change the metric SDK to support cumulative, delta, and pass-through exporters directly.
   With these changes, cumulative and delta specific exporters are able to request the correct kind of aggregation from the SDK. (#840)
- The `Aggregator.Checkpoint` API is renamed to `SynchronizedCopy` and adds an argument, a different `Aggregator` into which the copy is stored. (#812)
- The `export.Aggregator` contract is that `Update()` and `SynchronizedCopy()` are synchronized with each other.
   All the aggregation interfaces (`Sum`, `LastValue`, ...) are not meant to be synchronized, as the caller is expected to synchronize aggregators at a higher level after the `Accumulator`.
   Some of the `Aggregators` used unnecessary locking and that has been cleaned up. (#812)
- Use of `metric.Number` was replaced by `int64` now that we use `sync.Mutex` in the `MinMaxSumCount` and `Histogram` `Aggregators`. (#812)
- Replace `AlwaysParentSample` with `ParentSample(fallback)` to match the OpenTelemetry v0.5.0 specification. (#810)
- Rename `sdk/export/metric/aggregator` to `sdk/export/metric/aggregation`. #808
- Send configured headers with every request in the OTLP exporter, instead of just on connection creation. (#806)
- Update error handling for any one off error handlers, replacing, instead, with the `global.Handle` function. (#791)
- Rename `plugin` directory to `instrumentation` to match the OpenTelemetry specification. (#779)
- Makes the argument order to Histogram and DDSketch `New()` consistent. (#781)

### Removed

- `Uint64NumberKind` and related functions from the API. (#864)
- Context arguments from `Aggregator.Checkpoint` and `Integrator.Process` as they were unused. (#803)
- `SpanID` is no longer included in parameters for sampling decision to match the OpenTelemetry specification. (#775)

### Fixed

- Upgrade OTLP exporter to opentelemetry-proto matching the opentelemetry-collector v0.4.0 release. (#866)
- Allow changes to `go.sum` and `go.mod` when running dependabot tidy-up. (#871)
- Bump github.com/stretchr/testify from 1.4.0 to 1.6.1. (#824)
- Bump github.com/prometheus/client_golang from 1.7.0 to 1.7.1 in /exporters/metric/prometheus. (#867)
- Bump google.golang.org/grpc from 1.29.1 to 1.30.0 in /exporters/trace/jaeger. (#853)
- Bump google.golang.org/grpc from 1.29.1 to 1.30.0 in /exporters/trace/zipkin. (#854)
- Bumps github.com/golang/protobuf from 1.3.2 to 1.4.2 (#848)
- Bump github.com/stretchr/testify from 1.4.0 to 1.6.1 in /exporters/otlp (#817)
- Bump github.com/golangci/golangci-lint from 1.25.1 to 1.27.0 in /tools (#828)
- Bump github.com/prometheus/client_golang from 1.5.0 to 1.7.0 in /exporters/metric/prometheus (#838)
- Bump github.com/stretchr/testify from 1.4.0 to 1.6.1 in /exporters/trace/jaeger (#829)
- Bump github.com/benbjohnson/clock from 1.0.0 to 1.0.3 (#815)
- Bump github.com/stretchr/testify from 1.4.0 to 1.6.1 in /exporters/trace/zipkin (#823)
- Bump github.com/itchyny/gojq from 0.10.1 to 0.10.3 in /tools (#830)
- Bump github.com/stretchr/testify from 1.4.0 to 1.6.1 in /exporters/metric/prometheus (#822)
- Bump google.golang.org/grpc from 1.27.1 to 1.29.1 in /exporters/trace/zipkin (#820)
- Bump google.golang.org/grpc from 1.27.1 to 1.29.1 in /exporters/trace/jaeger (#831)
- Bump github.com/google/go-cmp from 0.4.0 to 0.5.0 (#836)
- Bump github.com/google/go-cmp from 0.4.0 to 0.5.0 in /exporters/trace/jaeger (#837)
- Bump github.com/google/go-cmp from 0.4.0 to 0.5.0 in /exporters/otlp (#839)
- Bump google.golang.org/api from 0.20.0 to 0.28.0 in /exporters/trace/jaeger (#843)
- Set span status from HTTP status code in the othttp instrumentation. (#832)
- Fixed typo in push controller comment. (#834)
- The `Aggregator` testing has been updated and cleaned. (#812)
- `metric.Number(0)` expressions are replaced by `0` where possible. (#812)
- Fixed `global` `handler_test.go` test failure. #804
- Fixed `BatchSpanProcessor.Shutdown` to wait until all spans are processed. (#766)
- Fixed OTLP example's accidental early close of exporter. (#807)
- Ensure zipkin exporter reads and closes response body. (#788)
- Update instrumentation to use `api/standard` keys instead of custom keys. (#782)
- Clean up tools and RELEASING documentation. (#762)

## [0.6.0] - 2020-05-21

### Added

- Support for `Resource`s in the prometheus exporter. (#757)
- New pull controller. (#751)
- New `UpDownSumObserver` instrument. (#750)
- OpenTelemetry collector demo. (#711)
- New `SumObserver` instrument. (#747)
- New `UpDownCounter` instrument. (#745)
- New timeout `Option` and configuration function `WithTimeout` to the push controller. (#742)
- New `api/standards` package to implement semantic conventions and standard key-value generation. (#731)

### Changed

- Rename `Register*` functions in the metric API to `New*` for all `Observer` instruments. (#761)
- Use `[]float64` for histogram boundaries, not `[]metric.Number`. (#758)
- Change OTLP example to use exporter as a trace `Syncer` instead of as an unneeded `Batcher`. (#756)
- Replace `WithResourceAttributes()` with `WithResource()` in the trace SDK. (#754)
- The prometheus exporter now uses the new pull controller. (#751)
- Rename `ScheduleDelayMillis` to `BatchTimeout` in the trace `BatchSpanProcessor`.(#752)
- Support use of synchronous instruments in asynchronous callbacks (#725)
- Move `Resource` from the `Export` method parameter into the metric export `Record`. (#739)
- Rename `Observer` instrument to `ValueObserver`. (#734)
- The push controller now has a method (`Provider()`) to return a `metric.Provider` instead of the old `Meter` method that acted as a `metric.Provider`. (#738)
- Replace `Measure` instrument by `ValueRecorder` instrument. (#732)
- Rename correlation context header from `"Correlation-Context"` to `"otcorrelations"` to match the OpenTelemetry specification. 727)

### Fixed

- Ensure gRPC `ClientStream` override methods do not panic in grpctrace package. (#755)
- Disable parts of `BatchSpanProcessor` test until a fix is found. (#743)
- Fix `string` case in `kv` `Infer` function. (#746)
- Fix panic in grpctrace client interceptors. (#740)
- Refactor the `api/metrics` push controller and add `CheckpointSet` synchronization. (#737)
- Rewrite span batch process queue batching logic. (#719)
- Remove the push controller named Meter map. (#738)
- Fix Histogram aggregator initial state (fix #735). (#736)
- Ensure golang alpine image is running `golang-1.14` for examples. (#733)
- Added test for grpctrace `UnaryInterceptorClient`. (#695)
- Rearrange `api/metric` code layout. (#724)

## [0.5.0] - 2020-05-13

### Added

- Batch `Observer` callback support. (#717)
- Alias `api` types to root package of project. (#696)
- Create basic `othttp.Transport` for simple client instrumentation. (#678)
- `SetAttribute(string, interface{})` to the trace API. (#674)
- Jaeger exporter option that allows user to specify custom http client. (#671)
- `Stringer` and `Infer` methods to `key`s. (#662)

### Changed

- Rename `NewKey` in the `kv` package to just `Key`. (#721)
- Move `core` and `key` to `kv` package. (#720)
- Make the metric API `Meter` a `struct` so the abstract `MeterImpl` can be passed and simplify implementation. (#709)
- Rename SDK `Batcher` to `Integrator` to match draft OpenTelemetry SDK specification. (#710)
- Rename SDK `Ungrouped` integrator to `simple.Integrator` to match draft OpenTelemetry SDK specification. (#710)
- Rename SDK `SDK` `struct` to `Accumulator` to match draft OpenTelemetry SDK specification. (#710)
- Move `Number` from `core` to `api/metric` package. (#706)
- Move `SpanContext` from `core` to `trace` package. (#692)
- Change traceparent header from `Traceparent` to `traceparent` to implement the W3C specification. (#681)

### Fixed

- Update tooling to run generators in all submodules. (#705)
- gRPC interceptor regexp to match methods without a service name. (#683)
- Use a `const` for padding 64-bit B3 trace IDs. (#701)
- Update `mockZipkin` listen address from `:0` to `127.0.0.1:0`. (#700)
- Left-pad 64-bit B3 trace IDs with zero. (#698)
- Propagate at least the first W3C tracestate header. (#694)
- Remove internal `StateLocker` implementation. (#688)
- Increase instance size CI system uses. (#690)
- Add a `key` benchmark and use reflection in `key.Infer()`. (#679)
- Fix internal `global` test by using `global.Meter` with `RecordBatch()`. (#680)
- Reimplement histogram using mutex instead of `StateLocker`. (#669)
- Switch `MinMaxSumCount` to a mutex lock implementation instead of `StateLocker`. (#667)
- Update documentation to not include any references to `WithKeys`. (#672)
- Correct misspelling. (#668)
- Fix clobbering of the span context if extraction fails. (#656)
- Bump `golangci-lint` and work around the corrupting bug. (#666) (#670)

## [0.4.3] - 2020-04-24

### Added

- `Dockerfile` and `docker-compose.yml` to run example code. (#635)
- New `grpctrace` package that provides gRPC client and server interceptors for both unary and stream connections. (#621)
- New `api/label` package, providing common label set implementation. (#651)
- Support for JSON marshaling of `Resources`. (#654)
- `TraceID` and `SpanID` implementations for `Stringer` interface. (#642)
- `RemoteAddrKey` in the othttp plugin to include the HTTP client address in top-level spans. (#627)
- `WithSpanFormatter` option to the othttp plugin. (#617)
- Updated README to include section for compatible libraries and include reference to the contrib repository. (#612)
- The prometheus exporter now supports exporting histograms. (#601)
- A `String` method to the `Resource` to return a hashable identifier for a now unique resource. (#613)
- An `Iter` method to the `Resource` to return an array `AttributeIterator`. (#613)
- An `Equal` method to the `Resource` test the equivalence of resources. (#613)
- An iterable structure (`AttributeIterator`) for `Resource` attributes.

### Changed

- zipkin export's `NewExporter` now requires a `serviceName` argument to ensure this needed values is provided. (#644)
- Pass `Resources` through the metrics export pipeline. (#659)

### Removed

- `WithKeys` option from the metric API. (#639)

### Fixed

- Use the `label.Set.Equivalent` value instead of an encoding in the batcher. (#658)
- Correct typo `trace.Exporter` to `trace.SpanSyncer` in comments. (#653)
- Use type names for return values in jaeger exporter. (#648)
- Increase the visibility of the `api/key` package by updating comments and fixing usages locally. (#650)
- `Checkpoint` only after `Update`; Keep records in the `sync.Map` longer. (#647)
- Do not cache `reflect.ValueOf()` in metric Labels. (#649)
- Batch metrics exported from the OTLP exporter based on `Resource` and labels. (#626)
- Add error wrapping to the prometheus exporter. (#631)
- Update the OTLP exporter batching of traces to use a unique `string` representation of an associated `Resource` as the batching key. (#623)
- Update OTLP `SpanData` transform to only include the `ParentSpanID` if one exists. (#614)
- Update `Resource` internal representation to uniquely and reliably identify resources. (#613)
- Check return value from `CheckpointSet.ForEach` in prometheus exporter. (#622)
- Ensure spans created by httptrace client tracer reflect operation structure. (#618)
- Create a new recorder rather than reuse when multiple observations in same epoch for asynchronous instruments. #610
- The default port the OTLP exporter uses to connect to the OpenTelemetry collector is updated to match the one the collector listens on by default. (#611)


## [0.4.2] - 2020-03-31

### Fixed

- Fix `pre_release.sh` to update version in `sdk/opentelemetry.go`. (#607)
- Fix time conversion from internal to OTLP in OTLP exporter. (#606)

## [0.4.1] - 2020-03-31

### Fixed

- Update `tag.sh` to create signed tags. (#604)

## [0.4.0] - 2020-03-30

### Added

- New API package `api/metric/registry` that exposes a `MeterImpl` wrapper for use by SDKs to generate unique instruments. (#580)
- Script to verify examples after a new release. (#579)

### Removed

- The dogstatsd exporter due to lack of support.
   This additionally removes support for statsd. (#591)
- `LabelSet` from the metric API.
   This is replaced by a `[]core.KeyValue` slice. (#595)
- `Labels` from the metric API's `Meter` interface. (#595)

### Changed

- The metric `export.Labels` became an interface which the SDK implements and the `export` package provides a simple, immutable implementation of this interface intended for testing purposes. (#574)
- Renamed `internal/metric.Meter` to `MeterImpl`. (#580)
- Renamed `api/global/internal.obsImpl` to `asyncImpl`. (#580)

### Fixed

- Corrected missing return in mock span. (#582)
- Update License header for all source files to match CNCF guidelines and include a test to ensure it is present. (#586) (#596)
- Update to v0.3.0 of the OTLP in the OTLP exporter. (#588)
- Update pre-release script to be compatible between GNU and BSD based systems. (#592)
- Add a `RecordBatch` benchmark. (#594)
- Moved span transforms of the OTLP exporter to the internal package. (#593)
- Build both go-1.13 and go-1.14 in circleci to test for all supported versions of Go. (#569)
- Removed unneeded allocation on empty labels in OLTP exporter. (#597)
- Update `BatchedSpanProcessor` to process the queue until no data but respect max batch size. (#599)
- Update project documentation godoc.org links to pkg.go.dev. (#602)

## [0.3.0] - 2020-03-21

This is a first official beta release, which provides almost fully complete metrics, tracing, and context propagation functionality.
There is still a possibility of breaking changes.

### Added

- Add `Observer` metric instrument. (#474)
- Add global `Propagators` functionality to enable deferred initialization for propagators registered before the first Meter SDK is installed. (#494)
- Simplified export setup pipeline for the jaeger exporter to match other exporters. (#459)
- The zipkin trace exporter. (#495)
- The OTLP exporter to export metric and trace telemetry to the OpenTelemetry collector. (#497) (#544) (#545)
- The `StatusMessage` field was add to the trace `Span`. (#524)
- Context propagation in OpenTracing bridge in terms of OpenTelemetry context propagation. (#525)
- The `Resource` type was added to the SDK. (#528)
- The global API now supports a `Tracer` and `Meter` function as shortcuts to getting a global `*Provider` and calling these methods directly. (#538)
- The metric API now defines a generic `MeterImpl` interface to support general purpose `Meter` construction.
   Additionally, `SyncImpl` and `AsyncImpl` are added to support general purpose instrument construction. (#560)
- A metric `Kind` is added to represent the `MeasureKind`, `ObserverKind`, and `CounterKind`. (#560)
- Scripts to better automate the release process. (#576)

### Changed

- Default to to use `AlwaysSampler` instead of `ProbabilitySampler` to match OpenTelemetry specification. (#506)
- Renamed `AlwaysSampleSampler` to `AlwaysOnSampler` in the trace API. (#511)
- Renamed `NeverSampleSampler` to `AlwaysOffSampler` in the trace API. (#511)
- The `Status` field of the `Span` was changed to `StatusCode` to disambiguate with the added `StatusMessage`. (#524)
- Updated the trace `Sampler` interface conform to the OpenTelemetry specification. (#531)
- Rename metric API `Options` to `Config`. (#541)
- Rename metric `Counter` aggregator to be `Sum`. (#541)
- Unify metric options into `Option` from instrument specific options. (#541)
- The trace API's `TraceProvider` now support `Resource`s. (#545)
- Correct error in zipkin module name. (#548)
- The jaeger trace exporter now supports `Resource`s. (#551)
- Metric SDK now supports `Resource`s.
   The `WithResource` option was added to configure a `Resource` on creation and the `Resource` method was added to the metric `Descriptor` to return the associated `Resource`. (#552)
- Replace `ErrNoLastValue` and `ErrEmptyDataSet` by `ErrNoData` in the metric SDK. (#557)
- The stdout trace exporter now supports `Resource`s. (#558)
- The metric `Descriptor` is now included at the API instead of the SDK. (#560)
- Replace `Ordered` with an iterator in `export.Labels`. (#567)

### Removed

- The vendor specific Stackdriver. It is now hosted on 3rd party vendor infrastructure. (#452)
- The `Unregister` method for metric observers as it is not in the OpenTelemetry specification. (#560)
- `GetDescriptor` from the metric SDK. (#575)
- The `Gauge` instrument from the metric API. (#537)

### Fixed

- Make histogram aggregator checkpoint consistent. (#438)
- Update README with import instructions and how to build and test. (#505)
- The default label encoding was updated to be unique. (#508)
- Use `NewRoot` in the othttp plugin for public endpoints. (#513)
- Fix data race in `BatchedSpanProcessor`. (#518)
- Skip test-386 for Mac OS 10.15.x (Catalina and upwards). #521
- Use a variable-size array to represent ordered labels in maps. (#523)
- Update the OTLP protobuf and update changed import path. (#532)
- Use `StateLocker` implementation in `MinMaxSumCount`. (#546)
- Eliminate goroutine leak in histogram stress test. (#547)
- Update OTLP exporter with latest protobuf. (#550)
- Add filters to the othttp plugin. (#556)
- Provide an implementation of the `Header*` filters that do not depend on Go 1.14. (#565)
- Encode labels once during checkpoint.
   The checkpoint function is executed in a single thread so we can do the encoding lazily before passing the encoded version of labels to the exporter.
   This is a cheap and quick way to avoid encoding the labels on every collection interval. (#572)
- Run coverage over all packages in `COVERAGE_MOD_DIR`. (#573)

## [0.2.3] - 2020-03-04

### Added

- `RecordError` method on `Span`s in the trace API to Simplify adding error events to spans. (#473)
- Configurable push frequency for exporters setup pipeline. (#504)

### Changed

- Rename the `exporter` directory to `exporters`.
   The `go.opentelemetry.io/otel/exporter/trace/jaeger` package was mistakenly released with a `v1.0.0` tag instead of `v0.1.0`.
   This resulted in all subsequent releases not becoming the default latest.
   A consequence of this was that all `go get`s pulled in the incompatible `v0.1.0` release of that package when pulling in more recent packages from other otel packages.
   Renaming the `exporter` directory to `exporters` fixes this issue by renaming the package and therefore clearing any existing dependency tags.
   Consequentially, this action also renames *all* exporter packages. (#502)

### Removed

- The `CorrelationContextHeader` constant in the `correlation` package is no longer exported. (#503)

## [0.2.2] - 2020-02-27

### Added

- `HTTPSupplier` interface in the propagation API to specify methods to retrieve and store a single value for a key to be associated with a carrier. (#467)
- `HTTPExtractor` interface in the propagation API to extract information from an `HTTPSupplier` into a context. (#467)
- `HTTPInjector` interface in the propagation API to inject information into an `HTTPSupplier.` (#467)
- `Config` and configuring `Option` to the propagator API. (#467)
- `Propagators` interface in the propagation API to contain the set of injectors and extractors for all supported carrier formats. (#467)
- `HTTPPropagator` interface in the propagation API to inject and extract from an `HTTPSupplier.` (#467)
- `WithInjectors` and `WithExtractors` functions to the propagator API to configure injectors and extractors to use. (#467)
- `ExtractHTTP` and `InjectHTTP` functions to apply configured HTTP extractors and injectors to a passed context. (#467)
- Histogram aggregator. (#433)
- `DefaultPropagator` function and have it return `trace.TraceContext` as the default context propagator. (#456)
- `AlwaysParentSample` sampler to the trace API. (#455)
- `WithNewRoot` option function to the trace API to specify the created span should be considered a root span. (#451)


### Changed

- Renamed `WithMap` to `ContextWithMap` in the correlation package. (#481)
- Renamed `FromContext` to `MapFromContext` in the correlation package. (#481)
- Move correlation context propagation to correlation package. (#479)
- Do not default to putting remote span context into links. (#480)
- Propagators extrac
- `Tracer.WithSpan` updated to accept `StartOptions`. (#472)
- Renamed `MetricKind` to `Kind` to not stutter in the type usage. (#432)
- Renamed the `export` package to `metric` to match directory structure. (#432)
- Rename the `api/distributedcontext` package to `api/correlation`. (#444)
- Rename the `api/propagators` package to `api/propagation`. (#444)
- Move the propagators from the `propagators` package into the `trace` API package. (#444)
- Update `Float64Gauge`, `Int64Gauge`, `Float64Counter`, `Int64Counter`, `Float64Measure`, and `Int64Measure` metric methods to use value receivers instead of pointers. (#462)
- Moved all dependencies of tools package to a tools directory. (#466)

### Removed

- Binary propagators. (#467)
- NOOP propagator. (#467)

### Fixed

- Upgraded `github.com/golangci/golangci-lint` from `v1.21.0` to `v1.23.6` in `tools/`. (#492)
- Fix a possible nil-dereference crash (#478)
- Correct comments for `InstallNewPipeline` in the stdout exporter. (#483)
- Correct comments for `InstallNewPipeline` in the dogstatsd exporter. (#484)
- Correct comments for `InstallNewPipeline` in the prometheus exporter. (#482)
- Initialize `onError` based on `Config` in prometheus exporter. (#486)
- Correct module name in prometheus exporter README. (#475)
- Removed tracer name prefix from span names. (#430)
- Fix `aggregator_test.go` import package comment. (#431)
- Improved detail in stdout exporter. (#436)
- Fix a dependency issue (generate target should depend on stringer, not lint target) in Makefile. (#442)
- Reorders the Makefile targets within `precommit` target so we generate files and build the code before doing linting, so we can get much nicer errors about syntax errors from the compiler. (#442)
- Reword function documentation in gRPC plugin. (#446)
- Send the `span.kind` tag to Jaeger from the jaeger exporter. (#441)
- Fix `metadataSupplier` in the jaeger exporter to overwrite the header if existing instead of appending to it. (#441)
- Upgraded to Go 1.13 in CI. (#465)
- Correct opentelemetry.io URL in trace SDK documentation. (#464)
- Refactored reference counting logic in SDK determination of stale records. (#468)
- Add call to `runtime.Gosched` in instrument `acquireHandle` logic to not block the collector. (#469)

## [0.2.1.1] - 2020-01-13

### Fixed

- Use stateful batcher on Prometheus exporter fixing regresion introduced in #395. (#428)

## [0.2.1] - 2020-01-08

### Added

- Global meter forwarding implementation.
   This enables deferred initialization for metric instruments registered before the first Meter SDK is installed. (#392)
- Global trace forwarding implementation.
   This enables deferred initialization for tracers registered before the first Trace SDK is installed. (#406)
- Standardize export pipeline creation in all exporters. (#395)
- A testing, organization, and comments for 64-bit field alignment. (#418)
- Script to tag all modules in the project. (#414)

### Changed

- Renamed `propagation` package to `propagators`. (#362)
- Renamed `B3Propagator` propagator to `B3`. (#362)
- Renamed `TextFormatPropagator` propagator to `TextFormat`. (#362)
- Renamed `BinaryPropagator` propagator to `Binary`. (#362)
- Renamed `BinaryFormatPropagator` propagator to `BinaryFormat`. (#362)
- Renamed `NoopTextFormatPropagator` propagator to `NoopTextFormat`. (#362)
- Renamed `TraceContextPropagator` propagator to `TraceContext`. (#362)
- Renamed `SpanOption` to `StartOption` in the trace API. (#369)
- Renamed `StartOptions` to `StartConfig` in the trace API. (#369)
- Renamed `EndOptions` to `EndConfig` in the trace API. (#369)
- `Number` now has a pointer receiver for its methods. (#375)
- Renamed `CurrentSpan` to `SpanFromContext` in the trace API. (#379)
- Renamed `SetCurrentSpan` to `ContextWithSpan` in the trace API. (#379)
- Renamed `Message` in Event to `Name` in the trace API. (#389)
- Prometheus exporter no longer aggregates metrics, instead it only exports them. (#385)
- Renamed `HandleImpl` to `BoundInstrumentImpl` in the metric API. (#400)
- Renamed `Float64CounterHandle` to `Float64CounterBoundInstrument` in the metric API. (#400)
- Renamed `Int64CounterHandle` to `Int64CounterBoundInstrument` in the metric API. (#400)
- Renamed `Float64GaugeHandle` to `Float64GaugeBoundInstrument` in the metric API. (#400)
- Renamed `Int64GaugeHandle` to `Int64GaugeBoundInstrument` in the metric API. (#400)
- Renamed `Float64MeasureHandle` to `Float64MeasureBoundInstrument` in the metric API. (#400)
- Renamed `Int64MeasureHandle` to `Int64MeasureBoundInstrument` in the metric API. (#400)
- Renamed `Release` method for bound instruments in the metric API to `Unbind`. (#400)
- Renamed `AcquireHandle` method for bound instruments in the metric API to `Bind`. (#400)
- Renamed the `File` option in the stdout exporter to `Writer`. (#404)
- Renamed all `Options` to `Config` for all metric exports where this wasn't already the case.

### Fixed

- Aggregator import path corrected. (#421)
- Correct links in README. (#368)
- The README was updated to match latest code changes in its examples. (#374)
- Don't capitalize error statements. (#375)
- Fix ignored errors. (#375)
- Fix ambiguous variable naming. (#375)
- Removed unnecessary type casting. (#375)
- Use named parameters. (#375)
- Updated release schedule. (#378)
- Correct http-stackdriver example module name. (#394)
- Removed the `http.request` span in `httptrace` package. (#397)
- Add comments in the metrics SDK (#399)
- Initialize checkpoint when creating ddsketch aggregator to prevent panic when merging into a empty one. (#402) (#403)
- Add documentation of compatible exporters in the README. (#405)
- Typo fix. (#408)
- Simplify span check logic in SDK tracer implementation. (#419)

## [0.2.0] - 2019-12-03

### Added

- Unary gRPC tracing example. (#351)
- Prometheus exporter. (#334)
- Dogstatsd metrics exporter. (#326)

### Changed

- Rename `MaxSumCount` aggregation to `MinMaxSumCount` and add the `Min` interface for this aggregation. (#352)
- Rename `GetMeter` to `Meter`. (#357)
- Rename `HTTPTraceContextPropagator` to `TraceContextPropagator`. (#355)
- Rename `HTTPB3Propagator` to `B3Propagator`. (#355)
- Rename `HTTPTraceContextPropagator` to `TraceContextPropagator`. (#355)
- Move `/global` package to `/api/global`. (#356)
- Rename `GetTracer` to `Tracer`. (#347)

### Removed

- `SetAttribute` from the `Span` interface in the trace API. (#361)
- `AddLink` from the `Span` interface in the trace API. (#349)
- `Link` from the `Span` interface in the trace API. (#349)

### Fixed

- Exclude example directories from coverage report. (#365)
- Lint make target now implements automatic fixes with `golangci-lint` before a second run to report the remaining issues. (#360)
- Drop `GO111MODULE` environment variable in Makefile as Go 1.13 is the project specified minimum version and this is environment variable is not needed for that version of Go. (#359)
- Run the race checker for all test. (#354)
- Redundant commands in the Makefile are removed. (#354)
- Split the `generate` and `lint` targets of the Makefile. (#354)
- Renames `circle-ci` target to more generic `ci` in Makefile. (#354)
- Add example Prometheus binary to gitignore. (#358)
- Support negative numbers with the `MaxSumCount`. (#335)
- Resolve race conditions in `push_test.go` identified in #339. (#340)
- Use `/usr/bin/env bash` as a shebang in scripts rather than `/bin/bash`. (#336)
- Trace benchmark now tests both `AlwaysSample` and `NeverSample`.
   Previously it was testing `AlwaysSample` twice. (#325)
- Trace benchmark now uses a `[]byte` for `TraceID` to fix failing test. (#325)
- Added a trace benchmark to test variadic functions in `setAttribute` vs `setAttributes` (#325)
- The `defaultkeys` batcher was only using the encoded label set as its map key while building a checkpoint.
   This allowed distinct label sets through, but any metrics sharing a label set could be overwritten or merged incorrectly.
   This was corrected. (#333)


## [0.1.2] - 2019-11-18

### Fixed

- Optimized the `simplelru` map for attributes to reduce the number of allocations. (#328)
- Removed unnecessary unslicing of parameters that are already a slice. (#324)

## [0.1.1] - 2019-11-18

This release contains a Metrics SDK with stdout exporter and supports basic aggregations such as counter, gauges, array, maxsumcount, and ddsketch.

### Added

- Metrics stdout export pipeline. (#265)
- Array aggregation for raw measure metrics. (#282)
- The core.Value now have a `MarshalJSON` method. (#281)

### Removed

- `WithService`, `WithResources`, and `WithComponent` methods of tracers. (#314)
- Prefix slash in `Tracer.Start()` for the Jaeger example. (#292)

### Changed

- Allocation in LabelSet construction to reduce GC overhead. (#318)
- `trace.WithAttributes` to append values instead of replacing (#315)
- Use a formula for tolerance in sampling tests. (#298)
- Move export types into trace and metric-specific sub-directories. (#289)
- `SpanKind` back to being based on an `int` type. (#288)

### Fixed

- URL to OpenTelemetry website in README. (#323)
- Name of othttp default tracer. (#321)
- `ExportSpans` for the stackdriver exporter now handles `nil` context. (#294)
- CI modules cache to correctly restore/save from/to the cache. (#316)
- Fix metric SDK race condition between `LoadOrStore` and the assignment `rec.recorder = i.meter.exporter.AggregatorFor(rec)`. (#293)
- README now reflects the new code structure introduced with these changes. (#291)
- Make the basic example work. (#279)

## [0.1.0] - 2019-11-04

This is the first release of open-telemetry go library.
It contains api and sdk for trace and meter.

### Added

- Initial OpenTelemetry trace and metric API prototypes.
- Initial OpenTelemetry trace, metric, and export SDK packages.
- A wireframe bridge to support compatibility with OpenTracing.
- Example code for a basic, http-stackdriver, http, jaeger, and named tracer setup.
- Exporters for Jaeger, Stackdriver, and stdout.
- Propagators for binary, B3, and trace-context protocols.
- Project information and guidelines in the form of a README and CONTRIBUTING.
- Tools to build the project and a Makefile to automate the process.
- Apache-2.0 license.
- CircleCI build CI manifest files.
- CODEOWNERS file to track owners of this project.


[Unreleased]: https://github.com/open-telemetry/opentelemetry-go/compare/v0.12.0...HEAD
[0.12.0]: https://github.com/open-telemetry/opentelemetry-go/releases/tag/v0.12.0
[0.11.0]: https://github.com/open-telemetry/opentelemetry-go/releases/tag/v0.11.0
[0.10.0]: https://github.com/open-telemetry/opentelemetry-go/releases/tag/v0.10.0
[0.9.0]: https://github.com/open-telemetry/opentelemetry-go/releases/tag/v0.9.0
[0.8.0]: https://github.com/open-telemetry/opentelemetry-go/releases/tag/v0.8.0
[0.7.0]: https://github.com/open-telemetry/opentelemetry-go/releases/tag/v0.7.0
[0.6.0]: https://github.com/open-telemetry/opentelemetry-go/releases/tag/v0.6.0
[0.5.0]: https://github.com/open-telemetry/opentelemetry-go/releases/tag/v0.5.0
[0.4.3]: https://github.com/open-telemetry/opentelemetry-go/releases/tag/v0.4.3
[0.4.2]: https://github.com/open-telemetry/opentelemetry-go/releases/tag/v0.4.2
[0.4.1]: https://github.com/open-telemetry/opentelemetry-go/releases/tag/v0.4.1
[0.4.0]: https://github.com/open-telemetry/opentelemetry-go/releases/tag/v0.4.0
[0.3.0]: https://github.com/open-telemetry/opentelemetry-go/releases/tag/v0.3.0
[0.2.3]: https://github.com/open-telemetry/opentelemetry-go/releases/tag/v0.2.3
[0.2.2]: https://github.com/open-telemetry/opentelemetry-go/releases/tag/v0.2.2
[0.2.1.1]: https://github.com/open-telemetry/opentelemetry-go/releases/tag/v0.2.1.1
[0.2.1]: https://github.com/open-telemetry/opentelemetry-go/releases/tag/v0.2.1
[0.2.0]: https://github.com/open-telemetry/opentelemetry-go/releases/tag/v0.2.0
[0.1.2]: https://github.com/open-telemetry/opentelemetry-go/releases/tag/v0.1.2
[0.1.1]: https://github.com/open-telemetry/opentelemetry-go/releases/tag/v0.1.1
[0.1.0]: https://github.com/open-telemetry/opentelemetry-go/releases/tag/v0.1.0<|MERGE_RESOLUTION|>--- conflicted
+++ resolved
@@ -14,6 +14,7 @@
 
 ### Changed
 
+- Move the `go.opentelemetry.io/otel/api/baggage` package into `go.opentelemetry.io/otel/propagators`. (#1186)
 - Set default propagator to no-op propagator. (#1184)
 
 ## [0.12.0] - 2020-09-24
@@ -58,9 +59,6 @@
 - ValueObserver instruments use LastValue aggregator by default. (#1165)
 - OTLP Metric exporter supports LastValue aggregation. (#1165)
 - Move the `go.opentelemetry.io/otel/api/unit` package to `go.opentelemetry.io/otel/unit`. (#1185)
-<<<<<<< HEAD
-- Move the `go.opentelemetry.io/otel/api/baggage` package into `go.opentelemetry.io/otel/propagators`. (#1186)
-=======
 - Rename `Provider` to `MeterProvider` in the `go.opentelemetry.io/otel/api/metric` package. (#1190)
 - Rename `NoopProvider` to `NoopMeterProvider` in the `go.opentelemetry.io/otel/api/metric` package. (#1190)
 - Rename `NewProvider` to `NewMeterProvider` in the `go.opentelemetry.io/otel/api/metric/metrictest` package. (#1190)
@@ -88,7 +86,6 @@
 - Remove the B3 propagator from `go.opentelemetry.io/otel/propagators`. It is now located in the
    `go.opentelemetry.io/contrib/propagators/` module. (#1191)
 - Remove the semantic convention for HTTP status text, `HTTPStatusTextKey` from package `go.opentelemetry.io/otel/semconv`. (#1194)
->>>>>>> 423c8913
 
 ### Fixed
 
