# Changelog

All notable changes to this project will be documented in this file.

The format is based on [Keep a Changelog](https://keepachangelog.com/en/1.0.0/).

This project adheres to [Semantic Versioning](https://semver.org/spec/v2.0.0.html).

## [Unreleased]

<!-- Released section -->
<!-- Don't change this section unless doing release -->

## [1.31.0/0.53.0/0.7.0/0.0.10] 2024-10-11

### Added

- Add `go.opentelemetry.io/otel/sdk/metric/exemplar` package which includes `Exemplar`, `Filter`, `TraceBasedFilter`, `AlwaysOnFilter`, `HistogramReservoir`, `FixedSizeReservoir`, `Reservoir`, `Value` and `ValueType` types. These will be used for configuring the exemplar reservoir for the metrics sdk. (#5747, #5862)
- Add `WithExportBufferSize` option to log batch processor.(#5877)

### Changed

- Enable exemplars by default in `go.opentelemetry.io/otel/sdk/metric`. Exemplars can be disabled by setting `OTEL_METRICS_EXEMPLAR_FILTER=always_off` (#5778)
- `Logger.Enabled` in `go.opentelemetry.io/otel/log` now accepts a newly introduced `EnabledParameters` type instead of `Record`. (#5791)
- `FilterProcessor.Enabled` in `go.opentelemetry.io/otel/sdk/log/internal/x` now accepts `EnabledParameters` instead of `Record`. (#5791)
- The `Record` type in `go.opentelemetry.io/otel/log` is no longer comparable. (#5847)
- Performance improvements for the trace SDK `SetAttributes` method in `Span`. (#5864)
- Reduce memory allocations for the `Event` and `Link` lists in `Span`. (#5858)
- Performance improvements for the trace SDK `AddEvent`, `AddLink`, `RecordError` and `End` methods in `Span`. (#5874)

### Deprecated

- Deprecate all examples under `go.opentelemetry.io/otel/example` as they are moved to [Contrib repository](https://github.com/open-telemetry/opentelemetry-go-contrib/tree/main/examples). (#5854)

### Fixed

- The race condition for multiple `FixedSize` exemplar reservoirs identified in #5814 is resolved. (#5819)
- Fix log records duplication in case of heterogeneous resource attributes by correctly mapping each log record to it's resource and scope. (#5803)
- Fix timer channel drain to avoid hanging on Go 1.23. (#5868)
<<<<<<< HEAD
- Fix delegation for global meter providers. (#5827)
  Change the `reflect.TypeOf` to use a nil pointer to not allocate on the heap unless necessary.
- Global MeterProvider registration correctly unwraps global instrument stubs. (#5881)

<!-- Released section -->
<!-- Don't change this section unless doing release -->
=======
- Fix delegation for global meter providers, and panic when calling otel.SetMeterProvider. (#5827)
- Change the `reflect.TypeOf` to use a nil pointer to not allocate on the heap unless necessary. (#5827)
>>>>>>> bc2fe887

## [1.30.0/0.52.0/0.6.0/0.0.9] 2024-09-09

### Added

- Support `OTEL_EXPORTER_OTLP_LOGS_INSECURE` and `OTEL_EXPORTER_OTLP_INSECURE` environments in `go.opentelemetry.io/otel/exporters/otlp/otlplog/otlploggrpc`. (#5739)
- The `WithResource` option for `NewMeterProvider` now merges the provided resources with the ones from environment variables. (#5773)
- The `WithResource` option for `NewLoggerProvider` now merges the provided resources with the ones from environment variables. (#5773)
- Add UTF-8 support to `go.opentelemetry.io/otel/exporters/prometheus`. (#5755)

### Fixed

- Fix memory leak in the global `MeterProvider` when identical instruments are repeatedly created. (#5754)
- Fix panic on instruments creation when setting meter provider. (#5758)
- Fix an issue where `SetMeterProvider` in `go.opentelemetry.io/otel` might miss the delegation for instruments and registries. (#5780)

### Removed

- Drop support for [Go 1.21]. (#5736, #5740, #5800)

## [1.29.0/0.51.0/0.5.0] 2024-08-23

This release is the last to support [Go 1.21].
The next release will require at least [Go 1.22].

### Added

- Add MacOS ARM64 platform to the compatibility testing suite. (#5577)
- Add `InstrumentationScope` field to `SpanStub` in `go.opentelemetry.io/otel/sdk/trace/tracetest`, as a replacement for the deprecated `InstrumentationLibrary`. (#5627)
- Make the initial release of `go.opentelemetry.io/otel/exporters/otlp/otlplog/otlploggrpc`.
  This new module contains an OTLP exporter that transmits log telemetry using gRPC.
  This module is unstable and breaking changes may be introduced.
  See our [versioning policy](VERSIONING.md) for more information about these stability guarantees. (#5629)
- Add `Walk` function to `TraceState` in `go.opentelemetry.io/otel/trace` to iterate all the key-value pairs. (#5651)
- Bridge the trace state in `go.opentelemetry.io/otel/bridge/opencensus`. (#5651)
- Zero value of `SimpleProcessor` in `go.opentelemetry.io/otel/sdk/log` no longer panics. (#5665)
- The `FilterProcessor` interface type is added in `go.opentelemetry.io/otel/sdk/log/internal/x`.
  This is an optional and experimental interface that log `Processor`s can implement to instruct the `Logger` if a `Record` will be processed or not.
  It replaces the existing `Enabled` method that is removed from the `Processor` interface itself.
  It does not fall within the scope of the OpenTelemetry Go versioning and stability [policy](./VERSIONING.md) and it may be changed in backwards incompatible ways or removed in feature releases. (#5692)
- Support [Go 1.23]. (#5720)

### Changed

- `NewMemberRaw`, `NewKeyProperty` and `NewKeyValuePropertyRaw` in `go.opentelemetry.io/otel/baggage` allow UTF-8 string in key. (#5132)
- `Processor.OnEmit` in `go.opentelemetry.io/otel/sdk/log` now accepts a pointer to `Record` instead of a value so that the record modifications done in a processor are propagated to subsequent registered processors. (#5636)
- `SimpleProcessor.Enabled` in `go.opentelemetry.io/otel/sdk/log` now returns `false` if the exporter is `nil`. (#5665)
- Update the concurrency requirements of `Exporter` in `go.opentelemetry.io/otel/sdk/log`. (#5666)
- `SimpleProcessor` in `go.opentelemetry.io/otel/sdk/log` synchronizes `OnEmit` calls. (#5666)
- The `Processor` interface in `go.opentelemetry.io/otel/sdk/log` no longer includes the `Enabled` method.
  See the `FilterProcessor` interface type added in `go.opentelemetry.io/otel/sdk/log/internal/x` to continue providing this functionality. (#5692)
- The `SimpleProcessor` type in `go.opentelemetry.io/otel/sdk/log` is no longer comparable. (#5693)
- The `BatchProcessor` type in `go.opentelemetry.io/otel/sdk/log` is no longer comparable. (#5693)

### Fixed

- Correct comments for the priority of the `WithEndpoint` and `WithEndpointURL` options and their corresponding environment variables in `go.opentelemetry.io/otel/exporters/otlp/otlptrace/otlptracehttp`. (#5584)
- Pass the underlying error rather than a generic retry-able failure in `go.opentelemetry.io/otel/exporters/otlp/otlpmetric/otlpmetrichttp`, `go.opentelemetry.io/otel/exporters/otlp/otlplog/otlploghttp` and `go.opentelemetry.io/otel/exporters/otlp/otlptrace/otlptracehttp`. (#5541)
- Correct the `Tracer`, `Meter`, and `Logger` names used in `go.opentelemetry.io/otel/example/dice`. (#5612)
- Correct the `Tracer` names used in `go.opentelemetry.io/otel/example/namedtracer`. (#5612)
- Correct the `Tracer` name used in `go.opentelemetry.io/otel/example/opencensus`. (#5612)
- Correct the `Tracer` and `Meter` names used in `go.opentelemetry.io/otel/example/otel-collector`. (#5612)
- Correct the `Tracer` names used in `go.opentelemetry.io/otel/example/passthrough`. (#5612)
- Correct the `Meter` name used in `go.opentelemetry.io/otel/example/prometheus`. (#5612)
- Correct the `Tracer` names used in `go.opentelemetry.io/otel/example/zipkin`. (#5612)
- Correct comments for the priority of the `WithEndpoint` and `WithEndpointURL` options and their corresponding environment variables in `go.opentelemetry.io/otel/exporters/otlp/otlpmetric/otlpmetricgrpc` and `go.opentelemetry.io/otel/exporters/otlp/otlpmetric/otlpmetrichttp`. (#5641)
- Correct comments for the priority of the `WithEndpoint` and `WithEndpointURL` options and their corresponding environment variables in `go.opentelemetry.io/otel/exporters/otlp/otlplog/otlploghttp`. (#5650)
- Stop percent encoding header environment variables in `go.opentelemetry.io/otel/exporters/otlp/otlptrace/otlptracegrpc`, `go.opentelemetry.io/otel/exporters/otlp/otlptrace/otlptracehttp`, `go.opentelemetry.io/otel/exporters/otlp/otlpmetric/otlpmetricgrpc` and `go.opentelemetry.io/otel/exporters/otlp/otlpmetric/otlpmetrichttp` (#5705)
- Remove invalid environment variable header keys in `go.opentelemetry.io/otel/exporters/otlp/otlptrace/otlptracegrpc`, `go.opentelemetry.io/otel/exporters/otlp/otlptrace/otlptracehttp`, `go.opentelemetry.io/otel/exporters/otlp/otlpmetric/otlpmetricgrpc` and `go.opentelemetry.io/otel/exporters/otlp/otlpmetric/otlpmetrichttp` (#5705)

### Removed

- The `Enabled` method of the `SimpleProcessor` in `go.opentelemetry.io/otel/sdk/log` is removed. (#5692)
- The `Enabled` method of the `BatchProcessor` in `go.opentelemetry.io/otel/sdk/log` is removed. (#5692)

## [1.28.0/0.50.0/0.4.0] 2024-07-02

### Added

- The `IsEmpty` method is added to the `Instrument` type in `go.opentelemetry.io/otel/sdk/metric`.
  This method is used to check if an `Instrument` instance is a zero-value. (#5431)
- Store and provide the emitted `context.Context` in `ScopeRecords` of `go.opentelemetry.io/otel/sdk/log/logtest`. (#5468)
- The `go.opentelemetry.io/otel/semconv/v1.26.0` package.
  The package contains semantic conventions from the `v1.26.0` version of the OpenTelemetry Semantic Conventions. (#5476)
- The `AssertRecordEqual` method to `go.opentelemetry.io/otel/log/logtest` to allow comparison of two log records in tests. (#5499)
- The `WithHeaders` option to `go.opentelemetry.io/otel/exporters/zipkin` to allow configuring custom http headers while exporting spans. (#5530)

### Changed

- `Tracer.Start` in `go.opentelemetry.io/otel/trace/noop` no longer allocates a span for empty span context. (#5457)
- Upgrade `go.opentelemetry.io/otel/semconv/v1.25.0` to `go.opentelemetry.io/otel/semconv/v1.26.0` in `go.opentelemetry.io/otel/example/otel-collector`. (#5490)
- Upgrade `go.opentelemetry.io/otel/semconv/v1.25.0` to `go.opentelemetry.io/otel/semconv/v1.26.0` in `go.opentelemetry.io/otel/example/zipkin`. (#5490)
- Upgrade `go.opentelemetry.io/otel/semconv/v1.25.0` to `go.opentelemetry.io/otel/semconv/v1.26.0` in `go.opentelemetry.io/otel/exporters/zipkin`. (#5490)
  - The exporter no longer exports the deprecated "otel.library.name" or "otel.library.version" attributes.
- Upgrade `go.opentelemetry.io/otel/semconv/v1.25.0` to `go.opentelemetry.io/otel/semconv/v1.26.0` in `go.opentelemetry.io/otel/sdk/resource`. (#5490)
- Upgrade `go.opentelemetry.io/otel/semconv/v1.25.0` to `go.opentelemetry.io/otel/semconv/v1.26.0` in `go.opentelemetry.io/otel/sdk/trace`. (#5490)
- `SimpleProcessor.OnEmit` in `go.opentelemetry.io/otel/sdk/log` no longer allocates a slice which makes it possible to have a zero-allocation log processing using `SimpleProcessor`. (#5493)
- Use non-generic functions in the `Start` method of `"go.opentelemetry.io/otel/sdk/trace".Trace` to reduce memory allocation. (#5497)
- `service.instance.id` is populated for a `Resource` created with `"go.opentelemetry.io/otel/sdk/resource".Default` with a default value when `OTEL_GO_X_RESOURCE` is set. (#5520)
- Improve performance of metric instruments in `go.opentelemetry.io/otel/sdk/metric` by removing unnecessary calls to `time.Now`. (#5545)

### Fixed

- Log a warning to the OpenTelemetry internal logger when a `Record` in `go.opentelemetry.io/otel/sdk/log` drops an attribute due to a limit being reached. (#5376)
- Identify the `Tracer` returned from the global `TracerProvider` in `go.opentelemetry.io/otel/global` with its schema URL. (#5426)
- Identify the `Meter` returned from the global `MeterProvider` in `go.opentelemetry.io/otel/global` with its schema URL. (#5426)
- Log a warning to the OpenTelemetry internal logger when a `Span` in `go.opentelemetry.io/otel/sdk/trace` drops an attribute, event, or link due to a limit being reached. (#5434)
- Document instrument name requirements in `go.opentelemetry.io/otel/metric`. (#5435)
- Prevent random number generation data-race for experimental rand exemplars in `go.opentelemetry.io/otel/sdk/metric`. (#5456)
- Fix counting number of dropped attributes of `Record` in `go.opentelemetry.io/otel/sdk/log`. (#5464)
- Fix panic in baggage creation when a member contains `0x80` char in key or value. (#5494)
- Correct comments for the priority of the `WithEndpoint` and `WithEndpointURL` options and their corresponding environment variables in `go.opentelemetry.io/otel/exporters/otlp/otlptrace/otlptracegrpc`. (#5508)
- Retry trace and span ID generation if it generated an invalid one in `go.opentelemetry.io/otel/sdk/trace`. (#5514)
- Fix stale timestamps reported by the last-value aggregation. (#5517)
- Indicate the `Exporter` in `go.opentelemetry.io/otel/exporters/otlp/otlplog/otlploghttp` must be created by the `New` method. (#5521)
- Improved performance in all `{Bool,Int64,Float64,String}SliceValue` functions of `go.opentelemetry.io/attributes` by reducing the number of allocations. (#5549)
- Replace invalid percent-encoded octet sequences with replacement char in `go.opentelemetry.io/otel/baggage`. (#5528)

## [1.27.0/0.49.0/0.3.0] 2024-05-21

### Added

- Add example for `go.opentelemetry.io/otel/exporters/stdout/stdoutlog`. (#5242)
- Add `RecordFactory` in `go.opentelemetry.io/otel/sdk/log/logtest` to facilitate testing exporter and processor implementations. (#5258)
- Add `RecordFactory` in `go.opentelemetry.io/otel/log/logtest` to facilitate testing bridge implementations. (#5263)
- The count of dropped records from the `BatchProcessor` in `go.opentelemetry.io/otel/sdk/log` is logged. (#5276)
- Add metrics in the `otel-collector` example. (#5283)
- Add the synchronous gauge instrument to `go.opentelemetry.io/otel/metric`. (#5304)
  - An `int64` or `float64` synchronous gauge instrument can now be created from a `Meter`.
  - All implementations of the API (`go.opentelemetry.io/otel/metric/noop`, `go.opentelemetry.io/otel/sdk/metric`) are updated to support this instrument.
- Add logs to `go.opentelemetry.io/otel/example/dice`. (#5349)

### Changed

- The `Shutdown` method of `Exporter` in `go.opentelemetry.io/otel/exporters/stdout/stdouttrace` ignores the context cancellation and always returns `nil`. (#5189)
- The `ForceFlush` and `Shutdown` methods of the exporter returned by `New` in `go.opentelemetry.io/otel/exporters/stdout/stdoutmetric` ignore the context cancellation and always return `nil`. (#5189)
- Apply the value length limits to `Record` attributes in `go.opentelemetry.io/otel/sdk/log`. (#5230)
- De-duplicate map attributes added to a `Record` in `go.opentelemetry.io/otel/sdk/log`. (#5230)
- `go.opentelemetry.io/otel/exporters/stdout/stdoutlog` won't print timestamps when `WithoutTimestamps` option is set. (#5241)
- The `go.opentelemetry.io/otel/exporters/stdout/stdoutlog` exporter won't print `AttributeValueLengthLimit` and `AttributeCountLimit` fields now, instead it prints the `DroppedAttributes` field. (#5272)
- Improved performance in the `Stringer` implementation of `go.opentelemetry.io/otel/baggage.Member` by reducing the number of allocations. (#5286)
- Set the start time for last-value aggregates in `go.opentelemetry.io/otel/sdk/metric`. (#5305)
- The `Span` in `go.opentelemetry.io/otel/sdk/trace` will record links without span context if either non-empty `TraceState` or attributes are provided. (#5315)
- Upgrade all dependencies of `go.opentelemetry.io/otel/semconv/v1.24.0` to `go.opentelemetry.io/otel/semconv/v1.25.0`. (#5374)

### Fixed

- Comparison of unordered maps for `go.opentelemetry.io/otel/log.KeyValue` and `go.opentelemetry.io/otel/log.Value`. (#5306)
- Fix the empty output of `go.opentelemetry.io/otel/log.Value` in `go.opentelemetry.io/otel/exporters/stdout/stdoutlog`. (#5311)
- Split the behavior of `Recorder` in `go.opentelemetry.io/otel/log/logtest` so it behaves as a `LoggerProvider` only. (#5365)
- Fix wrong package name of the error message when parsing endpoint URL in `go.opentelemetry.io/otel/exporters/otlp/otlplog/otlploghttp`. (#5371)
- Identify the `Logger` returned from the global `LoggerProvider` in `go.opentelemetry.io/otel/log/global` with its schema URL. (#5375)

## [1.26.0/0.48.0/0.2.0-alpha] 2024-04-24

### Added

- Add `Recorder` in `go.opentelemetry.io/otel/log/logtest` to facilitate testing the log bridge implementations. (#5134)
- Add span flags to OTLP spans and links exported by `go.opentelemetry.io/otel/exporters/otlp/otlptrace`. (#5194)
- Make the initial alpha release of `go.opentelemetry.io/otel/sdk/log`.
  This new module contains the Go implementation of the OpenTelemetry Logs SDK.
  This module is unstable and breaking changes may be introduced.
  See our [versioning policy](VERSIONING.md) for more information about these stability guarantees. (#5240)
- Make the initial alpha release of `go.opentelemetry.io/otel/exporters/otlp/otlplog/otlploghttp`.
  This new module contains an OTLP exporter that transmits log telemetry using HTTP.
  This module is unstable and breaking changes may be introduced.
  See our [versioning policy](VERSIONING.md) for more information about these stability guarantees. (#5240)
- Make the initial alpha release of `go.opentelemetry.io/otel/exporters/stdout/stdoutlog`.
  This new module contains an exporter prints log records to STDOUT.
  This module is unstable and breaking changes may be introduced.
  See our [versioning policy](VERSIONING.md) for more information about these stability guarantees. (#5240)
- The `go.opentelemetry.io/otel/semconv/v1.25.0` package.
  The package contains semantic conventions from the `v1.25.0` version of the OpenTelemetry Semantic Conventions. (#5254)

### Changed

- Update `go.opentelemetry.io/proto/otlp` from v1.1.0 to v1.2.0. (#5177)
- Improve performance of baggage member character validation in `go.opentelemetry.io/otel/baggage`. (#5214)
- The `otel-collector` example now uses docker compose to bring up services instead of kubernetes. (#5244)

### Fixed

- Slice attribute values in `go.opentelemetry.io/otel/attribute` are now emitted as their JSON representation. (#5159)

## [1.25.0/0.47.0/0.0.8/0.1.0-alpha] 2024-04-05

### Added

- Add `WithProxy` option in `go.opentelemetry.io/otel/exporters/otlp/otlpmetric/otlpmetrichttp`. (#4906)
- Add `WithProxy` option in `go.opentelemetry.io/otel/exporters/otlp/otlpmetric/otlptracehttp`. (#4906)
- Add `AddLink` method to the `Span` interface in `go.opentelemetry.io/otel/trace`. (#5032)
- The `Enabled` method is added to the `Logger` interface in `go.opentelemetry.io/otel/log`.
  This method is used to notify users if a log record will be emitted or not. (#5071)
- Add `SeverityUndefined` `const` to `go.opentelemetry.io/otel/log`.
  This value represents an unset severity level. (#5072)
- Add `Empty` function in `go.opentelemetry.io/otel/log` to return a `KeyValue` for an empty value. (#5076)
- Add `go.opentelemetry.io/otel/log/global` to manage the global `LoggerProvider`.
  This package is provided with the anticipation that all functionality will be migrate to `go.opentelemetry.io/otel` when `go.opentelemetry.io/otel/log` stabilizes.
  At which point, users will be required to migrage their code, and this package will be deprecated then removed. (#5085)
- Add support for `Summary` metrics in the `go.opentelemetry.io/otel/exporters/otlp/otlpmetric/otlpmetrichttp` and `go.opentelemetry.io/otel/exporters/otlp/otlpmetric/otlpmetricgrpc` exporters. (#5100)
- Add `otel.scope.name` and `otel.scope.version` tags to spans exported by `go.opentelemetry.io/otel/exporters/zipkin`. (#5108)
- Add support for `AddLink` to `go.opentelemetry.io/otel/bridge/opencensus`. (#5116)
- Add `String` method to `Value` and `KeyValue` in `go.opentelemetry.io/otel/log`. (#5117)
- Add Exemplar support to `go.opentelemetry.io/otel/exporters/prometheus`. (#5111)
- Add metric semantic conventions to `go.opentelemetry.io/otel/semconv/v1.24.0`. Future `semconv` packages will include metric semantic conventions as well. (#4528)

### Changed

- `SpanFromContext` and `SpanContextFromContext` in `go.opentelemetry.io/otel/trace` no longer make a heap allocation when the passed context has no span. (#5049)
- `go.opentelemetry.io/otel/exporters/otlp/otlptrace/otlptracegrpc` and `go.opentelemetry.io/otel/exporters/otlp/otlpmetric/otlpmetricgrpc` now create a gRPC client in idle mode and with "dns" as the default resolver using [`grpc.NewClient`](https://pkg.go.dev/google.golang.org/grpc#NewClient). (#5151)
  Because of that `WithDialOption` ignores [`grpc.WithBlock`](https://pkg.go.dev/google.golang.org/grpc#WithBlock), [`grpc.WithTimeout`](https://pkg.go.dev/google.golang.org/grpc#WithTimeout), and [`grpc.WithReturnConnectionError`](https://pkg.go.dev/google.golang.org/grpc#WithReturnConnectionError).
  Notice that [`grpc.DialContext`](https://pkg.go.dev/google.golang.org/grpc#DialContext) which was used before is now deprecated.

### Fixed

- Clarify the documentation about equivalence guarantees for the `Set` and `Distinct` types in `go.opentelemetry.io/otel/attribute`. (#5027)
- Prevent default `ErrorHandler` self-delegation. (#5137)
- Update all dependencies to address [GO-2024-2687]. (#5139)

### Removed

- Drop support for [Go 1.20]. (#4967)

### Deprecated

- Deprecate `go.opentelemetry.io/otel/attribute.Sortable` type. (#4734)
- Deprecate `go.opentelemetry.io/otel/attribute.NewSetWithSortable` function. (#4734)
- Deprecate `go.opentelemetry.io/otel/attribute.NewSetWithSortableFiltered` function. (#4734)

## [1.24.0/0.46.0/0.0.1-alpha] 2024-02-23

This release is the last to support [Go 1.20].
The next release will require at least [Go 1.21].

### Added

- Support [Go 1.22]. (#4890)
- Add exemplar support to `go.opentelemetry.io/otel/exporters/otlp/otlpmetric/otlpmetricgrpc`. (#4900)
- Add exemplar support to `go.opentelemetry.io/otel/exporters/otlp/otlpmetric/otlpmetrichttp`. (#4900)
- The `go.opentelemetry.io/otel/log` module is added.
  This module includes OpenTelemetry Go's implementation of the Logs Bridge API.
  This module is in an alpha state, it is subject to breaking changes.
  See our [versioning policy](./VERSIONING.md) for more info. (#4961)
- Add ARM64 platform to the compatibility testing suite. (#4994)

### Fixed

- Fix registration of multiple callbacks when using the global meter provider from `go.opentelemetry.io/otel`. (#4945)
- Fix negative buckets in output of exponential histograms. (#4956)

## [1.23.1] 2024-02-07

### Fixed

- Register all callbacks passed during observable instrument creation instead of just the last one multiple times in `go.opentelemetry.io/otel/sdk/metric`. (#4888)

## [1.23.0] 2024-02-06

This release contains the first stable, `v1`, release of the following modules:

- `go.opentelemetry.io/otel/bridge/opencensus`
- `go.opentelemetry.io/otel/bridge/opencensus/test`
- `go.opentelemetry.io/otel/example/opencensus`
- `go.opentelemetry.io/otel/exporters/otlp/otlpmetric/otlpmetricgrpc`
- `go.opentelemetry.io/otel/exporters/otlp/otlpmetric/otlpmetrichttp`
- `go.opentelemetry.io/otel/exporters/stdout/stdoutmetric`

See our [versioning policy](VERSIONING.md) for more information about these stability guarantees.

### Added

- Add `WithEndpointURL` option to the `exporters/otlp/otlpmetric/otlpmetricgrpc`, `exporters/otlp/otlpmetric/otlpmetrichttp`, `exporters/otlp/otlptrace/otlptracegrpc` and `exporters/otlp/otlptrace/otlptracehttp` packages. (#4808)
- Experimental exemplar exporting is added to the metric SDK.
  See [metric documentation](./sdk/metric/internal/x/README.md#exemplars) for more information about this feature and how to enable it. (#4871)
- `ErrSchemaURLConflict` is added to `go.opentelemetry.io/otel/sdk/resource`.
  This error is returned when a merge of two `Resource`s with different (non-empty) schema URL is attempted. (#4876)

### Changed

- The `Merge` and `New` functions in `go.opentelemetry.io/otel/sdk/resource` now returns a partial result if there is a schema URL merge conflict.
  Instead of returning `nil` when two `Resource`s with different (non-empty) schema URLs are merged the merged `Resource`, along with the new `ErrSchemaURLConflict` error, is returned.
  It is up to the user to decide if they want to use the returned `Resource` or not.
  It may have desired attributes overwritten or include stale semantic conventions. (#4876)

### Fixed

- Fix `ContainerID` resource detection on systemd when cgroup path has a colon. (#4449)
- Fix `go.opentelemetry.io/otel/sdk/metric` to cache instruments to avoid leaking memory when the same instrument is created multiple times. (#4820)
- Fix missing `Mix` and `Max` values for `go.opentelemetry.io/otel/exporters/stdout/stdoutmetric` by introducing `MarshalText` and `MarshalJSON` for the `Extrema` type in `go.opentelemetry.io/sdk/metric/metricdata`. (#4827)

## [1.23.0-rc.1] 2024-01-18

This is a release candidate for the v1.23.0 release.
That release is expected to include the `v1` release of the following modules:

- `go.opentelemetry.io/otel/bridge/opencensus`
- `go.opentelemetry.io/otel/bridge/opencensus/test`
- `go.opentelemetry.io/otel/example/opencensus`
- `go.opentelemetry.io/otel/exporters/otlp/otlpmetric/otlpmetricgrpc`
- `go.opentelemetry.io/otel/exporters/otlp/otlpmetric/otlpmetrichttp`
- `go.opentelemetry.io/otel/exporters/stdout/stdoutmetric`

See our [versioning policy](VERSIONING.md) for more information about these stability guarantees.

## [1.22.0/0.45.0] 2024-01-17

### Added

- The `go.opentelemetry.io/otel/semconv/v1.22.0` package.
  The package contains semantic conventions from the `v1.22.0` version of the OpenTelemetry Semantic Conventions. (#4735)
- The `go.opentelemetry.io/otel/semconv/v1.23.0` package.
  The package contains semantic conventions from the `v1.23.0` version of the OpenTelemetry Semantic Conventions. (#4746)
- The `go.opentelemetry.io/otel/semconv/v1.23.1` package.
  The package contains semantic conventions from the `v1.23.1` version of the OpenTelemetry Semantic Conventions. (#4749)
- The `go.opentelemetry.io/otel/semconv/v1.24.0` package.
  The package contains semantic conventions from the `v1.24.0` version of the OpenTelemetry Semantic Conventions. (#4770)
- Add `WithResourceAsConstantLabels` option to apply resource attributes for every metric emitted by the Prometheus exporter. (#4733)
- Experimental cardinality limiting is added to the metric SDK.
  See [metric documentation](./sdk/metric/internal/x/README.md#cardinality-limit) for more information about this feature and how to enable it. (#4457)
- Add `NewMemberRaw` and `NewKeyValuePropertyRaw` in `go.opentelemetry.io/otel/baggage`. (#4804)

### Changed

- Upgrade all use of `go.opentelemetry.io/otel/semconv` to use `v1.24.0`. (#4754)
- Update transformations in `go.opentelemetry.io/otel/exporters/zipkin` to follow `v1.24.0` version of the OpenTelemetry specification. (#4754)
- Record synchronous measurements when the passed context is canceled instead of dropping in `go.opentelemetry.io/otel/sdk/metric`.
  If you do not want to make a measurement when the context is cancelled, you need to handle it yourself (e.g  `if ctx.Err() != nil`). (#4671)
- Improve `go.opentelemetry.io/otel/trace.TraceState`'s performance. (#4722)
- Improve `go.opentelemetry.io/otel/propagation.TraceContext`'s performance. (#4721)
- Improve `go.opentelemetry.io/otel/baggage` performance. (#4743)
- Improve performance of the `(*Set).Filter` method in `go.opentelemetry.io/otel/attribute` when the passed filter does not filter out any attributes from the set. (#4774)
- `Member.String` in `go.opentelemetry.io/otel/baggage` percent-encodes only when necessary. (#4775)
- Improve `go.opentelemetry.io/otel/trace.Span`'s performance when adding multiple attributes. (#4818)
- `Property.Value` in `go.opentelemetry.io/otel/baggage` now returns a raw string instead of a percent-encoded value. (#4804)

### Fixed

- Fix `Parse` in `go.opentelemetry.io/otel/baggage` to validate member value before percent-decoding. (#4755)
- Fix whitespace encoding of `Member.String` in `go.opentelemetry.io/otel/baggage`. (#4756)
- Fix observable not registered error when the asynchronous instrument has a drop aggregation in `go.opentelemetry.io/otel/sdk/metric`. (#4772)
- Fix baggage item key so that it is not canonicalized in `go.opentelemetry.io/otel/bridge/opentracing`. (#4776)
- Fix `go.opentelemetry.io/otel/bridge/opentracing` to properly handle baggage values that requires escaping during propagation. (#4804)
- Fix a bug where using multiple readers resulted in incorrect asynchronous counter values in `go.opentelemetry.io/otel/sdk/metric`. (#4742)

## [1.21.0/0.44.0] 2023-11-16

### Removed

- Remove the deprecated `go.opentelemetry.io/otel/bridge/opencensus.NewTracer`. (#4706)
- Remove the deprecated `go.opentelemetry.io/otel/exporters/otlp/otlpmetric` module. (#4707)
- Remove the deprecated `go.opentelemetry.io/otel/example/view` module. (#4708)
- Remove the deprecated `go.opentelemetry.io/otel/example/fib` module. (#4723)

### Fixed

- Do not parse non-protobuf responses in `go.opentelemetry.io/otel/exporters/otlp/otlpmetric/otlpmetrichttp`. (#4719)
- Do not parse non-protobuf responses in `go.opentelemetry.io/otel/exporters/otlp/otlptrace/otlptracehttp`. (#4719)

## [1.20.0/0.43.0] 2023-11-10

This release brings a breaking change for custom trace API implementations. Some interfaces (`TracerProvider`, `Tracer`, `Span`) now embed the `go.opentelemetry.io/otel/trace/embedded` types. Implementers need to update their implementations based on what they want the default behavior to be. See the "API Implementations" section of the [trace API] package documentation for more information about how to accomplish this.

### Added

- Add `go.opentelemetry.io/otel/bridge/opencensus.InstallTraceBridge`, which installs the OpenCensus trace bridge, and replaces `opencensus.NewTracer`. (#4567)
- Add scope version to trace and metric bridges in `go.opentelemetry.io/otel/bridge/opencensus`. (#4584)
- Add the `go.opentelemetry.io/otel/trace/embedded` package to be embedded in the exported trace API interfaces. (#4620)
- Add the `go.opentelemetry.io/otel/trace/noop` package as a default no-op implementation of the trace API. (#4620)
- Add context propagation in `go.opentelemetry.io/otel/example/dice`. (#4644)
- Add view configuration to `go.opentelemetry.io/otel/example/prometheus`. (#4649)
- Add `go.opentelemetry.io/otel/metric.WithExplicitBucketBoundaries`, which allows defining default explicit bucket boundaries when creating histogram instruments. (#4603)
- Add `Version` function in `go.opentelemetry.io/otel/exporters/otlp/otlpmetric/otlpmetricgrpc`. (#4660)
- Add `Version` function in `go.opentelemetry.io/otel/exporters/otlp/otlpmetric/otlpmetrichttp`. (#4660)
- Add Summary, SummaryDataPoint, and QuantileValue to `go.opentelemetry.io/sdk/metric/metricdata`. (#4622)
- `go.opentelemetry.io/otel/bridge/opencensus.NewMetricProducer` now supports exemplars from OpenCensus. (#4585)
- Add support for `WithExplicitBucketBoundaries` in `go.opentelemetry.io/otel/sdk/metric`. (#4605)
- Add support for Summary metrics in `go.opentelemetry.io/otel/bridge/opencensus`. (#4668)

### Deprecated

- Deprecate `go.opentelemetry.io/otel/bridge/opencensus.NewTracer` in favor of `opencensus.InstallTraceBridge`. (#4567)
- Deprecate `go.opentelemetry.io/otel/example/fib` package is in favor of `go.opentelemetry.io/otel/example/dice`. (#4618)
- Deprecate `go.opentelemetry.io/otel/trace.NewNoopTracerProvider`.
  Use the added `NewTracerProvider` function in `go.opentelemetry.io/otel/trace/noop` instead. (#4620)
- Deprecate `go.opentelemetry.io/otel/example/view` package in favor of `go.opentelemetry.io/otel/example/prometheus`. (#4649)
- Deprecate `go.opentelemetry.io/otel/exporters/otlp/otlpmetric`. (#4693)

### Changed

- `go.opentelemetry.io/otel/bridge/opencensus.NewMetricProducer` returns a `*MetricProducer` struct instead of the metric.Producer interface. (#4583)
- The `TracerProvider` in `go.opentelemetry.io/otel/trace` now embeds the `go.opentelemetry.io/otel/trace/embedded.TracerProvider` type.
  This extends the `TracerProvider` interface and is is a breaking change for any existing implementation.
  Implementers need to update their implementations based on what they want the default behavior of the interface to be.
  See the "API Implementations" section of the `go.opentelemetry.io/otel/trace` package documentation for more information about how to accomplish this. (#4620)
- The `Tracer` in `go.opentelemetry.io/otel/trace` now embeds the `go.opentelemetry.io/otel/trace/embedded.Tracer` type.
  This extends the `Tracer` interface and is is a breaking change for any existing implementation.
  Implementers need to update their implementations based on what they want the default behavior of the interface to be.
  See the "API Implementations" section of the `go.opentelemetry.io/otel/trace` package documentation for more information about how to accomplish this. (#4620)
- The `Span` in `go.opentelemetry.io/otel/trace` now embeds the `go.opentelemetry.io/otel/trace/embedded.Span` type.
  This extends the `Span` interface and is is a breaking change for any existing implementation.
  Implementers need to update their implementations based on what they want the default behavior of the interface to be.
  See the "API Implementations" section of the `go.opentelemetry.io/otel/trace` package documentation for more information about how to accomplish this. (#4620)
- `go.opentelemetry.io/otel/exporters/otlp/otlpmetric/otlpmetricgrpc` does no longer depend on `go.opentelemetry.io/otel/exporters/otlp/otlpmetric`. (#4660)
- `go.opentelemetry.io/otel/exporters/otlp/otlpmetric/otlpmetrichttp` does no longer depend on `go.opentelemetry.io/otel/exporters/otlp/otlpmetric`. (#4660)
- Retry for `502 Bad Gateway` and `504 Gateway Timeout` HTTP statuses in `go.opentelemetry.io/otel/exporters/otlp/otlpmetric/otlpmetrichttp`. (#4670)
- Retry for `502 Bad Gateway` and `504 Gateway Timeout` HTTP statuses in `go.opentelemetry.io/otel/exporters/otlp/otlptrace/otlptracehttp`. (#4670)
- Retry for `RESOURCE_EXHAUSTED` only if RetryInfo is returned in `go.opentelemetry.io/otel/exporters/otlp/otlpmetric/otlpmetricgrpc`. (#4669)
- Retry for `RESOURCE_EXHAUSTED` only if RetryInfo is returned in `go.opentelemetry.io/otel/exporters/otlp/otlptrace/otlptracegrpc`. (#4669)
- Retry temporary HTTP request failures in `go.opentelemetry.io/otel/exporters/otlp/otlpmetric/otlpmetrichttp`. (#4679)
- Retry temporary HTTP request failures in `go.opentelemetry.io/otel/exporters/otlp/otlptrace/otlptracehttp`. (#4679)

### Fixed

- Fix improper parsing of characters such us `+`, `/` by `Parse` in `go.opentelemetry.io/otel/baggage` as they were rendered as a whitespace. (#4667)
- Fix improper parsing of characters such us `+`, `/` passed via `OTEL_RESOURCE_ATTRIBUTES` in `go.opentelemetry.io/otel/sdk/resource` as they were rendered as a whitespace. (#4699)
- Fix improper parsing of characters such us `+`, `/` passed via `OTEL_EXPORTER_OTLP_HEADERS` and `OTEL_EXPORTER_OTLP_METRICS_HEADERS` in `go.opentelemetry.io/otel/exporters/otlp/otlpmetric/otlpmetricgrpc` as they were rendered as a whitespace. (#4699)
- Fix improper parsing of characters such us `+`, `/` passed via `OTEL_EXPORTER_OTLP_HEADERS` and `OTEL_EXPORTER_OTLP_METRICS_HEADERS` in `go.opentelemetry.io/otel/exporters/otlp/otlpmetric/otlpmetrichttp` as they were rendered as a whitespace. (#4699)
- Fix improper parsing of characters such us `+`, `/` passed via `OTEL_EXPORTER_OTLP_HEADERS` and `OTEL_EXPORTER_OTLP_TRACES_HEADERS` in `go.opentelemetry.io/otel/exporters/otlp/otlpmetric/otlptracegrpc` as they were rendered as a whitespace. (#4699)
- Fix improper parsing of characters such us `+`, `/` passed via `OTEL_EXPORTER_OTLP_HEADERS` and `OTEL_EXPORTER_OTLP_TRACES_HEADERS` in `go.opentelemetry.io/otel/exporters/otlp/otlpmetric/otlptracehttp` as they were rendered as a whitespace. (#4699)
- In `go.opentelemetry.op/otel/exporters/prometheus`, the exporter no longer `Collect`s metrics after `Shutdown` is invoked. (#4648)
- Fix documentation for `WithCompressor` in `go.opentelemetry.io/otel/exporters/otlp/otlptrace/otlptracegrpc`. (#4695)
- Fix documentation for `WithCompressor` in `go.opentelemetry.io/otel/exporters/otlp/otlpmetric/otlpmetricgrpc`. (#4695)

## [1.19.0/0.42.0/0.0.7] 2023-09-28

This release contains the first stable release of the OpenTelemetry Go [metric SDK].
Our project stability guarantees now apply to the `go.opentelemetry.io/otel/sdk/metric` package.
See our [versioning policy](VERSIONING.md) for more information about these stability guarantees.

### Added

- Add the "Roll the dice" getting started application example in `go.opentelemetry.io/otel/example/dice`. (#4539)
- The `WithWriter` and `WithPrettyPrint` options to `go.opentelemetry.io/otel/exporters/stdout/stdoutmetric` to set a custom `io.Writer`, and allow displaying the output in human-readable JSON. (#4507)

### Changed

- Allow '/' characters in metric instrument names. (#4501)
- The exporter in `go.opentelemetry.io/otel/exporters/stdout/stdoutmetric` does not prettify its output by default anymore. (#4507)
- Upgrade `gopkg.io/yaml` from `v2` to `v3` in `go.opentelemetry.io/otel/schema`. (#4535)

### Fixed

- In `go.opentelemetry.op/otel/exporters/prometheus`, don't try to create the Prometheus metric on every `Collect` if we know the scope is invalid. (#4499)

### Removed

- Remove `"go.opentelemetry.io/otel/bridge/opencensus".NewMetricExporter`, which is replaced by `NewMetricProducer`. (#4566)

## [1.19.0-rc.1/0.42.0-rc.1] 2023-09-14

This is a release candidate for the v1.19.0/v0.42.0 release.
That release is expected to include the `v1` release of the OpenTelemetry Go metric SDK and will provide stability guarantees of that SDK.
See our [versioning policy](VERSIONING.md) for more information about these stability guarantees.

### Changed

- Allow '/' characters in metric instrument names. (#4501)

### Fixed

- In `go.opentelemetry.op/otel/exporters/prometheus`, don't try to create the prometheus metric on every `Collect` if we know the scope is invalid. (#4499)

## [1.18.0/0.41.0/0.0.6] 2023-09-12

This release drops the compatibility guarantee of [Go 1.19].

### Added

- Add `WithProducer` option in `go.opentelemetry.op/otel/exporters/prometheus` to restore the ability to register producers on the prometheus exporter's manual reader. (#4473)
- Add `IgnoreValue` option in `go.opentelemetry.io/otel/sdk/metric/metricdata/metricdatatest` to allow ignoring values when comparing metrics. (#4447)

### Changed

- Use a `TestingT` interface instead of `*testing.T` struct in `go.opentelemetry.io/otel/sdk/metric/metricdata/metricdatatest`. (#4483)

### Deprecated

- The `NewMetricExporter` in `go.opentelemetry.io/otel/bridge/opencensus` was deprecated in `v0.35.0` (#3541).
  The deprecation notice format for the function has been corrected to trigger Go documentation and build tooling. (#4470)

### Removed

- Removed the deprecated `go.opentelemetry.io/otel/exporters/jaeger` package. (#4467)
- Removed the deprecated `go.opentelemetry.io/otel/example/jaeger` package. (#4467)
- Removed the deprecated `go.opentelemetry.io/otel/sdk/metric/aggregation` package. (#4468)
- Removed the deprecated internal packages in `go.opentelemetry.io/otel/exporters/otlp` and its sub-packages. (#4469)
- Dropped guaranteed support for versions of Go less than 1.20. (#4481)

## [1.17.0/0.40.0/0.0.5] 2023-08-28

### Added

- Export the `ManualReader` struct in `go.opentelemetry.io/otel/sdk/metric`. (#4244)
- Export the `PeriodicReader` struct in `go.opentelemetry.io/otel/sdk/metric`. (#4244)
- Add support for exponential histogram aggregations.
  A histogram can be configured as an exponential histogram using a view with `"go.opentelemetry.io/otel/sdk/metric".ExponentialHistogram` as the aggregation. (#4245)
- Export the `Exporter` struct in `go.opentelemetry.io/otel/exporters/otlp/otlpmetric/otlpmetricgrpc`. (#4272)
- Export the `Exporter` struct in `go.opentelemetry.io/otel/exporters/otlp/otlpmetric/otlpmetrichttp`. (#4272)
- The exporters in `go.opentelemetry.io/otel/exporters/otlp/otlpmetric` now support the `OTEL_EXPORTER_OTLP_METRICS_TEMPORALITY_PREFERENCE` environment variable. (#4287)
- Add `WithoutCounterSuffixes` option in `go.opentelemetry.io/otel/exporters/prometheus` to disable addition of `_total` suffixes. (#4306)
- Add info and debug logging to the metric SDK in `go.opentelemetry.io/otel/sdk/metric`. (#4315)
- The `go.opentelemetry.io/otel/semconv/v1.21.0` package.
  The package contains semantic conventions from the `v1.21.0` version of the OpenTelemetry Semantic Conventions. (#4362)
- Accept 201 to 299 HTTP status as success in `go.opentelemetry.io/otel/exporters/otlp/otlpmetric/otlpmetrichttp` and `go.opentelemetry.io/otel/exporters/otlp/otlptrace/otlptracehttp`. (#4365)
- Document the `Temporality` and `Aggregation` methods of the `"go.opentelemetry.io/otel/sdk/metric".Exporter"` need to be concurrent safe. (#4381)
- Expand the set of units supported by the Prometheus exporter, and don't add unit suffixes if they are already present in `go.opentelemetry.op/otel/exporters/prometheus` (#4374)
- Move the `Aggregation` interface and its implementations from `go.opentelemetry.io/otel/sdk/metric/aggregation` to `go.opentelemetry.io/otel/sdk/metric`. (#4435)
- The exporters in `go.opentelemetry.io/otel/exporters/otlp/otlpmetric` now support the `OTEL_EXPORTER_OTLP_METRICS_DEFAULT_HISTOGRAM_AGGREGATION` environment variable. (#4437)
- Add the `NewAllowKeysFilter` and `NewDenyKeysFilter` functions to `go.opentelemetry.io/otel/attribute` to allow convenient creation of allow-keys and deny-keys filters. (#4444)
- Support Go 1.21. (#4463)

### Changed

- Starting from `v1.21.0` of semantic conventions, `go.opentelemetry.io/otel/semconv/{version}/httpconv` and `go.opentelemetry.io/otel/semconv/{version}/netconv` packages will no longer be published. (#4145)
- Log duplicate instrument conflict at a warning level instead of info in `go.opentelemetry.io/otel/sdk/metric`. (#4202)
- Return an error on the creation of new instruments in `go.opentelemetry.io/otel/sdk/metric` if their name doesn't pass regexp validation. (#4210)
- `NewManualReader` in `go.opentelemetry.io/otel/sdk/metric` returns `*ManualReader` instead of `Reader`. (#4244)
- `NewPeriodicReader` in `go.opentelemetry.io/otel/sdk/metric` returns `*PeriodicReader` instead of `Reader`. (#4244)
- Count the Collect time in the `PeriodicReader` timeout in `go.opentelemetry.io/otel/sdk/metric`. (#4221)
- The function `New` in `go.opentelemetry.io/otel/exporters/otlp/otlpmetric/otlpmetricgrpc` returns `*Exporter` instead of `"go.opentelemetry.io/otel/sdk/metric".Exporter`. (#4272)
- The function `New` in `go.opentelemetry.io/otel/exporters/otlp/otlpmetric/otlpmetrichttp` returns `*Exporter` instead of `"go.opentelemetry.io/otel/sdk/metric".Exporter`. (#4272)
- If an attribute set is omitted from an async callback, the previous value will no longer be exported in `go.opentelemetry.io/otel/sdk/metric`. (#4290)
- If an attribute set is observed multiple times in an async callback in `go.opentelemetry.io/otel/sdk/metric`, the values will be summed instead of the last observation winning. (#4289)
- Allow the explicit bucket histogram aggregation to be used for the up-down counter, observable counter, observable up-down counter, and observable gauge in the `go.opentelemetry.io/otel/sdk/metric` package. (#4332)
- Restrict `Meter`s in `go.opentelemetry.io/otel/sdk/metric` to only register and collect instruments it created. (#4333)
- `PeriodicReader.Shutdown` and `PeriodicReader.ForceFlush` in `go.opentelemetry.io/otel/sdk/metric` now apply the periodic reader's timeout to the operation if the user provided context does not contain a deadline. (#4356, #4377)
- Upgrade all use of `go.opentelemetry.io/otel/semconv` to use `v1.21.0`. (#4408)
- Increase instrument name maximum length from 63 to 255 characters in `go.opentelemetry.io/otel/sdk/metric`. (#4434)
- Add `go.opentelemetry.op/otel/sdk/metric.WithProducer` as an `Option` for `"go.opentelemetry.io/otel/sdk/metric".NewManualReader` and `"go.opentelemetry.io/otel/sdk/metric".NewPeriodicReader`. (#4346)

### Removed

- Remove `Reader.RegisterProducer` in `go.opentelemetry.io/otel/metric`.
  Use the added `WithProducer` option instead. (#4346)
- Remove `Reader.ForceFlush` in `go.opentelemetry.io/otel/metric`.
  Notice that `PeriodicReader.ForceFlush` is still available. (#4375)

### Fixed

- Correctly format log messages from the `go.opentelemetry.io/otel/exporters/zipkin` exporter. (#4143)
- Log an error for calls to `NewView` in `go.opentelemetry.io/otel/sdk/metric` that have empty criteria. (#4307)
- Fix `"go.opentelemetry.io/otel/sdk/resource".WithHostID()` to not set an empty `host.id`. (#4317)
- Use the instrument identifying fields to cache aggregators and determine duplicate instrument registrations in `go.opentelemetry.io/otel/sdk/metric`. (#4337)
- Detect duplicate instruments for case-insensitive names in `go.opentelemetry.io/otel/sdk/metric`. (#4338)
- The `ManualReader` will not panic if `AggregationSelector` returns `nil` in `go.opentelemetry.io/otel/sdk/metric`. (#4350)
- If a `Reader`'s `AggregationSelector` returns `nil` or `DefaultAggregation` the pipeline will use the default aggregation. (#4350)
- Log a suggested view that fixes instrument conflicts in `go.opentelemetry.io/otel/sdk/metric`. (#4349)
- Fix possible panic, deadlock and race condition in batch span processor in `go.opentelemetry.io/otel/sdk/trace`. (#4353)
- Improve context cancellation handling in batch span processor's `ForceFlush` in  `go.opentelemetry.io/otel/sdk/trace`. (#4369)
- Decouple `go.opentelemetry.io/otel/exporters/otlp/otlptrace/internal` from `go.opentelemetry.io/otel/exporters/otlp/internal` using gotmpl. (#4397, #3846)
- Decouple `go.opentelemetry.io/otel/exporters/otlp/otlpmetric/otlpmetricgrpc/internal` from `go.opentelemetry.io/otel/exporters/otlp/internal` and `go.opentelemetry.io/otel/exporters/otlp/otlpmetric/internal` using gotmpl. (#4404, #3846)
- Decouple `go.opentelemetry.io/otel/exporters/otlp/otlpmetric/otlpmetrichttp/internal` from `go.opentelemetry.io/otel/exporters/otlp/internal` and `go.opentelemetry.io/otel/exporters/otlp/otlpmetric/internal` using gotmpl. (#4407, #3846)
- Decouple `go.opentelemetry.io/otel/exporters/otlp/otlptrace/otlptracegrpc/internal` from `go.opentelemetry.io/otel/exporters/otlp/internal` and `go.opentelemetry.io/otel/exporters/otlp/otlptrace/internal` using gotmpl. (#4400, #3846)
- Decouple `go.opentelemetry.io/otel/exporters/otlp/otlptrace/otlptracehttp/internal` from `go.opentelemetry.io/otel/exporters/otlp/internal` and `go.opentelemetry.io/otel/exporters/otlp/otlptrace/internal` using gotmpl. (#4401, #3846)
- Do not block the metric SDK when OTLP metric exports are blocked in `go.opentelemetry.io/otel/exporters/otlp/otlpmetric/otlpmetricgrpc` and `go.opentelemetry.io/otel/exporters/otlp/otlpmetric/otlpmetrichttp`. (#3925, #4395)
- Do not append `_total` if the counter already has that suffix for the Prometheus exproter in `go.opentelemetry.io/otel/exporter/prometheus`. (#4373)
- Fix resource detection data race in `go.opentelemetry.io/otel/sdk/resource`. (#4409)
- Use the first-seen instrument name during instrument name conflicts in `go.opentelemetry.io/otel/sdk/metric`. (#4428)

### Deprecated

- The `go.opentelemetry.io/otel/exporters/jaeger` package is deprecated.
  OpenTelemetry dropped support for Jaeger exporter in July 2023.
  Use `go.opentelemetry.io/otel/exporters/otlp/otlptrace/otlptracehttp`
  or `go.opentelemetry.io/otel/exporters/otlp/otlptrace/otlptracegrpc` instead. (#4423)
- The `go.opentelemetry.io/otel/example/jaeger` package is deprecated. (#4423)
- The `go.opentelemetry.io/otel/exporters/otlp/otlpmetric/internal` package is deprecated. (#4420)
- The `go.opentelemetry.io/otel/exporters/otlp/otlpmetric/internal/oconf` package is deprecated. (#4420)
- The `go.opentelemetry.io/otel/exporters/otlp/otlpmetric/internal/otest` package is deprecated. (#4420)
- The `go.opentelemetry.io/otel/exporters/otlp/otlpmetric/internal/transform` package is deprecated. (#4420)
- The `go.opentelemetry.io/otel/exporters/otlp/internal` package is deprecated. (#4421)
- The `go.opentelemetry.io/otel/exporters/otlp/internal/envconfig` package is deprecated. (#4421)
- The `go.opentelemetry.io/otel/exporters/otlp/internal/retry` package is deprecated. (#4421)
- The `go.opentelemetry.io/otel/exporters/otlp/otlptrace/internal` package is deprecated. (#4425)
- The `go.opentelemetry.io/otel/exporters/otlp/otlptrace/internal/envconfig` package is deprecated. (#4425)
- The `go.opentelemetry.io/otel/exporters/otlp/otlptrace/internal/otlpconfig` package is deprecated. (#4425)
- The `go.opentelemetry.io/otel/exporters/otlp/otlptrace/internal/otlptracetest` package is deprecated. (#4425)
- The `go.opentelemetry.io/otel/exporters/otlp/otlptrace/internal/retry` package is deprecated. (#4425)
- The `go.opentelemetry.io/otel/sdk/metric/aggregation` package is deprecated.
  Use the aggregation types added to `go.opentelemetry.io/otel/sdk/metric` instead. (#4435)

## [1.16.0/0.39.0] 2023-05-18

This release contains the first stable release of the OpenTelemetry Go [metric API].
Our project stability guarantees now apply to the `go.opentelemetry.io/otel/metric` package.
See our [versioning policy](VERSIONING.md) for more information about these stability guarantees.

### Added

- The `go.opentelemetry.io/otel/semconv/v1.19.0` package.
  The package contains semantic conventions from the `v1.19.0` version of the OpenTelemetry specification. (#3848)
- The `go.opentelemetry.io/otel/semconv/v1.20.0` package.
  The package contains semantic conventions from the `v1.20.0` version of the OpenTelemetry specification. (#4078)
- The Exponential Histogram data types in `go.opentelemetry.io/otel/sdk/metric/metricdata`. (#4165)
- OTLP metrics exporter now supports the Exponential Histogram Data Type. (#4222)
- Fix serialization of `time.Time` zero values in `go.opentelemetry.io/otel/exporters/otlp/otlpmetric/otlpmetricgrpc` and `go.opentelemetry.io/otel/exporters/otlp/otlpmetric/otlpmetrichttp` packages. (#4271)

### Changed

- Use `strings.Cut()` instead of `string.SplitN()` for better readability and memory use. (#4049)
- `MeterProvider` returns noop meters once it has been shutdown. (#4154)

### Removed

- The deprecated `go.opentelemetry.io/otel/metric/instrument` package is removed.
  Use `go.opentelemetry.io/otel/metric` instead. (#4055)

### Fixed

- Fix build for BSD based systems in `go.opentelemetry.io/otel/sdk/resource`. (#4077)

## [1.16.0-rc.1/0.39.0-rc.1] 2023-05-03

This is a release candidate for the v1.16.0/v0.39.0 release.
That release is expected to include the `v1` release of the OpenTelemetry Go metric API and will provide stability guarantees of that API.
See our [versioning policy](VERSIONING.md) for more information about these stability guarantees.

### Added

- Support global `MeterProvider` in `go.opentelemetry.io/otel`. (#4039)
  - Use `Meter` for a `metric.Meter` from the global `metric.MeterProvider`.
  - Use `GetMeterProivder` for a global `metric.MeterProvider`.
  - Use `SetMeterProivder` to set the global `metric.MeterProvider`.

### Changed

- Move the `go.opentelemetry.io/otel/metric` module to the `stable-v1` module set.
  This stages the metric API to be released as a stable module. (#4038)

### Removed

- The `go.opentelemetry.io/otel/metric/global` package is removed.
  Use `go.opentelemetry.io/otel` instead. (#4039)

## [1.15.1/0.38.1] 2023-05-02

### Fixed

- Remove unused imports from `sdk/resource/host_id_bsd.go` which caused build failures. (#4040, #4041)

## [1.15.0/0.38.0] 2023-04-27

### Added

- The `go.opentelemetry.io/otel/metric/embedded` package. (#3916)
- The `Version` function to `go.opentelemetry.io/otel/sdk` to return the SDK version. (#3949)
- Add a `WithNamespace` option to `go.opentelemetry.io/otel/exporters/prometheus` to allow users to prefix metrics with a namespace. (#3970)
- The following configuration types were added to `go.opentelemetry.io/otel/metric/instrument` to be used in the configuration of measurement methods. (#3971)
  - The `AddConfig` used to hold configuration for addition measurements
    - `NewAddConfig` used to create a new `AddConfig`
    - `AddOption` used to configure an `AddConfig`
  - The `RecordConfig` used to hold configuration for recorded measurements
    - `NewRecordConfig` used to create a new `RecordConfig`
    - `RecordOption` used to configure a `RecordConfig`
  - The `ObserveConfig` used to hold configuration for observed measurements
    - `NewObserveConfig` used to create a new `ObserveConfig`
    - `ObserveOption` used to configure an `ObserveConfig`
- `WithAttributeSet` and `WithAttributes` are added to `go.opentelemetry.io/otel/metric/instrument`.
  They return an option used during a measurement that defines the attribute Set associated with the measurement. (#3971)
- The `Version` function to `go.opentelemetry.io/otel/exporters/otlp/otlpmetric` to return the OTLP metrics client version. (#3956)
- The `Version` function to `go.opentelemetry.io/otel/exporters/otlp/otlptrace` to return the OTLP trace client version. (#3956)

### Changed

- The `Extrema` in `go.opentelemetry.io/otel/sdk/metric/metricdata` is redefined with a generic argument of `[N int64 | float64]`. (#3870)
- Update all exported interfaces from `go.opentelemetry.io/otel/metric` to embed their corresponding interface from `go.opentelemetry.io/otel/metric/embedded`.
  This adds an implementation requirement to set the interface default behavior for unimplemented methods. (#3916)
- Move No-Op implementation from `go.opentelemetry.io/otel/metric` into its own package `go.opentelemetry.io/otel/metric/noop`. (#3941)
  - `metric.NewNoopMeterProvider` is replaced with `noop.NewMeterProvider`
- Add all the methods from `"go.opentelemetry.io/otel/trace".SpanContext` to `bridgeSpanContext` by embedding `otel.SpanContext` in `bridgeSpanContext`. (#3966)
- Wrap `UploadMetrics` error in `go.opentelemetry.io/otel/exporters/otlp/otlpmetric/` to improve error message when encountering generic grpc errors. (#3974)
- The measurement methods for all instruments in `go.opentelemetry.io/otel/metric/instrument` accept an option instead of the variadic `"go.opentelemetry.io/otel/attribute".KeyValue`. (#3971)
  - The `Int64Counter.Add` method now accepts `...AddOption`
  - The `Float64Counter.Add` method now accepts `...AddOption`
  - The `Int64UpDownCounter.Add` method now accepts `...AddOption`
  - The `Float64UpDownCounter.Add` method now accepts `...AddOption`
  - The `Int64Histogram.Record` method now accepts `...RecordOption`
  - The `Float64Histogram.Record` method now accepts `...RecordOption`
  - The `Int64Observer.Observe` method now accepts `...ObserveOption`
  - The `Float64Observer.Observe` method now accepts `...ObserveOption`
- The `Observer` methods in `go.opentelemetry.io/otel/metric` accept an option instead of the variadic `"go.opentelemetry.io/otel/attribute".KeyValue`. (#3971)
  - The `Observer.ObserveInt64` method now accepts `...ObserveOption`
  - The `Observer.ObserveFloat64` method now accepts `...ObserveOption`
- Move global metric back to `go.opentelemetry.io/otel/metric/global` from `go.opentelemetry.io/otel`. (#3986)

### Fixed

- `TracerProvider` allows calling `Tracer()` while it's shutting down.
  It used to deadlock. (#3924)
- Use the SDK version for the Telemetry SDK resource detector in `go.opentelemetry.io/otel/sdk/resource`. (#3949)
- Fix a data race in `SpanProcessor` returned by `NewSimpleSpanProcessor` in `go.opentelemetry.io/otel/sdk/trace`. (#3951)
- Automatically figure out the default aggregation with `aggregation.Default`. (#3967)

### Deprecated

- The `go.opentelemetry.io/otel/metric/instrument` package is deprecated.
  Use the equivalent types added to `go.opentelemetry.io/otel/metric` instead. (#4018)

## [1.15.0-rc.2/0.38.0-rc.2] 2023-03-23

This is a release candidate for the v1.15.0/v0.38.0 release.
That release will include the `v1` release of the OpenTelemetry Go metric API and will provide stability guarantees of that API.
See our [versioning policy](VERSIONING.md) for more information about these stability guarantees.

### Added

- The `WithHostID` option to `go.opentelemetry.io/otel/sdk/resource`. (#3812)
- The `WithoutTimestamps` option to `go.opentelemetry.io/otel/exporters/stdout/stdoutmetric` to sets all timestamps to zero. (#3828)
- The new `Exemplar` type is added to `go.opentelemetry.io/otel/sdk/metric/metricdata`.
  Both the `DataPoint` and `HistogramDataPoint` types from that package have a new field of `Exemplars` containing the sampled exemplars for their timeseries. (#3849)
- Configuration for each metric instrument in `go.opentelemetry.io/otel/sdk/metric/instrument`. (#3895)
- The internal logging introduces a warning level verbosity equal to `V(1)`. (#3900)
- Added a log message warning about usage of `SimpleSpanProcessor` in production environments. (#3854)

### Changed

- Optimize memory allocation when creation a new `Set` using `NewSet` or `NewSetWithFiltered` in `go.opentelemetry.io/otel/attribute`. (#3832)
- Optimize memory allocation when creation new metric instruments in `go.opentelemetry.io/otel/sdk/metric`. (#3832)
- Avoid creating new objects on all calls to `WithDeferredSetup` and `SkipContextSetup` in OpenTracing bridge. (#3833)
- The `New` and `Detect` functions from `go.opentelemetry.io/otel/sdk/resource` return errors that wrap underlying errors instead of just containing the underlying error strings. (#3844)
- Both the `Histogram` and `HistogramDataPoint` are redefined with a generic argument of `[N int64 | float64]` in `go.opentelemetry.io/otel/sdk/metric/metricdata`. (#3849)
- The metric `Export` interface from `go.opentelemetry.io/otel/sdk/metric` accepts a `*ResourceMetrics` instead of `ResourceMetrics`. (#3853)
- Rename `Asynchronous` to `Observable` in `go.opentelemetry.io/otel/metric/instrument`. (#3892)
- Rename `Int64ObserverOption` to `Int64ObservableOption` in `go.opentelemetry.io/otel/metric/instrument`. (#3895)
- Rename `Float64ObserverOption` to `Float64ObservableOption` in `go.opentelemetry.io/otel/metric/instrument`. (#3895)
- The internal logging changes the verbosity level of info to `V(4)`, the verbosity level of debug to `V(8)`. (#3900)

### Fixed

- `TracerProvider` consistently doesn't allow to register a `SpanProcessor` after shutdown. (#3845)

### Removed

- The deprecated `go.opentelemetry.io/otel/metric/global` package is removed. (#3829)
- The unneeded `Synchronous` interface in `go.opentelemetry.io/otel/metric/instrument` was removed. (#3892)
- The `Float64ObserverConfig` and `NewFloat64ObserverConfig` in `go.opentelemetry.io/otel/sdk/metric/instrument`.
  Use the added `float64` instrument configuration instead. (#3895)
- The `Int64ObserverConfig` and `NewInt64ObserverConfig` in `go.opentelemetry.io/otel/sdk/metric/instrument`.
  Use the added `int64` instrument configuration instead. (#3895)
- The `NewNoopMeter` function in `go.opentelemetry.io/otel/metric`, use `NewMeterProvider().Meter("")` instead. (#3893)

## [1.15.0-rc.1/0.38.0-rc.1] 2023-03-01

This is a release candidate for the v1.15.0/v0.38.0 release.
That release will include the `v1` release of the OpenTelemetry Go metric API and will provide stability guarantees of that API.
See our [versioning policy](VERSIONING.md) for more information about these stability guarantees.

This release drops the compatibility guarantee of [Go 1.18].

### Added

- Support global `MeterProvider` in `go.opentelemetry.io/otel`. (#3818)
  - Use `Meter` for a `metric.Meter` from the global `metric.MeterProvider`.
  - Use `GetMeterProivder` for a global `metric.MeterProvider`.
  - Use `SetMeterProivder` to set the global `metric.MeterProvider`.

### Changed

- Dropped compatibility testing for [Go 1.18].
  The project no longer guarantees support for this version of Go. (#3813)

### Fixed

- Handle empty environment variable as it they were not set. (#3764)
- Clarify the `httpconv` and `netconv` packages in `go.opentelemetry.io/otel/semconv/*` provide tracing semantic conventions. (#3823)
- Fix race conditions in `go.opentelemetry.io/otel/exporters/metric/prometheus` that could cause a panic. (#3899)
- Fix sending nil `scopeInfo` to metrics channel in `go.opentelemetry.io/otel/exporters/metric/prometheus` that could cause a panic in `github.com/prometheus/client_golang/prometheus`. (#3899)

### Deprecated

- The `go.opentelemetry.io/otel/metric/global` package is deprecated.
  Use `go.opentelemetry.io/otel` instead. (#3818)

### Removed

- The deprecated `go.opentelemetry.io/otel/metric/unit` package is removed. (#3814)

## [1.14.0/0.37.0/0.0.4] 2023-02-27

This release is the last to support [Go 1.18].
The next release will require at least [Go 1.19].

### Added

- The `event` type semantic conventions are added to `go.opentelemetry.io/otel/semconv/v1.17.0`. (#3697)
- Support [Go 1.20]. (#3693)
- The `go.opentelemetry.io/otel/semconv/v1.18.0` package.
  The package contains semantic conventions from the `v1.18.0` version of the OpenTelemetry specification. (#3719)
  - The following `const` renames from `go.opentelemetry.io/otel/semconv/v1.17.0` are included:
    - `OtelScopeNameKey` -> `OTelScopeNameKey`
    - `OtelScopeVersionKey` -> `OTelScopeVersionKey`
    - `OtelLibraryNameKey` -> `OTelLibraryNameKey`
    - `OtelLibraryVersionKey` -> `OTelLibraryVersionKey`
    - `OtelStatusCodeKey` -> `OTelStatusCodeKey`
    - `OtelStatusDescriptionKey` -> `OTelStatusDescriptionKey`
    - `OtelStatusCodeOk` -> `OTelStatusCodeOk`
    - `OtelStatusCodeError` -> `OTelStatusCodeError`
  - The following `func` renames from `go.opentelemetry.io/otel/semconv/v1.17.0` are included:
    - `OtelScopeName` -> `OTelScopeName`
    - `OtelScopeVersion` -> `OTelScopeVersion`
    - `OtelLibraryName` -> `OTelLibraryName`
    - `OtelLibraryVersion` -> `OTelLibraryVersion`
    - `OtelStatusDescription` -> `OTelStatusDescription`
- A `IsSampled` method is added to the `SpanContext` implementation in `go.opentelemetry.io/otel/bridge/opentracing` to expose the span sampled state.
  See the [README](./bridge/opentracing/README.md) for more information. (#3570)
- The `WithInstrumentationAttributes` option to `go.opentelemetry.io/otel/metric`. (#3738)
- The `WithInstrumentationAttributes` option to `go.opentelemetry.io/otel/trace`. (#3739)
- The following environment variables are supported by the periodic `Reader` in `go.opentelemetry.io/otel/sdk/metric`. (#3763)
  - `OTEL_METRIC_EXPORT_INTERVAL` sets the time between collections and exports.
  - `OTEL_METRIC_EXPORT_TIMEOUT` sets the timeout an export is attempted.

### Changed

- Fall-back to `TextMapCarrier` when it's not `HttpHeader`s in `go.opentelemetry.io/otel/bridge/opentracing`. (#3679)
- The `Collect` method of the `"go.opentelemetry.io/otel/sdk/metric".Reader` interface is updated to accept the `metricdata.ResourceMetrics` value the collection will be made into.
  This change is made to enable memory reuse by SDK users. (#3732)
- The `WithUnit` option in `go.opentelemetry.io/otel/sdk/metric/instrument` is updated to accept a `string` for the unit value. (#3776)

### Fixed

- Ensure `go.opentelemetry.io/otel` does not use generics. (#3723, #3725)
- Multi-reader `MeterProvider`s now export metrics for all readers, instead of just the first reader. (#3720, #3724)
- Remove use of deprecated `"math/rand".Seed` in `go.opentelemetry.io/otel/example/prometheus`. (#3733)
- Do not silently drop unknown schema data with `Parse` in  `go.opentelemetry.io/otel/schema/v1.1`. (#3743)
- Data race issue in OTLP exporter retry mechanism. (#3755, #3756)
- Wrapping empty errors when exporting in `go.opentelemetry.io/otel/sdk/metric`. (#3698, #3772)
- Incorrect "all" and "resource" definition for schema files in `go.opentelemetry.io/otel/schema/v1.1`. (#3777)

### Deprecated

- The `go.opentelemetry.io/otel/metric/unit` package is deprecated.
  Use the equivalent unit string instead. (#3776)
  - Use `"1"` instead of `unit.Dimensionless`
  - Use `"By"` instead of `unit.Bytes`
  - Use `"ms"` instead of `unit.Milliseconds`

## [1.13.0/0.36.0] 2023-02-07

### Added

- Attribute `KeyValue` creations functions to `go.opentelemetry.io/otel/semconv/v1.17.0` for all non-enum semantic conventions.
  These functions ensure semantic convention type correctness. (#3675)

### Fixed

- Removed the `http.target` attribute from being added by `ServerRequest` in the following packages. (#3687)
  - `go.opentelemetry.io/otel/semconv/v1.13.0/httpconv`
  - `go.opentelemetry.io/otel/semconv/v1.14.0/httpconv`
  - `go.opentelemetry.io/otel/semconv/v1.15.0/httpconv`
  - `go.opentelemetry.io/otel/semconv/v1.16.0/httpconv`
  - `go.opentelemetry.io/otel/semconv/v1.17.0/httpconv`

### Removed

- The deprecated `go.opentelemetry.io/otel/metric/instrument/asyncfloat64` package is removed. (#3631)
- The deprecated `go.opentelemetry.io/otel/metric/instrument/asyncint64` package is removed. (#3631)
- The deprecated `go.opentelemetry.io/otel/metric/instrument/syncfloat64` package is removed. (#3631)
- The deprecated `go.opentelemetry.io/otel/metric/instrument/syncint64` package is removed. (#3631)

## [1.12.0/0.35.0] 2023-01-28

### Added

- The `WithInt64Callback` option to `go.opentelemetry.io/otel/metric/instrument`.
  This options is used to configure `int64` Observer callbacks during their creation. (#3507)
- The `WithFloat64Callback` option to `go.opentelemetry.io/otel/metric/instrument`.
  This options is used to configure `float64` Observer callbacks during their creation. (#3507)
- The `Producer` interface and `Reader.RegisterProducer(Producer)` to `go.opentelemetry.io/otel/sdk/metric`.
  These additions are used to enable external metric Producers. (#3524)
- The `Callback` function type to `go.opentelemetry.io/otel/metric`.
  This new named function type is registered with a `Meter`. (#3564)
- The `go.opentelemetry.io/otel/semconv/v1.13.0` package.
  The package contains semantic conventions from the `v1.13.0` version of the OpenTelemetry specification. (#3499)
  - The `EndUserAttributesFromHTTPRequest` function in `go.opentelemetry.io/otel/semconv/v1.12.0` is merged into `ClientRequest` and `ServerRequest` in `go.opentelemetry.io/otel/semconv/v1.13.0/httpconv`.
  - The `HTTPAttributesFromHTTPStatusCode` function in `go.opentelemetry.io/otel/semconv/v1.12.0` is merged into `ClientResponse` in `go.opentelemetry.io/otel/semconv/v1.13.0/httpconv`.
  - The `HTTPClientAttributesFromHTTPRequest` function in `go.opentelemetry.io/otel/semconv/v1.12.0` is replaced by `ClientRequest` in `go.opentelemetry.io/otel/semconv/v1.13.0/httpconv`.
  - The `HTTPServerAttributesFromHTTPRequest` function in `go.opentelemetry.io/otel/semconv/v1.12.0` is replaced by `ServerRequest` in `go.opentelemetry.io/otel/semconv/v1.13.0/httpconv`.
  - The `HTTPServerMetricAttributesFromHTTPRequest` function in `go.opentelemetry.io/otel/semconv/v1.12.0` is replaced by `ServerRequest` in `go.opentelemetry.io/otel/semconv/v1.13.0/httpconv`.
  - The `NetAttributesFromHTTPRequest` function in `go.opentelemetry.io/otel/semconv/v1.12.0` is split into `Transport` in `go.opentelemetry.io/otel/semconv/v1.13.0/netconv` and `ClientRequest` or `ServerRequest` in `go.opentelemetry.io/otel/semconv/v1.13.0/httpconv`.
  - The `SpanStatusFromHTTPStatusCode` function in `go.opentelemetry.io/otel/semconv/v1.12.0` is replaced by `ClientStatus` in `go.opentelemetry.io/otel/semconv/v1.13.0/httpconv`.
  - The `SpanStatusFromHTTPStatusCodeAndSpanKind` function in `go.opentelemetry.io/otel/semconv/v1.12.0` is split into `ClientStatus` and `ServerStatus` in `go.opentelemetry.io/otel/semconv/v1.13.0/httpconv`.
  - The `Client` function is included in `go.opentelemetry.io/otel/semconv/v1.13.0/netconv` to generate attributes for a `net.Conn`.
  - The `Server` function is included in `go.opentelemetry.io/otel/semconv/v1.13.0/netconv` to generate attributes for a `net.Listener`.
- The `go.opentelemetry.io/otel/semconv/v1.14.0` package.
  The package contains semantic conventions from the `v1.14.0` version of the OpenTelemetry specification. (#3566)
- The `go.opentelemetry.io/otel/semconv/v1.15.0` package.
  The package contains semantic conventions from the `v1.15.0` version of the OpenTelemetry specification. (#3578)
- The `go.opentelemetry.io/otel/semconv/v1.16.0` package.
  The package contains semantic conventions from the `v1.16.0` version of the OpenTelemetry specification. (#3579)
- Metric instruments to `go.opentelemetry.io/otel/metric/instrument`.
  These instruments are use as replacements of the deprecated `go.opentelemetry.io/otel/metric/instrument/{asyncfloat64,asyncint64,syncfloat64,syncint64}` packages.(#3575, #3586)
  - `Float64ObservableCounter` replaces the `asyncfloat64.Counter`
  - `Float64ObservableUpDownCounter` replaces the `asyncfloat64.UpDownCounter`
  - `Float64ObservableGauge` replaces the `asyncfloat64.Gauge`
  - `Int64ObservableCounter` replaces the `asyncint64.Counter`
  - `Int64ObservableUpDownCounter` replaces the `asyncint64.UpDownCounter`
  - `Int64ObservableGauge` replaces the `asyncint64.Gauge`
  - `Float64Counter` replaces the `syncfloat64.Counter`
  - `Float64UpDownCounter` replaces the `syncfloat64.UpDownCounter`
  - `Float64Histogram` replaces the `syncfloat64.Histogram`
  - `Int64Counter` replaces the `syncint64.Counter`
  - `Int64UpDownCounter` replaces the `syncint64.UpDownCounter`
  - `Int64Histogram` replaces the `syncint64.Histogram`
- `NewTracerProvider` to `go.opentelemetry.io/otel/bridge/opentracing`.
  This is used to create `WrapperTracer` instances from a `TracerProvider`. (#3116)
- The `Extrema` type to `go.opentelemetry.io/otel/sdk/metric/metricdata`.
  This type is used to represent min/max values and still be able to distinguish unset and zero values. (#3487)
- The `go.opentelemetry.io/otel/semconv/v1.17.0` package.
  The package contains semantic conventions from the `v1.17.0` version of the OpenTelemetry specification. (#3599)

### Changed

- Jaeger and Zipkin exporter use `github.com/go-logr/logr` as the logging interface, and add the `WithLogr` option. (#3497, #3500)
- Instrument configuration in `go.opentelemetry.io/otel/metric/instrument` is split into specific options and configuration based on the instrument type. (#3507)
  - Use the added `Int64Option` type to configure instruments from `go.opentelemetry.io/otel/metric/instrument/syncint64`.
  - Use the added `Float64Option` type to configure instruments from `go.opentelemetry.io/otel/metric/instrument/syncfloat64`.
  - Use the added `Int64ObserverOption` type to configure instruments from `go.opentelemetry.io/otel/metric/instrument/asyncint64`.
  - Use the added `Float64ObserverOption` type to configure instruments from `go.opentelemetry.io/otel/metric/instrument/asyncfloat64`.
- Return a `Registration` from the `RegisterCallback` method of a `Meter` in the `go.opentelemetry.io/otel/metric` package.
  This `Registration` can be used to unregister callbacks. (#3522)
- Global error handler uses an atomic value instead of a mutex. (#3543)
- Add `NewMetricProducer` to `go.opentelemetry.io/otel/bridge/opencensus`, which can be used to pass OpenCensus metrics to an OpenTelemetry Reader. (#3541)
- Global logger uses an atomic value instead of a mutex. (#3545)
- The `Shutdown` method of the `"go.opentelemetry.io/otel/sdk/trace".TracerProvider` releases all computational resources when called the first time. (#3551)
- The `Sampler` returned from `TraceIDRatioBased` `go.opentelemetry.io/otel/sdk/trace` now uses the rightmost bits for sampling decisions.
  This fixes random sampling when using ID generators like `xray.IDGenerator` and increasing parity with other language implementations. (#3557)
- Errors from `go.opentelemetry.io/otel/exporters/otlp/otlptrace` exporters are wrapped in errors identifying their signal name.
  Existing users of the exporters attempting to identify specific errors will need to use `errors.Unwrap()` to get the underlying error. (#3516)
- Exporters from `go.opentelemetry.io/otel/exporters/otlp` will print the final retryable error message when attempts to retry time out. (#3514)
- The instrument kind names in `go.opentelemetry.io/otel/sdk/metric` are updated to match the API. (#3562)
  - `InstrumentKindSyncCounter` is renamed to `InstrumentKindCounter`
  - `InstrumentKindSyncUpDownCounter` is renamed to `InstrumentKindUpDownCounter`
  - `InstrumentKindSyncHistogram` is renamed to `InstrumentKindHistogram`
  - `InstrumentKindAsyncCounter` is renamed to `InstrumentKindObservableCounter`
  - `InstrumentKindAsyncUpDownCounter` is renamed to `InstrumentKindObservableUpDownCounter`
  - `InstrumentKindAsyncGauge` is renamed to `InstrumentKindObservableGauge`
- The `RegisterCallback` method of the `Meter` in `go.opentelemetry.io/otel/metric` changed.
  - The named `Callback` replaces the inline function parameter. (#3564)
  - `Callback` is required to return an error. (#3576)
  - `Callback` accepts the added `Observer` parameter added.
    This new parameter is used by `Callback` implementations to observe values for asynchronous instruments instead of calling the `Observe` method of the instrument directly. (#3584)
  - The slice of `instrument.Asynchronous` is now passed as a variadic argument. (#3587)
- The exporter from `go.opentelemetry.io/otel/exporters/zipkin` is updated to use the `v1.16.0` version of semantic conventions.
  This means it no longer uses the removed `net.peer.ip` or `http.host` attributes to determine the remote endpoint.
  Instead it uses the `net.sock.peer` attributes. (#3581)
- The `Min` and `Max` fields of the `HistogramDataPoint` in `go.opentelemetry.io/otel/sdk/metric/metricdata` are now defined with the added `Extrema` type instead of a `*float64`. (#3487)

### Fixed

- Asynchronous instruments that use sum aggregators and attribute filters correctly add values from equivalent attribute sets that have been filtered. (#3439, #3549)
- The `RegisterCallback` method of the `Meter` from `go.opentelemetry.io/otel/sdk/metric` only registers a callback for instruments created by that meter.
  Trying to register a callback with instruments from a different meter will result in an error being returned. (#3584)

### Deprecated

- The `NewMetricExporter` in `go.opentelemetry.io/otel/bridge/opencensus` is deprecated.
  Use `NewMetricProducer` instead. (#3541)
- The `go.opentelemetry.io/otel/metric/instrument/asyncfloat64` package is deprecated.
  Use the instruments from `go.opentelemetry.io/otel/metric/instrument` instead. (#3575)
- The `go.opentelemetry.io/otel/metric/instrument/asyncint64` package is deprecated.
  Use the instruments from `go.opentelemetry.io/otel/metric/instrument` instead. (#3575)
- The `go.opentelemetry.io/otel/metric/instrument/syncfloat64` package is deprecated.
  Use the instruments from `go.opentelemetry.io/otel/metric/instrument` instead. (#3575)
- The `go.opentelemetry.io/otel/metric/instrument/syncint64` package is deprecated.
  Use the instruments from `go.opentelemetry.io/otel/metric/instrument` instead. (#3575)
- The `NewWrappedTracerProvider` in `go.opentelemetry.io/otel/bridge/opentracing` is now deprecated.
  Use `NewTracerProvider` instead. (#3116)

### Removed

- The deprecated `go.opentelemetry.io/otel/sdk/metric/view` package is removed. (#3520)
- The `InstrumentProvider` from `go.opentelemetry.io/otel/sdk/metric/asyncint64` is removed.
  Use the new creation methods of the `Meter` in `go.opentelemetry.io/otel/sdk/metric` instead. (#3530)
  - The `Counter` method is replaced by `Meter.Int64ObservableCounter`
  - The `UpDownCounter` method is replaced by `Meter.Int64ObservableUpDownCounter`
  - The `Gauge` method is replaced by `Meter.Int64ObservableGauge`
- The `InstrumentProvider` from `go.opentelemetry.io/otel/sdk/metric/asyncfloat64` is removed.
  Use the new creation methods of the `Meter` in `go.opentelemetry.io/otel/sdk/metric` instead. (#3530)
  - The `Counter` method is replaced by `Meter.Float64ObservableCounter`
  - The `UpDownCounter` method is replaced by `Meter.Float64ObservableUpDownCounter`
  - The `Gauge` method is replaced by `Meter.Float64ObservableGauge`
- The `InstrumentProvider` from `go.opentelemetry.io/otel/sdk/metric/syncint64` is removed.
  Use the new creation methods of the `Meter` in `go.opentelemetry.io/otel/sdk/metric` instead. (#3530)
  - The `Counter` method is replaced by `Meter.Int64Counter`
  - The `UpDownCounter` method is replaced by `Meter.Int64UpDownCounter`
  - The `Histogram` method is replaced by `Meter.Int64Histogram`
- The `InstrumentProvider` from `go.opentelemetry.io/otel/sdk/metric/syncfloat64` is removed.
  Use the new creation methods of the `Meter` in `go.opentelemetry.io/otel/sdk/metric` instead. (#3530)
  - The `Counter` method is replaced by `Meter.Float64Counter`
  - The `UpDownCounter` method is replaced by `Meter.Float64UpDownCounter`
  - The `Histogram` method is replaced by `Meter.Float64Histogram`

## [1.11.2/0.34.0] 2022-12-05

### Added

- The `WithView` `Option` is added to the `go.opentelemetry.io/otel/sdk/metric` package.
   This option is used to configure the view(s) a `MeterProvider` will use for all `Reader`s that are registered with it. (#3387)
- Add Instrumentation Scope and Version as info metric and label in Prometheus exporter.
  This can be disabled using the `WithoutScopeInfo()` option added to that package.(#3273, #3357)
- OTLP exporters now recognize: (#3363)
  - `OTEL_EXPORTER_OTLP_INSECURE`
  - `OTEL_EXPORTER_OTLP_TRACES_INSECURE`
  - `OTEL_EXPORTER_OTLP_METRICS_INSECURE`
  - `OTEL_EXPORTER_OTLP_CLIENT_KEY`
  - `OTEL_EXPORTER_OTLP_TRACES_CLIENT_KEY`
  - `OTEL_EXPORTER_OTLP_METRICS_CLIENT_KEY`
  - `OTEL_EXPORTER_OTLP_CLIENT_CERTIFICATE`
  - `OTEL_EXPORTER_OTLP_TRACES_CLIENT_CERTIFICATE`
  - `OTEL_EXPORTER_OTLP_METRICS_CLIENT_CERTIFICATE`
- The `View` type and related `NewView` function to create a view according to the OpenTelemetry specification are added to `go.opentelemetry.io/otel/sdk/metric`.
  These additions are replacements for the `View` type and `New` function from `go.opentelemetry.io/otel/sdk/metric/view`. (#3459)
- The `Instrument` and `InstrumentKind` type are added to `go.opentelemetry.io/otel/sdk/metric`.
  These additions are replacements for the `Instrument` and `InstrumentKind` types from `go.opentelemetry.io/otel/sdk/metric/view`. (#3459)
- The `Stream` type is added to `go.opentelemetry.io/otel/sdk/metric` to define a metric data stream a view will produce. (#3459)
- The `AssertHasAttributes` allows instrument authors to test that datapoints returned have appropriate attributes. (#3487)

### Changed

- The `"go.opentelemetry.io/otel/sdk/metric".WithReader` option no longer accepts views to associate with the `Reader`.
   Instead, views are now registered directly with the `MeterProvider` via the new `WithView` option.
   The views registered with the `MeterProvider` apply to all `Reader`s. (#3387)
- The `Temporality(view.InstrumentKind) metricdata.Temporality` and `Aggregation(view.InstrumentKind) aggregation.Aggregation` methods are added to the `"go.opentelemetry.io/otel/sdk/metric".Exporter` interface. (#3260)
- The `Temporality(view.InstrumentKind) metricdata.Temporality` and `Aggregation(view.InstrumentKind) aggregation.Aggregation` methods are added to the `"go.opentelemetry.io/otel/exporters/otlp/otlpmetric".Client` interface. (#3260)
- The `WithTemporalitySelector` and `WithAggregationSelector` `ReaderOption`s have been changed to `ManualReaderOption`s in the `go.opentelemetry.io/otel/sdk/metric` package. (#3260)
- The periodic reader in the `go.opentelemetry.io/otel/sdk/metric` package now uses the temporality and aggregation selectors from its configured exporter instead of accepting them as options. (#3260)

### Fixed

- The `go.opentelemetry.io/otel/exporters/prometheus` exporter fixes duplicated `_total` suffixes. (#3369)
- Remove comparable requirement for `Reader`s. (#3387)
- Cumulative metrics from the OpenCensus bridge (`go.opentelemetry.io/otel/bridge/opencensus`) are defined as monotonic sums, instead of non-monotonic. (#3389)
- Asynchronous counters (`Counter` and `UpDownCounter`) from the metric SDK now produce delta sums when configured with delta temporality. (#3398)
- Exported `Status` codes in the `go.opentelemetry.io/otel/exporters/zipkin` exporter are now exported as all upper case values. (#3340)
- `Aggregation`s from `go.opentelemetry.io/otel/sdk/metric` with no data are not exported. (#3394, #3436)
- Re-enabled Attribute Filters in the Metric SDK. (#3396)
- Asynchronous callbacks are only called if they are registered with at least one instrument that does not use drop aggregation. (#3408)
- Do not report empty partial-success responses in the `go.opentelemetry.io/otel/exporters/otlp` exporters. (#3438, #3432)
- Handle partial success responses in `go.opentelemetry.io/otel/exporters/otlp/otlpmetric` exporters. (#3162, #3440)
- Prevent duplicate Prometheus description, unit, and type. (#3469)
- Prevents panic when using incorrect `attribute.Value.As[Type]Slice()`. (#3489)

### Removed

- The `go.opentelemetry.io/otel/exporters/otlp/otlpmetric.Client` interface is removed. (#3486)
- The `go.opentelemetry.io/otel/exporters/otlp/otlpmetric.New` function is removed. Use the `otlpmetric[http|grpc].New` directly. (#3486)

### Deprecated

- The `go.opentelemetry.io/otel/sdk/metric/view` package is deprecated.
  Use `Instrument`, `InstrumentKind`, `View`, and `NewView` in `go.opentelemetry.io/otel/sdk/metric` instead. (#3476)

## [1.11.1/0.33.0] 2022-10-19

### Added

- The Prometheus exporter in `go.opentelemetry.io/otel/exporters/prometheus` registers with a Prometheus registerer on creation.
   By default, it will register with the default Prometheus registerer.
   A non-default registerer can be used by passing the `WithRegisterer` option. (#3239)
- Added the `WithAggregationSelector` option to the `go.opentelemetry.io/otel/exporters/prometheus` package to change the default `AggregationSelector` used. (#3341)
- The Prometheus exporter in `go.opentelemetry.io/otel/exporters/prometheus` converts the `Resource` associated with metric exports into a `target_info` metric. (#3285)

### Changed

- The `"go.opentelemetry.io/otel/exporters/prometheus".New` function is updated to return an error.
   It will return an error if the exporter fails to register with Prometheus. (#3239)

### Fixed

- The URL-encoded values from the `OTEL_RESOURCE_ATTRIBUTES` environment variable are decoded. (#2963)
- The `baggage.NewMember` function decodes the `value` parameter instead of directly using it.
   This fixes the implementation to be compliant with the W3C specification. (#3226)
- Slice attributes of the `attribute` package are now comparable based on their value, not instance. (#3108 #3252)
- The `Shutdown` and `ForceFlush` methods of the `"go.opentelemetry.io/otel/sdk/trace".TraceProvider` no longer return an error when no processor is registered. (#3268)
- The Prometheus exporter in `go.opentelemetry.io/otel/exporters/prometheus` cumulatively sums histogram buckets. (#3281)
- The sum of each histogram data point is now uniquely exported by the `go.opentelemetry.io/otel/exporters/otlpmetric` exporters. (#3284, #3293)
- Recorded values for asynchronous counters (`Counter` and `UpDownCounter`) are interpreted as exact, not incremental, sum values by the metric SDK. (#3350, #3278)
- `UpDownCounters` are now correctly output as Prometheus gauges in the `go.opentelemetry.io/otel/exporters/prometheus` exporter. (#3358)
- The Prometheus exporter in `go.opentelemetry.io/otel/exporters/prometheus` no longer describes the metrics it will send to Prometheus on startup.
   Instead the exporter is defined as an "unchecked" collector for Prometheus.
   This fixes the `reader is not registered` warning currently emitted on startup. (#3291 #3342)
- The `go.opentelemetry.io/otel/exporters/prometheus` exporter now correctly adds `_total` suffixes to counter metrics. (#3360)
- The `go.opentelemetry.io/otel/exporters/prometheus` exporter now adds a unit suffix to metric names.
   This can be disabled using the `WithoutUnits()` option added to that package. (#3352)

## [1.11.0/0.32.3] 2022-10-12

### Added

- Add default User-Agent header to OTLP exporter requests (`go.opentelemetry.io/otel/exporters/otlptrace/otlptracegrpc` and `go.opentelemetry.io/otel/exporters/otlptrace/otlptracehttp`). (#3261)

### Changed

- `span.SetStatus` has been updated such that calls that lower the status are now no-ops. (#3214)
- Upgrade `golang.org/x/sys/unix` from `v0.0.0-20210423185535-09eb48e85fd7` to `v0.0.0-20220919091848-fb04ddd9f9c8`.
  This addresses [GO-2022-0493](https://pkg.go.dev/vuln/GO-2022-0493). (#3235)

## [0.32.2] Metric SDK (Alpha) - 2022-10-11

### Added

- Added an example of using metric views to customize instruments. (#3177)
- Add default User-Agent header to OTLP exporter requests (`go.opentelemetry.io/otel/exporters/otlpmetric/otlpmetricgrpc` and `go.opentelemetry.io/otel/exporters/otlpmetric/otlpmetrichttp`). (#3261)

### Changed

- Flush pending measurements with the `PeriodicReader` in the `go.opentelemetry.io/otel/sdk/metric` when `ForceFlush` or `Shutdown` are called. (#3220)
- Update histogram default bounds to match the requirements of the latest specification. (#3222)
- Encode the HTTP status code in the OpenTracing bridge (`go.opentelemetry.io/otel/bridge/opentracing`) as an integer.  (#3265)

### Fixed

- Use default view if instrument does not match any registered view of a reader. (#3224, #3237)
- Return the same instrument every time a user makes the exact same instrument creation call. (#3229, #3251)
- Return the existing instrument when a view transforms a creation call to match an existing instrument. (#3240, #3251)
- Log a warning when a conflicting instrument (e.g. description, unit, data-type) is created instead of returning an error. (#3251)
- The OpenCensus bridge no longer sends empty batches of metrics. (#3263)

## [0.32.1] Metric SDK (Alpha) - 2022-09-22

### Changed

- The Prometheus exporter sanitizes OpenTelemetry instrument names when exporting.
   Invalid characters are replaced with `_`. (#3212)

### Added

- The metric portion of the OpenCensus bridge (`go.opentelemetry.io/otel/bridge/opencensus`) has been reintroduced. (#3192)
- The OpenCensus bridge example (`go.opentelemetry.io/otel/example/opencensus`) has been reintroduced. (#3206)

### Fixed

- Updated go.mods to point to valid versions of the sdk. (#3216)
- Set the `MeterProvider` resource on all exported metric data. (#3218)

## [0.32.0] Revised Metric SDK (Alpha) - 2022-09-18

### Changed

- The metric SDK in `go.opentelemetry.io/otel/sdk/metric` is completely refactored to comply with the OpenTelemetry specification.
  Please see the package documentation for how the new SDK is initialized and configured. (#3175)
- Update the minimum supported go version to go1.18. Removes support for go1.17 (#3179)

### Removed

- The metric portion of the OpenCensus bridge (`go.opentelemetry.io/otel/bridge/opencensus`) has been removed.
  A new bridge compliant with the revised metric SDK will be added back in a future release. (#3175)
- The `go.opentelemetry.io/otel/sdk/metric/aggregator/aggregatortest` package is removed, see the new metric SDK. (#3175)
- The `go.opentelemetry.io/otel/sdk/metric/aggregator/histogram` package is removed, see the new metric SDK. (#3175)
- The `go.opentelemetry.io/otel/sdk/metric/aggregator/lastvalue` package is removed, see the new metric SDK. (#3175)
- The `go.opentelemetry.io/otel/sdk/metric/aggregator/sum` package is removed, see the new metric SDK. (#3175)
- The `go.opentelemetry.io/otel/sdk/metric/aggregator` package is removed, see the new metric SDK. (#3175)
- The `go.opentelemetry.io/otel/sdk/metric/controller/basic` package is removed, see the new metric SDK. (#3175)
- The `go.opentelemetry.io/otel/sdk/metric/controller/controllertest` package is removed, see the new metric SDK. (#3175)
- The `go.opentelemetry.io/otel/sdk/metric/controller/time` package is removed, see the new metric SDK. (#3175)
- The `go.opentelemetry.io/otel/sdk/metric/export/aggregation` package is removed, see the new metric SDK. (#3175)
- The `go.opentelemetry.io/otel/sdk/metric/export` package is removed, see the new metric SDK. (#3175)
- The `go.opentelemetry.io/otel/sdk/metric/metrictest` package is removed.
  A replacement package that supports the new metric SDK will be added back in a future release. (#3175)
- The `go.opentelemetry.io/otel/sdk/metric/number` package is removed, see the new metric SDK. (#3175)
- The `go.opentelemetry.io/otel/sdk/metric/processor/basic` package is removed, see the new metric SDK. (#3175)
- The `go.opentelemetry.io/otel/sdk/metric/processor/processortest` package is removed, see the new metric SDK. (#3175)
- The `go.opentelemetry.io/otel/sdk/metric/processor/reducer` package is removed, see the new metric SDK. (#3175)
- The `go.opentelemetry.io/otel/sdk/metric/registry` package is removed, see the new metric SDK. (#3175)
- The `go.opentelemetry.io/otel/sdk/metric/sdkapi` package is removed, see the new metric SDK. (#3175)
- The `go.opentelemetry.io/otel/sdk/metric/selector/simple` package is removed, see the new metric SDK. (#3175)
- The `"go.opentelemetry.io/otel/sdk/metric".ErrUninitializedInstrument` variable was removed. (#3175)
- The `"go.opentelemetry.io/otel/sdk/metric".ErrBadInstrument` variable was removed. (#3175)
- The `"go.opentelemetry.io/otel/sdk/metric".Accumulator` type was removed, see the `MeterProvider`in the new metric SDK. (#3175)
- The `"go.opentelemetry.io/otel/sdk/metric".NewAccumulator` function was removed, see `NewMeterProvider`in the new metric SDK. (#3175)
- The deprecated `"go.opentelemetry.io/otel/sdk/metric".AtomicFieldOffsets` function was removed. (#3175)

## [1.10.0] - 2022-09-09

### Added

- Support Go 1.19. (#3077)
  Include compatibility testing and document support. (#3077)
- Support the OTLP ExportTracePartialSuccess response; these are passed to the registered error handler. (#3106)
- Upgrade go.opentelemetry.io/proto/otlp from v0.18.0 to v0.19.0 (#3107)

### Changed

- Fix misidentification of OpenTelemetry `SpanKind` in OpenTracing bridge (`go.opentelemetry.io/otel/bridge/opentracing`).  (#3096)
- Attempting to start a span with a nil `context` will no longer cause a panic. (#3110)
- All exporters will be shutdown even if one reports an error (#3091)
- Ensure valid UTF-8 when truncating over-length attribute values. (#3156)

## [1.9.0/0.0.3] - 2022-08-01

### Added

- Add support for Schema Files format 1.1.x (metric "split" transform) with the new `go.opentelemetry.io/otel/schema/v1.1` package. (#2999)
- Add the `go.opentelemetry.io/otel/semconv/v1.11.0` package.
  The package contains semantic conventions from the `v1.11.0` version of the OpenTelemetry specification. (#3009)
- Add the `go.opentelemetry.io/otel/semconv/v1.12.0` package.
  The package contains semantic conventions from the `v1.12.0` version of the OpenTelemetry specification. (#3010)
- Add the `http.method` attribute to HTTP server metric from all `go.opentelemetry.io/otel/semconv/*` packages. (#3018)

### Fixed

- Invalid warning for context setup being deferred in `go.opentelemetry.io/otel/bridge/opentracing` package. (#3029)

## [1.8.0/0.31.0] - 2022-07-08

### Added

- Add support for `opentracing.TextMap` format in the `Inject` and `Extract` methods
of the `"go.opentelemetry.io/otel/bridge/opentracing".BridgeTracer` type. (#2911)

### Changed

- The `crosslink` make target has been updated to use the `go.opentelemetry.io/build-tools/crosslink` package. (#2886)
- In the `go.opentelemetry.io/otel/sdk/instrumentation` package rename `Library` to `Scope` and alias `Library` as `Scope` (#2976)
- Move metric no-op implementation form `nonrecording` to `metric` package. (#2866)

### Removed

- Support for go1.16. Support is now only for go1.17 and go1.18 (#2917)

### Deprecated

- The `Library` struct in the `go.opentelemetry.io/otel/sdk/instrumentation` package is deprecated.
  Use the equivalent `Scope` struct instead. (#2977)
- The `ReadOnlySpan.InstrumentationLibrary` method from the `go.opentelemetry.io/otel/sdk/trace` package is deprecated.
  Use the equivalent `ReadOnlySpan.InstrumentationScope` method instead. (#2977)

## [1.7.0/0.30.0] - 2022-04-28

### Added

- Add the `go.opentelemetry.io/otel/semconv/v1.8.0` package.
  The package contains semantic conventions from the `v1.8.0` version of the OpenTelemetry specification. (#2763)
- Add the `go.opentelemetry.io/otel/semconv/v1.9.0` package.
  The package contains semantic conventions from the `v1.9.0` version of the OpenTelemetry specification. (#2792)
- Add the `go.opentelemetry.io/otel/semconv/v1.10.0` package.
  The package contains semantic conventions from the `v1.10.0` version of the OpenTelemetry specification. (#2842)
- Added an in-memory exporter to metrictest to aid testing with a full SDK. (#2776)

### Fixed

- Globally delegated instruments are unwrapped before delegating asynchronous callbacks. (#2784)
- Remove import of `testing` package in non-tests builds of the `go.opentelemetry.io/otel` package. (#2786)

### Changed

- The `WithLabelEncoder` option from the `go.opentelemetry.io/otel/exporters/stdout/stdoutmetric` package is renamed to `WithAttributeEncoder`. (#2790)
- The `LabelFilterSelector` interface from `go.opentelemetry.io/otel/sdk/metric/processor/reducer` is renamed to `AttributeFilterSelector`.
  The method included in the renamed interface also changed from `LabelFilterFor` to `AttributeFilterFor`. (#2790)
- The `Metadata.Labels` method from the `go.opentelemetry.io/otel/sdk/metric/export` package is renamed to `Metadata.Attributes`.
  Consequentially, the `Record` type from the same package also has had the embedded method renamed. (#2790)

### Deprecated

- The `Iterator.Label` method in the `go.opentelemetry.io/otel/attribute` package is deprecated.
  Use the equivalent `Iterator.Attribute` method instead. (#2790)
- The `Iterator.IndexedLabel` method in the `go.opentelemetry.io/otel/attribute` package is deprecated.
  Use the equivalent `Iterator.IndexedAttribute` method instead. (#2790)
- The `MergeIterator.Label` method in the `go.opentelemetry.io/otel/attribute` package is deprecated.
  Use the equivalent `MergeIterator.Attribute` method instead. (#2790)

### Removed

- Removed the `Batch` type from the `go.opentelemetry.io/otel/sdk/metric/metrictest` package. (#2864)
- Removed the `Measurement` type from the `go.opentelemetry.io/otel/sdk/metric/metrictest` package. (#2864)

## [0.29.0] - 2022-04-11

### Added

- The metrics global package was added back into several test files. (#2764)
- The `Meter` function is added back to the `go.opentelemetry.io/otel/metric/global` package.
  This function is a convenience function equivalent to calling `global.MeterProvider().Meter(...)`. (#2750)

### Removed

- Removed module the `go.opentelemetry.io/otel/sdk/export/metric`.
  Use the `go.opentelemetry.io/otel/sdk/metric` module instead. (#2720)

### Changed

- Don't panic anymore when setting a global MeterProvider to itself. (#2749)
- Upgrade `go.opentelemetry.io/proto/otlp` in `go.opentelemetry.io/otel/exporters/otlp/otlpmetric` from `v0.12.1` to `v0.15.0`.
  This replaces the use of the now deprecated `InstrumentationLibrary` and `InstrumentationLibraryMetrics` types and fields in the proto library with the equivalent `InstrumentationScope` and `ScopeMetrics`. (#2748)

## [1.6.3] - 2022-04-07

### Fixed

- Allow non-comparable global `MeterProvider`, `TracerProvider`, and `TextMapPropagator` types to be set. (#2772, #2773)

## [1.6.2] - 2022-04-06

### Changed

- Don't panic anymore when setting a global TracerProvider or TextMapPropagator to itself. (#2749)
- Upgrade `go.opentelemetry.io/proto/otlp` in `go.opentelemetry.io/otel/exporters/otlp/otlptrace` from `v0.12.1` to `v0.15.0`.
  This replaces the use of the now deprecated `InstrumentationLibrary` and `InstrumentationLibrarySpans` types and fields in the proto library with the equivalent `InstrumentationScope` and `ScopeSpans`. (#2748)

## [1.6.1] - 2022-03-28

### Fixed

- The `go.opentelemetry.io/otel/schema/*` packages now use the correct schema URL for their `SchemaURL` constant.
  Instead of using `"https://opentelemetry.io/schemas/v<version>"` they now use the correct URL without a `v` prefix, `"https://opentelemetry.io/schemas/<version>"`. (#2743, #2744)

### Security

- Upgrade `go.opentelemetry.io/proto/otlp` from `v0.12.0` to `v0.12.1`.
  This includes an indirect upgrade of `github.com/grpc-ecosystem/grpc-gateway` which resolves [a vulnerability](https://nvd.nist.gov/vuln/detail/CVE-2019-11254) from `gopkg.in/yaml.v2` in version `v2.2.3`. (#2724, #2728)

## [1.6.0/0.28.0] - 2022-03-23

### ⚠️ Notice ⚠️

This update is a breaking change of the unstable Metrics API.
Code instrumented with the `go.opentelemetry.io/otel/metric` will need to be modified.

### Added

- Add metrics exponential histogram support.
  New mapping functions have been made available in `sdk/metric/aggregator/exponential/mapping` for other OpenTelemetry projects to take dependencies on. (#2502)
- Add Go 1.18 to our compatibility tests. (#2679)
- Allow configuring the Sampler with the `OTEL_TRACES_SAMPLER` and `OTEL_TRACES_SAMPLER_ARG` environment variables. (#2305, #2517)
- Add the `metric/global` for obtaining and setting the global `MeterProvider`. (#2660)

### Changed

- The metrics API has been significantly changed to match the revised OpenTelemetry specification.
  High-level changes include:

  - Synchronous and asynchronous instruments are now handled by independent `InstrumentProvider`s.
    These `InstrumentProvider`s are managed with a `Meter`.
  - Synchronous and asynchronous instruments are grouped into their own packages based on value types.
  - Asynchronous callbacks can now be registered with a `Meter`.

  Be sure to check out the metric module documentation for more information on how to use the revised API. (#2587, #2660)

### Fixed

- Fallback to general attribute limits when span specific ones are not set in the environment. (#2675, #2677)

## [1.5.0] - 2022-03-16

### Added

- Log the Exporters configuration in the TracerProviders message. (#2578)
- Added support to configure the span limits with environment variables.
  The following environment variables are supported. (#2606, #2637)
  - `OTEL_SPAN_ATTRIBUTE_VALUE_LENGTH_LIMIT`
  - `OTEL_SPAN_ATTRIBUTE_COUNT_LIMIT`
  - `OTEL_SPAN_EVENT_COUNT_LIMIT`
  - `OTEL_EVENT_ATTRIBUTE_COUNT_LIMIT`
  - `OTEL_SPAN_LINK_COUNT_LIMIT`
  - `OTEL_LINK_ATTRIBUTE_COUNT_LIMIT`

  If the provided environment variables are invalid (negative), the default values would be used.
- Rename the `gc` runtime name to `go` (#2560)
- Add resource container ID detection. (#2418)
- Add span attribute value length limit.
  The new `AttributeValueLengthLimit` field is added to the `"go.opentelemetry.io/otel/sdk/trace".SpanLimits` type to configure this limit for a `TracerProvider`.
  The default limit for this resource is "unlimited". (#2637)
- Add the `WithRawSpanLimits` option to `go.opentelemetry.io/otel/sdk/trace`.
  This option replaces the `WithSpanLimits` option.
  Zero or negative values will not be changed to the default value like `WithSpanLimits` does.
  Setting a limit to zero will effectively disable the related resource it limits and setting to a negative value will mean that resource is unlimited.
  Consequentially, limits should be constructed using `NewSpanLimits` and updated accordingly. (#2637)

### Changed

- Drop oldest tracestate `Member` when capacity is reached. (#2592)
- Add event and link drop counts to the exported data from the `oltptrace` exporter. (#2601)
- Unify path cleaning functionally in the `otlpmetric` and `otlptrace` configuration. (#2639)
- Change the debug message from the `sdk/trace.BatchSpanProcessor` to reflect the count is cumulative. (#2640)
- Introduce new internal `envconfig` package for OTLP exporters. (#2608)
- If `http.Request.Host` is empty, fall back to use `URL.Host` when populating `http.host` in the `semconv` packages. (#2661)

### Fixed

- Remove the OTLP trace exporter limit of SpanEvents when exporting. (#2616)
- Default to port `4318` instead of `4317` for the `otlpmetrichttp` and `otlptracehttp` client. (#2614, #2625)
- Unlimited span limits are now supported (negative values). (#2636, #2637)

### Deprecated

- Deprecated `"go.opentelemetry.io/otel/sdk/trace".WithSpanLimits`.
  Use `WithRawSpanLimits` instead.
  That option allows setting unlimited and zero limits, this option does not.
  This option will be kept until the next major version incremented release. (#2637)

## [1.4.1] - 2022-02-16

### Fixed

- Fix race condition in reading the dropped spans number for the `BatchSpanProcessor`. (#2615)

## [1.4.0] - 2022-02-11

### Added

- Use `OTEL_EXPORTER_ZIPKIN_ENDPOINT` environment variable to specify zipkin collector endpoint. (#2490)
- Log the configuration of `TracerProvider`s, and `Tracer`s for debugging.
  To enable use a logger with Verbosity (V level) `>=1`. (#2500)
- Added support to configure the batch span-processor with environment variables.
  The following environment variables are used. (#2515)
  - `OTEL_BSP_SCHEDULE_DELAY`
  - `OTEL_BSP_EXPORT_TIMEOUT`
  - `OTEL_BSP_MAX_QUEUE_SIZE`.
  - `OTEL_BSP_MAX_EXPORT_BATCH_SIZE`

### Changed

- Zipkin exporter exports `Resource` attributes in the `Tags` field. (#2589)

### Deprecated

- Deprecate module the `go.opentelemetry.io/otel/sdk/export/metric`.
  Use the `go.opentelemetry.io/otel/sdk/metric` module instead. (#2382)
- Deprecate `"go.opentelemetry.io/otel/sdk/metric".AtomicFieldOffsets`. (#2445)

### Fixed

- Fixed the instrument kind for noop async instruments to correctly report an implementation. (#2461)
- Fix UDP packets overflowing with Jaeger payloads. (#2489, #2512)
- Change the `otlpmetric.Client` interface's `UploadMetrics` method to accept a single `ResourceMetrics` instead of a slice of them. (#2491)
- Specify explicit buckets in Prometheus example, fixing issue where example only has `+inf` bucket. (#2419, #2493)
- W3C baggage will now decode urlescaped values. (#2529)
- Baggage members are now only validated once, when calling `NewMember` and not also when adding it to the baggage itself. (#2522)
- The order attributes are dropped from spans in the `go.opentelemetry.io/otel/sdk/trace` package when capacity is reached is fixed to be in compliance with the OpenTelemetry specification.
  Instead of dropping the least-recently-used attribute, the last added attribute is dropped.
  This drop order still only applies to attributes with unique keys not already contained in the span.
  If an attribute is added with a key already contained in the span, that attribute is updated to the new value being added. (#2576)

### Removed

- Updated `go.opentelemetry.io/proto/otlp` from `v0.11.0` to `v0.12.0`. This version removes a number of deprecated methods. (#2546)
  - [`Metric.GetIntGauge()`](https://pkg.go.dev/go.opentelemetry.io/proto/otlp@v0.11.0/metrics/v1#Metric.GetIntGauge)
  - [`Metric.GetIntHistogram()`](https://pkg.go.dev/go.opentelemetry.io/proto/otlp@v0.11.0/metrics/v1#Metric.GetIntHistogram)
  - [`Metric.GetIntSum()`](https://pkg.go.dev/go.opentelemetry.io/proto/otlp@v0.11.0/metrics/v1#Metric.GetIntSum)

## [1.3.0] - 2021-12-10

### ⚠️ Notice ⚠️

We have updated the project minimum supported Go version to 1.16

### Added

- Added an internal Logger.
  This can be used by the SDK and API to provide users with feedback of the internal state.
  To enable verbose logs configure the logger which will print V(1) logs. For debugging information configure to print V(5) logs. (#2343)
- Add the `WithRetry` `Option` and the `RetryConfig` type to the `go.opentelemetry.io/otel/exporter/otel/otlpmetric/otlpmetrichttp` package to specify retry behavior consistently. (#2425)
- Add `SpanStatusFromHTTPStatusCodeAndSpanKind` to all `semconv` packages to return a span status code similar to `SpanStatusFromHTTPStatusCode`, but exclude `4XX` HTTP errors as span errors if the span is of server kind. (#2296)

### Changed

- The `"go.opentelemetry.io/otel/exporter/otel/otlptrace/otlptracegrpc".Client` now uses the underlying gRPC `ClientConn` to handle name resolution, TCP connection establishment (with retries and backoff) and TLS handshakes, and handling errors on established connections by re-resolving the name and reconnecting. (#2329)
- The `"go.opentelemetry.io/otel/exporter/otel/otlpmetric/otlpmetricgrpc".Client` now uses the underlying gRPC `ClientConn` to handle name resolution, TCP connection establishment (with retries and backoff) and TLS handshakes, and handling errors on established connections by re-resolving the name and reconnecting. (#2425)
- The `"go.opentelemetry.io/otel/exporter/otel/otlpmetric/otlpmetricgrpc".RetrySettings` type is renamed to `RetryConfig`. (#2425)
- The `go.opentelemetry.io/otel/exporter/otel/*` gRPC exporters now default to using the host's root CA set if none are provided by the user and `WithInsecure` is not specified. (#2432)
- Change `resource.Default` to be evaluated the first time it is called, rather than on import. This allows the caller the option to update `OTEL_RESOURCE_ATTRIBUTES` first, such as with `os.Setenv`. (#2371)

### Fixed

- The `go.opentelemetry.io/otel/exporter/otel/*` exporters are updated to handle per-signal and universal endpoints according to the OpenTelemetry specification.
  Any per-signal endpoint set via an `OTEL_EXPORTER_OTLP_<signal>_ENDPOINT` environment variable is now used without modification of the path.
  When `OTEL_EXPORTER_OTLP_ENDPOINT` is set, if it contains a path, that path is used as a base path which per-signal paths are appended to. (#2433)
- Basic metric controller updated to use sync.Map to avoid blocking calls (#2381)
- The `go.opentelemetry.io/otel/exporter/jaeger` correctly sets the `otel.status_code` value to be a string of `ERROR` or `OK` instead of an integer code. (#2439, #2440)

### Deprecated

- Deprecated the `"go.opentelemetry.io/otel/exporter/otel/otlpmetric/otlpmetrichttp".WithMaxAttempts` `Option`, use the new `WithRetry` `Option` instead. (#2425)
- Deprecated the `"go.opentelemetry.io/otel/exporter/otel/otlpmetric/otlpmetrichttp".WithBackoff` `Option`, use the new `WithRetry` `Option` instead. (#2425)

### Removed

- Remove the metric Processor's ability to convert cumulative to delta aggregation temporality. (#2350)
- Remove the metric Bound Instruments interface and implementations. (#2399)
- Remove the metric MinMaxSumCount kind aggregation and the corresponding OTLP export path. (#2423)
- Metric SDK removes the "exact" aggregator for histogram instruments, as it performed a non-standard aggregation for OTLP export (creating repeated Gauge points) and worked its way into a number of confusing examples. (#2348)

## [1.2.0] - 2021-11-12

### Changed

- Metric SDK `export.ExportKind`, `export.ExportKindSelector` types have been renamed to `aggregation.Temporality` and `aggregation.TemporalitySelector` respectively to keep in line with current specification and protocol along with built-in selectors (e.g., `aggregation.CumulativeTemporalitySelector`, ...). (#2274)
- The Metric `Exporter` interface now requires a `TemporalitySelector` method instead of an `ExportKindSelector`. (#2274)
- Metrics API cleanup. The `metric/sdkapi` package has been created to relocate the API-to-SDK interface:
  - The following interface types simply moved from `metric` to `metric/sdkapi`: `Descriptor`, `MeterImpl`, `InstrumentImpl`, `SyncImpl`, `BoundSyncImpl`, `AsyncImpl`, `AsyncRunner`, `AsyncSingleRunner`, and `AsyncBatchRunner`
  - The following struct types moved and are replaced with type aliases, since they are exposed to the user: `Observation`, `Measurement`.
  - The No-op implementations of sync and async instruments are no longer exported, new functions `sdkapi.NewNoopAsyncInstrument()` and `sdkapi.NewNoopSyncInstrument()` are provided instead. (#2271)
- Update the SDK `BatchSpanProcessor` to export all queued spans when `ForceFlush` is called. (#2080, #2335)

### Added

- Add the `"go.opentelemetry.io/otel/exporters/otlp/otlpmetric/otlpmetricgrpc".WithGRPCConn` option so the exporter can reuse an existing gRPC connection. (#2002)
- Added a new `schema` module to help parse Schema Files in OTEP 0152 format. (#2267)
- Added a new `MapCarrier` to the `go.opentelemetry.io/otel/propagation` package to hold propagated cross-cutting concerns as a `map[string]string` held in memory. (#2334)

## [1.1.0] - 2021-10-27

### Added

- Add the `"go.opentelemetry.io/otel/exporters/otlp/otlptrace/otlptracegrpc".WithGRPCConn` option so the exporter can reuse an existing gRPC connection. (#2002)
- Add the `go.opentelemetry.io/otel/semconv/v1.7.0` package.
  The package contains semantic conventions from the `v1.7.0` version of the OpenTelemetry specification. (#2320)
- Add the `go.opentelemetry.io/otel/semconv/v1.6.1` package.
  The package contains semantic conventions from the `v1.6.1` version of the OpenTelemetry specification. (#2321)
- Add the `go.opentelemetry.io/otel/semconv/v1.5.0` package.
  The package contains semantic conventions from the `v1.5.0` version of the OpenTelemetry specification. (#2322)
  - When upgrading from the `semconv/v1.4.0` package note the following name changes:
    - `K8SReplicasetUIDKey` -> `K8SReplicaSetUIDKey`
    - `K8SReplicasetNameKey` -> `K8SReplicaSetNameKey`
    - `K8SStatefulsetUIDKey` -> `K8SStatefulSetUIDKey`
    - `k8SStatefulsetNameKey` -> `K8SStatefulSetNameKey`
    - `K8SDaemonsetUIDKey` -> `K8SDaemonSetUIDKey`
    - `K8SDaemonsetNameKey` -> `K8SDaemonSetNameKey`

### Changed

- Links added to a span will be dropped by the SDK if they contain an invalid span context (#2275).

### Fixed

- The `"go.opentelemetry.io/otel/semconv/v1.4.0".HTTPServerAttributesFromHTTPRequest` now correctly only sets the HTTP client IP attribute even if the connection was routed with proxies and there are multiple addresses in the `X-Forwarded-For` header. (#2282, #2284)
- The `"go.opentelemetry.io/otel/semconv/v1.4.0".NetAttributesFromHTTPRequest` function correctly handles IPv6 addresses as IP addresses and sets the correct net peer IP instead of the net peer hostname attribute. (#2283, #2285)
- The simple span processor shutdown method deterministically returns the exporter error status if it simultaneously finishes when the deadline is reached. (#2290, #2289)

## [1.0.1] - 2021-10-01

### Fixed

- json stdout exporter no longer crashes due to concurrency bug. (#2265)

## [Metrics 0.24.0] - 2021-10-01

### Changed

- NoopMeterProvider is now private and NewNoopMeterProvider must be used to obtain a noopMeterProvider. (#2237)
- The Metric SDK `Export()` function takes a new two-level reader interface for iterating over results one instrumentation library at a time. (#2197)
  - The former `"go.opentelemetry.io/otel/sdk/export/metric".CheckpointSet` is renamed `Reader`.
  - The new interface is named `"go.opentelemetry.io/otel/sdk/export/metric".InstrumentationLibraryReader`.

## [1.0.0] - 2021-09-20

This is the first stable release for the project.
This release includes an API and SDK for the tracing signal that will comply with the stability guarantees defined by the projects [versioning policy](./VERSIONING.md).

### Added

- OTLP trace exporter now sets the `SchemaURL` field in the exported telemetry if the Tracer has `WithSchemaURL` option. (#2242)

### Fixed

- Slice-valued attributes can correctly be used as map keys. (#2223)

### Removed

- Removed the `"go.opentelemetry.io/otel/exporters/zipkin".WithSDKOptions` function. (#2248)
- Removed the deprecated package `go.opentelemetry.io/otel/oteltest`. (#2234)
- Removed the deprecated package `go.opentelemetry.io/otel/bridge/opencensus/utils`. (#2233)
- Removed deprecated functions, types, and methods from `go.opentelemetry.io/otel/attribute` package.
  Use the typed functions and methods added to the package instead. (#2235)
  - The `Key.Array` method is removed.
  - The `Array` function is removed.
  - The `Any` function is removed.
  - The `ArrayValue` function is removed.
  - The `AsArray` function is removed.

## [1.0.0-RC3] - 2021-09-02

### Added

- Added `ErrorHandlerFunc` to use a function as an `"go.opentelemetry.io/otel".ErrorHandler`. (#2149)
- Added `"go.opentelemetry.io/otel/trace".WithStackTrace` option to add a stack trace when using `span.RecordError` or when panic is handled in `span.End`. (#2163)
- Added typed slice attribute types and functionality to the `go.opentelemetry.io/otel/attribute` package to replace the existing array type and functions. (#2162)
  - `BoolSlice`, `IntSlice`, `Int64Slice`, `Float64Slice`, and `StringSlice` replace the use of the `Array` function in the package.
- Added the `go.opentelemetry.io/otel/example/fib` example package.
  Included is an example application that computes Fibonacci numbers. (#2203)

### Changed

- Metric instruments have been renamed to match the (feature-frozen) metric API specification:
  - ValueRecorder becomes Histogram
  - ValueObserver becomes Gauge
  - SumObserver becomes CounterObserver
  - UpDownSumObserver becomes UpDownCounterObserver
  The API exported from this project is still considered experimental. (#2202)
- Metric SDK/API implementation type `InstrumentKind` moves into `sdkapi` sub-package. (#2091)
- The Metrics SDK export record no longer contains a Resource pointer, the SDK `"go.opentelemetry.io/otel/sdk/trace/export/metric".Exporter.Export()` function for push-based exporters now takes a single Resource argument, pull-based exporters use `"go.opentelemetry.io/otel/sdk/metric/controller/basic".Controller.Resource()`. (#2120)
- The JSON output of the `go.opentelemetry.io/otel/exporters/stdout/stdouttrace` is harmonized now such that the output is "plain" JSON objects after each other of the form `{ ... } { ... } { ... }`. Earlier the JSON objects describing a span were wrapped in a slice for each `Exporter.ExportSpans` call, like `[ { ... } ][ { ... } { ... } ]`. Outputting JSON object directly after each other is consistent with JSON loggers, and a bit easier to parse and read. (#2196)
- Update the `NewTracerConfig`, `NewSpanStartConfig`, `NewSpanEndConfig`, and `NewEventConfig` function in the `go.opentelemetry.io/otel/trace` package to return their respective configurations as structs instead of pointers to the struct. (#2212)

### Deprecated

- The `go.opentelemetry.io/otel/bridge/opencensus/utils` package is deprecated.
  All functionality from this package now exists in the `go.opentelemetry.io/otel/bridge/opencensus` package.
  The functions from that package should be used instead. (#2166)
- The `"go.opentelemetry.io/otel/attribute".Array` function and the related `ARRAY` value type is deprecated.
  Use the typed `*Slice` functions and types added to the package instead. (#2162)
- The `"go.opentelemetry.io/otel/attribute".Any` function is deprecated.
  Use the typed functions instead. (#2181)
- The `go.opentelemetry.io/otel/oteltest` package is deprecated.
  The `"go.opentelemetry.io/otel/sdk/trace/tracetest".SpanRecorder` can be registered with the default SDK (`go.opentelemetry.io/otel/sdk/trace`) as a `SpanProcessor` and used as a replacement for this deprecated package. (#2188)

### Removed

- Removed metrics test package `go.opentelemetry.io/otel/sdk/export/metric/metrictest`. (#2105)

### Fixed

- The `fromEnv` detector no longer throws an error when `OTEL_RESOURCE_ATTRIBUTES` environment variable is not set or empty. (#2138)
- Setting the global `ErrorHandler` with `"go.opentelemetry.io/otel".SetErrorHandler` multiple times is now supported. (#2160, #2140)
- The `"go.opentelemetry.io/otel/attribute".Any` function now supports `int32` values. (#2169)
- Multiple calls to `"go.opentelemetry.io/otel/sdk/metric/controller/basic".WithResource()` are handled correctly, and when no resources are provided `"go.opentelemetry.io/otel/sdk/resource".Default()` is used. (#2120)
- The `WithoutTimestamps` option for the `go.opentelemetry.io/otel/exporters/stdout/stdouttrace` exporter causes the exporter to correctly omit timestamps. (#2195)
- Fixed typos in resources.go. (#2201)

## [1.0.0-RC2] - 2021-07-26

### Added

- Added `WithOSDescription` resource configuration option to set OS (Operating System) description resource attribute (`os.description`). (#1840)
- Added `WithOS` resource configuration option to set all OS (Operating System) resource attributes at once. (#1840)
- Added the `WithRetry` option to the `go.opentelemetry.io/otel/exporters/otlp/otlptrace/otlptracehttp` package.
  This option is a replacement for the removed `WithMaxAttempts` and `WithBackoff` options. (#2095)
- Added API `LinkFromContext` to return Link which encapsulates SpanContext from provided context and also encapsulates attributes. (#2115)
- Added a new `Link` type under the SDK `otel/sdk/trace` package that counts the number of attributes that were dropped for surpassing the `AttributePerLinkCountLimit` configured in the Span's `SpanLimits`.
  This new type replaces the equal-named API `Link` type found in the `otel/trace` package for most usages within the SDK.
  For example, instances of this type are now returned by the `Links()` function of `ReadOnlySpan`s provided in places like the `OnEnd` function of `SpanProcessor` implementations. (#2118)
- Added the `SpanRecorder` type to the `go.opentelemetry.io/otel/skd/trace/tracetest` package.
  This type can be used with the default SDK as a `SpanProcessor` during testing. (#2132)

### Changed

- The `SpanModels` function is now exported from the `go.opentelemetry.io/otel/exporters/zipkin` package to convert OpenTelemetry spans into Zipkin model spans. (#2027)
- Rename the `"go.opentelemetry.io/otel/exporters/otlp/otlptrace/otlptracegrpc".RetrySettings` to `RetryConfig`. (#2095)

### Deprecated

- The `TextMapCarrier` and `TextMapPropagator` from the `go.opentelemetry.io/otel/oteltest` package and their associated creation functions (`TextMapCarrier`, `NewTextMapPropagator`) are deprecated. (#2114)
- The `Harness` type from the `go.opentelemetry.io/otel/oteltest` package and its associated creation function, `NewHarness` are deprecated and will be removed in the next release. (#2123)
- The `TraceStateFromKeyValues` function from the `go.opentelemetry.io/otel/oteltest` package is deprecated.
  Use the `trace.ParseTraceState` function instead. (#2122)

### Removed

- Removed the deprecated package `go.opentelemetry.io/otel/exporters/trace/jaeger`. (#2020)
- Removed the deprecated package `go.opentelemetry.io/otel/exporters/trace/zipkin`. (#2020)
- Removed the `"go.opentelemetry.io/otel/sdk/resource".WithBuiltinDetectors` function.
  The explicit `With*` options for every built-in detector should be used instead. (#2026 #2097)
- Removed the `WithMaxAttempts` and `WithBackoff` options from the `go.opentelemetry.io/otel/exporters/otlp/otlptrace/otlptracehttp` package.
  The retry logic of the package has been updated to match the `otlptracegrpc` package and accordingly a `WithRetry` option is added that should be used instead. (#2095)
- Removed `DroppedAttributeCount` field from `otel/trace.Link` struct. (#2118)

### Fixed

- When using WithNewRoot, don't use the parent context for making sampling decisions. (#2032)
- `oteltest.Tracer` now creates a valid `SpanContext` when using `WithNewRoot`. (#2073)
- OS type detector now sets the correct `dragonflybsd` value for DragonFly BSD. (#2092)
- The OTel span status is correctly transformed into the OTLP status in the `go.opentelemetry.io/otel/exporters/otlp/otlptrace` package.
  This fix will by default set the status to `Unset` if it is not explicitly set to `Ok` or `Error`. (#2099 #2102)
- The `Inject` method for the `"go.opentelemetry.io/otel/propagation".TraceContext` type no longer injects empty `tracestate` values. (#2108)
- Use `6831` as default Jaeger agent port instead of `6832`. (#2131)

## [Experimental Metrics v0.22.0] - 2021-07-19

### Added

- Adds HTTP support for OTLP metrics exporter. (#2022)

### Removed

- Removed the deprecated package `go.opentelemetry.io/otel/exporters/metric/prometheus`. (#2020)

## [1.0.0-RC1] / 0.21.0 - 2021-06-18

With this release we are introducing a split in module versions.  The tracing API and SDK are entering the `v1.0.0` Release Candidate phase with `v1.0.0-RC1`
while the experimental metrics API and SDK continue with `v0.x` releases at `v0.21.0`.  Modules at major version 1 or greater will not depend on modules
with major version 0.

### Added

- Adds `otlpgrpc.WithRetry`option for configuring the retry policy for transient errors on the otlp/gRPC exporter. (#1832)
  - The following status codes are defined as transient errors:
      | gRPC Status Code | Description |
      | ---------------- | ----------- |
      | 1  | Cancelled |
      | 4  | Deadline Exceeded |
      | 8  | Resource Exhausted |
      | 10 | Aborted |
      | 10 | Out of Range |
      | 14 | Unavailable |
      | 15 | Data Loss |
- Added `Status` type to the `go.opentelemetry.io/otel/sdk/trace` package to represent the status of a span. (#1874)
- Added `SpanStub` type and its associated functions to the `go.opentelemetry.io/otel/sdk/trace/tracetest` package.
  This type can be used as a testing replacement for the `SpanSnapshot` that was removed from the `go.opentelemetry.io/otel/sdk/trace` package. (#1873)
- Adds support for scheme in `OTEL_EXPORTER_OTLP_ENDPOINT` according to the spec. (#1886)
- Adds `trace.WithSchemaURL` option for configuring the tracer with a Schema URL. (#1889)
- Added an example of using OpenTelemetry Go as a trace context forwarder. (#1912)
- `ParseTraceState` is added to the `go.opentelemetry.io/otel/trace` package.
  It can be used to decode a `TraceState` from a `tracestate` header string value. (#1937)
- Added `Len` method to the `TraceState` type in the `go.opentelemetry.io/otel/trace` package.
  This method returns the number of list-members the `TraceState` holds. (#1937)
- Creates package `go.opentelemetry.io/otel/exporters/otlp/otlptrace` that defines a trace exporter that uses a `otlptrace.Client` to send data.
  Creates package `go.opentelemetry.io/otel/exporters/otlp/otlptrace/otlptracegrpc` implementing a gRPC `otlptrace.Client` and offers convenience functions, `NewExportPipeline` and `InstallNewPipeline`, to setup and install a `otlptrace.Exporter` in tracing .(#1922)
- Added `Baggage`, `Member`, and `Property` types to the `go.opentelemetry.io/otel/baggage` package along with their related functions. (#1967)
- Added `ContextWithBaggage`, `ContextWithoutBaggage`, and `FromContext` functions to the `go.opentelemetry.io/otel/baggage` package.
  These functions replace the `Set`, `Value`, `ContextWithValue`, `ContextWithoutValue`, and `ContextWithEmpty` functions from that package and directly work with the new `Baggage` type. (#1967)
- The `OTEL_SERVICE_NAME` environment variable is the preferred source for `service.name`, used by the environment resource detector if a service name is present both there and in `OTEL_RESOURCE_ATTRIBUTES`. (#1969)
- Creates package `go.opentelemetry.io/otel/exporters/otlp/otlptrace/otlptracehttp` implementing an HTTP `otlptrace.Client` and offers convenience functions, `NewExportPipeline` and `InstallNewPipeline`, to setup and install a `otlptrace.Exporter` in tracing. (#1963)
- Changes `go.opentelemetry.io/otel/sdk/resource.NewWithAttributes` to require a schema URL. The old function is still available as `resource.NewSchemaless`. This is a breaking change. (#1938)
- Several builtin resource detectors now correctly populate the schema URL. (#1938)
- Creates package `go.opentelemetry.io/otel/exporters/otlp/otlpmetric` that defines a metrics exporter that uses a `otlpmetric.Client` to send data.
- Creates package `go.opentelemetry.io/otel/exporters/otlp/otlpmetric/otlpmetricgrpc` implementing a gRPC `otlpmetric.Client` and offers convenience functions, `New` and `NewUnstarted`, to create an `otlpmetric.Exporter`.(#1991)
- Added `go.opentelemetry.io/otel/exporters/stdout/stdouttrace` exporter. (#2005)
- Added `go.opentelemetry.io/otel/exporters/stdout/stdoutmetric` exporter. (#2005)
- Added a `TracerProvider()` method to the `"go.opentelemetry.io/otel/trace".Span` interface. This can be used to obtain a `TracerProvider` from a given span that utilizes the same trace processing pipeline.  (#2009)

### Changed

- Make `NewSplitDriver` from `go.opentelemetry.io/otel/exporters/otlp` take variadic arguments instead of a `SplitConfig` item.
  `NewSplitDriver` now automatically implements an internal `noopDriver` for `SplitConfig` fields that are not initialized. (#1798)
- `resource.New()` now creates a Resource without builtin detectors. Previous behavior is now achieved by using `WithBuiltinDetectors` Option. (#1810)
- Move the `Event` type from the `go.opentelemetry.io/otel` package to the `go.opentelemetry.io/otel/sdk/trace` package. (#1846)
- CI builds validate against last two versions of Go, dropping 1.14 and adding 1.16. (#1865)
- BatchSpanProcessor now report export failures when calling `ForceFlush()` method. (#1860)
- `Set.Encoded(Encoder)` no longer caches the result of an encoding. (#1855)
- Renamed `CloudZoneKey` to `CloudAvailabilityZoneKey` in Resource semantic conventions according to spec. (#1871)
- The `StatusCode` and `StatusMessage` methods of the `ReadOnlySpan` interface and the `Span` produced by the `go.opentelemetry.io/otel/sdk/trace` package have been replaced with a single `Status` method.
  This method returns the status of a span using the new `Status` type. (#1874)
- Updated `ExportSpans` method of the`SpanExporter` interface type to accept `ReadOnlySpan`s instead of the removed `SpanSnapshot`.
  This brings the export interface into compliance with the specification in that it now accepts an explicitly immutable type instead of just an implied one. (#1873)
- Unembed `SpanContext` in `Link`. (#1877)
- Generate Semantic conventions from the specification YAML. (#1891)
- Spans created by the global `Tracer` obtained from `go.opentelemetry.io/otel`, prior to a functioning `TracerProvider` being set, now propagate the span context from their parent if one exists. (#1901)
- The `"go.opentelemetry.io/otel".Tracer` function now accepts tracer options. (#1902)
- Move the `go.opentelemetry.io/otel/unit` package to `go.opentelemetry.io/otel/metric/unit`. (#1903)
- Changed `go.opentelemetry.io/otel/trace.TracerConfig` to conform to the [Contributing guidelines](CONTRIBUTING.md#config.) (#1921)
- Changed `go.opentelemetry.io/otel/trace.SpanConfig` to conform to the [Contributing guidelines](CONTRIBUTING.md#config). (#1921)
- Changed `span.End()` now only accepts Options that are allowed at `End()`. (#1921)
- Changed `go.opentelemetry.io/otel/metric.InstrumentConfig` to conform to the [Contributing guidelines](CONTRIBUTING.md#config). (#1921)
- Changed `go.opentelemetry.io/otel/metric.MeterConfig` to conform to the [Contributing guidelines](CONTRIBUTING.md#config). (#1921)
- Refactored option types according to the contribution style guide. (#1882)
- Move the `go.opentelemetry.io/otel/trace.TraceStateFromKeyValues` function to the `go.opentelemetry.io/otel/oteltest` package.
  This function is preserved for testing purposes where it may be useful to create a `TraceState` from `attribute.KeyValue`s, but it is not intended for production use.
  The new `ParseTraceState` function should be used to create a `TraceState`. (#1931)
- Updated `MarshalJSON` method of the `go.opentelemetry.io/otel/trace.TraceState` type to marshal the type into the string representation of the `TraceState`. (#1931)
- The `TraceState.Delete` method from the `go.opentelemetry.io/otel/trace` package no longer returns an error in addition to a `TraceState`. (#1931)
- Updated `Get` method of the `TraceState` type from the `go.opentelemetry.io/otel/trace` package to accept a `string` instead of an `attribute.Key` type. (#1931)
- Updated `Insert` method of the `TraceState` type from the `go.opentelemetry.io/otel/trace` package to accept a pair of `string`s instead of an `attribute.KeyValue` type. (#1931)
- Updated `Delete` method of the `TraceState` type from the `go.opentelemetry.io/otel/trace` package to accept a `string` instead of an `attribute.Key` type. (#1931)
- Renamed `NewExporter` to `New` in the `go.opentelemetry.io/otel/exporters/stdout` package. (#1985)
- Renamed `NewExporter` to `New` in the `go.opentelemetry.io/otel/exporters/metric/prometheus` package. (#1985)
- Renamed `NewExporter` to `New` in the `go.opentelemetry.io/otel/exporters/trace/jaeger` package. (#1985)
- Renamed `NewExporter` to `New` in the `go.opentelemetry.io/otel/exporters/trace/zipkin` package. (#1985)
- Renamed `NewExporter` to `New` in the `go.opentelemetry.io/otel/exporters/otlp` package. (#1985)
- Renamed `NewUnstartedExporter` to `NewUnstarted` in the `go.opentelemetry.io/otel/exporters/otlp` package. (#1985)
- The `go.opentelemetry.io/otel/semconv` package has been moved to `go.opentelemetry.io/otel/semconv/v1.4.0` to allow for multiple [telemetry schema](https://github.com/open-telemetry/oteps/blob/main/text/0152-telemetry-schemas.md) versions to be used concurrently. (#1987)
- Metrics test helpers in `go.opentelemetry.io/otel/oteltest` have been moved to `go.opentelemetry.io/otel/metric/metrictest`. (#1988)

### Deprecated

- The `go.opentelemetry.io/otel/exporters/metric/prometheus` is deprecated, use `go.opentelemetry.io/otel/exporters/prometheus` instead. (#1993)
- The `go.opentelemetry.io/otel/exporters/trace/jaeger` is deprecated, use `go.opentelemetry.io/otel/exporters/jaeger` instead. (#1993)
- The `go.opentelemetry.io/otel/exporters/trace/zipkin` is deprecated, use `go.opentelemetry.io/otel/exporters/zipkin` instead. (#1993)

### Removed

- Removed `resource.WithoutBuiltin()`. Use `resource.New()`. (#1810)
- Unexported types `resource.FromEnv`, `resource.Host`, and `resource.TelemetrySDK`, Use the corresponding `With*()` to use individually. (#1810)
- Removed the `Tracer` and `IsRecording` method from the `ReadOnlySpan` in the `go.opentelemetry.io/otel/sdk/trace`.
  The `Tracer` method is not a required to be included in this interface and given the mutable nature of the tracer that is associated with a span, this method is not appropriate.
  The `IsRecording` method returns if the span is recording or not.
  A read-only span value does not need to know if updates to it will be recorded or not.
  By definition, it cannot be updated so there is no point in communicating if an update is recorded. (#1873)
- Removed the `SpanSnapshot` type from the `go.opentelemetry.io/otel/sdk/trace` package.
  The use of this type has been replaced with the use of the explicitly immutable `ReadOnlySpan` type.
  When a concrete representation of a read-only span is needed for testing, the newly added `SpanStub` in the `go.opentelemetry.io/otel/sdk/trace/tracetest` package should be used. (#1873)
- Removed the `Tracer` method from the `Span` interface in the `go.opentelemetry.io/otel/trace` package.
  Using the same tracer that created a span introduces the error where an instrumentation library's `Tracer` is used by other code instead of their own.
  The `"go.opentelemetry.io/otel".Tracer` function or a `TracerProvider` should be used to acquire a library specific `Tracer` instead. (#1900)
  - The `TracerProvider()` method on the `Span` interface may also be used to obtain a `TracerProvider` using the same trace processing pipeline. (#2009)
- The `http.url` attribute generated by `HTTPClientAttributesFromHTTPRequest` will no longer include username or password information. (#1919)
- Removed `IsEmpty` method of the `TraceState` type in the `go.opentelemetry.io/otel/trace` package in favor of using the added `TraceState.Len` method. (#1931)
- Removed `Set`, `Value`, `ContextWithValue`, `ContextWithoutValue`, and `ContextWithEmpty` functions in the `go.opentelemetry.io/otel/baggage` package.
  Handling of baggage is now done using the added `Baggage` type and related context functions (`ContextWithBaggage`, `ContextWithoutBaggage`, and `FromContext`) in that package. (#1967)
- The `InstallNewPipeline` and `NewExportPipeline` creation functions in all the exporters (prometheus, otlp, stdout, jaeger, and zipkin) have been removed.
  These functions were deemed premature attempts to provide convenience that did not achieve this aim. (#1985)
- The `go.opentelemetry.io/otel/exporters/otlp` exporter has been removed.  Use `go.opentelemetry.io/otel/exporters/otlp/otlptrace` instead. (#1990)
- The `go.opentelemetry.io/otel/exporters/stdout` exporter has been removed.  Use `go.opentelemetry.io/otel/exporters/stdout/stdouttrace` or `go.opentelemetry.io/otel/exporters/stdout/stdoutmetric` instead. (#2005)

### Fixed

- Only report errors from the `"go.opentelemetry.io/otel/sdk/resource".Environment` function when they are not `nil`. (#1850, #1851)
- The `Shutdown` method of the simple `SpanProcessor` in the `go.opentelemetry.io/otel/sdk/trace` package now honors the context deadline or cancellation. (#1616, #1856)
- BatchSpanProcessor now drops span batches that failed to be exported. (#1860)
- Use `http://localhost:14268/api/traces` as default Jaeger collector endpoint instead of `http://localhost:14250`. (#1898)
- Allow trailing and leading whitespace in the parsing of a `tracestate` header. (#1931)
- Add logic to determine if the channel is closed to fix Jaeger exporter test panic with close closed channel. (#1870, #1973)
- Avoid transport security when OTLP endpoint is a Unix socket. (#2001)

### Security

## [0.20.0] - 2021-04-23

### Added

- The OTLP exporter now has two new convenience functions, `NewExportPipeline` and `InstallNewPipeline`, setup and install the exporter in tracing and metrics pipelines. (#1373)
- Adds semantic conventions for exceptions. (#1492)
- Added Jaeger Environment variables: `OTEL_EXPORTER_JAEGER_AGENT_HOST`, `OTEL_EXPORTER_JAEGER_AGENT_PORT`
  These environment variables can be used to override Jaeger agent hostname and port (#1752)
- Option `ExportTimeout` was added to batch span processor. (#1755)
- `trace.TraceFlags` is now a defined type over `byte` and `WithSampled(bool) TraceFlags` and `IsSampled() bool` methods have been added to it. (#1770)
- The `Event` and `Link` struct types from the `go.opentelemetry.io/otel` package now include a `DroppedAttributeCount` field to record the number of attributes that were not recorded due to configured limits being reached. (#1771)
- The Jaeger exporter now reports dropped attributes for a Span event in the exported log. (#1771)
- Adds test to check BatchSpanProcessor ignores `OnEnd` and `ForceFlush` post `Shutdown`. (#1772)
- Extract resource attributes from the `OTEL_RESOURCE_ATTRIBUTES` environment variable and merge them with the `resource.Default` resource as well as resources provided to the `TracerProvider` and metric `Controller`. (#1785)
- Added `WithOSType` resource configuration option to set OS (Operating System) type resource attribute (`os.type`). (#1788)
- Added `WithProcess*` resource configuration options to set Process resource attributes. (#1788)
  - `process.pid`
  - `process.executable.name`
  - `process.executable.path`
  - `process.command_args`
  - `process.owner`
  - `process.runtime.name`
  - `process.runtime.version`
  - `process.runtime.description`
- Adds `k8s.node.name` and `k8s.node.uid` attribute keys to the `semconv` package. (#1789)
- Added support for configuring OTLP/HTTP and OTLP/gRPC Endpoints, TLS Certificates, Headers, Compression and Timeout via Environment Variables. (#1758, #1769 and #1811)
  - `OTEL_EXPORTER_OTLP_ENDPOINT`
  - `OTEL_EXPORTER_OTLP_TRACES_ENDPOINT`
  - `OTEL_EXPORTER_OTLP_METRICS_ENDPOINT`
  - `OTEL_EXPORTER_OTLP_HEADERS`
  - `OTEL_EXPORTER_OTLP_TRACES_HEADERS`
  - `OTEL_EXPORTER_OTLP_METRICS_HEADERS`
  - `OTEL_EXPORTER_OTLP_COMPRESSION`
  - `OTEL_EXPORTER_OTLP_TRACES_COMPRESSION`
  - `OTEL_EXPORTER_OTLP_METRICS_COMPRESSION`
  - `OTEL_EXPORTER_OTLP_TIMEOUT`
  - `OTEL_EXPORTER_OTLP_TRACES_TIMEOUT`
  - `OTEL_EXPORTER_OTLP_METRICS_TIMEOUT`
  - `OTEL_EXPORTER_OTLP_CERTIFICATE`
  - `OTEL_EXPORTER_OTLP_TRACES_CERTIFICATE`
  - `OTEL_EXPORTER_OTLP_METRICS_CERTIFICATE`
- Adds `otlpgrpc.WithTimeout` option for configuring timeout to the otlp/gRPC exporter. (#1821)
- Adds `jaeger.WithMaxPacketSize` option for configuring maximum UDP packet size used when connecting to the Jaeger agent. (#1853)

### Fixed

- The `Span.IsRecording` implementation from `go.opentelemetry.io/otel/sdk/trace` always returns false when not being sampled. (#1750)
- The Jaeger exporter now correctly sets tags for the Span status code and message.
  This means it uses the correct tag keys (`"otel.status_code"`, `"otel.status_description"`) and does not set the status message as a tag unless it is set on the span. (#1761)
- The Jaeger exporter now correctly records Span event's names using the `"event"` key for a tag.
  Additionally, this tag is overridden, as specified in the OTel specification, if the event contains an attribute with that key. (#1768)
- Zipkin Exporter: Ensure mapping between OTel and Zipkin span data complies with the specification. (#1688)
- Fixed typo for default service name in Jaeger Exporter. (#1797)
- Fix flaky OTLP for the reconnnection of the client connection. (#1527, #1814)
- Fix Jaeger exporter dropping of span batches that exceed the UDP packet size limit.
  Instead, the exporter now splits the batch into smaller sendable batches. (#1828)

### Changed

- Span `RecordError` now records an `exception` event to comply with the semantic convention specification. (#1492)
- Jaeger exporter was updated to use thrift v0.14.1. (#1712)
- Migrate from using internally built and maintained version of the OTLP to the one hosted at `go.opentelemetry.io/proto/otlp`. (#1713)
- Migrate from using `github.com/gogo/protobuf` to `google.golang.org/protobuf` to match `go.opentelemetry.io/proto/otlp`. (#1713)
- The storage of a local or remote Span in a `context.Context` using its SpanContext is unified to store just the current Span.
  The Span's SpanContext can now self-identify as being remote or not.
  This means that `"go.opentelemetry.io/otel/trace".ContextWithRemoteSpanContext` will now overwrite any existing current Span, not just existing remote Spans, and make it the current Span in a `context.Context`. (#1731)
- Improve OTLP/gRPC exporter connection errors. (#1737)
- Information about a parent span context in a `"go.opentelemetry.io/otel/export/trace".SpanSnapshot` is unified in a new `Parent` field.
  The existing `ParentSpanID` and `HasRemoteParent` fields are removed in favor of this. (#1748)
- The `ParentContext` field of the `"go.opentelemetry.io/otel/sdk/trace".SamplingParameters` is updated to hold a `context.Context` containing the parent span.
  This changes it to make `SamplingParameters` conform with the OpenTelemetry specification. (#1749)
- Updated Jaeger Environment Variables: `JAEGER_ENDPOINT`, `JAEGER_USER`, `JAEGER_PASSWORD`
  to `OTEL_EXPORTER_JAEGER_ENDPOINT`, `OTEL_EXPORTER_JAEGER_USER`, `OTEL_EXPORTER_JAEGER_PASSWORD` in compliance with OTel specification. (#1752)
- Modify `BatchSpanProcessor.ForceFlush` to abort after timeout/cancellation. (#1757)
- The `DroppedAttributeCount` field of the `Span` in the `go.opentelemetry.io/otel` package now only represents the number of attributes dropped for the span itself.
  It no longer is a conglomerate of itself, events, and link attributes that have been dropped. (#1771)
- Make `ExportSpans` in Jaeger Exporter honor context deadline. (#1773)
- Modify Zipkin Exporter default service name, use default resource's serviceName instead of empty. (#1777)
- The `go.opentelemetry.io/otel/sdk/export/trace` package is merged into the `go.opentelemetry.io/otel/sdk/trace` package. (#1778)
- The prometheus.InstallNewPipeline example is moved from comment to example test (#1796)
- The convenience functions for the stdout exporter have been updated to return the `TracerProvider` implementation and enable the shutdown of the exporter. (#1800)
- Replace the flush function returned from the Jaeger exporter's convenience creation functions (`InstallNewPipeline` and `NewExportPipeline`) with the `TracerProvider` implementation they create.
  This enables the caller to shutdown and flush using the related `TracerProvider` methods. (#1822)
- Updated the Jaeger exporter to have a default endpoint, `http://localhost:14250`, for the collector. (#1824)
- Changed the function `WithCollectorEndpoint` in the Jaeger exporter to no longer accept an endpoint as an argument.
  The endpoint can be passed with the `CollectorEndpointOption` using the `WithEndpoint` function or by setting the `OTEL_EXPORTER_JAEGER_ENDPOINT` environment variable value appropriately. (#1824)
- The Jaeger exporter no longer batches exported spans itself, instead it relies on the SDK's `BatchSpanProcessor` for this functionality. (#1830)
- The Jaeger exporter creation functions (`NewRawExporter`, `NewExportPipeline`, and `InstallNewPipeline`) no longer accept the removed `Option` type as a variadic argument. (#1830)

### Removed

- Removed Jaeger Environment variables: `JAEGER_SERVICE_NAME`, `JAEGER_DISABLED`, `JAEGER_TAGS`
  These environment variables will no longer be used to override values of the Jaeger exporter (#1752)
- No longer set the links for a `Span` in `go.opentelemetry.io/otel/sdk/trace` that is configured to be a new root.
  This is unspecified behavior that the OpenTelemetry community plans to standardize in the future.
  To prevent backwards incompatible changes when it is specified, these links are removed. (#1726)
- Setting error status while recording error with Span from oteltest package. (#1729)
- The concept of a remote and local Span stored in a context is unified to just the current Span.
  Because of this `"go.opentelemetry.io/otel/trace".RemoteSpanContextFromContext` is removed as it is no longer needed.
  Instead, `"go.opentelemetry.io/otel/trace".SpanContextFromContext` can be used to return the current Span.
  If needed, that Span's `SpanContext.IsRemote()` can then be used to determine if it is remote or not. (#1731)
- The `HasRemoteParent` field of the `"go.opentelemetry.io/otel/sdk/trace".SamplingParameters` is removed.
  This field is redundant to the information returned from the `Remote` method of the `SpanContext` held in the `ParentContext` field. (#1749)
- The `trace.FlagsDebug` and `trace.FlagsDeferred` constants have been removed and will be localized to the B3 propagator. (#1770)
- Remove `Process` configuration, `WithProcessFromEnv` and `ProcessFromEnv`, and type from the Jaeger exporter package.
  The information that could be configured in the `Process` struct should be configured in a `Resource` instead. (#1776, #1804)
- Remove the `WithDisabled` option from the Jaeger exporter.
  To disable the exporter unregister it from the `TracerProvider` or use a no-operation `TracerProvider`. (#1806)
- Removed the functions `CollectorEndpointFromEnv` and `WithCollectorEndpointOptionFromEnv` from the Jaeger exporter.
  These functions for retrieving specific environment variable values are redundant of other internal functions and
  are not intended for end user use. (#1824)
- Removed the Jaeger exporter `WithSDKOptions` `Option`.
  This option was used to set SDK options for the exporter creation convenience functions.
  These functions are provided as a way to easily setup or install the exporter with what are deemed reasonable SDK settings for common use cases.
  If the SDK needs to be configured differently, the `NewRawExporter` function and direct setup of the SDK with the desired settings should be used. (#1825)
- The `WithBufferMaxCount` and `WithBatchMaxCount` `Option`s from the Jaeger exporter are removed.
  The exporter no longer batches exports, instead relying on the SDK's `BatchSpanProcessor` for this functionality. (#1830)
- The Jaeger exporter `Option` type is removed.
  The type is no longer used by the exporter to configure anything.
  All the previous configurations these options provided were duplicates of SDK configuration.
  They have been removed in favor of using the SDK configuration and focuses the exporter configuration to be only about the endpoints it will send telemetry to. (#1830)

## [0.19.0] - 2021-03-18

### Added

- Added `Marshaler` config option to `otlphttp` to enable otlp over json or protobufs. (#1586)
- A `ForceFlush` method to the `"go.opentelemetry.io/otel/sdk/trace".TracerProvider` to flush all registered `SpanProcessor`s. (#1608)
- Added `WithSampler` and `WithSpanLimits` to tracer provider. (#1633, #1702)
- `"go.opentelemetry.io/otel/trace".SpanContext` now has a `remote` property, and `IsRemote()` predicate, that is true when the `SpanContext` has been extracted from remote context data. (#1701)
- A `Valid` method to the `"go.opentelemetry.io/otel/attribute".KeyValue` type. (#1703)

### Changed

- `trace.SpanContext` is now immutable and has no exported fields. (#1573)
  - `trace.NewSpanContext()` can be used in conjunction with the `trace.SpanContextConfig` struct to initialize a new `SpanContext` where all values are known.
- Update the `ForceFlush` method signature to the `"go.opentelemetry.io/otel/sdk/trace".SpanProcessor` to accept a `context.Context` and return an error. (#1608)
- Update the `Shutdown` method to the `"go.opentelemetry.io/otel/sdk/trace".TracerProvider` return an error on shutdown failure. (#1608)
- The SimpleSpanProcessor will now shut down the enclosed `SpanExporter` and gracefully ignore subsequent calls to `OnEnd` after `Shutdown` is called. (#1612)
- `"go.opentelemetry.io/sdk/metric/controller.basic".WithPusher` is replaced with `WithExporter` to provide consistent naming across project. (#1656)
- Added non-empty string check for trace `Attribute` keys. (#1659)
- Add `description` to SpanStatus only when `StatusCode` is set to error. (#1662)
- Jaeger exporter falls back to `resource.Default`'s `service.name` if the exported Span does not have one. (#1673)
- Jaeger exporter populates Jaeger's Span Process from Resource. (#1673)
- Renamed the `LabelSet` method of `"go.opentelemetry.io/otel/sdk/resource".Resource` to `Set`. (#1692)
- Changed `WithSDK` to `WithSDKOptions` to accept variadic arguments of `TracerProviderOption` type in `go.opentelemetry.io/otel/exporters/trace/jaeger` package. (#1693)
- Changed `WithSDK` to `WithSDKOptions` to accept variadic arguments of `TracerProviderOption` type in `go.opentelemetry.io/otel/exporters/trace/zipkin` package. (#1693)

### Removed

- Removed `serviceName` parameter from Zipkin exporter and uses resource instead. (#1549)
- Removed `WithConfig` from tracer provider to avoid overriding configuration. (#1633)
- Removed the exported `SimpleSpanProcessor` and `BatchSpanProcessor` structs.
   These are now returned as a SpanProcessor interface from their respective constructors. (#1638)
- Removed `WithRecord()` from `trace.SpanOption` when creating a span. (#1660)
- Removed setting status to `Error` while recording an error as a span event in `RecordError`. (#1663)
- Removed `jaeger.WithProcess` configuration option. (#1673)
- Removed `ApplyConfig` method from `"go.opentelemetry.io/otel/sdk/trace".TracerProvider` and the now unneeded `Config` struct. (#1693)

### Fixed

- Jaeger Exporter: Ensure mapping between OTEL and Jaeger span data complies with the specification. (#1626)
- `SamplingResult.TraceState` is correctly propagated to a newly created span's `SpanContext`. (#1655)
- The `otel-collector` example now correctly flushes metric events prior to shutting down the exporter. (#1678)
- Do not set span status message in `SpanStatusFromHTTPStatusCode` if it can be inferred from `http.status_code`. (#1681)
- Synchronization issues in global trace delegate implementation. (#1686)
- Reduced excess memory usage by global `TracerProvider`. (#1687)

## [0.18.0] - 2021-03-03

### Added

- Added `resource.Default()` for use with meter and tracer providers. (#1507)
- `AttributePerEventCountLimit` and `AttributePerLinkCountLimit` for `SpanLimits`. (#1535)
- Added `Keys()` method to `propagation.TextMapCarrier` and `propagation.HeaderCarrier` to adapt `http.Header` to this interface. (#1544)
- Added `code` attributes to `go.opentelemetry.io/otel/semconv` package. (#1558)
- Compatibility testing suite in the CI system for the following systems. (#1567)
   | OS      | Go Version | Architecture |
   | ------- | ---------- | ------------ |
   | Ubuntu  | 1.15       | amd64        |
   | Ubuntu  | 1.14       | amd64        |
   | Ubuntu  | 1.15       | 386          |
   | Ubuntu  | 1.14       | 386          |
   | MacOS   | 1.15       | amd64        |
   | MacOS   | 1.14       | amd64        |
   | Windows | 1.15       | amd64        |
   | Windows | 1.14       | amd64        |
   | Windows | 1.15       | 386          |
   | Windows | 1.14       | 386          |

### Changed

- Replaced interface `oteltest.SpanRecorder` with its existing implementation
  `StandardSpanRecorder`. (#1542)
- Default span limit values to 128. (#1535)
- Rename `MaxEventsPerSpan`, `MaxAttributesPerSpan` and `MaxLinksPerSpan` to `EventCountLimit`, `AttributeCountLimit` and `LinkCountLimit`, and move these fields into `SpanLimits`. (#1535)
- Renamed the `otel/label` package to `otel/attribute`. (#1541)
- Vendor the Jaeger exporter's dependency on Apache Thrift. (#1551)
- Parallelize the CI linting and testing. (#1567)
- Stagger timestamps in exact aggregator tests. (#1569)
- Changed all examples to use `WithBatchTimeout(5 * time.Second)` rather than `WithBatchTimeout(5)`. (#1621)
- Prevent end-users from implementing some interfaces (#1575)

  ```
      "otel/exporters/otlp/otlphttp".Option
      "otel/exporters/stdout".Option
      "otel/oteltest".Option
      "otel/trace".TracerOption
      "otel/trace".SpanOption
      "otel/trace".EventOption
      "otel/trace".LifeCycleOption
      "otel/trace".InstrumentationOption
      "otel/sdk/resource".Option
      "otel/sdk/trace".ParentBasedSamplerOption
      "otel/sdk/trace".ReadOnlySpan
      "otel/sdk/trace".ReadWriteSpan
  ```

### Removed

- Removed attempt to resample spans upon changing the span name with `span.SetName()`. (#1545)
- The `test-benchmark` is no longer a dependency of the `precommit` make target. (#1567)
- Removed the `test-386` make target.
   This was replaced with a full compatibility testing suite (i.e. multi OS/arch) in the CI system. (#1567)

### Fixed

- The sequential timing check of timestamps in the stdout exporter are now setup explicitly to be sequential (#1571). (#1572)
- Windows build of Jaeger tests now compiles with OS specific functions (#1576). (#1577)
- The sequential timing check of timestamps of go.opentelemetry.io/otel/sdk/metric/aggregator/lastvalue are now setup explicitly to be sequential (#1578). (#1579)
- Validate tracestate header keys with vendors according to the W3C TraceContext specification (#1475). (#1581)
- The OTLP exporter includes related labels for translations of a GaugeArray (#1563). (#1570)

## [0.17.0] - 2021-02-12

### Changed

- Rename project default branch from `master` to `main`. (#1505)
- Reverse order in which `Resource` attributes are merged, per change in spec. (#1501)
- Add tooling to maintain "replace" directives in go.mod files automatically. (#1528)
- Create new modules: otel/metric, otel/trace, otel/oteltest, otel/sdk/export/metric, otel/sdk/metric (#1528)
- Move metric-related public global APIs from otel to otel/metric/global. (#1528)

## Fixed

- Fixed otlpgrpc reconnection issue.
- The example code in the README.md of `go.opentelemetry.io/otel/exporters/otlp` is moved to a compiled example test and used the new `WithAddress` instead of `WithEndpoint`. (#1513)
- The otel-collector example now uses the default OTLP receiver port of the collector.

## [0.16.0] - 2021-01-13

### Added

- Add the `ReadOnlySpan` and `ReadWriteSpan` interfaces to provide better control for accessing span data. (#1360)
- `NewGRPCDriver` function returns a `ProtocolDriver` that maintains a single gRPC connection to the collector. (#1369)
- Added documentation about the project's versioning policy. (#1388)
- Added `NewSplitDriver` for OTLP exporter that allows sending traces and metrics to different endpoints. (#1418)
- Added codeql workflow to GitHub Actions (#1428)
- Added Gosec workflow to GitHub Actions (#1429)
- Add new HTTP driver for OTLP exporter in `exporters/otlp/otlphttp`. Currently it only supports the binary protobuf payloads. (#1420)
- Add an OpenCensus exporter bridge. (#1444)

### Changed

- Rename `internal/testing` to `internal/internaltest`. (#1449)
- Rename `export.SpanData` to `export.SpanSnapshot` and use it only for exporting spans. (#1360)
- Store the parent's full `SpanContext` rather than just its span ID in the `span` struct. (#1360)
- Improve span duration accuracy. (#1360)
- Migrated CI/CD from CircleCI to GitHub Actions (#1382)
- Remove duplicate checkout from GitHub Actions workflow (#1407)
- Metric `array` aggregator renamed `exact` to match its `aggregation.Kind` (#1412)
- Metric `exact` aggregator includes per-point timestamps (#1412)
- Metric stdout exporter uses MinMaxSumCount aggregator for ValueRecorder instruments (#1412)
- `NewExporter` from `exporters/otlp` now takes a `ProtocolDriver` as a parameter. (#1369)
- Many OTLP Exporter options became gRPC ProtocolDriver options. (#1369)
- Unify endpoint API that related to OTel exporter. (#1401)
- Optimize metric histogram aggregator to reuse its slice of buckets. (#1435)
- Metric aggregator Count() and histogram Bucket.Counts are consistently `uint64`. (1430)
- Histogram aggregator accepts functional options, uses default boundaries if none given. (#1434)
- `SamplingResult` now passed a `Tracestate` from the parent `SpanContext` (#1432)
- Moved gRPC driver for OTLP exporter to `exporters/otlp/otlpgrpc`. (#1420)
- The `TraceContext` propagator now correctly propagates `TraceState` through the `SpanContext`. (#1447)
- Metric Push and Pull Controller components are combined into a single "basic" Controller:
  - `WithExporter()` and `Start()` to configure Push behavior
  - `Start()` is optional; use `Collect()` and `ForEach()` for Pull behavior
  - `Start()` and `Stop()` accept Context. (#1378)
- The `Event` type is moved from the `otel/sdk/export/trace` package to the `otel/trace` API package. (#1452)

### Removed

- Remove `errUninitializedSpan` as its only usage is now obsolete. (#1360)
- Remove Metric export functionality related to quantiles and summary data points: this is not specified (#1412)
- Remove DDSketch metric aggregator; our intention is to re-introduce this as an option of the histogram aggregator after [new OTLP histogram data types](https://github.com/open-telemetry/opentelemetry-proto/pull/226) are released (#1412)

### Fixed

- `BatchSpanProcessor.Shutdown()` will now shutdown underlying `export.SpanExporter`. (#1443)

## [0.15.0] - 2020-12-10

### Added

- The `WithIDGenerator` `TracerProviderOption` is added to the `go.opentelemetry.io/otel/trace` package to configure an `IDGenerator` for the `TracerProvider`. (#1363)

### Changed

- The Zipkin exporter now uses the Span status code to determine. (#1328)
- `NewExporter` and `Start` functions in `go.opentelemetry.io/otel/exporters/otlp` now receive `context.Context` as a first parameter. (#1357)
- Move the OpenCensus example into `example` directory. (#1359)
- Moved the SDK's `internal.IDGenerator` interface in to the `sdk/trace` package to enable support for externally-defined ID generators. (#1363)
- Bump `github.com/google/go-cmp` from 0.5.3 to 0.5.4 (#1374)
- Bump `github.com/golangci/golangci-lint` in `/internal/tools` (#1375)

### Fixed

- Metric SDK `SumObserver` and `UpDownSumObserver` instruments correctness fixes. (#1381)

## [0.14.0] - 2020-11-19

### Added

- An `EventOption` and the related `NewEventConfig` function are added to the `go.opentelemetry.io/otel` package to configure Span events. (#1254)
- A `TextMapPropagator` and associated `TextMapCarrier` are added to the `go.opentelemetry.io/otel/oteltest` package to test `TextMap` type propagators and their use. (#1259)
- `SpanContextFromContext` returns `SpanContext` from context. (#1255)
- `TraceState` has been added to `SpanContext`. (#1340)
- `DeploymentEnvironmentKey` added to `go.opentelemetry.io/otel/semconv` package. (#1323)
- Add an OpenCensus to OpenTelemetry tracing bridge. (#1305)
- Add a parent context argument to `SpanProcessor.OnStart` to follow the specification. (#1333)
- Add missing tests for `sdk/trace/attributes_map.go`. (#1337)

### Changed

- Move the `go.opentelemetry.io/otel/api/trace` package into `go.opentelemetry.io/otel/trace` with the following changes. (#1229) (#1307)
  - `ID` has been renamed to `TraceID`.
  - `IDFromHex` has been renamed to `TraceIDFromHex`.
  - `EmptySpanContext` is removed.
- Move the `go.opentelemetry.io/otel/api/trace/tracetest` package into `go.opentelemetry.io/otel/oteltest`. (#1229)
- OTLP Exporter updates:
  - supports OTLP v0.6.0 (#1230, #1354)
  - supports configurable aggregation temporality (default: Cumulative, optional: Stateless). (#1296)
- The Sampler is now called on local child spans. (#1233)
- The `Kind` type from the `go.opentelemetry.io/otel/api/metric` package was renamed to `InstrumentKind` to more specifically describe what it is and avoid semantic ambiguity. (#1240)
- The `MetricKind` method of the `Descriptor` type in the `go.opentelemetry.io/otel/api/metric` package was renamed to `Descriptor.InstrumentKind`.
   This matches the returned type and fixes misuse of the term metric. (#1240)
- Move test harness from the `go.opentelemetry.io/otel/api/apitest` package into `go.opentelemetry.io/otel/oteltest`. (#1241)
- Move the `go.opentelemetry.io/otel/api/metric/metrictest` package into `go.opentelemetry.io/oteltest` as part of #964. (#1252)
- Move the `go.opentelemetry.io/otel/api/metric` package into `go.opentelemetry.io/otel/metric` as part of #1303. (#1321)
- Move the `go.opentelemetry.io/otel/api/metric/registry` package into `go.opentelemetry.io/otel/metric/registry` as a part of #1303. (#1316)
- Move the `Number` type (together with related functions) from `go.opentelemetry.io/otel/api/metric` package into `go.opentelemetry.io/otel/metric/number` as a part of #1303. (#1316)
- The function signature of the Span `AddEvent` method in `go.opentelemetry.io/otel` is updated to no longer take an unused context and instead take a required name and a variable number of `EventOption`s. (#1254)
- The function signature of the Span `RecordError` method in `go.opentelemetry.io/otel` is updated to no longer take an unused context and instead take a required error value and a variable number of `EventOption`s. (#1254)
- Move the `go.opentelemetry.io/otel/api/global` package to `go.opentelemetry.io/otel`. (#1262) (#1330)
- Move the `Version` function from `go.opentelemetry.io/otel/sdk` to `go.opentelemetry.io/otel`. (#1330)
- Rename correlation context header from `"otcorrelations"` to `"baggage"` to match the OpenTelemetry specification. (#1267)
- Fix `Code.UnmarshalJSON` to work with valid JSON only. (#1276)
- The `resource.New()` method changes signature to support builtin attributes and functional options, including `telemetry.sdk.*` and
  `host.name` semantic conventions; the former method is renamed `resource.NewWithAttributes`. (#1235)
- The Prometheus exporter now exports non-monotonic counters (i.e. `UpDownCounter`s) as gauges. (#1210)
- Correct the `Span.End` method documentation in the `otel` API to state updates are not allowed on a span after it has ended. (#1310)
- Updated span collection limits for attribute, event and link counts to 1000 (#1318)
- Renamed `semconv.HTTPUrlKey` to `semconv.HTTPURLKey`. (#1338)

### Removed

- The `ErrInvalidHexID`, `ErrInvalidTraceIDLength`, `ErrInvalidSpanIDLength`, `ErrInvalidSpanIDLength`, or `ErrNilSpanID` from the `go.opentelemetry.io/otel` package are unexported now. (#1243)
- The `AddEventWithTimestamp` method on the `Span` interface in `go.opentelemetry.io/otel` is removed due to its redundancy.
   It is replaced by using the `AddEvent` method with a `WithTimestamp` option. (#1254)
- The `MockSpan` and `MockTracer` types are removed from `go.opentelemetry.io/otel/oteltest`.
   `Tracer` and `Span` from the same module should be used in their place instead. (#1306)
- `WorkerCount` option is removed from `go.opentelemetry.io/otel/exporters/otlp`. (#1350)
- Remove the following labels types: INT32, UINT32, UINT64 and FLOAT32. (#1314)

### Fixed

- Rename `MergeItererator` to `MergeIterator` in the `go.opentelemetry.io/otel/label` package. (#1244)
- The `go.opentelemetry.io/otel/api/global` packages global TextMapPropagator now delegates functionality to a globally set delegate for all previously returned propagators. (#1258)
- Fix condition in `label.Any`. (#1299)
- Fix global `TracerProvider` to pass options to its configured provider. (#1329)
- Fix missing handler for `ExactKind` aggregator in OTLP metrics transformer (#1309)

## [0.13.0] - 2020-10-08

### Added

- OTLP Metric exporter supports Histogram aggregation. (#1209)
- The `Code` struct from the `go.opentelemetry.io/otel/codes` package now supports JSON marshaling and unmarshaling as well as implements the `Stringer` interface. (#1214)
- A Baggage API to implement the OpenTelemetry specification. (#1217)
- Add Shutdown method to sdk/trace/provider, shutdown processors in the order they were registered. (#1227)

### Changed

- Set default propagator to no-op propagator. (#1184)
- The `HTTPSupplier`, `HTTPExtractor`, `HTTPInjector`, and `HTTPPropagator` from the `go.opentelemetry.io/otel/api/propagation` package were replaced with unified `TextMapCarrier` and `TextMapPropagator` in the `go.opentelemetry.io/otel/propagation` package. (#1212) (#1325)
- The `New` function from the `go.opentelemetry.io/otel/api/propagation` package was replaced with `NewCompositeTextMapPropagator` in the `go.opentelemetry.io/otel` package. (#1212)
- The status codes of the `go.opentelemetry.io/otel/codes` package have been updated to match the latest OpenTelemetry specification.
   They now are `Unset`, `Error`, and `Ok`.
   They no longer track the gRPC codes. (#1214)
- The `StatusCode` field of the `SpanData` struct in the `go.opentelemetry.io/otel/sdk/export/trace` package now uses the codes package from this package instead of the gRPC project. (#1214)
- Move the `go.opentelemetry.io/otel/api/baggage` package into `go.opentelemetry.io/otel/baggage`. (#1217) (#1325)
- A `Shutdown` method of `SpanProcessor` and all its implementations receives a context and returns an error. (#1264)

### Fixed

- Copies of data from arrays and slices passed to `go.opentelemetry.io/otel/label.ArrayValue()` are now used in the returned `Value` instead of using the mutable data itself. (#1226)

### Removed

- The `ExtractHTTP` and `InjectHTTP` functions from the `go.opentelemetry.io/otel/api/propagation` package were removed. (#1212)
- The `Propagators` interface from the `go.opentelemetry.io/otel/api/propagation` package was removed to conform to the OpenTelemetry specification.
   The explicit `TextMapPropagator` type can be used in its place as this is the `Propagator` type the specification defines. (#1212)
- The `SetAttribute` method of the `Span` from the `go.opentelemetry.io/otel/api/trace` package was removed given its redundancy with the `SetAttributes` method. (#1216)
- The internal implementation of Baggage storage is removed in favor of using the new Baggage API functionality. (#1217)
- Remove duplicate hostname key `HostHostNameKey` in Resource semantic conventions. (#1219)
- Nested array/slice support has been removed. (#1226)

## [0.12.0] - 2020-09-24

### Added

- A `SpanConfigure` function in `go.opentelemetry.io/otel/api/trace` to create a new `SpanConfig` from `SpanOption`s. (#1108)
- In the `go.opentelemetry.io/otel/api/trace` package, `NewTracerConfig` was added to construct new `TracerConfig`s.
   This addition was made to conform with our project option conventions. (#1155)
- Instrumentation library information was added to the Zipkin exporter. (#1119)
- The `SpanProcessor` interface now has a `ForceFlush()` method. (#1166)
- More semantic conventions for k8s as resource attributes. (#1167)

### Changed

- Add reconnecting udp connection type to Jaeger exporter.
   This change adds a new optional implementation of the udp conn interface used to detect changes to an agent's host dns record.
   It then adopts the new destination address to ensure the exporter doesn't get stuck. This change was ported from jaegertracing/jaeger-client-go#520. (#1063)
- Replace `StartOption` and `EndOption` in `go.opentelemetry.io/otel/api/trace` with `SpanOption`.
   This change is matched by replacing the `StartConfig` and `EndConfig` with a unified `SpanConfig`. (#1108)
- Replace the `LinkedTo` span option in `go.opentelemetry.io/otel/api/trace` with `WithLinks`.
   This is be more consistent with our other option patterns, i.e. passing the item to be configured directly instead of its component parts, and provides a cleaner function signature. (#1108)
- The `go.opentelemetry.io/otel/api/trace` `TracerOption` was changed to an interface to conform to project option conventions. (#1109)
- Move the `B3` and `TraceContext` from within the `go.opentelemetry.io/otel/api/trace` package to their own `go.opentelemetry.io/otel/propagators` package.
    This removal of the propagators is reflective of the OpenTelemetry specification for these propagators as well as cleans up the `go.opentelemetry.io/otel/api/trace` API. (#1118)
- Rename Jaeger tags used for instrumentation library information to reflect changes in OpenTelemetry specification. (#1119)
- Rename `ProbabilitySampler` to `TraceIDRatioBased` and change semantics to ignore parent span sampling status. (#1115)
- Move `tools` package under `internal`. (#1141)
- Move `go.opentelemetry.io/otel/api/correlation` package to `go.opentelemetry.io/otel/api/baggage`. (#1142)
   The `correlation.CorrelationContext` propagator has been renamed `baggage.Baggage`.  Other exported functions and types are unchanged.
- Rename `ParentOrElse` sampler to `ParentBased` and allow setting samplers depending on parent span. (#1153)
- In the `go.opentelemetry.io/otel/api/trace` package, `SpanConfigure` was renamed to `NewSpanConfig`. (#1155)
- Change `dependabot.yml` to add a `Skip Changelog` label to dependabot-sourced PRs. (#1161)
- The [configuration style guide](https://github.com/open-telemetry/opentelemetry-go/blob/master/CONTRIBUTING.md#config) has been updated to
   recommend the use of `newConfig()` instead of `configure()`. (#1163)
- The `otlp.Config` type has been unexported and changed to `otlp.config`, along with its initializer. (#1163)
- Ensure exported interface types include parameter names and update the
   Style Guide to reflect this styling rule. (#1172)
- Don't consider unset environment variable for resource detection to be an error. (#1170)
- Rename `go.opentelemetry.io/otel/api/metric.ConfigureInstrument` to `NewInstrumentConfig` and
  `go.opentelemetry.io/otel/api/metric.ConfigureMeter` to `NewMeterConfig`.
- ValueObserver instruments use LastValue aggregator by default. (#1165)
- OTLP Metric exporter supports LastValue aggregation. (#1165)
- Move the `go.opentelemetry.io/otel/api/unit` package to `go.opentelemetry.io/otel/unit`. (#1185)
- Rename `Provider` to `MeterProvider` in the `go.opentelemetry.io/otel/api/metric` package. (#1190)
- Rename `NoopProvider` to `NoopMeterProvider` in the `go.opentelemetry.io/otel/api/metric` package. (#1190)
- Rename `NewProvider` to `NewMeterProvider` in the `go.opentelemetry.io/otel/api/metric/metrictest` package. (#1190)
- Rename `Provider` to `MeterProvider` in the `go.opentelemetry.io/otel/api/metric/registry` package. (#1190)
- Rename `NewProvider` to `NewMeterProvider` in the `go.opentelemetry.io/otel/api/metri/registryc` package. (#1190)
- Rename `Provider` to `TracerProvider` in the `go.opentelemetry.io/otel/api/trace` package. (#1190)
- Rename `NoopProvider` to `NoopTracerProvider` in the `go.opentelemetry.io/otel/api/trace` package. (#1190)
- Rename `Provider` to `TracerProvider` in the `go.opentelemetry.io/otel/api/trace/tracetest` package. (#1190)
- Rename `NewProvider` to `NewTracerProvider` in the `go.opentelemetry.io/otel/api/trace/tracetest` package. (#1190)
- Rename `WrapperProvider` to `WrapperTracerProvider` in the `go.opentelemetry.io/otel/bridge/opentracing` package. (#1190)
- Rename `NewWrapperProvider` to `NewWrapperTracerProvider` in the `go.opentelemetry.io/otel/bridge/opentracing` package. (#1190)
- Rename `Provider` method of the pull controller to `MeterProvider` in the `go.opentelemetry.io/otel/sdk/metric/controller/pull` package. (#1190)
- Rename `Provider` method of the push controller to `MeterProvider` in the `go.opentelemetry.io/otel/sdk/metric/controller/push` package. (#1190)
- Rename `ProviderOptions` to `TracerProviderConfig` in the `go.opentelemetry.io/otel/sdk/trace` package. (#1190)
- Rename `ProviderOption` to `TracerProviderOption` in the `go.opentelemetry.io/otel/sdk/trace` package. (#1190)
- Rename `Provider` to `TracerProvider` in the `go.opentelemetry.io/otel/sdk/trace` package. (#1190)
- Rename `NewProvider` to `NewTracerProvider` in the `go.opentelemetry.io/otel/sdk/trace` package. (#1190)
- Renamed `SamplingDecision` values to comply with OpenTelemetry specification change. (#1192)
- Renamed Zipkin attribute names from `ot.status_code & ot.status_description` to `otel.status_code & otel.status_description`. (#1201)
- The default SDK now invokes registered `SpanProcessor`s in the order they were registered with the `TracerProvider`. (#1195)
- Add test of spans being processed by the `SpanProcessor`s in the order they were registered. (#1203)

### Removed

- Remove the B3 propagator from `go.opentelemetry.io/otel/propagators`. It is now located in the
   `go.opentelemetry.io/contrib/propagators/` module. (#1191)
- Remove the semantic convention for HTTP status text, `HTTPStatusTextKey` from package `go.opentelemetry.io/otel/semconv`. (#1194)

### Fixed

- Zipkin example no longer mentions `ParentSampler`, corrected to `ParentBased`. (#1171)
- Fix missing shutdown processor in otel-collector example. (#1186)
- Fix missing shutdown processor in basic and namedtracer examples. (#1197)

## [0.11.0] - 2020-08-24

### Added

- Support for exporting array-valued attributes via OTLP. (#992)
- `Noop` and `InMemory` `SpanBatcher` implementations to help with testing integrations. (#994)
- Support for filtering metric label sets. (#1047)
- A dimensionality-reducing metric Processor. (#1057)
- Integration tests for more OTel Collector Attribute types. (#1062)
- A new `WithSpanProcessor` `ProviderOption` is added to the `go.opentelemetry.io/otel/sdk/trace` package to create a `Provider` and automatically register the `SpanProcessor`. (#1078)

### Changed

- Rename `sdk/metric/processor/test` to `sdk/metric/processor/processortest`. (#1049)
- Rename `sdk/metric/controller/test` to `sdk/metric/controller/controllertest`. (#1049)
- Rename `api/testharness` to `api/apitest`. (#1049)
- Rename `api/trace/testtrace` to `api/trace/tracetest`. (#1049)
- Change Metric Processor to merge multiple observations. (#1024)
- The `go.opentelemetry.io/otel/bridge/opentracing` bridge package has been made into its own module.
   This removes the package dependencies of this bridge from the rest of the OpenTelemetry based project. (#1038)
- Renamed `go.opentelemetry.io/otel/api/standard` package to `go.opentelemetry.io/otel/semconv` to avoid the ambiguous and generic name `standard` and better describe the package as containing OpenTelemetry semantic conventions. (#1016)
- The environment variable used for resource detection has been changed from `OTEL_RESOURCE_LABELS` to `OTEL_RESOURCE_ATTRIBUTES` (#1042)
- Replace `WithSyncer` with `WithBatcher` in examples. (#1044)
- Replace the `google.golang.org/grpc/codes` dependency in the API with an equivalent `go.opentelemetry.io/otel/codes` package. (#1046)
- Merge the `go.opentelemetry.io/otel/api/label` and `go.opentelemetry.io/otel/api/kv` into the new `go.opentelemetry.io/otel/label` package. (#1060)
- Unify Callback Function Naming.
   Rename `*Callback` with `*Func`. (#1061)
- CI builds validate against last two versions of Go, dropping 1.13 and adding 1.15. (#1064)
- The `go.opentelemetry.io/otel/sdk/export/trace` interfaces `SpanSyncer` and `SpanBatcher` have been replaced with a specification compliant `Exporter` interface.
   This interface still supports the export of `SpanData`, but only as a slice.
   Implementation are also required now to return any error from `ExportSpans` if one occurs as well as implement a `Shutdown` method for exporter clean-up. (#1078)
- The `go.opentelemetry.io/otel/sdk/trace` `NewBatchSpanProcessor` function no longer returns an error.
   If a `nil` exporter is passed as an argument to this function, instead of it returning an error, it now returns a `BatchSpanProcessor` that handles the export of `SpanData` by not taking any action. (#1078)
- The `go.opentelemetry.io/otel/sdk/trace` `NewProvider` function to create a `Provider` no longer returns an error, instead only a `*Provider`.
   This change is related to `NewBatchSpanProcessor` not returning an error which was the only error this function would return. (#1078)

### Removed

- Duplicate, unused API sampler interface. (#999)
   Use the [`Sampler` interface](https://github.com/open-telemetry/opentelemetry-go/blob/v0.11.0/sdk/trace/sampling.go) provided by the SDK instead.
- The `grpctrace` instrumentation was moved to the `go.opentelemetry.io/contrib` repository and out of this repository.
   This move includes moving the `grpc` example to the `go.opentelemetry.io/contrib` as well. (#1027)
- The `WithSpan` method of the `Tracer` interface.
   The functionality this method provided was limited compared to what a user can provide themselves.
   It was removed with the understanding that if there is sufficient user need it can be added back based on actual user usage. (#1043)
- The `RegisterSpanProcessor` and `UnregisterSpanProcessor` functions.
   These were holdovers from an approach prior to the TracerProvider design. They were not used anymore. (#1077)
- The `oterror` package. (#1026)
- The `othttp` and `httptrace` instrumentations were moved to `go.opentelemetry.io/contrib`. (#1032)

### Fixed

- The `semconv.HTTPServerMetricAttributesFromHTTPRequest()` function no longer generates the high-cardinality `http.request.content.length` label. (#1031)
- Correct instrumentation version tag in Jaeger exporter. (#1037)
- The SDK span will now set an error event if the `End` method is called during a panic (i.e. it was deferred). (#1043)
- Move internally generated protobuf code from the `go.opentelemetry.io/otel` to the OTLP exporter to reduce dependency overhead. (#1050)
- The `otel-collector` example referenced outdated collector processors. (#1006)

## [0.10.0] - 2020-07-29

This release migrates the default OpenTelemetry SDK into its own Go module, decoupling the SDK from the API and reducing dependencies for instrumentation packages.

### Added

- The Zipkin exporter now has `NewExportPipeline` and `InstallNewPipeline` constructor functions to match the common pattern.
    These function build a new exporter with default SDK options and register the exporter with the `global` package respectively. (#944)
- Add propagator option for gRPC instrumentation. (#986)
- The `testtrace` package now tracks the `trace.SpanKind` for each span. (#987)

### Changed

- Replace the `RegisterGlobal` `Option` in the Jaeger exporter with an `InstallNewPipeline` constructor function.
   This matches the other exporter constructor patterns and will register a new exporter after building it with default configuration. (#944)
- The trace (`go.opentelemetry.io/otel/exporters/trace/stdout`) and metric (`go.opentelemetry.io/otel/exporters/metric/stdout`) `stdout` exporters are now merged into a single exporter at `go.opentelemetry.io/otel/exporters/stdout`.
   This new exporter was made into its own Go module to follow the pattern of all exporters and decouple it from the `go.opentelemetry.io/otel` module. (#956, #963)
- Move the `go.opentelemetry.io/otel/exporters/test` test package to `go.opentelemetry.io/otel/sdk/export/metric/metrictest`. (#962)
- The `go.opentelemetry.io/otel/api/kv/value` package was merged into the parent `go.opentelemetry.io/otel/api/kv` package. (#968)
  - `value.Bool` was replaced with `kv.BoolValue`.
  - `value.Int64` was replaced with `kv.Int64Value`.
  - `value.Uint64` was replaced with `kv.Uint64Value`.
  - `value.Float64` was replaced with `kv.Float64Value`.
  - `value.Int32` was replaced with `kv.Int32Value`.
  - `value.Uint32` was replaced with `kv.Uint32Value`.
  - `value.Float32` was replaced with `kv.Float32Value`.
  - `value.String` was replaced with `kv.StringValue`.
  - `value.Int` was replaced with `kv.IntValue`.
  - `value.Uint` was replaced with `kv.UintValue`.
  - `value.Array` was replaced with `kv.ArrayValue`.
- Rename `Infer` to `Any` in the `go.opentelemetry.io/otel/api/kv` package. (#972)
- Change `othttp` to use the `httpsnoop` package to wrap the `ResponseWriter` so that optional interfaces (`http.Hijacker`, `http.Flusher`, etc.) that are implemented by the original `ResponseWriter`are also implemented by the wrapped `ResponseWriter`. (#979)
- Rename `go.opentelemetry.io/otel/sdk/metric/aggregator/test` package to `go.opentelemetry.io/otel/sdk/metric/aggregator/aggregatortest`. (#980)
- Make the SDK into its own Go module called `go.opentelemetry.io/otel/sdk`. (#985)
- Changed the default trace `Sampler` from `AlwaysOn` to `ParentOrElse(AlwaysOn)`. (#989)

### Removed

- The `IndexedAttribute` function from the `go.opentelemetry.io/otel/api/label` package was removed in favor of `IndexedLabel` which it was synonymous with. (#970)

### Fixed

- Bump github.com/golangci/golangci-lint from 1.28.3 to 1.29.0 in /tools. (#953)
- Bump github.com/google/go-cmp from 0.5.0 to 0.5.1. (#957)
- Use `global.Handle` for span export errors in the OTLP exporter. (#946)
- Correct Go language formatting in the README documentation. (#961)
- Remove default SDK dependencies from the `go.opentelemetry.io/otel/api` package. (#977)
- Remove default SDK dependencies from the `go.opentelemetry.io/otel/instrumentation` package. (#983)
- Move documented examples for `go.opentelemetry.io/otel/instrumentation/grpctrace` interceptors into Go example tests. (#984)

## [0.9.0] - 2020-07-20

### Added

- A new Resource Detector interface is included to allow resources to be automatically detected and included. (#939)
- A Detector to automatically detect resources from an environment variable. (#939)
- Github action to generate protobuf Go bindings locally in `internal/opentelemetry-proto-gen`. (#938)
- OTLP .proto files from `open-telemetry/opentelemetry-proto` imported as a git submodule under `internal/opentelemetry-proto`.
   References to `github.com/open-telemetry/opentelemetry-proto` changed to `go.opentelemetry.io/otel/internal/opentelemetry-proto-gen`. (#942)

### Changed

- Non-nil value `struct`s for key-value pairs will be marshalled using JSON rather than `Sprintf`. (#948)

### Removed

- Removed dependency on `github.com/open-telemetry/opentelemetry-collector`. (#943)

## [0.8.0] - 2020-07-09

### Added

- The `B3Encoding` type to represent the B3 encoding(s) the B3 propagator can inject.
   A value for HTTP supported encodings (Multiple Header: `MultipleHeader`, Single Header: `SingleHeader`) are included. (#882)
- The `FlagsDeferred` trace flag to indicate if the trace sampling decision has been deferred. (#882)
- The `FlagsDebug` trace flag to indicate if the trace is a debug trace. (#882)
- Add `peer.service` semantic attribute. (#898)
- Add database-specific semantic attributes. (#899)
- Add semantic convention for `faas.coldstart` and `container.id`. (#909)
- Add http content size semantic conventions. (#905)
- Include `http.request_content_length` in HTTP request basic attributes. (#905)
- Add semantic conventions for operating system process resource attribute keys. (#919)
- The Jaeger exporter now has a `WithBatchMaxCount` option to specify the maximum number of spans sent in a batch. (#931)

### Changed

- Update `CONTRIBUTING.md` to ask for updates to `CHANGELOG.md` with each pull request. (#879)
- Use lowercase header names for B3 Multiple Headers. (#881)
- The B3 propagator `SingleHeader` field has been replaced with `InjectEncoding`.
   This new field can be set to combinations of the `B3Encoding` bitmasks and will inject trace information in these encodings.
   If no encoding is set, the propagator will default to `MultipleHeader` encoding. (#882)
- The B3 propagator now extracts from either HTTP encoding of B3 (Single Header or Multiple Header) based on what is contained in the header.
   Preference is given to Single Header encoding with Multiple Header being the fallback if Single Header is not found or is invalid.
   This behavior change is made to dynamically support all correctly encoded traces received instead of having to guess the expected encoding prior to receiving. (#882)
- Extend semantic conventions for RPC. (#900)
- To match constant naming conventions in the `api/standard` package, the `FaaS*` key names are appended with a suffix of `Key`. (#920)
  - `"api/standard".FaaSName` -> `FaaSNameKey`
  - `"api/standard".FaaSID` -> `FaaSIDKey`
  - `"api/standard".FaaSVersion` -> `FaaSVersionKey`
  - `"api/standard".FaaSInstance` -> `FaaSInstanceKey`

### Removed

- The `FlagsUnused` trace flag is removed.
   The purpose of this flag was to act as the inverse of `FlagsSampled`, the inverse of `FlagsSampled` is used instead. (#882)
- The B3 header constants (`B3SingleHeader`, `B3DebugFlagHeader`, `B3TraceIDHeader`, `B3SpanIDHeader`, `B3SampledHeader`, `B3ParentSpanIDHeader`) are removed.
   If B3 header keys are needed [the authoritative OpenZipkin package constants](https://pkg.go.dev/github.com/openzipkin/zipkin-go@v0.2.2/propagation/b3?tab=doc#pkg-constants) should be used instead. (#882)

### Fixed

- The B3 Single Header name is now correctly `b3` instead of the previous `X-B3`. (#881)
- The B3 propagator now correctly supports sampling only values (`b3: 0`, `b3: 1`, or `b3: d`) for a Single B3 Header. (#882)
- The B3 propagator now propagates the debug flag.
   This removes the behavior of changing the debug flag into a set sampling bit.
   Instead, this now follow the B3 specification and omits the `X-B3-Sampling` header. (#882)
- The B3 propagator now tracks "unset" sampling state (meaning "defer the decision") and does not set the `X-B3-Sampling` header when injecting. (#882)
- Bump github.com/itchyny/gojq from 0.10.3 to 0.10.4 in /tools. (#883)
- Bump github.com/opentracing/opentracing-go from v1.1.1-0.20190913142402-a7454ce5950e to v1.2.0. (#885)
- The tracing time conversion for OTLP spans is now correctly set to `UnixNano`. (#896)
- Ensure span status is not set to `Unknown` when no HTTP status code is provided as it is assumed to be `200 OK`. (#908)
- Ensure `httptrace.clientTracer` closes `http.headers` span. (#912)
- Prometheus exporter will not apply stale updates or forget inactive metrics. (#903)
- Add test for api.standard `HTTPClientAttributesFromHTTPRequest`. (#905)
- Bump github.com/golangci/golangci-lint from 1.27.0 to 1.28.1 in /tools. (#901, #913)
- Update otel-collector example to use the v0.5.0 collector. (#915)
- The `grpctrace` instrumentation uses a span name conforming to the OpenTelemetry semantic conventions (does not contain a leading slash (`/`)). (#922)
- The `grpctrace` instrumentation includes an `rpc.method` attribute now set to the gRPC method name. (#900, #922)
- The `grpctrace` instrumentation `rpc.service` attribute now contains the package name if one exists.
   This is in accordance with OpenTelemetry semantic conventions. (#922)
- Correlation Context extractor will no longer insert an empty map into the returned context when no valid values are extracted. (#923)
- Bump google.golang.org/api from 0.28.0 to 0.29.0 in /exporters/trace/jaeger. (#925)
- Bump github.com/itchyny/gojq from 0.10.4 to 0.11.0 in /tools. (#926)
- Bump github.com/golangci/golangci-lint from 1.28.1 to 1.28.2 in /tools. (#930)

## [0.7.0] - 2020-06-26

This release implements the v0.5.0 version of the OpenTelemetry specification.

### Added

- The othttp instrumentation now includes default metrics. (#861)
- This CHANGELOG file to track all changes in the project going forward.
- Support for array type attributes. (#798)
- Apply transitive dependabot go.mod dependency updates as part of a new automatic Github workflow. (#844)
- Timestamps are now passed to exporters for each export. (#835)
- Add new `Accumulation` type to metric SDK to transport telemetry from `Accumulator`s to `Processor`s.
   This replaces the prior `Record` `struct` use for this purpose. (#835)
- New dependabot integration to automate package upgrades. (#814)
- `Meter` and `Tracer` implementations accept instrumentation version version as an optional argument.
   This instrumentation version is passed on to exporters. (#811) (#805) (#802)
- The OTLP exporter includes the instrumentation version in telemetry it exports. (#811)
- Environment variables for Jaeger exporter are supported. (#796)
- New `aggregation.Kind` in the export metric API. (#808)
- New example that uses OTLP and the collector. (#790)
- Handle errors in the span `SetName` during span initialization. (#791)
- Default service config to enable retries for retry-able failed requests in the OTLP exporter and an option to override this default. (#777)
- New `go.opentelemetry.io/otel/api/oterror` package to uniformly support error handling and definitions for the project. (#778)
- New `global` default implementation of the `go.opentelemetry.io/otel/api/oterror.Handler` interface to be used to handle errors prior to an user defined `Handler`.
   There is also functionality for the user to register their `Handler` as well as a convenience function `Handle` to handle an error with this global `Handler`(#778)
- Options to specify propagators for httptrace and grpctrace instrumentation. (#784)
- The required `application/json` header for the Zipkin exporter is included in all exports. (#774)
- Integrate HTTP semantics helpers from the contrib repository into the `api/standard` package. #769

### Changed

- Rename `Integrator` to `Processor` in the metric SDK. (#863)
- Rename `AggregationSelector` to `AggregatorSelector`. (#859)
- Rename `SynchronizedCopy` to `SynchronizedMove`. (#858)
- Rename `simple` integrator to `basic` integrator. (#857)
- Merge otlp collector examples. (#841)
- Change the metric SDK to support cumulative, delta, and pass-through exporters directly.
   With these changes, cumulative and delta specific exporters are able to request the correct kind of aggregation from the SDK. (#840)
- The `Aggregator.Checkpoint` API is renamed to `SynchronizedCopy` and adds an argument, a different `Aggregator` into which the copy is stored. (#812)
- The `export.Aggregator` contract is that `Update()` and `SynchronizedCopy()` are synchronized with each other.
   All the aggregation interfaces (`Sum`, `LastValue`, ...) are not meant to be synchronized, as the caller is expected to synchronize aggregators at a higher level after the `Accumulator`.
   Some of the `Aggregators` used unnecessary locking and that has been cleaned up. (#812)
- Use of `metric.Number` was replaced by `int64` now that we use `sync.Mutex` in the `MinMaxSumCount` and `Histogram` `Aggregators`. (#812)
- Replace `AlwaysParentSample` with `ParentSample(fallback)` to match the OpenTelemetry v0.5.0 specification. (#810)
- Rename `sdk/export/metric/aggregator` to `sdk/export/metric/aggregation`. #808
- Send configured headers with every request in the OTLP exporter, instead of just on connection creation. (#806)
- Update error handling for any one off error handlers, replacing, instead, with the `global.Handle` function. (#791)
- Rename `plugin` directory to `instrumentation` to match the OpenTelemetry specification. (#779)
- Makes the argument order to Histogram and DDSketch `New()` consistent. (#781)

### Removed

- `Uint64NumberKind` and related functions from the API. (#864)
- Context arguments from `Aggregator.Checkpoint` and `Integrator.Process` as they were unused. (#803)
- `SpanID` is no longer included in parameters for sampling decision to match the OpenTelemetry specification. (#775)

### Fixed

- Upgrade OTLP exporter to opentelemetry-proto matching the opentelemetry-collector v0.4.0 release. (#866)
- Allow changes to `go.sum` and `go.mod` when running dependabot tidy-up. (#871)
- Bump github.com/stretchr/testify from 1.4.0 to 1.6.1. (#824)
- Bump github.com/prometheus/client_golang from 1.7.0 to 1.7.1 in /exporters/metric/prometheus. (#867)
- Bump google.golang.org/grpc from 1.29.1 to 1.30.0 in /exporters/trace/jaeger. (#853)
- Bump google.golang.org/grpc from 1.29.1 to 1.30.0 in /exporters/trace/zipkin. (#854)
- Bumps github.com/golang/protobuf from 1.3.2 to 1.4.2 (#848)
- Bump github.com/stretchr/testify from 1.4.0 to 1.6.1 in /exporters/otlp (#817)
- Bump github.com/golangci/golangci-lint from 1.25.1 to 1.27.0 in /tools (#828)
- Bump github.com/prometheus/client_golang from 1.5.0 to 1.7.0 in /exporters/metric/prometheus (#838)
- Bump github.com/stretchr/testify from 1.4.0 to 1.6.1 in /exporters/trace/jaeger (#829)
- Bump github.com/benbjohnson/clock from 1.0.0 to 1.0.3 (#815)
- Bump github.com/stretchr/testify from 1.4.0 to 1.6.1 in /exporters/trace/zipkin (#823)
- Bump github.com/itchyny/gojq from 0.10.1 to 0.10.3 in /tools (#830)
- Bump github.com/stretchr/testify from 1.4.0 to 1.6.1 in /exporters/metric/prometheus (#822)
- Bump google.golang.org/grpc from 1.27.1 to 1.29.1 in /exporters/trace/zipkin (#820)
- Bump google.golang.org/grpc from 1.27.1 to 1.29.1 in /exporters/trace/jaeger (#831)
- Bump github.com/google/go-cmp from 0.4.0 to 0.5.0 (#836)
- Bump github.com/google/go-cmp from 0.4.0 to 0.5.0 in /exporters/trace/jaeger (#837)
- Bump github.com/google/go-cmp from 0.4.0 to 0.5.0 in /exporters/otlp (#839)
- Bump google.golang.org/api from 0.20.0 to 0.28.0 in /exporters/trace/jaeger (#843)
- Set span status from HTTP status code in the othttp instrumentation. (#832)
- Fixed typo in push controller comment. (#834)
- The `Aggregator` testing has been updated and cleaned. (#812)
- `metric.Number(0)` expressions are replaced by `0` where possible. (#812)
- Fixed `global` `handler_test.go` test failure. #804
- Fixed `BatchSpanProcessor.Shutdown` to wait until all spans are processed. (#766)
- Fixed OTLP example's accidental early close of exporter. (#807)
- Ensure zipkin exporter reads and closes response body. (#788)
- Update instrumentation to use `api/standard` keys instead of custom keys. (#782)
- Clean up tools and RELEASING documentation. (#762)

## [0.6.0] - 2020-05-21

### Added

- Support for `Resource`s in the prometheus exporter. (#757)
- New pull controller. (#751)
- New `UpDownSumObserver` instrument. (#750)
- OpenTelemetry collector demo. (#711)
- New `SumObserver` instrument. (#747)
- New `UpDownCounter` instrument. (#745)
- New timeout `Option` and configuration function `WithTimeout` to the push controller. (#742)
- New `api/standards` package to implement semantic conventions and standard key-value generation. (#731)

### Changed

- Rename `Register*` functions in the metric API to `New*` for all `Observer` instruments. (#761)
- Use `[]float64` for histogram boundaries, not `[]metric.Number`. (#758)
- Change OTLP example to use exporter as a trace `Syncer` instead of as an unneeded `Batcher`. (#756)
- Replace `WithResourceAttributes()` with `WithResource()` in the trace SDK. (#754)
- The prometheus exporter now uses the new pull controller. (#751)
- Rename `ScheduleDelayMillis` to `BatchTimeout` in the trace `BatchSpanProcessor`.(#752)
- Support use of synchronous instruments in asynchronous callbacks (#725)
- Move `Resource` from the `Export` method parameter into the metric export `Record`. (#739)
- Rename `Observer` instrument to `ValueObserver`. (#734)
- The push controller now has a method (`Provider()`) to return a `metric.Provider` instead of the old `Meter` method that acted as a `metric.Provider`. (#738)
- Replace `Measure` instrument by `ValueRecorder` instrument. (#732)
- Rename correlation context header from `"Correlation-Context"` to `"otcorrelations"` to match the OpenTelemetry specification. (#727)

### Fixed

- Ensure gRPC `ClientStream` override methods do not panic in grpctrace package. (#755)
- Disable parts of `BatchSpanProcessor` test until a fix is found. (#743)
- Fix `string` case in `kv` `Infer` function. (#746)
- Fix panic in grpctrace client interceptors. (#740)
- Refactor the `api/metrics` push controller and add `CheckpointSet` synchronization. (#737)
- Rewrite span batch process queue batching logic. (#719)
- Remove the push controller named Meter map. (#738)
- Fix Histogram aggregator initial state (fix #735). (#736)
- Ensure golang alpine image is running `golang-1.14` for examples. (#733)
- Added test for grpctrace `UnaryInterceptorClient`. (#695)
- Rearrange `api/metric` code layout. (#724)

## [0.5.0] - 2020-05-13

### Added

- Batch `Observer` callback support. (#717)
- Alias `api` types to root package of project. (#696)
- Create basic `othttp.Transport` for simple client instrumentation. (#678)
- `SetAttribute(string, interface{})` to the trace API. (#674)
- Jaeger exporter option that allows user to specify custom http client. (#671)
- `Stringer` and `Infer` methods to `key`s. (#662)

### Changed

- Rename `NewKey` in the `kv` package to just `Key`. (#721)
- Move `core` and `key` to `kv` package. (#720)
- Make the metric API `Meter` a `struct` so the abstract `MeterImpl` can be passed and simplify implementation. (#709)
- Rename SDK `Batcher` to `Integrator` to match draft OpenTelemetry SDK specification. (#710)
- Rename SDK `Ungrouped` integrator to `simple.Integrator` to match draft OpenTelemetry SDK specification. (#710)
- Rename SDK `SDK` `struct` to `Accumulator` to match draft OpenTelemetry SDK specification. (#710)
- Move `Number` from `core` to `api/metric` package. (#706)
- Move `SpanContext` from `core` to `trace` package. (#692)
- Change traceparent header from `Traceparent` to `traceparent` to implement the W3C specification. (#681)

### Fixed

- Update tooling to run generators in all submodules. (#705)
- gRPC interceptor regexp to match methods without a service name. (#683)
- Use a `const` for padding 64-bit B3 trace IDs. (#701)
- Update `mockZipkin` listen address from `:0` to `127.0.0.1:0`. (#700)
- Left-pad 64-bit B3 trace IDs with zero. (#698)
- Propagate at least the first W3C tracestate header. (#694)
- Remove internal `StateLocker` implementation. (#688)
- Increase instance size CI system uses. (#690)
- Add a `key` benchmark and use reflection in `key.Infer()`. (#679)
- Fix internal `global` test by using `global.Meter` with `RecordBatch()`. (#680)
- Reimplement histogram using mutex instead of `StateLocker`. (#669)
- Switch `MinMaxSumCount` to a mutex lock implementation instead of `StateLocker`. (#667)
- Update documentation to not include any references to `WithKeys`. (#672)
- Correct misspelling. (#668)
- Fix clobbering of the span context if extraction fails. (#656)
- Bump `golangci-lint` and work around the corrupting bug. (#666) (#670)

## [0.4.3] - 2020-04-24

### Added

- `Dockerfile` and `docker-compose.yml` to run example code. (#635)
- New `grpctrace` package that provides gRPC client and server interceptors for both unary and stream connections. (#621)
- New `api/label` package, providing common label set implementation. (#651)
- Support for JSON marshaling of `Resources`. (#654)
- `TraceID` and `SpanID` implementations for `Stringer` interface. (#642)
- `RemoteAddrKey` in the othttp plugin to include the HTTP client address in top-level spans. (#627)
- `WithSpanFormatter` option to the othttp plugin. (#617)
- Updated README to include section for compatible libraries and include reference to the contrib repository. (#612)
- The prometheus exporter now supports exporting histograms. (#601)
- A `String` method to the `Resource` to return a hashable identifier for a now unique resource. (#613)
- An `Iter` method to the `Resource` to return an array `AttributeIterator`. (#613)
- An `Equal` method to the `Resource` test the equivalence of resources. (#613)
- An iterable structure (`AttributeIterator`) for `Resource` attributes.

### Changed

- zipkin export's `NewExporter` now requires a `serviceName` argument to ensure this needed values is provided. (#644)
- Pass `Resources` through the metrics export pipeline. (#659)

### Removed

- `WithKeys` option from the metric API. (#639)

### Fixed

- Use the `label.Set.Equivalent` value instead of an encoding in the batcher. (#658)
- Correct typo `trace.Exporter` to `trace.SpanSyncer` in comments. (#653)
- Use type names for return values in jaeger exporter. (#648)
- Increase the visibility of the `api/key` package by updating comments and fixing usages locally. (#650)
- `Checkpoint` only after `Update`; Keep records in the `sync.Map` longer. (#647)
- Do not cache `reflect.ValueOf()` in metric Labels. (#649)
- Batch metrics exported from the OTLP exporter based on `Resource` and labels. (#626)
- Add error wrapping to the prometheus exporter. (#631)
- Update the OTLP exporter batching of traces to use a unique `string` representation of an associated `Resource` as the batching key. (#623)
- Update OTLP `SpanData` transform to only include the `ParentSpanID` if one exists. (#614)
- Update `Resource` internal representation to uniquely and reliably identify resources. (#613)
- Check return value from `CheckpointSet.ForEach` in prometheus exporter. (#622)
- Ensure spans created by httptrace client tracer reflect operation structure. (#618)
- Create a new recorder rather than reuse when multiple observations in same epoch for asynchronous instruments. #610
- The default port the OTLP exporter uses to connect to the OpenTelemetry collector is updated to match the one the collector listens on by default. (#611)

## [0.4.2] - 2020-03-31

### Fixed

- Fix `pre_release.sh` to update version in `sdk/opentelemetry.go`. (#607)
- Fix time conversion from internal to OTLP in OTLP exporter. (#606)

## [0.4.1] - 2020-03-31

### Fixed

- Update `tag.sh` to create signed tags. (#604)

## [0.4.0] - 2020-03-30

### Added

- New API package `api/metric/registry` that exposes a `MeterImpl` wrapper for use by SDKs to generate unique instruments. (#580)
- Script to verify examples after a new release. (#579)

### Removed

- The dogstatsd exporter due to lack of support.
   This additionally removes support for statsd. (#591)
- `LabelSet` from the metric API.
   This is replaced by a `[]core.KeyValue` slice. (#595)
- `Labels` from the metric API's `Meter` interface. (#595)

### Changed

- The metric `export.Labels` became an interface which the SDK implements and the `export` package provides a simple, immutable implementation of this interface intended for testing purposes. (#574)
- Renamed `internal/metric.Meter` to `MeterImpl`. (#580)
- Renamed `api/global/internal.obsImpl` to `asyncImpl`. (#580)

### Fixed

- Corrected missing return in mock span. (#582)
- Update License header for all source files to match CNCF guidelines and include a test to ensure it is present. (#586) (#596)
- Update to v0.3.0 of the OTLP in the OTLP exporter. (#588)
- Update pre-release script to be compatible between GNU and BSD based systems. (#592)
- Add a `RecordBatch` benchmark. (#594)
- Moved span transforms of the OTLP exporter to the internal package. (#593)
- Build both go-1.13 and go-1.14 in circleci to test for all supported versions of Go. (#569)
- Removed unneeded allocation on empty labels in OLTP exporter. (#597)
- Update `BatchedSpanProcessor` to process the queue until no data but respect max batch size. (#599)
- Update project documentation godoc.org links to pkg.go.dev. (#602)

## [0.3.0] - 2020-03-21

This is a first official beta release, which provides almost fully complete metrics, tracing, and context propagation functionality.
There is still a possibility of breaking changes.

### Added

- Add `Observer` metric instrument. (#474)
- Add global `Propagators` functionality to enable deferred initialization for propagators registered before the first Meter SDK is installed. (#494)
- Simplified export setup pipeline for the jaeger exporter to match other exporters. (#459)
- The zipkin trace exporter. (#495)
- The OTLP exporter to export metric and trace telemetry to the OpenTelemetry collector. (#497) (#544) (#545)
- Add `StatusMessage` field to the trace `Span`. (#524)
- Context propagation in OpenTracing bridge in terms of OpenTelemetry context propagation. (#525)
- The `Resource` type was added to the SDK. (#528)
- The global API now supports a `Tracer` and `Meter` function as shortcuts to getting a global `*Provider` and calling these methods directly. (#538)
- The metric API now defines a generic `MeterImpl` interface to support general purpose `Meter` construction.
   Additionally, `SyncImpl` and `AsyncImpl` are added to support general purpose instrument construction. (#560)
- A metric `Kind` is added to represent the `MeasureKind`, `ObserverKind`, and `CounterKind`. (#560)
- Scripts to better automate the release process. (#576)

### Changed

- Default to to use `AlwaysSampler` instead of `ProbabilitySampler` to match OpenTelemetry specification. (#506)
- Renamed `AlwaysSampleSampler` to `AlwaysOnSampler` in the trace API. (#511)
- Renamed `NeverSampleSampler` to `AlwaysOffSampler` in the trace API. (#511)
- The `Status` field of the `Span` was changed to `StatusCode` to disambiguate with the added `StatusMessage`. (#524)
- Updated the trace `Sampler` interface conform to the OpenTelemetry specification. (#531)
- Rename metric API `Options` to `Config`. (#541)
- Rename metric `Counter` aggregator to be `Sum`. (#541)
- Unify metric options into `Option` from instrument specific options. (#541)
- The trace API's `TraceProvider` now support `Resource`s. (#545)
- Correct error in zipkin module name. (#548)
- The jaeger trace exporter now supports `Resource`s. (#551)
- Metric SDK now supports `Resource`s.
   The `WithResource` option was added to configure a `Resource` on creation and the `Resource` method was added to the metric `Descriptor` to return the associated `Resource`. (#552)
- Replace `ErrNoLastValue` and `ErrEmptyDataSet` by `ErrNoData` in the metric SDK. (#557)
- The stdout trace exporter now supports `Resource`s. (#558)
- The metric `Descriptor` is now included at the API instead of the SDK. (#560)
- Replace `Ordered` with an iterator in `export.Labels`. (#567)

### Removed

- The vendor specific Stackdriver. It is now hosted on 3rd party vendor infrastructure. (#452)
- The `Unregister` method for metric observers as it is not in the OpenTelemetry specification. (#560)
- `GetDescriptor` from the metric SDK. (#575)
- The `Gauge` instrument from the metric API. (#537)

### Fixed

- Make histogram aggregator checkpoint consistent. (#438)
- Update README with import instructions and how to build and test. (#505)
- The default label encoding was updated to be unique. (#508)
- Use `NewRoot` in the othttp plugin for public endpoints. (#513)
- Fix data race in `BatchedSpanProcessor`. (#518)
- Skip test-386 for Mac OS 10.15.x (Catalina and upwards). #521
- Use a variable-size array to represent ordered labels in maps. (#523)
- Update the OTLP protobuf and update changed import path. (#532)
- Use `StateLocker` implementation in `MinMaxSumCount`. (#546)
- Eliminate goroutine leak in histogram stress test. (#547)
- Update OTLP exporter with latest protobuf. (#550)
- Add filters to the othttp plugin. (#556)
- Provide an implementation of the `Header*` filters that do not depend on Go 1.14. (#565)
- Encode labels once during checkpoint.
   The checkpoint function is executed in a single thread so we can do the encoding lazily before passing the encoded version of labels to the exporter.
   This is a cheap and quick way to avoid encoding the labels on every collection interval. (#572)
- Run coverage over all packages in `COVERAGE_MOD_DIR`. (#573)

## [0.2.3] - 2020-03-04

### Added

- `RecordError` method on `Span`s in the trace API to Simplify adding error events to spans. (#473)
- Configurable push frequency for exporters setup pipeline. (#504)

### Changed

- Rename the `exporter` directory to `exporters`.
   The `go.opentelemetry.io/otel/exporter/trace/jaeger` package was mistakenly released with a `v1.0.0` tag instead of `v0.1.0`.
   This resulted in all subsequent releases not becoming the default latest.
   A consequence of this was that all `go get`s pulled in the incompatible `v0.1.0` release of that package when pulling in more recent packages from other otel packages.
   Renaming the `exporter` directory to `exporters` fixes this issue by renaming the package and therefore clearing any existing dependency tags.
   Consequentially, this action also renames *all* exporter packages. (#502)

### Removed

- The `CorrelationContextHeader` constant in the `correlation` package is no longer exported. (#503)

## [0.2.2] - 2020-02-27

### Added

- `HTTPSupplier` interface in the propagation API to specify methods to retrieve and store a single value for a key to be associated with a carrier. (#467)
- `HTTPExtractor` interface in the propagation API to extract information from an `HTTPSupplier` into a context. (#467)
- `HTTPInjector` interface in the propagation API to inject information into an `HTTPSupplier.` (#467)
- `Config` and configuring `Option` to the propagator API. (#467)
- `Propagators` interface in the propagation API to contain the set of injectors and extractors for all supported carrier formats. (#467)
- `HTTPPropagator` interface in the propagation API to inject and extract from an `HTTPSupplier.` (#467)
- `WithInjectors` and `WithExtractors` functions to the propagator API to configure injectors and extractors to use. (#467)
- `ExtractHTTP` and `InjectHTTP` functions to apply configured HTTP extractors and injectors to a passed context. (#467)
- Histogram aggregator. (#433)
- `DefaultPropagator` function and have it return `trace.TraceContext` as the default context propagator. (#456)
- `AlwaysParentSample` sampler to the trace API. (#455)
- `WithNewRoot` option function to the trace API to specify the created span should be considered a root span. (#451)

### Changed

- Renamed `WithMap` to `ContextWithMap` in the correlation package. (#481)
- Renamed `FromContext` to `MapFromContext` in the correlation package. (#481)
- Move correlation context propagation to correlation package. (#479)
- Do not default to putting remote span context into links. (#480)
- `Tracer.WithSpan` updated to accept `StartOptions`. (#472)
- Renamed `MetricKind` to `Kind` to not stutter in the type usage. (#432)
- Renamed the `export` package to `metric` to match directory structure. (#432)
- Rename the `api/distributedcontext` package to `api/correlation`. (#444)
- Rename the `api/propagators` package to `api/propagation`. (#444)
- Move the propagators from the `propagators` package into the `trace` API package. (#444)
- Update `Float64Gauge`, `Int64Gauge`, `Float64Counter`, `Int64Counter`, `Float64Measure`, and `Int64Measure` metric methods to use value receivers instead of pointers. (#462)
- Moved all dependencies of tools package to a tools directory. (#466)

### Removed

- Binary propagators. (#467)
- NOOP propagator. (#467)

### Fixed

- Upgraded `github.com/golangci/golangci-lint` from `v1.21.0` to `v1.23.6` in `tools/`. (#492)
- Fix a possible nil-dereference crash (#478)
- Correct comments for `InstallNewPipeline` in the stdout exporter. (#483)
- Correct comments for `InstallNewPipeline` in the dogstatsd exporter. (#484)
- Correct comments for `InstallNewPipeline` in the prometheus exporter. (#482)
- Initialize `onError` based on `Config` in prometheus exporter. (#486)
- Correct module name in prometheus exporter README. (#475)
- Removed tracer name prefix from span names. (#430)
- Fix `aggregator_test.go` import package comment. (#431)
- Improved detail in stdout exporter. (#436)
- Fix a dependency issue (generate target should depend on stringer, not lint target) in Makefile. (#442)
- Reorders the Makefile targets within `precommit` target so we generate files and build the code before doing linting, so we can get much nicer errors about syntax errors from the compiler. (#442)
- Reword function documentation in gRPC plugin. (#446)
- Send the `span.kind` tag to Jaeger from the jaeger exporter. (#441)
- Fix `metadataSupplier` in the jaeger exporter to overwrite the header if existing instead of appending to it. (#441)
- Upgraded to Go 1.13 in CI. (#465)
- Correct opentelemetry.io URL in trace SDK documentation. (#464)
- Refactored reference counting logic in SDK determination of stale records. (#468)
- Add call to `runtime.Gosched` in instrument `acquireHandle` logic to not block the collector. (#469)

## [0.2.1.1] - 2020-01-13

### Fixed

- Use stateful batcher on Prometheus exporter fixing regression introduced in #395. (#428)

## [0.2.1] - 2020-01-08

### Added

- Global meter forwarding implementation.
   This enables deferred initialization for metric instruments registered before the first Meter SDK is installed. (#392)
- Global trace forwarding implementation.
   This enables deferred initialization for tracers registered before the first Trace SDK is installed. (#406)
- Standardize export pipeline creation in all exporters. (#395)
- A testing, organization, and comments for 64-bit field alignment. (#418)
- Script to tag all modules in the project. (#414)

### Changed

- Renamed `propagation` package to `propagators`. (#362)
- Renamed `B3Propagator` propagator to `B3`. (#362)
- Renamed `TextFormatPropagator` propagator to `TextFormat`. (#362)
- Renamed `BinaryPropagator` propagator to `Binary`. (#362)
- Renamed `BinaryFormatPropagator` propagator to `BinaryFormat`. (#362)
- Renamed `NoopTextFormatPropagator` propagator to `NoopTextFormat`. (#362)
- Renamed `TraceContextPropagator` propagator to `TraceContext`. (#362)
- Renamed `SpanOption` to `StartOption` in the trace API. (#369)
- Renamed `StartOptions` to `StartConfig` in the trace API. (#369)
- Renamed `EndOptions` to `EndConfig` in the trace API. (#369)
- `Number` now has a pointer receiver for its methods. (#375)
- Renamed `CurrentSpan` to `SpanFromContext` in the trace API. (#379)
- Renamed `SetCurrentSpan` to `ContextWithSpan` in the trace API. (#379)
- Renamed `Message` in Event to `Name` in the trace API. (#389)
- Prometheus exporter no longer aggregates metrics, instead it only exports them. (#385)
- Renamed `HandleImpl` to `BoundInstrumentImpl` in the metric API. (#400)
- Renamed `Float64CounterHandle` to `Float64CounterBoundInstrument` in the metric API. (#400)
- Renamed `Int64CounterHandle` to `Int64CounterBoundInstrument` in the metric API. (#400)
- Renamed `Float64GaugeHandle` to `Float64GaugeBoundInstrument` in the metric API. (#400)
- Renamed `Int64GaugeHandle` to `Int64GaugeBoundInstrument` in the metric API. (#400)
- Renamed `Float64MeasureHandle` to `Float64MeasureBoundInstrument` in the metric API. (#400)
- Renamed `Int64MeasureHandle` to `Int64MeasureBoundInstrument` in the metric API. (#400)
- Renamed `Release` method for bound instruments in the metric API to `Unbind`. (#400)
- Renamed `AcquireHandle` method for bound instruments in the metric API to `Bind`. (#400)
- Renamed the `File` option in the stdout exporter to `Writer`. (#404)
- Renamed all `Options` to `Config` for all metric exports where this wasn't already the case.

### Fixed

- Aggregator import path corrected. (#421)
- Correct links in README. (#368)
- The README was updated to match latest code changes in its examples. (#374)
- Don't capitalize error statements. (#375)
- Fix ignored errors. (#375)
- Fix ambiguous variable naming. (#375)
- Removed unnecessary type casting. (#375)
- Use named parameters. (#375)
- Updated release schedule. (#378)
- Correct http-stackdriver example module name. (#394)
- Removed the `http.request` span in `httptrace` package. (#397)
- Add comments in the metrics SDK (#399)
- Initialize checkpoint when creating ddsketch aggregator to prevent panic when merging into a empty one. (#402) (#403)
- Add documentation of compatible exporters in the README. (#405)
- Typo fix. (#408)
- Simplify span check logic in SDK tracer implementation. (#419)

## [0.2.0] - 2019-12-03

### Added

- Unary gRPC tracing example. (#351)
- Prometheus exporter. (#334)
- Dogstatsd metrics exporter. (#326)

### Changed

- Rename `MaxSumCount` aggregation to `MinMaxSumCount` and add the `Min` interface for this aggregation. (#352)
- Rename `GetMeter` to `Meter`. (#357)
- Rename `HTTPTraceContextPropagator` to `TraceContextPropagator`. (#355)
- Rename `HTTPB3Propagator` to `B3Propagator`. (#355)
- Rename `HTTPTraceContextPropagator` to `TraceContextPropagator`. (#355)
- Move `/global` package to `/api/global`. (#356)
- Rename `GetTracer` to `Tracer`. (#347)

### Removed

- `SetAttribute` from the `Span` interface in the trace API. (#361)
- `AddLink` from the `Span` interface in the trace API. (#349)
- `Link` from the `Span` interface in the trace API. (#349)

### Fixed

- Exclude example directories from coverage report. (#365)
- Lint make target now implements automatic fixes with `golangci-lint` before a second run to report the remaining issues. (#360)
- Drop `GO111MODULE` environment variable in Makefile as Go 1.13 is the project specified minimum version and this is environment variable is not needed for that version of Go. (#359)
- Run the race checker for all test. (#354)
- Redundant commands in the Makefile are removed. (#354)
- Split the `generate` and `lint` targets of the Makefile. (#354)
- Renames `circle-ci` target to more generic `ci` in Makefile. (#354)
- Add example Prometheus binary to gitignore. (#358)
- Support negative numbers with the `MaxSumCount`. (#335)
- Resolve race conditions in `push_test.go` identified in #339. (#340)
- Use `/usr/bin/env bash` as a shebang in scripts rather than `/bin/bash`. (#336)
- Trace benchmark now tests both `AlwaysSample` and `NeverSample`.
   Previously it was testing `AlwaysSample` twice. (#325)
- Trace benchmark now uses a `[]byte` for `TraceID` to fix failing test. (#325)
- Added a trace benchmark to test variadic functions in `setAttribute` vs `setAttributes` (#325)
- The `defaultkeys` batcher was only using the encoded label set as its map key while building a checkpoint.
   This allowed distinct label sets through, but any metrics sharing a label set could be overwritten or merged incorrectly.
   This was corrected. (#333)

## [0.1.2] - 2019-11-18

### Fixed

- Optimized the `simplelru` map for attributes to reduce the number of allocations. (#328)
- Removed unnecessary unslicing of parameters that are already a slice. (#324)

## [0.1.1] - 2019-11-18

This release contains a Metrics SDK with stdout exporter and supports basic aggregations such as counter, gauges, array, maxsumcount, and ddsketch.

### Added

- Metrics stdout export pipeline. (#265)
- Array aggregation for raw measure metrics. (#282)
- The core.Value now have a `MarshalJSON` method. (#281)

### Removed

- `WithService`, `WithResources`, and `WithComponent` methods of tracers. (#314)
- Prefix slash in `Tracer.Start()` for the Jaeger example. (#292)

### Changed

- Allocation in LabelSet construction to reduce GC overhead. (#318)
- `trace.WithAttributes` to append values instead of replacing (#315)
- Use a formula for tolerance in sampling tests. (#298)
- Move export types into trace and metric-specific sub-directories. (#289)
- `SpanKind` back to being based on an `int` type. (#288)

### Fixed

- URL to OpenTelemetry website in README. (#323)
- Name of othttp default tracer. (#321)
- `ExportSpans` for the stackdriver exporter now handles `nil` context. (#294)
- CI modules cache to correctly restore/save from/to the cache. (#316)
- Fix metric SDK race condition between `LoadOrStore` and the assignment `rec.recorder = i.meter.exporter.AggregatorFor(rec)`. (#293)
- README now reflects the new code structure introduced with these changes. (#291)
- Make the basic example work. (#279)

## [0.1.0] - 2019-11-04

This is the first release of open-telemetry go library.
It contains api and sdk for trace and meter.

### Added

- Initial OpenTelemetry trace and metric API prototypes.
- Initial OpenTelemetry trace, metric, and export SDK packages.
- A wireframe bridge to support compatibility with OpenTracing.
- Example code for a basic, http-stackdriver, http, jaeger, and named tracer setup.
- Exporters for Jaeger, Stackdriver, and stdout.
- Propagators for binary, B3, and trace-context protocols.
- Project information and guidelines in the form of a README and CONTRIBUTING.
- Tools to build the project and a Makefile to automate the process.
- Apache-2.0 license.
- CircleCI build CI manifest files.
- CODEOWNERS file to track owners of this project.

[Unreleased]: https://github.com/open-telemetry/opentelemetry-go/compare/v1.31.0...HEAD
[1.31.0/0.53.0/0.7.0/0.0.10]: https://github.com/open-telemetry/opentelemetry-go/releases/tag/v1.31.0
[1.30.0/0.52.0/0.6.0/0.0.9]: https://github.com/open-telemetry/opentelemetry-go/releases/tag/v1.30.0
[1.29.0/0.51.0/0.5.0]: https://github.com/open-telemetry/opentelemetry-go/releases/tag/v1.29.0
[1.28.0/0.50.0/0.4.0]: https://github.com/open-telemetry/opentelemetry-go/releases/tag/v1.28.0
[1.27.0/0.49.0/0.3.0]: https://github.com/open-telemetry/opentelemetry-go/releases/tag/v1.27.0
[1.26.0/0.48.0/0.2.0-alpha]: https://github.com/open-telemetry/opentelemetry-go/releases/tag/v1.26.0
[1.25.0/0.47.0/0.0.8/0.1.0-alpha]: https://github.com/open-telemetry/opentelemetry-go/releases/tag/v1.25.0
[1.24.0/0.46.0/0.0.1-alpha]: https://github.com/open-telemetry/opentelemetry-go/releases/tag/v1.24.0
[1.23.1]: https://github.com/open-telemetry/opentelemetry-go/releases/tag/v1.23.1
[1.23.0]: https://github.com/open-telemetry/opentelemetry-go/releases/tag/v1.23.0
[1.23.0-rc.1]: https://github.com/open-telemetry/opentelemetry-go/releases/tag/v1.23.0-rc.1
[1.22.0/0.45.0]: https://github.com/open-telemetry/opentelemetry-go/releases/tag/v1.22.0
[1.21.0/0.44.0]: https://github.com/open-telemetry/opentelemetry-go/releases/tag/v1.21.0
[1.20.0/0.43.0]: https://github.com/open-telemetry/opentelemetry-go/releases/tag/v1.20.0
[1.19.0/0.42.0/0.0.7]: https://github.com/open-telemetry/opentelemetry-go/releases/tag/v1.19.0
[1.19.0-rc.1/0.42.0-rc.1]: https://github.com/open-telemetry/opentelemetry-go/releases/tag/v1.19.0-rc.1
[1.18.0/0.41.0/0.0.6]: https://github.com/open-telemetry/opentelemetry-go/releases/tag/v1.18.0
[1.17.0/0.40.0/0.0.5]: https://github.com/open-telemetry/opentelemetry-go/releases/tag/v1.17.0
[1.16.0/0.39.0]: https://github.com/open-telemetry/opentelemetry-go/releases/tag/v1.16.0
[1.16.0-rc.1/0.39.0-rc.1]: https://github.com/open-telemetry/opentelemetry-go/releases/tag/v1.16.0-rc.1
[1.15.1/0.38.1]: https://github.com/open-telemetry/opentelemetry-go/releases/tag/v1.15.1
[1.15.0/0.38.0]: https://github.com/open-telemetry/opentelemetry-go/releases/tag/v1.15.0
[1.15.0-rc.2/0.38.0-rc.2]: https://github.com/open-telemetry/opentelemetry-go/releases/tag/v1.15.0-rc.2
[1.15.0-rc.1/0.38.0-rc.1]: https://github.com/open-telemetry/opentelemetry-go/releases/tag/v1.15.0-rc.1
[1.14.0/0.37.0/0.0.4]: https://github.com/open-telemetry/opentelemetry-go/releases/tag/v1.14.0
[1.13.0/0.36.0]: https://github.com/open-telemetry/opentelemetry-go/releases/tag/v1.13.0
[1.12.0/0.35.0]: https://github.com/open-telemetry/opentelemetry-go/releases/tag/v1.12.0
[1.11.2/0.34.0]: https://github.com/open-telemetry/opentelemetry-go/releases/tag/v1.11.2
[1.11.1/0.33.0]: https://github.com/open-telemetry/opentelemetry-go/releases/tag/v1.11.1
[1.11.0/0.32.3]: https://github.com/open-telemetry/opentelemetry-go/releases/tag/v1.11.0
[0.32.2]: https://github.com/open-telemetry/opentelemetry-go/releases/tag/sdk/metric/v0.32.2
[0.32.1]: https://github.com/open-telemetry/opentelemetry-go/releases/tag/sdk/metric/v0.32.1
[0.32.0]: https://github.com/open-telemetry/opentelemetry-go/releases/tag/sdk/metric/v0.32.0
[1.10.0]: https://github.com/open-telemetry/opentelemetry-go/releases/tag/v1.10.0
[1.9.0/0.0.3]: https://github.com/open-telemetry/opentelemetry-go/releases/tag/v1.9.0
[1.8.0/0.31.0]: https://github.com/open-telemetry/opentelemetry-go/releases/tag/v1.8.0
[1.7.0/0.30.0]: https://github.com/open-telemetry/opentelemetry-go/releases/tag/v1.7.0
[0.29.0]: https://github.com/open-telemetry/opentelemetry-go/releases/tag/metric/v0.29.0
[1.6.3]: https://github.com/open-telemetry/opentelemetry-go/releases/tag/v1.6.3
[1.6.2]: https://github.com/open-telemetry/opentelemetry-go/releases/tag/v1.6.2
[1.6.1]: https://github.com/open-telemetry/opentelemetry-go/releases/tag/v1.6.1
[1.6.0/0.28.0]: https://github.com/open-telemetry/opentelemetry-go/releases/tag/v1.6.0
[1.5.0]: https://github.com/open-telemetry/opentelemetry-go/releases/tag/v1.5.0
[1.4.1]: https://github.com/open-telemetry/opentelemetry-go/releases/tag/v1.4.1
[1.4.0]: https://github.com/open-telemetry/opentelemetry-go/releases/tag/v1.4.0
[1.3.0]: https://github.com/open-telemetry/opentelemetry-go/releases/tag/v1.3.0
[1.2.0]: https://github.com/open-telemetry/opentelemetry-go/releases/tag/v1.2.0
[1.1.0]: https://github.com/open-telemetry/opentelemetry-go/releases/tag/v1.1.0
[1.0.1]: https://github.com/open-telemetry/opentelemetry-go/releases/tag/v1.0.1
[Metrics 0.24.0]: https://github.com/open-telemetry/opentelemetry-go/releases/tag/metric/v0.24.0
[1.0.0]: https://github.com/open-telemetry/opentelemetry-go/releases/tag/v1.0.0
[1.0.0-RC3]: https://github.com/open-telemetry/opentelemetry-go/releases/tag/v1.0.0-RC3
[1.0.0-RC2]: https://github.com/open-telemetry/opentelemetry-go/releases/tag/v1.0.0-RC2
[Experimental Metrics v0.22.0]: https://github.com/open-telemetry/opentelemetry-go/releases/tag/metric/v0.22.0
[1.0.0-RC1]: https://github.com/open-telemetry/opentelemetry-go/releases/tag/v1.0.0-RC1
[0.20.0]: https://github.com/open-telemetry/opentelemetry-go/releases/tag/v0.20.0
[0.19.0]: https://github.com/open-telemetry/opentelemetry-go/releases/tag/v0.19.0
[0.18.0]: https://github.com/open-telemetry/opentelemetry-go/releases/tag/v0.18.0
[0.17.0]: https://github.com/open-telemetry/opentelemetry-go/releases/tag/v0.17.0
[0.16.0]: https://github.com/open-telemetry/opentelemetry-go/releases/tag/v0.16.0
[0.15.0]: https://github.com/open-telemetry/opentelemetry-go/releases/tag/v0.15.0
[0.14.0]: https://github.com/open-telemetry/opentelemetry-go/releases/tag/v0.14.0
[0.13.0]: https://github.com/open-telemetry/opentelemetry-go/releases/tag/v0.13.0
[0.12.0]: https://github.com/open-telemetry/opentelemetry-go/releases/tag/v0.12.0
[0.11.0]: https://github.com/open-telemetry/opentelemetry-go/releases/tag/v0.11.0
[0.10.0]: https://github.com/open-telemetry/opentelemetry-go/releases/tag/v0.10.0
[0.9.0]: https://github.com/open-telemetry/opentelemetry-go/releases/tag/v0.9.0
[0.8.0]: https://github.com/open-telemetry/opentelemetry-go/releases/tag/v0.8.0
[0.7.0]: https://github.com/open-telemetry/opentelemetry-go/releases/tag/v0.7.0
[0.6.0]: https://github.com/open-telemetry/opentelemetry-go/releases/tag/v0.6.0
[0.5.0]: https://github.com/open-telemetry/opentelemetry-go/releases/tag/v0.5.0
[0.4.3]: https://github.com/open-telemetry/opentelemetry-go/releases/tag/v0.4.3
[0.4.2]: https://github.com/open-telemetry/opentelemetry-go/releases/tag/v0.4.2
[0.4.1]: https://github.com/open-telemetry/opentelemetry-go/releases/tag/v0.4.1
[0.4.0]: https://github.com/open-telemetry/opentelemetry-go/releases/tag/v0.4.0
[0.3.0]: https://github.com/open-telemetry/opentelemetry-go/releases/tag/v0.3.0
[0.2.3]: https://github.com/open-telemetry/opentelemetry-go/releases/tag/v0.2.3
[0.2.2]: https://github.com/open-telemetry/opentelemetry-go/releases/tag/v0.2.2
[0.2.1.1]: https://github.com/open-telemetry/opentelemetry-go/releases/tag/v0.2.1.1
[0.2.1]: https://github.com/open-telemetry/opentelemetry-go/releases/tag/v0.2.1
[0.2.0]: https://github.com/open-telemetry/opentelemetry-go/releases/tag/v0.2.0
[0.1.2]: https://github.com/open-telemetry/opentelemetry-go/releases/tag/v0.1.2
[0.1.1]: https://github.com/open-telemetry/opentelemetry-go/releases/tag/v0.1.1
[0.1.0]: https://github.com/open-telemetry/opentelemetry-go/releases/tag/v0.1.0

<!-- Released section ended -->

[Go 1.23]: https://go.dev/doc/go1.23
[Go 1.22]: https://go.dev/doc/go1.22
[Go 1.21]: https://go.dev/doc/go1.21
[Go 1.20]: https://go.dev/doc/go1.20
[Go 1.19]: https://go.dev/doc/go1.19
[Go 1.18]: https://go.dev/doc/go1.18

[metric API]:https://pkg.go.dev/go.opentelemetry.io/otel/metric
[metric SDK]:https://pkg.go.dev/go.opentelemetry.io/otel/sdk/metric
[trace API]:https://pkg.go.dev/go.opentelemetry.io/otel/trace

[GO-2024-2687]: https://pkg.go.dev/vuln/GO-2024-2687<|MERGE_RESOLUTION|>--- conflicted
+++ resolved
@@ -7,6 +7,11 @@
 This project adheres to [Semantic Versioning](https://semver.org/spec/v2.0.0.html).
 
 ## [Unreleased]
+
+### Fixed
+
+- Fix delegation for global meter providers, and panic when calling otel.SetMeterProvider. (#5827)
+- Change the `reflect.TypeOf` to use a nil pointer to not allocate on the heap unless necessary. (#5827)
 
 <!-- Released section -->
 <!-- Don't change this section unless doing release -->
@@ -37,17 +42,12 @@
 - The race condition for multiple `FixedSize` exemplar reservoirs identified in #5814 is resolved. (#5819)
 - Fix log records duplication in case of heterogeneous resource attributes by correctly mapping each log record to it's resource and scope. (#5803)
 - Fix timer channel drain to avoid hanging on Go 1.23. (#5868)
-<<<<<<< HEAD
 - Fix delegation for global meter providers. (#5827)
   Change the `reflect.TypeOf` to use a nil pointer to not allocate on the heap unless necessary.
 - Global MeterProvider registration correctly unwraps global instrument stubs. (#5881)
 
 <!-- Released section -->
 <!-- Don't change this section unless doing release -->
-=======
-- Fix delegation for global meter providers, and panic when calling otel.SetMeterProvider. (#5827)
-- Change the `reflect.TypeOf` to use a nil pointer to not allocate on the heap unless necessary. (#5827)
->>>>>>> bc2fe887
 
 ## [1.30.0/0.52.0/0.6.0/0.0.9] 2024-09-09
 
