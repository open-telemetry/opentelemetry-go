--- conflicted
+++ resolved
@@ -42,12 +42,9 @@
 - `WithInstrumentationAttributes` in `go.opentelemetry.io/otel/log` synchronously de-duplicates the passed attributes instead of delegating it to the returned `LoggerOption`. (#7266)
 - `Distinct` in `go.opentelemetry.io/otel/attribute` is no longer guaranteed to uniquely identify an attribute set. Collisions between `Distinct` values for different Sets are possible with extremely high cardinality (billions of series per instrument), but are highly unlikely. (#7175)
 - The default `TranslationStrategy` in `go.opentelemetry.io/exporters/prometheus` is changed from `otlptranslator.NoUTF8EscapingWithSuffixes` to `otlptranslator.UnderscoreEscapingWithSuffixes`. (#7421)
-<<<<<<< HEAD
 - Include W3C TraceFlags (bits 0–7) in the OTLP `Span.Flags` field in `go.opentelemetry.io/exporters/otlp/otlptrace/otlptracehttp` and `go.opentelemetry.io/exporters/otlp/otlptrace/otlptracegrpc`. (#7438)
-=======
 - The `ErrorType` function in `go.opentelemetry.io/otel/semconv/v1.37.0` now handles custom error types.
   If an error implements an `ErrorType() string` method, the return value of that method will be used as the error type. (#7442)
->>>>>>> 64d2bed8
 
 <!-- Released section -->
 <!-- Don't change this section unless doing release -->
