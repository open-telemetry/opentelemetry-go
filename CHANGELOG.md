# Changelog

All notable changes to this project will be documented in this file.

The format is based on [Keep a Changelog](https://keepachangelog.com/en/1.0.0/).

This project adheres to [Semantic Versioning](https://semver.org/spec/v2.0.0.html).

## [Unreleased]

<<<<<<< HEAD
### Fixed

- Fix bad log message when key-value pairs are dropped because of key duplication in `go.opentelemetry.io/otel/sdk/log`. (#7662)
- Fix `DroppedAttributes` in `go.opentelemetry.io/otel/sdk/log` to not count the non-attribute key-value pairs dropped because of key duplication. (#7662)
=======
### Changed

- `Exporter` in `go.opentelemetry.io/otel/exporter/prometheus` ignores metrics with the scope `go.opentelemetry.io/contrib/bridges/prometheus`.
  This prevents scrape failures when the Prometheus exporter is misconfigured to get data from the Prometheus bridge. (#7688)
- Improve performance of concurrent histogram measurements in `go.opentelemetry.io/otel/sdk/metric`. (#7474)
- Add experimental observability metrics in `go.opentelemetry.io/otel/exporters/stdout/stdoutmetric`. (#7492)
- Improve the concurrent performance of `HistogramReservoir` in `go.opentelemetry.io/otel/sdk/metric/exemplar` by 4x. (#7443)
- Improve performance of concurrent synchronous gauge measurements in `go.opentelemetry.io/otel/sdk/metric`. (#7478)
- Improve performance of concurrent exponential histogram measurements in `go.opentelemetry.io/otel/sdk/metric`. (#7702)
>>>>>>> d75dedca

<!-- Released section -->
<!-- Don't change this section unless doing release -->

## [1.39.0/0.61.0/0.15.0/0.0.14] 2025-12-05

### Added

- Greatly reduce the cost of recording metrics in `go.opentelemetry.io/otel/sdk/metric` using hashing for map keys. (#7175)
- Add `WithInstrumentationAttributeSet` option to `go.opentelemetry.io/otel/log`, `go.opentelemetry.io/otel/metric`, and `go.opentelemetry.io/otel/trace` packages.
  This provides a concurrent-safe and performant alternative to `WithInstrumentationAttributes` by accepting a pre-constructed `attribute.Set`. (#7287)
- Add experimental observability for the Prometheus exporter in `go.opentelemetry.io/otel/exporters/prometheus`.
  Check the `go.opentelemetry.io/otel/exporters/prometheus/internal/x` package documentation for more information. (#7345)
- Add experimental observability metrics in `go.opentelemetry.io/otel/exporters/otlp/otlplog/otlploggrpc`. (#7353)
- Add temporality selector functions `DeltaTemporalitySelector`, `CumulativeTemporalitySelector`, `LowMemoryTemporalitySelector` to `go.opentelemetry.io/otel/sdk/metric`. (#7434)
- Add experimental observability metrics for simple log processor in `go.opentelemetry.io/otel/sdk/log`. (#7548)
- Add experimental observability metrics in `go.opentelemetry.io/otel/exporters/otlp/otlptrace/otlptracegrpc`. (#7459)
- Add experimental observability metrics in `go.opentelemetry.io/otel/exporters/otlp/otlptrace/otlptracehttp`. (#7486)
- Add experimental observability metrics for simple span processor in `go.opentelemetry.io/otel/sdk/trace`. (#7374)
- Add experimental observability metrics in `go.opentelemetry.io/otel/exporters/otlp/otlplog/otlploghttp`. (#7512)
- Add experimental observability metrics for manual reader in `go.opentelemetry.io/otel/sdk/metric`. (#7524)
- Add experimental observability metrics for periodic reader in `go.opentelemetry.io/otel/sdk/metric`. (#7571)
- Support `OTEL_EXPORTER_OTLP_LOGS_INSECURE` and `OTEL_EXPORTER_OTLP_INSECURE` environmental variables in `go.opentelemetry.io/otel/exporters/otlp/otlplog/otlploghttp`. (#7608)
- Add `Enabled` method to the `Processor` interface in `go.opentelemetry.io/otel/sdk/log`.
  All `Processor` implementations now include an `Enabled` method. (#7639)
- The `go.opentelemetry.io/otel/semconv/v1.38.0` package.
  The package contains semantic conventions from the `v1.38.0` version of the OpenTelemetry Semantic Conventions.
  See the [migration documentation](./semconv/v1.38.0/MIGRATION.md) for information on how to upgrade from `go.opentelemetry.io/otel/semconv/v1.37.0.`(#7648)

### Changed

- `Distinct` in `go.opentelemetry.io/otel/attribute` is no longer guaranteed to uniquely identify an attribute set.
  Collisions between `Distinct` values for different Sets are possible with extremely high cardinality (billions of series per instrument), but are highly unlikely. (#7175)
- `WithInstrumentationAttributes` in `go.opentelemetry.io/otel/trace` synchronously de-duplicates the passed attributes instead of delegating it to the returned `TracerOption`. (#7266)
- `WithInstrumentationAttributes` in `go.opentelemetry.io/otel/meter` synchronously de-duplicates the passed attributes instead of delegating it to the returned `MeterOption`. (#7266)
- `WithInstrumentationAttributes` in `go.opentelemetry.io/otel/log` synchronously de-duplicates the passed attributes instead of delegating it to the returned `LoggerOption`. (#7266)
- Rename the `OTEL_GO_X_SELF_OBSERVABILITY` environment variable to `OTEL_GO_X_OBSERVABILITY` in `go.opentelemetry.io/otel/sdk/trace`, `go.opentelemetry.io/otel/sdk/log`, and `go.opentelemetry.io/otel/exporters/stdout/stdouttrace`. (#7302)
- Improve performance of histogram `Record` in `go.opentelemetry.io/otel/sdk/metric` when min and max are disabled using `NoMinMax`. (#7306)
- Improve error handling for dropped data during translation by using `prometheus.NewInvalidMetric` in `go.opentelemetry.io/otel/exporters/prometheus`.
  ⚠️ **Breaking Change:** Previously, these cases were only logged and scrapes succeeded.
  Now, when translation would drop data (e.g., invalid label/value), the exporter emits a `NewInvalidMetric`, and Prometheus scrapes **fail with HTTP 500** by default.
  To preserve the prior behavior (scrapes succeed while errors are logged), configure your Prometheus HTTP handler with: `promhttp.HandlerOpts{ ErrorHandling: promhttp.ContinueOnError }`. (#7363)
- Replace fnv hash with xxhash in `go.opentelemetry.io/otel/attribute` for better performance. (#7371)
- The default `TranslationStrategy` in `go.opentelemetry.io/exporters/prometheus` is changed from `otlptranslator.NoUTF8EscapingWithSuffixes` to `otlptranslator.UnderscoreEscapingWithSuffixes`. (#7421)
- Improve performance of concurrent measurements in `go.opentelemetry.io/otel/sdk/metric`. (#7427)
- Include W3C TraceFlags (bits 0–7) in the OTLP `Span.Flags` field in `go.opentelemetry.io/exporters/otlp/otlptrace/otlptracehttp` and `go.opentelemetry.io/exporters/otlp/otlptrace/otlptracegrpc`. (#7438)
- The `ErrorType` function in `go.opentelemetry.io/otel/semconv/v1.37.0` now handles custom error types.
  If an error implements an `ErrorType() string` method, the return value of that method will be used as the error type. (#7442)

### Fixed

- Fix `WithInstrumentationAttributes` options in `go.opentelemetry.io/otel/trace`, `go.opentelemetry.io/otel/metric`, and `go.opentelemetry.io/otel/log` to properly merge attributes when passed multiple times instead of replacing them.
  Attributes with duplicate keys will use the last value passed. (#7300)
- The equality of `attribute.Set` when using the `Equal` method is not affected by the user overriding the empty set pointed to by `attribute.EmptySet` in `go.opentelemetry.io/otel/attribute`. (#7357)
- Return partial OTLP export errors to the caller in `go.opentelemetry.io/otel/exporters/otlp/otlplog/otlploggrpc`. (#7372)
- Return partial OTLP export errors to the caller in `go.opentelemetry.io/otel/exporters/otlp/otlplog/otlploghttp`. (#7372)
- Return partial OTLP export errors to the caller in `go.opentelemetry.io/otel/exporters/otlp/otlpmetric/otlpmetricgrpc`. (#7372)
- Return partial OTLP export errors to the caller in `go.opentelemetry.io/otel/exporters/otlp/otlpmetric/otlpmetrichttp`. (#7372)
- Return partial OTLP export errors to the caller in `go.opentelemetry.io/otel/exporters/otlp/otlptrace/otlptracegrpc`. (#7372)
- Return partial OTLP export errors to the caller in `go.opentelemetry.io/otel/exporters/otlp/otlptrace/otlptracehttp`. (#7372)
- Fix `AddAttributes`, `SetAttributes`, `SetBody` on `Record` in `go.opentelemetry.io/otel/sdk/log` to not mutate input. (#7403)
- Do not double record measurements of `RecordSet` methods in `go.opentelemetry.io/otel/semconv/v1.37.0`. (#7655)
- Do not double record measurements of `RecordSet` methods in `go.opentelemetry.io/otel/semconv/v1.36.0`. (#7656)

### Removed

- Drop support for [Go 1.23]. (#7274)
- Remove the `FilterProcessor` interface in `go.opentelemetry.io/otel/sdk/log`.
  The `Enabled` method has been added to the `Processor` interface instead.
  All `Processor` implementations must now implement the `Enabled` method.
  Custom processors that do not filter records can implement `Enabled` to return `true`. (#7639)

## [1.38.0/0.60.0/0.14.0/0.0.13] 2025-08-29

This release is the last to support [Go 1.23].
The next release will require at least [Go 1.24].

### Added

- Add native histogram exemplar support in `go.opentelemetry.io/otel/exporters/prometheus`. (#6772)
- Add template attribute functions to the `go.opentelmetry.io/otel/semconv/v1.34.0` package. (#6939)
  - `ContainerLabel`
  - `DBOperationParameter`
  - `DBSystemParameter`
  - `HTTPRequestHeader`
  - `HTTPResponseHeader`
  - `K8SCronJobAnnotation`
  - `K8SCronJobLabel`
  - `K8SDaemonSetAnnotation`
  - `K8SDaemonSetLabel`
  - `K8SDeploymentAnnotation`
  - `K8SDeploymentLabel`
  - `K8SJobAnnotation`
  - `K8SJobLabel`
  - `K8SNamespaceAnnotation`
  - `K8SNamespaceLabel`
  - `K8SNodeAnnotation`
  - `K8SNodeLabel`
  - `K8SPodAnnotation`
  - `K8SPodLabel`
  - `K8SReplicaSetAnnotation`
  - `K8SReplicaSetLabel`
  - `K8SStatefulSetAnnotation`
  - `K8SStatefulSetLabel`
  - `ProcessEnvironmentVariable`
  - `RPCConnectRPCRequestMetadata`
  - `RPCConnectRPCResponseMetadata`
  - `RPCGRPCRequestMetadata`
  - `RPCGRPCResponseMetadata`
- Add `ErrorType` attribute helper function to the `go.opentelmetry.io/otel/semconv/v1.34.0` package. (#6962)
- Add `WithAllowKeyDuplication` in `go.opentelemetry.io/otel/sdk/log` which can be used to disable deduplication for log records. (#6968)
- Add `WithCardinalityLimit` option to configure the cardinality limit in `go.opentelemetry.io/otel/sdk/metric`. (#6996, #7065, #7081, #7164, #7165, #7179)
- Add `Clone` method to `Record` in `go.opentelemetry.io/otel/log` that returns a copy of the record with no shared state. (#7001)
- Add experimental self-observability span and batch span processor metrics in `go.opentelemetry.io/otel/sdk/trace`.
  Check the `go.opentelemetry.io/otel/sdk/trace/internal/x` package documentation for more information. (#7027, #6393, #7209)
- The `go.opentelemetry.io/otel/semconv/v1.36.0` package.
  The package contains semantic conventions from the `v1.36.0` version of the OpenTelemetry Semantic Conventions.
  See the [migration documentation](./semconv/v1.36.0/MIGRATION.md) for information on how to upgrade from `go.opentelemetry.io/otel/semconv/v1.34.0.`(#7032, #7041)
- Add support for configuring Prometheus name translation using `WithTranslationStrategy` option in `go.opentelemetry.io/otel/exporters/prometheus`. The current default translation strategy when UTF-8 mode is enabled is `NoUTF8EscapingWithSuffixes`, but a future release will change the default strategy to `UnderscoreEscapingWithSuffixes` for compliance with the specification. (#7111)
- Add experimental self-observability log metrics in `go.opentelemetry.io/otel/sdk/log`.
  Check the `go.opentelemetry.io/otel/sdk/log/internal/x` package documentation for more information. (#7121)
- Add experimental self-observability trace exporter metrics in `go.opentelemetry.io/otel/exporters/stdout/stdouttrace`.
  Check the `go.opentelemetry.io/otel/exporters/stdout/stdouttrace/internal/x` package documentation for more information. (#7133)
- Support testing of [Go 1.25]. (#7187)
- The `go.opentelemetry.io/otel/semconv/v1.37.0` package.
  The package contains semantic conventions from the `v1.37.0` version of the OpenTelemetry Semantic Conventions.
  See the [migration documentation](./semconv/v1.37.0/MIGRATION.md) for information on how to upgrade from `go.opentelemetry.io/otel/semconv/v1.36.0.`(#7254)

### Changed

- Optimize `TraceIDFromHex` and `SpanIDFromHex` in `go.opentelemetry.io/otel/sdk/trace`. (#6791)
- Change `AssertEqual` in `go.opentelemetry.io/otel/log/logtest` to accept `TestingT` in order to support benchmarks and fuzz tests. (#6908)
- Change `DefaultExemplarReservoirProviderSelector` in `go.opentelemetry.io/otel/sdk/metric` to use `runtime.GOMAXPROCS(0)` instead of `runtime.NumCPU()` for the `FixedSizeReservoirProvider` default size. (#7094)

### Fixed

- `SetBody` method of `Record` in `go.opentelemetry.io/otel/sdk/log` now deduplicates key-value collections (`log.Value` of `log.KindMap` from `go.opentelemetry.io/otel/log`). (#7002)
- Fix `go.opentelemetry.io/otel/exporters/prometheus` to not append a suffix if it's already present in metric name. (#7088)
- Fix the `go.opentelemetry.io/otel/exporters/stdout/stdouttrace` self-observability component type and name. (#7195)
- Fix partial export count metric in `go.opentelemetry.io/otel/exporters/stdout/stdouttrace`. (#7199)

### Deprecated

- Deprecate `WithoutUnits` and `WithoutCounterSuffixes` options, preferring `WithTranslationStrategy` instead. (#7111)
- Deprecate support for `OTEL_GO_X_CARDINALITY_LIMIT` environment variable in `go.opentelemetry.io/otel/sdk/metric`. Use `WithCardinalityLimit` option instead. (#7166)

## [0.59.1] 2025-07-21

### Changed

- Retract `v0.59.0` release of `go.opentelemetry.io/otel/exporters/prometheus` module which appends incorrect unit suffixes. (#7046)
- Change `go.opentelemetry.io/otel/exporters/prometheus` to no longer deduplicate suffixes when UTF8 is enabled.
  It is recommended to disable unit and counter suffixes in the exporter, and manually add suffixes if you rely on the existing behavior. (#7044)

### Fixed

- Fix `go.opentelemetry.io/otel/exporters/prometheus` to properly handle unit suffixes when the unit is in brackets.
  E.g. `{spans}`. (#7044)

## [1.37.0/0.59.0/0.13.0] 2025-06-25

### Added

- The `go.opentelemetry.io/otel/semconv/v1.33.0` package.
  The package contains semantic conventions from the `v1.33.0` version of the OpenTelemetry Semantic Conventions.
  See the [migration documentation](./semconv/v1.33.0/MIGRATION.md) for information on how to upgrade from `go.opentelemetry.io/otel/semconv/v1.32.0.`(#6799)
- The `go.opentelemetry.io/otel/semconv/v1.34.0` package.
  The package contains semantic conventions from the `v1.34.0` version of the OpenTelemetry Semantic Conventions. (#6812)
- Add metric's schema URL as `otel_scope_schema_url` label in `go.opentelemetry.io/otel/exporters/prometheus`. (#5947)
- Add metric's scope attributes as `otel_scope_[attribute]` labels in `go.opentelemetry.io/otel/exporters/prometheus`. (#5947)
- Add `EventName` to `EnabledParameters` in `go.opentelemetry.io/otel/log`. (#6825)
- Add `EventName` to `EnabledParameters` in `go.opentelemetry.io/otel/sdk/log`. (#6825)
- Changed handling of `go.opentelemetry.io/otel/exporters/prometheus` metric renaming to add unit suffixes when it doesn't match one of the pre-defined values in the unit suffix map. (#6839)

### Changed

- The semantic conventions have been upgraded from `v1.26.0` to `v1.34.0` in `go.opentelemetry.io/otel/bridge/opentracing`. (#6827)
- The semantic conventions have been upgraded from `v1.26.0` to `v1.34.0` in `go.opentelemetry.io/otel/exporters/zipkin`. (#6829)
- The semantic conventions have been upgraded from `v1.26.0` to `v1.34.0` in `go.opentelemetry.io/otel/metric`. (#6832)
- The semantic conventions have been upgraded from `v1.26.0` to `v1.34.0` in `go.opentelemetry.io/otel/sdk/resource`. (#6834)
- The semantic conventions have been upgraded from `v1.26.0` to `v1.34.0` in `go.opentelemetry.io/otel/sdk/trace`. (#6835)
- The semantic conventions have been upgraded from `v1.26.0` to `v1.34.0` in `go.opentelemetry.io/otel/trace`. (#6836)
- `Record.Resource` now returns `*resource.Resource` instead of `resource.Resource` in `go.opentelemetry.io/otel/sdk/log`. (#6864)
- Retry now shows error cause for context timeout in `go.opentelemetry.io/otel/exporters/otlp/otlptrace/otlptracegrpc`, `go.opentelemetry.io/otel/exporters/otlp/otlpmetric/otlpmetricgrpc`, `go.opentelemetry.io/otel/exporters/otlp/otlplog/otlploggrpc`, `go.opentelemetry.io/otel/exporters/otlp/otlptrace/otlptracehttp`, `go.opentelemetry.io/otel/exporters/otlp/otlpmetric/otlpmetrichttp`, `go.opentelemetry.io/otel/exporters/otlp/otlplog/otlploghttp`. (#6898)

### Fixed

- Stop stripping trailing slashes from configured endpoint URL in `go.opentelemetry.io/otel/exporters/otlp/otlptrace/otlptracegrpc`. (#6710)
- Stop stripping trailing slashes from configured endpoint URL in `go.opentelemetry.io/otel/exporters/otlp/otlptrace/otlptracehttp`. (#6710)
- Stop stripping trailing slashes from configured endpoint URL in `go.opentelemetry.io/otel/exporters/otlp/otlpmetric/otlpmetricgrpc`. (#6710)
- Stop stripping trailing slashes from configured endpoint URL in `go.opentelemetry.io/otel/exporters/otlp/otlpmetric/otlpmetrichttp`. (#6710)
- Validate exponential histogram scale range for Prometheus compatibility in `go.opentelemetry.io/otel/exporters/prometheus`. (#6822)
- Context cancellation during metric pipeline produce does not corrupt data in `go.opentelemetry.io/otel/sdk/metric`. (#6914)

### Removed

- `go.opentelemetry.io/otel/exporters/prometheus` no longer exports `otel_scope_info` metric. (#6770)

## [0.12.2] 2025-05-22

### Fixed

- Retract `v0.12.0` release of `go.opentelemetry.io/otel/exporters/otlp/otlplog/otlploggrpc` module that contains invalid dependencies. (#6804)
- Retract `v0.12.0` release of `go.opentelemetry.io/otel/exporters/otlp/otlplog/otlploghttp` module that contains invalid dependencies. (#6804)
- Retract `v0.12.0` release of `go.opentelemetry.io/otel/exporters/stdout/stdoutlog` module that contains invalid dependencies. (#6804)

## [0.12.1] 2025-05-21

### Fixes

- Use the proper dependency version of `go.opentelemetry.io/otel/sdk/log/logtest` in `go.opentelemetry.io/otel/exporters/otlp/otlplog/otlploggrpc`. (#6800)
- Use the proper dependency version of `go.opentelemetry.io/otel/sdk/log/logtest` in `go.opentelemetry.io/otel/exporters/otlp/otlplog/otlploghttp`. (#6800)
- Use the proper dependency version of `go.opentelemetry.io/otel/sdk/log/logtest` in `go.opentelemetry.io/otel/exporters/stdout/stdoutlog`. (#6800)

## [1.36.0/0.58.0/0.12.0] 2025-05-20

### Added

- Add exponential histogram support in `go.opentelemetry.io/otel/exporters/prometheus`. (#6421)
- The `go.opentelemetry.io/otel/semconv/v1.31.0` package.
  The package contains semantic conventions from the `v1.31.0` version of the OpenTelemetry Semantic Conventions.
  See the [migration documentation](./semconv/v1.31.0/MIGRATION.md) for information on how to upgrade from `go.opentelemetry.io/otel/semconv/v1.30.0`. (#6479)
- Add `Recording`, `Scope`, and `Record` types in `go.opentelemetry.io/otel/log/logtest`. (#6507)
- Add `WithHTTPClient` option to configure the `http.Client` used by `go.opentelemetry.io/otel/exporters/otlp/otlptrace/otlptracehttp`. (#6751)
- Add `WithHTTPClient` option to configure the `http.Client` used by `go.opentelemetry.io/otel/exporters/otlp/otlpmetric/otlpmetrichttp`. (#6752)
- Add `WithHTTPClient` option to configure the `http.Client` used by `go.opentelemetry.io/otel/exporters/otlp/otlplog/otlploghttp`. (#6688)
- Add `ValuesGetter` in `go.opentelemetry.io/otel/propagation`, a `TextMapCarrier` that supports retrieving multiple values for a single key. (#5973)
- Add `Values` method to `HeaderCarrier` to implement the new `ValuesGetter` interface in `go.opentelemetry.io/otel/propagation`. (#5973)
- Update `Baggage` in `go.opentelemetry.io/otel/propagation` to retrieve multiple values for a key when the carrier implements `ValuesGetter`. (#5973)
- Add `AssertEqual` function in `go.opentelemetry.io/otel/log/logtest`. (#6662)
- The `go.opentelemetry.io/otel/semconv/v1.32.0` package.
  The package contains semantic conventions from the `v1.32.0` version of the OpenTelemetry Semantic Conventions.
  See the [migration documentation](./semconv/v1.32.0/MIGRATION.md) for information on how to upgrade from `go.opentelemetry.io/otel/semconv/v1.31.0`(#6782)
- Add `Transform` option in `go.opentelemetry.io/otel/log/logtest`. (#6794)
- Add `Desc` option in `go.opentelemetry.io/otel/log/logtest`. (#6796)

### Removed

- Drop support for [Go 1.22]. (#6381, #6418)
- Remove `Resource` field from `EnabledParameters` in `go.opentelemetry.io/otel/sdk/log`. (#6494)
- Remove `RecordFactory` type from `go.opentelemetry.io/otel/log/logtest`. (#6492)
- Remove `ScopeRecords`, `EmittedRecord`, and `RecordFactory` types from `go.opentelemetry.io/otel/log/logtest`. (#6507)
- Remove `AssertRecordEqual` function in `go.opentelemetry.io/otel/log/logtest`, use `AssertEqual` instead. (#6662)

### Changed

- ⚠️ Update `github.com/prometheus/client_golang` to `v1.21.1`, which changes the `NameValidationScheme` to `UTF8Validation`.
  This allows metrics names to keep original delimiters (e.g. `.`), rather than replacing with underscores.
  This can be reverted by setting `github.com/prometheus/common/model.NameValidationScheme` to `LegacyValidation` in `github.com/prometheus/common/model`. (#6433)
- Initialize map with `len(keys)` in `NewAllowKeysFilter` and `NewDenyKeysFilter` to avoid unnecessary allocations in `go.opentelemetry.io/otel/attribute`. (#6455)
- `go.opentelemetry.io/otel/log/logtest` is now a separate Go module. (#6465)
- `go.opentelemetry.io/otel/sdk/log/logtest` is now a separate Go module. (#6466)
- `Recorder` in `go.opentelemetry.io/otel/log/logtest` no longer separately stores records emitted by loggers with the same instrumentation scope. (#6507)
- Improve performance of `BatchProcessor` in `go.opentelemetry.io/otel/sdk/log` by not exporting when exporter cannot accept more. (#6569, #6641)

### Deprecated

- Deprecate support for `model.LegacyValidation` for `go.opentelemetry.io/otel/exporters/prometheus`. (#6449)

### Fixes

- Stop percent encoding header environment variables in `go.opentelemetry.io/otel/exporters/otlp/otlplog/otlploggrpc` and `go.opentelemetry.io/otel/exporters/otlp/otlplog/otlploghttp`. (#6392)
- Ensure the `noopSpan.tracerProvider` method is not inlined in `go.opentelemetry.io/otel/trace` so the `go.opentelemetry.io/auto` instrumentation can instrument non-recording spans. (#6456)
- Use a `sync.Pool` instead of allocating `metricdata.ResourceMetrics` in `go.opentelemetry.io/otel/exporters/prometheus`. (#6472)

## [1.35.0/0.57.0/0.11.0] 2025-03-05

This release is the last to support [Go 1.22].
The next release will require at least [Go 1.23].

### Added

- Add `ValueFromAttribute` and `KeyValueFromAttribute` in `go.opentelemetry.io/otel/log`. (#6180)
- Add `EventName` and `SetEventName` to `Record` in `go.opentelemetry.io/otel/log`. (#6187)
- Add `EventName` to `RecordFactory` in `go.opentelemetry.io/otel/log/logtest`. (#6187)
- `AssertRecordEqual` in `go.opentelemetry.io/otel/log/logtest` checks `Record.EventName`. (#6187)
- Add `EventName` and `SetEventName` to `Record` in `go.opentelemetry.io/otel/sdk/log`. (#6193)
- Add `EventName` to `RecordFactory` in `go.opentelemetry.io/otel/sdk/log/logtest`. (#6193)
- Emit `Record.EventName` field in `go.opentelemetry.io/otel/exporters/otlp/otlplog/otlploggrpc`. (#6211)
- Emit `Record.EventName` field in `go.opentelemetry.io/otel/exporters/otlp/otlplog/otlploghttp`. (#6211)
- Emit `Record.EventName` field in `go.opentelemetry.io/otel/exporters/stdout/stdoutlog` (#6210)
- The `go.opentelemetry.io/otel/semconv/v1.28.0` package.
  The package contains semantic conventions from the `v1.28.0` version of the OpenTelemetry Semantic Conventions.
  See the [migration documentation](./semconv/v1.28.0/MIGRATION.md) for information on how to upgrade from `go.opentelemetry.io/otel/semconv/v1.27.0`(#6236)
- The `go.opentelemetry.io/otel/semconv/v1.30.0` package.
  The package contains semantic conventions from the `v1.30.0` version of the OpenTelemetry Semantic Conventions.
  See the [migration documentation](./semconv/v1.30.0/MIGRATION.md) for information on how to upgrade from `go.opentelemetry.io/otel/semconv/v1.28.0`(#6240)
- Document the pitfalls of using `Resource` as a comparable type.
  `Resource.Equal` and `Resource.Equivalent` should be used instead. (#6272)
- Support [Go 1.24]. (#6304)
- Add `FilterProcessor` and `EnabledParameters` in `go.opentelemetry.io/otel/sdk/log`.
  It replaces `go.opentelemetry.io/otel/sdk/log/internal/x.FilterProcessor`.
  Compared to previous version it additionally gives the possibility to filter by resource and instrumentation scope. (#6317)

### Changed

- Update `github.com/prometheus/common` to `v0.62.0`, which changes the `NameValidationScheme` to `NoEscaping`.
  This allows metrics names to keep original delimiters (e.g. `.`), rather than replacing with underscores.
  This is controlled by the `Content-Type` header, or can be reverted by setting `NameValidationScheme` to `LegacyValidation` in `github.com/prometheus/common/model`. (#6198)

### Fixes

- Eliminate goroutine leak for the processor returned by `NewSimpleSpanProcessor` in `go.opentelemetry.io/otel/sdk/trace` when `Shutdown` is called and the passed `ctx` is canceled and `SpanExporter.Shutdown` has not returned. (#6368)
- Eliminate goroutine leak for the processor returned by `NewBatchSpanProcessor` in `go.opentelemetry.io/otel/sdk/trace` when `ForceFlush` is called and the passed `ctx` is canceled and `SpanExporter.Export` has not returned. (#6369)

## [1.34.0/0.56.0/0.10.0] 2025-01-17

### Changed

- Remove the notices from `Logger` to make the whole Logs API user-facing in `go.opentelemetry.io/otel/log`. (#6167)

### Fixed

- Relax minimum Go version to 1.22.0 in various modules. (#6073)
- The `Type` name logged for the `go.opentelemetry.io/otel/exporters/otlp/otlptrace/otlptracegrpc` client is corrected from `otlphttpgrpc` to `otlptracegrpc`. (#6143)
- The `Type` name logged for the `go.opentelemetry.io/otel/exporters/otlp/otlptrace/otlphttpgrpc` client is corrected from `otlphttphttp` to `otlptracehttp`. (#6143)

## [1.33.0/0.55.0/0.9.0/0.0.12] 2024-12-12

### Added

- Add `Reset` method to `SpanRecorder` in `go.opentelemetry.io/otel/sdk/trace/tracetest`. (#5994)
- Add `EnabledInstrument` interface in `go.opentelemetry.io/otel/sdk/metric/internal/x`.
  This is an experimental interface that is implemented by synchronous instruments provided by `go.opentelemetry.io/otel/sdk/metric`.
  Users can use it to avoid performing computationally expensive operations when recording measurements.
  It does not fall within the scope of the OpenTelemetry Go versioning and stability [policy](./VERSIONING.md) and it may be changed in backwards incompatible ways or removed in feature releases. (#6016)

### Changed

- The default global API now supports full auto-instrumentation from the `go.opentelemetry.io/auto` package.
  See that package for more information. (#5920)
- Propagate non-retryable error messages to client in `go.opentelemetry.io/otel/exporters/otlp/otlplog/otlploghttp`. (#5929)
- Propagate non-retryable error messages to client in `go.opentelemetry.io/otel/exporters/otlp/otlptrace/otlptracehttp`. (#5929)
- Propagate non-retryable error messages to client in `go.opentelemetry.io/otel/exporters/otlp/otlpmetric/otlpmetrichttp`. (#5929)
- Performance improvements for attribute value `AsStringSlice`, `AsFloat64Slice`, `AsInt64Slice`, `AsBoolSlice`. (#6011)
- Change `EnabledParameters` to have a `Severity` field instead of a getter and setter in `go.opentelemetry.io/otel/log`. (#6009)

### Fixed

- Fix inconsistent request body closing in `go.opentelemetry.io/otel/exporters/otlp/otlplog/otlploghttp`. (#5954)
- Fix inconsistent request body closing in `go.opentelemetry.io/otel/exporters/otlp/otlptrace/otlptracehttp`. (#5954)
- Fix inconsistent request body closing in `go.opentelemetry.io/otel/exporters/otlp/otlpmetric/otlpmetrichttp`. (#5954)
- Fix invalid exemplar keys in `go.opentelemetry.io/otel/exporters/prometheus`. (#5995)
- Fix attribute value truncation in `go.opentelemetry.io/otel/sdk/trace`. (#5997)
- Fix attribute value truncation in `go.opentelemetry.io/otel/sdk/log`. (#6032)

## [1.32.0/0.54.0/0.8.0/0.0.11] 2024-11-08

### Added

- Add `go.opentelemetry.io/otel/sdk/metric/exemplar.AlwaysOffFilter`, which can be used to disable exemplar recording. (#5850)
- Add `go.opentelemetry.io/otel/sdk/metric.WithExemplarFilter`, which can be used to configure the exemplar filter used by the metrics SDK. (#5850)
- Add `ExemplarReservoirProviderSelector` and `DefaultExemplarReservoirProviderSelector` to `go.opentelemetry.io/otel/sdk/metric`, which defines the exemplar reservoir to use based on the aggregation of the metric. (#5861)
- Add `ExemplarReservoirProviderSelector` to `go.opentelemetry.io/otel/sdk/metric.Stream` to allow using views to configure the exemplar reservoir to use for a metric. (#5861)
- Add `ReservoirProvider`, `HistogramReservoirProvider` and `FixedSizeReservoirProvider` to `go.opentelemetry.io/otel/sdk/metric/exemplar` to make it convenient to use providers of Reservoirs. (#5861)
- The `go.opentelemetry.io/otel/semconv/v1.27.0` package.
  The package contains semantic conventions from the `v1.27.0` version of the OpenTelemetry Semantic Conventions. (#5894)
- Add `Attributes attribute.Set` field to `Scope` in `go.opentelemetry.io/otel/sdk/instrumentation`. (#5903)
- Add `Attributes attribute.Set` field to `ScopeRecords` in `go.opentelemetry.io/otel/log/logtest`. (#5927)
- `go.opentelemetry.io/otel/exporters/otlp/otlptrace/otlptracegrpc` adds instrumentation scope attributes. (#5934)
- `go.opentelemetry.io/otel/exporters/otlp/otlptrace/otlptracehttp` adds instrumentation scope attributes. (#5934)
- `go.opentelemetry.io/otel/exporters/otlp/otlpmetric/otlpmetricgrpc` adds instrumentation scope attributes. (#5935)
- `go.opentelemetry.io/otel/exporters/otlp/otlpmetric/otlpmetrichttp` adds instrumentation scope attributes. (#5935)
- `go.opentelemetry.io/otel/exporters/otlp/otlplog/otlploggrpc` adds instrumentation scope attributes. (#5933)
- `go.opentelemetry.io/otel/exporters/otlp/otlplog/otlploghttp` adds instrumentation scope attributes. (#5933)
- `go.opentelemetry.io/otel/exporters/prometheus` adds instrumentation scope attributes in `otel_scope_info` metric as labels. (#5932)

### Changed

- Support scope attributes and make them as identifying for `Tracer` in `go.opentelemetry.io/otel` and `go.opentelemetry.io/otel/sdk/trace`. (#5924)
- Support scope attributes and make them as identifying for `Meter` in `go.opentelemetry.io/otel` and `go.opentelemetry.io/otel/sdk/metric`. (#5926)
- Support scope attributes and make them as identifying for `Logger` in `go.opentelemetry.io/otel` and `go.opentelemetry.io/otel/sdk/log`. (#5925)
- Make schema URL and scope attributes as identifying for `Tracer` in `go.opentelemetry.io/otel/bridge/opentracing`. (#5931)
- Clear unneeded slice elements to allow GC to collect the objects in `go.opentelemetry.io/otel/sdk/metric` and `go.opentelemetry.io/otel/sdk/trace`. (#5804)

### Fixed

- Global MeterProvider registration unwraps global instrument Observers, the undocumented Unwrap() methods are now private. (#5881)
- `go.opentelemetry.io/otel/exporters/otlp/otlpmetric/otlpmetricgrpc` now keeps the metadata already present in the context when `WithHeaders` is used. (#5892)
- `go.opentelemetry.io/otel/exporters/otlp/otlplog/otlploggrpc` now keeps the metadata already present in the context when `WithHeaders` is used. (#5911)
- `go.opentelemetry.io/otel/exporters/otlp/otlptrace/otlptracegrpc` now keeps the metadata already present in the context when `WithHeaders` is used. (#5915)
- Fix `go.opentelemetry.io/otel/exporters/prometheus` trying to add exemplars to Gauge metrics, which is unsupported. (#5912)
- Fix `WithEndpointURL` to always use a secure connection when an https URL is passed in `go.opentelemetry.io/otel/exporters/otlp/otlpmetric/otlpmetricgrpc`. (#5944)
- Fix `WithEndpointURL` to always use a secure connection when an https URL is passed in `go.opentelemetry.io/otel/exporters/otlp/otlpmetric/otlpmetrichttp`. (#5944)
- Fix `WithEndpointURL` to always use a secure connection when an https URL is passed in `go.opentelemetry.io/otel/exporters/otlp/otlptrace/otlptracegrpc`. (#5944)
- Fix `WithEndpointURL` to always use a secure connection when an https URL is passed in `go.opentelemetry.io/otel/exporters/otlp/otlptrace/otlptracehttp`. (#5944)
- Fix incorrect metrics generated from callbacks when multiple readers are used in `go.opentelemetry.io/otel/sdk/metric`. (#5900)

### Removed

- Remove all examples under `go.opentelemetry.io/otel/example` as they are moved to [Contrib repository](https://github.com/open-telemetry/opentelemetry-go-contrib/tree/main/examples). (#5930)

## [1.31.0/0.53.0/0.7.0/0.0.10] 2024-10-11

### Added

- Add `go.opentelemetry.io/otel/sdk/metric/exemplar` package which includes `Exemplar`, `Filter`, `TraceBasedFilter`, `AlwaysOnFilter`, `HistogramReservoir`, `FixedSizeReservoir`, `Reservoir`, `Value` and `ValueType` types. These will be used for configuring the exemplar reservoir for the metrics sdk. (#5747, #5862)
- Add `WithExportBufferSize` option to log batch processor.(#5877)

### Changed

- Enable exemplars by default in `go.opentelemetry.io/otel/sdk/metric`. Exemplars can be disabled by setting `OTEL_METRICS_EXEMPLAR_FILTER=always_off` (#5778)
- `Logger.Enabled` in `go.opentelemetry.io/otel/log` now accepts a newly introduced `EnabledParameters` type instead of `Record`. (#5791)
- `FilterProcessor.Enabled` in `go.opentelemetry.io/otel/sdk/log/internal/x` now accepts `EnabledParameters` instead of `Record`. (#5791)
- The `Record` type in `go.opentelemetry.io/otel/log` is no longer comparable. (#5847)
- Performance improvements for the trace SDK `SetAttributes` method in `Span`. (#5864)
- Reduce memory allocations for the `Event` and `Link` lists in `Span`. (#5858)
- Performance improvements for the trace SDK `AddEvent`, `AddLink`, `RecordError` and `End` methods in `Span`. (#5874)

### Deprecated

- Deprecate all examples under `go.opentelemetry.io/otel/example` as they are moved to [Contrib repository](https://github.com/open-telemetry/opentelemetry-go-contrib/tree/main/examples). (#5854)

### Fixed

- The race condition for multiple `FixedSize` exemplar reservoirs identified in #5814 is resolved. (#5819)
- Fix log records duplication in case of heterogeneous resource attributes by correctly mapping each log record to it's resource and scope. (#5803)
- Fix timer channel drain to avoid hanging on Go 1.23. (#5868)
- Fix delegation for global meter providers, and panic when calling otel.SetMeterProvider. (#5827)
- Change the `reflect.TypeOf` to use a nil pointer to not allocate on the heap unless necessary. (#5827)

## [1.30.0/0.52.0/0.6.0/0.0.9] 2024-09-09

### Added

- Support `OTEL_EXPORTER_OTLP_LOGS_INSECURE` and `OTEL_EXPORTER_OTLP_INSECURE` environments in `go.opentelemetry.io/otel/exporters/otlp/otlplog/otlploggrpc`. (#5739)
- The `WithResource` option for `NewMeterProvider` now merges the provided resources with the ones from environment variables. (#5773)
- The `WithResource` option for `NewLoggerProvider` now merges the provided resources with the ones from environment variables. (#5773)
- Add UTF-8 support to `go.opentelemetry.io/otel/exporters/prometheus`. (#5755)

### Fixed

- Fix memory leak in the global `MeterProvider` when identical instruments are repeatedly created. (#5754)
- Fix panic on instruments creation when setting meter provider. (#5758)
- Fix an issue where `SetMeterProvider` in `go.opentelemetry.io/otel` might miss the delegation for instruments and registries. (#5780)

### Removed

- Drop support for [Go 1.21]. (#5736, #5740, #5800)

## [1.29.0/0.51.0/0.5.0] 2024-08-23

This release is the last to support [Go 1.21].
The next release will require at least [Go 1.22].

### Added

- Add MacOS ARM64 platform to the compatibility testing suite. (#5577)
- Add `InstrumentationScope` field to `SpanStub` in `go.opentelemetry.io/otel/sdk/trace/tracetest`, as a replacement for the deprecated `InstrumentationLibrary`. (#5627)
- Make the initial release of `go.opentelemetry.io/otel/exporters/otlp/otlplog/otlploggrpc`.
  This new module contains an OTLP exporter that transmits log telemetry using gRPC.
  This module is unstable and breaking changes may be introduced.
  See our [versioning policy](VERSIONING.md) for more information about these stability guarantees. (#5629)
- Add `Walk` function to `TraceState` in `go.opentelemetry.io/otel/trace` to iterate all the key-value pairs. (#5651)
- Bridge the trace state in `go.opentelemetry.io/otel/bridge/opencensus`. (#5651)
- Zero value of `SimpleProcessor` in `go.opentelemetry.io/otel/sdk/log` no longer panics. (#5665)
- The `FilterProcessor` interface type is added in `go.opentelemetry.io/otel/sdk/log/internal/x`.
  This is an optional and experimental interface that log `Processor`s can implement to instruct the `Logger` if a `Record` will be processed or not.
  It replaces the existing `Enabled` method that is removed from the `Processor` interface itself.
  It does not fall within the scope of the OpenTelemetry Go versioning and stability [policy](./VERSIONING.md) and it may be changed in backwards incompatible ways or removed in feature releases. (#5692)
- Support [Go 1.23]. (#5720)

### Changed

- `NewMemberRaw`, `NewKeyProperty` and `NewKeyValuePropertyRaw` in `go.opentelemetry.io/otel/baggage` allow UTF-8 string in key. (#5132)
- `Processor.OnEmit` in `go.opentelemetry.io/otel/sdk/log` now accepts a pointer to `Record` instead of a value so that the record modifications done in a processor are propagated to subsequent registered processors. (#5636)
- `SimpleProcessor.Enabled` in `go.opentelemetry.io/otel/sdk/log` now returns `false` if the exporter is `nil`. (#5665)
- Update the concurrency requirements of `Exporter` in `go.opentelemetry.io/otel/sdk/log`. (#5666)
- `SimpleProcessor` in `go.opentelemetry.io/otel/sdk/log` synchronizes `OnEmit` calls. (#5666)
- The `Processor` interface in `go.opentelemetry.io/otel/sdk/log` no longer includes the `Enabled` method.
  See the `FilterProcessor` interface type added in `go.opentelemetry.io/otel/sdk/log/internal/x` to continue providing this functionality. (#5692)
- The `SimpleProcessor` type in `go.opentelemetry.io/otel/sdk/log` is no longer comparable. (#5693)
- The `BatchProcessor` type in `go.opentelemetry.io/otel/sdk/log` is no longer comparable. (#5693)

### Fixed

- Correct comments for the priority of the `WithEndpoint` and `WithEndpointURL` options and their corresponding environment variables in `go.opentelemetry.io/otel/exporters/otlp/otlptrace/otlptracehttp`. (#5584)
- Pass the underlying error rather than a generic retry-able failure in `go.opentelemetry.io/otel/exporters/otlp/otlpmetric/otlpmetrichttp`, `go.opentelemetry.io/otel/exporters/otlp/otlplog/otlploghttp` and `go.opentelemetry.io/otel/exporters/otlp/otlptrace/otlptracehttp`. (#5541)
- Correct the `Tracer`, `Meter`, and `Logger` names used in `go.opentelemetry.io/otel/example/dice`. (#5612)
- Correct the `Tracer` names used in `go.opentelemetry.io/otel/example/namedtracer`. (#5612)
- Correct the `Tracer` name used in `go.opentelemetry.io/otel/example/opencensus`. (#5612)
- Correct the `Tracer` and `Meter` names used in `go.opentelemetry.io/otel/example/otel-collector`. (#5612)
- Correct the `Tracer` names used in `go.opentelemetry.io/otel/example/passthrough`. (#5612)
- Correct the `Meter` name used in `go.opentelemetry.io/otel/example/prometheus`. (#5612)
- Correct the `Tracer` names used in `go.opentelemetry.io/otel/example/zipkin`. (#5612)
- Correct comments for the priority of the `WithEndpoint` and `WithEndpointURL` options and their corresponding environment variables in `go.opentelemetry.io/otel/exporters/otlp/otlpmetric/otlpmetricgrpc` and `go.opentelemetry.io/otel/exporters/otlp/otlpmetric/otlpmetrichttp`. (#5641)
- Correct comments for the priority of the `WithEndpoint` and `WithEndpointURL` options and their corresponding environment variables in `go.opentelemetry.io/otel/exporters/otlp/otlplog/otlploghttp`. (#5650)
- Stop percent encoding header environment variables in `go.opentelemetry.io/otel/exporters/otlp/otlptrace/otlptracegrpc`, `go.opentelemetry.io/otel/exporters/otlp/otlptrace/otlptracehttp`, `go.opentelemetry.io/otel/exporters/otlp/otlpmetric/otlpmetricgrpc` and `go.opentelemetry.io/otel/exporters/otlp/otlpmetric/otlpmetrichttp` (#5705)
- Remove invalid environment variable header keys in `go.opentelemetry.io/otel/exporters/otlp/otlptrace/otlptracegrpc`, `go.opentelemetry.io/otel/exporters/otlp/otlptrace/otlptracehttp`, `go.opentelemetry.io/otel/exporters/otlp/otlpmetric/otlpmetricgrpc` and `go.opentelemetry.io/otel/exporters/otlp/otlpmetric/otlpmetrichttp` (#5705)

### Removed

- The `Enabled` method of the `SimpleProcessor` in `go.opentelemetry.io/otel/sdk/log` is removed. (#5692)
- The `Enabled` method of the `BatchProcessor` in `go.opentelemetry.io/otel/sdk/log` is removed. (#5692)

## [1.28.0/0.50.0/0.4.0] 2024-07-02

### Added

- The `IsEmpty` method is added to the `Instrument` type in `go.opentelemetry.io/otel/sdk/metric`.
  This method is used to check if an `Instrument` instance is a zero-value. (#5431)
- Store and provide the emitted `context.Context` in `ScopeRecords` of `go.opentelemetry.io/otel/sdk/log/logtest`. (#5468)
- The `go.opentelemetry.io/otel/semconv/v1.26.0` package.
  The package contains semantic conventions from the `v1.26.0` version of the OpenTelemetry Semantic Conventions. (#5476)
- The `AssertRecordEqual` method to `go.opentelemetry.io/otel/log/logtest` to allow comparison of two log records in tests. (#5499)
- The `WithHeaders` option to `go.opentelemetry.io/otel/exporters/zipkin` to allow configuring custom http headers while exporting spans. (#5530)

### Changed

- `Tracer.Start` in `go.opentelemetry.io/otel/trace/noop` no longer allocates a span for empty span context. (#5457)
- Upgrade `go.opentelemetry.io/otel/semconv/v1.25.0` to `go.opentelemetry.io/otel/semconv/v1.26.0` in `go.opentelemetry.io/otel/example/otel-collector`. (#5490)
- Upgrade `go.opentelemetry.io/otel/semconv/v1.25.0` to `go.opentelemetry.io/otel/semconv/v1.26.0` in `go.opentelemetry.io/otel/example/zipkin`. (#5490)
- Upgrade `go.opentelemetry.io/otel/semconv/v1.25.0` to `go.opentelemetry.io/otel/semconv/v1.26.0` in `go.opentelemetry.io/otel/exporters/zipkin`. (#5490)
  - The exporter no longer exports the deprecated "otel.library.name" or "otel.library.version" attributes.
- Upgrade `go.opentelemetry.io/otel/semconv/v1.25.0` to `go.opentelemetry.io/otel/semconv/v1.26.0` in `go.opentelemetry.io/otel/sdk/resource`. (#5490)
- Upgrade `go.opentelemetry.io/otel/semconv/v1.25.0` to `go.opentelemetry.io/otel/semconv/v1.26.0` in `go.opentelemetry.io/otel/sdk/trace`. (#5490)
- `SimpleProcessor.OnEmit` in `go.opentelemetry.io/otel/sdk/log` no longer allocates a slice which makes it possible to have a zero-allocation log processing using `SimpleProcessor`. (#5493)
- Use non-generic functions in the `Start` method of `"go.opentelemetry.io/otel/sdk/trace".Trace` to reduce memory allocation. (#5497)
- `service.instance.id` is populated for a `Resource` created with `"go.opentelemetry.io/otel/sdk/resource".Default` with a default value when `OTEL_GO_X_RESOURCE` is set. (#5520)
- Improve performance of metric instruments in `go.opentelemetry.io/otel/sdk/metric` by removing unnecessary calls to `time.Now`. (#5545)

### Fixed

- Log a warning to the OpenTelemetry internal logger when a `Record` in `go.opentelemetry.io/otel/sdk/log` drops an attribute due to a limit being reached. (#5376)
- Identify the `Tracer` returned from the global `TracerProvider` in `go.opentelemetry.io/otel/global` with its schema URL. (#5426)
- Identify the `Meter` returned from the global `MeterProvider` in `go.opentelemetry.io/otel/global` with its schema URL. (#5426)
- Log a warning to the OpenTelemetry internal logger when a `Span` in `go.opentelemetry.io/otel/sdk/trace` drops an attribute, event, or link due to a limit being reached. (#5434)
- Document instrument name requirements in `go.opentelemetry.io/otel/metric`. (#5435)
- Prevent random number generation data-race for experimental rand exemplars in `go.opentelemetry.io/otel/sdk/metric`. (#5456)
- Fix counting number of dropped attributes of `Record` in `go.opentelemetry.io/otel/sdk/log`. (#5464)
- Fix panic in baggage creation when a member contains `0x80` char in key or value. (#5494)
- Correct comments for the priority of the `WithEndpoint` and `WithEndpointURL` options and their corresponding environment variables in `go.opentelemetry.io/otel/exporters/otlp/otlptrace/otlptracegrpc`. (#5508)
- Retry trace and span ID generation if it generated an invalid one in `go.opentelemetry.io/otel/sdk/trace`. (#5514)
- Fix stale timestamps reported by the last-value aggregation. (#5517)
- Indicate the `Exporter` in `go.opentelemetry.io/otel/exporters/otlp/otlplog/otlploghttp` must be created by the `New` method. (#5521)
- Improved performance in all `{Bool,Int64,Float64,String}SliceValue` functions of `go.opentelemetry.io/attributes` by reducing the number of allocations. (#5549)
- Replace invalid percent-encoded octet sequences with replacement char in `go.opentelemetry.io/otel/baggage`. (#5528)

## [1.27.0/0.49.0/0.3.0] 2024-05-21

### Added

- Add example for `go.opentelemetry.io/otel/exporters/stdout/stdoutlog`. (#5242)
- Add `RecordFactory` in `go.opentelemetry.io/otel/sdk/log/logtest` to facilitate testing exporter and processor implementations. (#5258)
- Add `RecordFactory` in `go.opentelemetry.io/otel/log/logtest` to facilitate testing bridge implementations. (#5263)
- The count of dropped records from the `BatchProcessor` in `go.opentelemetry.io/otel/sdk/log` is logged. (#5276)
- Add metrics in the `otel-collector` example. (#5283)
- Add the synchronous gauge instrument to `go.opentelemetry.io/otel/metric`. (#5304)
  - An `int64` or `float64` synchronous gauge instrument can now be created from a `Meter`.
  - All implementations of the API (`go.opentelemetry.io/otel/metric/noop`, `go.opentelemetry.io/otel/sdk/metric`) are updated to support this instrument.
- Add logs to `go.opentelemetry.io/otel/example/dice`. (#5349)

### Changed

- The `Shutdown` method of `Exporter` in `go.opentelemetry.io/otel/exporters/stdout/stdouttrace` ignores the context cancellation and always returns `nil`. (#5189)
- The `ForceFlush` and `Shutdown` methods of the exporter returned by `New` in `go.opentelemetry.io/otel/exporters/stdout/stdoutmetric` ignore the context cancellation and always return `nil`. (#5189)
- Apply the value length limits to `Record` attributes in `go.opentelemetry.io/otel/sdk/log`. (#5230)
- De-duplicate map attributes added to a `Record` in `go.opentelemetry.io/otel/sdk/log`. (#5230)
- `go.opentelemetry.io/otel/exporters/stdout/stdoutlog` won't print timestamps when `WithoutTimestamps` option is set. (#5241)
- The `go.opentelemetry.io/otel/exporters/stdout/stdoutlog` exporter won't print `AttributeValueLengthLimit` and `AttributeCountLimit` fields now, instead it prints the `DroppedAttributes` field. (#5272)
- Improved performance in the `Stringer` implementation of `go.opentelemetry.io/otel/baggage.Member` by reducing the number of allocations. (#5286)
- Set the start time for last-value aggregates in `go.opentelemetry.io/otel/sdk/metric`. (#5305)
- The `Span` in `go.opentelemetry.io/otel/sdk/trace` will record links without span context if either non-empty `TraceState` or attributes are provided. (#5315)
- Upgrade all dependencies of `go.opentelemetry.io/otel/semconv/v1.24.0` to `go.opentelemetry.io/otel/semconv/v1.25.0`. (#5374)

### Fixed

- Comparison of unordered maps for `go.opentelemetry.io/otel/log.KeyValue` and `go.opentelemetry.io/otel/log.Value`. (#5306)
- Fix the empty output of `go.opentelemetry.io/otel/log.Value` in `go.opentelemetry.io/otel/exporters/stdout/stdoutlog`. (#5311)
- Split the behavior of `Recorder` in `go.opentelemetry.io/otel/log/logtest` so it behaves as a `LoggerProvider` only. (#5365)
- Fix wrong package name of the error message when parsing endpoint URL in `go.opentelemetry.io/otel/exporters/otlp/otlplog/otlploghttp`. (#5371)
- Identify the `Logger` returned from the global `LoggerProvider` in `go.opentelemetry.io/otel/log/global` with its schema URL. (#5375)

## [1.26.0/0.48.0/0.2.0-alpha] 2024-04-24

### Added

- Add `Recorder` in `go.opentelemetry.io/otel/log/logtest` to facilitate testing the log bridge implementations. (#5134)
- Add span flags to OTLP spans and links exported by `go.opentelemetry.io/otel/exporters/otlp/otlptrace`. (#5194)
- Make the initial alpha release of `go.opentelemetry.io/otel/sdk/log`.
  This new module contains the Go implementation of the OpenTelemetry Logs SDK.
  This module is unstable and breaking changes may be introduced.
  See our [versioning policy](VERSIONING.md) for more information about these stability guarantees. (#5240)
- Make the initial alpha release of `go.opentelemetry.io/otel/exporters/otlp/otlplog/otlploghttp`.
  This new module contains an OTLP exporter that transmits log telemetry using HTTP.
  This module is unstable and breaking changes may be introduced.
  See our [versioning policy](VERSIONING.md) for more information about these stability guarantees. (#5240)
- Make the initial alpha release of `go.opentelemetry.io/otel/exporters/stdout/stdoutlog`.
  This new module contains an exporter prints log records to STDOUT.
  This module is unstable and breaking changes may be introduced.
  See our [versioning policy](VERSIONING.md) for more information about these stability guarantees. (#5240)
- The `go.opentelemetry.io/otel/semconv/v1.25.0` package.
  The package contains semantic conventions from the `v1.25.0` version of the OpenTelemetry Semantic Conventions. (#5254)

### Changed

- Update `go.opentelemetry.io/proto/otlp` from v1.1.0 to v1.2.0. (#5177)
- Improve performance of baggage member character validation in `go.opentelemetry.io/otel/baggage`. (#5214)
- The `otel-collector` example now uses docker compose to bring up services instead of kubernetes. (#5244)

### Fixed

- Slice attribute values in `go.opentelemetry.io/otel/attribute` are now emitted as their JSON representation. (#5159)

## [1.25.0/0.47.0/0.0.8/0.1.0-alpha] 2024-04-05

### Added

- Add `WithProxy` option in `go.opentelemetry.io/otel/exporters/otlp/otlpmetric/otlpmetrichttp`. (#4906)
- Add `WithProxy` option in `go.opentelemetry.io/otel/exporters/otlp/otlpmetric/otlptracehttp`. (#4906)
- Add `AddLink` method to the `Span` interface in `go.opentelemetry.io/otel/trace`. (#5032)
- The `Enabled` method is added to the `Logger` interface in `go.opentelemetry.io/otel/log`.
  This method is used to notify users if a log record will be emitted or not. (#5071)
- Add `SeverityUndefined` `const` to `go.opentelemetry.io/otel/log`.
  This value represents an unset severity level. (#5072)
- Add `Empty` function in `go.opentelemetry.io/otel/log` to return a `KeyValue` for an empty value. (#5076)
- Add `go.opentelemetry.io/otel/log/global` to manage the global `LoggerProvider`.
  This package is provided with the anticipation that all functionality will be migrate to `go.opentelemetry.io/otel` when `go.opentelemetry.io/otel/log` stabilizes.
  At which point, users will be required to migrage their code, and this package will be deprecated then removed. (#5085)
- Add support for `Summary` metrics in the `go.opentelemetry.io/otel/exporters/otlp/otlpmetric/otlpmetrichttp` and `go.opentelemetry.io/otel/exporters/otlp/otlpmetric/otlpmetricgrpc` exporters. (#5100)
- Add `otel.scope.name` and `otel.scope.version` tags to spans exported by `go.opentelemetry.io/otel/exporters/zipkin`. (#5108)
- Add support for `AddLink` to `go.opentelemetry.io/otel/bridge/opencensus`. (#5116)
- Add `String` method to `Value` and `KeyValue` in `go.opentelemetry.io/otel/log`. (#5117)
- Add Exemplar support to `go.opentelemetry.io/otel/exporters/prometheus`. (#5111)
- Add metric semantic conventions to `go.opentelemetry.io/otel/semconv/v1.24.0`. Future `semconv` packages will include metric semantic conventions as well. (#4528)

### Changed

- `SpanFromContext` and `SpanContextFromContext` in `go.opentelemetry.io/otel/trace` no longer make a heap allocation when the passed context has no span. (#5049)
- `go.opentelemetry.io/otel/exporters/otlp/otlptrace/otlptracegrpc` and `go.opentelemetry.io/otel/exporters/otlp/otlpmetric/otlpmetricgrpc` now create a gRPC client in idle mode and with "dns" as the default resolver using [`grpc.NewClient`](https://pkg.go.dev/google.golang.org/grpc#NewClient). (#5151)
  Because of that `WithDialOption` ignores [`grpc.WithBlock`](https://pkg.go.dev/google.golang.org/grpc#WithBlock), [`grpc.WithTimeout`](https://pkg.go.dev/google.golang.org/grpc#WithTimeout), and [`grpc.WithReturnConnectionError`](https://pkg.go.dev/google.golang.org/grpc#WithReturnConnectionError).
  Notice that [`grpc.DialContext`](https://pkg.go.dev/google.golang.org/grpc#DialContext) which was used before is now deprecated.

### Fixed

- Clarify the documentation about equivalence guarantees for the `Set` and `Distinct` types in `go.opentelemetry.io/otel/attribute`. (#5027)
- Prevent default `ErrorHandler` self-delegation. (#5137)
- Update all dependencies to address [GO-2024-2687]. (#5139)

### Removed

- Drop support for [Go 1.20]. (#4967)

### Deprecated

- Deprecate `go.opentelemetry.io/otel/attribute.Sortable` type. (#4734)
- Deprecate `go.opentelemetry.io/otel/attribute.NewSetWithSortable` function. (#4734)
- Deprecate `go.opentelemetry.io/otel/attribute.NewSetWithSortableFiltered` function. (#4734)

## [1.24.0/0.46.0/0.0.1-alpha] 2024-02-23

This release is the last to support [Go 1.20].
The next release will require at least [Go 1.21].

### Added

- Support [Go 1.22]. (#4890)
- Add exemplar support to `go.opentelemetry.io/otel/exporters/otlp/otlpmetric/otlpmetricgrpc`. (#4900)
- Add exemplar support to `go.opentelemetry.io/otel/exporters/otlp/otlpmetric/otlpmetrichttp`. (#4900)
- The `go.opentelemetry.io/otel/log` module is added.
  This module includes OpenTelemetry Go's implementation of the Logs Bridge API.
  This module is in an alpha state, it is subject to breaking changes.
  See our [versioning policy](./VERSIONING.md) for more info. (#4961)
- Add ARM64 platform to the compatibility testing suite. (#4994)

### Fixed

- Fix registration of multiple callbacks when using the global meter provider from `go.opentelemetry.io/otel`. (#4945)
- Fix negative buckets in output of exponential histograms. (#4956)

## [1.23.1] 2024-02-07

### Fixed

- Register all callbacks passed during observable instrument creation instead of just the last one multiple times in `go.opentelemetry.io/otel/sdk/metric`. (#4888)

## [1.23.0] 2024-02-06

This release contains the first stable, `v1`, release of the following modules:

- `go.opentelemetry.io/otel/bridge/opencensus`
- `go.opentelemetry.io/otel/bridge/opencensus/test`
- `go.opentelemetry.io/otel/example/opencensus`
- `go.opentelemetry.io/otel/exporters/otlp/otlpmetric/otlpmetricgrpc`
- `go.opentelemetry.io/otel/exporters/otlp/otlpmetric/otlpmetrichttp`
- `go.opentelemetry.io/otel/exporters/stdout/stdoutmetric`

See our [versioning policy](VERSIONING.md) for more information about these stability guarantees.

### Added

- Add `WithEndpointURL` option to the `exporters/otlp/otlpmetric/otlpmetricgrpc`, `exporters/otlp/otlpmetric/otlpmetrichttp`, `exporters/otlp/otlptrace/otlptracegrpc` and `exporters/otlp/otlptrace/otlptracehttp` packages. (#4808)
- Experimental exemplar exporting is added to the metric SDK.
  See [metric documentation](./sdk/metric/internal/x/README.md#exemplars) for more information about this feature and how to enable it. (#4871)
- `ErrSchemaURLConflict` is added to `go.opentelemetry.io/otel/sdk/resource`.
  This error is returned when a merge of two `Resource`s with different (non-empty) schema URL is attempted. (#4876)

### Changed

- The `Merge` and `New` functions in `go.opentelemetry.io/otel/sdk/resource` now returns a partial result if there is a schema URL merge conflict.
  Instead of returning `nil` when two `Resource`s with different (non-empty) schema URLs are merged the merged `Resource`, along with the new `ErrSchemaURLConflict` error, is returned.
  It is up to the user to decide if they want to use the returned `Resource` or not.
  It may have desired attributes overwritten or include stale semantic conventions. (#4876)

### Fixed

- Fix `ContainerID` resource detection on systemd when cgroup path has a colon. (#4449)
- Fix `go.opentelemetry.io/otel/sdk/metric` to cache instruments to avoid leaking memory when the same instrument is created multiple times. (#4820)
- Fix missing `Mix` and `Max` values for `go.opentelemetry.io/otel/exporters/stdout/stdoutmetric` by introducing `MarshalText` and `MarshalJSON` for the `Extrema` type in `go.opentelemetry.io/sdk/metric/metricdata`. (#4827)

## [1.23.0-rc.1] 2024-01-18

This is a release candidate for the v1.23.0 release.
That release is expected to include the `v1` release of the following modules:

- `go.opentelemetry.io/otel/bridge/opencensus`
- `go.opentelemetry.io/otel/bridge/opencensus/test`
- `go.opentelemetry.io/otel/example/opencensus`
- `go.opentelemetry.io/otel/exporters/otlp/otlpmetric/otlpmetricgrpc`
- `go.opentelemetry.io/otel/exporters/otlp/otlpmetric/otlpmetrichttp`
- `go.opentelemetry.io/otel/exporters/stdout/stdoutmetric`

See our [versioning policy](VERSIONING.md) for more information about these stability guarantees.

## [1.22.0/0.45.0] 2024-01-17

### Added

- The `go.opentelemetry.io/otel/semconv/v1.22.0` package.
  The package contains semantic conventions from the `v1.22.0` version of the OpenTelemetry Semantic Conventions. (#4735)
- The `go.opentelemetry.io/otel/semconv/v1.23.0` package.
  The package contains semantic conventions from the `v1.23.0` version of the OpenTelemetry Semantic Conventions. (#4746)
- The `go.opentelemetry.io/otel/semconv/v1.23.1` package.
  The package contains semantic conventions from the `v1.23.1` version of the OpenTelemetry Semantic Conventions. (#4749)
- The `go.opentelemetry.io/otel/semconv/v1.24.0` package.
  The package contains semantic conventions from the `v1.24.0` version of the OpenTelemetry Semantic Conventions. (#4770)
- Add `WithResourceAsConstantLabels` option to apply resource attributes for every metric emitted by the Prometheus exporter. (#4733)
- Experimental cardinality limiting is added to the metric SDK.
  See [metric documentation](./sdk/metric/internal/x/README.md#cardinality-limit) for more information about this feature and how to enable it. (#4457)
- Add `NewMemberRaw` and `NewKeyValuePropertyRaw` in `go.opentelemetry.io/otel/baggage`. (#4804)

### Changed

- Upgrade all use of `go.opentelemetry.io/otel/semconv` to use `v1.24.0`. (#4754)
- Update transformations in `go.opentelemetry.io/otel/exporters/zipkin` to follow `v1.24.0` version of the OpenTelemetry specification. (#4754)
- Record synchronous measurements when the passed context is canceled instead of dropping in `go.opentelemetry.io/otel/sdk/metric`.
  If you do not want to make a measurement when the context is cancelled, you need to handle it yourself (e.g  `if ctx.Err() != nil`). (#4671)
- Improve `go.opentelemetry.io/otel/trace.TraceState`'s performance. (#4722)
- Improve `go.opentelemetry.io/otel/propagation.TraceContext`'s performance. (#4721)
- Improve `go.opentelemetry.io/otel/baggage` performance. (#4743)
- Improve performance of the `(*Set).Filter` method in `go.opentelemetry.io/otel/attribute` when the passed filter does not filter out any attributes from the set. (#4774)
- `Member.String` in `go.opentelemetry.io/otel/baggage` percent-encodes only when necessary. (#4775)
- Improve `go.opentelemetry.io/otel/trace.Span`'s performance when adding multiple attributes. (#4818)
- `Property.Value` in `go.opentelemetry.io/otel/baggage` now returns a raw string instead of a percent-encoded value. (#4804)

### Fixed

- Fix `Parse` in `go.opentelemetry.io/otel/baggage` to validate member value before percent-decoding. (#4755)
- Fix whitespace encoding of `Member.String` in `go.opentelemetry.io/otel/baggage`. (#4756)
- Fix observable not registered error when the asynchronous instrument has a drop aggregation in `go.opentelemetry.io/otel/sdk/metric`. (#4772)
- Fix baggage item key so that it is not canonicalized in `go.opentelemetry.io/otel/bridge/opentracing`. (#4776)
- Fix `go.opentelemetry.io/otel/bridge/opentracing` to properly handle baggage values that requires escaping during propagation. (#4804)
- Fix a bug where using multiple readers resulted in incorrect asynchronous counter values in `go.opentelemetry.io/otel/sdk/metric`. (#4742)

## [1.21.0/0.44.0] 2023-11-16

### Removed

- Remove the deprecated `go.opentelemetry.io/otel/bridge/opencensus.NewTracer`. (#4706)
- Remove the deprecated `go.opentelemetry.io/otel/exporters/otlp/otlpmetric` module. (#4707)
- Remove the deprecated `go.opentelemetry.io/otel/example/view` module. (#4708)
- Remove the deprecated `go.opentelemetry.io/otel/example/fib` module. (#4723)

### Fixed

- Do not parse non-protobuf responses in `go.opentelemetry.io/otel/exporters/otlp/otlpmetric/otlpmetrichttp`. (#4719)
- Do not parse non-protobuf responses in `go.opentelemetry.io/otel/exporters/otlp/otlptrace/otlptracehttp`. (#4719)

## [1.20.0/0.43.0] 2023-11-10

This release brings a breaking change for custom trace API implementations. Some interfaces (`TracerProvider`, `Tracer`, `Span`) now embed the `go.opentelemetry.io/otel/trace/embedded` types. Implementers need to update their implementations based on what they want the default behavior to be. See the "API Implementations" section of the [trace API] package documentation for more information about how to accomplish this.

### Added

- Add `go.opentelemetry.io/otel/bridge/opencensus.InstallTraceBridge`, which installs the OpenCensus trace bridge, and replaces `opencensus.NewTracer`. (#4567)
- Add scope version to trace and metric bridges in `go.opentelemetry.io/otel/bridge/opencensus`. (#4584)
- Add the `go.opentelemetry.io/otel/trace/embedded` package to be embedded in the exported trace API interfaces. (#4620)
- Add the `go.opentelemetry.io/otel/trace/noop` package as a default no-op implementation of the trace API. (#4620)
- Add context propagation in `go.opentelemetry.io/otel/example/dice`. (#4644)
- Add view configuration to `go.opentelemetry.io/otel/example/prometheus`. (#4649)
- Add `go.opentelemetry.io/otel/metric.WithExplicitBucketBoundaries`, which allows defining default explicit bucket boundaries when creating histogram instruments. (#4603)
- Add `Version` function in `go.opentelemetry.io/otel/exporters/otlp/otlpmetric/otlpmetricgrpc`. (#4660)
- Add `Version` function in `go.opentelemetry.io/otel/exporters/otlp/otlpmetric/otlpmetrichttp`. (#4660)
- Add Summary, SummaryDataPoint, and QuantileValue to `go.opentelemetry.io/sdk/metric/metricdata`. (#4622)
- `go.opentelemetry.io/otel/bridge/opencensus.NewMetricProducer` now supports exemplars from OpenCensus. (#4585)
- Add support for `WithExplicitBucketBoundaries` in `go.opentelemetry.io/otel/sdk/metric`. (#4605)
- Add support for Summary metrics in `go.opentelemetry.io/otel/bridge/opencensus`. (#4668)

### Deprecated

- Deprecate `go.opentelemetry.io/otel/bridge/opencensus.NewTracer` in favor of `opencensus.InstallTraceBridge`. (#4567)
- Deprecate `go.opentelemetry.io/otel/example/fib` package is in favor of `go.opentelemetry.io/otel/example/dice`. (#4618)
- Deprecate `go.opentelemetry.io/otel/trace.NewNoopTracerProvider`.
  Use the added `NewTracerProvider` function in `go.opentelemetry.io/otel/trace/noop` instead. (#4620)
- Deprecate `go.opentelemetry.io/otel/example/view` package in favor of `go.opentelemetry.io/otel/example/prometheus`. (#4649)
- Deprecate `go.opentelemetry.io/otel/exporters/otlp/otlpmetric`. (#4693)

### Changed

- `go.opentelemetry.io/otel/bridge/opencensus.NewMetricProducer` returns a `*MetricProducer` struct instead of the metric.Producer interface. (#4583)
- The `TracerProvider` in `go.opentelemetry.io/otel/trace` now embeds the `go.opentelemetry.io/otel/trace/embedded.TracerProvider` type.
  This extends the `TracerProvider` interface and is is a breaking change for any existing implementation.
  Implementers need to update their implementations based on what they want the default behavior of the interface to be.
  See the "API Implementations" section of the `go.opentelemetry.io/otel/trace` package documentation for more information about how to accomplish this. (#4620)
- The `Tracer` in `go.opentelemetry.io/otel/trace` now embeds the `go.opentelemetry.io/otel/trace/embedded.Tracer` type.
  This extends the `Tracer` interface and is is a breaking change for any existing implementation.
  Implementers need to update their implementations based on what they want the default behavior of the interface to be.
  See the "API Implementations" section of the `go.opentelemetry.io/otel/trace` package documentation for more information about how to accomplish this. (#4620)
- The `Span` in `go.opentelemetry.io/otel/trace` now embeds the `go.opentelemetry.io/otel/trace/embedded.Span` type.
  This extends the `Span` interface and is is a breaking change for any existing implementation.
  Implementers need to update their implementations based on what they want the default behavior of the interface to be.
  See the "API Implementations" section of the `go.opentelemetry.io/otel/trace` package documentation for more information about how to accomplish this. (#4620)
- `go.opentelemetry.io/otel/exporters/otlp/otlpmetric/otlpmetricgrpc` does no longer depend on `go.opentelemetry.io/otel/exporters/otlp/otlpmetric`. (#4660)
- `go.opentelemetry.io/otel/exporters/otlp/otlpmetric/otlpmetrichttp` does no longer depend on `go.opentelemetry.io/otel/exporters/otlp/otlpmetric`. (#4660)
- Retry for `502 Bad Gateway` and `504 Gateway Timeout` HTTP statuses in `go.opentelemetry.io/otel/exporters/otlp/otlpmetric/otlpmetrichttp`. (#4670)
- Retry for `502 Bad Gateway` and `504 Gateway Timeout` HTTP statuses in `go.opentelemetry.io/otel/exporters/otlp/otlptrace/otlptracehttp`. (#4670)
- Retry for `RESOURCE_EXHAUSTED` only if RetryInfo is returned in `go.opentelemetry.io/otel/exporters/otlp/otlpmetric/otlpmetricgrpc`. (#4669)
- Retry for `RESOURCE_EXHAUSTED` only if RetryInfo is returned in `go.opentelemetry.io/otel/exporters/otlp/otlptrace/otlptracegrpc`. (#4669)
- Retry temporary HTTP request failures in `go.opentelemetry.io/otel/exporters/otlp/otlpmetric/otlpmetrichttp`. (#4679)
- Retry temporary HTTP request failures in `go.opentelemetry.io/otel/exporters/otlp/otlptrace/otlptracehttp`. (#4679)

### Fixed

- Fix improper parsing of characters such us `+`, `/` by `Parse` in `go.opentelemetry.io/otel/baggage` as they were rendered as a whitespace. (#4667)
- Fix improper parsing of characters such us `+`, `/` passed via `OTEL_RESOURCE_ATTRIBUTES` in `go.opentelemetry.io/otel/sdk/resource` as they were rendered as a whitespace. (#4699)
- Fix improper parsing of characters such us `+`, `/` passed via `OTEL_EXPORTER_OTLP_HEADERS` and `OTEL_EXPORTER_OTLP_METRICS_HEADERS` in `go.opentelemetry.io/otel/exporters/otlp/otlpmetric/otlpmetricgrpc` as they were rendered as a whitespace. (#4699)
- Fix improper parsing of characters such us `+`, `/` passed via `OTEL_EXPORTER_OTLP_HEADERS` and `OTEL_EXPORTER_OTLP_METRICS_HEADERS` in `go.opentelemetry.io/otel/exporters/otlp/otlpmetric/otlpmetrichttp` as they were rendered as a whitespace. (#4699)
- Fix improper parsing of characters such us `+`, `/` passed via `OTEL_EXPORTER_OTLP_HEADERS` and `OTEL_EXPORTER_OTLP_TRACES_HEADERS` in `go.opentelemetry.io/otel/exporters/otlp/otlpmetric/otlptracegrpc` as they were rendered as a whitespace. (#4699)
- Fix improper parsing of characters such us `+`, `/` passed via `OTEL_EXPORTER_OTLP_HEADERS` and `OTEL_EXPORTER_OTLP_TRACES_HEADERS` in `go.opentelemetry.io/otel/exporters/otlp/otlpmetric/otlptracehttp` as they were rendered as a whitespace. (#4699)
- In `go.opentelemetry.op/otel/exporters/prometheus`, the exporter no longer `Collect`s metrics after `Shutdown` is invoked. (#4648)
- Fix documentation for `WithCompressor` in `go.opentelemetry.io/otel/exporters/otlp/otlptrace/otlptracegrpc`. (#4695)
- Fix documentation for `WithCompressor` in `go.opentelemetry.io/otel/exporters/otlp/otlpmetric/otlpmetricgrpc`. (#4695)

## [1.19.0/0.42.0/0.0.7] 2023-09-28

This release contains the first stable release of the OpenTelemetry Go [metric SDK].
Our project stability guarantees now apply to the `go.opentelemetry.io/otel/sdk/metric` package.
See our [versioning policy](VERSIONING.md) for more information about these stability guarantees.

### Added

- Add the "Roll the dice" getting started application example in `go.opentelemetry.io/otel/example/dice`. (#4539)
- The `WithWriter` and `WithPrettyPrint` options to `go.opentelemetry.io/otel/exporters/stdout/stdoutmetric` to set a custom `io.Writer`, and allow displaying the output in human-readable JSON. (#4507)

### Changed

- Allow '/' characters in metric instrument names. (#4501)
- The exporter in `go.opentelemetry.io/otel/exporters/stdout/stdoutmetric` does not prettify its output by default anymore. (#4507)
- Upgrade `gopkg.io/yaml` from `v2` to `v3` in `go.opentelemetry.io/otel/schema`. (#4535)

### Fixed

- In `go.opentelemetry.op/otel/exporters/prometheus`, don't try to create the Prometheus metric on every `Collect` if we know the scope is invalid. (#4499)

### Removed

- Remove `"go.opentelemetry.io/otel/bridge/opencensus".NewMetricExporter`, which is replaced by `NewMetricProducer`. (#4566)

## [1.19.0-rc.1/0.42.0-rc.1] 2023-09-14

This is a release candidate for the v1.19.0/v0.42.0 release.
That release is expected to include the `v1` release of the OpenTelemetry Go metric SDK and will provide stability guarantees of that SDK.
See our [versioning policy](VERSIONING.md) for more information about these stability guarantees.

### Changed

- Allow '/' characters in metric instrument names. (#4501)

### Fixed

- In `go.opentelemetry.op/otel/exporters/prometheus`, don't try to create the prometheus metric on every `Collect` if we know the scope is invalid. (#4499)

## [1.18.0/0.41.0/0.0.6] 2023-09-12

This release drops the compatibility guarantee of [Go 1.19].

### Added

- Add `WithProducer` option in `go.opentelemetry.op/otel/exporters/prometheus` to restore the ability to register producers on the prometheus exporter's manual reader. (#4473)
- Add `IgnoreValue` option in `go.opentelemetry.io/otel/sdk/metric/metricdata/metricdatatest` to allow ignoring values when comparing metrics. (#4447)

### Changed

- Use a `TestingT` interface instead of `*testing.T` struct in `go.opentelemetry.io/otel/sdk/metric/metricdata/metricdatatest`. (#4483)

### Deprecated

- The `NewMetricExporter` in `go.opentelemetry.io/otel/bridge/opencensus` was deprecated in `v0.35.0` (#3541).
  The deprecation notice format for the function has been corrected to trigger Go documentation and build tooling. (#4470)

### Removed

- Removed the deprecated `go.opentelemetry.io/otel/exporters/jaeger` package. (#4467)
- Removed the deprecated `go.opentelemetry.io/otel/example/jaeger` package. (#4467)
- Removed the deprecated `go.opentelemetry.io/otel/sdk/metric/aggregation` package. (#4468)
- Removed the deprecated internal packages in `go.opentelemetry.io/otel/exporters/otlp` and its sub-packages. (#4469)
- Dropped guaranteed support for versions of Go less than 1.20. (#4481)

## [1.17.0/0.40.0/0.0.5] 2023-08-28

### Added

- Export the `ManualReader` struct in `go.opentelemetry.io/otel/sdk/metric`. (#4244)
- Export the `PeriodicReader` struct in `go.opentelemetry.io/otel/sdk/metric`. (#4244)
- Add support for exponential histogram aggregations.
  A histogram can be configured as an exponential histogram using a view with `"go.opentelemetry.io/otel/sdk/metric".ExponentialHistogram` as the aggregation. (#4245)
- Export the `Exporter` struct in `go.opentelemetry.io/otel/exporters/otlp/otlpmetric/otlpmetricgrpc`. (#4272)
- Export the `Exporter` struct in `go.opentelemetry.io/otel/exporters/otlp/otlpmetric/otlpmetrichttp`. (#4272)
- The exporters in `go.opentelemetry.io/otel/exporters/otlp/otlpmetric` now support the `OTEL_EXPORTER_OTLP_METRICS_TEMPORALITY_PREFERENCE` environment variable. (#4287)
- Add `WithoutCounterSuffixes` option in `go.opentelemetry.io/otel/exporters/prometheus` to disable addition of `_total` suffixes. (#4306)
- Add info and debug logging to the metric SDK in `go.opentelemetry.io/otel/sdk/metric`. (#4315)
- The `go.opentelemetry.io/otel/semconv/v1.21.0` package.
  The package contains semantic conventions from the `v1.21.0` version of the OpenTelemetry Semantic Conventions. (#4362)
- Accept 201 to 299 HTTP status as success in `go.opentelemetry.io/otel/exporters/otlp/otlpmetric/otlpmetrichttp` and `go.opentelemetry.io/otel/exporters/otlp/otlptrace/otlptracehttp`. (#4365)
- Document the `Temporality` and `Aggregation` methods of the `"go.opentelemetry.io/otel/sdk/metric".Exporter"` need to be concurrent safe. (#4381)
- Expand the set of units supported by the Prometheus exporter, and don't add unit suffixes if they are already present in `go.opentelemetry.op/otel/exporters/prometheus` (#4374)
- Move the `Aggregation` interface and its implementations from `go.opentelemetry.io/otel/sdk/metric/aggregation` to `go.opentelemetry.io/otel/sdk/metric`. (#4435)
- The exporters in `go.opentelemetry.io/otel/exporters/otlp/otlpmetric` now support the `OTEL_EXPORTER_OTLP_METRICS_DEFAULT_HISTOGRAM_AGGREGATION` environment variable. (#4437)
- Add the `NewAllowKeysFilter` and `NewDenyKeysFilter` functions to `go.opentelemetry.io/otel/attribute` to allow convenient creation of allow-keys and deny-keys filters. (#4444)
- Support Go 1.21. (#4463)

### Changed

- Starting from `v1.21.0` of semantic conventions, `go.opentelemetry.io/otel/semconv/{version}/httpconv` and `go.opentelemetry.io/otel/semconv/{version}/netconv` packages will no longer be published. (#4145)
- Log duplicate instrument conflict at a warning level instead of info in `go.opentelemetry.io/otel/sdk/metric`. (#4202)
- Return an error on the creation of new instruments in `go.opentelemetry.io/otel/sdk/metric` if their name doesn't pass regexp validation. (#4210)
- `NewManualReader` in `go.opentelemetry.io/otel/sdk/metric` returns `*ManualReader` instead of `Reader`. (#4244)
- `NewPeriodicReader` in `go.opentelemetry.io/otel/sdk/metric` returns `*PeriodicReader` instead of `Reader`. (#4244)
- Count the Collect time in the `PeriodicReader` timeout in `go.opentelemetry.io/otel/sdk/metric`. (#4221)
- The function `New` in `go.opentelemetry.io/otel/exporters/otlp/otlpmetric/otlpmetricgrpc` returns `*Exporter` instead of `"go.opentelemetry.io/otel/sdk/metric".Exporter`. (#4272)
- The function `New` in `go.opentelemetry.io/otel/exporters/otlp/otlpmetric/otlpmetrichttp` returns `*Exporter` instead of `"go.opentelemetry.io/otel/sdk/metric".Exporter`. (#4272)
- If an attribute set is omitted from an async callback, the previous value will no longer be exported in `go.opentelemetry.io/otel/sdk/metric`. (#4290)
- If an attribute set is observed multiple times in an async callback in `go.opentelemetry.io/otel/sdk/metric`, the values will be summed instead of the last observation winning. (#4289)
- Allow the explicit bucket histogram aggregation to be used for the up-down counter, observable counter, observable up-down counter, and observable gauge in the `go.opentelemetry.io/otel/sdk/metric` package. (#4332)
- Restrict `Meter`s in `go.opentelemetry.io/otel/sdk/metric` to only register and collect instruments it created. (#4333)
- `PeriodicReader.Shutdown` and `PeriodicReader.ForceFlush` in `go.opentelemetry.io/otel/sdk/metric` now apply the periodic reader's timeout to the operation if the user provided context does not contain a deadline. (#4356, #4377)
- Upgrade all use of `go.opentelemetry.io/otel/semconv` to use `v1.21.0`. (#4408)
- Increase instrument name maximum length from 63 to 255 characters in `go.opentelemetry.io/otel/sdk/metric`. (#4434)
- Add `go.opentelemetry.op/otel/sdk/metric.WithProducer` as an `Option` for `"go.opentelemetry.io/otel/sdk/metric".NewManualReader` and `"go.opentelemetry.io/otel/sdk/metric".NewPeriodicReader`. (#4346)

### Removed

- Remove `Reader.RegisterProducer` in `go.opentelemetry.io/otel/metric`.
  Use the added `WithProducer` option instead. (#4346)
- Remove `Reader.ForceFlush` in `go.opentelemetry.io/otel/metric`.
  Notice that `PeriodicReader.ForceFlush` is still available. (#4375)

### Fixed

- Correctly format log messages from the `go.opentelemetry.io/otel/exporters/zipkin` exporter. (#4143)
- Log an error for calls to `NewView` in `go.opentelemetry.io/otel/sdk/metric` that have empty criteria. (#4307)
- Fix `"go.opentelemetry.io/otel/sdk/resource".WithHostID()` to not set an empty `host.id`. (#4317)
- Use the instrument identifying fields to cache aggregators and determine duplicate instrument registrations in `go.opentelemetry.io/otel/sdk/metric`. (#4337)
- Detect duplicate instruments for case-insensitive names in `go.opentelemetry.io/otel/sdk/metric`. (#4338)
- The `ManualReader` will not panic if `AggregationSelector` returns `nil` in `go.opentelemetry.io/otel/sdk/metric`. (#4350)
- If a `Reader`'s `AggregationSelector` returns `nil` or `DefaultAggregation` the pipeline will use the default aggregation. (#4350)
- Log a suggested view that fixes instrument conflicts in `go.opentelemetry.io/otel/sdk/metric`. (#4349)
- Fix possible panic, deadlock and race condition in batch span processor in `go.opentelemetry.io/otel/sdk/trace`. (#4353)
- Improve context cancellation handling in batch span processor's `ForceFlush` in  `go.opentelemetry.io/otel/sdk/trace`. (#4369)
- Decouple `go.opentelemetry.io/otel/exporters/otlp/otlptrace/internal` from `go.opentelemetry.io/otel/exporters/otlp/internal` using gotmpl. (#4397, #3846)
- Decouple `go.opentelemetry.io/otel/exporters/otlp/otlpmetric/otlpmetricgrpc/internal` from `go.opentelemetry.io/otel/exporters/otlp/internal` and `go.opentelemetry.io/otel/exporters/otlp/otlpmetric/internal` using gotmpl. (#4404, #3846)
- Decouple `go.opentelemetry.io/otel/exporters/otlp/otlpmetric/otlpmetrichttp/internal` from `go.opentelemetry.io/otel/exporters/otlp/internal` and `go.opentelemetry.io/otel/exporters/otlp/otlpmetric/internal` using gotmpl. (#4407, #3846)
- Decouple `go.opentelemetry.io/otel/exporters/otlp/otlptrace/otlptracegrpc/internal` from `go.opentelemetry.io/otel/exporters/otlp/internal` and `go.opentelemetry.io/otel/exporters/otlp/otlptrace/internal` using gotmpl. (#4400, #3846)
- Decouple `go.opentelemetry.io/otel/exporters/otlp/otlptrace/otlptracehttp/internal` from `go.opentelemetry.io/otel/exporters/otlp/internal` and `go.opentelemetry.io/otel/exporters/otlp/otlptrace/internal` using gotmpl. (#4401, #3846)
- Do not block the metric SDK when OTLP metric exports are blocked in `go.opentelemetry.io/otel/exporters/otlp/otlpmetric/otlpmetricgrpc` and `go.opentelemetry.io/otel/exporters/otlp/otlpmetric/otlpmetrichttp`. (#3925, #4395)
- Do not append `_total` if the counter already has that suffix for the Prometheus exproter in `go.opentelemetry.io/otel/exporter/prometheus`. (#4373)
- Fix resource detection data race in `go.opentelemetry.io/otel/sdk/resource`. (#4409)
- Use the first-seen instrument name during instrument name conflicts in `go.opentelemetry.io/otel/sdk/metric`. (#4428)

### Deprecated

- The `go.opentelemetry.io/otel/exporters/jaeger` package is deprecated.
  OpenTelemetry dropped support for Jaeger exporter in July 2023.
  Use `go.opentelemetry.io/otel/exporters/otlp/otlptrace/otlptracehttp`
  or `go.opentelemetry.io/otel/exporters/otlp/otlptrace/otlptracegrpc` instead. (#4423)
- The `go.opentelemetry.io/otel/example/jaeger` package is deprecated. (#4423)
- The `go.opentelemetry.io/otel/exporters/otlp/otlpmetric/internal` package is deprecated. (#4420)
- The `go.opentelemetry.io/otel/exporters/otlp/otlpmetric/internal/oconf` package is deprecated. (#4420)
- The `go.opentelemetry.io/otel/exporters/otlp/otlpmetric/internal/otest` package is deprecated. (#4420)
- The `go.opentelemetry.io/otel/exporters/otlp/otlpmetric/internal/transform` package is deprecated. (#4420)
- The `go.opentelemetry.io/otel/exporters/otlp/internal` package is deprecated. (#4421)
- The `go.opentelemetry.io/otel/exporters/otlp/internal/envconfig` package is deprecated. (#4421)
- The `go.opentelemetry.io/otel/exporters/otlp/internal/retry` package is deprecated. (#4421)
- The `go.opentelemetry.io/otel/exporters/otlp/otlptrace/internal` package is deprecated. (#4425)
- The `go.opentelemetry.io/otel/exporters/otlp/otlptrace/internal/envconfig` package is deprecated. (#4425)
- The `go.opentelemetry.io/otel/exporters/otlp/otlptrace/internal/otlpconfig` package is deprecated. (#4425)
- The `go.opentelemetry.io/otel/exporters/otlp/otlptrace/internal/otlptracetest` package is deprecated. (#4425)
- The `go.opentelemetry.io/otel/exporters/otlp/otlptrace/internal/retry` package is deprecated. (#4425)
- The `go.opentelemetry.io/otel/sdk/metric/aggregation` package is deprecated.
  Use the aggregation types added to `go.opentelemetry.io/otel/sdk/metric` instead. (#4435)

## [1.16.0/0.39.0] 2023-05-18

This release contains the first stable release of the OpenTelemetry Go [metric API].
Our project stability guarantees now apply to the `go.opentelemetry.io/otel/metric` package.
See our [versioning policy](VERSIONING.md) for more information about these stability guarantees.

### Added

- The `go.opentelemetry.io/otel/semconv/v1.19.0` package.
  The package contains semantic conventions from the `v1.19.0` version of the OpenTelemetry specification. (#3848)
- The `go.opentelemetry.io/otel/semconv/v1.20.0` package.
  The package contains semantic conventions from the `v1.20.0` version of the OpenTelemetry specification. (#4078)
- The Exponential Histogram data types in `go.opentelemetry.io/otel/sdk/metric/metricdata`. (#4165)
- OTLP metrics exporter now supports the Exponential Histogram Data Type. (#4222)
- Fix serialization of `time.Time` zero values in `go.opentelemetry.io/otel/exporters/otlp/otlpmetric/otlpmetricgrpc` and `go.opentelemetry.io/otel/exporters/otlp/otlpmetric/otlpmetrichttp` packages. (#4271)

### Changed

- Use `strings.Cut()` instead of `string.SplitN()` for better readability and memory use. (#4049)
- `MeterProvider` returns noop meters once it has been shutdown. (#4154)

### Removed

- The deprecated `go.opentelemetry.io/otel/metric/instrument` package is removed.
  Use `go.opentelemetry.io/otel/metric` instead. (#4055)

### Fixed

- Fix build for BSD based systems in `go.opentelemetry.io/otel/sdk/resource`. (#4077)

## [1.16.0-rc.1/0.39.0-rc.1] 2023-05-03

This is a release candidate for the v1.16.0/v0.39.0 release.
That release is expected to include the `v1` release of the OpenTelemetry Go metric API and will provide stability guarantees of that API.
See our [versioning policy](VERSIONING.md) for more information about these stability guarantees.

### Added

- Support global `MeterProvider` in `go.opentelemetry.io/otel`. (#4039)
  - Use `Meter` for a `metric.Meter` from the global `metric.MeterProvider`.
  - Use `GetMeterProivder` for a global `metric.MeterProvider`.
  - Use `SetMeterProivder` to set the global `metric.MeterProvider`.

### Changed

- Move the `go.opentelemetry.io/otel/metric` module to the `stable-v1` module set.
  This stages the metric API to be released as a stable module. (#4038)

### Removed

- The `go.opentelemetry.io/otel/metric/global` package is removed.
  Use `go.opentelemetry.io/otel` instead. (#4039)

## [1.15.1/0.38.1] 2023-05-02

### Fixed

- Remove unused imports from `sdk/resource/host_id_bsd.go` which caused build failures. (#4040, #4041)

## [1.15.0/0.38.0] 2023-04-27

### Added

- The `go.opentelemetry.io/otel/metric/embedded` package. (#3916)
- The `Version` function to `go.opentelemetry.io/otel/sdk` to return the SDK version. (#3949)
- Add a `WithNamespace` option to `go.opentelemetry.io/otel/exporters/prometheus` to allow users to prefix metrics with a namespace. (#3970)
- The following configuration types were added to `go.opentelemetry.io/otel/metric/instrument` to be used in the configuration of measurement methods. (#3971)
  - The `AddConfig` used to hold configuration for addition measurements
    - `NewAddConfig` used to create a new `AddConfig`
    - `AddOption` used to configure an `AddConfig`
  - The `RecordConfig` used to hold configuration for recorded measurements
    - `NewRecordConfig` used to create a new `RecordConfig`
    - `RecordOption` used to configure a `RecordConfig`
  - The `ObserveConfig` used to hold configuration for observed measurements
    - `NewObserveConfig` used to create a new `ObserveConfig`
    - `ObserveOption` used to configure an `ObserveConfig`
- `WithAttributeSet` and `WithAttributes` are added to `go.opentelemetry.io/otel/metric/instrument`.
  They return an option used during a measurement that defines the attribute Set associated with the measurement. (#3971)
- The `Version` function to `go.opentelemetry.io/otel/exporters/otlp/otlpmetric` to return the OTLP metrics client version. (#3956)
- The `Version` function to `go.opentelemetry.io/otel/exporters/otlp/otlptrace` to return the OTLP trace client version. (#3956)

### Changed

- The `Extrema` in `go.opentelemetry.io/otel/sdk/metric/metricdata` is redefined with a generic argument of `[N int64 | float64]`. (#3870)
- Update all exported interfaces from `go.opentelemetry.io/otel/metric` to embed their corresponding interface from `go.opentelemetry.io/otel/metric/embedded`.
  This adds an implementation requirement to set the interface default behavior for unimplemented methods. (#3916)
- Move No-Op implementation from `go.opentelemetry.io/otel/metric` into its own package `go.opentelemetry.io/otel/metric/noop`. (#3941)
  - `metric.NewNoopMeterProvider` is replaced with `noop.NewMeterProvider`
- Add all the methods from `"go.opentelemetry.io/otel/trace".SpanContext` to `bridgeSpanContext` by embedding `otel.SpanContext` in `bridgeSpanContext`. (#3966)
- Wrap `UploadMetrics` error in `go.opentelemetry.io/otel/exporters/otlp/otlpmetric/` to improve error message when encountering generic grpc errors. (#3974)
- The measurement methods for all instruments in `go.opentelemetry.io/otel/metric/instrument` accept an option instead of the variadic `"go.opentelemetry.io/otel/attribute".KeyValue`. (#3971)
  - The `Int64Counter.Add` method now accepts `...AddOption`
  - The `Float64Counter.Add` method now accepts `...AddOption`
  - The `Int64UpDownCounter.Add` method now accepts `...AddOption`
  - The `Float64UpDownCounter.Add` method now accepts `...AddOption`
  - The `Int64Histogram.Record` method now accepts `...RecordOption`
  - The `Float64Histogram.Record` method now accepts `...RecordOption`
  - The `Int64Observer.Observe` method now accepts `...ObserveOption`
  - The `Float64Observer.Observe` method now accepts `...ObserveOption`
- The `Observer` methods in `go.opentelemetry.io/otel/metric` accept an option instead of the variadic `"go.opentelemetry.io/otel/attribute".KeyValue`. (#3971)
  - The `Observer.ObserveInt64` method now accepts `...ObserveOption`
  - The `Observer.ObserveFloat64` method now accepts `...ObserveOption`
- Move global metric back to `go.opentelemetry.io/otel/metric/global` from `go.opentelemetry.io/otel`. (#3986)

### Fixed

- `TracerProvider` allows calling `Tracer()` while it's shutting down.
  It used to deadlock. (#3924)
- Use the SDK version for the Telemetry SDK resource detector in `go.opentelemetry.io/otel/sdk/resource`. (#3949)
- Fix a data race in `SpanProcessor` returned by `NewSimpleSpanProcessor` in `go.opentelemetry.io/otel/sdk/trace`. (#3951)
- Automatically figure out the default aggregation with `aggregation.Default`. (#3967)

### Deprecated

- The `go.opentelemetry.io/otel/metric/instrument` package is deprecated.
  Use the equivalent types added to `go.opentelemetry.io/otel/metric` instead. (#4018)

## [1.15.0-rc.2/0.38.0-rc.2] 2023-03-23

This is a release candidate for the v1.15.0/v0.38.0 release.
That release will include the `v1` release of the OpenTelemetry Go metric API and will provide stability guarantees of that API.
See our [versioning policy](VERSIONING.md) for more information about these stability guarantees.

### Added

- The `WithHostID` option to `go.opentelemetry.io/otel/sdk/resource`. (#3812)
- The `WithoutTimestamps` option to `go.opentelemetry.io/otel/exporters/stdout/stdoutmetric` to sets all timestamps to zero. (#3828)
- The new `Exemplar` type is added to `go.opentelemetry.io/otel/sdk/metric/metricdata`.
  Both the `DataPoint` and `HistogramDataPoint` types from that package have a new field of `Exemplars` containing the sampled exemplars for their timeseries. (#3849)
- Configuration for each metric instrument in `go.opentelemetry.io/otel/sdk/metric/instrument`. (#3895)
- The internal logging introduces a warning level verbosity equal to `V(1)`. (#3900)
- Added a log message warning about usage of `SimpleSpanProcessor` in production environments. (#3854)

### Changed

- Optimize memory allocation when creation a new `Set` using `NewSet` or `NewSetWithFiltered` in `go.opentelemetry.io/otel/attribute`. (#3832)
- Optimize memory allocation when creation new metric instruments in `go.opentelemetry.io/otel/sdk/metric`. (#3832)
- Avoid creating new objects on all calls to `WithDeferredSetup` and `SkipContextSetup` in OpenTracing bridge. (#3833)
- The `New` and `Detect` functions from `go.opentelemetry.io/otel/sdk/resource` return errors that wrap underlying errors instead of just containing the underlying error strings. (#3844)
- Both the `Histogram` and `HistogramDataPoint` are redefined with a generic argument of `[N int64 | float64]` in `go.opentelemetry.io/otel/sdk/metric/metricdata`. (#3849)
- The metric `Export` interface from `go.opentelemetry.io/otel/sdk/metric` accepts a `*ResourceMetrics` instead of `ResourceMetrics`. (#3853)
- Rename `Asynchronous` to `Observable` in `go.opentelemetry.io/otel/metric/instrument`. (#3892)
- Rename `Int64ObserverOption` to `Int64ObservableOption` in `go.opentelemetry.io/otel/metric/instrument`. (#3895)
- Rename `Float64ObserverOption` to `Float64ObservableOption` in `go.opentelemetry.io/otel/metric/instrument`. (#3895)
- The internal logging changes the verbosity level of info to `V(4)`, the verbosity level of debug to `V(8)`. (#3900)

### Fixed

- `TracerProvider` consistently doesn't allow to register a `SpanProcessor` after shutdown. (#3845)

### Removed

- The deprecated `go.opentelemetry.io/otel/metric/global` package is removed. (#3829)
- The unneeded `Synchronous` interface in `go.opentelemetry.io/otel/metric/instrument` was removed. (#3892)
- The `Float64ObserverConfig` and `NewFloat64ObserverConfig` in `go.opentelemetry.io/otel/sdk/metric/instrument`.
  Use the added `float64` instrument configuration instead. (#3895)
- The `Int64ObserverConfig` and `NewInt64ObserverConfig` in `go.opentelemetry.io/otel/sdk/metric/instrument`.
  Use the added `int64` instrument configuration instead. (#3895)
- The `NewNoopMeter` function in `go.opentelemetry.io/otel/metric`, use `NewMeterProvider().Meter("")` instead. (#3893)

## [1.15.0-rc.1/0.38.0-rc.1] 2023-03-01

This is a release candidate for the v1.15.0/v0.38.0 release.
That release will include the `v1` release of the OpenTelemetry Go metric API and will provide stability guarantees of that API.
See our [versioning policy](VERSIONING.md) for more information about these stability guarantees.

This release drops the compatibility guarantee of [Go 1.18].

### Added

- Support global `MeterProvider` in `go.opentelemetry.io/otel`. (#3818)
  - Use `Meter` for a `metric.Meter` from the global `metric.MeterProvider`.
  - Use `GetMeterProivder` for a global `metric.MeterProvider`.
  - Use `SetMeterProivder` to set the global `metric.MeterProvider`.

### Changed

- Dropped compatibility testing for [Go 1.18].
  The project no longer guarantees support for this version of Go. (#3813)

### Fixed

- Handle empty environment variable as it they were not set. (#3764)
- Clarify the `httpconv` and `netconv` packages in `go.opentelemetry.io/otel/semconv/*` provide tracing semantic conventions. (#3823)
- Fix race conditions in `go.opentelemetry.io/otel/exporters/metric/prometheus` that could cause a panic. (#3899)
- Fix sending nil `scopeInfo` to metrics channel in `go.opentelemetry.io/otel/exporters/metric/prometheus` that could cause a panic in `github.com/prometheus/client_golang/prometheus`. (#3899)

### Deprecated

- The `go.opentelemetry.io/otel/metric/global` package is deprecated.
  Use `go.opentelemetry.io/otel` instead. (#3818)

### Removed

- The deprecated `go.opentelemetry.io/otel/metric/unit` package is removed. (#3814)

## [1.14.0/0.37.0/0.0.4] 2023-02-27

This release is the last to support [Go 1.18].
The next release will require at least [Go 1.19].

### Added

- The `event` type semantic conventions are added to `go.opentelemetry.io/otel/semconv/v1.17.0`. (#3697)
- Support [Go 1.20]. (#3693)
- The `go.opentelemetry.io/otel/semconv/v1.18.0` package.
  The package contains semantic conventions from the `v1.18.0` version of the OpenTelemetry specification. (#3719)
  - The following `const` renames from `go.opentelemetry.io/otel/semconv/v1.17.0` are included:
    - `OtelScopeNameKey` -> `OTelScopeNameKey`
    - `OtelScopeVersionKey` -> `OTelScopeVersionKey`
    - `OtelLibraryNameKey` -> `OTelLibraryNameKey`
    - `OtelLibraryVersionKey` -> `OTelLibraryVersionKey`
    - `OtelStatusCodeKey` -> `OTelStatusCodeKey`
    - `OtelStatusDescriptionKey` -> `OTelStatusDescriptionKey`
    - `OtelStatusCodeOk` -> `OTelStatusCodeOk`
    - `OtelStatusCodeError` -> `OTelStatusCodeError`
  - The following `func` renames from `go.opentelemetry.io/otel/semconv/v1.17.0` are included:
    - `OtelScopeName` -> `OTelScopeName`
    - `OtelScopeVersion` -> `OTelScopeVersion`
    - `OtelLibraryName` -> `OTelLibraryName`
    - `OtelLibraryVersion` -> `OTelLibraryVersion`
    - `OtelStatusDescription` -> `OTelStatusDescription`
- A `IsSampled` method is added to the `SpanContext` implementation in `go.opentelemetry.io/otel/bridge/opentracing` to expose the span sampled state.
  See the [README](./bridge/opentracing/README.md) for more information. (#3570)
- The `WithInstrumentationAttributes` option to `go.opentelemetry.io/otel/metric`. (#3738)
- The `WithInstrumentationAttributes` option to `go.opentelemetry.io/otel/trace`. (#3739)
- The following environment variables are supported by the periodic `Reader` in `go.opentelemetry.io/otel/sdk/metric`. (#3763)
  - `OTEL_METRIC_EXPORT_INTERVAL` sets the time between collections and exports.
  - `OTEL_METRIC_EXPORT_TIMEOUT` sets the timeout an export is attempted.

### Changed

- Fall-back to `TextMapCarrier` when it's not `HttpHeader`s in `go.opentelemetry.io/otel/bridge/opentracing`. (#3679)
- The `Collect` method of the `"go.opentelemetry.io/otel/sdk/metric".Reader` interface is updated to accept the `metricdata.ResourceMetrics` value the collection will be made into.
  This change is made to enable memory reuse by SDK users. (#3732)
- The `WithUnit` option in `go.opentelemetry.io/otel/sdk/metric/instrument` is updated to accept a `string` for the unit value. (#3776)

### Fixed

- Ensure `go.opentelemetry.io/otel` does not use generics. (#3723, #3725)
- Multi-reader `MeterProvider`s now export metrics for all readers, instead of just the first reader. (#3720, #3724)
- Remove use of deprecated `"math/rand".Seed` in `go.opentelemetry.io/otel/example/prometheus`. (#3733)
- Do not silently drop unknown schema data with `Parse` in  `go.opentelemetry.io/otel/schema/v1.1`. (#3743)
- Data race issue in OTLP exporter retry mechanism. (#3755, #3756)
- Wrapping empty errors when exporting in `go.opentelemetry.io/otel/sdk/metric`. (#3698, #3772)
- Incorrect "all" and "resource" definition for schema files in `go.opentelemetry.io/otel/schema/v1.1`. (#3777)

### Deprecated

- The `go.opentelemetry.io/otel/metric/unit` package is deprecated.
  Use the equivalent unit string instead. (#3776)
  - Use `"1"` instead of `unit.Dimensionless`
  - Use `"By"` instead of `unit.Bytes`
  - Use `"ms"` instead of `unit.Milliseconds`

## [1.13.0/0.36.0] 2023-02-07

### Added

- Attribute `KeyValue` creations functions to `go.opentelemetry.io/otel/semconv/v1.17.0` for all non-enum semantic conventions.
  These functions ensure semantic convention type correctness. (#3675)

### Fixed

- Removed the `http.target` attribute from being added by `ServerRequest` in the following packages. (#3687)
  - `go.opentelemetry.io/otel/semconv/v1.13.0/httpconv`
  - `go.opentelemetry.io/otel/semconv/v1.14.0/httpconv`
  - `go.opentelemetry.io/otel/semconv/v1.15.0/httpconv`
  - `go.opentelemetry.io/otel/semconv/v1.16.0/httpconv`
  - `go.opentelemetry.io/otel/semconv/v1.17.0/httpconv`

### Removed

- The deprecated `go.opentelemetry.io/otel/metric/instrument/asyncfloat64` package is removed. (#3631)
- The deprecated `go.opentelemetry.io/otel/metric/instrument/asyncint64` package is removed. (#3631)
- The deprecated `go.opentelemetry.io/otel/metric/instrument/syncfloat64` package is removed. (#3631)
- The deprecated `go.opentelemetry.io/otel/metric/instrument/syncint64` package is removed. (#3631)

## [1.12.0/0.35.0] 2023-01-28

### Added

- The `WithInt64Callback` option to `go.opentelemetry.io/otel/metric/instrument`.
  This options is used to configure `int64` Observer callbacks during their creation. (#3507)
- The `WithFloat64Callback` option to `go.opentelemetry.io/otel/metric/instrument`.
  This options is used to configure `float64` Observer callbacks during their creation. (#3507)
- The `Producer` interface and `Reader.RegisterProducer(Producer)` to `go.opentelemetry.io/otel/sdk/metric`.
  These additions are used to enable external metric Producers. (#3524)
- The `Callback` function type to `go.opentelemetry.io/otel/metric`.
  This new named function type is registered with a `Meter`. (#3564)
- The `go.opentelemetry.io/otel/semconv/v1.13.0` package.
  The package contains semantic conventions from the `v1.13.0` version of the OpenTelemetry specification. (#3499)
  - The `EndUserAttributesFromHTTPRequest` function in `go.opentelemetry.io/otel/semconv/v1.12.0` is merged into `ClientRequest` and `ServerRequest` in `go.opentelemetry.io/otel/semconv/v1.13.0/httpconv`.
  - The `HTTPAttributesFromHTTPStatusCode` function in `go.opentelemetry.io/otel/semconv/v1.12.0` is merged into `ClientResponse` in `go.opentelemetry.io/otel/semconv/v1.13.0/httpconv`.
  - The `HTTPClientAttributesFromHTTPRequest` function in `go.opentelemetry.io/otel/semconv/v1.12.0` is replaced by `ClientRequest` in `go.opentelemetry.io/otel/semconv/v1.13.0/httpconv`.
  - The `HTTPServerAttributesFromHTTPRequest` function in `go.opentelemetry.io/otel/semconv/v1.12.0` is replaced by `ServerRequest` in `go.opentelemetry.io/otel/semconv/v1.13.0/httpconv`.
  - The `HTTPServerMetricAttributesFromHTTPRequest` function in `go.opentelemetry.io/otel/semconv/v1.12.0` is replaced by `ServerRequest` in `go.opentelemetry.io/otel/semconv/v1.13.0/httpconv`.
  - The `NetAttributesFromHTTPRequest` function in `go.opentelemetry.io/otel/semconv/v1.12.0` is split into `Transport` in `go.opentelemetry.io/otel/semconv/v1.13.0/netconv` and `ClientRequest` or `ServerRequest` in `go.opentelemetry.io/otel/semconv/v1.13.0/httpconv`.
  - The `SpanStatusFromHTTPStatusCode` function in `go.opentelemetry.io/otel/semconv/v1.12.0` is replaced by `ClientStatus` in `go.opentelemetry.io/otel/semconv/v1.13.0/httpconv`.
  - The `SpanStatusFromHTTPStatusCodeAndSpanKind` function in `go.opentelemetry.io/otel/semconv/v1.12.0` is split into `ClientStatus` and `ServerStatus` in `go.opentelemetry.io/otel/semconv/v1.13.0/httpconv`.
  - The `Client` function is included in `go.opentelemetry.io/otel/semconv/v1.13.0/netconv` to generate attributes for a `net.Conn`.
  - The `Server` function is included in `go.opentelemetry.io/otel/semconv/v1.13.0/netconv` to generate attributes for a `net.Listener`.
- The `go.opentelemetry.io/otel/semconv/v1.14.0` package.
  The package contains semantic conventions from the `v1.14.0` version of the OpenTelemetry specification. (#3566)
- The `go.opentelemetry.io/otel/semconv/v1.15.0` package.
  The package contains semantic conventions from the `v1.15.0` version of the OpenTelemetry specification. (#3578)
- The `go.opentelemetry.io/otel/semconv/v1.16.0` package.
  The package contains semantic conventions from the `v1.16.0` version of the OpenTelemetry specification. (#3579)
- Metric instruments to `go.opentelemetry.io/otel/metric/instrument`.
  These instruments are use as replacements of the deprecated `go.opentelemetry.io/otel/metric/instrument/{asyncfloat64,asyncint64,syncfloat64,syncint64}` packages.(#3575, #3586)
  - `Float64ObservableCounter` replaces the `asyncfloat64.Counter`
  - `Float64ObservableUpDownCounter` replaces the `asyncfloat64.UpDownCounter`
  - `Float64ObservableGauge` replaces the `asyncfloat64.Gauge`
  - `Int64ObservableCounter` replaces the `asyncint64.Counter`
  - `Int64ObservableUpDownCounter` replaces the `asyncint64.UpDownCounter`
  - `Int64ObservableGauge` replaces the `asyncint64.Gauge`
  - `Float64Counter` replaces the `syncfloat64.Counter`
  - `Float64UpDownCounter` replaces the `syncfloat64.UpDownCounter`
  - `Float64Histogram` replaces the `syncfloat64.Histogram`
  - `Int64Counter` replaces the `syncint64.Counter`
  - `Int64UpDownCounter` replaces the `syncint64.UpDownCounter`
  - `Int64Histogram` replaces the `syncint64.Histogram`
- `NewTracerProvider` to `go.opentelemetry.io/otel/bridge/opentracing`.
  This is used to create `WrapperTracer` instances from a `TracerProvider`. (#3116)
- The `Extrema` type to `go.opentelemetry.io/otel/sdk/metric/metricdata`.
  This type is used to represent min/max values and still be able to distinguish unset and zero values. (#3487)
- The `go.opentelemetry.io/otel/semconv/v1.17.0` package.
  The package contains semantic conventions from the `v1.17.0` version of the OpenTelemetry specification. (#3599)

### Changed

- Jaeger and Zipkin exporter use `github.com/go-logr/logr` as the logging interface, and add the `WithLogr` option. (#3497, #3500)
- Instrument configuration in `go.opentelemetry.io/otel/metric/instrument` is split into specific options and configuration based on the instrument type. (#3507)
  - Use the added `Int64Option` type to configure instruments from `go.opentelemetry.io/otel/metric/instrument/syncint64`.
  - Use the added `Float64Option` type to configure instruments from `go.opentelemetry.io/otel/metric/instrument/syncfloat64`.
  - Use the added `Int64ObserverOption` type to configure instruments from `go.opentelemetry.io/otel/metric/instrument/asyncint64`.
  - Use the added `Float64ObserverOption` type to configure instruments from `go.opentelemetry.io/otel/metric/instrument/asyncfloat64`.
- Return a `Registration` from the `RegisterCallback` method of a `Meter` in the `go.opentelemetry.io/otel/metric` package.
  This `Registration` can be used to unregister callbacks. (#3522)
- Global error handler uses an atomic value instead of a mutex. (#3543)
- Add `NewMetricProducer` to `go.opentelemetry.io/otel/bridge/opencensus`, which can be used to pass OpenCensus metrics to an OpenTelemetry Reader. (#3541)
- Global logger uses an atomic value instead of a mutex. (#3545)
- The `Shutdown` method of the `"go.opentelemetry.io/otel/sdk/trace".TracerProvider` releases all computational resources when called the first time. (#3551)
- The `Sampler` returned from `TraceIDRatioBased` `go.opentelemetry.io/otel/sdk/trace` now uses the rightmost bits for sampling decisions.
  This fixes random sampling when using ID generators like `xray.IDGenerator` and increasing parity with other language implementations. (#3557)
- Errors from `go.opentelemetry.io/otel/exporters/otlp/otlptrace` exporters are wrapped in errors identifying their signal name.
  Existing users of the exporters attempting to identify specific errors will need to use `errors.Unwrap()` to get the underlying error. (#3516)
- Exporters from `go.opentelemetry.io/otel/exporters/otlp` will print the final retryable error message when attempts to retry time out. (#3514)
- The instrument kind names in `go.opentelemetry.io/otel/sdk/metric` are updated to match the API. (#3562)
  - `InstrumentKindSyncCounter` is renamed to `InstrumentKindCounter`
  - `InstrumentKindSyncUpDownCounter` is renamed to `InstrumentKindUpDownCounter`
  - `InstrumentKindSyncHistogram` is renamed to `InstrumentKindHistogram`
  - `InstrumentKindAsyncCounter` is renamed to `InstrumentKindObservableCounter`
  - `InstrumentKindAsyncUpDownCounter` is renamed to `InstrumentKindObservableUpDownCounter`
  - `InstrumentKindAsyncGauge` is renamed to `InstrumentKindObservableGauge`
- The `RegisterCallback` method of the `Meter` in `go.opentelemetry.io/otel/metric` changed.
  - The named `Callback` replaces the inline function parameter. (#3564)
  - `Callback` is required to return an error. (#3576)
  - `Callback` accepts the added `Observer` parameter added.
    This new parameter is used by `Callback` implementations to observe values for asynchronous instruments instead of calling the `Observe` method of the instrument directly. (#3584)
  - The slice of `instrument.Asynchronous` is now passed as a variadic argument. (#3587)
- The exporter from `go.opentelemetry.io/otel/exporters/zipkin` is updated to use the `v1.16.0` version of semantic conventions.
  This means it no longer uses the removed `net.peer.ip` or `http.host` attributes to determine the remote endpoint.
  Instead it uses the `net.sock.peer` attributes. (#3581)
- The `Min` and `Max` fields of the `HistogramDataPoint` in `go.opentelemetry.io/otel/sdk/metric/metricdata` are now defined with the added `Extrema` type instead of a `*float64`. (#3487)

### Fixed

- Asynchronous instruments that use sum aggregators and attribute filters correctly add values from equivalent attribute sets that have been filtered. (#3439, #3549)
- The `RegisterCallback` method of the `Meter` from `go.opentelemetry.io/otel/sdk/metric` only registers a callback for instruments created by that meter.
  Trying to register a callback with instruments from a different meter will result in an error being returned. (#3584)

### Deprecated

- The `NewMetricExporter` in `go.opentelemetry.io/otel/bridge/opencensus` is deprecated.
  Use `NewMetricProducer` instead. (#3541)
- The `go.opentelemetry.io/otel/metric/instrument/asyncfloat64` package is deprecated.
  Use the instruments from `go.opentelemetry.io/otel/metric/instrument` instead. (#3575)
- The `go.opentelemetry.io/otel/metric/instrument/asyncint64` package is deprecated.
  Use the instruments from `go.opentelemetry.io/otel/metric/instrument` instead. (#3575)
- The `go.opentelemetry.io/otel/metric/instrument/syncfloat64` package is deprecated.
  Use the instruments from `go.opentelemetry.io/otel/metric/instrument` instead. (#3575)
- The `go.opentelemetry.io/otel/metric/instrument/syncint64` package is deprecated.
  Use the instruments from `go.opentelemetry.io/otel/metric/instrument` instead. (#3575)
- The `NewWrappedTracerProvider` in `go.opentelemetry.io/otel/bridge/opentracing` is now deprecated.
  Use `NewTracerProvider` instead. (#3116)

### Removed

- The deprecated `go.opentelemetry.io/otel/sdk/metric/view` package is removed. (#3520)
- The `InstrumentProvider` from `go.opentelemetry.io/otel/sdk/metric/asyncint64` is removed.
  Use the new creation methods of the `Meter` in `go.opentelemetry.io/otel/sdk/metric` instead. (#3530)
  - The `Counter` method is replaced by `Meter.Int64ObservableCounter`
  - The `UpDownCounter` method is replaced by `Meter.Int64ObservableUpDownCounter`
  - The `Gauge` method is replaced by `Meter.Int64ObservableGauge`
- The `InstrumentProvider` from `go.opentelemetry.io/otel/sdk/metric/asyncfloat64` is removed.
  Use the new creation methods of the `Meter` in `go.opentelemetry.io/otel/sdk/metric` instead. (#3530)
  - The `Counter` method is replaced by `Meter.Float64ObservableCounter`
  - The `UpDownCounter` method is replaced by `Meter.Float64ObservableUpDownCounter`
  - The `Gauge` method is replaced by `Meter.Float64ObservableGauge`
- The `InstrumentProvider` from `go.opentelemetry.io/otel/sdk/metric/syncint64` is removed.
  Use the new creation methods of the `Meter` in `go.opentelemetry.io/otel/sdk/metric` instead. (#3530)
  - The `Counter` method is replaced by `Meter.Int64Counter`
  - The `UpDownCounter` method is replaced by `Meter.Int64UpDownCounter`
  - The `Histogram` method is replaced by `Meter.Int64Histogram`
- The `InstrumentProvider` from `go.opentelemetry.io/otel/sdk/metric/syncfloat64` is removed.
  Use the new creation methods of the `Meter` in `go.opentelemetry.io/otel/sdk/metric` instead. (#3530)
  - The `Counter` method is replaced by `Meter.Float64Counter`
  - The `UpDownCounter` method is replaced by `Meter.Float64UpDownCounter`
  - The `Histogram` method is replaced by `Meter.Float64Histogram`

## [1.11.2/0.34.0] 2022-12-05

### Added

- The `WithView` `Option` is added to the `go.opentelemetry.io/otel/sdk/metric` package.
   This option is used to configure the view(s) a `MeterProvider` will use for all `Reader`s that are registered with it. (#3387)
- Add Instrumentation Scope and Version as info metric and label in Prometheus exporter.
  This can be disabled using the `WithoutScopeInfo()` option added to that package.(#3273, #3357)
- OTLP exporters now recognize: (#3363)
  - `OTEL_EXPORTER_OTLP_INSECURE`
  - `OTEL_EXPORTER_OTLP_TRACES_INSECURE`
  - `OTEL_EXPORTER_OTLP_METRICS_INSECURE`
  - `OTEL_EXPORTER_OTLP_CLIENT_KEY`
  - `OTEL_EXPORTER_OTLP_TRACES_CLIENT_KEY`
  - `OTEL_EXPORTER_OTLP_METRICS_CLIENT_KEY`
  - `OTEL_EXPORTER_OTLP_CLIENT_CERTIFICATE`
  - `OTEL_EXPORTER_OTLP_TRACES_CLIENT_CERTIFICATE`
  - `OTEL_EXPORTER_OTLP_METRICS_CLIENT_CERTIFICATE`
- The `View` type and related `NewView` function to create a view according to the OpenTelemetry specification are added to `go.opentelemetry.io/otel/sdk/metric`.
  These additions are replacements for the `View` type and `New` function from `go.opentelemetry.io/otel/sdk/metric/view`. (#3459)
- The `Instrument` and `InstrumentKind` type are added to `go.opentelemetry.io/otel/sdk/metric`.
  These additions are replacements for the `Instrument` and `InstrumentKind` types from `go.opentelemetry.io/otel/sdk/metric/view`. (#3459)
- The `Stream` type is added to `go.opentelemetry.io/otel/sdk/metric` to define a metric data stream a view will produce. (#3459)
- The `AssertHasAttributes` allows instrument authors to test that datapoints returned have appropriate attributes. (#3487)

### Changed

- The `"go.opentelemetry.io/otel/sdk/metric".WithReader` option no longer accepts views to associate with the `Reader`.
   Instead, views are now registered directly with the `MeterProvider` via the new `WithView` option.
   The views registered with the `MeterProvider` apply to all `Reader`s. (#3387)
- The `Temporality(view.InstrumentKind) metricdata.Temporality` and `Aggregation(view.InstrumentKind) aggregation.Aggregation` methods are added to the `"go.opentelemetry.io/otel/sdk/metric".Exporter` interface. (#3260)
- The `Temporality(view.InstrumentKind) metricdata.Temporality` and `Aggregation(view.InstrumentKind) aggregation.Aggregation` methods are added to the `"go.opentelemetry.io/otel/exporters/otlp/otlpmetric".Client` interface. (#3260)
- The `WithTemporalitySelector` and `WithAggregationSelector` `ReaderOption`s have been changed to `ManualReaderOption`s in the `go.opentelemetry.io/otel/sdk/metric` package. (#3260)
- The periodic reader in the `go.opentelemetry.io/otel/sdk/metric` package now uses the temporality and aggregation selectors from its configured exporter instead of accepting them as options. (#3260)

### Fixed

- The `go.opentelemetry.io/otel/exporters/prometheus` exporter fixes duplicated `_total` suffixes. (#3369)
- Remove comparable requirement for `Reader`s. (#3387)
- Cumulative metrics from the OpenCensus bridge (`go.opentelemetry.io/otel/bridge/opencensus`) are defined as monotonic sums, instead of non-monotonic. (#3389)
- Asynchronous counters (`Counter` and `UpDownCounter`) from the metric SDK now produce delta sums when configured with delta temporality. (#3398)
- Exported `Status` codes in the `go.opentelemetry.io/otel/exporters/zipkin` exporter are now exported as all upper case values. (#3340)
- `Aggregation`s from `go.opentelemetry.io/otel/sdk/metric` with no data are not exported. (#3394, #3436)
- Re-enabled Attribute Filters in the Metric SDK. (#3396)
- Asynchronous callbacks are only called if they are registered with at least one instrument that does not use drop aggregation. (#3408)
- Do not report empty partial-success responses in the `go.opentelemetry.io/otel/exporters/otlp` exporters. (#3438, #3432)
- Handle partial success responses in `go.opentelemetry.io/otel/exporters/otlp/otlpmetric` exporters. (#3162, #3440)
- Prevent duplicate Prometheus description, unit, and type. (#3469)
- Prevents panic when using incorrect `attribute.Value.As[Type]Slice()`. (#3489)

### Removed

- The `go.opentelemetry.io/otel/exporters/otlp/otlpmetric.Client` interface is removed. (#3486)
- The `go.opentelemetry.io/otel/exporters/otlp/otlpmetric.New` function is removed. Use the `otlpmetric[http|grpc].New` directly. (#3486)

### Deprecated

- The `go.opentelemetry.io/otel/sdk/metric/view` package is deprecated.
  Use `Instrument`, `InstrumentKind`, `View`, and `NewView` in `go.opentelemetry.io/otel/sdk/metric` instead. (#3476)

## [1.11.1/0.33.0] 2022-10-19

### Added

- The Prometheus exporter in `go.opentelemetry.io/otel/exporters/prometheus` registers with a Prometheus registerer on creation.
   By default, it will register with the default Prometheus registerer.
   A non-default registerer can be used by passing the `WithRegisterer` option. (#3239)
- Added the `WithAggregationSelector` option to the `go.opentelemetry.io/otel/exporters/prometheus` package to change the default `AggregationSelector` used. (#3341)
- The Prometheus exporter in `go.opentelemetry.io/otel/exporters/prometheus` converts the `Resource` associated with metric exports into a `target_info` metric. (#3285)

### Changed

- The `"go.opentelemetry.io/otel/exporters/prometheus".New` function is updated to return an error.
   It will return an error if the exporter fails to register with Prometheus. (#3239)

### Fixed

- The URL-encoded values from the `OTEL_RESOURCE_ATTRIBUTES` environment variable are decoded. (#2963)
- The `baggage.NewMember` function decodes the `value` parameter instead of directly using it.
   This fixes the implementation to be compliant with the W3C specification. (#3226)
- Slice attributes of the `attribute` package are now comparable based on their value, not instance. (#3108 #3252)
- The `Shutdown` and `ForceFlush` methods of the `"go.opentelemetry.io/otel/sdk/trace".TraceProvider` no longer return an error when no processor is registered. (#3268)
- The Prometheus exporter in `go.opentelemetry.io/otel/exporters/prometheus` cumulatively sums histogram buckets. (#3281)
- The sum of each histogram data point is now uniquely exported by the `go.opentelemetry.io/otel/exporters/otlpmetric` exporters. (#3284, #3293)
- Recorded values for asynchronous counters (`Counter` and `UpDownCounter`) are interpreted as exact, not incremental, sum values by the metric SDK. (#3350, #3278)
- `UpDownCounters` are now correctly output as Prometheus gauges in the `go.opentelemetry.io/otel/exporters/prometheus` exporter. (#3358)
- The Prometheus exporter in `go.opentelemetry.io/otel/exporters/prometheus` no longer describes the metrics it will send to Prometheus on startup.
   Instead the exporter is defined as an "unchecked" collector for Prometheus.
   This fixes the `reader is not registered` warning currently emitted on startup. (#3291 #3342)
- The `go.opentelemetry.io/otel/exporters/prometheus` exporter now correctly adds `_total` suffixes to counter metrics. (#3360)
- The `go.opentelemetry.io/otel/exporters/prometheus` exporter now adds a unit suffix to metric names.
   This can be disabled using the `WithoutUnits()` option added to that package. (#3352)

## [1.11.0/0.32.3] 2022-10-12

### Added

- Add default User-Agent header to OTLP exporter requests (`go.opentelemetry.io/otel/exporters/otlptrace/otlptracegrpc` and `go.opentelemetry.io/otel/exporters/otlptrace/otlptracehttp`). (#3261)

### Changed

- `span.SetStatus` has been updated such that calls that lower the status are now no-ops. (#3214)
- Upgrade `golang.org/x/sys/unix` from `v0.0.0-20210423185535-09eb48e85fd7` to `v0.0.0-20220919091848-fb04ddd9f9c8`.
  This addresses [GO-2022-0493](https://pkg.go.dev/vuln/GO-2022-0493). (#3235)

## [0.32.2] Metric SDK (Alpha) - 2022-10-11

### Added

- Added an example of using metric views to customize instruments. (#3177)
- Add default User-Agent header to OTLP exporter requests (`go.opentelemetry.io/otel/exporters/otlpmetric/otlpmetricgrpc` and `go.opentelemetry.io/otel/exporters/otlpmetric/otlpmetrichttp`). (#3261)

### Changed

- Flush pending measurements with the `PeriodicReader` in the `go.opentelemetry.io/otel/sdk/metric` when `ForceFlush` or `Shutdown` are called. (#3220)
- Update histogram default bounds to match the requirements of the latest specification. (#3222)
- Encode the HTTP status code in the OpenTracing bridge (`go.opentelemetry.io/otel/bridge/opentracing`) as an integer.  (#3265)

### Fixed

- Use default view if instrument does not match any registered view of a reader. (#3224, #3237)
- Return the same instrument every time a user makes the exact same instrument creation call. (#3229, #3251)
- Return the existing instrument when a view transforms a creation call to match an existing instrument. (#3240, #3251)
- Log a warning when a conflicting instrument (e.g. description, unit, data-type) is created instead of returning an error. (#3251)
- The OpenCensus bridge no longer sends empty batches of metrics. (#3263)

## [0.32.1] Metric SDK (Alpha) - 2022-09-22

### Changed

- The Prometheus exporter sanitizes OpenTelemetry instrument names when exporting.
   Invalid characters are replaced with `_`. (#3212)

### Added

- The metric portion of the OpenCensus bridge (`go.opentelemetry.io/otel/bridge/opencensus`) has been reintroduced. (#3192)
- The OpenCensus bridge example (`go.opentelemetry.io/otel/example/opencensus`) has been reintroduced. (#3206)

### Fixed

- Updated go.mods to point to valid versions of the sdk. (#3216)
- Set the `MeterProvider` resource on all exported metric data. (#3218)

## [0.32.0] Revised Metric SDK (Alpha) - 2022-09-18

### Changed

- The metric SDK in `go.opentelemetry.io/otel/sdk/metric` is completely refactored to comply with the OpenTelemetry specification.
  Please see the package documentation for how the new SDK is initialized and configured. (#3175)
- Update the minimum supported go version to go1.18. Removes support for go1.17 (#3179)

### Removed

- The metric portion of the OpenCensus bridge (`go.opentelemetry.io/otel/bridge/opencensus`) has been removed.
  A new bridge compliant with the revised metric SDK will be added back in a future release. (#3175)
- The `go.opentelemetry.io/otel/sdk/metric/aggregator/aggregatortest` package is removed, see the new metric SDK. (#3175)
- The `go.opentelemetry.io/otel/sdk/metric/aggregator/histogram` package is removed, see the new metric SDK. (#3175)
- The `go.opentelemetry.io/otel/sdk/metric/aggregator/lastvalue` package is removed, see the new metric SDK. (#3175)
- The `go.opentelemetry.io/otel/sdk/metric/aggregator/sum` package is removed, see the new metric SDK. (#3175)
- The `go.opentelemetry.io/otel/sdk/metric/aggregator` package is removed, see the new metric SDK. (#3175)
- The `go.opentelemetry.io/otel/sdk/metric/controller/basic` package is removed, see the new metric SDK. (#3175)
- The `go.opentelemetry.io/otel/sdk/metric/controller/controllertest` package is removed, see the new metric SDK. (#3175)
- The `go.opentelemetry.io/otel/sdk/metric/controller/time` package is removed, see the new metric SDK. (#3175)
- The `go.opentelemetry.io/otel/sdk/metric/export/aggregation` package is removed, see the new metric SDK. (#3175)
- The `go.opentelemetry.io/otel/sdk/metric/export` package is removed, see the new metric SDK. (#3175)
- The `go.opentelemetry.io/otel/sdk/metric/metrictest` package is removed.
  A replacement package that supports the new metric SDK will be added back in a future release. (#3175)
- The `go.opentelemetry.io/otel/sdk/metric/number` package is removed, see the new metric SDK. (#3175)
- The `go.opentelemetry.io/otel/sdk/metric/processor/basic` package is removed, see the new metric SDK. (#3175)
- The `go.opentelemetry.io/otel/sdk/metric/processor/processortest` package is removed, see the new metric SDK. (#3175)
- The `go.opentelemetry.io/otel/sdk/metric/processor/reducer` package is removed, see the new metric SDK. (#3175)
- The `go.opentelemetry.io/otel/sdk/metric/registry` package is removed, see the new metric SDK. (#3175)
- The `go.opentelemetry.io/otel/sdk/metric/sdkapi` package is removed, see the new metric SDK. (#3175)
- The `go.opentelemetry.io/otel/sdk/metric/selector/simple` package is removed, see the new metric SDK. (#3175)
- The `"go.opentelemetry.io/otel/sdk/metric".ErrUninitializedInstrument` variable was removed. (#3175)
- The `"go.opentelemetry.io/otel/sdk/metric".ErrBadInstrument` variable was removed. (#3175)
- The `"go.opentelemetry.io/otel/sdk/metric".Accumulator` type was removed, see the `MeterProvider`in the new metric SDK. (#3175)
- The `"go.opentelemetry.io/otel/sdk/metric".NewAccumulator` function was removed, see `NewMeterProvider`in the new metric SDK. (#3175)
- The deprecated `"go.opentelemetry.io/otel/sdk/metric".AtomicFieldOffsets` function was removed. (#3175)

## [1.10.0] - 2022-09-09

### Added

- Support Go 1.19. (#3077)
  Include compatibility testing and document support. (#3077)
- Support the OTLP ExportTracePartialSuccess response; these are passed to the registered error handler. (#3106)
- Upgrade go.opentelemetry.io/proto/otlp from v0.18.0 to v0.19.0 (#3107)

### Changed

- Fix misidentification of OpenTelemetry `SpanKind` in OpenTracing bridge (`go.opentelemetry.io/otel/bridge/opentracing`).  (#3096)
- Attempting to start a span with a nil `context` will no longer cause a panic. (#3110)
- All exporters will be shutdown even if one reports an error (#3091)
- Ensure valid UTF-8 when truncating over-length attribute values. (#3156)

## [1.9.0/0.0.3] - 2022-08-01

### Added

- Add support for Schema Files format 1.1.x (metric "split" transform) with the new `go.opentelemetry.io/otel/schema/v1.1` package. (#2999)
- Add the `go.opentelemetry.io/otel/semconv/v1.11.0` package.
  The package contains semantic conventions from the `v1.11.0` version of the OpenTelemetry specification. (#3009)
- Add the `go.opentelemetry.io/otel/semconv/v1.12.0` package.
  The package contains semantic conventions from the `v1.12.0` version of the OpenTelemetry specification. (#3010)
- Add the `http.method` attribute to HTTP server metric from all `go.opentelemetry.io/otel/semconv/*` packages. (#3018)

### Fixed

- Invalid warning for context setup being deferred in `go.opentelemetry.io/otel/bridge/opentracing` package. (#3029)

## [1.8.0/0.31.0] - 2022-07-08

### Added

- Add support for `opentracing.TextMap` format in the `Inject` and `Extract` methods
of the `"go.opentelemetry.io/otel/bridge/opentracing".BridgeTracer` type. (#2911)

### Changed

- The `crosslink` make target has been updated to use the `go.opentelemetry.io/build-tools/crosslink` package. (#2886)
- In the `go.opentelemetry.io/otel/sdk/instrumentation` package rename `Library` to `Scope` and alias `Library` as `Scope` (#2976)
- Move metric no-op implementation form `nonrecording` to `metric` package. (#2866)

### Removed

- Support for go1.16. Support is now only for go1.17 and go1.18 (#2917)

### Deprecated

- The `Library` struct in the `go.opentelemetry.io/otel/sdk/instrumentation` package is deprecated.
  Use the equivalent `Scope` struct instead. (#2977)
- The `ReadOnlySpan.InstrumentationLibrary` method from the `go.opentelemetry.io/otel/sdk/trace` package is deprecated.
  Use the equivalent `ReadOnlySpan.InstrumentationScope` method instead. (#2977)

## [1.7.0/0.30.0] - 2022-04-28

### Added

- Add the `go.opentelemetry.io/otel/semconv/v1.8.0` package.
  The package contains semantic conventions from the `v1.8.0` version of the OpenTelemetry specification. (#2763)
- Add the `go.opentelemetry.io/otel/semconv/v1.9.0` package.
  The package contains semantic conventions from the `v1.9.0` version of the OpenTelemetry specification. (#2792)
- Add the `go.opentelemetry.io/otel/semconv/v1.10.0` package.
  The package contains semantic conventions from the `v1.10.0` version of the OpenTelemetry specification. (#2842)
- Added an in-memory exporter to metrictest to aid testing with a full SDK. (#2776)

### Fixed

- Globally delegated instruments are unwrapped before delegating asynchronous callbacks. (#2784)
- Remove import of `testing` package in non-tests builds of the `go.opentelemetry.io/otel` package. (#2786)

### Changed

- The `WithLabelEncoder` option from the `go.opentelemetry.io/otel/exporters/stdout/stdoutmetric` package is renamed to `WithAttributeEncoder`. (#2790)
- The `LabelFilterSelector` interface from `go.opentelemetry.io/otel/sdk/metric/processor/reducer` is renamed to `AttributeFilterSelector`.
  The method included in the renamed interface also changed from `LabelFilterFor` to `AttributeFilterFor`. (#2790)
- The `Metadata.Labels` method from the `go.opentelemetry.io/otel/sdk/metric/export` package is renamed to `Metadata.Attributes`.
  Consequentially, the `Record` type from the same package also has had the embedded method renamed. (#2790)

### Deprecated

- The `Iterator.Label` method in the `go.opentelemetry.io/otel/attribute` package is deprecated.
  Use the equivalent `Iterator.Attribute` method instead. (#2790)
- The `Iterator.IndexedLabel` method in the `go.opentelemetry.io/otel/attribute` package is deprecated.
  Use the equivalent `Iterator.IndexedAttribute` method instead. (#2790)
- The `MergeIterator.Label` method in the `go.opentelemetry.io/otel/attribute` package is deprecated.
  Use the equivalent `MergeIterator.Attribute` method instead. (#2790)

### Removed

- Removed the `Batch` type from the `go.opentelemetry.io/otel/sdk/metric/metrictest` package. (#2864)
- Removed the `Measurement` type from the `go.opentelemetry.io/otel/sdk/metric/metrictest` package. (#2864)

## [0.29.0] - 2022-04-11

### Added

- The metrics global package was added back into several test files. (#2764)
- The `Meter` function is added back to the `go.opentelemetry.io/otel/metric/global` package.
  This function is a convenience function equivalent to calling `global.MeterProvider().Meter(...)`. (#2750)

### Removed

- Removed module the `go.opentelemetry.io/otel/sdk/export/metric`.
  Use the `go.opentelemetry.io/otel/sdk/metric` module instead. (#2720)

### Changed

- Don't panic anymore when setting a global MeterProvider to itself. (#2749)
- Upgrade `go.opentelemetry.io/proto/otlp` in `go.opentelemetry.io/otel/exporters/otlp/otlpmetric` from `v0.12.1` to `v0.15.0`.
  This replaces the use of the now deprecated `InstrumentationLibrary` and `InstrumentationLibraryMetrics` types and fields in the proto library with the equivalent `InstrumentationScope` and `ScopeMetrics`. (#2748)

## [1.6.3] - 2022-04-07

### Fixed

- Allow non-comparable global `MeterProvider`, `TracerProvider`, and `TextMapPropagator` types to be set. (#2772, #2773)

## [1.6.2] - 2022-04-06

### Changed

- Don't panic anymore when setting a global TracerProvider or TextMapPropagator to itself. (#2749)
- Upgrade `go.opentelemetry.io/proto/otlp` in `go.opentelemetry.io/otel/exporters/otlp/otlptrace` from `v0.12.1` to `v0.15.0`.
  This replaces the use of the now deprecated `InstrumentationLibrary` and `InstrumentationLibrarySpans` types and fields in the proto library with the equivalent `InstrumentationScope` and `ScopeSpans`. (#2748)

## [1.6.1] - 2022-03-28

### Fixed

- The `go.opentelemetry.io/otel/schema/*` packages now use the correct schema URL for their `SchemaURL` constant.
  Instead of using `"https://opentelemetry.io/schemas/v<version>"` they now use the correct URL without a `v` prefix, `"https://opentelemetry.io/schemas/<version>"`. (#2743, #2744)

### Security

- Upgrade `go.opentelemetry.io/proto/otlp` from `v0.12.0` to `v0.12.1`.
  This includes an indirect upgrade of `github.com/grpc-ecosystem/grpc-gateway` which resolves [a vulnerability](https://nvd.nist.gov/vuln/detail/CVE-2019-11254) from `gopkg.in/yaml.v2` in version `v2.2.3`. (#2724, #2728)

## [1.6.0/0.28.0] - 2022-03-23

### ⚠️ Notice ⚠️

This update is a breaking change of the unstable Metrics API.
Code instrumented with the `go.opentelemetry.io/otel/metric` will need to be modified.

### Added

- Add metrics exponential histogram support.
  New mapping functions have been made available in `sdk/metric/aggregator/exponential/mapping` for other OpenTelemetry projects to take dependencies on. (#2502)
- Add Go 1.18 to our compatibility tests. (#2679)
- Allow configuring the Sampler with the `OTEL_TRACES_SAMPLER` and `OTEL_TRACES_SAMPLER_ARG` environment variables. (#2305, #2517)
- Add the `metric/global` for obtaining and setting the global `MeterProvider`. (#2660)

### Changed

- The metrics API has been significantly changed to match the revised OpenTelemetry specification.
  High-level changes include:

  - Synchronous and asynchronous instruments are now handled by independent `InstrumentProvider`s.
    These `InstrumentProvider`s are managed with a `Meter`.
  - Synchronous and asynchronous instruments are grouped into their own packages based on value types.
  - Asynchronous callbacks can now be registered with a `Meter`.

  Be sure to check out the metric module documentation for more information on how to use the revised API. (#2587, #2660)

### Fixed

- Fallback to general attribute limits when span specific ones are not set in the environment. (#2675, #2677)

## [1.5.0] - 2022-03-16

### Added

- Log the Exporters configuration in the TracerProviders message. (#2578)
- Added support to configure the span limits with environment variables.
  The following environment variables are supported. (#2606, #2637)
  - `OTEL_SPAN_ATTRIBUTE_VALUE_LENGTH_LIMIT`
  - `OTEL_SPAN_ATTRIBUTE_COUNT_LIMIT`
  - `OTEL_SPAN_EVENT_COUNT_LIMIT`
  - `OTEL_EVENT_ATTRIBUTE_COUNT_LIMIT`
  - `OTEL_SPAN_LINK_COUNT_LIMIT`
  - `OTEL_LINK_ATTRIBUTE_COUNT_LIMIT`

  If the provided environment variables are invalid (negative), the default values would be used.
- Rename the `gc` runtime name to `go` (#2560)
- Add resource container ID detection. (#2418)
- Add span attribute value length limit.
  The new `AttributeValueLengthLimit` field is added to the `"go.opentelemetry.io/otel/sdk/trace".SpanLimits` type to configure this limit for a `TracerProvider`.
  The default limit for this resource is "unlimited". (#2637)
- Add the `WithRawSpanLimits` option to `go.opentelemetry.io/otel/sdk/trace`.
  This option replaces the `WithSpanLimits` option.
  Zero or negative values will not be changed to the default value like `WithSpanLimits` does.
  Setting a limit to zero will effectively disable the related resource it limits and setting to a negative value will mean that resource is unlimited.
  Consequentially, limits should be constructed using `NewSpanLimits` and updated accordingly. (#2637)

### Changed

- Drop oldest tracestate `Member` when capacity is reached. (#2592)
- Add event and link drop counts to the exported data from the `oltptrace` exporter. (#2601)
- Unify path cleaning functionally in the `otlpmetric` and `otlptrace` configuration. (#2639)
- Change the debug message from the `sdk/trace.BatchSpanProcessor` to reflect the count is cumulative. (#2640)
- Introduce new internal `envconfig` package for OTLP exporters. (#2608)
- If `http.Request.Host` is empty, fall back to use `URL.Host` when populating `http.host` in the `semconv` packages. (#2661)

### Fixed

- Remove the OTLP trace exporter limit of SpanEvents when exporting. (#2616)
- Default to port `4318` instead of `4317` for the `otlpmetrichttp` and `otlptracehttp` client. (#2614, #2625)
- Unlimited span limits are now supported (negative values). (#2636, #2637)

### Deprecated

- Deprecated `"go.opentelemetry.io/otel/sdk/trace".WithSpanLimits`.
  Use `WithRawSpanLimits` instead.
  That option allows setting unlimited and zero limits, this option does not.
  This option will be kept until the next major version incremented release. (#2637)

## [1.4.1] - 2022-02-16

### Fixed

- Fix race condition in reading the dropped spans number for the `BatchSpanProcessor`. (#2615)

## [1.4.0] - 2022-02-11

### Added

- Use `OTEL_EXPORTER_ZIPKIN_ENDPOINT` environment variable to specify zipkin collector endpoint. (#2490)
- Log the configuration of `TracerProvider`s, and `Tracer`s for debugging.
  To enable use a logger with Verbosity (V level) `>=1`. (#2500)
- Added support to configure the batch span-processor with environment variables.
  The following environment variables are used. (#2515)
  - `OTEL_BSP_SCHEDULE_DELAY`
  - `OTEL_BSP_EXPORT_TIMEOUT`
  - `OTEL_BSP_MAX_QUEUE_SIZE`.
  - `OTEL_BSP_MAX_EXPORT_BATCH_SIZE`

### Changed

- Zipkin exporter exports `Resource` attributes in the `Tags` field. (#2589)

### Deprecated

- Deprecate module the `go.opentelemetry.io/otel/sdk/export/metric`.
  Use the `go.opentelemetry.io/otel/sdk/metric` module instead. (#2382)
- Deprecate `"go.opentelemetry.io/otel/sdk/metric".AtomicFieldOffsets`. (#2445)

### Fixed

- Fixed the instrument kind for noop async instruments to correctly report an implementation. (#2461)
- Fix UDP packets overflowing with Jaeger payloads. (#2489, #2512)
- Change the `otlpmetric.Client` interface's `UploadMetrics` method to accept a single `ResourceMetrics` instead of a slice of them. (#2491)
- Specify explicit buckets in Prometheus example, fixing issue where example only has `+inf` bucket. (#2419, #2493)
- W3C baggage will now decode urlescaped values. (#2529)
- Baggage members are now only validated once, when calling `NewMember` and not also when adding it to the baggage itself. (#2522)
- The order attributes are dropped from spans in the `go.opentelemetry.io/otel/sdk/trace` package when capacity is reached is fixed to be in compliance with the OpenTelemetry specification.
  Instead of dropping the least-recently-used attribute, the last added attribute is dropped.
  This drop order still only applies to attributes with unique keys not already contained in the span.
  If an attribute is added with a key already contained in the span, that attribute is updated to the new value being added. (#2576)

### Removed

- Updated `go.opentelemetry.io/proto/otlp` from `v0.11.0` to `v0.12.0`. This version removes a number of deprecated methods. (#2546)
  - [`Metric.GetIntGauge()`](https://pkg.go.dev/go.opentelemetry.io/proto/otlp@v0.11.0/metrics/v1#Metric.GetIntGauge)
  - [`Metric.GetIntHistogram()`](https://pkg.go.dev/go.opentelemetry.io/proto/otlp@v0.11.0/metrics/v1#Metric.GetIntHistogram)
  - [`Metric.GetIntSum()`](https://pkg.go.dev/go.opentelemetry.io/proto/otlp@v0.11.0/metrics/v1#Metric.GetIntSum)

## [1.3.0] - 2021-12-10

### ⚠️ Notice ⚠️

We have updated the project minimum supported Go version to 1.16

### Added

- Added an internal Logger.
  This can be used by the SDK and API to provide users with feedback of the internal state.
  To enable verbose logs configure the logger which will print V(1) logs. For debugging information configure to print V(5) logs. (#2343)
- Add the `WithRetry` `Option` and the `RetryConfig` type to the `go.opentelemetry.io/otel/exporter/otel/otlpmetric/otlpmetrichttp` package to specify retry behavior consistently. (#2425)
- Add `SpanStatusFromHTTPStatusCodeAndSpanKind` to all `semconv` packages to return a span status code similar to `SpanStatusFromHTTPStatusCode`, but exclude `4XX` HTTP errors as span errors if the span is of server kind. (#2296)

### Changed

- The `"go.opentelemetry.io/otel/exporter/otel/otlptrace/otlptracegrpc".Client` now uses the underlying gRPC `ClientConn` to handle name resolution, TCP connection establishment (with retries and backoff) and TLS handshakes, and handling errors on established connections by re-resolving the name and reconnecting. (#2329)
- The `"go.opentelemetry.io/otel/exporter/otel/otlpmetric/otlpmetricgrpc".Client` now uses the underlying gRPC `ClientConn` to handle name resolution, TCP connection establishment (with retries and backoff) and TLS handshakes, and handling errors on established connections by re-resolving the name and reconnecting. (#2425)
- The `"go.opentelemetry.io/otel/exporter/otel/otlpmetric/otlpmetricgrpc".RetrySettings` type is renamed to `RetryConfig`. (#2425)
- The `go.opentelemetry.io/otel/exporter/otel/*` gRPC exporters now default to using the host's root CA set if none are provided by the user and `WithInsecure` is not specified. (#2432)
- Change `resource.Default` to be evaluated the first time it is called, rather than on import. This allows the caller the option to update `OTEL_RESOURCE_ATTRIBUTES` first, such as with `os.Setenv`. (#2371)

### Fixed

- The `go.opentelemetry.io/otel/exporter/otel/*` exporters are updated to handle per-signal and universal endpoints according to the OpenTelemetry specification.
  Any per-signal endpoint set via an `OTEL_EXPORTER_OTLP_<signal>_ENDPOINT` environment variable is now used without modification of the path.
  When `OTEL_EXPORTER_OTLP_ENDPOINT` is set, if it contains a path, that path is used as a base path which per-signal paths are appended to. (#2433)
- Basic metric controller updated to use sync.Map to avoid blocking calls (#2381)
- The `go.opentelemetry.io/otel/exporter/jaeger` correctly sets the `otel.status_code` value to be a string of `ERROR` or `OK` instead of an integer code. (#2439, #2440)

### Deprecated

- Deprecated the `"go.opentelemetry.io/otel/exporter/otel/otlpmetric/otlpmetrichttp".WithMaxAttempts` `Option`, use the new `WithRetry` `Option` instead. (#2425)
- Deprecated the `"go.opentelemetry.io/otel/exporter/otel/otlpmetric/otlpmetrichttp".WithBackoff` `Option`, use the new `WithRetry` `Option` instead. (#2425)

### Removed

- Remove the metric Processor's ability to convert cumulative to delta aggregation temporality. (#2350)
- Remove the metric Bound Instruments interface and implementations. (#2399)
- Remove the metric MinMaxSumCount kind aggregation and the corresponding OTLP export path. (#2423)
- Metric SDK removes the "exact" aggregator for histogram instruments, as it performed a non-standard aggregation for OTLP export (creating repeated Gauge points) and worked its way into a number of confusing examples. (#2348)

## [1.2.0] - 2021-11-12

### Changed

- Metric SDK `export.ExportKind`, `export.ExportKindSelector` types have been renamed to `aggregation.Temporality` and `aggregation.TemporalitySelector` respectively to keep in line with current specification and protocol along with built-in selectors (e.g., `aggregation.CumulativeTemporalitySelector`, ...). (#2274)
- The Metric `Exporter` interface now requires a `TemporalitySelector` method instead of an `ExportKindSelector`. (#2274)
- Metrics API cleanup. The `metric/sdkapi` package has been created to relocate the API-to-SDK interface:
  - The following interface types simply moved from `metric` to `metric/sdkapi`: `Descriptor`, `MeterImpl`, `InstrumentImpl`, `SyncImpl`, `BoundSyncImpl`, `AsyncImpl`, `AsyncRunner`, `AsyncSingleRunner`, and `AsyncBatchRunner`
  - The following struct types moved and are replaced with type aliases, since they are exposed to the user: `Observation`, `Measurement`.
  - The No-op implementations of sync and async instruments are no longer exported, new functions `sdkapi.NewNoopAsyncInstrument()` and `sdkapi.NewNoopSyncInstrument()` are provided instead. (#2271)
- Update the SDK `BatchSpanProcessor` to export all queued spans when `ForceFlush` is called. (#2080, #2335)

### Added

- Add the `"go.opentelemetry.io/otel/exporters/otlp/otlpmetric/otlpmetricgrpc".WithGRPCConn` option so the exporter can reuse an existing gRPC connection. (#2002)
- Added a new `schema` module to help parse Schema Files in OTEP 0152 format. (#2267)
- Added a new `MapCarrier` to the `go.opentelemetry.io/otel/propagation` package to hold propagated cross-cutting concerns as a `map[string]string` held in memory. (#2334)

## [1.1.0] - 2021-10-27

### Added

- Add the `"go.opentelemetry.io/otel/exporters/otlp/otlptrace/otlptracegrpc".WithGRPCConn` option so the exporter can reuse an existing gRPC connection. (#2002)
- Add the `go.opentelemetry.io/otel/semconv/v1.7.0` package.
  The package contains semantic conventions from the `v1.7.0` version of the OpenTelemetry specification. (#2320)
- Add the `go.opentelemetry.io/otel/semconv/v1.6.1` package.
  The package contains semantic conventions from the `v1.6.1` version of the OpenTelemetry specification. (#2321)
- Add the `go.opentelemetry.io/otel/semconv/v1.5.0` package.
  The package contains semantic conventions from the `v1.5.0` version of the OpenTelemetry specification. (#2322)
  - When upgrading from the `semconv/v1.4.0` package note the following name changes:
    - `K8SReplicasetUIDKey` -> `K8SReplicaSetUIDKey`
    - `K8SReplicasetNameKey` -> `K8SReplicaSetNameKey`
    - `K8SStatefulsetUIDKey` -> `K8SStatefulSetUIDKey`
    - `k8SStatefulsetNameKey` -> `K8SStatefulSetNameKey`
    - `K8SDaemonsetUIDKey` -> `K8SDaemonSetUIDKey`
    - `K8SDaemonsetNameKey` -> `K8SDaemonSetNameKey`

### Changed

- Links added to a span will be dropped by the SDK if they contain an invalid span context (#2275).

### Fixed

- The `"go.opentelemetry.io/otel/semconv/v1.4.0".HTTPServerAttributesFromHTTPRequest` now correctly only sets the HTTP client IP attribute even if the connection was routed with proxies and there are multiple addresses in the `X-Forwarded-For` header. (#2282, #2284)
- The `"go.opentelemetry.io/otel/semconv/v1.4.0".NetAttributesFromHTTPRequest` function correctly handles IPv6 addresses as IP addresses and sets the correct net peer IP instead of the net peer hostname attribute. (#2283, #2285)
- The simple span processor shutdown method deterministically returns the exporter error status if it simultaneously finishes when the deadline is reached. (#2290, #2289)

## [1.0.1] - 2021-10-01

### Fixed

- json stdout exporter no longer crashes due to concurrency bug. (#2265)

## [Metrics 0.24.0] - 2021-10-01

### Changed

- NoopMeterProvider is now private and NewNoopMeterProvider must be used to obtain a noopMeterProvider. (#2237)
- The Metric SDK `Export()` function takes a new two-level reader interface for iterating over results one instrumentation library at a time. (#2197)
  - The former `"go.opentelemetry.io/otel/sdk/export/metric".CheckpointSet` is renamed `Reader`.
  - The new interface is named `"go.opentelemetry.io/otel/sdk/export/metric".InstrumentationLibraryReader`.

## [1.0.0] - 2021-09-20

This is the first stable release for the project.
This release includes an API and SDK for the tracing signal that will comply with the stability guarantees defined by the projects [versioning policy](./VERSIONING.md).

### Added

- OTLP trace exporter now sets the `SchemaURL` field in the exported telemetry if the Tracer has `WithSchemaURL` option. (#2242)

### Fixed

- Slice-valued attributes can correctly be used as map keys. (#2223)

### Removed

- Removed the `"go.opentelemetry.io/otel/exporters/zipkin".WithSDKOptions` function. (#2248)
- Removed the deprecated package `go.opentelemetry.io/otel/oteltest`. (#2234)
- Removed the deprecated package `go.opentelemetry.io/otel/bridge/opencensus/utils`. (#2233)
- Removed deprecated functions, types, and methods from `go.opentelemetry.io/otel/attribute` package.
  Use the typed functions and methods added to the package instead. (#2235)
  - The `Key.Array` method is removed.
  - The `Array` function is removed.
  - The `Any` function is removed.
  - The `ArrayValue` function is removed.
  - The `AsArray` function is removed.

## [1.0.0-RC3] - 2021-09-02

### Added

- Added `ErrorHandlerFunc` to use a function as an `"go.opentelemetry.io/otel".ErrorHandler`. (#2149)
- Added `"go.opentelemetry.io/otel/trace".WithStackTrace` option to add a stack trace when using `span.RecordError` or when panic is handled in `span.End`. (#2163)
- Added typed slice attribute types and functionality to the `go.opentelemetry.io/otel/attribute` package to replace the existing array type and functions. (#2162)
  - `BoolSlice`, `IntSlice`, `Int64Slice`, `Float64Slice`, and `StringSlice` replace the use of the `Array` function in the package.
- Added the `go.opentelemetry.io/otel/example/fib` example package.
  Included is an example application that computes Fibonacci numbers. (#2203)

### Changed

- Metric instruments have been renamed to match the (feature-frozen) metric API specification:
  - ValueRecorder becomes Histogram
  - ValueObserver becomes Gauge
  - SumObserver becomes CounterObserver
  - UpDownSumObserver becomes UpDownCounterObserver
  The API exported from this project is still considered experimental. (#2202)
- Metric SDK/API implementation type `InstrumentKind` moves into `sdkapi` sub-package. (#2091)
- The Metrics SDK export record no longer contains a Resource pointer, the SDK `"go.opentelemetry.io/otel/sdk/trace/export/metric".Exporter.Export()` function for push-based exporters now takes a single Resource argument, pull-based exporters use `"go.opentelemetry.io/otel/sdk/metric/controller/basic".Controller.Resource()`. (#2120)
- The JSON output of the `go.opentelemetry.io/otel/exporters/stdout/stdouttrace` is harmonized now such that the output is "plain" JSON objects after each other of the form `{ ... } { ... } { ... }`. Earlier the JSON objects describing a span were wrapped in a slice for each `Exporter.ExportSpans` call, like `[ { ... } ][ { ... } { ... } ]`. Outputting JSON object directly after each other is consistent with JSON loggers, and a bit easier to parse and read. (#2196)
- Update the `NewTracerConfig`, `NewSpanStartConfig`, `NewSpanEndConfig`, and `NewEventConfig` function in the `go.opentelemetry.io/otel/trace` package to return their respective configurations as structs instead of pointers to the struct. (#2212)

### Deprecated

- The `go.opentelemetry.io/otel/bridge/opencensus/utils` package is deprecated.
  All functionality from this package now exists in the `go.opentelemetry.io/otel/bridge/opencensus` package.
  The functions from that package should be used instead. (#2166)
- The `"go.opentelemetry.io/otel/attribute".Array` function and the related `ARRAY` value type is deprecated.
  Use the typed `*Slice` functions and types added to the package instead. (#2162)
- The `"go.opentelemetry.io/otel/attribute".Any` function is deprecated.
  Use the typed functions instead. (#2181)
- The `go.opentelemetry.io/otel/oteltest` package is deprecated.
  The `"go.opentelemetry.io/otel/sdk/trace/tracetest".SpanRecorder` can be registered with the default SDK (`go.opentelemetry.io/otel/sdk/trace`) as a `SpanProcessor` and used as a replacement for this deprecated package. (#2188)

### Removed

- Removed metrics test package `go.opentelemetry.io/otel/sdk/export/metric/metrictest`. (#2105)

### Fixed

- The `fromEnv` detector no longer throws an error when `OTEL_RESOURCE_ATTRIBUTES` environment variable is not set or empty. (#2138)
- Setting the global `ErrorHandler` with `"go.opentelemetry.io/otel".SetErrorHandler` multiple times is now supported. (#2160, #2140)
- The `"go.opentelemetry.io/otel/attribute".Any` function now supports `int32` values. (#2169)
- Multiple calls to `"go.opentelemetry.io/otel/sdk/metric/controller/basic".WithResource()` are handled correctly, and when no resources are provided `"go.opentelemetry.io/otel/sdk/resource".Default()` is used. (#2120)
- The `WithoutTimestamps` option for the `go.opentelemetry.io/otel/exporters/stdout/stdouttrace` exporter causes the exporter to correctly omit timestamps. (#2195)
- Fixed typos in resources.go. (#2201)

## [1.0.0-RC2] - 2021-07-26

### Added

- Added `WithOSDescription` resource configuration option to set OS (Operating System) description resource attribute (`os.description`). (#1840)
- Added `WithOS` resource configuration option to set all OS (Operating System) resource attributes at once. (#1840)
- Added the `WithRetry` option to the `go.opentelemetry.io/otel/exporters/otlp/otlptrace/otlptracehttp` package.
  This option is a replacement for the removed `WithMaxAttempts` and `WithBackoff` options. (#2095)
- Added API `LinkFromContext` to return Link which encapsulates SpanContext from provided context and also encapsulates attributes. (#2115)
- Added a new `Link` type under the SDK `otel/sdk/trace` package that counts the number of attributes that were dropped for surpassing the `AttributePerLinkCountLimit` configured in the Span's `SpanLimits`.
  This new type replaces the equal-named API `Link` type found in the `otel/trace` package for most usages within the SDK.
  For example, instances of this type are now returned by the `Links()` function of `ReadOnlySpan`s provided in places like the `OnEnd` function of `SpanProcessor` implementations. (#2118)
- Added the `SpanRecorder` type to the `go.opentelemetry.io/otel/skd/trace/tracetest` package.
  This type can be used with the default SDK as a `SpanProcessor` during testing. (#2132)

### Changed

- The `SpanModels` function is now exported from the `go.opentelemetry.io/otel/exporters/zipkin` package to convert OpenTelemetry spans into Zipkin model spans. (#2027)
- Rename the `"go.opentelemetry.io/otel/exporters/otlp/otlptrace/otlptracegrpc".RetrySettings` to `RetryConfig`. (#2095)

### Deprecated

- The `TextMapCarrier` and `TextMapPropagator` from the `go.opentelemetry.io/otel/oteltest` package and their associated creation functions (`TextMapCarrier`, `NewTextMapPropagator`) are deprecated. (#2114)
- The `Harness` type from the `go.opentelemetry.io/otel/oteltest` package and its associated creation function, `NewHarness` are deprecated and will be removed in the next release. (#2123)
- The `TraceStateFromKeyValues` function from the `go.opentelemetry.io/otel/oteltest` package is deprecated.
  Use the `trace.ParseTraceState` function instead. (#2122)

### Removed

- Removed the deprecated package `go.opentelemetry.io/otel/exporters/trace/jaeger`. (#2020)
- Removed the deprecated package `go.opentelemetry.io/otel/exporters/trace/zipkin`. (#2020)
- Removed the `"go.opentelemetry.io/otel/sdk/resource".WithBuiltinDetectors` function.
  The explicit `With*` options for every built-in detector should be used instead. (#2026 #2097)
- Removed the `WithMaxAttempts` and `WithBackoff` options from the `go.opentelemetry.io/otel/exporters/otlp/otlptrace/otlptracehttp` package.
  The retry logic of the package has been updated to match the `otlptracegrpc` package and accordingly a `WithRetry` option is added that should be used instead. (#2095)
- Removed `DroppedAttributeCount` field from `otel/trace.Link` struct. (#2118)

### Fixed

- When using WithNewRoot, don't use the parent context for making sampling decisions. (#2032)
- `oteltest.Tracer` now creates a valid `SpanContext` when using `WithNewRoot`. (#2073)
- OS type detector now sets the correct `dragonflybsd` value for DragonFly BSD. (#2092)
- The OTel span status is correctly transformed into the OTLP status in the `go.opentelemetry.io/otel/exporters/otlp/otlptrace` package.
  This fix will by default set the status to `Unset` if it is not explicitly set to `Ok` or `Error`. (#2099 #2102)
- The `Inject` method for the `"go.opentelemetry.io/otel/propagation".TraceContext` type no longer injects empty `tracestate` values. (#2108)
- Use `6831` as default Jaeger agent port instead of `6832`. (#2131)

## [Experimental Metrics v0.22.0] - 2021-07-19

### Added

- Adds HTTP support for OTLP metrics exporter. (#2022)

### Removed

- Removed the deprecated package `go.opentelemetry.io/otel/exporters/metric/prometheus`. (#2020)

## [1.0.0-RC1] / 0.21.0 - 2021-06-18

With this release we are introducing a split in module versions.  The tracing API and SDK are entering the `v1.0.0` Release Candidate phase with `v1.0.0-RC1`
while the experimental metrics API and SDK continue with `v0.x` releases at `v0.21.0`.  Modules at major version 1 or greater will not depend on modules
with major version 0.

### Added

- Adds `otlpgrpc.WithRetry`option for configuring the retry policy for transient errors on the otlp/gRPC exporter. (#1832)
  - The following status codes are defined as transient errors:
      | gRPC Status Code | Description |
      | ---------------- | ----------- |
      | 1  | Cancelled |
      | 4  | Deadline Exceeded |
      | 8  | Resource Exhausted |
      | 10 | Aborted |
      | 10 | Out of Range |
      | 14 | Unavailable |
      | 15 | Data Loss |
- Added `Status` type to the `go.opentelemetry.io/otel/sdk/trace` package to represent the status of a span. (#1874)
- Added `SpanStub` type and its associated functions to the `go.opentelemetry.io/otel/sdk/trace/tracetest` package.
  This type can be used as a testing replacement for the `SpanSnapshot` that was removed from the `go.opentelemetry.io/otel/sdk/trace` package. (#1873)
- Adds support for scheme in `OTEL_EXPORTER_OTLP_ENDPOINT` according to the spec. (#1886)
- Adds `trace.WithSchemaURL` option for configuring the tracer with a Schema URL. (#1889)
- Added an example of using OpenTelemetry Go as a trace context forwarder. (#1912)
- `ParseTraceState` is added to the `go.opentelemetry.io/otel/trace` package.
  It can be used to decode a `TraceState` from a `tracestate` header string value. (#1937)
- Added `Len` method to the `TraceState` type in the `go.opentelemetry.io/otel/trace` package.
  This method returns the number of list-members the `TraceState` holds. (#1937)
- Creates package `go.opentelemetry.io/otel/exporters/otlp/otlptrace` that defines a trace exporter that uses a `otlptrace.Client` to send data.
  Creates package `go.opentelemetry.io/otel/exporters/otlp/otlptrace/otlptracegrpc` implementing a gRPC `otlptrace.Client` and offers convenience functions, `NewExportPipeline` and `InstallNewPipeline`, to setup and install a `otlptrace.Exporter` in tracing .(#1922)
- Added `Baggage`, `Member`, and `Property` types to the `go.opentelemetry.io/otel/baggage` package along with their related functions. (#1967)
- Added `ContextWithBaggage`, `ContextWithoutBaggage`, and `FromContext` functions to the `go.opentelemetry.io/otel/baggage` package.
  These functions replace the `Set`, `Value`, `ContextWithValue`, `ContextWithoutValue`, and `ContextWithEmpty` functions from that package and directly work with the new `Baggage` type. (#1967)
- The `OTEL_SERVICE_NAME` environment variable is the preferred source for `service.name`, used by the environment resource detector if a service name is present both there and in `OTEL_RESOURCE_ATTRIBUTES`. (#1969)
- Creates package `go.opentelemetry.io/otel/exporters/otlp/otlptrace/otlptracehttp` implementing an HTTP `otlptrace.Client` and offers convenience functions, `NewExportPipeline` and `InstallNewPipeline`, to setup and install a `otlptrace.Exporter` in tracing. (#1963)
- Changes `go.opentelemetry.io/otel/sdk/resource.NewWithAttributes` to require a schema URL. The old function is still available as `resource.NewSchemaless`. This is a breaking change. (#1938)
- Several builtin resource detectors now correctly populate the schema URL. (#1938)
- Creates package `go.opentelemetry.io/otel/exporters/otlp/otlpmetric` that defines a metrics exporter that uses a `otlpmetric.Client` to send data.
- Creates package `go.opentelemetry.io/otel/exporters/otlp/otlpmetric/otlpmetricgrpc` implementing a gRPC `otlpmetric.Client` and offers convenience functions, `New` and `NewUnstarted`, to create an `otlpmetric.Exporter`.(#1991)
- Added `go.opentelemetry.io/otel/exporters/stdout/stdouttrace` exporter. (#2005)
- Added `go.opentelemetry.io/otel/exporters/stdout/stdoutmetric` exporter. (#2005)
- Added a `TracerProvider()` method to the `"go.opentelemetry.io/otel/trace".Span` interface. This can be used to obtain a `TracerProvider` from a given span that utilizes the same trace processing pipeline.  (#2009)

### Changed

- Make `NewSplitDriver` from `go.opentelemetry.io/otel/exporters/otlp` take variadic arguments instead of a `SplitConfig` item.
  `NewSplitDriver` now automatically implements an internal `noopDriver` for `SplitConfig` fields that are not initialized. (#1798)
- `resource.New()` now creates a Resource without builtin detectors. Previous behavior is now achieved by using `WithBuiltinDetectors` Option. (#1810)
- Move the `Event` type from the `go.opentelemetry.io/otel` package to the `go.opentelemetry.io/otel/sdk/trace` package. (#1846)
- CI builds validate against last two versions of Go, dropping 1.14 and adding 1.16. (#1865)
- BatchSpanProcessor now report export failures when calling `ForceFlush()` method. (#1860)
- `Set.Encoded(Encoder)` no longer caches the result of an encoding. (#1855)
- Renamed `CloudZoneKey` to `CloudAvailabilityZoneKey` in Resource semantic conventions according to spec. (#1871)
- The `StatusCode` and `StatusMessage` methods of the `ReadOnlySpan` interface and the `Span` produced by the `go.opentelemetry.io/otel/sdk/trace` package have been replaced with a single `Status` method.
  This method returns the status of a span using the new `Status` type. (#1874)
- Updated `ExportSpans` method of the`SpanExporter` interface type to accept `ReadOnlySpan`s instead of the removed `SpanSnapshot`.
  This brings the export interface into compliance with the specification in that it now accepts an explicitly immutable type instead of just an implied one. (#1873)
- Unembed `SpanContext` in `Link`. (#1877)
- Generate Semantic conventions from the specification YAML. (#1891)
- Spans created by the global `Tracer` obtained from `go.opentelemetry.io/otel`, prior to a functioning `TracerProvider` being set, now propagate the span context from their parent if one exists. (#1901)
- The `"go.opentelemetry.io/otel".Tracer` function now accepts tracer options. (#1902)
- Move the `go.opentelemetry.io/otel/unit` package to `go.opentelemetry.io/otel/metric/unit`. (#1903)
- Changed `go.opentelemetry.io/otel/trace.TracerConfig` to conform to the [Contributing guidelines](CONTRIBUTING.md#config.) (#1921)
- Changed `go.opentelemetry.io/otel/trace.SpanConfig` to conform to the [Contributing guidelines](CONTRIBUTING.md#config). (#1921)
- Changed `span.End()` now only accepts Options that are allowed at `End()`. (#1921)
- Changed `go.opentelemetry.io/otel/metric.InstrumentConfig` to conform to the [Contributing guidelines](CONTRIBUTING.md#config). (#1921)
- Changed `go.opentelemetry.io/otel/metric.MeterConfig` to conform to the [Contributing guidelines](CONTRIBUTING.md#config). (#1921)
- Refactored option types according to the contribution style guide. (#1882)
- Move the `go.opentelemetry.io/otel/trace.TraceStateFromKeyValues` function to the `go.opentelemetry.io/otel/oteltest` package.
  This function is preserved for testing purposes where it may be useful to create a `TraceState` from `attribute.KeyValue`s, but it is not intended for production use.
  The new `ParseTraceState` function should be used to create a `TraceState`. (#1931)
- Updated `MarshalJSON` method of the `go.opentelemetry.io/otel/trace.TraceState` type to marshal the type into the string representation of the `TraceState`. (#1931)
- The `TraceState.Delete` method from the `go.opentelemetry.io/otel/trace` package no longer returns an error in addition to a `TraceState`. (#1931)
- Updated `Get` method of the `TraceState` type from the `go.opentelemetry.io/otel/trace` package to accept a `string` instead of an `attribute.Key` type. (#1931)
- Updated `Insert` method of the `TraceState` type from the `go.opentelemetry.io/otel/trace` package to accept a pair of `string`s instead of an `attribute.KeyValue` type. (#1931)
- Updated `Delete` method of the `TraceState` type from the `go.opentelemetry.io/otel/trace` package to accept a `string` instead of an `attribute.Key` type. (#1931)
- Renamed `NewExporter` to `New` in the `go.opentelemetry.io/otel/exporters/stdout` package. (#1985)
- Renamed `NewExporter` to `New` in the `go.opentelemetry.io/otel/exporters/metric/prometheus` package. (#1985)
- Renamed `NewExporter` to `New` in the `go.opentelemetry.io/otel/exporters/trace/jaeger` package. (#1985)
- Renamed `NewExporter` to `New` in the `go.opentelemetry.io/otel/exporters/trace/zipkin` package. (#1985)
- Renamed `NewExporter` to `New` in the `go.opentelemetry.io/otel/exporters/otlp` package. (#1985)
- Renamed `NewUnstartedExporter` to `NewUnstarted` in the `go.opentelemetry.io/otel/exporters/otlp` package. (#1985)
- The `go.opentelemetry.io/otel/semconv` package has been moved to `go.opentelemetry.io/otel/semconv/v1.4.0` to allow for multiple [telemetry schema](https://github.com/open-telemetry/oteps/blob/main/text/0152-telemetry-schemas.md) versions to be used concurrently. (#1987)
- Metrics test helpers in `go.opentelemetry.io/otel/oteltest` have been moved to `go.opentelemetry.io/otel/metric/metrictest`. (#1988)

### Deprecated

- The `go.opentelemetry.io/otel/exporters/metric/prometheus` is deprecated, use `go.opentelemetry.io/otel/exporters/prometheus` instead. (#1993)
- The `go.opentelemetry.io/otel/exporters/trace/jaeger` is deprecated, use `go.opentelemetry.io/otel/exporters/jaeger` instead. (#1993)
- The `go.opentelemetry.io/otel/exporters/trace/zipkin` is deprecated, use `go.opentelemetry.io/otel/exporters/zipkin` instead. (#1993)

### Removed

- Removed `resource.WithoutBuiltin()`. Use `resource.New()`. (#1810)
- Unexported types `resource.FromEnv`, `resource.Host`, and `resource.TelemetrySDK`, Use the corresponding `With*()` to use individually. (#1810)
- Removed the `Tracer` and `IsRecording` method from the `ReadOnlySpan` in the `go.opentelemetry.io/otel/sdk/trace`.
  The `Tracer` method is not a required to be included in this interface and given the mutable nature of the tracer that is associated with a span, this method is not appropriate.
  The `IsRecording` method returns if the span is recording or not.
  A read-only span value does not need to know if updates to it will be recorded or not.
  By definition, it cannot be updated so there is no point in communicating if an update is recorded. (#1873)
- Removed the `SpanSnapshot` type from the `go.opentelemetry.io/otel/sdk/trace` package.
  The use of this type has been replaced with the use of the explicitly immutable `ReadOnlySpan` type.
  When a concrete representation of a read-only span is needed for testing, the newly added `SpanStub` in the `go.opentelemetry.io/otel/sdk/trace/tracetest` package should be used. (#1873)
- Removed the `Tracer` method from the `Span` interface in the `go.opentelemetry.io/otel/trace` package.
  Using the same tracer that created a span introduces the error where an instrumentation library's `Tracer` is used by other code instead of their own.
  The `"go.opentelemetry.io/otel".Tracer` function or a `TracerProvider` should be used to acquire a library specific `Tracer` instead. (#1900)
  - The `TracerProvider()` method on the `Span` interface may also be used to obtain a `TracerProvider` using the same trace processing pipeline. (#2009)
- The `http.url` attribute generated by `HTTPClientAttributesFromHTTPRequest` will no longer include username or password information. (#1919)
- Removed `IsEmpty` method of the `TraceState` type in the `go.opentelemetry.io/otel/trace` package in favor of using the added `TraceState.Len` method. (#1931)
- Removed `Set`, `Value`, `ContextWithValue`, `ContextWithoutValue`, and `ContextWithEmpty` functions in the `go.opentelemetry.io/otel/baggage` package.
  Handling of baggage is now done using the added `Baggage` type and related context functions (`ContextWithBaggage`, `ContextWithoutBaggage`, and `FromContext`) in that package. (#1967)
- The `InstallNewPipeline` and `NewExportPipeline` creation functions in all the exporters (prometheus, otlp, stdout, jaeger, and zipkin) have been removed.
  These functions were deemed premature attempts to provide convenience that did not achieve this aim. (#1985)
- The `go.opentelemetry.io/otel/exporters/otlp` exporter has been removed.  Use `go.opentelemetry.io/otel/exporters/otlp/otlptrace` instead. (#1990)
- The `go.opentelemetry.io/otel/exporters/stdout` exporter has been removed.  Use `go.opentelemetry.io/otel/exporters/stdout/stdouttrace` or `go.opentelemetry.io/otel/exporters/stdout/stdoutmetric` instead. (#2005)

### Fixed

- Only report errors from the `"go.opentelemetry.io/otel/sdk/resource".Environment` function when they are not `nil`. (#1850, #1851)
- The `Shutdown` method of the simple `SpanProcessor` in the `go.opentelemetry.io/otel/sdk/trace` package now honors the context deadline or cancellation. (#1616, #1856)
- BatchSpanProcessor now drops span batches that failed to be exported. (#1860)
- Use `http://localhost:14268/api/traces` as default Jaeger collector endpoint instead of `http://localhost:14250`. (#1898)
- Allow trailing and leading whitespace in the parsing of a `tracestate` header. (#1931)
- Add logic to determine if the channel is closed to fix Jaeger exporter test panic with close closed channel. (#1870, #1973)
- Avoid transport security when OTLP endpoint is a Unix socket. (#2001)

### Security

## [0.20.0] - 2021-04-23

### Added

- The OTLP exporter now has two new convenience functions, `NewExportPipeline` and `InstallNewPipeline`, setup and install the exporter in tracing and metrics pipelines. (#1373)
- Adds semantic conventions for exceptions. (#1492)
- Added Jaeger Environment variables: `OTEL_EXPORTER_JAEGER_AGENT_HOST`, `OTEL_EXPORTER_JAEGER_AGENT_PORT`
  These environment variables can be used to override Jaeger agent hostname and port (#1752)
- Option `ExportTimeout` was added to batch span processor. (#1755)
- `trace.TraceFlags` is now a defined type over `byte` and `WithSampled(bool) TraceFlags` and `IsSampled() bool` methods have been added to it. (#1770)
- The `Event` and `Link` struct types from the `go.opentelemetry.io/otel` package now include a `DroppedAttributeCount` field to record the number of attributes that were not recorded due to configured limits being reached. (#1771)
- The Jaeger exporter now reports dropped attributes for a Span event in the exported log. (#1771)
- Adds test to check BatchSpanProcessor ignores `OnEnd` and `ForceFlush` post `Shutdown`. (#1772)
- Extract resource attributes from the `OTEL_RESOURCE_ATTRIBUTES` environment variable and merge them with the `resource.Default` resource as well as resources provided to the `TracerProvider` and metric `Controller`. (#1785)
- Added `WithOSType` resource configuration option to set OS (Operating System) type resource attribute (`os.type`). (#1788)
- Added `WithProcess*` resource configuration options to set Process resource attributes. (#1788)
  - `process.pid`
  - `process.executable.name`
  - `process.executable.path`
  - `process.command_args`
  - `process.owner`
  - `process.runtime.name`
  - `process.runtime.version`
  - `process.runtime.description`
- Adds `k8s.node.name` and `k8s.node.uid` attribute keys to the `semconv` package. (#1789)
- Added support for configuring OTLP/HTTP and OTLP/gRPC Endpoints, TLS Certificates, Headers, Compression and Timeout via Environment Variables. (#1758, #1769 and #1811)
  - `OTEL_EXPORTER_OTLP_ENDPOINT`
  - `OTEL_EXPORTER_OTLP_TRACES_ENDPOINT`
  - `OTEL_EXPORTER_OTLP_METRICS_ENDPOINT`
  - `OTEL_EXPORTER_OTLP_HEADERS`
  - `OTEL_EXPORTER_OTLP_TRACES_HEADERS`
  - `OTEL_EXPORTER_OTLP_METRICS_HEADERS`
  - `OTEL_EXPORTER_OTLP_COMPRESSION`
  - `OTEL_EXPORTER_OTLP_TRACES_COMPRESSION`
  - `OTEL_EXPORTER_OTLP_METRICS_COMPRESSION`
  - `OTEL_EXPORTER_OTLP_TIMEOUT`
  - `OTEL_EXPORTER_OTLP_TRACES_TIMEOUT`
  - `OTEL_EXPORTER_OTLP_METRICS_TIMEOUT`
  - `OTEL_EXPORTER_OTLP_CERTIFICATE`
  - `OTEL_EXPORTER_OTLP_TRACES_CERTIFICATE`
  - `OTEL_EXPORTER_OTLP_METRICS_CERTIFICATE`
- Adds `otlpgrpc.WithTimeout` option for configuring timeout to the otlp/gRPC exporter. (#1821)
- Adds `jaeger.WithMaxPacketSize` option for configuring maximum UDP packet size used when connecting to the Jaeger agent. (#1853)

### Fixed

- The `Span.IsRecording` implementation from `go.opentelemetry.io/otel/sdk/trace` always returns false when not being sampled. (#1750)
- The Jaeger exporter now correctly sets tags for the Span status code and message.
  This means it uses the correct tag keys (`"otel.status_code"`, `"otel.status_description"`) and does not set the status message as a tag unless it is set on the span. (#1761)
- The Jaeger exporter now correctly records Span event's names using the `"event"` key for a tag.
  Additionally, this tag is overridden, as specified in the OTel specification, if the event contains an attribute with that key. (#1768)
- Zipkin Exporter: Ensure mapping between OTel and Zipkin span data complies with the specification. (#1688)
- Fixed typo for default service name in Jaeger Exporter. (#1797)
- Fix flaky OTLP for the reconnnection of the client connection. (#1527, #1814)
- Fix Jaeger exporter dropping of span batches that exceed the UDP packet size limit.
  Instead, the exporter now splits the batch into smaller sendable batches. (#1828)

### Changed

- Span `RecordError` now records an `exception` event to comply with the semantic convention specification. (#1492)
- Jaeger exporter was updated to use thrift v0.14.1. (#1712)
- Migrate from using internally built and maintained version of the OTLP to the one hosted at `go.opentelemetry.io/proto/otlp`. (#1713)
- Migrate from using `github.com/gogo/protobuf` to `google.golang.org/protobuf` to match `go.opentelemetry.io/proto/otlp`. (#1713)
- The storage of a local or remote Span in a `context.Context` using its SpanContext is unified to store just the current Span.
  The Span's SpanContext can now self-identify as being remote or not.
  This means that `"go.opentelemetry.io/otel/trace".ContextWithRemoteSpanContext` will now overwrite any existing current Span, not just existing remote Spans, and make it the current Span in a `context.Context`. (#1731)
- Improve OTLP/gRPC exporter connection errors. (#1737)
- Information about a parent span context in a `"go.opentelemetry.io/otel/export/trace".SpanSnapshot` is unified in a new `Parent` field.
  The existing `ParentSpanID` and `HasRemoteParent` fields are removed in favor of this. (#1748)
- The `ParentContext` field of the `"go.opentelemetry.io/otel/sdk/trace".SamplingParameters` is updated to hold a `context.Context` containing the parent span.
  This changes it to make `SamplingParameters` conform with the OpenTelemetry specification. (#1749)
- Updated Jaeger Environment Variables: `JAEGER_ENDPOINT`, `JAEGER_USER`, `JAEGER_PASSWORD`
  to `OTEL_EXPORTER_JAEGER_ENDPOINT`, `OTEL_EXPORTER_JAEGER_USER`, `OTEL_EXPORTER_JAEGER_PASSWORD` in compliance with OTel specification. (#1752)
- Modify `BatchSpanProcessor.ForceFlush` to abort after timeout/cancellation. (#1757)
- The `DroppedAttributeCount` field of the `Span` in the `go.opentelemetry.io/otel` package now only represents the number of attributes dropped for the span itself.
  It no longer is a conglomerate of itself, events, and link attributes that have been dropped. (#1771)
- Make `ExportSpans` in Jaeger Exporter honor context deadline. (#1773)
- Modify Zipkin Exporter default service name, use default resource's serviceName instead of empty. (#1777)
- The `go.opentelemetry.io/otel/sdk/export/trace` package is merged into the `go.opentelemetry.io/otel/sdk/trace` package. (#1778)
- The prometheus.InstallNewPipeline example is moved from comment to example test (#1796)
- The convenience functions for the stdout exporter have been updated to return the `TracerProvider` implementation and enable the shutdown of the exporter. (#1800)
- Replace the flush function returned from the Jaeger exporter's convenience creation functions (`InstallNewPipeline` and `NewExportPipeline`) with the `TracerProvider` implementation they create.
  This enables the caller to shutdown and flush using the related `TracerProvider` methods. (#1822)
- Updated the Jaeger exporter to have a default endpoint, `http://localhost:14250`, for the collector. (#1824)
- Changed the function `WithCollectorEndpoint` in the Jaeger exporter to no longer accept an endpoint as an argument.
  The endpoint can be passed with the `CollectorEndpointOption` using the `WithEndpoint` function or by setting the `OTEL_EXPORTER_JAEGER_ENDPOINT` environment variable value appropriately. (#1824)
- The Jaeger exporter no longer batches exported spans itself, instead it relies on the SDK's `BatchSpanProcessor` for this functionality. (#1830)
- The Jaeger exporter creation functions (`NewRawExporter`, `NewExportPipeline`, and `InstallNewPipeline`) no longer accept the removed `Option` type as a variadic argument. (#1830)

### Removed

- Removed Jaeger Environment variables: `JAEGER_SERVICE_NAME`, `JAEGER_DISABLED`, `JAEGER_TAGS`
  These environment variables will no longer be used to override values of the Jaeger exporter (#1752)
- No longer set the links for a `Span` in `go.opentelemetry.io/otel/sdk/trace` that is configured to be a new root.
  This is unspecified behavior that the OpenTelemetry community plans to standardize in the future.
  To prevent backwards incompatible changes when it is specified, these links are removed. (#1726)
- Setting error status while recording error with Span from oteltest package. (#1729)
- The concept of a remote and local Span stored in a context is unified to just the current Span.
  Because of this `"go.opentelemetry.io/otel/trace".RemoteSpanContextFromContext` is removed as it is no longer needed.
  Instead, `"go.opentelemetry.io/otel/trace".SpanContextFromContext` can be used to return the current Span.
  If needed, that Span's `SpanContext.IsRemote()` can then be used to determine if it is remote or not. (#1731)
- The `HasRemoteParent` field of the `"go.opentelemetry.io/otel/sdk/trace".SamplingParameters` is removed.
  This field is redundant to the information returned from the `Remote` method of the `SpanContext` held in the `ParentContext` field. (#1749)
- The `trace.FlagsDebug` and `trace.FlagsDeferred` constants have been removed and will be localized to the B3 propagator. (#1770)
- Remove `Process` configuration, `WithProcessFromEnv` and `ProcessFromEnv`, and type from the Jaeger exporter package.
  The information that could be configured in the `Process` struct should be configured in a `Resource` instead. (#1776, #1804)
- Remove the `WithDisabled` option from the Jaeger exporter.
  To disable the exporter unregister it from the `TracerProvider` or use a no-operation `TracerProvider`. (#1806)
- Removed the functions `CollectorEndpointFromEnv` and `WithCollectorEndpointOptionFromEnv` from the Jaeger exporter.
  These functions for retrieving specific environment variable values are redundant of other internal functions and
  are not intended for end user use. (#1824)
- Removed the Jaeger exporter `WithSDKOptions` `Option`.
  This option was used to set SDK options for the exporter creation convenience functions.
  These functions are provided as a way to easily setup or install the exporter with what are deemed reasonable SDK settings for common use cases.
  If the SDK needs to be configured differently, the `NewRawExporter` function and direct setup of the SDK with the desired settings should be used. (#1825)
- The `WithBufferMaxCount` and `WithBatchMaxCount` `Option`s from the Jaeger exporter are removed.
  The exporter no longer batches exports, instead relying on the SDK's `BatchSpanProcessor` for this functionality. (#1830)
- The Jaeger exporter `Option` type is removed.
  The type is no longer used by the exporter to configure anything.
  All the previous configurations these options provided were duplicates of SDK configuration.
  They have been removed in favor of using the SDK configuration and focuses the exporter configuration to be only about the endpoints it will send telemetry to. (#1830)

## [0.19.0] - 2021-03-18

### Added

- Added `Marshaler` config option to `otlphttp` to enable otlp over json or protobufs. (#1586)
- A `ForceFlush` method to the `"go.opentelemetry.io/otel/sdk/trace".TracerProvider` to flush all registered `SpanProcessor`s. (#1608)
- Added `WithSampler` and `WithSpanLimits` to tracer provider. (#1633, #1702)
- `"go.opentelemetry.io/otel/trace".SpanContext` now has a `remote` property, and `IsRemote()` predicate, that is true when the `SpanContext` has been extracted from remote context data. (#1701)
- A `Valid` method to the `"go.opentelemetry.io/otel/attribute".KeyValue` type. (#1703)

### Changed

- `trace.SpanContext` is now immutable and has no exported fields. (#1573)
  - `trace.NewSpanContext()` can be used in conjunction with the `trace.SpanContextConfig` struct to initialize a new `SpanContext` where all values are known.
- Update the `ForceFlush` method signature to the `"go.opentelemetry.io/otel/sdk/trace".SpanProcessor` to accept a `context.Context` and return an error. (#1608)
- Update the `Shutdown` method to the `"go.opentelemetry.io/otel/sdk/trace".TracerProvider` return an error on shutdown failure. (#1608)
- The SimpleSpanProcessor will now shut down the enclosed `SpanExporter` and gracefully ignore subsequent calls to `OnEnd` after `Shutdown` is called. (#1612)
- `"go.opentelemetry.io/sdk/metric/controller.basic".WithPusher` is replaced with `WithExporter` to provide consistent naming across project. (#1656)
- Added non-empty string check for trace `Attribute` keys. (#1659)
- Add `description` to SpanStatus only when `StatusCode` is set to error. (#1662)
- Jaeger exporter falls back to `resource.Default`'s `service.name` if the exported Span does not have one. (#1673)
- Jaeger exporter populates Jaeger's Span Process from Resource. (#1673)
- Renamed the `LabelSet` method of `"go.opentelemetry.io/otel/sdk/resource".Resource` to `Set`. (#1692)
- Changed `WithSDK` to `WithSDKOptions` to accept variadic arguments of `TracerProviderOption` type in `go.opentelemetry.io/otel/exporters/trace/jaeger` package. (#1693)
- Changed `WithSDK` to `WithSDKOptions` to accept variadic arguments of `TracerProviderOption` type in `go.opentelemetry.io/otel/exporters/trace/zipkin` package. (#1693)

### Removed

- Removed `serviceName` parameter from Zipkin exporter and uses resource instead. (#1549)
- Removed `WithConfig` from tracer provider to avoid overriding configuration. (#1633)
- Removed the exported `SimpleSpanProcessor` and `BatchSpanProcessor` structs.
   These are now returned as a SpanProcessor interface from their respective constructors. (#1638)
- Removed `WithRecord()` from `trace.SpanOption` when creating a span. (#1660)
- Removed setting status to `Error` while recording an error as a span event in `RecordError`. (#1663)
- Removed `jaeger.WithProcess` configuration option. (#1673)
- Removed `ApplyConfig` method from `"go.opentelemetry.io/otel/sdk/trace".TracerProvider` and the now unneeded `Config` struct. (#1693)

### Fixed

- Jaeger Exporter: Ensure mapping between OTEL and Jaeger span data complies with the specification. (#1626)
- `SamplingResult.TraceState` is correctly propagated to a newly created span's `SpanContext`. (#1655)
- The `otel-collector` example now correctly flushes metric events prior to shutting down the exporter. (#1678)
- Do not set span status message in `SpanStatusFromHTTPStatusCode` if it can be inferred from `http.status_code`. (#1681)
- Synchronization issues in global trace delegate implementation. (#1686)
- Reduced excess memory usage by global `TracerProvider`. (#1687)

## [0.18.0] - 2021-03-03

### Added

- Added `resource.Default()` for use with meter and tracer providers. (#1507)
- `AttributePerEventCountLimit` and `AttributePerLinkCountLimit` for `SpanLimits`. (#1535)
- Added `Keys()` method to `propagation.TextMapCarrier` and `propagation.HeaderCarrier` to adapt `http.Header` to this interface. (#1544)
- Added `code` attributes to `go.opentelemetry.io/otel/semconv` package. (#1558)
- Compatibility testing suite in the CI system for the following systems. (#1567)
   | OS      | Go Version | Architecture |
   | ------- | ---------- | ------------ |
   | Ubuntu  | 1.15       | amd64        |
   | Ubuntu  | 1.14       | amd64        |
   | Ubuntu  | 1.15       | 386          |
   | Ubuntu  | 1.14       | 386          |
   | MacOS   | 1.15       | amd64        |
   | MacOS   | 1.14       | amd64        |
   | Windows | 1.15       | amd64        |
   | Windows | 1.14       | amd64        |
   | Windows | 1.15       | 386          |
   | Windows | 1.14       | 386          |

### Changed

- Replaced interface `oteltest.SpanRecorder` with its existing implementation
  `StandardSpanRecorder`. (#1542)
- Default span limit values to 128. (#1535)
- Rename `MaxEventsPerSpan`, `MaxAttributesPerSpan` and `MaxLinksPerSpan` to `EventCountLimit`, `AttributeCountLimit` and `LinkCountLimit`, and move these fields into `SpanLimits`. (#1535)
- Renamed the `otel/label` package to `otel/attribute`. (#1541)
- Vendor the Jaeger exporter's dependency on Apache Thrift. (#1551)
- Parallelize the CI linting and testing. (#1567)
- Stagger timestamps in exact aggregator tests. (#1569)
- Changed all examples to use `WithBatchTimeout(5 * time.Second)` rather than `WithBatchTimeout(5)`. (#1621)
- Prevent end-users from implementing some interfaces (#1575)

  ```
      "otel/exporters/otlp/otlphttp".Option
      "otel/exporters/stdout".Option
      "otel/oteltest".Option
      "otel/trace".TracerOption
      "otel/trace".SpanOption
      "otel/trace".EventOption
      "otel/trace".LifeCycleOption
      "otel/trace".InstrumentationOption
      "otel/sdk/resource".Option
      "otel/sdk/trace".ParentBasedSamplerOption
      "otel/sdk/trace".ReadOnlySpan
      "otel/sdk/trace".ReadWriteSpan
  ```

### Removed

- Removed attempt to resample spans upon changing the span name with `span.SetName()`. (#1545)
- The `test-benchmark` is no longer a dependency of the `precommit` make target. (#1567)
- Removed the `test-386` make target.
   This was replaced with a full compatibility testing suite (i.e. multi OS/arch) in the CI system. (#1567)

### Fixed

- The sequential timing check of timestamps in the stdout exporter are now setup explicitly to be sequential (#1571). (#1572)
- Windows build of Jaeger tests now compiles with OS specific functions (#1576). (#1577)
- The sequential timing check of timestamps of go.opentelemetry.io/otel/sdk/metric/aggregator/lastvalue are now setup explicitly to be sequential (#1578). (#1579)
- Validate tracestate header keys with vendors according to the W3C TraceContext specification (#1475). (#1581)
- The OTLP exporter includes related labels for translations of a GaugeArray (#1563). (#1570)

## [0.17.0] - 2021-02-12

### Changed

- Rename project default branch from `master` to `main`. (#1505)
- Reverse order in which `Resource` attributes are merged, per change in spec. (#1501)
- Add tooling to maintain "replace" directives in go.mod files automatically. (#1528)
- Create new modules: otel/metric, otel/trace, otel/oteltest, otel/sdk/export/metric, otel/sdk/metric (#1528)
- Move metric-related public global APIs from otel to otel/metric/global. (#1528)

## Fixed

- Fixed otlpgrpc reconnection issue.
- The example code in the README.md of `go.opentelemetry.io/otel/exporters/otlp` is moved to a compiled example test and used the new `WithAddress` instead of `WithEndpoint`. (#1513)
- The otel-collector example now uses the default OTLP receiver port of the collector.

## [0.16.0] - 2021-01-13

### Added

- Add the `ReadOnlySpan` and `ReadWriteSpan` interfaces to provide better control for accessing span data. (#1360)
- `NewGRPCDriver` function returns a `ProtocolDriver` that maintains a single gRPC connection to the collector. (#1369)
- Added documentation about the project's versioning policy. (#1388)
- Added `NewSplitDriver` for OTLP exporter that allows sending traces and metrics to different endpoints. (#1418)
- Added codeql workflow to GitHub Actions (#1428)
- Added Gosec workflow to GitHub Actions (#1429)
- Add new HTTP driver for OTLP exporter in `exporters/otlp/otlphttp`. Currently it only supports the binary protobuf payloads. (#1420)
- Add an OpenCensus exporter bridge. (#1444)

### Changed

- Rename `internal/testing` to `internal/internaltest`. (#1449)
- Rename `export.SpanData` to `export.SpanSnapshot` and use it only for exporting spans. (#1360)
- Store the parent's full `SpanContext` rather than just its span ID in the `span` struct. (#1360)
- Improve span duration accuracy. (#1360)
- Migrated CI/CD from CircleCI to GitHub Actions (#1382)
- Remove duplicate checkout from GitHub Actions workflow (#1407)
- Metric `array` aggregator renamed `exact` to match its `aggregation.Kind` (#1412)
- Metric `exact` aggregator includes per-point timestamps (#1412)
- Metric stdout exporter uses MinMaxSumCount aggregator for ValueRecorder instruments (#1412)
- `NewExporter` from `exporters/otlp` now takes a `ProtocolDriver` as a parameter. (#1369)
- Many OTLP Exporter options became gRPC ProtocolDriver options. (#1369)
- Unify endpoint API that related to OTel exporter. (#1401)
- Optimize metric histogram aggregator to reuse its slice of buckets. (#1435)
- Metric aggregator Count() and histogram Bucket.Counts are consistently `uint64`. (1430)
- Histogram aggregator accepts functional options, uses default boundaries if none given. (#1434)
- `SamplingResult` now passed a `Tracestate` from the parent `SpanContext` (#1432)
- Moved gRPC driver for OTLP exporter to `exporters/otlp/otlpgrpc`. (#1420)
- The `TraceContext` propagator now correctly propagates `TraceState` through the `SpanContext`. (#1447)
- Metric Push and Pull Controller components are combined into a single "basic" Controller:
  - `WithExporter()` and `Start()` to configure Push behavior
  - `Start()` is optional; use `Collect()` and `ForEach()` for Pull behavior
  - `Start()` and `Stop()` accept Context. (#1378)
- The `Event` type is moved from the `otel/sdk/export/trace` package to the `otel/trace` API package. (#1452)

### Removed

- Remove `errUninitializedSpan` as its only usage is now obsolete. (#1360)
- Remove Metric export functionality related to quantiles and summary data points: this is not specified (#1412)
- Remove DDSketch metric aggregator; our intention is to re-introduce this as an option of the histogram aggregator after [new OTLP histogram data types](https://github.com/open-telemetry/opentelemetry-proto/pull/226) are released (#1412)

### Fixed

- `BatchSpanProcessor.Shutdown()` will now shutdown underlying `export.SpanExporter`. (#1443)

## [0.15.0] - 2020-12-10

### Added

- The `WithIDGenerator` `TracerProviderOption` is added to the `go.opentelemetry.io/otel/trace` package to configure an `IDGenerator` for the `TracerProvider`. (#1363)

### Changed

- The Zipkin exporter now uses the Span status code to determine. (#1328)
- `NewExporter` and `Start` functions in `go.opentelemetry.io/otel/exporters/otlp` now receive `context.Context` as a first parameter. (#1357)
- Move the OpenCensus example into `example` directory. (#1359)
- Moved the SDK's `internal.IDGenerator` interface in to the `sdk/trace` package to enable support for externally-defined ID generators. (#1363)
- Bump `github.com/google/go-cmp` from 0.5.3 to 0.5.4 (#1374)
- Bump `github.com/golangci/golangci-lint` in `/internal/tools` (#1375)

### Fixed

- Metric SDK `SumObserver` and `UpDownSumObserver` instruments correctness fixes. (#1381)

## [0.14.0] - 2020-11-19

### Added

- An `EventOption` and the related `NewEventConfig` function are added to the `go.opentelemetry.io/otel` package to configure Span events. (#1254)
- A `TextMapPropagator` and associated `TextMapCarrier` are added to the `go.opentelemetry.io/otel/oteltest` package to test `TextMap` type propagators and their use. (#1259)
- `SpanContextFromContext` returns `SpanContext` from context. (#1255)
- `TraceState` has been added to `SpanContext`. (#1340)
- `DeploymentEnvironmentKey` added to `go.opentelemetry.io/otel/semconv` package. (#1323)
- Add an OpenCensus to OpenTelemetry tracing bridge. (#1305)
- Add a parent context argument to `SpanProcessor.OnStart` to follow the specification. (#1333)
- Add missing tests for `sdk/trace/attributes_map.go`. (#1337)

### Changed

- Move the `go.opentelemetry.io/otel/api/trace` package into `go.opentelemetry.io/otel/trace` with the following changes. (#1229) (#1307)
  - `ID` has been renamed to `TraceID`.
  - `IDFromHex` has been renamed to `TraceIDFromHex`.
  - `EmptySpanContext` is removed.
- Move the `go.opentelemetry.io/otel/api/trace/tracetest` package into `go.opentelemetry.io/otel/oteltest`. (#1229)
- OTLP Exporter updates:
  - supports OTLP v0.6.0 (#1230, #1354)
  - supports configurable aggregation temporality (default: Cumulative, optional: Stateless). (#1296)
- The Sampler is now called on local child spans. (#1233)
- The `Kind` type from the `go.opentelemetry.io/otel/api/metric` package was renamed to `InstrumentKind` to more specifically describe what it is and avoid semantic ambiguity. (#1240)
- The `MetricKind` method of the `Descriptor` type in the `go.opentelemetry.io/otel/api/metric` package was renamed to `Descriptor.InstrumentKind`.
   This matches the returned type and fixes misuse of the term metric. (#1240)
- Move test harness from the `go.opentelemetry.io/otel/api/apitest` package into `go.opentelemetry.io/otel/oteltest`. (#1241)
- Move the `go.opentelemetry.io/otel/api/metric/metrictest` package into `go.opentelemetry.io/oteltest` as part of #964. (#1252)
- Move the `go.opentelemetry.io/otel/api/metric` package into `go.opentelemetry.io/otel/metric` as part of #1303. (#1321)
- Move the `go.opentelemetry.io/otel/api/metric/registry` package into `go.opentelemetry.io/otel/metric/registry` as a part of #1303. (#1316)
- Move the `Number` type (together with related functions) from `go.opentelemetry.io/otel/api/metric` package into `go.opentelemetry.io/otel/metric/number` as a part of #1303. (#1316)
- The function signature of the Span `AddEvent` method in `go.opentelemetry.io/otel` is updated to no longer take an unused context and instead take a required name and a variable number of `EventOption`s. (#1254)
- The function signature of the Span `RecordError` method in `go.opentelemetry.io/otel` is updated to no longer take an unused context and instead take a required error value and a variable number of `EventOption`s. (#1254)
- Move the `go.opentelemetry.io/otel/api/global` package to `go.opentelemetry.io/otel`. (#1262) (#1330)
- Move the `Version` function from `go.opentelemetry.io/otel/sdk` to `go.opentelemetry.io/otel`. (#1330)
- Rename correlation context header from `"otcorrelations"` to `"baggage"` to match the OpenTelemetry specification. (#1267)
- Fix `Code.UnmarshalJSON` to work with valid JSON only. (#1276)
- The `resource.New()` method changes signature to support builtin attributes and functional options, including `telemetry.sdk.*` and
  `host.name` semantic conventions; the former method is renamed `resource.NewWithAttributes`. (#1235)
- The Prometheus exporter now exports non-monotonic counters (i.e. `UpDownCounter`s) as gauges. (#1210)
- Correct the `Span.End` method documentation in the `otel` API to state updates are not allowed on a span after it has ended. (#1310)
- Updated span collection limits for attribute, event and link counts to 1000 (#1318)
- Renamed `semconv.HTTPUrlKey` to `semconv.HTTPURLKey`. (#1338)

### Removed

- The `ErrInvalidHexID`, `ErrInvalidTraceIDLength`, `ErrInvalidSpanIDLength`, `ErrInvalidSpanIDLength`, or `ErrNilSpanID` from the `go.opentelemetry.io/otel` package are unexported now. (#1243)
- The `AddEventWithTimestamp` method on the `Span` interface in `go.opentelemetry.io/otel` is removed due to its redundancy.
   It is replaced by using the `AddEvent` method with a `WithTimestamp` option. (#1254)
- The `MockSpan` and `MockTracer` types are removed from `go.opentelemetry.io/otel/oteltest`.
   `Tracer` and `Span` from the same module should be used in their place instead. (#1306)
- `WorkerCount` option is removed from `go.opentelemetry.io/otel/exporters/otlp`. (#1350)
- Remove the following labels types: INT32, UINT32, UINT64 and FLOAT32. (#1314)

### Fixed

- Rename `MergeItererator` to `MergeIterator` in the `go.opentelemetry.io/otel/label` package. (#1244)
- The `go.opentelemetry.io/otel/api/global` packages global TextMapPropagator now delegates functionality to a globally set delegate for all previously returned propagators. (#1258)
- Fix condition in `label.Any`. (#1299)
- Fix global `TracerProvider` to pass options to its configured provider. (#1329)
- Fix missing handler for `ExactKind` aggregator in OTLP metrics transformer (#1309)

## [0.13.0] - 2020-10-08

### Added

- OTLP Metric exporter supports Histogram aggregation. (#1209)
- The `Code` struct from the `go.opentelemetry.io/otel/codes` package now supports JSON marshaling and unmarshaling as well as implements the `Stringer` interface. (#1214)
- A Baggage API to implement the OpenTelemetry specification. (#1217)
- Add Shutdown method to sdk/trace/provider, shutdown processors in the order they were registered. (#1227)

### Changed

- Set default propagator to no-op propagator. (#1184)
- The `HTTPSupplier`, `HTTPExtractor`, `HTTPInjector`, and `HTTPPropagator` from the `go.opentelemetry.io/otel/api/propagation` package were replaced with unified `TextMapCarrier` and `TextMapPropagator` in the `go.opentelemetry.io/otel/propagation` package. (#1212) (#1325)
- The `New` function from the `go.opentelemetry.io/otel/api/propagation` package was replaced with `NewCompositeTextMapPropagator` in the `go.opentelemetry.io/otel` package. (#1212)
- The status codes of the `go.opentelemetry.io/otel/codes` package have been updated to match the latest OpenTelemetry specification.
   They now are `Unset`, `Error`, and `Ok`.
   They no longer track the gRPC codes. (#1214)
- The `StatusCode` field of the `SpanData` struct in the `go.opentelemetry.io/otel/sdk/export/trace` package now uses the codes package from this package instead of the gRPC project. (#1214)
- Move the `go.opentelemetry.io/otel/api/baggage` package into `go.opentelemetry.io/otel/baggage`. (#1217) (#1325)
- A `Shutdown` method of `SpanProcessor` and all its implementations receives a context and returns an error. (#1264)

### Fixed

- Copies of data from arrays and slices passed to `go.opentelemetry.io/otel/label.ArrayValue()` are now used in the returned `Value` instead of using the mutable data itself. (#1226)

### Removed

- The `ExtractHTTP` and `InjectHTTP` functions from the `go.opentelemetry.io/otel/api/propagation` package were removed. (#1212)
- The `Propagators` interface from the `go.opentelemetry.io/otel/api/propagation` package was removed to conform to the OpenTelemetry specification.
   The explicit `TextMapPropagator` type can be used in its place as this is the `Propagator` type the specification defines. (#1212)
- The `SetAttribute` method of the `Span` from the `go.opentelemetry.io/otel/api/trace` package was removed given its redundancy with the `SetAttributes` method. (#1216)
- The internal implementation of Baggage storage is removed in favor of using the new Baggage API functionality. (#1217)
- Remove duplicate hostname key `HostHostNameKey` in Resource semantic conventions. (#1219)
- Nested array/slice support has been removed. (#1226)

## [0.12.0] - 2020-09-24

### Added

- A `SpanConfigure` function in `go.opentelemetry.io/otel/api/trace` to create a new `SpanConfig` from `SpanOption`s. (#1108)
- In the `go.opentelemetry.io/otel/api/trace` package, `NewTracerConfig` was added to construct new `TracerConfig`s.
   This addition was made to conform with our project option conventions. (#1155)
- Instrumentation library information was added to the Zipkin exporter. (#1119)
- The `SpanProcessor` interface now has a `ForceFlush()` method. (#1166)
- More semantic conventions for k8s as resource attributes. (#1167)

### Changed

- Add reconnecting udp connection type to Jaeger exporter.
   This change adds a new optional implementation of the udp conn interface used to detect changes to an agent's host dns record.
   It then adopts the new destination address to ensure the exporter doesn't get stuck. This change was ported from jaegertracing/jaeger-client-go#520. (#1063)
- Replace `StartOption` and `EndOption` in `go.opentelemetry.io/otel/api/trace` with `SpanOption`.
   This change is matched by replacing the `StartConfig` and `EndConfig` with a unified `SpanConfig`. (#1108)
- Replace the `LinkedTo` span option in `go.opentelemetry.io/otel/api/trace` with `WithLinks`.
   This is be more consistent with our other option patterns, i.e. passing the item to be configured directly instead of its component parts, and provides a cleaner function signature. (#1108)
- The `go.opentelemetry.io/otel/api/trace` `TracerOption` was changed to an interface to conform to project option conventions. (#1109)
- Move the `B3` and `TraceContext` from within the `go.opentelemetry.io/otel/api/trace` package to their own `go.opentelemetry.io/otel/propagators` package.
    This removal of the propagators is reflective of the OpenTelemetry specification for these propagators as well as cleans up the `go.opentelemetry.io/otel/api/trace` API. (#1118)
- Rename Jaeger tags used for instrumentation library information to reflect changes in OpenTelemetry specification. (#1119)
- Rename `ProbabilitySampler` to `TraceIDRatioBased` and change semantics to ignore parent span sampling status. (#1115)
- Move `tools` package under `internal`. (#1141)
- Move `go.opentelemetry.io/otel/api/correlation` package to `go.opentelemetry.io/otel/api/baggage`. (#1142)
   The `correlation.CorrelationContext` propagator has been renamed `baggage.Baggage`.  Other exported functions and types are unchanged.
- Rename `ParentOrElse` sampler to `ParentBased` and allow setting samplers depending on parent span. (#1153)
- In the `go.opentelemetry.io/otel/api/trace` package, `SpanConfigure` was renamed to `NewSpanConfig`. (#1155)
- Change `dependabot.yml` to add a `Skip Changelog` label to dependabot-sourced PRs. (#1161)
- The [configuration style guide](https://github.com/open-telemetry/opentelemetry-go/blob/master/CONTRIBUTING.md#config) has been updated to
   recommend the use of `newConfig()` instead of `configure()`. (#1163)
- The `otlp.Config` type has been unexported and changed to `otlp.config`, along with its initializer. (#1163)
- Ensure exported interface types include parameter names and update the
   Style Guide to reflect this styling rule. (#1172)
- Don't consider unset environment variable for resource detection to be an error. (#1170)
- Rename `go.opentelemetry.io/otel/api/metric.ConfigureInstrument` to `NewInstrumentConfig` and
  `go.opentelemetry.io/otel/api/metric.ConfigureMeter` to `NewMeterConfig`.
- ValueObserver instruments use LastValue aggregator by default. (#1165)
- OTLP Metric exporter supports LastValue aggregation. (#1165)
- Move the `go.opentelemetry.io/otel/api/unit` package to `go.opentelemetry.io/otel/unit`. (#1185)
- Rename `Provider` to `MeterProvider` in the `go.opentelemetry.io/otel/api/metric` package. (#1190)
- Rename `NoopProvider` to `NoopMeterProvider` in the `go.opentelemetry.io/otel/api/metric` package. (#1190)
- Rename `NewProvider` to `NewMeterProvider` in the `go.opentelemetry.io/otel/api/metric/metrictest` package. (#1190)
- Rename `Provider` to `MeterProvider` in the `go.opentelemetry.io/otel/api/metric/registry` package. (#1190)
- Rename `NewProvider` to `NewMeterProvider` in the `go.opentelemetry.io/otel/api/metri/registryc` package. (#1190)
- Rename `Provider` to `TracerProvider` in the `go.opentelemetry.io/otel/api/trace` package. (#1190)
- Rename `NoopProvider` to `NoopTracerProvider` in the `go.opentelemetry.io/otel/api/trace` package. (#1190)
- Rename `Provider` to `TracerProvider` in the `go.opentelemetry.io/otel/api/trace/tracetest` package. (#1190)
- Rename `NewProvider` to `NewTracerProvider` in the `go.opentelemetry.io/otel/api/trace/tracetest` package. (#1190)
- Rename `WrapperProvider` to `WrapperTracerProvider` in the `go.opentelemetry.io/otel/bridge/opentracing` package. (#1190)
- Rename `NewWrapperProvider` to `NewWrapperTracerProvider` in the `go.opentelemetry.io/otel/bridge/opentracing` package. (#1190)
- Rename `Provider` method of the pull controller to `MeterProvider` in the `go.opentelemetry.io/otel/sdk/metric/controller/pull` package. (#1190)
- Rename `Provider` method of the push controller to `MeterProvider` in the `go.opentelemetry.io/otel/sdk/metric/controller/push` package. (#1190)
- Rename `ProviderOptions` to `TracerProviderConfig` in the `go.opentelemetry.io/otel/sdk/trace` package. (#1190)
- Rename `ProviderOption` to `TracerProviderOption` in the `go.opentelemetry.io/otel/sdk/trace` package. (#1190)
- Rename `Provider` to `TracerProvider` in the `go.opentelemetry.io/otel/sdk/trace` package. (#1190)
- Rename `NewProvider` to `NewTracerProvider` in the `go.opentelemetry.io/otel/sdk/trace` package. (#1190)
- Renamed `SamplingDecision` values to comply with OpenTelemetry specification change. (#1192)
- Renamed Zipkin attribute names from `ot.status_code & ot.status_description` to `otel.status_code & otel.status_description`. (#1201)
- The default SDK now invokes registered `SpanProcessor`s in the order they were registered with the `TracerProvider`. (#1195)
- Add test of spans being processed by the `SpanProcessor`s in the order they were registered. (#1203)

### Removed

- Remove the B3 propagator from `go.opentelemetry.io/otel/propagators`. It is now located in the
   `go.opentelemetry.io/contrib/propagators/` module. (#1191)
- Remove the semantic convention for HTTP status text, `HTTPStatusTextKey` from package `go.opentelemetry.io/otel/semconv`. (#1194)

### Fixed

- Zipkin example no longer mentions `ParentSampler`, corrected to `ParentBased`. (#1171)
- Fix missing shutdown processor in otel-collector example. (#1186)
- Fix missing shutdown processor in basic and namedtracer examples. (#1197)

## [0.11.0] - 2020-08-24

### Added

- Support for exporting array-valued attributes via OTLP. (#992)
- `Noop` and `InMemory` `SpanBatcher` implementations to help with testing integrations. (#994)
- Support for filtering metric label sets. (#1047)
- A dimensionality-reducing metric Processor. (#1057)
- Integration tests for more OTel Collector Attribute types. (#1062)
- A new `WithSpanProcessor` `ProviderOption` is added to the `go.opentelemetry.io/otel/sdk/trace` package to create a `Provider` and automatically register the `SpanProcessor`. (#1078)

### Changed

- Rename `sdk/metric/processor/test` to `sdk/metric/processor/processortest`. (#1049)
- Rename `sdk/metric/controller/test` to `sdk/metric/controller/controllertest`. (#1049)
- Rename `api/testharness` to `api/apitest`. (#1049)
- Rename `api/trace/testtrace` to `api/trace/tracetest`. (#1049)
- Change Metric Processor to merge multiple observations. (#1024)
- The `go.opentelemetry.io/otel/bridge/opentracing` bridge package has been made into its own module.
   This removes the package dependencies of this bridge from the rest of the OpenTelemetry based project. (#1038)
- Renamed `go.opentelemetry.io/otel/api/standard` package to `go.opentelemetry.io/otel/semconv` to avoid the ambiguous and generic name `standard` and better describe the package as containing OpenTelemetry semantic conventions. (#1016)
- The environment variable used for resource detection has been changed from `OTEL_RESOURCE_LABELS` to `OTEL_RESOURCE_ATTRIBUTES` (#1042)
- Replace `WithSyncer` with `WithBatcher` in examples. (#1044)
- Replace the `google.golang.org/grpc/codes` dependency in the API with an equivalent `go.opentelemetry.io/otel/codes` package. (#1046)
- Merge the `go.opentelemetry.io/otel/api/label` and `go.opentelemetry.io/otel/api/kv` into the new `go.opentelemetry.io/otel/label` package. (#1060)
- Unify Callback Function Naming.
   Rename `*Callback` with `*Func`. (#1061)
- CI builds validate against last two versions of Go, dropping 1.13 and adding 1.15. (#1064)
- The `go.opentelemetry.io/otel/sdk/export/trace` interfaces `SpanSyncer` and `SpanBatcher` have been replaced with a specification compliant `Exporter` interface.
   This interface still supports the export of `SpanData`, but only as a slice.
   Implementation are also required now to return any error from `ExportSpans` if one occurs as well as implement a `Shutdown` method for exporter clean-up. (#1078)
- The `go.opentelemetry.io/otel/sdk/trace` `NewBatchSpanProcessor` function no longer returns an error.
   If a `nil` exporter is passed as an argument to this function, instead of it returning an error, it now returns a `BatchSpanProcessor` that handles the export of `SpanData` by not taking any action. (#1078)
- The `go.opentelemetry.io/otel/sdk/trace` `NewProvider` function to create a `Provider` no longer returns an error, instead only a `*Provider`.
   This change is related to `NewBatchSpanProcessor` not returning an error which was the only error this function would return. (#1078)

### Removed

- Duplicate, unused API sampler interface. (#999)
   Use the [`Sampler` interface](https://github.com/open-telemetry/opentelemetry-go/blob/v0.11.0/sdk/trace/sampling.go) provided by the SDK instead.
- The `grpctrace` instrumentation was moved to the `go.opentelemetry.io/contrib` repository and out of this repository.
   This move includes moving the `grpc` example to the `go.opentelemetry.io/contrib` as well. (#1027)
- The `WithSpan` method of the `Tracer` interface.
   The functionality this method provided was limited compared to what a user can provide themselves.
   It was removed with the understanding that if there is sufficient user need it can be added back based on actual user usage. (#1043)
- The `RegisterSpanProcessor` and `UnregisterSpanProcessor` functions.
   These were holdovers from an approach prior to the TracerProvider design. They were not used anymore. (#1077)
- The `oterror` package. (#1026)
- The `othttp` and `httptrace` instrumentations were moved to `go.opentelemetry.io/contrib`. (#1032)

### Fixed

- The `semconv.HTTPServerMetricAttributesFromHTTPRequest()` function no longer generates the high-cardinality `http.request.content.length` label. (#1031)
- Correct instrumentation version tag in Jaeger exporter. (#1037)
- The SDK span will now set an error event if the `End` method is called during a panic (i.e. it was deferred). (#1043)
- Move internally generated protobuf code from the `go.opentelemetry.io/otel` to the OTLP exporter to reduce dependency overhead. (#1050)
- The `otel-collector` example referenced outdated collector processors. (#1006)

## [0.10.0] - 2020-07-29

This release migrates the default OpenTelemetry SDK into its own Go module, decoupling the SDK from the API and reducing dependencies for instrumentation packages.

### Added

- The Zipkin exporter now has `NewExportPipeline` and `InstallNewPipeline` constructor functions to match the common pattern.
    These function build a new exporter with default SDK options and register the exporter with the `global` package respectively. (#944)
- Add propagator option for gRPC instrumentation. (#986)
- The `testtrace` package now tracks the `trace.SpanKind` for each span. (#987)

### Changed

- Replace the `RegisterGlobal` `Option` in the Jaeger exporter with an `InstallNewPipeline` constructor function.
   This matches the other exporter constructor patterns and will register a new exporter after building it with default configuration. (#944)
- The trace (`go.opentelemetry.io/otel/exporters/trace/stdout`) and metric (`go.opentelemetry.io/otel/exporters/metric/stdout`) `stdout` exporters are now merged into a single exporter at `go.opentelemetry.io/otel/exporters/stdout`.
   This new exporter was made into its own Go module to follow the pattern of all exporters and decouple it from the `go.opentelemetry.io/otel` module. (#956, #963)
- Move the `go.opentelemetry.io/otel/exporters/test` test package to `go.opentelemetry.io/otel/sdk/export/metric/metrictest`. (#962)
- The `go.opentelemetry.io/otel/api/kv/value` package was merged into the parent `go.opentelemetry.io/otel/api/kv` package. (#968)
  - `value.Bool` was replaced with `kv.BoolValue`.
  - `value.Int64` was replaced with `kv.Int64Value`.
  - `value.Uint64` was replaced with `kv.Uint64Value`.
  - `value.Float64` was replaced with `kv.Float64Value`.
  - `value.Int32` was replaced with `kv.Int32Value`.
  - `value.Uint32` was replaced with `kv.Uint32Value`.
  - `value.Float32` was replaced with `kv.Float32Value`.
  - `value.String` was replaced with `kv.StringValue`.
  - `value.Int` was replaced with `kv.IntValue`.
  - `value.Uint` was replaced with `kv.UintValue`.
  - `value.Array` was replaced with `kv.ArrayValue`.
- Rename `Infer` to `Any` in the `go.opentelemetry.io/otel/api/kv` package. (#972)
- Change `othttp` to use the `httpsnoop` package to wrap the `ResponseWriter` so that optional interfaces (`http.Hijacker`, `http.Flusher`, etc.) that are implemented by the original `ResponseWriter`are also implemented by the wrapped `ResponseWriter`. (#979)
- Rename `go.opentelemetry.io/otel/sdk/metric/aggregator/test` package to `go.opentelemetry.io/otel/sdk/metric/aggregator/aggregatortest`. (#980)
- Make the SDK into its own Go module called `go.opentelemetry.io/otel/sdk`. (#985)
- Changed the default trace `Sampler` from `AlwaysOn` to `ParentOrElse(AlwaysOn)`. (#989)

### Removed

- The `IndexedAttribute` function from the `go.opentelemetry.io/otel/api/label` package was removed in favor of `IndexedLabel` which it was synonymous with. (#970)

### Fixed

- Bump github.com/golangci/golangci-lint from 1.28.3 to 1.29.0 in /tools. (#953)
- Bump github.com/google/go-cmp from 0.5.0 to 0.5.1. (#957)
- Use `global.Handle` for span export errors in the OTLP exporter. (#946)
- Correct Go language formatting in the README documentation. (#961)
- Remove default SDK dependencies from the `go.opentelemetry.io/otel/api` package. (#977)
- Remove default SDK dependencies from the `go.opentelemetry.io/otel/instrumentation` package. (#983)
- Move documented examples for `go.opentelemetry.io/otel/instrumentation/grpctrace` interceptors into Go example tests. (#984)

## [0.9.0] - 2020-07-20

### Added

- A new Resource Detector interface is included to allow resources to be automatically detected and included. (#939)
- A Detector to automatically detect resources from an environment variable. (#939)
- Github action to generate protobuf Go bindings locally in `internal/opentelemetry-proto-gen`. (#938)
- OTLP .proto files from `open-telemetry/opentelemetry-proto` imported as a git submodule under `internal/opentelemetry-proto`.
   References to `github.com/open-telemetry/opentelemetry-proto` changed to `go.opentelemetry.io/otel/internal/opentelemetry-proto-gen`. (#942)

### Changed

- Non-nil value `struct`s for key-value pairs will be marshalled using JSON rather than `Sprintf`. (#948)

### Removed

- Removed dependency on `github.com/open-telemetry/opentelemetry-collector`. (#943)

## [0.8.0] - 2020-07-09

### Added

- The `B3Encoding` type to represent the B3 encoding(s) the B3 propagator can inject.
   A value for HTTP supported encodings (Multiple Header: `MultipleHeader`, Single Header: `SingleHeader`) are included. (#882)
- The `FlagsDeferred` trace flag to indicate if the trace sampling decision has been deferred. (#882)
- The `FlagsDebug` trace flag to indicate if the trace is a debug trace. (#882)
- Add `peer.service` semantic attribute. (#898)
- Add database-specific semantic attributes. (#899)
- Add semantic convention for `faas.coldstart` and `container.id`. (#909)
- Add http content size semantic conventions. (#905)
- Include `http.request_content_length` in HTTP request basic attributes. (#905)
- Add semantic conventions for operating system process resource attribute keys. (#919)
- The Jaeger exporter now has a `WithBatchMaxCount` option to specify the maximum number of spans sent in a batch. (#931)

### Changed

- Update `CONTRIBUTING.md` to ask for updates to `CHANGELOG.md` with each pull request. (#879)
- Use lowercase header names for B3 Multiple Headers. (#881)
- The B3 propagator `SingleHeader` field has been replaced with `InjectEncoding`.
   This new field can be set to combinations of the `B3Encoding` bitmasks and will inject trace information in these encodings.
   If no encoding is set, the propagator will default to `MultipleHeader` encoding. (#882)
- The B3 propagator now extracts from either HTTP encoding of B3 (Single Header or Multiple Header) based on what is contained in the header.
   Preference is given to Single Header encoding with Multiple Header being the fallback if Single Header is not found or is invalid.
   This behavior change is made to dynamically support all correctly encoded traces received instead of having to guess the expected encoding prior to receiving. (#882)
- Extend semantic conventions for RPC. (#900)
- To match constant naming conventions in the `api/standard` package, the `FaaS*` key names are appended with a suffix of `Key`. (#920)
  - `"api/standard".FaaSName` -> `FaaSNameKey`
  - `"api/standard".FaaSID` -> `FaaSIDKey`
  - `"api/standard".FaaSVersion` -> `FaaSVersionKey`
  - `"api/standard".FaaSInstance` -> `FaaSInstanceKey`

### Removed

- The `FlagsUnused` trace flag is removed.
   The purpose of this flag was to act as the inverse of `FlagsSampled`, the inverse of `FlagsSampled` is used instead. (#882)
- The B3 header constants (`B3SingleHeader`, `B3DebugFlagHeader`, `B3TraceIDHeader`, `B3SpanIDHeader`, `B3SampledHeader`, `B3ParentSpanIDHeader`) are removed.
   If B3 header keys are needed [the authoritative OpenZipkin package constants](https://pkg.go.dev/github.com/openzipkin/zipkin-go@v0.2.2/propagation/b3?tab=doc#pkg-constants) should be used instead. (#882)

### Fixed

- The B3 Single Header name is now correctly `b3` instead of the previous `X-B3`. (#881)
- The B3 propagator now correctly supports sampling only values (`b3: 0`, `b3: 1`, or `b3: d`) for a Single B3 Header. (#882)
- The B3 propagator now propagates the debug flag.
   This removes the behavior of changing the debug flag into a set sampling bit.
   Instead, this now follow the B3 specification and omits the `X-B3-Sampling` header. (#882)
- The B3 propagator now tracks "unset" sampling state (meaning "defer the decision") and does not set the `X-B3-Sampling` header when injecting. (#882)
- Bump github.com/itchyny/gojq from 0.10.3 to 0.10.4 in /tools. (#883)
- Bump github.com/opentracing/opentracing-go from v1.1.1-0.20190913142402-a7454ce5950e to v1.2.0. (#885)
- The tracing time conversion for OTLP spans is now correctly set to `UnixNano`. (#896)
- Ensure span status is not set to `Unknown` when no HTTP status code is provided as it is assumed to be `200 OK`. (#908)
- Ensure `httptrace.clientTracer` closes `http.headers` span. (#912)
- Prometheus exporter will not apply stale updates or forget inactive metrics. (#903)
- Add test for api.standard `HTTPClientAttributesFromHTTPRequest`. (#905)
- Bump github.com/golangci/golangci-lint from 1.27.0 to 1.28.1 in /tools. (#901, #913)
- Update otel-collector example to use the v0.5.0 collector. (#915)
- The `grpctrace` instrumentation uses a span name conforming to the OpenTelemetry semantic conventions (does not contain a leading slash (`/`)). (#922)
- The `grpctrace` instrumentation includes an `rpc.method` attribute now set to the gRPC method name. (#900, #922)
- The `grpctrace` instrumentation `rpc.service` attribute now contains the package name if one exists.
   This is in accordance with OpenTelemetry semantic conventions. (#922)
- Correlation Context extractor will no longer insert an empty map into the returned context when no valid values are extracted. (#923)
- Bump google.golang.org/api from 0.28.0 to 0.29.0 in /exporters/trace/jaeger. (#925)
- Bump github.com/itchyny/gojq from 0.10.4 to 0.11.0 in /tools. (#926)
- Bump github.com/golangci/golangci-lint from 1.28.1 to 1.28.2 in /tools. (#930)

## [0.7.0] - 2020-06-26

This release implements the v0.5.0 version of the OpenTelemetry specification.

### Added

- The othttp instrumentation now includes default metrics. (#861)
- This CHANGELOG file to track all changes in the project going forward.
- Support for array type attributes. (#798)
- Apply transitive dependabot go.mod dependency updates as part of a new automatic Github workflow. (#844)
- Timestamps are now passed to exporters for each export. (#835)
- Add new `Accumulation` type to metric SDK to transport telemetry from `Accumulator`s to `Processor`s.
   This replaces the prior `Record` `struct` use for this purpose. (#835)
- New dependabot integration to automate package upgrades. (#814)
- `Meter` and `Tracer` implementations accept instrumentation version version as an optional argument.
   This instrumentation version is passed on to exporters. (#811) (#805) (#802)
- The OTLP exporter includes the instrumentation version in telemetry it exports. (#811)
- Environment variables for Jaeger exporter are supported. (#796)
- New `aggregation.Kind` in the export metric API. (#808)
- New example that uses OTLP and the collector. (#790)
- Handle errors in the span `SetName` during span initialization. (#791)
- Default service config to enable retries for retry-able failed requests in the OTLP exporter and an option to override this default. (#777)
- New `go.opentelemetry.io/otel/api/oterror` package to uniformly support error handling and definitions for the project. (#778)
- New `global` default implementation of the `go.opentelemetry.io/otel/api/oterror.Handler` interface to be used to handle errors prior to an user defined `Handler`.
   There is also functionality for the user to register their `Handler` as well as a convenience function `Handle` to handle an error with this global `Handler`(#778)
- Options to specify propagators for httptrace and grpctrace instrumentation. (#784)
- The required `application/json` header for the Zipkin exporter is included in all exports. (#774)
- Integrate HTTP semantics helpers from the contrib repository into the `api/standard` package. #769

### Changed

- Rename `Integrator` to `Processor` in the metric SDK. (#863)
- Rename `AggregationSelector` to `AggregatorSelector`. (#859)
- Rename `SynchronizedCopy` to `SynchronizedMove`. (#858)
- Rename `simple` integrator to `basic` integrator. (#857)
- Merge otlp collector examples. (#841)
- Change the metric SDK to support cumulative, delta, and pass-through exporters directly.
   With these changes, cumulative and delta specific exporters are able to request the correct kind of aggregation from the SDK. (#840)
- The `Aggregator.Checkpoint` API is renamed to `SynchronizedCopy` and adds an argument, a different `Aggregator` into which the copy is stored. (#812)
- The `export.Aggregator` contract is that `Update()` and `SynchronizedCopy()` are synchronized with each other.
   All the aggregation interfaces (`Sum`, `LastValue`, ...) are not meant to be synchronized, as the caller is expected to synchronize aggregators at a higher level after the `Accumulator`.
   Some of the `Aggregators` used unnecessary locking and that has been cleaned up. (#812)
- Use of `metric.Number` was replaced by `int64` now that we use `sync.Mutex` in the `MinMaxSumCount` and `Histogram` `Aggregators`. (#812)
- Replace `AlwaysParentSample` with `ParentSample(fallback)` to match the OpenTelemetry v0.5.0 specification. (#810)
- Rename `sdk/export/metric/aggregator` to `sdk/export/metric/aggregation`. #808
- Send configured headers with every request in the OTLP exporter, instead of just on connection creation. (#806)
- Update error handling for any one off error handlers, replacing, instead, with the `global.Handle` function. (#791)
- Rename `plugin` directory to `instrumentation` to match the OpenTelemetry specification. (#779)
- Makes the argument order to Histogram and DDSketch `New()` consistent. (#781)

### Removed

- `Uint64NumberKind` and related functions from the API. (#864)
- Context arguments from `Aggregator.Checkpoint` and `Integrator.Process` as they were unused. (#803)
- `SpanID` is no longer included in parameters for sampling decision to match the OpenTelemetry specification. (#775)

### Fixed

- Upgrade OTLP exporter to opentelemetry-proto matching the opentelemetry-collector v0.4.0 release. (#866)
- Allow changes to `go.sum` and `go.mod` when running dependabot tidy-up. (#871)
- Bump github.com/stretchr/testify from 1.4.0 to 1.6.1. (#824)
- Bump github.com/prometheus/client_golang from 1.7.0 to 1.7.1 in /exporters/metric/prometheus. (#867)
- Bump google.golang.org/grpc from 1.29.1 to 1.30.0 in /exporters/trace/jaeger. (#853)
- Bump google.golang.org/grpc from 1.29.1 to 1.30.0 in /exporters/trace/zipkin. (#854)
- Bumps github.com/golang/protobuf from 1.3.2 to 1.4.2 (#848)
- Bump github.com/stretchr/testify from 1.4.0 to 1.6.1 in /exporters/otlp (#817)
- Bump github.com/golangci/golangci-lint from 1.25.1 to 1.27.0 in /tools (#828)
- Bump github.com/prometheus/client_golang from 1.5.0 to 1.7.0 in /exporters/metric/prometheus (#838)
- Bump github.com/stretchr/testify from 1.4.0 to 1.6.1 in /exporters/trace/jaeger (#829)
- Bump github.com/benbjohnson/clock from 1.0.0 to 1.0.3 (#815)
- Bump github.com/stretchr/testify from 1.4.0 to 1.6.1 in /exporters/trace/zipkin (#823)
- Bump github.com/itchyny/gojq from 0.10.1 to 0.10.3 in /tools (#830)
- Bump github.com/stretchr/testify from 1.4.0 to 1.6.1 in /exporters/metric/prometheus (#822)
- Bump google.golang.org/grpc from 1.27.1 to 1.29.1 in /exporters/trace/zipkin (#820)
- Bump google.golang.org/grpc from 1.27.1 to 1.29.1 in /exporters/trace/jaeger (#831)
- Bump github.com/google/go-cmp from 0.4.0 to 0.5.0 (#836)
- Bump github.com/google/go-cmp from 0.4.0 to 0.5.0 in /exporters/trace/jaeger (#837)
- Bump github.com/google/go-cmp from 0.4.0 to 0.5.0 in /exporters/otlp (#839)
- Bump google.golang.org/api from 0.20.0 to 0.28.0 in /exporters/trace/jaeger (#843)
- Set span status from HTTP status code in the othttp instrumentation. (#832)
- Fixed typo in push controller comment. (#834)
- The `Aggregator` testing has been updated and cleaned. (#812)
- `metric.Number(0)` expressions are replaced by `0` where possible. (#812)
- Fixed `global` `handler_test.go` test failure. #804
- Fixed `BatchSpanProcessor.Shutdown` to wait until all spans are processed. (#766)
- Fixed OTLP example's accidental early close of exporter. (#807)
- Ensure zipkin exporter reads and closes response body. (#788)
- Update instrumentation to use `api/standard` keys instead of custom keys. (#782)
- Clean up tools and RELEASING documentation. (#762)

## [0.6.0] - 2020-05-21

### Added

- Support for `Resource`s in the prometheus exporter. (#757)
- New pull controller. (#751)
- New `UpDownSumObserver` instrument. (#750)
- OpenTelemetry collector demo. (#711)
- New `SumObserver` instrument. (#747)
- New `UpDownCounter` instrument. (#745)
- New timeout `Option` and configuration function `WithTimeout` to the push controller. (#742)
- New `api/standards` package to implement semantic conventions and standard key-value generation. (#731)

### Changed

- Rename `Register*` functions in the metric API to `New*` for all `Observer` instruments. (#761)
- Use `[]float64` for histogram boundaries, not `[]metric.Number`. (#758)
- Change OTLP example to use exporter as a trace `Syncer` instead of as an unneeded `Batcher`. (#756)
- Replace `WithResourceAttributes()` with `WithResource()` in the trace SDK. (#754)
- The prometheus exporter now uses the new pull controller. (#751)
- Rename `ScheduleDelayMillis` to `BatchTimeout` in the trace `BatchSpanProcessor`.(#752)
- Support use of synchronous instruments in asynchronous callbacks (#725)
- Move `Resource` from the `Export` method parameter into the metric export `Record`. (#739)
- Rename `Observer` instrument to `ValueObserver`. (#734)
- The push controller now has a method (`Provider()`) to return a `metric.Provider` instead of the old `Meter` method that acted as a `metric.Provider`. (#738)
- Replace `Measure` instrument by `ValueRecorder` instrument. (#732)
- Rename correlation context header from `"Correlation-Context"` to `"otcorrelations"` to match the OpenTelemetry specification. (#727)

### Fixed

- Ensure gRPC `ClientStream` override methods do not panic in grpctrace package. (#755)
- Disable parts of `BatchSpanProcessor` test until a fix is found. (#743)
- Fix `string` case in `kv` `Infer` function. (#746)
- Fix panic in grpctrace client interceptors. (#740)
- Refactor the `api/metrics` push controller and add `CheckpointSet` synchronization. (#737)
- Rewrite span batch process queue batching logic. (#719)
- Remove the push controller named Meter map. (#738)
- Fix Histogram aggregator initial state (fix #735). (#736)
- Ensure golang alpine image is running `golang-1.14` for examples. (#733)
- Added test for grpctrace `UnaryInterceptorClient`. (#695)
- Rearrange `api/metric` code layout. (#724)

## [0.5.0] - 2020-05-13

### Added

- Batch `Observer` callback support. (#717)
- Alias `api` types to root package of project. (#696)
- Create basic `othttp.Transport` for simple client instrumentation. (#678)
- `SetAttribute(string, interface{})` to the trace API. (#674)
- Jaeger exporter option that allows user to specify custom http client. (#671)
- `Stringer` and `Infer` methods to `key`s. (#662)

### Changed

- Rename `NewKey` in the `kv` package to just `Key`. (#721)
- Move `core` and `key` to `kv` package. (#720)
- Make the metric API `Meter` a `struct` so the abstract `MeterImpl` can be passed and simplify implementation. (#709)
- Rename SDK `Batcher` to `Integrator` to match draft OpenTelemetry SDK specification. (#710)
- Rename SDK `Ungrouped` integrator to `simple.Integrator` to match draft OpenTelemetry SDK specification. (#710)
- Rename SDK `SDK` `struct` to `Accumulator` to match draft OpenTelemetry SDK specification. (#710)
- Move `Number` from `core` to `api/metric` package. (#706)
- Move `SpanContext` from `core` to `trace` package. (#692)
- Change traceparent header from `Traceparent` to `traceparent` to implement the W3C specification. (#681)

### Fixed

- Update tooling to run generators in all submodules. (#705)
- gRPC interceptor regexp to match methods without a service name. (#683)
- Use a `const` for padding 64-bit B3 trace IDs. (#701)
- Update `mockZipkin` listen address from `:0` to `127.0.0.1:0`. (#700)
- Left-pad 64-bit B3 trace IDs with zero. (#698)
- Propagate at least the first W3C tracestate header. (#694)
- Remove internal `StateLocker` implementation. (#688)
- Increase instance size CI system uses. (#690)
- Add a `key` benchmark and use reflection in `key.Infer()`. (#679)
- Fix internal `global` test by using `global.Meter` with `RecordBatch()`. (#680)
- Reimplement histogram using mutex instead of `StateLocker`. (#669)
- Switch `MinMaxSumCount` to a mutex lock implementation instead of `StateLocker`. (#667)
- Update documentation to not include any references to `WithKeys`. (#672)
- Correct misspelling. (#668)
- Fix clobbering of the span context if extraction fails. (#656)
- Bump `golangci-lint` and work around the corrupting bug. (#666) (#670)

## [0.4.3] - 2020-04-24

### Added

- `Dockerfile` and `docker-compose.yml` to run example code. (#635)
- New `grpctrace` package that provides gRPC client and server interceptors for both unary and stream connections. (#621)
- New `api/label` package, providing common label set implementation. (#651)
- Support for JSON marshaling of `Resources`. (#654)
- `TraceID` and `SpanID` implementations for `Stringer` interface. (#642)
- `RemoteAddrKey` in the othttp plugin to include the HTTP client address in top-level spans. (#627)
- `WithSpanFormatter` option to the othttp plugin. (#617)
- Updated README to include section for compatible libraries and include reference to the contrib repository. (#612)
- The prometheus exporter now supports exporting histograms. (#601)
- A `String` method to the `Resource` to return a hashable identifier for a now unique resource. (#613)
- An `Iter` method to the `Resource` to return an array `AttributeIterator`. (#613)
- An `Equal` method to the `Resource` test the equivalence of resources. (#613)
- An iterable structure (`AttributeIterator`) for `Resource` attributes.

### Changed

- zipkin export's `NewExporter` now requires a `serviceName` argument to ensure this needed values is provided. (#644)
- Pass `Resources` through the metrics export pipeline. (#659)

### Removed

- `WithKeys` option from the metric API. (#639)

### Fixed

- Use the `label.Set.Equivalent` value instead of an encoding in the batcher. (#658)
- Correct typo `trace.Exporter` to `trace.SpanSyncer` in comments. (#653)
- Use type names for return values in jaeger exporter. (#648)
- Increase the visibility of the `api/key` package by updating comments and fixing usages locally. (#650)
- `Checkpoint` only after `Update`; Keep records in the `sync.Map` longer. (#647)
- Do not cache `reflect.ValueOf()` in metric Labels. (#649)
- Batch metrics exported from the OTLP exporter based on `Resource` and labels. (#626)
- Add error wrapping to the prometheus exporter. (#631)
- Update the OTLP exporter batching of traces to use a unique `string` representation of an associated `Resource` as the batching key. (#623)
- Update OTLP `SpanData` transform to only include the `ParentSpanID` if one exists. (#614)
- Update `Resource` internal representation to uniquely and reliably identify resources. (#613)
- Check return value from `CheckpointSet.ForEach` in prometheus exporter. (#622)
- Ensure spans created by httptrace client tracer reflect operation structure. (#618)
- Create a new recorder rather than reuse when multiple observations in same epoch for asynchronous instruments. #610
- The default port the OTLP exporter uses to connect to the OpenTelemetry collector is updated to match the one the collector listens on by default. (#611)

## [0.4.2] - 2020-03-31

### Fixed

- Fix `pre_release.sh` to update version in `sdk/opentelemetry.go`. (#607)
- Fix time conversion from internal to OTLP in OTLP exporter. (#606)

## [0.4.1] - 2020-03-31

### Fixed

- Update `tag.sh` to create signed tags. (#604)

## [0.4.0] - 2020-03-30

### Added

- New API package `api/metric/registry` that exposes a `MeterImpl` wrapper for use by SDKs to generate unique instruments. (#580)
- Script to verify examples after a new release. (#579)

### Removed

- The dogstatsd exporter due to lack of support.
   This additionally removes support for statsd. (#591)
- `LabelSet` from the metric API.
   This is replaced by a `[]core.KeyValue` slice. (#595)
- `Labels` from the metric API's `Meter` interface. (#595)

### Changed

- The metric `export.Labels` became an interface which the SDK implements and the `export` package provides a simple, immutable implementation of this interface intended for testing purposes. (#574)
- Renamed `internal/metric.Meter` to `MeterImpl`. (#580)
- Renamed `api/global/internal.obsImpl` to `asyncImpl`. (#580)

### Fixed

- Corrected missing return in mock span. (#582)
- Update License header for all source files to match CNCF guidelines and include a test to ensure it is present. (#586) (#596)
- Update to v0.3.0 of the OTLP in the OTLP exporter. (#588)
- Update pre-release script to be compatible between GNU and BSD based systems. (#592)
- Add a `RecordBatch` benchmark. (#594)
- Moved span transforms of the OTLP exporter to the internal package. (#593)
- Build both go-1.13 and go-1.14 in circleci to test for all supported versions of Go. (#569)
- Removed unneeded allocation on empty labels in OLTP exporter. (#597)
- Update `BatchedSpanProcessor` to process the queue until no data but respect max batch size. (#599)
- Update project documentation godoc.org links to pkg.go.dev. (#602)

## [0.3.0] - 2020-03-21

This is a first official beta release, which provides almost fully complete metrics, tracing, and context propagation functionality.
There is still a possibility of breaking changes.

### Added

- Add `Observer` metric instrument. (#474)
- Add global `Propagators` functionality to enable deferred initialization for propagators registered before the first Meter SDK is installed. (#494)
- Simplified export setup pipeline for the jaeger exporter to match other exporters. (#459)
- The zipkin trace exporter. (#495)
- The OTLP exporter to export metric and trace telemetry to the OpenTelemetry collector. (#497) (#544) (#545)
- Add `StatusMessage` field to the trace `Span`. (#524)
- Context propagation in OpenTracing bridge in terms of OpenTelemetry context propagation. (#525)
- The `Resource` type was added to the SDK. (#528)
- The global API now supports a `Tracer` and `Meter` function as shortcuts to getting a global `*Provider` and calling these methods directly. (#538)
- The metric API now defines a generic `MeterImpl` interface to support general purpose `Meter` construction.
   Additionally, `SyncImpl` and `AsyncImpl` are added to support general purpose instrument construction. (#560)
- A metric `Kind` is added to represent the `MeasureKind`, `ObserverKind`, and `CounterKind`. (#560)
- Scripts to better automate the release process. (#576)

### Changed

- Default to to use `AlwaysSampler` instead of `ProbabilitySampler` to match OpenTelemetry specification. (#506)
- Renamed `AlwaysSampleSampler` to `AlwaysOnSampler` in the trace API. (#511)
- Renamed `NeverSampleSampler` to `AlwaysOffSampler` in the trace API. (#511)
- The `Status` field of the `Span` was changed to `StatusCode` to disambiguate with the added `StatusMessage`. (#524)
- Updated the trace `Sampler` interface conform to the OpenTelemetry specification. (#531)
- Rename metric API `Options` to `Config`. (#541)
- Rename metric `Counter` aggregator to be `Sum`. (#541)
- Unify metric options into `Option` from instrument specific options. (#541)
- The trace API's `TraceProvider` now support `Resource`s. (#545)
- Correct error in zipkin module name. (#548)
- The jaeger trace exporter now supports `Resource`s. (#551)
- Metric SDK now supports `Resource`s.
   The `WithResource` option was added to configure a `Resource` on creation and the `Resource` method was added to the metric `Descriptor` to return the associated `Resource`. (#552)
- Replace `ErrNoLastValue` and `ErrEmptyDataSet` by `ErrNoData` in the metric SDK. (#557)
- The stdout trace exporter now supports `Resource`s. (#558)
- The metric `Descriptor` is now included at the API instead of the SDK. (#560)
- Replace `Ordered` with an iterator in `export.Labels`. (#567)

### Removed

- The vendor specific Stackdriver. It is now hosted on 3rd party vendor infrastructure. (#452)
- The `Unregister` method for metric observers as it is not in the OpenTelemetry specification. (#560)
- `GetDescriptor` from the metric SDK. (#575)
- The `Gauge` instrument from the metric API. (#537)

### Fixed

- Make histogram aggregator checkpoint consistent. (#438)
- Update README with import instructions and how to build and test. (#505)
- The default label encoding was updated to be unique. (#508)
- Use `NewRoot` in the othttp plugin for public endpoints. (#513)
- Fix data race in `BatchedSpanProcessor`. (#518)
- Skip test-386 for Mac OS 10.15.x (Catalina and upwards). #521
- Use a variable-size array to represent ordered labels in maps. (#523)
- Update the OTLP protobuf and update changed import path. (#532)
- Use `StateLocker` implementation in `MinMaxSumCount`. (#546)
- Eliminate goroutine leak in histogram stress test. (#547)
- Update OTLP exporter with latest protobuf. (#550)
- Add filters to the othttp plugin. (#556)
- Provide an implementation of the `Header*` filters that do not depend on Go 1.14. (#565)
- Encode labels once during checkpoint.
   The checkpoint function is executed in a single thread so we can do the encoding lazily before passing the encoded version of labels to the exporter.
   This is a cheap and quick way to avoid encoding the labels on every collection interval. (#572)
- Run coverage over all packages in `COVERAGE_MOD_DIR`. (#573)

## [0.2.3] - 2020-03-04

### Added

- `RecordError` method on `Span`s in the trace API to Simplify adding error events to spans. (#473)
- Configurable push frequency for exporters setup pipeline. (#504)

### Changed

- Rename the `exporter` directory to `exporters`.
   The `go.opentelemetry.io/otel/exporter/trace/jaeger` package was mistakenly released with a `v1.0.0` tag instead of `v0.1.0`.
   This resulted in all subsequent releases not becoming the default latest.
   A consequence of this was that all `go get`s pulled in the incompatible `v0.1.0` release of that package when pulling in more recent packages from other otel packages.
   Renaming the `exporter` directory to `exporters` fixes this issue by renaming the package and therefore clearing any existing dependency tags.
   Consequentially, this action also renames *all* exporter packages. (#502)

### Removed

- The `CorrelationContextHeader` constant in the `correlation` package is no longer exported. (#503)

## [0.2.2] - 2020-02-27

### Added

- `HTTPSupplier` interface in the propagation API to specify methods to retrieve and store a single value for a key to be associated with a carrier. (#467)
- `HTTPExtractor` interface in the propagation API to extract information from an `HTTPSupplier` into a context. (#467)
- `HTTPInjector` interface in the propagation API to inject information into an `HTTPSupplier.` (#467)
- `Config` and configuring `Option` to the propagator API. (#467)
- `Propagators` interface in the propagation API to contain the set of injectors and extractors for all supported carrier formats. (#467)
- `HTTPPropagator` interface in the propagation API to inject and extract from an `HTTPSupplier.` (#467)
- `WithInjectors` and `WithExtractors` functions to the propagator API to configure injectors and extractors to use. (#467)
- `ExtractHTTP` and `InjectHTTP` functions to apply configured HTTP extractors and injectors to a passed context. (#467)
- Histogram aggregator. (#433)
- `DefaultPropagator` function and have it return `trace.TraceContext` as the default context propagator. (#456)
- `AlwaysParentSample` sampler to the trace API. (#455)
- `WithNewRoot` option function to the trace API to specify the created span should be considered a root span. (#451)

### Changed

- Renamed `WithMap` to `ContextWithMap` in the correlation package. (#481)
- Renamed `FromContext` to `MapFromContext` in the correlation package. (#481)
- Move correlation context propagation to correlation package. (#479)
- Do not default to putting remote span context into links. (#480)
- `Tracer.WithSpan` updated to accept `StartOptions`. (#472)
- Renamed `MetricKind` to `Kind` to not stutter in the type usage. (#432)
- Renamed the `export` package to `metric` to match directory structure. (#432)
- Rename the `api/distributedcontext` package to `api/correlation`. (#444)
- Rename the `api/propagators` package to `api/propagation`. (#444)
- Move the propagators from the `propagators` package into the `trace` API package. (#444)
- Update `Float64Gauge`, `Int64Gauge`, `Float64Counter`, `Int64Counter`, `Float64Measure`, and `Int64Measure` metric methods to use value receivers instead of pointers. (#462)
- Moved all dependencies of tools package to a tools directory. (#466)

### Removed

- Binary propagators. (#467)
- NOOP propagator. (#467)

### Fixed

- Upgraded `github.com/golangci/golangci-lint` from `v1.21.0` to `v1.23.6` in `tools/`. (#492)
- Fix a possible nil-dereference crash (#478)
- Correct comments for `InstallNewPipeline` in the stdout exporter. (#483)
- Correct comments for `InstallNewPipeline` in the dogstatsd exporter. (#484)
- Correct comments for `InstallNewPipeline` in the prometheus exporter. (#482)
- Initialize `onError` based on `Config` in prometheus exporter. (#486)
- Correct module name in prometheus exporter README. (#475)
- Removed tracer name prefix from span names. (#430)
- Fix `aggregator_test.go` import package comment. (#431)
- Improved detail in stdout exporter. (#436)
- Fix a dependency issue (generate target should depend on stringer, not lint target) in Makefile. (#442)
- Reorders the Makefile targets within `precommit` target so we generate files and build the code before doing linting, so we can get much nicer errors about syntax errors from the compiler. (#442)
- Reword function documentation in gRPC plugin. (#446)
- Send the `span.kind` tag to Jaeger from the jaeger exporter. (#441)
- Fix `metadataSupplier` in the jaeger exporter to overwrite the header if existing instead of appending to it. (#441)
- Upgraded to Go 1.13 in CI. (#465)
- Correct opentelemetry.io URL in trace SDK documentation. (#464)
- Refactored reference counting logic in SDK determination of stale records. (#468)
- Add call to `runtime.Gosched` in instrument `acquireHandle` logic to not block the collector. (#469)

## [0.2.1.1] - 2020-01-13

### Fixed

- Use stateful batcher on Prometheus exporter fixing regression introduced in #395. (#428)

## [0.2.1] - 2020-01-08

### Added

- Global meter forwarding implementation.
   This enables deferred initialization for metric instruments registered before the first Meter SDK is installed. (#392)
- Global trace forwarding implementation.
   This enables deferred initialization for tracers registered before the first Trace SDK is installed. (#406)
- Standardize export pipeline creation in all exporters. (#395)
- A testing, organization, and comments for 64-bit field alignment. (#418)
- Script to tag all modules in the project. (#414)

### Changed

- Renamed `propagation` package to `propagators`. (#362)
- Renamed `B3Propagator` propagator to `B3`. (#362)
- Renamed `TextFormatPropagator` propagator to `TextFormat`. (#362)
- Renamed `BinaryPropagator` propagator to `Binary`. (#362)
- Renamed `BinaryFormatPropagator` propagator to `BinaryFormat`. (#362)
- Renamed `NoopTextFormatPropagator` propagator to `NoopTextFormat`. (#362)
- Renamed `TraceContextPropagator` propagator to `TraceContext`. (#362)
- Renamed `SpanOption` to `StartOption` in the trace API. (#369)
- Renamed `StartOptions` to `StartConfig` in the trace API. (#369)
- Renamed `EndOptions` to `EndConfig` in the trace API. (#369)
- `Number` now has a pointer receiver for its methods. (#375)
- Renamed `CurrentSpan` to `SpanFromContext` in the trace API. (#379)
- Renamed `SetCurrentSpan` to `ContextWithSpan` in the trace API. (#379)
- Renamed `Message` in Event to `Name` in the trace API. (#389)
- Prometheus exporter no longer aggregates metrics, instead it only exports them. (#385)
- Renamed `HandleImpl` to `BoundInstrumentImpl` in the metric API. (#400)
- Renamed `Float64CounterHandle` to `Float64CounterBoundInstrument` in the metric API. (#400)
- Renamed `Int64CounterHandle` to `Int64CounterBoundInstrument` in the metric API. (#400)
- Renamed `Float64GaugeHandle` to `Float64GaugeBoundInstrument` in the metric API. (#400)
- Renamed `Int64GaugeHandle` to `Int64GaugeBoundInstrument` in the metric API. (#400)
- Renamed `Float64MeasureHandle` to `Float64MeasureBoundInstrument` in the metric API. (#400)
- Renamed `Int64MeasureHandle` to `Int64MeasureBoundInstrument` in the metric API. (#400)
- Renamed `Release` method for bound instruments in the metric API to `Unbind`. (#400)
- Renamed `AcquireHandle` method for bound instruments in the metric API to `Bind`. (#400)
- Renamed the `File` option in the stdout exporter to `Writer`. (#404)
- Renamed all `Options` to `Config` for all metric exports where this wasn't already the case.

### Fixed

- Aggregator import path corrected. (#421)
- Correct links in README. (#368)
- The README was updated to match latest code changes in its examples. (#374)
- Don't capitalize error statements. (#375)
- Fix ignored errors. (#375)
- Fix ambiguous variable naming. (#375)
- Removed unnecessary type casting. (#375)
- Use named parameters. (#375)
- Updated release schedule. (#378)
- Correct http-stackdriver example module name. (#394)
- Removed the `http.request` span in `httptrace` package. (#397)
- Add comments in the metrics SDK (#399)
- Initialize checkpoint when creating ddsketch aggregator to prevent panic when merging into a empty one. (#402) (#403)
- Add documentation of compatible exporters in the README. (#405)
- Typo fix. (#408)
- Simplify span check logic in SDK tracer implementation. (#419)

## [0.2.0] - 2019-12-03

### Added

- Unary gRPC tracing example. (#351)
- Prometheus exporter. (#334)
- Dogstatsd metrics exporter. (#326)

### Changed

- Rename `MaxSumCount` aggregation to `MinMaxSumCount` and add the `Min` interface for this aggregation. (#352)
- Rename `GetMeter` to `Meter`. (#357)
- Rename `HTTPTraceContextPropagator` to `TraceContextPropagator`. (#355)
- Rename `HTTPB3Propagator` to `B3Propagator`. (#355)
- Rename `HTTPTraceContextPropagator` to `TraceContextPropagator`. (#355)
- Move `/global` package to `/api/global`. (#356)
- Rename `GetTracer` to `Tracer`. (#347)

### Removed

- `SetAttribute` from the `Span` interface in the trace API. (#361)
- `AddLink` from the `Span` interface in the trace API. (#349)
- `Link` from the `Span` interface in the trace API. (#349)

### Fixed

- Exclude example directories from coverage report. (#365)
- Lint make target now implements automatic fixes with `golangci-lint` before a second run to report the remaining issues. (#360)
- Drop `GO111MODULE` environment variable in Makefile as Go 1.13 is the project specified minimum version and this is environment variable is not needed for that version of Go. (#359)
- Run the race checker for all test. (#354)
- Redundant commands in the Makefile are removed. (#354)
- Split the `generate` and `lint` targets of the Makefile. (#354)
- Renames `circle-ci` target to more generic `ci` in Makefile. (#354)
- Add example Prometheus binary to gitignore. (#358)
- Support negative numbers with the `MaxSumCount`. (#335)
- Resolve race conditions in `push_test.go` identified in #339. (#340)
- Use `/usr/bin/env bash` as a shebang in scripts rather than `/bin/bash`. (#336)
- Trace benchmark now tests both `AlwaysSample` and `NeverSample`.
   Previously it was testing `AlwaysSample` twice. (#325)
- Trace benchmark now uses a `[]byte` for `TraceID` to fix failing test. (#325)
- Added a trace benchmark to test variadic functions in `setAttribute` vs `setAttributes` (#325)
- The `defaultkeys` batcher was only using the encoded label set as its map key while building a checkpoint.
   This allowed distinct label sets through, but any metrics sharing a label set could be overwritten or merged incorrectly.
   This was corrected. (#333)

## [0.1.2] - 2019-11-18

### Fixed

- Optimized the `simplelru` map for attributes to reduce the number of allocations. (#328)
- Removed unnecessary unslicing of parameters that are already a slice. (#324)

## [0.1.1] - 2019-11-18

This release contains a Metrics SDK with stdout exporter and supports basic aggregations such as counter, gauges, array, maxsumcount, and ddsketch.

### Added

- Metrics stdout export pipeline. (#265)
- Array aggregation for raw measure metrics. (#282)
- The core.Value now have a `MarshalJSON` method. (#281)

### Removed

- `WithService`, `WithResources`, and `WithComponent` methods of tracers. (#314)
- Prefix slash in `Tracer.Start()` for the Jaeger example. (#292)

### Changed

- Allocation in LabelSet construction to reduce GC overhead. (#318)
- `trace.WithAttributes` to append values instead of replacing (#315)
- Use a formula for tolerance in sampling tests. (#298)
- Move export types into trace and metric-specific sub-directories. (#289)
- `SpanKind` back to being based on an `int` type. (#288)

### Fixed

- URL to OpenTelemetry website in README. (#323)
- Name of othttp default tracer. (#321)
- `ExportSpans` for the stackdriver exporter now handles `nil` context. (#294)
- CI modules cache to correctly restore/save from/to the cache. (#316)
- Fix metric SDK race condition between `LoadOrStore` and the assignment `rec.recorder = i.meter.exporter.AggregatorFor(rec)`. (#293)
- README now reflects the new code structure introduced with these changes. (#291)
- Make the basic example work. (#279)

## [0.1.0] - 2019-11-04

This is the first release of open-telemetry go library.
It contains api and sdk for trace and meter.

### Added

- Initial OpenTelemetry trace and metric API prototypes.
- Initial OpenTelemetry trace, metric, and export SDK packages.
- A wireframe bridge to support compatibility with OpenTracing.
- Example code for a basic, http-stackdriver, http, jaeger, and named tracer setup.
- Exporters for Jaeger, Stackdriver, and stdout.
- Propagators for binary, B3, and trace-context protocols.
- Project information and guidelines in the form of a README and CONTRIBUTING.
- Tools to build the project and a Makefile to automate the process.
- Apache-2.0 license.
- CircleCI build CI manifest files.
- CODEOWNERS file to track owners of this project.

[Unreleased]: https://github.com/open-telemetry/opentelemetry-go/compare/v1.39.0...HEAD
[1.39.0/0.61.0/0.15.0/0.0.14]: https://github.com/open-telemetry/opentelemetry-go/releases/tag/v1.39.0
[1.38.0/0.60.0/0.14.0/0.0.13]: https://github.com/open-telemetry/opentelemetry-go/releases/tag/v1.38.0
[0.59.1]: https://github.com/open-telemetry/opentelemetry-go/releases/tag/exporters/prometheus/v0.59.1
[1.37.0/0.59.0/0.13.0]: https://github.com/open-telemetry/opentelemetry-go/releases/tag/v1.37.0
[0.12.2]: https://github.com/open-telemetry/opentelemetry-go/releases/tag/log/v0.12.2
[0.12.1]: https://github.com/open-telemetry/opentelemetry-go/releases/tag/log/v0.12.1
[1.36.0/0.58.0/0.12.0]: https://github.com/open-telemetry/opentelemetry-go/releases/tag/v1.36.0
[1.35.0/0.57.0/0.11.0]: https://github.com/open-telemetry/opentelemetry-go/releases/tag/v1.35.0
[1.34.0/0.56.0/0.10.0]: https://github.com/open-telemetry/opentelemetry-go/releases/tag/v1.34.0
[1.33.0/0.55.0/0.9.0/0.0.12]: https://github.com/open-telemetry/opentelemetry-go/releases/tag/v1.33.0
[1.32.0/0.54.0/0.8.0/0.0.11]: https://github.com/open-telemetry/opentelemetry-go/releases/tag/v1.32.0
[1.31.0/0.53.0/0.7.0/0.0.10]: https://github.com/open-telemetry/opentelemetry-go/releases/tag/v1.31.0
[1.30.0/0.52.0/0.6.0/0.0.9]: https://github.com/open-telemetry/opentelemetry-go/releases/tag/v1.30.0
[1.29.0/0.51.0/0.5.0]: https://github.com/open-telemetry/opentelemetry-go/releases/tag/v1.29.0
[1.28.0/0.50.0/0.4.0]: https://github.com/open-telemetry/opentelemetry-go/releases/tag/v1.28.0
[1.27.0/0.49.0/0.3.0]: https://github.com/open-telemetry/opentelemetry-go/releases/tag/v1.27.0
[1.26.0/0.48.0/0.2.0-alpha]: https://github.com/open-telemetry/opentelemetry-go/releases/tag/v1.26.0
[1.25.0/0.47.0/0.0.8/0.1.0-alpha]: https://github.com/open-telemetry/opentelemetry-go/releases/tag/v1.25.0
[1.24.0/0.46.0/0.0.1-alpha]: https://github.com/open-telemetry/opentelemetry-go/releases/tag/v1.24.0
[1.23.1]: https://github.com/open-telemetry/opentelemetry-go/releases/tag/v1.23.1
[1.23.0]: https://github.com/open-telemetry/opentelemetry-go/releases/tag/v1.23.0
[1.23.0-rc.1]: https://github.com/open-telemetry/opentelemetry-go/releases/tag/v1.23.0-rc.1
[1.22.0/0.45.0]: https://github.com/open-telemetry/opentelemetry-go/releases/tag/v1.22.0
[1.21.0/0.44.0]: https://github.com/open-telemetry/opentelemetry-go/releases/tag/v1.21.0
[1.20.0/0.43.0]: https://github.com/open-telemetry/opentelemetry-go/releases/tag/v1.20.0
[1.19.0/0.42.0/0.0.7]: https://github.com/open-telemetry/opentelemetry-go/releases/tag/v1.19.0
[1.19.0-rc.1/0.42.0-rc.1]: https://github.com/open-telemetry/opentelemetry-go/releases/tag/v1.19.0-rc.1
[1.18.0/0.41.0/0.0.6]: https://github.com/open-telemetry/opentelemetry-go/releases/tag/v1.18.0
[1.17.0/0.40.0/0.0.5]: https://github.com/open-telemetry/opentelemetry-go/releases/tag/v1.17.0
[1.16.0/0.39.0]: https://github.com/open-telemetry/opentelemetry-go/releases/tag/v1.16.0
[1.16.0-rc.1/0.39.0-rc.1]: https://github.com/open-telemetry/opentelemetry-go/releases/tag/v1.16.0-rc.1
[1.15.1/0.38.1]: https://github.com/open-telemetry/opentelemetry-go/releases/tag/v1.15.1
[1.15.0/0.38.0]: https://github.com/open-telemetry/opentelemetry-go/releases/tag/v1.15.0
[1.15.0-rc.2/0.38.0-rc.2]: https://github.com/open-telemetry/opentelemetry-go/releases/tag/v1.15.0-rc.2
[1.15.0-rc.1/0.38.0-rc.1]: https://github.com/open-telemetry/opentelemetry-go/releases/tag/v1.15.0-rc.1
[1.14.0/0.37.0/0.0.4]: https://github.com/open-telemetry/opentelemetry-go/releases/tag/v1.14.0
[1.13.0/0.36.0]: https://github.com/open-telemetry/opentelemetry-go/releases/tag/v1.13.0
[1.12.0/0.35.0]: https://github.com/open-telemetry/opentelemetry-go/releases/tag/v1.12.0
[1.11.2/0.34.0]: https://github.com/open-telemetry/opentelemetry-go/releases/tag/v1.11.2
[1.11.1/0.33.0]: https://github.com/open-telemetry/opentelemetry-go/releases/tag/v1.11.1
[1.11.0/0.32.3]: https://github.com/open-telemetry/opentelemetry-go/releases/tag/v1.11.0
[0.32.2]: https://github.com/open-telemetry/opentelemetry-go/releases/tag/sdk/metric/v0.32.2
[0.32.1]: https://github.com/open-telemetry/opentelemetry-go/releases/tag/sdk/metric/v0.32.1
[0.32.0]: https://github.com/open-telemetry/opentelemetry-go/releases/tag/sdk/metric/v0.32.0
[1.10.0]: https://github.com/open-telemetry/opentelemetry-go/releases/tag/v1.10.0
[1.9.0/0.0.3]: https://github.com/open-telemetry/opentelemetry-go/releases/tag/v1.9.0
[1.8.0/0.31.0]: https://github.com/open-telemetry/opentelemetry-go/releases/tag/v1.8.0
[1.7.0/0.30.0]: https://github.com/open-telemetry/opentelemetry-go/releases/tag/v1.7.0
[0.29.0]: https://github.com/open-telemetry/opentelemetry-go/releases/tag/metric/v0.29.0
[1.6.3]: https://github.com/open-telemetry/opentelemetry-go/releases/tag/v1.6.3
[1.6.2]: https://github.com/open-telemetry/opentelemetry-go/releases/tag/v1.6.2
[1.6.1]: https://github.com/open-telemetry/opentelemetry-go/releases/tag/v1.6.1
[1.6.0/0.28.0]: https://github.com/open-telemetry/opentelemetry-go/releases/tag/v1.6.0
[1.5.0]: https://github.com/open-telemetry/opentelemetry-go/releases/tag/v1.5.0
[1.4.1]: https://github.com/open-telemetry/opentelemetry-go/releases/tag/v1.4.1
[1.4.0]: https://github.com/open-telemetry/opentelemetry-go/releases/tag/v1.4.0
[1.3.0]: https://github.com/open-telemetry/opentelemetry-go/releases/tag/v1.3.0
[1.2.0]: https://github.com/open-telemetry/opentelemetry-go/releases/tag/v1.2.0
[1.1.0]: https://github.com/open-telemetry/opentelemetry-go/releases/tag/v1.1.0
[1.0.1]: https://github.com/open-telemetry/opentelemetry-go/releases/tag/v1.0.1
[Metrics 0.24.0]: https://github.com/open-telemetry/opentelemetry-go/releases/tag/metric/v0.24.0
[1.0.0]: https://github.com/open-telemetry/opentelemetry-go/releases/tag/v1.0.0
[1.0.0-RC3]: https://github.com/open-telemetry/opentelemetry-go/releases/tag/v1.0.0-RC3
[1.0.0-RC2]: https://github.com/open-telemetry/opentelemetry-go/releases/tag/v1.0.0-RC2
[Experimental Metrics v0.22.0]: https://github.com/open-telemetry/opentelemetry-go/releases/tag/metric/v0.22.0
[1.0.0-RC1]: https://github.com/open-telemetry/opentelemetry-go/releases/tag/v1.0.0-RC1
[0.20.0]: https://github.com/open-telemetry/opentelemetry-go/releases/tag/v0.20.0
[0.19.0]: https://github.com/open-telemetry/opentelemetry-go/releases/tag/v0.19.0
[0.18.0]: https://github.com/open-telemetry/opentelemetry-go/releases/tag/v0.18.0
[0.17.0]: https://github.com/open-telemetry/opentelemetry-go/releases/tag/v0.17.0
[0.16.0]: https://github.com/open-telemetry/opentelemetry-go/releases/tag/v0.16.0
[0.15.0]: https://github.com/open-telemetry/opentelemetry-go/releases/tag/v0.15.0
[0.14.0]: https://github.com/open-telemetry/opentelemetry-go/releases/tag/v0.14.0
[0.13.0]: https://github.com/open-telemetry/opentelemetry-go/releases/tag/v0.13.0
[0.12.0]: https://github.com/open-telemetry/opentelemetry-go/releases/tag/v0.12.0
[0.11.0]: https://github.com/open-telemetry/opentelemetry-go/releases/tag/v0.11.0
[0.10.0]: https://github.com/open-telemetry/opentelemetry-go/releases/tag/v0.10.0
[0.9.0]: https://github.com/open-telemetry/opentelemetry-go/releases/tag/v0.9.0
[0.8.0]: https://github.com/open-telemetry/opentelemetry-go/releases/tag/v0.8.0
[0.7.0]: https://github.com/open-telemetry/opentelemetry-go/releases/tag/v0.7.0
[0.6.0]: https://github.com/open-telemetry/opentelemetry-go/releases/tag/v0.6.0
[0.5.0]: https://github.com/open-telemetry/opentelemetry-go/releases/tag/v0.5.0
[0.4.3]: https://github.com/open-telemetry/opentelemetry-go/releases/tag/v0.4.3
[0.4.2]: https://github.com/open-telemetry/opentelemetry-go/releases/tag/v0.4.2
[0.4.1]: https://github.com/open-telemetry/opentelemetry-go/releases/tag/v0.4.1
[0.4.0]: https://github.com/open-telemetry/opentelemetry-go/releases/tag/v0.4.0
[0.3.0]: https://github.com/open-telemetry/opentelemetry-go/releases/tag/v0.3.0
[0.2.3]: https://github.com/open-telemetry/opentelemetry-go/releases/tag/v0.2.3
[0.2.2]: https://github.com/open-telemetry/opentelemetry-go/releases/tag/v0.2.2
[0.2.1.1]: https://github.com/open-telemetry/opentelemetry-go/releases/tag/v0.2.1.1
[0.2.1]: https://github.com/open-telemetry/opentelemetry-go/releases/tag/v0.2.1
[0.2.0]: https://github.com/open-telemetry/opentelemetry-go/releases/tag/v0.2.0
[0.1.2]: https://github.com/open-telemetry/opentelemetry-go/releases/tag/v0.1.2
[0.1.1]: https://github.com/open-telemetry/opentelemetry-go/releases/tag/v0.1.1
[0.1.0]: https://github.com/open-telemetry/opentelemetry-go/releases/tag/v0.1.0

<!-- Released section ended -->

[Go 1.25]: https://go.dev/doc/go1.25
[Go 1.24]: https://go.dev/doc/go1.24
[Go 1.23]: https://go.dev/doc/go1.23
[Go 1.22]: https://go.dev/doc/go1.22
[Go 1.21]: https://go.dev/doc/go1.21
[Go 1.20]: https://go.dev/doc/go1.20
[Go 1.19]: https://go.dev/doc/go1.19
[Go 1.18]: https://go.dev/doc/go1.18

[metric API]:https://pkg.go.dev/go.opentelemetry.io/otel/metric
[metric SDK]:https://pkg.go.dev/go.opentelemetry.io/otel/sdk/metric
[trace API]:https://pkg.go.dev/go.opentelemetry.io/otel/trace

[GO-2024-2687]: https://pkg.go.dev/vuln/GO-2024-2687<|MERGE_RESOLUTION|>--- conflicted
+++ resolved
@@ -8,12 +8,11 @@
 
 ## [Unreleased]
 
-<<<<<<< HEAD
 ### Fixed
 
 - Fix bad log message when key-value pairs are dropped because of key duplication in `go.opentelemetry.io/otel/sdk/log`. (#7662)
 - Fix `DroppedAttributes` in `go.opentelemetry.io/otel/sdk/log` to not count the non-attribute key-value pairs dropped because of key duplication. (#7662)
-=======
+- Fix `setDropped` in `go.opentelemetry.io/otel/sdk/log` to log dropped keys only when the input quantity is greater than zero. (#7662)
 ### Changed
 
 - `Exporter` in `go.opentelemetry.io/otel/exporter/prometheus` ignores metrics with the scope `go.opentelemetry.io/contrib/bridges/prometheus`.
@@ -23,7 +22,6 @@
 - Improve the concurrent performance of `HistogramReservoir` in `go.opentelemetry.io/otel/sdk/metric/exemplar` by 4x. (#7443)
 - Improve performance of concurrent synchronous gauge measurements in `go.opentelemetry.io/otel/sdk/metric`. (#7478)
 - Improve performance of concurrent exponential histogram measurements in `go.opentelemetry.io/otel/sdk/metric`. (#7702)
->>>>>>> d75dedca
 
 <!-- Released section -->
 <!-- Don't change this section unless doing release -->
