# Changelog

All notable changes to this project will be documented in this file.

The format is based on [Keep a Changelog](https://keepachangelog.com/en/1.0.0/).

This project adheres to [Semantic Versioning](https://semver.org/spec/v2.0.0.html).

## [Unreleased]

### Added

- Add `RecordFactory` in `go.opentelemetry.io/otel/log/logtest` to facilitate testing the bridge implementations. (#5263)
- Add `RecordFactory` in `go.opentelemetry.io/otel/sdk/log/logtest` to facilitate testing the exporter and processor implementations. (#5258)
- Add example for `go.opentelemetry.io/otel/exporters/stdout/stdoutlog`. (#5242)
- The count of dropped records from the `BatchProcessor` in `go.opentelemetry.io/otel/sdk/log` is logged. (#5276)

### Changed

- `go.opentelemetry.io/otel/exporters/stdout/stdoutlog` won't print timestamps when `WithoutTimestamps` option is set. (#5241)
- The `Shutdown` method of `Exporter` in `go.opentelemetry.io/otel/exporters/stdout/stdouttrace` ignores the context cancellation and always returns `nil`. (#5189)
- The `ForceFlush` and `Shutdown` methods of the exporter returned by `New` in `go.opentelemetry.io/otel/exporters/stdout/stdoutmetric` ignore the context cancellation and always return `nil`. (#5189)
- Apply the value length limits to `Record` attributes in `go.opentelemetry.io/otel/sdk/log`. (#5230)
- De-duplicate map attributes added to a `Record` in `go.opentelemetry.io/otel/sdk/log`. (#5230)
- The `go.opentelemetry.io/otel/exporters/stdout/stdoutlog` exporter won't print `AttributeValueLengthLimit` and `AttributeCountLimit` fields now, instead it prints the `DroppedAttributes` field. (#5272)
- Improved performance in the `Stringer` implementation of `go.opentelemetry.io/otel/baggage.Member` by reducing the number of allocations. (#5286)
<<<<<<< HEAD
- Set the start time for last-value aggregates in `go.opentelemetry.io/otel/sdk/metric`. (#5305)
=======
- The `Span` in `go.opentelemetry.io/otel/sdk/trace` will record links without span context if either non-empty `TraceState` or attributes are provided. (#5315)

### Fixed

- Fix the empty output of `go.opentelemetry.io/otel/log.Value` in `go.opentelemetry.io/otel/exporters/stdout/stdoutlog`. (#5311)
>>>>>>> c00a51af

## [1.26.0/0.48.0/0.2.0-alpha] 2024-04-24

### Added

- Add `Recorder` in `go.opentelemetry.io/otel/log/logtest` to facilitate testing the log bridge implementations. (#5134)
- Add span flags to OTLP spans and links exported by `go.opentelemetry.io/otel/exporters/otlp/otlptrace`. (#5194)
- Make the initial alpha release of `go.opentelemetry.io/otel/sdk/log`.
  This new module contains the Go implementation of the OpenTelemetry Logs SDK.
  This module is unstable and breaking changes may be introduced.
  See our [versioning policy](VERSIONING.md) for more information about these stability guarantees. (#5240)
- Make the initial alpha release of `go.opentelemetry.io/otel/exporters/otlp/otlplog/otlploghttp`.
  This new module contains an OTLP exporter that transmits log telemetry using HTTP.
  This module is unstable and breaking changes may be introduced.
  See our [versioning policy](VERSIONING.md) for more information about these stability guarantees. (#5240)
- Make the initial alpha release of `go.opentelemetry.io/otel/exporters/stdout/stdoutlog`.
  This new module contains an exporter prints log records to STDOUT.
  This module is unstable and breaking changes may be introduced.
  See our [versioning policy](VERSIONING.md) for more information about these stability guarantees. (#5240)
- The `go.opentelemetry.io/otel/semconv/v1.25.0` package.
  The package contains semantic conventions from the `v1.25.0` version of the OpenTelemetry Semantic Conventions. (#5254)

### Changed

- Update `go.opentelemetry.io/proto/otlp` from v1.1.0 to v1.2.0. (#5177)
- Improve performance of baggage member character validation in `go.opentelemetry.io/otel/baggage`. (#5214)
- The `otel-collector` example now uses docker compose to bring up services instead of kubernetes. (#5244)

### Fixed

- Slice attribute values in `go.opentelemetry.io/otel/attribute` are now emitted as their JSON representation. (#5159)

## [1.25.0/0.47.0/0.0.8/0.1.0-alpha] 2024-04-05

### Added

- Add `WithProxy` option in `go.opentelemetry.io/otel/exporters/otlp/otlpmetric/otlpmetrichttp`. (#4906)
- Add `WithProxy` option in `go.opentelemetry.io/otel/exporters/otlp/otlpmetric/otlptracehttp`. (#4906)
- Add `AddLink` method to the `Span` interface in `go.opentelemetry.io/otel/trace`. (#5032)
- The `Enabled` method is added to the `Logger` interface in `go.opentelemetry.io/otel/log`.
  This method is used to notify users if a log record will be emitted or not. (#5071)
- Add `SeverityUndefined` `const` to `go.opentelemetry.io/otel/log`.
  This value represents an unset severity level. (#5072)
- Add `Empty` function in `go.opentelemetry.io/otel/log` to return a `KeyValue` for an empty value. (#5076)
- Add `go.opentelemetry.io/otel/log/global` to manage the global `LoggerProvider`.
  This package is provided with the anticipation that all functionality will be migrate to `go.opentelemetry.io/otel` when `go.opentelemetry.io/otel/log` stabilizes.
  At which point, users will be required to migrage their code, and this package will be deprecated then removed. (#5085)
- Add support for `Summary` metrics in the `go.opentelemetry.io/otel/exporters/otlp/otlpmetric/otlpmetrichttp` and `go.opentelemetry.io/otel/exporters/otlp/otlpmetric/otlpmetricgrpc` exporters. (#5100)
- Add `otel.scope.name` and `otel.scope.version` tags to spans exported by `go.opentelemetry.io/otel/exporters/zipkin`. (#5108)
- Add support for `AddLink` to `go.opentelemetry.io/otel/bridge/opencensus`. (#5116)
- Add `String` method to `Value` and `KeyValue` in `go.opentelemetry.io/otel/log`. (#5117)
- Add Exemplar support to `go.opentelemetry.io/otel/exporters/prometheus`. (#5111)
- Add metric semantic conventions to `go.opentelemetry.io/otel/semconv/v1.24.0`. Future `semconv` packages will include metric semantic conventions as well. (#4528)

### Changed

- `SpanFromContext` and `SpanContextFromContext` in `go.opentelemetry.io/otel/trace` no longer make a heap allocation when the passed context has no span. (#5049)
- `go.opentelemetry.io/otel/exporters/otlp/otlptrace/otlptracegrpc` and `go.opentelemetry.io/otel/exporters/otlp/otlpmetric/otlpmetricgrpc` now create a gRPC client in idle mode and with "dns" as the default resolver using [`grpc.NewClient`](https://pkg.go.dev/google.golang.org/grpc#NewClient). (#5151)
  Because of that `WithDialOption` ignores [`grpc.WithBlock`](https://pkg.go.dev/google.golang.org/grpc#WithBlock), [`grpc.WithTimeout`](https://pkg.go.dev/google.golang.org/grpc#WithTimeout), and [`grpc.WithReturnConnectionError`](https://pkg.go.dev/google.golang.org/grpc#WithReturnConnectionError).
  Notice that [`grpc.DialContext`](https://pkg.go.dev/google.golang.org/grpc#DialContext) which was used before is now deprecated.

### Fixed

- Clarify the documentation about equivalence guarantees for the `Set` and `Distinct` types in `go.opentelemetry.io/otel/attribute`. (#5027)
- Prevent default `ErrorHandler` self-delegation. (#5137)
- Update all dependencies to address [GO-2024-2687]. (#5139)

### Removed

- Drop support for [Go 1.20]. (#4967)

### Deprecated

- Deprecate `go.opentelemetry.io/otel/attribute.Sortable` type. (#4734)
- Deprecate `go.opentelemetry.io/otel/attribute.NewSetWithSortable` function. (#4734)
- Deprecate `go.opentelemetry.io/otel/attribute.NewSetWithSortableFiltered` function. (#4734)

## [1.24.0/0.46.0/0.0.1-alpha] 2024-02-23

This release is the last to support [Go 1.20].
The next release will require at least [Go 1.21].

### Added

- Support [Go 1.22]. (#4890)
- Add exemplar support to `go.opentelemetry.io/otel/exporters/otlp/otlpmetric/otlpmetricgrpc`. (#4900)
- Add exemplar support to `go.opentelemetry.io/otel/exporters/otlp/otlpmetric/otlpmetrichttp`. (#4900)
- The `go.opentelemetry.io/otel/log` module is added.
  This module includes OpenTelemetry Go's implementation of the Logs Bridge API.
  This module is in an alpha state, it is subject to breaking changes.
  See our [versioning policy](./VERSIONING.md) for more info. (#4961)
- ARM64 platform to the compatibility testing suite. (#4994)

### Fixed

- Fix registration of multiple callbacks when using the global meter provider from `go.opentelemetry.io/otel`. (#4945)
- Fix negative buckets in output of exponential histograms. (#4956)

## [1.23.1] 2024-02-07

### Fixed

- Register all callbacks passed during observable instrument creation instead of just the last one multiple times in `go.opentelemetry.io/otel/sdk/metric`. (#4888)

## [1.23.0] 2024-02-06

This release contains the first stable, `v1`, release of the following modules:

- `go.opentelemetry.io/otel/bridge/opencensus`
- `go.opentelemetry.io/otel/bridge/opencensus/test`
- `go.opentelemetry.io/otel/example/opencensus`
- `go.opentelemetry.io/otel/exporters/otlp/otlpmetric/otlpmetricgrpc`
- `go.opentelemetry.io/otel/exporters/otlp/otlpmetric/otlpmetrichttp`
- `go.opentelemetry.io/otel/exporters/stdout/stdoutmetric`

See our [versioning policy](VERSIONING.md) for more information about these stability guarantees.

### Added

- Add `WithEndpointURL` option to the `exporters/otlp/otlpmetric/otlpmetricgrpc`, `exporters/otlp/otlpmetric/otlpmetrichttp`, `exporters/otlp/otlptrace/otlptracegrpc` and `exporters/otlp/otlptrace/otlptracehttp` packages. (#4808)
- Experimental exemplar exporting is added to the metric SDK.
  See [metric documentation](./sdk/metric/internal/x/README.md#exemplars) for more information about this feature and how to enable it. (#4871)
- `ErrSchemaURLConflict` is added to `go.opentelemetry.io/otel/sdk/resource`.
  This error is returned when a merge of two `Resource`s with different (non-empty) schema URL is attempted. (#4876)

### Changed

- The `Merge` and `New` functions in `go.opentelemetry.io/otel/sdk/resource` now returns a partial result if there is a schema URL merge conflict.
  Instead of returning `nil` when two `Resource`s with different (non-empty) schema URLs are merged the merged `Resource`, along with the new `ErrSchemaURLConflict` error, is returned.
  It is up to the user to decide if they want to use the returned `Resource` or not.
  It may have desired attributes overwritten or include stale semantic conventions. (#4876)

### Fixed

- Fix `ContainerID` resource detection on systemd when cgroup path has a colon. (#4449)
- Fix `go.opentelemetry.io/otel/sdk/metric` to cache instruments to avoid leaking memory when the same instrument is created multiple times. (#4820)
- Fix missing `Mix` and `Max` values for `go.opentelemetry.io/otel/exporters/stdout/stdoutmetric` by introducing `MarshalText` and `MarshalJSON` for the `Extrema` type in `go.opentelemetry.io/sdk/metric/metricdata`. (#4827)

## [1.23.0-rc.1] 2024-01-18

This is a release candidate for the v1.23.0 release.
That release is expected to include the `v1` release of the following modules:

- `go.opentelemetry.io/otel/bridge/opencensus`
- `go.opentelemetry.io/otel/bridge/opencensus/test`
- `go.opentelemetry.io/otel/example/opencensus`
- `go.opentelemetry.io/otel/exporters/otlp/otlpmetric/otlpmetricgrpc`
- `go.opentelemetry.io/otel/exporters/otlp/otlpmetric/otlpmetrichttp`
- `go.opentelemetry.io/otel/exporters/stdout/stdoutmetric`

See our [versioning policy](VERSIONING.md) for more information about these stability guarantees.

## [1.22.0/0.45.0] 2024-01-17

### Added

- The `go.opentelemetry.io/otel/semconv/v1.22.0` package.
  The package contains semantic conventions from the `v1.22.0` version of the OpenTelemetry Semantic Conventions. (#4735)
- The `go.opentelemetry.io/otel/semconv/v1.23.0` package.
  The package contains semantic conventions from the `v1.23.0` version of the OpenTelemetry Semantic Conventions. (#4746)
- The `go.opentelemetry.io/otel/semconv/v1.23.1` package.
  The package contains semantic conventions from the `v1.23.1` version of the OpenTelemetry Semantic Conventions. (#4749)
- The `go.opentelemetry.io/otel/semconv/v1.24.0` package.
  The package contains semantic conventions from the `v1.24.0` version of the OpenTelemetry Semantic Conventions. (#4770)
- Add `WithResourceAsConstantLabels` option to apply resource attributes for every metric emitted by the Prometheus exporter. (#4733)
- Experimental cardinality limiting is added to the metric SDK.
  See [metric documentation](./sdk/metric/internal/x/README.md#cardinality-limit) for more information about this feature and how to enable it. (#4457)
- Add `NewMemberRaw` and `NewKeyValuePropertyRaw` in `go.opentelemetry.io/otel/baggage`. (#4804)

### Changed

- Upgrade all use of `go.opentelemetry.io/otel/semconv` to use `v1.24.0`. (#4754)
- Update transformations in `go.opentelemetry.io/otel/exporters/zipkin` to follow `v1.24.0` version of the OpenTelemetry specification. (#4754)
- Record synchronous measurements when the passed context is canceled instead of dropping in `go.opentelemetry.io/otel/sdk/metric`.
  If you do not want to make a measurement when the context is cancelled, you need to handle it yourself (e.g  `if ctx.Err() != nil`). (#4671)
- Improve `go.opentelemetry.io/otel/trace.TraceState`'s performance. (#4722)
- Improve `go.opentelemetry.io/otel/propagation.TraceContext`'s performance. (#4721)
- Improve `go.opentelemetry.io/otel/baggage` performance. (#4743)
- Improve performance of the `(*Set).Filter` method in `go.opentelemetry.io/otel/attribute` when the passed filter does not filter out any attributes from the set. (#4774)
- `Member.String` in `go.opentelemetry.io/otel/baggage` percent-encodes only when necessary. (#4775)
- Improve `go.opentelemetry.io/otel/trace.Span`'s performance when adding multiple attributes. (#4818)
- `Property.Value` in `go.opentelemetry.io/otel/baggage` now returns a raw string instead of a percent-encoded value. (#4804)

### Fixed

- Fix `Parse` in `go.opentelemetry.io/otel/baggage` to validate member value before percent-decoding. (#4755)
- Fix whitespace encoding of `Member.String` in `go.opentelemetry.io/otel/baggage`. (#4756)
- Fix observable not registered error when the asynchronous instrument has a drop aggregation in `go.opentelemetry.io/otel/sdk/metric`. (#4772)
- Fix baggage item key so that it is not canonicalized in `go.opentelemetry.io/otel/bridge/opentracing`. (#4776)
- Fix `go.opentelemetry.io/otel/bridge/opentracing` to properly handle baggage values that requires escaping during propagation. (#4804)
- Fix a bug where using multiple readers resulted in incorrect asynchronous counter values in `go.opentelemetry.io/otel/sdk/metric`. (#4742)

## [1.21.0/0.44.0] 2023-11-16

### Removed

- Remove the deprecated `go.opentelemetry.io/otel/bridge/opencensus.NewTracer`. (#4706)
- Remove the deprecated `go.opentelemetry.io/otel/exporters/otlp/otlpmetric` module. (#4707)
- Remove the deprecated `go.opentelemetry.io/otel/example/view` module. (#4708)
- Remove the deprecated `go.opentelemetry.io/otel/example/fib` module. (#4723)

### Fixed

- Do not parse non-protobuf responses in `go.opentelemetry.io/otel/exporters/otlp/otlpmetric/otlpmetrichttp`. (#4719)
- Do not parse non-protobuf responses in `go.opentelemetry.io/otel/exporters/otlp/otlptrace/otlptracehttp`. (#4719)

## [1.20.0/0.43.0] 2023-11-10

This release brings a breaking change for custom trace API implementations. Some interfaces (`TracerProvider`, `Tracer`, `Span`) now embed the `go.opentelemetry.io/otel/trace/embedded` types. Implementors need to update their implementations based on what they want the default behavior to be. See the "API Implementations" section of the [trace API] package documentation for more information about how to accomplish this.

### Added

- Add `go.opentelemetry.io/otel/bridge/opencensus.InstallTraceBridge`, which installs the OpenCensus trace bridge, and replaces `opencensus.NewTracer`. (#4567)
- Add scope version to trace and metric bridges in `go.opentelemetry.io/otel/bridge/opencensus`. (#4584)
- Add the `go.opentelemetry.io/otel/trace/embedded` package to be embedded in the exported trace API interfaces. (#4620)
- Add the `go.opentelemetry.io/otel/trace/noop` package as a default no-op implementation of the trace API. (#4620)
- Add context propagation in `go.opentelemetry.io/otel/example/dice`. (#4644)
- Add view configuration to `go.opentelemetry.io/otel/example/prometheus`. (#4649)
- Add `go.opentelemetry.io/otel/metric.WithExplicitBucketBoundaries`, which allows defining default explicit bucket boundaries when creating histogram instruments. (#4603)
- Add `Version` function in `go.opentelemetry.io/otel/exporters/otlp/otlpmetric/otlpmetricgrpc`. (#4660)
- Add `Version` function in `go.opentelemetry.io/otel/exporters/otlp/otlpmetric/otlpmetrichttp`. (#4660)
- Add Summary, SummaryDataPoint, and QuantileValue to `go.opentelemetry.io/sdk/metric/metricdata`. (#4622)
- `go.opentelemetry.io/otel/bridge/opencensus.NewMetricProducer` now supports exemplars from OpenCensus. (#4585)
- Add support for `WithExplicitBucketBoundaries` in `go.opentelemetry.io/otel/sdk/metric`. (#4605)
- Add support for Summary metrics in `go.opentelemetry.io/otel/bridge/opencensus`. (#4668)

### Deprecated

- Deprecate `go.opentelemetry.io/otel/bridge/opencensus.NewTracer` in favor of `opencensus.InstallTraceBridge`. (#4567)
- Deprecate `go.opentelemetry.io/otel/example/fib` package is in favor of `go.opentelemetry.io/otel/example/dice`. (#4618)
- Deprecate `go.opentelemetry.io/otel/trace.NewNoopTracerProvider`.
  Use the added `NewTracerProvider` function in `go.opentelemetry.io/otel/trace/noop` instead. (#4620)
- Deprecate `go.opentelemetry.io/otel/example/view` package in favor of `go.opentelemetry.io/otel/example/prometheus`. (#4649)
- Deprecate `go.opentelemetry.io/otel/exporters/otlp/otlpmetric`. (#4693)

### Changed

- `go.opentelemetry.io/otel/bridge/opencensus.NewMetricProducer` returns a `*MetricProducer` struct instead of the metric.Producer interface. (#4583)
- The `TracerProvider` in `go.opentelemetry.io/otel/trace` now embeds the `go.opentelemetry.io/otel/trace/embedded.TracerProvider` type.
  This extends the `TracerProvider` interface and is is a breaking change for any existing implementation.
  Implementors need to update their implementations based on what they want the default behavior of the interface to be.
  See the "API Implementations" section of the `go.opentelemetry.io/otel/trace` package documentation for more information about how to accomplish this. (#4620)
- The `Tracer` in `go.opentelemetry.io/otel/trace` now embeds the `go.opentelemetry.io/otel/trace/embedded.Tracer` type.
  This extends the `Tracer` interface and is is a breaking change for any existing implementation.
  Implementors need to update their implementations based on what they want the default behavior of the interface to be.
  See the "API Implementations" section of the `go.opentelemetry.io/otel/trace` package documentation for more information about how to accomplish this. (#4620)
- The `Span` in `go.opentelemetry.io/otel/trace` now embeds the `go.opentelemetry.io/otel/trace/embedded.Span` type.
  This extends the `Span` interface and is is a breaking change for any existing implementation.
  Implementors need to update their implementations based on what they want the default behavior of the interface to be.
  See the "API Implementations" section of the `go.opentelemetry.io/otel/trace` package documentation for more information about how to accomplish this. (#4620)
- `go.opentelemetry.io/otel/exporters/otlp/otlpmetric/otlpmetricgrpc` does no longer depend on `go.opentelemetry.io/otel/exporters/otlp/otlpmetric`. (#4660)
- `go.opentelemetry.io/otel/exporters/otlp/otlpmetric/otlpmetrichttp` does no longer depend on `go.opentelemetry.io/otel/exporters/otlp/otlpmetric`. (#4660)
- Retry for `502 Bad Gateway` and `504 Gateway Timeout` HTTP statuses in `go.opentelemetry.io/otel/exporters/otlp/otlpmetric/otlpmetrichttp`. (#4670)
- Retry for `502 Bad Gateway` and `504 Gateway Timeout` HTTP statuses in `go.opentelemetry.io/otel/exporters/otlp/otlptrace/otlptracehttp`. (#4670)
- Retry for `RESOURCE_EXHAUSTED` only if RetryInfo is returned in `go.opentelemetry.io/otel/exporters/otlp/otlpmetric/otlpmetricgrpc`. (#4669)
- Retry for `RESOURCE_EXHAUSTED` only if RetryInfo is returned in `go.opentelemetry.io/otel/exporters/otlp/otlptrace/otlptracegrpc`. (#4669)
- Retry temporary HTTP request failures in `go.opentelemetry.io/otel/exporters/otlp/otlpmetric/otlpmetrichttp`. (#4679)
- Retry temporary HTTP request failures in `go.opentelemetry.io/otel/exporters/otlp/otlptrace/otlptracehttp`. (#4679)

### Fixed

- Fix improper parsing of characters such us `+`, `/` by `Parse` in `go.opentelemetry.io/otel/baggage` as they were rendered as a whitespace. (#4667)
- Fix improper parsing of characters such us `+`, `/` passed via `OTEL_RESOURCE_ATTRIBUTES` in `go.opentelemetry.io/otel/sdk/resource` as they were rendered as a whitespace. (#4699)
- Fix improper parsing of characters such us `+`, `/` passed via `OTEL_EXPORTER_OTLP_HEADERS` and `OTEL_EXPORTER_OTLP_METRICS_HEADERS` in `go.opentelemetry.io/otel/exporters/otlp/otlpmetric/otlpmetricgrpc` as they were rendered as a whitespace. (#4699)
- Fix improper parsing of characters such us `+`, `/` passed via `OTEL_EXPORTER_OTLP_HEADERS` and `OTEL_EXPORTER_OTLP_METRICS_HEADERS` in `go.opentelemetry.io/otel/exporters/otlp/otlpmetric/otlpmetrichttp` as they were rendered as a whitespace. (#4699)
- Fix improper parsing of characters such us `+`, `/` passed via `OTEL_EXPORTER_OTLP_HEADERS` and `OTEL_EXPORTER_OTLP_TRACES_HEADERS` in `go.opentelemetry.io/otel/exporters/otlp/otlpmetric/otlptracegrpc` as they were rendered as a whitespace. (#4699)
- Fix improper parsing of characters such us `+`, `/` passed via `OTEL_EXPORTER_OTLP_HEADERS` and `OTEL_EXPORTER_OTLP_TRACES_HEADERS` in `go.opentelemetry.io/otel/exporters/otlp/otlpmetric/otlptracehttp` as they were rendered as a whitespace. (#4699)
- In `go.opentelemetry.op/otel/exporters/prometheus`, the exporter no longer `Collect`s metrics after `Shutdown` is invoked. (#4648)
- Fix documentation for `WithCompressor` in `go.opentelemetry.io/otel/exporters/otlp/otlptrace/otlptracegrpc`. (#4695)
- Fix documentation for `WithCompressor` in `go.opentelemetry.io/otel/exporters/otlp/otlpmetric/otlpmetricgrpc`. (#4695)

## [1.19.0/0.42.0/0.0.7] 2023-09-28

This release contains the first stable release of the OpenTelemetry Go [metric SDK].
Our project stability guarantees now apply to the `go.opentelemetry.io/otel/sdk/metric` package.
See our [versioning policy](VERSIONING.md) for more information about these stability guarantees.

### Added

- Add the "Roll the dice" getting started application example in `go.opentelemetry.io/otel/example/dice`. (#4539)
- The `WithWriter` and `WithPrettyPrint` options to `go.opentelemetry.io/otel/exporters/stdout/stdoutmetric` to set a custom `io.Writer`, and allow displaying the output in human-readable JSON. (#4507)

### Changed

- Allow '/' characters in metric instrument names. (#4501)
- The exporter in `go.opentelemetry.io/otel/exporters/stdout/stdoutmetric` does not prettify its output by default anymore. (#4507)
- Upgrade `gopkg.io/yaml` from `v2` to `v3` in `go.opentelemetry.io/otel/schema`. (#4535)

### Fixed

- In `go.opentelemetry.op/otel/exporters/prometheus`, don't try to create the Prometheus metric on every `Collect` if we know the scope is invalid. (#4499)

### Removed

- Remove `"go.opentelemetry.io/otel/bridge/opencensus".NewMetricExporter`, which is replaced by `NewMetricProducer`. (#4566)

## [1.19.0-rc.1/0.42.0-rc.1] 2023-09-14

This is a release candidate for the v1.19.0/v0.42.0 release.
That release is expected to include the `v1` release of the OpenTelemetry Go metric SDK and will provide stability guarantees of that SDK.
See our [versioning policy](VERSIONING.md) for more information about these stability guarantees.

### Changed

- Allow '/' characters in metric instrument names. (#4501)

### Fixed

- In `go.opentelemetry.op/otel/exporters/prometheus`, don't try to create the prometheus metric on every `Collect` if we know the scope is invalid. (#4499)

## [1.18.0/0.41.0/0.0.6] 2023-09-12

This release drops the compatibility guarantee of [Go 1.19].

### Added

- Add `WithProducer` option in `go.opentelemetry.op/otel/exporters/prometheus` to restore the ability to register producers on the prometheus exporter's manual reader. (#4473)
- Add `IgnoreValue` option in `go.opentelemetry.io/otel/sdk/metric/metricdata/metricdatatest` to allow ignoring values when comparing metrics. (#4447)

### Changed

- Use a `TestingT` interface instead of `*testing.T` struct in `go.opentelemetry.io/otel/sdk/metric/metricdata/metricdatatest`. (#4483)

### Deprecated

- The `NewMetricExporter` in `go.opentelemetry.io/otel/bridge/opencensus` was deprecated in `v0.35.0` (#3541).
  The deprecation notice format for the function has been corrected to trigger Go documentation and build tooling. (#4470)

### Removed

- Removed the deprecated `go.opentelemetry.io/otel/exporters/jaeger` package. (#4467)
- Removed the deprecated `go.opentelemetry.io/otel/example/jaeger` package. (#4467)
- Removed the deprecated `go.opentelemetry.io/otel/sdk/metric/aggregation` package. (#4468)
- Removed the deprecated internal packages in `go.opentelemetry.io/otel/exporters/otlp` and its sub-packages. (#4469)
- Dropped guaranteed support for versions of Go less than 1.20. (#4481)

## [1.17.0/0.40.0/0.0.5] 2023-08-28

### Added

- Export the `ManualReader` struct in `go.opentelemetry.io/otel/sdk/metric`. (#4244)
- Export the `PeriodicReader` struct in `go.opentelemetry.io/otel/sdk/metric`. (#4244)
- Add support for exponential histogram aggregations.
  A histogram can be configured as an exponential histogram using a view with `"go.opentelemetry.io/otel/sdk/metric".ExponentialHistogram` as the aggregation. (#4245)
- Export the `Exporter` struct in `go.opentelemetry.io/otel/exporters/otlp/otlpmetric/otlpmetricgrpc`. (#4272)
- Export the `Exporter` struct in `go.opentelemetry.io/otel/exporters/otlp/otlpmetric/otlpmetrichttp`. (#4272)
- The exporters in `go.opentelemetry.io/otel/exporters/otlp/otlpmetric` now support the `OTEL_EXPORTER_OTLP_METRICS_TEMPORALITY_PREFERENCE` environment variable. (#4287)
- Add `WithoutCounterSuffixes` option in `go.opentelemetry.io/otel/exporters/prometheus` to disable addition of `_total` suffixes. (#4306)
- Add info and debug logging to the metric SDK in `go.opentelemetry.io/otel/sdk/metric`. (#4315)
- The `go.opentelemetry.io/otel/semconv/v1.21.0` package.
  The package contains semantic conventions from the `v1.21.0` version of the OpenTelemetry Semantic Conventions. (#4362)
- Accept 201 to 299 HTTP status as success in `go.opentelemetry.io/otel/exporters/otlp/otlpmetric/otlpmetrichttp` and `go.opentelemetry.io/otel/exporters/otlp/otlptrace/otlptracehttp`. (#4365)
- Document the `Temporality` and `Aggregation` methods of the `"go.opentelemetry.io/otel/sdk/metric".Exporter"` need to be concurrent safe. (#4381)
- Expand the set of units supported by the Prometheus exporter, and don't add unit suffixes if they are already present in `go.opentelemetry.op/otel/exporters/prometheus` (#4374)
- Move the `Aggregation` interface and its implementations from `go.opentelemetry.io/otel/sdk/metric/aggregation` to `go.opentelemetry.io/otel/sdk/metric`. (#4435)
- The exporters in `go.opentelemetry.io/otel/exporters/otlp/otlpmetric` now support the `OTEL_EXPORTER_OTLP_METRICS_DEFAULT_HISTOGRAM_AGGREGATION` environment variable. (#4437)
- Add the `NewAllowKeysFilter` and `NewDenyKeysFilter` functions to `go.opentelemetry.io/otel/attribute` to allow convenient creation of allow-keys and deny-keys filters. (#4444)
- Support Go 1.21. (#4463)

### Changed

- Starting from `v1.21.0` of semantic conventions, `go.opentelemetry.io/otel/semconv/{version}/httpconv` and `go.opentelemetry.io/otel/semconv/{version}/netconv` packages will no longer be published. (#4145)
- Log duplicate instrument conflict at a warning level instead of info in `go.opentelemetry.io/otel/sdk/metric`. (#4202)
- Return an error on the creation of new instruments in `go.opentelemetry.io/otel/sdk/metric` if their name doesn't pass regexp validation. (#4210)
- `NewManualReader` in `go.opentelemetry.io/otel/sdk/metric` returns `*ManualReader` instead of `Reader`. (#4244)
- `NewPeriodicReader` in `go.opentelemetry.io/otel/sdk/metric` returns `*PeriodicReader` instead of `Reader`. (#4244)
- Count the Collect time in the `PeriodicReader` timeout in `go.opentelemetry.io/otel/sdk/metric`. (#4221)
- The function `New` in `go.opentelemetry.io/otel/exporters/otlp/otlpmetric/otlpmetricgrpc` returns `*Exporter` instead of `"go.opentelemetry.io/otel/sdk/metric".Exporter`. (#4272)
- The function `New` in `go.opentelemetry.io/otel/exporters/otlp/otlpmetric/otlpmetrichttp` returns `*Exporter` instead of `"go.opentelemetry.io/otel/sdk/metric".Exporter`. (#4272)
- If an attribute set is omitted from an async callback, the previous value will no longer be exported in `go.opentelemetry.io/otel/sdk/metric`. (#4290)
- If an attribute set is observed multiple times in an async callback in `go.opentelemetry.io/otel/sdk/metric`, the values will be summed instead of the last observation winning. (#4289)
- Allow the explicit bucket histogram aggregation to be used for the up-down counter, observable counter, observable up-down counter, and observable gauge in the `go.opentelemetry.io/otel/sdk/metric` package. (#4332)
- Restrict `Meter`s in `go.opentelemetry.io/otel/sdk/metric` to only register and collect instruments it created. (#4333)
- `PeriodicReader.Shutdown` and `PeriodicReader.ForceFlush` in `go.opentelemetry.io/otel/sdk/metric` now apply the periodic reader's timeout to the operation if the user provided context does not contain a deadline. (#4356, #4377)
- Upgrade all use of `go.opentelemetry.io/otel/semconv` to use `v1.21.0`. (#4408)
- Increase instrument name maximum length from 63 to 255 characters in `go.opentelemetry.io/otel/sdk/metric`. (#4434)
- Add `go.opentelemetry.op/otel/sdk/metric.WithProducer` as an `Option` for `"go.opentelemetry.io/otel/sdk/metric".NewManualReader` and `"go.opentelemetry.io/otel/sdk/metric".NewPeriodicReader`. (#4346)

### Removed

- Remove `Reader.RegisterProducer` in `go.opentelemetry.io/otel/metric`.
  Use the added `WithProducer` option instead. (#4346)
- Remove `Reader.ForceFlush` in `go.opentelemetry.io/otel/metric`.
  Notice that `PeriodicReader.ForceFlush` is still available. (#4375)

### Fixed

- Correctly format log messages from the `go.opentelemetry.io/otel/exporters/zipkin` exporter. (#4143)
- Log an error for calls to `NewView` in `go.opentelemetry.io/otel/sdk/metric` that have empty criteria. (#4307)
- Fix `"go.opentelemetry.io/otel/sdk/resource".WithHostID()` to not set an empty `host.id`. (#4317)
- Use the instrument identifying fields to cache aggregators and determine duplicate instrument registrations in `go.opentelemetry.io/otel/sdk/metric`. (#4337)
- Detect duplicate instruments for case-insensitive names in `go.opentelemetry.io/otel/sdk/metric`. (#4338)
- The `ManualReader` will not panic if `AggregationSelector` returns `nil` in `go.opentelemetry.io/otel/sdk/metric`. (#4350)
- If a `Reader`'s `AggregationSelector` returns `nil` or `DefaultAggregation` the pipeline will use the default aggregation. (#4350)
- Log a suggested view that fixes instrument conflicts in `go.opentelemetry.io/otel/sdk/metric`. (#4349)
- Fix possible panic, deadlock and race condition in batch span processor in `go.opentelemetry.io/otel/sdk/trace`. (#4353)
- Improve context cancellation handling in batch span processor's `ForceFlush` in  `go.opentelemetry.io/otel/sdk/trace`. (#4369)
- Decouple `go.opentelemetry.io/otel/exporters/otlp/otlptrace/internal` from `go.opentelemetry.io/otel/exporters/otlp/internal` using gotmpl. (#4397, #3846)
- Decouple `go.opentelemetry.io/otel/exporters/otlp/otlpmetric/otlpmetricgrpc/internal` from `go.opentelemetry.io/otel/exporters/otlp/internal` and `go.opentelemetry.io/otel/exporters/otlp/otlpmetric/internal` using gotmpl. (#4404, #3846)
- Decouple `go.opentelemetry.io/otel/exporters/otlp/otlpmetric/otlpmetrichttp/internal` from `go.opentelemetry.io/otel/exporters/otlp/internal` and `go.opentelemetry.io/otel/exporters/otlp/otlpmetric/internal` using gotmpl. (#4407, #3846)
- Decouple `go.opentelemetry.io/otel/exporters/otlp/otlptrace/otlptracegrpc/internal` from `go.opentelemetry.io/otel/exporters/otlp/internal` and `go.opentelemetry.io/otel/exporters/otlp/otlptrace/internal` using gotmpl. (#4400, #3846)
- Decouple `go.opentelemetry.io/otel/exporters/otlp/otlptrace/otlptracehttp/internal` from `go.opentelemetry.io/otel/exporters/otlp/internal` and `go.opentelemetry.io/otel/exporters/otlp/otlptrace/internal` using gotmpl. (#4401, #3846)
- Do not block the metric SDK when OTLP metric exports are blocked in `go.opentelemetry.io/otel/exporters/otlp/otlpmetric/otlpmetricgrpc` and `go.opentelemetry.io/otel/exporters/otlp/otlpmetric/otlpmetrichttp`. (#3925, #4395)
- Do not append `_total` if the counter already has that suffix for the Prometheus exproter in `go.opentelemetry.io/otel/exporter/prometheus`. (#4373)
- Fix resource detection data race in `go.opentelemetry.io/otel/sdk/resource`. (#4409)
- Use the first-seen instrument name during instrument name conflicts in `go.opentelemetry.io/otel/sdk/metric`. (#4428)

### Deprecated

- The `go.opentelemetry.io/otel/exporters/jaeger` package is deprecated.
  OpenTelemetry dropped support for Jaeger exporter in July 2023.
  Use `go.opentelemetry.io/otel/exporters/otlp/otlptrace/otlptracehttp`
  or `go.opentelemetry.io/otel/exporters/otlp/otlptrace/otlptracegrpc` instead. (#4423)
- The `go.opentelemetry.io/otel/example/jaeger` package is deprecated. (#4423)
- The `go.opentelemetry.io/otel/exporters/otlp/otlpmetric/internal` package is deprecated. (#4420)
- The `go.opentelemetry.io/otel/exporters/otlp/otlpmetric/internal/oconf` package is deprecated. (#4420)
- The `go.opentelemetry.io/otel/exporters/otlp/otlpmetric/internal/otest` package is deprecated. (#4420)
- The `go.opentelemetry.io/otel/exporters/otlp/otlpmetric/internal/transform` package is deprecated. (#4420)
- The `go.opentelemetry.io/otel/exporters/otlp/internal` package is deprecated. (#4421)
- The `go.opentelemetry.io/otel/exporters/otlp/internal/envconfig` package is deprecated. (#4421)
- The `go.opentelemetry.io/otel/exporters/otlp/internal/retry` package is deprecated. (#4421)
- The `go.opentelemetry.io/otel/exporters/otlp/otlptrace/internal` package is deprecated. (#4425)
- The `go.opentelemetry.io/otel/exporters/otlp/otlptrace/internal/envconfig` package is deprecated. (#4425)
- The `go.opentelemetry.io/otel/exporters/otlp/otlptrace/internal/otlpconfig` package is deprecated. (#4425)
- The `go.opentelemetry.io/otel/exporters/otlp/otlptrace/internal/otlptracetest` package is deprecated. (#4425)
- The `go.opentelemetry.io/otel/exporters/otlp/otlptrace/internal/retry` package is deprecated. (#4425)
- The `go.opentelemetry.io/otel/sdk/metric/aggregation` package is deprecated.
  Use the aggregation types added to `go.opentelemetry.io/otel/sdk/metric` instead. (#4435)

## [1.16.0/0.39.0] 2023-05-18

This release contains the first stable release of the OpenTelemetry Go [metric API].
Our project stability guarantees now apply to the `go.opentelemetry.io/otel/metric` package.
See our [versioning policy](VERSIONING.md) for more information about these stability guarantees.

### Added

- The `go.opentelemetry.io/otel/semconv/v1.19.0` package.
  The package contains semantic conventions from the `v1.19.0` version of the OpenTelemetry specification. (#3848)
- The `go.opentelemetry.io/otel/semconv/v1.20.0` package.
  The package contains semantic conventions from the `v1.20.0` version of the OpenTelemetry specification. (#4078)
- The Exponential Histogram data types in `go.opentelemetry.io/otel/sdk/metric/metricdata`. (#4165)
- OTLP metrics exporter now supports the Exponential Histogram Data Type. (#4222)
- Fix serialization of `time.Time` zero values in `go.opentelemetry.io/otel/exporters/otlp/otlpmetric/otlpmetricgrpc` and `go.opentelemetry.io/otel/exporters/otlp/otlpmetric/otlpmetrichttp` packages. (#4271)

### Changed

- Use `strings.Cut()` instead of `string.SplitN()` for better readability and memory use. (#4049)
- `MeterProvider` returns noop meters once it has been shutdown. (#4154)

### Removed

- The deprecated `go.opentelemetry.io/otel/metric/instrument` package is removed.
  Use `go.opentelemetry.io/otel/metric` instead. (#4055)

### Fixed

- Fix build for BSD based systems in `go.opentelemetry.io/otel/sdk/resource`. (#4077)

## [1.16.0-rc.1/0.39.0-rc.1] 2023-05-03

This is a release candidate for the v1.16.0/v0.39.0 release.
That release is expected to include the `v1` release of the OpenTelemetry Go metric API and will provide stability guarantees of that API.
See our [versioning policy](VERSIONING.md) for more information about these stability guarantees.

### Added

- Support global `MeterProvider` in `go.opentelemetry.io/otel`. (#4039)
  - Use `Meter` for a `metric.Meter` from the global `metric.MeterProvider`.
  - Use `GetMeterProivder` for a global `metric.MeterProvider`.
  - Use `SetMeterProivder` to set the global `metric.MeterProvider`.

### Changed

- Move the `go.opentelemetry.io/otel/metric` module to the `stable-v1` module set.
  This stages the metric API to be released as a stable module. (#4038)

### Removed

- The `go.opentelemetry.io/otel/metric/global` package is removed.
  Use `go.opentelemetry.io/otel` instead. (#4039)

## [1.15.1/0.38.1] 2023-05-02

### Fixed

- Remove unused imports from `sdk/resource/host_id_bsd.go` which caused build failures. (#4040, #4041)

## [1.15.0/0.38.0] 2023-04-27

### Added

- The `go.opentelemetry.io/otel/metric/embedded` package. (#3916)
- The `Version` function to `go.opentelemetry.io/otel/sdk` to return the SDK version. (#3949)
- Add a `WithNamespace` option to `go.opentelemetry.io/otel/exporters/prometheus` to allow users to prefix metrics with a namespace. (#3970)
- The following configuration types were added to `go.opentelemetry.io/otel/metric/instrument` to be used in the configuration of measurement methods. (#3971)
  - The `AddConfig` used to hold configuration for addition measurements
    - `NewAddConfig` used to create a new `AddConfig`
    - `AddOption` used to configure an `AddConfig`
  - The `RecordConfig` used to hold configuration for recorded measurements
    - `NewRecordConfig` used to create a new `RecordConfig`
    - `RecordOption` used to configure a `RecordConfig`
  - The `ObserveConfig` used to hold configuration for observed measurements
    - `NewObserveConfig` used to create a new `ObserveConfig`
    - `ObserveOption` used to configure an `ObserveConfig`
- `WithAttributeSet` and `WithAttributes` are added to `go.opentelemetry.io/otel/metric/instrument`.
  They return an option used during a measurement that defines the attribute Set associated with the measurement. (#3971)
- The `Version` function to `go.opentelemetry.io/otel/exporters/otlp/otlpmetric` to return the OTLP metrics client version. (#3956)
- The `Version` function to `go.opentelemetry.io/otel/exporters/otlp/otlptrace` to return the OTLP trace client version. (#3956)

### Changed

- The `Extrema` in `go.opentelemetry.io/otel/sdk/metric/metricdata` is redefined with a generic argument of `[N int64 | float64]`. (#3870)
- Update all exported interfaces from `go.opentelemetry.io/otel/metric` to embed their corresponding interface from `go.opentelemetry.io/otel/metric/embedded`.
  This adds an implementation requirement to set the interface default behavior for unimplemented methods. (#3916)
- Move No-Op implementation from `go.opentelemetry.io/otel/metric` into its own package `go.opentelemetry.io/otel/metric/noop`. (#3941)
  - `metric.NewNoopMeterProvider` is replaced with `noop.NewMeterProvider`
- Add all the methods from `"go.opentelemetry.io/otel/trace".SpanContext` to `bridgeSpanContext` by embedding `otel.SpanContext` in `bridgeSpanContext`. (#3966)
- Wrap `UploadMetrics` error in `go.opentelemetry.io/otel/exporters/otlp/otlpmetric/` to improve error message when encountering generic grpc errors. (#3974)
- The measurement methods for all instruments in `go.opentelemetry.io/otel/metric/instrument` accept an option instead of the variadic `"go.opentelemetry.io/otel/attribute".KeyValue`. (#3971)
  - The `Int64Counter.Add` method now accepts `...AddOption`
  - The `Float64Counter.Add` method now accepts `...AddOption`
  - The `Int64UpDownCounter.Add` method now accepts `...AddOption`
  - The `Float64UpDownCounter.Add` method now accepts `...AddOption`
  - The `Int64Histogram.Record` method now accepts `...RecordOption`
  - The `Float64Histogram.Record` method now accepts `...RecordOption`
  - The `Int64Observer.Observe` method now accepts `...ObserveOption`
  - The `Float64Observer.Observe` method now accepts `...ObserveOption`
- The `Observer` methods in `go.opentelemetry.io/otel/metric` accept an option instead of the variadic `"go.opentelemetry.io/otel/attribute".KeyValue`. (#3971)
  - The `Observer.ObserveInt64` method now accepts `...ObserveOption`
  - The `Observer.ObserveFloat64` method now accepts `...ObserveOption`
- Move global metric back to `go.opentelemetry.io/otel/metric/global` from `go.opentelemetry.io/otel`. (#3986)

### Fixed

- `TracerProvider` allows calling `Tracer()` while it's shutting down.
  It used to deadlock. (#3924)
- Use the SDK version for the Telemetry SDK resource detector in `go.opentelemetry.io/otel/sdk/resource`. (#3949)
- Fix a data race in `SpanProcessor` returned by `NewSimpleSpanProcessor` in `go.opentelemetry.io/otel/sdk/trace`. (#3951)
- Automatically figure out the default aggregation with `aggregation.Default`. (#3967)

### Deprecated

- The `go.opentelemetry.io/otel/metric/instrument` package is deprecated.
  Use the equivalent types added to `go.opentelemetry.io/otel/metric` instead. (#4018)

## [1.15.0-rc.2/0.38.0-rc.2] 2023-03-23

This is a release candidate for the v1.15.0/v0.38.0 release.
That release will include the `v1` release of the OpenTelemetry Go metric API and will provide stability guarantees of that API.
See our [versioning policy](VERSIONING.md) for more information about these stability guarantees.

### Added

- The `WithHostID` option to `go.opentelemetry.io/otel/sdk/resource`. (#3812)
- The `WithoutTimestamps` option to `go.opentelemetry.io/otel/exporters/stdout/stdoutmetric` to sets all timestamps to zero. (#3828)
- The new `Exemplar` type is added to `go.opentelemetry.io/otel/sdk/metric/metricdata`.
  Both the `DataPoint` and `HistogramDataPoint` types from that package have a new field of `Exemplars` containing the sampled exemplars for their timeseries. (#3849)
- Configuration for each metric instrument in `go.opentelemetry.io/otel/sdk/metric/instrument`. (#3895)
- The internal logging introduces a warning level verbosity equal to `V(1)`. (#3900)
- Added a log message warning about usage of `SimpleSpanProcessor` in production environments. (#3854)

### Changed

- Optimize memory allocation when creation a new `Set` using `NewSet` or `NewSetWithFiltered` in `go.opentelemetry.io/otel/attribute`. (#3832)
- Optimize memory allocation when creation new metric instruments in `go.opentelemetry.io/otel/sdk/metric`. (#3832)
- Avoid creating new objects on all calls to `WithDeferredSetup` and `SkipContextSetup` in OpenTracing bridge. (#3833)
- The `New` and `Detect` functions from `go.opentelemetry.io/otel/sdk/resource` return errors that wrap underlying errors instead of just containing the underlying error strings. (#3844)
- Both the `Histogram` and `HistogramDataPoint` are redefined with a generic argument of `[N int64 | float64]` in `go.opentelemetry.io/otel/sdk/metric/metricdata`. (#3849)
- The metric `Export` interface from `go.opentelemetry.io/otel/sdk/metric` accepts a `*ResourceMetrics` instead of `ResourceMetrics`. (#3853)
- Rename `Asynchronous` to `Observable` in `go.opentelemetry.io/otel/metric/instrument`. (#3892)
- Rename `Int64ObserverOption` to `Int64ObservableOption` in `go.opentelemetry.io/otel/metric/instrument`. (#3895)
- Rename `Float64ObserverOption` to `Float64ObservableOption` in `go.opentelemetry.io/otel/metric/instrument`. (#3895)
- The internal logging changes the verbosity level of info to `V(4)`, the verbosity level of debug to `V(8)`. (#3900)

### Fixed

- `TracerProvider` consistently doesn't allow to register a `SpanProcessor` after shutdown. (#3845)

### Removed

- The deprecated `go.opentelemetry.io/otel/metric/global` package is removed. (#3829)
- The unneeded `Synchronous` interface in `go.opentelemetry.io/otel/metric/instrument` was removed. (#3892)
- The `Float64ObserverConfig` and `NewFloat64ObserverConfig` in `go.opentelemetry.io/otel/sdk/metric/instrument`.
  Use the added `float64` instrument configuration instead. (#3895)
- The `Int64ObserverConfig` and `NewInt64ObserverConfig` in `go.opentelemetry.io/otel/sdk/metric/instrument`.
  Use the added `int64` instrument configuration instead. (#3895)
- The `NewNoopMeter` function in `go.opentelemetry.io/otel/metric`, use `NewMeterProvider().Meter("")` instead. (#3893)

## [1.15.0-rc.1/0.38.0-rc.1] 2023-03-01

This is a release candidate for the v1.15.0/v0.38.0 release.
That release will include the `v1` release of the OpenTelemetry Go metric API and will provide stability guarantees of that API.
See our [versioning policy](VERSIONING.md) for more information about these stability guarantees.

This release drops the compatibility guarantee of [Go 1.18].

### Added

- Support global `MeterProvider` in `go.opentelemetry.io/otel`. (#3818)
  - Use `Meter` for a `metric.Meter` from the global `metric.MeterProvider`.
  - Use `GetMeterProivder` for a global `metric.MeterProvider`.
  - Use `SetMeterProivder` to set the global `metric.MeterProvider`.

### Changed

- Dropped compatibility testing for [Go 1.18].
  The project no longer guarantees support for this version of Go. (#3813)

### Fixed

- Handle empty environment variable as it they were not set. (#3764)
- Clarify the `httpconv` and `netconv` packages in `go.opentelemetry.io/otel/semconv/*` provide tracing semantic conventions. (#3823)
- Fix race conditions in `go.opentelemetry.io/otel/exporters/metric/prometheus` that could cause a panic. (#3899)
- Fix sending nil `scopeInfo` to metrics channel in `go.opentelemetry.io/otel/exporters/metric/prometheus` that could cause a panic in `github.com/prometheus/client_golang/prometheus`. (#3899)

### Deprecated

- The `go.opentelemetry.io/otel/metric/global` package is deprecated.
  Use `go.opentelemetry.io/otel` instead. (#3818)

### Removed

- The deprecated `go.opentelemetry.io/otel/metric/unit` package is removed. (#3814)

## [1.14.0/0.37.0/0.0.4] 2023-02-27

This release is the last to support [Go 1.18].
The next release will require at least [Go 1.19].

### Added

- The `event` type semantic conventions are added to `go.opentelemetry.io/otel/semconv/v1.17.0`. (#3697)
- Support [Go 1.20]. (#3693)
- The `go.opentelemetry.io/otel/semconv/v1.18.0` package.
  The package contains semantic conventions from the `v1.18.0` version of the OpenTelemetry specification. (#3719)
  - The following `const` renames from `go.opentelemetry.io/otel/semconv/v1.17.0` are included:
    - `OtelScopeNameKey` -> `OTelScopeNameKey`
    - `OtelScopeVersionKey` -> `OTelScopeVersionKey`
    - `OtelLibraryNameKey` -> `OTelLibraryNameKey`
    - `OtelLibraryVersionKey` -> `OTelLibraryVersionKey`
    - `OtelStatusCodeKey` -> `OTelStatusCodeKey`
    - `OtelStatusDescriptionKey` -> `OTelStatusDescriptionKey`
    - `OtelStatusCodeOk` -> `OTelStatusCodeOk`
    - `OtelStatusCodeError` -> `OTelStatusCodeError`
  - The following `func` renames from `go.opentelemetry.io/otel/semconv/v1.17.0` are included:
    - `OtelScopeName` -> `OTelScopeName`
    - `OtelScopeVersion` -> `OTelScopeVersion`
    - `OtelLibraryName` -> `OTelLibraryName`
    - `OtelLibraryVersion` -> `OTelLibraryVersion`
    - `OtelStatusDescription` -> `OTelStatusDescription`
- A `IsSampled` method is added to the `SpanContext` implementation in `go.opentelemetry.io/otel/bridge/opentracing` to expose the span sampled state.
  See the [README](./bridge/opentracing/README.md) for more information. (#3570)
- The `WithInstrumentationAttributes` option to `go.opentelemetry.io/otel/metric`. (#3738)
- The `WithInstrumentationAttributes` option to `go.opentelemetry.io/otel/trace`. (#3739)
- The following environment variables are supported by the periodic `Reader` in `go.opentelemetry.io/otel/sdk/metric`. (#3763)
  - `OTEL_METRIC_EXPORT_INTERVAL` sets the time between collections and exports.
  - `OTEL_METRIC_EXPORT_TIMEOUT` sets the timeout an export is attempted.

### Changed

- Fall-back to `TextMapCarrier` when it's not `HttpHeader`s in `go.opentelemetry.io/otel/bridge/opentracing`. (#3679)
- The `Collect` method of the `"go.opentelemetry.io/otel/sdk/metric".Reader` interface is updated to accept the `metricdata.ResourceMetrics` value the collection will be made into.
  This change is made to enable memory reuse by SDK users. (#3732)
- The `WithUnit` option in `go.opentelemetry.io/otel/sdk/metric/instrument` is updated to accept a `string` for the unit value. (#3776)

### Fixed

- Ensure `go.opentelemetry.io/otel` does not use generics. (#3723, #3725)
- Multi-reader `MeterProvider`s now export metrics for all readers, instead of just the first reader. (#3720, #3724)
- Remove use of deprecated `"math/rand".Seed` in `go.opentelemetry.io/otel/example/prometheus`. (#3733)
- Do not silently drop unknown schema data with `Parse` in  `go.opentelemetry.io/otel/schema/v1.1`. (#3743)
- Data race issue in OTLP exporter retry mechanism. (#3755, #3756)
- Wrapping empty errors when exporting in `go.opentelemetry.io/otel/sdk/metric`. (#3698, #3772)
- Incorrect "all" and "resource" definition for schema files in `go.opentelemetry.io/otel/schema/v1.1`. (#3777)

### Deprecated

- The `go.opentelemetry.io/otel/metric/unit` package is deprecated.
  Use the equivalent unit string instead. (#3776)
  - Use `"1"` instead of `unit.Dimensionless`
  - Use `"By"` instead of `unit.Bytes`
  - Use `"ms"` instead of `unit.Milliseconds`

## [1.13.0/0.36.0] 2023-02-07

### Added

- Attribute `KeyValue` creations functions to `go.opentelemetry.io/otel/semconv/v1.17.0` for all non-enum semantic conventions.
  These functions ensure semantic convention type correctness. (#3675)

### Fixed

- Removed the `http.target` attribute from being added by `ServerRequest` in the following packages. (#3687)
  - `go.opentelemetry.io/otel/semconv/v1.13.0/httpconv`
  - `go.opentelemetry.io/otel/semconv/v1.14.0/httpconv`
  - `go.opentelemetry.io/otel/semconv/v1.15.0/httpconv`
  - `go.opentelemetry.io/otel/semconv/v1.16.0/httpconv`
  - `go.opentelemetry.io/otel/semconv/v1.17.0/httpconv`

### Removed

- The deprecated `go.opentelemetry.io/otel/metric/instrument/asyncfloat64` package is removed. (#3631)
- The deprecated `go.opentelemetry.io/otel/metric/instrument/asyncint64` package is removed. (#3631)
- The deprecated `go.opentelemetry.io/otel/metric/instrument/syncfloat64` package is removed. (#3631)
- The deprecated `go.opentelemetry.io/otel/metric/instrument/syncint64` package is removed. (#3631)

## [1.12.0/0.35.0] 2023-01-28

### Added

- The `WithInt64Callback` option to `go.opentelemetry.io/otel/metric/instrument`.
  This options is used to configure `int64` Observer callbacks during their creation. (#3507)
- The `WithFloat64Callback` option to `go.opentelemetry.io/otel/metric/instrument`.
  This options is used to configure `float64` Observer callbacks during their creation. (#3507)
- The `Producer` interface and `Reader.RegisterProducer(Producer)` to `go.opentelemetry.io/otel/sdk/metric`.
  These additions are used to enable external metric Producers. (#3524)
- The `Callback` function type to `go.opentelemetry.io/otel/metric`.
  This new named function type is registered with a `Meter`. (#3564)
- The `go.opentelemetry.io/otel/semconv/v1.13.0` package.
  The package contains semantic conventions from the `v1.13.0` version of the OpenTelemetry specification. (#3499)
  - The `EndUserAttributesFromHTTPRequest` function in `go.opentelemetry.io/otel/semconv/v1.12.0` is merged into `ClientRequest` and `ServerRequest` in `go.opentelemetry.io/otel/semconv/v1.13.0/httpconv`.
  - The `HTTPAttributesFromHTTPStatusCode` function in `go.opentelemetry.io/otel/semconv/v1.12.0` is merged into `ClientResponse` in `go.opentelemetry.io/otel/semconv/v1.13.0/httpconv`.
  - The `HTTPClientAttributesFromHTTPRequest` function in `go.opentelemetry.io/otel/semconv/v1.12.0` is replaced by `ClientRequest` in `go.opentelemetry.io/otel/semconv/v1.13.0/httpconv`.
  - The `HTTPServerAttributesFromHTTPRequest` function in `go.opentelemetry.io/otel/semconv/v1.12.0` is replaced by `ServerRequest` in `go.opentelemetry.io/otel/semconv/v1.13.0/httpconv`.
  - The `HTTPServerMetricAttributesFromHTTPRequest` function in `go.opentelemetry.io/otel/semconv/v1.12.0` is replaced by `ServerRequest` in `go.opentelemetry.io/otel/semconv/v1.13.0/httpconv`.
  - The `NetAttributesFromHTTPRequest` function in `go.opentelemetry.io/otel/semconv/v1.12.0` is split into `Transport` in `go.opentelemetry.io/otel/semconv/v1.13.0/netconv` and `ClientRequest` or `ServerRequest` in `go.opentelemetry.io/otel/semconv/v1.13.0/httpconv`.
  - The `SpanStatusFromHTTPStatusCode` function in `go.opentelemetry.io/otel/semconv/v1.12.0` is replaced by `ClientStatus` in `go.opentelemetry.io/otel/semconv/v1.13.0/httpconv`.
  - The `SpanStatusFromHTTPStatusCodeAndSpanKind` function in `go.opentelemetry.io/otel/semconv/v1.12.0` is split into `ClientStatus` and `ServerStatus` in `go.opentelemetry.io/otel/semconv/v1.13.0/httpconv`.
  - The `Client` function is included in `go.opentelemetry.io/otel/semconv/v1.13.0/netconv` to generate attributes for a `net.Conn`.
  - The `Server` function is included in `go.opentelemetry.io/otel/semconv/v1.13.0/netconv` to generate attributes for a `net.Listener`.
- The `go.opentelemetry.io/otel/semconv/v1.14.0` package.
  The package contains semantic conventions from the `v1.14.0` version of the OpenTelemetry specification. (#3566)
- The `go.opentelemetry.io/otel/semconv/v1.15.0` package.
  The package contains semantic conventions from the `v1.15.0` version of the OpenTelemetry specification. (#3578)
- The `go.opentelemetry.io/otel/semconv/v1.16.0` package.
  The package contains semantic conventions from the `v1.16.0` version of the OpenTelemetry specification. (#3579)
- Metric instruments to `go.opentelemetry.io/otel/metric/instrument`.
  These instruments are use as replacements of the deprecated `go.opentelemetry.io/otel/metric/instrument/{asyncfloat64,asyncint64,syncfloat64,syncint64}` packages.(#3575, #3586)
  - `Float64ObservableCounter` replaces the `asyncfloat64.Counter`
  - `Float64ObservableUpDownCounter` replaces the `asyncfloat64.UpDownCounter`
  - `Float64ObservableGauge` replaces the `asyncfloat64.Gauge`
  - `Int64ObservableCounter` replaces the `asyncint64.Counter`
  - `Int64ObservableUpDownCounter` replaces the `asyncint64.UpDownCounter`
  - `Int64ObservableGauge` replaces the `asyncint64.Gauge`
  - `Float64Counter` replaces the `syncfloat64.Counter`
  - `Float64UpDownCounter` replaces the `syncfloat64.UpDownCounter`
  - `Float64Histogram` replaces the `syncfloat64.Histogram`
  - `Int64Counter` replaces the `syncint64.Counter`
  - `Int64UpDownCounter` replaces the `syncint64.UpDownCounter`
  - `Int64Histogram` replaces the `syncint64.Histogram`
- `NewTracerProvider` to `go.opentelemetry.io/otel/bridge/opentracing`.
  This is used to create `WrapperTracer` instances from a `TracerProvider`. (#3116)
- The `Extrema` type to `go.opentelemetry.io/otel/sdk/metric/metricdata`.
  This type is used to represent min/max values and still be able to distinguish unset and zero values. (#3487)
- The `go.opentelemetry.io/otel/semconv/v1.17.0` package.
  The package contains semantic conventions from the `v1.17.0` version of the OpenTelemetry specification. (#3599)

### Changed

- Jaeger and Zipkin exporter use `github.com/go-logr/logr` as the logging interface, and add the `WithLogr` option. (#3497, #3500)
- Instrument configuration in `go.opentelemetry.io/otel/metric/instrument` is split into specific options and configuration based on the instrument type. (#3507)
  - Use the added `Int64Option` type to configure instruments from `go.opentelemetry.io/otel/metric/instrument/syncint64`.
  - Use the added `Float64Option` type to configure instruments from `go.opentelemetry.io/otel/metric/instrument/syncfloat64`.
  - Use the added `Int64ObserverOption` type to configure instruments from `go.opentelemetry.io/otel/metric/instrument/asyncint64`.
  - Use the added `Float64ObserverOption` type to configure instruments from `go.opentelemetry.io/otel/metric/instrument/asyncfloat64`.
- Return a `Registration` from the `RegisterCallback` method of a `Meter` in the `go.opentelemetry.io/otel/metric` package.
  This `Registration` can be used to unregister callbacks. (#3522)
- Global error handler uses an atomic value instead of a mutex. (#3543)
- Add `NewMetricProducer` to `go.opentelemetry.io/otel/bridge/opencensus`, which can be used to pass OpenCensus metrics to an OpenTelemetry Reader. (#3541)
- Global logger uses an atomic value instead of a mutex. (#3545)
- The `Shutdown` method of the `"go.opentelemetry.io/otel/sdk/trace".TracerProvider` releases all computational resources when called the first time. (#3551)
- The `Sampler` returned from `TraceIDRatioBased` `go.opentelemetry.io/otel/sdk/trace` now uses the rightmost bits for sampling decisions.
  This fixes random sampling when using ID generators like `xray.IDGenerator` and increasing parity with other language implementations. (#3557)
- Errors from `go.opentelemetry.io/otel/exporters/otlp/otlptrace` exporters are wrapped in errors identifying their signal name.
  Existing users of the exporters attempting to identify specific errors will need to use `errors.Unwrap()` to get the underlying error. (#3516)
- Exporters from `go.opentelemetry.io/otel/exporters/otlp` will print the final retryable error message when attempts to retry time out. (#3514)
- The instrument kind names in `go.opentelemetry.io/otel/sdk/metric` are updated to match the API. (#3562)
  - `InstrumentKindSyncCounter` is renamed to `InstrumentKindCounter`
  - `InstrumentKindSyncUpDownCounter` is renamed to `InstrumentKindUpDownCounter`
  - `InstrumentKindSyncHistogram` is renamed to `InstrumentKindHistogram`
  - `InstrumentKindAsyncCounter` is renamed to `InstrumentKindObservableCounter`
  - `InstrumentKindAsyncUpDownCounter` is renamed to `InstrumentKindObservableUpDownCounter`
  - `InstrumentKindAsyncGauge` is renamed to `InstrumentKindObservableGauge`
- The `RegisterCallback` method of the `Meter` in `go.opentelemetry.io/otel/metric` changed.
  - The named `Callback` replaces the inline function parameter. (#3564)
  - `Callback` is required to return an error. (#3576)
  - `Callback` accepts the added `Observer` parameter added.
    This new parameter is used by `Callback` implementations to observe values for asynchronous instruments instead of calling the `Observe` method of the instrument directly. (#3584)
  - The slice of `instrument.Asynchronous` is now passed as a variadic argument. (#3587)
- The exporter from `go.opentelemetry.io/otel/exporters/zipkin` is updated to use the `v1.16.0` version of semantic conventions.
  This means it no longer uses the removed `net.peer.ip` or `http.host` attributes to determine the remote endpoint.
  Instead it uses the `net.sock.peer` attributes. (#3581)
- The `Min` and `Max` fields of the `HistogramDataPoint` in `go.opentelemetry.io/otel/sdk/metric/metricdata` are now defined with the added `Extrema` type instead of a `*float64`. (#3487)

### Fixed

- Asynchronous instruments that use sum aggregators and attribute filters correctly add values from equivalent attribute sets that have been filtered. (#3439, #3549)
- The `RegisterCallback` method of the `Meter` from `go.opentelemetry.io/otel/sdk/metric` only registers a callback for instruments created by that meter.
  Trying to register a callback with instruments from a different meter will result in an error being returned. (#3584)

### Deprecated

- The `NewMetricExporter` in `go.opentelemetry.io/otel/bridge/opencensus` is deprecated.
  Use `NewMetricProducer` instead. (#3541)
- The `go.opentelemetry.io/otel/metric/instrument/asyncfloat64` package is deprecated.
  Use the instruments from `go.opentelemetry.io/otel/metric/instrument` instead. (#3575)
- The `go.opentelemetry.io/otel/metric/instrument/asyncint64` package is deprecated.
  Use the instruments from `go.opentelemetry.io/otel/metric/instrument` instead. (#3575)
- The `go.opentelemetry.io/otel/metric/instrument/syncfloat64` package is deprecated.
  Use the instruments from `go.opentelemetry.io/otel/metric/instrument` instead. (#3575)
- The `go.opentelemetry.io/otel/metric/instrument/syncint64` package is deprecated.
  Use the instruments from `go.opentelemetry.io/otel/metric/instrument` instead. (#3575)
- The `NewWrappedTracerProvider` in `go.opentelemetry.io/otel/bridge/opentracing` is now deprecated.
  Use `NewTracerProvider` instead. (#3116)

### Removed

- The deprecated `go.opentelemetry.io/otel/sdk/metric/view` package is removed. (#3520)
- The `InstrumentProvider` from `go.opentelemetry.io/otel/sdk/metric/asyncint64` is removed.
  Use the new creation methods of the `Meter` in `go.opentelemetry.io/otel/sdk/metric` instead. (#3530)
  - The `Counter` method is replaced by `Meter.Int64ObservableCounter`
  - The `UpDownCounter` method is replaced by `Meter.Int64ObservableUpDownCounter`
  - The `Gauge` method is replaced by `Meter.Int64ObservableGauge`
- The `InstrumentProvider` from `go.opentelemetry.io/otel/sdk/metric/asyncfloat64` is removed.
  Use the new creation methods of the `Meter` in `go.opentelemetry.io/otel/sdk/metric` instead. (#3530)
  - The `Counter` method is replaced by `Meter.Float64ObservableCounter`
  - The `UpDownCounter` method is replaced by `Meter.Float64ObservableUpDownCounter`
  - The `Gauge` method is replaced by `Meter.Float64ObservableGauge`
- The `InstrumentProvider` from `go.opentelemetry.io/otel/sdk/metric/syncint64` is removed.
  Use the new creation methods of the `Meter` in `go.opentelemetry.io/otel/sdk/metric` instead. (#3530)
  - The `Counter` method is replaced by `Meter.Int64Counter`
  - The `UpDownCounter` method is replaced by `Meter.Int64UpDownCounter`
  - The `Histogram` method is replaced by `Meter.Int64Histogram`
- The `InstrumentProvider` from `go.opentelemetry.io/otel/sdk/metric/syncfloat64` is removed.
  Use the new creation methods of the `Meter` in `go.opentelemetry.io/otel/sdk/metric` instead. (#3530)
  - The `Counter` method is replaced by `Meter.Float64Counter`
  - The `UpDownCounter` method is replaced by `Meter.Float64UpDownCounter`
  - The `Histogram` method is replaced by `Meter.Float64Histogram`

## [1.11.2/0.34.0] 2022-12-05

### Added

- The `WithView` `Option` is added to the `go.opentelemetry.io/otel/sdk/metric` package.
   This option is used to configure the view(s) a `MeterProvider` will use for all `Reader`s that are registered with it. (#3387)
- Add Instrumentation Scope and Version as info metric and label in Prometheus exporter.
  This can be disabled using the `WithoutScopeInfo()` option added to that package.(#3273, #3357)
- OTLP exporters now recognize: (#3363)
  - `OTEL_EXPORTER_OTLP_INSECURE`
  - `OTEL_EXPORTER_OTLP_TRACES_INSECURE`
  - `OTEL_EXPORTER_OTLP_METRICS_INSECURE`
  - `OTEL_EXPORTER_OTLP_CLIENT_KEY`
  - `OTEL_EXPORTER_OTLP_TRACES_CLIENT_KEY`
  - `OTEL_EXPORTER_OTLP_METRICS_CLIENT_KEY`
  - `OTEL_EXPORTER_OTLP_CLIENT_CERTIFICATE`
  - `OTEL_EXPORTER_OTLP_TRACES_CLIENT_CERTIFICATE`
  - `OTEL_EXPORTER_OTLP_METRICS_CLIENT_CERTIFICATE`
- The `View` type and related `NewView` function to create a view according to the OpenTelemetry specification are added to `go.opentelemetry.io/otel/sdk/metric`.
  These additions are replacements for the `View` type and `New` function from `go.opentelemetry.io/otel/sdk/metric/view`. (#3459)
- The `Instrument` and `InstrumentKind` type are added to `go.opentelemetry.io/otel/sdk/metric`.
  These additions are replacements for the `Instrument` and `InstrumentKind` types from `go.opentelemetry.io/otel/sdk/metric/view`. (#3459)
- The `Stream` type is added to `go.opentelemetry.io/otel/sdk/metric` to define a metric data stream a view will produce. (#3459)
- The `AssertHasAttributes` allows instrument authors to test that datapoints returned have appropriate attributes. (#3487)

### Changed

- The `"go.opentelemetry.io/otel/sdk/metric".WithReader` option no longer accepts views to associate with the `Reader`.
   Instead, views are now registered directly with the `MeterProvider` via the new `WithView` option.
   The views registered with the `MeterProvider` apply to all `Reader`s. (#3387)
- The `Temporality(view.InstrumentKind) metricdata.Temporality` and `Aggregation(view.InstrumentKind) aggregation.Aggregation` methods are added to the `"go.opentelemetry.io/otel/sdk/metric".Exporter` interface. (#3260)
- The `Temporality(view.InstrumentKind) metricdata.Temporality` and `Aggregation(view.InstrumentKind) aggregation.Aggregation` methods are added to the `"go.opentelemetry.io/otel/exporters/otlp/otlpmetric".Client` interface. (#3260)
- The `WithTemporalitySelector` and `WithAggregationSelector` `ReaderOption`s have been changed to `ManualReaderOption`s in the `go.opentelemetry.io/otel/sdk/metric` package. (#3260)
- The periodic reader in the `go.opentelemetry.io/otel/sdk/metric` package now uses the temporality and aggregation selectors from its configured exporter instead of accepting them as options. (#3260)

### Fixed

- The `go.opentelemetry.io/otel/exporters/prometheus` exporter fixes duplicated `_total` suffixes. (#3369)
- Remove comparable requirement for `Reader`s. (#3387)
- Cumulative metrics from the OpenCensus bridge (`go.opentelemetry.io/otel/bridge/opencensus`) are defined as monotonic sums, instead of non-monotonic. (#3389)
- Asynchronous counters (`Counter` and `UpDownCounter`) from the metric SDK now produce delta sums when configured with delta temporality. (#3398)
- Exported `Status` codes in the `go.opentelemetry.io/otel/exporters/zipkin` exporter are now exported as all upper case values. (#3340)
- `Aggregation`s from `go.opentelemetry.io/otel/sdk/metric` with no data are not exported. (#3394, #3436)
- Re-enabled Attribute Filters in the Metric SDK. (#3396)
- Asynchronous callbacks are only called if they are registered with at least one instrument that does not use drop aggragation. (#3408)
- Do not report empty partial-success responses in the `go.opentelemetry.io/otel/exporters/otlp` exporters. (#3438, #3432)
- Handle partial success responses in `go.opentelemetry.io/otel/exporters/otlp/otlpmetric` exporters. (#3162, #3440)
- Prevent duplicate Prometheus description, unit, and type. (#3469)
- Prevents panic when using incorrect `attribute.Value.As[Type]Slice()`. (#3489)

### Removed

- The `go.opentelemetry.io/otel/exporters/otlp/otlpmetric.Client` interface is removed. (#3486)
- The `go.opentelemetry.io/otel/exporters/otlp/otlpmetric.New` function is removed. Use the `otlpmetric[http|grpc].New` directly. (#3486)

### Deprecated

- The `go.opentelemetry.io/otel/sdk/metric/view` package is deprecated.
  Use `Instrument`, `InstrumentKind`, `View`, and `NewView` in `go.opentelemetry.io/otel/sdk/metric` instead. (#3476)

## [1.11.1/0.33.0] 2022-10-19

### Added

- The Prometheus exporter in `go.opentelemetry.io/otel/exporters/prometheus` registers with a Prometheus registerer on creation.
   By default, it will register with the default Prometheus registerer.
   A non-default registerer can be used by passing the `WithRegisterer` option. (#3239)
- Added the `WithAggregationSelector` option to the `go.opentelemetry.io/otel/exporters/prometheus` package to change the default `AggregationSelector` used. (#3341)
- The Prometheus exporter in `go.opentelemetry.io/otel/exporters/prometheus` converts the `Resource` associated with metric exports into a `target_info` metric. (#3285)

### Changed

- The `"go.opentelemetry.io/otel/exporters/prometheus".New` function is updated to return an error.
   It will return an error if the exporter fails to register with Prometheus. (#3239)

### Fixed

- The URL-encoded values from the `OTEL_RESOURCE_ATTRIBUTES` environment variable are decoded. (#2963)
- The `baggage.NewMember` function decodes the `value` parameter instead of directly using it.
   This fixes the implementation to be compliant with the W3C specification. (#3226)
- Slice attributes of the `attribute` package are now comparable based on their value, not instance. (#3108 #3252)
- The `Shutdown` and `ForceFlush` methods of the `"go.opentelemetry.io/otel/sdk/trace".TraceProvider` no longer return an error when no processor is registered. (#3268)
- The Prometheus exporter in `go.opentelemetry.io/otel/exporters/prometheus` cumulatively sums histogram buckets. (#3281)
- The sum of each histogram data point is now uniquely exported by the `go.opentelemetry.io/otel/exporters/otlpmetric` exporters. (#3284, #3293)
- Recorded values for asynchronous counters (`Counter` and `UpDownCounter`) are interpreted as exact, not incremental, sum values by the metric SDK. (#3350, #3278)
- `UpDownCounters` are now correctly output as Prometheus gauges in the `go.opentelemetry.io/otel/exporters/prometheus` exporter. (#3358)
- The Prometheus exporter in `go.opentelemetry.io/otel/exporters/prometheus` no longer describes the metrics it will send to Prometheus on startup.
   Instead the exporter is defined as an "unchecked" collector for Prometheus.
   This fixes the `reader is not registered` warning currently emitted on startup. (#3291 #3342)
- The `go.opentelemetry.io/otel/exporters/prometheus` exporter now correctly adds `_total` suffixes to counter metrics. (#3360)
- The `go.opentelemetry.io/otel/exporters/prometheus` exporter now adds a unit suffix to metric names.
   This can be disabled using the `WithoutUnits()` option added to that package. (#3352)

## [1.11.0/0.32.3] 2022-10-12

### Added

- Add default User-Agent header to OTLP exporter requests (`go.opentelemetry.io/otel/exporters/otlptrace/otlptracegrpc` and `go.opentelemetry.io/otel/exporters/otlptrace/otlptracehttp`). (#3261)

### Changed

- `span.SetStatus` has been updated such that calls that lower the status are now no-ops. (#3214)
- Upgrade `golang.org/x/sys/unix` from `v0.0.0-20210423185535-09eb48e85fd7` to `v0.0.0-20220919091848-fb04ddd9f9c8`.
  This addresses [GO-2022-0493](https://pkg.go.dev/vuln/GO-2022-0493). (#3235)

## [0.32.2] Metric SDK (Alpha) - 2022-10-11

### Added

- Added an example of using metric views to customize instruments. (#3177)
- Add default User-Agent header to OTLP exporter requests (`go.opentelemetry.io/otel/exporters/otlpmetric/otlpmetricgrpc` and `go.opentelemetry.io/otel/exporters/otlpmetric/otlpmetrichttp`). (#3261)

### Changed

- Flush pending measurements with the `PeriodicReader` in the `go.opentelemetry.io/otel/sdk/metric` when `ForceFlush` or `Shutdown` are called. (#3220)
- Update histogram default bounds to match the requirements of the latest specification. (#3222)
- Encode the HTTP status code in the OpenTracing bridge (`go.opentelemetry.io/otel/bridge/opentracing`) as an integer.  (#3265)

### Fixed

- Use default view if instrument does not match any registered view of a reader. (#3224, #3237)
- Return the same instrument every time a user makes the exact same instrument creation call. (#3229, #3251)
- Return the existing instrument when a view transforms a creation call to match an existing instrument. (#3240, #3251)
- Log a warning when a conflicting instrument (e.g. description, unit, data-type) is created instead of returning an error. (#3251)
- The OpenCensus bridge no longer sends empty batches of metrics. (#3263)

## [0.32.1] Metric SDK (Alpha) - 2022-09-22

### Changed

- The Prometheus exporter sanitizes OpenTelemetry instrument names when exporting.
   Invalid characters are replaced with `_`. (#3212)

### Added

- The metric portion of the OpenCensus bridge (`go.opentelemetry.io/otel/bridge/opencensus`) has been reintroduced. (#3192)
- The OpenCensus bridge example (`go.opentelemetry.io/otel/example/opencensus`) has been reintroduced. (#3206)

### Fixed

- Updated go.mods to point to valid versions of the sdk. (#3216)
- Set the `MeterProvider` resource on all exported metric data. (#3218)

## [0.32.0] Revised Metric SDK (Alpha) - 2022-09-18

### Changed

- The metric SDK in `go.opentelemetry.io/otel/sdk/metric` is completely refactored to comply with the OpenTelemetry specification.
  Please see the package documentation for how the new SDK is initialized and configured. (#3175)
- Update the minimum supported go version to go1.18. Removes support for go1.17 (#3179)

### Removed

- The metric portion of the OpenCensus bridge (`go.opentelemetry.io/otel/bridge/opencensus`) has been removed.
  A new bridge compliant with the revised metric SDK will be added back in a future release. (#3175)
- The `go.opentelemetry.io/otel/sdk/metric/aggregator/aggregatortest` package is removed, see the new metric SDK. (#3175)
- The `go.opentelemetry.io/otel/sdk/metric/aggregator/histogram` package is removed, see the new metric SDK. (#3175)
- The `go.opentelemetry.io/otel/sdk/metric/aggregator/lastvalue` package is removed, see the new metric SDK. (#3175)
- The `go.opentelemetry.io/otel/sdk/metric/aggregator/sum` package is removed, see the new metric SDK. (#3175)
- The `go.opentelemetry.io/otel/sdk/metric/aggregator` package is removed, see the new metric SDK. (#3175)
- The `go.opentelemetry.io/otel/sdk/metric/controller/basic` package is removed, see the new metric SDK. (#3175)
- The `go.opentelemetry.io/otel/sdk/metric/controller/controllertest` package is removed, see the new metric SDK. (#3175)
- The `go.opentelemetry.io/otel/sdk/metric/controller/time` package is removed, see the new metric SDK. (#3175)
- The `go.opentelemetry.io/otel/sdk/metric/export/aggregation` package is removed, see the new metric SDK. (#3175)
- The `go.opentelemetry.io/otel/sdk/metric/export` package is removed, see the new metric SDK. (#3175)
- The `go.opentelemetry.io/otel/sdk/metric/metrictest` package is removed.
  A replacement package that supports the new metric SDK will be added back in a future release. (#3175)
- The `go.opentelemetry.io/otel/sdk/metric/number` package is removed, see the new metric SDK. (#3175)
- The `go.opentelemetry.io/otel/sdk/metric/processor/basic` package is removed, see the new metric SDK. (#3175)
- The `go.opentelemetry.io/otel/sdk/metric/processor/processortest` package is removed, see the new metric SDK. (#3175)
- The `go.opentelemetry.io/otel/sdk/metric/processor/reducer` package is removed, see the new metric SDK. (#3175)
- The `go.opentelemetry.io/otel/sdk/metric/registry` package is removed, see the new metric SDK. (#3175)
- The `go.opentelemetry.io/otel/sdk/metric/sdkapi` package is removed, see the new metric SDK. (#3175)
- The `go.opentelemetry.io/otel/sdk/metric/selector/simple` package is removed, see the new metric SDK. (#3175)
- The `"go.opentelemetry.io/otel/sdk/metric".ErrUninitializedInstrument` variable was removed. (#3175)
- The `"go.opentelemetry.io/otel/sdk/metric".ErrBadInstrument` variable was removed. (#3175)
- The `"go.opentelemetry.io/otel/sdk/metric".Accumulator` type was removed, see the `MeterProvider`in the new metric SDK. (#3175)
- The `"go.opentelemetry.io/otel/sdk/metric".NewAccumulator` function was removed, see `NewMeterProvider`in the new metric SDK. (#3175)
- The deprecated `"go.opentelemetry.io/otel/sdk/metric".AtomicFieldOffsets` function was removed. (#3175)

## [1.10.0] - 2022-09-09

### Added

- Support Go 1.19. (#3077)
  Include compatibility testing and document support. (#3077)
- Support the OTLP ExportTracePartialSuccess response; these are passed to the registered error handler. (#3106)
- Upgrade go.opentelemetry.io/proto/otlp from v0.18.0 to v0.19.0 (#3107)

### Changed

- Fix misidentification of OpenTelemetry `SpanKind` in OpenTracing bridge (`go.opentelemetry.io/otel/bridge/opentracing`).  (#3096)
- Attempting to start a span with a nil `context` will no longer cause a panic. (#3110)
- All exporters will be shutdown even if one reports an error (#3091)
- Ensure valid UTF-8 when truncating over-length attribute values. (#3156)

## [1.9.0/0.0.3] - 2022-08-01

### Added

- Add support for Schema Files format 1.1.x (metric "split" transform) with the new `go.opentelemetry.io/otel/schema/v1.1` package. (#2999)
- Add the `go.opentelemetry.io/otel/semconv/v1.11.0` package.
  The package contains semantic conventions from the `v1.11.0` version of the OpenTelemetry specification. (#3009)
- Add the `go.opentelemetry.io/otel/semconv/v1.12.0` package.
  The package contains semantic conventions from the `v1.12.0` version of the OpenTelemetry specification. (#3010)
- Add the `http.method` attribute to HTTP server metric from all `go.opentelemetry.io/otel/semconv/*` packages. (#3018)

### Fixed

- Invalid warning for context setup being deferred in `go.opentelemetry.io/otel/bridge/opentracing` package. (#3029)

## [1.8.0/0.31.0] - 2022-07-08

### Added

- Add support for `opentracing.TextMap` format in the `Inject` and `Extract` methods
of the `"go.opentelemetry.io/otel/bridge/opentracing".BridgeTracer` type. (#2911)

### Changed

- The `crosslink` make target has been updated to use the `go.opentelemetry.io/build-tools/crosslink` package. (#2886)
- In the `go.opentelemetry.io/otel/sdk/instrumentation` package rename `Library` to `Scope` and alias `Library` as `Scope` (#2976)
- Move metric no-op implementation form `nonrecording` to `metric` package. (#2866)

### Removed

- Support for go1.16. Support is now only for go1.17 and go1.18 (#2917)

### Deprecated

- The `Library` struct in the `go.opentelemetry.io/otel/sdk/instrumentation` package is deprecated.
  Use the equivalent `Scope` struct instead. (#2977)
- The `ReadOnlySpan.InstrumentationLibrary` method from the `go.opentelemetry.io/otel/sdk/trace` package is deprecated.
  Use the equivalent `ReadOnlySpan.InstrumentationScope` method instead. (#2977)

## [1.7.0/0.30.0] - 2022-04-28

### Added

- Add the `go.opentelemetry.io/otel/semconv/v1.8.0` package.
  The package contains semantic conventions from the `v1.8.0` version of the OpenTelemetry specification. (#2763)
- Add the `go.opentelemetry.io/otel/semconv/v1.9.0` package.
  The package contains semantic conventions from the `v1.9.0` version of the OpenTelemetry specification. (#2792)
- Add the `go.opentelemetry.io/otel/semconv/v1.10.0` package.
  The package contains semantic conventions from the `v1.10.0` version of the OpenTelemetry specification. (#2842)
- Added an in-memory exporter to metrictest to aid testing with a full SDK. (#2776)

### Fixed

- Globally delegated instruments are unwrapped before delegating asynchronous callbacks. (#2784)
- Remove import of `testing` package in non-tests builds of the `go.opentelemetry.io/otel` package. (#2786)

### Changed

- The `WithLabelEncoder` option from the `go.opentelemetry.io/otel/exporters/stdout/stdoutmetric` package is renamed to `WithAttributeEncoder`. (#2790)
- The `LabelFilterSelector` interface from `go.opentelemetry.io/otel/sdk/metric/processor/reducer` is renamed to `AttributeFilterSelector`.
  The method included in the renamed interface also changed from `LabelFilterFor` to `AttributeFilterFor`. (#2790)
- The `Metadata.Labels` method from the `go.opentelemetry.io/otel/sdk/metric/export` package is renamed to `Metadata.Attributes`.
  Consequentially, the `Record` type from the same package also has had the embedded method renamed. (#2790)

### Deprecated

- The `Iterator.Label` method in the `go.opentelemetry.io/otel/attribute` package is deprecated.
  Use the equivalent `Iterator.Attribute` method instead. (#2790)
- The `Iterator.IndexedLabel` method in the `go.opentelemetry.io/otel/attribute` package is deprecated.
  Use the equivalent `Iterator.IndexedAttribute` method instead. (#2790)
- The `MergeIterator.Label` method in the `go.opentelemetry.io/otel/attribute` package is deprecated.
  Use the equivalent `MergeIterator.Attribute` method instead. (#2790)

### Removed

- Removed the `Batch` type from the `go.opentelemetry.io/otel/sdk/metric/metrictest` package. (#2864)
- Removed the `Measurement` type from the `go.opentelemetry.io/otel/sdk/metric/metrictest` package. (#2864)

## [0.29.0] - 2022-04-11

### Added

- The metrics global package was added back into several test files. (#2764)
- The `Meter` function is added back to the `go.opentelemetry.io/otel/metric/global` package.
  This function is a convenience function equivalent to calling `global.MeterProvider().Meter(...)`. (#2750)

### Removed

- Removed module the `go.opentelemetry.io/otel/sdk/export/metric`.
  Use the `go.opentelemetry.io/otel/sdk/metric` module instead. (#2720)

### Changed

- Don't panic anymore when setting a global MeterProvider to itself. (#2749)
- Upgrade `go.opentelemetry.io/proto/otlp` in `go.opentelemetry.io/otel/exporters/otlp/otlpmetric` from `v0.12.1` to `v0.15.0`.
  This replaces the use of the now deprecated `InstrumentationLibrary` and `InstrumentationLibraryMetrics` types and fields in the proto library with the equivalent `InstrumentationScope` and `ScopeMetrics`. (#2748)

## [1.6.3] - 2022-04-07

### Fixed

- Allow non-comparable global `MeterProvider`, `TracerProvider`, and `TextMapPropagator` types to be set. (#2772, #2773)

## [1.6.2] - 2022-04-06

### Changed

- Don't panic anymore when setting a global TracerProvider or TextMapPropagator to itself. (#2749)
- Upgrade `go.opentelemetry.io/proto/otlp` in `go.opentelemetry.io/otel/exporters/otlp/otlptrace` from `v0.12.1` to `v0.15.0`.
  This replaces the use of the now deprecated `InstrumentationLibrary` and `InstrumentationLibrarySpans` types and fields in the proto library with the equivalent `InstrumentationScope` and `ScopeSpans`. (#2748)

## [1.6.1] - 2022-03-28

### Fixed

- The `go.opentelemetry.io/otel/schema/*` packages now use the correct schema URL for their `SchemaURL` constant.
  Instead of using `"https://opentelemetry.io/schemas/v<version>"` they now use the correct URL without a `v` prefix, `"https://opentelemetry.io/schemas/<version>"`. (#2743, #2744)

### Security

- Upgrade `go.opentelemetry.io/proto/otlp` from `v0.12.0` to `v0.12.1`.
  This includes an indirect upgrade of `github.com/grpc-ecosystem/grpc-gateway` which resolves [a vulnerability](https://nvd.nist.gov/vuln/detail/CVE-2019-11254) from `gopkg.in/yaml.v2` in version `v2.2.3`. (#2724, #2728)

## [1.6.0/0.28.0] - 2022-03-23

### ⚠️ Notice ⚠️

This update is a breaking change of the unstable Metrics API.
Code instrumented with the `go.opentelemetry.io/otel/metric` will need to be modified.

### Added

- Add metrics exponential histogram support.
  New mapping functions have been made available in `sdk/metric/aggregator/exponential/mapping` for other OpenTelemetry projects to take dependencies on. (#2502)
- Add Go 1.18 to our compatibility tests. (#2679)
- Allow configuring the Sampler with the `OTEL_TRACES_SAMPLER` and `OTEL_TRACES_SAMPLER_ARG` environment variables. (#2305, #2517)
- Add the `metric/global` for obtaining and setting the global `MeterProvider`. (#2660)

### Changed

- The metrics API has been significantly changed to match the revised OpenTelemetry specification.
  High-level changes include:

  - Synchronous and asynchronous instruments are now handled by independent `InstrumentProvider`s.
    These `InstrumentProvider`s are managed with a `Meter`.
  - Synchronous and asynchronous instruments are grouped into their own packages based on value types.
  - Asynchronous callbacks can now be registered with a `Meter`.

  Be sure to check out the metric module documentation for more information on how to use the revised API. (#2587, #2660)

### Fixed

- Fallback to general attribute limits when span specific ones are not set in the environment. (#2675, #2677)

## [1.5.0] - 2022-03-16

### Added

- Log the Exporters configuration in the TracerProviders message. (#2578)
- Added support to configure the span limits with environment variables.
  The following environment variables are supported. (#2606, #2637)
  - `OTEL_SPAN_ATTRIBUTE_VALUE_LENGTH_LIMIT`
  - `OTEL_SPAN_ATTRIBUTE_COUNT_LIMIT`
  - `OTEL_SPAN_EVENT_COUNT_LIMIT`
  - `OTEL_EVENT_ATTRIBUTE_COUNT_LIMIT`
  - `OTEL_SPAN_LINK_COUNT_LIMIT`
  - `OTEL_LINK_ATTRIBUTE_COUNT_LIMIT`

  If the provided environment variables are invalid (negative), the default values would be used.
- Rename the `gc` runtime name to `go` (#2560)
- Add resource container ID detection. (#2418)
- Add span attribute value length limit.
  The new `AttributeValueLengthLimit` field is added to the `"go.opentelemetry.io/otel/sdk/trace".SpanLimits` type to configure this limit for a `TracerProvider`.
  The default limit for this resource is "unlimited". (#2637)
- Add the `WithRawSpanLimits` option to `go.opentelemetry.io/otel/sdk/trace`.
  This option replaces the `WithSpanLimits` option.
  Zero or negative values will not be changed to the default value like `WithSpanLimits` does.
  Setting a limit to zero will effectively disable the related resource it limits and setting to a negative value will mean that resource is unlimited.
  Consequentially, limits should be constructed using `NewSpanLimits` and updated accordingly. (#2637)

### Changed

- Drop oldest tracestate `Member` when capacity is reached. (#2592)
- Add event and link drop counts to the exported data from the `oltptrace` exporter. (#2601)
- Unify path cleaning functionally in the `otlpmetric` and `otlptrace` configuration. (#2639)
- Change the debug message from the `sdk/trace.BatchSpanProcessor` to reflect the count is cumulative. (#2640)
- Introduce new internal `envconfig` package for OTLP exporters. (#2608)
- If `http.Request.Host` is empty, fall back to use `URL.Host` when populating `http.host` in the `semconv` packages. (#2661)

### Fixed

- Remove the OTLP trace exporter limit of SpanEvents when exporting. (#2616)
- Default to port `4318` instead of `4317` for the `otlpmetrichttp` and `otlptracehttp` client. (#2614, #2625)
- Unlimited span limits are now supported (negative values). (#2636, #2637)

### Deprecated

- Deprecated `"go.opentelemetry.io/otel/sdk/trace".WithSpanLimits`.
  Use `WithRawSpanLimits` instead.
  That option allows setting unlimited and zero limits, this option does not.
  This option will be kept until the next major version incremented release. (#2637)

## [1.4.1] - 2022-02-16

### Fixed

- Fix race condition in reading the dropped spans number for the `BatchSpanProcessor`. (#2615)

## [1.4.0] - 2022-02-11

### Added

- Use `OTEL_EXPORTER_ZIPKIN_ENDPOINT` environment variable to specify zipkin collector endpoint. (#2490)
- Log the configuration of `TracerProvider`s, and `Tracer`s for debugging.
  To enable use a logger with Verbosity (V level) `>=1`. (#2500)
- Added support to configure the batch span-processor with environment variables.
  The following environment variables are used. (#2515)
  - `OTEL_BSP_SCHEDULE_DELAY`
  - `OTEL_BSP_EXPORT_TIMEOUT`
  - `OTEL_BSP_MAX_QUEUE_SIZE`.
  - `OTEL_BSP_MAX_EXPORT_BATCH_SIZE`

### Changed

- Zipkin exporter exports `Resource` attributes in the `Tags` field. (#2589)

### Deprecated

- Deprecate module the `go.opentelemetry.io/otel/sdk/export/metric`.
  Use the `go.opentelemetry.io/otel/sdk/metric` module instead. (#2382)
- Deprecate `"go.opentelemetry.io/otel/sdk/metric".AtomicFieldOffsets`. (#2445)

### Fixed

- Fixed the instrument kind for noop async instruments to correctly report an implementation. (#2461)
- Fix UDP packets overflowing with Jaeger payloads. (#2489, #2512)
- Change the `otlpmetric.Client` interface's `UploadMetrics` method to accept a single `ResourceMetrics` instead of a slice of them. (#2491)
- Specify explicit buckets in Prometheus example, fixing issue where example only has `+inf` bucket. (#2419, #2493)
- W3C baggage will now decode urlescaped values. (#2529)
- Baggage members are now only validated once, when calling `NewMember` and not also when adding it to the baggage itself. (#2522)
- The order attributes are dropped from spans in the `go.opentelemetry.io/otel/sdk/trace` package when capacity is reached is fixed to be in compliance with the OpenTelemetry specification.
  Instead of dropping the least-recently-used attribute, the last added attribute is dropped.
  This drop order still only applies to attributes with unique keys not already contained in the span.
  If an attribute is added with a key already contained in the span, that attribute is updated to the new value being added. (#2576)

### Removed

- Updated `go.opentelemetry.io/proto/otlp` from `v0.11.0` to `v0.12.0`. This version removes a number of deprecated methods. (#2546)
  - [`Metric.GetIntGauge()`](https://pkg.go.dev/go.opentelemetry.io/proto/otlp@v0.11.0/metrics/v1#Metric.GetIntGauge)
  - [`Metric.GetIntHistogram()`](https://pkg.go.dev/go.opentelemetry.io/proto/otlp@v0.11.0/metrics/v1#Metric.GetIntHistogram)
  - [`Metric.GetIntSum()`](https://pkg.go.dev/go.opentelemetry.io/proto/otlp@v0.11.0/metrics/v1#Metric.GetIntSum)

## [1.3.0] - 2021-12-10

### ⚠️ Notice ⚠️

We have updated the project minimum supported Go version to 1.16

### Added

- Added an internal Logger.
  This can be used by the SDK and API to provide users with feedback of the internal state.
  To enable verbose logs configure the logger which will print V(1) logs. For debugging information configure to print V(5) logs. (#2343)
- Add the `WithRetry` `Option` and the `RetryConfig` type to the `go.opentelemetry.io/otel/exporter/otel/otlpmetric/otlpmetrichttp` package to specify retry behavior consistently. (#2425)
- Add `SpanStatusFromHTTPStatusCodeAndSpanKind` to all `semconv` packages to return a span status code similar to `SpanStatusFromHTTPStatusCode`, but exclude `4XX` HTTP errors as span errors if the span is of server kind. (#2296)

### Changed

- The `"go.opentelemetry.io/otel/exporter/otel/otlptrace/otlptracegrpc".Client` now uses the underlying gRPC `ClientConn` to handle name resolution, TCP connection establishment (with retries and backoff) and TLS handshakes, and handling errors on established connections by re-resolving the name and reconnecting. (#2329)
- The `"go.opentelemetry.io/otel/exporter/otel/otlpmetric/otlpmetricgrpc".Client` now uses the underlying gRPC `ClientConn` to handle name resolution, TCP connection establishment (with retries and backoff) and TLS handshakes, and handling errors on established connections by re-resolving the name and reconnecting. (#2425)
- The `"go.opentelemetry.io/otel/exporter/otel/otlpmetric/otlpmetricgrpc".RetrySettings` type is renamed to `RetryConfig`. (#2425)
- The `go.opentelemetry.io/otel/exporter/otel/*` gRPC exporters now default to using the host's root CA set if none are provided by the user and `WithInsecure` is not specified. (#2432)
- Change `resource.Default` to be evaluated the first time it is called, rather than on import. This allows the caller the option to update `OTEL_RESOURCE_ATTRIBUTES` first, such as with `os.Setenv`. (#2371)

### Fixed

- The `go.opentelemetry.io/otel/exporter/otel/*` exporters are updated to handle per-signal and universal endpoints according to the OpenTelemetry specification.
  Any per-signal endpoint set via an `OTEL_EXPORTER_OTLP_<signal>_ENDPOINT` environment variable is now used without modification of the path.
  When `OTEL_EXPORTER_OTLP_ENDPOINT` is set, if it contains a path, that path is used as a base path which per-signal paths are appended to. (#2433)
- Basic metric controller updated to use sync.Map to avoid blocking calls (#2381)
- The `go.opentelemetry.io/otel/exporter/jaeger` correctly sets the `otel.status_code` value to be a string of `ERROR` or `OK` instead of an integer code. (#2439, #2440)

### Deprecated

- Deprecated the `"go.opentelemetry.io/otel/exporter/otel/otlpmetric/otlpmetrichttp".WithMaxAttempts` `Option`, use the new `WithRetry` `Option` instead. (#2425)
- Deprecated the `"go.opentelemetry.io/otel/exporter/otel/otlpmetric/otlpmetrichttp".WithBackoff` `Option`, use the new `WithRetry` `Option` instead. (#2425)

### Removed

- Remove the metric Processor's ability to convert cumulative to delta aggregation temporality. (#2350)
- Remove the metric Bound Instruments interface and implementations. (#2399)
- Remove the metric MinMaxSumCount kind aggregation and the corresponding OTLP export path. (#2423)
- Metric SDK removes the "exact" aggregator for histogram instruments, as it performed a non-standard aggregation for OTLP export (creating repeated Gauge points) and worked its way into a number of confusing examples. (#2348)

## [1.2.0] - 2021-11-12

### Changed

- Metric SDK `export.ExportKind`, `export.ExportKindSelector` types have been renamed to `aggregation.Temporality` and `aggregation.TemporalitySelector` respectively to keep in line with current specification and protocol along with built-in selectors (e.g., `aggregation.CumulativeTemporalitySelector`, ...). (#2274)
- The Metric `Exporter` interface now requires a `TemporalitySelector` method instead of an `ExportKindSelector`. (#2274)
- Metrics API cleanup. The `metric/sdkapi` package has been created to relocate the API-to-SDK interface:
  - The following interface types simply moved from `metric` to `metric/sdkapi`: `Descriptor`, `MeterImpl`, `InstrumentImpl`, `SyncImpl`, `BoundSyncImpl`, `AsyncImpl`, `AsyncRunner`, `AsyncSingleRunner`, and `AsyncBatchRunner`
  - The following struct types moved and are replaced with type aliases, since they are exposed to the user: `Observation`, `Measurement`.
  - The No-op implementations of sync and async instruments are no longer exported, new functions `sdkapi.NewNoopAsyncInstrument()` and `sdkapi.NewNoopSyncInstrument()` are provided instead. (#2271)
- Update the SDK `BatchSpanProcessor` to export all queued spans when `ForceFlush` is called. (#2080, #2335)

### Added

- Add the `"go.opentelemetry.io/otel/exporters/otlp/otlpmetric/otlpmetricgrpc".WithGRPCConn` option so the exporter can reuse an existing gRPC connection. (#2002)
- Added a new `schema` module to help parse Schema Files in OTEP 0152 format. (#2267)
- Added a new `MapCarrier` to the `go.opentelemetry.io/otel/propagation` package to hold propagated cross-cutting concerns as a `map[string]string` held in memory. (#2334)

## [1.1.0] - 2021-10-27

### Added

- Add the `"go.opentelemetry.io/otel/exporters/otlp/otlptrace/otlptracegrpc".WithGRPCConn` option so the exporter can reuse an existing gRPC connection. (#2002)
- Add the `go.opentelemetry.io/otel/semconv/v1.7.0` package.
  The package contains semantic conventions from the `v1.7.0` version of the OpenTelemetry specification. (#2320)
- Add the `go.opentelemetry.io/otel/semconv/v1.6.1` package.
  The package contains semantic conventions from the `v1.6.1` version of the OpenTelemetry specification. (#2321)
- Add the `go.opentelemetry.io/otel/semconv/v1.5.0` package.
  The package contains semantic conventions from the `v1.5.0` version of the OpenTelemetry specification. (#2322)
  - When upgrading from the `semconv/v1.4.0` package note the following name changes:
    - `K8SReplicasetUIDKey` -> `K8SReplicaSetUIDKey`
    - `K8SReplicasetNameKey` -> `K8SReplicaSetNameKey`
    - `K8SStatefulsetUIDKey` -> `K8SStatefulSetUIDKey`
    - `k8SStatefulsetNameKey` -> `K8SStatefulSetNameKey`
    - `K8SDaemonsetUIDKey` -> `K8SDaemonSetUIDKey`
    - `K8SDaemonsetNameKey` -> `K8SDaemonSetNameKey`

### Changed

- Links added to a span will be dropped by the SDK if they contain an invalid span context (#2275).

### Fixed

- The `"go.opentelemetry.io/otel/semconv/v1.4.0".HTTPServerAttributesFromHTTPRequest` now correctly only sets the HTTP client IP attribute even if the connection was routed with proxies and there are multiple addresses in the `X-Forwarded-For` header. (#2282, #2284)
- The `"go.opentelemetry.io/otel/semconv/v1.4.0".NetAttributesFromHTTPRequest` function correctly handles IPv6 addresses as IP addresses and sets the correct net peer IP instead of the net peer hostname attribute. (#2283, #2285)
- The simple span processor shutdown method deterministically returns the exporter error status if it simultaneously finishes when the deadline is reached. (#2290, #2289)

## [1.0.1] - 2021-10-01

### Fixed

- json stdout exporter no longer crashes due to concurrency bug. (#2265)

## [Metrics 0.24.0] - 2021-10-01

### Changed

- NoopMeterProvider is now private and NewNoopMeterProvider must be used to obtain a noopMeterProvider. (#2237)
- The Metric SDK `Export()` function takes a new two-level reader interface for iterating over results one instrumentation library at a time. (#2197)
  - The former `"go.opentelemetry.io/otel/sdk/export/metric".CheckpointSet` is renamed `Reader`.
  - The new interface is named `"go.opentelemetry.io/otel/sdk/export/metric".InstrumentationLibraryReader`.

## [1.0.0] - 2021-09-20

This is the first stable release for the project.
This release includes an API and SDK for the tracing signal that will comply with the stability guarantees defined by the projects [versioning policy](./VERSIONING.md).

### Added

- OTLP trace exporter now sets the `SchemaURL` field in the exported telemetry if the Tracer has `WithSchemaURL` option. (#2242)

### Fixed

- Slice-valued attributes can correctly be used as map keys. (#2223)

### Removed

- Removed the `"go.opentelemetry.io/otel/exporters/zipkin".WithSDKOptions` function. (#2248)
- Removed the deprecated package `go.opentelemetry.io/otel/oteltest`. (#2234)
- Removed the deprecated package `go.opentelemetry.io/otel/bridge/opencensus/utils`. (#2233)
- Removed deprecated functions, types, and methods from `go.opentelemetry.io/otel/attribute` package.
  Use the typed functions and methods added to the package instead. (#2235)
  - The `Key.Array` method is removed.
  - The `Array` function is removed.
  - The `Any` function is removed.
  - The `ArrayValue` function is removed.
  - The `AsArray` function is removed.

## [1.0.0-RC3] - 2021-09-02

### Added

- Added `ErrorHandlerFunc` to use a function as an `"go.opentelemetry.io/otel".ErrorHandler`. (#2149)
- Added `"go.opentelemetry.io/otel/trace".WithStackTrace` option to add a stack trace when using `span.RecordError` or when panic is handled in `span.End`. (#2163)
- Added typed slice attribute types and functionality to the `go.opentelemetry.io/otel/attribute` package to replace the existing array type and functions. (#2162)
  - `BoolSlice`, `IntSlice`, `Int64Slice`, `Float64Slice`, and `StringSlice` replace the use of the `Array` function in the package.
- Added the `go.opentelemetry.io/otel/example/fib` example package.
  Included is an example application that computes Fibonacci numbers. (#2203)

### Changed

- Metric instruments have been renamed to match the (feature-frozen) metric API specification:
  - ValueRecorder becomes Histogram
  - ValueObserver becomes Gauge
  - SumObserver becomes CounterObserver
  - UpDownSumObserver becomes UpDownCounterObserver
  The API exported from this project is still considered experimental. (#2202)
- Metric SDK/API implementation type `InstrumentKind` moves into `sdkapi` sub-package. (#2091)
- The Metrics SDK export record no longer contains a Resource pointer, the SDK `"go.opentelemetry.io/otel/sdk/trace/export/metric".Exporter.Export()` function for push-based exporters now takes a single Resource argument, pull-based exporters use `"go.opentelemetry.io/otel/sdk/metric/controller/basic".Controller.Resource()`. (#2120)
- The JSON output of the `go.opentelemetry.io/otel/exporters/stdout/stdouttrace` is harmonized now such that the output is "plain" JSON objects after each other of the form `{ ... } { ... } { ... }`. Earlier the JSON objects describing a span were wrapped in a slice for each `Exporter.ExportSpans` call, like `[ { ... } ][ { ... } { ... } ]`. Outputting JSON object directly after each other is consistent with JSON loggers, and a bit easier to parse and read. (#2196)
- Update the `NewTracerConfig`, `NewSpanStartConfig`, `NewSpanEndConfig`, and `NewEventConfig` function in the `go.opentelemetry.io/otel/trace` package to return their respective configurations as structs instead of pointers to the struct. (#2212)

### Deprecated

- The `go.opentelemetry.io/otel/bridge/opencensus/utils` package is deprecated.
  All functionality from this package now exists in the `go.opentelemetry.io/otel/bridge/opencensus` package.
  The functions from that package should be used instead. (#2166)
- The `"go.opentelemetry.io/otel/attribute".Array` function and the related `ARRAY` value type is deprecated.
  Use the typed `*Slice` functions and types added to the package instead. (#2162)
- The `"go.opentelemetry.io/otel/attribute".Any` function is deprecated.
  Use the typed functions instead. (#2181)
- The `go.opentelemetry.io/otel/oteltest` package is deprecated.
  The `"go.opentelemetry.io/otel/sdk/trace/tracetest".SpanRecorder` can be registered with the default SDK (`go.opentelemetry.io/otel/sdk/trace`) as a `SpanProcessor` and used as a replacement for this deprecated package. (#2188)

### Removed

- Removed metrics test package `go.opentelemetry.io/otel/sdk/export/metric/metrictest`. (#2105)

### Fixed

- The `fromEnv` detector no longer throws an error when `OTEL_RESOURCE_ATTRIBUTES` environment variable is not set or empty. (#2138)
- Setting the global `ErrorHandler` with `"go.opentelemetry.io/otel".SetErrorHandler` multiple times is now supported. (#2160, #2140)
- The `"go.opentelemetry.io/otel/attribute".Any` function now supports `int32` values. (#2169)
- Multiple calls to `"go.opentelemetry.io/otel/sdk/metric/controller/basic".WithResource()` are handled correctly, and when no resources are provided `"go.opentelemetry.io/otel/sdk/resource".Default()` is used. (#2120)
- The `WithoutTimestamps` option for the `go.opentelemetry.io/otel/exporters/stdout/stdouttrace` exporter causes the exporter to correctly omit timestamps. (#2195)
- Fixed typos in resources.go. (#2201)

## [1.0.0-RC2] - 2021-07-26

### Added

- Added `WithOSDescription` resource configuration option to set OS (Operating System) description resource attribute (`os.description`). (#1840)
- Added `WithOS` resource configuration option to set all OS (Operating System) resource attributes at once. (#1840)
- Added the `WithRetry` option to the `go.opentelemetry.io/otel/exporters/otlp/otlptrace/otlptracehttp` package.
  This option is a replacement for the removed `WithMaxAttempts` and `WithBackoff` options. (#2095)
- Added API `LinkFromContext` to return Link which encapsulates SpanContext from provided context and also encapsulates attributes. (#2115)
- Added a new `Link` type under the SDK `otel/sdk/trace` package that counts the number of attributes that were dropped for surpassing the `AttributePerLinkCountLimit` configured in the Span's `SpanLimits`.
  This new type replaces the equal-named API `Link` type found in the `otel/trace` package for most usages within the SDK.
  For example, instances of this type are now returned by the `Links()` function of `ReadOnlySpan`s provided in places like the `OnEnd` function of `SpanProcessor` implementations. (#2118)
- Added the `SpanRecorder` type to the `go.opentelemetry.io/otel/skd/trace/tracetest` package.
  This type can be used with the default SDK as a `SpanProcessor` during testing. (#2132)

### Changed

- The `SpanModels` function is now exported from the `go.opentelemetry.io/otel/exporters/zipkin` package to convert OpenTelemetry spans into Zipkin model spans. (#2027)
- Rename the `"go.opentelemetry.io/otel/exporters/otlp/otlptrace/otlptracegrpc".RetrySettings` to `RetryConfig`. (#2095)

### Deprecated

- The `TextMapCarrier` and `TextMapPropagator` from the `go.opentelemetry.io/otel/oteltest` package and their associated creation functions (`TextMapCarrier`, `NewTextMapPropagator`) are deprecated. (#2114)
- The `Harness` type from the `go.opentelemetry.io/otel/oteltest` package and its associated creation function, `NewHarness` are deprecated and will be removed in the next release. (#2123)
- The `TraceStateFromKeyValues` function from the `go.opentelemetry.io/otel/oteltest` package is deprecated.
  Use the `trace.ParseTraceState` function instead. (#2122)

### Removed

- Removed the deprecated package `go.opentelemetry.io/otel/exporters/trace/jaeger`. (#2020)
- Removed the deprecated package `go.opentelemetry.io/otel/exporters/trace/zipkin`. (#2020)
- Removed the `"go.opentelemetry.io/otel/sdk/resource".WithBuiltinDetectors` function.
  The explicit `With*` options for every built-in detector should be used instead. (#2026 #2097)
- Removed the `WithMaxAttempts` and `WithBackoff` options from the `go.opentelemetry.io/otel/exporters/otlp/otlptrace/otlptracehttp` package.
  The retry logic of the package has been updated to match the `otlptracegrpc` package and accordingly a `WithRetry` option is added that should be used instead. (#2095)
- Removed `DroppedAttributeCount` field from `otel/trace.Link` struct. (#2118)

### Fixed

- When using WithNewRoot, don't use the parent context for making sampling decisions. (#2032)
- `oteltest.Tracer` now creates a valid `SpanContext` when using `WithNewRoot`. (#2073)
- OS type detector now sets the correct `dragonflybsd` value for DragonFly BSD. (#2092)
- The OTel span status is correctly transformed into the OTLP status in the `go.opentelemetry.io/otel/exporters/otlp/otlptrace` package.
  This fix will by default set the status to `Unset` if it is not explicitly set to `Ok` or `Error`. (#2099 #2102)
- The `Inject` method for the `"go.opentelemetry.io/otel/propagation".TraceContext` type no longer injects empty `tracestate` values. (#2108)
- Use `6831` as default Jaeger agent port instead of `6832`. (#2131)

## [Experimental Metrics v0.22.0] - 2021-07-19

### Added

- Adds HTTP support for OTLP metrics exporter. (#2022)

### Removed

- Removed the deprecated package `go.opentelemetry.io/otel/exporters/metric/prometheus`. (#2020)

## [1.0.0-RC1] / 0.21.0 - 2021-06-18

With this release we are introducing a split in module versions.  The tracing API and SDK are entering the `v1.0.0` Release Candidate phase with `v1.0.0-RC1`
while the experimental metrics API and SDK continue with `v0.x` releases at `v0.21.0`.  Modules at major version 1 or greater will not depend on modules
with major version 0.

### Added

- Adds `otlpgrpc.WithRetry`option for configuring the retry policy for transient errors on the otlp/gRPC exporter. (#1832)
  - The following status codes are defined as transient errors:
      | gRPC Status Code | Description |
      | ---------------- | ----------- |
      | 1  | Cancelled |
      | 4  | Deadline Exceeded |
      | 8  | Resource Exhausted |
      | 10 | Aborted |
      | 10 | Out of Range |
      | 14 | Unavailable |
      | 15 | Data Loss |
- Added `Status` type to the `go.opentelemetry.io/otel/sdk/trace` package to represent the status of a span. (#1874)
- Added `SpanStub` type and its associated functions to the `go.opentelemetry.io/otel/sdk/trace/tracetest` package.
  This type can be used as a testing replacement for the `SpanSnapshot` that was removed from the `go.opentelemetry.io/otel/sdk/trace` package. (#1873)
- Adds support for scheme in `OTEL_EXPORTER_OTLP_ENDPOINT` according to the spec. (#1886)
- Adds `trace.WithSchemaURL` option for configuring the tracer with a Schema URL. (#1889)
- Added an example of using OpenTelemetry Go as a trace context forwarder. (#1912)
- `ParseTraceState` is added to the `go.opentelemetry.io/otel/trace` package.
  It can be used to decode a `TraceState` from a `tracestate` header string value. (#1937)
- Added `Len` method to the `TraceState` type in the `go.opentelemetry.io/otel/trace` package.
  This method returns the number of list-members the `TraceState` holds. (#1937)
- Creates package `go.opentelemetry.io/otel/exporters/otlp/otlptrace` that defines a trace exporter that uses a `otlptrace.Client` to send data.
  Creates package `go.opentelemetry.io/otel/exporters/otlp/otlptrace/otlptracegrpc` implementing a gRPC `otlptrace.Client` and offers convenience functions, `NewExportPipeline` and `InstallNewPipeline`, to setup and install a `otlptrace.Exporter` in tracing .(#1922)
- Added `Baggage`, `Member`, and `Property` types to the `go.opentelemetry.io/otel/baggage` package along with their related functions. (#1967)
- Added `ContextWithBaggage`, `ContextWithoutBaggage`, and `FromContext` functions to the `go.opentelemetry.io/otel/baggage` package.
  These functions replace the `Set`, `Value`, `ContextWithValue`, `ContextWithoutValue`, and `ContextWithEmpty` functions from that package and directly work with the new `Baggage` type. (#1967)
- The `OTEL_SERVICE_NAME` environment variable is the preferred source for `service.name`, used by the environment resource detector if a service name is present both there and in `OTEL_RESOURCE_ATTRIBUTES`. (#1969)
- Creates package `go.opentelemetry.io/otel/exporters/otlp/otlptrace/otlptracehttp` implementing an HTTP `otlptrace.Client` and offers convenience functions, `NewExportPipeline` and `InstallNewPipeline`, to setup and install a `otlptrace.Exporter` in tracing. (#1963)
- Changes `go.opentelemetry.io/otel/sdk/resource.NewWithAttributes` to require a schema URL. The old function is still available as `resource.NewSchemaless`. This is a breaking change. (#1938)
- Several builtin resource detectors now correctly populate the schema URL. (#1938)
- Creates package `go.opentelemetry.io/otel/exporters/otlp/otlpmetric` that defines a metrics exporter that uses a `otlpmetric.Client` to send data.
- Creates package `go.opentelemetry.io/otel/exporters/otlp/otlpmetric/otlpmetricgrpc` implementing a gRPC `otlpmetric.Client` and offers convenience functions, `New` and `NewUnstarted`, to create an `otlpmetric.Exporter`.(#1991)
- Added `go.opentelemetry.io/otel/exporters/stdout/stdouttrace` exporter. (#2005)
- Added `go.opentelemetry.io/otel/exporters/stdout/stdoutmetric` exporter. (#2005)
- Added a `TracerProvider()` method to the `"go.opentelemetry.io/otel/trace".Span` interface. This can be used to obtain a `TracerProvider` from a given span that utilizes the same trace processing pipeline.  (#2009)

### Changed

- Make `NewSplitDriver` from `go.opentelemetry.io/otel/exporters/otlp` take variadic arguments instead of a `SplitConfig` item.
  `NewSplitDriver` now automatically implements an internal `noopDriver` for `SplitConfig` fields that are not initialized. (#1798)
- `resource.New()` now creates a Resource without builtin detectors. Previous behavior is now achieved by using `WithBuiltinDetectors` Option. (#1810)
- Move the `Event` type from the `go.opentelemetry.io/otel` package to the `go.opentelemetry.io/otel/sdk/trace` package. (#1846)
- CI builds validate against last two versions of Go, dropping 1.14 and adding 1.16. (#1865)
- BatchSpanProcessor now report export failures when calling `ForceFlush()` method. (#1860)
- `Set.Encoded(Encoder)` no longer caches the result of an encoding. (#1855)
- Renamed `CloudZoneKey` to `CloudAvailabilityZoneKey` in Resource semantic conventions according to spec. (#1871)
- The `StatusCode` and `StatusMessage` methods of the `ReadOnlySpan` interface and the `Span` produced by the `go.opentelemetry.io/otel/sdk/trace` package have been replaced with a single `Status` method.
  This method returns the status of a span using the new `Status` type. (#1874)
- Updated `ExportSpans` method of the`SpanExporter` interface type to accept `ReadOnlySpan`s instead of the removed `SpanSnapshot`.
  This brings the export interface into compliance with the specification in that it now accepts an explicitly immutable type instead of just an implied one. (#1873)
- Unembed `SpanContext` in `Link`. (#1877)
- Generate Semantic conventions from the specification YAML. (#1891)
- Spans created by the global `Tracer` obtained from `go.opentelemetry.io/otel`, prior to a functioning `TracerProvider` being set, now propagate the span context from their parent if one exists. (#1901)
- The `"go.opentelemetry.io/otel".Tracer` function now accepts tracer options. (#1902)
- Move the `go.opentelemetry.io/otel/unit` package to `go.opentelemetry.io/otel/metric/unit`. (#1903)
- Changed `go.opentelemetry.io/otel/trace.TracerConfig` to conform to the [Contributing guidelines](CONTRIBUTING.md#config.) (#1921)
- Changed `go.opentelemetry.io/otel/trace.SpanConfig` to conform to the [Contributing guidelines](CONTRIBUTING.md#config). (#1921)
- Changed `span.End()` now only accepts Options that are allowed at `End()`. (#1921)
- Changed `go.opentelemetry.io/otel/metric.InstrumentConfig` to conform to the [Contributing guidelines](CONTRIBUTING.md#config). (#1921)
- Changed `go.opentelemetry.io/otel/metric.MeterConfig` to conform to the [Contributing guidelines](CONTRIBUTING.md#config). (#1921)
- Refactored option types according to the contribution style guide. (#1882)
- Move the `go.opentelemetry.io/otel/trace.TraceStateFromKeyValues` function to the `go.opentelemetry.io/otel/oteltest` package.
  This function is preserved for testing purposes where it may be useful to create a `TraceState` from `attribute.KeyValue`s, but it is not intended for production use.
  The new `ParseTraceState` function should be used to create a `TraceState`. (#1931)
- Updated `MarshalJSON` method of the `go.opentelemetry.io/otel/trace.TraceState` type to marshal the type into the string representation of the `TraceState`. (#1931)
- The `TraceState.Delete` method from the `go.opentelemetry.io/otel/trace` package no longer returns an error in addition to a `TraceState`. (#1931)
- Updated `Get` method of the `TraceState` type from the `go.opentelemetry.io/otel/trace` package to accept a `string` instead of an `attribute.Key` type. (#1931)
- Updated `Insert` method of the `TraceState` type from the `go.opentelemetry.io/otel/trace` package to accept a pair of `string`s instead of an `attribute.KeyValue` type. (#1931)
- Updated `Delete` method of the `TraceState` type from the `go.opentelemetry.io/otel/trace` package to accept a `string` instead of an `attribute.Key` type. (#1931)
- Renamed `NewExporter` to `New` in the `go.opentelemetry.io/otel/exporters/stdout` package. (#1985)
- Renamed `NewExporter` to `New` in the `go.opentelemetry.io/otel/exporters/metric/prometheus` package. (#1985)
- Renamed `NewExporter` to `New` in the `go.opentelemetry.io/otel/exporters/trace/jaeger` package. (#1985)
- Renamed `NewExporter` to `New` in the `go.opentelemetry.io/otel/exporters/trace/zipkin` package. (#1985)
- Renamed `NewExporter` to `New` in the `go.opentelemetry.io/otel/exporters/otlp` package. (#1985)
- Renamed `NewUnstartedExporter` to `NewUnstarted` in the `go.opentelemetry.io/otel/exporters/otlp` package. (#1985)
- The `go.opentelemetry.io/otel/semconv` package has been moved to `go.opentelemetry.io/otel/semconv/v1.4.0` to allow for multiple [telemetry schema](https://github.com/open-telemetry/oteps/blob/main/text/0152-telemetry-schemas.md) versions to be used concurrently. (#1987)
- Metrics test helpers in `go.opentelemetry.io/otel/oteltest` have been moved to `go.opentelemetry.io/otel/metric/metrictest`. (#1988)

### Deprecated

- The `go.opentelemetry.io/otel/exporters/metric/prometheus` is deprecated, use `go.opentelemetry.io/otel/exporters/prometheus` instead. (#1993)
- The `go.opentelemetry.io/otel/exporters/trace/jaeger` is deprecated, use `go.opentelemetry.io/otel/exporters/jaeger` instead. (#1993)
- The `go.opentelemetry.io/otel/exporters/trace/zipkin` is deprecated, use `go.opentelemetry.io/otel/exporters/zipkin` instead. (#1993)

### Removed

- Removed `resource.WithoutBuiltin()`. Use `resource.New()`. (#1810)
- Unexported types `resource.FromEnv`, `resource.Host`, and `resource.TelemetrySDK`, Use the corresponding `With*()` to use individually. (#1810)
- Removed the `Tracer` and `IsRecording` method from the `ReadOnlySpan` in the `go.opentelemetry.io/otel/sdk/trace`.
  The `Tracer` method is not a required to be included in this interface and given the mutable nature of the tracer that is associated with a span, this method is not appropriate.
  The `IsRecording` method returns if the span is recording or not.
  A read-only span value does not need to know if updates to it will be recorded or not.
  By definition, it cannot be updated so there is no point in communicating if an update is recorded. (#1873)
- Removed the `SpanSnapshot` type from the `go.opentelemetry.io/otel/sdk/trace` package.
  The use of this type has been replaced with the use of the explicitly immutable `ReadOnlySpan` type.
  When a concrete representation of a read-only span is needed for testing, the newly added `SpanStub` in the `go.opentelemetry.io/otel/sdk/trace/tracetest` package should be used. (#1873)
- Removed the `Tracer` method from the `Span` interface in the `go.opentelemetry.io/otel/trace` package.
  Using the same tracer that created a span introduces the error where an instrumentation library's `Tracer` is used by other code instead of their own.
  The `"go.opentelemetry.io/otel".Tracer` function or a `TracerProvider` should be used to acquire a library specific `Tracer` instead. (#1900)
  - The `TracerProvider()` method on the `Span` interface may also be used to obtain a `TracerProvider` using the same trace processing pipeline. (#2009)
- The `http.url` attribute generated by `HTTPClientAttributesFromHTTPRequest` will no longer include username or password information. (#1919)
- Removed `IsEmpty` method of the `TraceState` type in the `go.opentelemetry.io/otel/trace` package in favor of using the added `TraceState.Len` method. (#1931)
- Removed `Set`, `Value`, `ContextWithValue`, `ContextWithoutValue`, and `ContextWithEmpty` functions in the `go.opentelemetry.io/otel/baggage` package.
  Handling of baggage is now done using the added `Baggage` type and related context functions (`ContextWithBaggage`, `ContextWithoutBaggage`, and `FromContext`) in that package. (#1967)
- The `InstallNewPipeline` and `NewExportPipeline` creation functions in all the exporters (prometheus, otlp, stdout, jaeger, and zipkin) have been removed.
  These functions were deemed premature attempts to provide convenience that did not achieve this aim. (#1985)
- The `go.opentelemetry.io/otel/exporters/otlp` exporter has been removed.  Use `go.opentelemetry.io/otel/exporters/otlp/otlptrace` instead. (#1990)
- The `go.opentelemetry.io/otel/exporters/stdout` exporter has been removed.  Use `go.opentelemetry.io/otel/exporters/stdout/stdouttrace` or `go.opentelemetry.io/otel/exporters/stdout/stdoutmetric` instead. (#2005)

### Fixed

- Only report errors from the `"go.opentelemetry.io/otel/sdk/resource".Environment` function when they are not `nil`. (#1850, #1851)
- The `Shutdown` method of the simple `SpanProcessor` in the `go.opentelemetry.io/otel/sdk/trace` package now honors the context deadline or cancellation. (#1616, #1856)
- BatchSpanProcessor now drops span batches that failed to be exported. (#1860)
- Use `http://localhost:14268/api/traces` as default Jaeger collector endpoint instead of `http://localhost:14250`. (#1898)
- Allow trailing and leading whitespace in the parsing of a `tracestate` header. (#1931)
- Add logic to determine if the channel is closed to fix Jaeger exporter test panic with close closed channel. (#1870, #1973)
- Avoid transport security when OTLP endpoint is a Unix socket. (#2001)

### Security

## [0.20.0] - 2021-04-23

### Added

- The OTLP exporter now has two new convenience functions, `NewExportPipeline` and `InstallNewPipeline`, setup and install the exporter in tracing and metrics pipelines. (#1373)
- Adds semantic conventions for exceptions. (#1492)
- Added Jaeger Environment variables: `OTEL_EXPORTER_JAEGER_AGENT_HOST`, `OTEL_EXPORTER_JAEGER_AGENT_PORT`
  These environment variables can be used to override Jaeger agent hostname and port (#1752)
- Option `ExportTimeout` was added to batch span processor. (#1755)
- `trace.TraceFlags` is now a defined type over `byte` and `WithSampled(bool) TraceFlags` and `IsSampled() bool` methods have been added to it. (#1770)
- The `Event` and `Link` struct types from the `go.opentelemetry.io/otel` package now include a `DroppedAttributeCount` field to record the number of attributes that were not recorded due to configured limits being reached. (#1771)
- The Jaeger exporter now reports dropped attributes for a Span event in the exported log. (#1771)
- Adds test to check BatchSpanProcessor ignores `OnEnd` and `ForceFlush` post `Shutdown`. (#1772)
- Extract resource attributes from the `OTEL_RESOURCE_ATTRIBUTES` environment variable and merge them with the `resource.Default` resource as well as resources provided to the `TracerProvider` and metric `Controller`. (#1785)
- Added `WithOSType` resource configuration option to set OS (Operating System) type resource attribute (`os.type`). (#1788)
- Added `WithProcess*` resource configuration options to set Process resource attributes. (#1788)
  - `process.pid`
  - `process.executable.name`
  - `process.executable.path`
  - `process.command_args`
  - `process.owner`
  - `process.runtime.name`
  - `process.runtime.version`
  - `process.runtime.description`
- Adds `k8s.node.name` and `k8s.node.uid` attribute keys to the `semconv` package. (#1789)
- Added support for configuring OTLP/HTTP and OTLP/gRPC Endpoints, TLS Certificates, Headers, Compression and Timeout via Environment Variables. (#1758, #1769 and #1811)
  - `OTEL_EXPORTER_OTLP_ENDPOINT`
  - `OTEL_EXPORTER_OTLP_TRACES_ENDPOINT`
  - `OTEL_EXPORTER_OTLP_METRICS_ENDPOINT`
  - `OTEL_EXPORTER_OTLP_HEADERS`
  - `OTEL_EXPORTER_OTLP_TRACES_HEADERS`
  - `OTEL_EXPORTER_OTLP_METRICS_HEADERS`
  - `OTEL_EXPORTER_OTLP_COMPRESSION`
  - `OTEL_EXPORTER_OTLP_TRACES_COMPRESSION`
  - `OTEL_EXPORTER_OTLP_METRICS_COMPRESSION`
  - `OTEL_EXPORTER_OTLP_TIMEOUT`
  - `OTEL_EXPORTER_OTLP_TRACES_TIMEOUT`
  - `OTEL_EXPORTER_OTLP_METRICS_TIMEOUT`
  - `OTEL_EXPORTER_OTLP_CERTIFICATE`
  - `OTEL_EXPORTER_OTLP_TRACES_CERTIFICATE`
  - `OTEL_EXPORTER_OTLP_METRICS_CERTIFICATE`
- Adds `otlpgrpc.WithTimeout` option for configuring timeout to the otlp/gRPC exporter. (#1821)
- Adds `jaeger.WithMaxPacketSize` option for configuring maximum UDP packet size used when connecting to the Jaeger agent. (#1853)

### Fixed

- The `Span.IsRecording` implementation from `go.opentelemetry.io/otel/sdk/trace` always returns false when not being sampled. (#1750)
- The Jaeger exporter now correctly sets tags for the Span status code and message.
  This means it uses the correct tag keys (`"otel.status_code"`, `"otel.status_description"`) and does not set the status message as a tag unless it is set on the span. (#1761)
- The Jaeger exporter now correctly records Span event's names using the `"event"` key for a tag.
  Additionally, this tag is overridden, as specified in the OTel specification, if the event contains an attribute with that key. (#1768)
- Zipkin Exporter: Ensure mapping between OTel and Zipkin span data complies with the specification. (#1688)
- Fixed typo for default service name in Jaeger Exporter. (#1797)
- Fix flaky OTLP for the reconnnection of the client connection. (#1527, #1814)
- Fix Jaeger exporter dropping of span batches that exceed the UDP packet size limit.
  Instead, the exporter now splits the batch into smaller sendable batches. (#1828)

### Changed

- Span `RecordError` now records an `exception` event to comply with the semantic convention specification. (#1492)
- Jaeger exporter was updated to use thrift v0.14.1. (#1712)
- Migrate from using internally built and maintained version of the OTLP to the one hosted at `go.opentelemetry.io/proto/otlp`. (#1713)
- Migrate from using `github.com/gogo/protobuf` to `google.golang.org/protobuf` to match `go.opentelemetry.io/proto/otlp`. (#1713)
- The storage of a local or remote Span in a `context.Context` using its SpanContext is unified to store just the current Span.
  The Span's SpanContext can now self-identify as being remote or not.
  This means that `"go.opentelemetry.io/otel/trace".ContextWithRemoteSpanContext` will now overwrite any existing current Span, not just existing remote Spans, and make it the current Span in a `context.Context`. (#1731)
- Improve OTLP/gRPC exporter connection errors. (#1737)
- Information about a parent span context in a `"go.opentelemetry.io/otel/export/trace".SpanSnapshot` is unified in a new `Parent` field.
  The existing `ParentSpanID` and `HasRemoteParent` fields are removed in favor of this. (#1748)
- The `ParentContext` field of the `"go.opentelemetry.io/otel/sdk/trace".SamplingParameters` is updated to hold a `context.Context` containing the parent span.
  This changes it to make `SamplingParameters` conform with the OpenTelemetry specification. (#1749)
- Updated Jaeger Environment Variables: `JAEGER_ENDPOINT`, `JAEGER_USER`, `JAEGER_PASSWORD`
  to `OTEL_EXPORTER_JAEGER_ENDPOINT`, `OTEL_EXPORTER_JAEGER_USER`, `OTEL_EXPORTER_JAEGER_PASSWORD` in compliance with OTel specification. (#1752)
- Modify `BatchSpanProcessor.ForceFlush` to abort after timeout/cancellation. (#1757)
- The `DroppedAttributeCount` field of the `Span` in the `go.opentelemetry.io/otel` package now only represents the number of attributes dropped for the span itself.
  It no longer is a conglomerate of itself, events, and link attributes that have been dropped. (#1771)
- Make `ExportSpans` in Jaeger Exporter honor context deadline. (#1773)
- Modify Zipkin Exporter default service name, use default resource's serviceName instead of empty. (#1777)
- The `go.opentelemetry.io/otel/sdk/export/trace` package is merged into the `go.opentelemetry.io/otel/sdk/trace` package. (#1778)
- The prometheus.InstallNewPipeline example is moved from comment to example test (#1796)
- The convenience functions for the stdout exporter have been updated to return the `TracerProvider` implementation and enable the shutdown of the exporter. (#1800)
- Replace the flush function returned from the Jaeger exporter's convenience creation functions (`InstallNewPipeline` and `NewExportPipeline`) with the `TracerProvider` implementation they create.
  This enables the caller to shutdown and flush using the related `TracerProvider` methods. (#1822)
- Updated the Jaeger exporter to have a default endpoint, `http://localhost:14250`, for the collector. (#1824)
- Changed the function `WithCollectorEndpoint` in the Jaeger exporter to no longer accept an endpoint as an argument.
  The endpoint can be passed with the `CollectorEndpointOption` using the `WithEndpoint` function or by setting the `OTEL_EXPORTER_JAEGER_ENDPOINT` environment variable value appropriately. (#1824)
- The Jaeger exporter no longer batches exported spans itself, instead it relies on the SDK's `BatchSpanProcessor` for this functionality. (#1830)
- The Jaeger exporter creation functions (`NewRawExporter`, `NewExportPipeline`, and `InstallNewPipeline`) no longer accept the removed `Option` type as a variadic argument. (#1830)

### Removed

- Removed Jaeger Environment variables: `JAEGER_SERVICE_NAME`, `JAEGER_DISABLED`, `JAEGER_TAGS`
  These environment variables will no longer be used to override values of the Jaeger exporter (#1752)
- No longer set the links for a `Span` in `go.opentelemetry.io/otel/sdk/trace` that is configured to be a new root.
  This is unspecified behavior that the OpenTelemetry community plans to standardize in the future.
  To prevent backwards incompatible changes when it is specified, these links are removed. (#1726)
- Setting error status while recording error with Span from oteltest package. (#1729)
- The concept of a remote and local Span stored in a context is unified to just the current Span.
  Because of this `"go.opentelemetry.io/otel/trace".RemoteSpanContextFromContext` is removed as it is no longer needed.
  Instead, `"go.opentelemetry.io/otel/trace".SpanContextFromContex` can be used to return the current Span.
  If needed, that Span's `SpanContext.IsRemote()` can then be used to determine if it is remote or not. (#1731)
- The `HasRemoteParent` field of the `"go.opentelemetry.io/otel/sdk/trace".SamplingParameters` is removed.
  This field is redundant to the information returned from the `Remote` method of the `SpanContext` held in the `ParentContext` field. (#1749)
- The `trace.FlagsDebug` and `trace.FlagsDeferred` constants have been removed and will be localized to the B3 propagator. (#1770)
- Remove `Process` configuration, `WithProcessFromEnv` and `ProcessFromEnv`, and type from the Jaeger exporter package.
  The information that could be configured in the `Process` struct should be configured in a `Resource` instead. (#1776, #1804)
- Remove the `WithDisabled` option from the Jaeger exporter.
  To disable the exporter unregister it from the `TracerProvider` or use a no-operation `TracerProvider`. (#1806)
- Removed the functions `CollectorEndpointFromEnv` and `WithCollectorEndpointOptionFromEnv` from the Jaeger exporter.
  These functions for retrieving specific environment variable values are redundant of other internal functions and
  are not intended for end user use. (#1824)
- Removed the Jaeger exporter `WithSDKOptions` `Option`.
  This option was used to set SDK options for the exporter creation convenience functions.
  These functions are provided as a way to easily setup or install the exporter with what are deemed reasonable SDK settings for common use cases.
  If the SDK needs to be configured differently, the `NewRawExporter` function and direct setup of the SDK with the desired settings should be used. (#1825)
- The `WithBufferMaxCount` and `WithBatchMaxCount` `Option`s from the Jaeger exporter are removed.
  The exporter no longer batches exports, instead relying on the SDK's `BatchSpanProcessor` for this functionality. (#1830)
- The Jaeger exporter `Option` type is removed.
  The type is no longer used by the exporter to configure anything.
  All the previous configurations these options provided were duplicates of SDK configuration.
  They have been removed in favor of using the SDK configuration and focuses the exporter configuration to be only about the endpoints it will send telemetry to. (#1830)

## [0.19.0] - 2021-03-18

### Added

- Added `Marshaler` config option to `otlphttp` to enable otlp over json or protobufs. (#1586)
- A `ForceFlush` method to the `"go.opentelemetry.io/otel/sdk/trace".TracerProvider` to flush all registered `SpanProcessor`s. (#1608)
- Added `WithSampler` and `WithSpanLimits` to tracer provider. (#1633, #1702)
- `"go.opentelemetry.io/otel/trace".SpanContext` now has a `remote` property, and `IsRemote()` predicate, that is true when the `SpanContext` has been extracted from remote context data. (#1701)
- A `Valid` method to the `"go.opentelemetry.io/otel/attribute".KeyValue` type. (#1703)

### Changed

- `trace.SpanContext` is now immutable and has no exported fields. (#1573)
  - `trace.NewSpanContext()` can be used in conjunction with the `trace.SpanContextConfig` struct to initialize a new `SpanContext` where all values are known.
- Update the `ForceFlush` method signature to the `"go.opentelemetry.io/otel/sdk/trace".SpanProcessor` to accept a `context.Context` and return an error. (#1608)
- Update the `Shutdown` method to the `"go.opentelemetry.io/otel/sdk/trace".TracerProvider` return an error on shutdown failure. (#1608)
- The SimpleSpanProcessor will now shut down the enclosed `SpanExporter` and gracefully ignore subsequent calls to `OnEnd` after `Shutdown` is called. (#1612)
- `"go.opentelemetry.io/sdk/metric/controller.basic".WithPusher` is replaced with `WithExporter` to provide consistent naming across project. (#1656)
- Added non-empty string check for trace `Attribute` keys. (#1659)
- Add `description` to SpanStatus only when `StatusCode` is set to error. (#1662)
- Jaeger exporter falls back to `resource.Default`'s `service.name` if the exported Span does not have one. (#1673)
- Jaeger exporter populates Jaeger's Span Process from Resource. (#1673)
- Renamed the `LabelSet` method of `"go.opentelemetry.io/otel/sdk/resource".Resource` to `Set`. (#1692)
- Changed `WithSDK` to `WithSDKOptions` to accept variadic arguments of `TracerProviderOption` type in `go.opentelemetry.io/otel/exporters/trace/jaeger` package. (#1693)
- Changed `WithSDK` to `WithSDKOptions` to accept variadic arguments of `TracerProviderOption` type in `go.opentelemetry.io/otel/exporters/trace/zipkin` package. (#1693)

### Removed

- Removed `serviceName` parameter from Zipkin exporter and uses resource instead. (#1549)
- Removed `WithConfig` from tracer provider to avoid overriding configuration. (#1633)
- Removed the exported `SimpleSpanProcessor` and `BatchSpanProcessor` structs.
   These are now returned as a SpanProcessor interface from their respective constructors. (#1638)
- Removed `WithRecord()` from `trace.SpanOption` when creating a span. (#1660)
- Removed setting status to `Error` while recording an error as a span event in `RecordError`. (#1663)
- Removed `jaeger.WithProcess` configuration option. (#1673)
- Removed `ApplyConfig` method from `"go.opentelemetry.io/otel/sdk/trace".TracerProvider` and the now unneeded `Config` struct. (#1693)

### Fixed

- Jaeger Exporter: Ensure mapping between OTEL and Jaeger span data complies with the specification. (#1626)
- `SamplingResult.TraceState` is correctly propagated to a newly created span's `SpanContext`. (#1655)
- The `otel-collector` example now correctly flushes metric events prior to shutting down the exporter. (#1678)
- Do not set span status message in `SpanStatusFromHTTPStatusCode` if it can be inferred from `http.status_code`. (#1681)
- Synchronization issues in global trace delegate implementation. (#1686)
- Reduced excess memory usage by global `TracerProvider`. (#1687)

## [0.18.0] - 2021-03-03

### Added

- Added `resource.Default()` for use with meter and tracer providers. (#1507)
- `AttributePerEventCountLimit` and `AttributePerLinkCountLimit` for `SpanLimits`. (#1535)
- Added `Keys()` method to `propagation.TextMapCarrier` and `propagation.HeaderCarrier` to adapt `http.Header` to this interface. (#1544)
- Added `code` attributes to `go.opentelemetry.io/otel/semconv` package. (#1558)
- Compatibility testing suite in the CI system for the following systems. (#1567)
   | OS      | Go Version | Architecture |
   | ------- | ---------- | ------------ |
   | Ubuntu  | 1.15       | amd64        |
   | Ubuntu  | 1.14       | amd64        |
   | Ubuntu  | 1.15       | 386          |
   | Ubuntu  | 1.14       | 386          |
   | MacOS   | 1.15       | amd64        |
   | MacOS   | 1.14       | amd64        |
   | Windows | 1.15       | amd64        |
   | Windows | 1.14       | amd64        |
   | Windows | 1.15       | 386          |
   | Windows | 1.14       | 386          |

### Changed

- Replaced interface `oteltest.SpanRecorder` with its existing implementation
  `StandardSpanRecorder`. (#1542)
- Default span limit values to 128. (#1535)
- Rename `MaxEventsPerSpan`, `MaxAttributesPerSpan` and `MaxLinksPerSpan` to `EventCountLimit`, `AttributeCountLimit` and `LinkCountLimit`, and move these fields into `SpanLimits`. (#1535)
- Renamed the `otel/label` package to `otel/attribute`. (#1541)
- Vendor the Jaeger exporter's dependency on Apache Thrift. (#1551)
- Parallelize the CI linting and testing. (#1567)
- Stagger timestamps in exact aggregator tests. (#1569)
- Changed all examples to use `WithBatchTimeout(5 * time.Second)` rather than `WithBatchTimeout(5)`. (#1621)
- Prevent end-users from implementing some interfaces (#1575)

  ```
      "otel/exporters/otlp/otlphttp".Option
      "otel/exporters/stdout".Option
      "otel/oteltest".Option
      "otel/trace".TracerOption
      "otel/trace".SpanOption
      "otel/trace".EventOption
      "otel/trace".LifeCycleOption
      "otel/trace".InstrumentationOption
      "otel/sdk/resource".Option
      "otel/sdk/trace".ParentBasedSamplerOption
      "otel/sdk/trace".ReadOnlySpan
      "otel/sdk/trace".ReadWriteSpan
  ```

### Removed

- Removed attempt to resample spans upon changing the span name with `span.SetName()`. (#1545)
- The `test-benchmark` is no longer a dependency of the `precommit` make target. (#1567)
- Removed the `test-386` make target.
   This was replaced with a full compatibility testing suite (i.e. multi OS/arch) in the CI system. (#1567)

### Fixed

- The sequential timing check of timestamps in the stdout exporter are now setup explicitly to be sequential (#1571). (#1572)
- Windows build of Jaeger tests now compiles with OS specific functions (#1576). (#1577)
- The sequential timing check of timestamps of go.opentelemetry.io/otel/sdk/metric/aggregator/lastvalue are now setup explicitly to be sequential (#1578). (#1579)
- Validate tracestate header keys with vendors according to the W3C TraceContext specification (#1475). (#1581)
- The OTLP exporter includes related labels for translations of a GaugeArray (#1563). (#1570)

## [0.17.0] - 2021-02-12

### Changed

- Rename project default branch from `master` to `main`. (#1505)
- Reverse order in which `Resource` attributes are merged, per change in spec. (#1501)
- Add tooling to maintain "replace" directives in go.mod files automatically. (#1528)
- Create new modules: otel/metric, otel/trace, otel/oteltest, otel/sdk/export/metric, otel/sdk/metric (#1528)
- Move metric-related public global APIs from otel to otel/metric/global. (#1528)

## Fixed

- Fixed otlpgrpc reconnection issue.
- The example code in the README.md of `go.opentelemetry.io/otel/exporters/otlp` is moved to a compiled example test and used the new `WithAddress` instead of `WithEndpoint`. (#1513)
- The otel-collector example now uses the default OTLP receiver port of the collector.

## [0.16.0] - 2021-01-13

### Added

- Add the `ReadOnlySpan` and `ReadWriteSpan` interfaces to provide better control for accessing span data. (#1360)
- `NewGRPCDriver` function returns a `ProtocolDriver` that maintains a single gRPC connection to the collector. (#1369)
- Added documentation about the project's versioning policy. (#1388)
- Added `NewSplitDriver` for OTLP exporter that allows sending traces and metrics to different endpoints. (#1418)
- Added codeql workflow to GitHub Actions (#1428)
- Added Gosec workflow to GitHub Actions (#1429)
- Add new HTTP driver for OTLP exporter in `exporters/otlp/otlphttp`. Currently it only supports the binary protobuf payloads. (#1420)
- Add an OpenCensus exporter bridge. (#1444)

### Changed

- Rename `internal/testing` to `internal/internaltest`. (#1449)
- Rename `export.SpanData` to `export.SpanSnapshot` and use it only for exporting spans. (#1360)
- Store the parent's full `SpanContext` rather than just its span ID in the `span` struct. (#1360)
- Improve span duration accuracy. (#1360)
- Migrated CI/CD from CircleCI to GitHub Actions (#1382)
- Remove duplicate checkout from GitHub Actions workflow (#1407)
- Metric `array` aggregator renamed `exact` to match its `aggregation.Kind` (#1412)
- Metric `exact` aggregator includes per-point timestamps (#1412)
- Metric stdout exporter uses MinMaxSumCount aggregator for ValueRecorder instruments (#1412)
- `NewExporter` from `exporters/otlp` now takes a `ProtocolDriver` as a parameter. (#1369)
- Many OTLP Exporter options became gRPC ProtocolDriver options. (#1369)
- Unify endpoint API that related to OTel exporter. (#1401)
- Optimize metric histogram aggregator to re-use its slice of buckets. (#1435)
- Metric aggregator Count() and histogram Bucket.Counts are consistently `uint64`. (1430)
- Histogram aggregator accepts functional options, uses default boundaries if none given. (#1434)
- `SamplingResult` now passed a `Tracestate` from the parent `SpanContext` (#1432)
- Moved gRPC driver for OTLP exporter to `exporters/otlp/otlpgrpc`. (#1420)
- The `TraceContext` propagator now correctly propagates `TraceState` through the `SpanContext`. (#1447)
- Metric Push and Pull Controller components are combined into a single "basic" Controller:
  - `WithExporter()` and `Start()` to configure Push behavior
  - `Start()` is optional; use `Collect()` and `ForEach()` for Pull behavior
  - `Start()` and `Stop()` accept Context. (#1378)
- The `Event` type is moved from the `otel/sdk/export/trace` package to the `otel/trace` API package. (#1452)

### Removed

- Remove `errUninitializedSpan` as its only usage is now obsolete. (#1360)
- Remove Metric export functionality related to quantiles and summary data points: this is not specified (#1412)
- Remove DDSketch metric aggregator; our intention is to re-introduce this as an option of the histogram aggregator after [new OTLP histogram data types](https://github.com/open-telemetry/opentelemetry-proto/pull/226) are released (#1412)

### Fixed

- `BatchSpanProcessor.Shutdown()` will now shutdown underlying `export.SpanExporter`. (#1443)

## [0.15.0] - 2020-12-10

### Added

- The `WithIDGenerator` `TracerProviderOption` is added to the `go.opentelemetry.io/otel/trace` package to configure an `IDGenerator` for the `TracerProvider`. (#1363)

### Changed

- The Zipkin exporter now uses the Span status code to determine. (#1328)
- `NewExporter` and `Start` functions in `go.opentelemetry.io/otel/exporters/otlp` now receive `context.Context` as a first parameter. (#1357)
- Move the OpenCensus example into `example` directory. (#1359)
- Moved the SDK's `internal.IDGenerator` interface in to the `sdk/trace` package to enable support for externally-defined ID generators. (#1363)
- Bump `github.com/google/go-cmp` from 0.5.3 to 0.5.4 (#1374)
- Bump `github.com/golangci/golangci-lint` in `/internal/tools` (#1375)

### Fixed

- Metric SDK `SumObserver` and `UpDownSumObserver` instruments correctness fixes. (#1381)

## [0.14.0] - 2020-11-19

### Added

- An `EventOption` and the related `NewEventConfig` function are added to the `go.opentelemetry.io/otel` package to configure Span events. (#1254)
- A `TextMapPropagator` and associated `TextMapCarrier` are added to the `go.opentelemetry.io/otel/oteltest` package to test `TextMap` type propagators and their use. (#1259)
- `SpanContextFromContext` returns `SpanContext` from context. (#1255)
- `TraceState` has been added to `SpanContext`. (#1340)
- `DeploymentEnvironmentKey` added to `go.opentelemetry.io/otel/semconv` package. (#1323)
- Add an OpenCensus to OpenTelemetry tracing bridge. (#1305)
- Add a parent context argument to `SpanProcessor.OnStart` to follow the specification. (#1333)
- Add missing tests for `sdk/trace/attributes_map.go`. (#1337)

### Changed

- Move the `go.opentelemetry.io/otel/api/trace` package into `go.opentelemetry.io/otel/trace` with the following changes. (#1229) (#1307)
  - `ID` has been renamed to `TraceID`.
  - `IDFromHex` has been renamed to `TraceIDFromHex`.
  - `EmptySpanContext` is removed.
- Move the `go.opentelemetry.io/otel/api/trace/tracetest` package into `go.opentelemetry.io/otel/oteltest`. (#1229)
- OTLP Exporter updates:
  - supports OTLP v0.6.0 (#1230, #1354)
  - supports configurable aggregation temporality (default: Cumulative, optional: Stateless). (#1296)
- The Sampler is now called on local child spans. (#1233)
- The `Kind` type from the `go.opentelemetry.io/otel/api/metric` package was renamed to `InstrumentKind` to more specifically describe what it is and avoid semantic ambiguity. (#1240)
- The `MetricKind` method of the `Descriptor` type in the `go.opentelemetry.io/otel/api/metric` package was renamed to `Descriptor.InstrumentKind`.
   This matches the returned type and fixes misuse of the term metric. (#1240)
- Move test harness from the `go.opentelemetry.io/otel/api/apitest` package into `go.opentelemetry.io/otel/oteltest`. (#1241)
- Move the `go.opentelemetry.io/otel/api/metric/metrictest` package into `go.opentelemetry.io/oteltest` as part of #964. (#1252)
- Move the `go.opentelemetry.io/otel/api/metric` package into `go.opentelemetry.io/otel/metric` as part of #1303. (#1321)
- Move the `go.opentelemetry.io/otel/api/metric/registry` package into `go.opentelemetry.io/otel/metric/registry` as a part of #1303. (#1316)
- Move the `Number` type (together with related functions) from `go.opentelemetry.io/otel/api/metric` package into `go.opentelemetry.io/otel/metric/number` as a part of #1303. (#1316)
- The function signature of the Span `AddEvent` method in `go.opentelemetry.io/otel` is updated to no longer take an unused context and instead take a required name and a variable number of `EventOption`s. (#1254)
- The function signature of the Span `RecordError` method in `go.opentelemetry.io/otel` is updated to no longer take an unused context and instead take a required error value and a variable number of `EventOption`s. (#1254)
- Move the `go.opentelemetry.io/otel/api/global` package to `go.opentelemetry.io/otel`. (#1262) (#1330)
- Move the `Version` function from `go.opentelemetry.io/otel/sdk` to `go.opentelemetry.io/otel`. (#1330)
- Rename correlation context header from `"otcorrelations"` to `"baggage"` to match the OpenTelemetry specification. (#1267)
- Fix `Code.UnmarshalJSON` to work with valid JSON only. (#1276)
- The `resource.New()` method changes signature to support builtin attributes and functional options, including `telemetry.sdk.*` and
  `host.name` semantic conventions; the former method is renamed `resource.NewWithAttributes`. (#1235)
- The Prometheus exporter now exports non-monotonic counters (i.e. `UpDownCounter`s) as gauges. (#1210)
- Correct the `Span.End` method documentation in the `otel` API to state updates are not allowed on a span after it has ended. (#1310)
- Updated span collection limits for attribute, event and link counts to 1000 (#1318)
- Renamed `semconv.HTTPUrlKey` to `semconv.HTTPURLKey`. (#1338)

### Removed

- The `ErrInvalidHexID`, `ErrInvalidTraceIDLength`, `ErrInvalidSpanIDLength`, `ErrInvalidSpanIDLength`, or `ErrNilSpanID` from the `go.opentelemetry.io/otel` package are unexported now. (#1243)
- The `AddEventWithTimestamp` method on the `Span` interface in `go.opentelemetry.io/otel` is removed due to its redundancy.
   It is replaced by using the `AddEvent` method with a `WithTimestamp` option. (#1254)
- The `MockSpan` and `MockTracer` types are removed from `go.opentelemetry.io/otel/oteltest`.
   `Tracer` and `Span` from the same module should be used in their place instead. (#1306)
- `WorkerCount` option is removed from `go.opentelemetry.io/otel/exporters/otlp`. (#1350)
- Remove the following labels types: INT32, UINT32, UINT64 and FLOAT32. (#1314)

### Fixed

- Rename `MergeItererator` to `MergeIterator` in the `go.opentelemetry.io/otel/label` package. (#1244)
- The `go.opentelemetry.io/otel/api/global` packages global TextMapPropagator now delegates functionality to a globally set delegate for all previously returned propagators. (#1258)
- Fix condition in `label.Any`. (#1299)
- Fix global `TracerProvider` to pass options to its configured provider. (#1329)
- Fix missing handler for `ExactKind` aggregator in OTLP metrics transformer (#1309)

## [0.13.0] - 2020-10-08

### Added

- OTLP Metric exporter supports Histogram aggregation. (#1209)
- The `Code` struct from the `go.opentelemetry.io/otel/codes` package now supports JSON marshaling and unmarshaling as well as implements the `Stringer` interface. (#1214)
- A Baggage API to implement the OpenTelemetry specification. (#1217)
- Add Shutdown method to sdk/trace/provider, shutdown processors in the order they were registered. (#1227)

### Changed

- Set default propagator to no-op propagator. (#1184)
- The `HTTPSupplier`, `HTTPExtractor`, `HTTPInjector`, and `HTTPPropagator` from the `go.opentelemetry.io/otel/api/propagation` package were replaced with unified `TextMapCarrier` and `TextMapPropagator` in the `go.opentelemetry.io/otel/propagation` package. (#1212) (#1325)
- The `New` function from the `go.opentelemetry.io/otel/api/propagation` package was replaced with `NewCompositeTextMapPropagator` in the `go.opentelemetry.io/otel` package. (#1212)
- The status codes of the `go.opentelemetry.io/otel/codes` package have been updated to match the latest OpenTelemetry specification.
   They now are `Unset`, `Error`, and `Ok`.
   They no longer track the gRPC codes. (#1214)
- The `StatusCode` field of the `SpanData` struct in the `go.opentelemetry.io/otel/sdk/export/trace` package now uses the codes package from this package instead of the gRPC project. (#1214)
- Move the `go.opentelemetry.io/otel/api/baggage` package into `go.opentelemetry.io/otel/baggage`. (#1217) (#1325)
- A `Shutdown` method of `SpanProcessor` and all its implementations receives a context and returns an error. (#1264)

### Fixed

- Copies of data from arrays and slices passed to `go.opentelemetry.io/otel/label.ArrayValue()` are now used in the returned `Value` instead of using the mutable data itself. (#1226)

### Removed

- The `ExtractHTTP` and `InjectHTTP` functions from the `go.opentelemetry.io/otel/api/propagation` package were removed. (#1212)
- The `Propagators` interface from the `go.opentelemetry.io/otel/api/propagation` package was removed to conform to the OpenTelemetry specification.
   The explicit `TextMapPropagator` type can be used in its place as this is the `Propagator` type the specification defines. (#1212)
- The `SetAttribute` method of the `Span` from the `go.opentelemetry.io/otel/api/trace` package was removed given its redundancy with the `SetAttributes` method. (#1216)
- The internal implementation of Baggage storage is removed in favor of using the new Baggage API functionality. (#1217)
- Remove duplicate hostname key `HostHostNameKey` in Resource semantic conventions. (#1219)
- Nested array/slice support has been removed. (#1226)

## [0.12.0] - 2020-09-24

### Added

- A `SpanConfigure` function in `go.opentelemetry.io/otel/api/trace` to create a new `SpanConfig` from `SpanOption`s. (#1108)
- In the `go.opentelemetry.io/otel/api/trace` package, `NewTracerConfig` was added to construct new `TracerConfig`s.
   This addition was made to conform with our project option conventions. (#1155)
- Instrumentation library information was added to the Zipkin exporter. (#1119)
- The `SpanProcessor` interface now has a `ForceFlush()` method. (#1166)
- More semantic conventions for k8s as resource attributes. (#1167)

### Changed

- Add reconnecting udp connection type to Jaeger exporter.
   This change adds a new optional implementation of the udp conn interface used to detect changes to an agent's host dns record.
   It then adopts the new destination address to ensure the exporter doesn't get stuck. This change was ported from jaegertracing/jaeger-client-go#520. (#1063)
- Replace `StartOption` and `EndOption` in `go.opentelemetry.io/otel/api/trace` with `SpanOption`.
   This change is matched by replacing the `StartConfig` and `EndConfig` with a unified `SpanConfig`. (#1108)
- Replace the `LinkedTo` span option in `go.opentelemetry.io/otel/api/trace` with `WithLinks`.
   This is be more consistent with our other option patterns, i.e. passing the item to be configured directly instead of its component parts, and provides a cleaner function signature. (#1108)
- The `go.opentelemetry.io/otel/api/trace` `TracerOption` was changed to an interface to conform to project option conventions. (#1109)
- Move the `B3` and `TraceContext` from within the `go.opentelemetry.io/otel/api/trace` package to their own `go.opentelemetry.io/otel/propagators` package.
    This removal of the propagators is reflective of the OpenTelemetry specification for these propagators as well as cleans up the `go.opentelemetry.io/otel/api/trace` API. (#1118)
- Rename Jaeger tags used for instrumentation library information to reflect changes in OpenTelemetry specification. (#1119)
- Rename `ProbabilitySampler` to `TraceIDRatioBased` and change semantics to ignore parent span sampling status. (#1115)
- Move `tools` package under `internal`. (#1141)
- Move `go.opentelemetry.io/otel/api/correlation` package to `go.opentelemetry.io/otel/api/baggage`. (#1142)
   The `correlation.CorrelationContext` propagator has been renamed `baggage.Baggage`.  Other exported functions and types are unchanged.
- Rename `ParentOrElse` sampler to `ParentBased` and allow setting samplers depending on parent span. (#1153)
- In the `go.opentelemetry.io/otel/api/trace` package, `SpanConfigure` was renamed to `NewSpanConfig`. (#1155)
- Change `dependabot.yml` to add a `Skip Changelog` label to dependabot-sourced PRs. (#1161)
- The [configuration style guide](https://github.com/open-telemetry/opentelemetry-go/blob/master/CONTRIBUTING.md#config) has been updated to
   recommend the use of `newConfig()` instead of `configure()`. (#1163)
- The `otlp.Config` type has been unexported and changed to `otlp.config`, along with its initializer. (#1163)
- Ensure exported interface types include parameter names and update the
   Style Guide to reflect this styling rule. (#1172)
- Don't consider unset environment variable for resource detection to be an error. (#1170)
- Rename `go.opentelemetry.io/otel/api/metric.ConfigureInstrument` to `NewInstrumentConfig` and
  `go.opentelemetry.io/otel/api/metric.ConfigureMeter` to `NewMeterConfig`.
- ValueObserver instruments use LastValue aggregator by default. (#1165)
- OTLP Metric exporter supports LastValue aggregation. (#1165)
- Move the `go.opentelemetry.io/otel/api/unit` package to `go.opentelemetry.io/otel/unit`. (#1185)
- Rename `Provider` to `MeterProvider` in the `go.opentelemetry.io/otel/api/metric` package. (#1190)
- Rename `NoopProvider` to `NoopMeterProvider` in the `go.opentelemetry.io/otel/api/metric` package. (#1190)
- Rename `NewProvider` to `NewMeterProvider` in the `go.opentelemetry.io/otel/api/metric/metrictest` package. (#1190)
- Rename `Provider` to `MeterProvider` in the `go.opentelemetry.io/otel/api/metric/registry` package. (#1190)
- Rename `NewProvider` to `NewMeterProvider` in the `go.opentelemetry.io/otel/api/metri/registryc` package. (#1190)
- Rename `Provider` to `TracerProvider` in the `go.opentelemetry.io/otel/api/trace` package. (#1190)
- Rename `NoopProvider` to `NoopTracerProvider` in the `go.opentelemetry.io/otel/api/trace` package. (#1190)
- Rename `Provider` to `TracerProvider` in the `go.opentelemetry.io/otel/api/trace/tracetest` package. (#1190)
- Rename `NewProvider` to `NewTracerProvider` in the `go.opentelemetry.io/otel/api/trace/tracetest` package. (#1190)
- Rename `WrapperProvider` to `WrapperTracerProvider` in the `go.opentelemetry.io/otel/bridge/opentracing` package. (#1190)
- Rename `NewWrapperProvider` to `NewWrapperTracerProvider` in the `go.opentelemetry.io/otel/bridge/opentracing` package. (#1190)
- Rename `Provider` method of the pull controller to `MeterProvider` in the `go.opentelemetry.io/otel/sdk/metric/controller/pull` package. (#1190)
- Rename `Provider` method of the push controller to `MeterProvider` in the `go.opentelemetry.io/otel/sdk/metric/controller/push` package. (#1190)
- Rename `ProviderOptions` to `TracerProviderConfig` in the `go.opentelemetry.io/otel/sdk/trace` package. (#1190)
- Rename `ProviderOption` to `TracerProviderOption` in the `go.opentelemetry.io/otel/sdk/trace` package. (#1190)
- Rename `Provider` to `TracerProvider` in the `go.opentelemetry.io/otel/sdk/trace` package. (#1190)
- Rename `NewProvider` to `NewTracerProvider` in the `go.opentelemetry.io/otel/sdk/trace` package. (#1190)
- Renamed `SamplingDecision` values to comply with OpenTelemetry specification change. (#1192)
- Renamed Zipkin attribute names from `ot.status_code & ot.status_description` to `otel.status_code & otel.status_description`. (#1201)
- The default SDK now invokes registered `SpanProcessor`s in the order they were registered with the `TracerProvider`. (#1195)
- Add test of spans being processed by the `SpanProcessor`s in the order they were registered. (#1203)

### Removed

- Remove the B3 propagator from `go.opentelemetry.io/otel/propagators`. It is now located in the
   `go.opentelemetry.io/contrib/propagators/` module. (#1191)
- Remove the semantic convention for HTTP status text, `HTTPStatusTextKey` from package `go.opentelemetry.io/otel/semconv`. (#1194)

### Fixed

- Zipkin example no longer mentions `ParentSampler`, corrected to `ParentBased`. (#1171)
- Fix missing shutdown processor in otel-collector example. (#1186)
- Fix missing shutdown processor in basic and namedtracer examples. (#1197)

## [0.11.0] - 2020-08-24

### Added

- Support for exporting array-valued attributes via OTLP. (#992)
- `Noop` and `InMemory` `SpanBatcher` implementations to help with testing integrations. (#994)
- Support for filtering metric label sets. (#1047)
- A dimensionality-reducing metric Processor. (#1057)
- Integration tests for more OTel Collector Attribute types. (#1062)
- A new `WithSpanProcessor` `ProviderOption` is added to the `go.opentelemetry.io/otel/sdk/trace` package to create a `Provider` and automatically register the `SpanProcessor`. (#1078)

### Changed

- Rename `sdk/metric/processor/test` to `sdk/metric/processor/processortest`. (#1049)
- Rename `sdk/metric/controller/test` to `sdk/metric/controller/controllertest`. (#1049)
- Rename `api/testharness` to `api/apitest`. (#1049)
- Rename `api/trace/testtrace` to `api/trace/tracetest`. (#1049)
- Change Metric Processor to merge multiple observations. (#1024)
- The `go.opentelemetry.io/otel/bridge/opentracing` bridge package has been made into its own module.
   This removes the package dependencies of this bridge from the rest of the OpenTelemetry based project. (#1038)
- Renamed `go.opentelemetry.io/otel/api/standard` package to `go.opentelemetry.io/otel/semconv` to avoid the ambiguous and generic name `standard` and better describe the package as containing OpenTelemetry semantic conventions. (#1016)
- The environment variable used for resource detection has been changed from `OTEL_RESOURCE_LABELS` to `OTEL_RESOURCE_ATTRIBUTES` (#1042)
- Replace `WithSyncer` with `WithBatcher` in examples. (#1044)
- Replace the `google.golang.org/grpc/codes` dependency in the API with an equivalent `go.opentelemetry.io/otel/codes` package. (#1046)
- Merge the `go.opentelemetry.io/otel/api/label` and `go.opentelemetry.io/otel/api/kv` into the new `go.opentelemetry.io/otel/label` package. (#1060)
- Unify Callback Function Naming.
   Rename `*Callback` with `*Func`. (#1061)
- CI builds validate against last two versions of Go, dropping 1.13 and adding 1.15. (#1064)
- The `go.opentelemetry.io/otel/sdk/export/trace` interfaces `SpanSyncer` and `SpanBatcher` have been replaced with a specification compliant `Exporter` interface.
   This interface still supports the export of `SpanData`, but only as a slice.
   Implementation are also required now to return any error from `ExportSpans` if one occurs as well as implement a `Shutdown` method for exporter clean-up. (#1078)
- The `go.opentelemetry.io/otel/sdk/trace` `NewBatchSpanProcessor` function no longer returns an error.
   If a `nil` exporter is passed as an argument to this function, instead of it returning an error, it now returns a `BatchSpanProcessor` that handles the export of `SpanData` by not taking any action. (#1078)
- The `go.opentelemetry.io/otel/sdk/trace` `NewProvider` function to create a `Provider` no longer returns an error, instead only a `*Provider`.
   This change is related to `NewBatchSpanProcessor` not returning an error which was the only error this function would return. (#1078)

### Removed

- Duplicate, unused API sampler interface. (#999)
   Use the [`Sampler` interface](https://github.com/open-telemetry/opentelemetry-go/blob/v0.11.0/sdk/trace/sampling.go) provided by the SDK instead.
- The `grpctrace` instrumentation was moved to the `go.opentelemetry.io/contrib` repository and out of this repository.
   This move includes moving the `grpc` example to the `go.opentelemetry.io/contrib` as well. (#1027)
- The `WithSpan` method of the `Tracer` interface.
   The functionality this method provided was limited compared to what a user can provide themselves.
   It was removed with the understanding that if there is sufficient user need it can be added back based on actual user usage. (#1043)
- The `RegisterSpanProcessor` and `UnregisterSpanProcessor` functions.
   These were holdovers from an approach prior to the TracerProvider design. They were not used anymore. (#1077)
- The `oterror` package. (#1026)
- The `othttp` and `httptrace` instrumentations were moved to `go.opentelemetry.io/contrib`. (#1032)

### Fixed

- The `semconv.HTTPServerMetricAttributesFromHTTPRequest()` function no longer generates the high-cardinality `http.request.content.length` label. (#1031)
- Correct instrumentation version tag in Jaeger exporter. (#1037)
- The SDK span will now set an error event if the `End` method is called during a panic (i.e. it was deferred). (#1043)
- Move internally generated protobuf code from the `go.opentelemetry.io/otel` to the OTLP exporter to reduce dependency overhead. (#1050)
- The `otel-collector` example referenced outdated collector processors. (#1006)

## [0.10.0] - 2020-07-29

This release migrates the default OpenTelemetry SDK into its own Go module, decoupling the SDK from the API and reducing dependencies for instrumentation packages.

### Added

- The Zipkin exporter now has `NewExportPipeline` and `InstallNewPipeline` constructor functions to match the common pattern.
    These function build a new exporter with default SDK options and register the exporter with the `global` package respectively. (#944)
- Add propagator option for gRPC instrumentation. (#986)
- The `testtrace` package now tracks the `trace.SpanKind` for each span. (#987)

### Changed

- Replace the `RegisterGlobal` `Option` in the Jaeger exporter with an `InstallNewPipeline` constructor function.
   This matches the other exporter constructor patterns and will register a new exporter after building it with default configuration. (#944)
- The trace (`go.opentelemetry.io/otel/exporters/trace/stdout`) and metric (`go.opentelemetry.io/otel/exporters/metric/stdout`) `stdout` exporters are now merged into a single exporter at `go.opentelemetry.io/otel/exporters/stdout`.
   This new exporter was made into its own Go module to follow the pattern of all exporters and decouple it from the `go.opentelemetry.io/otel` module. (#956, #963)
- Move the `go.opentelemetry.io/otel/exporters/test` test package to `go.opentelemetry.io/otel/sdk/export/metric/metrictest`. (#962)
- The `go.opentelemetry.io/otel/api/kv/value` package was merged into the parent `go.opentelemetry.io/otel/api/kv` package. (#968)
  - `value.Bool` was replaced with `kv.BoolValue`.
  - `value.Int64` was replaced with `kv.Int64Value`.
  - `value.Uint64` was replaced with `kv.Uint64Value`.
  - `value.Float64` was replaced with `kv.Float64Value`.
  - `value.Int32` was replaced with `kv.Int32Value`.
  - `value.Uint32` was replaced with `kv.Uint32Value`.
  - `value.Float32` was replaced with `kv.Float32Value`.
  - `value.String` was replaced with `kv.StringValue`.
  - `value.Int` was replaced with `kv.IntValue`.
  - `value.Uint` was replaced with `kv.UintValue`.
  - `value.Array` was replaced with `kv.ArrayValue`.
- Rename `Infer` to `Any` in the `go.opentelemetry.io/otel/api/kv` package. (#972)
- Change `othttp` to use the `httpsnoop` package to wrap the `ResponseWriter` so that optional interfaces (`http.Hijacker`, `http.Flusher`, etc.) that are implemented by the original `ResponseWriter`are also implemented by the wrapped `ResponseWriter`. (#979)
- Rename `go.opentelemetry.io/otel/sdk/metric/aggregator/test` package to `go.opentelemetry.io/otel/sdk/metric/aggregator/aggregatortest`. (#980)
- Make the SDK into its own Go module called `go.opentelemetry.io/otel/sdk`. (#985)
- Changed the default trace `Sampler` from `AlwaysOn` to `ParentOrElse(AlwaysOn)`. (#989)

### Removed

- The `IndexedAttribute` function from the `go.opentelemetry.io/otel/api/label` package was removed in favor of `IndexedLabel` which it was synonymous with. (#970)

### Fixed

- Bump github.com/golangci/golangci-lint from 1.28.3 to 1.29.0 in /tools. (#953)
- Bump github.com/google/go-cmp from 0.5.0 to 0.5.1. (#957)
- Use `global.Handle` for span export errors in the OTLP exporter. (#946)
- Correct Go language formatting in the README documentation. (#961)
- Remove default SDK dependencies from the `go.opentelemetry.io/otel/api` package. (#977)
- Remove default SDK dependencies from the `go.opentelemetry.io/otel/instrumentation` package. (#983)
- Move documented examples for `go.opentelemetry.io/otel/instrumentation/grpctrace` interceptors into Go example tests. (#984)

## [0.9.0] - 2020-07-20

### Added

- A new Resource Detector interface is included to allow resources to be automatically detected and included. (#939)
- A Detector to automatically detect resources from an environment variable. (#939)
- Github action to generate protobuf Go bindings locally in `internal/opentelemetry-proto-gen`. (#938)
- OTLP .proto files from `open-telemetry/opentelemetry-proto` imported as a git submodule under `internal/opentelemetry-proto`.
   References to `github.com/open-telemetry/opentelemetry-proto` changed to `go.opentelemetry.io/otel/internal/opentelemetry-proto-gen`. (#942)

### Changed

- Non-nil value `struct`s for key-value pairs will be marshalled using JSON rather than `Sprintf`. (#948)

### Removed

- Removed dependency on `github.com/open-telemetry/opentelemetry-collector`. (#943)

## [0.8.0] - 2020-07-09

### Added

- The `B3Encoding` type to represent the B3 encoding(s) the B3 propagator can inject.
   A value for HTTP supported encodings (Multiple Header: `MultipleHeader`, Single Header: `SingleHeader`) are included. (#882)
- The `FlagsDeferred` trace flag to indicate if the trace sampling decision has been deferred. (#882)
- The `FlagsDebug` trace flag to indicate if the trace is a debug trace. (#882)
- Add `peer.service` semantic attribute. (#898)
- Add database-specific semantic attributes. (#899)
- Add semantic convention for `faas.coldstart` and `container.id`. (#909)
- Add http content size semantic conventions. (#905)
- Include `http.request_content_length` in HTTP request basic attributes. (#905)
- Add semantic conventions for operating system process resource attribute keys. (#919)
- The Jaeger exporter now has a `WithBatchMaxCount` option to specify the maximum number of spans sent in a batch. (#931)

### Changed

- Update `CONTRIBUTING.md` to ask for updates to `CHANGELOG.md` with each pull request. (#879)
- Use lowercase header names for B3 Multiple Headers. (#881)
- The B3 propagator `SingleHeader` field has been replaced with `InjectEncoding`.
   This new field can be set to combinations of the `B3Encoding` bitmasks and will inject trace information in these encodings.
   If no encoding is set, the propagator will default to `MultipleHeader` encoding. (#882)
- The B3 propagator now extracts from either HTTP encoding of B3 (Single Header or Multiple Header) based on what is contained in the header.
   Preference is given to Single Header encoding with Multiple Header being the fallback if Single Header is not found or is invalid.
   This behavior change is made to dynamically support all correctly encoded traces received instead of having to guess the expected encoding prior to receiving. (#882)
- Extend semantic conventions for RPC. (#900)
- To match constant naming conventions in the `api/standard` package, the `FaaS*` key names are appended with a suffix of `Key`. (#920)
  - `"api/standard".FaaSName` -> `FaaSNameKey`
  - `"api/standard".FaaSID` -> `FaaSIDKey`
  - `"api/standard".FaaSVersion` -> `FaaSVersionKey`
  - `"api/standard".FaaSInstance` -> `FaaSInstanceKey`

### Removed

- The `FlagsUnused` trace flag is removed.
   The purpose of this flag was to act as the inverse of `FlagsSampled`, the inverse of `FlagsSampled` is used instead. (#882)
- The B3 header constants (`B3SingleHeader`, `B3DebugFlagHeader`, `B3TraceIDHeader`, `B3SpanIDHeader`, `B3SampledHeader`, `B3ParentSpanIDHeader`) are removed.
   If B3 header keys are needed [the authoritative OpenZipkin package constants](https://pkg.go.dev/github.com/openzipkin/zipkin-go@v0.2.2/propagation/b3?tab=doc#pkg-constants) should be used instead. (#882)

### Fixed

- The B3 Single Header name is now correctly `b3` instead of the previous `X-B3`. (#881)
- The B3 propagator now correctly supports sampling only values (`b3: 0`, `b3: 1`, or `b3: d`) for a Single B3 Header. (#882)
- The B3 propagator now propagates the debug flag.
   This removes the behavior of changing the debug flag into a set sampling bit.
   Instead, this now follow the B3 specification and omits the `X-B3-Sampling` header. (#882)
- The B3 propagator now tracks "unset" sampling state (meaning "defer the decision") and does not set the `X-B3-Sampling` header when injecting. (#882)
- Bump github.com/itchyny/gojq from 0.10.3 to 0.10.4 in /tools. (#883)
- Bump github.com/opentracing/opentracing-go from v1.1.1-0.20190913142402-a7454ce5950e to v1.2.0. (#885)
- The tracing time conversion for OTLP spans is now correctly set to `UnixNano`. (#896)
- Ensure span status is not set to `Unknown` when no HTTP status code is provided as it is assumed to be `200 OK`. (#908)
- Ensure `httptrace.clientTracer` closes `http.headers` span. (#912)
- Prometheus exporter will not apply stale updates or forget inactive metrics. (#903)
- Add test for api.standard `HTTPClientAttributesFromHTTPRequest`. (#905)
- Bump github.com/golangci/golangci-lint from 1.27.0 to 1.28.1 in /tools. (#901, #913)
- Update otel-colector example to use the v0.5.0 collector. (#915)
- The `grpctrace` instrumentation uses a span name conforming to the OpenTelemetry semantic conventions (does not contain a leading slash (`/`)). (#922)
- The `grpctrace` instrumentation includes an `rpc.method` attribute now set to the gRPC method name. (#900, #922)
- The `grpctrace` instrumentation `rpc.service` attribute now contains the package name if one exists.
   This is in accordance with OpenTelemetry semantic conventions. (#922)
- Correlation Context extractor will no longer insert an empty map into the returned context when no valid values are extracted. (#923)
- Bump google.golang.org/api from 0.28.0 to 0.29.0 in /exporters/trace/jaeger. (#925)
- Bump github.com/itchyny/gojq from 0.10.4 to 0.11.0 in /tools. (#926)
- Bump github.com/golangci/golangci-lint from 1.28.1 to 1.28.2 in /tools. (#930)

## [0.7.0] - 2020-06-26

This release implements the v0.5.0 version of the OpenTelemetry specification.

### Added

- The othttp instrumentation now includes default metrics. (#861)
- This CHANGELOG file to track all changes in the project going forward.
- Support for array type attributes. (#798)
- Apply transitive dependabot go.mod dependency updates as part of a new automatic Github workflow. (#844)
- Timestamps are now passed to exporters for each export. (#835)
- Add new `Accumulation` type to metric SDK to transport telemetry from `Accumulator`s to `Processor`s.
   This replaces the prior `Record` `struct` use for this purpose. (#835)
- New dependabot integration to automate package upgrades. (#814)
- `Meter` and `Tracer` implementations accept instrumentation version version as an optional argument.
   This instrumentation version is passed on to exporters. (#811) (#805) (#802)
- The OTLP exporter includes the instrumentation version in telemetry it exports. (#811)
- Environment variables for Jaeger exporter are supported. (#796)
- New `aggregation.Kind` in the export metric API. (#808)
- New example that uses OTLP and the collector. (#790)
- Handle errors in the span `SetName` during span initialization. (#791)
- Default service config to enable retries for retry-able failed requests in the OTLP exporter and an option to override this default. (#777)
- New `go.opentelemetry.io/otel/api/oterror` package to uniformly support error handling and definitions for the project. (#778)
- New `global` default implementation of the `go.opentelemetry.io/otel/api/oterror.Handler` interface to be used to handle errors prior to an user defined `Handler`.
   There is also functionality for the user to register their `Handler` as well as a convenience function `Handle` to handle an error with this global `Handler`(#778)
- Options to specify propagators for httptrace and grpctrace instrumentation. (#784)
- The required `application/json` header for the Zipkin exporter is included in all exports. (#774)
- Integrate HTTP semantics helpers from the contrib repository into the `api/standard` package. #769

### Changed

- Rename `Integrator` to `Processor` in the metric SDK. (#863)
- Rename `AggregationSelector` to `AggregatorSelector`. (#859)
- Rename `SynchronizedCopy` to `SynchronizedMove`. (#858)
- Rename `simple` integrator to `basic` integrator. (#857)
- Merge otlp collector examples. (#841)
- Change the metric SDK to support cumulative, delta, and pass-through exporters directly.
   With these changes, cumulative and delta specific exporters are able to request the correct kind of aggregation from the SDK. (#840)
- The `Aggregator.Checkpoint` API is renamed to `SynchronizedCopy` and adds an argument, a different `Aggregator` into which the copy is stored. (#812)
- The `export.Aggregator` contract is that `Update()` and `SynchronizedCopy()` are synchronized with each other.
   All the aggregation interfaces (`Sum`, `LastValue`, ...) are not meant to be synchronized, as the caller is expected to synchronize aggregators at a higher level after the `Accumulator`.
   Some of the `Aggregators` used unnecessary locking and that has been cleaned up. (#812)
- Use of `metric.Number` was replaced by `int64` now that we use `sync.Mutex` in the `MinMaxSumCount` and `Histogram` `Aggregators`. (#812)
- Replace `AlwaysParentSample` with `ParentSample(fallback)` to match the OpenTelemetry v0.5.0 specification. (#810)
- Rename `sdk/export/metric/aggregator` to `sdk/export/metric/aggregation`. #808
- Send configured headers with every request in the OTLP exporter, instead of just on connection creation. (#806)
- Update error handling for any one off error handlers, replacing, instead, with the `global.Handle` function. (#791)
- Rename `plugin` directory to `instrumentation` to match the OpenTelemetry specification. (#779)
- Makes the argument order to Histogram and DDSketch `New()` consistent. (#781)

### Removed

- `Uint64NumberKind` and related functions from the API. (#864)
- Context arguments from `Aggregator.Checkpoint` and `Integrator.Process` as they were unused. (#803)
- `SpanID` is no longer included in parameters for sampling decision to match the OpenTelemetry specification. (#775)

### Fixed

- Upgrade OTLP exporter to opentelemetry-proto matching the opentelemetry-collector v0.4.0 release. (#866)
- Allow changes to `go.sum` and `go.mod` when running dependabot tidy-up. (#871)
- Bump github.com/stretchr/testify from 1.4.0 to 1.6.1. (#824)
- Bump github.com/prometheus/client_golang from 1.7.0 to 1.7.1 in /exporters/metric/prometheus. (#867)
- Bump google.golang.org/grpc from 1.29.1 to 1.30.0 in /exporters/trace/jaeger. (#853)
- Bump google.golang.org/grpc from 1.29.1 to 1.30.0 in /exporters/trace/zipkin. (#854)
- Bumps github.com/golang/protobuf from 1.3.2 to 1.4.2 (#848)
- Bump github.com/stretchr/testify from 1.4.0 to 1.6.1 in /exporters/otlp (#817)
- Bump github.com/golangci/golangci-lint from 1.25.1 to 1.27.0 in /tools (#828)
- Bump github.com/prometheus/client_golang from 1.5.0 to 1.7.0 in /exporters/metric/prometheus (#838)
- Bump github.com/stretchr/testify from 1.4.0 to 1.6.1 in /exporters/trace/jaeger (#829)
- Bump github.com/benbjohnson/clock from 1.0.0 to 1.0.3 (#815)
- Bump github.com/stretchr/testify from 1.4.0 to 1.6.1 in /exporters/trace/zipkin (#823)
- Bump github.com/itchyny/gojq from 0.10.1 to 0.10.3 in /tools (#830)
- Bump github.com/stretchr/testify from 1.4.0 to 1.6.1 in /exporters/metric/prometheus (#822)
- Bump google.golang.org/grpc from 1.27.1 to 1.29.1 in /exporters/trace/zipkin (#820)
- Bump google.golang.org/grpc from 1.27.1 to 1.29.1 in /exporters/trace/jaeger (#831)
- Bump github.com/google/go-cmp from 0.4.0 to 0.5.0 (#836)
- Bump github.com/google/go-cmp from 0.4.0 to 0.5.0 in /exporters/trace/jaeger (#837)
- Bump github.com/google/go-cmp from 0.4.0 to 0.5.0 in /exporters/otlp (#839)
- Bump google.golang.org/api from 0.20.0 to 0.28.0 in /exporters/trace/jaeger (#843)
- Set span status from HTTP status code in the othttp instrumentation. (#832)
- Fixed typo in push controller comment. (#834)
- The `Aggregator` testing has been updated and cleaned. (#812)
- `metric.Number(0)` expressions are replaced by `0` where possible. (#812)
- Fixed `global` `handler_test.go` test failure. #804
- Fixed `BatchSpanProcessor.Shutdown` to wait until all spans are processed. (#766)
- Fixed OTLP example's accidental early close of exporter. (#807)
- Ensure zipkin exporter reads and closes response body. (#788)
- Update instrumentation to use `api/standard` keys instead of custom keys. (#782)
- Clean up tools and RELEASING documentation. (#762)

## [0.6.0] - 2020-05-21

### Added

- Support for `Resource`s in the prometheus exporter. (#757)
- New pull controller. (#751)
- New `UpDownSumObserver` instrument. (#750)
- OpenTelemetry collector demo. (#711)
- New `SumObserver` instrument. (#747)
- New `UpDownCounter` instrument. (#745)
- New timeout `Option` and configuration function `WithTimeout` to the push controller. (#742)
- New `api/standards` package to implement semantic conventions and standard key-value generation. (#731)

### Changed

- Rename `Register*` functions in the metric API to `New*` for all `Observer` instruments. (#761)
- Use `[]float64` for histogram boundaries, not `[]metric.Number`. (#758)
- Change OTLP example to use exporter as a trace `Syncer` instead of as an unneeded `Batcher`. (#756)
- Replace `WithResourceAttributes()` with `WithResource()` in the trace SDK. (#754)
- The prometheus exporter now uses the new pull controller. (#751)
- Rename `ScheduleDelayMillis` to `BatchTimeout` in the trace `BatchSpanProcessor`.(#752)
- Support use of synchronous instruments in asynchronous callbacks (#725)
- Move `Resource` from the `Export` method parameter into the metric export `Record`. (#739)
- Rename `Observer` instrument to `ValueObserver`. (#734)
- The push controller now has a method (`Provider()`) to return a `metric.Provider` instead of the old `Meter` method that acted as a `metric.Provider`. (#738)
- Replace `Measure` instrument by `ValueRecorder` instrument. (#732)
- Rename correlation context header from `"Correlation-Context"` to `"otcorrelations"` to match the OpenTelemetry specification. (#727)

### Fixed

- Ensure gRPC `ClientStream` override methods do not panic in grpctrace package. (#755)
- Disable parts of `BatchSpanProcessor` test until a fix is found. (#743)
- Fix `string` case in `kv` `Infer` function. (#746)
- Fix panic in grpctrace client interceptors. (#740)
- Refactor the `api/metrics` push controller and add `CheckpointSet` synchronization. (#737)
- Rewrite span batch process queue batching logic. (#719)
- Remove the push controller named Meter map. (#738)
- Fix Histogram aggregator initial state (fix #735). (#736)
- Ensure golang alpine image is running `golang-1.14` for examples. (#733)
- Added test for grpctrace `UnaryInterceptorClient`. (#695)
- Rearrange `api/metric` code layout. (#724)

## [0.5.0] - 2020-05-13

### Added

- Batch `Observer` callback support. (#717)
- Alias `api` types to root package of project. (#696)
- Create basic `othttp.Transport` for simple client instrumentation. (#678)
- `SetAttribute(string, interface{})` to the trace API. (#674)
- Jaeger exporter option that allows user to specify custom http client. (#671)
- `Stringer` and `Infer` methods to `key`s. (#662)

### Changed

- Rename `NewKey` in the `kv` package to just `Key`. (#721)
- Move `core` and `key` to `kv` package. (#720)
- Make the metric API `Meter` a `struct` so the abstract `MeterImpl` can be passed and simplify implementation. (#709)
- Rename SDK `Batcher` to `Integrator` to match draft OpenTelemetry SDK specification. (#710)
- Rename SDK `Ungrouped` integrator to `simple.Integrator` to match draft OpenTelemetry SDK specification. (#710)
- Rename SDK `SDK` `struct` to `Accumulator` to match draft OpenTelemetry SDK specification. (#710)
- Move `Number` from `core` to `api/metric` package. (#706)
- Move `SpanContext` from `core` to `trace` package. (#692)
- Change traceparent header from `Traceparent` to `traceparent` to implement the W3C specification. (#681)

### Fixed

- Update tooling to run generators in all submodules. (#705)
- gRPC interceptor regexp to match methods without a service name. (#683)
- Use a `const` for padding 64-bit B3 trace IDs. (#701)
- Update `mockZipkin` listen address from `:0` to `127.0.0.1:0`. (#700)
- Left-pad 64-bit B3 trace IDs with zero. (#698)
- Propagate at least the first W3C tracestate header. (#694)
- Remove internal `StateLocker` implementation. (#688)
- Increase instance size CI system uses. (#690)
- Add a `key` benchmark and use reflection in `key.Infer()`. (#679)
- Fix internal `global` test by using `global.Meter` with `RecordBatch()`. (#680)
- Reimplement histogram using mutex instead of `StateLocker`. (#669)
- Switch `MinMaxSumCount` to a mutex lock implementation instead of `StateLocker`. (#667)
- Update documentation to not include any references to `WithKeys`. (#672)
- Correct misspelling. (#668)
- Fix clobbering of the span context if extraction fails. (#656)
- Bump `golangci-lint` and work around the corrupting bug. (#666) (#670)

## [0.4.3] - 2020-04-24

### Added

- `Dockerfile` and `docker-compose.yml` to run example code. (#635)
- New `grpctrace` package that provides gRPC client and server interceptors for both unary and stream connections. (#621)
- New `api/label` package, providing common label set implementation. (#651)
- Support for JSON marshaling of `Resources`. (#654)
- `TraceID` and `SpanID` implementations for `Stringer` interface. (#642)
- `RemoteAddrKey` in the othttp plugin to include the HTTP client address in top-level spans. (#627)
- `WithSpanFormatter` option to the othttp plugin. (#617)
- Updated README to include section for compatible libraries and include reference to the contrib repository. (#612)
- The prometheus exporter now supports exporting histograms. (#601)
- A `String` method to the `Resource` to return a hashable identifier for a now unique resource. (#613)
- An `Iter` method to the `Resource` to return an array `AttributeIterator`. (#613)
- An `Equal` method to the `Resource` test the equivalence of resources. (#613)
- An iterable structure (`AttributeIterator`) for `Resource` attributes.

### Changed

- zipkin export's `NewExporter` now requires a `serviceName` argument to ensure this needed values is provided. (#644)
- Pass `Resources` through the metrics export pipeline. (#659)

### Removed

- `WithKeys` option from the metric API. (#639)

### Fixed

- Use the `label.Set.Equivalent` value instead of an encoding in the batcher. (#658)
- Correct typo `trace.Exporter` to `trace.SpanSyncer` in comments. (#653)
- Use type names for return values in jaeger exporter. (#648)
- Increase the visibility of the `api/key` package by updating comments and fixing usages locally. (#650)
- `Checkpoint` only after `Update`; Keep records in the `sync.Map` longer. (#647)
- Do not cache `reflect.ValueOf()` in metric Labels. (#649)
- Batch metrics exported from the OTLP exporter based on `Resource` and labels. (#626)
- Add error wrapping to the prometheus exporter. (#631)
- Update the OTLP exporter batching of traces to use a unique `string` representation of an associated `Resource` as the batching key. (#623)
- Update OTLP `SpanData` transform to only include the `ParentSpanID` if one exists. (#614)
- Update `Resource` internal representation to uniquely and reliably identify resources. (#613)
- Check return value from `CheckpointSet.ForEach` in prometheus exporter. (#622)
- Ensure spans created by httptrace client tracer reflect operation structure. (#618)
- Create a new recorder rather than reuse when multiple observations in same epoch for asynchronous instruments. #610
- The default port the OTLP exporter uses to connect to the OpenTelemetry collector is updated to match the one the collector listens on by default. (#611)

## [0.4.2] - 2020-03-31

### Fixed

- Fix `pre_release.sh` to update version in `sdk/opentelemetry.go`. (#607)
- Fix time conversion from internal to OTLP in OTLP exporter. (#606)

## [0.4.1] - 2020-03-31

### Fixed

- Update `tag.sh` to create signed tags. (#604)

## [0.4.0] - 2020-03-30

### Added

- New API package `api/metric/registry` that exposes a `MeterImpl` wrapper for use by SDKs to generate unique instruments. (#580)
- Script to verify examples after a new release. (#579)

### Removed

- The dogstatsd exporter due to lack of support.
   This additionally removes support for statsd. (#591)
- `LabelSet` from the metric API.
   This is replaced by a `[]core.KeyValue` slice. (#595)
- `Labels` from the metric API's `Meter` interface. (#595)

### Changed

- The metric `export.Labels` became an interface which the SDK implements and the `export` package provides a simple, immutable implementation of this interface intended for testing purposes. (#574)
- Renamed `internal/metric.Meter` to `MeterImpl`. (#580)
- Renamed `api/global/internal.obsImpl` to `asyncImpl`. (#580)

### Fixed

- Corrected missing return in mock span. (#582)
- Update License header for all source files to match CNCF guidelines and include a test to ensure it is present. (#586) (#596)
- Update to v0.3.0 of the OTLP in the OTLP exporter. (#588)
- Update pre-release script to be compatible between GNU and BSD based systems. (#592)
- Add a `RecordBatch` benchmark. (#594)
- Moved span transforms of the OTLP exporter to the internal package. (#593)
- Build both go-1.13 and go-1.14 in circleci to test for all supported versions of Go. (#569)
- Removed unneeded allocation on empty labels in OLTP exporter. (#597)
- Update `BatchedSpanProcessor` to process the queue until no data but respect max batch size. (#599)
- Update project documentation godoc.org links to pkg.go.dev. (#602)

## [0.3.0] - 2020-03-21

This is a first official beta release, which provides almost fully complete metrics, tracing, and context propagation functionality.
There is still a possibility of breaking changes.

### Added

- Add `Observer` metric instrument. (#474)
- Add global `Propagators` functionality to enable deferred initialization for propagators registered before the first Meter SDK is installed. (#494)
- Simplified export setup pipeline for the jaeger exporter to match other exporters. (#459)
- The zipkin trace exporter. (#495)
- The OTLP exporter to export metric and trace telemetry to the OpenTelemetry collector. (#497) (#544) (#545)
- Add `StatusMessage` field to the trace `Span`. (#524)
- Context propagation in OpenTracing bridge in terms of OpenTelemetry context propagation. (#525)
- The `Resource` type was added to the SDK. (#528)
- The global API now supports a `Tracer` and `Meter` function as shortcuts to getting a global `*Provider` and calling these methods directly. (#538)
- The metric API now defines a generic `MeterImpl` interface to support general purpose `Meter` construction.
   Additionally, `SyncImpl` and `AsyncImpl` are added to support general purpose instrument construction. (#560)
- A metric `Kind` is added to represent the `MeasureKind`, `ObserverKind`, and `CounterKind`. (#560)
- Scripts to better automate the release process. (#576)

### Changed

- Default to to use `AlwaysSampler` instead of `ProbabilitySampler` to match OpenTelemetry specification. (#506)
- Renamed `AlwaysSampleSampler` to `AlwaysOnSampler` in the trace API. (#511)
- Renamed `NeverSampleSampler` to `AlwaysOffSampler` in the trace API. (#511)
- The `Status` field of the `Span` was changed to `StatusCode` to disambiguate with the added `StatusMessage`. (#524)
- Updated the trace `Sampler` interface conform to the OpenTelemetry specification. (#531)
- Rename metric API `Options` to `Config`. (#541)
- Rename metric `Counter` aggregator to be `Sum`. (#541)
- Unify metric options into `Option` from instrument specific options. (#541)
- The trace API's `TraceProvider` now support `Resource`s. (#545)
- Correct error in zipkin module name. (#548)
- The jaeger trace exporter now supports `Resource`s. (#551)
- Metric SDK now supports `Resource`s.
   The `WithResource` option was added to configure a `Resource` on creation and the `Resource` method was added to the metric `Descriptor` to return the associated `Resource`. (#552)
- Replace `ErrNoLastValue` and `ErrEmptyDataSet` by `ErrNoData` in the metric SDK. (#557)
- The stdout trace exporter now supports `Resource`s. (#558)
- The metric `Descriptor` is now included at the API instead of the SDK. (#560)
- Replace `Ordered` with an iterator in `export.Labels`. (#567)

### Removed

- The vendor specific Stackdriver. It is now hosted on 3rd party vendor infrastructure. (#452)
- The `Unregister` method for metric observers as it is not in the OpenTelemetry specification. (#560)
- `GetDescriptor` from the metric SDK. (#575)
- The `Gauge` instrument from the metric API. (#537)

### Fixed

- Make histogram aggregator checkpoint consistent. (#438)
- Update README with import instructions and how to build and test. (#505)
- The default label encoding was updated to be unique. (#508)
- Use `NewRoot` in the othttp plugin for public endpoints. (#513)
- Fix data race in `BatchedSpanProcessor`. (#518)
- Skip test-386 for Mac OS 10.15.x (Catalina and upwards). #521
- Use a variable-size array to represent ordered labels in maps. (#523)
- Update the OTLP protobuf and update changed import path. (#532)
- Use `StateLocker` implementation in `MinMaxSumCount`. (#546)
- Eliminate goroutine leak in histogram stress test. (#547)
- Update OTLP exporter with latest protobuf. (#550)
- Add filters to the othttp plugin. (#556)
- Provide an implementation of the `Header*` filters that do not depend on Go 1.14. (#565)
- Encode labels once during checkpoint.
   The checkpoint function is executed in a single thread so we can do the encoding lazily before passing the encoded version of labels to the exporter.
   This is a cheap and quick way to avoid encoding the labels on every collection interval. (#572)
- Run coverage over all packages in `COVERAGE_MOD_DIR`. (#573)

## [0.2.3] - 2020-03-04

### Added

- `RecordError` method on `Span`s in the trace API to Simplify adding error events to spans. (#473)
- Configurable push frequency for exporters setup pipeline. (#504)

### Changed

- Rename the `exporter` directory to `exporters`.
   The `go.opentelemetry.io/otel/exporter/trace/jaeger` package was mistakenly released with a `v1.0.0` tag instead of `v0.1.0`.
   This resulted in all subsequent releases not becoming the default latest.
   A consequence of this was that all `go get`s pulled in the incompatible `v0.1.0` release of that package when pulling in more recent packages from other otel packages.
   Renaming the `exporter` directory to `exporters` fixes this issue by renaming the package and therefore clearing any existing dependency tags.
   Consequentially, this action also renames *all* exporter packages. (#502)

### Removed

- The `CorrelationContextHeader` constant in the `correlation` package is no longer exported. (#503)

## [0.2.2] - 2020-02-27

### Added

- `HTTPSupplier` interface in the propagation API to specify methods to retrieve and store a single value for a key to be associated with a carrier. (#467)
- `HTTPExtractor` interface in the propagation API to extract information from an `HTTPSupplier` into a context. (#467)
- `HTTPInjector` interface in the propagation API to inject information into an `HTTPSupplier.` (#467)
- `Config` and configuring `Option` to the propagator API. (#467)
- `Propagators` interface in the propagation API to contain the set of injectors and extractors for all supported carrier formats. (#467)
- `HTTPPropagator` interface in the propagation API to inject and extract from an `HTTPSupplier.` (#467)
- `WithInjectors` and `WithExtractors` functions to the propagator API to configure injectors and extractors to use. (#467)
- `ExtractHTTP` and `InjectHTTP` functions to apply configured HTTP extractors and injectors to a passed context. (#467)
- Histogram aggregator. (#433)
- `DefaultPropagator` function and have it return `trace.TraceContext` as the default context propagator. (#456)
- `AlwaysParentSample` sampler to the trace API. (#455)
- `WithNewRoot` option function to the trace API to specify the created span should be considered a root span. (#451)

### Changed

- Renamed `WithMap` to `ContextWithMap` in the correlation package. (#481)
- Renamed `FromContext` to `MapFromContext` in the correlation package. (#481)
- Move correlation context propagation to correlation package. (#479)
- Do not default to putting remote span context into links. (#480)
- `Tracer.WithSpan` updated to accept `StartOptions`. (#472)
- Renamed `MetricKind` to `Kind` to not stutter in the type usage. (#432)
- Renamed the `export` package to `metric` to match directory structure. (#432)
- Rename the `api/distributedcontext` package to `api/correlation`. (#444)
- Rename the `api/propagators` package to `api/propagation`. (#444)
- Move the propagators from the `propagators` package into the `trace` API package. (#444)
- Update `Float64Gauge`, `Int64Gauge`, `Float64Counter`, `Int64Counter`, `Float64Measure`, and `Int64Measure` metric methods to use value receivers instead of pointers. (#462)
- Moved all dependencies of tools package to a tools directory. (#466)

### Removed

- Binary propagators. (#467)
- NOOP propagator. (#467)

### Fixed

- Upgraded `github.com/golangci/golangci-lint` from `v1.21.0` to `v1.23.6` in `tools/`. (#492)
- Fix a possible nil-dereference crash (#478)
- Correct comments for `InstallNewPipeline` in the stdout exporter. (#483)
- Correct comments for `InstallNewPipeline` in the dogstatsd exporter. (#484)
- Correct comments for `InstallNewPipeline` in the prometheus exporter. (#482)
- Initialize `onError` based on `Config` in prometheus exporter. (#486)
- Correct module name in prometheus exporter README. (#475)
- Removed tracer name prefix from span names. (#430)
- Fix `aggregator_test.go` import package comment. (#431)
- Improved detail in stdout exporter. (#436)
- Fix a dependency issue (generate target should depend on stringer, not lint target) in Makefile. (#442)
- Reorders the Makefile targets within `precommit` target so we generate files and build the code before doing linting, so we can get much nicer errors about syntax errors from the compiler. (#442)
- Reword function documentation in gRPC plugin. (#446)
- Send the `span.kind` tag to Jaeger from the jaeger exporter. (#441)
- Fix `metadataSupplier` in the jaeger exporter to overwrite the header if existing instead of appending to it. (#441)
- Upgraded to Go 1.13 in CI. (#465)
- Correct opentelemetry.io URL in trace SDK documentation. (#464)
- Refactored reference counting logic in SDK determination of stale records. (#468)
- Add call to `runtime.Gosched` in instrument `acquireHandle` logic to not block the collector. (#469)

## [0.2.1.1] - 2020-01-13

### Fixed

- Use stateful batcher on Prometheus exporter fixing regression introduced in #395. (#428)

## [0.2.1] - 2020-01-08

### Added

- Global meter forwarding implementation.
   This enables deferred initialization for metric instruments registered before the first Meter SDK is installed. (#392)
- Global trace forwarding implementation.
   This enables deferred initialization for tracers registered before the first Trace SDK is installed. (#406)
- Standardize export pipeline creation in all exporters. (#395)
- A testing, organization, and comments for 64-bit field alignment. (#418)
- Script to tag all modules in the project. (#414)

### Changed

- Renamed `propagation` package to `propagators`. (#362)
- Renamed `B3Propagator` propagator to `B3`. (#362)
- Renamed `TextFormatPropagator` propagator to `TextFormat`. (#362)
- Renamed `BinaryPropagator` propagator to `Binary`. (#362)
- Renamed `BinaryFormatPropagator` propagator to `BinaryFormat`. (#362)
- Renamed `NoopTextFormatPropagator` propagator to `NoopTextFormat`. (#362)
- Renamed `TraceContextPropagator` propagator to `TraceContext`. (#362)
- Renamed `SpanOption` to `StartOption` in the trace API. (#369)
- Renamed `StartOptions` to `StartConfig` in the trace API. (#369)
- Renamed `EndOptions` to `EndConfig` in the trace API. (#369)
- `Number` now has a pointer receiver for its methods. (#375)
- Renamed `CurrentSpan` to `SpanFromContext` in the trace API. (#379)
- Renamed `SetCurrentSpan` to `ContextWithSpan` in the trace API. (#379)
- Renamed `Message` in Event to `Name` in the trace API. (#389)
- Prometheus exporter no longer aggregates metrics, instead it only exports them. (#385)
- Renamed `HandleImpl` to `BoundInstrumentImpl` in the metric API. (#400)
- Renamed `Float64CounterHandle` to `Float64CounterBoundInstrument` in the metric API. (#400)
- Renamed `Int64CounterHandle` to `Int64CounterBoundInstrument` in the metric API. (#400)
- Renamed `Float64GaugeHandle` to `Float64GaugeBoundInstrument` in the metric API. (#400)
- Renamed `Int64GaugeHandle` to `Int64GaugeBoundInstrument` in the metric API. (#400)
- Renamed `Float64MeasureHandle` to `Float64MeasureBoundInstrument` in the metric API. (#400)
- Renamed `Int64MeasureHandle` to `Int64MeasureBoundInstrument` in the metric API. (#400)
- Renamed `Release` method for bound instruments in the metric API to `Unbind`. (#400)
- Renamed `AcquireHandle` method for bound instruments in the metric API to `Bind`. (#400)
- Renamed the `File` option in the stdout exporter to `Writer`. (#404)
- Renamed all `Options` to `Config` for all metric exports where this wasn't already the case.

### Fixed

- Aggregator import path corrected. (#421)
- Correct links in README. (#368)
- The README was updated to match latest code changes in its examples. (#374)
- Don't capitalize error statements. (#375)
- Fix ignored errors. (#375)
- Fix ambiguous variable naming. (#375)
- Removed unnecessary type casting. (#375)
- Use named parameters. (#375)
- Updated release schedule. (#378)
- Correct http-stackdriver example module name. (#394)
- Removed the `http.request` span in `httptrace` package. (#397)
- Add comments in the metrics SDK (#399)
- Initialize checkpoint when creating ddsketch aggregator to prevent panic when merging into a empty one. (#402) (#403)
- Add documentation of compatible exporters in the README. (#405)
- Typo fix. (#408)
- Simplify span check logic in SDK tracer implementation. (#419)

## [0.2.0] - 2019-12-03

### Added

- Unary gRPC tracing example. (#351)
- Prometheus exporter. (#334)
- Dogstatsd metrics exporter. (#326)

### Changed

- Rename `MaxSumCount` aggregation to `MinMaxSumCount` and add the `Min` interface for this aggregation. (#352)
- Rename `GetMeter` to `Meter`. (#357)
- Rename `HTTPTraceContextPropagator` to `TraceContextPropagator`. (#355)
- Rename `HTTPB3Propagator` to `B3Propagator`. (#355)
- Rename `HTTPTraceContextPropagator` to `TraceContextPropagator`. (#355)
- Move `/global` package to `/api/global`. (#356)
- Rename `GetTracer` to `Tracer`. (#347)

### Removed

- `SetAttribute` from the `Span` interface in the trace API. (#361)
- `AddLink` from the `Span` interface in the trace API. (#349)
- `Link` from the `Span` interface in the trace API. (#349)

### Fixed

- Exclude example directories from coverage report. (#365)
- Lint make target now implements automatic fixes with `golangci-lint` before a second run to report the remaining issues. (#360)
- Drop `GO111MODULE` environment variable in Makefile as Go 1.13 is the project specified minimum version and this is environment variable is not needed for that version of Go. (#359)
- Run the race checker for all test. (#354)
- Redundant commands in the Makefile are removed. (#354)
- Split the `generate` and `lint` targets of the Makefile. (#354)
- Renames `circle-ci` target to more generic `ci` in Makefile. (#354)
- Add example Prometheus binary to gitignore. (#358)
- Support negative numbers with the `MaxSumCount`. (#335)
- Resolve race conditions in `push_test.go` identified in #339. (#340)
- Use `/usr/bin/env bash` as a shebang in scripts rather than `/bin/bash`. (#336)
- Trace benchmark now tests both `AlwaysSample` and `NeverSample`.
   Previously it was testing `AlwaysSample` twice. (#325)
- Trace benchmark now uses a `[]byte` for `TraceID` to fix failing test. (#325)
- Added a trace benchmark to test variadic functions in `setAttribute` vs `setAttributes` (#325)
- The `defaultkeys` batcher was only using the encoded label set as its map key while building a checkpoint.
   This allowed distinct label sets through, but any metrics sharing a label set could be overwritten or merged incorrectly.
   This was corrected. (#333)

## [0.1.2] - 2019-11-18

### Fixed

- Optimized the `simplelru` map for attributes to reduce the number of allocations. (#328)
- Removed unnecessary unslicing of parameters that are already a slice. (#324)

## [0.1.1] - 2019-11-18

This release contains a Metrics SDK with stdout exporter and supports basic aggregations such as counter, gauges, array, maxsumcount, and ddsketch.

### Added

- Metrics stdout export pipeline. (#265)
- Array aggregation for raw measure metrics. (#282)
- The core.Value now have a `MarshalJSON` method. (#281)

### Removed

- `WithService`, `WithResources`, and `WithComponent` methods of tracers. (#314)
- Prefix slash in `Tracer.Start()` for the Jaeger example. (#292)

### Changed

- Allocation in LabelSet construction to reduce GC overhead. (#318)
- `trace.WithAttributes` to append values instead of replacing (#315)
- Use a formula for tolerance in sampling tests. (#298)
- Move export types into trace and metric-specific sub-directories. (#289)
- `SpanKind` back to being based on an `int` type. (#288)

### Fixed

- URL to OpenTelemetry website in README. (#323)
- Name of othttp default tracer. (#321)
- `ExportSpans` for the stackdriver exporter now handles `nil` context. (#294)
- CI modules cache to correctly restore/save from/to the cache. (#316)
- Fix metric SDK race condition between `LoadOrStore` and the assignment `rec.recorder = i.meter.exporter.AggregatorFor(rec)`. (#293)
- README now reflects the new code structure introduced with these changes. (#291)
- Make the basic example work. (#279)

## [0.1.0] - 2019-11-04

This is the first release of open-telemetry go library.
It contains api and sdk for trace and meter.

### Added

- Initial OpenTelemetry trace and metric API prototypes.
- Initial OpenTelemetry trace, metric, and export SDK packages.
- A wireframe bridge to support compatibility with OpenTracing.
- Example code for a basic, http-stackdriver, http, jaeger, and named tracer setup.
- Exporters for Jaeger, Stackdriver, and stdout.
- Propagators for binary, B3, and trace-context protocols.
- Project information and guidelines in the form of a README and CONTRIBUTING.
- Tools to build the project and a Makefile to automate the process.
- Apache-2.0 license.
- CircleCI build CI manifest files.
- CODEOWNERS file to track owners of this project.

[Unreleased]: https://github.com/open-telemetry/opentelemetry-go/compare/v1.26.0...HEAD
[1.26.0/0.48.0/0.2.0-alpha]: https://github.com/open-telemetry/opentelemetry-go/releases/tag/v1.26.0
[1.25.0/0.47.0/0.0.8/0.1.0-alpha]: https://github.com/open-telemetry/opentelemetry-go/releases/tag/v1.25.0
[1.24.0/0.46.0/0.0.1-alpha]: https://github.com/open-telemetry/opentelemetry-go/releases/tag/v1.24.0
[1.23.1]: https://github.com/open-telemetry/opentelemetry-go/releases/tag/v1.23.1
[1.23.0]: https://github.com/open-telemetry/opentelemetry-go/releases/tag/v1.23.0
[1.23.0-rc.1]: https://github.com/open-telemetry/opentelemetry-go/releases/tag/v1.23.0-rc.1
[1.22.0/0.45.0]: https://github.com/open-telemetry/opentelemetry-go/releases/tag/v1.22.0
[1.21.0/0.44.0]: https://github.com/open-telemetry/opentelemetry-go/releases/tag/v1.21.0
[1.20.0/0.43.0]: https://github.com/open-telemetry/opentelemetry-go/releases/tag/v1.20.0
[1.19.0/0.42.0/0.0.7]: https://github.com/open-telemetry/opentelemetry-go/releases/tag/v1.19.0
[1.19.0-rc.1/0.42.0-rc.1]: https://github.com/open-telemetry/opentelemetry-go/releases/tag/v1.19.0-rc.1
[1.18.0/0.41.0/0.0.6]: https://github.com/open-telemetry/opentelemetry-go/releases/tag/v1.18.0
[1.17.0/0.40.0/0.0.5]: https://github.com/open-telemetry/opentelemetry-go/releases/tag/v1.17.0
[1.16.0/0.39.0]: https://github.com/open-telemetry/opentelemetry-go/releases/tag/v1.16.0
[1.16.0-rc.1/0.39.0-rc.1]: https://github.com/open-telemetry/opentelemetry-go/releases/tag/v1.16.0-rc.1
[1.15.1/0.38.1]: https://github.com/open-telemetry/opentelemetry-go/releases/tag/v1.15.1
[1.15.0/0.38.0]: https://github.com/open-telemetry/opentelemetry-go/releases/tag/v1.15.0
[1.15.0-rc.2/0.38.0-rc.2]: https://github.com/open-telemetry/opentelemetry-go/releases/tag/v1.15.0-rc.2
[1.15.0-rc.1/0.38.0-rc.1]: https://github.com/open-telemetry/opentelemetry-go/releases/tag/v1.15.0-rc.1
[1.14.0/0.37.0/0.0.4]: https://github.com/open-telemetry/opentelemetry-go/releases/tag/v1.14.0
[1.13.0/0.36.0]: https://github.com/open-telemetry/opentelemetry-go/releases/tag/v1.13.0
[1.12.0/0.35.0]: https://github.com/open-telemetry/opentelemetry-go/releases/tag/v1.12.0
[1.11.2/0.34.0]: https://github.com/open-telemetry/opentelemetry-go/releases/tag/v1.11.2
[1.11.1/0.33.0]: https://github.com/open-telemetry/opentelemetry-go/releases/tag/v1.11.1
[1.11.0/0.32.3]: https://github.com/open-telemetry/opentelemetry-go/releases/tag/v1.11.0
[0.32.2]: https://github.com/open-telemetry/opentelemetry-go/releases/tag/sdk/metric/v0.32.2
[0.32.1]: https://github.com/open-telemetry/opentelemetry-go/releases/tag/sdk/metric/v0.32.1
[0.32.0]: https://github.com/open-telemetry/opentelemetry-go/releases/tag/sdk/metric/v0.32.0
[1.10.0]: https://github.com/open-telemetry/opentelemetry-go/releases/tag/v1.10.0
[1.9.0/0.0.3]: https://github.com/open-telemetry/opentelemetry-go/releases/tag/v1.9.0
[1.8.0/0.31.0]: https://github.com/open-telemetry/opentelemetry-go/releases/tag/v1.8.0
[1.7.0/0.30.0]: https://github.com/open-telemetry/opentelemetry-go/releases/tag/v1.7.0
[0.29.0]: https://github.com/open-telemetry/opentelemetry-go/releases/tag/metric/v0.29.0
[1.6.3]: https://github.com/open-telemetry/opentelemetry-go/releases/tag/v1.6.3
[1.6.2]: https://github.com/open-telemetry/opentelemetry-go/releases/tag/v1.6.2
[1.6.1]: https://github.com/open-telemetry/opentelemetry-go/releases/tag/v1.6.1
[1.6.0/0.28.0]: https://github.com/open-telemetry/opentelemetry-go/releases/tag/v1.6.0
[1.5.0]: https://github.com/open-telemetry/opentelemetry-go/releases/tag/v1.5.0
[1.4.1]: https://github.com/open-telemetry/opentelemetry-go/releases/tag/v1.4.1
[1.4.0]: https://github.com/open-telemetry/opentelemetry-go/releases/tag/v1.4.0
[1.3.0]: https://github.com/open-telemetry/opentelemetry-go/releases/tag/v1.3.0
[1.2.0]: https://github.com/open-telemetry/opentelemetry-go/releases/tag/v1.2.0
[1.1.0]: https://github.com/open-telemetry/opentelemetry-go/releases/tag/v1.1.0
[1.0.1]: https://github.com/open-telemetry/opentelemetry-go/releases/tag/v1.0.1
[Metrics 0.24.0]: https://github.com/open-telemetry/opentelemetry-go/releases/tag/metric/v0.24.0
[1.0.0]: https://github.com/open-telemetry/opentelemetry-go/releases/tag/v1.0.0
[1.0.0-RC3]: https://github.com/open-telemetry/opentelemetry-go/releases/tag/v1.0.0-RC3
[1.0.0-RC2]: https://github.com/open-telemetry/opentelemetry-go/releases/tag/v1.0.0-RC2
[Experimental Metrics v0.22.0]: https://github.com/open-telemetry/opentelemetry-go/releases/tag/metric/v0.22.0
[1.0.0-RC1]: https://github.com/open-telemetry/opentelemetry-go/releases/tag/v1.0.0-RC1
[0.20.0]: https://github.com/open-telemetry/opentelemetry-go/releases/tag/v0.20.0
[0.19.0]: https://github.com/open-telemetry/opentelemetry-go/releases/tag/v0.19.0
[0.18.0]: https://github.com/open-telemetry/opentelemetry-go/releases/tag/v0.18.0
[0.17.0]: https://github.com/open-telemetry/opentelemetry-go/releases/tag/v0.17.0
[0.16.0]: https://github.com/open-telemetry/opentelemetry-go/releases/tag/v0.16.0
[0.15.0]: https://github.com/open-telemetry/opentelemetry-go/releases/tag/v0.15.0
[0.14.0]: https://github.com/open-telemetry/opentelemetry-go/releases/tag/v0.14.0
[0.13.0]: https://github.com/open-telemetry/opentelemetry-go/releases/tag/v0.13.0
[0.12.0]: https://github.com/open-telemetry/opentelemetry-go/releases/tag/v0.12.0
[0.11.0]: https://github.com/open-telemetry/opentelemetry-go/releases/tag/v0.11.0
[0.10.0]: https://github.com/open-telemetry/opentelemetry-go/releases/tag/v0.10.0
[0.9.0]: https://github.com/open-telemetry/opentelemetry-go/releases/tag/v0.9.0
[0.8.0]: https://github.com/open-telemetry/opentelemetry-go/releases/tag/v0.8.0
[0.7.0]: https://github.com/open-telemetry/opentelemetry-go/releases/tag/v0.7.0
[0.6.0]: https://github.com/open-telemetry/opentelemetry-go/releases/tag/v0.6.0
[0.5.0]: https://github.com/open-telemetry/opentelemetry-go/releases/tag/v0.5.0
[0.4.3]: https://github.com/open-telemetry/opentelemetry-go/releases/tag/v0.4.3
[0.4.2]: https://github.com/open-telemetry/opentelemetry-go/releases/tag/v0.4.2
[0.4.1]: https://github.com/open-telemetry/opentelemetry-go/releases/tag/v0.4.1
[0.4.0]: https://github.com/open-telemetry/opentelemetry-go/releases/tag/v0.4.0
[0.3.0]: https://github.com/open-telemetry/opentelemetry-go/releases/tag/v0.3.0
[0.2.3]: https://github.com/open-telemetry/opentelemetry-go/releases/tag/v0.2.3
[0.2.2]: https://github.com/open-telemetry/opentelemetry-go/releases/tag/v0.2.2
[0.2.1.1]: https://github.com/open-telemetry/opentelemetry-go/releases/tag/v0.2.1.1
[0.2.1]: https://github.com/open-telemetry/opentelemetry-go/releases/tag/v0.2.1
[0.2.0]: https://github.com/open-telemetry/opentelemetry-go/releases/tag/v0.2.0
[0.1.2]: https://github.com/open-telemetry/opentelemetry-go/releases/tag/v0.1.2
[0.1.1]: https://github.com/open-telemetry/opentelemetry-go/releases/tag/v0.1.1
[0.1.0]: https://github.com/open-telemetry/opentelemetry-go/releases/tag/v0.1.0

[Go 1.22]: https://go.dev/doc/go1.22
[Go 1.21]: https://go.dev/doc/go1.21
[Go 1.20]: https://go.dev/doc/go1.20
[Go 1.19]: https://go.dev/doc/go1.19
[Go 1.18]: https://go.dev/doc/go1.18

[metric API]:https://pkg.go.dev/go.opentelemetry.io/otel/metric
[metric SDK]:https://pkg.go.dev/go.opentelemetry.io/otel/sdk/metric
[trace API]:https://pkg.go.dev/go.opentelemetry.io/otel/trace

[GO-2024-2687]: https://pkg.go.dev/vuln/GO-2024-2687<|MERGE_RESOLUTION|>--- conflicted
+++ resolved
@@ -24,15 +24,12 @@
 - De-duplicate map attributes added to a `Record` in `go.opentelemetry.io/otel/sdk/log`. (#5230)
 - The `go.opentelemetry.io/otel/exporters/stdout/stdoutlog` exporter won't print `AttributeValueLengthLimit` and `AttributeCountLimit` fields now, instead it prints the `DroppedAttributes` field. (#5272)
 - Improved performance in the `Stringer` implementation of `go.opentelemetry.io/otel/baggage.Member` by reducing the number of allocations. (#5286)
-<<<<<<< HEAD
 - Set the start time for last-value aggregates in `go.opentelemetry.io/otel/sdk/metric`. (#5305)
-=======
 - The `Span` in `go.opentelemetry.io/otel/sdk/trace` will record links without span context if either non-empty `TraceState` or attributes are provided. (#5315)
 
 ### Fixed
 
 - Fix the empty output of `go.opentelemetry.io/otel/log.Value` in `go.opentelemetry.io/otel/exporters/stdout/stdoutlog`. (#5311)
->>>>>>> c00a51af
 
 ## [1.26.0/0.48.0/0.2.0-alpha] 2024-04-24
 
