--- conflicted
+++ resolved
@@ -30,14 +30,11 @@
 - Change the `otlpmetric.Client` interface's `UploadMetrics` method to accept a single `ResourceMetrics` instead of a slice of them. (#2491)
 - Specify explicit buckets in Prometheus example. (#2493)
 - W3C baggage will now decode urlescaped values. (#2529)
-<<<<<<< HEAD
+- Baggage members are now only validated once, when calling `NewMember` and not also when adding it to the baggage itself. (#2522)
 - The order attributes are dropped from spans in the `go.opentelemetry.io/otel/sdk/trace` package when capacity is reached is fixed to be in compliance with the OpenTelemetry specification.
   Instead of dropping the least-recently-used attribute, the last added attribute is dropped.
   This drop order still only applies to attributes with unique keys not already contained in the span.
   If an attribute is added with a key already contained in the span, that attribute is updated to the new value being added. (#2576)
-=======
-- Baggage members are now only validated once, when calling `NewMember` and not also when adding it to the baggage itself. (#2522)
->>>>>>> cb76cf1b
 
 ### Removed
 
