--- conflicted
+++ resolved
@@ -11,15 +11,8 @@
 ## Added
 
 - Added `Marshler` config option to `otlphttp` to enable otlp over json or protobufs. (#1586)
-<<<<<<< HEAD
+- A `ForceFlush` method to the `"go.opentelemetry.io/otel/sdk/trace".TracerProvider` to flush all registered `SpanProcessor`s. (#1608)
 - Jaeger exporter falls back to `resource.Default`'s `service.name` if the exported Span does not have one. (#1673)
-
-### Changed
-
-- Jaeger exporter populates Jaeger's Span Process from Resource. (#1673)
-=======
-- A `ForceFlush` method to the `"go.opentelemetry.io/otel/sdk/trace".TracerProvider` to flush all registered `SpanProcessor`s. (#1608)
-
 
 ### Changed
 
@@ -29,23 +22,20 @@
 - `"go.opentelemetry.io/sdk/metric/controller.basic".WithPusher` is replaced with `WithExporter` to provide consistent naming across project. (#1656)
 - Added non-empty string check for trace `Attribute` keys. (#1659)
 - Add `description` to SpanStatus only when `StatusCode` is set to error. (#1662)
->>>>>>> d75e2680
+- Jaeger exporter populates Jaeger's Span Process from Resource. (#1673)
 
 ### Removed
 
 - Removed the exported `SimpleSpanProcessor` and `BatchSpanProcessor` structs.
    These are now returned as a SpanProcessor interface from their respective constructors. (#1638)
-<<<<<<< HEAD
+- Removed setting status to `Error` while recording an error as a span event in `RecordError`. (#1663)
 - Removed `jaeger.WithProcess`. (#1673)
-=======
-- Removed setting status to `Error` while recording an error as a span event in `RecordError`. (#1663)
 
 
 ### Fixed
 
 - `SamplingResult.TraceState` is correctly propagated to a newly created
   span's `SpanContext`. (#1655)
->>>>>>> d75e2680
 
 ## [0.18.0] - 2020-03-03
 
