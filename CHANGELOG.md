# Changelog

All notable changes to this project will be documented in this file.

The format is based on [Keep a Changelog](https://keepachangelog.com/en/1.0.0/).

This project adheres to [Semantic Versioning](https://semver.org/spec/v2.0.0.html).

## [Unreleased]

This release is the last to support [Go 1.22].
The next release will require at least [Go 1.23].

### Added

- Add `ValueFromAttribute` and `KeyValueFromAttribute` in `go.opentelemetry.io/otel/log`. (#6180)
- Add `EventName` and `SetEventName` to `Record` in `go.opentelemetry.io/otel/log`. (#6187)
- Add `EventName` to `RecordFactory` in `go.opentelemetry.io/otel/log/logtest`. (#6187)
- `AssertRecordEqual` in `go.opentelemetry.io/otel/log/logtest` checks `Record.EventName`. (#6187)
- Add `EventName` and `SetEventName` to `Record` in `go.opentelemetry.io/otel/sdk/log`. (#6193)
- Add `EventName` to `RecordFactory` in `go.opentelemetry.io/otel/sdk/log/logtest`. (#6193)
- Emit `Record.EventName` field in `go.opentelemetry.io/otel/exporters/otlp/otlplog/otlploggrpc`. (#6211)
- Emit `Record.EventName` field in `go.opentelemetry.io/otel/exporters/otlp/otlplog/otlploghttp`. (#6211)
- Emit `Record.EventName` field in `go.opentelemetry.io/otel/exporters/stdout/stdoutlog` (#6210)
- The `go.opentelemetry.io/otel/semconv/v1.28.0` package.
  The package contains semantic conventions from the `v1.28.0` version of the OpenTelemetry Semantic Conventions.
  See the [migration documentation](./semconv/v1.28.0/MIGRATION.md) for information on how to upgrade from `go.opentelemetry.io/otel/semconv/v1.27.0`(#6236)
- The `go.opentelemetry.io/otel/semconv/v1.30.0` package.
  The package contains semantic conventions from the `v1.30.0` version of the OpenTelemetry Semantic Conventions.
  See the [migration documentation](./semconv/v1.30.0/MIGRATION.md) for information on how to upgrade from `go.opentelemetry.io/otel/semconv/v1.28.0`(#6240)
<<<<<<< HEAD
- Support [Go 1.24]. (#6304)
=======
- Document the pitfalls of using `Resource` as a comparable type.
  `Resource.Equal` and `Resource.Equivalent` should be used instead. (#6272)
>>>>>>> 8d2c38d6

### Changed

- Update `github.com/prometheus/common` to v0.62.0., which changes the `NameValidationScheme` to `NoEscaping`. This allows metrics names to keep original delimiters (e.g. `.`), rather than replacing with underscores. This is controlled by the `Content-Type` header, or can be reverted by setting `NameValidationScheme` to `LegacyValidation` in `github.com/prometheus/common/model`. (#6198)

<!-- Released section -->
<!-- Don't change this section unless doing release -->

## [1.34.0/0.56.0/0.10.0] 2025-01-17

### Changed

- Remove the notices from `Logger` to make the whole Logs API user-facing in `go.opentelemetry.io/otel/log`. (#6167)

### Fixed

- Relax minimum Go version to 1.22.0 in various modules. (#6073)
- The `Type` name logged for the `go.opentelemetry.io/otel/exporters/otlp/otlptrace/otlptracegrpc` client is corrected from `otlphttpgrpc` to `otlptracegrpc`. (#6143)
- The `Type` name logged for the `go.opentelemetry.io/otel/exporters/otlp/otlptrace/otlphttpgrpc` client is corrected from `otlphttphttp` to `otlptracehttp`. (#6143)

## [1.33.0/0.55.0/0.9.0/0.0.12] 2024-12-12

### Added

- Add `Reset` method to `SpanRecorder` in `go.opentelemetry.io/otel/sdk/trace/tracetest`. (#5994)
- Add `EnabledInstrument` interface in `go.opentelemetry.io/otel/sdk/metric/internal/x`.
  This is an experimental interface that is implemented by synchronous instruments provided by `go.opentelemetry.io/otel/sdk/metric`.
  Users can use it to avoid performing computationally expensive operations when recording measurements.
  It does not fall within the scope of the OpenTelemetry Go versioning and stability [policy](./VERSIONING.md) and it may be changed in backwards incompatible ways or removed in feature releases. (#6016)

### Changed

- The default global API now supports full auto-instrumentation from the `go.opentelemetry.io/auto` package.
  See that package for more information. (#5920)
- Propagate non-retryable error messages to client in `go.opentelemetry.io/otel/exporters/otlp/otlplog/otlploghttp`. (#5929)
- Propagate non-retryable error messages to client in `go.opentelemetry.io/otel/exporters/otlp/otlptrace/otlptracehttp`. (#5929)
- Propagate non-retryable error messages to client in `go.opentelemetry.io/otel/exporters/otlp/otlpmetric/otlpmetrichttp`. (#5929)
- Performance improvements for attribute value `AsStringSlice`, `AsFloat64Slice`, `AsInt64Slice`, `AsBoolSlice`. (#6011)
- Change `EnabledParameters` to have a `Severity` field instead of a getter and setter in `go.opentelemetry.io/otel/log`. (#6009)

### Fixed

- Fix inconsistent request body closing in `go.opentelemetry.io/otel/exporters/otlp/otlplog/otlploghttp`. (#5954)
- Fix inconsistent request body closing in `go.opentelemetry.io/otel/exporters/otlp/otlptrace/otlptracehttp`. (#5954)
- Fix inconsistent request body closing in `go.opentelemetry.io/otel/exporters/otlp/otlpmetric/otlpmetrichttp`. (#5954)
- Fix invalid exemplar keys in `go.opentelemetry.io/otel/exporters/prometheus`. (#5995)
- Fix attribute value truncation in `go.opentelemetry.io/otel/sdk/trace`. (#5997)
- Fix attribute value truncation in `go.opentelemetry.io/otel/sdk/log`. (#6032)

## [1.32.0/0.54.0/0.8.0/0.0.11] 2024-11-08

### Added

- Add `go.opentelemetry.io/otel/sdk/metric/exemplar.AlwaysOffFilter`, which can be used to disable exemplar recording. (#5850)
- Add `go.opentelemetry.io/otel/sdk/metric.WithExemplarFilter`, which can be used to configure the exemplar filter used by the metrics SDK. (#5850)
- Add `ExemplarReservoirProviderSelector` and `DefaultExemplarReservoirProviderSelector` to `go.opentelemetry.io/otel/sdk/metric`, which defines the exemplar reservoir to use based on the aggregation of the metric. (#5861)
- Add `ExemplarReservoirProviderSelector` to `go.opentelemetry.io/otel/sdk/metric.Stream` to allow using views to configure the exemplar reservoir to use for a metric. (#5861)
- Add `ReservoirProvider`, `HistogramReservoirProvider` and `FixedSizeReservoirProvider` to `go.opentelemetry.io/otel/sdk/metric/exemplar` to make it convenient to use providers of Reservoirs. (#5861)
- The `go.opentelemetry.io/otel/semconv/v1.27.0` package.
  The package contains semantic conventions from the `v1.27.0` version of the OpenTelemetry Semantic Conventions. (#5894)
- Add `Attributes attribute.Set` field to `Scope` in `go.opentelemetry.io/otel/sdk/instrumentation`. (#5903)
- Add `Attributes attribute.Set` field to `ScopeRecords` in `go.opentelemetry.io/otel/log/logtest`. (#5927)
- `go.opentelemetry.io/otel/exporters/otlp/otlptrace/otlptracegrpc` adds instrumentation scope attributes. (#5934)
- `go.opentelemetry.io/otel/exporters/otlp/otlptrace/otlptracehttp` adds instrumentation scope attributes. (#5934)
- `go.opentelemetry.io/otel/exporters/otlp/otlpmetric/otlpmetricgrpc` adds instrumentation scope attributes. (#5935)
- `go.opentelemetry.io/otel/exporters/otlp/otlpmetric/otlpmetrichttp` adds instrumentation scope attributes. (#5935)
- `go.opentelemetry.io/otel/exporters/otlp/otlplog/otlploggrpc` adds instrumentation scope attributes. (#5933)
- `go.opentelemetry.io/otel/exporters/otlp/otlplog/otlploghttp` adds instrumentation scope attributes. (#5933)
- `go.opentelemetry.io/otel/exporters/prometheus` adds instrumentation scope attributes in `otel_scope_info` metric as labels. (#5932)

### Changed

- Support scope attributes and make them as identifying for `Tracer` in `go.opentelemetry.io/otel` and `go.opentelemetry.io/otel/sdk/trace`. (#5924)
- Support scope attributes and make them as identifying for `Meter` in `go.opentelemetry.io/otel` and `go.opentelemetry.io/otel/sdk/metric`. (#5926)
- Support scope attributes and make them as identifying for `Logger` in `go.opentelemetry.io/otel` and `go.opentelemetry.io/otel/sdk/log`. (#5925)
- Make schema URL and scope attributes as identifying for `Tracer` in `go.opentelemetry.io/otel/bridge/opentracing`. (#5931)
- Clear unneeded slice elements to allow GC to collect the objects in `go.opentelemetry.io/otel/sdk/metric` and `go.opentelemetry.io/otel/sdk/trace`. (#5804)

### Fixed

- Global MeterProvider registration unwraps global instrument Observers, the undocumented Unwrap() methods are now private. (#5881)
- `go.opentelemetry.io/otel/exporters/otlp/otlpmetric/otlpmetricgrpc` now keeps the metadata already present in the context when `WithHeaders` is used. (#5892)
- `go.opentelemetry.io/otel/exporters/otlp/otlplog/otlploggrpc` now keeps the metadata already present in the context when `WithHeaders` is used. (#5911)
- `go.opentelemetry.io/otel/exporters/otlp/otlptrace/otlptracegrpc` now keeps the metadata already present in the context when `WithHeaders` is used. (#5915)
- Fix `go.opentelemetry.io/otel/exporters/prometheus` trying to add exemplars to Gauge metrics, which is unsupported. (#5912)
- Fix `WithEndpointURL` to always use a secure connection when an https URL is passed in `go.opentelemetry.io/otel/exporters/otlp/otlpmetric/otlpmetricgrpc`. (#5944)
- Fix `WithEndpointURL` to always use a secure connection when an https URL is passed in `go.opentelemetry.io/otel/exporters/otlp/otlpmetric/otlpmetrichttp`. (#5944)
- Fix `WithEndpointURL` to always use a secure connection when an https URL is passed in `go.opentelemetry.io/otel/exporters/otlp/otlptrace/otlptracegrpc`. (#5944)
- Fix `WithEndpointURL` to always use a secure connection when an https URL is passed in `go.opentelemetry.io/otel/exporters/otlp/otlptrace/otlptracehttp`. (#5944)
- Fix incorrect metrics generated from callbacks when multiple readers are used in `go.opentelemetry.io/otel/sdk/metric`. (#5900)

### Removed

- Remove all examples under `go.opentelemetry.io/otel/example` as they are moved to [Contrib repository](https://github.com/open-telemetry/opentelemetry-go-contrib/tree/main/examples). (#5930)

## [1.31.0/0.53.0/0.7.0/0.0.10] 2024-10-11

### Added

- Add `go.opentelemetry.io/otel/sdk/metric/exemplar` package which includes `Exemplar`, `Filter`, `TraceBasedFilter`, `AlwaysOnFilter`, `HistogramReservoir`, `FixedSizeReservoir`, `Reservoir`, `Value` and `ValueType` types. These will be used for configuring the exemplar reservoir for the metrics sdk. (#5747, #5862)
- Add `WithExportBufferSize` option to log batch processor.(#5877)

### Changed

- Enable exemplars by default in `go.opentelemetry.io/otel/sdk/metric`. Exemplars can be disabled by setting `OTEL_METRICS_EXEMPLAR_FILTER=always_off` (#5778)
- `Logger.Enabled` in `go.opentelemetry.io/otel/log` now accepts a newly introduced `EnabledParameters` type instead of `Record`. (#5791)
- `FilterProcessor.Enabled` in `go.opentelemetry.io/otel/sdk/log/internal/x` now accepts `EnabledParameters` instead of `Record`. (#5791)
- The `Record` type in `go.opentelemetry.io/otel/log` is no longer comparable. (#5847)
- Performance improvements for the trace SDK `SetAttributes` method in `Span`. (#5864)
- Reduce memory allocations for the `Event` and `Link` lists in `Span`. (#5858)
- Performance improvements for the trace SDK `AddEvent`, `AddLink`, `RecordError` and `End` methods in `Span`. (#5874)

### Deprecated

- Deprecate all examples under `go.opentelemetry.io/otel/example` as they are moved to [Contrib repository](https://github.com/open-telemetry/opentelemetry-go-contrib/tree/main/examples). (#5854)

### Fixed

- The race condition for multiple `FixedSize` exemplar reservoirs identified in #5814 is resolved. (#5819)
- Fix log records duplication in case of heterogeneous resource attributes by correctly mapping each log record to it's resource and scope. (#5803)
- Fix timer channel drain to avoid hanging on Go 1.23. (#5868)
- Fix delegation for global meter providers, and panic when calling otel.SetMeterProvider. (#5827)
- Change the `reflect.TypeOf` to use a nil pointer to not allocate on the heap unless necessary. (#5827)

## [1.30.0/0.52.0/0.6.0/0.0.9] 2024-09-09

### Added

- Support `OTEL_EXPORTER_OTLP_LOGS_INSECURE` and `OTEL_EXPORTER_OTLP_INSECURE` environments in `go.opentelemetry.io/otel/exporters/otlp/otlplog/otlploggrpc`. (#5739)
- The `WithResource` option for `NewMeterProvider` now merges the provided resources with the ones from environment variables. (#5773)
- The `WithResource` option for `NewLoggerProvider` now merges the provided resources with the ones from environment variables. (#5773)
- Add UTF-8 support to `go.opentelemetry.io/otel/exporters/prometheus`. (#5755)

### Fixed

- Fix memory leak in the global `MeterProvider` when identical instruments are repeatedly created. (#5754)
- Fix panic on instruments creation when setting meter provider. (#5758)
- Fix an issue where `SetMeterProvider` in `go.opentelemetry.io/otel` might miss the delegation for instruments and registries. (#5780)

### Removed

- Drop support for [Go 1.21]. (#5736, #5740, #5800)

## [1.29.0/0.51.0/0.5.0] 2024-08-23

This release is the last to support [Go 1.21].
The next release will require at least [Go 1.22].

### Added

- Add MacOS ARM64 platform to the compatibility testing suite. (#5577)
- Add `InstrumentationScope` field to `SpanStub` in `go.opentelemetry.io/otel/sdk/trace/tracetest`, as a replacement for the deprecated `InstrumentationLibrary`. (#5627)
- Make the initial release of `go.opentelemetry.io/otel/exporters/otlp/otlplog/otlploggrpc`.
  This new module contains an OTLP exporter that transmits log telemetry using gRPC.
  This module is unstable and breaking changes may be introduced.
  See our [versioning policy](VERSIONING.md) for more information about these stability guarantees. (#5629)
- Add `Walk` function to `TraceState` in `go.opentelemetry.io/otel/trace` to iterate all the key-value pairs. (#5651)
- Bridge the trace state in `go.opentelemetry.io/otel/bridge/opencensus`. (#5651)
- Zero value of `SimpleProcessor` in `go.opentelemetry.io/otel/sdk/log` no longer panics. (#5665)
- The `FilterProcessor` interface type is added in `go.opentelemetry.io/otel/sdk/log/internal/x`.
  This is an optional and experimental interface that log `Processor`s can implement to instruct the `Logger` if a `Record` will be processed or not.
  It replaces the existing `Enabled` method that is removed from the `Processor` interface itself.
  It does not fall within the scope of the OpenTelemetry Go versioning and stability [policy](./VERSIONING.md) and it may be changed in backwards incompatible ways or removed in feature releases. (#5692)
- Support [Go 1.23]. (#5720)

### Changed

- `NewMemberRaw`, `NewKeyProperty` and `NewKeyValuePropertyRaw` in `go.opentelemetry.io/otel/baggage` allow UTF-8 string in key. (#5132)
- `Processor.OnEmit` in `go.opentelemetry.io/otel/sdk/log` now accepts a pointer to `Record` instead of a value so that the record modifications done in a processor are propagated to subsequent registered processors. (#5636)
- `SimpleProcessor.Enabled` in `go.opentelemetry.io/otel/sdk/log` now returns `false` if the exporter is `nil`. (#5665)
- Update the concurrency requirements of `Exporter` in `go.opentelemetry.io/otel/sdk/log`. (#5666)
- `SimpleProcessor` in `go.opentelemetry.io/otel/sdk/log` synchronizes `OnEmit` calls. (#5666)
- The `Processor` interface in `go.opentelemetry.io/otel/sdk/log` no longer includes the `Enabled` method.
  See the `FilterProcessor` interface type added in `go.opentelemetry.io/otel/sdk/log/internal/x` to continue providing this functionality. (#5692)
- The `SimpleProcessor` type in `go.opentelemetry.io/otel/sdk/log` is no longer comparable. (#5693)
- The `BatchProcessor` type in `go.opentelemetry.io/otel/sdk/log` is no longer comparable. (#5693)

### Fixed

- Correct comments for the priority of the `WithEndpoint` and `WithEndpointURL` options and their corresponding environment variables in `go.opentelemetry.io/otel/exporters/otlp/otlptrace/otlptracehttp`. (#5584)
- Pass the underlying error rather than a generic retry-able failure in `go.opentelemetry.io/otel/exporters/otlp/otlpmetric/otlpmetrichttp`, `go.opentelemetry.io/otel/exporters/otlp/otlplog/otlploghttp` and `go.opentelemetry.io/otel/exporters/otlp/otlptrace/otlptracehttp`. (#5541)
- Correct the `Tracer`, `Meter`, and `Logger` names used in `go.opentelemetry.io/otel/example/dice`. (#5612)
- Correct the `Tracer` names used in `go.opentelemetry.io/otel/example/namedtracer`. (#5612)
- Correct the `Tracer` name used in `go.opentelemetry.io/otel/example/opencensus`. (#5612)
- Correct the `Tracer` and `Meter` names used in `go.opentelemetry.io/otel/example/otel-collector`. (#5612)
- Correct the `Tracer` names used in `go.opentelemetry.io/otel/example/passthrough`. (#5612)
- Correct the `Meter` name used in `go.opentelemetry.io/otel/example/prometheus`. (#5612)
- Correct the `Tracer` names used in `go.opentelemetry.io/otel/example/zipkin`. (#5612)
- Correct comments for the priority of the `WithEndpoint` and `WithEndpointURL` options and their corresponding environment variables in `go.opentelemetry.io/otel/exporters/otlp/otlpmetric/otlpmetricgrpc` and `go.opentelemetry.io/otel/exporters/otlp/otlpmetric/otlpmetrichttp`. (#5641)
- Correct comments for the priority of the `WithEndpoint` and `WithEndpointURL` options and their corresponding environment variables in `go.opentelemetry.io/otel/exporters/otlp/otlplog/otlploghttp`. (#5650)
- Stop percent encoding header environment variables in `go.opentelemetry.io/otel/exporters/otlp/otlptrace/otlptracegrpc`, `go.opentelemetry.io/otel/exporters/otlp/otlptrace/otlptracehttp`, `go.opentelemetry.io/otel/exporters/otlp/otlpmetric/otlpmetricgrpc` and `go.opentelemetry.io/otel/exporters/otlp/otlpmetric/otlpmetrichttp` (#5705)
- Remove invalid environment variable header keys in `go.opentelemetry.io/otel/exporters/otlp/otlptrace/otlptracegrpc`, `go.opentelemetry.io/otel/exporters/otlp/otlptrace/otlptracehttp`, `go.opentelemetry.io/otel/exporters/otlp/otlpmetric/otlpmetricgrpc` and `go.opentelemetry.io/otel/exporters/otlp/otlpmetric/otlpmetrichttp` (#5705)

### Removed

- The `Enabled` method of the `SimpleProcessor` in `go.opentelemetry.io/otel/sdk/log` is removed. (#5692)
- The `Enabled` method of the `BatchProcessor` in `go.opentelemetry.io/otel/sdk/log` is removed. (#5692)

## [1.28.0/0.50.0/0.4.0] 2024-07-02

### Added

- The `IsEmpty` method is added to the `Instrument` type in `go.opentelemetry.io/otel/sdk/metric`.
  This method is used to check if an `Instrument` instance is a zero-value. (#5431)
- Store and provide the emitted `context.Context` in `ScopeRecords` of `go.opentelemetry.io/otel/sdk/log/logtest`. (#5468)
- The `go.opentelemetry.io/otel/semconv/v1.26.0` package.
  The package contains semantic conventions from the `v1.26.0` version of the OpenTelemetry Semantic Conventions. (#5476)
- The `AssertRecordEqual` method to `go.opentelemetry.io/otel/log/logtest` to allow comparison of two log records in tests. (#5499)
- The `WithHeaders` option to `go.opentelemetry.io/otel/exporters/zipkin` to allow configuring custom http headers while exporting spans. (#5530)

### Changed

- `Tracer.Start` in `go.opentelemetry.io/otel/trace/noop` no longer allocates a span for empty span context. (#5457)
- Upgrade `go.opentelemetry.io/otel/semconv/v1.25.0` to `go.opentelemetry.io/otel/semconv/v1.26.0` in `go.opentelemetry.io/otel/example/otel-collector`. (#5490)
- Upgrade `go.opentelemetry.io/otel/semconv/v1.25.0` to `go.opentelemetry.io/otel/semconv/v1.26.0` in `go.opentelemetry.io/otel/example/zipkin`. (#5490)
- Upgrade `go.opentelemetry.io/otel/semconv/v1.25.0` to `go.opentelemetry.io/otel/semconv/v1.26.0` in `go.opentelemetry.io/otel/exporters/zipkin`. (#5490)
  - The exporter no longer exports the deprecated "otel.library.name" or "otel.library.version" attributes.
- Upgrade `go.opentelemetry.io/otel/semconv/v1.25.0` to `go.opentelemetry.io/otel/semconv/v1.26.0` in `go.opentelemetry.io/otel/sdk/resource`. (#5490)
- Upgrade `go.opentelemetry.io/otel/semconv/v1.25.0` to `go.opentelemetry.io/otel/semconv/v1.26.0` in `go.opentelemetry.io/otel/sdk/trace`. (#5490)
- `SimpleProcessor.OnEmit` in `go.opentelemetry.io/otel/sdk/log` no longer allocates a slice which makes it possible to have a zero-allocation log processing using `SimpleProcessor`. (#5493)
- Use non-generic functions in the `Start` method of `"go.opentelemetry.io/otel/sdk/trace".Trace` to reduce memory allocation. (#5497)
- `service.instance.id` is populated for a `Resource` created with `"go.opentelemetry.io/otel/sdk/resource".Default` with a default value when `OTEL_GO_X_RESOURCE` is set. (#5520)
- Improve performance of metric instruments in `go.opentelemetry.io/otel/sdk/metric` by removing unnecessary calls to `time.Now`. (#5545)

### Fixed

- Log a warning to the OpenTelemetry internal logger when a `Record` in `go.opentelemetry.io/otel/sdk/log` drops an attribute due to a limit being reached. (#5376)
- Identify the `Tracer` returned from the global `TracerProvider` in `go.opentelemetry.io/otel/global` with its schema URL. (#5426)
- Identify the `Meter` returned from the global `MeterProvider` in `go.opentelemetry.io/otel/global` with its schema URL. (#5426)
- Log a warning to the OpenTelemetry internal logger when a `Span` in `go.opentelemetry.io/otel/sdk/trace` drops an attribute, event, or link due to a limit being reached. (#5434)
- Document instrument name requirements in `go.opentelemetry.io/otel/metric`. (#5435)
- Prevent random number generation data-race for experimental rand exemplars in `go.opentelemetry.io/otel/sdk/metric`. (#5456)
- Fix counting number of dropped attributes of `Record` in `go.opentelemetry.io/otel/sdk/log`. (#5464)
- Fix panic in baggage creation when a member contains `0x80` char in key or value. (#5494)
- Correct comments for the priority of the `WithEndpoint` and `WithEndpointURL` options and their corresponding environment variables in `go.opentelemetry.io/otel/exporters/otlp/otlptrace/otlptracegrpc`. (#5508)
- Retry trace and span ID generation if it generated an invalid one in `go.opentelemetry.io/otel/sdk/trace`. (#5514)
- Fix stale timestamps reported by the last-value aggregation. (#5517)
- Indicate the `Exporter` in `go.opentelemetry.io/otel/exporters/otlp/otlplog/otlploghttp` must be created by the `New` method. (#5521)
- Improved performance in all `{Bool,Int64,Float64,String}SliceValue` functions of `go.opentelemetry.io/attributes` by reducing the number of allocations. (#5549)
- Replace invalid percent-encoded octet sequences with replacement char in `go.opentelemetry.io/otel/baggage`. (#5528)

## [1.27.0/0.49.0/0.3.0] 2024-05-21

### Added

- Add example for `go.opentelemetry.io/otel/exporters/stdout/stdoutlog`. (#5242)
- Add `RecordFactory` in `go.opentelemetry.io/otel/sdk/log/logtest` to facilitate testing exporter and processor implementations. (#5258)
- Add `RecordFactory` in `go.opentelemetry.io/otel/log/logtest` to facilitate testing bridge implementations. (#5263)
- The count of dropped records from the `BatchProcessor` in `go.opentelemetry.io/otel/sdk/log` is logged. (#5276)
- Add metrics in the `otel-collector` example. (#5283)
- Add the synchronous gauge instrument to `go.opentelemetry.io/otel/metric`. (#5304)
  - An `int64` or `float64` synchronous gauge instrument can now be created from a `Meter`.
  - All implementations of the API (`go.opentelemetry.io/otel/metric/noop`, `go.opentelemetry.io/otel/sdk/metric`) are updated to support this instrument.
- Add logs to `go.opentelemetry.io/otel/example/dice`. (#5349)

### Changed

- The `Shutdown` method of `Exporter` in `go.opentelemetry.io/otel/exporters/stdout/stdouttrace` ignores the context cancellation and always returns `nil`. (#5189)
- The `ForceFlush` and `Shutdown` methods of the exporter returned by `New` in `go.opentelemetry.io/otel/exporters/stdout/stdoutmetric` ignore the context cancellation and always return `nil`. (#5189)
- Apply the value length limits to `Record` attributes in `go.opentelemetry.io/otel/sdk/log`. (#5230)
- De-duplicate map attributes added to a `Record` in `go.opentelemetry.io/otel/sdk/log`. (#5230)
- `go.opentelemetry.io/otel/exporters/stdout/stdoutlog` won't print timestamps when `WithoutTimestamps` option is set. (#5241)
- The `go.opentelemetry.io/otel/exporters/stdout/stdoutlog` exporter won't print `AttributeValueLengthLimit` and `AttributeCountLimit` fields now, instead it prints the `DroppedAttributes` field. (#5272)
- Improved performance in the `Stringer` implementation of `go.opentelemetry.io/otel/baggage.Member` by reducing the number of allocations. (#5286)
- Set the start time for last-value aggregates in `go.opentelemetry.io/otel/sdk/metric`. (#5305)
- The `Span` in `go.opentelemetry.io/otel/sdk/trace` will record links without span context if either non-empty `TraceState` or attributes are provided. (#5315)
- Upgrade all dependencies of `go.opentelemetry.io/otel/semconv/v1.24.0` to `go.opentelemetry.io/otel/semconv/v1.25.0`. (#5374)

### Fixed

- Comparison of unordered maps for `go.opentelemetry.io/otel/log.KeyValue` and `go.opentelemetry.io/otel/log.Value`. (#5306)
- Fix the empty output of `go.opentelemetry.io/otel/log.Value` in `go.opentelemetry.io/otel/exporters/stdout/stdoutlog`. (#5311)
- Split the behavior of `Recorder` in `go.opentelemetry.io/otel/log/logtest` so it behaves as a `LoggerProvider` only. (#5365)
- Fix wrong package name of the error message when parsing endpoint URL in `go.opentelemetry.io/otel/exporters/otlp/otlplog/otlploghttp`. (#5371)
- Identify the `Logger` returned from the global `LoggerProvider` in `go.opentelemetry.io/otel/log/global` with its schema URL. (#5375)

## [1.26.0/0.48.0/0.2.0-alpha] 2024-04-24

### Added

- Add `Recorder` in `go.opentelemetry.io/otel/log/logtest` to facilitate testing the log bridge implementations. (#5134)
- Add span flags to OTLP spans and links exported by `go.opentelemetry.io/otel/exporters/otlp/otlptrace`. (#5194)
- Make the initial alpha release of `go.opentelemetry.io/otel/sdk/log`.
  This new module contains the Go implementation of the OpenTelemetry Logs SDK.
  This module is unstable and breaking changes may be introduced.
  See our [versioning policy](VERSIONING.md) for more information about these stability guarantees. (#5240)
- Make the initial alpha release of `go.opentelemetry.io/otel/exporters/otlp/otlplog/otlploghttp`.
  This new module contains an OTLP exporter that transmits log telemetry using HTTP.
  This module is unstable and breaking changes may be introduced.
  See our [versioning policy](VERSIONING.md) for more information about these stability guarantees. (#5240)
- Make the initial alpha release of `go.opentelemetry.io/otel/exporters/stdout/stdoutlog`.
  This new module contains an exporter prints log records to STDOUT.
  This module is unstable and breaking changes may be introduced.
  See our [versioning policy](VERSIONING.md) for more information about these stability guarantees. (#5240)
- The `go.opentelemetry.io/otel/semconv/v1.25.0` package.
  The package contains semantic conventions from the `v1.25.0` version of the OpenTelemetry Semantic Conventions. (#5254)

### Changed

- Update `go.opentelemetry.io/proto/otlp` from v1.1.0 to v1.2.0. (#5177)
- Improve performance of baggage member character validation in `go.opentelemetry.io/otel/baggage`. (#5214)
- The `otel-collector` example now uses docker compose to bring up services instead of kubernetes. (#5244)

### Fixed

- Slice attribute values in `go.opentelemetry.io/otel/attribute` are now emitted as their JSON representation. (#5159)

## [1.25.0/0.47.0/0.0.8/0.1.0-alpha] 2024-04-05

### Added

- Add `WithProxy` option in `go.opentelemetry.io/otel/exporters/otlp/otlpmetric/otlpmetrichttp`. (#4906)
- Add `WithProxy` option in `go.opentelemetry.io/otel/exporters/otlp/otlpmetric/otlptracehttp`. (#4906)
- Add `AddLink` method to the `Span` interface in `go.opentelemetry.io/otel/trace`. (#5032)
- The `Enabled` method is added to the `Logger` interface in `go.opentelemetry.io/otel/log`.
  This method is used to notify users if a log record will be emitted or not. (#5071)
- Add `SeverityUndefined` `const` to `go.opentelemetry.io/otel/log`.
  This value represents an unset severity level. (#5072)
- Add `Empty` function in `go.opentelemetry.io/otel/log` to return a `KeyValue` for an empty value. (#5076)
- Add `go.opentelemetry.io/otel/log/global` to manage the global `LoggerProvider`.
  This package is provided with the anticipation that all functionality will be migrate to `go.opentelemetry.io/otel` when `go.opentelemetry.io/otel/log` stabilizes.
  At which point, users will be required to migrage their code, and this package will be deprecated then removed. (#5085)
- Add support for `Summary` metrics in the `go.opentelemetry.io/otel/exporters/otlp/otlpmetric/otlpmetrichttp` and `go.opentelemetry.io/otel/exporters/otlp/otlpmetric/otlpmetricgrpc` exporters. (#5100)
- Add `otel.scope.name` and `otel.scope.version` tags to spans exported by `go.opentelemetry.io/otel/exporters/zipkin`. (#5108)
- Add support for `AddLink` to `go.opentelemetry.io/otel/bridge/opencensus`. (#5116)
- Add `String` method to `Value` and `KeyValue` in `go.opentelemetry.io/otel/log`. (#5117)
- Add Exemplar support to `go.opentelemetry.io/otel/exporters/prometheus`. (#5111)
- Add metric semantic conventions to `go.opentelemetry.io/otel/semconv/v1.24.0`. Future `semconv` packages will include metric semantic conventions as well. (#4528)

### Changed

- `SpanFromContext` and `SpanContextFromContext` in `go.opentelemetry.io/otel/trace` no longer make a heap allocation when the passed context has no span. (#5049)
- `go.opentelemetry.io/otel/exporters/otlp/otlptrace/otlptracegrpc` and `go.opentelemetry.io/otel/exporters/otlp/otlpmetric/otlpmetricgrpc` now create a gRPC client in idle mode and with "dns" as the default resolver using [`grpc.NewClient`](https://pkg.go.dev/google.golang.org/grpc#NewClient). (#5151)
  Because of that `WithDialOption` ignores [`grpc.WithBlock`](https://pkg.go.dev/google.golang.org/grpc#WithBlock), [`grpc.WithTimeout`](https://pkg.go.dev/google.golang.org/grpc#WithTimeout), and [`grpc.WithReturnConnectionError`](https://pkg.go.dev/google.golang.org/grpc#WithReturnConnectionError).
  Notice that [`grpc.DialContext`](https://pkg.go.dev/google.golang.org/grpc#DialContext) which was used before is now deprecated.

### Fixed

- Clarify the documentation about equivalence guarantees for the `Set` and `Distinct` types in `go.opentelemetry.io/otel/attribute`. (#5027)
- Prevent default `ErrorHandler` self-delegation. (#5137)
- Update all dependencies to address [GO-2024-2687]. (#5139)

### Removed

- Drop support for [Go 1.20]. (#4967)

### Deprecated

- Deprecate `go.opentelemetry.io/otel/attribute.Sortable` type. (#4734)
- Deprecate `go.opentelemetry.io/otel/attribute.NewSetWithSortable` function. (#4734)
- Deprecate `go.opentelemetry.io/otel/attribute.NewSetWithSortableFiltered` function. (#4734)

## [1.24.0/0.46.0/0.0.1-alpha] 2024-02-23

This release is the last to support [Go 1.20].
The next release will require at least [Go 1.21].

### Added

- Support [Go 1.22]. (#4890)
- Add exemplar support to `go.opentelemetry.io/otel/exporters/otlp/otlpmetric/otlpmetricgrpc`. (#4900)
- Add exemplar support to `go.opentelemetry.io/otel/exporters/otlp/otlpmetric/otlpmetrichttp`. (#4900)
- The `go.opentelemetry.io/otel/log` module is added.
  This module includes OpenTelemetry Go's implementation of the Logs Bridge API.
  This module is in an alpha state, it is subject to breaking changes.
  See our [versioning policy](./VERSIONING.md) for more info. (#4961)
- Add ARM64 platform to the compatibility testing suite. (#4994)

### Fixed

- Fix registration of multiple callbacks when using the global meter provider from `go.opentelemetry.io/otel`. (#4945)
- Fix negative buckets in output of exponential histograms. (#4956)

## [1.23.1] 2024-02-07

### Fixed

- Register all callbacks passed during observable instrument creation instead of just the last one multiple times in `go.opentelemetry.io/otel/sdk/metric`. (#4888)

## [1.23.0] 2024-02-06

This release contains the first stable, `v1`, release of the following modules:

- `go.opentelemetry.io/otel/bridge/opencensus`
- `go.opentelemetry.io/otel/bridge/opencensus/test`
- `go.opentelemetry.io/otel/example/opencensus`
- `go.opentelemetry.io/otel/exporters/otlp/otlpmetric/otlpmetricgrpc`
- `go.opentelemetry.io/otel/exporters/otlp/otlpmetric/otlpmetrichttp`
- `go.opentelemetry.io/otel/exporters/stdout/stdoutmetric`

See our [versioning policy](VERSIONING.md) for more information about these stability guarantees.

### Added

- Add `WithEndpointURL` option to the `exporters/otlp/otlpmetric/otlpmetricgrpc`, `exporters/otlp/otlpmetric/otlpmetrichttp`, `exporters/otlp/otlptrace/otlptracegrpc` and `exporters/otlp/otlptrace/otlptracehttp` packages. (#4808)
- Experimental exemplar exporting is added to the metric SDK.
  See [metric documentation](./sdk/metric/internal/x/README.md#exemplars) for more information about this feature and how to enable it. (#4871)
- `ErrSchemaURLConflict` is added to `go.opentelemetry.io/otel/sdk/resource`.
  This error is returned when a merge of two `Resource`s with different (non-empty) schema URL is attempted. (#4876)

### Changed

- The `Merge` and `New` functions in `go.opentelemetry.io/otel/sdk/resource` now returns a partial result if there is a schema URL merge conflict.
  Instead of returning `nil` when two `Resource`s with different (non-empty) schema URLs are merged the merged `Resource`, along with the new `ErrSchemaURLConflict` error, is returned.
  It is up to the user to decide if they want to use the returned `Resource` or not.
  It may have desired attributes overwritten or include stale semantic conventions. (#4876)

### Fixed

- Fix `ContainerID` resource detection on systemd when cgroup path has a colon. (#4449)
- Fix `go.opentelemetry.io/otel/sdk/metric` to cache instruments to avoid leaking memory when the same instrument is created multiple times. (#4820)
- Fix missing `Mix` and `Max` values for `go.opentelemetry.io/otel/exporters/stdout/stdoutmetric` by introducing `MarshalText` and `MarshalJSON` for the `Extrema` type in `go.opentelemetry.io/sdk/metric/metricdata`. (#4827)

## [1.23.0-rc.1] 2024-01-18

This is a release candidate for the v1.23.0 release.
That release is expected to include the `v1` release of the following modules:

- `go.opentelemetry.io/otel/bridge/opencensus`
- `go.opentelemetry.io/otel/bridge/opencensus/test`
- `go.opentelemetry.io/otel/example/opencensus`
- `go.opentelemetry.io/otel/exporters/otlp/otlpmetric/otlpmetricgrpc`
- `go.opentelemetry.io/otel/exporters/otlp/otlpmetric/otlpmetrichttp`
- `go.opentelemetry.io/otel/exporters/stdout/stdoutmetric`

See our [versioning policy](VERSIONING.md) for more information about these stability guarantees.

## [1.22.0/0.45.0] 2024-01-17

### Added

- The `go.opentelemetry.io/otel/semconv/v1.22.0` package.
  The package contains semantic conventions from the `v1.22.0` version of the OpenTelemetry Semantic Conventions. (#4735)
- The `go.opentelemetry.io/otel/semconv/v1.23.0` package.
  The package contains semantic conventions from the `v1.23.0` version of the OpenTelemetry Semantic Conventions. (#4746)
- The `go.opentelemetry.io/otel/semconv/v1.23.1` package.
  The package contains semantic conventions from the `v1.23.1` version of the OpenTelemetry Semantic Conventions. (#4749)
- The `go.opentelemetry.io/otel/semconv/v1.24.0` package.
  The package contains semantic conventions from the `v1.24.0` version of the OpenTelemetry Semantic Conventions. (#4770)
- Add `WithResourceAsConstantLabels` option to apply resource attributes for every metric emitted by the Prometheus exporter. (#4733)
- Experimental cardinality limiting is added to the metric SDK.
  See [metric documentation](./sdk/metric/internal/x/README.md#cardinality-limit) for more information about this feature and how to enable it. (#4457)
- Add `NewMemberRaw` and `NewKeyValuePropertyRaw` in `go.opentelemetry.io/otel/baggage`. (#4804)

### Changed

- Upgrade all use of `go.opentelemetry.io/otel/semconv` to use `v1.24.0`. (#4754)
- Update transformations in `go.opentelemetry.io/otel/exporters/zipkin` to follow `v1.24.0` version of the OpenTelemetry specification. (#4754)
- Record synchronous measurements when the passed context is canceled instead of dropping in `go.opentelemetry.io/otel/sdk/metric`.
  If you do not want to make a measurement when the context is cancelled, you need to handle it yourself (e.g  `if ctx.Err() != nil`). (#4671)
- Improve `go.opentelemetry.io/otel/trace.TraceState`'s performance. (#4722)
- Improve `go.opentelemetry.io/otel/propagation.TraceContext`'s performance. (#4721)
- Improve `go.opentelemetry.io/otel/baggage` performance. (#4743)
- Improve performance of the `(*Set).Filter` method in `go.opentelemetry.io/otel/attribute` when the passed filter does not filter out any attributes from the set. (#4774)
- `Member.String` in `go.opentelemetry.io/otel/baggage` percent-encodes only when necessary. (#4775)
- Improve `go.opentelemetry.io/otel/trace.Span`'s performance when adding multiple attributes. (#4818)
- `Property.Value` in `go.opentelemetry.io/otel/baggage` now returns a raw string instead of a percent-encoded value. (#4804)

### Fixed

- Fix `Parse` in `go.opentelemetry.io/otel/baggage` to validate member value before percent-decoding. (#4755)
- Fix whitespace encoding of `Member.String` in `go.opentelemetry.io/otel/baggage`. (#4756)
- Fix observable not registered error when the asynchronous instrument has a drop aggregation in `go.opentelemetry.io/otel/sdk/metric`. (#4772)
- Fix baggage item key so that it is not canonicalized in `go.opentelemetry.io/otel/bridge/opentracing`. (#4776)
- Fix `go.opentelemetry.io/otel/bridge/opentracing` to properly handle baggage values that requires escaping during propagation. (#4804)
- Fix a bug where using multiple readers resulted in incorrect asynchronous counter values in `go.opentelemetry.io/otel/sdk/metric`. (#4742)

## [1.21.0/0.44.0] 2023-11-16

### Removed

- Remove the deprecated `go.opentelemetry.io/otel/bridge/opencensus.NewTracer`. (#4706)
- Remove the deprecated `go.opentelemetry.io/otel/exporters/otlp/otlpmetric` module. (#4707)
- Remove the deprecated `go.opentelemetry.io/otel/example/view` module. (#4708)
- Remove the deprecated `go.opentelemetry.io/otel/example/fib` module. (#4723)

### Fixed

- Do not parse non-protobuf responses in `go.opentelemetry.io/otel/exporters/otlp/otlpmetric/otlpmetrichttp`. (#4719)
- Do not parse non-protobuf responses in `go.opentelemetry.io/otel/exporters/otlp/otlptrace/otlptracehttp`. (#4719)

## [1.20.0/0.43.0] 2023-11-10

This release brings a breaking change for custom trace API implementations. Some interfaces (`TracerProvider`, `Tracer`, `Span`) now embed the `go.opentelemetry.io/otel/trace/embedded` types. Implementers need to update their implementations based on what they want the default behavior to be. See the "API Implementations" section of the [trace API] package documentation for more information about how to accomplish this.

### Added

- Add `go.opentelemetry.io/otel/bridge/opencensus.InstallTraceBridge`, which installs the OpenCensus trace bridge, and replaces `opencensus.NewTracer`. (#4567)
- Add scope version to trace and metric bridges in `go.opentelemetry.io/otel/bridge/opencensus`. (#4584)
- Add the `go.opentelemetry.io/otel/trace/embedded` package to be embedded in the exported trace API interfaces. (#4620)
- Add the `go.opentelemetry.io/otel/trace/noop` package as a default no-op implementation of the trace API. (#4620)
- Add context propagation in `go.opentelemetry.io/otel/example/dice`. (#4644)
- Add view configuration to `go.opentelemetry.io/otel/example/prometheus`. (#4649)
- Add `go.opentelemetry.io/otel/metric.WithExplicitBucketBoundaries`, which allows defining default explicit bucket boundaries when creating histogram instruments. (#4603)
- Add `Version` function in `go.opentelemetry.io/otel/exporters/otlp/otlpmetric/otlpmetricgrpc`. (#4660)
- Add `Version` function in `go.opentelemetry.io/otel/exporters/otlp/otlpmetric/otlpmetrichttp`. (#4660)
- Add Summary, SummaryDataPoint, and QuantileValue to `go.opentelemetry.io/sdk/metric/metricdata`. (#4622)
- `go.opentelemetry.io/otel/bridge/opencensus.NewMetricProducer` now supports exemplars from OpenCensus. (#4585)
- Add support for `WithExplicitBucketBoundaries` in `go.opentelemetry.io/otel/sdk/metric`. (#4605)
- Add support for Summary metrics in `go.opentelemetry.io/otel/bridge/opencensus`. (#4668)

### Deprecated

- Deprecate `go.opentelemetry.io/otel/bridge/opencensus.NewTracer` in favor of `opencensus.InstallTraceBridge`. (#4567)
- Deprecate `go.opentelemetry.io/otel/example/fib` package is in favor of `go.opentelemetry.io/otel/example/dice`. (#4618)
- Deprecate `go.opentelemetry.io/otel/trace.NewNoopTracerProvider`.
  Use the added `NewTracerProvider` function in `go.opentelemetry.io/otel/trace/noop` instead. (#4620)
- Deprecate `go.opentelemetry.io/otel/example/view` package in favor of `go.opentelemetry.io/otel/example/prometheus`. (#4649)
- Deprecate `go.opentelemetry.io/otel/exporters/otlp/otlpmetric`. (#4693)

### Changed

- `go.opentelemetry.io/otel/bridge/opencensus.NewMetricProducer` returns a `*MetricProducer` struct instead of the metric.Producer interface. (#4583)
- The `TracerProvider` in `go.opentelemetry.io/otel/trace` now embeds the `go.opentelemetry.io/otel/trace/embedded.TracerProvider` type.
  This extends the `TracerProvider` interface and is is a breaking change for any existing implementation.
  Implementers need to update their implementations based on what they want the default behavior of the interface to be.
  See the "API Implementations" section of the `go.opentelemetry.io/otel/trace` package documentation for more information about how to accomplish this. (#4620)
- The `Tracer` in `go.opentelemetry.io/otel/trace` now embeds the `go.opentelemetry.io/otel/trace/embedded.Tracer` type.
  This extends the `Tracer` interface and is is a breaking change for any existing implementation.
  Implementers need to update their implementations based on what they want the default behavior of the interface to be.
  See the "API Implementations" section of the `go.opentelemetry.io/otel/trace` package documentation for more information about how to accomplish this. (#4620)
- The `Span` in `go.opentelemetry.io/otel/trace` now embeds the `go.opentelemetry.io/otel/trace/embedded.Span` type.
  This extends the `Span` interface and is is a breaking change for any existing implementation.
  Implementers need to update their implementations based on what they want the default behavior of the interface to be.
  See the "API Implementations" section of the `go.opentelemetry.io/otel/trace` package documentation for more information about how to accomplish this. (#4620)
- `go.opentelemetry.io/otel/exporters/otlp/otlpmetric/otlpmetricgrpc` does no longer depend on `go.opentelemetry.io/otel/exporters/otlp/otlpmetric`. (#4660)
- `go.opentelemetry.io/otel/exporters/otlp/otlpmetric/otlpmetrichttp` does no longer depend on `go.opentelemetry.io/otel/exporters/otlp/otlpmetric`. (#4660)
- Retry for `502 Bad Gateway` and `504 Gateway Timeout` HTTP statuses in `go.opentelemetry.io/otel/exporters/otlp/otlpmetric/otlpmetrichttp`. (#4670)
- Retry for `502 Bad Gateway` and `504 Gateway Timeout` HTTP statuses in `go.opentelemetry.io/otel/exporters/otlp/otlptrace/otlptracehttp`. (#4670)
- Retry for `RESOURCE_EXHAUSTED` only if RetryInfo is returned in `go.opentelemetry.io/otel/exporters/otlp/otlpmetric/otlpmetricgrpc`. (#4669)
- Retry for `RESOURCE_EXHAUSTED` only if RetryInfo is returned in `go.opentelemetry.io/otel/exporters/otlp/otlptrace/otlptracegrpc`. (#4669)
- Retry temporary HTTP request failures in `go.opentelemetry.io/otel/exporters/otlp/otlpmetric/otlpmetrichttp`. (#4679)
- Retry temporary HTTP request failures in `go.opentelemetry.io/otel/exporters/otlp/otlptrace/otlptracehttp`. (#4679)

### Fixed

- Fix improper parsing of characters such us `+`, `/` by `Parse` in `go.opentelemetry.io/otel/baggage` as they were rendered as a whitespace. (#4667)
- Fix improper parsing of characters such us `+`, `/` passed via `OTEL_RESOURCE_ATTRIBUTES` in `go.opentelemetry.io/otel/sdk/resource` as they were rendered as a whitespace. (#4699)
- Fix improper parsing of characters such us `+`, `/` passed via `OTEL_EXPORTER_OTLP_HEADERS` and `OTEL_EXPORTER_OTLP_METRICS_HEADERS` in `go.opentelemetry.io/otel/exporters/otlp/otlpmetric/otlpmetricgrpc` as they were rendered as a whitespace. (#4699)
- Fix improper parsing of characters such us `+`, `/` passed via `OTEL_EXPORTER_OTLP_HEADERS` and `OTEL_EXPORTER_OTLP_METRICS_HEADERS` in `go.opentelemetry.io/otel/exporters/otlp/otlpmetric/otlpmetrichttp` as they were rendered as a whitespace. (#4699)
- Fix improper parsing of characters such us `+`, `/` passed via `OTEL_EXPORTER_OTLP_HEADERS` and `OTEL_EXPORTER_OTLP_TRACES_HEADERS` in `go.opentelemetry.io/otel/exporters/otlp/otlpmetric/otlptracegrpc` as they were rendered as a whitespace. (#4699)
- Fix improper parsing of characters such us `+`, `/` passed via `OTEL_EXPORTER_OTLP_HEADERS` and `OTEL_EXPORTER_OTLP_TRACES_HEADERS` in `go.opentelemetry.io/otel/exporters/otlp/otlpmetric/otlptracehttp` as they were rendered as a whitespace. (#4699)
- In `go.opentelemetry.op/otel/exporters/prometheus`, the exporter no longer `Collect`s metrics after `Shutdown` is invoked. (#4648)
- Fix documentation for `WithCompressor` in `go.opentelemetry.io/otel/exporters/otlp/otlptrace/otlptracegrpc`. (#4695)
- Fix documentation for `WithCompressor` in `go.opentelemetry.io/otel/exporters/otlp/otlpmetric/otlpmetricgrpc`. (#4695)

## [1.19.0/0.42.0/0.0.7] 2023-09-28

This release contains the first stable release of the OpenTelemetry Go [metric SDK].
Our project stability guarantees now apply to the `go.opentelemetry.io/otel/sdk/metric` package.
See our [versioning policy](VERSIONING.md) for more information about these stability guarantees.

### Added

- Add the "Roll the dice" getting started application example in `go.opentelemetry.io/otel/example/dice`. (#4539)
- The `WithWriter` and `WithPrettyPrint` options to `go.opentelemetry.io/otel/exporters/stdout/stdoutmetric` to set a custom `io.Writer`, and allow displaying the output in human-readable JSON. (#4507)

### Changed

- Allow '/' characters in metric instrument names. (#4501)
- The exporter in `go.opentelemetry.io/otel/exporters/stdout/stdoutmetric` does not prettify its output by default anymore. (#4507)
- Upgrade `gopkg.io/yaml` from `v2` to `v3` in `go.opentelemetry.io/otel/schema`. (#4535)

### Fixed

- In `go.opentelemetry.op/otel/exporters/prometheus`, don't try to create the Prometheus metric on every `Collect` if we know the scope is invalid. (#4499)

### Removed

- Remove `"go.opentelemetry.io/otel/bridge/opencensus".NewMetricExporter`, which is replaced by `NewMetricProducer`. (#4566)

## [1.19.0-rc.1/0.42.0-rc.1] 2023-09-14

This is a release candidate for the v1.19.0/v0.42.0 release.
That release is expected to include the `v1` release of the OpenTelemetry Go metric SDK and will provide stability guarantees of that SDK.
See our [versioning policy](VERSIONING.md) for more information about these stability guarantees.

### Changed

- Allow '/' characters in metric instrument names. (#4501)

### Fixed

- In `go.opentelemetry.op/otel/exporters/prometheus`, don't try to create the prometheus metric on every `Collect` if we know the scope is invalid. (#4499)

## [1.18.0/0.41.0/0.0.6] 2023-09-12

This release drops the compatibility guarantee of [Go 1.19].

### Added

- Add `WithProducer` option in `go.opentelemetry.op/otel/exporters/prometheus` to restore the ability to register producers on the prometheus exporter's manual reader. (#4473)
- Add `IgnoreValue` option in `go.opentelemetry.io/otel/sdk/metric/metricdata/metricdatatest` to allow ignoring values when comparing metrics. (#4447)

### Changed

- Use a `TestingT` interface instead of `*testing.T` struct in `go.opentelemetry.io/otel/sdk/metric/metricdata/metricdatatest`. (#4483)

### Deprecated

- The `NewMetricExporter` in `go.opentelemetry.io/otel/bridge/opencensus` was deprecated in `v0.35.0` (#3541).
  The deprecation notice format for the function has been corrected to trigger Go documentation and build tooling. (#4470)

### Removed

- Removed the deprecated `go.opentelemetry.io/otel/exporters/jaeger` package. (#4467)
- Removed the deprecated `go.opentelemetry.io/otel/example/jaeger` package. (#4467)
- Removed the deprecated `go.opentelemetry.io/otel/sdk/metric/aggregation` package. (#4468)
- Removed the deprecated internal packages in `go.opentelemetry.io/otel/exporters/otlp` and its sub-packages. (#4469)
- Dropped guaranteed support for versions of Go less than 1.20. (#4481)

## [1.17.0/0.40.0/0.0.5] 2023-08-28

### Added

- Export the `ManualReader` struct in `go.opentelemetry.io/otel/sdk/metric`. (#4244)
- Export the `PeriodicReader` struct in `go.opentelemetry.io/otel/sdk/metric`. (#4244)
- Add support for exponential histogram aggregations.
  A histogram can be configured as an exponential histogram using a view with `"go.opentelemetry.io/otel/sdk/metric".ExponentialHistogram` as the aggregation. (#4245)
- Export the `Exporter` struct in `go.opentelemetry.io/otel/exporters/otlp/otlpmetric/otlpmetricgrpc`. (#4272)
- Export the `Exporter` struct in `go.opentelemetry.io/otel/exporters/otlp/otlpmetric/otlpmetrichttp`. (#4272)
- The exporters in `go.opentelemetry.io/otel/exporters/otlp/otlpmetric` now support the `OTEL_EXPORTER_OTLP_METRICS_TEMPORALITY_PREFERENCE` environment variable. (#4287)
- Add `WithoutCounterSuffixes` option in `go.opentelemetry.io/otel/exporters/prometheus` to disable addition of `_total` suffixes. (#4306)
- Add info and debug logging to the metric SDK in `go.opentelemetry.io/otel/sdk/metric`. (#4315)
- The `go.opentelemetry.io/otel/semconv/v1.21.0` package.
  The package contains semantic conventions from the `v1.21.0` version of the OpenTelemetry Semantic Conventions. (#4362)
- Accept 201 to 299 HTTP status as success in `go.opentelemetry.io/otel/exporters/otlp/otlpmetric/otlpmetrichttp` and `go.opentelemetry.io/otel/exporters/otlp/otlptrace/otlptracehttp`. (#4365)
- Document the `Temporality` and `Aggregation` methods of the `"go.opentelemetry.io/otel/sdk/metric".Exporter"` need to be concurrent safe. (#4381)
- Expand the set of units supported by the Prometheus exporter, and don't add unit suffixes if they are already present in `go.opentelemetry.op/otel/exporters/prometheus` (#4374)
- Move the `Aggregation` interface and its implementations from `go.opentelemetry.io/otel/sdk/metric/aggregation` to `go.opentelemetry.io/otel/sdk/metric`. (#4435)
- The exporters in `go.opentelemetry.io/otel/exporters/otlp/otlpmetric` now support the `OTEL_EXPORTER_OTLP_METRICS_DEFAULT_HISTOGRAM_AGGREGATION` environment variable. (#4437)
- Add the `NewAllowKeysFilter` and `NewDenyKeysFilter` functions to `go.opentelemetry.io/otel/attribute` to allow convenient creation of allow-keys and deny-keys filters. (#4444)
- Support Go 1.21. (#4463)

### Changed

- Starting from `v1.21.0` of semantic conventions, `go.opentelemetry.io/otel/semconv/{version}/httpconv` and `go.opentelemetry.io/otel/semconv/{version}/netconv` packages will no longer be published. (#4145)
- Log duplicate instrument conflict at a warning level instead of info in `go.opentelemetry.io/otel/sdk/metric`. (#4202)
- Return an error on the creation of new instruments in `go.opentelemetry.io/otel/sdk/metric` if their name doesn't pass regexp validation. (#4210)
- `NewManualReader` in `go.opentelemetry.io/otel/sdk/metric` returns `*ManualReader` instead of `Reader`. (#4244)
- `NewPeriodicReader` in `go.opentelemetry.io/otel/sdk/metric` returns `*PeriodicReader` instead of `Reader`. (#4244)
- Count the Collect time in the `PeriodicReader` timeout in `go.opentelemetry.io/otel/sdk/metric`. (#4221)
- The function `New` in `go.opentelemetry.io/otel/exporters/otlp/otlpmetric/otlpmetricgrpc` returns `*Exporter` instead of `"go.opentelemetry.io/otel/sdk/metric".Exporter`. (#4272)
- The function `New` in `go.opentelemetry.io/otel/exporters/otlp/otlpmetric/otlpmetrichttp` returns `*Exporter` instead of `"go.opentelemetry.io/otel/sdk/metric".Exporter`. (#4272)
- If an attribute set is omitted from an async callback, the previous value will no longer be exported in `go.opentelemetry.io/otel/sdk/metric`. (#4290)
- If an attribute set is observed multiple times in an async callback in `go.opentelemetry.io/otel/sdk/metric`, the values will be summed instead of the last observation winning. (#4289)
- Allow the explicit bucket histogram aggregation to be used for the up-down counter, observable counter, observable up-down counter, and observable gauge in the `go.opentelemetry.io/otel/sdk/metric` package. (#4332)
- Restrict `Meter`s in `go.opentelemetry.io/otel/sdk/metric` to only register and collect instruments it created. (#4333)
- `PeriodicReader.Shutdown` and `PeriodicReader.ForceFlush` in `go.opentelemetry.io/otel/sdk/metric` now apply the periodic reader's timeout to the operation if the user provided context does not contain a deadline. (#4356, #4377)
- Upgrade all use of `go.opentelemetry.io/otel/semconv` to use `v1.21.0`. (#4408)
- Increase instrument name maximum length from 63 to 255 characters in `go.opentelemetry.io/otel/sdk/metric`. (#4434)
- Add `go.opentelemetry.op/otel/sdk/metric.WithProducer` as an `Option` for `"go.opentelemetry.io/otel/sdk/metric".NewManualReader` and `"go.opentelemetry.io/otel/sdk/metric".NewPeriodicReader`. (#4346)

### Removed

- Remove `Reader.RegisterProducer` in `go.opentelemetry.io/otel/metric`.
  Use the added `WithProducer` option instead. (#4346)
- Remove `Reader.ForceFlush` in `go.opentelemetry.io/otel/metric`.
  Notice that `PeriodicReader.ForceFlush` is still available. (#4375)

### Fixed

- Correctly format log messages from the `go.opentelemetry.io/otel/exporters/zipkin` exporter. (#4143)
- Log an error for calls to `NewView` in `go.opentelemetry.io/otel/sdk/metric` that have empty criteria. (#4307)
- Fix `"go.opentelemetry.io/otel/sdk/resource".WithHostID()` to not set an empty `host.id`. (#4317)
- Use the instrument identifying fields to cache aggregators and determine duplicate instrument registrations in `go.opentelemetry.io/otel/sdk/metric`. (#4337)
- Detect duplicate instruments for case-insensitive names in `go.opentelemetry.io/otel/sdk/metric`. (#4338)
- The `ManualReader` will not panic if `AggregationSelector` returns `nil` in `go.opentelemetry.io/otel/sdk/metric`. (#4350)
- If a `Reader`'s `AggregationSelector` returns `nil` or `DefaultAggregation` the pipeline will use the default aggregation. (#4350)
- Log a suggested view that fixes instrument conflicts in `go.opentelemetry.io/otel/sdk/metric`. (#4349)
- Fix possible panic, deadlock and race condition in batch span processor in `go.opentelemetry.io/otel/sdk/trace`. (#4353)
- Improve context cancellation handling in batch span processor's `ForceFlush` in  `go.opentelemetry.io/otel/sdk/trace`. (#4369)
- Decouple `go.opentelemetry.io/otel/exporters/otlp/otlptrace/internal` from `go.opentelemetry.io/otel/exporters/otlp/internal` using gotmpl. (#4397, #3846)
- Decouple `go.opentelemetry.io/otel/exporters/otlp/otlpmetric/otlpmetricgrpc/internal` from `go.opentelemetry.io/otel/exporters/otlp/internal` and `go.opentelemetry.io/otel/exporters/otlp/otlpmetric/internal` using gotmpl. (#4404, #3846)
- Decouple `go.opentelemetry.io/otel/exporters/otlp/otlpmetric/otlpmetrichttp/internal` from `go.opentelemetry.io/otel/exporters/otlp/internal` and `go.opentelemetry.io/otel/exporters/otlp/otlpmetric/internal` using gotmpl. (#4407, #3846)
- Decouple `go.opentelemetry.io/otel/exporters/otlp/otlptrace/otlptracegrpc/internal` from `go.opentelemetry.io/otel/exporters/otlp/internal` and `go.opentelemetry.io/otel/exporters/otlp/otlptrace/internal` using gotmpl. (#4400, #3846)
- Decouple `go.opentelemetry.io/otel/exporters/otlp/otlptrace/otlptracehttp/internal` from `go.opentelemetry.io/otel/exporters/otlp/internal` and `go.opentelemetry.io/otel/exporters/otlp/otlptrace/internal` using gotmpl. (#4401, #3846)
- Do not block the metric SDK when OTLP metric exports are blocked in `go.opentelemetry.io/otel/exporters/otlp/otlpmetric/otlpmetricgrpc` and `go.opentelemetry.io/otel/exporters/otlp/otlpmetric/otlpmetrichttp`. (#3925, #4395)
- Do not append `_total` if the counter already has that suffix for the Prometheus exproter in `go.opentelemetry.io/otel/exporter/prometheus`. (#4373)
- Fix resource detection data race in `go.opentelemetry.io/otel/sdk/resource`. (#4409)
- Use the first-seen instrument name during instrument name conflicts in `go.opentelemetry.io/otel/sdk/metric`. (#4428)

### Deprecated

- The `go.opentelemetry.io/otel/exporters/jaeger` package is deprecated.
  OpenTelemetry dropped support for Jaeger exporter in July 2023.
  Use `go.opentelemetry.io/otel/exporters/otlp/otlptrace/otlptracehttp`
  or `go.opentelemetry.io/otel/exporters/otlp/otlptrace/otlptracegrpc` instead. (#4423)
- The `go.opentelemetry.io/otel/example/jaeger` package is deprecated. (#4423)
- The `go.opentelemetry.io/otel/exporters/otlp/otlpmetric/internal` package is deprecated. (#4420)
- The `go.opentelemetry.io/otel/exporters/otlp/otlpmetric/internal/oconf` package is deprecated. (#4420)
- The `go.opentelemetry.io/otel/exporters/otlp/otlpmetric/internal/otest` package is deprecated. (#4420)
- The `go.opentelemetry.io/otel/exporters/otlp/otlpmetric/internal/transform` package is deprecated. (#4420)
- The `go.opentelemetry.io/otel/exporters/otlp/internal` package is deprecated. (#4421)
- The `go.opentelemetry.io/otel/exporters/otlp/internal/envconfig` package is deprecated. (#4421)
- The `go.opentelemetry.io/otel/exporters/otlp/internal/retry` package is deprecated. (#4421)
- The `go.opentelemetry.io/otel/exporters/otlp/otlptrace/internal` package is deprecated. (#4425)
- The `go.opentelemetry.io/otel/exporters/otlp/otlptrace/internal/envconfig` package is deprecated. (#4425)
- The `go.opentelemetry.io/otel/exporters/otlp/otlptrace/internal/otlpconfig` package is deprecated. (#4425)
- The `go.opentelemetry.io/otel/exporters/otlp/otlptrace/internal/otlptracetest` package is deprecated. (#4425)
- The `go.opentelemetry.io/otel/exporters/otlp/otlptrace/internal/retry` package is deprecated. (#4425)
- The `go.opentelemetry.io/otel/sdk/metric/aggregation` package is deprecated.
  Use the aggregation types added to `go.opentelemetry.io/otel/sdk/metric` instead. (#4435)

## [1.16.0/0.39.0] 2023-05-18

This release contains the first stable release of the OpenTelemetry Go [metric API].
Our project stability guarantees now apply to the `go.opentelemetry.io/otel/metric` package.
See our [versioning policy](VERSIONING.md) for more information about these stability guarantees.

### Added

- The `go.opentelemetry.io/otel/semconv/v1.19.0` package.
  The package contains semantic conventions from the `v1.19.0` version of the OpenTelemetry specification. (#3848)
- The `go.opentelemetry.io/otel/semconv/v1.20.0` package.
  The package contains semantic conventions from the `v1.20.0` version of the OpenTelemetry specification. (#4078)
- The Exponential Histogram data types in `go.opentelemetry.io/otel/sdk/metric/metricdata`. (#4165)
- OTLP metrics exporter now supports the Exponential Histogram Data Type. (#4222)
- Fix serialization of `time.Time` zero values in `go.opentelemetry.io/otel/exporters/otlp/otlpmetric/otlpmetricgrpc` and `go.opentelemetry.io/otel/exporters/otlp/otlpmetric/otlpmetrichttp` packages. (#4271)

### Changed

- Use `strings.Cut()` instead of `string.SplitN()` for better readability and memory use. (#4049)
- `MeterProvider` returns noop meters once it has been shutdown. (#4154)

### Removed

- The deprecated `go.opentelemetry.io/otel/metric/instrument` package is removed.
  Use `go.opentelemetry.io/otel/metric` instead. (#4055)

### Fixed

- Fix build for BSD based systems in `go.opentelemetry.io/otel/sdk/resource`. (#4077)

## [1.16.0-rc.1/0.39.0-rc.1] 2023-05-03

This is a release candidate for the v1.16.0/v0.39.0 release.
That release is expected to include the `v1` release of the OpenTelemetry Go metric API and will provide stability guarantees of that API.
See our [versioning policy](VERSIONING.md) for more information about these stability guarantees.

### Added

- Support global `MeterProvider` in `go.opentelemetry.io/otel`. (#4039)
  - Use `Meter` for a `metric.Meter` from the global `metric.MeterProvider`.
  - Use `GetMeterProivder` for a global `metric.MeterProvider`.
  - Use `SetMeterProivder` to set the global `metric.MeterProvider`.

### Changed

- Move the `go.opentelemetry.io/otel/metric` module to the `stable-v1` module set.
  This stages the metric API to be released as a stable module. (#4038)

### Removed

- The `go.opentelemetry.io/otel/metric/global` package is removed.
  Use `go.opentelemetry.io/otel` instead. (#4039)

## [1.15.1/0.38.1] 2023-05-02

### Fixed

- Remove unused imports from `sdk/resource/host_id_bsd.go` which caused build failures. (#4040, #4041)

## [1.15.0/0.38.0] 2023-04-27

### Added

- The `go.opentelemetry.io/otel/metric/embedded` package. (#3916)
- The `Version` function to `go.opentelemetry.io/otel/sdk` to return the SDK version. (#3949)
- Add a `WithNamespace` option to `go.opentelemetry.io/otel/exporters/prometheus` to allow users to prefix metrics with a namespace. (#3970)
- The following configuration types were added to `go.opentelemetry.io/otel/metric/instrument` to be used in the configuration of measurement methods. (#3971)
  - The `AddConfig` used to hold configuration for addition measurements
    - `NewAddConfig` used to create a new `AddConfig`
    - `AddOption` used to configure an `AddConfig`
  - The `RecordConfig` used to hold configuration for recorded measurements
    - `NewRecordConfig` used to create a new `RecordConfig`
    - `RecordOption` used to configure a `RecordConfig`
  - The `ObserveConfig` used to hold configuration for observed measurements
    - `NewObserveConfig` used to create a new `ObserveConfig`
    - `ObserveOption` used to configure an `ObserveConfig`
- `WithAttributeSet` and `WithAttributes` are added to `go.opentelemetry.io/otel/metric/instrument`.
  They return an option used during a measurement that defines the attribute Set associated with the measurement. (#3971)
- The `Version` function to `go.opentelemetry.io/otel/exporters/otlp/otlpmetric` to return the OTLP metrics client version. (#3956)
- The `Version` function to `go.opentelemetry.io/otel/exporters/otlp/otlptrace` to return the OTLP trace client version. (#3956)

### Changed

- The `Extrema` in `go.opentelemetry.io/otel/sdk/metric/metricdata` is redefined with a generic argument of `[N int64 | float64]`. (#3870)
- Update all exported interfaces from `go.opentelemetry.io/otel/metric` to embed their corresponding interface from `go.opentelemetry.io/otel/metric/embedded`.
  This adds an implementation requirement to set the interface default behavior for unimplemented methods. (#3916)
- Move No-Op implementation from `go.opentelemetry.io/otel/metric` into its own package `go.opentelemetry.io/otel/metric/noop`. (#3941)
  - `metric.NewNoopMeterProvider` is replaced with `noop.NewMeterProvider`
- Add all the methods from `"go.opentelemetry.io/otel/trace".SpanContext` to `bridgeSpanContext` by embedding `otel.SpanContext` in `bridgeSpanContext`. (#3966)
- Wrap `UploadMetrics` error in `go.opentelemetry.io/otel/exporters/otlp/otlpmetric/` to improve error message when encountering generic grpc errors. (#3974)
- The measurement methods for all instruments in `go.opentelemetry.io/otel/metric/instrument` accept an option instead of the variadic `"go.opentelemetry.io/otel/attribute".KeyValue`. (#3971)
  - The `Int64Counter.Add` method now accepts `...AddOption`
  - The `Float64Counter.Add` method now accepts `...AddOption`
  - The `Int64UpDownCounter.Add` method now accepts `...AddOption`
  - The `Float64UpDownCounter.Add` method now accepts `...AddOption`
  - The `Int64Histogram.Record` method now accepts `...RecordOption`
  - The `Float64Histogram.Record` method now accepts `...RecordOption`
  - The `Int64Observer.Observe` method now accepts `...ObserveOption`
  - The `Float64Observer.Observe` method now accepts `...ObserveOption`
- The `Observer` methods in `go.opentelemetry.io/otel/metric` accept an option instead of the variadic `"go.opentelemetry.io/otel/attribute".KeyValue`. (#3971)
  - The `Observer.ObserveInt64` method now accepts `...ObserveOption`
  - The `Observer.ObserveFloat64` method now accepts `...ObserveOption`
- Move global metric back to `go.opentelemetry.io/otel/metric/global` from `go.opentelemetry.io/otel`. (#3986)

### Fixed

- `TracerProvider` allows calling `Tracer()` while it's shutting down.
  It used to deadlock. (#3924)
- Use the SDK version for the Telemetry SDK resource detector in `go.opentelemetry.io/otel/sdk/resource`. (#3949)
- Fix a data race in `SpanProcessor` returned by `NewSimpleSpanProcessor` in `go.opentelemetry.io/otel/sdk/trace`. (#3951)
- Automatically figure out the default aggregation with `aggregation.Default`. (#3967)

### Deprecated

- The `go.opentelemetry.io/otel/metric/instrument` package is deprecated.
  Use the equivalent types added to `go.opentelemetry.io/otel/metric` instead. (#4018)

## [1.15.0-rc.2/0.38.0-rc.2] 2023-03-23

This is a release candidate for the v1.15.0/v0.38.0 release.
That release will include the `v1` release of the OpenTelemetry Go metric API and will provide stability guarantees of that API.
See our [versioning policy](VERSIONING.md) for more information about these stability guarantees.

### Added

- The `WithHostID` option to `go.opentelemetry.io/otel/sdk/resource`. (#3812)
- The `WithoutTimestamps` option to `go.opentelemetry.io/otel/exporters/stdout/stdoutmetric` to sets all timestamps to zero. (#3828)
- The new `Exemplar` type is added to `go.opentelemetry.io/otel/sdk/metric/metricdata`.
  Both the `DataPoint` and `HistogramDataPoint` types from that package have a new field of `Exemplars` containing the sampled exemplars for their timeseries. (#3849)
- Configuration for each metric instrument in `go.opentelemetry.io/otel/sdk/metric/instrument`. (#3895)
- The internal logging introduces a warning level verbosity equal to `V(1)`. (#3900)
- Added a log message warning about usage of `SimpleSpanProcessor` in production environments. (#3854)

### Changed

- Optimize memory allocation when creation a new `Set` using `NewSet` or `NewSetWithFiltered` in `go.opentelemetry.io/otel/attribute`. (#3832)
- Optimize memory allocation when creation new metric instruments in `go.opentelemetry.io/otel/sdk/metric`. (#3832)
- Avoid creating new objects on all calls to `WithDeferredSetup` and `SkipContextSetup` in OpenTracing bridge. (#3833)
- The `New` and `Detect` functions from `go.opentelemetry.io/otel/sdk/resource` return errors that wrap underlying errors instead of just containing the underlying error strings. (#3844)
- Both the `Histogram` and `HistogramDataPoint` are redefined with a generic argument of `[N int64 | float64]` in `go.opentelemetry.io/otel/sdk/metric/metricdata`. (#3849)
- The metric `Export` interface from `go.opentelemetry.io/otel/sdk/metric` accepts a `*ResourceMetrics` instead of `ResourceMetrics`. (#3853)
- Rename `Asynchronous` to `Observable` in `go.opentelemetry.io/otel/metric/instrument`. (#3892)
- Rename `Int64ObserverOption` to `Int64ObservableOption` in `go.opentelemetry.io/otel/metric/instrument`. (#3895)
- Rename `Float64ObserverOption` to `Float64ObservableOption` in `go.opentelemetry.io/otel/metric/instrument`. (#3895)
- The internal logging changes the verbosity level of info to `V(4)`, the verbosity level of debug to `V(8)`. (#3900)

### Fixed

- `TracerProvider` consistently doesn't allow to register a `SpanProcessor` after shutdown. (#3845)

### Removed

- The deprecated `go.opentelemetry.io/otel/metric/global` package is removed. (#3829)
- The unneeded `Synchronous` interface in `go.opentelemetry.io/otel/metric/instrument` was removed. (#3892)
- The `Float64ObserverConfig` and `NewFloat64ObserverConfig` in `go.opentelemetry.io/otel/sdk/metric/instrument`.
  Use the added `float64` instrument configuration instead. (#3895)
- The `Int64ObserverConfig` and `NewInt64ObserverConfig` in `go.opentelemetry.io/otel/sdk/metric/instrument`.
  Use the added `int64` instrument configuration instead. (#3895)
- The `NewNoopMeter` function in `go.opentelemetry.io/otel/metric`, use `NewMeterProvider().Meter("")` instead. (#3893)

## [1.15.0-rc.1/0.38.0-rc.1] 2023-03-01

This is a release candidate for the v1.15.0/v0.38.0 release.
That release will include the `v1` release of the OpenTelemetry Go metric API and will provide stability guarantees of that API.
See our [versioning policy](VERSIONING.md) for more information about these stability guarantees.

This release drops the compatibility guarantee of [Go 1.18].

### Added

- Support global `MeterProvider` in `go.opentelemetry.io/otel`. (#3818)
  - Use `Meter` for a `metric.Meter` from the global `metric.MeterProvider`.
  - Use `GetMeterProivder` for a global `metric.MeterProvider`.
  - Use `SetMeterProivder` to set the global `metric.MeterProvider`.

### Changed

- Dropped compatibility testing for [Go 1.18].
  The project no longer guarantees support for this version of Go. (#3813)

### Fixed

- Handle empty environment variable as it they were not set. (#3764)
- Clarify the `httpconv` and `netconv` packages in `go.opentelemetry.io/otel/semconv/*` provide tracing semantic conventions. (#3823)
- Fix race conditions in `go.opentelemetry.io/otel/exporters/metric/prometheus` that could cause a panic. (#3899)
- Fix sending nil `scopeInfo` to metrics channel in `go.opentelemetry.io/otel/exporters/metric/prometheus` that could cause a panic in `github.com/prometheus/client_golang/prometheus`. (#3899)

### Deprecated

- The `go.opentelemetry.io/otel/metric/global` package is deprecated.
  Use `go.opentelemetry.io/otel` instead. (#3818)

### Removed

- The deprecated `go.opentelemetry.io/otel/metric/unit` package is removed. (#3814)

## [1.14.0/0.37.0/0.0.4] 2023-02-27

This release is the last to support [Go 1.18].
The next release will require at least [Go 1.19].

### Added

- The `event` type semantic conventions are added to `go.opentelemetry.io/otel/semconv/v1.17.0`. (#3697)
- Support [Go 1.20]. (#3693)
- The `go.opentelemetry.io/otel/semconv/v1.18.0` package.
  The package contains semantic conventions from the `v1.18.0` version of the OpenTelemetry specification. (#3719)
  - The following `const` renames from `go.opentelemetry.io/otel/semconv/v1.17.0` are included:
    - `OtelScopeNameKey` -> `OTelScopeNameKey`
    - `OtelScopeVersionKey` -> `OTelScopeVersionKey`
    - `OtelLibraryNameKey` -> `OTelLibraryNameKey`
    - `OtelLibraryVersionKey` -> `OTelLibraryVersionKey`
    - `OtelStatusCodeKey` -> `OTelStatusCodeKey`
    - `OtelStatusDescriptionKey` -> `OTelStatusDescriptionKey`
    - `OtelStatusCodeOk` -> `OTelStatusCodeOk`
    - `OtelStatusCodeError` -> `OTelStatusCodeError`
  - The following `func` renames from `go.opentelemetry.io/otel/semconv/v1.17.0` are included:
    - `OtelScopeName` -> `OTelScopeName`
    - `OtelScopeVersion` -> `OTelScopeVersion`
    - `OtelLibraryName` -> `OTelLibraryName`
    - `OtelLibraryVersion` -> `OTelLibraryVersion`
    - `OtelStatusDescription` -> `OTelStatusDescription`
- A `IsSampled` method is added to the `SpanContext` implementation in `go.opentelemetry.io/otel/bridge/opentracing` to expose the span sampled state.
  See the [README](./bridge/opentracing/README.md) for more information. (#3570)
- The `WithInstrumentationAttributes` option to `go.opentelemetry.io/otel/metric`. (#3738)
- The `WithInstrumentationAttributes` option to `go.opentelemetry.io/otel/trace`. (#3739)
- The following environment variables are supported by the periodic `Reader` in `go.opentelemetry.io/otel/sdk/metric`. (#3763)
  - `OTEL_METRIC_EXPORT_INTERVAL` sets the time between collections and exports.
  - `OTEL_METRIC_EXPORT_TIMEOUT` sets the timeout an export is attempted.

### Changed

- Fall-back to `TextMapCarrier` when it's not `HttpHeader`s in `go.opentelemetry.io/otel/bridge/opentracing`. (#3679)
- The `Collect` method of the `"go.opentelemetry.io/otel/sdk/metric".Reader` interface is updated to accept the `metricdata.ResourceMetrics` value the collection will be made into.
  This change is made to enable memory reuse by SDK users. (#3732)
- The `WithUnit` option in `go.opentelemetry.io/otel/sdk/metric/instrument` is updated to accept a `string` for the unit value. (#3776)

### Fixed

- Ensure `go.opentelemetry.io/otel` does not use generics. (#3723, #3725)
- Multi-reader `MeterProvider`s now export metrics for all readers, instead of just the first reader. (#3720, #3724)
- Remove use of deprecated `"math/rand".Seed` in `go.opentelemetry.io/otel/example/prometheus`. (#3733)
- Do not silently drop unknown schema data with `Parse` in  `go.opentelemetry.io/otel/schema/v1.1`. (#3743)
- Data race issue in OTLP exporter retry mechanism. (#3755, #3756)
- Wrapping empty errors when exporting in `go.opentelemetry.io/otel/sdk/metric`. (#3698, #3772)
- Incorrect "all" and "resource" definition for schema files in `go.opentelemetry.io/otel/schema/v1.1`. (#3777)

### Deprecated

- The `go.opentelemetry.io/otel/metric/unit` package is deprecated.
  Use the equivalent unit string instead. (#3776)
  - Use `"1"` instead of `unit.Dimensionless`
  - Use `"By"` instead of `unit.Bytes`
  - Use `"ms"` instead of `unit.Milliseconds`

## [1.13.0/0.36.0] 2023-02-07

### Added

- Attribute `KeyValue` creations functions to `go.opentelemetry.io/otel/semconv/v1.17.0` for all non-enum semantic conventions.
  These functions ensure semantic convention type correctness. (#3675)

### Fixed

- Removed the `http.target` attribute from being added by `ServerRequest` in the following packages. (#3687)
  - `go.opentelemetry.io/otel/semconv/v1.13.0/httpconv`
  - `go.opentelemetry.io/otel/semconv/v1.14.0/httpconv`
  - `go.opentelemetry.io/otel/semconv/v1.15.0/httpconv`
  - `go.opentelemetry.io/otel/semconv/v1.16.0/httpconv`
  - `go.opentelemetry.io/otel/semconv/v1.17.0/httpconv`

### Removed

- The deprecated `go.opentelemetry.io/otel/metric/instrument/asyncfloat64` package is removed. (#3631)
- The deprecated `go.opentelemetry.io/otel/metric/instrument/asyncint64` package is removed. (#3631)
- The deprecated `go.opentelemetry.io/otel/metric/instrument/syncfloat64` package is removed. (#3631)
- The deprecated `go.opentelemetry.io/otel/metric/instrument/syncint64` package is removed. (#3631)

## [1.12.0/0.35.0] 2023-01-28

### Added

- The `WithInt64Callback` option to `go.opentelemetry.io/otel/metric/instrument`.
  This options is used to configure `int64` Observer callbacks during their creation. (#3507)
- The `WithFloat64Callback` option to `go.opentelemetry.io/otel/metric/instrument`.
  This options is used to configure `float64` Observer callbacks during their creation. (#3507)
- The `Producer` interface and `Reader.RegisterProducer(Producer)` to `go.opentelemetry.io/otel/sdk/metric`.
  These additions are used to enable external metric Producers. (#3524)
- The `Callback` function type to `go.opentelemetry.io/otel/metric`.
  This new named function type is registered with a `Meter`. (#3564)
- The `go.opentelemetry.io/otel/semconv/v1.13.0` package.
  The package contains semantic conventions from the `v1.13.0` version of the OpenTelemetry specification. (#3499)
  - The `EndUserAttributesFromHTTPRequest` function in `go.opentelemetry.io/otel/semconv/v1.12.0` is merged into `ClientRequest` and `ServerRequest` in `go.opentelemetry.io/otel/semconv/v1.13.0/httpconv`.
  - The `HTTPAttributesFromHTTPStatusCode` function in `go.opentelemetry.io/otel/semconv/v1.12.0` is merged into `ClientResponse` in `go.opentelemetry.io/otel/semconv/v1.13.0/httpconv`.
  - The `HTTPClientAttributesFromHTTPRequest` function in `go.opentelemetry.io/otel/semconv/v1.12.0` is replaced by `ClientRequest` in `go.opentelemetry.io/otel/semconv/v1.13.0/httpconv`.
  - The `HTTPServerAttributesFromHTTPRequest` function in `go.opentelemetry.io/otel/semconv/v1.12.0` is replaced by `ServerRequest` in `go.opentelemetry.io/otel/semconv/v1.13.0/httpconv`.
  - The `HTTPServerMetricAttributesFromHTTPRequest` function in `go.opentelemetry.io/otel/semconv/v1.12.0` is replaced by `ServerRequest` in `go.opentelemetry.io/otel/semconv/v1.13.0/httpconv`.
  - The `NetAttributesFromHTTPRequest` function in `go.opentelemetry.io/otel/semconv/v1.12.0` is split into `Transport` in `go.opentelemetry.io/otel/semconv/v1.13.0/netconv` and `ClientRequest` or `ServerRequest` in `go.opentelemetry.io/otel/semconv/v1.13.0/httpconv`.
  - The `SpanStatusFromHTTPStatusCode` function in `go.opentelemetry.io/otel/semconv/v1.12.0` is replaced by `ClientStatus` in `go.opentelemetry.io/otel/semconv/v1.13.0/httpconv`.
  - The `SpanStatusFromHTTPStatusCodeAndSpanKind` function in `go.opentelemetry.io/otel/semconv/v1.12.0` is split into `ClientStatus` and `ServerStatus` in `go.opentelemetry.io/otel/semconv/v1.13.0/httpconv`.
  - The `Client` function is included in `go.opentelemetry.io/otel/semconv/v1.13.0/netconv` to generate attributes for a `net.Conn`.
  - The `Server` function is included in `go.opentelemetry.io/otel/semconv/v1.13.0/netconv` to generate attributes for a `net.Listener`.
- The `go.opentelemetry.io/otel/semconv/v1.14.0` package.
  The package contains semantic conventions from the `v1.14.0` version of the OpenTelemetry specification. (#3566)
- The `go.opentelemetry.io/otel/semconv/v1.15.0` package.
  The package contains semantic conventions from the `v1.15.0` version of the OpenTelemetry specification. (#3578)
- The `go.opentelemetry.io/otel/semconv/v1.16.0` package.
  The package contains semantic conventions from the `v1.16.0` version of the OpenTelemetry specification. (#3579)
- Metric instruments to `go.opentelemetry.io/otel/metric/instrument`.
  These instruments are use as replacements of the deprecated `go.opentelemetry.io/otel/metric/instrument/{asyncfloat64,asyncint64,syncfloat64,syncint64}` packages.(#3575, #3586)
  - `Float64ObservableCounter` replaces the `asyncfloat64.Counter`
  - `Float64ObservableUpDownCounter` replaces the `asyncfloat64.UpDownCounter`
  - `Float64ObservableGauge` replaces the `asyncfloat64.Gauge`
  - `Int64ObservableCounter` replaces the `asyncint64.Counter`
  - `Int64ObservableUpDownCounter` replaces the `asyncint64.UpDownCounter`
  - `Int64ObservableGauge` replaces the `asyncint64.Gauge`
  - `Float64Counter` replaces the `syncfloat64.Counter`
  - `Float64UpDownCounter` replaces the `syncfloat64.UpDownCounter`
  - `Float64Histogram` replaces the `syncfloat64.Histogram`
  - `Int64Counter` replaces the `syncint64.Counter`
  - `Int64UpDownCounter` replaces the `syncint64.UpDownCounter`
  - `Int64Histogram` replaces the `syncint64.Histogram`
- `NewTracerProvider` to `go.opentelemetry.io/otel/bridge/opentracing`.
  This is used to create `WrapperTracer` instances from a `TracerProvider`. (#3116)
- The `Extrema` type to `go.opentelemetry.io/otel/sdk/metric/metricdata`.
  This type is used to represent min/max values and still be able to distinguish unset and zero values. (#3487)
- The `go.opentelemetry.io/otel/semconv/v1.17.0` package.
  The package contains semantic conventions from the `v1.17.0` version of the OpenTelemetry specification. (#3599)

### Changed

- Jaeger and Zipkin exporter use `github.com/go-logr/logr` as the logging interface, and add the `WithLogr` option. (#3497, #3500)
- Instrument configuration in `go.opentelemetry.io/otel/metric/instrument` is split into specific options and configuration based on the instrument type. (#3507)
  - Use the added `Int64Option` type to configure instruments from `go.opentelemetry.io/otel/metric/instrument/syncint64`.
  - Use the added `Float64Option` type to configure instruments from `go.opentelemetry.io/otel/metric/instrument/syncfloat64`.
  - Use the added `Int64ObserverOption` type to configure instruments from `go.opentelemetry.io/otel/metric/instrument/asyncint64`.
  - Use the added `Float64ObserverOption` type to configure instruments from `go.opentelemetry.io/otel/metric/instrument/asyncfloat64`.
- Return a `Registration` from the `RegisterCallback` method of a `Meter` in the `go.opentelemetry.io/otel/metric` package.
  This `Registration` can be used to unregister callbacks. (#3522)
- Global error handler uses an atomic value instead of a mutex. (#3543)
- Add `NewMetricProducer` to `go.opentelemetry.io/otel/bridge/opencensus`, which can be used to pass OpenCensus metrics to an OpenTelemetry Reader. (#3541)
- Global logger uses an atomic value instead of a mutex. (#3545)
- The `Shutdown` method of the `"go.opentelemetry.io/otel/sdk/trace".TracerProvider` releases all computational resources when called the first time. (#3551)
- The `Sampler` returned from `TraceIDRatioBased` `go.opentelemetry.io/otel/sdk/trace` now uses the rightmost bits for sampling decisions.
  This fixes random sampling when using ID generators like `xray.IDGenerator` and increasing parity with other language implementations. (#3557)
- Errors from `go.opentelemetry.io/otel/exporters/otlp/otlptrace` exporters are wrapped in errors identifying their signal name.
  Existing users of the exporters attempting to identify specific errors will need to use `errors.Unwrap()` to get the underlying error. (#3516)
- Exporters from `go.opentelemetry.io/otel/exporters/otlp` will print the final retryable error message when attempts to retry time out. (#3514)
- The instrument kind names in `go.opentelemetry.io/otel/sdk/metric` are updated to match the API. (#3562)
  - `InstrumentKindSyncCounter` is renamed to `InstrumentKindCounter`
  - `InstrumentKindSyncUpDownCounter` is renamed to `InstrumentKindUpDownCounter`
  - `InstrumentKindSyncHistogram` is renamed to `InstrumentKindHistogram`
  - `InstrumentKindAsyncCounter` is renamed to `InstrumentKindObservableCounter`
  - `InstrumentKindAsyncUpDownCounter` is renamed to `InstrumentKindObservableUpDownCounter`
  - `InstrumentKindAsyncGauge` is renamed to `InstrumentKindObservableGauge`
- The `RegisterCallback` method of the `Meter` in `go.opentelemetry.io/otel/metric` changed.
  - The named `Callback` replaces the inline function parameter. (#3564)
  - `Callback` is required to return an error. (#3576)
  - `Callback` accepts the added `Observer` parameter added.
    This new parameter is used by `Callback` implementations to observe values for asynchronous instruments instead of calling the `Observe` method of the instrument directly. (#3584)
  - The slice of `instrument.Asynchronous` is now passed as a variadic argument. (#3587)
- The exporter from `go.opentelemetry.io/otel/exporters/zipkin` is updated to use the `v1.16.0` version of semantic conventions.
  This means it no longer uses the removed `net.peer.ip` or `http.host` attributes to determine the remote endpoint.
  Instead it uses the `net.sock.peer` attributes. (#3581)
- The `Min` and `Max` fields of the `HistogramDataPoint` in `go.opentelemetry.io/otel/sdk/metric/metricdata` are now defined with the added `Extrema` type instead of a `*float64`. (#3487)

### Fixed

- Asynchronous instruments that use sum aggregators and attribute filters correctly add values from equivalent attribute sets that have been filtered. (#3439, #3549)
- The `RegisterCallback` method of the `Meter` from `go.opentelemetry.io/otel/sdk/metric` only registers a callback for instruments created by that meter.
  Trying to register a callback with instruments from a different meter will result in an error being returned. (#3584)

### Deprecated

- The `NewMetricExporter` in `go.opentelemetry.io/otel/bridge/opencensus` is deprecated.
  Use `NewMetricProducer` instead. (#3541)
- The `go.opentelemetry.io/otel/metric/instrument/asyncfloat64` package is deprecated.
  Use the instruments from `go.opentelemetry.io/otel/metric/instrument` instead. (#3575)
- The `go.opentelemetry.io/otel/metric/instrument/asyncint64` package is deprecated.
  Use the instruments from `go.opentelemetry.io/otel/metric/instrument` instead. (#3575)
- The `go.opentelemetry.io/otel/metric/instrument/syncfloat64` package is deprecated.
  Use the instruments from `go.opentelemetry.io/otel/metric/instrument` instead. (#3575)
- The `go.opentelemetry.io/otel/metric/instrument/syncint64` package is deprecated.
  Use the instruments from `go.opentelemetry.io/otel/metric/instrument` instead. (#3575)
- The `NewWrappedTracerProvider` in `go.opentelemetry.io/otel/bridge/opentracing` is now deprecated.
  Use `NewTracerProvider` instead. (#3116)

### Removed

- The deprecated `go.opentelemetry.io/otel/sdk/metric/view` package is removed. (#3520)
- The `InstrumentProvider` from `go.opentelemetry.io/otel/sdk/metric/asyncint64` is removed.
  Use the new creation methods of the `Meter` in `go.opentelemetry.io/otel/sdk/metric` instead. (#3530)
  - The `Counter` method is replaced by `Meter.Int64ObservableCounter`
  - The `UpDownCounter` method is replaced by `Meter.Int64ObservableUpDownCounter`
  - The `Gauge` method is replaced by `Meter.Int64ObservableGauge`
- The `InstrumentProvider` from `go.opentelemetry.io/otel/sdk/metric/asyncfloat64` is removed.
  Use the new creation methods of the `Meter` in `go.opentelemetry.io/otel/sdk/metric` instead. (#3530)
  - The `Counter` method is replaced by `Meter.Float64ObservableCounter`
  - The `UpDownCounter` method is replaced by `Meter.Float64ObservableUpDownCounter`
  - The `Gauge` method is replaced by `Meter.Float64ObservableGauge`
- The `InstrumentProvider` from `go.opentelemetry.io/otel/sdk/metric/syncint64` is removed.
  Use the new creation methods of the `Meter` in `go.opentelemetry.io/otel/sdk/metric` instead. (#3530)
  - The `Counter` method is replaced by `Meter.Int64Counter`
  - The `UpDownCounter` method is replaced by `Meter.Int64UpDownCounter`
  - The `Histogram` method is replaced by `Meter.Int64Histogram`
- The `InstrumentProvider` from `go.opentelemetry.io/otel/sdk/metric/syncfloat64` is removed.
  Use the new creation methods of the `Meter` in `go.opentelemetry.io/otel/sdk/metric` instead. (#3530)
  - The `Counter` method is replaced by `Meter.Float64Counter`
  - The `UpDownCounter` method is replaced by `Meter.Float64UpDownCounter`
  - The `Histogram` method is replaced by `Meter.Float64Histogram`

## [1.11.2/0.34.0] 2022-12-05

### Added

- The `WithView` `Option` is added to the `go.opentelemetry.io/otel/sdk/metric` package.
   This option is used to configure the view(s) a `MeterProvider` will use for all `Reader`s that are registered with it. (#3387)
- Add Instrumentation Scope and Version as info metric and label in Prometheus exporter.
  This can be disabled using the `WithoutScopeInfo()` option added to that package.(#3273, #3357)
- OTLP exporters now recognize: (#3363)
  - `OTEL_EXPORTER_OTLP_INSECURE`
  - `OTEL_EXPORTER_OTLP_TRACES_INSECURE`
  - `OTEL_EXPORTER_OTLP_METRICS_INSECURE`
  - `OTEL_EXPORTER_OTLP_CLIENT_KEY`
  - `OTEL_EXPORTER_OTLP_TRACES_CLIENT_KEY`
  - `OTEL_EXPORTER_OTLP_METRICS_CLIENT_KEY`
  - `OTEL_EXPORTER_OTLP_CLIENT_CERTIFICATE`
  - `OTEL_EXPORTER_OTLP_TRACES_CLIENT_CERTIFICATE`
  - `OTEL_EXPORTER_OTLP_METRICS_CLIENT_CERTIFICATE`
- The `View` type and related `NewView` function to create a view according to the OpenTelemetry specification are added to `go.opentelemetry.io/otel/sdk/metric`.
  These additions are replacements for the `View` type and `New` function from `go.opentelemetry.io/otel/sdk/metric/view`. (#3459)
- The `Instrument` and `InstrumentKind` type are added to `go.opentelemetry.io/otel/sdk/metric`.
  These additions are replacements for the `Instrument` and `InstrumentKind` types from `go.opentelemetry.io/otel/sdk/metric/view`. (#3459)
- The `Stream` type is added to `go.opentelemetry.io/otel/sdk/metric` to define a metric data stream a view will produce. (#3459)
- The `AssertHasAttributes` allows instrument authors to test that datapoints returned have appropriate attributes. (#3487)

### Changed

- The `"go.opentelemetry.io/otel/sdk/metric".WithReader` option no longer accepts views to associate with the `Reader`.
   Instead, views are now registered directly with the `MeterProvider` via the new `WithView` option.
   The views registered with the `MeterProvider` apply to all `Reader`s. (#3387)
- The `Temporality(view.InstrumentKind) metricdata.Temporality` and `Aggregation(view.InstrumentKind) aggregation.Aggregation` methods are added to the `"go.opentelemetry.io/otel/sdk/metric".Exporter` interface. (#3260)
- The `Temporality(view.InstrumentKind) metricdata.Temporality` and `Aggregation(view.InstrumentKind) aggregation.Aggregation` methods are added to the `"go.opentelemetry.io/otel/exporters/otlp/otlpmetric".Client` interface. (#3260)
- The `WithTemporalitySelector` and `WithAggregationSelector` `ReaderOption`s have been changed to `ManualReaderOption`s in the `go.opentelemetry.io/otel/sdk/metric` package. (#3260)
- The periodic reader in the `go.opentelemetry.io/otel/sdk/metric` package now uses the temporality and aggregation selectors from its configured exporter instead of accepting them as options. (#3260)

### Fixed

- The `go.opentelemetry.io/otel/exporters/prometheus` exporter fixes duplicated `_total` suffixes. (#3369)
- Remove comparable requirement for `Reader`s. (#3387)
- Cumulative metrics from the OpenCensus bridge (`go.opentelemetry.io/otel/bridge/opencensus`) are defined as monotonic sums, instead of non-monotonic. (#3389)
- Asynchronous counters (`Counter` and `UpDownCounter`) from the metric SDK now produce delta sums when configured with delta temporality. (#3398)
- Exported `Status` codes in the `go.opentelemetry.io/otel/exporters/zipkin` exporter are now exported as all upper case values. (#3340)
- `Aggregation`s from `go.opentelemetry.io/otel/sdk/metric` with no data are not exported. (#3394, #3436)
- Re-enabled Attribute Filters in the Metric SDK. (#3396)
- Asynchronous callbacks are only called if they are registered with at least one instrument that does not use drop aggregation. (#3408)
- Do not report empty partial-success responses in the `go.opentelemetry.io/otel/exporters/otlp` exporters. (#3438, #3432)
- Handle partial success responses in `go.opentelemetry.io/otel/exporters/otlp/otlpmetric` exporters. (#3162, #3440)
- Prevent duplicate Prometheus description, unit, and type. (#3469)
- Prevents panic when using incorrect `attribute.Value.As[Type]Slice()`. (#3489)

### Removed

- The `go.opentelemetry.io/otel/exporters/otlp/otlpmetric.Client` interface is removed. (#3486)
- The `go.opentelemetry.io/otel/exporters/otlp/otlpmetric.New` function is removed. Use the `otlpmetric[http|grpc].New` directly. (#3486)

### Deprecated

- The `go.opentelemetry.io/otel/sdk/metric/view` package is deprecated.
  Use `Instrument`, `InstrumentKind`, `View`, and `NewView` in `go.opentelemetry.io/otel/sdk/metric` instead. (#3476)

## [1.11.1/0.33.0] 2022-10-19

### Added

- The Prometheus exporter in `go.opentelemetry.io/otel/exporters/prometheus` registers with a Prometheus registerer on creation.
   By default, it will register with the default Prometheus registerer.
   A non-default registerer can be used by passing the `WithRegisterer` option. (#3239)
- Added the `WithAggregationSelector` option to the `go.opentelemetry.io/otel/exporters/prometheus` package to change the default `AggregationSelector` used. (#3341)
- The Prometheus exporter in `go.opentelemetry.io/otel/exporters/prometheus` converts the `Resource` associated with metric exports into a `target_info` metric. (#3285)

### Changed

- The `"go.opentelemetry.io/otel/exporters/prometheus".New` function is updated to return an error.
   It will return an error if the exporter fails to register with Prometheus. (#3239)

### Fixed

- The URL-encoded values from the `OTEL_RESOURCE_ATTRIBUTES` environment variable are decoded. (#2963)
- The `baggage.NewMember` function decodes the `value` parameter instead of directly using it.
   This fixes the implementation to be compliant with the W3C specification. (#3226)
- Slice attributes of the `attribute` package are now comparable based on their value, not instance. (#3108 #3252)
- The `Shutdown` and `ForceFlush` methods of the `"go.opentelemetry.io/otel/sdk/trace".TraceProvider` no longer return an error when no processor is registered. (#3268)
- The Prometheus exporter in `go.opentelemetry.io/otel/exporters/prometheus` cumulatively sums histogram buckets. (#3281)
- The sum of each histogram data point is now uniquely exported by the `go.opentelemetry.io/otel/exporters/otlpmetric` exporters. (#3284, #3293)
- Recorded values for asynchronous counters (`Counter` and `UpDownCounter`) are interpreted as exact, not incremental, sum values by the metric SDK. (#3350, #3278)
- `UpDownCounters` are now correctly output as Prometheus gauges in the `go.opentelemetry.io/otel/exporters/prometheus` exporter. (#3358)
- The Prometheus exporter in `go.opentelemetry.io/otel/exporters/prometheus` no longer describes the metrics it will send to Prometheus on startup.
   Instead the exporter is defined as an "unchecked" collector for Prometheus.
   This fixes the `reader is not registered` warning currently emitted on startup. (#3291 #3342)
- The `go.opentelemetry.io/otel/exporters/prometheus` exporter now correctly adds `_total` suffixes to counter metrics. (#3360)
- The `go.opentelemetry.io/otel/exporters/prometheus` exporter now adds a unit suffix to metric names.
   This can be disabled using the `WithoutUnits()` option added to that package. (#3352)

## [1.11.0/0.32.3] 2022-10-12

### Added

- Add default User-Agent header to OTLP exporter requests (`go.opentelemetry.io/otel/exporters/otlptrace/otlptracegrpc` and `go.opentelemetry.io/otel/exporters/otlptrace/otlptracehttp`). (#3261)

### Changed

- `span.SetStatus` has been updated such that calls that lower the status are now no-ops. (#3214)
- Upgrade `golang.org/x/sys/unix` from `v0.0.0-20210423185535-09eb48e85fd7` to `v0.0.0-20220919091848-fb04ddd9f9c8`.
  This addresses [GO-2022-0493](https://pkg.go.dev/vuln/GO-2022-0493). (#3235)

## [0.32.2] Metric SDK (Alpha) - 2022-10-11

### Added

- Added an example of using metric views to customize instruments. (#3177)
- Add default User-Agent header to OTLP exporter requests (`go.opentelemetry.io/otel/exporters/otlpmetric/otlpmetricgrpc` and `go.opentelemetry.io/otel/exporters/otlpmetric/otlpmetrichttp`). (#3261)

### Changed

- Flush pending measurements with the `PeriodicReader` in the `go.opentelemetry.io/otel/sdk/metric` when `ForceFlush` or `Shutdown` are called. (#3220)
- Update histogram default bounds to match the requirements of the latest specification. (#3222)
- Encode the HTTP status code in the OpenTracing bridge (`go.opentelemetry.io/otel/bridge/opentracing`) as an integer.  (#3265)

### Fixed

- Use default view if instrument does not match any registered view of a reader. (#3224, #3237)
- Return the same instrument every time a user makes the exact same instrument creation call. (#3229, #3251)
- Return the existing instrument when a view transforms a creation call to match an existing instrument. (#3240, #3251)
- Log a warning when a conflicting instrument (e.g. description, unit, data-type) is created instead of returning an error. (#3251)
- The OpenCensus bridge no longer sends empty batches of metrics. (#3263)

## [0.32.1] Metric SDK (Alpha) - 2022-09-22

### Changed

- The Prometheus exporter sanitizes OpenTelemetry instrument names when exporting.
   Invalid characters are replaced with `_`. (#3212)

### Added

- The metric portion of the OpenCensus bridge (`go.opentelemetry.io/otel/bridge/opencensus`) has been reintroduced. (#3192)
- The OpenCensus bridge example (`go.opentelemetry.io/otel/example/opencensus`) has been reintroduced. (#3206)

### Fixed

- Updated go.mods to point to valid versions of the sdk. (#3216)
- Set the `MeterProvider` resource on all exported metric data. (#3218)

## [0.32.0] Revised Metric SDK (Alpha) - 2022-09-18

### Changed

- The metric SDK in `go.opentelemetry.io/otel/sdk/metric` is completely refactored to comply with the OpenTelemetry specification.
  Please see the package documentation for how the new SDK is initialized and configured. (#3175)
- Update the minimum supported go version to go1.18. Removes support for go1.17 (#3179)

### Removed

- The metric portion of the OpenCensus bridge (`go.opentelemetry.io/otel/bridge/opencensus`) has been removed.
  A new bridge compliant with the revised metric SDK will be added back in a future release. (#3175)
- The `go.opentelemetry.io/otel/sdk/metric/aggregator/aggregatortest` package is removed, see the new metric SDK. (#3175)
- The `go.opentelemetry.io/otel/sdk/metric/aggregator/histogram` package is removed, see the new metric SDK. (#3175)
- The `go.opentelemetry.io/otel/sdk/metric/aggregator/lastvalue` package is removed, see the new metric SDK. (#3175)
- The `go.opentelemetry.io/otel/sdk/metric/aggregator/sum` package is removed, see the new metric SDK. (#3175)
- The `go.opentelemetry.io/otel/sdk/metric/aggregator` package is removed, see the new metric SDK. (#3175)
- The `go.opentelemetry.io/otel/sdk/metric/controller/basic` package is removed, see the new metric SDK. (#3175)
- The `go.opentelemetry.io/otel/sdk/metric/controller/controllertest` package is removed, see the new metric SDK. (#3175)
- The `go.opentelemetry.io/otel/sdk/metric/controller/time` package is removed, see the new metric SDK. (#3175)
- The `go.opentelemetry.io/otel/sdk/metric/export/aggregation` package is removed, see the new metric SDK. (#3175)
- The `go.opentelemetry.io/otel/sdk/metric/export` package is removed, see the new metric SDK. (#3175)
- The `go.opentelemetry.io/otel/sdk/metric/metrictest` package is removed.
  A replacement package that supports the new metric SDK will be added back in a future release. (#3175)
- The `go.opentelemetry.io/otel/sdk/metric/number` package is removed, see the new metric SDK. (#3175)
- The `go.opentelemetry.io/otel/sdk/metric/processor/basic` package is removed, see the new metric SDK. (#3175)
- The `go.opentelemetry.io/otel/sdk/metric/processor/processortest` package is removed, see the new metric SDK. (#3175)
- The `go.opentelemetry.io/otel/sdk/metric/processor/reducer` package is removed, see the new metric SDK. (#3175)
- The `go.opentelemetry.io/otel/sdk/metric/registry` package is removed, see the new metric SDK. (#3175)
- The `go.opentelemetry.io/otel/sdk/metric/sdkapi` package is removed, see the new metric SDK. (#3175)
- The `go.opentelemetry.io/otel/sdk/metric/selector/simple` package is removed, see the new metric SDK. (#3175)
- The `"go.opentelemetry.io/otel/sdk/metric".ErrUninitializedInstrument` variable was removed. (#3175)
- The `"go.opentelemetry.io/otel/sdk/metric".ErrBadInstrument` variable was removed. (#3175)
- The `"go.opentelemetry.io/otel/sdk/metric".Accumulator` type was removed, see the `MeterProvider`in the new metric SDK. (#3175)
- The `"go.opentelemetry.io/otel/sdk/metric".NewAccumulator` function was removed, see `NewMeterProvider`in the new metric SDK. (#3175)
- The deprecated `"go.opentelemetry.io/otel/sdk/metric".AtomicFieldOffsets` function was removed. (#3175)

## [1.10.0] - 2022-09-09

### Added

- Support Go 1.19. (#3077)
  Include compatibility testing and document support. (#3077)
- Support the OTLP ExportTracePartialSuccess response; these are passed to the registered error handler. (#3106)
- Upgrade go.opentelemetry.io/proto/otlp from v0.18.0 to v0.19.0 (#3107)

### Changed

- Fix misidentification of OpenTelemetry `SpanKind` in OpenTracing bridge (`go.opentelemetry.io/otel/bridge/opentracing`).  (#3096)
- Attempting to start a span with a nil `context` will no longer cause a panic. (#3110)
- All exporters will be shutdown even if one reports an error (#3091)
- Ensure valid UTF-8 when truncating over-length attribute values. (#3156)

## [1.9.0/0.0.3] - 2022-08-01

### Added

- Add support for Schema Files format 1.1.x (metric "split" transform) with the new `go.opentelemetry.io/otel/schema/v1.1` package. (#2999)
- Add the `go.opentelemetry.io/otel/semconv/v1.11.0` package.
  The package contains semantic conventions from the `v1.11.0` version of the OpenTelemetry specification. (#3009)
- Add the `go.opentelemetry.io/otel/semconv/v1.12.0` package.
  The package contains semantic conventions from the `v1.12.0` version of the OpenTelemetry specification. (#3010)
- Add the `http.method` attribute to HTTP server metric from all `go.opentelemetry.io/otel/semconv/*` packages. (#3018)

### Fixed

- Invalid warning for context setup being deferred in `go.opentelemetry.io/otel/bridge/opentracing` package. (#3029)

## [1.8.0/0.31.0] - 2022-07-08

### Added

- Add support for `opentracing.TextMap` format in the `Inject` and `Extract` methods
of the `"go.opentelemetry.io/otel/bridge/opentracing".BridgeTracer` type. (#2911)

### Changed

- The `crosslink` make target has been updated to use the `go.opentelemetry.io/build-tools/crosslink` package. (#2886)
- In the `go.opentelemetry.io/otel/sdk/instrumentation` package rename `Library` to `Scope` and alias `Library` as `Scope` (#2976)
- Move metric no-op implementation form `nonrecording` to `metric` package. (#2866)

### Removed

- Support for go1.16. Support is now only for go1.17 and go1.18 (#2917)

### Deprecated

- The `Library` struct in the `go.opentelemetry.io/otel/sdk/instrumentation` package is deprecated.
  Use the equivalent `Scope` struct instead. (#2977)
- The `ReadOnlySpan.InstrumentationLibrary` method from the `go.opentelemetry.io/otel/sdk/trace` package is deprecated.
  Use the equivalent `ReadOnlySpan.InstrumentationScope` method instead. (#2977)

## [1.7.0/0.30.0] - 2022-04-28

### Added

- Add the `go.opentelemetry.io/otel/semconv/v1.8.0` package.
  The package contains semantic conventions from the `v1.8.0` version of the OpenTelemetry specification. (#2763)
- Add the `go.opentelemetry.io/otel/semconv/v1.9.0` package.
  The package contains semantic conventions from the `v1.9.0` version of the OpenTelemetry specification. (#2792)
- Add the `go.opentelemetry.io/otel/semconv/v1.10.0` package.
  The package contains semantic conventions from the `v1.10.0` version of the OpenTelemetry specification. (#2842)
- Added an in-memory exporter to metrictest to aid testing with a full SDK. (#2776)

### Fixed

- Globally delegated instruments are unwrapped before delegating asynchronous callbacks. (#2784)
- Remove import of `testing` package in non-tests builds of the `go.opentelemetry.io/otel` package. (#2786)

### Changed

- The `WithLabelEncoder` option from the `go.opentelemetry.io/otel/exporters/stdout/stdoutmetric` package is renamed to `WithAttributeEncoder`. (#2790)
- The `LabelFilterSelector` interface from `go.opentelemetry.io/otel/sdk/metric/processor/reducer` is renamed to `AttributeFilterSelector`.
  The method included in the renamed interface also changed from `LabelFilterFor` to `AttributeFilterFor`. (#2790)
- The `Metadata.Labels` method from the `go.opentelemetry.io/otel/sdk/metric/export` package is renamed to `Metadata.Attributes`.
  Consequentially, the `Record` type from the same package also has had the embedded method renamed. (#2790)

### Deprecated

- The `Iterator.Label` method in the `go.opentelemetry.io/otel/attribute` package is deprecated.
  Use the equivalent `Iterator.Attribute` method instead. (#2790)
- The `Iterator.IndexedLabel` method in the `go.opentelemetry.io/otel/attribute` package is deprecated.
  Use the equivalent `Iterator.IndexedAttribute` method instead. (#2790)
- The `MergeIterator.Label` method in the `go.opentelemetry.io/otel/attribute` package is deprecated.
  Use the equivalent `MergeIterator.Attribute` method instead. (#2790)

### Removed

- Removed the `Batch` type from the `go.opentelemetry.io/otel/sdk/metric/metrictest` package. (#2864)
- Removed the `Measurement` type from the `go.opentelemetry.io/otel/sdk/metric/metrictest` package. (#2864)

## [0.29.0] - 2022-04-11

### Added

- The metrics global package was added back into several test files. (#2764)
- The `Meter` function is added back to the `go.opentelemetry.io/otel/metric/global` package.
  This function is a convenience function equivalent to calling `global.MeterProvider().Meter(...)`. (#2750)

### Removed

- Removed module the `go.opentelemetry.io/otel/sdk/export/metric`.
  Use the `go.opentelemetry.io/otel/sdk/metric` module instead. (#2720)

### Changed

- Don't panic anymore when setting a global MeterProvider to itself. (#2749)
- Upgrade `go.opentelemetry.io/proto/otlp` in `go.opentelemetry.io/otel/exporters/otlp/otlpmetric` from `v0.12.1` to `v0.15.0`.
  This replaces the use of the now deprecated `InstrumentationLibrary` and `InstrumentationLibraryMetrics` types and fields in the proto library with the equivalent `InstrumentationScope` and `ScopeMetrics`. (#2748)

## [1.6.3] - 2022-04-07

### Fixed

- Allow non-comparable global `MeterProvider`, `TracerProvider`, and `TextMapPropagator` types to be set. (#2772, #2773)

## [1.6.2] - 2022-04-06

### Changed

- Don't panic anymore when setting a global TracerProvider or TextMapPropagator to itself. (#2749)
- Upgrade `go.opentelemetry.io/proto/otlp` in `go.opentelemetry.io/otel/exporters/otlp/otlptrace` from `v0.12.1` to `v0.15.0`.
  This replaces the use of the now deprecated `InstrumentationLibrary` and `InstrumentationLibrarySpans` types and fields in the proto library with the equivalent `InstrumentationScope` and `ScopeSpans`. (#2748)

## [1.6.1] - 2022-03-28

### Fixed

- The `go.opentelemetry.io/otel/schema/*` packages now use the correct schema URL for their `SchemaURL` constant.
  Instead of using `"https://opentelemetry.io/schemas/v<version>"` they now use the correct URL without a `v` prefix, `"https://opentelemetry.io/schemas/<version>"`. (#2743, #2744)

### Security

- Upgrade `go.opentelemetry.io/proto/otlp` from `v0.12.0` to `v0.12.1`.
  This includes an indirect upgrade of `github.com/grpc-ecosystem/grpc-gateway` which resolves [a vulnerability](https://nvd.nist.gov/vuln/detail/CVE-2019-11254) from `gopkg.in/yaml.v2` in version `v2.2.3`. (#2724, #2728)

## [1.6.0/0.28.0] - 2022-03-23

### ⚠️ Notice ⚠️

This update is a breaking change of the unstable Metrics API.
Code instrumented with the `go.opentelemetry.io/otel/metric` will need to be modified.

### Added

- Add metrics exponential histogram support.
  New mapping functions have been made available in `sdk/metric/aggregator/exponential/mapping` for other OpenTelemetry projects to take dependencies on. (#2502)
- Add Go 1.18 to our compatibility tests. (#2679)
- Allow configuring the Sampler with the `OTEL_TRACES_SAMPLER` and `OTEL_TRACES_SAMPLER_ARG` environment variables. (#2305, #2517)
- Add the `metric/global` for obtaining and setting the global `MeterProvider`. (#2660)

### Changed

- The metrics API has been significantly changed to match the revised OpenTelemetry specification.
  High-level changes include:

  - Synchronous and asynchronous instruments are now handled by independent `InstrumentProvider`s.
    These `InstrumentProvider`s are managed with a `Meter`.
  - Synchronous and asynchronous instruments are grouped into their own packages based on value types.
  - Asynchronous callbacks can now be registered with a `Meter`.

  Be sure to check out the metric module documentation for more information on how to use the revised API. (#2587, #2660)

### Fixed

- Fallback to general attribute limits when span specific ones are not set in the environment. (#2675, #2677)

## [1.5.0] - 2022-03-16

### Added

- Log the Exporters configuration in the TracerProviders message. (#2578)
- Added support to configure the span limits with environment variables.
  The following environment variables are supported. (#2606, #2637)
  - `OTEL_SPAN_ATTRIBUTE_VALUE_LENGTH_LIMIT`
  - `OTEL_SPAN_ATTRIBUTE_COUNT_LIMIT`
  - `OTEL_SPAN_EVENT_COUNT_LIMIT`
  - `OTEL_EVENT_ATTRIBUTE_COUNT_LIMIT`
  - `OTEL_SPAN_LINK_COUNT_LIMIT`
  - `OTEL_LINK_ATTRIBUTE_COUNT_LIMIT`

  If the provided environment variables are invalid (negative), the default values would be used.
- Rename the `gc` runtime name to `go` (#2560)
- Add resource container ID detection. (#2418)
- Add span attribute value length limit.
  The new `AttributeValueLengthLimit` field is added to the `"go.opentelemetry.io/otel/sdk/trace".SpanLimits` type to configure this limit for a `TracerProvider`.
  The default limit for this resource is "unlimited". (#2637)
- Add the `WithRawSpanLimits` option to `go.opentelemetry.io/otel/sdk/trace`.
  This option replaces the `WithSpanLimits` option.
  Zero or negative values will not be changed to the default value like `WithSpanLimits` does.
  Setting a limit to zero will effectively disable the related resource it limits and setting to a negative value will mean that resource is unlimited.
  Consequentially, limits should be constructed using `NewSpanLimits` and updated accordingly. (#2637)

### Changed

- Drop oldest tracestate `Member` when capacity is reached. (#2592)
- Add event and link drop counts to the exported data from the `oltptrace` exporter. (#2601)
- Unify path cleaning functionally in the `otlpmetric` and `otlptrace` configuration. (#2639)
- Change the debug message from the `sdk/trace.BatchSpanProcessor` to reflect the count is cumulative. (#2640)
- Introduce new internal `envconfig` package for OTLP exporters. (#2608)
- If `http.Request.Host` is empty, fall back to use `URL.Host` when populating `http.host` in the `semconv` packages. (#2661)

### Fixed

- Remove the OTLP trace exporter limit of SpanEvents when exporting. (#2616)
- Default to port `4318` instead of `4317` for the `otlpmetrichttp` and `otlptracehttp` client. (#2614, #2625)
- Unlimited span limits are now supported (negative values). (#2636, #2637)

### Deprecated

- Deprecated `"go.opentelemetry.io/otel/sdk/trace".WithSpanLimits`.
  Use `WithRawSpanLimits` instead.
  That option allows setting unlimited and zero limits, this option does not.
  This option will be kept until the next major version incremented release. (#2637)

## [1.4.1] - 2022-02-16

### Fixed

- Fix race condition in reading the dropped spans number for the `BatchSpanProcessor`. (#2615)

## [1.4.0] - 2022-02-11

### Added

- Use `OTEL_EXPORTER_ZIPKIN_ENDPOINT` environment variable to specify zipkin collector endpoint. (#2490)
- Log the configuration of `TracerProvider`s, and `Tracer`s for debugging.
  To enable use a logger with Verbosity (V level) `>=1`. (#2500)
- Added support to configure the batch span-processor with environment variables.
  The following environment variables are used. (#2515)
  - `OTEL_BSP_SCHEDULE_DELAY`
  - `OTEL_BSP_EXPORT_TIMEOUT`
  - `OTEL_BSP_MAX_QUEUE_SIZE`.
  - `OTEL_BSP_MAX_EXPORT_BATCH_SIZE`

### Changed

- Zipkin exporter exports `Resource` attributes in the `Tags` field. (#2589)

### Deprecated

- Deprecate module the `go.opentelemetry.io/otel/sdk/export/metric`.
  Use the `go.opentelemetry.io/otel/sdk/metric` module instead. (#2382)
- Deprecate `"go.opentelemetry.io/otel/sdk/metric".AtomicFieldOffsets`. (#2445)

### Fixed

- Fixed the instrument kind for noop async instruments to correctly report an implementation. (#2461)
- Fix UDP packets overflowing with Jaeger payloads. (#2489, #2512)
- Change the `otlpmetric.Client` interface's `UploadMetrics` method to accept a single `ResourceMetrics` instead of a slice of them. (#2491)
- Specify explicit buckets in Prometheus example, fixing issue where example only has `+inf` bucket. (#2419, #2493)
- W3C baggage will now decode urlescaped values. (#2529)
- Baggage members are now only validated once, when calling `NewMember` and not also when adding it to the baggage itself. (#2522)
- The order attributes are dropped from spans in the `go.opentelemetry.io/otel/sdk/trace` package when capacity is reached is fixed to be in compliance with the OpenTelemetry specification.
  Instead of dropping the least-recently-used attribute, the last added attribute is dropped.
  This drop order still only applies to attributes with unique keys not already contained in the span.
  If an attribute is added with a key already contained in the span, that attribute is updated to the new value being added. (#2576)

### Removed

- Updated `go.opentelemetry.io/proto/otlp` from `v0.11.0` to `v0.12.0`. This version removes a number of deprecated methods. (#2546)
  - [`Metric.GetIntGauge()`](https://pkg.go.dev/go.opentelemetry.io/proto/otlp@v0.11.0/metrics/v1#Metric.GetIntGauge)
  - [`Metric.GetIntHistogram()`](https://pkg.go.dev/go.opentelemetry.io/proto/otlp@v0.11.0/metrics/v1#Metric.GetIntHistogram)
  - [`Metric.GetIntSum()`](https://pkg.go.dev/go.opentelemetry.io/proto/otlp@v0.11.0/metrics/v1#Metric.GetIntSum)

## [1.3.0] - 2021-12-10

### ⚠️ Notice ⚠️

We have updated the project minimum supported Go version to 1.16

### Added

- Added an internal Logger.
  This can be used by the SDK and API to provide users with feedback of the internal state.
  To enable verbose logs configure the logger which will print V(1) logs. For debugging information configure to print V(5) logs. (#2343)
- Add the `WithRetry` `Option` and the `RetryConfig` type to the `go.opentelemetry.io/otel/exporter/otel/otlpmetric/otlpmetrichttp` package to specify retry behavior consistently. (#2425)
- Add `SpanStatusFromHTTPStatusCodeAndSpanKind` to all `semconv` packages to return a span status code similar to `SpanStatusFromHTTPStatusCode`, but exclude `4XX` HTTP errors as span errors if the span is of server kind. (#2296)

### Changed

- The `"go.opentelemetry.io/otel/exporter/otel/otlptrace/otlptracegrpc".Client` now uses the underlying gRPC `ClientConn` to handle name resolution, TCP connection establishment (with retries and backoff) and TLS handshakes, and handling errors on established connections by re-resolving the name and reconnecting. (#2329)
- The `"go.opentelemetry.io/otel/exporter/otel/otlpmetric/otlpmetricgrpc".Client` now uses the underlying gRPC `ClientConn` to handle name resolution, TCP connection establishment (with retries and backoff) and TLS handshakes, and handling errors on established connections by re-resolving the name and reconnecting. (#2425)
- The `"go.opentelemetry.io/otel/exporter/otel/otlpmetric/otlpmetricgrpc".RetrySettings` type is renamed to `RetryConfig`. (#2425)
- The `go.opentelemetry.io/otel/exporter/otel/*` gRPC exporters now default to using the host's root CA set if none are provided by the user and `WithInsecure` is not specified. (#2432)
- Change `resource.Default` to be evaluated the first time it is called, rather than on import. This allows the caller the option to update `OTEL_RESOURCE_ATTRIBUTES` first, such as with `os.Setenv`. (#2371)

### Fixed

- The `go.opentelemetry.io/otel/exporter/otel/*` exporters are updated to handle per-signal and universal endpoints according to the OpenTelemetry specification.
  Any per-signal endpoint set via an `OTEL_EXPORTER_OTLP_<signal>_ENDPOINT` environment variable is now used without modification of the path.
  When `OTEL_EXPORTER_OTLP_ENDPOINT` is set, if it contains a path, that path is used as a base path which per-signal paths are appended to. (#2433)
- Basic metric controller updated to use sync.Map to avoid blocking calls (#2381)
- The `go.opentelemetry.io/otel/exporter/jaeger` correctly sets the `otel.status_code` value to be a string of `ERROR` or `OK` instead of an integer code. (#2439, #2440)

### Deprecated

- Deprecated the `"go.opentelemetry.io/otel/exporter/otel/otlpmetric/otlpmetrichttp".WithMaxAttempts` `Option`, use the new `WithRetry` `Option` instead. (#2425)
- Deprecated the `"go.opentelemetry.io/otel/exporter/otel/otlpmetric/otlpmetrichttp".WithBackoff` `Option`, use the new `WithRetry` `Option` instead. (#2425)

### Removed

- Remove the metric Processor's ability to convert cumulative to delta aggregation temporality. (#2350)
- Remove the metric Bound Instruments interface and implementations. (#2399)
- Remove the metric MinMaxSumCount kind aggregation and the corresponding OTLP export path. (#2423)
- Metric SDK removes the "exact" aggregator for histogram instruments, as it performed a non-standard aggregation for OTLP export (creating repeated Gauge points) and worked its way into a number of confusing examples. (#2348)

## [1.2.0] - 2021-11-12

### Changed

- Metric SDK `export.ExportKind`, `export.ExportKindSelector` types have been renamed to `aggregation.Temporality` and `aggregation.TemporalitySelector` respectively to keep in line with current specification and protocol along with built-in selectors (e.g., `aggregation.CumulativeTemporalitySelector`, ...). (#2274)
- The Metric `Exporter` interface now requires a `TemporalitySelector` method instead of an `ExportKindSelector`. (#2274)
- Metrics API cleanup. The `metric/sdkapi` package has been created to relocate the API-to-SDK interface:
  - The following interface types simply moved from `metric` to `metric/sdkapi`: `Descriptor`, `MeterImpl`, `InstrumentImpl`, `SyncImpl`, `BoundSyncImpl`, `AsyncImpl`, `AsyncRunner`, `AsyncSingleRunner`, and `AsyncBatchRunner`
  - The following struct types moved and are replaced with type aliases, since they are exposed to the user: `Observation`, `Measurement`.
  - The No-op implementations of sync and async instruments are no longer exported, new functions `sdkapi.NewNoopAsyncInstrument()` and `sdkapi.NewNoopSyncInstrument()` are provided instead. (#2271)
- Update the SDK `BatchSpanProcessor` to export all queued spans when `ForceFlush` is called. (#2080, #2335)

### Added

- Add the `"go.opentelemetry.io/otel/exporters/otlp/otlpmetric/otlpmetricgrpc".WithGRPCConn` option so the exporter can reuse an existing gRPC connection. (#2002)
- Added a new `schema` module to help parse Schema Files in OTEP 0152 format. (#2267)
- Added a new `MapCarrier` to the `go.opentelemetry.io/otel/propagation` package to hold propagated cross-cutting concerns as a `map[string]string` held in memory. (#2334)

## [1.1.0] - 2021-10-27

### Added

- Add the `"go.opentelemetry.io/otel/exporters/otlp/otlptrace/otlptracegrpc".WithGRPCConn` option so the exporter can reuse an existing gRPC connection. (#2002)
- Add the `go.opentelemetry.io/otel/semconv/v1.7.0` package.
  The package contains semantic conventions from the `v1.7.0` version of the OpenTelemetry specification. (#2320)
- Add the `go.opentelemetry.io/otel/semconv/v1.6.1` package.
  The package contains semantic conventions from the `v1.6.1` version of the OpenTelemetry specification. (#2321)
- Add the `go.opentelemetry.io/otel/semconv/v1.5.0` package.
  The package contains semantic conventions from the `v1.5.0` version of the OpenTelemetry specification. (#2322)
  - When upgrading from the `semconv/v1.4.0` package note the following name changes:
    - `K8SReplicasetUIDKey` -> `K8SReplicaSetUIDKey`
    - `K8SReplicasetNameKey` -> `K8SReplicaSetNameKey`
    - `K8SStatefulsetUIDKey` -> `K8SStatefulSetUIDKey`
    - `k8SStatefulsetNameKey` -> `K8SStatefulSetNameKey`
    - `K8SDaemonsetUIDKey` -> `K8SDaemonSetUIDKey`
    - `K8SDaemonsetNameKey` -> `K8SDaemonSetNameKey`

### Changed

- Links added to a span will be dropped by the SDK if they contain an invalid span context (#2275).

### Fixed

- The `"go.opentelemetry.io/otel/semconv/v1.4.0".HTTPServerAttributesFromHTTPRequest` now correctly only sets the HTTP client IP attribute even if the connection was routed with proxies and there are multiple addresses in the `X-Forwarded-For` header. (#2282, #2284)
- The `"go.opentelemetry.io/otel/semconv/v1.4.0".NetAttributesFromHTTPRequest` function correctly handles IPv6 addresses as IP addresses and sets the correct net peer IP instead of the net peer hostname attribute. (#2283, #2285)
- The simple span processor shutdown method deterministically returns the exporter error status if it simultaneously finishes when the deadline is reached. (#2290, #2289)

## [1.0.1] - 2021-10-01

### Fixed

- json stdout exporter no longer crashes due to concurrency bug. (#2265)

## [Metrics 0.24.0] - 2021-10-01

### Changed

- NoopMeterProvider is now private and NewNoopMeterProvider must be used to obtain a noopMeterProvider. (#2237)
- The Metric SDK `Export()` function takes a new two-level reader interface for iterating over results one instrumentation library at a time. (#2197)
  - The former `"go.opentelemetry.io/otel/sdk/export/metric".CheckpointSet` is renamed `Reader`.
  - The new interface is named `"go.opentelemetry.io/otel/sdk/export/metric".InstrumentationLibraryReader`.

## [1.0.0] - 2021-09-20

This is the first stable release for the project.
This release includes an API and SDK for the tracing signal that will comply with the stability guarantees defined by the projects [versioning policy](./VERSIONING.md).

### Added

- OTLP trace exporter now sets the `SchemaURL` field in the exported telemetry if the Tracer has `WithSchemaURL` option. (#2242)

### Fixed

- Slice-valued attributes can correctly be used as map keys. (#2223)

### Removed

- Removed the `"go.opentelemetry.io/otel/exporters/zipkin".WithSDKOptions` function. (#2248)
- Removed the deprecated package `go.opentelemetry.io/otel/oteltest`. (#2234)
- Removed the deprecated package `go.opentelemetry.io/otel/bridge/opencensus/utils`. (#2233)
- Removed deprecated functions, types, and methods from `go.opentelemetry.io/otel/attribute` package.
  Use the typed functions and methods added to the package instead. (#2235)
  - The `Key.Array` method is removed.
  - The `Array` function is removed.
  - The `Any` function is removed.
  - The `ArrayValue` function is removed.
  - The `AsArray` function is removed.

## [1.0.0-RC3] - 2021-09-02

### Added

- Added `ErrorHandlerFunc` to use a function as an `"go.opentelemetry.io/otel".ErrorHandler`. (#2149)
- Added `"go.opentelemetry.io/otel/trace".WithStackTrace` option to add a stack trace when using `span.RecordError` or when panic is handled in `span.End`. (#2163)
- Added typed slice attribute types and functionality to the `go.opentelemetry.io/otel/attribute` package to replace the existing array type and functions. (#2162)
  - `BoolSlice`, `IntSlice`, `Int64Slice`, `Float64Slice`, and `StringSlice` replace the use of the `Array` function in the package.
- Added the `go.opentelemetry.io/otel/example/fib` example package.
  Included is an example application that computes Fibonacci numbers. (#2203)

### Changed

- Metric instruments have been renamed to match the (feature-frozen) metric API specification:
  - ValueRecorder becomes Histogram
  - ValueObserver becomes Gauge
  - SumObserver becomes CounterObserver
  - UpDownSumObserver becomes UpDownCounterObserver
  The API exported from this project is still considered experimental. (#2202)
- Metric SDK/API implementation type `InstrumentKind` moves into `sdkapi` sub-package. (#2091)
- The Metrics SDK export record no longer contains a Resource pointer, the SDK `"go.opentelemetry.io/otel/sdk/trace/export/metric".Exporter.Export()` function for push-based exporters now takes a single Resource argument, pull-based exporters use `"go.opentelemetry.io/otel/sdk/metric/controller/basic".Controller.Resource()`. (#2120)
- The JSON output of the `go.opentelemetry.io/otel/exporters/stdout/stdouttrace` is harmonized now such that the output is "plain" JSON objects after each other of the form `{ ... } { ... } { ... }`. Earlier the JSON objects describing a span were wrapped in a slice for each `Exporter.ExportSpans` call, like `[ { ... } ][ { ... } { ... } ]`. Outputting JSON object directly after each other is consistent with JSON loggers, and a bit easier to parse and read. (#2196)
- Update the `NewTracerConfig`, `NewSpanStartConfig`, `NewSpanEndConfig`, and `NewEventConfig` function in the `go.opentelemetry.io/otel/trace` package to return their respective configurations as structs instead of pointers to the struct. (#2212)

### Deprecated

- The `go.opentelemetry.io/otel/bridge/opencensus/utils` package is deprecated.
  All functionality from this package now exists in the `go.opentelemetry.io/otel/bridge/opencensus` package.
  The functions from that package should be used instead. (#2166)
- The `"go.opentelemetry.io/otel/attribute".Array` function and the related `ARRAY` value type is deprecated.
  Use the typed `*Slice` functions and types added to the package instead. (#2162)
- The `"go.opentelemetry.io/otel/attribute".Any` function is deprecated.
  Use the typed functions instead. (#2181)
- The `go.opentelemetry.io/otel/oteltest` package is deprecated.
  The `"go.opentelemetry.io/otel/sdk/trace/tracetest".SpanRecorder` can be registered with the default SDK (`go.opentelemetry.io/otel/sdk/trace`) as a `SpanProcessor` and used as a replacement for this deprecated package. (#2188)

### Removed

- Removed metrics test package `go.opentelemetry.io/otel/sdk/export/metric/metrictest`. (#2105)

### Fixed

- The `fromEnv` detector no longer throws an error when `OTEL_RESOURCE_ATTRIBUTES` environment variable is not set or empty. (#2138)
- Setting the global `ErrorHandler` with `"go.opentelemetry.io/otel".SetErrorHandler` multiple times is now supported. (#2160, #2140)
- The `"go.opentelemetry.io/otel/attribute".Any` function now supports `int32` values. (#2169)
- Multiple calls to `"go.opentelemetry.io/otel/sdk/metric/controller/basic".WithResource()` are handled correctly, and when no resources are provided `"go.opentelemetry.io/otel/sdk/resource".Default()` is used. (#2120)
- The `WithoutTimestamps` option for the `go.opentelemetry.io/otel/exporters/stdout/stdouttrace` exporter causes the exporter to correctly omit timestamps. (#2195)
- Fixed typos in resources.go. (#2201)

## [1.0.0-RC2] - 2021-07-26

### Added

- Added `WithOSDescription` resource configuration option to set OS (Operating System) description resource attribute (`os.description`). (#1840)
- Added `WithOS` resource configuration option to set all OS (Operating System) resource attributes at once. (#1840)
- Added the `WithRetry` option to the `go.opentelemetry.io/otel/exporters/otlp/otlptrace/otlptracehttp` package.
  This option is a replacement for the removed `WithMaxAttempts` and `WithBackoff` options. (#2095)
- Added API `LinkFromContext` to return Link which encapsulates SpanContext from provided context and also encapsulates attributes. (#2115)
- Added a new `Link` type under the SDK `otel/sdk/trace` package that counts the number of attributes that were dropped for surpassing the `AttributePerLinkCountLimit` configured in the Span's `SpanLimits`.
  This new type replaces the equal-named API `Link` type found in the `otel/trace` package for most usages within the SDK.
  For example, instances of this type are now returned by the `Links()` function of `ReadOnlySpan`s provided in places like the `OnEnd` function of `SpanProcessor` implementations. (#2118)
- Added the `SpanRecorder` type to the `go.opentelemetry.io/otel/skd/trace/tracetest` package.
  This type can be used with the default SDK as a `SpanProcessor` during testing. (#2132)

### Changed

- The `SpanModels` function is now exported from the `go.opentelemetry.io/otel/exporters/zipkin` package to convert OpenTelemetry spans into Zipkin model spans. (#2027)
- Rename the `"go.opentelemetry.io/otel/exporters/otlp/otlptrace/otlptracegrpc".RetrySettings` to `RetryConfig`. (#2095)

### Deprecated

- The `TextMapCarrier` and `TextMapPropagator` from the `go.opentelemetry.io/otel/oteltest` package and their associated creation functions (`TextMapCarrier`, `NewTextMapPropagator`) are deprecated. (#2114)
- The `Harness` type from the `go.opentelemetry.io/otel/oteltest` package and its associated creation function, `NewHarness` are deprecated and will be removed in the next release. (#2123)
- The `TraceStateFromKeyValues` function from the `go.opentelemetry.io/otel/oteltest` package is deprecated.
  Use the `trace.ParseTraceState` function instead. (#2122)

### Removed

- Removed the deprecated package `go.opentelemetry.io/otel/exporters/trace/jaeger`. (#2020)
- Removed the deprecated package `go.opentelemetry.io/otel/exporters/trace/zipkin`. (#2020)
- Removed the `"go.opentelemetry.io/otel/sdk/resource".WithBuiltinDetectors` function.
  The explicit `With*` options for every built-in detector should be used instead. (#2026 #2097)
- Removed the `WithMaxAttempts` and `WithBackoff` options from the `go.opentelemetry.io/otel/exporters/otlp/otlptrace/otlptracehttp` package.
  The retry logic of the package has been updated to match the `otlptracegrpc` package and accordingly a `WithRetry` option is added that should be used instead. (#2095)
- Removed `DroppedAttributeCount` field from `otel/trace.Link` struct. (#2118)

### Fixed

- When using WithNewRoot, don't use the parent context for making sampling decisions. (#2032)
- `oteltest.Tracer` now creates a valid `SpanContext` when using `WithNewRoot`. (#2073)
- OS type detector now sets the correct `dragonflybsd` value for DragonFly BSD. (#2092)
- The OTel span status is correctly transformed into the OTLP status in the `go.opentelemetry.io/otel/exporters/otlp/otlptrace` package.
  This fix will by default set the status to `Unset` if it is not explicitly set to `Ok` or `Error`. (#2099 #2102)
- The `Inject` method for the `"go.opentelemetry.io/otel/propagation".TraceContext` type no longer injects empty `tracestate` values. (#2108)
- Use `6831` as default Jaeger agent port instead of `6832`. (#2131)

## [Experimental Metrics v0.22.0] - 2021-07-19

### Added

- Adds HTTP support for OTLP metrics exporter. (#2022)

### Removed

- Removed the deprecated package `go.opentelemetry.io/otel/exporters/metric/prometheus`. (#2020)

## [1.0.0-RC1] / 0.21.0 - 2021-06-18

With this release we are introducing a split in module versions.  The tracing API and SDK are entering the `v1.0.0` Release Candidate phase with `v1.0.0-RC1`
while the experimental metrics API and SDK continue with `v0.x` releases at `v0.21.0`.  Modules at major version 1 or greater will not depend on modules
with major version 0.

### Added

- Adds `otlpgrpc.WithRetry`option for configuring the retry policy for transient errors on the otlp/gRPC exporter. (#1832)
  - The following status codes are defined as transient errors:
      | gRPC Status Code | Description |
      | ---------------- | ----------- |
      | 1  | Cancelled |
      | 4  | Deadline Exceeded |
      | 8  | Resource Exhausted |
      | 10 | Aborted |
      | 10 | Out of Range |
      | 14 | Unavailable |
      | 15 | Data Loss |
- Added `Status` type to the `go.opentelemetry.io/otel/sdk/trace` package to represent the status of a span. (#1874)
- Added `SpanStub` type and its associated functions to the `go.opentelemetry.io/otel/sdk/trace/tracetest` package.
  This type can be used as a testing replacement for the `SpanSnapshot` that was removed from the `go.opentelemetry.io/otel/sdk/trace` package. (#1873)
- Adds support for scheme in `OTEL_EXPORTER_OTLP_ENDPOINT` according to the spec. (#1886)
- Adds `trace.WithSchemaURL` option for configuring the tracer with a Schema URL. (#1889)
- Added an example of using OpenTelemetry Go as a trace context forwarder. (#1912)
- `ParseTraceState` is added to the `go.opentelemetry.io/otel/trace` package.
  It can be used to decode a `TraceState` from a `tracestate` header string value. (#1937)
- Added `Len` method to the `TraceState` type in the `go.opentelemetry.io/otel/trace` package.
  This method returns the number of list-members the `TraceState` holds. (#1937)
- Creates package `go.opentelemetry.io/otel/exporters/otlp/otlptrace` that defines a trace exporter that uses a `otlptrace.Client` to send data.
  Creates package `go.opentelemetry.io/otel/exporters/otlp/otlptrace/otlptracegrpc` implementing a gRPC `otlptrace.Client` and offers convenience functions, `NewExportPipeline` and `InstallNewPipeline`, to setup and install a `otlptrace.Exporter` in tracing .(#1922)
- Added `Baggage`, `Member`, and `Property` types to the `go.opentelemetry.io/otel/baggage` package along with their related functions. (#1967)
- Added `ContextWithBaggage`, `ContextWithoutBaggage`, and `FromContext` functions to the `go.opentelemetry.io/otel/baggage` package.
  These functions replace the `Set`, `Value`, `ContextWithValue`, `ContextWithoutValue`, and `ContextWithEmpty` functions from that package and directly work with the new `Baggage` type. (#1967)
- The `OTEL_SERVICE_NAME` environment variable is the preferred source for `service.name`, used by the environment resource detector if a service name is present both there and in `OTEL_RESOURCE_ATTRIBUTES`. (#1969)
- Creates package `go.opentelemetry.io/otel/exporters/otlp/otlptrace/otlptracehttp` implementing an HTTP `otlptrace.Client` and offers convenience functions, `NewExportPipeline` and `InstallNewPipeline`, to setup and install a `otlptrace.Exporter` in tracing. (#1963)
- Changes `go.opentelemetry.io/otel/sdk/resource.NewWithAttributes` to require a schema URL. The old function is still available as `resource.NewSchemaless`. This is a breaking change. (#1938)
- Several builtin resource detectors now correctly populate the schema URL. (#1938)
- Creates package `go.opentelemetry.io/otel/exporters/otlp/otlpmetric` that defines a metrics exporter that uses a `otlpmetric.Client` to send data.
- Creates package `go.opentelemetry.io/otel/exporters/otlp/otlpmetric/otlpmetricgrpc` implementing a gRPC `otlpmetric.Client` and offers convenience functions, `New` and `NewUnstarted`, to create an `otlpmetric.Exporter`.(#1991)
- Added `go.opentelemetry.io/otel/exporters/stdout/stdouttrace` exporter. (#2005)
- Added `go.opentelemetry.io/otel/exporters/stdout/stdoutmetric` exporter. (#2005)
- Added a `TracerProvider()` method to the `"go.opentelemetry.io/otel/trace".Span` interface. This can be used to obtain a `TracerProvider` from a given span that utilizes the same trace processing pipeline.  (#2009)

### Changed

- Make `NewSplitDriver` from `go.opentelemetry.io/otel/exporters/otlp` take variadic arguments instead of a `SplitConfig` item.
  `NewSplitDriver` now automatically implements an internal `noopDriver` for `SplitConfig` fields that are not initialized. (#1798)
- `resource.New()` now creates a Resource without builtin detectors. Previous behavior is now achieved by using `WithBuiltinDetectors` Option. (#1810)
- Move the `Event` type from the `go.opentelemetry.io/otel` package to the `go.opentelemetry.io/otel/sdk/trace` package. (#1846)
- CI builds validate against last two versions of Go, dropping 1.14 and adding 1.16. (#1865)
- BatchSpanProcessor now report export failures when calling `ForceFlush()` method. (#1860)
- `Set.Encoded(Encoder)` no longer caches the result of an encoding. (#1855)
- Renamed `CloudZoneKey` to `CloudAvailabilityZoneKey` in Resource semantic conventions according to spec. (#1871)
- The `StatusCode` and `StatusMessage` methods of the `ReadOnlySpan` interface and the `Span` produced by the `go.opentelemetry.io/otel/sdk/trace` package have been replaced with a single `Status` method.
  This method returns the status of a span using the new `Status` type. (#1874)
- Updated `ExportSpans` method of the`SpanExporter` interface type to accept `ReadOnlySpan`s instead of the removed `SpanSnapshot`.
  This brings the export interface into compliance with the specification in that it now accepts an explicitly immutable type instead of just an implied one. (#1873)
- Unembed `SpanContext` in `Link`. (#1877)
- Generate Semantic conventions from the specification YAML. (#1891)
- Spans created by the global `Tracer` obtained from `go.opentelemetry.io/otel`, prior to a functioning `TracerProvider` being set, now propagate the span context from their parent if one exists. (#1901)
- The `"go.opentelemetry.io/otel".Tracer` function now accepts tracer options. (#1902)
- Move the `go.opentelemetry.io/otel/unit` package to `go.opentelemetry.io/otel/metric/unit`. (#1903)
- Changed `go.opentelemetry.io/otel/trace.TracerConfig` to conform to the [Contributing guidelines](CONTRIBUTING.md#config.) (#1921)
- Changed `go.opentelemetry.io/otel/trace.SpanConfig` to conform to the [Contributing guidelines](CONTRIBUTING.md#config). (#1921)
- Changed `span.End()` now only accepts Options that are allowed at `End()`. (#1921)
- Changed `go.opentelemetry.io/otel/metric.InstrumentConfig` to conform to the [Contributing guidelines](CONTRIBUTING.md#config). (#1921)
- Changed `go.opentelemetry.io/otel/metric.MeterConfig` to conform to the [Contributing guidelines](CONTRIBUTING.md#config). (#1921)
- Refactored option types according to the contribution style guide. (#1882)
- Move the `go.opentelemetry.io/otel/trace.TraceStateFromKeyValues` function to the `go.opentelemetry.io/otel/oteltest` package.
  This function is preserved for testing purposes where it may be useful to create a `TraceState` from `attribute.KeyValue`s, but it is not intended for production use.
  The new `ParseTraceState` function should be used to create a `TraceState`. (#1931)
- Updated `MarshalJSON` method of the `go.opentelemetry.io/otel/trace.TraceState` type to marshal the type into the string representation of the `TraceState`. (#1931)
- The `TraceState.Delete` method from the `go.opentelemetry.io/otel/trace` package no longer returns an error in addition to a `TraceState`. (#1931)
- Updated `Get` method of the `TraceState` type from the `go.opentelemetry.io/otel/trace` package to accept a `string` instead of an `attribute.Key` type. (#1931)
- Updated `Insert` method of the `TraceState` type from the `go.opentelemetry.io/otel/trace` package to accept a pair of `string`s instead of an `attribute.KeyValue` type. (#1931)
- Updated `Delete` method of the `TraceState` type from the `go.opentelemetry.io/otel/trace` package to accept a `string` instead of an `attribute.Key` type. (#1931)
- Renamed `NewExporter` to `New` in the `go.opentelemetry.io/otel/exporters/stdout` package. (#1985)
- Renamed `NewExporter` to `New` in the `go.opentelemetry.io/otel/exporters/metric/prometheus` package. (#1985)
- Renamed `NewExporter` to `New` in the `go.opentelemetry.io/otel/exporters/trace/jaeger` package. (#1985)
- Renamed `NewExporter` to `New` in the `go.opentelemetry.io/otel/exporters/trace/zipkin` package. (#1985)
- Renamed `NewExporter` to `New` in the `go.opentelemetry.io/otel/exporters/otlp` package. (#1985)
- Renamed `NewUnstartedExporter` to `NewUnstarted` in the `go.opentelemetry.io/otel/exporters/otlp` package. (#1985)
- The `go.opentelemetry.io/otel/semconv` package has been moved to `go.opentelemetry.io/otel/semconv/v1.4.0` to allow for multiple [telemetry schema](https://github.com/open-telemetry/oteps/blob/main/text/0152-telemetry-schemas.md) versions to be used concurrently. (#1987)
- Metrics test helpers in `go.opentelemetry.io/otel/oteltest` have been moved to `go.opentelemetry.io/otel/metric/metrictest`. (#1988)

### Deprecated

- The `go.opentelemetry.io/otel/exporters/metric/prometheus` is deprecated, use `go.opentelemetry.io/otel/exporters/prometheus` instead. (#1993)
- The `go.opentelemetry.io/otel/exporters/trace/jaeger` is deprecated, use `go.opentelemetry.io/otel/exporters/jaeger` instead. (#1993)
- The `go.opentelemetry.io/otel/exporters/trace/zipkin` is deprecated, use `go.opentelemetry.io/otel/exporters/zipkin` instead. (#1993)

### Removed

- Removed `resource.WithoutBuiltin()`. Use `resource.New()`. (#1810)
- Unexported types `resource.FromEnv`, `resource.Host`, and `resource.TelemetrySDK`, Use the corresponding `With*()` to use individually. (#1810)
- Removed the `Tracer` and `IsRecording` method from the `ReadOnlySpan` in the `go.opentelemetry.io/otel/sdk/trace`.
  The `Tracer` method is not a required to be included in this interface and given the mutable nature of the tracer that is associated with a span, this method is not appropriate.
  The `IsRecording` method returns if the span is recording or not.
  A read-only span value does not need to know if updates to it will be recorded or not.
  By definition, it cannot be updated so there is no point in communicating if an update is recorded. (#1873)
- Removed the `SpanSnapshot` type from the `go.opentelemetry.io/otel/sdk/trace` package.
  The use of this type has been replaced with the use of the explicitly immutable `ReadOnlySpan` type.
  When a concrete representation of a read-only span is needed for testing, the newly added `SpanStub` in the `go.opentelemetry.io/otel/sdk/trace/tracetest` package should be used. (#1873)
- Removed the `Tracer` method from the `Span` interface in the `go.opentelemetry.io/otel/trace` package.
  Using the same tracer that created a span introduces the error where an instrumentation library's `Tracer` is used by other code instead of their own.
  The `"go.opentelemetry.io/otel".Tracer` function or a `TracerProvider` should be used to acquire a library specific `Tracer` instead. (#1900)
  - The `TracerProvider()` method on the `Span` interface may also be used to obtain a `TracerProvider` using the same trace processing pipeline. (#2009)
- The `http.url` attribute generated by `HTTPClientAttributesFromHTTPRequest` will no longer include username or password information. (#1919)
- Removed `IsEmpty` method of the `TraceState` type in the `go.opentelemetry.io/otel/trace` package in favor of using the added `TraceState.Len` method. (#1931)
- Removed `Set`, `Value`, `ContextWithValue`, `ContextWithoutValue`, and `ContextWithEmpty` functions in the `go.opentelemetry.io/otel/baggage` package.
  Handling of baggage is now done using the added `Baggage` type and related context functions (`ContextWithBaggage`, `ContextWithoutBaggage`, and `FromContext`) in that package. (#1967)
- The `InstallNewPipeline` and `NewExportPipeline` creation functions in all the exporters (prometheus, otlp, stdout, jaeger, and zipkin) have been removed.
  These functions were deemed premature attempts to provide convenience that did not achieve this aim. (#1985)
- The `go.opentelemetry.io/otel/exporters/otlp` exporter has been removed.  Use `go.opentelemetry.io/otel/exporters/otlp/otlptrace` instead. (#1990)
- The `go.opentelemetry.io/otel/exporters/stdout` exporter has been removed.  Use `go.opentelemetry.io/otel/exporters/stdout/stdouttrace` or `go.opentelemetry.io/otel/exporters/stdout/stdoutmetric` instead. (#2005)

### Fixed

- Only report errors from the `"go.opentelemetry.io/otel/sdk/resource".Environment` function when they are not `nil`. (#1850, #1851)
- The `Shutdown` method of the simple `SpanProcessor` in the `go.opentelemetry.io/otel/sdk/trace` package now honors the context deadline or cancellation. (#1616, #1856)
- BatchSpanProcessor now drops span batches that failed to be exported. (#1860)
- Use `http://localhost:14268/api/traces` as default Jaeger collector endpoint instead of `http://localhost:14250`. (#1898)
- Allow trailing and leading whitespace in the parsing of a `tracestate` header. (#1931)
- Add logic to determine if the channel is closed to fix Jaeger exporter test panic with close closed channel. (#1870, #1973)
- Avoid transport security when OTLP endpoint is a Unix socket. (#2001)

### Security

## [0.20.0] - 2021-04-23

### Added

- The OTLP exporter now has two new convenience functions, `NewExportPipeline` and `InstallNewPipeline`, setup and install the exporter in tracing and metrics pipelines. (#1373)
- Adds semantic conventions for exceptions. (#1492)
- Added Jaeger Environment variables: `OTEL_EXPORTER_JAEGER_AGENT_HOST`, `OTEL_EXPORTER_JAEGER_AGENT_PORT`
  These environment variables can be used to override Jaeger agent hostname and port (#1752)
- Option `ExportTimeout` was added to batch span processor. (#1755)
- `trace.TraceFlags` is now a defined type over `byte` and `WithSampled(bool) TraceFlags` and `IsSampled() bool` methods have been added to it. (#1770)
- The `Event` and `Link` struct types from the `go.opentelemetry.io/otel` package now include a `DroppedAttributeCount` field to record the number of attributes that were not recorded due to configured limits being reached. (#1771)
- The Jaeger exporter now reports dropped attributes for a Span event in the exported log. (#1771)
- Adds test to check BatchSpanProcessor ignores `OnEnd` and `ForceFlush` post `Shutdown`. (#1772)
- Extract resource attributes from the `OTEL_RESOURCE_ATTRIBUTES` environment variable and merge them with the `resource.Default` resource as well as resources provided to the `TracerProvider` and metric `Controller`. (#1785)
- Added `WithOSType` resource configuration option to set OS (Operating System) type resource attribute (`os.type`). (#1788)
- Added `WithProcess*` resource configuration options to set Process resource attributes. (#1788)
  - `process.pid`
  - `process.executable.name`
  - `process.executable.path`
  - `process.command_args`
  - `process.owner`
  - `process.runtime.name`
  - `process.runtime.version`
  - `process.runtime.description`
- Adds `k8s.node.name` and `k8s.node.uid` attribute keys to the `semconv` package. (#1789)
- Added support for configuring OTLP/HTTP and OTLP/gRPC Endpoints, TLS Certificates, Headers, Compression and Timeout via Environment Variables. (#1758, #1769 and #1811)
  - `OTEL_EXPORTER_OTLP_ENDPOINT`
  - `OTEL_EXPORTER_OTLP_TRACES_ENDPOINT`
  - `OTEL_EXPORTER_OTLP_METRICS_ENDPOINT`
  - `OTEL_EXPORTER_OTLP_HEADERS`
  - `OTEL_EXPORTER_OTLP_TRACES_HEADERS`
  - `OTEL_EXPORTER_OTLP_METRICS_HEADERS`
  - `OTEL_EXPORTER_OTLP_COMPRESSION`
  - `OTEL_EXPORTER_OTLP_TRACES_COMPRESSION`
  - `OTEL_EXPORTER_OTLP_METRICS_COMPRESSION`
  - `OTEL_EXPORTER_OTLP_TIMEOUT`
  - `OTEL_EXPORTER_OTLP_TRACES_TIMEOUT`
  - `OTEL_EXPORTER_OTLP_METRICS_TIMEOUT`
  - `OTEL_EXPORTER_OTLP_CERTIFICATE`
  - `OTEL_EXPORTER_OTLP_TRACES_CERTIFICATE`
  - `OTEL_EXPORTER_OTLP_METRICS_CERTIFICATE`
- Adds `otlpgrpc.WithTimeout` option for configuring timeout to the otlp/gRPC exporter. (#1821)
- Adds `jaeger.WithMaxPacketSize` option for configuring maximum UDP packet size used when connecting to the Jaeger agent. (#1853)

### Fixed

- The `Span.IsRecording` implementation from `go.opentelemetry.io/otel/sdk/trace` always returns false when not being sampled. (#1750)
- The Jaeger exporter now correctly sets tags for the Span status code and message.
  This means it uses the correct tag keys (`"otel.status_code"`, `"otel.status_description"`) and does not set the status message as a tag unless it is set on the span. (#1761)
- The Jaeger exporter now correctly records Span event's names using the `"event"` key for a tag.
  Additionally, this tag is overridden, as specified in the OTel specification, if the event contains an attribute with that key. (#1768)
- Zipkin Exporter: Ensure mapping between OTel and Zipkin span data complies with the specification. (#1688)
- Fixed typo for default service name in Jaeger Exporter. (#1797)
- Fix flaky OTLP for the reconnnection of the client connection. (#1527, #1814)
- Fix Jaeger exporter dropping of span batches that exceed the UDP packet size limit.
  Instead, the exporter now splits the batch into smaller sendable batches. (#1828)

### Changed

- Span `RecordError` now records an `exception` event to comply with the semantic convention specification. (#1492)
- Jaeger exporter was updated to use thrift v0.14.1. (#1712)
- Migrate from using internally built and maintained version of the OTLP to the one hosted at `go.opentelemetry.io/proto/otlp`. (#1713)
- Migrate from using `github.com/gogo/protobuf` to `google.golang.org/protobuf` to match `go.opentelemetry.io/proto/otlp`. (#1713)
- The storage of a local or remote Span in a `context.Context` using its SpanContext is unified to store just the current Span.
  The Span's SpanContext can now self-identify as being remote or not.
  This means that `"go.opentelemetry.io/otel/trace".ContextWithRemoteSpanContext` will now overwrite any existing current Span, not just existing remote Spans, and make it the current Span in a `context.Context`. (#1731)
- Improve OTLP/gRPC exporter connection errors. (#1737)
- Information about a parent span context in a `"go.opentelemetry.io/otel/export/trace".SpanSnapshot` is unified in a new `Parent` field.
  The existing `ParentSpanID` and `HasRemoteParent` fields are removed in favor of this. (#1748)
- The `ParentContext` field of the `"go.opentelemetry.io/otel/sdk/trace".SamplingParameters` is updated to hold a `context.Context` containing the parent span.
  This changes it to make `SamplingParameters` conform with the OpenTelemetry specification. (#1749)
- Updated Jaeger Environment Variables: `JAEGER_ENDPOINT`, `JAEGER_USER`, `JAEGER_PASSWORD`
  to `OTEL_EXPORTER_JAEGER_ENDPOINT`, `OTEL_EXPORTER_JAEGER_USER`, `OTEL_EXPORTER_JAEGER_PASSWORD` in compliance with OTel specification. (#1752)
- Modify `BatchSpanProcessor.ForceFlush` to abort after timeout/cancellation. (#1757)
- The `DroppedAttributeCount` field of the `Span` in the `go.opentelemetry.io/otel` package now only represents the number of attributes dropped for the span itself.
  It no longer is a conglomerate of itself, events, and link attributes that have been dropped. (#1771)
- Make `ExportSpans` in Jaeger Exporter honor context deadline. (#1773)
- Modify Zipkin Exporter default service name, use default resource's serviceName instead of empty. (#1777)
- The `go.opentelemetry.io/otel/sdk/export/trace` package is merged into the `go.opentelemetry.io/otel/sdk/trace` package. (#1778)
- The prometheus.InstallNewPipeline example is moved from comment to example test (#1796)
- The convenience functions for the stdout exporter have been updated to return the `TracerProvider` implementation and enable the shutdown of the exporter. (#1800)
- Replace the flush function returned from the Jaeger exporter's convenience creation functions (`InstallNewPipeline` and `NewExportPipeline`) with the `TracerProvider` implementation they create.
  This enables the caller to shutdown and flush using the related `TracerProvider` methods. (#1822)
- Updated the Jaeger exporter to have a default endpoint, `http://localhost:14250`, for the collector. (#1824)
- Changed the function `WithCollectorEndpoint` in the Jaeger exporter to no longer accept an endpoint as an argument.
  The endpoint can be passed with the `CollectorEndpointOption` using the `WithEndpoint` function or by setting the `OTEL_EXPORTER_JAEGER_ENDPOINT` environment variable value appropriately. (#1824)
- The Jaeger exporter no longer batches exported spans itself, instead it relies on the SDK's `BatchSpanProcessor` for this functionality. (#1830)
- The Jaeger exporter creation functions (`NewRawExporter`, `NewExportPipeline`, and `InstallNewPipeline`) no longer accept the removed `Option` type as a variadic argument. (#1830)

### Removed

- Removed Jaeger Environment variables: `JAEGER_SERVICE_NAME`, `JAEGER_DISABLED`, `JAEGER_TAGS`
  These environment variables will no longer be used to override values of the Jaeger exporter (#1752)
- No longer set the links for a `Span` in `go.opentelemetry.io/otel/sdk/trace` that is configured to be a new root.
  This is unspecified behavior that the OpenTelemetry community plans to standardize in the future.
  To prevent backwards incompatible changes when it is specified, these links are removed. (#1726)
- Setting error status while recording error with Span from oteltest package. (#1729)
- The concept of a remote and local Span stored in a context is unified to just the current Span.
  Because of this `"go.opentelemetry.io/otel/trace".RemoteSpanContextFromContext` is removed as it is no longer needed.
  Instead, `"go.opentelemetry.io/otel/trace".SpanContextFromContext` can be used to return the current Span.
  If needed, that Span's `SpanContext.IsRemote()` can then be used to determine if it is remote or not. (#1731)
- The `HasRemoteParent` field of the `"go.opentelemetry.io/otel/sdk/trace".SamplingParameters` is removed.
  This field is redundant to the information returned from the `Remote` method of the `SpanContext` held in the `ParentContext` field. (#1749)
- The `trace.FlagsDebug` and `trace.FlagsDeferred` constants have been removed and will be localized to the B3 propagator. (#1770)
- Remove `Process` configuration, `WithProcessFromEnv` and `ProcessFromEnv`, and type from the Jaeger exporter package.
  The information that could be configured in the `Process` struct should be configured in a `Resource` instead. (#1776, #1804)
- Remove the `WithDisabled` option from the Jaeger exporter.
  To disable the exporter unregister it from the `TracerProvider` or use a no-operation `TracerProvider`. (#1806)
- Removed the functions `CollectorEndpointFromEnv` and `WithCollectorEndpointOptionFromEnv` from the Jaeger exporter.
  These functions for retrieving specific environment variable values are redundant of other internal functions and
  are not intended for end user use. (#1824)
- Removed the Jaeger exporter `WithSDKOptions` `Option`.
  This option was used to set SDK options for the exporter creation convenience functions.
  These functions are provided as a way to easily setup or install the exporter with what are deemed reasonable SDK settings for common use cases.
  If the SDK needs to be configured differently, the `NewRawExporter` function and direct setup of the SDK with the desired settings should be used. (#1825)
- The `WithBufferMaxCount` and `WithBatchMaxCount` `Option`s from the Jaeger exporter are removed.
  The exporter no longer batches exports, instead relying on the SDK's `BatchSpanProcessor` for this functionality. (#1830)
- The Jaeger exporter `Option` type is removed.
  The type is no longer used by the exporter to configure anything.
  All the previous configurations these options provided were duplicates of SDK configuration.
  They have been removed in favor of using the SDK configuration and focuses the exporter configuration to be only about the endpoints it will send telemetry to. (#1830)

## [0.19.0] - 2021-03-18

### Added

- Added `Marshaler` config option to `otlphttp` to enable otlp over json or protobufs. (#1586)
- A `ForceFlush` method to the `"go.opentelemetry.io/otel/sdk/trace".TracerProvider` to flush all registered `SpanProcessor`s. (#1608)
- Added `WithSampler` and `WithSpanLimits` to tracer provider. (#1633, #1702)
- `"go.opentelemetry.io/otel/trace".SpanContext` now has a `remote` property, and `IsRemote()` predicate, that is true when the `SpanContext` has been extracted from remote context data. (#1701)
- A `Valid` method to the `"go.opentelemetry.io/otel/attribute".KeyValue` type. (#1703)

### Changed

- `trace.SpanContext` is now immutable and has no exported fields. (#1573)
  - `trace.NewSpanContext()` can be used in conjunction with the `trace.SpanContextConfig` struct to initialize a new `SpanContext` where all values are known.
- Update the `ForceFlush` method signature to the `"go.opentelemetry.io/otel/sdk/trace".SpanProcessor` to accept a `context.Context` and return an error. (#1608)
- Update the `Shutdown` method to the `"go.opentelemetry.io/otel/sdk/trace".TracerProvider` return an error on shutdown failure. (#1608)
- The SimpleSpanProcessor will now shut down the enclosed `SpanExporter` and gracefully ignore subsequent calls to `OnEnd` after `Shutdown` is called. (#1612)
- `"go.opentelemetry.io/sdk/metric/controller.basic".WithPusher` is replaced with `WithExporter` to provide consistent naming across project. (#1656)
- Added non-empty string check for trace `Attribute` keys. (#1659)
- Add `description` to SpanStatus only when `StatusCode` is set to error. (#1662)
- Jaeger exporter falls back to `resource.Default`'s `service.name` if the exported Span does not have one. (#1673)
- Jaeger exporter populates Jaeger's Span Process from Resource. (#1673)
- Renamed the `LabelSet` method of `"go.opentelemetry.io/otel/sdk/resource".Resource` to `Set`. (#1692)
- Changed `WithSDK` to `WithSDKOptions` to accept variadic arguments of `TracerProviderOption` type in `go.opentelemetry.io/otel/exporters/trace/jaeger` package. (#1693)
- Changed `WithSDK` to `WithSDKOptions` to accept variadic arguments of `TracerProviderOption` type in `go.opentelemetry.io/otel/exporters/trace/zipkin` package. (#1693)

### Removed

- Removed `serviceName` parameter from Zipkin exporter and uses resource instead. (#1549)
- Removed `WithConfig` from tracer provider to avoid overriding configuration. (#1633)
- Removed the exported `SimpleSpanProcessor` and `BatchSpanProcessor` structs.
   These are now returned as a SpanProcessor interface from their respective constructors. (#1638)
- Removed `WithRecord()` from `trace.SpanOption` when creating a span. (#1660)
- Removed setting status to `Error` while recording an error as a span event in `RecordError`. (#1663)
- Removed `jaeger.WithProcess` configuration option. (#1673)
- Removed `ApplyConfig` method from `"go.opentelemetry.io/otel/sdk/trace".TracerProvider` and the now unneeded `Config` struct. (#1693)

### Fixed

- Jaeger Exporter: Ensure mapping between OTEL and Jaeger span data complies with the specification. (#1626)
- `SamplingResult.TraceState` is correctly propagated to a newly created span's `SpanContext`. (#1655)
- The `otel-collector` example now correctly flushes metric events prior to shutting down the exporter. (#1678)
- Do not set span status message in `SpanStatusFromHTTPStatusCode` if it can be inferred from `http.status_code`. (#1681)
- Synchronization issues in global trace delegate implementation. (#1686)
- Reduced excess memory usage by global `TracerProvider`. (#1687)

## [0.18.0] - 2021-03-03

### Added

- Added `resource.Default()` for use with meter and tracer providers. (#1507)
- `AttributePerEventCountLimit` and `AttributePerLinkCountLimit` for `SpanLimits`. (#1535)
- Added `Keys()` method to `propagation.TextMapCarrier` and `propagation.HeaderCarrier` to adapt `http.Header` to this interface. (#1544)
- Added `code` attributes to `go.opentelemetry.io/otel/semconv` package. (#1558)
- Compatibility testing suite in the CI system for the following systems. (#1567)
   | OS      | Go Version | Architecture |
   | ------- | ---------- | ------------ |
   | Ubuntu  | 1.15       | amd64        |
   | Ubuntu  | 1.14       | amd64        |
   | Ubuntu  | 1.15       | 386          |
   | Ubuntu  | 1.14       | 386          |
   | MacOS   | 1.15       | amd64        |
   | MacOS   | 1.14       | amd64        |
   | Windows | 1.15       | amd64        |
   | Windows | 1.14       | amd64        |
   | Windows | 1.15       | 386          |
   | Windows | 1.14       | 386          |

### Changed

- Replaced interface `oteltest.SpanRecorder` with its existing implementation
  `StandardSpanRecorder`. (#1542)
- Default span limit values to 128. (#1535)
- Rename `MaxEventsPerSpan`, `MaxAttributesPerSpan` and `MaxLinksPerSpan` to `EventCountLimit`, `AttributeCountLimit` and `LinkCountLimit`, and move these fields into `SpanLimits`. (#1535)
- Renamed the `otel/label` package to `otel/attribute`. (#1541)
- Vendor the Jaeger exporter's dependency on Apache Thrift. (#1551)
- Parallelize the CI linting and testing. (#1567)
- Stagger timestamps in exact aggregator tests. (#1569)
- Changed all examples to use `WithBatchTimeout(5 * time.Second)` rather than `WithBatchTimeout(5)`. (#1621)
- Prevent end-users from implementing some interfaces (#1575)

  ```
      "otel/exporters/otlp/otlphttp".Option
      "otel/exporters/stdout".Option
      "otel/oteltest".Option
      "otel/trace".TracerOption
      "otel/trace".SpanOption
      "otel/trace".EventOption
      "otel/trace".LifeCycleOption
      "otel/trace".InstrumentationOption
      "otel/sdk/resource".Option
      "otel/sdk/trace".ParentBasedSamplerOption
      "otel/sdk/trace".ReadOnlySpan
      "otel/sdk/trace".ReadWriteSpan
  ```

### Removed

- Removed attempt to resample spans upon changing the span name with `span.SetName()`. (#1545)
- The `test-benchmark` is no longer a dependency of the `precommit` make target. (#1567)
- Removed the `test-386` make target.
   This was replaced with a full compatibility testing suite (i.e. multi OS/arch) in the CI system. (#1567)

### Fixed

- The sequential timing check of timestamps in the stdout exporter are now setup explicitly to be sequential (#1571). (#1572)
- Windows build of Jaeger tests now compiles with OS specific functions (#1576). (#1577)
- The sequential timing check of timestamps of go.opentelemetry.io/otel/sdk/metric/aggregator/lastvalue are now setup explicitly to be sequential (#1578). (#1579)
- Validate tracestate header keys with vendors according to the W3C TraceContext specification (#1475). (#1581)
- The OTLP exporter includes related labels for translations of a GaugeArray (#1563). (#1570)

## [0.17.0] - 2021-02-12

### Changed

- Rename project default branch from `master` to `main`. (#1505)
- Reverse order in which `Resource` attributes are merged, per change in spec. (#1501)
- Add tooling to maintain "replace" directives in go.mod files automatically. (#1528)
- Create new modules: otel/metric, otel/trace, otel/oteltest, otel/sdk/export/metric, otel/sdk/metric (#1528)
- Move metric-related public global APIs from otel to otel/metric/global. (#1528)

## Fixed

- Fixed otlpgrpc reconnection issue.
- The example code in the README.md of `go.opentelemetry.io/otel/exporters/otlp` is moved to a compiled example test and used the new `WithAddress` instead of `WithEndpoint`. (#1513)
- The otel-collector example now uses the default OTLP receiver port of the collector.

## [0.16.0] - 2021-01-13

### Added

- Add the `ReadOnlySpan` and `ReadWriteSpan` interfaces to provide better control for accessing span data. (#1360)
- `NewGRPCDriver` function returns a `ProtocolDriver` that maintains a single gRPC connection to the collector. (#1369)
- Added documentation about the project's versioning policy. (#1388)
- Added `NewSplitDriver` for OTLP exporter that allows sending traces and metrics to different endpoints. (#1418)
- Added codeql workflow to GitHub Actions (#1428)
- Added Gosec workflow to GitHub Actions (#1429)
- Add new HTTP driver for OTLP exporter in `exporters/otlp/otlphttp`. Currently it only supports the binary protobuf payloads. (#1420)
- Add an OpenCensus exporter bridge. (#1444)

### Changed

- Rename `internal/testing` to `internal/internaltest`. (#1449)
- Rename `export.SpanData` to `export.SpanSnapshot` and use it only for exporting spans. (#1360)
- Store the parent's full `SpanContext` rather than just its span ID in the `span` struct. (#1360)
- Improve span duration accuracy. (#1360)
- Migrated CI/CD from CircleCI to GitHub Actions (#1382)
- Remove duplicate checkout from GitHub Actions workflow (#1407)
- Metric `array` aggregator renamed `exact` to match its `aggregation.Kind` (#1412)
- Metric `exact` aggregator includes per-point timestamps (#1412)
- Metric stdout exporter uses MinMaxSumCount aggregator for ValueRecorder instruments (#1412)
- `NewExporter` from `exporters/otlp` now takes a `ProtocolDriver` as a parameter. (#1369)
- Many OTLP Exporter options became gRPC ProtocolDriver options. (#1369)
- Unify endpoint API that related to OTel exporter. (#1401)
- Optimize metric histogram aggregator to reuse its slice of buckets. (#1435)
- Metric aggregator Count() and histogram Bucket.Counts are consistently `uint64`. (1430)
- Histogram aggregator accepts functional options, uses default boundaries if none given. (#1434)
- `SamplingResult` now passed a `Tracestate` from the parent `SpanContext` (#1432)
- Moved gRPC driver for OTLP exporter to `exporters/otlp/otlpgrpc`. (#1420)
- The `TraceContext` propagator now correctly propagates `TraceState` through the `SpanContext`. (#1447)
- Metric Push and Pull Controller components are combined into a single "basic" Controller:
  - `WithExporter()` and `Start()` to configure Push behavior
  - `Start()` is optional; use `Collect()` and `ForEach()` for Pull behavior
  - `Start()` and `Stop()` accept Context. (#1378)
- The `Event` type is moved from the `otel/sdk/export/trace` package to the `otel/trace` API package. (#1452)

### Removed

- Remove `errUninitializedSpan` as its only usage is now obsolete. (#1360)
- Remove Metric export functionality related to quantiles and summary data points: this is not specified (#1412)
- Remove DDSketch metric aggregator; our intention is to re-introduce this as an option of the histogram aggregator after [new OTLP histogram data types](https://github.com/open-telemetry/opentelemetry-proto/pull/226) are released (#1412)

### Fixed

- `BatchSpanProcessor.Shutdown()` will now shutdown underlying `export.SpanExporter`. (#1443)

## [0.15.0] - 2020-12-10

### Added

- The `WithIDGenerator` `TracerProviderOption` is added to the `go.opentelemetry.io/otel/trace` package to configure an `IDGenerator` for the `TracerProvider`. (#1363)

### Changed

- The Zipkin exporter now uses the Span status code to determine. (#1328)
- `NewExporter` and `Start` functions in `go.opentelemetry.io/otel/exporters/otlp` now receive `context.Context` as a first parameter. (#1357)
- Move the OpenCensus example into `example` directory. (#1359)
- Moved the SDK's `internal.IDGenerator` interface in to the `sdk/trace` package to enable support for externally-defined ID generators. (#1363)
- Bump `github.com/google/go-cmp` from 0.5.3 to 0.5.4 (#1374)
- Bump `github.com/golangci/golangci-lint` in `/internal/tools` (#1375)

### Fixed

- Metric SDK `SumObserver` and `UpDownSumObserver` instruments correctness fixes. (#1381)

## [0.14.0] - 2020-11-19

### Added

- An `EventOption` and the related `NewEventConfig` function are added to the `go.opentelemetry.io/otel` package to configure Span events. (#1254)
- A `TextMapPropagator` and associated `TextMapCarrier` are added to the `go.opentelemetry.io/otel/oteltest` package to test `TextMap` type propagators and their use. (#1259)
- `SpanContextFromContext` returns `SpanContext` from context. (#1255)
- `TraceState` has been added to `SpanContext`. (#1340)
- `DeploymentEnvironmentKey` added to `go.opentelemetry.io/otel/semconv` package. (#1323)
- Add an OpenCensus to OpenTelemetry tracing bridge. (#1305)
- Add a parent context argument to `SpanProcessor.OnStart` to follow the specification. (#1333)
- Add missing tests for `sdk/trace/attributes_map.go`. (#1337)

### Changed

- Move the `go.opentelemetry.io/otel/api/trace` package into `go.opentelemetry.io/otel/trace` with the following changes. (#1229) (#1307)
  - `ID` has been renamed to `TraceID`.
  - `IDFromHex` has been renamed to `TraceIDFromHex`.
  - `EmptySpanContext` is removed.
- Move the `go.opentelemetry.io/otel/api/trace/tracetest` package into `go.opentelemetry.io/otel/oteltest`. (#1229)
- OTLP Exporter updates:
  - supports OTLP v0.6.0 (#1230, #1354)
  - supports configurable aggregation temporality (default: Cumulative, optional: Stateless). (#1296)
- The Sampler is now called on local child spans. (#1233)
- The `Kind` type from the `go.opentelemetry.io/otel/api/metric` package was renamed to `InstrumentKind` to more specifically describe what it is and avoid semantic ambiguity. (#1240)
- The `MetricKind` method of the `Descriptor` type in the `go.opentelemetry.io/otel/api/metric` package was renamed to `Descriptor.InstrumentKind`.
   This matches the returned type and fixes misuse of the term metric. (#1240)
- Move test harness from the `go.opentelemetry.io/otel/api/apitest` package into `go.opentelemetry.io/otel/oteltest`. (#1241)
- Move the `go.opentelemetry.io/otel/api/metric/metrictest` package into `go.opentelemetry.io/oteltest` as part of #964. (#1252)
- Move the `go.opentelemetry.io/otel/api/metric` package into `go.opentelemetry.io/otel/metric` as part of #1303. (#1321)
- Move the `go.opentelemetry.io/otel/api/metric/registry` package into `go.opentelemetry.io/otel/metric/registry` as a part of #1303. (#1316)
- Move the `Number` type (together with related functions) from `go.opentelemetry.io/otel/api/metric` package into `go.opentelemetry.io/otel/metric/number` as a part of #1303. (#1316)
- The function signature of the Span `AddEvent` method in `go.opentelemetry.io/otel` is updated to no longer take an unused context and instead take a required name and a variable number of `EventOption`s. (#1254)
- The function signature of the Span `RecordError` method in `go.opentelemetry.io/otel` is updated to no longer take an unused context and instead take a required error value and a variable number of `EventOption`s. (#1254)
- Move the `go.opentelemetry.io/otel/api/global` package to `go.opentelemetry.io/otel`. (#1262) (#1330)
- Move the `Version` function from `go.opentelemetry.io/otel/sdk` to `go.opentelemetry.io/otel`. (#1330)
- Rename correlation context header from `"otcorrelations"` to `"baggage"` to match the OpenTelemetry specification. (#1267)
- Fix `Code.UnmarshalJSON` to work with valid JSON only. (#1276)
- The `resource.New()` method changes signature to support builtin attributes and functional options, including `telemetry.sdk.*` and
  `host.name` semantic conventions; the former method is renamed `resource.NewWithAttributes`. (#1235)
- The Prometheus exporter now exports non-monotonic counters (i.e. `UpDownCounter`s) as gauges. (#1210)
- Correct the `Span.End` method documentation in the `otel` API to state updates are not allowed on a span after it has ended. (#1310)
- Updated span collection limits for attribute, event and link counts to 1000 (#1318)
- Renamed `semconv.HTTPUrlKey` to `semconv.HTTPURLKey`. (#1338)

### Removed

- The `ErrInvalidHexID`, `ErrInvalidTraceIDLength`, `ErrInvalidSpanIDLength`, `ErrInvalidSpanIDLength`, or `ErrNilSpanID` from the `go.opentelemetry.io/otel` package are unexported now. (#1243)
- The `AddEventWithTimestamp` method on the `Span` interface in `go.opentelemetry.io/otel` is removed due to its redundancy.
   It is replaced by using the `AddEvent` method with a `WithTimestamp` option. (#1254)
- The `MockSpan` and `MockTracer` types are removed from `go.opentelemetry.io/otel/oteltest`.
   `Tracer` and `Span` from the same module should be used in their place instead. (#1306)
- `WorkerCount` option is removed from `go.opentelemetry.io/otel/exporters/otlp`. (#1350)
- Remove the following labels types: INT32, UINT32, UINT64 and FLOAT32. (#1314)

### Fixed

- Rename `MergeItererator` to `MergeIterator` in the `go.opentelemetry.io/otel/label` package. (#1244)
- The `go.opentelemetry.io/otel/api/global` packages global TextMapPropagator now delegates functionality to a globally set delegate for all previously returned propagators. (#1258)
- Fix condition in `label.Any`. (#1299)
- Fix global `TracerProvider` to pass options to its configured provider. (#1329)
- Fix missing handler for `ExactKind` aggregator in OTLP metrics transformer (#1309)

## [0.13.0] - 2020-10-08

### Added

- OTLP Metric exporter supports Histogram aggregation. (#1209)
- The `Code` struct from the `go.opentelemetry.io/otel/codes` package now supports JSON marshaling and unmarshaling as well as implements the `Stringer` interface. (#1214)
- A Baggage API to implement the OpenTelemetry specification. (#1217)
- Add Shutdown method to sdk/trace/provider, shutdown processors in the order they were registered. (#1227)

### Changed

- Set default propagator to no-op propagator. (#1184)
- The `HTTPSupplier`, `HTTPExtractor`, `HTTPInjector`, and `HTTPPropagator` from the `go.opentelemetry.io/otel/api/propagation` package were replaced with unified `TextMapCarrier` and `TextMapPropagator` in the `go.opentelemetry.io/otel/propagation` package. (#1212) (#1325)
- The `New` function from the `go.opentelemetry.io/otel/api/propagation` package was replaced with `NewCompositeTextMapPropagator` in the `go.opentelemetry.io/otel` package. (#1212)
- The status codes of the `go.opentelemetry.io/otel/codes` package have been updated to match the latest OpenTelemetry specification.
   They now are `Unset`, `Error`, and `Ok`.
   They no longer track the gRPC codes. (#1214)
- The `StatusCode` field of the `SpanData` struct in the `go.opentelemetry.io/otel/sdk/export/trace` package now uses the codes package from this package instead of the gRPC project. (#1214)
- Move the `go.opentelemetry.io/otel/api/baggage` package into `go.opentelemetry.io/otel/baggage`. (#1217) (#1325)
- A `Shutdown` method of `SpanProcessor` and all its implementations receives a context and returns an error. (#1264)

### Fixed

- Copies of data from arrays and slices passed to `go.opentelemetry.io/otel/label.ArrayValue()` are now used in the returned `Value` instead of using the mutable data itself. (#1226)

### Removed

- The `ExtractHTTP` and `InjectHTTP` functions from the `go.opentelemetry.io/otel/api/propagation` package were removed. (#1212)
- The `Propagators` interface from the `go.opentelemetry.io/otel/api/propagation` package was removed to conform to the OpenTelemetry specification.
   The explicit `TextMapPropagator` type can be used in its place as this is the `Propagator` type the specification defines. (#1212)
- The `SetAttribute` method of the `Span` from the `go.opentelemetry.io/otel/api/trace` package was removed given its redundancy with the `SetAttributes` method. (#1216)
- The internal implementation of Baggage storage is removed in favor of using the new Baggage API functionality. (#1217)
- Remove duplicate hostname key `HostHostNameKey` in Resource semantic conventions. (#1219)
- Nested array/slice support has been removed. (#1226)

## [0.12.0] - 2020-09-24

### Added

- A `SpanConfigure` function in `go.opentelemetry.io/otel/api/trace` to create a new `SpanConfig` from `SpanOption`s. (#1108)
- In the `go.opentelemetry.io/otel/api/trace` package, `NewTracerConfig` was added to construct new `TracerConfig`s.
   This addition was made to conform with our project option conventions. (#1155)
- Instrumentation library information was added to the Zipkin exporter. (#1119)
- The `SpanProcessor` interface now has a `ForceFlush()` method. (#1166)
- More semantic conventions for k8s as resource attributes. (#1167)

### Changed

- Add reconnecting udp connection type to Jaeger exporter.
   This change adds a new optional implementation of the udp conn interface used to detect changes to an agent's host dns record.
   It then adopts the new destination address to ensure the exporter doesn't get stuck. This change was ported from jaegertracing/jaeger-client-go#520. (#1063)
- Replace `StartOption` and `EndOption` in `go.opentelemetry.io/otel/api/trace` with `SpanOption`.
   This change is matched by replacing the `StartConfig` and `EndConfig` with a unified `SpanConfig`. (#1108)
- Replace the `LinkedTo` span option in `go.opentelemetry.io/otel/api/trace` with `WithLinks`.
   This is be more consistent with our other option patterns, i.e. passing the item to be configured directly instead of its component parts, and provides a cleaner function signature. (#1108)
- The `go.opentelemetry.io/otel/api/trace` `TracerOption` was changed to an interface to conform to project option conventions. (#1109)
- Move the `B3` and `TraceContext` from within the `go.opentelemetry.io/otel/api/trace` package to their own `go.opentelemetry.io/otel/propagators` package.
    This removal of the propagators is reflective of the OpenTelemetry specification for these propagators as well as cleans up the `go.opentelemetry.io/otel/api/trace` API. (#1118)
- Rename Jaeger tags used for instrumentation library information to reflect changes in OpenTelemetry specification. (#1119)
- Rename `ProbabilitySampler` to `TraceIDRatioBased` and change semantics to ignore parent span sampling status. (#1115)
- Move `tools` package under `internal`. (#1141)
- Move `go.opentelemetry.io/otel/api/correlation` package to `go.opentelemetry.io/otel/api/baggage`. (#1142)
   The `correlation.CorrelationContext` propagator has been renamed `baggage.Baggage`.  Other exported functions and types are unchanged.
- Rename `ParentOrElse` sampler to `ParentBased` and allow setting samplers depending on parent span. (#1153)
- In the `go.opentelemetry.io/otel/api/trace` package, `SpanConfigure` was renamed to `NewSpanConfig`. (#1155)
- Change `dependabot.yml` to add a `Skip Changelog` label to dependabot-sourced PRs. (#1161)
- The [configuration style guide](https://github.com/open-telemetry/opentelemetry-go/blob/master/CONTRIBUTING.md#config) has been updated to
   recommend the use of `newConfig()` instead of `configure()`. (#1163)
- The `otlp.Config` type has been unexported and changed to `otlp.config`, along with its initializer. (#1163)
- Ensure exported interface types include parameter names and update the
   Style Guide to reflect this styling rule. (#1172)
- Don't consider unset environment variable for resource detection to be an error. (#1170)
- Rename `go.opentelemetry.io/otel/api/metric.ConfigureInstrument` to `NewInstrumentConfig` and
  `go.opentelemetry.io/otel/api/metric.ConfigureMeter` to `NewMeterConfig`.
- ValueObserver instruments use LastValue aggregator by default. (#1165)
- OTLP Metric exporter supports LastValue aggregation. (#1165)
- Move the `go.opentelemetry.io/otel/api/unit` package to `go.opentelemetry.io/otel/unit`. (#1185)
- Rename `Provider` to `MeterProvider` in the `go.opentelemetry.io/otel/api/metric` package. (#1190)
- Rename `NoopProvider` to `NoopMeterProvider` in the `go.opentelemetry.io/otel/api/metric` package. (#1190)
- Rename `NewProvider` to `NewMeterProvider` in the `go.opentelemetry.io/otel/api/metric/metrictest` package. (#1190)
- Rename `Provider` to `MeterProvider` in the `go.opentelemetry.io/otel/api/metric/registry` package. (#1190)
- Rename `NewProvider` to `NewMeterProvider` in the `go.opentelemetry.io/otel/api/metri/registryc` package. (#1190)
- Rename `Provider` to `TracerProvider` in the `go.opentelemetry.io/otel/api/trace` package. (#1190)
- Rename `NoopProvider` to `NoopTracerProvider` in the `go.opentelemetry.io/otel/api/trace` package. (#1190)
- Rename `Provider` to `TracerProvider` in the `go.opentelemetry.io/otel/api/trace/tracetest` package. (#1190)
- Rename `NewProvider` to `NewTracerProvider` in the `go.opentelemetry.io/otel/api/trace/tracetest` package. (#1190)
- Rename `WrapperProvider` to `WrapperTracerProvider` in the `go.opentelemetry.io/otel/bridge/opentracing` package. (#1190)
- Rename `NewWrapperProvider` to `NewWrapperTracerProvider` in the `go.opentelemetry.io/otel/bridge/opentracing` package. (#1190)
- Rename `Provider` method of the pull controller to `MeterProvider` in the `go.opentelemetry.io/otel/sdk/metric/controller/pull` package. (#1190)
- Rename `Provider` method of the push controller to `MeterProvider` in the `go.opentelemetry.io/otel/sdk/metric/controller/push` package. (#1190)
- Rename `ProviderOptions` to `TracerProviderConfig` in the `go.opentelemetry.io/otel/sdk/trace` package. (#1190)
- Rename `ProviderOption` to `TracerProviderOption` in the `go.opentelemetry.io/otel/sdk/trace` package. (#1190)
- Rename `Provider` to `TracerProvider` in the `go.opentelemetry.io/otel/sdk/trace` package. (#1190)
- Rename `NewProvider` to `NewTracerProvider` in the `go.opentelemetry.io/otel/sdk/trace` package. (#1190)
- Renamed `SamplingDecision` values to comply with OpenTelemetry specification change. (#1192)
- Renamed Zipkin attribute names from `ot.status_code & ot.status_description` to `otel.status_code & otel.status_description`. (#1201)
- The default SDK now invokes registered `SpanProcessor`s in the order they were registered with the `TracerProvider`. (#1195)
- Add test of spans being processed by the `SpanProcessor`s in the order they were registered. (#1203)

### Removed

- Remove the B3 propagator from `go.opentelemetry.io/otel/propagators`. It is now located in the
   `go.opentelemetry.io/contrib/propagators/` module. (#1191)
- Remove the semantic convention for HTTP status text, `HTTPStatusTextKey` from package `go.opentelemetry.io/otel/semconv`. (#1194)

### Fixed

- Zipkin example no longer mentions `ParentSampler`, corrected to `ParentBased`. (#1171)
- Fix missing shutdown processor in otel-collector example. (#1186)
- Fix missing shutdown processor in basic and namedtracer examples. (#1197)

## [0.11.0] - 2020-08-24

### Added

- Support for exporting array-valued attributes via OTLP. (#992)
- `Noop` and `InMemory` `SpanBatcher` implementations to help with testing integrations. (#994)
- Support for filtering metric label sets. (#1047)
- A dimensionality-reducing metric Processor. (#1057)
- Integration tests for more OTel Collector Attribute types. (#1062)
- A new `WithSpanProcessor` `ProviderOption` is added to the `go.opentelemetry.io/otel/sdk/trace` package to create a `Provider` and automatically register the `SpanProcessor`. (#1078)

### Changed

- Rename `sdk/metric/processor/test` to `sdk/metric/processor/processortest`. (#1049)
- Rename `sdk/metric/controller/test` to `sdk/metric/controller/controllertest`. (#1049)
- Rename `api/testharness` to `api/apitest`. (#1049)
- Rename `api/trace/testtrace` to `api/trace/tracetest`. (#1049)
- Change Metric Processor to merge multiple observations. (#1024)
- The `go.opentelemetry.io/otel/bridge/opentracing` bridge package has been made into its own module.
   This removes the package dependencies of this bridge from the rest of the OpenTelemetry based project. (#1038)
- Renamed `go.opentelemetry.io/otel/api/standard` package to `go.opentelemetry.io/otel/semconv` to avoid the ambiguous and generic name `standard` and better describe the package as containing OpenTelemetry semantic conventions. (#1016)
- The environment variable used for resource detection has been changed from `OTEL_RESOURCE_LABELS` to `OTEL_RESOURCE_ATTRIBUTES` (#1042)
- Replace `WithSyncer` with `WithBatcher` in examples. (#1044)
- Replace the `google.golang.org/grpc/codes` dependency in the API with an equivalent `go.opentelemetry.io/otel/codes` package. (#1046)
- Merge the `go.opentelemetry.io/otel/api/label` and `go.opentelemetry.io/otel/api/kv` into the new `go.opentelemetry.io/otel/label` package. (#1060)
- Unify Callback Function Naming.
   Rename `*Callback` with `*Func`. (#1061)
- CI builds validate against last two versions of Go, dropping 1.13 and adding 1.15. (#1064)
- The `go.opentelemetry.io/otel/sdk/export/trace` interfaces `SpanSyncer` and `SpanBatcher` have been replaced with a specification compliant `Exporter` interface.
   This interface still supports the export of `SpanData`, but only as a slice.
   Implementation are also required now to return any error from `ExportSpans` if one occurs as well as implement a `Shutdown` method for exporter clean-up. (#1078)
- The `go.opentelemetry.io/otel/sdk/trace` `NewBatchSpanProcessor` function no longer returns an error.
   If a `nil` exporter is passed as an argument to this function, instead of it returning an error, it now returns a `BatchSpanProcessor` that handles the export of `SpanData` by not taking any action. (#1078)
- The `go.opentelemetry.io/otel/sdk/trace` `NewProvider` function to create a `Provider` no longer returns an error, instead only a `*Provider`.
   This change is related to `NewBatchSpanProcessor` not returning an error which was the only error this function would return. (#1078)

### Removed

- Duplicate, unused API sampler interface. (#999)
   Use the [`Sampler` interface](https://github.com/open-telemetry/opentelemetry-go/blob/v0.11.0/sdk/trace/sampling.go) provided by the SDK instead.
- The `grpctrace` instrumentation was moved to the `go.opentelemetry.io/contrib` repository and out of this repository.
   This move includes moving the `grpc` example to the `go.opentelemetry.io/contrib` as well. (#1027)
- The `WithSpan` method of the `Tracer` interface.
   The functionality this method provided was limited compared to what a user can provide themselves.
   It was removed with the understanding that if there is sufficient user need it can be added back based on actual user usage. (#1043)
- The `RegisterSpanProcessor` and `UnregisterSpanProcessor` functions.
   These were holdovers from an approach prior to the TracerProvider design. They were not used anymore. (#1077)
- The `oterror` package. (#1026)
- The `othttp` and `httptrace` instrumentations were moved to `go.opentelemetry.io/contrib`. (#1032)

### Fixed

- The `semconv.HTTPServerMetricAttributesFromHTTPRequest()` function no longer generates the high-cardinality `http.request.content.length` label. (#1031)
- Correct instrumentation version tag in Jaeger exporter. (#1037)
- The SDK span will now set an error event if the `End` method is called during a panic (i.e. it was deferred). (#1043)
- Move internally generated protobuf code from the `go.opentelemetry.io/otel` to the OTLP exporter to reduce dependency overhead. (#1050)
- The `otel-collector` example referenced outdated collector processors. (#1006)

## [0.10.0] - 2020-07-29

This release migrates the default OpenTelemetry SDK into its own Go module, decoupling the SDK from the API and reducing dependencies for instrumentation packages.

### Added

- The Zipkin exporter now has `NewExportPipeline` and `InstallNewPipeline` constructor functions to match the common pattern.
    These function build a new exporter with default SDK options and register the exporter with the `global` package respectively. (#944)
- Add propagator option for gRPC instrumentation. (#986)
- The `testtrace` package now tracks the `trace.SpanKind` for each span. (#987)

### Changed

- Replace the `RegisterGlobal` `Option` in the Jaeger exporter with an `InstallNewPipeline` constructor function.
   This matches the other exporter constructor patterns and will register a new exporter after building it with default configuration. (#944)
- The trace (`go.opentelemetry.io/otel/exporters/trace/stdout`) and metric (`go.opentelemetry.io/otel/exporters/metric/stdout`) `stdout` exporters are now merged into a single exporter at `go.opentelemetry.io/otel/exporters/stdout`.
   This new exporter was made into its own Go module to follow the pattern of all exporters and decouple it from the `go.opentelemetry.io/otel` module. (#956, #963)
- Move the `go.opentelemetry.io/otel/exporters/test` test package to `go.opentelemetry.io/otel/sdk/export/metric/metrictest`. (#962)
- The `go.opentelemetry.io/otel/api/kv/value` package was merged into the parent `go.opentelemetry.io/otel/api/kv` package. (#968)
  - `value.Bool` was replaced with `kv.BoolValue`.
  - `value.Int64` was replaced with `kv.Int64Value`.
  - `value.Uint64` was replaced with `kv.Uint64Value`.
  - `value.Float64` was replaced with `kv.Float64Value`.
  - `value.Int32` was replaced with `kv.Int32Value`.
  - `value.Uint32` was replaced with `kv.Uint32Value`.
  - `value.Float32` was replaced with `kv.Float32Value`.
  - `value.String` was replaced with `kv.StringValue`.
  - `value.Int` was replaced with `kv.IntValue`.
  - `value.Uint` was replaced with `kv.UintValue`.
  - `value.Array` was replaced with `kv.ArrayValue`.
- Rename `Infer` to `Any` in the `go.opentelemetry.io/otel/api/kv` package. (#972)
- Change `othttp` to use the `httpsnoop` package to wrap the `ResponseWriter` so that optional interfaces (`http.Hijacker`, `http.Flusher`, etc.) that are implemented by the original `ResponseWriter`are also implemented by the wrapped `ResponseWriter`. (#979)
- Rename `go.opentelemetry.io/otel/sdk/metric/aggregator/test` package to `go.opentelemetry.io/otel/sdk/metric/aggregator/aggregatortest`. (#980)
- Make the SDK into its own Go module called `go.opentelemetry.io/otel/sdk`. (#985)
- Changed the default trace `Sampler` from `AlwaysOn` to `ParentOrElse(AlwaysOn)`. (#989)

### Removed

- The `IndexedAttribute` function from the `go.opentelemetry.io/otel/api/label` package was removed in favor of `IndexedLabel` which it was synonymous with. (#970)

### Fixed

- Bump github.com/golangci/golangci-lint from 1.28.3 to 1.29.0 in /tools. (#953)
- Bump github.com/google/go-cmp from 0.5.0 to 0.5.1. (#957)
- Use `global.Handle` for span export errors in the OTLP exporter. (#946)
- Correct Go language formatting in the README documentation. (#961)
- Remove default SDK dependencies from the `go.opentelemetry.io/otel/api` package. (#977)
- Remove default SDK dependencies from the `go.opentelemetry.io/otel/instrumentation` package. (#983)
- Move documented examples for `go.opentelemetry.io/otel/instrumentation/grpctrace` interceptors into Go example tests. (#984)

## [0.9.0] - 2020-07-20

### Added

- A new Resource Detector interface is included to allow resources to be automatically detected and included. (#939)
- A Detector to automatically detect resources from an environment variable. (#939)
- Github action to generate protobuf Go bindings locally in `internal/opentelemetry-proto-gen`. (#938)
- OTLP .proto files from `open-telemetry/opentelemetry-proto` imported as a git submodule under `internal/opentelemetry-proto`.
   References to `github.com/open-telemetry/opentelemetry-proto` changed to `go.opentelemetry.io/otel/internal/opentelemetry-proto-gen`. (#942)

### Changed

- Non-nil value `struct`s for key-value pairs will be marshalled using JSON rather than `Sprintf`. (#948)

### Removed

- Removed dependency on `github.com/open-telemetry/opentelemetry-collector`. (#943)

## [0.8.0] - 2020-07-09

### Added

- The `B3Encoding` type to represent the B3 encoding(s) the B3 propagator can inject.
   A value for HTTP supported encodings (Multiple Header: `MultipleHeader`, Single Header: `SingleHeader`) are included. (#882)
- The `FlagsDeferred` trace flag to indicate if the trace sampling decision has been deferred. (#882)
- The `FlagsDebug` trace flag to indicate if the trace is a debug trace. (#882)
- Add `peer.service` semantic attribute. (#898)
- Add database-specific semantic attributes. (#899)
- Add semantic convention for `faas.coldstart` and `container.id`. (#909)
- Add http content size semantic conventions. (#905)
- Include `http.request_content_length` in HTTP request basic attributes. (#905)
- Add semantic conventions for operating system process resource attribute keys. (#919)
- The Jaeger exporter now has a `WithBatchMaxCount` option to specify the maximum number of spans sent in a batch. (#931)

### Changed

- Update `CONTRIBUTING.md` to ask for updates to `CHANGELOG.md` with each pull request. (#879)
- Use lowercase header names for B3 Multiple Headers. (#881)
- The B3 propagator `SingleHeader` field has been replaced with `InjectEncoding`.
   This new field can be set to combinations of the `B3Encoding` bitmasks and will inject trace information in these encodings.
   If no encoding is set, the propagator will default to `MultipleHeader` encoding. (#882)
- The B3 propagator now extracts from either HTTP encoding of B3 (Single Header or Multiple Header) based on what is contained in the header.
   Preference is given to Single Header encoding with Multiple Header being the fallback if Single Header is not found or is invalid.
   This behavior change is made to dynamically support all correctly encoded traces received instead of having to guess the expected encoding prior to receiving. (#882)
- Extend semantic conventions for RPC. (#900)
- To match constant naming conventions in the `api/standard` package, the `FaaS*` key names are appended with a suffix of `Key`. (#920)
  - `"api/standard".FaaSName` -> `FaaSNameKey`
  - `"api/standard".FaaSID` -> `FaaSIDKey`
  - `"api/standard".FaaSVersion` -> `FaaSVersionKey`
  - `"api/standard".FaaSInstance` -> `FaaSInstanceKey`

### Removed

- The `FlagsUnused` trace flag is removed.
   The purpose of this flag was to act as the inverse of `FlagsSampled`, the inverse of `FlagsSampled` is used instead. (#882)
- The B3 header constants (`B3SingleHeader`, `B3DebugFlagHeader`, `B3TraceIDHeader`, `B3SpanIDHeader`, `B3SampledHeader`, `B3ParentSpanIDHeader`) are removed.
   If B3 header keys are needed [the authoritative OpenZipkin package constants](https://pkg.go.dev/github.com/openzipkin/zipkin-go@v0.2.2/propagation/b3?tab=doc#pkg-constants) should be used instead. (#882)

### Fixed

- The B3 Single Header name is now correctly `b3` instead of the previous `X-B3`. (#881)
- The B3 propagator now correctly supports sampling only values (`b3: 0`, `b3: 1`, or `b3: d`) for a Single B3 Header. (#882)
- The B3 propagator now propagates the debug flag.
   This removes the behavior of changing the debug flag into a set sampling bit.
   Instead, this now follow the B3 specification and omits the `X-B3-Sampling` header. (#882)
- The B3 propagator now tracks "unset" sampling state (meaning "defer the decision") and does not set the `X-B3-Sampling` header when injecting. (#882)
- Bump github.com/itchyny/gojq from 0.10.3 to 0.10.4 in /tools. (#883)
- Bump github.com/opentracing/opentracing-go from v1.1.1-0.20190913142402-a7454ce5950e to v1.2.0. (#885)
- The tracing time conversion for OTLP spans is now correctly set to `UnixNano`. (#896)
- Ensure span status is not set to `Unknown` when no HTTP status code is provided as it is assumed to be `200 OK`. (#908)
- Ensure `httptrace.clientTracer` closes `http.headers` span. (#912)
- Prometheus exporter will not apply stale updates or forget inactive metrics. (#903)
- Add test for api.standard `HTTPClientAttributesFromHTTPRequest`. (#905)
- Bump github.com/golangci/golangci-lint from 1.27.0 to 1.28.1 in /tools. (#901, #913)
- Update otel-collector example to use the v0.5.0 collector. (#915)
- The `grpctrace` instrumentation uses a span name conforming to the OpenTelemetry semantic conventions (does not contain a leading slash (`/`)). (#922)
- The `grpctrace` instrumentation includes an `rpc.method` attribute now set to the gRPC method name. (#900, #922)
- The `grpctrace` instrumentation `rpc.service` attribute now contains the package name if one exists.
   This is in accordance with OpenTelemetry semantic conventions. (#922)
- Correlation Context extractor will no longer insert an empty map into the returned context when no valid values are extracted. (#923)
- Bump google.golang.org/api from 0.28.0 to 0.29.0 in /exporters/trace/jaeger. (#925)
- Bump github.com/itchyny/gojq from 0.10.4 to 0.11.0 in /tools. (#926)
- Bump github.com/golangci/golangci-lint from 1.28.1 to 1.28.2 in /tools. (#930)

## [0.7.0] - 2020-06-26

This release implements the v0.5.0 version of the OpenTelemetry specification.

### Added

- The othttp instrumentation now includes default metrics. (#861)
- This CHANGELOG file to track all changes in the project going forward.
- Support for array type attributes. (#798)
- Apply transitive dependabot go.mod dependency updates as part of a new automatic Github workflow. (#844)
- Timestamps are now passed to exporters for each export. (#835)
- Add new `Accumulation` type to metric SDK to transport telemetry from `Accumulator`s to `Processor`s.
   This replaces the prior `Record` `struct` use for this purpose. (#835)
- New dependabot integration to automate package upgrades. (#814)
- `Meter` and `Tracer` implementations accept instrumentation version version as an optional argument.
   This instrumentation version is passed on to exporters. (#811) (#805) (#802)
- The OTLP exporter includes the instrumentation version in telemetry it exports. (#811)
- Environment variables for Jaeger exporter are supported. (#796)
- New `aggregation.Kind` in the export metric API. (#808)
- New example that uses OTLP and the collector. (#790)
- Handle errors in the span `SetName` during span initialization. (#791)
- Default service config to enable retries for retry-able failed requests in the OTLP exporter and an option to override this default. (#777)
- New `go.opentelemetry.io/otel/api/oterror` package to uniformly support error handling and definitions for the project. (#778)
- New `global` default implementation of the `go.opentelemetry.io/otel/api/oterror.Handler` interface to be used to handle errors prior to an user defined `Handler`.
   There is also functionality for the user to register their `Handler` as well as a convenience function `Handle` to handle an error with this global `Handler`(#778)
- Options to specify propagators for httptrace and grpctrace instrumentation. (#784)
- The required `application/json` header for the Zipkin exporter is included in all exports. (#774)
- Integrate HTTP semantics helpers from the contrib repository into the `api/standard` package. #769

### Changed

- Rename `Integrator` to `Processor` in the metric SDK. (#863)
- Rename `AggregationSelector` to `AggregatorSelector`. (#859)
- Rename `SynchronizedCopy` to `SynchronizedMove`. (#858)
- Rename `simple` integrator to `basic` integrator. (#857)
- Merge otlp collector examples. (#841)
- Change the metric SDK to support cumulative, delta, and pass-through exporters directly.
   With these changes, cumulative and delta specific exporters are able to request the correct kind of aggregation from the SDK. (#840)
- The `Aggregator.Checkpoint` API is renamed to `SynchronizedCopy` and adds an argument, a different `Aggregator` into which the copy is stored. (#812)
- The `export.Aggregator` contract is that `Update()` and `SynchronizedCopy()` are synchronized with each other.
   All the aggregation interfaces (`Sum`, `LastValue`, ...) are not meant to be synchronized, as the caller is expected to synchronize aggregators at a higher level after the `Accumulator`.
   Some of the `Aggregators` used unnecessary locking and that has been cleaned up. (#812)
- Use of `metric.Number` was replaced by `int64` now that we use `sync.Mutex` in the `MinMaxSumCount` and `Histogram` `Aggregators`. (#812)
- Replace `AlwaysParentSample` with `ParentSample(fallback)` to match the OpenTelemetry v0.5.0 specification. (#810)
- Rename `sdk/export/metric/aggregator` to `sdk/export/metric/aggregation`. #808
- Send configured headers with every request in the OTLP exporter, instead of just on connection creation. (#806)
- Update error handling for any one off error handlers, replacing, instead, with the `global.Handle` function. (#791)
- Rename `plugin` directory to `instrumentation` to match the OpenTelemetry specification. (#779)
- Makes the argument order to Histogram and DDSketch `New()` consistent. (#781)

### Removed

- `Uint64NumberKind` and related functions from the API. (#864)
- Context arguments from `Aggregator.Checkpoint` and `Integrator.Process` as they were unused. (#803)
- `SpanID` is no longer included in parameters for sampling decision to match the OpenTelemetry specification. (#775)

### Fixed

- Upgrade OTLP exporter to opentelemetry-proto matching the opentelemetry-collector v0.4.0 release. (#866)
- Allow changes to `go.sum` and `go.mod` when running dependabot tidy-up. (#871)
- Bump github.com/stretchr/testify from 1.4.0 to 1.6.1. (#824)
- Bump github.com/prometheus/client_golang from 1.7.0 to 1.7.1 in /exporters/metric/prometheus. (#867)
- Bump google.golang.org/grpc from 1.29.1 to 1.30.0 in /exporters/trace/jaeger. (#853)
- Bump google.golang.org/grpc from 1.29.1 to 1.30.0 in /exporters/trace/zipkin. (#854)
- Bumps github.com/golang/protobuf from 1.3.2 to 1.4.2 (#848)
- Bump github.com/stretchr/testify from 1.4.0 to 1.6.1 in /exporters/otlp (#817)
- Bump github.com/golangci/golangci-lint from 1.25.1 to 1.27.0 in /tools (#828)
- Bump github.com/prometheus/client_golang from 1.5.0 to 1.7.0 in /exporters/metric/prometheus (#838)
- Bump github.com/stretchr/testify from 1.4.0 to 1.6.1 in /exporters/trace/jaeger (#829)
- Bump github.com/benbjohnson/clock from 1.0.0 to 1.0.3 (#815)
- Bump github.com/stretchr/testify from 1.4.0 to 1.6.1 in /exporters/trace/zipkin (#823)
- Bump github.com/itchyny/gojq from 0.10.1 to 0.10.3 in /tools (#830)
- Bump github.com/stretchr/testify from 1.4.0 to 1.6.1 in /exporters/metric/prometheus (#822)
- Bump google.golang.org/grpc from 1.27.1 to 1.29.1 in /exporters/trace/zipkin (#820)
- Bump google.golang.org/grpc from 1.27.1 to 1.29.1 in /exporters/trace/jaeger (#831)
- Bump github.com/google/go-cmp from 0.4.0 to 0.5.0 (#836)
- Bump github.com/google/go-cmp from 0.4.0 to 0.5.0 in /exporters/trace/jaeger (#837)
- Bump github.com/google/go-cmp from 0.4.0 to 0.5.0 in /exporters/otlp (#839)
- Bump google.golang.org/api from 0.20.0 to 0.28.0 in /exporters/trace/jaeger (#843)
- Set span status from HTTP status code in the othttp instrumentation. (#832)
- Fixed typo in push controller comment. (#834)
- The `Aggregator` testing has been updated and cleaned. (#812)
- `metric.Number(0)` expressions are replaced by `0` where possible. (#812)
- Fixed `global` `handler_test.go` test failure. #804
- Fixed `BatchSpanProcessor.Shutdown` to wait until all spans are processed. (#766)
- Fixed OTLP example's accidental early close of exporter. (#807)
- Ensure zipkin exporter reads and closes response body. (#788)
- Update instrumentation to use `api/standard` keys instead of custom keys. (#782)
- Clean up tools and RELEASING documentation. (#762)

## [0.6.0] - 2020-05-21

### Added

- Support for `Resource`s in the prometheus exporter. (#757)
- New pull controller. (#751)
- New `UpDownSumObserver` instrument. (#750)
- OpenTelemetry collector demo. (#711)
- New `SumObserver` instrument. (#747)
- New `UpDownCounter` instrument. (#745)
- New timeout `Option` and configuration function `WithTimeout` to the push controller. (#742)
- New `api/standards` package to implement semantic conventions and standard key-value generation. (#731)

### Changed

- Rename `Register*` functions in the metric API to `New*` for all `Observer` instruments. (#761)
- Use `[]float64` for histogram boundaries, not `[]metric.Number`. (#758)
- Change OTLP example to use exporter as a trace `Syncer` instead of as an unneeded `Batcher`. (#756)
- Replace `WithResourceAttributes()` with `WithResource()` in the trace SDK. (#754)
- The prometheus exporter now uses the new pull controller. (#751)
- Rename `ScheduleDelayMillis` to `BatchTimeout` in the trace `BatchSpanProcessor`.(#752)
- Support use of synchronous instruments in asynchronous callbacks (#725)
- Move `Resource` from the `Export` method parameter into the metric export `Record`. (#739)
- Rename `Observer` instrument to `ValueObserver`. (#734)
- The push controller now has a method (`Provider()`) to return a `metric.Provider` instead of the old `Meter` method that acted as a `metric.Provider`. (#738)
- Replace `Measure` instrument by `ValueRecorder` instrument. (#732)
- Rename correlation context header from `"Correlation-Context"` to `"otcorrelations"` to match the OpenTelemetry specification. (#727)

### Fixed

- Ensure gRPC `ClientStream` override methods do not panic in grpctrace package. (#755)
- Disable parts of `BatchSpanProcessor` test until a fix is found. (#743)
- Fix `string` case in `kv` `Infer` function. (#746)
- Fix panic in grpctrace client interceptors. (#740)
- Refactor the `api/metrics` push controller and add `CheckpointSet` synchronization. (#737)
- Rewrite span batch process queue batching logic. (#719)
- Remove the push controller named Meter map. (#738)
- Fix Histogram aggregator initial state (fix #735). (#736)
- Ensure golang alpine image is running `golang-1.14` for examples. (#733)
- Added test for grpctrace `UnaryInterceptorClient`. (#695)
- Rearrange `api/metric` code layout. (#724)

## [0.5.0] - 2020-05-13

### Added

- Batch `Observer` callback support. (#717)
- Alias `api` types to root package of project. (#696)
- Create basic `othttp.Transport` for simple client instrumentation. (#678)
- `SetAttribute(string, interface{})` to the trace API. (#674)
- Jaeger exporter option that allows user to specify custom http client. (#671)
- `Stringer` and `Infer` methods to `key`s. (#662)

### Changed

- Rename `NewKey` in the `kv` package to just `Key`. (#721)
- Move `core` and `key` to `kv` package. (#720)
- Make the metric API `Meter` a `struct` so the abstract `MeterImpl` can be passed and simplify implementation. (#709)
- Rename SDK `Batcher` to `Integrator` to match draft OpenTelemetry SDK specification. (#710)
- Rename SDK `Ungrouped` integrator to `simple.Integrator` to match draft OpenTelemetry SDK specification. (#710)
- Rename SDK `SDK` `struct` to `Accumulator` to match draft OpenTelemetry SDK specification. (#710)
- Move `Number` from `core` to `api/metric` package. (#706)
- Move `SpanContext` from `core` to `trace` package. (#692)
- Change traceparent header from `Traceparent` to `traceparent` to implement the W3C specification. (#681)

### Fixed

- Update tooling to run generators in all submodules. (#705)
- gRPC interceptor regexp to match methods without a service name. (#683)
- Use a `const` for padding 64-bit B3 trace IDs. (#701)
- Update `mockZipkin` listen address from `:0` to `127.0.0.1:0`. (#700)
- Left-pad 64-bit B3 trace IDs with zero. (#698)
- Propagate at least the first W3C tracestate header. (#694)
- Remove internal `StateLocker` implementation. (#688)
- Increase instance size CI system uses. (#690)
- Add a `key` benchmark and use reflection in `key.Infer()`. (#679)
- Fix internal `global` test by using `global.Meter` with `RecordBatch()`. (#680)
- Reimplement histogram using mutex instead of `StateLocker`. (#669)
- Switch `MinMaxSumCount` to a mutex lock implementation instead of `StateLocker`. (#667)
- Update documentation to not include any references to `WithKeys`. (#672)
- Correct misspelling. (#668)
- Fix clobbering of the span context if extraction fails. (#656)
- Bump `golangci-lint` and work around the corrupting bug. (#666) (#670)

## [0.4.3] - 2020-04-24

### Added

- `Dockerfile` and `docker-compose.yml` to run example code. (#635)
- New `grpctrace` package that provides gRPC client and server interceptors for both unary and stream connections. (#621)
- New `api/label` package, providing common label set implementation. (#651)
- Support for JSON marshaling of `Resources`. (#654)
- `TraceID` and `SpanID` implementations for `Stringer` interface. (#642)
- `RemoteAddrKey` in the othttp plugin to include the HTTP client address in top-level spans. (#627)
- `WithSpanFormatter` option to the othttp plugin. (#617)
- Updated README to include section for compatible libraries and include reference to the contrib repository. (#612)
- The prometheus exporter now supports exporting histograms. (#601)
- A `String` method to the `Resource` to return a hashable identifier for a now unique resource. (#613)
- An `Iter` method to the `Resource` to return an array `AttributeIterator`. (#613)
- An `Equal` method to the `Resource` test the equivalence of resources. (#613)
- An iterable structure (`AttributeIterator`) for `Resource` attributes.

### Changed

- zipkin export's `NewExporter` now requires a `serviceName` argument to ensure this needed values is provided. (#644)
- Pass `Resources` through the metrics export pipeline. (#659)

### Removed

- `WithKeys` option from the metric API. (#639)

### Fixed

- Use the `label.Set.Equivalent` value instead of an encoding in the batcher. (#658)
- Correct typo `trace.Exporter` to `trace.SpanSyncer` in comments. (#653)
- Use type names for return values in jaeger exporter. (#648)
- Increase the visibility of the `api/key` package by updating comments and fixing usages locally. (#650)
- `Checkpoint` only after `Update`; Keep records in the `sync.Map` longer. (#647)
- Do not cache `reflect.ValueOf()` in metric Labels. (#649)
- Batch metrics exported from the OTLP exporter based on `Resource` and labels. (#626)
- Add error wrapping to the prometheus exporter. (#631)
- Update the OTLP exporter batching of traces to use a unique `string` representation of an associated `Resource` as the batching key. (#623)
- Update OTLP `SpanData` transform to only include the `ParentSpanID` if one exists. (#614)
- Update `Resource` internal representation to uniquely and reliably identify resources. (#613)
- Check return value from `CheckpointSet.ForEach` in prometheus exporter. (#622)
- Ensure spans created by httptrace client tracer reflect operation structure. (#618)
- Create a new recorder rather than reuse when multiple observations in same epoch for asynchronous instruments. #610
- The default port the OTLP exporter uses to connect to the OpenTelemetry collector is updated to match the one the collector listens on by default. (#611)

## [0.4.2] - 2020-03-31

### Fixed

- Fix `pre_release.sh` to update version in `sdk/opentelemetry.go`. (#607)
- Fix time conversion from internal to OTLP in OTLP exporter. (#606)

## [0.4.1] - 2020-03-31

### Fixed

- Update `tag.sh` to create signed tags. (#604)

## [0.4.0] - 2020-03-30

### Added

- New API package `api/metric/registry` that exposes a `MeterImpl` wrapper for use by SDKs to generate unique instruments. (#580)
- Script to verify examples after a new release. (#579)

### Removed

- The dogstatsd exporter due to lack of support.
   This additionally removes support for statsd. (#591)
- `LabelSet` from the metric API.
   This is replaced by a `[]core.KeyValue` slice. (#595)
- `Labels` from the metric API's `Meter` interface. (#595)

### Changed

- The metric `export.Labels` became an interface which the SDK implements and the `export` package provides a simple, immutable implementation of this interface intended for testing purposes. (#574)
- Renamed `internal/metric.Meter` to `MeterImpl`. (#580)
- Renamed `api/global/internal.obsImpl` to `asyncImpl`. (#580)

### Fixed

- Corrected missing return in mock span. (#582)
- Update License header for all source files to match CNCF guidelines and include a test to ensure it is present. (#586) (#596)
- Update to v0.3.0 of the OTLP in the OTLP exporter. (#588)
- Update pre-release script to be compatible between GNU and BSD based systems. (#592)
- Add a `RecordBatch` benchmark. (#594)
- Moved span transforms of the OTLP exporter to the internal package. (#593)
- Build both go-1.13 and go-1.14 in circleci to test for all supported versions of Go. (#569)
- Removed unneeded allocation on empty labels in OLTP exporter. (#597)
- Update `BatchedSpanProcessor` to process the queue until no data but respect max batch size. (#599)
- Update project documentation godoc.org links to pkg.go.dev. (#602)

## [0.3.0] - 2020-03-21

This is a first official beta release, which provides almost fully complete metrics, tracing, and context propagation functionality.
There is still a possibility of breaking changes.

### Added

- Add `Observer` metric instrument. (#474)
- Add global `Propagators` functionality to enable deferred initialization for propagators registered before the first Meter SDK is installed. (#494)
- Simplified export setup pipeline for the jaeger exporter to match other exporters. (#459)
- The zipkin trace exporter. (#495)
- The OTLP exporter to export metric and trace telemetry to the OpenTelemetry collector. (#497) (#544) (#545)
- Add `StatusMessage` field to the trace `Span`. (#524)
- Context propagation in OpenTracing bridge in terms of OpenTelemetry context propagation. (#525)
- The `Resource` type was added to the SDK. (#528)
- The global API now supports a `Tracer` and `Meter` function as shortcuts to getting a global `*Provider` and calling these methods directly. (#538)
- The metric API now defines a generic `MeterImpl` interface to support general purpose `Meter` construction.
   Additionally, `SyncImpl` and `AsyncImpl` are added to support general purpose instrument construction. (#560)
- A metric `Kind` is added to represent the `MeasureKind`, `ObserverKind`, and `CounterKind`. (#560)
- Scripts to better automate the release process. (#576)

### Changed

- Default to to use `AlwaysSampler` instead of `ProbabilitySampler` to match OpenTelemetry specification. (#506)
- Renamed `AlwaysSampleSampler` to `AlwaysOnSampler` in the trace API. (#511)
- Renamed `NeverSampleSampler` to `AlwaysOffSampler` in the trace API. (#511)
- The `Status` field of the `Span` was changed to `StatusCode` to disambiguate with the added `StatusMessage`. (#524)
- Updated the trace `Sampler` interface conform to the OpenTelemetry specification. (#531)
- Rename metric API `Options` to `Config`. (#541)
- Rename metric `Counter` aggregator to be `Sum`. (#541)
- Unify metric options into `Option` from instrument specific options. (#541)
- The trace API's `TraceProvider` now support `Resource`s. (#545)
- Correct error in zipkin module name. (#548)
- The jaeger trace exporter now supports `Resource`s. (#551)
- Metric SDK now supports `Resource`s.
   The `WithResource` option was added to configure a `Resource` on creation and the `Resource` method was added to the metric `Descriptor` to return the associated `Resource`. (#552)
- Replace `ErrNoLastValue` and `ErrEmptyDataSet` by `ErrNoData` in the metric SDK. (#557)
- The stdout trace exporter now supports `Resource`s. (#558)
- The metric `Descriptor` is now included at the API instead of the SDK. (#560)
- Replace `Ordered` with an iterator in `export.Labels`. (#567)

### Removed

- The vendor specific Stackdriver. It is now hosted on 3rd party vendor infrastructure. (#452)
- The `Unregister` method for metric observers as it is not in the OpenTelemetry specification. (#560)
- `GetDescriptor` from the metric SDK. (#575)
- The `Gauge` instrument from the metric API. (#537)

### Fixed

- Make histogram aggregator checkpoint consistent. (#438)
- Update README with import instructions and how to build and test. (#505)
- The default label encoding was updated to be unique. (#508)
- Use `NewRoot` in the othttp plugin for public endpoints. (#513)
- Fix data race in `BatchedSpanProcessor`. (#518)
- Skip test-386 for Mac OS 10.15.x (Catalina and upwards). #521
- Use a variable-size array to represent ordered labels in maps. (#523)
- Update the OTLP protobuf and update changed import path. (#532)
- Use `StateLocker` implementation in `MinMaxSumCount`. (#546)
- Eliminate goroutine leak in histogram stress test. (#547)
- Update OTLP exporter with latest protobuf. (#550)
- Add filters to the othttp plugin. (#556)
- Provide an implementation of the `Header*` filters that do not depend on Go 1.14. (#565)
- Encode labels once during checkpoint.
   The checkpoint function is executed in a single thread so we can do the encoding lazily before passing the encoded version of labels to the exporter.
   This is a cheap and quick way to avoid encoding the labels on every collection interval. (#572)
- Run coverage over all packages in `COVERAGE_MOD_DIR`. (#573)

## [0.2.3] - 2020-03-04

### Added

- `RecordError` method on `Span`s in the trace API to Simplify adding error events to spans. (#473)
- Configurable push frequency for exporters setup pipeline. (#504)

### Changed

- Rename the `exporter` directory to `exporters`.
   The `go.opentelemetry.io/otel/exporter/trace/jaeger` package was mistakenly released with a `v1.0.0` tag instead of `v0.1.0`.
   This resulted in all subsequent releases not becoming the default latest.
   A consequence of this was that all `go get`s pulled in the incompatible `v0.1.0` release of that package when pulling in more recent packages from other otel packages.
   Renaming the `exporter` directory to `exporters` fixes this issue by renaming the package and therefore clearing any existing dependency tags.
   Consequentially, this action also renames *all* exporter packages. (#502)

### Removed

- The `CorrelationContextHeader` constant in the `correlation` package is no longer exported. (#503)

## [0.2.2] - 2020-02-27

### Added

- `HTTPSupplier` interface in the propagation API to specify methods to retrieve and store a single value for a key to be associated with a carrier. (#467)
- `HTTPExtractor` interface in the propagation API to extract information from an `HTTPSupplier` into a context. (#467)
- `HTTPInjector` interface in the propagation API to inject information into an `HTTPSupplier.` (#467)
- `Config` and configuring `Option` to the propagator API. (#467)
- `Propagators` interface in the propagation API to contain the set of injectors and extractors for all supported carrier formats. (#467)
- `HTTPPropagator` interface in the propagation API to inject and extract from an `HTTPSupplier.` (#467)
- `WithInjectors` and `WithExtractors` functions to the propagator API to configure injectors and extractors to use. (#467)
- `ExtractHTTP` and `InjectHTTP` functions to apply configured HTTP extractors and injectors to a passed context. (#467)
- Histogram aggregator. (#433)
- `DefaultPropagator` function and have it return `trace.TraceContext` as the default context propagator. (#456)
- `AlwaysParentSample` sampler to the trace API. (#455)
- `WithNewRoot` option function to the trace API to specify the created span should be considered a root span. (#451)

### Changed

- Renamed `WithMap` to `ContextWithMap` in the correlation package. (#481)
- Renamed `FromContext` to `MapFromContext` in the correlation package. (#481)
- Move correlation context propagation to correlation package. (#479)
- Do not default to putting remote span context into links. (#480)
- `Tracer.WithSpan` updated to accept `StartOptions`. (#472)
- Renamed `MetricKind` to `Kind` to not stutter in the type usage. (#432)
- Renamed the `export` package to `metric` to match directory structure. (#432)
- Rename the `api/distributedcontext` package to `api/correlation`. (#444)
- Rename the `api/propagators` package to `api/propagation`. (#444)
- Move the propagators from the `propagators` package into the `trace` API package. (#444)
- Update `Float64Gauge`, `Int64Gauge`, `Float64Counter`, `Int64Counter`, `Float64Measure`, and `Int64Measure` metric methods to use value receivers instead of pointers. (#462)
- Moved all dependencies of tools package to a tools directory. (#466)

### Removed

- Binary propagators. (#467)
- NOOP propagator. (#467)

### Fixed

- Upgraded `github.com/golangci/golangci-lint` from `v1.21.0` to `v1.23.6` in `tools/`. (#492)
- Fix a possible nil-dereference crash (#478)
- Correct comments for `InstallNewPipeline` in the stdout exporter. (#483)
- Correct comments for `InstallNewPipeline` in the dogstatsd exporter. (#484)
- Correct comments for `InstallNewPipeline` in the prometheus exporter. (#482)
- Initialize `onError` based on `Config` in prometheus exporter. (#486)
- Correct module name in prometheus exporter README. (#475)
- Removed tracer name prefix from span names. (#430)
- Fix `aggregator_test.go` import package comment. (#431)
- Improved detail in stdout exporter. (#436)
- Fix a dependency issue (generate target should depend on stringer, not lint target) in Makefile. (#442)
- Reorders the Makefile targets within `precommit` target so we generate files and build the code before doing linting, so we can get much nicer errors about syntax errors from the compiler. (#442)
- Reword function documentation in gRPC plugin. (#446)
- Send the `span.kind` tag to Jaeger from the jaeger exporter. (#441)
- Fix `metadataSupplier` in the jaeger exporter to overwrite the header if existing instead of appending to it. (#441)
- Upgraded to Go 1.13 in CI. (#465)
- Correct opentelemetry.io URL in trace SDK documentation. (#464)
- Refactored reference counting logic in SDK determination of stale records. (#468)
- Add call to `runtime.Gosched` in instrument `acquireHandle` logic to not block the collector. (#469)

## [0.2.1.1] - 2020-01-13

### Fixed

- Use stateful batcher on Prometheus exporter fixing regression introduced in #395. (#428)

## [0.2.1] - 2020-01-08

### Added

- Global meter forwarding implementation.
   This enables deferred initialization for metric instruments registered before the first Meter SDK is installed. (#392)
- Global trace forwarding implementation.
   This enables deferred initialization for tracers registered before the first Trace SDK is installed. (#406)
- Standardize export pipeline creation in all exporters. (#395)
- A testing, organization, and comments for 64-bit field alignment. (#418)
- Script to tag all modules in the project. (#414)

### Changed

- Renamed `propagation` package to `propagators`. (#362)
- Renamed `B3Propagator` propagator to `B3`. (#362)
- Renamed `TextFormatPropagator` propagator to `TextFormat`. (#362)
- Renamed `BinaryPropagator` propagator to `Binary`. (#362)
- Renamed `BinaryFormatPropagator` propagator to `BinaryFormat`. (#362)
- Renamed `NoopTextFormatPropagator` propagator to `NoopTextFormat`. (#362)
- Renamed `TraceContextPropagator` propagator to `TraceContext`. (#362)
- Renamed `SpanOption` to `StartOption` in the trace API. (#369)
- Renamed `StartOptions` to `StartConfig` in the trace API. (#369)
- Renamed `EndOptions` to `EndConfig` in the trace API. (#369)
- `Number` now has a pointer receiver for its methods. (#375)
- Renamed `CurrentSpan` to `SpanFromContext` in the trace API. (#379)
- Renamed `SetCurrentSpan` to `ContextWithSpan` in the trace API. (#379)
- Renamed `Message` in Event to `Name` in the trace API. (#389)
- Prometheus exporter no longer aggregates metrics, instead it only exports them. (#385)
- Renamed `HandleImpl` to `BoundInstrumentImpl` in the metric API. (#400)
- Renamed `Float64CounterHandle` to `Float64CounterBoundInstrument` in the metric API. (#400)
- Renamed `Int64CounterHandle` to `Int64CounterBoundInstrument` in the metric API. (#400)
- Renamed `Float64GaugeHandle` to `Float64GaugeBoundInstrument` in the metric API. (#400)
- Renamed `Int64GaugeHandle` to `Int64GaugeBoundInstrument` in the metric API. (#400)
- Renamed `Float64MeasureHandle` to `Float64MeasureBoundInstrument` in the metric API. (#400)
- Renamed `Int64MeasureHandle` to `Int64MeasureBoundInstrument` in the metric API. (#400)
- Renamed `Release` method for bound instruments in the metric API to `Unbind`. (#400)
- Renamed `AcquireHandle` method for bound instruments in the metric API to `Bind`. (#400)
- Renamed the `File` option in the stdout exporter to `Writer`. (#404)
- Renamed all `Options` to `Config` for all metric exports where this wasn't already the case.

### Fixed

- Aggregator import path corrected. (#421)
- Correct links in README. (#368)
- The README was updated to match latest code changes in its examples. (#374)
- Don't capitalize error statements. (#375)
- Fix ignored errors. (#375)
- Fix ambiguous variable naming. (#375)
- Removed unnecessary type casting. (#375)
- Use named parameters. (#375)
- Updated release schedule. (#378)
- Correct http-stackdriver example module name. (#394)
- Removed the `http.request` span in `httptrace` package. (#397)
- Add comments in the metrics SDK (#399)
- Initialize checkpoint when creating ddsketch aggregator to prevent panic when merging into a empty one. (#402) (#403)
- Add documentation of compatible exporters in the README. (#405)
- Typo fix. (#408)
- Simplify span check logic in SDK tracer implementation. (#419)

## [0.2.0] - 2019-12-03

### Added

- Unary gRPC tracing example. (#351)
- Prometheus exporter. (#334)
- Dogstatsd metrics exporter. (#326)

### Changed

- Rename `MaxSumCount` aggregation to `MinMaxSumCount` and add the `Min` interface for this aggregation. (#352)
- Rename `GetMeter` to `Meter`. (#357)
- Rename `HTTPTraceContextPropagator` to `TraceContextPropagator`. (#355)
- Rename `HTTPB3Propagator` to `B3Propagator`. (#355)
- Rename `HTTPTraceContextPropagator` to `TraceContextPropagator`. (#355)
- Move `/global` package to `/api/global`. (#356)
- Rename `GetTracer` to `Tracer`. (#347)

### Removed

- `SetAttribute` from the `Span` interface in the trace API. (#361)
- `AddLink` from the `Span` interface in the trace API. (#349)
- `Link` from the `Span` interface in the trace API. (#349)

### Fixed

- Exclude example directories from coverage report. (#365)
- Lint make target now implements automatic fixes with `golangci-lint` before a second run to report the remaining issues. (#360)
- Drop `GO111MODULE` environment variable in Makefile as Go 1.13 is the project specified minimum version and this is environment variable is not needed for that version of Go. (#359)
- Run the race checker for all test. (#354)
- Redundant commands in the Makefile are removed. (#354)
- Split the `generate` and `lint` targets of the Makefile. (#354)
- Renames `circle-ci` target to more generic `ci` in Makefile. (#354)
- Add example Prometheus binary to gitignore. (#358)
- Support negative numbers with the `MaxSumCount`. (#335)
- Resolve race conditions in `push_test.go` identified in #339. (#340)
- Use `/usr/bin/env bash` as a shebang in scripts rather than `/bin/bash`. (#336)
- Trace benchmark now tests both `AlwaysSample` and `NeverSample`.
   Previously it was testing `AlwaysSample` twice. (#325)
- Trace benchmark now uses a `[]byte` for `TraceID` to fix failing test. (#325)
- Added a trace benchmark to test variadic functions in `setAttribute` vs `setAttributes` (#325)
- The `defaultkeys` batcher was only using the encoded label set as its map key while building a checkpoint.
   This allowed distinct label sets through, but any metrics sharing a label set could be overwritten or merged incorrectly.
   This was corrected. (#333)

## [0.1.2] - 2019-11-18

### Fixed

- Optimized the `simplelru` map for attributes to reduce the number of allocations. (#328)
- Removed unnecessary unslicing of parameters that are already a slice. (#324)

## [0.1.1] - 2019-11-18

This release contains a Metrics SDK with stdout exporter and supports basic aggregations such as counter, gauges, array, maxsumcount, and ddsketch.

### Added

- Metrics stdout export pipeline. (#265)
- Array aggregation for raw measure metrics. (#282)
- The core.Value now have a `MarshalJSON` method. (#281)

### Removed

- `WithService`, `WithResources`, and `WithComponent` methods of tracers. (#314)
- Prefix slash in `Tracer.Start()` for the Jaeger example. (#292)

### Changed

- Allocation in LabelSet construction to reduce GC overhead. (#318)
- `trace.WithAttributes` to append values instead of replacing (#315)
- Use a formula for tolerance in sampling tests. (#298)
- Move export types into trace and metric-specific sub-directories. (#289)
- `SpanKind` back to being based on an `int` type. (#288)

### Fixed

- URL to OpenTelemetry website in README. (#323)
- Name of othttp default tracer. (#321)
- `ExportSpans` for the stackdriver exporter now handles `nil` context. (#294)
- CI modules cache to correctly restore/save from/to the cache. (#316)
- Fix metric SDK race condition between `LoadOrStore` and the assignment `rec.recorder = i.meter.exporter.AggregatorFor(rec)`. (#293)
- README now reflects the new code structure introduced with these changes. (#291)
- Make the basic example work. (#279)

## [0.1.0] - 2019-11-04

This is the first release of open-telemetry go library.
It contains api and sdk for trace and meter.

### Added

- Initial OpenTelemetry trace and metric API prototypes.
- Initial OpenTelemetry trace, metric, and export SDK packages.
- A wireframe bridge to support compatibility with OpenTracing.
- Example code for a basic, http-stackdriver, http, jaeger, and named tracer setup.
- Exporters for Jaeger, Stackdriver, and stdout.
- Propagators for binary, B3, and trace-context protocols.
- Project information and guidelines in the form of a README and CONTRIBUTING.
- Tools to build the project and a Makefile to automate the process.
- Apache-2.0 license.
- CircleCI build CI manifest files.
- CODEOWNERS file to track owners of this project.

[Unreleased]: https://github.com/open-telemetry/opentelemetry-go/compare/v1.34.0...HEAD
[1.34.0/0.56.0/0.10.0]: https://github.com/open-telemetry/opentelemetry-go/releases/tag/v1.34.0
[1.33.0/0.55.0/0.9.0/0.0.12]: https://github.com/open-telemetry/opentelemetry-go/releases/tag/v1.33.0
[1.32.0/0.54.0/0.8.0/0.0.11]: https://github.com/open-telemetry/opentelemetry-go/releases/tag/v1.32.0
[1.31.0/0.53.0/0.7.0/0.0.10]: https://github.com/open-telemetry/opentelemetry-go/releases/tag/v1.31.0
[1.30.0/0.52.0/0.6.0/0.0.9]: https://github.com/open-telemetry/opentelemetry-go/releases/tag/v1.30.0
[1.29.0/0.51.0/0.5.0]: https://github.com/open-telemetry/opentelemetry-go/releases/tag/v1.29.0
[1.28.0/0.50.0/0.4.0]: https://github.com/open-telemetry/opentelemetry-go/releases/tag/v1.28.0
[1.27.0/0.49.0/0.3.0]: https://github.com/open-telemetry/opentelemetry-go/releases/tag/v1.27.0
[1.26.0/0.48.0/0.2.0-alpha]: https://github.com/open-telemetry/opentelemetry-go/releases/tag/v1.26.0
[1.25.0/0.47.0/0.0.8/0.1.0-alpha]: https://github.com/open-telemetry/opentelemetry-go/releases/tag/v1.25.0
[1.24.0/0.46.0/0.0.1-alpha]: https://github.com/open-telemetry/opentelemetry-go/releases/tag/v1.24.0
[1.23.1]: https://github.com/open-telemetry/opentelemetry-go/releases/tag/v1.23.1
[1.23.0]: https://github.com/open-telemetry/opentelemetry-go/releases/tag/v1.23.0
[1.23.0-rc.1]: https://github.com/open-telemetry/opentelemetry-go/releases/tag/v1.23.0-rc.1
[1.22.0/0.45.0]: https://github.com/open-telemetry/opentelemetry-go/releases/tag/v1.22.0
[1.21.0/0.44.0]: https://github.com/open-telemetry/opentelemetry-go/releases/tag/v1.21.0
[1.20.0/0.43.0]: https://github.com/open-telemetry/opentelemetry-go/releases/tag/v1.20.0
[1.19.0/0.42.0/0.0.7]: https://github.com/open-telemetry/opentelemetry-go/releases/tag/v1.19.0
[1.19.0-rc.1/0.42.0-rc.1]: https://github.com/open-telemetry/opentelemetry-go/releases/tag/v1.19.0-rc.1
[1.18.0/0.41.0/0.0.6]: https://github.com/open-telemetry/opentelemetry-go/releases/tag/v1.18.0
[1.17.0/0.40.0/0.0.5]: https://github.com/open-telemetry/opentelemetry-go/releases/tag/v1.17.0
[1.16.0/0.39.0]: https://github.com/open-telemetry/opentelemetry-go/releases/tag/v1.16.0
[1.16.0-rc.1/0.39.0-rc.1]: https://github.com/open-telemetry/opentelemetry-go/releases/tag/v1.16.0-rc.1
[1.15.1/0.38.1]: https://github.com/open-telemetry/opentelemetry-go/releases/tag/v1.15.1
[1.15.0/0.38.0]: https://github.com/open-telemetry/opentelemetry-go/releases/tag/v1.15.0
[1.15.0-rc.2/0.38.0-rc.2]: https://github.com/open-telemetry/opentelemetry-go/releases/tag/v1.15.0-rc.2
[1.15.0-rc.1/0.38.0-rc.1]: https://github.com/open-telemetry/opentelemetry-go/releases/tag/v1.15.0-rc.1
[1.14.0/0.37.0/0.0.4]: https://github.com/open-telemetry/opentelemetry-go/releases/tag/v1.14.0
[1.13.0/0.36.0]: https://github.com/open-telemetry/opentelemetry-go/releases/tag/v1.13.0
[1.12.0/0.35.0]: https://github.com/open-telemetry/opentelemetry-go/releases/tag/v1.12.0
[1.11.2/0.34.0]: https://github.com/open-telemetry/opentelemetry-go/releases/tag/v1.11.2
[1.11.1/0.33.0]: https://github.com/open-telemetry/opentelemetry-go/releases/tag/v1.11.1
[1.11.0/0.32.3]: https://github.com/open-telemetry/opentelemetry-go/releases/tag/v1.11.0
[0.32.2]: https://github.com/open-telemetry/opentelemetry-go/releases/tag/sdk/metric/v0.32.2
[0.32.1]: https://github.com/open-telemetry/opentelemetry-go/releases/tag/sdk/metric/v0.32.1
[0.32.0]: https://github.com/open-telemetry/opentelemetry-go/releases/tag/sdk/metric/v0.32.0
[1.10.0]: https://github.com/open-telemetry/opentelemetry-go/releases/tag/v1.10.0
[1.9.0/0.0.3]: https://github.com/open-telemetry/opentelemetry-go/releases/tag/v1.9.0
[1.8.0/0.31.0]: https://github.com/open-telemetry/opentelemetry-go/releases/tag/v1.8.0
[1.7.0/0.30.0]: https://github.com/open-telemetry/opentelemetry-go/releases/tag/v1.7.0
[0.29.0]: https://github.com/open-telemetry/opentelemetry-go/releases/tag/metric/v0.29.0
[1.6.3]: https://github.com/open-telemetry/opentelemetry-go/releases/tag/v1.6.3
[1.6.2]: https://github.com/open-telemetry/opentelemetry-go/releases/tag/v1.6.2
[1.6.1]: https://github.com/open-telemetry/opentelemetry-go/releases/tag/v1.6.1
[1.6.0/0.28.0]: https://github.com/open-telemetry/opentelemetry-go/releases/tag/v1.6.0
[1.5.0]: https://github.com/open-telemetry/opentelemetry-go/releases/tag/v1.5.0
[1.4.1]: https://github.com/open-telemetry/opentelemetry-go/releases/tag/v1.4.1
[1.4.0]: https://github.com/open-telemetry/opentelemetry-go/releases/tag/v1.4.0
[1.3.0]: https://github.com/open-telemetry/opentelemetry-go/releases/tag/v1.3.0
[1.2.0]: https://github.com/open-telemetry/opentelemetry-go/releases/tag/v1.2.0
[1.1.0]: https://github.com/open-telemetry/opentelemetry-go/releases/tag/v1.1.0
[1.0.1]: https://github.com/open-telemetry/opentelemetry-go/releases/tag/v1.0.1
[Metrics 0.24.0]: https://github.com/open-telemetry/opentelemetry-go/releases/tag/metric/v0.24.0
[1.0.0]: https://github.com/open-telemetry/opentelemetry-go/releases/tag/v1.0.0
[1.0.0-RC3]: https://github.com/open-telemetry/opentelemetry-go/releases/tag/v1.0.0-RC3
[1.0.0-RC2]: https://github.com/open-telemetry/opentelemetry-go/releases/tag/v1.0.0-RC2
[Experimental Metrics v0.22.0]: https://github.com/open-telemetry/opentelemetry-go/releases/tag/metric/v0.22.0
[1.0.0-RC1]: https://github.com/open-telemetry/opentelemetry-go/releases/tag/v1.0.0-RC1
[0.20.0]: https://github.com/open-telemetry/opentelemetry-go/releases/tag/v0.20.0
[0.19.0]: https://github.com/open-telemetry/opentelemetry-go/releases/tag/v0.19.0
[0.18.0]: https://github.com/open-telemetry/opentelemetry-go/releases/tag/v0.18.0
[0.17.0]: https://github.com/open-telemetry/opentelemetry-go/releases/tag/v0.17.0
[0.16.0]: https://github.com/open-telemetry/opentelemetry-go/releases/tag/v0.16.0
[0.15.0]: https://github.com/open-telemetry/opentelemetry-go/releases/tag/v0.15.0
[0.14.0]: https://github.com/open-telemetry/opentelemetry-go/releases/tag/v0.14.0
[0.13.0]: https://github.com/open-telemetry/opentelemetry-go/releases/tag/v0.13.0
[0.12.0]: https://github.com/open-telemetry/opentelemetry-go/releases/tag/v0.12.0
[0.11.0]: https://github.com/open-telemetry/opentelemetry-go/releases/tag/v0.11.0
[0.10.0]: https://github.com/open-telemetry/opentelemetry-go/releases/tag/v0.10.0
[0.9.0]: https://github.com/open-telemetry/opentelemetry-go/releases/tag/v0.9.0
[0.8.0]: https://github.com/open-telemetry/opentelemetry-go/releases/tag/v0.8.0
[0.7.0]: https://github.com/open-telemetry/opentelemetry-go/releases/tag/v0.7.0
[0.6.0]: https://github.com/open-telemetry/opentelemetry-go/releases/tag/v0.6.0
[0.5.0]: https://github.com/open-telemetry/opentelemetry-go/releases/tag/v0.5.0
[0.4.3]: https://github.com/open-telemetry/opentelemetry-go/releases/tag/v0.4.3
[0.4.2]: https://github.com/open-telemetry/opentelemetry-go/releases/tag/v0.4.2
[0.4.1]: https://github.com/open-telemetry/opentelemetry-go/releases/tag/v0.4.1
[0.4.0]: https://github.com/open-telemetry/opentelemetry-go/releases/tag/v0.4.0
[0.3.0]: https://github.com/open-telemetry/opentelemetry-go/releases/tag/v0.3.0
[0.2.3]: https://github.com/open-telemetry/opentelemetry-go/releases/tag/v0.2.3
[0.2.2]: https://github.com/open-telemetry/opentelemetry-go/releases/tag/v0.2.2
[0.2.1.1]: https://github.com/open-telemetry/opentelemetry-go/releases/tag/v0.2.1.1
[0.2.1]: https://github.com/open-telemetry/opentelemetry-go/releases/tag/v0.2.1
[0.2.0]: https://github.com/open-telemetry/opentelemetry-go/releases/tag/v0.2.0
[0.1.2]: https://github.com/open-telemetry/opentelemetry-go/releases/tag/v0.1.2
[0.1.1]: https://github.com/open-telemetry/opentelemetry-go/releases/tag/v0.1.1
[0.1.0]: https://github.com/open-telemetry/opentelemetry-go/releases/tag/v0.1.0

<!-- Released section ended -->

[Go 1.24]: https://go.dev/doc/go1.24
[Go 1.23]: https://go.dev/doc/go1.23
[Go 1.22]: https://go.dev/doc/go1.22
[Go 1.21]: https://go.dev/doc/go1.21
[Go 1.20]: https://go.dev/doc/go1.20
[Go 1.19]: https://go.dev/doc/go1.19
[Go 1.18]: https://go.dev/doc/go1.18

[metric API]:https://pkg.go.dev/go.opentelemetry.io/otel/metric
[metric SDK]:https://pkg.go.dev/go.opentelemetry.io/otel/sdk/metric
[trace API]:https://pkg.go.dev/go.opentelemetry.io/otel/trace

[GO-2024-2687]: https://pkg.go.dev/vuln/GO-2024-2687<|MERGE_RESOLUTION|>--- conflicted
+++ resolved
@@ -28,12 +28,9 @@
 - The `go.opentelemetry.io/otel/semconv/v1.30.0` package.
   The package contains semantic conventions from the `v1.30.0` version of the OpenTelemetry Semantic Conventions.
   See the [migration documentation](./semconv/v1.30.0/MIGRATION.md) for information on how to upgrade from `go.opentelemetry.io/otel/semconv/v1.28.0`(#6240)
-<<<<<<< HEAD
-- Support [Go 1.24]. (#6304)
-=======
 - Document the pitfalls of using `Resource` as a comparable type.
   `Resource.Equal` and `Resource.Equivalent` should be used instead. (#6272)
->>>>>>> 8d2c38d6
+- Support [Go 1.24]. (#6304)
 
 ### Changed
 
